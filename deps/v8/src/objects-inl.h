--- conflicted
+++ resolved
@@ -30,10 +30,6 @@
 #include "src/layout-descriptor-inl.h"
 #include "src/lookup-cache-inl.h"
 #include "src/lookup.h"
-<<<<<<< HEAD
-#include "src/objects.h"
-#include "src/objects/hash-table-inl.h"
-=======
 #include "src/objects/arguments-inl.h"
 #include "src/objects/bigint.h"
 #include "src/objects/data-handler-inl.h"
@@ -44,7 +40,6 @@
 #include "src/objects/js-promise-inl.h"
 #include "src/objects/js-regexp-inl.h"
 #include "src/objects/js-regexp-string-iterator-inl.h"
->>>>>>> 84bd6f3c
 #include "src/objects/literal-objects.h"
 #include "src/objects/map-inl.h"
 #include "src/objects/module-inl.h"
@@ -56,7 +51,6 @@
 #include "src/property-details.h"
 #include "src/property.h"
 #include "src/prototype.h"
-#include "src/string-hasher-inl.h"
 #include "src/transitions-inl.h"
 #include "src/v8memory.h"
 
@@ -86,89 +80,6 @@
   return representation().IsDouble() ? kDoubleSize / kPointerSize : 1;
 }
 
-<<<<<<< HEAD
-#define INT_ACCESSORS(holder, name, offset)                                   \
-  int holder::name() const { return READ_INT_FIELD(this, offset); }           \
-  void holder::set_##name(int value) { WRITE_INT_FIELD(this, offset, value); }
-
-#define ACCESSORS_CHECKED2(holder, name, type, offset, get_condition, \
-                           set_condition)                             \
-  type* holder::name() const {                                        \
-    DCHECK(get_condition);                                            \
-    return type::cast(READ_FIELD(this, offset));                      \
-  }                                                                   \
-  void holder::set_##name(type* value, WriteBarrierMode mode) {       \
-    DCHECK(set_condition);                                            \
-    WRITE_FIELD(this, offset, value);                                 \
-    CONDITIONAL_WRITE_BARRIER(GetHeap(), this, offset, value, mode);  \
-  }
-#define ACCESSORS_CHECKED(holder, name, type, offset, condition) \
-  ACCESSORS_CHECKED2(holder, name, type, offset, condition, condition)
-
-#define ACCESSORS(holder, name, type, offset) \
-  ACCESSORS_CHECKED(holder, name, type, offset, true)
-
-// Getter that returns a Smi as an int and writes an int as a Smi.
-#define SMI_ACCESSORS_CHECKED(holder, name, offset, condition) \
-  int holder::name() const {                                   \
-    DCHECK(condition);                                         \
-    Object* value = READ_FIELD(this, offset);                  \
-    return Smi::cast(value)->value();                          \
-  }                                                            \
-  void holder::set_##name(int value) {                         \
-    DCHECK(condition);                                         \
-    WRITE_FIELD(this, offset, Smi::FromInt(value));            \
-  }
-
-#define SMI_ACCESSORS(holder, name, offset) \
-  SMI_ACCESSORS_CHECKED(holder, name, offset, true)
-
-#define SYNCHRONIZED_SMI_ACCESSORS(holder, name, offset)    \
-  int holder::synchronized_##name() const {                 \
-    Object* value = ACQUIRE_READ_FIELD(this, offset);       \
-    return Smi::cast(value)->value();                       \
-  }                                                         \
-  void holder::synchronized_set_##name(int value) {         \
-    RELEASE_WRITE_FIELD(this, offset, Smi::FromInt(value)); \
-  }
-
-#define NOBARRIER_SMI_ACCESSORS(holder, name, offset)          \
-  int holder::nobarrier_##name() const {                       \
-    Object* value = NOBARRIER_READ_FIELD(this, offset);        \
-    return Smi::cast(value)->value();                          \
-  }                                                            \
-  void holder::nobarrier_set_##name(int value) {               \
-    NOBARRIER_WRITE_FIELD(this, offset, Smi::FromInt(value));  \
-  }
-
-#define BOOL_GETTER(holder, field, name, offset)           \
-  bool holder::name() const {                              \
-    return BooleanBit::get(field(), offset);               \
-  }                                                        \
-
-
-#define BOOL_ACCESSORS(holder, field, name, offset)        \
-  bool holder::name() const {                              \
-    return BooleanBit::get(field(), offset);               \
-  }                                                        \
-  void holder::set_##name(bool value) {                    \
-    set_##field(BooleanBit::set(field(), offset, value));  \
-  }
-
-#define TYPE_CHECKER(type, instancetype)           \
-  bool HeapObject::Is##type() const {              \
-    return map()->instance_type() == instancetype; \
-  }
-
-TYPE_CHECKER(BreakPointInfo, TUPLE2_TYPE)
-TYPE_CHECKER(ByteArray, BYTE_ARRAY_TYPE)
-TYPE_CHECKER(BytecodeArray, BYTECODE_ARRAY_TYPE)
-TYPE_CHECKER(CallHandlerInfo, TUPLE2_TYPE)
-TYPE_CHECKER(Cell, CELL_TYPE)
-TYPE_CHECKER(Code, CODE_TYPE)
-TYPE_CHECKER(ConstantElementsPair, TUPLE2_TYPE)
-TYPE_CHECKER(FixedDoubleArray, FIXED_DOUBLE_ARRAY_TYPE)
-=======
 TYPE_CHECKER(BigInt, BIGINT_TYPE)
 TYPE_CHECKER(BoilerplateDescription, BOILERPLATE_DESCRIPTION_TYPE)
 TYPE_CHECKER(BreakPoint, TUPLE2_TYPE)
@@ -180,19 +91,12 @@
 TYPE_CHECKER(FeedbackCell, FEEDBACK_CELL_TYPE)
 TYPE_CHECKER(FeedbackMetadata, FEEDBACK_METADATA_TYPE)
 TYPE_CHECKER(FeedbackVector, FEEDBACK_VECTOR_TYPE)
->>>>>>> 84bd6f3c
 TYPE_CHECKER(Foreign, FOREIGN_TYPE)
 TYPE_CHECKER(FreeSpace, FREE_SPACE_TYPE)
 TYPE_CHECKER(HashTable, HASH_TABLE_TYPE)
 TYPE_CHECKER(HeapNumber, HEAP_NUMBER_TYPE)
-<<<<<<< HEAD
-TYPE_CHECKER(JSArgumentsObject, JS_ARGUMENTS_TYPE)
-TYPE_CHECKER(JSArray, JS_ARRAY_TYPE)
-TYPE_CHECKER(JSArrayBuffer, JS_ARRAY_BUFFER_TYPE)
-=======
 TYPE_CHECKER(JSArrayIterator, JS_ARRAY_ITERATOR_TYPE)
 TYPE_CHECKER(JSAsyncFromSyncIterator, JS_ASYNC_FROM_SYNC_ITERATOR_TYPE)
->>>>>>> 84bd6f3c
 TYPE_CHECKER(JSAsyncGeneratorObject, JS_ASYNC_GENERATOR_OBJECT_TYPE)
 TYPE_CHECKER(JSBoundFunction, JS_BOUND_FUNCTION_TYPE)
 TYPE_CHECKER(JSContextExtensionObject, JS_CONTEXT_EXTENSION_OBJECT_TYPE)
@@ -212,13 +116,6 @@
 TYPE_CHECKER(PreParsedScopeData, TUPLE2_TYPE)
 TYPE_CHECKER(PropertyArray, PROPERTY_ARRAY_TYPE)
 TYPE_CHECKER(PropertyCell, PROPERTY_CELL_TYPE)
-<<<<<<< HEAD
-TYPE_CHECKER(SharedFunctionInfo, SHARED_FUNCTION_INFO_TYPE)
-TYPE_CHECKER(SourcePositionTableWithFrameCache, TUPLE2_TYPE)
-TYPE_CHECKER(Symbol, SYMBOL_TYPE)
-TYPE_CHECKER(TransitionArray, TRANSITION_ARRAY_TYPE)
-TYPE_CHECKER(TypeFeedbackInfo, TUPLE3_TYPE)
-=======
 TYPE_CHECKER(PropertyDescriptorObject, FIXED_ARRAY_TYPE)
 TYPE_CHECKER(ScopeInfo, SCOPE_INFO_TYPE)
 TYPE_CHECKER(SmallOrderedHashMap, SMALL_ORDERED_HASH_MAP_TYPE)
@@ -231,7 +128,6 @@
 TYPE_CHECKER(WasmMemoryObject, WASM_MEMORY_TYPE)
 TYPE_CHECKER(WasmModuleObject, WASM_MODULE_TYPE)
 TYPE_CHECKER(WasmTableObject, WASM_TABLE_TYPE)
->>>>>>> 84bd6f3c
 TYPE_CHECKER(WeakCell, WEAK_CELL_TYPE)
 
 #define TYPED_ARRAY_TYPE_CHECKER(Type, type, TYPE, ctype, size) \
@@ -269,22 +165,7 @@
          IsJSAsyncGeneratorObject();
 }
 
-<<<<<<< HEAD
-bool HeapObject::IsSloppyArgumentsElements() const { return IsFixedArray(); }
-
-bool HeapObject::IsJSSloppyArgumentsObject() const {
-  return IsJSArgumentsObject();
-}
-
-bool HeapObject::IsJSGeneratorObject() const {
-  return map()->instance_type() == JS_GENERATOR_OBJECT_TYPE ||
-         IsJSAsyncGeneratorObject();
-}
-
-bool HeapObject::IsBoilerplateDescription() const { return IsFixedArray(); }
-=======
 bool HeapObject::IsClassBoilerplate() const { return IsFixedArrayExact(); }
->>>>>>> 84bd6f3c
 
 bool HeapObject::IsExternal() const {
   return map()->FindRootMap() == GetHeap()->external_map();
@@ -688,22 +569,6 @@
 // ------------------------------------
 // Cast operations
 
-<<<<<<< HEAD
-CAST_ACCESSOR(AbstractCode)
-CAST_ACCESSOR(ArrayList)
-CAST_ACCESSOR(BoilerplateDescription)
-CAST_ACCESSOR(BreakPointInfo)
-CAST_ACCESSOR(ByteArray)
-CAST_ACCESSOR(BytecodeArray)
-CAST_ACCESSOR(CallHandlerInfo)
-CAST_ACCESSOR(Cell)
-CAST_ACCESSOR(Code)
-CAST_ACCESSOR(ConsString)
-CAST_ACCESSOR(ConstantElementsPair)
-CAST_ACCESSOR(DeoptimizationInputData)
-CAST_ACCESSOR(DeoptimizationOutputData)
-CAST_ACCESSOR(DependentCode)
-=======
 CAST_ACCESSOR(AccessorPair)
 CAST_ACCESSOR(AllocationMemento)
 CAST_ACCESSOR(AllocationSite)
@@ -712,52 +577,28 @@
 CAST_ACCESSOR(BoilerplateDescription)
 CAST_ACCESSOR(Cell)
 CAST_ACCESSOR(ConstantElementsPair)
->>>>>>> 84bd6f3c
 CAST_ACCESSOR(DescriptorArray)
 CAST_ACCESSOR(EnumCache)
 CAST_ACCESSOR(FeedbackCell)
 CAST_ACCESSOR(Foreign)
 CAST_ACCESSOR(GlobalDictionary)
 CAST_ACCESSOR(HeapObject)
-<<<<<<< HEAD
-CAST_ACCESSOR(JSArgumentsObject);
-CAST_ACCESSOR(JSArray)
-CAST_ACCESSOR(JSArrayBuffer)
-CAST_ACCESSOR(JSArrayBufferView)
-=======
 CAST_ACCESSOR(JSAsyncFromSyncIterator)
 CAST_ACCESSOR(JSAsyncGeneratorObject)
->>>>>>> 84bd6f3c
 CAST_ACCESSOR(JSBoundFunction)
 CAST_ACCESSOR(JSDataView)
 CAST_ACCESSOR(JSDate)
 CAST_ACCESSOR(JSFunction)
 CAST_ACCESSOR(JSGeneratorObject)
-CAST_ACCESSOR(JSAsyncGeneratorObject)
 CAST_ACCESSOR(JSGlobalObject)
 CAST_ACCESSOR(JSGlobalProxy)
 CAST_ACCESSOR(JSMessageObject)
 CAST_ACCESSOR(JSObject)
 CAST_ACCESSOR(JSProxy)
 CAST_ACCESSOR(JSReceiver)
-<<<<<<< HEAD
-CAST_ACCESSOR(JSRegExp)
-CAST_ACCESSOR(JSPromiseCapability)
-CAST_ACCESSOR(JSPromise)
-CAST_ACCESSOR(JSSet)
-CAST_ACCESSOR(JSSetIterator)
-CAST_ACCESSOR(JSSloppyArgumentsObject)
-CAST_ACCESSOR(JSAsyncFromSyncIterator)
-=======
->>>>>>> 84bd6f3c
 CAST_ACCESSOR(JSStringIterator)
 CAST_ACCESSOR(JSValue)
 CAST_ACCESSOR(LayoutDescriptor)
-<<<<<<< HEAD
-CAST_ACCESSOR(ModuleInfo)
-CAST_ACCESSOR(Name)
-=======
->>>>>>> 84bd6f3c
 CAST_ACCESSOR(NameDictionary)
 CAST_ACCESSOR(NormalizedMapCache)
 CAST_ACCESSOR(NumberDictionary)
@@ -772,37 +613,18 @@
 CAST_ACCESSOR(PrototypeInfo)
 CAST_ACCESSOR(RegExpMatchInfo)
 CAST_ACCESSOR(ScopeInfo)
-<<<<<<< HEAD
-CAST_ACCESSOR(SeededNumberDictionary)
-CAST_ACCESSOR(SeqOneByteString)
-CAST_ACCESSOR(SeqString)
-CAST_ACCESSOR(SeqTwoByteString)
-CAST_ACCESSOR(SharedFunctionInfo)
-CAST_ACCESSOR(SourcePositionTableWithFrameCache)
-CAST_ACCESSOR(SlicedString)
-CAST_ACCESSOR(SloppyArgumentsElements)
-=======
 CAST_ACCESSOR(SimpleNumberDictionary)
 CAST_ACCESSOR(SmallOrderedHashMap)
 CAST_ACCESSOR(SmallOrderedHashSet)
->>>>>>> 84bd6f3c
 CAST_ACCESSOR(Smi)
 CAST_ACCESSOR(SourcePositionTableWithFrameCache)
 CAST_ACCESSOR(StackFrameInfo)
 CAST_ACCESSOR(StringSet)
 CAST_ACCESSOR(StringTable)
 CAST_ACCESSOR(Struct)
-<<<<<<< HEAD
-CAST_ACCESSOR(Symbol)
-CAST_ACCESSOR(TemplateInfo)
-CAST_ACCESSOR(ThinString)
-CAST_ACCESSOR(TypeFeedbackInfo)
-CAST_ACCESSOR(UnseededNumberDictionary)
-=======
 CAST_ACCESSOR(TemplateObjectDescription)
 CAST_ACCESSOR(Tuple2)
 CAST_ACCESSOR(Tuple3)
->>>>>>> 84bd6f3c
 CAST_ACCESSOR(WeakCell)
 
 bool Object::HasValidElements() {
@@ -863,298 +685,6 @@
   return isolate->factory()->NewHeapNumber(HeapNumber::cast(*object)->value());
 }
 
-<<<<<<< HEAD
-StringShape::StringShape(const String* str)
-    : type_(str->map()->instance_type()) {
-  set_valid();
-  DCHECK((type_ & kIsNotStringMask) == kStringTag);
-}
-
-StringShape::StringShape(Map* map) : type_(map->instance_type()) {
-  set_valid();
-  DCHECK((type_ & kIsNotStringMask) == kStringTag);
-}
-
-StringShape::StringShape(InstanceType t) : type_(static_cast<uint32_t>(t)) {
-  set_valid();
-  DCHECK((type_ & kIsNotStringMask) == kStringTag);
-}
-
-bool StringShape::IsInternalized() {
-  DCHECK(valid());
-  STATIC_ASSERT(kNotInternalizedTag != 0);
-  return (type_ & (kIsNotStringMask | kIsNotInternalizedMask)) ==
-         (kStringTag | kInternalizedTag);
-}
-
-bool String::IsOneByteRepresentation() const {
-  uint32_t type = map()->instance_type();
-  return (type & kStringEncodingMask) == kOneByteStringTag;
-}
-
-bool String::IsTwoByteRepresentation() const {
-  uint32_t type = map()->instance_type();
-  return (type & kStringEncodingMask) == kTwoByteStringTag;
-}
-
-bool String::IsOneByteRepresentationUnderneath() {
-  uint32_t type = map()->instance_type();
-  STATIC_ASSERT(kIsIndirectStringTag != 0);
-  STATIC_ASSERT((kIsIndirectStringMask & kStringEncodingMask) == 0);
-  DCHECK(IsFlat());
-  switch (type & (kIsIndirectStringMask | kStringEncodingMask)) {
-    case kOneByteStringTag:
-      return true;
-    case kTwoByteStringTag:
-      return false;
-    default:  // Cons or sliced string.  Need to go deeper.
-      return GetUnderlying()->IsOneByteRepresentation();
-  }
-}
-
-bool String::IsTwoByteRepresentationUnderneath() {
-  uint32_t type = map()->instance_type();
-  STATIC_ASSERT(kIsIndirectStringTag != 0);
-  STATIC_ASSERT((kIsIndirectStringMask & kStringEncodingMask) == 0);
-  DCHECK(IsFlat());
-  switch (type & (kIsIndirectStringMask | kStringEncodingMask)) {
-    case kOneByteStringTag:
-      return false;
-    case kTwoByteStringTag:
-      return true;
-    default:  // Cons or sliced string.  Need to go deeper.
-      return GetUnderlying()->IsTwoByteRepresentation();
-  }
-}
-
-bool String::HasOnlyOneByteChars() {
-  uint32_t type = map()->instance_type();
-  return (type & kOneByteDataHintMask) == kOneByteDataHintTag ||
-         IsOneByteRepresentation();
-}
-
-bool StringShape::HasOnlyOneByteChars() {
-  return (type_ & kStringEncodingMask) == kOneByteStringTag ||
-         (type_ & kOneByteDataHintMask) == kOneByteDataHintTag;
-}
-
-bool StringShape::IsCons() {
-  return (type_ & kStringRepresentationMask) == kConsStringTag;
-}
-
-bool StringShape::IsThin() {
-  return (type_ & kStringRepresentationMask) == kThinStringTag;
-}
-
-bool StringShape::IsSliced() {
-  return (type_ & kStringRepresentationMask) == kSlicedStringTag;
-}
-
-bool StringShape::IsIndirect() {
-  return (type_ & kIsIndirectStringMask) == kIsIndirectStringTag;
-}
-
-bool StringShape::IsExternal() {
-  return (type_ & kStringRepresentationMask) == kExternalStringTag;
-}
-
-bool StringShape::IsSequential() {
-  return (type_ & kStringRepresentationMask) == kSeqStringTag;
-}
-
-StringRepresentationTag StringShape::representation_tag() {
-  uint32_t tag = (type_ & kStringRepresentationMask);
-  return static_cast<StringRepresentationTag>(tag);
-}
-
-uint32_t StringShape::encoding_tag() { return type_ & kStringEncodingMask; }
-
-uint32_t StringShape::full_representation_tag() {
-  return (type_ & (kStringRepresentationMask | kStringEncodingMask));
-}
-
-STATIC_ASSERT((kStringRepresentationMask | kStringEncodingMask) ==
-              Internals::kFullStringRepresentationMask);
-
-STATIC_ASSERT(static_cast<uint32_t>(kStringEncodingMask) ==
-              Internals::kStringEncodingMask);
-
-bool StringShape::IsSequentialOneByte() {
-  return full_representation_tag() == (kSeqStringTag | kOneByteStringTag);
-}
-
-bool StringShape::IsSequentialTwoByte() {
-  return full_representation_tag() == (kSeqStringTag | kTwoByteStringTag);
-}
-
-bool StringShape::IsExternalOneByte() {
-  return full_representation_tag() == (kExternalStringTag | kOneByteStringTag);
-}
-
-STATIC_ASSERT((kExternalStringTag | kOneByteStringTag) ==
-              Internals::kExternalOneByteRepresentationTag);
-
-STATIC_ASSERT(v8::String::ONE_BYTE_ENCODING == kOneByteStringTag);
-
-bool StringShape::IsExternalTwoByte() {
-  return full_representation_tag() == (kExternalStringTag | kTwoByteStringTag);
-}
-
-STATIC_ASSERT((kExternalStringTag | kTwoByteStringTag) ==
-              Internals::kExternalTwoByteRepresentationTag);
-
-STATIC_ASSERT(v8::String::TWO_BYTE_ENCODING == kTwoByteStringTag);
-
-uc32 FlatStringReader::Get(int index) {
-  if (is_one_byte_) {
-    return Get<uint8_t>(index);
-  } else {
-    return Get<uc16>(index);
-  }
-}
-
-template <typename Char>
-Char FlatStringReader::Get(int index) {
-  DCHECK_EQ(is_one_byte_, sizeof(Char) == 1);
-  DCHECK(0 <= index && index <= length_);
-  if (sizeof(Char) == 1) {
-    return static_cast<Char>(static_cast<const uint8_t*>(start_)[index]);
-  } else {
-    return static_cast<Char>(static_cast<const uc16*>(start_)[index]);
-  }
-}
-
-Handle<Object> StringTableShape::AsHandle(Isolate* isolate, HashTableKey* key) {
-  return key->AsHandle(isolate);
-}
-
-template <typename Char>
-class SequentialStringKey : public HashTableKey {
- public:
-  explicit SequentialStringKey(Vector<const Char> string, uint32_t seed)
-      : string_(string), hash_field_(0), seed_(seed) {}
-
-  uint32_t Hash() override {
-    hash_field_ = StringHasher::HashSequentialString<Char>(
-        string_.start(), string_.length(), seed_);
-
-    uint32_t result = hash_field_ >> String::kHashShift;
-    DCHECK(result != 0);  // Ensure that the hash value of 0 is never computed.
-    return result;
-  }
-
-  uint32_t HashForObject(Object* other) override {
-    return String::cast(other)->Hash();
-  }
-
-  Vector<const Char> string_;
-  uint32_t hash_field_;
-  uint32_t seed_;
-};
-
-class OneByteStringKey : public SequentialStringKey<uint8_t> {
- public:
-  OneByteStringKey(Vector<const uint8_t> str, uint32_t seed)
-      : SequentialStringKey<uint8_t>(str, seed) {}
-
-  bool IsMatch(Object* string) override {
-    return String::cast(string)->IsOneByteEqualTo(string_);
-  }
-
-  Handle<Object> AsHandle(Isolate* isolate) override;
-};
-
-class SeqOneByteSubStringKey : public HashTableKey {
- public:
-  SeqOneByteSubStringKey(Handle<SeqOneByteString> string, int from, int length)
-      : string_(string), from_(from), length_(length) {
-    DCHECK(string_->IsSeqOneByteString());
-  }
-
-// VS 2017 on official builds gives this spurious warning:
-// warning C4789: buffer 'key' of size 16 bytes will be overrun; 4 bytes will
-// be written starting at offset 16
-// https://bugs.chromium.org/p/v8/issues/detail?id=6068
-#if defined(V8_CC_MSVC)
-#pragma warning(push)
-#pragma warning(disable : 4789)
-#endif
-  uint32_t Hash() override {
-    DCHECK(length_ >= 0);
-    DCHECK(from_ + length_ <= string_->length());
-    const uint8_t* chars = string_->GetChars() + from_;
-    hash_field_ = StringHasher::HashSequentialString(
-        chars, length_, string_->GetHeap()->HashSeed());
-    uint32_t result = hash_field_ >> String::kHashShift;
-    DCHECK(result != 0);  // Ensure that the hash value of 0 is never computed.
-    return result;
-  }
-#if defined(V8_CC_MSVC)
-#pragma warning(pop)
-#endif
-
-  uint32_t HashForObject(Object* other) override {
-    return String::cast(other)->Hash();
-  }
-
-  bool IsMatch(Object* string) override;
-  Handle<Object> AsHandle(Isolate* isolate) override;
-
- private:
-  Handle<SeqOneByteString> string_;
-  int from_;
-  int length_;
-  uint32_t hash_field_;
-};
-
-class TwoByteStringKey : public SequentialStringKey<uc16> {
- public:
-  explicit TwoByteStringKey(Vector<const uc16> str, uint32_t seed)
-      : SequentialStringKey<uc16>(str, seed) {}
-
-  bool IsMatch(Object* string) override {
-    return String::cast(string)->IsTwoByteEqualTo(string_);
-  }
-
-  Handle<Object> AsHandle(Isolate* isolate) override;
-};
-
-// Utf8StringKey carries a vector of chars as key.
-class Utf8StringKey : public HashTableKey {
- public:
-  explicit Utf8StringKey(Vector<const char> string, uint32_t seed)
-      : string_(string), hash_field_(0), seed_(seed) {}
-
-  bool IsMatch(Object* string) override {
-    return String::cast(string)->IsUtf8EqualTo(string_);
-  }
-
-  uint32_t Hash() override {
-    if (hash_field_ != 0) return hash_field_ >> String::kHashShift;
-    hash_field_ = StringHasher::ComputeUtf8Hash(string_, seed_, &chars_);
-    uint32_t result = hash_field_ >> String::kHashShift;
-    DCHECK(result != 0);  // Ensure that the hash value of 0 is never computed.
-    return result;
-  }
-
-  uint32_t HashForObject(Object* other) override {
-    return String::cast(other)->Hash();
-  }
-
-  Handle<Object> AsHandle(Isolate* isolate) override {
-    if (hash_field_ == 0) Hash();
-    return isolate->factory()->NewInternalizedStringFromUtf8(string_, chars_,
-                                                             hash_field_);
-  }
-
-  Vector<const char> string_;
-  uint32_t hash_field_;
-  int chars_;  // Caches the number of characters when computing the hash code.
-  uint32_t seed_;
-};
-
-=======
->>>>>>> 84bd6f3c
 Representation Object::OptimalRepresentation() {
   if (!FLAG_track_fields) return Representation::Tagged();
   if (IsSmi()) {
@@ -1399,21 +929,9 @@
 
 Map* MapWord::ToMap() const { return reinterpret_cast<Map*>(value_); }
 
-<<<<<<< HEAD
-#ifdef V8_CONCURRENT_MARKING
-#define WRITE_FIELD(p, offset, value)                             \
-  base::NoBarrier_Store(                                          \
-      reinterpret_cast<base::AtomicWord*>(FIELD_ADDR(p, offset)), \
-      reinterpret_cast<base::AtomicWord>(value));
-#else
-#define WRITE_FIELD(p, offset, value) \
-  (*reinterpret_cast<Object**>(FIELD_ADDR(p, offset)) = value)
-#endif
-=======
 bool MapWord::IsForwardingAddress() const {
   return HAS_SMI_TAG(reinterpret_cast<Object*>(value_));
 }
->>>>>>> 84bd6f3c
 
 
 MapWord MapWord::FromForwardingAddress(HeapObject* object) {
@@ -1460,40 +978,6 @@
 void HeapObject::set_map(Map* value) {
   if (value != nullptr) {
 #ifdef VERIFY_HEAP
-<<<<<<< HEAD
-void HeapObject::VerifyObjectField(int offset) {
-  VerifyPointer(READ_FIELD(this, offset));
-}
-
-void HeapObject::VerifySmiField(int offset) {
-  CHECK(READ_FIELD(this, offset)->IsSmi());
-}
-#endif
-
-
-Heap* HeapObject::GetHeap() const {
-  Heap* heap = MemoryChunk::FromAddress(
-                   reinterpret_cast<Address>(const_cast<HeapObject*>(this)))
-                   ->heap();
-  SLOW_DCHECK(heap != NULL);
-  return heap;
-}
-
-
-Isolate* HeapObject::GetIsolate() const {
-  return GetHeap()->isolate();
-}
-
-Map* HeapObject::map() const {
-  return map_word().ToMap();
-}
-
-
-void HeapObject::set_map(Map* value) {
-  if (value != nullptr) {
-#ifdef VERIFY_HEAP
-=======
->>>>>>> 84bd6f3c
     value->GetHeap()->VerifyObjectLayoutChange(this, value);
 #endif
   }
@@ -1518,11 +1002,7 @@
   }
   synchronized_set_map_word(MapWord::FromMap(value));
   if (value != nullptr) {
-<<<<<<< HEAD
-    // TODO(1600) We are passing NULL as a slot because maps can never be on
-=======
     // TODO(1600) We are passing nullptr as a slot because maps can never be on
->>>>>>> 84bd6f3c
     // evacuation candidate.
     value->GetHeap()->incremental_marking()->RecordWrite(this, nullptr, value);
   }
@@ -1536,13 +1016,10 @@
     value->GetHeap()->VerifyObjectLayoutChange(this, value);
 #endif
   }
-<<<<<<< HEAD
-=======
   set_map_word(MapWord::FromMap(value));
 }
 
 void HeapObject::set_map_after_allocation(Map* value, WriteBarrierMode mode) {
->>>>>>> 84bd6f3c
   set_map_word(MapWord::FromMap(value));
   if (mode != SKIP_WRITE_BARRIER) {
     DCHECK_NOT_NULL(value);
@@ -1552,19 +1029,6 @@
   }
 }
 
-<<<<<<< HEAD
-void HeapObject::set_map_after_allocation(Map* value, WriteBarrierMode mode) {
-  set_map_word(MapWord::FromMap(value));
-  if (mode != SKIP_WRITE_BARRIER) {
-    DCHECK(value != nullptr);
-    // TODO(1600) We are passing NULL as a slot because maps can never be on
-    // evacuation candidate.
-    value->GetHeap()->incremental_marking()->RecordWrite(this, nullptr, value);
-  }
-}
-
-=======
->>>>>>> 84bd6f3c
 HeapObject** HeapObject::map_slot() {
   return reinterpret_cast<HeapObject**>(FIELD_ADDR(this, kMapOffset));
 }
@@ -1628,33 +1092,6 @@
   return static_cast<FixedArrayBase*>(array);
 }
 
-<<<<<<< HEAD
-Context* SloppyArgumentsElements::context() {
-  return Context::cast(get(kContextIndex));
-}
-
-FixedArray* SloppyArgumentsElements::arguments() {
-  return FixedArray::cast(get(kArgumentsIndex));
-}
-
-void SloppyArgumentsElements::set_arguments(FixedArray* arguments) {
-  set(kArgumentsIndex, arguments);
-}
-
-uint32_t SloppyArgumentsElements::parameter_map_length() {
-  return length() - kParameterMapStart;
-}
-
-Object* SloppyArgumentsElements::get_mapped_entry(uint32_t entry) {
-  return get(entry + kParameterMapStart);
-}
-
-void SloppyArgumentsElements::set_mapped_entry(uint32_t entry, Object* object) {
-  set(entry + kParameterMapStart, object);
-}
-
-=======
->>>>>>> 84bd6f3c
 void AllocationSite::Initialize() {
   set_transition_info_or_boilerplate(Smi::kZero);
   SetElementsKind(GetInitialFastElementsKind());
@@ -1982,20 +1419,12 @@
   // We just have to execute the generational barrier here because we never
   // mark through a weak cell and collect evacuation candidates when we process
   // all weak cells.
-<<<<<<< HEAD
-  WriteBarrierMode mode =
-      ObjectMarking::IsBlack(this, MarkingState::Internal(this))
-          ? UPDATE_WRITE_BARRIER
-          : UPDATE_WEAK_WRITE_BARRIER;
-  CONDITIONAL_WRITE_BARRIER(GetHeap(), this, kValueOffset, val, mode);
-=======
   Heap* heap = val->GetHeap();
   WriteBarrierMode mode =
       heap->incremental_marking()->marking_state()->IsBlack(this)
           ? UPDATE_WRITE_BARRIER
           : UPDATE_WEAK_WRITE_BARRIER;
   CONDITIONAL_WRITE_BARRIER(heap, this, kValueOffset, val, mode);
->>>>>>> 84bd6f3c
 }
 
 bool WeakCell::cleared() const { return value() == Smi::kZero; }
@@ -2006,89 +1435,16 @@
   // Check for the most common kind of JavaScript object before
   // falling into the generic switch. This speeds up the internal
   // field operations considerably on average.
-<<<<<<< HEAD
-  if (type == JS_OBJECT_TYPE) return JSObject::kHeaderSize;
-  switch (type) {
-    case JS_API_OBJECT_TYPE:
-    case JS_SPECIAL_API_OBJECT_TYPE:
-      return JSObject::kHeaderSize;
-    case JS_GENERATOR_OBJECT_TYPE:
-      return JSGeneratorObject::kSize;
-    case JS_ASYNC_GENERATOR_OBJECT_TYPE:
-      return JSAsyncGeneratorObject::kSize;
-    case JS_GLOBAL_PROXY_TYPE:
-      return JSGlobalProxy::kSize;
-    case JS_GLOBAL_OBJECT_TYPE:
-      return JSGlobalObject::kSize;
-    case JS_BOUND_FUNCTION_TYPE:
-      return JSBoundFunction::kSize;
-    case JS_FUNCTION_TYPE:
-      return JSFunction::kSize;
-    case JS_VALUE_TYPE:
-      return JSValue::kSize;
-    case JS_DATE_TYPE:
-      return JSDate::kSize;
-    case JS_ARRAY_TYPE:
-      return JSArray::kSize;
-    case JS_ARRAY_BUFFER_TYPE:
-      return JSArrayBuffer::kSize;
-    case JS_TYPED_ARRAY_TYPE:
-      return JSTypedArray::kSize;
-    case JS_DATA_VIEW_TYPE:
-      return JSDataView::kSize;
-    case JS_SET_TYPE:
-      return JSSet::kSize;
-    case JS_MAP_TYPE:
-      return JSMap::kSize;
-    case JS_SET_ITERATOR_TYPE:
-      return JSSetIterator::kSize;
-    case JS_MAP_ITERATOR_TYPE:
-      return JSMapIterator::kSize;
-    case JS_WEAK_MAP_TYPE:
-      return JSWeakMap::kSize;
-    case JS_WEAK_SET_TYPE:
-      return JSWeakSet::kSize;
-    case JS_PROMISE_CAPABILITY_TYPE:
-      return JSPromiseCapability::kSize;
-    case JS_PROMISE_TYPE:
-      return JSPromise::kSize;
-    case JS_REGEXP_TYPE:
-      return JSRegExp::kSize;
-    case JS_CONTEXT_EXTENSION_OBJECT_TYPE:
-      return JSObject::kHeaderSize;
-    case JS_MESSAGE_OBJECT_TYPE:
-      return JSMessageObject::kSize;
-    case JS_ARGUMENTS_TYPE:
-      return JSArgumentsObject::kHeaderSize;
-    case JS_ERROR_TYPE:
-      return JSObject::kHeaderSize;
-    case JS_STRING_ITERATOR_TYPE:
-      return JSStringIterator::kSize;
-    case JS_MODULE_NAMESPACE_TYPE:
-      return JSModuleNamespace::kHeaderSize;
-    default:
-      if (type >= FIRST_ARRAY_ITERATOR_TYPE &&
-          type <= LAST_ARRAY_ITERATOR_TYPE) {
-        return JSArrayIterator::kSize;
-      }
-      UNREACHABLE();
-      return 0;
-  }
-=======
   InstanceType instance_type = map->instance_type();
   return instance_type == JS_OBJECT_TYPE
              ? JSObject::kHeaderSize
              : GetHeaderSize(instance_type, map->has_prototype_slot());
->>>>>>> 84bd6f3c
 }
 
 inline bool IsSpecialReceiverInstanceType(InstanceType instance_type) {
   return instance_type <= LAST_SPECIAL_RECEIVER_TYPE;
 }
 
-<<<<<<< HEAD
-int JSObject::GetEmbedderFieldCount(Map* map) {
-=======
 // This should be in objects/map-inl.h, but can't, because of a cyclic
 // dependency.
 bool Map::IsSpecialReceiverMap() const {
@@ -2110,20 +1466,15 @@
 
 // static
 int JSObject::GetEmbedderFieldCount(const Map* map) {
->>>>>>> 84bd6f3c
   int instance_size = map->instance_size();
   if (instance_size == kVariableSizeSentinel) return 0;
   return ((instance_size - GetHeaderSize(map)) >> kPointerSizeLog2) -
          map->GetInObjectProperties();
 }
 
-<<<<<<< HEAD
-int JSObject::GetEmbedderFieldCount() { return GetEmbedderFieldCount(map()); }
-=======
 int JSObject::GetEmbedderFieldCount() const {
   return GetEmbedderFieldCount(map());
 }
->>>>>>> 84bd6f3c
 
 int JSObject::GetEmbedderFieldOffset(int index) {
   DCHECK(index < GetEmbedderFieldCount() && index >= 0);
@@ -2367,142 +1718,6 @@
   return get(kLastInputIndex);
 }
 
-<<<<<<< HEAD
-void FixedDoubleArray::set_the_hole(int index) {
-  DCHECK(map() != GetHeap()->fixed_cow_array_map() &&
-         map() != GetHeap()->fixed_array_map());
-  int offset = kHeaderSize + index * kDoubleSize;
-  WRITE_UINT64_FIELD(this, offset, kHoleNanInt64);
-}
-
-bool FixedDoubleArray::is_the_hole(Isolate* isolate, int index) {
-  return is_the_hole(index);
-}
-
-bool FixedDoubleArray::is_the_hole(int index) {
-  return get_representation(index) == kHoleNanInt64;
-}
-
-
-double* FixedDoubleArray::data_start() {
-  return reinterpret_cast<double*>(FIELD_ADDR(this, kHeaderSize));
-}
-
-
-void FixedDoubleArray::FillWithHoles(int from, int to) {
-  for (int i = from; i < to; i++) {
-    set_the_hole(i);
-  }
-}
-
-
-Object* WeakFixedArray::Get(int index) const {
-  Object* raw = FixedArray::cast(this)->get(index + kFirstIndex);
-  if (raw->IsSmi()) return raw;
-  DCHECK(raw->IsWeakCell());
-  return WeakCell::cast(raw)->value();
-}
-
-
-bool WeakFixedArray::IsEmptySlot(int index) const {
-  DCHECK(index < Length());
-  return Get(index)->IsSmi();
-}
-
-
-void WeakFixedArray::Clear(int index) {
-  FixedArray::cast(this)->set(index + kFirstIndex, Smi::kZero);
-}
-
-
-int WeakFixedArray::Length() const {
-  return FixedArray::cast(this)->length() - kFirstIndex;
-}
-
-
-int WeakFixedArray::last_used_index() const {
-  return Smi::cast(FixedArray::cast(this)->get(kLastUsedIndexIndex))->value();
-}
-
-
-void WeakFixedArray::set_last_used_index(int index) {
-  FixedArray::cast(this)->set(kLastUsedIndexIndex, Smi::FromInt(index));
-}
-
-
-template <class T>
-T* WeakFixedArray::Iterator::Next() {
-  if (list_ != NULL) {
-    // Assert that list did not change during iteration.
-    DCHECK_EQ(last_used_index_, list_->last_used_index());
-    while (index_ < list_->Length()) {
-      Object* item = list_->Get(index_++);
-      if (item != Empty()) return T::cast(item);
-    }
-    list_ = NULL;
-  }
-  return NULL;
-}
-
-int ArrayList::Length() const {
-  if (FixedArray::cast(this)->length() == 0) return 0;
-  return Smi::cast(FixedArray::cast(this)->get(kLengthIndex))->value();
-}
-
-
-void ArrayList::SetLength(int length) {
-  return FixedArray::cast(this)->set(kLengthIndex, Smi::FromInt(length));
-}
-
-Object* ArrayList::Get(int index) const {
-  return FixedArray::cast(this)->get(kFirstIndex + index);
-}
-
-
-Object** ArrayList::Slot(int index) {
-  return data_start() + kFirstIndex + index;
-}
-
-void ArrayList::Set(int index, Object* obj, WriteBarrierMode mode) {
-  FixedArray::cast(this)->set(kFirstIndex + index, obj, mode);
-}
-
-
-void ArrayList::Clear(int index, Object* undefined) {
-  DCHECK(undefined->IsUndefined(GetIsolate()));
-  FixedArray::cast(this)
-      ->set(kFirstIndex + index, undefined, SKIP_WRITE_BARRIER);
-}
-
-int RegExpMatchInfo::NumberOfCaptureRegisters() {
-  DCHECK_GE(length(), kLastMatchOverhead);
-  Object* obj = get(kNumberOfCapturesIndex);
-  return Smi::cast(obj)->value();
-}
-
-void RegExpMatchInfo::SetNumberOfCaptureRegisters(int value) {
-  DCHECK_GE(length(), kLastMatchOverhead);
-  set(kNumberOfCapturesIndex, Smi::FromInt(value));
-}
-
-String* RegExpMatchInfo::LastSubject() {
-  DCHECK_GE(length(), kLastMatchOverhead);
-  Object* obj = get(kLastSubjectIndex);
-  return String::cast(obj);
-}
-
-void RegExpMatchInfo::SetLastSubject(String* value) {
-  DCHECK_GE(length(), kLastMatchOverhead);
-  set(kLastSubjectIndex, value);
-}
-
-Object* RegExpMatchInfo::LastInput() {
-  DCHECK_GE(length(), kLastMatchOverhead);
-  return get(kLastInputIndex);
-}
-
-=======
->>>>>>> 84bd6f3c
 void RegExpMatchInfo::SetLastInput(Object* value) {
   DCHECK_GE(length(), kLastMatchOverhead);
   set(kLastInputIndex, value);
@@ -2575,26 +1790,8 @@
 ACCESSORS(EnumCache, keys, FixedArray, kKeysOffset)
 ACCESSORS(EnumCache, indices, FixedArray, kIndicesOffset)
 
-<<<<<<< HEAD
-Object** FixedArray::RawFieldOfElementAt(int index) {
-  return HeapObject::RawField(this, OffsetOfElementAt(index));
-}
-
-bool DescriptorArray::IsEmpty() {
-  DCHECK(length() >= kFirstIndex ||
-         this == GetHeap()->empty_descriptor_array());
-  return length() < kFirstIndex;
-}
-
-
-int DescriptorArray::number_of_descriptors() {
-  DCHECK(length() >= kFirstIndex || IsEmpty());
-  int len = length();
-  return len == 0 ? 0 : Smi::cast(get(kDescriptorLengthIndex))->value();
-=======
 int DescriptorArray::number_of_descriptors() const {
   return Smi::ToInt(get(kDescriptorLengthIndex));
->>>>>>> 84bd6f3c
 }
 
 int DescriptorArray::number_of_descriptors_storage() const {
@@ -2614,50 +1811,14 @@
   return number_of_descriptors();
 }
 
-<<<<<<< HEAD
-
-bool DescriptorArray::HasEnumCache() {
-  return !IsEmpty() && !get(kEnumCacheBridgeIndex)->IsSmi();
-}
-
-
-=======
->>>>>>> 84bd6f3c
 void DescriptorArray::CopyEnumCacheFrom(DescriptorArray* array) {
-  set(kEnumCacheBridgeIndex, array->get(kEnumCacheBridgeIndex));
-}
-
-<<<<<<< HEAD
-
-FixedArray* DescriptorArray::GetEnumCache() {
-  DCHECK(HasEnumCache());
-  FixedArray* bridge = FixedArray::cast(get(kEnumCacheBridgeIndex));
-  return FixedArray::cast(bridge->get(kEnumCacheBridgeCacheIndex));
-}
-
-
-bool DescriptorArray::HasEnumIndicesCache() {
-  if (IsEmpty()) return false;
-  Object* object = get(kEnumCacheBridgeIndex);
-  if (object->IsSmi()) return false;
-  FixedArray* bridge = FixedArray::cast(object);
-  return !bridge->get(kEnumCacheBridgeIndicesCacheIndex)->IsSmi();
-}
-
-
-FixedArray* DescriptorArray::GetEnumIndicesCache() {
-  DCHECK(HasEnumIndicesCache());
-  FixedArray* bridge = FixedArray::cast(get(kEnumCacheBridgeIndex));
-  return FixedArray::cast(bridge->get(kEnumCacheBridgeIndicesCacheIndex));
-}
-
-
-=======
+  set(kEnumCacheIndex, array->get(kEnumCacheIndex));
+}
+
 EnumCache* DescriptorArray::GetEnumCache() {
   return EnumCache::cast(get(kEnumCacheIndex));
 }
 
->>>>>>> 84bd6f3c
 // Perform a binary search in a fixed array.
 template <SearchMode search_mode, typename T>
 int BinarySearch(T* array, Name* name, int valid_entries,
@@ -2910,83 +2071,9 @@
   SetSortedKey(second, first_key);
 }
 
-<<<<<<< HEAD
-
-int HashTableBase::NumberOfElements() {
-  return Smi::cast(get(kNumberOfElementsIndex))->value();
-}
-
-
-int HashTableBase::NumberOfDeletedElements() {
-  return Smi::cast(get(kNumberOfDeletedElementsIndex))->value();
-}
-
-
-int HashTableBase::Capacity() {
-  return Smi::cast(get(kCapacityIndex))->value();
-}
-
-
-void HashTableBase::ElementAdded() {
-  SetNumberOfElements(NumberOfElements() + 1);
-}
-
-
-void HashTableBase::ElementRemoved() {
-  SetNumberOfElements(NumberOfElements() - 1);
-  SetNumberOfDeletedElements(NumberOfDeletedElements() + 1);
-}
-
-
-void HashTableBase::ElementsRemoved(int n) {
-  SetNumberOfElements(NumberOfElements() - n);
-  SetNumberOfDeletedElements(NumberOfDeletedElements() + n);
-}
-
-
-// static
-int HashTableBase::ComputeCapacity(int at_least_space_for) {
-  // Add 50% slack to make slot collisions sufficiently unlikely.
-  // See matching computation in HashTable::HasSufficientCapacityToAdd().
-  // Must be kept in sync with CodeStubAssembler::HashTableComputeCapacity().
-  int raw_cap = at_least_space_for + (at_least_space_for >> 1);
-  int capacity = base::bits::RoundUpToPowerOfTwo32(raw_cap);
-  return Max(capacity, kMinCapacity);
-}
-
-bool HashTableBase::IsKey(Isolate* isolate, Object* k) {
-  Heap* heap = isolate->heap();
-  return k != heap->the_hole_value() && k != heap->undefined_value();
-}
-
-void HashTableBase::SetNumberOfElements(int nof) {
-  set(kNumberOfElementsIndex, Smi::FromInt(nof));
-}
-
-
-void HashTableBase::SetNumberOfDeletedElements(int nod) {
-  set(kNumberOfDeletedElementsIndex, Smi::FromInt(nod));
-}
-
-template <typename Key>
-Map* BaseShape<Key>::GetMap(Isolate* isolate) {
-  return isolate->heap()->hash_table_map();
-}
-
-template <typename Derived, typename Shape, typename Key>
-int HashTable<Derived, Shape, Key>::FindEntry(Key key) {
-  return FindEntry(GetIsolate(), key);
-}
-
-
-template<typename Derived, typename Shape, typename Key>
-int HashTable<Derived, Shape, Key>::FindEntry(Isolate* isolate, Key key) {
-  return FindEntry(isolate, key, HashTable::Hash(key));
-=======
 bool StringSetShape::IsMatch(String* key, Object* value) {
   DCHECK(value->IsString());
   return key->Equals(String::cast(value));
->>>>>>> 84bd6f3c
 }
 
 uint32_t StringSetShape::Hash(Isolate* isolate, String* key) {
@@ -3111,2205 +2198,90 @@
   return reinterpret_cast<FreeSpace*>(o);
 }
 
-<<<<<<< HEAD
-
-void HandlerTable::SetRangeEnd(int index, int value) {
-  set(index * kRangeEntrySize + kRangeEndIndex, Smi::FromInt(value));
-}
-
-
-void HandlerTable::SetRangeHandler(int index, int offset,
-                                   CatchPrediction prediction) {
-  int value = HandlerOffsetField::encode(offset) |
-              HandlerPredictionField::encode(prediction);
-  set(index * kRangeEntrySize + kRangeHandlerIndex, Smi::FromInt(value));
-}
-
-void HandlerTable::SetRangeData(int index, int value) {
-  set(index * kRangeEntrySize + kRangeDataIndex, Smi::FromInt(value));
-}
-
-
-void HandlerTable::SetReturnOffset(int index, int value) {
-  set(index * kReturnEntrySize + kReturnOffsetIndex, Smi::FromInt(value));
-}
-
-void HandlerTable::SetReturnHandler(int index, int offset) {
-  int value = HandlerOffsetField::encode(offset);
-  set(index * kReturnEntrySize + kReturnHandlerIndex, Smi::FromInt(value));
-}
-
-int HandlerTable::NumberOfRangeEntries() const {
-  return length() / kRangeEntrySize;
-}
-
-template <typename Derived, typename Shape, typename Key>
-HashTable<Derived, Shape, Key>*
-HashTable<Derived, Shape, Key>::cast(Object* obj) {
-  SLOW_DCHECK(obj->IsHashTable());
-  return reinterpret_cast<HashTable*>(obj);
-}
-
-
-template <typename Derived, typename Shape, typename Key>
-const HashTable<Derived, Shape, Key>*
-HashTable<Derived, Shape, Key>::cast(const Object* obj) {
-  SLOW_DCHECK(obj->IsHashTable());
-  return reinterpret_cast<const HashTable*>(obj);
-}
-
-
-SMI_ACCESSORS(FixedArrayBase, length, kLengthOffset)
-SYNCHRONIZED_SMI_ACCESSORS(FixedArrayBase, length, kLengthOffset)
-
-SMI_ACCESSORS(FreeSpace, size, kSizeOffset)
-NOBARRIER_SMI_ACCESSORS(FreeSpace, size, kSizeOffset)
-
-SMI_ACCESSORS(String, length, kLengthOffset)
-SYNCHRONIZED_SMI_ACCESSORS(String, length, kLengthOffset)
-
-
-int FreeSpace::Size() { return size(); }
-
-
-FreeSpace* FreeSpace::next() {
-  DCHECK(map() == GetHeap()->root(Heap::kFreeSpaceMapRootIndex) ||
-         (!GetHeap()->deserialization_complete() && map() == NULL));
-  DCHECK_LE(kNextOffset + kPointerSize, nobarrier_size());
-  return reinterpret_cast<FreeSpace*>(
-      Memory::Address_at(address() + kNextOffset));
-}
-
-
-void FreeSpace::set_next(FreeSpace* next) {
-  DCHECK(map() == GetHeap()->root(Heap::kFreeSpaceMapRootIndex) ||
-         (!GetHeap()->deserialization_complete() && map() == NULL));
-  DCHECK_LE(kNextOffset + kPointerSize, nobarrier_size());
-  base::NoBarrier_Store(
-      reinterpret_cast<base::AtomicWord*>(address() + kNextOffset),
-      reinterpret_cast<base::AtomicWord>(next));
-}
-
-
-FreeSpace* FreeSpace::cast(HeapObject* o) {
-  SLOW_DCHECK(!o->GetHeap()->deserialization_complete() || o->IsFreeSpace());
-  return reinterpret_cast<FreeSpace*>(o);
-}
-
-
-uint32_t Name::hash_field() {
-  return READ_UINT32_FIELD(this, kHashFieldOffset);
-}
-
-
-void Name::set_hash_field(uint32_t value) {
-  WRITE_UINT32_FIELD(this, kHashFieldOffset, value);
-#if V8_HOST_ARCH_64_BIT
-#if V8_TARGET_LITTLE_ENDIAN
-  WRITE_UINT32_FIELD(this, kHashFieldSlot + kIntSize, 0);
-#else
-  WRITE_UINT32_FIELD(this, kHashFieldSlot, 0);
-#endif
-#endif
-}
-
-
-bool Name::Equals(Name* other) {
-  if (other == this) return true;
-  if ((this->IsInternalizedString() && other->IsInternalizedString()) ||
-      this->IsSymbol() || other->IsSymbol()) {
-    return false;
-  }
-  return String::cast(this)->SlowEquals(String::cast(other));
-}
-
-
-bool Name::Equals(Handle<Name> one, Handle<Name> two) {
-  if (one.is_identical_to(two)) return true;
-  if ((one->IsInternalizedString() && two->IsInternalizedString()) ||
-      one->IsSymbol() || two->IsSymbol()) {
-    return false;
-  }
-  return String::SlowEquals(Handle<String>::cast(one),
-                            Handle<String>::cast(two));
-}
-
-
-ACCESSORS(Symbol, name, Object, kNameOffset)
-SMI_ACCESSORS(Symbol, flags, kFlagsOffset)
-BOOL_ACCESSORS(Symbol, flags, is_private, kPrivateBit)
-BOOL_ACCESSORS(Symbol, flags, is_well_known_symbol, kWellKnownSymbolBit)
-BOOL_ACCESSORS(Symbol, flags, is_public, kPublicBit)
-
-bool String::Equals(String* other) {
-  if (other == this) return true;
-  if (this->IsInternalizedString() && other->IsInternalizedString()) {
-    return false;
-  }
-  return SlowEquals(other);
-}
-
-
-bool String::Equals(Handle<String> one, Handle<String> two) {
-  if (one.is_identical_to(two)) return true;
-  if (one->IsInternalizedString() && two->IsInternalizedString()) {
-    return false;
-  }
-  return SlowEquals(one, two);
-}
-
-
-Handle<String> String::Flatten(Handle<String> string, PretenureFlag pretenure) {
-  if (string->IsConsString()) {
-    Handle<ConsString> cons = Handle<ConsString>::cast(string);
-    if (cons->IsFlat()) {
-      string = handle(cons->first());
-    } else {
-      return SlowFlatten(cons, pretenure);
-    }
-  }
-  if (string->IsThinString()) {
-    string = handle(Handle<ThinString>::cast(string)->actual());
-    DCHECK(!string->IsConsString());
-  }
-  return string;
-}
-
-
-uint16_t String::Get(int index) {
-  DCHECK(index >= 0 && index < length());
-  switch (StringShape(this).full_representation_tag()) {
-    case kSeqStringTag | kOneByteStringTag:
-      return SeqOneByteString::cast(this)->SeqOneByteStringGet(index);
-    case kSeqStringTag | kTwoByteStringTag:
-      return SeqTwoByteString::cast(this)->SeqTwoByteStringGet(index);
-    case kConsStringTag | kOneByteStringTag:
-    case kConsStringTag | kTwoByteStringTag:
-      return ConsString::cast(this)->ConsStringGet(index);
-    case kExternalStringTag | kOneByteStringTag:
-      return ExternalOneByteString::cast(this)->ExternalOneByteStringGet(index);
-    case kExternalStringTag | kTwoByteStringTag:
-      return ExternalTwoByteString::cast(this)->ExternalTwoByteStringGet(index);
-    case kSlicedStringTag | kOneByteStringTag:
-    case kSlicedStringTag | kTwoByteStringTag:
-      return SlicedString::cast(this)->SlicedStringGet(index);
-    case kThinStringTag | kOneByteStringTag:
-    case kThinStringTag | kTwoByteStringTag:
-      return ThinString::cast(this)->ThinStringGet(index);
-    default:
-      break;
-  }
-
-  UNREACHABLE();
-  return 0;
-}
-
-
-void String::Set(int index, uint16_t value) {
-  DCHECK(index >= 0 && index < length());
-  DCHECK(StringShape(this).IsSequential());
-
-  return this->IsOneByteRepresentation()
-      ? SeqOneByteString::cast(this)->SeqOneByteStringSet(index, value)
-      : SeqTwoByteString::cast(this)->SeqTwoByteStringSet(index, value);
-}
-
-
-bool String::IsFlat() {
-  if (!StringShape(this).IsCons()) return true;
-  return ConsString::cast(this)->second()->length() == 0;
-}
-
-
-String* String::GetUnderlying() {
-  // Giving direct access to underlying string only makes sense if the
-  // wrapping string is already flattened.
-  DCHECK(this->IsFlat());
-  DCHECK(StringShape(this).IsIndirect());
-  STATIC_ASSERT(ConsString::kFirstOffset == SlicedString::kParentOffset);
-  STATIC_ASSERT(ConsString::kFirstOffset == ThinString::kActualOffset);
-  const int kUnderlyingOffset = SlicedString::kParentOffset;
-  return String::cast(READ_FIELD(this, kUnderlyingOffset));
-}
-
-
-template<class Visitor>
-ConsString* String::VisitFlat(Visitor* visitor,
-                              String* string,
-                              const int offset) {
-  int slice_offset = offset;
-  const int length = string->length();
-  DCHECK(offset <= length);
-  while (true) {
-    int32_t type = string->map()->instance_type();
-    switch (type & (kStringRepresentationMask | kStringEncodingMask)) {
-      case kSeqStringTag | kOneByteStringTag:
-        visitor->VisitOneByteString(
-            SeqOneByteString::cast(string)->GetChars() + slice_offset,
-            length - offset);
-        return NULL;
-
-      case kSeqStringTag | kTwoByteStringTag:
-        visitor->VisitTwoByteString(
-            SeqTwoByteString::cast(string)->GetChars() + slice_offset,
-            length - offset);
-        return NULL;
-
-      case kExternalStringTag | kOneByteStringTag:
-        visitor->VisitOneByteString(
-            ExternalOneByteString::cast(string)->GetChars() + slice_offset,
-            length - offset);
-        return NULL;
-
-      case kExternalStringTag | kTwoByteStringTag:
-        visitor->VisitTwoByteString(
-            ExternalTwoByteString::cast(string)->GetChars() + slice_offset,
-            length - offset);
-        return NULL;
-
-      case kSlicedStringTag | kOneByteStringTag:
-      case kSlicedStringTag | kTwoByteStringTag: {
-        SlicedString* slicedString = SlicedString::cast(string);
-        slice_offset += slicedString->offset();
-        string = slicedString->parent();
-        continue;
-      }
-
-      case kConsStringTag | kOneByteStringTag:
-      case kConsStringTag | kTwoByteStringTag:
-        return ConsString::cast(string);
-
-      case kThinStringTag | kOneByteStringTag:
-      case kThinStringTag | kTwoByteStringTag:
-        string = ThinString::cast(string)->actual();
-        continue;
-
-      default:
-        UNREACHABLE();
-        return NULL;
-    }
-  }
-}
-
-
-template <>
-inline Vector<const uint8_t> String::GetCharVector() {
-  String::FlatContent flat = GetFlatContent();
-  DCHECK(flat.IsOneByte());
-  return flat.ToOneByteVector();
-}
-
-
-template <>
-inline Vector<const uc16> String::GetCharVector() {
-  String::FlatContent flat = GetFlatContent();
-  DCHECK(flat.IsTwoByte());
-  return flat.ToUC16Vector();
-}
-
-uint32_t String::ToValidIndex(Object* number) {
-  uint32_t index = PositiveNumberToUint32(number);
-  uint32_t length_value = static_cast<uint32_t>(length());
-  if (index > length_value) return length_value;
-  return index;
-}
-
-uint16_t SeqOneByteString::SeqOneByteStringGet(int index) {
-  DCHECK(index >= 0 && index < length());
-  return READ_BYTE_FIELD(this, kHeaderSize + index * kCharSize);
-}
-
-
-void SeqOneByteString::SeqOneByteStringSet(int index, uint16_t value) {
-  DCHECK(index >= 0 && index < length() && value <= kMaxOneByteCharCode);
-  WRITE_BYTE_FIELD(this, kHeaderSize + index * kCharSize,
-                   static_cast<byte>(value));
-}
-
-
-Address SeqOneByteString::GetCharsAddress() {
-  return FIELD_ADDR(this, kHeaderSize);
-}
-
-
-uint8_t* SeqOneByteString::GetChars() {
-  return reinterpret_cast<uint8_t*>(GetCharsAddress());
-}
-
-
-Address SeqTwoByteString::GetCharsAddress() {
-  return FIELD_ADDR(this, kHeaderSize);
-}
-
-
-uc16* SeqTwoByteString::GetChars() {
-  return reinterpret_cast<uc16*>(FIELD_ADDR(this, kHeaderSize));
-}
-
-
-uint16_t SeqTwoByteString::SeqTwoByteStringGet(int index) {
-  DCHECK(index >= 0 && index < length());
-  return READ_UINT16_FIELD(this, kHeaderSize + index * kShortSize);
-}
-
-
-void SeqTwoByteString::SeqTwoByteStringSet(int index, uint16_t value) {
-  DCHECK(index >= 0 && index < length());
-  WRITE_UINT16_FIELD(this, kHeaderSize + index * kShortSize, value);
-}
-
-
-int SeqTwoByteString::SeqTwoByteStringSize(InstanceType instance_type) {
-  return SizeFor(length());
-}
-
-
-int SeqOneByteString::SeqOneByteStringSize(InstanceType instance_type) {
-  return SizeFor(length());
-}
-
-
-String* SlicedString::parent() {
-  return String::cast(READ_FIELD(this, kParentOffset));
-}
-
-
-void SlicedString::set_parent(String* parent, WriteBarrierMode mode) {
-  DCHECK(parent->IsSeqString() || parent->IsExternalString());
-  WRITE_FIELD(this, kParentOffset, parent);
-  CONDITIONAL_WRITE_BARRIER(GetHeap(), this, kParentOffset, parent, mode);
-}
-
-
-SMI_ACCESSORS(SlicedString, offset, kOffsetOffset)
-
-
-String* ConsString::first() {
-  return String::cast(READ_FIELD(this, kFirstOffset));
-}
-
-
-Object* ConsString::unchecked_first() {
-  return READ_FIELD(this, kFirstOffset);
-}
-
-
-void ConsString::set_first(String* value, WriteBarrierMode mode) {
-  WRITE_FIELD(this, kFirstOffset, value);
-  CONDITIONAL_WRITE_BARRIER(GetHeap(), this, kFirstOffset, value, mode);
-}
-
-
-String* ConsString::second() {
-  return String::cast(READ_FIELD(this, kSecondOffset));
-}
-
-
-Object* ConsString::unchecked_second() {
-  return READ_FIELD(this, kSecondOffset);
-}
-
-
-void ConsString::set_second(String* value, WriteBarrierMode mode) {
-  WRITE_FIELD(this, kSecondOffset, value);
-  CONDITIONAL_WRITE_BARRIER(GetHeap(), this, kSecondOffset, value, mode);
-}
-
-ACCESSORS(ThinString, actual, String, kActualOffset);
-
-bool ExternalString::is_short() {
-  InstanceType type = map()->instance_type();
-  return (type & kShortExternalStringMask) == kShortExternalStringTag;
-}
-
-
-const ExternalOneByteString::Resource* ExternalOneByteString::resource() {
-  return *reinterpret_cast<Resource**>(FIELD_ADDR(this, kResourceOffset));
-}
-
-
-void ExternalOneByteString::update_data_cache() {
-  if (is_short()) return;
-  const char** data_field =
-      reinterpret_cast<const char**>(FIELD_ADDR(this, kResourceDataOffset));
-  *data_field = resource()->data();
-}
-
-
-void ExternalOneByteString::set_resource(
-    const ExternalOneByteString::Resource* resource) {
-  DCHECK(IsAligned(reinterpret_cast<intptr_t>(resource), kPointerSize));
-  *reinterpret_cast<const Resource**>(
-      FIELD_ADDR(this, kResourceOffset)) = resource;
-  if (resource != NULL) update_data_cache();
-}
-
-
-const uint8_t* ExternalOneByteString::GetChars() {
-  return reinterpret_cast<const uint8_t*>(resource()->data());
-}
-
-
-uint16_t ExternalOneByteString::ExternalOneByteStringGet(int index) {
-  DCHECK(index >= 0 && index < length());
-  return GetChars()[index];
-}
-
-
-const ExternalTwoByteString::Resource* ExternalTwoByteString::resource() {
-  return *reinterpret_cast<Resource**>(FIELD_ADDR(this, kResourceOffset));
-}
-
-
-void ExternalTwoByteString::update_data_cache() {
-  if (is_short()) return;
-  const uint16_t** data_field =
-      reinterpret_cast<const uint16_t**>(FIELD_ADDR(this, kResourceDataOffset));
-  *data_field = resource()->data();
-}
-
-
-void ExternalTwoByteString::set_resource(
-    const ExternalTwoByteString::Resource* resource) {
-  *reinterpret_cast<const Resource**>(
-      FIELD_ADDR(this, kResourceOffset)) = resource;
-  if (resource != NULL) update_data_cache();
-}
-
-
-const uint16_t* ExternalTwoByteString::GetChars() {
-  return resource()->data();
-}
-
-
-uint16_t ExternalTwoByteString::ExternalTwoByteStringGet(int index) {
-  DCHECK(index >= 0 && index < length());
-  return GetChars()[index];
-}
-
-
-const uint16_t* ExternalTwoByteString::ExternalTwoByteStringGetData(
-      unsigned start) {
-  return GetChars() + start;
-}
-
-
-int ConsStringIterator::OffsetForDepth(int depth) { return depth & kDepthMask; }
-
-
-void ConsStringIterator::PushLeft(ConsString* string) {
-  frames_[depth_++ & kDepthMask] = string;
-}
-
-
-void ConsStringIterator::PushRight(ConsString* string) {
-  // Inplace update.
-  frames_[(depth_-1) & kDepthMask] = string;
-}
-
-
-void ConsStringIterator::AdjustMaximumDepth() {
-  if (depth_ > maximum_depth_) maximum_depth_ = depth_;
-}
-
-
-void ConsStringIterator::Pop() {
-  DCHECK(depth_ > 0);
-  DCHECK(depth_ <= maximum_depth_);
-  depth_--;
-}
-
-
-uint16_t StringCharacterStream::GetNext() {
-  DCHECK(buffer8_ != NULL && end_ != NULL);
-  // Advance cursor if needed.
-  if (buffer8_ == end_) HasMore();
-  DCHECK(buffer8_ < end_);
-  return is_one_byte_ ? *buffer8_++ : *buffer16_++;
-}
-
-
-StringCharacterStream::StringCharacterStream(String* string, int offset)
-    : is_one_byte_(false) {
-  Reset(string, offset);
-}
-
-
-void StringCharacterStream::Reset(String* string, int offset) {
-  buffer8_ = NULL;
-  end_ = NULL;
-  ConsString* cons_string = String::VisitFlat(this, string, offset);
-  iter_.Reset(cons_string, offset);
-  if (cons_string != NULL) {
-    string = iter_.Next(&offset);
-    if (string != NULL) String::VisitFlat(this, string, offset);
-  }
-}
-
-
-bool StringCharacterStream::HasMore() {
-  if (buffer8_ != end_) return true;
-  int offset;
-  String* string = iter_.Next(&offset);
-  DCHECK_EQ(offset, 0);
-  if (string == NULL) return false;
-  String::VisitFlat(this, string);
-  DCHECK(buffer8_ != end_);
-  return true;
-}
-
-
-void StringCharacterStream::VisitOneByteString(
-    const uint8_t* chars, int length) {
-  is_one_byte_ = true;
-  buffer8_ = chars;
-  end_ = chars + length;
-}
-
-
-void StringCharacterStream::VisitTwoByteString(
-    const uint16_t* chars, int length) {
-  is_one_byte_ = false;
-  buffer16_ = chars;
-  end_ = reinterpret_cast<const uint8_t*>(chars + length);
-}
-
-
-int ByteArray::Size() { return RoundUp(length() + kHeaderSize, kPointerSize); }
-
-byte ByteArray::get(int index) {
-  DCHECK(index >= 0 && index < this->length());
-  return READ_BYTE_FIELD(this, kHeaderSize + index * kCharSize);
-}
-
-void ByteArray::set(int index, byte value) {
-  DCHECK(index >= 0 && index < this->length());
-  WRITE_BYTE_FIELD(this, kHeaderSize + index * kCharSize, value);
-}
-
-void ByteArray::copy_in(int index, const byte* buffer, int length) {
-  DCHECK(index >= 0 && length >= 0 && length <= kMaxInt - index &&
-         index + length <= this->length());
-  byte* dst_addr = FIELD_ADDR(this, kHeaderSize + index * kCharSize);
-  memcpy(dst_addr, buffer, length);
-}
-
-void ByteArray::copy_out(int index, byte* buffer, int length) {
-  DCHECK(index >= 0 && length >= 0 && length <= kMaxInt - index &&
-         index + length <= this->length());
-  const byte* src_addr = FIELD_ADDR(this, kHeaderSize + index * kCharSize);
-  memcpy(buffer, src_addr, length);
-}
-
-int ByteArray::get_int(int index) {
-  DCHECK(index >= 0 && index < this->length() / kIntSize);
-  return READ_INT_FIELD(this, kHeaderSize + index * kIntSize);
-}
-
-void ByteArray::set_int(int index, int value) {
-  DCHECK(index >= 0 && index < this->length() / kIntSize);
-  WRITE_INT_FIELD(this, kHeaderSize + index * kIntSize, value);
-}
-
-ByteArray* ByteArray::FromDataStartAddress(Address address) {
-  DCHECK_TAG_ALIGNED(address);
-  return reinterpret_cast<ByteArray*>(address - kHeaderSize + kHeapObjectTag);
-}
-
-
-int ByteArray::ByteArraySize() { return SizeFor(this->length()); }
-
-
-Address ByteArray::GetDataStartAddress() {
-  return reinterpret_cast<Address>(this) - kHeapObjectTag + kHeaderSize;
-}
-
-
-byte BytecodeArray::get(int index) {
-  DCHECK(index >= 0 && index < this->length());
-  return READ_BYTE_FIELD(this, kHeaderSize + index * kCharSize);
-}
-
-
-void BytecodeArray::set(int index, byte value) {
-  DCHECK(index >= 0 && index < this->length());
-  WRITE_BYTE_FIELD(this, kHeaderSize + index * kCharSize, value);
-}
-
-
-void BytecodeArray::set_frame_size(int frame_size) {
-  DCHECK_GE(frame_size, 0);
-  DCHECK(IsAligned(frame_size, static_cast<unsigned>(kPointerSize)));
-  WRITE_INT_FIELD(this, kFrameSizeOffset, frame_size);
-}
-
-
-int BytecodeArray::frame_size() const {
-  return READ_INT_FIELD(this, kFrameSizeOffset);
-}
-
-
-int BytecodeArray::register_count() const {
-  return frame_size() / kPointerSize;
-}
-
-
-void BytecodeArray::set_parameter_count(int number_of_parameters) {
-  DCHECK_GE(number_of_parameters, 0);
-  // Parameter count is stored as the size on stack of the parameters to allow
-  // it to be used directly by generated code.
-  WRITE_INT_FIELD(this, kParameterSizeOffset,
-                  (number_of_parameters << kPointerSizeLog2));
-}
-
-int BytecodeArray::interrupt_budget() const {
-  return READ_INT_FIELD(this, kInterruptBudgetOffset);
-}
-
-void BytecodeArray::set_interrupt_budget(int interrupt_budget) {
-  DCHECK_GE(interrupt_budget, 0);
-  WRITE_INT_FIELD(this, kInterruptBudgetOffset, interrupt_budget);
-}
-
-int BytecodeArray::osr_loop_nesting_level() const {
-  return READ_INT8_FIELD(this, kOSRNestingLevelOffset);
-}
-
-void BytecodeArray::set_osr_loop_nesting_level(int depth) {
-  DCHECK(0 <= depth && depth <= AbstractCode::kMaxLoopNestingMarker);
-  STATIC_ASSERT(AbstractCode::kMaxLoopNestingMarker < kMaxInt8);
-  WRITE_INT8_FIELD(this, kOSRNestingLevelOffset, depth);
-}
-
-BytecodeArray::Age BytecodeArray::bytecode_age() const {
-  return static_cast<Age>(READ_INT8_FIELD(this, kBytecodeAgeOffset));
-}
-
-void BytecodeArray::set_bytecode_age(BytecodeArray::Age age) {
-  DCHECK_GE(age, kFirstBytecodeAge);
-  DCHECK_LE(age, kLastBytecodeAge);
-  STATIC_ASSERT(kLastBytecodeAge <= kMaxInt8);
-  WRITE_INT8_FIELD(this, kBytecodeAgeOffset, static_cast<int8_t>(age));
-}
-
-int BytecodeArray::parameter_count() const {
-  // Parameter count is stored as the size on stack of the parameters to allow
-  // it to be used directly by generated code.
-  return READ_INT_FIELD(this, kParameterSizeOffset) >> kPointerSizeLog2;
-}
-
-ACCESSORS(BytecodeArray, constant_pool, FixedArray, kConstantPoolOffset)
-ACCESSORS(BytecodeArray, handler_table, FixedArray, kHandlerTableOffset)
-ACCESSORS(BytecodeArray, source_position_table, Object,
-          kSourcePositionTableOffset)
-
-Address BytecodeArray::GetFirstBytecodeAddress() {
-  return reinterpret_cast<Address>(this) - kHeapObjectTag + kHeaderSize;
-}
-
-ByteArray* BytecodeArray::SourcePositionTable() {
-  Object* maybe_table = source_position_table();
-  if (maybe_table->IsByteArray()) return ByteArray::cast(maybe_table);
-  DCHECK(maybe_table->IsSourcePositionTableWithFrameCache());
-  return SourcePositionTableWithFrameCache::cast(maybe_table)
-      ->source_position_table();
-}
-
-int BytecodeArray::BytecodeArraySize() { return SizeFor(this->length()); }
-
-int BytecodeArray::SizeIncludingMetadata() {
-  int size = BytecodeArraySize();
-  size += constant_pool()->Size();
-  size += handler_table()->Size();
-  size += SourcePositionTable()->Size();
-  return size;
-}
-
-ACCESSORS(FixedTypedArrayBase, base_pointer, Object, kBasePointerOffset)
-
-
-void* FixedTypedArrayBase::external_pointer() const {
-  intptr_t ptr = READ_INTPTR_FIELD(this, kExternalPointerOffset);
-  return reinterpret_cast<void*>(ptr);
-}
-
-
-void FixedTypedArrayBase::set_external_pointer(void* value,
-                                               WriteBarrierMode mode) {
-  intptr_t ptr = reinterpret_cast<intptr_t>(value);
-  WRITE_INTPTR_FIELD(this, kExternalPointerOffset, ptr);
-}
-
-
-void* FixedTypedArrayBase::DataPtr() {
-  return reinterpret_cast<void*>(
-      reinterpret_cast<intptr_t>(base_pointer()) +
-      reinterpret_cast<intptr_t>(external_pointer()));
-}
-
-
-int FixedTypedArrayBase::ElementSize(InstanceType type) {
-  int element_size;
-  switch (type) {
-#define TYPED_ARRAY_CASE(Type, type, TYPE, ctype, size)                       \
-    case FIXED_##TYPE##_ARRAY_TYPE:                                           \
-      element_size = size;                                                    \
-      break;
-
-    TYPED_ARRAYS(TYPED_ARRAY_CASE)
-#undef TYPED_ARRAY_CASE
-    default:
-      UNREACHABLE();
-      return 0;
-  }
-  return element_size;
-}
-
-
-int FixedTypedArrayBase::DataSize(InstanceType type) {
-  if (base_pointer() == Smi::kZero) return 0;
-  return length() * ElementSize(type);
-}
-
-
-int FixedTypedArrayBase::DataSize() {
-  return DataSize(map()->instance_type());
-}
-
-
-int FixedTypedArrayBase::size() {
-  return OBJECT_POINTER_ALIGN(kDataOffset + DataSize());
-}
-
-
-int FixedTypedArrayBase::TypedArraySize(InstanceType type) {
-  return OBJECT_POINTER_ALIGN(kDataOffset + DataSize(type));
-}
-
-
-int FixedTypedArrayBase::TypedArraySize(InstanceType type, int length) {
-  return OBJECT_POINTER_ALIGN(kDataOffset + length * ElementSize(type));
-}
-
-
-uint8_t Uint8ArrayTraits::defaultValue() { return 0; }
-
-
-uint8_t Uint8ClampedArrayTraits::defaultValue() { return 0; }
-
-
-int8_t Int8ArrayTraits::defaultValue() { return 0; }
-
-
-uint16_t Uint16ArrayTraits::defaultValue() { return 0; }
-
-
-int16_t Int16ArrayTraits::defaultValue() { return 0; }
-
-
-uint32_t Uint32ArrayTraits::defaultValue() { return 0; }
-
-
-int32_t Int32ArrayTraits::defaultValue() { return 0; }
-
-
-float Float32ArrayTraits::defaultValue() {
-  return std::numeric_limits<float>::quiet_NaN();
-}
-
-
-double Float64ArrayTraits::defaultValue() {
-  return std::numeric_limits<double>::quiet_NaN();
-}
-
-
-template <class Traits>
-typename Traits::ElementType FixedTypedArray<Traits>::get_scalar(int index) {
-  DCHECK((index >= 0) && (index < this->length()));
-  ElementType* ptr = reinterpret_cast<ElementType*>(DataPtr());
-  return ptr[index];
-}
-
-
-template <class Traits>
-void FixedTypedArray<Traits>::set(int index, ElementType value) {
-  CHECK((index >= 0) && (index < this->length()));
-  ElementType* ptr = reinterpret_cast<ElementType*>(DataPtr());
-  ptr[index] = value;
-}
-
-template <class Traits>
-typename Traits::ElementType FixedTypedArray<Traits>::from(int value) {
-  return static_cast<ElementType>(value);
-}
-
-template <>
-inline uint8_t FixedTypedArray<Uint8ClampedArrayTraits>::from(int value) {
-  if (value < 0) return 0;
-  if (value > 0xFF) return 0xFF;
-  return static_cast<uint8_t>(value);
-}
-
-template <class Traits>
-typename Traits::ElementType FixedTypedArray<Traits>::from(uint32_t value) {
-  return static_cast<ElementType>(value);
-}
-
-template <>
-inline uint8_t FixedTypedArray<Uint8ClampedArrayTraits>::from(uint32_t value) {
-  // We need this special case for Uint32 -> Uint8Clamped, because the highest
-  // Uint32 values will be negative as an int, clamping to 0, rather than 255.
-  if (value > 0xFF) return 0xFF;
-  return static_cast<uint8_t>(value);
-}
-
-template <class Traits>
-typename Traits::ElementType FixedTypedArray<Traits>::from(double value) {
-  return static_cast<ElementType>(DoubleToInt32(value));
-}
-
-template <>
-inline uint8_t FixedTypedArray<Uint8ClampedArrayTraits>::from(double value) {
-  // Handle NaNs and less than zero values which clamp to zero.
-  if (!(value > 0)) return 0;
-  if (value > 0xFF) return 0xFF;
-  return static_cast<uint8_t>(lrint(value));
-}
-
-template <>
-inline float FixedTypedArray<Float32ArrayTraits>::from(double value) {
-  return static_cast<float>(value);
-}
-
-template <>
-inline double FixedTypedArray<Float64ArrayTraits>::from(double value) {
-  return value;
-}
-
-template <class Traits>
-Handle<Object> FixedTypedArray<Traits>::get(FixedTypedArray<Traits>* array,
-                                            int index) {
-  return Traits::ToHandle(array->GetIsolate(), array->get_scalar(index));
-}
-
-
-template <class Traits>
-void FixedTypedArray<Traits>::SetValue(uint32_t index, Object* value) {
-  ElementType cast_value = Traits::defaultValue();
-  if (value->IsSmi()) {
-    int int_value = Smi::cast(value)->value();
-    cast_value = from(int_value);
-  } else if (value->IsHeapNumber()) {
-    double double_value = HeapNumber::cast(value)->value();
-    cast_value = from(double_value);
-  } else {
-    // Clamp undefined to the default value. All other types have been
-    // converted to a number type further up in the call chain.
-    DCHECK(value->IsUndefined(GetIsolate()));
-  }
-  set(index, cast_value);
-}
-
-
-Handle<Object> Uint8ArrayTraits::ToHandle(Isolate* isolate, uint8_t scalar) {
-  return handle(Smi::FromInt(scalar), isolate);
-}
-
-
-Handle<Object> Uint8ClampedArrayTraits::ToHandle(Isolate* isolate,
-                                                 uint8_t scalar) {
-  return handle(Smi::FromInt(scalar), isolate);
-}
-
-
-Handle<Object> Int8ArrayTraits::ToHandle(Isolate* isolate, int8_t scalar) {
-  return handle(Smi::FromInt(scalar), isolate);
-}
-
-
-Handle<Object> Uint16ArrayTraits::ToHandle(Isolate* isolate, uint16_t scalar) {
-  return handle(Smi::FromInt(scalar), isolate);
-}
-
-
-Handle<Object> Int16ArrayTraits::ToHandle(Isolate* isolate, int16_t scalar) {
-  return handle(Smi::FromInt(scalar), isolate);
-}
-
-
-Handle<Object> Uint32ArrayTraits::ToHandle(Isolate* isolate, uint32_t scalar) {
-  return isolate->factory()->NewNumberFromUint(scalar);
-}
-
-
-Handle<Object> Int32ArrayTraits::ToHandle(Isolate* isolate, int32_t scalar) {
-  return isolate->factory()->NewNumberFromInt(scalar);
-}
-
-
-Handle<Object> Float32ArrayTraits::ToHandle(Isolate* isolate, float scalar) {
-  return isolate->factory()->NewNumber(scalar);
-}
-
-
-Handle<Object> Float64ArrayTraits::ToHandle(Isolate* isolate, double scalar) {
-  return isolate->factory()->NewNumber(scalar);
-}
-
-
-int Map::visitor_id() {
-  return READ_BYTE_FIELD(this, kVisitorIdOffset);
-}
-
-
-void Map::set_visitor_id(int id) {
-  DCHECK(0 <= id && id < 256);
-  WRITE_BYTE_FIELD(this, kVisitorIdOffset, static_cast<byte>(id));
-}
-
-
-int Map::instance_size() {
-  return NOBARRIER_READ_BYTE_FIELD(
-      this, kInstanceSizeOffset) << kPointerSizeLog2;
-}
-
-
-int Map::inobject_properties_or_constructor_function_index() {
-  return READ_BYTE_FIELD(this,
-                         kInObjectPropertiesOrConstructorFunctionIndexOffset);
-}
-
-
-void Map::set_inobject_properties_or_constructor_function_index(int value) {
-  DCHECK(0 <= value && value < 256);
-  WRITE_BYTE_FIELD(this, kInObjectPropertiesOrConstructorFunctionIndexOffset,
-                   static_cast<byte>(value));
-}
-
-
-int Map::GetInObjectProperties() {
-  DCHECK(IsJSObjectMap());
-  return inobject_properties_or_constructor_function_index();
-}
-
-
-void Map::SetInObjectProperties(int value) {
-  DCHECK(IsJSObjectMap());
-  set_inobject_properties_or_constructor_function_index(value);
-}
-
-
-int Map::GetConstructorFunctionIndex() {
-  DCHECK(IsPrimitiveMap());
-  return inobject_properties_or_constructor_function_index();
-}
-
-
-void Map::SetConstructorFunctionIndex(int value) {
-  DCHECK(IsPrimitiveMap());
-  set_inobject_properties_or_constructor_function_index(value);
-}
-
-
-int Map::GetInObjectPropertyOffset(int index) {
-  // Adjust for the number of properties stored in the object.
-  index -= GetInObjectProperties();
-  DCHECK(index <= 0);
-  return instance_size() + (index * kPointerSize);
-}
-
-
-Handle<Map> Map::AddMissingTransitionsForTesting(
-    Handle<Map> split_map, Handle<DescriptorArray> descriptors,
-    Handle<LayoutDescriptor> full_layout_descriptor) {
-  return AddMissingTransitions(split_map, descriptors, full_layout_descriptor);
-}
-
-
-int HeapObject::SizeFromMap(Map* map) {
-=======
 int HeapObject::SizeFromMap(Map* map) const {
->>>>>>> 84bd6f3c
   int instance_size = map->instance_size();
   if (instance_size != kVariableSizeSentinel) return instance_size;
   // Only inline the most frequent cases.
   InstanceType instance_type = map->instance_type();
-<<<<<<< HEAD
-  if (instance_type == FIXED_ARRAY_TYPE ||
-      instance_type == TRANSITION_ARRAY_TYPE) {
+  if (instance_type >= FIRST_FIXED_ARRAY_TYPE &&
+      instance_type <= LAST_FIXED_ARRAY_TYPE) {
     return FixedArray::SizeFor(
-        reinterpret_cast<FixedArray*>(this)->synchronized_length());
+        reinterpret_cast<const FixedArray*>(this)->synchronized_length());
   }
   if (instance_type == ONE_BYTE_STRING_TYPE ||
       instance_type == ONE_BYTE_INTERNALIZED_STRING_TYPE) {
     // Strings may get concurrently truncated, hence we have to access its
     // length synchronized.
     return SeqOneByteString::SizeFor(
-        reinterpret_cast<SeqOneByteString*>(this)->synchronized_length());
+        reinterpret_cast<const SeqOneByteString*>(this)->synchronized_length());
   }
   if (instance_type == BYTE_ARRAY_TYPE) {
-    return reinterpret_cast<ByteArray*>(this)->ByteArraySize();
+    return ByteArray::SizeFor(
+        reinterpret_cast<const ByteArray*>(this)->synchronized_length());
   }
   if (instance_type == BYTECODE_ARRAY_TYPE) {
-    return reinterpret_cast<BytecodeArray*>(this)->BytecodeArraySize();
+    return BytecodeArray::SizeFor(
+        reinterpret_cast<const BytecodeArray*>(this)->synchronized_length());
   }
   if (instance_type == FREE_SPACE_TYPE) {
-    return reinterpret_cast<FreeSpace*>(this)->nobarrier_size();
+    return reinterpret_cast<const FreeSpace*>(this)->relaxed_read_size();
   }
   if (instance_type == STRING_TYPE ||
       instance_type == INTERNALIZED_STRING_TYPE) {
     // Strings may get concurrently truncated, hence we have to access its
     // length synchronized.
     return SeqTwoByteString::SizeFor(
-        reinterpret_cast<SeqTwoByteString*>(this)->synchronized_length());
+        reinterpret_cast<const SeqTwoByteString*>(this)->synchronized_length());
   }
   if (instance_type == FIXED_DOUBLE_ARRAY_TYPE) {
     return FixedDoubleArray::SizeFor(
-        reinterpret_cast<FixedDoubleArray*>(this)->length());
+        reinterpret_cast<const FixedDoubleArray*>(this)->synchronized_length());
+  }
+  if (instance_type == FEEDBACK_METADATA_TYPE) {
+    return FeedbackMetadata::SizeFor(
+        reinterpret_cast<const FeedbackMetadata*>(this)
+            ->synchronized_slot_count());
+  }
+  if (instance_type >= FIRST_WEAK_FIXED_ARRAY_TYPE &&
+      instance_type <= LAST_WEAK_FIXED_ARRAY_TYPE) {
+    return WeakFixedArray::SizeFor(
+        reinterpret_cast<const WeakFixedArray*>(this)->synchronized_length());
+  }
+  if (instance_type == WEAK_ARRAY_LIST_TYPE) {
+    return WeakArrayList::SizeForCapacity(
+        reinterpret_cast<const WeakArrayList*>(this)->synchronized_capacity());
   }
   if (instance_type >= FIRST_FIXED_TYPED_ARRAY_TYPE &&
       instance_type <= LAST_FIXED_TYPED_ARRAY_TYPE) {
-    return reinterpret_cast<FixedTypedArrayBase*>(
-        this)->TypedArraySize(instance_type);
+    return reinterpret_cast<const FixedTypedArrayBase*>(this)->TypedArraySize(
+        instance_type);
+  }
+  if (instance_type == SMALL_ORDERED_HASH_SET_TYPE) {
+    return SmallOrderedHashSet::SizeFor(
+        reinterpret_cast<const SmallOrderedHashSet*>(this)->Capacity());
+  }
+  if (instance_type == PROPERTY_ARRAY_TYPE) {
+    return PropertyArray::SizeFor(
+        reinterpret_cast<const PropertyArray*>(this)->synchronized_length());
+  }
+  if (instance_type == SMALL_ORDERED_HASH_MAP_TYPE) {
+    return SmallOrderedHashMap::SizeFor(
+        reinterpret_cast<const SmallOrderedHashMap*>(this)->Capacity());
+  }
+  if (instance_type == FEEDBACK_VECTOR_TYPE) {
+    return FeedbackVector::SizeFor(
+        reinterpret_cast<const FeedbackVector*>(this)->length());
+  }
+  if (instance_type == BIGINT_TYPE) {
+    return BigInt::SizeFor(reinterpret_cast<const BigInt*>(this)->length());
   }
   DCHECK(instance_type == CODE_TYPE);
-  return reinterpret_cast<Code*>(this)->CodeSize();
-}
-
-
-void Map::set_instance_size(int value) {
-  DCHECK_EQ(0, value & (kPointerSize - 1));
-  value >>= kPointerSizeLog2;
-  DCHECK(0 <= value && value < 256);
-  NOBARRIER_WRITE_BYTE_FIELD(
-      this, kInstanceSizeOffset, static_cast<byte>(value));
-}
-
-
-void Map::clear_unused() { WRITE_BYTE_FIELD(this, kUnusedOffset, 0); }
-
-
-InstanceType Map::instance_type() {
-  return static_cast<InstanceType>(READ_BYTE_FIELD(this, kInstanceTypeOffset));
-}
-
-
-void Map::set_instance_type(InstanceType value) {
-  WRITE_BYTE_FIELD(this, kInstanceTypeOffset, value);
-}
-
-
-int Map::unused_property_fields() {
-  return READ_BYTE_FIELD(this, kUnusedPropertyFieldsOffset);
-}
-
-
-void Map::set_unused_property_fields(int value) {
-  WRITE_BYTE_FIELD(this, kUnusedPropertyFieldsOffset, Min(value, 255));
-}
-
-
-byte Map::bit_field() const { return READ_BYTE_FIELD(this, kBitFieldOffset); }
-
-
-void Map::set_bit_field(byte value) {
-  WRITE_BYTE_FIELD(this, kBitFieldOffset, value);
-}
-
-
-byte Map::bit_field2() const { return READ_BYTE_FIELD(this, kBitField2Offset); }
-
-
-void Map::set_bit_field2(byte value) {
-  WRITE_BYTE_FIELD(this, kBitField2Offset, value);
-}
-
-
-void Map::set_non_instance_prototype(bool value) {
-  if (value) {
-    set_bit_field(bit_field() | (1 << kHasNonInstancePrototype));
-  } else {
-    set_bit_field(bit_field() & ~(1 << kHasNonInstancePrototype));
-  }
-}
-
-
-bool Map::has_non_instance_prototype() {
-  return ((1 << kHasNonInstancePrototype) & bit_field()) != 0;
-}
-
-
-void Map::set_is_constructor(bool value) {
-  if (value) {
-    set_bit_field(bit_field() | (1 << kIsConstructor));
-  } else {
-    set_bit_field(bit_field() & ~(1 << kIsConstructor));
-  }
-}
-
-
-bool Map::is_constructor() const {
-  return ((1 << kIsConstructor) & bit_field()) != 0;
-}
-
-void Map::set_has_hidden_prototype(bool value) {
-  set_bit_field3(HasHiddenPrototype::update(bit_field3(), value));
-}
-
-bool Map::has_hidden_prototype() const {
-  return HasHiddenPrototype::decode(bit_field3());
-}
-
-
-void Map::set_has_indexed_interceptor() {
-  set_bit_field(bit_field() | (1 << kHasIndexedInterceptor));
-}
-
-
-bool Map::has_indexed_interceptor() {
-  return ((1 << kHasIndexedInterceptor) & bit_field()) != 0;
-}
-
-
-void Map::set_is_undetectable() {
-  set_bit_field(bit_field() | (1 << kIsUndetectable));
-}
-
-
-bool Map::is_undetectable() {
-  return ((1 << kIsUndetectable) & bit_field()) != 0;
-}
-
-
-void Map::set_has_named_interceptor() {
-  set_bit_field(bit_field() | (1 << kHasNamedInterceptor));
-}
-
-
-bool Map::has_named_interceptor() {
-  return ((1 << kHasNamedInterceptor) & bit_field()) != 0;
-}
-
-
-void Map::set_is_access_check_needed(bool access_check_needed) {
-  if (access_check_needed) {
-    set_bit_field(bit_field() | (1 << kIsAccessCheckNeeded));
-  } else {
-    set_bit_field(bit_field() & ~(1 << kIsAccessCheckNeeded));
-  }
-}
-
-
-bool Map::is_access_check_needed() {
-  return ((1 << kIsAccessCheckNeeded) & bit_field()) != 0;
-}
-
-
-void Map::set_is_extensible(bool value) {
-  if (value) {
-    set_bit_field2(bit_field2() | (1 << kIsExtensible));
-  } else {
-    set_bit_field2(bit_field2() & ~(1 << kIsExtensible));
-  }
-}
-
-bool Map::is_extensible() {
-  return ((1 << kIsExtensible) & bit_field2()) != 0;
-}
-
-
-void Map::set_is_prototype_map(bool value) {
-  set_bit_field2(IsPrototypeMapBits::update(bit_field2(), value));
-}
-
-bool Map::is_prototype_map() const {
-  return IsPrototypeMapBits::decode(bit_field2());
-}
-
-bool Map::should_be_fast_prototype_map() const {
-  if (!prototype_info()->IsPrototypeInfo()) return false;
-  return PrototypeInfo::cast(prototype_info())->should_be_fast_map();
-}
-
-void Map::set_elements_kind(ElementsKind elements_kind) {
-  DCHECK(static_cast<int>(elements_kind) < kElementsKindCount);
-  DCHECK(kElementsKindCount <= (1 << Map::ElementsKindBits::kSize));
-  set_bit_field2(Map::ElementsKindBits::update(bit_field2(), elements_kind));
-  DCHECK(this->elements_kind() == elements_kind);
-}
-
-
-ElementsKind Map::elements_kind() {
-  return Map::ElementsKindBits::decode(bit_field2());
-}
-
-
-bool Map::has_fast_smi_elements() {
-  return IsFastSmiElementsKind(elements_kind());
-}
-
-bool Map::has_fast_object_elements() {
-  return IsFastObjectElementsKind(elements_kind());
-}
-
-bool Map::has_fast_smi_or_object_elements() {
-  return IsFastSmiOrObjectElementsKind(elements_kind());
-}
-
-bool Map::has_fast_double_elements() {
-  return IsFastDoubleElementsKind(elements_kind());
-}
-
-bool Map::has_fast_elements() { return IsFastElementsKind(elements_kind()); }
-
-bool Map::has_sloppy_arguments_elements() {
-  return IsSloppyArgumentsElementsKind(elements_kind());
-}
-
-bool Map::has_fast_sloppy_arguments_elements() {
-  return elements_kind() == FAST_SLOPPY_ARGUMENTS_ELEMENTS;
-}
-
-bool Map::has_fast_string_wrapper_elements() {
-  return elements_kind() == FAST_STRING_WRAPPER_ELEMENTS;
-}
-
-bool Map::has_fixed_typed_array_elements() {
-  return IsFixedTypedArrayElementsKind(elements_kind());
-}
-
-bool Map::has_dictionary_elements() {
-  return IsDictionaryElementsKind(elements_kind());
-}
-
-
-void Map::set_dictionary_map(bool value) {
-  uint32_t new_bit_field3 = DictionaryMap::update(bit_field3(), value);
-  new_bit_field3 = IsUnstable::update(new_bit_field3, value);
-  set_bit_field3(new_bit_field3);
-}
-
-
-bool Map::is_dictionary_map() {
-  return DictionaryMap::decode(bit_field3());
-}
-
-
-Code::Flags Code::flags() {
-  return static_cast<Flags>(READ_INT_FIELD(this, kFlagsOffset));
-}
-
-
-void Map::set_owns_descriptors(bool owns_descriptors) {
-  set_bit_field3(OwnsDescriptors::update(bit_field3(), owns_descriptors));
-}
-
-
-bool Map::owns_descriptors() {
-  return OwnsDescriptors::decode(bit_field3());
-}
-
-
-void Map::set_is_callable() { set_bit_field(bit_field() | (1 << kIsCallable)); }
-
-
-bool Map::is_callable() const {
-  return ((1 << kIsCallable) & bit_field()) != 0;
-}
-
-
-void Map::deprecate() {
-  set_bit_field3(Deprecated::update(bit_field3(), true));
-}
-
-
-bool Map::is_deprecated() {
-  return Deprecated::decode(bit_field3());
-}
-
-
-void Map::set_migration_target(bool value) {
-  set_bit_field3(IsMigrationTarget::update(bit_field3(), value));
-}
-
-
-bool Map::is_migration_target() {
-  return IsMigrationTarget::decode(bit_field3());
-}
-
-void Map::set_immutable_proto(bool value) {
-  set_bit_field3(ImmutablePrototype::update(bit_field3(), value));
-}
-
-bool Map::is_immutable_proto() {
-  return ImmutablePrototype::decode(bit_field3());
-}
-
-void Map::set_new_target_is_base(bool value) {
-  set_bit_field3(NewTargetIsBase::update(bit_field3(), value));
-}
-
-
-bool Map::new_target_is_base() { return NewTargetIsBase::decode(bit_field3()); }
-
-
-void Map::set_construction_counter(int value) {
-  set_bit_field3(ConstructionCounter::update(bit_field3(), value));
-}
-
-
-int Map::construction_counter() {
-  return ConstructionCounter::decode(bit_field3());
-}
-
-
-void Map::mark_unstable() {
-  set_bit_field3(IsUnstable::update(bit_field3(), true));
-}
-
-
-bool Map::is_stable() {
-  return !IsUnstable::decode(bit_field3());
-}
-
-
-bool Map::has_code_cache() {
-  // Code caches are always fixed arrays. The empty fixed array is used as a
-  // sentinel for an absent code cache.
-  return code_cache()->length() != 0;
-}
-
-
-bool Map::CanBeDeprecated() {
-  int descriptor = LastAdded();
-  for (int i = 0; i <= descriptor; i++) {
-    PropertyDetails details = instance_descriptors()->GetDetails(i);
-    if (details.representation().IsNone()) return true;
-    if (details.representation().IsSmi()) return true;
-    if (details.representation().IsDouble()) return true;
-    if (details.representation().IsHeapObject()) return true;
-    if (details.kind() == kData && details.location() == kDescriptor) {
-      return true;
-    }
-  }
-  return false;
-}
-
-
-void Map::NotifyLeafMapLayoutChange() {
-  if (is_stable()) {
-    mark_unstable();
-    dependent_code()->DeoptimizeDependentCodeGroup(
-        GetIsolate(),
-        DependentCode::kPrototypeCheckGroup);
-  }
-}
-
-
-bool Map::CanTransition() {
-  // Only JSObject and subtypes have map transitions and back pointers.
-  STATIC_ASSERT(LAST_TYPE == LAST_JS_OBJECT_TYPE);
-  return instance_type() >= FIRST_JS_OBJECT_TYPE;
-}
-
-
-bool Map::IsBooleanMap() { return this == GetHeap()->boolean_map(); }
-bool Map::IsPrimitiveMap() {
-  STATIC_ASSERT(FIRST_PRIMITIVE_TYPE == FIRST_TYPE);
-  return instance_type() <= LAST_PRIMITIVE_TYPE;
-}
-bool Map::IsJSReceiverMap() {
-  STATIC_ASSERT(LAST_JS_RECEIVER_TYPE == LAST_TYPE);
-  return instance_type() >= FIRST_JS_RECEIVER_TYPE;
-}
-bool Map::IsJSObjectMap() {
-  STATIC_ASSERT(LAST_JS_OBJECT_TYPE == LAST_TYPE);
-  return instance_type() >= FIRST_JS_OBJECT_TYPE;
-}
-bool Map::IsJSArrayMap() { return instance_type() == JS_ARRAY_TYPE; }
-bool Map::IsJSFunctionMap() { return instance_type() == JS_FUNCTION_TYPE; }
-bool Map::IsStringMap() { return instance_type() < FIRST_NONSTRING_TYPE; }
-bool Map::IsJSProxyMap() { return instance_type() == JS_PROXY_TYPE; }
-bool Map::IsJSGlobalProxyMap() {
-  return instance_type() == JS_GLOBAL_PROXY_TYPE;
-}
-bool Map::IsJSGlobalObjectMap() {
-  return instance_type() == JS_GLOBAL_OBJECT_TYPE;
-}
-bool Map::IsJSTypedArrayMap() { return instance_type() == JS_TYPED_ARRAY_TYPE; }
-bool Map::IsJSDataViewMap() { return instance_type() == JS_DATA_VIEW_TYPE; }
-
-bool Map::IsSpecialReceiverMap() {
-  bool result = IsSpecialReceiverInstanceType(instance_type());
-  DCHECK_IMPLIES(!result,
-                 !has_named_interceptor() && !is_access_check_needed());
-  return result;
-}
-
-bool Map::CanOmitMapChecks() {
-  return is_stable() && FLAG_omit_map_checks_for_leaf_maps;
-}
-
-
-DependentCode* DependentCode::next_link() {
-  return DependentCode::cast(get(kNextLinkIndex));
-}
-
-
-void DependentCode::set_next_link(DependentCode* next) {
-  set(kNextLinkIndex, next);
-}
-
-
-int DependentCode::flags() { return Smi::cast(get(kFlagsIndex))->value(); }
-
-
-void DependentCode::set_flags(int flags) {
-  set(kFlagsIndex, Smi::FromInt(flags));
-}
-
-
-int DependentCode::count() { return CountField::decode(flags()); }
-
-void DependentCode::set_count(int value) {
-  set_flags(CountField::update(flags(), value));
-}
-
-
-DependentCode::DependencyGroup DependentCode::group() {
-  return static_cast<DependencyGroup>(GroupField::decode(flags()));
-}
-
-
-void DependentCode::set_group(DependentCode::DependencyGroup group) {
-  set_flags(GroupField::update(flags(), static_cast<int>(group)));
-}
-
-
-void DependentCode::set_object_at(int i, Object* object) {
-  set(kCodesStartIndex + i, object);
-}
-
-
-Object* DependentCode::object_at(int i) {
-  return get(kCodesStartIndex + i);
-}
-
-
-void DependentCode::clear_at(int i) {
-  set_undefined(kCodesStartIndex + i);
-}
-
-
-void DependentCode::copy(int from, int to) {
-  set(kCodesStartIndex + to, get(kCodesStartIndex + from));
-}
-
-
-void Code::set_flags(Code::Flags flags) {
-  STATIC_ASSERT(Code::NUMBER_OF_KINDS <= KindField::kMax + 1);
-  WRITE_INT_FIELD(this, kFlagsOffset, flags);
-}
-
-
-Code::Kind Code::kind() {
-  return ExtractKindFromFlags(flags());
-}
-
-bool Code::IsCodeStubOrIC() {
-  switch (kind()) {
-    case STUB:
-    case HANDLER:
-#define CASE_KIND(kind) case kind:
-      IC_KIND_LIST(CASE_KIND)
-#undef CASE_KIND
-      return true;
-    default:
-      return false;
-  }
-}
-
-ExtraICState Code::extra_ic_state() {
-  DCHECK(is_binary_op_stub() || is_compare_ic_stub() ||
-         is_to_boolean_ic_stub() || is_debug_stub());
-  return ExtractExtraICStateFromFlags(flags());
-}
-
-
-// For initialization.
-void Code::set_raw_kind_specific_flags1(int value) {
-  WRITE_INT_FIELD(this, kKindSpecificFlags1Offset, value);
-}
-
-
-void Code::set_raw_kind_specific_flags2(int value) {
-  WRITE_INT_FIELD(this, kKindSpecificFlags2Offset, value);
-}
-
-
-inline bool Code::is_crankshafted() {
-  return IsCrankshaftedField::decode(
-      READ_UINT32_FIELD(this, kKindSpecificFlags2Offset));
-}
-
-
-inline bool Code::is_hydrogen_stub() {
-  return is_crankshafted() && kind() != OPTIMIZED_FUNCTION;
-}
-
-inline bool Code::is_interpreter_trampoline_builtin() {
-  Builtins* builtins = GetIsolate()->builtins();
-  return this == *builtins->InterpreterEntryTrampoline() ||
-         this == *builtins->InterpreterEnterBytecodeAdvance() ||
-         this == *builtins->InterpreterEnterBytecodeDispatch();
-}
-
-inline bool Code::has_unwinding_info() const {
-  return HasUnwindingInfoField::decode(READ_UINT32_FIELD(this, kFlagsOffset));
-}
-
-inline void Code::set_has_unwinding_info(bool state) {
-  uint32_t previous = READ_UINT32_FIELD(this, kFlagsOffset);
-  uint32_t updated_value = HasUnwindingInfoField::update(previous, state);
-  WRITE_UINT32_FIELD(this, kFlagsOffset, updated_value);
-}
-
-inline void Code::set_is_crankshafted(bool value) {
-  int previous = READ_UINT32_FIELD(this, kKindSpecificFlags2Offset);
-  int updated = IsCrankshaftedField::update(previous, value);
-  WRITE_UINT32_FIELD(this, kKindSpecificFlags2Offset, updated);
-}
-
-inline bool Code::has_tagged_params() {
-  int flags = READ_UINT32_FIELD(this, kKindSpecificFlags2Offset);
-  return HasTaggedStackField::decode(flags);
-}
-
-inline void Code::set_has_tagged_params(bool value) {
-  int previous = READ_UINT32_FIELD(this, kKindSpecificFlags2Offset);
-  int updated = HasTaggedStackField::update(previous, value);
-  WRITE_UINT32_FIELD(this, kKindSpecificFlags2Offset, updated);
-}
-
-inline bool Code::is_turbofanned() {
-  return IsTurbofannedField::decode(
-      READ_UINT32_FIELD(this, kKindSpecificFlags1Offset));
-}
-
-
-inline void Code::set_is_turbofanned(bool value) {
-  int previous = READ_UINT32_FIELD(this, kKindSpecificFlags1Offset);
-  int updated = IsTurbofannedField::update(previous, value);
-  WRITE_UINT32_FIELD(this, kKindSpecificFlags1Offset, updated);
-}
-
-
-inline bool Code::can_have_weak_objects() {
-  DCHECK(kind() == OPTIMIZED_FUNCTION);
-  return CanHaveWeakObjectsField::decode(
-      READ_UINT32_FIELD(this, kKindSpecificFlags1Offset));
-}
-
-
-inline void Code::set_can_have_weak_objects(bool value) {
-  DCHECK(kind() == OPTIMIZED_FUNCTION);
-  int previous = READ_UINT32_FIELD(this, kKindSpecificFlags1Offset);
-  int updated = CanHaveWeakObjectsField::update(previous, value);
-  WRITE_UINT32_FIELD(this, kKindSpecificFlags1Offset, updated);
-}
-
-inline bool Code::is_construct_stub() {
-  DCHECK(kind() == BUILTIN);
-  return IsConstructStubField::decode(
-      READ_UINT32_FIELD(this, kKindSpecificFlags1Offset));
-}
-
-inline void Code::set_is_construct_stub(bool value) {
-  DCHECK(kind() == BUILTIN);
-  int previous = READ_UINT32_FIELD(this, kKindSpecificFlags1Offset);
-  int updated = IsConstructStubField::update(previous, value);
-  WRITE_UINT32_FIELD(this, kKindSpecificFlags1Offset, updated);
-}
-
-inline bool Code::is_promise_rejection() {
-  DCHECK(kind() == BUILTIN);
-  return IsPromiseRejectionField::decode(
-      READ_UINT32_FIELD(this, kKindSpecificFlags1Offset));
-}
-
-inline void Code::set_is_promise_rejection(bool value) {
-  DCHECK(kind() == BUILTIN);
-  int previous = READ_UINT32_FIELD(this, kKindSpecificFlags1Offset);
-  int updated = IsPromiseRejectionField::update(previous, value);
-  WRITE_UINT32_FIELD(this, kKindSpecificFlags1Offset, updated);
-}
-
-inline bool Code::is_exception_caught() {
-  DCHECK(kind() == BUILTIN);
-  return IsExceptionCaughtField::decode(
-      READ_UINT32_FIELD(this, kKindSpecificFlags1Offset));
-}
-
-inline void Code::set_is_exception_caught(bool value) {
-  DCHECK(kind() == BUILTIN);
-  int previous = READ_UINT32_FIELD(this, kKindSpecificFlags1Offset);
-  int updated = IsExceptionCaughtField::update(previous, value);
-  WRITE_UINT32_FIELD(this, kKindSpecificFlags1Offset, updated);
-}
-
-bool Code::has_deoptimization_support() {
-  DCHECK_EQ(FUNCTION, kind());
-  unsigned flags = READ_UINT32_FIELD(this, kFullCodeFlags);
-  return FullCodeFlagsHasDeoptimizationSupportField::decode(flags);
-}
-
-
-void Code::set_has_deoptimization_support(bool value) {
-  DCHECK_EQ(FUNCTION, kind());
-  unsigned flags = READ_UINT32_FIELD(this, kFullCodeFlags);
-  flags = FullCodeFlagsHasDeoptimizationSupportField::update(flags, value);
-  WRITE_UINT32_FIELD(this, kFullCodeFlags, flags);
-}
-
-
-bool Code::has_debug_break_slots() {
-  DCHECK_EQ(FUNCTION, kind());
-  unsigned flags = READ_UINT32_FIELD(this, kFullCodeFlags);
-  return FullCodeFlagsHasDebugBreakSlotsField::decode(flags);
-}
-
-
-void Code::set_has_debug_break_slots(bool value) {
-  DCHECK_EQ(FUNCTION, kind());
-  unsigned flags = READ_UINT32_FIELD(this, kFullCodeFlags);
-  flags = FullCodeFlagsHasDebugBreakSlotsField::update(flags, value);
-  WRITE_UINT32_FIELD(this, kFullCodeFlags, flags);
-}
-
-
-bool Code::has_reloc_info_for_serialization() {
-  DCHECK_EQ(FUNCTION, kind());
-  unsigned flags = READ_UINT32_FIELD(this, kFullCodeFlags);
-  return FullCodeFlagsHasRelocInfoForSerialization::decode(flags);
-}
-
-
-void Code::set_has_reloc_info_for_serialization(bool value) {
-  DCHECK_EQ(FUNCTION, kind());
-  unsigned flags = READ_UINT32_FIELD(this, kFullCodeFlags);
-  flags = FullCodeFlagsHasRelocInfoForSerialization::update(flags, value);
-  WRITE_UINT32_FIELD(this, kFullCodeFlags, flags);
-}
-
-
-int Code::allow_osr_at_loop_nesting_level() {
-  DCHECK_EQ(FUNCTION, kind());
-  int fields = READ_UINT32_FIELD(this, kKindSpecificFlags2Offset);
-  return AllowOSRAtLoopNestingLevelField::decode(fields);
-}
-
-
-void Code::set_allow_osr_at_loop_nesting_level(int level) {
-  DCHECK_EQ(FUNCTION, kind());
-  DCHECK(level >= 0 && level <= AbstractCode::kMaxLoopNestingMarker);
-  int previous = READ_UINT32_FIELD(this, kKindSpecificFlags2Offset);
-  int updated = AllowOSRAtLoopNestingLevelField::update(previous, level);
-  WRITE_UINT32_FIELD(this, kKindSpecificFlags2Offset, updated);
-}
-
-
-int Code::profiler_ticks() {
-  DCHECK_EQ(FUNCTION, kind());
-  return ProfilerTicksField::decode(
-      READ_UINT32_FIELD(this, kKindSpecificFlags1Offset));
-}
-
-
-void Code::set_profiler_ticks(int ticks) {
-  if (kind() == FUNCTION) {
-    unsigned previous = READ_UINT32_FIELD(this, kKindSpecificFlags1Offset);
-    unsigned updated = ProfilerTicksField::update(previous, ticks);
-    WRITE_UINT32_FIELD(this, kKindSpecificFlags1Offset, updated);
-  }
-}
-
-int Code::builtin_index() { return READ_INT_FIELD(this, kBuiltinIndexOffset); }
-
-void Code::set_builtin_index(int index) {
-  WRITE_INT_FIELD(this, kBuiltinIndexOffset, index);
-}
-
-
-unsigned Code::stack_slots() {
-  DCHECK(is_crankshafted());
-  return StackSlotsField::decode(
-      READ_UINT32_FIELD(this, kKindSpecificFlags1Offset));
-}
-
-
-void Code::set_stack_slots(unsigned slots) {
-  CHECK(slots <= (1 << kStackSlotsBitCount));
-  DCHECK(is_crankshafted());
-  int previous = READ_UINT32_FIELD(this, kKindSpecificFlags1Offset);
-  int updated = StackSlotsField::update(previous, slots);
-  WRITE_UINT32_FIELD(this, kKindSpecificFlags1Offset, updated);
-}
-
-
-unsigned Code::safepoint_table_offset() {
-  DCHECK(is_crankshafted());
-  return SafepointTableOffsetField::decode(
-      READ_UINT32_FIELD(this, kKindSpecificFlags2Offset));
-}
-
-
-void Code::set_safepoint_table_offset(unsigned offset) {
-  CHECK(offset <= (1 << kSafepointTableOffsetBitCount));
-  DCHECK(is_crankshafted());
-  DCHECK(IsAligned(offset, static_cast<unsigned>(kIntSize)));
-  int previous = READ_UINT32_FIELD(this, kKindSpecificFlags2Offset);
-  int updated = SafepointTableOffsetField::update(previous, offset);
-  WRITE_UINT32_FIELD(this, kKindSpecificFlags2Offset, updated);
-}
-
-
-unsigned Code::back_edge_table_offset() {
-  DCHECK_EQ(FUNCTION, kind());
-  return BackEdgeTableOffsetField::decode(
-      READ_UINT32_FIELD(this, kKindSpecificFlags2Offset)) << kPointerSizeLog2;
-}
-
-
-void Code::set_back_edge_table_offset(unsigned offset) {
-  DCHECK_EQ(FUNCTION, kind());
-  DCHECK(IsAligned(offset, static_cast<unsigned>(kPointerSize)));
-  offset = offset >> kPointerSizeLog2;
-  int previous = READ_UINT32_FIELD(this, kKindSpecificFlags2Offset);
-  int updated = BackEdgeTableOffsetField::update(previous, offset);
-  WRITE_UINT32_FIELD(this, kKindSpecificFlags2Offset, updated);
-}
-
-
-bool Code::back_edges_patched_for_osr() {
-  DCHECK_EQ(FUNCTION, kind());
-  return allow_osr_at_loop_nesting_level() > 0;
-}
-
-
-uint16_t Code::to_boolean_state() { return extra_ic_state(); }
-
-
-bool Code::marked_for_deoptimization() {
-  DCHECK(kind() == OPTIMIZED_FUNCTION);
-  return MarkedForDeoptimizationField::decode(
-      READ_UINT32_FIELD(this, kKindSpecificFlags1Offset));
-}
-
-
-void Code::set_marked_for_deoptimization(bool flag) {
-  DCHECK(kind() == OPTIMIZED_FUNCTION);
-  DCHECK_IMPLIES(flag, AllowDeoptimization::IsAllowed(GetIsolate()));
-  int previous = READ_UINT32_FIELD(this, kKindSpecificFlags1Offset);
-  int updated = MarkedForDeoptimizationField::update(previous, flag);
-  WRITE_UINT32_FIELD(this, kKindSpecificFlags1Offset, updated);
-}
-
-bool Code::deopt_already_counted() {
-  DCHECK(kind() == OPTIMIZED_FUNCTION);
-  return DeoptAlreadyCountedField::decode(
-      READ_UINT32_FIELD(this, kKindSpecificFlags1Offset));
-}
-
-void Code::set_deopt_already_counted(bool flag) {
-  DCHECK(kind() == OPTIMIZED_FUNCTION);
-  DCHECK_IMPLIES(flag, AllowDeoptimization::IsAllowed(GetIsolate()));
-  int previous = READ_UINT32_FIELD(this, kKindSpecificFlags1Offset);
-  int updated = DeoptAlreadyCountedField::update(previous, flag);
-  WRITE_UINT32_FIELD(this, kKindSpecificFlags1Offset, updated);
-}
-
-bool Code::is_inline_cache_stub() {
-  Kind kind = this->kind();
-  switch (kind) {
-#define CASE(name) case name: return true;
-    IC_KIND_LIST(CASE)
-#undef CASE
-    default: return false;
-  }
-}
-
-bool Code::is_debug_stub() {
-  if (kind() != BUILTIN) return false;
-  switch (builtin_index()) {
-#define CASE_DEBUG_BUILTIN(name) case Builtins::k##name:
-    BUILTIN_LIST_DBG(CASE_DEBUG_BUILTIN)
-#undef CASE_DEBUG_BUILTIN
-      return true;
-    default:
-      return false;
-  }
-  return false;
-}
-bool Code::is_handler() { return kind() == HANDLER; }
-bool Code::is_stub() { return kind() == STUB; }
-bool Code::is_binary_op_stub() { return kind() == BINARY_OP_IC; }
-bool Code::is_compare_ic_stub() { return kind() == COMPARE_IC; }
-bool Code::is_to_boolean_ic_stub() { return kind() == TO_BOOLEAN_IC; }
-bool Code::is_optimized_code() { return kind() == OPTIMIZED_FUNCTION; }
-bool Code::is_wasm_code() { return kind() == WASM_FUNCTION; }
-
-Address Code::constant_pool() {
-  Address constant_pool = NULL;
-  if (FLAG_enable_embedded_constant_pool) {
-    int offset = constant_pool_offset();
-    if (offset < instruction_size()) {
-      constant_pool = FIELD_ADDR(this, kHeaderSize + offset);
-    }
-  }
-  return constant_pool;
-}
-
-Code::Flags Code::ComputeFlags(Kind kind, ExtraICState extra_ic_state) {
-  // Compute the bit mask.
-  unsigned int bits =
-      KindField::encode(kind) | ExtraICStateField::encode(extra_ic_state);
-  return static_cast<Flags>(bits);
-}
-
-Code::Flags Code::ComputeHandlerFlags(Kind handler_kind) {
-  return ComputeFlags(Code::HANDLER, handler_kind);
-}
-
-
-Code::Kind Code::ExtractKindFromFlags(Flags flags) {
-  return KindField::decode(flags);
-}
-
-
-ExtraICState Code::ExtractExtraICStateFromFlags(Flags flags) {
-  return ExtraICStateField::decode(flags);
-}
-
-
-Code* Code::GetCodeFromTargetAddress(Address address) {
-  HeapObject* code = HeapObject::FromAddress(address - Code::kHeaderSize);
-  // GetCodeFromTargetAddress might be called when marking objects during mark
-  // sweep. reinterpret_cast is therefore used instead of the more appropriate
-  // Code::cast. Code::cast does not work when the object's map is
-  // marked.
-  Code* result = reinterpret_cast<Code*>(code);
-  return result;
-}
-
-
-Object* Code::GetObjectFromEntryAddress(Address location_of_address) {
-  return HeapObject::
-      FromAddress(Memory::Address_at(location_of_address) - Code::kHeaderSize);
-}
-
-
-bool Code::CanContainWeakObjects() {
-  return is_optimized_code() && can_have_weak_objects();
-}
-
-
-bool Code::IsWeakObject(Object* object) {
-  return (CanContainWeakObjects() && IsWeakObjectInOptimizedCode(object));
-}
-
-
-bool Code::IsWeakObjectInOptimizedCode(Object* object) {
-  if (object->IsMap()) {
-    return Map::cast(object)->CanTransition();
-  }
-  if (object->IsCell()) {
-    object = Cell::cast(object)->value();
-  } else if (object->IsPropertyCell()) {
-    object = PropertyCell::cast(object)->value();
-  }
-  if (object->IsJSReceiver() || object->IsContext()) {
-    return true;
-  }
-  return false;
-}
-
-
-int AbstractCode::instruction_size() {
-  if (IsCode()) {
-    return GetCode()->instruction_size();
-  } else {
-    return GetBytecodeArray()->length();
-  }
-}
-
-ByteArray* AbstractCode::source_position_table() {
-  if (IsCode()) {
-    return GetCode()->SourcePositionTable();
-  } else {
-    return GetBytecodeArray()->SourcePositionTable();
-  }
-}
-
-void AbstractCode::set_source_position_table(ByteArray* source_position_table) {
-  if (IsCode()) {
-    GetCode()->set_source_position_table(source_position_table);
-  } else {
-    GetBytecodeArray()->set_source_position_table(source_position_table);
-  }
-}
-
-Object* AbstractCode::stack_frame_cache() {
-  Object* maybe_table;
-  if (IsCode()) {
-    maybe_table = GetCode()->source_position_table();
-  } else {
-    maybe_table = GetBytecodeArray()->source_position_table();
-  }
-  if (maybe_table->IsSourcePositionTableWithFrameCache()) {
-    return SourcePositionTableWithFrameCache::cast(maybe_table)
-        ->stack_frame_cache();
-  }
-  return Smi::kZero;
-}
-
-int AbstractCode::SizeIncludingMetadata() {
-  if (IsCode()) {
-    return GetCode()->SizeIncludingMetadata();
-  } else {
-    return GetBytecodeArray()->SizeIncludingMetadata();
-  }
-}
-int AbstractCode::ExecutableSize() {
-  if (IsCode()) {
-    return GetCode()->ExecutableSize();
-  } else {
-    return GetBytecodeArray()->BytecodeArraySize();
-  }
-}
-
-Address AbstractCode::instruction_start() {
-  if (IsCode()) {
-    return GetCode()->instruction_start();
-  } else {
-    return GetBytecodeArray()->GetFirstBytecodeAddress();
-  }
-}
-
-Address AbstractCode::instruction_end() {
-  if (IsCode()) {
-    return GetCode()->instruction_end();
-  } else {
-    return GetBytecodeArray()->GetFirstBytecodeAddress() +
-           GetBytecodeArray()->length();
-  }
-}
-
-bool AbstractCode::contains(byte* inner_pointer) {
-  return (address() <= inner_pointer) && (inner_pointer <= address() + Size());
-}
-
-AbstractCode::Kind AbstractCode::kind() {
-  if (IsCode()) {
-    STATIC_ASSERT(AbstractCode::FUNCTION ==
-                  static_cast<AbstractCode::Kind>(Code::FUNCTION));
-    return static_cast<AbstractCode::Kind>(GetCode()->kind());
-  } else {
-    return INTERPRETED_FUNCTION;
-  }
-}
-
-Code* AbstractCode::GetCode() { return Code::cast(this); }
-
-BytecodeArray* AbstractCode::GetBytecodeArray() {
-  return BytecodeArray::cast(this);
-}
-
-Object* Map::prototype() const {
-  return READ_FIELD(this, kPrototypeOffset);
-}
-
-
-void Map::set_prototype(Object* value, WriteBarrierMode mode) {
-  DCHECK(value->IsNull(GetIsolate()) || value->IsJSReceiver());
-  WRITE_FIELD(this, kPrototypeOffset, value);
-  CONDITIONAL_WRITE_BARRIER(GetHeap(), this, kPrototypeOffset, value, mode);
-}
-
-
-LayoutDescriptor* Map::layout_descriptor_gc_safe() {
-  Object* layout_desc = READ_FIELD(this, kLayoutDescriptorOffset);
-  return LayoutDescriptor::cast_gc_safe(layout_desc);
-}
-
-
-bool Map::HasFastPointerLayout() const {
-  Object* layout_desc = READ_FIELD(this, kLayoutDescriptorOffset);
-  return LayoutDescriptor::IsFastPointerLayout(layout_desc);
-}
-
-
-void Map::UpdateDescriptors(DescriptorArray* descriptors,
-                            LayoutDescriptor* layout_desc) {
-  set_instance_descriptors(descriptors);
-  if (FLAG_unbox_double_fields) {
-    if (layout_descriptor()->IsSlowLayout()) {
-      set_layout_descriptor(layout_desc);
-    }
-#ifdef VERIFY_HEAP
-    // TODO(ishell): remove these checks from VERIFY_HEAP mode.
-    if (FLAG_verify_heap) {
-      CHECK(layout_descriptor()->IsConsistentWithMap(this));
-      CHECK(visitor_id() == Heap::GetStaticVisitorIdForMap(this));
-    }
-#else
-    SLOW_DCHECK(layout_descriptor()->IsConsistentWithMap(this));
-    DCHECK(visitor_id() == Heap::GetStaticVisitorIdForMap(this));
-#endif
-  }
-}
-
-
-void Map::InitializeDescriptors(DescriptorArray* descriptors,
-                                LayoutDescriptor* layout_desc) {
-  int len = descriptors->number_of_descriptors();
-  set_instance_descriptors(descriptors);
-  SetNumberOfOwnDescriptors(len);
-
-  if (FLAG_unbox_double_fields) {
-    set_layout_descriptor(layout_desc);
-#ifdef VERIFY_HEAP
-    // TODO(ishell): remove these checks from VERIFY_HEAP mode.
-    if (FLAG_verify_heap) {
-      CHECK(layout_descriptor()->IsConsistentWithMap(this));
-    }
-#else
-    SLOW_DCHECK(layout_descriptor()->IsConsistentWithMap(this));
-#endif
-    set_visitor_id(Heap::GetStaticVisitorIdForMap(this));
-  }
-}
-
-
-ACCESSORS(Map, instance_descriptors, DescriptorArray, kDescriptorsOffset)
-ACCESSORS(Map, layout_descriptor, LayoutDescriptor, kLayoutDescriptorOffset)
-
-void Map::set_bit_field3(uint32_t bits) {
-  if (kInt32Size != kPointerSize) {
-    WRITE_UINT32_FIELD(this, kBitField3Offset + kInt32Size, 0);
-  }
-  WRITE_UINT32_FIELD(this, kBitField3Offset, bits);
-}
-
-
-uint32_t Map::bit_field3() const {
-  return READ_UINT32_FIELD(this, kBitField3Offset);
-}
-
-
-LayoutDescriptor* Map::GetLayoutDescriptor() {
-  return FLAG_unbox_double_fields ? layout_descriptor()
-                                  : LayoutDescriptor::FastPointerLayout();
-}
-
-
-void Map::AppendDescriptor(Descriptor* desc) {
-  DescriptorArray* descriptors = instance_descriptors();
-  int number_of_own_descriptors = NumberOfOwnDescriptors();
-  DCHECK(descriptors->number_of_descriptors() == number_of_own_descriptors);
-  descriptors->Append(desc);
-  SetNumberOfOwnDescriptors(number_of_own_descriptors + 1);
-
-// This function does not support appending double field descriptors and
-// it should never try to (otherwise, layout descriptor must be updated too).
-#ifdef DEBUG
-  PropertyDetails details = desc->GetDetails();
-  CHECK(details.location() != kField || !details.representation().IsDouble());
-#endif
-}
-
-
-Object* Map::GetBackPointer() {
-  Object* object = constructor_or_backpointer();
-  if (object->IsMap()) {
-    return object;
-  }
-  return GetIsolate()->heap()->undefined_value();
-}
-
-
-Map* Map::ElementsTransitionMap() {
-  return TransitionArray::SearchSpecial(
-      this, GetHeap()->elements_transition_symbol());
-}
-
-
-ACCESSORS(Map, raw_transitions, Object, kTransitionsOrPrototypeInfoOffset)
-
-
-Object* Map::prototype_info() const {
-  DCHECK(is_prototype_map());
-  return READ_FIELD(this, Map::kTransitionsOrPrototypeInfoOffset);
-}
-
-
-void Map::set_prototype_info(Object* value, WriteBarrierMode mode) {
-  DCHECK(is_prototype_map());
-  WRITE_FIELD(this, Map::kTransitionsOrPrototypeInfoOffset, value);
-  CONDITIONAL_WRITE_BARRIER(
-      GetHeap(), this, Map::kTransitionsOrPrototypeInfoOffset, value, mode);
-}
-
-
-void Map::SetBackPointer(Object* value, WriteBarrierMode mode) {
-  DCHECK(instance_type() >= FIRST_JS_RECEIVER_TYPE);
-  DCHECK(value->IsMap());
-  DCHECK(GetBackPointer()->IsUndefined(GetIsolate()));
-  DCHECK(!value->IsMap() ||
-         Map::cast(value)->GetConstructor() == constructor_or_backpointer());
-  set_constructor_or_backpointer(value, mode);
-}
-
-ACCESSORS(JSArgumentsObject, length, Object, kLengthOffset);
-ACCESSORS(JSSloppyArgumentsObject, callee, Object, kCalleeOffset);
-
-ACCESSORS(Map, code_cache, FixedArray, kCodeCacheOffset)
-ACCESSORS(Map, dependent_code, DependentCode, kDependentCodeOffset)
-ACCESSORS(Map, weak_cell_cache, Object, kWeakCellCacheOffset)
-ACCESSORS(Map, constructor_or_backpointer, Object,
-          kConstructorOrBackPointerOffset)
-
-Object* Map::GetConstructor() const {
-  Object* maybe_constructor = constructor_or_backpointer();
-  // Follow any back pointers.
-  while (maybe_constructor->IsMap()) {
-    maybe_constructor =
-        Map::cast(maybe_constructor)->constructor_or_backpointer();
-  }
-  return maybe_constructor;
-}
-
-FunctionTemplateInfo* Map::GetFunctionTemplateInfo() const {
-  Object* constructor = GetConstructor();
-  if (constructor->IsJSFunction()) {
-    DCHECK(JSFunction::cast(constructor)->shared()->IsApiFunction());
-    return JSFunction::cast(constructor)->shared()->get_api_func_data();
-  }
-  DCHECK(constructor->IsFunctionTemplateInfo());
-  return FunctionTemplateInfo::cast(constructor);
-}
-
-void Map::SetConstructor(Object* constructor, WriteBarrierMode mode) {
-  // Never overwrite a back pointer with a constructor.
-  DCHECK(!constructor_or_backpointer()->IsMap());
-  set_constructor_or_backpointer(constructor, mode);
-}
-
-
-Handle<Map> Map::CopyInitialMap(Handle<Map> map) {
-  return CopyInitialMap(map, map->instance_size(), map->GetInObjectProperties(),
-                        map->unused_property_fields());
-}
-
+  return reinterpret_cast<const Code*>(this)->CodeSize();
+}
+
+Object* JSBoundFunction::raw_bound_target_function() const {
+  return READ_FIELD(this, kBoundTargetFunctionOffset);
+}
 
 ACCESSORS(JSBoundFunction, bound_target_function, JSReceiver,
           kBoundTargetFunctionOffset)
@@ -5317,40 +2289,12 @@
 ACCESSORS(JSBoundFunction, bound_arguments, FixedArray, kBoundArgumentsOffset)
 
 ACCESSORS(JSFunction, shared, SharedFunctionInfo, kSharedFunctionInfoOffset)
-ACCESSORS(JSFunction, feedback_vector_cell, Cell, kFeedbackVectorOffset)
-ACCESSORS(JSFunction, next_function_link, Object, kNextFunctionLinkOffset)
+ACCESSORS(JSFunction, feedback_cell, FeedbackCell, kFeedbackCellOffset)
 
 ACCESSORS(JSGlobalObject, native_context, Context, kNativeContextOffset)
 ACCESSORS(JSGlobalObject, global_proxy, JSObject, kGlobalProxyOffset)
 
 ACCESSORS(JSGlobalProxy, native_context, Object, kNativeContextOffset)
-ACCESSORS(JSGlobalProxy, hash, Object, kHashOffset)
-
-ACCESSORS(AccessorInfo, name, Object, kNameOffset)
-SMI_ACCESSORS(AccessorInfo, flag, kFlagOffset)
-ACCESSORS(AccessorInfo, expected_receiver_type, Object,
-          kExpectedReceiverTypeOffset)
-
-ACCESSORS(AccessorInfo, getter, Object, kGetterOffset)
-ACCESSORS(AccessorInfo, setter, Object, kSetterOffset)
-ACCESSORS(AccessorInfo, js_getter, Object, kJsGetterOffset)
-ACCESSORS(AccessorInfo, data, Object, kDataOffset)
-
-ACCESSORS(PromiseResolveThenableJobInfo, thenable, JSReceiver, kThenableOffset)
-ACCESSORS(PromiseResolveThenableJobInfo, then, JSReceiver, kThenOffset)
-ACCESSORS(PromiseResolveThenableJobInfo, resolve, JSFunction, kResolveOffset)
-ACCESSORS(PromiseResolveThenableJobInfo, reject, JSFunction, kRejectOffset)
-ACCESSORS(PromiseResolveThenableJobInfo, context, Context, kContextOffset);
-
-ACCESSORS(PromiseReactionJobInfo, value, Object, kValueOffset);
-ACCESSORS(PromiseReactionJobInfo, tasks, Object, kTasksOffset);
-ACCESSORS(PromiseReactionJobInfo, deferred_promise, Object,
-          kDeferredPromiseOffset);
-ACCESSORS(PromiseReactionJobInfo, deferred_on_resolve, Object,
-          kDeferredOnResolveOffset);
-ACCESSORS(PromiseReactionJobInfo, deferred_on_reject, Object,
-          kDeferredOnRejectOffset);
-ACCESSORS(PromiseReactionJobInfo, context, Context, kContextOffset);
 
 ACCESSORS(AsyncGeneratorRequest, next, Object, kNextOffset)
 SMI_ACCESSORS(AsyncGeneratorRequest, resume_mode, kResumeModeOffset)
@@ -5373,36 +2317,10 @@
   return cache->IsWeakCell() && !WeakCell::cast(cache)->cleared();
 }
 
-bool FunctionTemplateInfo::instantiated() {
-  return shared_function_info()->IsSharedFunctionInfo();
-}
-
-FunctionTemplateInfo* FunctionTemplateInfo::GetParent(Isolate* isolate) {
-  Object* parent = parent_template();
-  return parent->IsUndefined(isolate) ? nullptr
-                                      : FunctionTemplateInfo::cast(parent);
-}
-
-ObjectTemplateInfo* ObjectTemplateInfo::GetParent(Isolate* isolate) {
-  Object* maybe_ctor = constructor();
-  if (maybe_ctor->IsUndefined(isolate)) return nullptr;
-  FunctionTemplateInfo* constructor = FunctionTemplateInfo::cast(maybe_ctor);
-  while (true) {
-    constructor = constructor->GetParent(isolate);
-    if (constructor == nullptr) return nullptr;
-    Object* maybe_obj = constructor->instance_template();
-    if (!maybe_obj->IsUndefined(isolate)) {
-      return ObjectTemplateInfo::cast(maybe_obj);
-    }
-  }
-  return nullptr;
-}
-
 ACCESSORS(PrototypeInfo, weak_cell, Object, kWeakCellOffset)
 ACCESSORS(PrototypeInfo, prototype_users, Object, kPrototypeUsersOffset)
 ACCESSORS(PrototypeInfo, object_create_map, Object, kObjectCreateMap)
 SMI_ACCESSORS(PrototypeInfo, registry_slot, kRegistrySlotOffset)
-ACCESSORS(PrototypeInfo, validity_cell, Object, kValidityCellOffset)
 SMI_ACCESSORS(PrototypeInfo, bit_field, kBitFieldOffset)
 BOOL_ACCESSORS(PrototypeInfo, bit_field, should_be_fast_map, kShouldBeFastBit)
 
@@ -5410,139 +2328,42 @@
 ACCESSORS(Tuple2, value2, Object, kValue2Offset)
 ACCESSORS(Tuple3, value3, Object, kValue3Offset)
 
-ACCESSORS(ContextExtension, scope_info, ScopeInfo, kScopeInfoOffset)
-ACCESSORS(ContextExtension, extension, Object, kExtensionOffset)
-
 SMI_ACCESSORS(ConstantElementsPair, elements_kind, kElementsKindOffset)
 ACCESSORS(ConstantElementsPair, constant_values, FixedArrayBase,
           kConstantValuesOffset)
-
-ACCESSORS(JSModuleNamespace, module, Module, kModuleOffset)
-
-ACCESSORS(Module, code, Object, kCodeOffset)
-ACCESSORS(Module, exports, ObjectHashTable, kExportsOffset)
-ACCESSORS(Module, regular_exports, FixedArray, kRegularExportsOffset)
-ACCESSORS(Module, regular_imports, FixedArray, kRegularImportsOffset)
-ACCESSORS(Module, module_namespace, HeapObject, kModuleNamespaceOffset)
-ACCESSORS(Module, requested_modules, FixedArray, kRequestedModulesOffset)
-SMI_ACCESSORS(Module, status, kStatusOffset)
-SMI_ACCESSORS(Module, hash, kHashOffset)
-
-bool Module::evaluated() const { return code()->IsModuleInfo(); }
-
-void Module::set_evaluated() {
-  DCHECK(instantiated());
-  DCHECK(!evaluated());
-  return set_code(
-      JSFunction::cast(code())->shared()->scope_info()->ModuleDescriptorInfo());
-}
-
-bool Module::instantiated() const { return !code()->IsSharedFunctionInfo(); }
-
-ModuleInfo* Module::info() const {
-  if (evaluated()) return ModuleInfo::cast(code());
-  ScopeInfo* scope_info = instantiated()
-                              ? JSFunction::cast(code())->shared()->scope_info()
-                              : SharedFunctionInfo::cast(code())->scope_info();
-  return scope_info->ModuleDescriptorInfo();
-}
+bool ConstantElementsPair::is_empty() const {
+  return constant_values()->length() == 0;
+}
+
+ACCESSORS(TemplateObjectDescription, raw_strings, FixedArray, kRawStringsOffset)
+ACCESSORS(TemplateObjectDescription, cooked_strings, FixedArray,
+          kCookedStringsOffset)
 
 ACCESSORS(AccessorPair, getter, Object, kGetterOffset)
 ACCESSORS(AccessorPair, setter, Object, kSetterOffset)
 
-ACCESSORS(AccessCheckInfo, callback, Object, kCallbackOffset)
-ACCESSORS(AccessCheckInfo, named_interceptor, Object, kNamedInterceptorOffset)
-ACCESSORS(AccessCheckInfo, indexed_interceptor, Object,
-          kIndexedInterceptorOffset)
-ACCESSORS(AccessCheckInfo, data, Object, kDataOffset)
-
-ACCESSORS(InterceptorInfo, getter, Object, kGetterOffset)
-ACCESSORS(InterceptorInfo, setter, Object, kSetterOffset)
-ACCESSORS(InterceptorInfo, query, Object, kQueryOffset)
-ACCESSORS(InterceptorInfo, descriptor, Object, kDescriptorOffset)
-ACCESSORS(InterceptorInfo, deleter, Object, kDeleterOffset)
-ACCESSORS(InterceptorInfo, enumerator, Object, kEnumeratorOffset)
-ACCESSORS(InterceptorInfo, definer, Object, kDefinerOffset)
-ACCESSORS(InterceptorInfo, data, Object, kDataOffset)
-SMI_ACCESSORS(InterceptorInfo, flags, kFlagsOffset)
-BOOL_ACCESSORS(InterceptorInfo, flags, can_intercept_symbols,
-               kCanInterceptSymbolsBit)
-BOOL_ACCESSORS(InterceptorInfo, flags, all_can_read, kAllCanReadBit)
-BOOL_ACCESSORS(InterceptorInfo, flags, non_masking, kNonMasking)
-
-ACCESSORS(CallHandlerInfo, callback, Object, kCallbackOffset)
-ACCESSORS(CallHandlerInfo, data, Object, kDataOffset)
-
-ACCESSORS(TemplateInfo, tag, Object, kTagOffset)
-ACCESSORS(TemplateInfo, serial_number, Object, kSerialNumberOffset)
-SMI_ACCESSORS(TemplateInfo, number_of_properties, kNumberOfProperties)
-ACCESSORS(TemplateInfo, property_list, Object, kPropertyListOffset)
-ACCESSORS(TemplateInfo, property_accessors, Object, kPropertyAccessorsOffset)
-
-ACCESSORS(FunctionTemplateInfo, call_code, Object, kCallCodeOffset)
-ACCESSORS(FunctionTemplateInfo, prototype_template, Object,
-          kPrototypeTemplateOffset)
-ACCESSORS(FunctionTemplateInfo, prototype_provider_template, Object,
-          kPrototypeProviderTemplateOffset)
-
-ACCESSORS(FunctionTemplateInfo, parent_template, Object, kParentTemplateOffset)
-ACCESSORS(FunctionTemplateInfo, named_property_handler, Object,
-          kNamedPropertyHandlerOffset)
-ACCESSORS(FunctionTemplateInfo, indexed_property_handler, Object,
-          kIndexedPropertyHandlerOffset)
-ACCESSORS(FunctionTemplateInfo, instance_template, Object,
-          kInstanceTemplateOffset)
-ACCESSORS(FunctionTemplateInfo, class_name, Object, kClassNameOffset)
-ACCESSORS(FunctionTemplateInfo, signature, Object, kSignatureOffset)
-ACCESSORS(FunctionTemplateInfo, instance_call_handler, Object,
-          kInstanceCallHandlerOffset)
-ACCESSORS(FunctionTemplateInfo, access_check_info, Object,
-          kAccessCheckInfoOffset)
-ACCESSORS(FunctionTemplateInfo, shared_function_info, Object,
-          kSharedFunctionInfoOffset)
-ACCESSORS(FunctionTemplateInfo, cached_property_name, Object,
-          kCachedPropertyNameOffset)
-
-SMI_ACCESSORS(FunctionTemplateInfo, flag, kFlagOffset)
-
-ACCESSORS(ObjectTemplateInfo, constructor, Object, kConstructorOffset)
-ACCESSORS(ObjectTemplateInfo, data, Object, kDataOffset)
-
-int ObjectTemplateInfo::embedder_field_count() const {
-  Object* value = data();
-  DCHECK(value->IsSmi());
-  return EmbedderFieldCount::decode(Smi::cast(value)->value());
-}
-
-void ObjectTemplateInfo::set_embedder_field_count(int count) {
-  return set_data(Smi::FromInt(
-      EmbedderFieldCount::update(Smi::cast(data())->value(), count)));
-}
-
-bool ObjectTemplateInfo::immutable_proto() const {
-  Object* value = data();
-  DCHECK(value->IsSmi());
-  return IsImmutablePrototype::decode(Smi::cast(value)->value());
-}
-
-void ObjectTemplateInfo::set_immutable_proto(bool immutable) {
-  return set_data(Smi::FromInt(
-      IsImmutablePrototype::update(Smi::cast(data())->value(), immutable)));
-}
-
-int TemplateList::length() const {
-  return Smi::cast(FixedArray::cast(this)->get(kLengthIndex))->value();
-}
-
-Object* TemplateList::get(int index) const {
-  return FixedArray::cast(this)->get(kFirstElementIndex + index);
-}
-
-void TemplateList::set(int index, Object* value) {
-  FixedArray::cast(this)->set(kFirstElementIndex + index, value);
-}
-
-ACCESSORS(AllocationSite, transition_info, Object, kTransitionInfoOffset)
+ACCESSORS(AllocationSite, transition_info_or_boilerplate, Object,
+          kTransitionInfoOrBoilerplateOffset)
+
+JSObject* AllocationSite::boilerplate() const {
+  DCHECK(PointsToLiteral());
+  return JSObject::cast(transition_info_or_boilerplate());
+}
+
+void AllocationSite::set_boilerplate(JSObject* object, WriteBarrierMode mode) {
+  set_transition_info_or_boilerplate(object, mode);
+}
+
+int AllocationSite::transition_info() const {
+  DCHECK(!PointsToLiteral());
+  return Smi::cast(transition_info_or_boilerplate())->value();
+}
+
+void AllocationSite::set_transition_info(int value) {
+  DCHECK(!PointsToLiteral());
+  set_transition_info_or_boilerplate(Smi::FromInt(value), SKIP_WRITE_BARRIER);
+}
+
 ACCESSORS(AllocationSite, nested_site, Object, kNestedSiteOffset)
 SMI_ACCESSORS(AllocationSite, pretenure_data, kPretenureDataOffset)
 SMI_ACCESSORS(AllocationSite, pretenure_create_count,
@@ -5551,89 +2372,6 @@
           kDependentCodeOffset)
 ACCESSORS(AllocationSite, weak_next, Object, kWeakNextOffset)
 ACCESSORS(AllocationMemento, allocation_site, Object, kAllocationSiteOffset)
-
-ACCESSORS(Script, source, Object, kSourceOffset)
-ACCESSORS(Script, name, Object, kNameOffset)
-SMI_ACCESSORS(Script, id, kIdOffset)
-SMI_ACCESSORS(Script, line_offset, kLineOffsetOffset)
-SMI_ACCESSORS(Script, column_offset, kColumnOffsetOffset)
-ACCESSORS(Script, context_data, Object, kContextOffset)
-ACCESSORS(Script, wrapper, HeapObject, kWrapperOffset)
-SMI_ACCESSORS(Script, type, kTypeOffset)
-ACCESSORS(Script, line_ends, Object, kLineEndsOffset)
-ACCESSORS_CHECKED(Script, eval_from_shared, Object, kEvalFromSharedOffset,
-                  this->type() != TYPE_WASM)
-SMI_ACCESSORS_CHECKED(Script, eval_from_position, kEvalFromPositionOffset,
-                      this->type() != TYPE_WASM)
-ACCESSORS(Script, shared_function_infos, FixedArray, kSharedFunctionInfosOffset)
-SMI_ACCESSORS(Script, flags, kFlagsOffset)
-ACCESSORS(Script, source_url, Object, kSourceUrlOffset)
-ACCESSORS(Script, source_mapping_url, Object, kSourceMappingUrlOffset)
-ACCESSORS_CHECKED(Script, wasm_compiled_module, Object, kEvalFromSharedOffset,
-                  this->type() == TYPE_WASM)
-ACCESSORS(Script, preparsed_scope_data, PodArray<uint32_t>,
-          kPreParsedScopeDataOffset)
-
-Script::CompilationType Script::compilation_type() {
-  return BooleanBit::get(flags(), kCompilationTypeBit) ?
-      COMPILATION_TYPE_EVAL : COMPILATION_TYPE_HOST;
-}
-void Script::set_compilation_type(CompilationType type) {
-  set_flags(BooleanBit::set(flags(), kCompilationTypeBit,
-      type == COMPILATION_TYPE_EVAL));
-}
-Script::CompilationState Script::compilation_state() {
-  return BooleanBit::get(flags(), kCompilationStateBit) ?
-      COMPILATION_STATE_COMPILED : COMPILATION_STATE_INITIAL;
-}
-void Script::set_compilation_state(CompilationState state) {
-  set_flags(BooleanBit::set(flags(), kCompilationStateBit,
-      state == COMPILATION_STATE_COMPILED));
-}
-ScriptOriginOptions Script::origin_options() {
-  return ScriptOriginOptions((flags() & kOriginOptionsMask) >>
-                             kOriginOptionsShift);
-}
-void Script::set_origin_options(ScriptOriginOptions origin_options) {
-  DCHECK(!(origin_options.Flags() & ~((1 << kOriginOptionsSize) - 1)));
-  set_flags((flags() & ~kOriginOptionsMask) |
-            (origin_options.Flags() << kOriginOptionsShift));
-}
-
-
-ACCESSORS(DebugInfo, shared, SharedFunctionInfo, kSharedFunctionInfoIndex)
-SMI_ACCESSORS(DebugInfo, debugger_hints, kDebuggerHintsIndex)
-ACCESSORS(DebugInfo, debug_bytecode_array, Object, kDebugBytecodeArrayIndex)
-ACCESSORS(DebugInfo, break_points, FixedArray, kBreakPointsStateIndex)
-
-bool DebugInfo::HasDebugBytecodeArray() {
-  return debug_bytecode_array()->IsBytecodeArray();
-}
-
-bool DebugInfo::HasDebugCode() {
-  Code* code = shared()->code();
-  bool has = code->kind() == Code::FUNCTION;
-  DCHECK(!has || code->has_debug_break_slots());
-  return has;
-}
-
-BytecodeArray* DebugInfo::OriginalBytecodeArray() {
-  DCHECK(HasDebugBytecodeArray());
-  return shared()->bytecode_array();
-}
-
-BytecodeArray* DebugInfo::DebugBytecodeArray() {
-  DCHECK(HasDebugBytecodeArray());
-  return BytecodeArray::cast(debug_bytecode_array());
-}
-
-Code* DebugInfo::DebugCode() {
-  DCHECK(HasDebugCode());
-  return shared()->code();
-}
-
-SMI_ACCESSORS(BreakPointInfo, source_position, kSourcePositionIndex)
-ACCESSORS(BreakPointInfo, break_point_objects, Object, kBreakPointObjectsIndex)
 
 SMI_ACCESSORS(StackFrameInfo, line_number, kLineNumberIndex)
 SMI_ACCESSORS(StackFrameInfo, column_number, kColumnNumberIndex)
@@ -5651,545 +2389,99 @@
 ACCESSORS(SourcePositionTableWithFrameCache, source_position_table, ByteArray,
           kSourcePositionTableIndex)
 ACCESSORS(SourcePositionTableWithFrameCache, stack_frame_cache,
-          UnseededNumberDictionary, kStackFrameCacheIndex)
-
-ACCESSORS(SharedFunctionInfo, name, Object, kNameOffset)
-ACCESSORS(SharedFunctionInfo, construct_stub, Code, kConstructStubOffset)
-ACCESSORS(SharedFunctionInfo, feedback_metadata, FeedbackMetadata,
-          kFeedbackMetadataOffset)
-SMI_ACCESSORS(SharedFunctionInfo, function_literal_id, kFunctionLiteralIdOffset)
-#if V8_SFI_HAS_UNIQUE_ID
-SMI_ACCESSORS(SharedFunctionInfo, unique_id, kUniqueIdOffset)
-#endif
-ACCESSORS(SharedFunctionInfo, instance_class_name, Object,
-          kInstanceClassNameOffset)
-ACCESSORS(SharedFunctionInfo, function_data, Object, kFunctionDataOffset)
-ACCESSORS(SharedFunctionInfo, script, Object, kScriptOffset)
-ACCESSORS(SharedFunctionInfo, debug_info, Object, kDebugInfoOffset)
-ACCESSORS(SharedFunctionInfo, function_identifier, Object,
-          kFunctionIdentifierOffset)
-
-SMI_ACCESSORS(FunctionTemplateInfo, length, kLengthOffset)
-BOOL_ACCESSORS(FunctionTemplateInfo, flag, hidden_prototype,
-               kHiddenPrototypeBit)
-BOOL_ACCESSORS(FunctionTemplateInfo, flag, undetectable, kUndetectableBit)
-BOOL_ACCESSORS(FunctionTemplateInfo, flag, needs_access_check,
-               kNeedsAccessCheckBit)
-BOOL_ACCESSORS(FunctionTemplateInfo, flag, read_only_prototype,
-               kReadOnlyPrototypeBit)
-BOOL_ACCESSORS(FunctionTemplateInfo, flag, remove_prototype,
-               kRemovePrototypeBit)
-BOOL_ACCESSORS(FunctionTemplateInfo, flag, do_not_cache,
-               kDoNotCacheBit)
-BOOL_ACCESSORS(FunctionTemplateInfo, flag, accept_any_receiver,
-               kAcceptAnyReceiver)
-BOOL_ACCESSORS(SharedFunctionInfo, start_position_and_type, is_named_expression,
-               kIsNamedExpressionBit)
-BOOL_ACCESSORS(SharedFunctionInfo, start_position_and_type, is_toplevel,
-               kIsTopLevelBit)
-
-#if V8_HOST_ARCH_32_BIT
-SMI_ACCESSORS(SharedFunctionInfo, length, kLengthOffset)
-SMI_ACCESSORS(SharedFunctionInfo, internal_formal_parameter_count,
-              kFormalParameterCountOffset)
-SMI_ACCESSORS(SharedFunctionInfo, expected_nof_properties,
-              kExpectedNofPropertiesOffset)
-SMI_ACCESSORS(SharedFunctionInfo, start_position_and_type,
-              kStartPositionAndTypeOffset)
-SMI_ACCESSORS(SharedFunctionInfo, end_position, kEndPositionOffset)
-SMI_ACCESSORS(SharedFunctionInfo, function_token_position,
-              kFunctionTokenPositionOffset)
-SMI_ACCESSORS(SharedFunctionInfo, compiler_hints,
-              kCompilerHintsOffset)
-SMI_ACCESSORS(SharedFunctionInfo, opt_count_and_bailout_reason,
-              kOptCountAndBailoutReasonOffset)
-SMI_ACCESSORS(SharedFunctionInfo, counters, kCountersOffset)
-SMI_ACCESSORS(SharedFunctionInfo, ast_node_count, kAstNodeCountOffset)
-SMI_ACCESSORS(SharedFunctionInfo, profiler_ticks, kProfilerTicksOffset)
-
-#else
-
-#if V8_TARGET_LITTLE_ENDIAN
-#define PSEUDO_SMI_LO_ALIGN 0
-#define PSEUDO_SMI_HI_ALIGN kIntSize
-#else
-#define PSEUDO_SMI_LO_ALIGN kIntSize
-#define PSEUDO_SMI_HI_ALIGN 0
-#endif
-
-#define PSEUDO_SMI_ACCESSORS_LO(holder, name, offset)                          \
-  STATIC_ASSERT(holder::offset % kPointerSize == PSEUDO_SMI_LO_ALIGN);         \
-  int holder::name() const {                                                   \
-    int value = READ_INT_FIELD(this, offset);                                  \
-    DCHECK(kHeapObjectTag == 1);                                               \
-    DCHECK((value & kHeapObjectTag) == 0);                                     \
-    return value >> 1;                                                         \
-  }                                                                            \
-  void holder::set_##name(int value) {                                         \
-    DCHECK(kHeapObjectTag == 1);                                               \
-    DCHECK((value & 0xC0000000) == 0xC0000000 || (value & 0xC0000000) == 0x0); \
-    WRITE_INT_FIELD(this, offset, (value << 1) & ~kHeapObjectTag);             \
-  }
-
-#define PSEUDO_SMI_ACCESSORS_HI(holder, name, offset)                  \
-  STATIC_ASSERT(holder::offset % kPointerSize == PSEUDO_SMI_HI_ALIGN); \
-  INT_ACCESSORS(holder, name, offset)
-
-
-PSEUDO_SMI_ACCESSORS_LO(SharedFunctionInfo, length, kLengthOffset)
-PSEUDO_SMI_ACCESSORS_HI(SharedFunctionInfo, internal_formal_parameter_count,
-                        kFormalParameterCountOffset)
-
-PSEUDO_SMI_ACCESSORS_LO(SharedFunctionInfo,
-                        expected_nof_properties,
-                        kExpectedNofPropertiesOffset)
-
-PSEUDO_SMI_ACCESSORS_LO(SharedFunctionInfo, end_position, kEndPositionOffset)
-PSEUDO_SMI_ACCESSORS_HI(SharedFunctionInfo,
-                        start_position_and_type,
-                        kStartPositionAndTypeOffset)
-
-PSEUDO_SMI_ACCESSORS_LO(SharedFunctionInfo,
-                        function_token_position,
-                        kFunctionTokenPositionOffset)
-PSEUDO_SMI_ACCESSORS_HI(SharedFunctionInfo,
-                        compiler_hints,
-                        kCompilerHintsOffset)
-
-PSEUDO_SMI_ACCESSORS_LO(SharedFunctionInfo,
-                        opt_count_and_bailout_reason,
-                        kOptCountAndBailoutReasonOffset)
-PSEUDO_SMI_ACCESSORS_HI(SharedFunctionInfo, counters, kCountersOffset)
-
-PSEUDO_SMI_ACCESSORS_LO(SharedFunctionInfo,
-                        ast_node_count,
-                        kAstNodeCountOffset)
-PSEUDO_SMI_ACCESSORS_HI(SharedFunctionInfo,
-                        profiler_ticks,
-                        kProfilerTicksOffset)
-
-#endif
-
-AbstractCode* SharedFunctionInfo::abstract_code() {
-  if (HasBytecodeArray()) {
-    return AbstractCode::cast(bytecode_array());
+          SimpleNumberDictionary, kStackFrameCacheIndex)
+
+
+FeedbackVector* JSFunction::feedback_vector() const {
+  DCHECK(has_feedback_vector());
+  return FeedbackVector::cast(feedback_cell()->value());
+}
+
+// Code objects that are marked for deoptimization are not considered to be
+// optimized. This is because the JSFunction might have been already
+// deoptimized but its code() still needs to be unlinked, which will happen on
+// its next activation.
+// TODO(jupvfranco): rename this function. Maybe RunOptimizedCode,
+// or IsValidOptimizedCode.
+bool JSFunction::IsOptimized() {
+  return code()->kind() == Code::OPTIMIZED_FUNCTION &&
+         !code()->marked_for_deoptimization();
+}
+
+bool JSFunction::HasOptimizedCode() {
+  return IsOptimized() ||
+         (has_feedback_vector() && feedback_vector()->has_optimized_code() &&
+          !feedback_vector()->optimized_code()->marked_for_deoptimization());
+}
+
+bool JSFunction::HasOptimizationMarker() {
+  return has_feedback_vector() && feedback_vector()->has_optimization_marker();
+}
+
+void JSFunction::ClearOptimizationMarker() {
+  DCHECK(has_feedback_vector());
+  feedback_vector()->ClearOptimizationMarker();
+}
+
+// Optimized code marked for deoptimization will tier back down to running
+// interpreted on its next activation, and already doesn't count as IsOptimized.
+bool JSFunction::IsInterpreted() {
+  return code()->is_interpreter_trampoline_builtin() ||
+         (code()->kind() == Code::OPTIMIZED_FUNCTION &&
+          code()->marked_for_deoptimization());
+}
+
+bool JSFunction::ChecksOptimizationMarker() {
+  return code()->checks_optimization_marker();
+}
+
+bool JSFunction::IsMarkedForOptimization() {
+  return has_feedback_vector() && feedback_vector()->optimization_marker() ==
+                                      OptimizationMarker::kCompileOptimized;
+}
+
+
+bool JSFunction::IsMarkedForConcurrentOptimization() {
+  return has_feedback_vector() &&
+         feedback_vector()->optimization_marker() ==
+             OptimizationMarker::kCompileOptimizedConcurrent;
+}
+
+
+bool JSFunction::IsInOptimizationQueue() {
+  return has_feedback_vector() && feedback_vector()->optimization_marker() ==
+                                      OptimizationMarker::kInOptimizationQueue;
+}
+
+
+void JSFunction::CompleteInobjectSlackTrackingIfActive() {
+  if (!has_prototype_slot()) return;
+  if (has_initial_map() && initial_map()->IsInobjectSlackTrackingInProgress()) {
+    initial_map()->CompleteInobjectSlackTracking();
+  }
+}
+
+AbstractCode* JSFunction::abstract_code() {
+  if (IsInterpreted()) {
+    return AbstractCode::cast(shared()->GetBytecodeArray());
   } else {
     return AbstractCode::cast(code());
   }
 }
 
-BOOL_ACCESSORS(SharedFunctionInfo, compiler_hints, allows_lazy_compilation,
-               kAllowLazyCompilation)
-BOOL_ACCESSORS(SharedFunctionInfo, compiler_hints, uses_arguments,
-               kUsesArguments)
-BOOL_ACCESSORS(SharedFunctionInfo, compiler_hints, has_duplicate_parameters,
-               kHasDuplicateParameters)
-BOOL_ACCESSORS(SharedFunctionInfo, compiler_hints, asm_function, kIsAsmFunction)
-BOOL_ACCESSORS(SharedFunctionInfo, compiler_hints, is_declaration,
-               kIsDeclaration)
-BOOL_ACCESSORS(SharedFunctionInfo, compiler_hints, marked_for_tier_up,
-               kMarkedForTierUp)
-BOOL_ACCESSORS(SharedFunctionInfo, compiler_hints,
-               has_concurrent_optimization_job, kHasConcurrentOptimizationJob)
-
-BOOL_ACCESSORS(SharedFunctionInfo, compiler_hints, needs_home_object,
-               kNeedsHomeObject)
-BOOL_ACCESSORS(SharedFunctionInfo, compiler_hints, native, kNative)
-BOOL_ACCESSORS(SharedFunctionInfo, compiler_hints, force_inline, kForceInline)
-BOOL_ACCESSORS(SharedFunctionInfo, compiler_hints, must_use_ignition_turbo,
-               kMustUseIgnitionTurbo)
-BOOL_ACCESSORS(SharedFunctionInfo, compiler_hints, dont_flush, kDontFlush)
-BOOL_ACCESSORS(SharedFunctionInfo, compiler_hints, is_asm_wasm_broken,
-               kIsAsmWasmBroken)
-
-BOOL_GETTER(SharedFunctionInfo, compiler_hints, optimization_disabled,
-            kOptimizationDisabled)
-
-void SharedFunctionInfo::set_optimization_disabled(bool disable) {
-  set_compiler_hints(BooleanBit::set(compiler_hints(),
-                                     kOptimizationDisabled,
-                                     disable));
-}
-
-LanguageMode SharedFunctionInfo::language_mode() {
-  STATIC_ASSERT(LANGUAGE_END == 2);
-  return construct_language_mode(
-      BooleanBit::get(compiler_hints(), kStrictModeFunction));
-}
-
-void SharedFunctionInfo::set_language_mode(LanguageMode language_mode) {
-  STATIC_ASSERT(LANGUAGE_END == 2);
-  // We only allow language mode transitions that set the same language mode
-  // again or go up in the chain:
-  DCHECK(is_sloppy(this->language_mode()) || is_strict(language_mode));
-  int hints = compiler_hints();
-  hints = BooleanBit::set(hints, kStrictModeFunction, is_strict(language_mode));
-  set_compiler_hints(hints);
-}
-
-FunctionKind SharedFunctionInfo::kind() const {
-  return FunctionKindBits::decode(compiler_hints());
-}
-
-void SharedFunctionInfo::set_kind(FunctionKind kind) {
-  DCHECK(IsValidFunctionKind(kind));
-  int hints = compiler_hints();
-  hints = FunctionKindBits::update(hints, kind);
-  set_compiler_hints(hints);
-}
-
-BOOL_ACCESSORS(SharedFunctionInfo, debugger_hints,
-               name_should_print_as_anonymous, kNameShouldPrintAsAnonymous)
-BOOL_ACCESSORS(SharedFunctionInfo, debugger_hints, is_anonymous_expression,
-               kIsAnonymousExpression)
-BOOL_ACCESSORS(SharedFunctionInfo, debugger_hints, deserialized, kDeserialized)
-BOOL_ACCESSORS(SharedFunctionInfo, debugger_hints, has_no_side_effect,
-               kHasNoSideEffect)
-BOOL_ACCESSORS(SharedFunctionInfo, debugger_hints, computed_has_no_side_effect,
-               kComputedHasNoSideEffect)
-BOOL_ACCESSORS(SharedFunctionInfo, debugger_hints, debug_is_blackboxed,
-               kDebugIsBlackboxed)
-BOOL_ACCESSORS(SharedFunctionInfo, debugger_hints, computed_debug_is_blackboxed,
-               kComputedDebugIsBlackboxed)
-BOOL_ACCESSORS(SharedFunctionInfo, debugger_hints, has_reported_binary_coverage,
-               kHasReportedBinaryCoverage)
-
-bool Script::HasValidSource() {
-  Object* src = this->source();
-  if (!src->IsString()) return true;
-  String* src_str = String::cast(src);
-  if (!StringShape(src_str).IsExternal()) return true;
-  if (src_str->IsOneByteRepresentation()) {
-    return ExternalOneByteString::cast(src)->resource() != NULL;
-  } else if (src_str->IsTwoByteRepresentation()) {
-    return ExternalTwoByteString::cast(src)->resource() != NULL;
-  }
-  return true;
-}
-
-
-void SharedFunctionInfo::DontAdaptArguments() {
-  DCHECK(code()->kind() == Code::BUILTIN || code()->kind() == Code::STUB);
-  set_internal_formal_parameter_count(kDontAdaptArgumentsSentinel);
-}
-
-
-int SharedFunctionInfo::start_position() const {
-  return start_position_and_type() >> kStartPositionShift;
-}
-
-
-void SharedFunctionInfo::set_start_position(int start_position) {
-  set_start_position_and_type((start_position << kStartPositionShift)
-    | (start_position_and_type() & ~kStartPositionMask));
-}
-
-
-Code* SharedFunctionInfo::code() const {
-  return Code::cast(READ_FIELD(this, kCodeOffset));
-}
-
-
-void SharedFunctionInfo::set_code(Code* value, WriteBarrierMode mode) {
-  DCHECK(value->kind() != Code::OPTIMIZED_FUNCTION);
-  // If the SharedFunctionInfo has bytecode we should never mark it for lazy
-  // compile, since the bytecode is never flushed.
-  DCHECK(value != GetIsolate()->builtins()->builtin(Builtins::kCompileLazy) ||
-         !HasBytecodeArray());
-  WRITE_FIELD(this, kCodeOffset, value);
-  CONDITIONAL_WRITE_BARRIER(value->GetHeap(), this, kCodeOffset, value, mode);
-}
-
-
-void SharedFunctionInfo::ReplaceCode(Code* value) {
-  // If the GC metadata field is already used then the function was
-  // enqueued as a code flushing candidate and we remove it now.
-  if (code()->gc_metadata() != NULL) {
-    CodeFlusher* flusher = GetHeap()->mark_compact_collector()->code_flusher();
-    flusher->EvictCandidate(this);
-  }
-
-  DCHECK(code()->gc_metadata() == NULL && value->gc_metadata() == NULL);
-#ifdef DEBUG
-  Code::VerifyRecompiledCode(code(), value);
-#endif  // DEBUG
-
-  set_code(value);
-}
-
-bool SharedFunctionInfo::IsInterpreted() const {
-  return code()->is_interpreter_trampoline_builtin();
-}
-
-bool SharedFunctionInfo::HasBaselineCode() const {
-  return code()->kind() == Code::FUNCTION;
-}
-
-ScopeInfo* SharedFunctionInfo::scope_info() const {
-  return reinterpret_cast<ScopeInfo*>(READ_FIELD(this, kScopeInfoOffset));
-}
-
-
-void SharedFunctionInfo::set_scope_info(ScopeInfo* value,
-                                        WriteBarrierMode mode) {
-  WRITE_FIELD(this, kScopeInfoOffset, reinterpret_cast<Object*>(value));
-  CONDITIONAL_WRITE_BARRIER(GetHeap(),
-                            this,
-                            kScopeInfoOffset,
-                            reinterpret_cast<Object*>(value),
-                            mode);
-}
-
-ACCESSORS(SharedFunctionInfo, outer_scope_info, HeapObject,
-          kOuterScopeInfoOffset)
-
-bool SharedFunctionInfo::is_compiled() const {
-  Builtins* builtins = GetIsolate()->builtins();
-  DCHECK(code() != builtins->builtin(Builtins::kCompileOptimizedConcurrent));
-  DCHECK(code() != builtins->builtin(Builtins::kCompileOptimized));
-  return code() != builtins->builtin(Builtins::kCompileLazy);
-}
-
-int SharedFunctionInfo::GetLength() const {
-  DCHECK(is_compiled());
-  DCHECK(HasLength());
-  return length();
-}
-
-bool SharedFunctionInfo::HasLength() const {
-  DCHECK_IMPLIES(length() < 0, length() == kInvalidLength);
-  return length() != kInvalidLength;
-}
-
-bool SharedFunctionInfo::has_simple_parameters() {
-  return scope_info()->HasSimpleParameters();
-}
-
-bool SharedFunctionInfo::HasDebugInfo() const {
-  bool has_debug_info = !debug_info()->IsSmi();
-  DCHECK_EQ(debug_info()->IsStruct(), has_debug_info);
-  DCHECK(!has_debug_info || HasDebugCode());
-  return has_debug_info;
-}
-
-DebugInfo* SharedFunctionInfo::GetDebugInfo() const {
-  DCHECK(HasDebugInfo());
-  return DebugInfo::cast(debug_info());
-}
-
-bool SharedFunctionInfo::HasDebugCode() const {
-  if (HasBaselineCode()) return code()->has_debug_break_slots();
-  return HasBytecodeArray();
-}
-
-int SharedFunctionInfo::debugger_hints() const {
-  if (HasDebugInfo()) return GetDebugInfo()->debugger_hints();
-  return Smi::cast(debug_info())->value();
-}
-
-void SharedFunctionInfo::set_debugger_hints(int value) {
-  if (HasDebugInfo()) {
-    GetDebugInfo()->set_debugger_hints(value);
-  } else {
-    set_debug_info(Smi::FromInt(value));
-=======
-  if (instance_type >= FIRST_FIXED_ARRAY_TYPE &&
-      instance_type <= LAST_FIXED_ARRAY_TYPE) {
-    return FixedArray::SizeFor(
-        reinterpret_cast<const FixedArray*>(this)->synchronized_length());
-  }
-  if (instance_type == ONE_BYTE_STRING_TYPE ||
-      instance_type == ONE_BYTE_INTERNALIZED_STRING_TYPE) {
-    // Strings may get concurrently truncated, hence we have to access its
-    // length synchronized.
-    return SeqOneByteString::SizeFor(
-        reinterpret_cast<const SeqOneByteString*>(this)->synchronized_length());
->>>>>>> 84bd6f3c
-  }
-  if (instance_type == BYTE_ARRAY_TYPE) {
-    return ByteArray::SizeFor(
-        reinterpret_cast<const ByteArray*>(this)->synchronized_length());
-  }
-<<<<<<< HEAD
-  Isolate* isolate = GetIsolate();
-  DCHECK(function_identifier()->IsUndefined(isolate) || HasBuiltinFunctionId());
-  return isolate->heap()->empty_string();
-}
-
-void SharedFunctionInfo::set_inferred_name(String* inferred_name) {
-  DCHECK(function_identifier()->IsUndefined(GetIsolate()) || HasInferredName());
-  set_function_identifier(inferred_name);
-}
-
-int SharedFunctionInfo::ic_age() {
-  return ICAgeBits::decode(counters());
-}
-
-
-void SharedFunctionInfo::set_ic_age(int ic_age) {
-  set_counters(ICAgeBits::update(counters(), ic_age));
-}
-
-
-int SharedFunctionInfo::deopt_count() {
-  return DeoptCountBits::decode(counters());
-}
-
-
-void SharedFunctionInfo::set_deopt_count(int deopt_count) {
-  set_counters(DeoptCountBits::update(counters(), deopt_count));
-}
-
-
-void SharedFunctionInfo::increment_deopt_count() {
-  int value = counters();
-  int deopt_count = DeoptCountBits::decode(value);
-  // Saturate the deopt count when incrementing, rather than overflowing.
-  if (deopt_count < DeoptCountBits::kMax) {
-    set_counters(DeoptCountBits::update(value, deopt_count + 1));
-  }
-}
-
-
-int SharedFunctionInfo::opt_reenable_tries() {
-  return OptReenableTriesBits::decode(counters());
-}
-
-
-void SharedFunctionInfo::set_opt_reenable_tries(int tries) {
-  set_counters(OptReenableTriesBits::update(counters(), tries));
-}
-
-
-int SharedFunctionInfo::opt_count() {
-  return OptCountBits::decode(opt_count_and_bailout_reason());
-}
-
-
-void SharedFunctionInfo::set_opt_count(int opt_count) {
-  set_opt_count_and_bailout_reason(
-      OptCountBits::update(opt_count_and_bailout_reason(), opt_count));
-}
-
-
-BailoutReason SharedFunctionInfo::disable_optimization_reason() {
-  return static_cast<BailoutReason>(
-      DisabledOptimizationReasonBits::decode(opt_count_and_bailout_reason()));
-}
-
-
-bool SharedFunctionInfo::has_deoptimization_support() {
-  Code* code = this->code();
-  return code->kind() == Code::FUNCTION && code->has_deoptimization_support();
-}
-
-
-void SharedFunctionInfo::TryReenableOptimization() {
-  int tries = opt_reenable_tries();
-  set_opt_reenable_tries((tries + 1) & OptReenableTriesBits::kMax);
-  // We reenable optimization whenever the number of tries is a large
-  // enough power of 2.
-  if (tries >= 16 && (((tries - 1) & tries) == 0)) {
-    set_optimization_disabled(false);
-    set_deopt_count(0);
-  }
-}
-
-
-void SharedFunctionInfo::set_disable_optimization_reason(BailoutReason reason) {
-  set_opt_count_and_bailout_reason(DisabledOptimizationReasonBits::update(
-      opt_count_and_bailout_reason(), reason));
-}
-
-bool SharedFunctionInfo::IsUserJavaScript() {
-  Object* script_obj = script();
-  if (script_obj->IsUndefined(GetIsolate())) return false;
-  Script* script = Script::cast(script_obj);
-  return script->IsUserJavaScript();
-}
-
-bool SharedFunctionInfo::IsSubjectToDebugging() {
-  return IsUserJavaScript() && !HasAsmWasmData();
-}
-
-FeedbackVector* JSFunction::feedback_vector() const {
-  DCHECK(feedback_vector_cell()->value()->IsFeedbackVector());
-  return FeedbackVector::cast(feedback_vector_cell()->value());
-}
-
-bool JSFunction::IsOptimized() {
-  return code()->kind() == Code::OPTIMIZED_FUNCTION;
-}
-
-bool JSFunction::IsInterpreted() {
-  return code()->is_interpreter_trampoline_builtin();
-}
-
-bool JSFunction::IsMarkedForOptimization() {
-  return code() == GetIsolate()->builtins()->builtin(
-      Builtins::kCompileOptimized);
-}
-
-
-bool JSFunction::IsMarkedForConcurrentOptimization() {
-  return code() == GetIsolate()->builtins()->builtin(
-      Builtins::kCompileOptimizedConcurrent);
-}
-
-
-bool JSFunction::IsInOptimizationQueue() {
-  return code() == GetIsolate()->builtins()->builtin(
-      Builtins::kInOptimizationQueue);
-}
-
-
-void JSFunction::CompleteInobjectSlackTrackingIfActive() {
-  if (has_initial_map() && initial_map()->IsInobjectSlackTrackingInProgress()) {
-    initial_map()->CompleteInobjectSlackTracking();
-=======
-  if (instance_type == BYTECODE_ARRAY_TYPE) {
-    return BytecodeArray::SizeFor(
-        reinterpret_cast<const BytecodeArray*>(this)->synchronized_length());
-  }
-  if (instance_type == FREE_SPACE_TYPE) {
-    return reinterpret_cast<const FreeSpace*>(this)->relaxed_read_size();
->>>>>>> 84bd6f3c
-  }
-  if (instance_type == STRING_TYPE ||
-      instance_type == INTERNALIZED_STRING_TYPE) {
-    // Strings may get concurrently truncated, hence we have to access its
-    // length synchronized.
-    return SeqTwoByteString::SizeFor(
-        reinterpret_cast<const SeqTwoByteString*>(this)->synchronized_length());
-  }
-  if (instance_type == FIXED_DOUBLE_ARRAY_TYPE) {
-    return FixedDoubleArray::SizeFor(
-        reinterpret_cast<const FixedDoubleArray*>(this)->synchronized_length());
-  }
-<<<<<<< HEAD
-}
-
-Code* JSFunction::code() {
-  return Code::cast(
-      Code::GetObjectFromEntryAddress(FIELD_ADDR(this, kCodeEntryOffset)));
-}
-
+Code* JSFunction::code() { return Code::cast(READ_FIELD(this, kCodeOffset)); }
 
 void JSFunction::set_code(Code* value) {
   DCHECK(!GetHeap()->InNewSpace(value));
-  Address entry = value->entry();
-  WRITE_INTPTR_FIELD(this, kCodeEntryOffset, reinterpret_cast<intptr_t>(entry));
-  GetHeap()->incremental_marking()->RecordWriteOfCodeEntry(
-      this,
-      HeapObject::RawField(this, kCodeEntryOffset),
-      value);
+  WRITE_FIELD(this, kCodeOffset, value);
+  GetHeap()->incremental_marking()->RecordWrite(
+      this, HeapObject::RawField(this, kCodeOffset), value);
 }
 
 
 void JSFunction::set_code_no_write_barrier(Code* value) {
   DCHECK(!GetHeap()->InNewSpace(value));
-  Address entry = value->entry();
-  WRITE_INTPTR_FIELD(this, kCodeEntryOffset, reinterpret_cast<intptr_t>(entry));
+  WRITE_FIELD(this, kCodeOffset, value);
 }
 
 void JSFunction::ClearOptimizedCodeSlot(const char* reason) {
@@ -6197,42 +2489,23 @@
     if (FLAG_trace_opt) {
       PrintF("[evicting entry from optimizing code feedback slot (%s) for ",
              reason);
-      shared()->ShortPrint();
+      ShortPrint();
       PrintF("]\n");
     }
     feedback_vector()->ClearOptimizedCode();
   }
 }
 
-void JSFunction::ReplaceCode(Code* code) {
-  bool was_optimized = IsOptimized();
-  bool is_optimized = code->kind() == Code::OPTIMIZED_FUNCTION;
-
-  if (was_optimized && is_optimized) {
-    ClearOptimizedCodeSlot("Replacing with another optimized code");
-=======
-  if (instance_type == FEEDBACK_METADATA_TYPE) {
-    return FeedbackMetadata::SizeFor(
-        reinterpret_cast<const FeedbackMetadata*>(this)
-            ->synchronized_slot_count());
->>>>>>> 84bd6f3c
-  }
-  if (instance_type >= FIRST_WEAK_FIXED_ARRAY_TYPE &&
-      instance_type <= LAST_WEAK_FIXED_ARRAY_TYPE) {
-    return WeakFixedArray::SizeFor(
-        reinterpret_cast<const WeakFixedArray*>(this)->synchronized_length());
-  }
-  if (instance_type == WEAK_ARRAY_LIST_TYPE) {
-    return WeakArrayList::SizeForCapacity(
-        reinterpret_cast<const WeakArrayList*>(this)->synchronized_capacity());
-  }
-  if (instance_type >= FIRST_FIXED_TYPED_ARRAY_TYPE &&
-      instance_type <= LAST_FIXED_TYPED_ARRAY_TYPE) {
-    return reinterpret_cast<const FixedTypedArrayBase*>(this)->TypedArraySize(
-        instance_type);
-  }
-<<<<<<< HEAD
-  return HAS_VECTOR;
+void JSFunction::SetOptimizationMarker(OptimizationMarker marker) {
+  DCHECK(has_feedback_vector());
+  DCHECK(ChecksOptimizationMarker());
+  DCHECK(!HasOptimizedCode());
+
+  feedback_vector()->SetOptimizationMarker(marker);
+}
+
+bool JSFunction::has_feedback_vector() const {
+  return !feedback_cell()->value()->IsUndefined(GetIsolate());
 }
 
 Context* JSFunction::context() {
@@ -6257,9 +2530,12 @@
   WRITE_BARRIER(GetHeap(), this, kContextOffset, value);
 }
 
-ACCESSORS(JSFunction, prototype_or_initial_map, Object,
-          kPrototypeOrInitialMapOffset)
-
+ACCESSORS_CHECKED(JSFunction, prototype_or_initial_map, Object,
+                  kPrototypeOrInitialMapOffset, map()->has_prototype_slot())
+
+bool JSFunction::has_prototype_slot() const {
+  return map()->has_prototype_slot();
+}
 
 Map* JSFunction::initial_map() {
   return Map::cast(prototype_or_initial_map());
@@ -6267,17 +2543,20 @@
 
 
 bool JSFunction::has_initial_map() {
+  DCHECK(has_prototype_slot());
   return prototype_or_initial_map()->IsMap();
 }
 
 
 bool JSFunction::has_instance_prototype() {
+  DCHECK(has_prototype_slot());
   return has_initial_map() ||
          !prototype_or_initial_map()->IsTheHole(GetIsolate());
 }
 
 
 bool JSFunction::has_prototype() {
+  DCHECK(has_prototype_slot());
   return map()->has_non_instance_prototype() || has_instance_prototype();
 }
 
@@ -6307,53 +2586,36 @@
 
 
 bool JSFunction::is_compiled() {
-  Builtins* builtins = GetIsolate()->builtins();
-  return code() != builtins->builtin(Builtins::kCompileLazy) &&
-         code() != builtins->builtin(Builtins::kCompileOptimized) &&
-         code() != builtins->builtin(Builtins::kCompileOptimizedConcurrent);
-}
-
-ACCESSORS(JSProxy, target, JSReceiver, kTargetOffset)
+  return code()->builtin_index() != Builtins::kCompileLazy;
+}
+
+ACCESSORS(JSProxy, target, Object, kTargetOffset)
 ACCESSORS(JSProxy, handler, Object, kHandlerOffset)
-ACCESSORS(JSProxy, hash, Object, kHashOffset)
 
 bool JSProxy::IsRevoked() const { return !handler()->IsJSReceiver(); }
 
-ACCESSORS(JSCollection, table, Object, kTableOffset)
-
-
-#define ORDERED_HASH_TABLE_ITERATOR_ACCESSORS(name, type, offset)    \
-  template<class Derived, class TableType>                           \
-  type* OrderedHashTableIterator<Derived, TableType>::name() const { \
-    return type::cast(READ_FIELD(this, offset));                     \
-  }                                                                  \
-  template<class Derived, class TableType>                           \
-  void OrderedHashTableIterator<Derived, TableType>::set_##name(     \
-      type* value, WriteBarrierMode mode) {                          \
-    WRITE_FIELD(this, offset, value);                                \
-    CONDITIONAL_WRITE_BARRIER(GetHeap(), this, offset, value, mode); \
-  }
-
-ORDERED_HASH_TABLE_ITERATOR_ACCESSORS(table, Object, kTableOffset)
-ORDERED_HASH_TABLE_ITERATOR_ACCESSORS(index, Object, kIndexOffset)
-ORDERED_HASH_TABLE_ITERATOR_ACCESSORS(kind, Object, kKindOffset)
-
-#undef ORDERED_HASH_TABLE_ITERATOR_ACCESSORS
-
-
-ACCESSORS(JSWeakCollection, table, Object, kTableOffset)
-ACCESSORS(JSWeakCollection, next, Object, kNextOffset)
-
+// static
+bool Foreign::IsNormalized(Object* value) {
+  if (value == Smi::kZero) return true;
+  return Foreign::cast(value)->foreign_address() != kNullAddress;
+}
 
 Address Foreign::foreign_address() {
   return AddressFrom<Address>(READ_INTPTR_FIELD(this, kForeignAddressOffset));
 }
 
-
 void Foreign::set_foreign_address(Address value) {
   WRITE_INTPTR_FIELD(this, kForeignAddressOffset, OffsetFrom(value));
 }
 
+template <class Derived>
+void SmallOrderedHashTable<Derived>::SetDataEntry(int entry, int relative_index,
+                                                  Object* value) {
+  Address entry_offset =
+      kHeaderSize + GetDataEntryOffset(entry, relative_index);
+  RELAXED_WRITE_FIELD(this, entry_offset, value);
+  WRITE_BARRIER(GetHeap(), this, static_cast<int>(entry_offset), value);
+}
 
 ACCESSORS(JSGeneratorObject, function, JSFunction, kFunctionOffset)
 ACCESSORS(JSGeneratorObject, context, Context, kContextOffset)
@@ -6378,10 +2640,7 @@
 }
 
 ACCESSORS(JSAsyncGeneratorObject, queue, HeapObject, kQueueOffset)
-ACCESSORS(JSAsyncGeneratorObject, await_input_or_debug_pos, Object,
-          kAwaitInputOrDebugPosOffset)
-ACCESSORS(JSAsyncGeneratorObject, awaited_promise, HeapObject,
-          kAwaitedPromiseOffset)
+SMI_ACCESSORS(JSAsyncGeneratorObject, is_awaiting, kIsAwaitingOffset)
 
 ACCESSORS(JSValue, value, Object, kValueOffset)
 
@@ -6391,553 +2650,6 @@
   return reinterpret_cast<HeapNumber*>(object);
 }
 
-
-const HeapNumber* HeapNumber::cast(const Object* object) {
-  SLOW_DCHECK(object->IsHeapNumber() || object->IsMutableHeapNumber());
-  return reinterpret_cast<const HeapNumber*>(object);
-}
-
-
-ACCESSORS(JSDate, value, Object, kValueOffset)
-ACCESSORS(JSDate, cache_stamp, Object, kCacheStampOffset)
-ACCESSORS(JSDate, year, Object, kYearOffset)
-ACCESSORS(JSDate, month, Object, kMonthOffset)
-ACCESSORS(JSDate, day, Object, kDayOffset)
-ACCESSORS(JSDate, weekday, Object, kWeekdayOffset)
-ACCESSORS(JSDate, hour, Object, kHourOffset)
-ACCESSORS(JSDate, min, Object, kMinOffset)
-ACCESSORS(JSDate, sec, Object, kSecOffset)
-
-
-SMI_ACCESSORS(JSMessageObject, type, kTypeOffset)
-ACCESSORS(JSMessageObject, argument, Object, kArgumentsOffset)
-ACCESSORS(JSMessageObject, script, Object, kScriptOffset)
-ACCESSORS(JSMessageObject, stack_frames, Object, kStackFramesOffset)
-SMI_ACCESSORS(JSMessageObject, start_position, kStartPositionOffset)
-SMI_ACCESSORS(JSMessageObject, end_position, kEndPositionOffset)
-SMI_ACCESSORS(JSMessageObject, error_level, kErrorLevelOffset)
-
-INT_ACCESSORS(Code, instruction_size, kInstructionSizeOffset)
-INT_ACCESSORS(Code, prologue_offset, kPrologueOffset)
-INT_ACCESSORS(Code, constant_pool_offset, kConstantPoolOffset)
-#define CODE_ACCESSORS(name, type, offset)           \
-  ACCESSORS_CHECKED2(Code, name, type, offset, true, \
-                     !GetHeap()->InNewSpace(value))
-CODE_ACCESSORS(relocation_info, ByteArray, kRelocationInfoOffset)
-CODE_ACCESSORS(handler_table, FixedArray, kHandlerTableOffset)
-CODE_ACCESSORS(deoptimization_data, FixedArray, kDeoptimizationDataOffset)
-CODE_ACCESSORS(source_position_table, Object, kSourcePositionTableOffset)
-CODE_ACCESSORS(trap_handler_index, Smi, kTrapHandlerIndex)
-CODE_ACCESSORS(raw_type_feedback_info, Object, kTypeFeedbackInfoOffset)
-CODE_ACCESSORS(next_code_link, Object, kNextCodeLinkOffset)
-#undef CODE_ACCESSORS
-
-void Code::WipeOutHeader() {
-  WRITE_FIELD(this, kRelocationInfoOffset, NULL);
-  WRITE_FIELD(this, kHandlerTableOffset, NULL);
-  WRITE_FIELD(this, kDeoptimizationDataOffset, NULL);
-  WRITE_FIELD(this, kSourcePositionTableOffset, NULL);
-  // Do not wipe out major/minor keys on a code stub or IC
-  if (!READ_FIELD(this, kTypeFeedbackInfoOffset)->IsSmi()) {
-    WRITE_FIELD(this, kTypeFeedbackInfoOffset, NULL);
-=======
-  if (instance_type == SMALL_ORDERED_HASH_SET_TYPE) {
-    return SmallOrderedHashSet::SizeFor(
-        reinterpret_cast<const SmallOrderedHashSet*>(this)->Capacity());
-  }
-  if (instance_type == PROPERTY_ARRAY_TYPE) {
-    return PropertyArray::SizeFor(
-        reinterpret_cast<const PropertyArray*>(this)->synchronized_length());
-  }
-  if (instance_type == SMALL_ORDERED_HASH_MAP_TYPE) {
-    return SmallOrderedHashMap::SizeFor(
-        reinterpret_cast<const SmallOrderedHashMap*>(this)->Capacity());
-  }
-  if (instance_type == FEEDBACK_VECTOR_TYPE) {
-    return FeedbackVector::SizeFor(
-        reinterpret_cast<const FeedbackVector*>(this)->length());
->>>>>>> 84bd6f3c
-  }
-  if (instance_type == BIGINT_TYPE) {
-    return BigInt::SizeFor(reinterpret_cast<const BigInt*>(this)->length());
-  }
-  DCHECK(instance_type == CODE_TYPE);
-  return reinterpret_cast<const Code*>(this)->CodeSize();
-}
-
-Object* JSBoundFunction::raw_bound_target_function() const {
-  return READ_FIELD(this, kBoundTargetFunctionOffset);
-}
-
-ACCESSORS(JSBoundFunction, bound_target_function, JSReceiver,
-          kBoundTargetFunctionOffset)
-ACCESSORS(JSBoundFunction, bound_this, Object, kBoundThisOffset)
-ACCESSORS(JSBoundFunction, bound_arguments, FixedArray, kBoundArgumentsOffset)
-
-ACCESSORS(JSFunction, shared, SharedFunctionInfo, kSharedFunctionInfoOffset)
-ACCESSORS(JSFunction, feedback_cell, FeedbackCell, kFeedbackCellOffset)
-
-<<<<<<< HEAD
-ByteArray* Code::SourcePositionTable() {
-  Object* maybe_table = source_position_table();
-  if (maybe_table->IsByteArray()) return ByteArray::cast(maybe_table);
-  DCHECK(maybe_table->IsSourcePositionTableWithFrameCache());
-  return SourcePositionTableWithFrameCache::cast(maybe_table)
-      ->source_position_table();
-}
-=======
-ACCESSORS(JSGlobalObject, native_context, Context, kNativeContextOffset)
-ACCESSORS(JSGlobalObject, global_proxy, JSObject, kGlobalProxyOffset)
->>>>>>> 84bd6f3c
-
-ACCESSORS(JSGlobalProxy, native_context, Object, kNativeContextOffset)
-
-ACCESSORS(AsyncGeneratorRequest, next, Object, kNextOffset)
-SMI_ACCESSORS(AsyncGeneratorRequest, resume_mode, kResumeModeOffset)
-ACCESSORS(AsyncGeneratorRequest, value, Object, kValueOffset)
-ACCESSORS(AsyncGeneratorRequest, promise, Object, kPromiseOffset)
-
-Map* PrototypeInfo::ObjectCreateMap() {
-  return Map::cast(WeakCell::cast(object_create_map())->value());
-}
-
-// static
-void PrototypeInfo::SetObjectCreateMap(Handle<PrototypeInfo> info,
-                                       Handle<Map> map) {
-  Handle<WeakCell> cell = Map::WeakCellForMap(map);
-  info->set_object_create_map(*cell);
-}
-
-bool PrototypeInfo::HasObjectCreateMap() {
-  Object* cache = object_create_map();
-  return cache->IsWeakCell() && !WeakCell::cast(cache)->cleared();
-}
-
-ACCESSORS(PrototypeInfo, weak_cell, Object, kWeakCellOffset)
-ACCESSORS(PrototypeInfo, prototype_users, Object, kPrototypeUsersOffset)
-ACCESSORS(PrototypeInfo, object_create_map, Object, kObjectCreateMap)
-SMI_ACCESSORS(PrototypeInfo, registry_slot, kRegistrySlotOffset)
-SMI_ACCESSORS(PrototypeInfo, bit_field, kBitFieldOffset)
-BOOL_ACCESSORS(PrototypeInfo, bit_field, should_be_fast_map, kShouldBeFastBit)
-
-ACCESSORS(Tuple2, value1, Object, kValue1Offset)
-ACCESSORS(Tuple2, value2, Object, kValue2Offset)
-ACCESSORS(Tuple3, value3, Object, kValue3Offset)
-
-SMI_ACCESSORS(ConstantElementsPair, elements_kind, kElementsKindOffset)
-ACCESSORS(ConstantElementsPair, constant_values, FixedArrayBase,
-          kConstantValuesOffset)
-bool ConstantElementsPair::is_empty() const {
-  return constant_values()->length() == 0;
-}
-
-ACCESSORS(TemplateObjectDescription, raw_strings, FixedArray, kRawStringsOffset)
-ACCESSORS(TemplateObjectDescription, cooked_strings, FixedArray,
-          kCookedStringsOffset)
-
-ACCESSORS(AccessorPair, getter, Object, kGetterOffset)
-ACCESSORS(AccessorPair, setter, Object, kSetterOffset)
-
-ACCESSORS(AllocationSite, transition_info_or_boilerplate, Object,
-          kTransitionInfoOrBoilerplateOffset)
-
-<<<<<<< HEAD
-int Code::SizeIncludingMetadata() {
-  int size = CodeSize();
-  size += relocation_info()->Size();
-  size += deoptimization_data()->Size();
-  size += handler_table()->Size();
-  if (kind() == FUNCTION) {
-    size += SourcePositionTable()->Size();
-  }
-  return size;
-=======
-JSObject* AllocationSite::boilerplate() const {
-  DCHECK(PointsToLiteral());
-  return JSObject::cast(transition_info_or_boilerplate());
->>>>>>> 84bd6f3c
-}
-
-void AllocationSite::set_boilerplate(JSObject* object, WriteBarrierMode mode) {
-  set_transition_info_or_boilerplate(object, mode);
-}
-
-int AllocationSite::transition_info() const {
-  DCHECK(!PointsToLiteral());
-  return Smi::cast(transition_info_or_boilerplate())->value();
-}
-
-void AllocationSite::set_transition_info(int value) {
-  DCHECK(!PointsToLiteral());
-  set_transition_info_or_boilerplate(Smi::FromInt(value), SKIP_WRITE_BARRIER);
-}
-
-ACCESSORS(AllocationSite, nested_site, Object, kNestedSiteOffset)
-SMI_ACCESSORS(AllocationSite, pretenure_data, kPretenureDataOffset)
-SMI_ACCESSORS(AllocationSite, pretenure_create_count,
-              kPretenureCreateCountOffset)
-ACCESSORS(AllocationSite, dependent_code, DependentCode,
-          kDependentCodeOffset)
-ACCESSORS(AllocationSite, weak_next, Object, kWeakNextOffset)
-ACCESSORS(AllocationMemento, allocation_site, Object, kAllocationSiteOffset)
-
-SMI_ACCESSORS(StackFrameInfo, line_number, kLineNumberIndex)
-SMI_ACCESSORS(StackFrameInfo, column_number, kColumnNumberIndex)
-SMI_ACCESSORS(StackFrameInfo, script_id, kScriptIdIndex)
-ACCESSORS(StackFrameInfo, script_name, Object, kScriptNameIndex)
-ACCESSORS(StackFrameInfo, script_name_or_source_url, Object,
-          kScriptNameOrSourceUrlIndex)
-ACCESSORS(StackFrameInfo, function_name, Object, kFunctionNameIndex)
-SMI_ACCESSORS(StackFrameInfo, flag, kFlagIndex)
-BOOL_ACCESSORS(StackFrameInfo, flag, is_eval, kIsEvalBit)
-BOOL_ACCESSORS(StackFrameInfo, flag, is_constructor, kIsConstructorBit)
-BOOL_ACCESSORS(StackFrameInfo, flag, is_wasm, kIsWasmBit)
-SMI_ACCESSORS(StackFrameInfo, id, kIdIndex)
-
-ACCESSORS(SourcePositionTableWithFrameCache, source_position_table, ByteArray,
-          kSourcePositionTableIndex)
-ACCESSORS(SourcePositionTableWithFrameCache, stack_frame_cache,
-          SimpleNumberDictionary, kStackFrameCacheIndex)
-
-
-FeedbackVector* JSFunction::feedback_vector() const {
-  DCHECK(has_feedback_vector());
-  return FeedbackVector::cast(feedback_cell()->value());
-}
-
-// Code objects that are marked for deoptimization are not considered to be
-// optimized. This is because the JSFunction might have been already
-// deoptimized but its code() still needs to be unlinked, which will happen on
-// its next activation.
-// TODO(jupvfranco): rename this function. Maybe RunOptimizedCode,
-// or IsValidOptimizedCode.
-bool JSFunction::IsOptimized() {
-  return code()->kind() == Code::OPTIMIZED_FUNCTION &&
-         !code()->marked_for_deoptimization();
-}
-
-bool JSFunction::HasOptimizedCode() {
-  return IsOptimized() ||
-         (has_feedback_vector() && feedback_vector()->has_optimized_code() &&
-          !feedback_vector()->optimized_code()->marked_for_deoptimization());
-}
-
-bool JSFunction::HasOptimizationMarker() {
-  return has_feedback_vector() && feedback_vector()->has_optimization_marker();
-}
-
-void JSFunction::ClearOptimizationMarker() {
-  DCHECK(has_feedback_vector());
-  feedback_vector()->ClearOptimizationMarker();
-}
-
-// Optimized code marked for deoptimization will tier back down to running
-// interpreted on its next activation, and already doesn't count as IsOptimized.
-bool JSFunction::IsInterpreted() {
-  return code()->is_interpreter_trampoline_builtin() ||
-         (code()->kind() == Code::OPTIMIZED_FUNCTION &&
-          code()->marked_for_deoptimization());
-}
-
-bool JSFunction::ChecksOptimizationMarker() {
-  return code()->checks_optimization_marker();
-}
-
-bool JSFunction::IsMarkedForOptimization() {
-  return has_feedback_vector() && feedback_vector()->optimization_marker() ==
-                                      OptimizationMarker::kCompileOptimized;
-}
-
-
-bool JSFunction::IsMarkedForConcurrentOptimization() {
-  return has_feedback_vector() &&
-         feedback_vector()->optimization_marker() ==
-             OptimizationMarker::kCompileOptimizedConcurrent;
-}
-
-
-bool JSFunction::IsInOptimizationQueue() {
-  return has_feedback_vector() && feedback_vector()->optimization_marker() ==
-                                      OptimizationMarker::kInOptimizationQueue;
-}
-
-void* JSArrayBuffer::allocation_base() const {
-  intptr_t ptr = READ_INTPTR_FIELD(this, kAllocationBaseOffset);
-  return reinterpret_cast<void*>(ptr);
-}
-
-void JSArrayBuffer::set_allocation_base(void* value, WriteBarrierMode mode) {
-  intptr_t ptr = reinterpret_cast<intptr_t>(value);
-  WRITE_INTPTR_FIELD(this, kAllocationBaseOffset, ptr);
-}
-
-size_t JSArrayBuffer::allocation_length() const {
-  return *reinterpret_cast<const size_t*>(
-      FIELD_ADDR_CONST(this, kAllocationLengthOffset));
-}
-
-void JSArrayBuffer::set_allocation_length(size_t value) {
-  (*reinterpret_cast<size_t*>(FIELD_ADDR(this, kAllocationLengthOffset))) =
-      value;
-}
-
-ArrayBuffer::Allocator::AllocationMode JSArrayBuffer::allocation_mode() const {
-  using AllocationMode = ArrayBuffer::Allocator::AllocationMode;
-  return has_guard_region() ? AllocationMode::kReservation
-                            : AllocationMode::kNormal;
-}
-
-void JSFunction::CompleteInobjectSlackTrackingIfActive() {
-  if (!has_prototype_slot()) return;
-  if (has_initial_map() && initial_map()->IsInobjectSlackTrackingInProgress()) {
-    initial_map()->CompleteInobjectSlackTracking();
-  }
-}
-
-AbstractCode* JSFunction::abstract_code() {
-  if (IsInterpreted()) {
-    return AbstractCode::cast(shared()->GetBytecodeArray());
-  } else {
-    return AbstractCode::cast(code());
-  }
-}
-
-Code* JSFunction::code() { return Code::cast(READ_FIELD(this, kCodeOffset)); }
-
-void JSFunction::set_code(Code* value) {
-  DCHECK(!GetHeap()->InNewSpace(value));
-  WRITE_FIELD(this, kCodeOffset, value);
-  GetHeap()->incremental_marking()->RecordWrite(
-      this, HeapObject::RawField(this, kCodeOffset), value);
-}
-
-
-<<<<<<< HEAD
-void JSArrayBuffer::set_is_external(bool value) {
-  set_bit_field(IsExternal::update(bit_field(), value));
-=======
-void JSFunction::set_code_no_write_barrier(Code* value) {
-  DCHECK(!GetHeap()->InNewSpace(value));
-  WRITE_FIELD(this, kCodeOffset, value);
->>>>>>> 84bd6f3c
-}
-
-void JSFunction::ClearOptimizedCodeSlot(const char* reason) {
-  if (has_feedback_vector() && feedback_vector()->has_optimized_code()) {
-    if (FLAG_trace_opt) {
-      PrintF("[evicting entry from optimizing code feedback slot (%s) for ",
-             reason);
-      ShortPrint();
-      PrintF("]\n");
-    }
-    feedback_vector()->ClearOptimizedCode();
-  }
-}
-
-void JSFunction::SetOptimizationMarker(OptimizationMarker marker) {
-  DCHECK(has_feedback_vector());
-  DCHECK(ChecksOptimizationMarker());
-  DCHECK(!HasOptimizedCode());
-
-  feedback_vector()->SetOptimizationMarker(marker);
-}
-
-bool JSFunction::has_feedback_vector() const {
-  return !feedback_cell()->value()->IsUndefined(GetIsolate());
-}
-
-Context* JSFunction::context() {
-  return Context::cast(READ_FIELD(this, kContextOffset));
-}
-
-bool JSFunction::has_context() const {
-  return READ_FIELD(this, kContextOffset)->IsContext();
-}
-
-JSObject* JSFunction::global_proxy() {
-  return context()->global_proxy();
-}
-
-
-Context* JSFunction::native_context() { return context()->native_context(); }
-
-
-void JSFunction::set_context(Object* value) {
-  DCHECK(value->IsUndefined(GetIsolate()) || value->IsContext());
-  WRITE_FIELD(this, kContextOffset, value);
-  WRITE_BARRIER(GetHeap(), this, kContextOffset, value);
-}
-
-<<<<<<< HEAD
-bool JSArrayBuffer::has_guard_region() const {
-  return HasGuardRegion::decode(bit_field());
-}
-=======
-ACCESSORS_CHECKED(JSFunction, prototype_or_initial_map, Object,
-                  kPrototypeOrInitialMapOffset, map()->has_prototype_slot())
->>>>>>> 84bd6f3c
-
-bool JSFunction::has_prototype_slot() const {
-  return map()->has_prototype_slot();
-}
-
-<<<<<<< HEAD
-bool JSArrayBuffer::is_wasm_buffer() {
-  return IsWasmBuffer::decode(bit_field());
-}
-
-void JSArrayBuffer::set_is_wasm_buffer(bool value) {
-  set_bit_field(IsWasmBuffer::update(bit_field(), value));
-}
-
-Object* JSArrayBufferView::byte_offset() const {
-  if (WasNeutered()) return Smi::kZero;
-  return Object::cast(READ_FIELD(this, kByteOffsetOffset));
-=======
-Map* JSFunction::initial_map() {
-  return Map::cast(prototype_or_initial_map());
->>>>>>> 84bd6f3c
-}
-
-
-bool JSFunction::has_initial_map() {
-  DCHECK(has_prototype_slot());
-  return prototype_or_initial_map()->IsMap();
-}
-
-
-bool JSFunction::has_instance_prototype() {
-  DCHECK(has_prototype_slot());
-  return has_initial_map() ||
-         !prototype_or_initial_map()->IsTheHole(GetIsolate());
-}
-
-
-bool JSFunction::has_prototype() {
-  DCHECK(has_prototype_slot());
-  return map()->has_non_instance_prototype() || has_instance_prototype();
-}
-
-
-Object* JSFunction::instance_prototype() {
-  DCHECK(has_instance_prototype());
-  if (has_initial_map()) return initial_map()->prototype();
-  // When there is no initial map and the prototype is a JSObject, the
-  // initial map field is used for the prototype field.
-  return prototype_or_initial_map();
-}
-
-
-Object* JSFunction::prototype() {
-  DCHECK(has_prototype());
-  // If the function's prototype property has been set to a non-JSObject
-  // value, that value is stored in the constructor field of the map.
-  if (map()->has_non_instance_prototype()) {
-    Object* prototype = map()->GetConstructor();
-    // The map must have a prototype in that field, not a back pointer.
-    DCHECK(!prototype->IsMap());
-    DCHECK(!prototype->IsFunctionTemplateInfo());
-    return prototype;
-  }
-  return instance_prototype();
-}
-
-
-bool JSFunction::is_compiled() {
-  return code()->builtin_index() != Builtins::kCompileLazy;
-}
-
-ACCESSORS(JSProxy, target, Object, kTargetOffset)
-ACCESSORS(JSProxy, handler, Object, kHandlerOffset)
-
-bool JSProxy::IsRevoked() const { return !handler()->IsJSReceiver(); }
-
-// static
-<<<<<<< HEAD
-MaybeHandle<JSTypedArray> JSTypedArray::Validate(Isolate* isolate,
-                                                 Handle<Object> receiver,
-                                                 const char* method_name) {
-  if (V8_UNLIKELY(!receiver->IsJSTypedArray())) {
-    const MessageTemplate::Template message = MessageTemplate::kNotTypedArray;
-    THROW_NEW_ERROR(isolate, NewTypeError(message), JSTypedArray);
-  }
-
-  Handle<JSTypedArray> array = Handle<JSTypedArray>::cast(receiver);
-  if (V8_UNLIKELY(array->WasNeutered())) {
-    const MessageTemplate::Template message =
-        MessageTemplate::kDetachedOperation;
-    Handle<String> operation =
-        isolate->factory()->NewStringFromAsciiChecked(method_name);
-    THROW_NEW_ERROR(isolate, NewTypeError(message, operation), JSTypedArray);
-  }
-
-  // spec describes to return `buffer`, but it may disrupt current
-  // implementations, and it's much useful to return array for now.
-  return array;
-=======
-bool Foreign::IsNormalized(Object* value) {
-  if (value == Smi::kZero) return true;
-  return Foreign::cast(value)->foreign_address() != kNullAddress;
->>>>>>> 84bd6f3c
-}
-
-Address Foreign::foreign_address() {
-  return AddressFrom<Address>(READ_INTPTR_FIELD(this, kForeignAddressOffset));
-}
-
-void Foreign::set_foreign_address(Address value) {
-  WRITE_INTPTR_FIELD(this, kForeignAddressOffset, OffsetFrom(value));
-}
-
-template <class Derived>
-void SmallOrderedHashTable<Derived>::SetDataEntry(int entry, int relative_index,
-                                                  Object* value) {
-  Address entry_offset =
-      kHeaderSize + GetDataEntryOffset(entry, relative_index);
-  RELAXED_WRITE_FIELD(this, entry_offset, value);
-  WRITE_BARRIER(GetHeap(), this, static_cast<int>(entry_offset), value);
-}
-
-ACCESSORS(JSGeneratorObject, function, JSFunction, kFunctionOffset)
-ACCESSORS(JSGeneratorObject, context, Context, kContextOffset)
-ACCESSORS(JSGeneratorObject, receiver, Object, kReceiverOffset)
-ACCESSORS(JSGeneratorObject, input_or_debug_pos, Object, kInputOrDebugPosOffset)
-SMI_ACCESSORS(JSGeneratorObject, resume_mode, kResumeModeOffset)
-SMI_ACCESSORS(JSGeneratorObject, continuation, kContinuationOffset)
-ACCESSORS(JSGeneratorObject, register_file, FixedArray, kRegisterFileOffset)
-
-bool JSGeneratorObject::is_suspended() const {
-  DCHECK_LT(kGeneratorExecuting, 0);
-  DCHECK_LT(kGeneratorClosed, 0);
-  return continuation() >= 0;
-}
-
-bool JSGeneratorObject::is_closed() const {
-  return continuation() == kGeneratorClosed;
-}
-
-bool JSGeneratorObject::is_executing() const {
-  return continuation() == kGeneratorExecuting;
-}
-
-ACCESSORS(JSAsyncGeneratorObject, queue, HeapObject, kQueueOffset)
-SMI_ACCESSORS(JSAsyncGeneratorObject, is_awaiting, kIsAwaitingOffset)
-
-ACCESSORS(JSValue, value, Object, kValueOffset)
-
-
-HeapNumber* HeapNumber::cast(Object* object) {
-  SLOW_DCHECK(object->IsHeapNumber() || object->IsMutableHeapNumber());
-  return reinterpret_cast<HeapNumber*>(object);
-}
-
-Object* JSRegExp::CaptureNameMap() {
-  DCHECK(this->data()->IsFixedArray());
-  DCHECK_EQ(TypeTag(), IRREGEXP);
-  Object* value = DataAt(kIrregexpCaptureNameMapIndex);
-  DCHECK_NE(value, Smi::FromInt(JSRegExp::kUninitializedValue));
-  return value;
-}
 
 const HeapNumber* HeapNumber::cast(const Object* object) {
   SLOW_DCHECK(object->IsHeapNumber() || object->IsMutableHeapNumber());
@@ -7059,11 +2771,7 @@
 #define FIXED_TYPED_ELEMENTS_CHECK(Type, type, TYPE, ctype, size)      \
   bool JSObject::HasFixed##Type##Elements() {                          \
     HeapObject* array = elements();                                    \
-<<<<<<< HEAD
-    DCHECK(array != NULL);                                             \
-=======
     DCHECK_NOT_NULL(array);                                            \
->>>>>>> 84bd6f3c
     if (!array->IsHeapObject()) return false;                          \
     return array->map()->instance_type() == FIXED_##TYPE##_ARRAY_TYPE; \
   }
@@ -7071,60 +2779,6 @@
 TYPED_ARRAYS(FIXED_TYPED_ELEMENTS_CHECK)
 
 #undef FIXED_TYPED_ELEMENTS_CHECK
-<<<<<<< HEAD
-
-
-bool JSObject::HasNamedInterceptor() {
-  return map()->has_named_interceptor();
-}
-
-
-bool JSObject::HasIndexedInterceptor() {
-  return map()->has_indexed_interceptor();
-}
-
-
-GlobalDictionary* JSObject::global_dictionary() {
-  DCHECK(!HasFastProperties());
-  DCHECK(IsJSGlobalObject());
-  return GlobalDictionary::cast(properties());
-}
-
-
-SeededNumberDictionary* JSObject::element_dictionary() {
-  DCHECK(HasDictionaryElements() || HasSlowStringWrapperElements());
-  return SeededNumberDictionary::cast(elements());
-}
-
-
-bool Name::IsHashFieldComputed(uint32_t field) {
-  return (field & kHashNotComputedMask) == 0;
-}
-
-
-bool Name::HasHashCode() {
-  return IsHashFieldComputed(hash_field());
-}
-
-
-uint32_t Name::Hash() {
-  // Fast case: has hash code already been computed?
-  uint32_t field = hash_field();
-  if (IsHashFieldComputed(field)) return field >> kHashShift;
-  // Slow case: compute hash code and set it. Has to be a string.
-  return String::cast(this)->ComputeAndSetHash();
-}
-
-
-bool Name::IsPrivate() {
-  return this->IsSymbol() && Symbol::cast(this)->is_private();
-}
-
-bool Name::AsArrayIndex(uint32_t* index) {
-  return IsString() && String::cast(this)->AsArrayIndex(index);
-}
-=======
->>>>>>> 84bd6f3c
 
 
 bool JSObject::HasNamedInterceptor() {
@@ -7371,63 +3025,6 @@
 inline int JSGlobalProxy::SizeWithEmbedderFields(int embedder_field_count) {
   DCHECK_GE(embedder_field_count, 0);
   return kSize + embedder_field_count * kPointerSize;
-<<<<<<< HEAD
-}
-
-Smi* JSReceiver::GetOrCreateIdentityHash(Isolate* isolate,
-                                         Handle<JSReceiver> object) {
-  return object->IsJSProxy() ? JSProxy::GetOrCreateIdentityHash(
-                                   isolate, Handle<JSProxy>::cast(object))
-                             : JSObject::GetOrCreateIdentityHash(
-                                   isolate, Handle<JSObject>::cast(object));
-}
-
-Object* JSReceiver::GetIdentityHash(Isolate* isolate,
-                                    Handle<JSReceiver> receiver) {
-  return receiver->IsJSProxy()
-             ? JSProxy::GetIdentityHash(Handle<JSProxy>::cast(receiver))
-             : JSObject::GetIdentityHash(isolate,
-                                         Handle<JSObject>::cast(receiver));
-}
-
-
-bool AccessorInfo::all_can_read() {
-  return BooleanBit::get(flag(), kAllCanReadBit);
-}
-
-
-void AccessorInfo::set_all_can_read(bool value) {
-  set_flag(BooleanBit::set(flag(), kAllCanReadBit, value));
-}
-
-
-bool AccessorInfo::all_can_write() {
-  return BooleanBit::get(flag(), kAllCanWriteBit);
-}
-
-
-void AccessorInfo::set_all_can_write(bool value) {
-  set_flag(BooleanBit::set(flag(), kAllCanWriteBit, value));
-}
-
-
-bool AccessorInfo::is_special_data_property() {
-  return BooleanBit::get(flag(), kSpecialDataProperty);
-}
-
-
-void AccessorInfo::set_is_special_data_property(bool value) {
-  set_flag(BooleanBit::set(flag(), kSpecialDataProperty, value));
-}
-
-bool AccessorInfo::replace_on_access() {
-  return BooleanBit::get(flag(), kReplaceOnAccess);
-}
-
-void AccessorInfo::set_replace_on_access(bool value) {
-  set_flag(BooleanBit::set(flag(), kReplaceOnAccess, value));
-=======
->>>>>>> 84bd6f3c
 }
 
 Object* AccessorPair::get(AccessorComponent component) {
@@ -7559,15 +3156,8 @@
   return Heap::kNumberDictionaryMapRootIndex;
 }
 
-<<<<<<< HEAD
-bool NameDictionaryShape::IsMatch(Handle<Name> key, Object* other) {
-  DCHECK(Name::cast(other)->IsUniqueName());
-  DCHECK(key->IsUniqueName());
-  return *key == other;
-=======
 int SimpleNumberDictionaryShape::GetMapRootIndex() {
   return Heap::kSimpleNumberDictionaryMapRootIndex;
->>>>>>> 84bd6f3c
 }
 
 bool NameDictionaryShape::IsMatch(Handle<Name> key, Object* other) {
