// Copyright 2011 the V8 project authors. All rights reserved.
// Use of this source code is governed by a BSD-style license that can be
// found in the LICENSE file.

#ifndef V8_GLOBAL_HANDLES_H_
#define V8_GLOBAL_HANDLES_H_

#include <type_traits>
<<<<<<< HEAD
=======
#include <vector>
>>>>>>> 84bd6f3c

#include "include/v8.h"
#include "include/v8-profiler.h"

#include "src/handles.h"
#include "src/utils.h"

namespace v8 {
namespace internal {

class HeapStats;
class RootVisitor;

// Structure for tracking global handles.
// A single list keeps all the allocated global handles.
// Destroyed handles stay in the list but is added to the free list.
// At GC the destroyed global handles are removed from the free list
// and deallocated.

enum WeaknessType {
  // Embedder gets a handle to the dying object.
  FINALIZER_WEAK,
  // In the following cases, the embedder gets the parameter they passed in
  // earlier, and 0 or 2 first embedder fields. Note that the internal
  // fields must contain aligned non-V8 pointers.  Getting pointers to V8
  // objects through this interface would be GC unsafe so in that case the
  // embedder gets a null pointer instead.
  PHANTOM_WEAK,
  PHANTOM_WEAK_2_EMBEDDER_FIELDS,
  // The handle is automatically reset by the garbage collector when
  // the object is no longer reachable.
  PHANTOM_WEAK_RESET_HANDLE
};

class GlobalHandles {
 public:
  ~GlobalHandles();

  // Creates a new global handle that is alive until Destroy is called.
  Handle<Object> Create(Object* value);

  template <typename T>
  Handle<T> Create(T* value) {
    static_assert(std::is_base_of<Object, T>::value, "static type violation");
    // The compiler should only pick this method if T is not Object.
    static_assert(!std::is_same<Object, T>::value, "compiler error");
    return Handle<T>::cast(Create(static_cast<Object*>(value)));
  }

  // Copy a global handle
  static Handle<Object> CopyGlobal(Object** location);

  // Destroy a global handle.
  static void Destroy(Object** location);

  // Make the global handle weak and set the callback parameter for the
  // handle.  When the garbage collector recognizes that only weak global
  // handles point to an object the callback function is invoked (for each
  // handle) with the handle and corresponding parameter as arguments.  By
  // default the handle still contains a pointer to the object that is being
  // collected.  For this reason the object is not collected until the next
  // GC.  For a phantom weak handle the handle is cleared (set to a Smi)
  // before the callback is invoked, but the handle can still be identified
  // in the callback by using the location() of the handle.
  static void MakeWeak(Object** location, void* parameter,
                       WeakCallbackInfo<void>::Callback weak_callback,
                       v8::WeakCallbackType type);

  static void MakeWeak(Object*** location_addr);

<<<<<<< HEAD
=======
  static void AnnotateStrongRetainer(Object** location, const char* label);

>>>>>>> 84bd6f3c
  void RecordStats(HeapStats* stats);

  // Returns the current number of handles to global objects.
  int global_handles_count() const {
    return number_of_global_handles_;
  }

  size_t NumberOfPhantomHandleResets() {
    return number_of_phantom_handle_resets_;
  }

  void ResetNumberOfPhantomHandleResets() {
    number_of_phantom_handle_resets_ = 0;
  }

  size_t NumberOfNewSpaceNodes() { return new_space_nodes_.size(); }

  // Clear the weakness of a global handle.
  static void* ClearWeakness(Object** location);

  // Mark the reference to this object independent.
  static void MarkIndependent(Object** location);

  static bool IsIndependent(Object** location);

  // Tells whether global handle is near death.
  static bool IsNearDeath(Object** location);

  // Tells whether global handle is weak.
  static bool IsWeak(Object** location);

  // Process pending weak handles.
  // Returns the number of freed nodes.
  int PostGarbageCollectionProcessing(
      GarbageCollector collector, const v8::GCCallbackFlags gc_callback_flags);

<<<<<<< HEAD
  // Iterates over all strong handles.
  void IterateStrongRoots(RootVisitor* v);

  // Iterates over all handles.
  void IterateAllRoots(RootVisitor* v);

  void IterateAllNewSpaceRoots(RootVisitor* v);
=======
  void IterateStrongRoots(RootVisitor* v);

  void IterateWeakRoots(RootVisitor* v);

  void IterateAllRoots(RootVisitor* v);

  void IterateAllNewSpaceRoots(RootVisitor* v);
  void IterateNewSpaceRoots(RootVisitor* v, size_t start, size_t end);
>>>>>>> 84bd6f3c

  // Iterates over all handles that have embedder-assigned class ID.
  void IterateAllRootsWithClassIds(v8::PersistentHandleVisitor* v);

  // Iterates over all handles in the new space that have embedder-assigned
  // class ID.
  void IterateAllRootsInNewSpaceWithClassIds(v8::PersistentHandleVisitor* v);

  // Iterate over all handles in the new space that are weak, unmodified
  // and have class IDs
  void IterateWeakRootsInNewSpaceWithClassIds(v8::PersistentHandleVisitor* v);

<<<<<<< HEAD
  // Iterates over all weak roots in heap.
  void IterateWeakRoots(RootVisitor* v);
=======
  // Iterates over weak roots on the heap.
  void IterateWeakRootsForFinalizers(RootVisitor* v);
  void IterateWeakRootsForPhantomHandles(WeakSlotCallback should_reset_handle);
>>>>>>> 84bd6f3c

  // Marks all handles that should be finalized based on the predicate
  // |should_reset_handle| as pending.
  void IdentifyWeakHandles(WeakSlotCallback should_reset_handle);

  // NOTE: Five ...NewSpace... functions below are used during
  // scavenge collections and iterate over sets of handles that are
  // guaranteed to contain all handles holding new space objects (but
  // may also include old space objects).

<<<<<<< HEAD
  // Iterates over strong and dependent handles. See the node above.
  void IterateNewSpaceStrongAndDependentRoots(RootVisitor* v);
=======
  // Iterates over strong and dependent handles. See the note above.
  void IterateNewSpaceStrongAndDependentRoots(RootVisitor* v);

  // Iterates over strong and dependent handles. See the note above.
  // Also marks unmodified nodes in the same iteration.
  void IterateNewSpaceStrongAndDependentRootsAndIdentifyUnmodified(
      RootVisitor* v, size_t start, size_t end);
>>>>>>> 84bd6f3c

  // Marks weak unmodified handles satisfying |is_dead| as pending.
  void MarkNewSpaceWeakUnmodifiedObjectsPending(
      WeakSlotCallbackWithHeap is_dead);

  // Iterates over weak independent or unmodified handles.
  // See the note above.
<<<<<<< HEAD
  void IterateNewSpaceWeakUnmodifiedRoots(RootVisitor* v);
=======
  void IterateNewSpaceWeakUnmodifiedRootsForFinalizers(RootVisitor* v);
  void IterateNewSpaceWeakUnmodifiedRootsForPhantomHandles(
      RootVisitor* v, WeakSlotCallbackWithHeap should_reset_handle);
>>>>>>> 84bd6f3c

  // Identify unmodified objects that are in weak state and marks them
  // unmodified
  void IdentifyWeakUnmodifiedObjects(WeakSlotCallback is_unmodified);

  // Tear down the global handle structure.
  void TearDown();

  Isolate* isolate() { return isolate_; }

#ifdef DEBUG
  void PrintStats();
  void Print();
#endif  // DEBUG

 private:
  // Internal node structures.
  class Node;
  class NodeBlock;
  class NodeIterator;
  class PendingPhantomCallback;
  class PendingPhantomCallbacksSecondPassTask;

  explicit GlobalHandles(Isolate* isolate);

  // Helpers for PostGarbageCollectionProcessing.
  static void InvokeSecondPassPhantomCallbacks(
      std::vector<PendingPhantomCallback>* callbacks, Isolate* isolate);
  int PostScavengeProcessing(int initial_post_gc_processing_count);
  int PostMarkSweepProcessing(int initial_post_gc_processing_count);
  int DispatchPendingPhantomCallbacks(bool synchronous_second_pass);
  void UpdateListOfNewSpaceNodes();
  void ApplyPersistentHandleVisitor(v8::PersistentHandleVisitor* visitor,
                                    Node* node);

  Isolate* isolate_;

  // Field always containing the number of handles to global objects.
  int number_of_global_handles_;

  // List of all allocated node blocks.
  NodeBlock* first_block_;

  // List of node blocks with used nodes.
  NodeBlock* first_used_block_;

  // Free list of nodes.
  Node* first_free_;

  // Contains all nodes holding new space objects. Note: when the list
  // is accessed, some of the objects may have been promoted already.
  std::vector<Node*> new_space_nodes_;

  int post_gc_processing_count_;

  size_t number_of_phantom_handle_resets_;

<<<<<<< HEAD
  List<PendingPhantomCallback> pending_phantom_callbacks_;
=======
  std::vector<PendingPhantomCallback> pending_phantom_callbacks_;
>>>>>>> 84bd6f3c

  friend class Isolate;

  DISALLOW_COPY_AND_ASSIGN(GlobalHandles);
};


class GlobalHandles::PendingPhantomCallback {
 public:
  typedef v8::WeakCallbackInfo<void> Data;
  PendingPhantomCallback(
      Node* node, Data::Callback callback, void* parameter,
      void* embedder_fields[v8::kEmbedderFieldsInWeakCallback])
      : node_(node), callback_(callback), parameter_(parameter) {
    for (int i = 0; i < v8::kEmbedderFieldsInWeakCallback; ++i) {
      embedder_fields_[i] = embedder_fields[i];
    }
  }

  void Invoke(Isolate* isolate);

  Node* node() { return node_; }
  Data::Callback callback() { return callback_; }

 private:
  Node* node_;
  Data::Callback callback_;
  void* parameter_;
  void* embedder_fields_[v8::kEmbedderFieldsInWeakCallback];
};


class EternalHandles {
 public:
  enum SingletonHandle {
    DATE_CACHE_VERSION,

    NUMBER_OF_SINGLETON_HANDLES
  };

  EternalHandles();
  ~EternalHandles();

  int NumberOfHandles() { return size_; }

  // Create an EternalHandle, overwriting the index.
  void Create(Isolate* isolate, Object* object, int* index);

  // Grab the handle for an existing EternalHandle.
  inline Handle<Object> Get(int index) {
    return Handle<Object>(GetLocation(index));
  }

  // Grab the handle for an existing SingletonHandle.
  inline Handle<Object> GetSingleton(SingletonHandle singleton) {
    DCHECK(Exists(singleton));
    return Get(singleton_handles_[singleton]);
  }

  // Checks whether a SingletonHandle has been assigned.
  inline bool Exists(SingletonHandle singleton) {
    return singleton_handles_[singleton] != kInvalidIndex;
  }

  // Assign a SingletonHandle to an empty slot and returns the handle.
  Handle<Object> CreateSingleton(Isolate* isolate,
                                 Object* object,
                                 SingletonHandle singleton) {
    Create(isolate, object, &singleton_handles_[singleton]);
    return Get(singleton_handles_[singleton]);
  }

  // Iterates over all handles.
  void IterateAllRoots(RootVisitor* visitor);
  // Iterates over all handles which might be in new space.
  void IterateNewSpaceRoots(RootVisitor* visitor);
  // Rebuilds new space list.
  void PostGarbageCollectionProcessing(Heap* heap);

 private:
  static const int kInvalidIndex = -1;
  static const int kShift = 8;
  static const int kSize = 1 << kShift;
  static const int kMask = 0xff;

  // Gets the slot for an index
  inline Object** GetLocation(int index) {
    DCHECK(index >= 0 && index < size_);
    return &blocks_[index >> kShift][index & kMask];
  }

  int size_;
  std::vector<Object**> blocks_;
  std::vector<int> new_space_indices_;
  int singleton_handles_[NUMBER_OF_SINGLETON_HANDLES];

  DISALLOW_COPY_AND_ASSIGN(EternalHandles);
};


}  // namespace internal
}  // namespace v8

#endif  // V8_GLOBAL_HANDLES_H_<|MERGE_RESOLUTION|>--- conflicted
+++ resolved
@@ -6,10 +6,7 @@
 #define V8_GLOBAL_HANDLES_H_
 
 #include <type_traits>
-<<<<<<< HEAD
-=======
 #include <vector>
->>>>>>> 84bd6f3c
 
 #include "include/v8.h"
 #include "include/v8-profiler.h"
@@ -80,11 +77,8 @@
 
   static void MakeWeak(Object*** location_addr);
 
-<<<<<<< HEAD
-=======
   static void AnnotateStrongRetainer(Object** location, const char* label);
 
->>>>>>> 84bd6f3c
   void RecordStats(HeapStats* stats);
 
   // Returns the current number of handles to global objects.
@@ -121,15 +115,6 @@
   int PostGarbageCollectionProcessing(
       GarbageCollector collector, const v8::GCCallbackFlags gc_callback_flags);
 
-<<<<<<< HEAD
-  // Iterates over all strong handles.
-  void IterateStrongRoots(RootVisitor* v);
-
-  // Iterates over all handles.
-  void IterateAllRoots(RootVisitor* v);
-
-  void IterateAllNewSpaceRoots(RootVisitor* v);
-=======
   void IterateStrongRoots(RootVisitor* v);
 
   void IterateWeakRoots(RootVisitor* v);
@@ -138,7 +123,6 @@
 
   void IterateAllNewSpaceRoots(RootVisitor* v);
   void IterateNewSpaceRoots(RootVisitor* v, size_t start, size_t end);
->>>>>>> 84bd6f3c
 
   // Iterates over all handles that have embedder-assigned class ID.
   void IterateAllRootsWithClassIds(v8::PersistentHandleVisitor* v);
@@ -151,14 +135,9 @@
   // and have class IDs
   void IterateWeakRootsInNewSpaceWithClassIds(v8::PersistentHandleVisitor* v);
 
-<<<<<<< HEAD
-  // Iterates over all weak roots in heap.
-  void IterateWeakRoots(RootVisitor* v);
-=======
   // Iterates over weak roots on the heap.
   void IterateWeakRootsForFinalizers(RootVisitor* v);
   void IterateWeakRootsForPhantomHandles(WeakSlotCallback should_reset_handle);
->>>>>>> 84bd6f3c
 
   // Marks all handles that should be finalized based on the predicate
   // |should_reset_handle| as pending.
@@ -169,10 +148,6 @@
   // guaranteed to contain all handles holding new space objects (but
   // may also include old space objects).
 
-<<<<<<< HEAD
-  // Iterates over strong and dependent handles. See the node above.
-  void IterateNewSpaceStrongAndDependentRoots(RootVisitor* v);
-=======
   // Iterates over strong and dependent handles. See the note above.
   void IterateNewSpaceStrongAndDependentRoots(RootVisitor* v);
 
@@ -180,7 +155,6 @@
   // Also marks unmodified nodes in the same iteration.
   void IterateNewSpaceStrongAndDependentRootsAndIdentifyUnmodified(
       RootVisitor* v, size_t start, size_t end);
->>>>>>> 84bd6f3c
 
   // Marks weak unmodified handles satisfying |is_dead| as pending.
   void MarkNewSpaceWeakUnmodifiedObjectsPending(
@@ -188,13 +162,9 @@
 
   // Iterates over weak independent or unmodified handles.
   // See the note above.
-<<<<<<< HEAD
-  void IterateNewSpaceWeakUnmodifiedRoots(RootVisitor* v);
-=======
   void IterateNewSpaceWeakUnmodifiedRootsForFinalizers(RootVisitor* v);
   void IterateNewSpaceWeakUnmodifiedRootsForPhantomHandles(
       RootVisitor* v, WeakSlotCallbackWithHeap should_reset_handle);
->>>>>>> 84bd6f3c
 
   // Identify unmodified objects that are in weak state and marks them
   // unmodified
@@ -252,11 +222,7 @@
 
   size_t number_of_phantom_handle_resets_;
 
-<<<<<<< HEAD
-  List<PendingPhantomCallback> pending_phantom_callbacks_;
-=======
   std::vector<PendingPhantomCallback> pending_phantom_callbacks_;
->>>>>>> 84bd6f3c
 
   friend class Isolate;
 
