// Copyright 2014 the V8 project authors. All rights reserved.
// Use of this source code is governed by a BSD-style license that can be
// found in the LICENSE file.

#ifndef V8_LOOKUP_H_
#define V8_LOOKUP_H_

#include "src/globals.h"
#include "src/heap/factory.h"
#include "src/isolate.h"
#include "src/objects.h"
#include "src/objects/descriptor-array.h"
#include "src/objects/map.h"

namespace v8 {
namespace internal {

class V8_EXPORT_PRIVATE LookupIterator final BASE_EMBEDDED {
 public:
  enum Configuration {
    // Configuration bits.
    kInterceptor = 1 << 0,
    kPrototypeChain = 1 << 1,

    // Convenience combinations of bits.
    OWN_SKIP_INTERCEPTOR = 0,
    OWN = kInterceptor,
    PROTOTYPE_CHAIN_SKIP_INTERCEPTOR = kPrototypeChain,
    PROTOTYPE_CHAIN = kPrototypeChain | kInterceptor,
    DEFAULT = PROTOTYPE_CHAIN
  };

  enum State {
    ACCESS_CHECK,
    INTEGER_INDEXED_EXOTIC,
    INTERCEPTOR,
    JSPROXY,
    NOT_FOUND,
    ACCESSOR,
    DATA,
    TRANSITION,
    // Set state_ to BEFORE_PROPERTY to ensure that the next lookup will be a
    // PROPERTY lookup.
    BEFORE_PROPERTY = INTERCEPTOR
  };

  LookupIterator(Handle<Object> receiver, Handle<Name> name,
                 Configuration configuration = DEFAULT)
      : LookupIterator(name->GetIsolate(), receiver, name, configuration) {}

  LookupIterator(Isolate* isolate, Handle<Object> receiver, Handle<Name> name,
                 Configuration configuration = DEFAULT)
      : LookupIterator(isolate, receiver, name, GetRoot(isolate, receiver),
                       configuration) {}

  LookupIterator(Handle<Object> receiver, Handle<Name> name,
                 Handle<JSReceiver> holder,
                 Configuration configuration = DEFAULT)
      : LookupIterator(name->GetIsolate(), receiver, name, holder,
                       configuration) {}

  LookupIterator(Isolate* isolate, Handle<Object> receiver, Handle<Name> name,
                 Handle<JSReceiver> holder,
                 Configuration configuration = DEFAULT)
      : configuration_(ComputeConfiguration(configuration, name)),
        interceptor_state_(InterceptorState::kUninitialized),
        property_details_(PropertyDetails::Empty()),
        isolate_(isolate),
        name_(isolate_->factory()->InternalizeName(name)),
        receiver_(receiver),
        initial_holder_(holder),
        // kMaxUInt32 isn't a valid index.
        index_(kMaxUInt32),
        number_(static_cast<uint32_t>(DescriptorArray::kNotFound)) {
#ifdef DEBUG
    uint32_t index;  // Assert that the name is not an array index.
    DCHECK(!name->AsArrayIndex(&index));
#endif  // DEBUG
    Start<false>();
  }

  LookupIterator(Isolate* isolate, Handle<Object> receiver, uint32_t index,
                 Configuration configuration = DEFAULT)
      : LookupIterator(isolate, receiver, index,
                       GetRoot(isolate, receiver, index), configuration) {}

  LookupIterator(Isolate* isolate, Handle<Object> receiver, uint32_t index,
                 Handle<JSReceiver> holder,
                 Configuration configuration = DEFAULT)
      : configuration_(configuration),
        interceptor_state_(InterceptorState::kUninitialized),
        property_details_(PropertyDetails::Empty()),
        isolate_(isolate),
        receiver_(receiver),
        initial_holder_(holder),
        index_(index),
        number_(static_cast<uint32_t>(DescriptorArray::kNotFound)) {
    // kMaxUInt32 isn't a valid index.
    DCHECK_NE(kMaxUInt32, index_);
    Start<true>();
  }

  static LookupIterator PropertyOrElement(
      Isolate* isolate, Handle<Object> receiver, Handle<Name> name,
      Configuration configuration = DEFAULT) {
    uint32_t index;
    if (name->AsArrayIndex(&index)) {
      LookupIterator it =
          LookupIterator(isolate, receiver, index, configuration);
      it.name_ = name;
      return it;
    }
    return LookupIterator(receiver, name, configuration);
  }

  static LookupIterator PropertyOrElement(
      Isolate* isolate, Handle<Object> receiver, Handle<Name> name,
      Handle<JSReceiver> holder, Configuration configuration = DEFAULT) {
    uint32_t index;
    if (name->AsArrayIndex(&index)) {
      LookupIterator it =
          LookupIterator(isolate, receiver, index, holder, configuration);
      it.name_ = name;
      return it;
    }
    return LookupIterator(receiver, name, holder, configuration);
  }

  static LookupIterator PropertyOrElement(
      Isolate* isolate, Handle<Object> receiver, Handle<Object> key,
      bool* success, Handle<JSReceiver> holder,
      Configuration configuration = DEFAULT);

  static LookupIterator PropertyOrElement(
      Isolate* isolate, Handle<Object> receiver, Handle<Object> key,
      bool* success, Configuration configuration = DEFAULT);

  static LookupIterator ForTransitionHandler(
      Isolate* isolate, Handle<Object> receiver, Handle<Name> name,
      Handle<Object> value, MaybeHandle<Map> maybe_transition_map);

  void Restart() {
    InterceptorState state = InterceptorState::kUninitialized;
    IsElement() ? RestartInternal<true>(state) : RestartInternal<false>(state);
  }

  Isolate* isolate() const { return isolate_; }
  State state() const { return state_; }

  Handle<Name> name() const {
    DCHECK(!IsElement());
    return name_;
  }
  Handle<Name> GetName() {
    if (name_.is_null()) {
      DCHECK(IsElement());
      name_ = factory()->Uint32ToString(index_);
    }
    return name_;
  }
  uint32_t index() const { return index_; }

  bool IsElement() const { return index_ != kMaxUInt32; }

  bool IsFound() const { return state_ != NOT_FOUND; }
  void Next();
  void NotFound() {
    has_property_ = false;
    state_ = NOT_FOUND;
  }

  Heap* heap() const { return isolate_->heap(); }
  Factory* factory() const { return isolate_->factory(); }
  Handle<Object> GetReceiver() const { return receiver_; }

  template <class T>
  Handle<T> GetStoreTarget() const {
    DCHECK(receiver_->IsJSReceiver());
    if (receiver_->IsJSGlobalProxy()) {
      Map* map = JSGlobalProxy::cast(*receiver_)->map();
      if (map->has_hidden_prototype()) {
        return handle(JSGlobalObject::cast(map->prototype()), isolate_);
      }
    }
    return Handle<T>::cast(receiver_);
  }
  bool is_dictionary_holder() const { return !holder_->HasFastProperties(); }
  Handle<Map> transition_map() const {
    DCHECK_EQ(TRANSITION, state_);
    return Handle<Map>::cast(transition_);
  }
  Handle<PropertyCell> transition_cell() const {
    DCHECK_EQ(TRANSITION, state_);
    return Handle<PropertyCell>::cast(transition_);
  }
  template <class T>
  Handle<T> GetHolder() const {
    DCHECK(IsFound());
    return Handle<T>::cast(holder_);
  }

  bool HolderIsReceiver() const;
  bool HolderIsReceiverOrHiddenPrototype() const;

  bool check_prototype_chain() const {
    return (configuration_ & kPrototypeChain) != 0;
  }

  /* ACCESS_CHECK */
  bool HasAccess() const;

  /* PROPERTY */
  bool ExtendingNonExtensible(Handle<JSReceiver> receiver) {
    DCHECK(receiver.is_identical_to(GetStoreTarget<JSReceiver>()));
    return !receiver->map()->is_extensible() &&
           (IsElement() || !name_->IsPrivate());
  }
  void PrepareForDataProperty(Handle<Object> value);
  void PrepareTransitionToDataProperty(Handle<JSReceiver> receiver,
                                       Handle<Object> value,
                                       PropertyAttributes attributes,
                                       Object::StoreFromKeyed store_mode);
  bool IsCacheableTransition() {
    DCHECK_EQ(TRANSITION, state_);
    return transition_->IsPropertyCell() ||
           (transition_map()->is_dictionary_map() &&
<<<<<<< HEAD
            !GetStoreTarget()->HasFastProperties()) ||
=======
            !GetStoreTarget<JSReceiver>()->HasFastProperties()) ||
>>>>>>> 84bd6f3c
           transition_map()->GetBackPointer()->IsMap();
  }
  void ApplyTransitionToDataProperty(Handle<JSReceiver> receiver);
  void ReconfigureDataProperty(Handle<Object> value,
                               PropertyAttributes attributes);
  void Delete();
  void TransitionToAccessorProperty(Handle<Object> getter,
                                    Handle<Object> setter,
                                    PropertyAttributes attributes);
  void TransitionToAccessorPair(Handle<Object> pair,
                                PropertyAttributes attributes);
  PropertyDetails property_details() const {
    DCHECK(has_property_);
    return property_details_;
  }
  PropertyAttributes property_attributes() const {
    return property_details().attributes();
  }
  bool IsConfigurable() const { return property_details().IsConfigurable(); }
  bool IsReadOnly() const { return property_details().IsReadOnly(); }
  bool IsEnumerable() const { return property_details().IsEnumerable(); }
  Representation representation() const {
    return property_details().representation();
  }
  PropertyLocation location() const { return property_details().location(); }
  PropertyConstness constness() const { return property_details().constness(); }
  Handle<Map> GetFieldOwnerMap() const;
  FieldIndex GetFieldIndex() const;
  Handle<FieldType> GetFieldType() const;
  int GetFieldDescriptorIndex() const;
  int GetAccessorIndex() const;
  int GetConstantIndex() const;
  Handle<PropertyCell> GetPropertyCell() const;
  Handle<Object> GetAccessors() const;
  inline Handle<InterceptorInfo> GetInterceptor() const {
    DCHECK_EQ(INTERCEPTOR, state_);
    InterceptorInfo* result =
        IsElement() ? GetInterceptor<true>(JSObject::cast(*holder_))
                    : GetInterceptor<false>(JSObject::cast(*holder_));
    return handle(result, isolate_);
  }
  Handle<InterceptorInfo> GetInterceptorForFailedAccessCheck() const;
  Handle<Object> GetDataValue() const;
  void WriteDataValue(Handle<Object> value, bool initializing_store);
  inline void UpdateProtector() {
    if (IsElement()) return;
    // This list must be kept in sync with
<<<<<<< HEAD
    // CodeStubAssembler::HasAssociatedProtector!
    if (*name_ == heap()->is_concat_spreadable_symbol() ||
        *name_ == heap()->constructor_string() ||
        *name_ == heap()->species_symbol() ||
        *name_ == heap()->iterator_symbol()) {
=======
    // CodeStubAssembler::CheckForAssociatedProtector!
    if (*name_ == heap()->is_concat_spreadable_symbol() ||
        *name_ == heap()->constructor_string() ||
        *name_ == heap()->next_string() || *name_ == heap()->species_symbol() ||
        *name_ == heap()->iterator_symbol() ||
        *name_ == heap()->resolve_string() || *name_ == heap()->then_string()) {
>>>>>>> 84bd6f3c
      InternalUpdateProtector();
    }
  }

  // Lookup a 'cached' private property for an accessor.
  // If not found returns false and leaves the LookupIterator unmodified.
  bool TryLookupCachedProperty();
  bool LookupCachedProperty();

 private:
  // For |ForTransitionHandler|.
  LookupIterator(Isolate* isolate, Handle<Object> receiver, Handle<Name> name,
                 Handle<Map> transition_map, PropertyDetails details,
                 bool has_property);

  void InternalUpdateProtector();

  enum class InterceptorState {
    kUninitialized,
    kSkipNonMasking,
    kProcessNonMasking
  };

  Handle<Map> GetReceiverMap() const;

  V8_WARN_UNUSED_RESULT inline JSReceiver* NextHolder(Map* map);

  template <bool is_element>
  V8_EXPORT_PRIVATE void Start();
  template <bool is_element>
  void NextInternal(Map* map, JSReceiver* holder);
  template <bool is_element>
  inline State LookupInHolder(Map* map, JSReceiver* holder) {
    return map->IsSpecialReceiverMap()
               ? LookupInSpecialHolder<is_element>(map, holder)
               : LookupInRegularHolder<is_element>(map, holder);
  }
  template <bool is_element>
  State LookupInRegularHolder(Map* map, JSReceiver* holder);
  template <bool is_element>
  State LookupInSpecialHolder(Map* map, JSReceiver* holder);
  template <bool is_element>
  void RestartLookupForNonMaskingInterceptors() {
    RestartInternal<is_element>(InterceptorState::kProcessNonMasking);
  }
  template <bool is_element>
  void RestartInternal(InterceptorState interceptor_state);
  Handle<Object> FetchValue() const;
  bool IsConstFieldValueEqualTo(Object* value) const;
  template <bool is_element>
  void ReloadPropertyInformation();

  template <bool is_element>
  bool SkipInterceptor(JSObject* holder);
  template <bool is_element>
  inline InterceptorInfo* GetInterceptor(JSObject* holder) const {
    return is_element ? holder->GetIndexedInterceptor()
                      : holder->GetNamedInterceptor();
  }

  bool check_interceptor() const {
    return (configuration_ & kInterceptor) != 0;
  }
  int descriptor_number() const {
    DCHECK(!IsElement());
    DCHECK(has_property_);
    DCHECK(holder_->HasFastProperties());
    return number_;
  }
  int dictionary_entry() const {
    DCHECK(!IsElement());
    DCHECK(has_property_);
    DCHECK(!holder_->HasFastProperties());
    return number_;
  }

  static Configuration ComputeConfiguration(
      Configuration configuration, Handle<Name> name) {
    return name->IsPrivate() ? OWN_SKIP_INTERCEPTOR : configuration;
  }

  static Handle<JSReceiver> GetRootForNonJSReceiver(
      Isolate* isolate, Handle<Object> receiver, uint32_t index = kMaxUInt32);
  inline static Handle<JSReceiver> GetRoot(Isolate* isolate,
                                           Handle<Object> receiver,
                                           uint32_t index = kMaxUInt32) {
    if (receiver->IsJSReceiver()) return Handle<JSReceiver>::cast(receiver);
    return GetRootForNonJSReceiver(isolate, receiver, index);
  }

  State NotFound(JSReceiver* const holder) const;

  // If configuration_ becomes mutable, update
  // HolderIsReceiverOrHiddenPrototype.
  const Configuration configuration_;
  State state_;
  bool has_property_;
  InterceptorState interceptor_state_;
  PropertyDetails property_details_;
  Isolate* const isolate_;
  Handle<Name> name_;
  Handle<Object> transition_;
  const Handle<Object> receiver_;
  Handle<JSReceiver> holder_;
  const Handle<JSReceiver> initial_holder_;
  const uint32_t index_;
  uint32_t number_;
};


}  // namespace internal
}  // namespace v8

#endif  // V8_LOOKUP_H_<|MERGE_RESOLUTION|>--- conflicted
+++ resolved
@@ -224,11 +224,7 @@
     DCHECK_EQ(TRANSITION, state_);
     return transition_->IsPropertyCell() ||
            (transition_map()->is_dictionary_map() &&
-<<<<<<< HEAD
-            !GetStoreTarget()->HasFastProperties()) ||
-=======
             !GetStoreTarget<JSReceiver>()->HasFastProperties()) ||
->>>>>>> 84bd6f3c
            transition_map()->GetBackPointer()->IsMap();
   }
   void ApplyTransitionToDataProperty(Handle<JSReceiver> receiver);
@@ -276,20 +272,12 @@
   inline void UpdateProtector() {
     if (IsElement()) return;
     // This list must be kept in sync with
-<<<<<<< HEAD
-    // CodeStubAssembler::HasAssociatedProtector!
-    if (*name_ == heap()->is_concat_spreadable_symbol() ||
-        *name_ == heap()->constructor_string() ||
-        *name_ == heap()->species_symbol() ||
-        *name_ == heap()->iterator_symbol()) {
-=======
     // CodeStubAssembler::CheckForAssociatedProtector!
     if (*name_ == heap()->is_concat_spreadable_symbol() ||
         *name_ == heap()->constructor_string() ||
         *name_ == heap()->next_string() || *name_ == heap()->species_symbol() ||
         *name_ == heap()->iterator_symbol() ||
         *name_ == heap()->resolve_string() || *name_ == heap()->then_string()) {
->>>>>>> 84bd6f3c
       InternalUpdateProtector();
     }
   }
