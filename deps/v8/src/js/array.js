--- conflicted
+++ resolved
@@ -13,29 +13,13 @@
 
 var GlobalArray = global.Array;
 var InternalArray = utils.InternalArray;
-<<<<<<< HEAD
-var InternalPackedArray = utils.InternalPackedArray;
-var MaxSimple;
-var MinSimple;
-=======
 var MathMax = global.Math.max;
 var MathMin = global.Math.min;
->>>>>>> 84bd6f3c
 var ObjectHasOwnProperty = global.Object.prototype.hasOwnProperty;
 var ObjectToString = global.Object.prototype.toString;
 var iteratorSymbol = utils.ImportNow("iterator_symbol");
 var unscopablesSymbol = utils.ImportNow("unscopables_symbol");
 
-<<<<<<< HEAD
-utils.Import(function(from) {
-  GetIterator = from.GetIterator;
-  GetMethod = from.GetMethod;
-  MaxSimple = from.MaxSimple;
-  MinSimple = from.MinSimple;
-});
-
-=======
->>>>>>> 84bd6f3c
 // -------------------------------------------------------------------
 
 macro IS_PROXY(arg)
@@ -839,51 +823,6 @@
 }
 
 
-<<<<<<< HEAD
-function ArraySort(comparefn) {
-  CHECK_OBJECT_COERCIBLE(this, "Array.prototype.sort");
-
-  var array = TO_OBJECT(this);
-  var length = TO_LENGTH(array.length);
-  return InnerArraySort(array, length, comparefn);
-}
-
-function ArrayLastIndexOf(element, index) {
-  CHECK_OBJECT_COERCIBLE(this, "Array.prototype.lastIndexOf");
-
-  var array = this;
-  var length = TO_LENGTH(this.length);
-
-  if (length == 0) return -1;
-  if (arguments.length < 2) {
-    index = length - 1;
-  } else {
-    index = INVERT_NEG_ZERO(TO_INTEGER(index));
-    // If index is negative, index from end of the array.
-    if (index < 0) index += length;
-    // If index is still negative, do not search the array.
-    if (index < 0) return -1;
-    else if (index >= length) index = length - 1;
-  }
-  var min = 0;
-  var max = index;
-  if (UseSparseVariant(array, length, IS_ARRAY(array), index)) {
-    %NormalizeElements(array);
-    var indices = %GetArrayKeys(array, index + 1);
-    if (IS_NUMBER(indices)) {
-      // It's an interval.
-      max = indices;  // Capped by index already.
-      // Fall through to loop below.
-    } else {
-      if (indices.length == 0) return -1;
-      // Get all the keys in sorted order.
-      var sortedKeys = GetSortedArrayKeys(array, indices);
-      var i = sortedKeys.length - 1;
-      while (i >= 0) {
-        var key = sortedKeys[i];
-        if (array[key] === element) return key;
-        i--;
-=======
 DEFINE_METHOD(
   GlobalArray.prototype,
   sort(comparefn) {
@@ -940,24 +879,10 @@
     if (!IS_UNDEFINED(element)) {
       for (var i = max; i >= min; i--) {
         if (array[i] === element) return i;
->>>>>>> 84bd6f3c
       }
       return -1;
     }
     for (var i = max; i >= min; i--) {
-<<<<<<< HEAD
-      if (array[i] === element) return i;
-    }
-    return -1;
-  }
-  for (var i = max; i >= min; i--) {
-    if (IS_UNDEFINED(array[i]) && i in array) {
-      return i;
-    }
-  }
-  return -1;
-}
-=======
       if (IS_UNDEFINED(array[i]) && i in array) {
         return i;
       }
@@ -967,7 +892,6 @@
   1  /* Set function length */
 );
 
->>>>>>> 84bd6f3c
 
 // ES#sec-array.prototype.copywithin
 // (Array.prototype.copyWithin ( target, start [ , end ] )
@@ -992,67 +916,6 @@
     } else {
       from = MathMin(start, length);
     }
-<<<<<<< HEAD
-  }
-
-  return -1;
-}
-
-
-// ES6 draft 07-15-13, section 15.4.3.24
-function ArrayFindIndex(predicate, thisArg) {
-  CHECK_OBJECT_COERCIBLE(this, "Array.prototype.findIndex");
-
-  var array = TO_OBJECT(this);
-  var length = TO_INTEGER(array.length);
-
-  return InnerArrayFindIndex(predicate, thisArg, array, length);
-}
-
-
-// ES6, draft 04-05-14, section 22.1.3.6
-function ArrayFill(value, start, end) {
-  CHECK_OBJECT_COERCIBLE(this, "Array.prototype.fill");
-
-  var array = TO_OBJECT(this);
-  var length = TO_LENGTH(array.length);
-
-  var i = IS_UNDEFINED(start) ? 0 : TO_INTEGER(start);
-  var end = IS_UNDEFINED(end) ? length : TO_INTEGER(end);
-
-  if (i < 0) {
-    i += length;
-    if (i < 0) i = 0;
-  } else {
-    if (i > length) i = length;
-  }
-
-  if (end < 0) {
-    end += length;
-    if (end < 0) end = 0;
-  } else {
-    if (end > length) end = length;
-  }
-
-  if ((end - i) > 0 && %object_is_frozen(array)) {
-    throw %make_type_error(kArrayFunctionsOnFrozen);
-  }
-
-  for (; i < end; i++)
-    array[i] = value;
-  return array;
-}
-
-
-// ES6, draft 10-14-14, section 22.1.2.1
-function ArrayFrom(arrayLike, mapfn, receiver) {
-  var items = TO_OBJECT(arrayLike);
-  var mapping = !IS_UNDEFINED(mapfn);
-
-  if (mapping) {
-    if (!IS_CALLABLE(mapfn)) {
-      throw %make_type_error(kCalledNonCallable, mapfn);
-=======
 
     end = IS_UNDEFINED(end) ? length : TO_INTEGER(end);
     var final;
@@ -1060,7 +923,6 @@
       final = MathMax(length + end, 0);
     } else {
       final = MathMin(end, length);
->>>>>>> 84bd6f3c
     }
 
     var count = MathMin(final - from, length - to);
@@ -1149,53 +1011,12 @@
 
 // Array prototype functions that return iterators. They are exposed to the
 // public API via Template::SetIntrinsicDataProperty().
-<<<<<<< HEAD
-var IteratorFunctions = {
-    "entries": getFunction("entries", null, 0),
-    "keys": getFunction("keys", null, 0),
-    "values": getFunction("values", null, 0)
-}
-
-// Set up non-enumerable functions of the Array.prototype object and
-// set their names.
-// Manipulate the length of some of the functions to meet
-// expectations set by ECMA-262 or Mozilla.
-utils.InstallFunctions(GlobalArray.prototype, DONT_ENUM, [
-  "toString", getFunction("toString", ArrayToString),
-  "toLocaleString", getFunction("toLocaleString", ArrayToLocaleString),
-  "join", getFunction("join", ArrayJoin),
-  "pop", getFunction("pop", ArrayPop),
-  "push", getFunction("push", ArrayPush, 1),
-  "reverse", getFunction("reverse", ArrayReverse),
-  "shift", getFunction("shift", ArrayShift),
-  "unshift", getFunction("unshift", ArrayUnshift, 1),
-  "slice", getFunction("slice", ArraySlice, 2),
-  "splice", getFunction("splice", ArraySplice, 2),
-  "sort", getFunction("sort", ArraySort),
-  "indexOf", getFunction("indexOf", null, 1),
-  "lastIndexOf", getFunction("lastIndexOf", ArrayLastIndexOf, 1),
-  "copyWithin", getFunction("copyWithin", ArrayCopyWithin, 2),
-  "find", getFunction("find", ArrayFind, 1),
-  "findIndex", getFunction("findIndex", ArrayFindIndex, 1),
-  "fill", getFunction("fill", ArrayFill, 1),
-  "includes", getFunction("includes", null, 1),
-  "entries", IteratorFunctions.entries,
-  "keys", IteratorFunctions.keys,
-  iteratorSymbol, IteratorFunctions.values
-]);
-
-%FunctionSetName(IteratorFunctions.entries, "entries");
-%FunctionSetName(IteratorFunctions.keys, "keys");
-%FunctionSetName(IteratorFunctions.values, "values");
-
-=======
 var ArrayEntries = GlobalArray.prototype.entries;
 var ArrayForEach = GlobalArray.prototype.forEach;
 var ArrayKeys = GlobalArray.prototype.keys;
 var ArrayValues = GlobalArray.prototype[iteratorSymbol];
 
 
->>>>>>> 84bd6f3c
 // The internal Array prototype doesn't need to be fancy, since it's never
 // exposed to user code.
 // Adding only the functions that are actually used.
@@ -1227,30 +1048,13 @@
   to.ArrayJoin = ArrayJoin;
   to.ArrayPush = ArrayPush;
   to.ArrayToString = ArrayToString;
-<<<<<<< HEAD
-  to.ArrayValues = IteratorFunctions.values,
-  to.InnerArrayFind = InnerArrayFind;
-  to.InnerArrayFindIndex = InnerArrayFindIndex;
-=======
   to.ArrayValues = ArrayValues;
->>>>>>> 84bd6f3c
   to.InnerArrayJoin = InnerArrayJoin;
   to.InnerArraySort = InnerArraySort;
   to.InnerArrayToLocaleString = InnerArrayToLocaleString;
 });
 
 %InstallToContext([
-<<<<<<< HEAD
-  "array_entries_iterator", IteratorFunctions.entries,
-  "array_keys_iterator", IteratorFunctions.keys,
-  "array_pop", ArrayPop,
-  "array_push", ArrayPush,
-  "array_shift", ArrayShift,
-  "array_splice", ArraySplice,
-  "array_slice", ArraySlice,
-  "array_unshift", ArrayUnshift,
-  "array_values_iterator", IteratorFunctions.values,
-=======
   "array_entries_iterator", ArrayEntries,
   "array_for_each_iterator", ArrayForEach,
   "array_keys_iterator", ArrayKeys,
@@ -1261,7 +1065,6 @@
   "array_shift", ArrayShiftFallback,
   "array_splice", ArraySpliceFallback,
   "array_unshift", ArrayUnshiftFallback,
->>>>>>> 84bd6f3c
 ]);
 
 });