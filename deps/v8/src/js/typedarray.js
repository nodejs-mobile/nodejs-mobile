// Copyright 2013 the V8 project authors. All rights reserved.
// Use of this source code is governed by a BSD-style license that can be
// found in the LICENSE file.

(function(global, utils) {

"use strict";

%CheckIsBootstrapping();

// -------------------------------------------------------------------
// Imports

// array.js has to come before typedarray.js for this to work
var ArrayToString = utils.ImportNow("ArrayToString");
<<<<<<< HEAD
var GetIterator;
var GetMethod;
var GlobalArray = global.Array;
var GlobalArrayBuffer = global.ArrayBuffer;
var GlobalArrayBufferPrototype = GlobalArrayBuffer.prototype;
var GlobalObject = global.Object;
var InnerArrayFind;
var InnerArrayFindIndex;
var InnerArrayJoin;
var InnerArraySort;
var InnerArrayToLocaleString;
var InternalArray = utils.InternalArray;
var MaxSimple;
var MinSimple;
var iteratorSymbol = utils.ImportNow("iterator_symbol");
var speciesSymbol = utils.ImportNow("species_symbol");
var toStringTagSymbol = utils.ImportNow("to_string_tag_symbol");
=======
var InnerArrayJoin;
var InnerArrayToLocaleString;
>>>>>>> 84bd6f3c

macro TYPED_ARRAYS(FUNCTION)
FUNCTION(Uint8Array, 1)
FUNCTION(Int8Array, 1)
FUNCTION(Uint16Array, 2)
FUNCTION(Int16Array, 2)
FUNCTION(Uint32Array, 4)
FUNCTION(Int32Array, 4)
FUNCTION(Float32Array, 4)
FUNCTION(Float64Array, 8)
FUNCTION(Uint8ClampedArray, 1)
<<<<<<< HEAD
=======
FUNCTION(BigUint64Array, 8)
FUNCTION(BigInt64Array, 8)
>>>>>>> 84bd6f3c
endmacro

macro DECLARE_GLOBALS(NAME, SIZE)
var GlobalNAME = global.NAME;
endmacro

TYPED_ARRAYS(DECLARE_GLOBALS)

macro IS_TYPEDARRAY(arg)
(%_IsTypedArray(arg))
endmacro

var GlobalTypedArray = %object_get_prototype_of(GlobalUint8Array);

utils.Import(function(from) {
<<<<<<< HEAD
  GetIterator = from.GetIterator;
  GetMethod = from.GetMethod;
  InnerArrayFind = from.InnerArrayFind;
  InnerArrayFindIndex = from.InnerArrayFindIndex;
  InnerArrayJoin = from.InnerArrayJoin;
  InnerArraySort = from.InnerArraySort;
  InnerArrayToLocaleString = from.InnerArrayToLocaleString;
  MaxSimple = from.MaxSimple;
  MinSimple = from.MinSimple;
=======
  InnerArrayJoin = from.InnerArrayJoin;
  InnerArrayToLocaleString = from.InnerArrayToLocaleString;
>>>>>>> 84bd6f3c
});

// ES2015 7.3.20
function SpeciesConstructor(object, defaultConstructor) {
  var constructor = object.constructor;
  if (IS_UNDEFINED(constructor)) {
    return defaultConstructor;
  }
  if (!IS_RECEIVER(constructor)) {
    throw %make_type_error(kConstructorNotReceiver);
  }
  var species = constructor[speciesSymbol];
  if (IS_NULL_OR_UNDEFINED(species)) {
    return defaultConstructor;
  }
  if (%IsConstructor(species)) {
    return species;
  }
  throw %make_type_error(kSpeciesNotConstructor);
}

// --------------- Typed Arrays ---------------------

// ES6 section 22.2.3.5.1 ValidateTypedArray ( O )
function ValidateTypedArray(array, methodName) {
  if (!IS_TYPEDARRAY(array)) throw %make_type_error(kNotTypedArray);
<<<<<<< HEAD

  if (%_ArrayBufferViewWasNeutered(array))
    throw %make_type_error(kDetachedOperation, methodName);
}

function TypedArrayDefaultConstructor(typedArray) {
  switch (%_ClassOf(typedArray)) {
macro TYPED_ARRAY_CONSTRUCTOR_CASE(NAME, ELEMENT_SIZE)
    case "NAME":
      return GlobalNAME;
endmacro
TYPED_ARRAYS(TYPED_ARRAY_CONSTRUCTOR_CASE)
  }
  // The TypeError should not be generated since all callers should
  // have already called ValidateTypedArray.
  throw %make_type_error(kIncompatibleMethodReceiver,
                      "TypedArrayDefaultConstructor", this);
}

function TypedArrayCreate(constructor, arg0, arg1, arg2) {
  if (IS_UNDEFINED(arg1)) {
    var newTypedArray = new constructor(arg0);
  } else {
    var newTypedArray = new constructor(arg0, arg1, arg2);
  }
  ValidateTypedArray(newTypedArray, "TypedArrayCreate");
  if (IS_NUMBER(arg0) && %_TypedArrayGetLength(newTypedArray) < arg0) {
    throw %make_type_error(kTypedArrayTooShort);
  }
  return newTypedArray;
}

function TypedArraySpeciesCreate(exemplar, arg0, arg1, arg2) {
  var defaultConstructor = TypedArrayDefaultConstructor(exemplar);
  var constructor = SpeciesConstructor(exemplar, defaultConstructor);
  return TypedArrayCreate(constructor, arg0, arg1, arg2);
}

macro TYPED_ARRAY_CONSTRUCTOR(NAME, ELEMENT_SIZE)
function NAMEConstructByIterable(obj, iterable, iteratorFn) {
  if (%IterableToListCanBeElided(iterable)) {
    // This .length access is unobservable, because it being observable would
    // mean that iteration has side effects, and we wouldn't reach this path.
    %typed_array_construct_by_array_like(
        obj, iterable, iterable.length, ELEMENT_SIZE);
  } else {
    var list = new InternalArray();
    // Reading the Symbol.iterator property of iterable twice would be
    // observable with getters, so instead, we call the function which
    // was already looked up, and wrap it in another iterable. The
    // __proto__ of the new iterable is set to null to avoid any chance
    // of modifications to Object.prototype being observable here.
    var iterator = %_Call(iteratorFn, iterable);
    var newIterable = {
      __proto__: null
    };
    // TODO(littledan): Computed properties don't work yet in nosnap.
    // Rephrase when they do.
    newIterable[iteratorSymbol] = function() { return iterator; }
    for (var value of newIterable) {
      list.push(value);
    }
    %typed_array_construct_by_array_like(obj, list, list.length, ELEMENT_SIZE);
  }
}

// ES#sec-typedarray-typedarray TypedArray ( typedArray )
function NAMEConstructByTypedArray(obj, typedArray) {
  // TODO(littledan): Throw on detached typedArray
  var srcData = %TypedArrayGetBuffer(typedArray);
  var length = %_TypedArrayGetLength(typedArray);
  var byteLength = %_ArrayBufferViewGetByteLength(typedArray);
  var newByteLength = length * ELEMENT_SIZE;
  %typed_array_construct_by_array_like(obj, typedArray, length, ELEMENT_SIZE);
  // The spec requires that constructing a typed array using a SAB-backed typed
  // array use the ArrayBuffer constructor, not the species constructor. See
  // https://tc39.github.io/ecma262/#sec-typedarray-typedarray.
  var bufferConstructor = IS_SHAREDARRAYBUFFER(srcData)
                            ? GlobalArrayBuffer
                            : SpeciesConstructor(srcData, GlobalArrayBuffer);
  var prototype = bufferConstructor.prototype;
  // TODO(littledan): Use the right prototype based on bufferConstructor's realm
  if (IS_RECEIVER(prototype) && prototype !== GlobalArrayBufferPrototype) {
    %InternalSetPrototype(%TypedArrayGetBuffer(obj), prototype);
  }
}

function NAMEConstructor(arg1, arg2, arg3) {
  if (!IS_UNDEFINED(new.target)) {
    if (IS_ARRAYBUFFER(arg1) || IS_SHAREDARRAYBUFFER(arg1)) {
      %typed_array_construct_by_array_buffer(
          this, arg1, arg2, arg3, ELEMENT_SIZE);
    } else if (IS_TYPEDARRAY(arg1)) {
      NAMEConstructByTypedArray(this, arg1);
    } else if (IS_RECEIVER(arg1)) {
      var iteratorFn = arg1[iteratorSymbol];
      if (IS_UNDEFINED(iteratorFn)) {
        %typed_array_construct_by_array_like(
            this, arg1, arg1.length, ELEMENT_SIZE);
      } else {
        NAMEConstructByIterable(this, arg1, iteratorFn);
      }
    } else {
      %typed_array_construct_by_length(this, arg1, ELEMENT_SIZE);
    }
  } else {
    throw %make_type_error(kConstructorNotFunction, "NAME")
  }
}

function NAMESubArray(begin, end) {
  var beginInt = TO_INTEGER(begin);
  if (!IS_UNDEFINED(end)) {
    var endInt = TO_INTEGER(end);
    var srcLength = %_TypedArrayGetLength(this);
  } else {
    var srcLength = %_TypedArrayGetLength(this);
    var endInt = srcLength;
  }

  if (beginInt < 0) {
    beginInt = MaxSimple(0, srcLength + beginInt);
  } else {
    beginInt = MinSimple(beginInt, srcLength);
  }

  if (endInt < 0) {
    endInt = MaxSimple(0, srcLength + endInt);
  } else {
    endInt = MinSimple(endInt, srcLength);
  }

  if (endInt < beginInt) {
    endInt = beginInt;
  }

  var newLength = endInt - beginInt;
  var beginByteOffset =
      %_ArrayBufferViewGetByteOffset(this) + beginInt * ELEMENT_SIZE;
  return TypedArraySpeciesCreate(this, %TypedArrayGetBuffer(this),
                                 beginByteOffset, newLength);
}
endmacro

TYPED_ARRAYS(TYPED_ARRAY_CONSTRUCTOR)

function TypedArraySubArray(begin, end) {
  switch (%_ClassOf(this)) {
macro TYPED_ARRAY_SUBARRAY_CASE(NAME, ELEMENT_SIZE)
    case "NAME":
      return %_Call(NAMESubArray, this, begin, end);
endmacro
TYPED_ARRAYS(TYPED_ARRAY_SUBARRAY_CASE)
  }
  throw %make_type_error(kIncompatibleMethodReceiver,
                      "get %TypedArray%.prototype.subarray", this);
}
%SetForceInlineFlag(TypedArraySubArray);



function TypedArraySetFromArrayLike(target, source, sourceLength, offset) {
  if (offset > 0) {
    for (var i = 0; i < sourceLength; i++) {
      target[offset + i] = source[i];
    }
  }
  else {
    for (var i = 0; i < sourceLength; i++) {
      target[i] = source[i];
    }
  }
}

function TypedArraySetFromOverlappingTypedArray(target, source, offset) {
  var sourceElementSize = source.BYTES_PER_ELEMENT;
  var targetElementSize = target.BYTES_PER_ELEMENT;
  var sourceLength = %_TypedArrayGetLength(source);

  // Copy left part.
  function CopyLeftPart() {
    // First un-mutated byte after the next write
    var targetPtr = %_ArrayBufferViewGetByteOffset(target) +
                    (offset + 1) * targetElementSize;
    // Next read at sourcePtr. We do not care for memory changing before
    // sourcePtr - we have already copied it.
    var sourcePtr = %_ArrayBufferViewGetByteOffset(source);
    for (var leftIndex = 0;
         leftIndex < sourceLength && targetPtr <= sourcePtr;
         leftIndex++) {
      target[offset + leftIndex] = source[leftIndex];
      targetPtr += targetElementSize;
      sourcePtr += sourceElementSize;
    }
    return leftIndex;
  }
  var leftIndex = CopyLeftPart();

  // Copy right part;
  function CopyRightPart() {
    // First unmutated byte before the next write
    var targetPtr = %_ArrayBufferViewGetByteOffset(target) +
                    (offset + sourceLength - 1) * targetElementSize;
    // Next read before sourcePtr. We do not care for memory changing after
    // sourcePtr - we have already copied it.
    var sourcePtr = %_ArrayBufferViewGetByteOffset(source) +
                    sourceLength * sourceElementSize;
    for(var rightIndex = sourceLength - 1;
        rightIndex >= leftIndex && targetPtr >= sourcePtr;
        rightIndex--) {
      target[offset + rightIndex] = source[rightIndex];
      targetPtr -= targetElementSize;
      sourcePtr -= sourceElementSize;
    }
    return rightIndex;
  }
  var rightIndex = CopyRightPart();

  var temp = new GlobalArray(rightIndex + 1 - leftIndex);
  for (var i = leftIndex; i <= rightIndex; i++) {
    temp[i - leftIndex] = source[i];
  }
  for (i = leftIndex; i <= rightIndex; i++) {
    target[offset + i] = temp[i - leftIndex];
  }
}

function TypedArraySet(obj, offset) {
  var intOffset = IS_UNDEFINED(offset) ? 0 : TO_INTEGER(offset);
  if (intOffset < 0) throw %make_type_error(kTypedArraySetNegativeOffset);

  if (intOffset > %_MaxSmi()) {
    throw %make_range_error(kTypedArraySetSourceTooLarge);
  }

  switch (%TypedArraySetFastCases(this, obj, intOffset)) {
    // These numbers should be synchronized with runtime.cc.
    case 0: // TYPED_ARRAY_SET_TYPED_ARRAY_SAME_TYPE
      return;
    case 1: // TYPED_ARRAY_SET_TYPED_ARRAY_OVERLAPPING
      TypedArraySetFromOverlappingTypedArray(this, obj, intOffset);
      return;
    case 2: // TYPED_ARRAY_SET_TYPED_ARRAY_NONOVERLAPPING
      if (intOffset === 0) {
        %TypedArrayCopyElements(this, obj, %_TypedArrayGetLength(obj));
      } else {
        TypedArraySetFromArrayLike(
            this, obj, %_TypedArrayGetLength(obj), intOffset);
      }
      return;
    case 3: // TYPED_ARRAY_SET_NON_TYPED_ARRAY
      var l = obj.length;
      if (IS_UNDEFINED(l)) {
        if (IS_NUMBER(obj)) {
            // For number as a first argument, throw TypeError
            // instead of silently ignoring the call, so that
            // users know they did something wrong.
            // (Consistent with Firefox and Blink/WebKit)
            throw %make_type_error(kInvalidArgument);
        }
        return;
      }
      l = TO_LENGTH(l);
      if (intOffset + l > %_TypedArrayGetLength(this)) {
        throw %make_range_error(kTypedArraySetSourceTooLarge);
      }
      TypedArraySetFromArrayLike(this, obj, l, intOffset);
      return;
  }
}
%FunctionSetLength(TypedArraySet, 1);

function TypedArrayGetToStringTag() {
  if (!IS_TYPEDARRAY(this)) return;
  var name = %_ClassOf(this);
  if (IS_UNDEFINED(name)) return;
  return name;
}

function InnerTypedArrayForEach(f, receiver, array, length) {
  if (!IS_CALLABLE(f)) throw %make_type_error(kCalledNonCallable, f);

  if (IS_UNDEFINED(receiver)) {
    for (var i = 0; i < length; i++) {
      if (i in array) {
        var element = array[i];
        f(element, i, array);
      }
    }
  } else {
    for (var i = 0; i < length; i++) {
      if (i in array) {
        var element = array[i];
        %_Call(f, receiver, element, i, array);
      }
    }
  }
}

// ES6 draft 08-24-14, section 22.2.3.12
function TypedArrayForEach(f, receiver) {
  ValidateTypedArray(this, "%TypedArray%.prototype.forEach");

  var length = %_TypedArrayGetLength(this);

  InnerTypedArrayForEach(f, receiver, this, length);
}
%FunctionSetLength(TypedArrayForEach, 1);

// The following functions cannot be made efficient on sparse arrays while
// preserving the semantics, since the calls to the receiver function can add
// or delete elements from the array.
function InnerTypedArrayFilter(f, receiver, array, length, result) {
  var result_length = 0;
  for (var i = 0; i < length; i++) {
    if (i in array) {
      var element = array[i];
      if (%_Call(f, receiver, element, i, array)) {
        %CreateDataProperty(result, result_length, element);
        result_length++;
      }
    }
  }
  return result;
}


// ES6 draft 07-15-13, section 22.2.3.9
function TypedArrayFilter(f, thisArg) {
  ValidateTypedArray(this, "%TypeArray%.prototype.filter");

  var length = %_TypedArrayGetLength(this);
  if (!IS_CALLABLE(f)) throw %make_type_error(kCalledNonCallable, f);
  var result = new InternalArray();
  InnerTypedArrayFilter(f, thisArg, this, length, result);
  var captured = result.length;
  var output = TypedArraySpeciesCreate(this, captured);
  for (var i = 0; i < captured; i++) {
    output[i] = result[i];
  }
  return output;
}
%FunctionSetLength(TypedArrayFilter, 1);


// ES6 draft 07-15-13, section 22.2.3.10
function TypedArrayFind(predicate, thisArg) {
  ValidateTypedArray(this, "%TypedArray%.prototype.find");

  var length = %_TypedArrayGetLength(this);
=======
>>>>>>> 84bd6f3c

  if (%_ArrayBufferViewWasNeutered(array))
    throw %make_type_error(kDetachedOperation, methodName);
}
<<<<<<< HEAD
%FunctionSetLength(TypedArrayFind, 1);


// ES6 draft 07-15-13, section 22.2.3.11
function TypedArrayFindIndex(predicate, thisArg) {
  ValidateTypedArray(this, "%TypedArray%.prototype.findIndex");

  var length = %_TypedArrayGetLength(this);

  return InnerArrayFindIndex(predicate, thisArg, this, length);
}
%FunctionSetLength(TypedArrayFindIndex, 1);


// ES6 draft 05-18-15, section 22.2.3.25
function TypedArraySort(comparefn) {
  ValidateTypedArray(this, "%TypedArray%.prototype.sort");

  var length = %_TypedArrayGetLength(this);

  if (IS_UNDEFINED(comparefn)) {
    return %TypedArraySortFast(this);
  }

  return InnerArraySort(this, length, comparefn);
}


// ES6 section 22.2.3.27
function TypedArrayToLocaleString() {
  ValidateTypedArray(this, "%TypedArray%.prototype.toLocaleString");

  var length = %_TypedArrayGetLength(this);

  return InnerArrayToLocaleString(this, length);
}


// ES6 section 22.2.3.14
function TypedArrayJoin(separator) {
  ValidateTypedArray(this, "%TypedArray%.prototype.join");

  var length = %_TypedArrayGetLength(this);

  return InnerArrayJoin(separator, this, length);
}


// ES6 draft 08-24-14, section 22.2.2.2
function TypedArrayOf() {
  var length = arguments.length;
  var array = TypedArrayCreate(this, length);
  for (var i = 0; i < length; i++) {
    array[i] = arguments[i];
  }
  return array;
}


// ES#sec-iterabletoarraylike Runtime Semantics: IterableToArrayLike( items )
function IterableToArrayLike(items) {
  var iterable = GetMethod(items, iteratorSymbol);
  if (!IS_UNDEFINED(iterable)) {
    var internal_array = new InternalArray();
    var i = 0;
    for (var value of
         { [iteratorSymbol]() { return GetIterator(items, iterable) } }) {
      internal_array[i] = value;
      i++;
    }
    var array = [];
    %MoveArrayContents(internal_array, array);
    return array;
  }
  return TO_OBJECT(items);
}
=======


// ES6 section 22.2.3.27
DEFINE_METHOD(
  GlobalTypedArray.prototype,
  toLocaleString() {
    ValidateTypedArray(this, "%TypedArray%.prototype.toLocaleString");

    var length = %_TypedArrayGetLength(this);

    return InnerArrayToLocaleString(this, length);
  }
);


// ES6 section 22.2.3.14
DEFINE_METHOD(
  GlobalTypedArray.prototype,
  join(separator) {
    ValidateTypedArray(this, "%TypedArray%.prototype.join");
>>>>>>> 84bd6f3c

    var length = %_TypedArrayGetLength(this);

    return InnerArrayJoin(separator, this, length);
  }
);

// -------------------------------------------------------------------

<<<<<<< HEAD
%SetCode(GlobalTypedArray, TypedArrayConstructor);
utils.InstallFunctions(GlobalTypedArray, DONT_ENUM, [
  "from", TypedArrayFrom,
  "of", TypedArrayOf
]);
utils.InstallGetter(GlobalTypedArray.prototype, toStringTagSymbol,
                    TypedArrayGetToStringTag);
utils.InstallFunctions(GlobalTypedArray.prototype, DONT_ENUM, [
  "subarray", TypedArraySubArray,
  "set", TypedArraySet,
  "filter", TypedArrayFilter,
  "find", TypedArrayFind,
  "findIndex", TypedArrayFindIndex,
  "join", TypedArrayJoin,
  "forEach", TypedArrayForEach,
  "sort", TypedArraySort,
  "toLocaleString", TypedArrayToLocaleString
]);

%AddNamedProperty(GlobalTypedArray.prototype, "toString", ArrayToString,
                  DONT_ENUM);


macro SETUP_TYPED_ARRAY(NAME, ELEMENT_SIZE)
  %SetCode(GlobalNAME, NAMEConstructor);
  %FunctionSetPrototype(GlobalNAME, new GlobalObject());
  %InternalSetPrototype(GlobalNAME, GlobalTypedArray);
  %InternalSetPrototype(GlobalNAME.prototype, GlobalTypedArray.prototype);

  %AddNamedProperty(GlobalNAME, "BYTES_PER_ELEMENT", ELEMENT_SIZE,
                    READ_ONLY | DONT_ENUM | DONT_DELETE);

  %AddNamedProperty(GlobalNAME.prototype,
                    "constructor", global.NAME, DONT_ENUM);
  %AddNamedProperty(GlobalNAME.prototype,
                    "BYTES_PER_ELEMENT", ELEMENT_SIZE,
                    READ_ONLY | DONT_ENUM | DONT_DELETE);
endmacro

TYPED_ARRAYS(SETUP_TYPED_ARRAY)

=======
%AddNamedProperty(GlobalTypedArray.prototype, "toString", ArrayToString,
                  DONT_ENUM);

>>>>>>> 84bd6f3c
})<|MERGE_RESOLUTION|>--- conflicted
+++ resolved
@@ -13,28 +13,8 @@
 
 // array.js has to come before typedarray.js for this to work
 var ArrayToString = utils.ImportNow("ArrayToString");
-<<<<<<< HEAD
-var GetIterator;
-var GetMethod;
-var GlobalArray = global.Array;
-var GlobalArrayBuffer = global.ArrayBuffer;
-var GlobalArrayBufferPrototype = GlobalArrayBuffer.prototype;
-var GlobalObject = global.Object;
-var InnerArrayFind;
-var InnerArrayFindIndex;
-var InnerArrayJoin;
-var InnerArraySort;
-var InnerArrayToLocaleString;
-var InternalArray = utils.InternalArray;
-var MaxSimple;
-var MinSimple;
-var iteratorSymbol = utils.ImportNow("iterator_symbol");
-var speciesSymbol = utils.ImportNow("species_symbol");
-var toStringTagSymbol = utils.ImportNow("to_string_tag_symbol");
-=======
 var InnerArrayJoin;
 var InnerArrayToLocaleString;
->>>>>>> 84bd6f3c
 
 macro TYPED_ARRAYS(FUNCTION)
 FUNCTION(Uint8Array, 1)
@@ -46,11 +26,8 @@
 FUNCTION(Float32Array, 4)
 FUNCTION(Float64Array, 8)
 FUNCTION(Uint8ClampedArray, 1)
-<<<<<<< HEAD
-=======
 FUNCTION(BigUint64Array, 8)
 FUNCTION(BigInt64Array, 8)
->>>>>>> 84bd6f3c
 endmacro
 
 macro DECLARE_GLOBALS(NAME, SIZE)
@@ -66,481 +43,19 @@
 var GlobalTypedArray = %object_get_prototype_of(GlobalUint8Array);
 
 utils.Import(function(from) {
-<<<<<<< HEAD
-  GetIterator = from.GetIterator;
-  GetMethod = from.GetMethod;
-  InnerArrayFind = from.InnerArrayFind;
-  InnerArrayFindIndex = from.InnerArrayFindIndex;
-  InnerArrayJoin = from.InnerArrayJoin;
-  InnerArraySort = from.InnerArraySort;
-  InnerArrayToLocaleString = from.InnerArrayToLocaleString;
-  MaxSimple = from.MaxSimple;
-  MinSimple = from.MinSimple;
-=======
   InnerArrayJoin = from.InnerArrayJoin;
   InnerArrayToLocaleString = from.InnerArrayToLocaleString;
->>>>>>> 84bd6f3c
 });
-
-// ES2015 7.3.20
-function SpeciesConstructor(object, defaultConstructor) {
-  var constructor = object.constructor;
-  if (IS_UNDEFINED(constructor)) {
-    return defaultConstructor;
-  }
-  if (!IS_RECEIVER(constructor)) {
-    throw %make_type_error(kConstructorNotReceiver);
-  }
-  var species = constructor[speciesSymbol];
-  if (IS_NULL_OR_UNDEFINED(species)) {
-    return defaultConstructor;
-  }
-  if (%IsConstructor(species)) {
-    return species;
-  }
-  throw %make_type_error(kSpeciesNotConstructor);
-}
 
 // --------------- Typed Arrays ---------------------
 
 // ES6 section 22.2.3.5.1 ValidateTypedArray ( O )
 function ValidateTypedArray(array, methodName) {
   if (!IS_TYPEDARRAY(array)) throw %make_type_error(kNotTypedArray);
-<<<<<<< HEAD
 
   if (%_ArrayBufferViewWasNeutered(array))
     throw %make_type_error(kDetachedOperation, methodName);
 }
-
-function TypedArrayDefaultConstructor(typedArray) {
-  switch (%_ClassOf(typedArray)) {
-macro TYPED_ARRAY_CONSTRUCTOR_CASE(NAME, ELEMENT_SIZE)
-    case "NAME":
-      return GlobalNAME;
-endmacro
-TYPED_ARRAYS(TYPED_ARRAY_CONSTRUCTOR_CASE)
-  }
-  // The TypeError should not be generated since all callers should
-  // have already called ValidateTypedArray.
-  throw %make_type_error(kIncompatibleMethodReceiver,
-                      "TypedArrayDefaultConstructor", this);
-}
-
-function TypedArrayCreate(constructor, arg0, arg1, arg2) {
-  if (IS_UNDEFINED(arg1)) {
-    var newTypedArray = new constructor(arg0);
-  } else {
-    var newTypedArray = new constructor(arg0, arg1, arg2);
-  }
-  ValidateTypedArray(newTypedArray, "TypedArrayCreate");
-  if (IS_NUMBER(arg0) && %_TypedArrayGetLength(newTypedArray) < arg0) {
-    throw %make_type_error(kTypedArrayTooShort);
-  }
-  return newTypedArray;
-}
-
-function TypedArraySpeciesCreate(exemplar, arg0, arg1, arg2) {
-  var defaultConstructor = TypedArrayDefaultConstructor(exemplar);
-  var constructor = SpeciesConstructor(exemplar, defaultConstructor);
-  return TypedArrayCreate(constructor, arg0, arg1, arg2);
-}
-
-macro TYPED_ARRAY_CONSTRUCTOR(NAME, ELEMENT_SIZE)
-function NAMEConstructByIterable(obj, iterable, iteratorFn) {
-  if (%IterableToListCanBeElided(iterable)) {
-    // This .length access is unobservable, because it being observable would
-    // mean that iteration has side effects, and we wouldn't reach this path.
-    %typed_array_construct_by_array_like(
-        obj, iterable, iterable.length, ELEMENT_SIZE);
-  } else {
-    var list = new InternalArray();
-    // Reading the Symbol.iterator property of iterable twice would be
-    // observable with getters, so instead, we call the function which
-    // was already looked up, and wrap it in another iterable. The
-    // __proto__ of the new iterable is set to null to avoid any chance
-    // of modifications to Object.prototype being observable here.
-    var iterator = %_Call(iteratorFn, iterable);
-    var newIterable = {
-      __proto__: null
-    };
-    // TODO(littledan): Computed properties don't work yet in nosnap.
-    // Rephrase when they do.
-    newIterable[iteratorSymbol] = function() { return iterator; }
-    for (var value of newIterable) {
-      list.push(value);
-    }
-    %typed_array_construct_by_array_like(obj, list, list.length, ELEMENT_SIZE);
-  }
-}
-
-// ES#sec-typedarray-typedarray TypedArray ( typedArray )
-function NAMEConstructByTypedArray(obj, typedArray) {
-  // TODO(littledan): Throw on detached typedArray
-  var srcData = %TypedArrayGetBuffer(typedArray);
-  var length = %_TypedArrayGetLength(typedArray);
-  var byteLength = %_ArrayBufferViewGetByteLength(typedArray);
-  var newByteLength = length * ELEMENT_SIZE;
-  %typed_array_construct_by_array_like(obj, typedArray, length, ELEMENT_SIZE);
-  // The spec requires that constructing a typed array using a SAB-backed typed
-  // array use the ArrayBuffer constructor, not the species constructor. See
-  // https://tc39.github.io/ecma262/#sec-typedarray-typedarray.
-  var bufferConstructor = IS_SHAREDARRAYBUFFER(srcData)
-                            ? GlobalArrayBuffer
-                            : SpeciesConstructor(srcData, GlobalArrayBuffer);
-  var prototype = bufferConstructor.prototype;
-  // TODO(littledan): Use the right prototype based on bufferConstructor's realm
-  if (IS_RECEIVER(prototype) && prototype !== GlobalArrayBufferPrototype) {
-    %InternalSetPrototype(%TypedArrayGetBuffer(obj), prototype);
-  }
-}
-
-function NAMEConstructor(arg1, arg2, arg3) {
-  if (!IS_UNDEFINED(new.target)) {
-    if (IS_ARRAYBUFFER(arg1) || IS_SHAREDARRAYBUFFER(arg1)) {
-      %typed_array_construct_by_array_buffer(
-          this, arg1, arg2, arg3, ELEMENT_SIZE);
-    } else if (IS_TYPEDARRAY(arg1)) {
-      NAMEConstructByTypedArray(this, arg1);
-    } else if (IS_RECEIVER(arg1)) {
-      var iteratorFn = arg1[iteratorSymbol];
-      if (IS_UNDEFINED(iteratorFn)) {
-        %typed_array_construct_by_array_like(
-            this, arg1, arg1.length, ELEMENT_SIZE);
-      } else {
-        NAMEConstructByIterable(this, arg1, iteratorFn);
-      }
-    } else {
-      %typed_array_construct_by_length(this, arg1, ELEMENT_SIZE);
-    }
-  } else {
-    throw %make_type_error(kConstructorNotFunction, "NAME")
-  }
-}
-
-function NAMESubArray(begin, end) {
-  var beginInt = TO_INTEGER(begin);
-  if (!IS_UNDEFINED(end)) {
-    var endInt = TO_INTEGER(end);
-    var srcLength = %_TypedArrayGetLength(this);
-  } else {
-    var srcLength = %_TypedArrayGetLength(this);
-    var endInt = srcLength;
-  }
-
-  if (beginInt < 0) {
-    beginInt = MaxSimple(0, srcLength + beginInt);
-  } else {
-    beginInt = MinSimple(beginInt, srcLength);
-  }
-
-  if (endInt < 0) {
-    endInt = MaxSimple(0, srcLength + endInt);
-  } else {
-    endInt = MinSimple(endInt, srcLength);
-  }
-
-  if (endInt < beginInt) {
-    endInt = beginInt;
-  }
-
-  var newLength = endInt - beginInt;
-  var beginByteOffset =
-      %_ArrayBufferViewGetByteOffset(this) + beginInt * ELEMENT_SIZE;
-  return TypedArraySpeciesCreate(this, %TypedArrayGetBuffer(this),
-                                 beginByteOffset, newLength);
-}
-endmacro
-
-TYPED_ARRAYS(TYPED_ARRAY_CONSTRUCTOR)
-
-function TypedArraySubArray(begin, end) {
-  switch (%_ClassOf(this)) {
-macro TYPED_ARRAY_SUBARRAY_CASE(NAME, ELEMENT_SIZE)
-    case "NAME":
-      return %_Call(NAMESubArray, this, begin, end);
-endmacro
-TYPED_ARRAYS(TYPED_ARRAY_SUBARRAY_CASE)
-  }
-  throw %make_type_error(kIncompatibleMethodReceiver,
-                      "get %TypedArray%.prototype.subarray", this);
-}
-%SetForceInlineFlag(TypedArraySubArray);
-
-
-
-function TypedArraySetFromArrayLike(target, source, sourceLength, offset) {
-  if (offset > 0) {
-    for (var i = 0; i < sourceLength; i++) {
-      target[offset + i] = source[i];
-    }
-  }
-  else {
-    for (var i = 0; i < sourceLength; i++) {
-      target[i] = source[i];
-    }
-  }
-}
-
-function TypedArraySetFromOverlappingTypedArray(target, source, offset) {
-  var sourceElementSize = source.BYTES_PER_ELEMENT;
-  var targetElementSize = target.BYTES_PER_ELEMENT;
-  var sourceLength = %_TypedArrayGetLength(source);
-
-  // Copy left part.
-  function CopyLeftPart() {
-    // First un-mutated byte after the next write
-    var targetPtr = %_ArrayBufferViewGetByteOffset(target) +
-                    (offset + 1) * targetElementSize;
-    // Next read at sourcePtr. We do not care for memory changing before
-    // sourcePtr - we have already copied it.
-    var sourcePtr = %_ArrayBufferViewGetByteOffset(source);
-    for (var leftIndex = 0;
-         leftIndex < sourceLength && targetPtr <= sourcePtr;
-         leftIndex++) {
-      target[offset + leftIndex] = source[leftIndex];
-      targetPtr += targetElementSize;
-      sourcePtr += sourceElementSize;
-    }
-    return leftIndex;
-  }
-  var leftIndex = CopyLeftPart();
-
-  // Copy right part;
-  function CopyRightPart() {
-    // First unmutated byte before the next write
-    var targetPtr = %_ArrayBufferViewGetByteOffset(target) +
-                    (offset + sourceLength - 1) * targetElementSize;
-    // Next read before sourcePtr. We do not care for memory changing after
-    // sourcePtr - we have already copied it.
-    var sourcePtr = %_ArrayBufferViewGetByteOffset(source) +
-                    sourceLength * sourceElementSize;
-    for(var rightIndex = sourceLength - 1;
-        rightIndex >= leftIndex && targetPtr >= sourcePtr;
-        rightIndex--) {
-      target[offset + rightIndex] = source[rightIndex];
-      targetPtr -= targetElementSize;
-      sourcePtr -= sourceElementSize;
-    }
-    return rightIndex;
-  }
-  var rightIndex = CopyRightPart();
-
-  var temp = new GlobalArray(rightIndex + 1 - leftIndex);
-  for (var i = leftIndex; i <= rightIndex; i++) {
-    temp[i - leftIndex] = source[i];
-  }
-  for (i = leftIndex; i <= rightIndex; i++) {
-    target[offset + i] = temp[i - leftIndex];
-  }
-}
-
-function TypedArraySet(obj, offset) {
-  var intOffset = IS_UNDEFINED(offset) ? 0 : TO_INTEGER(offset);
-  if (intOffset < 0) throw %make_type_error(kTypedArraySetNegativeOffset);
-
-  if (intOffset > %_MaxSmi()) {
-    throw %make_range_error(kTypedArraySetSourceTooLarge);
-  }
-
-  switch (%TypedArraySetFastCases(this, obj, intOffset)) {
-    // These numbers should be synchronized with runtime.cc.
-    case 0: // TYPED_ARRAY_SET_TYPED_ARRAY_SAME_TYPE
-      return;
-    case 1: // TYPED_ARRAY_SET_TYPED_ARRAY_OVERLAPPING
-      TypedArraySetFromOverlappingTypedArray(this, obj, intOffset);
-      return;
-    case 2: // TYPED_ARRAY_SET_TYPED_ARRAY_NONOVERLAPPING
-      if (intOffset === 0) {
-        %TypedArrayCopyElements(this, obj, %_TypedArrayGetLength(obj));
-      } else {
-        TypedArraySetFromArrayLike(
-            this, obj, %_TypedArrayGetLength(obj), intOffset);
-      }
-      return;
-    case 3: // TYPED_ARRAY_SET_NON_TYPED_ARRAY
-      var l = obj.length;
-      if (IS_UNDEFINED(l)) {
-        if (IS_NUMBER(obj)) {
-            // For number as a first argument, throw TypeError
-            // instead of silently ignoring the call, so that
-            // users know they did something wrong.
-            // (Consistent with Firefox and Blink/WebKit)
-            throw %make_type_error(kInvalidArgument);
-        }
-        return;
-      }
-      l = TO_LENGTH(l);
-      if (intOffset + l > %_TypedArrayGetLength(this)) {
-        throw %make_range_error(kTypedArraySetSourceTooLarge);
-      }
-      TypedArraySetFromArrayLike(this, obj, l, intOffset);
-      return;
-  }
-}
-%FunctionSetLength(TypedArraySet, 1);
-
-function TypedArrayGetToStringTag() {
-  if (!IS_TYPEDARRAY(this)) return;
-  var name = %_ClassOf(this);
-  if (IS_UNDEFINED(name)) return;
-  return name;
-}
-
-function InnerTypedArrayForEach(f, receiver, array, length) {
-  if (!IS_CALLABLE(f)) throw %make_type_error(kCalledNonCallable, f);
-
-  if (IS_UNDEFINED(receiver)) {
-    for (var i = 0; i < length; i++) {
-      if (i in array) {
-        var element = array[i];
-        f(element, i, array);
-      }
-    }
-  } else {
-    for (var i = 0; i < length; i++) {
-      if (i in array) {
-        var element = array[i];
-        %_Call(f, receiver, element, i, array);
-      }
-    }
-  }
-}
-
-// ES6 draft 08-24-14, section 22.2.3.12
-function TypedArrayForEach(f, receiver) {
-  ValidateTypedArray(this, "%TypedArray%.prototype.forEach");
-
-  var length = %_TypedArrayGetLength(this);
-
-  InnerTypedArrayForEach(f, receiver, this, length);
-}
-%FunctionSetLength(TypedArrayForEach, 1);
-
-// The following functions cannot be made efficient on sparse arrays while
-// preserving the semantics, since the calls to the receiver function can add
-// or delete elements from the array.
-function InnerTypedArrayFilter(f, receiver, array, length, result) {
-  var result_length = 0;
-  for (var i = 0; i < length; i++) {
-    if (i in array) {
-      var element = array[i];
-      if (%_Call(f, receiver, element, i, array)) {
-        %CreateDataProperty(result, result_length, element);
-        result_length++;
-      }
-    }
-  }
-  return result;
-}
-
-
-// ES6 draft 07-15-13, section 22.2.3.9
-function TypedArrayFilter(f, thisArg) {
-  ValidateTypedArray(this, "%TypeArray%.prototype.filter");
-
-  var length = %_TypedArrayGetLength(this);
-  if (!IS_CALLABLE(f)) throw %make_type_error(kCalledNonCallable, f);
-  var result = new InternalArray();
-  InnerTypedArrayFilter(f, thisArg, this, length, result);
-  var captured = result.length;
-  var output = TypedArraySpeciesCreate(this, captured);
-  for (var i = 0; i < captured; i++) {
-    output[i] = result[i];
-  }
-  return output;
-}
-%FunctionSetLength(TypedArrayFilter, 1);
-
-
-// ES6 draft 07-15-13, section 22.2.3.10
-function TypedArrayFind(predicate, thisArg) {
-  ValidateTypedArray(this, "%TypedArray%.prototype.find");
-
-  var length = %_TypedArrayGetLength(this);
-=======
->>>>>>> 84bd6f3c
-
-  if (%_ArrayBufferViewWasNeutered(array))
-    throw %make_type_error(kDetachedOperation, methodName);
-}
-<<<<<<< HEAD
-%FunctionSetLength(TypedArrayFind, 1);
-
-
-// ES6 draft 07-15-13, section 22.2.3.11
-function TypedArrayFindIndex(predicate, thisArg) {
-  ValidateTypedArray(this, "%TypedArray%.prototype.findIndex");
-
-  var length = %_TypedArrayGetLength(this);
-
-  return InnerArrayFindIndex(predicate, thisArg, this, length);
-}
-%FunctionSetLength(TypedArrayFindIndex, 1);
-
-
-// ES6 draft 05-18-15, section 22.2.3.25
-function TypedArraySort(comparefn) {
-  ValidateTypedArray(this, "%TypedArray%.prototype.sort");
-
-  var length = %_TypedArrayGetLength(this);
-
-  if (IS_UNDEFINED(comparefn)) {
-    return %TypedArraySortFast(this);
-  }
-
-  return InnerArraySort(this, length, comparefn);
-}
-
-
-// ES6 section 22.2.3.27
-function TypedArrayToLocaleString() {
-  ValidateTypedArray(this, "%TypedArray%.prototype.toLocaleString");
-
-  var length = %_TypedArrayGetLength(this);
-
-  return InnerArrayToLocaleString(this, length);
-}
-
-
-// ES6 section 22.2.3.14
-function TypedArrayJoin(separator) {
-  ValidateTypedArray(this, "%TypedArray%.prototype.join");
-
-  var length = %_TypedArrayGetLength(this);
-
-  return InnerArrayJoin(separator, this, length);
-}
-
-
-// ES6 draft 08-24-14, section 22.2.2.2
-function TypedArrayOf() {
-  var length = arguments.length;
-  var array = TypedArrayCreate(this, length);
-  for (var i = 0; i < length; i++) {
-    array[i] = arguments[i];
-  }
-  return array;
-}
-
-
-// ES#sec-iterabletoarraylike Runtime Semantics: IterableToArrayLike( items )
-function IterableToArrayLike(items) {
-  var iterable = GetMethod(items, iteratorSymbol);
-  if (!IS_UNDEFINED(iterable)) {
-    var internal_array = new InternalArray();
-    var i = 0;
-    for (var value of
-         { [iteratorSymbol]() { return GetIterator(items, iterable) } }) {
-      internal_array[i] = value;
-      i++;
-    }
-    var array = [];
-    %MoveArrayContents(internal_array, array);
-    return array;
-  }
-  return TO_OBJECT(items);
-}
-=======
 
 
 // ES6 section 22.2.3.27
@@ -561,7 +76,6 @@
   GlobalTypedArray.prototype,
   join(separator) {
     ValidateTypedArray(this, "%TypedArray%.prototype.join");
->>>>>>> 84bd6f3c
 
     var length = %_TypedArrayGetLength(this);
 
@@ -571,51 +85,7 @@
 
 // -------------------------------------------------------------------
 
-<<<<<<< HEAD
-%SetCode(GlobalTypedArray, TypedArrayConstructor);
-utils.InstallFunctions(GlobalTypedArray, DONT_ENUM, [
-  "from", TypedArrayFrom,
-  "of", TypedArrayOf
-]);
-utils.InstallGetter(GlobalTypedArray.prototype, toStringTagSymbol,
-                    TypedArrayGetToStringTag);
-utils.InstallFunctions(GlobalTypedArray.prototype, DONT_ENUM, [
-  "subarray", TypedArraySubArray,
-  "set", TypedArraySet,
-  "filter", TypedArrayFilter,
-  "find", TypedArrayFind,
-  "findIndex", TypedArrayFindIndex,
-  "join", TypedArrayJoin,
-  "forEach", TypedArrayForEach,
-  "sort", TypedArraySort,
-  "toLocaleString", TypedArrayToLocaleString
-]);
-
 %AddNamedProperty(GlobalTypedArray.prototype, "toString", ArrayToString,
                   DONT_ENUM);
 
-
-macro SETUP_TYPED_ARRAY(NAME, ELEMENT_SIZE)
-  %SetCode(GlobalNAME, NAMEConstructor);
-  %FunctionSetPrototype(GlobalNAME, new GlobalObject());
-  %InternalSetPrototype(GlobalNAME, GlobalTypedArray);
-  %InternalSetPrototype(GlobalNAME.prototype, GlobalTypedArray.prototype);
-
-  %AddNamedProperty(GlobalNAME, "BYTES_PER_ELEMENT", ELEMENT_SIZE,
-                    READ_ONLY | DONT_ENUM | DONT_DELETE);
-
-  %AddNamedProperty(GlobalNAME.prototype,
-                    "constructor", global.NAME, DONT_ENUM);
-  %AddNamedProperty(GlobalNAME.prototype,
-                    "BYTES_PER_ELEMENT", ELEMENT_SIZE,
-                    READ_ONLY | DONT_ENUM | DONT_DELETE);
-endmacro
-
-TYPED_ARRAYS(SETUP_TYPED_ARRAY)
-
-=======
-%AddNamedProperty(GlobalTypedArray.prototype, "toString", ArrayToString,
-                  DONT_ENUM);
-
->>>>>>> 84bd6f3c
 })