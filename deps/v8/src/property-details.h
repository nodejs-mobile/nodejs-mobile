// Copyright 2012 the V8 project authors. All rights reserved.
// Use of this source code is governed by a BSD-style license that can be
// found in the LICENSE file.

#ifndef V8_PROPERTY_DETAILS_H_
#define V8_PROPERTY_DETAILS_H_

#include "include/v8.h"
#include "src/allocation.h"
// TODO(ishell): remove once FLAG_track_constant_fields is removed.
#include "src/flags.h"
#include "src/utils.h"

namespace v8 {
namespace internal {

// ES6 6.1.7.1
enum PropertyAttributes {
  NONE = ::v8::None,
  READ_ONLY = ::v8::ReadOnly,
  DONT_ENUM = ::v8::DontEnum,
  DONT_DELETE = ::v8::DontDelete,

  ALL_ATTRIBUTES_MASK = READ_ONLY | DONT_ENUM | DONT_DELETE,

  SEALED = DONT_DELETE,
  FROZEN = SEALED | READ_ONLY,

  ABSENT = 64,  // Used in runtime to indicate a property is absent.
  // ABSENT can never be stored in or returned from a descriptor's attributes
  // bitfield.  It is only used as a return value meaning the attributes of
  // a non-existent property.
};


enum PropertyFilter {
  ALL_PROPERTIES = 0,
  ONLY_WRITABLE = 1,
  ONLY_ENUMERABLE = 2,
  ONLY_CONFIGURABLE = 4,
  SKIP_STRINGS = 8,
  SKIP_SYMBOLS = 16,
  ONLY_ALL_CAN_READ = 32,
  ENUMERABLE_STRINGS = ONLY_ENUMERABLE | SKIP_SYMBOLS,
};
// Enable fast comparisons of PropertyAttributes against PropertyFilters.
STATIC_ASSERT(ALL_PROPERTIES == static_cast<PropertyFilter>(NONE));
STATIC_ASSERT(ONLY_WRITABLE == static_cast<PropertyFilter>(READ_ONLY));
STATIC_ASSERT(ONLY_ENUMERABLE == static_cast<PropertyFilter>(DONT_ENUM));
STATIC_ASSERT(ONLY_CONFIGURABLE == static_cast<PropertyFilter>(DONT_DELETE));
STATIC_ASSERT(((SKIP_STRINGS | SKIP_SYMBOLS | ONLY_ALL_CAN_READ) &
               ALL_ATTRIBUTES_MASK) == 0);
STATIC_ASSERT(ALL_PROPERTIES ==
              static_cast<PropertyFilter>(v8::PropertyFilter::ALL_PROPERTIES));
STATIC_ASSERT(ONLY_WRITABLE ==
              static_cast<PropertyFilter>(v8::PropertyFilter::ONLY_WRITABLE));
STATIC_ASSERT(ONLY_ENUMERABLE ==
              static_cast<PropertyFilter>(v8::PropertyFilter::ONLY_ENUMERABLE));
STATIC_ASSERT(ONLY_CONFIGURABLE == static_cast<PropertyFilter>(
                                       v8::PropertyFilter::ONLY_CONFIGURABLE));
STATIC_ASSERT(SKIP_STRINGS ==
              static_cast<PropertyFilter>(v8::PropertyFilter::SKIP_STRINGS));
STATIC_ASSERT(SKIP_SYMBOLS ==
              static_cast<PropertyFilter>(v8::PropertyFilter::SKIP_SYMBOLS));

class Smi;
class TypeInfo;

// Order of kinds is significant.
// Must fit in the BitField PropertyDetails::KindField.
enum PropertyKind { kData = 0, kAccessor = 1 };

// Order of modes is significant.
// Must fit in the BitField PropertyDetails::LocationField.
enum PropertyLocation { kField = 0, kDescriptor = 1 };

// Order of modes is significant.
// Must fit in the BitField PropertyDetails::ConstnessField.
enum PropertyConstness { kMutable = 0, kConst = 1 };

// TODO(ishell): remove once constant field tracking is done.
const PropertyConstness kDefaultFieldConstness =
    FLAG_track_constant_fields ? kConst : kMutable;

class Representation {
 public:
  enum Kind {
    kNone,
    kInteger8,
    kUInteger8,
    kInteger16,
    kUInteger16,
    kSmi,
    kInteger32,
    kDouble,
    kHeapObject,
    kTagged,
    kExternal,
    kNumRepresentations
  };

  Representation() : kind_(kNone) { }

  static Representation None() { return Representation(kNone); }
  static Representation Tagged() { return Representation(kTagged); }
  static Representation Integer8() { return Representation(kInteger8); }
  static Representation UInteger8() { return Representation(kUInteger8); }
  static Representation Integer16() { return Representation(kInteger16); }
  static Representation UInteger16() { return Representation(kUInteger16); }
  static Representation Smi() { return Representation(kSmi); }
  static Representation Integer32() { return Representation(kInteger32); }
  static Representation Double() { return Representation(kDouble); }
  static Representation HeapObject() { return Representation(kHeapObject); }
  static Representation External() { return Representation(kExternal); }

  static Representation FromKind(Kind kind) { return Representation(kind); }

  bool Equals(const Representation& other) const {
    return kind_ == other.kind_;
  }

  bool IsCompatibleForLoad(const Representation& other) const {
    return (IsDouble() && other.IsDouble()) ||
        (!IsDouble() && !other.IsDouble());
  }

  bool IsCompatibleForStore(const Representation& other) const {
    return Equals(other);
  }

  bool is_more_general_than(const Representation& other) const {
    if (kind_ == kExternal && other.kind_ == kNone) return true;
    if (kind_ == kExternal && other.kind_ == kExternal) return false;
    if (kind_ == kNone && other.kind_ == kExternal) return false;

    DCHECK_NE(kind_, kExternal);
    DCHECK_NE(other.kind_, kExternal);
    if (IsHeapObject()) return other.IsNone();
    if (kind_ == kUInteger8 && other.kind_ == kInteger8) return false;
    if (kind_ == kUInteger16 && other.kind_ == kInteger16) return false;
    return kind_ > other.kind_;
  }

  bool fits_into(const Representation& other) const {
    return other.is_more_general_than(*this) || other.Equals(*this);
  }

  Representation generalize(Representation other) {
    if (other.fits_into(*this)) return *this;
    if (other.is_more_general_than(*this)) return other;
    return Representation::Tagged();
  }

  int size() const {
    DCHECK(!IsNone());
    if (IsInteger8() || IsUInteger8()) {
      return sizeof(uint8_t);
    }
    if (IsInteger16() || IsUInteger16()) {
      return sizeof(uint16_t);
    }
    if (IsInteger32()) {
      return sizeof(uint32_t);
    }
    return kPointerSize;
  }

  Kind kind() const { return static_cast<Kind>(kind_); }
  bool IsNone() const { return kind_ == kNone; }
  bool IsInteger8() const { return kind_ == kInteger8; }
  bool IsUInteger8() const { return kind_ == kUInteger8; }
  bool IsInteger16() const { return kind_ == kInteger16; }
  bool IsUInteger16() const { return kind_ == kUInteger16; }
  bool IsTagged() const { return kind_ == kTagged; }
  bool IsSmi() const { return kind_ == kSmi; }
  bool IsSmiOrTagged() const { return IsSmi() || IsTagged(); }
  bool IsInteger32() const { return kind_ == kInteger32; }
  bool IsSmiOrInteger32() const { return IsSmi() || IsInteger32(); }
  bool IsDouble() const { return kind_ == kDouble; }
  bool IsHeapObject() const { return kind_ == kHeapObject; }
  bool IsExternal() const { return kind_ == kExternal; }
  bool IsSpecialization() const {
    return IsInteger8() || IsUInteger8() ||
      IsInteger16() || IsUInteger16() ||
      IsSmi() || IsInteger32() || IsDouble();
  }
  const char* Mnemonic() const;

 private:
  explicit Representation(Kind k) : kind_(k) { }

  // Make sure kind fits in int8.
  STATIC_ASSERT(kNumRepresentations <= (1 << kBitsPerByte));

  int8_t kind_;
};


static const int kDescriptorIndexBitCount = 10;
static const int kFirstInobjectPropertyOffsetBitCount = 7;
// The maximum number of descriptors we want in a descriptor array.  It should
// fit in a page and also the following should hold:
// kMaxNumberOfDescriptors + kFieldsAdded <= PropertyArray::kMaxLength.
static const int kMaxNumberOfDescriptors = (1 << kDescriptorIndexBitCount) - 4;
static const int kInvalidEnumCacheSentinel =
    (1 << kDescriptorIndexBitCount) - 1;

enum class PropertyCellType {
  // Meaningful when a property cell does not contain the hole.
  kUndefined,     // The PREMONOMORPHIC of property cells.
  kConstant,      // Cell has been assigned only once.
  kConstantType,  // Cell has been assigned only one type.
  kMutable,       // Cell will no longer be tracked as constant.

  // Meaningful when a property cell contains the hole.
  kUninitialized = kUndefined,  // Cell has never been initialized.
  kInvalidated = kConstant,     // Cell has been deleted, invalidated or never
                                // existed.

  // For dictionaries not holding cells.
  kNoCell = kMutable,
};

enum class PropertyCellConstantType {
  kSmi,
  kStableMap,
};


// PropertyDetails captures type and attributes for a property.
// They are used both in property dictionaries and instance descriptors.
class PropertyDetails BASE_EMBEDDED {
 public:
  // Property details for dictionary mode properties/elements.
  PropertyDetails(PropertyKind kind, PropertyAttributes attributes,
                  PropertyCellType cell_type, int dictionary_index = 0) {
    value_ = KindField::encode(kind) | LocationField::encode(kField) |
             AttributesField::encode(attributes) |
             DictionaryStorageField::encode(dictionary_index) |
             PropertyCellTypeField::encode(cell_type);
  }

  // Property details for fast mode properties.
  PropertyDetails(PropertyKind kind, PropertyAttributes attributes,
                  PropertyLocation location, PropertyConstness constness,
                  Representation representation, int field_index = 0) {
    value_ = KindField::encode(kind) | AttributesField::encode(attributes) |
             LocationField::encode(location) |
             ConstnessField::encode(constness) |
             RepresentationField::encode(EncodeRepresentation(representation)) |
             FieldIndexField::encode(field_index);
  }

  static PropertyDetails Empty(
      PropertyCellType cell_type = PropertyCellType::kNoCell) {
    return PropertyDetails(kData, NONE, cell_type);
  }

  int pointer() const { return DescriptorPointer::decode(value_); }

  PropertyDetails set_pointer(int i) const {
    return PropertyDetails(value_, i);
  }

  PropertyDetails set_cell_type(PropertyCellType type) const {
    PropertyDetails details = *this;
    details.value_ = PropertyCellTypeField::update(details.value_, type);
    return details;
  }

  PropertyDetails set_index(int index) const {
    PropertyDetails details = *this;
    details.value_ = DictionaryStorageField::update(details.value_, index);
    return details;
  }

  PropertyDetails CopyWithRepresentation(Representation representation) const {
    return PropertyDetails(value_, representation);
  }
  PropertyDetails CopyWithConstness(PropertyConstness constness) const {
    return PropertyDetails(value_, constness);
  }
  PropertyDetails CopyAddAttributes(PropertyAttributes new_attributes) const {
    new_attributes =
        static_cast<PropertyAttributes>(attributes() | new_attributes);
    return PropertyDetails(value_, new_attributes);
  }

  // Conversion for storing details as Object*.
  explicit inline PropertyDetails(Smi* smi);
  inline Smi* AsSmi() const;

  static uint8_t EncodeRepresentation(Representation representation) {
    return representation.kind();
  }

  static Representation DecodeRepresentation(uint32_t bits) {
    return Representation::FromKind(static_cast<Representation::Kind>(bits));
  }

  PropertyKind kind() const { return KindField::decode(value_); }
  PropertyLocation location() const { return LocationField::decode(value_); }
  PropertyConstness constness() const { return ConstnessField::decode(value_); }

  PropertyAttributes attributes() const {
    return AttributesField::decode(value_);
  }

  int dictionary_index() const {
    return DictionaryStorageField::decode(value_);
  }

  Representation representation() const {
    return DecodeRepresentation(RepresentationField::decode(value_));
  }

  int field_index() const { return FieldIndexField::decode(value_); }

  inline int field_width_in_words() const;

  static bool IsValidIndex(int index) {
    return DictionaryStorageField::is_valid(index);
  }

  bool IsReadOnly() const { return (attributes() & READ_ONLY) != 0; }
  bool IsConfigurable() const { return (attributes() & DONT_DELETE) == 0; }
  bool IsDontEnum() const { return (attributes() & DONT_ENUM) != 0; }
  bool IsEnumerable() const { return !IsDontEnum(); }
  PropertyCellType cell_type() const {
    return PropertyCellTypeField::decode(value_);
  }

  // Bit fields in value_ (type, shift, size). Must be public so the
  // constants can be embedded in generated code.
  class KindField : public BitField<PropertyKind, 0, 1> {};
  class LocationField : public BitField<PropertyLocation, KindField::kNext, 1> {
  };
  class ConstnessField
      : public BitField<PropertyConstness, LocationField::kNext, 1> {};
  class AttributesField
      : public BitField<PropertyAttributes, ConstnessField::kNext, 3> {};
  static const int kAttributesReadOnlyMask =
      (READ_ONLY << AttributesField::kShift);
  static const int kAttributesDontDeleteMask =
      (DONT_DELETE << AttributesField::kShift);
<<<<<<< HEAD
=======
  static const int kAttributesDontEnumMask =
      (DONT_ENUM << AttributesField::kShift);
>>>>>>> 84bd6f3c

  // Bit fields for normalized objects.
  class PropertyCellTypeField
      : public BitField<PropertyCellType, AttributesField::kNext, 2> {};
  class DictionaryStorageField
      : public BitField<uint32_t, PropertyCellTypeField::kNext, 23> {};

  // Bit fields for fast objects.
  class RepresentationField
      : public BitField<uint32_t, AttributesField::kNext, 4> {};
  class DescriptorPointer
      : public BitField<uint32_t, RepresentationField::kNext,
                        kDescriptorIndexBitCount> {};  // NOLINT
  class FieldIndexField : public BitField<uint32_t, DescriptorPointer::kNext,
                                          kDescriptorIndexBitCount> {
  };  // NOLINT

  // All bits for both fast and slow objects must fit in a smi.
  STATIC_ASSERT(DictionaryStorageField::kNext <= 31);
  STATIC_ASSERT(FieldIndexField::kNext <= 31);

  static const int kInitialIndex = 1;

#ifdef OBJECT_PRINT
  // For our gdb macros, we should perhaps change these in the future.
  void Print(bool dictionary_mode);
#endif

  enum PrintMode {
    kPrintAttributes = 1 << 0,
    kPrintFieldIndex = 1 << 1,
    kPrintRepresentation = 1 << 2,
    kPrintPointer = 1 << 3,

    kForProperties = kPrintFieldIndex,
    kForTransitions = kPrintAttributes,
    kPrintFull = -1,
  };
  void PrintAsSlowTo(std::ostream& out);
  void PrintAsFastTo(std::ostream& out, PrintMode mode = kPrintFull);

 private:
  PropertyDetails(int value, int pointer) {
    value_ = DescriptorPointer::update(value, pointer);
  }
  PropertyDetails(int value, Representation representation) {
    value_ = RepresentationField::update(
        value, EncodeRepresentation(representation));
  }
  PropertyDetails(int value, PropertyConstness constness) {
    value_ = ConstnessField::update(value, constness);
  }
  PropertyDetails(int value, PropertyAttributes attributes) {
    value_ = AttributesField::update(value, attributes);
  }

  uint32_t value_;
};

// kField location is more general than kDescriptor, kDescriptor generalizes
// only to itself.
inline bool IsGeneralizableTo(PropertyLocation a, PropertyLocation b) {
  return b == kField || a == kDescriptor;
}

// kMutable constness is more general than kConst, kConst generalizes only to
// itself.
inline bool IsGeneralizableTo(PropertyConstness a, PropertyConstness b) {
  return b == kMutable || a == kConst;
}

inline PropertyConstness GeneralizeConstness(PropertyConstness a,
                                             PropertyConstness b) {
  return a == kMutable ? kMutable : b;
}

std::ostream& operator<<(std::ostream& os,
                         const PropertyAttributes& attributes);
}  // namespace internal
}  // namespace v8

#endif  // V8_PROPERTY_DETAILS_H_<|MERGE_RESOLUTION|>--- conflicted
+++ resolved
@@ -343,11 +343,8 @@
       (READ_ONLY << AttributesField::kShift);
   static const int kAttributesDontDeleteMask =
       (DONT_DELETE << AttributesField::kShift);
-<<<<<<< HEAD
-=======
   static const int kAttributesDontEnumMask =
       (DONT_ENUM << AttributesField::kShift);
->>>>>>> 84bd6f3c
 
   // Bit fields for normalized objects.
   class PropertyCellTypeField
