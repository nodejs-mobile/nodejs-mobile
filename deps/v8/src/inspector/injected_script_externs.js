// Copyright 2015 the V8 project authors. All rights reserved.
// Use of this source code is governed by a BSD-style license that can be
// found in the LICENSE file.

/** @interface */
function InjectedScriptHostClass()
{
}

/**
 * @param {*} obj
 */
InjectedScriptHostClass.prototype.nullifyPrototype = function(obj) {}

/**
 * @param {*} obj
 * @param {string} name
 * @return {*}
 */
InjectedScriptHostClass.prototype.getProperty = function(obj, name) {}

/**
 * @param {*} obj
 * @return {string}
 */
InjectedScriptHostClass.prototype.internalConstructorName = function(obj) {}

/**
 * @param {*} obj
 * @param {function()|undefined} func
 * @return {boolean}
 */
InjectedScriptHostClass.prototype.formatAccessorsAsProperties = function(obj, func) {}

/**
 * @param {*} obj
 * @return {string}
 */
InjectedScriptHostClass.prototype.subtype = function(obj) {}

/**
 * @param {*} obj
 * @return {boolean}
 */
InjectedScriptHostClass.prototype.isTypedArray = function(obj) {}

/**
 * @param {*} obj
 * @return {!Array.<*>}
 */
InjectedScriptHostClass.prototype.getInternalProperties = function(obj) {}

/**
 * @param {!Object} object
 * @param {string} propertyName
 * @return {boolean}
 */
InjectedScriptHostClass.prototype.objectHasOwnProperty = function(object, propertyName) {}

/**
 * @param {*} value
 * @param {string} groupName
 * @return {number}
 */
InjectedScriptHostClass.prototype.bind = function(value, groupName) {}

/**
 * @param {!Object} object
 * @return {!Object}
 */
InjectedScriptHostClass.prototype.proxyTargetValue = function(object) {}

/**
 * @param {!Object} obj
 * @return {!Array<string>}
 */
InjectedScriptHostClass.prototype.keys = function(obj) {}

/**
 * @param {!Object} obj
 * @return {Object}
 */
InjectedScriptHostClass.prototype.getPrototypeOf = function(obj) {}

/**
 * @param {!Object} obj
 * @param {string} prop
 * @return {Object}
 */
InjectedScriptHostClass.prototype.getOwnPropertyDescriptor = function(obj, prop) {}

/**
 * @param {!Object} obj
 * @return {!Array<string>}
 */
InjectedScriptHostClass.prototype.getOwnPropertyNames = function(obj) {}

/**
 * @param {!Object} obj
 * @return {!Array<symbol>}
 */
InjectedScriptHostClass.prototype.getOwnPropertySymbols = function(obj) {}

<<<<<<< HEAD
=======
/**
 * @param {!Object} obj
 * @param {string|symbol} name
 * @return {{isBuiltin:boolean, hasGetter:boolean, hasSetter:boolean}|undefined}
 */
InjectedScriptHostClass.prototype.nativeAccessorDescriptor = function(obj, name) {}

/**
 * @param {!Object} arrayBuffer
 * @return {Array<Object>|undefined}
 */
InjectedScriptHostClass.prototype.typedArrayProperties = function(arrayBuffer) {}

>>>>>>> 84bd6f3c
/** @type {!InjectedScriptHostClass} */
var InjectedScriptHost;
/** @type {!Window} */
var inspectedGlobalObject;
/** @type {number} */
var injectedScriptId;<|MERGE_RESOLUTION|>--- conflicted
+++ resolved
@@ -101,8 +101,6 @@
  */
 InjectedScriptHostClass.prototype.getOwnPropertySymbols = function(obj) {}
 
-<<<<<<< HEAD
-=======
 /**
  * @param {!Object} obj
  * @param {string|symbol} name
@@ -116,7 +114,6 @@
  */
 InjectedScriptHostClass.prototype.typedArrayProperties = function(arrayBuffer) {}
 
->>>>>>> 84bd6f3c
 /** @type {!InjectedScriptHostClass} */
 var InjectedScriptHost;
 /** @type {!Window} */
