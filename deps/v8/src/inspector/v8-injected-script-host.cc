--- conflicted
+++ resolved
@@ -90,15 +90,12 @@
   setFunctionProperty(context, injectedScriptHost, "proxyTargetValue",
                       V8InjectedScriptHost::proxyTargetValueCallback,
                       debuggerExternal);
-<<<<<<< HEAD
-=======
   setFunctionProperty(context, injectedScriptHost, "nativeAccessorDescriptor",
                       V8InjectedScriptHost::nativeAccessorDescriptorCallback,
                       debuggerExternal);
   setFunctionProperty(context, injectedScriptHost, "typedArrayProperties",
                       V8InjectedScriptHost::typedArrayPropertiesCallback,
                       debuggerExternal);
->>>>>>> 84bd6f3c
   createDataProperty(context, injectedScriptHost,
                      toV8StringInternalized(isolate, "keys"),
                      v8::debug::GetBuiltin(isolate, v8::debug::kObjectKeys));
@@ -124,11 +121,7 @@
 
 void V8InjectedScriptHost::nullifyPrototypeCallback(
     const v8::FunctionCallbackInfo<v8::Value>& info) {
-<<<<<<< HEAD
-  CHECK(info.Length() == 1);
-=======
   CHECK_EQ(1, info.Length());
->>>>>>> 84bd6f3c
   DCHECK(info[0]->IsObject());
   if (!info[0]->IsObject()) return;
   v8::Isolate* isolate = info.GetIsolate();
