--- conflicted
+++ resolved
@@ -259,17 +259,6 @@
   // Temporarily enable allow evals for inspector.
   scope.allowCodeGenerationFromStrings();
   v8::MaybeLocal<v8::Value> maybeResultValue;
-<<<<<<< HEAD
-  v8::Local<v8::Script> script;
-  if (m_inspector->compileScript(scope.context(), expression, String16())
-          .ToLocal(&script)) {
-    v8::MicrotasksScope microtasksScope(m_inspector->isolate(),
-                                        v8::MicrotasksScope::kRunMicrotasks);
-    maybeResultValue = script->Run(scope.context());
-  }
-
-  if (evalIsDisabled) scope.context()->AllowCodeGenerationFromStrings(false);
-=======
   {
     V8InspectorImpl::EvaluateScope evaluateScope(m_inspector->isolate());
     if (timeout.isJust()) {
@@ -285,7 +274,6 @@
         m_inspector->isolate(), toV8String(m_inspector->isolate(), expression),
         throwOnSideEffect.fromMaybe(false));
   }  // Run microtasks before returning result.
->>>>>>> 84bd6f3c
 
   // Re-initialize after running client's code, as it could have destroyed
   // context or session.
@@ -341,79 +329,9 @@
         "ObjectId must not be specified together with executionContextId"));
     return;
   }
-<<<<<<< HEAD
-
-  std::unique_ptr<v8::Local<v8::Value>[]> argv = nullptr;
-  int argc = 0;
-  if (optionalArguments.isJust()) {
-    protocol::Array<protocol::Runtime::CallArgument>* arguments =
-        optionalArguments.fromJust();
-    argc = static_cast<int>(arguments->length());
-    argv.reset(new v8::Local<v8::Value>[argc]);
-    for (int i = 0; i < argc; ++i) {
-      v8::Local<v8::Value> argumentValue;
-      response = scope.injectedScript()->resolveCallArgument(arguments->get(i),
-                                                             &argumentValue);
-      if (!response.isSuccess()) {
-        callback->sendFailure(response);
-        return;
-      }
-      argv[i] = argumentValue;
-    }
-  }
-
-  if (silent.fromMaybe(false)) scope.ignoreExceptionsAndMuteConsole();
-  if (userGesture.fromMaybe(false)) scope.pretendUserGesture();
-
-  v8::MaybeLocal<v8::Value> maybeFunctionValue;
-  v8::Local<v8::Script> functionScript;
-  if (m_inspector
-          ->compileScript(scope.context(), "(" + expression + ")", String16())
-          .ToLocal(&functionScript)) {
-    v8::MicrotasksScope microtasksScope(m_inspector->isolate(),
-                                        v8::MicrotasksScope::kRunMicrotasks);
-    maybeFunctionValue = functionScript->Run(scope.context());
-  }
-  // Re-initialize after running client's code, as it could have destroyed
-  // context or session.
-  response = scope.initialize();
-  if (!response.isSuccess()) {
-    callback->sendFailure(response);
-    return;
-  }
-
-  if (scope.tryCatch().HasCaught()) {
-    wrapEvaluateResultAsync(scope.injectedScript(), maybeFunctionValue,
-                            scope.tryCatch(), scope.objectGroupName(), false,
-                            false, callback.get());
-    return;
-  }
-
-  v8::Local<v8::Value> functionValue;
-  if (!maybeFunctionValue.ToLocal(&functionValue) ||
-      !functionValue->IsFunction()) {
-    callback->sendFailure(
-        Response::Error("Given expression does not evaluate to a function"));
-    return;
-  }
-
-  v8::MaybeLocal<v8::Value> maybeResultValue;
-  {
-    v8::MicrotasksScope microtasksScope(m_inspector->isolate(),
-                                        v8::MicrotasksScope::kRunMicrotasks);
-    maybeResultValue = functionValue.As<v8::Function>()->Call(
-        scope.context(), scope.object(), argc, argv.get());
-  }
-  // Re-initialize after running client's code, as it could have destroyed
-  // context or session.
-  response = scope.initialize();
-  if (!response.isSuccess()) {
-    callback->sendFailure(response);
-=======
   if (!objectId.isJust() && !executionContextId.isJust()) {
     callback->sendFailure(Response::Error(
         "Either ObjectId or executionContextId must be specified"));
->>>>>>> 84bd6f3c
     return;
   }
   if (objectId.isJust()) {
@@ -752,10 +670,6 @@
   m_enabled = false;
   m_state->setBoolean(V8RuntimeAgentImplState::runtimeEnabled, false);
   m_inspector->disableStackCapturingIfNeeded();
-<<<<<<< HEAD
-  m_session->discardInjectedScripts();
-=======
->>>>>>> 84bd6f3c
   m_session->setCustomObjectFormatterEnabled(false);
   reset();
   m_inspector->client()->endEnsureAllContextsInGroup(
