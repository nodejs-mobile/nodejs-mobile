--- conflicted
+++ resolved
@@ -60,21 +60,12 @@
   const String16& sourceURL() const { return m_url; }
 
   virtual const String16& sourceMappingURL() const = 0;
-<<<<<<< HEAD
-  const String16& source() const { return m_source; }
-  const String16& hash() const;
-  int startLine() const { return m_startLine; }
-  int startColumn() const { return m_startColumn; }
-  int endLine() const { return m_endLine; }
-  int endColumn() const { return m_endColumn; }
-=======
   virtual const String16& source() const = 0;
   virtual const String16& hash() const = 0;
   virtual int startLine() const = 0;
   virtual int startColumn() const = 0;
   virtual int endLine() const = 0;
   virtual int endColumn() const = 0;
->>>>>>> 84bd6f3c
   int executionContextId() const { return m_executionContextId; }
   virtual bool isLiveEdit() const = 0;
   virtual bool isModule() const = 0;
@@ -82,15 +73,8 @@
 
   void setSourceURL(const String16&);
   virtual void setSourceMappingURL(const String16&) = 0;
-<<<<<<< HEAD
-  void setSource(const String16& source) {
-    m_source = source;
-    m_hash = String16();
-  }
-=======
   virtual void setSource(const String16& source, bool preview,
                          bool* stackChanged) = 0;
->>>>>>> 84bd6f3c
 
   virtual bool getPossibleBreakpoints(
       const v8::debug::Location& start, const v8::debug::Location& end,
@@ -102,12 +86,9 @@
   virtual int offset(int lineNumber, int columnNumber) const = 0;
   virtual v8::debug::Location location(int offset) const = 0;
 
-<<<<<<< HEAD
-=======
   virtual bool setBreakpoint(const String16& condition,
                              v8::debug::Location* location, int* id) const = 0;
 
->>>>>>> 84bd6f3c
  protected:
   V8DebuggerScript(v8::Isolate*, String16 id, String16 url);
 
