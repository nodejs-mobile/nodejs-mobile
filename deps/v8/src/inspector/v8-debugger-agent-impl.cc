// Copyright 2015 the V8 project authors. All rights reserved.
// Use of this source code is governed by a BSD-style license that can be
// found in the LICENSE file.

#include "src/inspector/v8-debugger-agent-impl.h"

#include <algorithm>

#include "src/debug/debug-interface.h"
#include "src/inspector/injected-script.h"
#include "src/inspector/inspected-context.h"
#include "src/inspector/protocol/Protocol.h"
#include "src/inspector/remote-object-id.h"
#include "src/inspector/search-util.h"
#include "src/inspector/string-util.h"
#include "src/inspector/v8-debugger-script.h"
#include "src/inspector/v8-debugger.h"
#include "src/inspector/v8-inspector-impl.h"
#include "src/inspector/v8-inspector-session-impl.h"
#include "src/inspector/v8-regex.h"
#include "src/inspector/v8-runtime-agent-impl.h"
#include "src/inspector/v8-stack-trace-impl.h"
#include "src/inspector/v8-value-utils.h"

#include "include/v8-inspector.h"

namespace v8_inspector {

using protocol::Array;
using protocol::Maybe;
using protocol::Debugger::BreakpointId;
using protocol::Debugger::CallFrame;
using protocol::Runtime::ExceptionDetails;
using protocol::Runtime::ScriptId;
using protocol::Runtime::RemoteObject;
using protocol::Debugger::Scope;

namespace DebuggerAgentState {
static const char pauseOnExceptionsState[] = "pauseOnExceptionsState";
static const char asyncCallStackDepth[] = "asyncCallStackDepth";
static const char blackboxPattern[] = "blackboxPattern";
static const char debuggerEnabled[] = "debuggerEnabled";
static const char skipAllPauses[] = "skipAllPauses";
<<<<<<< HEAD

// Breakpoint properties.
static const char url[] = "url";
static const char isRegex[] = "isRegex";
static const char lineNumber[] = "lineNumber";
static const char columnNumber[] = "columnNumber";
static const char condition[] = "condition";
static const char hint[] = "hint";
=======
>>>>>>> 84bd6f3c

static const char breakpointsByRegex[] = "breakpointsByRegex";
static const char breakpointsByUrl[] = "breakpointsByUrl";
static const char breakpointsByScriptHash[] = "breakpointsByScriptHash";
static const char breakpointHints[] = "breakpointHints";

}  // namespace DebuggerAgentState

static const char kBacktraceObjectGroup[] = "backtrace";
static const char kDebuggerNotEnabled[] = "Debugger agent is not enabled";
static const char kDebuggerNotPaused[] =
    "Can only perform operation while paused.";

static const size_t kBreakpointHintMaxLength = 128;
static const intptr_t kBreakpointHintMaxSearchOffset = 80 * 10;
<<<<<<< HEAD

namespace {
=======
>>>>>>> 84bd6f3c

static const int kMaxScriptFailedToParseScripts = 1000;

namespace {

void TranslateLocation(protocol::Debugger::Location* location,
                       WasmTranslation* wasmTranslation) {
  String16 scriptId = location->getScriptId();
  int lineNumber = location->getLineNumber();
  int columnNumber = location->getColumnNumber(-1);
  if (wasmTranslation->TranslateWasmScriptLocationToProtocolLocation(
          &scriptId, &lineNumber, &columnNumber)) {
    location->setScriptId(std::move(scriptId));
    location->setLineNumber(lineNumber);
    location->setColumnNumber(columnNumber);
  }
}

enum class BreakpointType {
  kByUrl = 1,
  kByUrlRegex,
  kByScriptHash,
  kByScriptId,
  kDebugCommand,
  kMonitorCommand,
  kBreakpointAtEntry
};

String16 generateBreakpointId(BreakpointType type,
                              const String16& scriptSelector, int lineNumber,
                              int columnNumber) {
  String16Builder builder;
  builder.appendNumber(static_cast<int>(type));
  builder.append(':');
  builder.appendNumber(lineNumber);
  builder.append(':');
  builder.appendNumber(columnNumber);
  builder.append(':');
  builder.append(scriptSelector);
  return builder.toString();
}

String16 generateBreakpointId(BreakpointType type,
                              v8::Local<v8::Function> function) {
  String16Builder builder;
  builder.appendNumber(static_cast<int>(type));
  builder.append(':');
  builder.appendNumber(v8::debug::GetDebuggingId(function));
  return builder.toString();
}

bool parseBreakpointId(const String16& breakpointId, BreakpointType* type,
                       String16* scriptSelector = nullptr,
                       int* lineNumber = nullptr, int* columnNumber = nullptr) {
  size_t typeLineSeparator = breakpointId.find(':');
  if (typeLineSeparator == String16::kNotFound) return false;

  int rawType = breakpointId.substring(0, typeLineSeparator).toInteger();
  if (rawType < static_cast<int>(BreakpointType::kByUrl) ||
      rawType > static_cast<int>(BreakpointType::kBreakpointAtEntry)) {
    return false;
  }
  if (type) *type = static_cast<BreakpointType>(rawType);
  if (rawType == static_cast<int>(BreakpointType::kDebugCommand) ||
      rawType == static_cast<int>(BreakpointType::kMonitorCommand) ||
      rawType == static_cast<int>(BreakpointType::kBreakpointAtEntry)) {
    // The script and source position is not encoded in this case.
    return true;
  }

  size_t lineColumnSeparator = breakpointId.find(':', typeLineSeparator + 1);
  if (lineColumnSeparator == String16::kNotFound) return false;
  size_t columnSelectorSeparator =
      breakpointId.find(':', lineColumnSeparator + 1);
  if (columnSelectorSeparator == String16::kNotFound) return false;
  if (scriptSelector) {
    *scriptSelector = breakpointId.substring(columnSelectorSeparator + 1);
  }
  if (lineNumber) {
    *lineNumber = breakpointId
                      .substring(typeLineSeparator + 1,
                                 lineColumnSeparator - typeLineSeparator - 1)
                      .toInteger();
  }
  if (columnNumber) {
    *columnNumber =
        breakpointId
            .substring(lineColumnSeparator + 1,
                       columnSelectorSeparator - lineColumnSeparator - 1)
            .toInteger();
  }
  return true;
}

bool positionComparator(const std::pair<int, int>& a,
                        const std::pair<int, int>& b) {
  if (a.first != b.first) return a.first < b.first;
  return a.second < b.second;
}

String16 breakpointHint(const V8DebuggerScript& script, int lineNumber,
                        int columnNumber) {
  int offset = script.offset(lineNumber, columnNumber);
  if (offset == V8DebuggerScript::kNoOffset) return String16();
  const String16& source = script.source();
  String16 hint =
      source.substring(offset, kBreakpointHintMaxLength).stripWhiteSpace();
  for (size_t i = 0; i < hint.length(); ++i) {
    if (hint[i] == '\r' || hint[i] == '\n' || hint[i] == ';') {
      return hint.substring(0, i);
    }
  }
  return hint;
}

void adjustBreakpointLocation(const V8DebuggerScript& script,
                              const String16& hint, int* lineNumber,
                              int* columnNumber) {
  if (*lineNumber < script.startLine() || *lineNumber > script.endLine())
    return;
  if (hint.isEmpty()) return;
  intptr_t sourceOffset = script.offset(*lineNumber, *columnNumber);
  if (sourceOffset == V8DebuggerScript::kNoOffset) return;

  intptr_t searchRegionOffset = std::max(
      sourceOffset - kBreakpointHintMaxSearchOffset, static_cast<intptr_t>(0));
  size_t offset = sourceOffset - searchRegionOffset;
  String16 searchArea = script.source().substring(
      searchRegionOffset, offset + kBreakpointHintMaxSearchOffset);

  size_t nextMatch = searchArea.find(hint, offset);
  size_t prevMatch = searchArea.reverseFind(hint, offset);
  if (nextMatch == String16::kNotFound && prevMatch == String16::kNotFound) {
    return;
  }
  size_t bestMatch;
  if (nextMatch == String16::kNotFound) {
    bestMatch = prevMatch;
  } else if (prevMatch == String16::kNotFound) {
    bestMatch = nextMatch;
  } else {
    bestMatch = nextMatch - offset < offset - prevMatch ? nextMatch : prevMatch;
  }
  bestMatch += searchRegionOffset;
  v8::debug::Location hintPosition =
      script.location(static_cast<int>(bestMatch));
  if (hintPosition.IsEmpty()) return;
  *lineNumber = hintPosition.GetLineNumber();
  *columnNumber = hintPosition.GetColumnNumber();
}

<<<<<<< HEAD
String16 breakpointHint(const V8DebuggerScript& script,
                        const ScriptBreakpoint& breakpoint) {
  int offset = script.offset(breakpoint.line_number, breakpoint.column_number);
  if (offset == V8DebuggerScript::kNoOffset) return String16();
  const String16& source = script.source();
  String16 hint =
      source.substring(offset, kBreakpointHintMaxLength).stripWhiteSpace();
  for (size_t i = 0; i < hint.length(); ++i) {
    if (hint[i] == '\r' || hint[i] == '\n' || hint[i] == ';') {
      return hint.substring(0, i);
    }
  }
  return hint;
}

void adjustBreakpointLocation(const V8DebuggerScript& script,
                              const String16& hint,
                              ScriptBreakpoint* breakpoint) {
  if (hint.isEmpty()) return;
  intptr_t sourceOffset =
      script.offset(breakpoint->line_number, breakpoint->column_number);
  if (sourceOffset == V8DebuggerScript::kNoOffset) return;

  intptr_t searchRegionOffset = std::max(
      sourceOffset - kBreakpointHintMaxSearchOffset, static_cast<intptr_t>(0));
  size_t offset = sourceOffset - searchRegionOffset;
  String16 searchArea = script.source().substring(
      searchRegionOffset, offset + kBreakpointHintMaxSearchOffset);

  size_t nextMatch = searchArea.find(hint, offset);
  size_t prevMatch = searchArea.reverseFind(hint, offset);
  if (nextMatch == String16::kNotFound && prevMatch == String16::kNotFound) {
    return;
  }
  size_t bestMatch;
  if (nextMatch == String16::kNotFound) {
    bestMatch = prevMatch;
  } else if (prevMatch == String16::kNotFound) {
    bestMatch = nextMatch;
  } else {
    bestMatch = nextMatch - offset < offset - prevMatch ? nextMatch : prevMatch;
  }
  bestMatch += searchRegionOffset;
  v8::debug::Location hintPosition =
      script.location(static_cast<int>(bestMatch));
  if (hintPosition.IsEmpty()) return;
  breakpoint->line_number = hintPosition.GetLineNumber();
  breakpoint->column_number = hintPosition.GetColumnNumber();
}

=======
>>>>>>> 84bd6f3c
String16 breakLocationType(v8::debug::BreakLocationType type) {
  switch (type) {
    case v8::debug::kCallBreakLocation:
      return protocol::Debugger::BreakLocation::TypeEnum::Call;
    case v8::debug::kReturnBreakLocation:
      return protocol::Debugger::BreakLocation::TypeEnum::Return;
    case v8::debug::kDebuggerStatementBreakLocation:
      return protocol::Debugger::BreakLocation::TypeEnum::DebuggerStatement;
    case v8::debug::kCommonBreakLocation:
      return String16();
  }
  return String16();
}

<<<<<<< HEAD
=======
}  // namespace

String16 scopeType(v8::debug::ScopeIterator::ScopeType type) {
  switch (type) {
    case v8::debug::ScopeIterator::ScopeTypeGlobal:
      return Scope::TypeEnum::Global;
    case v8::debug::ScopeIterator::ScopeTypeLocal:
      return Scope::TypeEnum::Local;
    case v8::debug::ScopeIterator::ScopeTypeWith:
      return Scope::TypeEnum::With;
    case v8::debug::ScopeIterator::ScopeTypeClosure:
      return Scope::TypeEnum::Closure;
    case v8::debug::ScopeIterator::ScopeTypeCatch:
      return Scope::TypeEnum::Catch;
    case v8::debug::ScopeIterator::ScopeTypeBlock:
      return Scope::TypeEnum::Block;
    case v8::debug::ScopeIterator::ScopeTypeScript:
      return Scope::TypeEnum::Script;
    case v8::debug::ScopeIterator::ScopeTypeEval:
      return Scope::TypeEnum::Eval;
    case v8::debug::ScopeIterator::ScopeTypeModule:
      return Scope::TypeEnum::Module;
  }
  UNREACHABLE();
  return String16();
}

namespace {

Response buildScopes(v8::debug::ScopeIterator* iterator,
                     InjectedScript* injectedScript,
                     std::unique_ptr<Array<Scope>>* scopes) {
  *scopes = Array<Scope>::create();
  if (!injectedScript) return Response::OK();
  if (iterator->Done()) return Response::OK();

  String16 scriptId = String16::fromInteger(iterator->GetScriptId());

  for (; !iterator->Done(); iterator->Advance()) {
    std::unique_ptr<RemoteObject> object;
    Response result = injectedScript->wrapObject(
        iterator->GetObject(), kBacktraceObjectGroup, false, false, &object);
    if (!result.isSuccess()) return result;

    auto scope = Scope::create()
                     .setType(scopeType(iterator->GetType()))
                     .setObject(std::move(object))
                     .build();

    String16 name =
        toProtocolStringWithTypeCheck(iterator->GetFunctionDebugName());
    if (!name.isEmpty()) scope->setName(name);

    if (iterator->HasLocationInfo()) {
      v8::debug::Location start = iterator->GetStartLocation();
      scope->setStartLocation(protocol::Debugger::Location::create()
                                  .setScriptId(scriptId)
                                  .setLineNumber(start.GetLineNumber())
                                  .setColumnNumber(start.GetColumnNumber())
                                  .build());

      v8::debug::Location end = iterator->GetEndLocation();
      scope->setEndLocation(protocol::Debugger::Location::create()
                                .setScriptId(scriptId)
                                .setLineNumber(end.GetLineNumber())
                                .setColumnNumber(end.GetColumnNumber())
                                .build());
    }
    (*scopes)->addItem(std::move(scope));
  }
  return Response::OK();
}

bool liveEditExceptionToDetails(
    V8InspectorImpl* inspector, v8::Local<v8::Context> context,
    v8::Local<v8::Value> exceptionValue,
    Maybe<protocol::Runtime::ExceptionDetails>* exceptionDetails) {
  if (!exceptionValue->IsObject()) return false;
  v8::Isolate* isolate = context->GetIsolate();
  v8::Local<v8::Object> exception = exceptionValue.As<v8::Object>();
  v8::Local<v8::Value> detailsValue;
  if (!exception->Get(context, toV8String(isolate, "details"))
           .ToLocal(&detailsValue) ||
      !detailsValue->IsObject()) {
    return false;
  }
  v8::Local<v8::Object> details = detailsValue.As<v8::Object>();
  v8::Local<v8::Value> message;
  if (!details->Get(context, toV8String(isolate, "syntaxErrorMessage"))
           .ToLocal(&message) ||
      !message->IsString()) {
    return false;
  }
  v8::Local<v8::Value> positionValue;
  if (!details->Get(context, toV8String(isolate, "position"))
           .ToLocal(&positionValue) ||
      !positionValue->IsObject()) {
    return false;
  }
  v8::Local<v8::Value> startPositionValue;
  if (!positionValue.As<v8::Object>()
           ->Get(context, toV8String(isolate, "start"))
           .ToLocal(&startPositionValue) ||
      !startPositionValue->IsObject()) {
    return false;
  }
  v8::Local<v8::Object> startPosition = startPositionValue.As<v8::Object>();
  v8::Local<v8::Value> lineValue;
  if (!startPosition->Get(context, toV8String(isolate, "line"))
           .ToLocal(&lineValue) ||
      !lineValue->IsInt32()) {
    return false;
  }
  v8::Local<v8::Value> columnValue;
  if (!startPosition->Get(context, toV8String(isolate, "column"))
           .ToLocal(&columnValue) ||
      !columnValue->IsInt32()) {
    return false;
  }
  *exceptionDetails =
      protocol::Runtime::ExceptionDetails::create()
          .setExceptionId(inspector->nextExceptionId())
          .setText(toProtocolString(message.As<v8::String>()))
          .setLineNumber(lineValue->Int32Value(context).FromJust() - 1)
          .setColumnNumber(columnValue->Int32Value(context).FromJust() - 1)
          .build();
  return true;
}

protocol::DictionaryValue* getOrCreateObject(protocol::DictionaryValue* object,
                                             const String16& key) {
  protocol::DictionaryValue* value = object->getObject(key);
  if (value) return value;
  std::unique_ptr<protocol::DictionaryValue> newDictionary =
      protocol::DictionaryValue::create();
  value = newDictionary.get();
  object->setObject(key, std::move(newDictionary));
  return value;
}
>>>>>>> 84bd6f3c
}  // namespace

V8DebuggerAgentImpl::V8DebuggerAgentImpl(
    V8InspectorSessionImpl* session, protocol::FrontendChannel* frontendChannel,
    protocol::DictionaryValue* state)
    : m_inspector(session->inspector()),
      m_debugger(m_inspector->debugger()),
      m_session(session),
      m_enabled(false),
      m_state(state),
      m_frontend(frontendChannel),
      m_isolate(m_inspector->isolate()) {}

V8DebuggerAgentImpl::~V8DebuggerAgentImpl() {}

void V8DebuggerAgentImpl::enableImpl() {
  m_enabled = true;
  m_state->setBoolean(DebuggerAgentState::debuggerEnabled, true);
  m_debugger->enable();

  std::vector<std::unique_ptr<V8DebuggerScript>> compiledScripts;
  m_debugger->getCompiledScripts(m_session->contextGroupId(), compiledScripts);
  for (size_t i = 0; i < compiledScripts.size(); i++)
    didParseSource(std::move(compiledScripts[i]), true);

  m_breakpointsActive = true;
  m_debugger->setBreakpointsActive(true);

  if (isPaused()) {
    didPause(0, v8::Local<v8::Value>(), std::vector<v8::debug::BreakpointId>(),
             false, false, false, false);
  }
}

Response V8DebuggerAgentImpl::enable(String16* outDebuggerId) {
  *outDebuggerId = debuggerIdToString(
      m_debugger->debuggerIdFor(m_session->contextGroupId()));
  if (enabled()) return Response::OK();

  if (!m_inspector->client()->canExecuteScripts(m_session->contextGroupId()))
    return Response::Error("Script execution is prohibited");

  enableImpl();
  return Response::OK();
}

Response V8DebuggerAgentImpl::disable() {
  if (!enabled()) return Response::OK();

  m_state->remove(DebuggerAgentState::breakpointsByRegex);
  m_state->remove(DebuggerAgentState::breakpointsByUrl);
  m_state->remove(DebuggerAgentState::breakpointsByScriptHash);
  m_state->remove(DebuggerAgentState::breakpointHints);

  m_state->setInteger(DebuggerAgentState::pauseOnExceptionsState,
                      v8::debug::NoBreakOnException);
  m_state->setInteger(DebuggerAgentState::asyncCallStackDepth, 0);

<<<<<<< HEAD
  if (isPaused()) m_debugger->continueProgram(m_session->contextGroupId());
  m_debugger->disable();
  JavaScriptCallFrames emptyCallFrames;
  m_pausedCallFrames.swap(emptyCallFrames);
=======
  if (m_breakpointsActive) {
    m_debugger->setBreakpointsActive(false);
    m_breakpointsActive = false;
  }
>>>>>>> 84bd6f3c
  m_blackboxedPositions.clear();
  m_blackboxPattern.reset();
  resetBlackboxedStateCache();
  m_scripts.clear();
  for (const auto& it : m_debuggerBreakpointIdToBreakpointId) {
    v8::debug::RemoveBreakpoint(m_isolate, it.first);
  }
  m_breakpointIdToDebuggerBreakpointIds.clear();
  m_debuggerBreakpointIdToBreakpointId.clear();
  m_debugger->setAsyncCallStackDepth(this, 0);
  clearBreakDetails();
  m_skipAllPauses = false;
  m_state->setBoolean(DebuggerAgentState::skipAllPauses, false);
  m_state->remove(DebuggerAgentState::blackboxPattern);
  m_enabled = false;
  m_state->setBoolean(DebuggerAgentState::debuggerEnabled, false);
  m_debugger->disable();
  return Response::OK();
}

void V8DebuggerAgentImpl::restore() {
  DCHECK(!m_enabled);
  if (!m_state->booleanProperty(DebuggerAgentState::debuggerEnabled, false))
    return;
  if (!m_inspector->client()->canExecuteScripts(m_session->contextGroupId()))
    return;

  enableImpl();

  int pauseState = v8::debug::NoBreakOnException;
  m_state->getInteger(DebuggerAgentState::pauseOnExceptionsState, &pauseState);
  setPauseOnExceptionsImpl(pauseState);

  m_skipAllPauses =
      m_state->booleanProperty(DebuggerAgentState::skipAllPauses, false);

  int asyncCallStackDepth = 0;
  m_state->getInteger(DebuggerAgentState::asyncCallStackDepth,
                      &asyncCallStackDepth);
  m_debugger->setAsyncCallStackDepth(this, asyncCallStackDepth);

  String16 blackboxPattern;
  if (m_state->getString(DebuggerAgentState::blackboxPattern,
                         &blackboxPattern)) {
    setBlackboxPattern(blackboxPattern);
  }
}

Response V8DebuggerAgentImpl::setBreakpointsActive(bool active) {
  if (!enabled()) return Response::Error(kDebuggerNotEnabled);
<<<<<<< HEAD
  m_debugger->setBreakpointsActivated(active);
=======
  if (m_breakpointsActive == active) return Response::OK();
  m_breakpointsActive = active;
  m_debugger->setBreakpointsActive(active);
>>>>>>> 84bd6f3c
  if (!active && !m_breakReason.empty()) {
    clearBreakDetails();
    m_debugger->setPauseOnNextStatement(false, m_session->contextGroupId());
  }
  return Response::OK();
}

Response V8DebuggerAgentImpl::setSkipAllPauses(bool skip) {
  m_state->setBoolean(DebuggerAgentState::skipAllPauses, skip);
  m_skipAllPauses = skip;
  return Response::OK();
}

<<<<<<< HEAD
static std::unique_ptr<protocol::DictionaryValue>
buildObjectForBreakpointCookie(const String16& url, int lineNumber,
                               int columnNumber, const String16& condition,
                               bool isRegex, const String16& hint) {
  std::unique_ptr<protocol::DictionaryValue> breakpointObject =
      protocol::DictionaryValue::create();
  breakpointObject->setString(DebuggerAgentState::url, url);
  breakpointObject->setInteger(DebuggerAgentState::lineNumber, lineNumber);
  breakpointObject->setInteger(DebuggerAgentState::columnNumber, columnNumber);
  breakpointObject->setString(DebuggerAgentState::condition, condition);
  breakpointObject->setBoolean(DebuggerAgentState::isRegex, isRegex);
  if (!hint.isEmpty()) {
    breakpointObject->setString(DebuggerAgentState::hint, hint);
  }
  return breakpointObject;
}

static bool matches(V8InspectorImpl* inspector, const String16& url,
                    const String16& pattern, bool isRegex) {
  if (isRegex) {
    V8Regex regex(inspector, pattern, true);
    return regex.match(url) != -1;
=======
static bool matches(V8InspectorImpl* inspector, const V8DebuggerScript& script,
                    BreakpointType type, const String16& selector) {
  switch (type) {
    case BreakpointType::kByUrl:
      return script.sourceURL() == selector;
    case BreakpointType::kByScriptHash:
      return script.hash() == selector;
    case BreakpointType::kByUrlRegex: {
      V8Regex regex(inspector, selector, true);
      return regex.match(script.sourceURL()) != -1;
    }
    default:
      UNREACHABLE();
      return false;
>>>>>>> 84bd6f3c
  }
}

Response V8DebuggerAgentImpl::setBreakpointByUrl(
    int lineNumber, Maybe<String16> optionalURL,
    Maybe<String16> optionalURLRegex, Maybe<String16> optionalScriptHash,
    Maybe<int> optionalColumnNumber, Maybe<String16> optionalCondition,
    String16* outBreakpointId,
    std::unique_ptr<protocol::Array<protocol::Debugger::Location>>* locations) {
  *locations = Array<protocol::Debugger::Location>::create();

  int specified = (optionalURL.isJust() ? 1 : 0) +
                  (optionalURLRegex.isJust() ? 1 : 0) +
                  (optionalScriptHash.isJust() ? 1 : 0);
  if (specified != 1) {
    return Response::Error(
        "Either url or urlRegex or scriptHash must be specified.");
  }
  int columnNumber = 0;
  if (optionalColumnNumber.isJust()) {
    columnNumber = optionalColumnNumber.fromJust();
    if (columnNumber < 0) return Response::Error("Incorrect column number");
  }

<<<<<<< HEAD
  String16 hint;
  ScriptBreakpoint breakpoint(String16(), lineNumber, columnNumber, condition);
  for (const auto& script : m_scripts) {
    if (!matches(m_inspector, script.second->sourceURL(), url, isRegex))
      continue;
    breakpoint.script_id = script.first;
    std::unique_ptr<protocol::Debugger::Location> location =
        resolveBreakpoint(breakpointId, breakpoint, UserBreakpointSource, hint);
    if (!isRegex) hint = breakpointHint(*script.second, breakpoint);
    if (location) (*locations)->addItem(std::move(location));
  }

  breakpointsCookie->setObject(
      breakpointId,
      buildObjectForBreakpointCookie(url, lineNumber, columnNumber, condition,
                                     isRegex, hint));

=======
  BreakpointType type = BreakpointType::kByUrl;
  String16 selector;
  if (optionalURLRegex.isJust()) {
    selector = optionalURLRegex.fromJust();
    type = BreakpointType::kByUrlRegex;
  } else if (optionalURL.isJust()) {
    selector = optionalURL.fromJust();
    type = BreakpointType::kByUrl;
  } else if (optionalScriptHash.isJust()) {
    selector = optionalScriptHash.fromJust();
    type = BreakpointType::kByScriptHash;
  }

  String16 condition = optionalCondition.fromMaybe(String16());
  String16 breakpointId =
      generateBreakpointId(type, selector, lineNumber, columnNumber);
  protocol::DictionaryValue* breakpoints;
  switch (type) {
    case BreakpointType::kByUrlRegex:
      breakpoints =
          getOrCreateObject(m_state, DebuggerAgentState::breakpointsByRegex);
      break;
    case BreakpointType::kByUrl:
      breakpoints = getOrCreateObject(
          getOrCreateObject(m_state, DebuggerAgentState::breakpointsByUrl),
          selector);
      break;
    case BreakpointType::kByScriptHash:
      breakpoints = getOrCreateObject(
          getOrCreateObject(m_state,
                            DebuggerAgentState::breakpointsByScriptHash),
          selector);
      break;
    default:
      UNREACHABLE();
      break;
  }
  if (breakpoints->get(breakpointId)) {
    return Response::Error("Breakpoint at specified location already exists.");
  }

  String16 hint;
  for (const auto& script : m_scripts) {
    if (!matches(m_inspector, *script.second, type, selector)) continue;
    if (!hint.isEmpty()) {
      adjustBreakpointLocation(*script.second, hint, &lineNumber,
                               &columnNumber);
    }
    std::unique_ptr<protocol::Debugger::Location> location = setBreakpointImpl(
        breakpointId, script.first, condition, lineNumber, columnNumber);
    if (location && type != BreakpointType::kByUrlRegex) {
      hint = breakpointHint(*script.second, lineNumber, columnNumber);
    }
    if (location) (*locations)->addItem(std::move(location));
  }
  breakpoints->setString(breakpointId, condition);
  if (!hint.isEmpty()) {
    protocol::DictionaryValue* breakpointHints =
        getOrCreateObject(m_state, DebuggerAgentState::breakpointHints);
    breakpointHints->setString(breakpointId, hint);
  }
>>>>>>> 84bd6f3c
  *outBreakpointId = breakpointId;
  return Response::OK();
}

Response V8DebuggerAgentImpl::setBreakpoint(
    std::unique_ptr<protocol::Debugger::Location> location,
    Maybe<String16> optionalCondition, String16* outBreakpointId,
    std::unique_ptr<protocol::Debugger::Location>* actualLocation) {
  String16 breakpointId = generateBreakpointId(
      BreakpointType::kByScriptId, location->getScriptId(),
      location->getLineNumber(), location->getColumnNumber(0));
  if (m_breakpointIdToDebuggerBreakpointIds.find(breakpointId) !=
      m_breakpointIdToDebuggerBreakpointIds.end()) {
    return Response::Error("Breakpoint at specified location already exists.");
  }
  *actualLocation = setBreakpointImpl(breakpointId, location->getScriptId(),
                                      optionalCondition.fromMaybe(String16()),
                                      location->getLineNumber(),
                                      location->getColumnNumber(0));
  if (!*actualLocation) return Response::Error("Could not resolve breakpoint");
  *outBreakpointId = breakpointId;
  return Response::OK();
}

Response V8DebuggerAgentImpl::setBreakpointOnFunctionCall(
    const String16& functionObjectId, Maybe<String16> optionalCondition,
    String16* outBreakpointId) {
  InjectedScript::ObjectScope scope(m_session, functionObjectId);
  Response response = scope.initialize();
  if (!response.isSuccess()) return response;
  if (!scope.object()->IsFunction()) {
    return Response::Error("Could not find function with given id");
  }
  v8::Local<v8::Function> function =
      v8::Local<v8::Function>::Cast(scope.object());
  String16 breakpointId =
      generateBreakpointId(BreakpointType::kBreakpointAtEntry, function);
  if (m_breakpointIdToDebuggerBreakpointIds.find(breakpointId) !=
      m_breakpointIdToDebuggerBreakpointIds.end()) {
    return Response::Error("Breakpoint at specified location already exists.");
  }
<<<<<<< HEAD
  *actualLocation = resolveBreakpoint(
      breakpointId, breakpoint, UserBreakpointSource, /* hint */ String16());
  if (!*actualLocation) return Response::Error("Could not resolve breakpoint");
=======
  v8::Local<v8::String> condition =
      toV8String(m_isolate, optionalCondition.fromMaybe(String16()));
  setBreakpointImpl(breakpointId, function, condition);
>>>>>>> 84bd6f3c
  *outBreakpointId = breakpointId;
  return Response::OK();
}

Response V8DebuggerAgentImpl::removeBreakpoint(const String16& breakpointId) {
  if (!enabled()) return Response::Error(kDebuggerNotEnabled);
  BreakpointType type;
  String16 selector;
  if (!parseBreakpointId(breakpointId, &type, &selector)) {
    return Response::OK();
  }
  protocol::DictionaryValue* breakpoints = nullptr;
  switch (type) {
    case BreakpointType::kByUrl: {
      protocol::DictionaryValue* breakpointsByUrl =
          m_state->getObject(DebuggerAgentState::breakpointsByUrl);
      if (breakpointsByUrl) {
        breakpoints = breakpointsByUrl->getObject(selector);
      }
    } break;
    case BreakpointType::kByScriptHash: {
      protocol::DictionaryValue* breakpointsByScriptHash =
          m_state->getObject(DebuggerAgentState::breakpointsByScriptHash);
      if (breakpointsByScriptHash) {
        breakpoints = breakpointsByScriptHash->getObject(selector);
      }
    } break;
    case BreakpointType::kByUrlRegex:
      breakpoints = m_state->getObject(DebuggerAgentState::breakpointsByRegex);
      break;
    default:
      break;
  }
  if (breakpoints) breakpoints->remove(breakpointId);
  protocol::DictionaryValue* breakpointHints =
      m_state->getObject(DebuggerAgentState::breakpointHints);
  if (breakpointHints) breakpointHints->remove(breakpointId);
  removeBreakpointImpl(breakpointId);
  return Response::OK();
}

void V8DebuggerAgentImpl::removeBreakpointImpl(const String16& breakpointId) {
  DCHECK(enabled());
  BreakpointIdToDebuggerBreakpointIdsMap::iterator
      debuggerBreakpointIdsIterator =
          m_breakpointIdToDebuggerBreakpointIds.find(breakpointId);
  if (debuggerBreakpointIdsIterator ==
      m_breakpointIdToDebuggerBreakpointIds.end()) {
    return;
  }
  for (const auto& id : debuggerBreakpointIdsIterator->second) {
    v8::debug::RemoveBreakpoint(m_isolate, id);
    m_debuggerBreakpointIdToBreakpointId.erase(id);
  }
  m_breakpointIdToDebuggerBreakpointIds.erase(breakpointId);
}

Response V8DebuggerAgentImpl::getPossibleBreakpoints(
    std::unique_ptr<protocol::Debugger::Location> start,
    Maybe<protocol::Debugger::Location> end, Maybe<bool> restrictToFunction,
    std::unique_ptr<protocol::Array<protocol::Debugger::BreakLocation>>*
        locations) {
  String16 scriptId = start->getScriptId();

  if (start->getLineNumber() < 0 || start->getColumnNumber(0) < 0)
    return Response::Error(
        "start.lineNumber and start.columnNumber should be >= 0");

  v8::debug::Location v8Start(start->getLineNumber(),
                              start->getColumnNumber(0));
  v8::debug::Location v8End;
  if (end.isJust()) {
    if (end.fromJust()->getScriptId() != scriptId)
      return Response::Error("Locations should contain the same scriptId");
    int line = end.fromJust()->getLineNumber();
    int column = end.fromJust()->getColumnNumber(0);
    if (line < 0 || column < 0)
      return Response::Error(
          "end.lineNumber and end.columnNumber should be >= 0");
    v8End = v8::debug::Location(line, column);
  }
  auto it = m_scripts.find(scriptId);
  if (it == m_scripts.end()) return Response::Error("Script not found");
  std::vector<v8::debug::BreakLocation> v8Locations;
  {
    v8::HandleScope handleScope(m_isolate);
    v8::Local<v8::Context> debuggerContext =
        v8::debug::GetDebugContext(m_isolate);
    v8::Context::Scope contextScope(debuggerContext);
<<<<<<< HEAD
=======
    v8::MicrotasksScope microtasks(m_isolate,
                                   v8::MicrotasksScope::kDoNotRunMicrotasks);
>>>>>>> 84bd6f3c
    v8::TryCatch tryCatch(m_isolate);
    it->second->getPossibleBreakpoints(
        v8Start, v8End, restrictToFunction.fromMaybe(false), &v8Locations);
  }

  *locations = protocol::Array<protocol::Debugger::BreakLocation>::create();
  for (size_t i = 0; i < v8Locations.size(); ++i) {
    std::unique_ptr<protocol::Debugger::BreakLocation> breakLocation =
        protocol::Debugger::BreakLocation::create()
            .setScriptId(scriptId)
            .setLineNumber(v8Locations[i].GetLineNumber())
            .setColumnNumber(v8Locations[i].GetColumnNumber())
            .build();
    if (v8Locations[i].type() != v8::debug::kCommonBreakLocation) {
      breakLocation->setType(breakLocationType(v8Locations[i].type()));
    }
    (*locations)->addItem(std::move(breakLocation));
  }
  return Response::OK();
}

Response V8DebuggerAgentImpl::continueToLocation(
    std::unique_ptr<protocol::Debugger::Location> location,
    Maybe<String16> targetCallFrames) {
  if (!enabled()) return Response::Error(kDebuggerNotEnabled);
  if (!isPaused()) return Response::Error(kDebuggerNotPaused);
<<<<<<< HEAD
  return m_debugger->continueToLocation(
      m_session->contextGroupId(), std::move(location),
      targetCallFrames.fromMaybe(
          protocol::Debugger::ContinueToLocation::TargetCallFramesEnum::Any));
=======
  ScriptsMap::iterator it = m_scripts.find(location->getScriptId());
  if (it == m_scripts.end()) {
    return Response::Error("Cannot continue to specified location");
  }
  V8DebuggerScript* script = it->second.get();
  int contextId = script->executionContextId();
  InspectedContext* inspected = m_inspector->getContext(contextId);
  if (!inspected)
    return Response::Error("Cannot continue to specified location");
  v8::Context::Scope contextScope(inspected->context());
  return m_debugger->continueToLocation(
      m_session->contextGroupId(), script, std::move(location),
      targetCallFrames.fromMaybe(
          protocol::Debugger::ContinueToLocation::TargetCallFramesEnum::Any));
}

Response V8DebuggerAgentImpl::getStackTrace(
    std::unique_ptr<protocol::Runtime::StackTraceId> inStackTraceId,
    std::unique_ptr<protocol::Runtime::StackTrace>* outStackTrace) {
  bool isOk = false;
  int64_t id = inStackTraceId->getId().toInteger64(&isOk);
  std::pair<int64_t, int64_t> debuggerId;
  if (inStackTraceId->hasDebuggerId()) {
    debuggerId =
        m_debugger->debuggerIdFor(inStackTraceId->getDebuggerId(String16()));
  } else {
    debuggerId = m_debugger->debuggerIdFor(m_session->contextGroupId());
  }
  V8StackTraceId v8StackTraceId(id, debuggerId);
  if (!isOk || v8StackTraceId.IsInvalid()) {
    return Response::Error("Invalid stack trace id");
  }
  auto stack =
      m_debugger->stackTraceFor(m_session->contextGroupId(), v8StackTraceId);
  if (!stack) {
    return Response::Error("Stack trace with given id is not found");
  }
  *outStackTrace = stack->buildInspectorObject(
      m_debugger, m_debugger->maxAsyncCallChainDepth());
  return Response::OK();
>>>>>>> 84bd6f3c
}

bool V8DebuggerAgentImpl::isFunctionBlackboxed(const String16& scriptId,
                                               const v8::debug::Location& start,
                                               const v8::debug::Location& end) {
  ScriptsMap::iterator it = m_scripts.find(scriptId);
  if (it == m_scripts.end()) {
    // Unknown scripts are blackboxed.
    return true;
  }
  if (m_blackboxPattern) {
    const String16& scriptSourceURL = it->second->sourceURL();
    if (!scriptSourceURL.isEmpty() &&
        m_blackboxPattern->match(scriptSourceURL) != -1)
      return true;
  }
  auto itBlackboxedPositions = m_blackboxedPositions.find(scriptId);
  if (itBlackboxedPositions == m_blackboxedPositions.end()) return false;

  const std::vector<std::pair<int, int>>& ranges =
      itBlackboxedPositions->second;
  auto itStartRange = std::lower_bound(
      ranges.begin(), ranges.end(),
      std::make_pair(start.GetLineNumber(), start.GetColumnNumber()),
      positionComparator);
  auto itEndRange = std::lower_bound(
      itStartRange, ranges.end(),
      std::make_pair(end.GetLineNumber(), end.GetColumnNumber()),
      positionComparator);
  // Ranges array contains positions in script where blackbox state is changed.
  // [(0,0) ... ranges[0]) isn't blackboxed, [ranges[0] ... ranges[1]) is
  // blackboxed...
  return itStartRange == itEndRange &&
         std::distance(ranges.begin(), itStartRange) % 2;
}

bool V8DebuggerAgentImpl::acceptsPause(bool isOOMBreak) const {
  return enabled() && (isOOMBreak || !m_skipAllPauses);
}

std::unique_ptr<protocol::Debugger::Location>
<<<<<<< HEAD
V8DebuggerAgentImpl::resolveBreakpoint(const String16& breakpointId,
                                       const ScriptBreakpoint& breakpoint,
                                       BreakpointSource source,
                                       const String16& hint) {
=======
V8DebuggerAgentImpl::setBreakpointImpl(const String16& breakpointId,
                                       const String16& scriptId,
                                       const String16& condition,
                                       int lineNumber, int columnNumber) {
>>>>>>> 84bd6f3c
  v8::HandleScope handles(m_isolate);
  DCHECK(enabled());

  ScriptsMap::iterator scriptIterator = m_scripts.find(scriptId);
  if (scriptIterator == m_scripts.end()) return nullptr;
  V8DebuggerScript* script = scriptIterator->second.get();
  if (lineNumber < script->startLine() || script->endLine() < lineNumber) {
    return nullptr;
  }

<<<<<<< HEAD
  // Translate from protocol location to v8 location for the debugger.
  ScriptBreakpoint translatedBreakpoint = breakpoint;
  adjustBreakpointLocation(*scriptIterator->second, hint,
                           &translatedBreakpoint);
  m_debugger->wasmTranslation()->TranslateProtocolLocationToWasmScriptLocation(
      &translatedBreakpoint.script_id, &translatedBreakpoint.line_number,
      &translatedBreakpoint.column_number);
=======
  v8::debug::BreakpointId debuggerBreakpointId;
  v8::debug::Location location(lineNumber, columnNumber);
  int contextId = script->executionContextId();
  InspectedContext* inspected = m_inspector->getContext(contextId);
  if (!inspected) return nullptr;
>>>>>>> 84bd6f3c

  {
    v8::Context::Scope contextScope(inspected->context());
    if (!script->setBreakpoint(condition, &location, &debuggerBreakpointId)) {
      return nullptr;
    }
  }

  m_debuggerBreakpointIdToBreakpointId[debuggerBreakpointId] = breakpointId;
  m_breakpointIdToDebuggerBreakpointIds[breakpointId].push_back(
      debuggerBreakpointId);

  return protocol::Debugger::Location::create()
      .setScriptId(scriptId)
      .setLineNumber(location.GetLineNumber())
      .setColumnNumber(location.GetColumnNumber())
      .build();
}

void V8DebuggerAgentImpl::setBreakpointImpl(const String16& breakpointId,
                                            v8::Local<v8::Function> function,
                                            v8::Local<v8::String> condition) {
  v8::debug::BreakpointId debuggerBreakpointId;
  if (!v8::debug::SetFunctionBreakpoint(function, condition,
                                        &debuggerBreakpointId)) {
    return;
  }
  m_debuggerBreakpointIdToBreakpointId[debuggerBreakpointId] = breakpointId;
  m_breakpointIdToDebuggerBreakpointIds[breakpointId].push_back(
      debuggerBreakpointId);
}

Response V8DebuggerAgentImpl::searchInContent(
    const String16& scriptId, const String16& query,
    Maybe<bool> optionalCaseSensitive, Maybe<bool> optionalIsRegex,
    std::unique_ptr<Array<protocol::Debugger::SearchMatch>>* results) {
  v8::HandleScope handles(m_isolate);
  ScriptsMap::iterator it = m_scripts.find(scriptId);
  if (it == m_scripts.end())
    return Response::Error("No script for id: " + scriptId);

  std::vector<std::unique_ptr<protocol::Debugger::SearchMatch>> matches =
      searchInTextByLinesImpl(m_session, it->second->source(), query,
                              optionalCaseSensitive.fromMaybe(false),
                              optionalIsRegex.fromMaybe(false));
  *results = protocol::Array<protocol::Debugger::SearchMatch>::create();
  for (size_t i = 0; i < matches.size(); ++i)
    (*results)->addItem(std::move(matches[i]));
  return Response::OK();
}

Response V8DebuggerAgentImpl::setScriptSource(
    const String16& scriptId, const String16& newContent, Maybe<bool> dryRun,
    Maybe<protocol::Array<protocol::Debugger::CallFrame>>* newCallFrames,
    Maybe<bool>* stackChanged,
    Maybe<protocol::Runtime::StackTrace>* asyncStackTrace,
<<<<<<< HEAD
=======
    Maybe<protocol::Runtime::StackTraceId>* asyncStackTraceId,
>>>>>>> 84bd6f3c
    Maybe<protocol::Runtime::ExceptionDetails>* optOutCompileError) {
  if (!enabled()) return Response::Error(kDebuggerNotEnabled);

  ScriptsMap::iterator it = m_scripts.find(scriptId);
  if (it == m_scripts.end()) {
    return Response::Error("No script with given id found");
  }
  if (it->second->isModule()) {
    // TODO(kozyatinskiy): LiveEdit should support ES6 module
    return Response::Error("Editing module's script is not supported.");
  }
<<<<<<< HEAD

  v8::HandleScope handles(m_isolate);
  v8::Local<v8::String> newSource = toV8String(m_isolate, newContent);
  bool compileError = false;
  Response response = m_debugger->setScriptSource(
      scriptId, newSource, dryRun.fromMaybe(false), optOutCompileError,
      &m_pausedCallFrames, stackChanged, &compileError);
  if (!response.isSuccess() || compileError) return response;

  it->second->setSource(newContent);
=======
  int contextId = it->second->executionContextId();
  InspectedContext* inspected = m_inspector->getContext(contextId);
  if (!inspected) {
    return Response::InternalError();
  }
  v8::HandleScope handleScope(m_isolate);
  v8::Local<v8::Context> context = inspected->context();
  v8::Context::Scope contextScope(context);
  v8::TryCatch tryCatch(m_isolate);

  bool stackChangedValue = false;
  it->second->setSource(newContent, dryRun.fromMaybe(false),
                        &stackChangedValue);
  if (tryCatch.HasCaught()) {
    if (liveEditExceptionToDetails(m_inspector, context, tryCatch.Exception(),
                                   optOutCompileError)) {
      return Response::OK();
    }
    v8::Local<v8::Message> message = tryCatch.Message();
    if (!message.IsEmpty())
      return Response::Error(toProtocolStringWithTypeCheck(message->Get()));
    else
      return Response::InternalError();
  } else {
    *stackChanged = stackChangedValue;
  }
>>>>>>> 84bd6f3c
  std::unique_ptr<Array<CallFrame>> callFrames;
  Response response = currentCallFrames(&callFrames);
  if (!response.isSuccess()) return response;
  *newCallFrames = std::move(callFrames);
  *asyncStackTrace = currentAsyncStackTrace();
  *asyncStackTraceId = currentExternalStackTrace();
  return Response::OK();
}

Response V8DebuggerAgentImpl::restartFrame(
    const String16& callFrameId,
    std::unique_ptr<Array<CallFrame>>* newCallFrames,
<<<<<<< HEAD
    Maybe<protocol::Runtime::StackTrace>* asyncStackTrace) {
=======
    Maybe<protocol::Runtime::StackTrace>* asyncStackTrace,
    Maybe<protocol::Runtime::StackTraceId>* asyncStackTraceId) {
>>>>>>> 84bd6f3c
  if (!isPaused()) return Response::Error(kDebuggerNotPaused);
  InjectedScript::CallFrameScope scope(m_session, callFrameId);
  Response response = scope.initialize();
  if (!response.isSuccess()) return response;
  int frameOrdinal = static_cast<int>(scope.frameOrdinal());
  auto it = v8::debug::StackTraceIterator::Create(m_isolate, frameOrdinal);
  if (it->Done()) {
    return Response::Error("Could not find call frame with given id");
  }
  if (!it->Restart()) {
    return Response::InternalError();
  }
  response = currentCallFrames(newCallFrames);
  if (!response.isSuccess()) return response;
  *asyncStackTrace = currentAsyncStackTrace();
  *asyncStackTraceId = currentExternalStackTrace();
  return Response::OK();
}

Response V8DebuggerAgentImpl::getScriptSource(const String16& scriptId,
                                              String16* scriptSource) {
  if (!enabled()) return Response::Error(kDebuggerNotEnabled);
  ScriptsMap::iterator it = m_scripts.find(scriptId);
  if (it == m_scripts.end())
    return Response::Error("No script for id: " + scriptId);
  *scriptSource = it->second->source();
  return Response::OK();
}

void V8DebuggerAgentImpl::pushBreakDetails(
    const String16& breakReason,
    std::unique_ptr<protocol::DictionaryValue> breakAuxData) {
  m_breakReason.push_back(std::make_pair(breakReason, std::move(breakAuxData)));
}

void V8DebuggerAgentImpl::popBreakDetails() {
  if (m_breakReason.empty()) return;
  m_breakReason.pop_back();
}

void V8DebuggerAgentImpl::clearBreakDetails() {
  std::vector<BreakReason> emptyBreakReason;
  m_breakReason.swap(emptyBreakReason);
}

void V8DebuggerAgentImpl::schedulePauseOnNextStatement(
    const String16& breakReason,
    std::unique_ptr<protocol::DictionaryValue> data) {
<<<<<<< HEAD
  if (!enabled() || isPaused() || !m_debugger->breakpointsActivated()) return;
=======
  if (isPaused() || !acceptsPause(false) || !m_breakpointsActive) return;
>>>>>>> 84bd6f3c
  if (m_breakReason.empty()) {
    m_debugger->setPauseOnNextStatement(true, m_session->contextGroupId());
  }
  pushBreakDetails(breakReason, std::move(data));
}

void V8DebuggerAgentImpl::cancelPauseOnNextStatement() {
<<<<<<< HEAD
  if (!enabled() || isPaused() || !m_debugger->breakpointsActivated()) return;
=======
  if (isPaused() || !acceptsPause(false) || !m_breakpointsActive) return;
>>>>>>> 84bd6f3c
  if (m_breakReason.size() == 1) {
    m_debugger->setPauseOnNextStatement(false, m_session->contextGroupId());
  }
  popBreakDetails();
}

Response V8DebuggerAgentImpl::pause() {
  if (!enabled()) return Response::Error(kDebuggerNotEnabled);
  if (isPaused()) return Response::OK();
  if (m_breakReason.empty()) {
    m_debugger->setPauseOnNextStatement(true, m_session->contextGroupId());
  }
  pushBreakDetails(protocol::Debugger::Paused::ReasonEnum::Other, nullptr);
  return Response::OK();
}

Response V8DebuggerAgentImpl::resume() {
  if (!isPaused()) return Response::Error(kDebuggerNotPaused);
  m_session->releaseObjectGroup(kBacktraceObjectGroup);
  m_debugger->continueProgram(m_session->contextGroupId());
  return Response::OK();
}

Response V8DebuggerAgentImpl::stepOver() {
  if (!isPaused()) return Response::Error(kDebuggerNotPaused);
  m_session->releaseObjectGroup(kBacktraceObjectGroup);
  m_debugger->stepOverStatement(m_session->contextGroupId());
  return Response::OK();
}

Response V8DebuggerAgentImpl::stepInto(Maybe<bool> inBreakOnAsyncCall) {
  if (!isPaused()) return Response::Error(kDebuggerNotPaused);
  m_session->releaseObjectGroup(kBacktraceObjectGroup);
<<<<<<< HEAD
  m_debugger->stepIntoStatement(m_session->contextGroupId());
=======
  m_debugger->stepIntoStatement(m_session->contextGroupId(),
                                inBreakOnAsyncCall.fromMaybe(false));
>>>>>>> 84bd6f3c
  return Response::OK();
}

Response V8DebuggerAgentImpl::stepOut() {
  if (!isPaused()) return Response::Error(kDebuggerNotPaused);
  m_session->releaseObjectGroup(kBacktraceObjectGroup);
  m_debugger->stepOutOfFunction(m_session->contextGroupId());
<<<<<<< HEAD
=======
  return Response::OK();
}

void V8DebuggerAgentImpl::scheduleStepIntoAsync(
    std::unique_ptr<ScheduleStepIntoAsyncCallback> callback) {
  if (!isPaused()) {
    callback->sendFailure(Response::Error(kDebuggerNotPaused));
    return;
  }
  m_debugger->scheduleStepIntoAsync(std::move(callback),
                                    m_session->contextGroupId());
}

Response V8DebuggerAgentImpl::pauseOnAsyncCall(
    std::unique_ptr<protocol::Runtime::StackTraceId> inParentStackTraceId) {
  bool isOk = false;
  int64_t stackTraceId = inParentStackTraceId->getId().toInteger64(&isOk);
  if (!isOk) {
    return Response::Error("Invalid stack trace id");
  }
  m_debugger->pauseOnAsyncCall(m_session->contextGroupId(), stackTraceId,
                               inParentStackTraceId->getDebuggerId(String16()));
>>>>>>> 84bd6f3c
  return Response::OK();
}

void V8DebuggerAgentImpl::scheduleStepIntoAsync(
    std::unique_ptr<ScheduleStepIntoAsyncCallback> callback) {
  if (!isPaused()) {
    callback->sendFailure(Response::Error(kDebuggerNotPaused));
    return;
  }
  m_debugger->scheduleStepIntoAsync(std::move(callback),
                                    m_session->contextGroupId());
}

Response V8DebuggerAgentImpl::setPauseOnExceptions(
    const String16& stringPauseState) {
  if (!enabled()) return Response::Error(kDebuggerNotEnabled);
  v8::debug::ExceptionBreakState pauseState;
  if (stringPauseState == "none") {
    pauseState = v8::debug::NoBreakOnException;
  } else if (stringPauseState == "all") {
    pauseState = v8::debug::BreakOnAnyException;
  } else if (stringPauseState == "uncaught") {
    pauseState = v8::debug::BreakOnUncaughtException;
  } else {
    return Response::Error("Unknown pause on exceptions mode: " +
                           stringPauseState);
  }
  setPauseOnExceptionsImpl(pauseState);
  return Response::OK();
}

void V8DebuggerAgentImpl::setPauseOnExceptionsImpl(int pauseState) {
  // TODO(dgozman): this changes the global state and forces all context groups
  // to pause. We should make this flag be per-context-group.
  m_debugger->setPauseOnExceptionsState(
      static_cast<v8::debug::ExceptionBreakState>(pauseState));
  m_state->setInteger(DebuggerAgentState::pauseOnExceptionsState, pauseState);
}

Response V8DebuggerAgentImpl::evaluateOnCallFrame(
    const String16& callFrameId, const String16& expression,
    Maybe<String16> objectGroup, Maybe<bool> includeCommandLineAPI,
    Maybe<bool> silent, Maybe<bool> returnByValue, Maybe<bool> generatePreview,
    Maybe<bool> throwOnSideEffect, Maybe<double> timeout,
    std::unique_ptr<RemoteObject>* result,
    Maybe<protocol::Runtime::ExceptionDetails>* exceptionDetails) {
  if (!isPaused()) return Response::Error(kDebuggerNotPaused);
  InjectedScript::CallFrameScope scope(m_session, callFrameId);
  Response response = scope.initialize();
  if (!response.isSuccess()) return response;
  if (includeCommandLineAPI.fromMaybe(false)) scope.installCommandLineAPI();
  if (silent.fromMaybe(false)) scope.ignoreExceptionsAndMuteConsole();

  int frameOrdinal = static_cast<int>(scope.frameOrdinal());
  auto it = v8::debug::StackTraceIterator::Create(m_isolate, frameOrdinal);
  if (it->Done()) {
    return Response::Error("Could not find call frame with given id");
  }

  v8::MaybeLocal<v8::Value> maybeResultValue;
  {
    V8InspectorImpl::EvaluateScope evaluateScope(m_isolate);
    if (timeout.isJust()) {
      response = evaluateScope.setTimeout(timeout.fromJust() / 1000.0);
      if (!response.isSuccess()) return response;
    }
    maybeResultValue = it->Evaluate(toV8String(m_isolate, expression),
                                    throwOnSideEffect.fromMaybe(false));
  }
  // Re-initialize after running client's code, as it could have destroyed
  // context or session.
  response = scope.initialize();
  if (!response.isSuccess()) return response;
  return scope.injectedScript()->wrapEvaluateResult(
      maybeResultValue, scope.tryCatch(), objectGroup.fromMaybe(""),
      returnByValue.fromMaybe(false), generatePreview.fromMaybe(false), result,
      exceptionDetails);
}

Response V8DebuggerAgentImpl::setVariableValue(
    int scopeNumber, const String16& variableName,
    std::unique_ptr<protocol::Runtime::CallArgument> newValueArgument,
    const String16& callFrameId) {
  if (!enabled()) return Response::Error(kDebuggerNotEnabled);
  if (!isPaused()) return Response::Error(kDebuggerNotPaused);
  InjectedScript::CallFrameScope scope(m_session, callFrameId);
  Response response = scope.initialize();
  if (!response.isSuccess()) return response;
  v8::Local<v8::Value> newValue;
  response = scope.injectedScript()->resolveCallArgument(newValueArgument.get(),
                                                         &newValue);
  if (!response.isSuccess()) return response;

  int frameOrdinal = static_cast<int>(scope.frameOrdinal());
  auto it = v8::debug::StackTraceIterator::Create(m_isolate, frameOrdinal);
  if (it->Done()) {
    return Response::Error("Could not find call frame with given id");
  }
  auto scopeIterator = it->GetScopeIterator();
  while (!scopeIterator->Done() && scopeNumber > 0) {
    --scopeNumber;
    scopeIterator->Advance();
  }
  if (scopeNumber != 0) {
    return Response::Error("Could not find scope with given number");
  }

  if (!scopeIterator->SetVariableValue(toV8String(m_isolate, variableName),
                                       newValue) ||
      scope.tryCatch().HasCaught()) {
    return Response::InternalError();
  }
  return Response::OK();
}

Response V8DebuggerAgentImpl::setReturnValue(
    std::unique_ptr<protocol::Runtime::CallArgument> protocolNewValue) {
  if (!enabled()) return Response::Error(kDebuggerNotEnabled);
  if (!isPaused()) return Response::Error(kDebuggerNotPaused);
  auto iterator = v8::debug::StackTraceIterator::Create(m_isolate);
  if (iterator->Done()) {
    return Response::Error("Could not find top call frame");
  }
  if (iterator->GetReturnValue().IsEmpty()) {
    return Response::Error(
        "Could not update return value at non-return position");
  }
  InjectedScript::ContextScope scope(m_session, iterator->GetContextId());
  Response response = scope.initialize();
  if (!response.isSuccess()) return response;
  v8::Local<v8::Value> newValue;
  response = scope.injectedScript()->resolveCallArgument(protocolNewValue.get(),
                                                         &newValue);
  if (!response.isSuccess()) return response;
  v8::debug::SetReturnValue(m_isolate, newValue);
  return Response::OK();
}

Response V8DebuggerAgentImpl::setAsyncCallStackDepth(int depth) {
  if (!enabled()) return Response::Error(kDebuggerNotEnabled);
  m_state->setInteger(DebuggerAgentState::asyncCallStackDepth, depth);
  m_debugger->setAsyncCallStackDepth(this, depth);
  return Response::OK();
}

Response V8DebuggerAgentImpl::setBlackboxPatterns(
    std::unique_ptr<protocol::Array<String16>> patterns) {
  if (!patterns->length()) {
    m_blackboxPattern = nullptr;
    resetBlackboxedStateCache();
    m_state->remove(DebuggerAgentState::blackboxPattern);
    return Response::OK();
  }

  String16Builder patternBuilder;
  patternBuilder.append('(');
  for (size_t i = 0; i < patterns->length() - 1; ++i) {
    patternBuilder.append(patterns->get(i));
    patternBuilder.append("|");
  }
  patternBuilder.append(patterns->get(patterns->length() - 1));
  patternBuilder.append(')');
  String16 pattern = patternBuilder.toString();
  Response response = setBlackboxPattern(pattern);
  if (!response.isSuccess()) return response;
  resetBlackboxedStateCache();
  m_state->setString(DebuggerAgentState::blackboxPattern, pattern);
  return Response::OK();
}

Response V8DebuggerAgentImpl::setBlackboxPattern(const String16& pattern) {
  std::unique_ptr<V8Regex> regex(new V8Regex(
      m_inspector, pattern, true /** caseSensitive */, false /** multiline */));
  if (!regex->isValid())
    return Response::Error("Pattern parser error: " + regex->errorMessage());
  m_blackboxPattern = std::move(regex);
  return Response::OK();
}

void V8DebuggerAgentImpl::resetBlackboxedStateCache() {
  for (const auto& it : m_scripts) {
    it.second->resetBlackboxedStateCache();
  }
}

Response V8DebuggerAgentImpl::setBlackboxedRanges(
    const String16& scriptId,
    std::unique_ptr<protocol::Array<protocol::Debugger::ScriptPosition>>
        inPositions) {
  auto it = m_scripts.find(scriptId);
  if (it == m_scripts.end())
    return Response::Error("No script with passed id.");

  if (!inPositions->length()) {
    m_blackboxedPositions.erase(scriptId);
    it->second->resetBlackboxedStateCache();
    return Response::OK();
  }

  std::vector<std::pair<int, int>> positions;
  positions.reserve(inPositions->length());
  for (size_t i = 0; i < inPositions->length(); ++i) {
    protocol::Debugger::ScriptPosition* position = inPositions->get(i);
    if (position->getLineNumber() < 0)
      return Response::Error("Position missing 'line' or 'line' < 0.");
    if (position->getColumnNumber() < 0)
      return Response::Error("Position missing 'column' or 'column' < 0.");
    positions.push_back(
        std::make_pair(position->getLineNumber(), position->getColumnNumber()));
  }

  for (size_t i = 1; i < positions.size(); ++i) {
    if (positions[i - 1].first < positions[i].first) continue;
    if (positions[i - 1].first == positions[i].first &&
        positions[i - 1].second < positions[i].second)
      continue;
    return Response::Error(
        "Input positions array is not sorted or contains duplicate values.");
  }

  m_blackboxedPositions[scriptId] = positions;
  it->second->resetBlackboxedStateCache();
  return Response::OK();
}

Response V8DebuggerAgentImpl::currentCallFrames(
    std::unique_ptr<Array<CallFrame>>* result) {
  if (!isPaused()) {
    *result = Array<CallFrame>::create();
    return Response::OK();
  }
  v8::HandleScope handles(m_isolate);
  *result = Array<CallFrame>::create();
  auto iterator = v8::debug::StackTraceIterator::Create(m_isolate);
  int frameOrdinal = 0;
  for (; !iterator->Done(); iterator->Advance(), frameOrdinal++) {
    int contextId = iterator->GetContextId();
    InjectedScript* injectedScript = nullptr;
    if (contextId) m_session->findInjectedScript(contextId, injectedScript);
    String16 callFrameId =
        RemoteCallFrameId::serialize(contextId, frameOrdinal);

    v8::debug::Location loc = iterator->GetSourceLocation();

    std::unique_ptr<Array<Scope>> scopes;
    auto scopeIterator = iterator->GetScopeIterator();
    Response res = buildScopes(scopeIterator.get(), injectedScript, &scopes);
    if (!res.isSuccess()) return res;

    std::unique_ptr<RemoteObject> protocolReceiver;
    if (injectedScript) {
      v8::Local<v8::Value> receiver;
      if (iterator->GetReceiver().ToLocal(&receiver)) {
        res = injectedScript->wrapObject(receiver, kBacktraceObjectGroup, false,
                                         false, &protocolReceiver);
        if (!res.isSuccess()) return res;
      }
    }
    if (!protocolReceiver) {
      protocolReceiver = RemoteObject::create()
                             .setType(RemoteObject::TypeEnum::Undefined)
                             .build();
    }

    v8::Local<v8::debug::Script> script = iterator->GetScript();
    DCHECK(!script.IsEmpty());
    std::unique_ptr<protocol::Debugger::Location> location =
        protocol::Debugger::Location::create()
            .setScriptId(String16::fromInteger(script->Id()))
            .setLineNumber(loc.GetLineNumber())
            .setColumnNumber(loc.GetColumnNumber())
            .build();
    TranslateLocation(location.get(), m_debugger->wasmTranslation());
    String16 scriptId = String16::fromInteger(script->Id());
    ScriptsMap::iterator scriptIterator =
        m_scripts.find(location->getScriptId());
    String16 url;
    if (scriptIterator != m_scripts.end()) {
      url = scriptIterator->second->sourceURL();
    }

    auto frame =
        CallFrame::create()
            .setCallFrameId(callFrameId)
            .setFunctionName(toProtocolString(iterator->GetFunctionDebugName()))
            .setLocation(std::move(location))
            .setUrl(url)
            .setScopeChain(std::move(scopes))
            .setThis(std::move(protocolReceiver))
            .build();

    v8::Local<v8::Function> func = iterator->GetFunction();
    if (!func.IsEmpty()) {
      frame->setFunctionLocation(
          protocol::Debugger::Location::create()
              .setScriptId(String16::fromInteger(func->ScriptId()))
              .setLineNumber(func->GetScriptLineNumber())
              .setColumnNumber(func->GetScriptColumnNumber())
              .build());
    }

    v8::Local<v8::Value> returnValue = iterator->GetReturnValue();
    if (!returnValue.IsEmpty() && injectedScript) {
      std::unique_ptr<RemoteObject> value;
      res = injectedScript->wrapObject(returnValue, kBacktraceObjectGroup,
                                       false, false, &value);
      if (!res.isSuccess()) return res;
      frame->setReturnValue(std::move(value));
    }
    (*result)->addItem(std::move(frame));
  }
  return Response::OK();
}

std::unique_ptr<protocol::Runtime::StackTrace>
V8DebuggerAgentImpl::currentAsyncStackTrace() {
  std::shared_ptr<AsyncStackTrace> asyncParent =
      m_debugger->currentAsyncParent();
  if (!asyncParent) return nullptr;
  return asyncParent->buildInspectorObject(
<<<<<<< HEAD
      m_debugger->currentAsyncCreation().get(),
      m_debugger->maxAsyncCallChainDepth() - 1);
=======
      m_debugger, m_debugger->maxAsyncCallChainDepth() - 1);
}

std::unique_ptr<protocol::Runtime::StackTraceId>
V8DebuggerAgentImpl::currentExternalStackTrace() {
  V8StackTraceId externalParent = m_debugger->currentExternalParent();
  if (externalParent.IsInvalid()) return nullptr;
  return protocol::Runtime::StackTraceId::create()
      .setId(stackTraceIdToString(externalParent.id))
      .setDebuggerId(debuggerIdToString(externalParent.debugger_id))
      .build();
>>>>>>> 84bd6f3c
}

std::unique_ptr<protocol::Runtime::StackTraceId>
V8DebuggerAgentImpl::currentScheduledAsyncCall() {
  v8_inspector::V8StackTraceId scheduledAsyncCall =
      m_debugger->scheduledAsyncCall();
  if (scheduledAsyncCall.IsInvalid()) return nullptr;
  std::unique_ptr<protocol::Runtime::StackTraceId> asyncCallStackTrace =
      protocol::Runtime::StackTraceId::create()
          .setId(stackTraceIdToString(scheduledAsyncCall.id))
          .build();
  // TODO(kozyatinskiy): extract this check to IsLocal function.
  if (scheduledAsyncCall.debugger_id.first ||
      scheduledAsyncCall.debugger_id.second) {
    asyncCallStackTrace->setDebuggerId(
        debuggerIdToString(scheduledAsyncCall.debugger_id));
  }
  return asyncCallStackTrace;
}

bool V8DebuggerAgentImpl::isPaused() const {
  return m_debugger->isPausedInContextGroup(m_session->contextGroupId());
}

void V8DebuggerAgentImpl::didParseSource(
    std::unique_ptr<V8DebuggerScript> script, bool success) {
  v8::HandleScope handles(m_isolate);
<<<<<<< HEAD
  String16 scriptSource = script->source();
  if (!success) script->setSourceURL(findSourceURL(scriptSource, false));
  if (!success)
=======
  if (!success) {
    DCHECK(!script->isSourceLoadedLazily());
    String16 scriptSource = script->source();
    script->setSourceURL(findSourceURL(scriptSource, false));
>>>>>>> 84bd6f3c
    script->setSourceMappingURL(findSourceMapURL(scriptSource, false));
  }

  int contextId = script->executionContextId();
  int contextGroupId = m_inspector->contextGroupId(contextId);
  InspectedContext* inspected =
      m_inspector->getContext(contextGroupId, contextId);
  std::unique_ptr<protocol::DictionaryValue> executionContextAuxData;
  if (inspected) {
    // Script reused between different groups/sessions can have a stale
    // execution context id.
    executionContextAuxData = protocol::DictionaryValue::cast(
        protocol::StringUtil::parseJSON(inspected->auxData()));
  }
  bool isLiveEdit = script->isLiveEdit();
  bool hasSourceURLComment = script->hasSourceURLComment();
  bool isModule = script->isModule();
  String16 scriptId = script->scriptId();
  String16 scriptURL = script->sourceURL();

  m_scripts[scriptId] = std::move(script);

  ScriptsMap::iterator scriptIterator = m_scripts.find(scriptId);
  DCHECK(scriptIterator != m_scripts.end());
  V8DebuggerScript* scriptRef = scriptIterator->second.get();
  // V8 could create functions for parsed scripts before reporting and asks
  // inspector about blackboxed state, we should reset state each time when we
  // make any change that change isFunctionBlackboxed output - adding parsed
  // script is changing.
  scriptRef->resetBlackboxedStateCache();

  Maybe<String16> sourceMapURLParam = scriptRef->sourceMappingURL();
  Maybe<protocol::DictionaryValue> executionContextAuxDataParam(
      std::move(executionContextAuxData));
  const bool* isLiveEditParam = isLiveEdit ? &isLiveEdit : nullptr;
  const bool* hasSourceURLParam =
      hasSourceURLComment ? &hasSourceURLComment : nullptr;
  const bool* isModuleParam = isModule ? &isModule : nullptr;
  std::unique_ptr<V8StackTraceImpl> stack =
      V8StackTraceImpl::capture(m_inspector->debugger(), contextGroupId, 1);
  std::unique_ptr<protocol::Runtime::StackTrace> stackTrace =
<<<<<<< HEAD
      stack && !stack->isEmpty() ? stack->buildInspectorObjectImpl() : nullptr;
  if (success) {
    m_frontend.scriptParsed(
        scriptId, scriptURL, scriptRef->startLine(), scriptRef->startColumn(),
        scriptRef->endLine(), scriptRef->endColumn(), contextId,
        scriptRef->hash(), std::move(executionContextAuxDataParam),
        isLiveEditParam, std::move(sourceMapURLParam), hasSourceURLParam,
        isModuleParam, static_cast<int>(scriptRef->source().length()),
        std::move(stackTrace));
=======
      stack && !stack->isEmpty() ? stack->buildInspectorObjectImpl(m_debugger)
                                 : nullptr;
  if (success) {
    // TODO(herhut, dgozman): Report correct length for WASM if needed for
    // coverage. Or do not send the length at all and change coverage instead.
    if (scriptRef->isSourceLoadedLazily()) {
      m_frontend.scriptParsed(
          scriptId, scriptURL, 0, 0, 0, 0, contextId, scriptRef->hash(),
          std::move(executionContextAuxDataParam), isLiveEditParam,
          std::move(sourceMapURLParam), hasSourceURLParam, isModuleParam, 0,
          std::move(stackTrace));
    } else {
      m_frontend.scriptParsed(
          scriptId, scriptURL, scriptRef->startLine(), scriptRef->startColumn(),
          scriptRef->endLine(), scriptRef->endColumn(), contextId,
          scriptRef->hash(), std::move(executionContextAuxDataParam),
          isLiveEditParam, std::move(sourceMapURLParam), hasSourceURLParam,
          isModuleParam, static_cast<int>(scriptRef->source().length()),
          std::move(stackTrace));
    }
>>>>>>> 84bd6f3c
  } else {
    m_frontend.scriptFailedToParse(
        scriptId, scriptURL, scriptRef->startLine(), scriptRef->startColumn(),
        scriptRef->endLine(), scriptRef->endColumn(), contextId,
        scriptRef->hash(), std::move(executionContextAuxDataParam),
        std::move(sourceMapURLParam), hasSourceURLParam, isModuleParam,
        static_cast<int>(scriptRef->source().length()), std::move(stackTrace));
  }
<<<<<<< HEAD

  if (scriptURL.isEmpty() || !success) return;
=======
>>>>>>> 84bd6f3c

  if (!success) {
    if (scriptURL.isEmpty()) {
      m_failedToParseAnonymousScriptIds.push_back(scriptId);
      cleanupOldFailedToParseAnonymousScriptsIfNeeded();
    }
    return;
  }

<<<<<<< HEAD
  for (size_t i = 0; i < breakpointsCookie->size(); ++i) {
    auto cookie = breakpointsCookie->at(i);
    protocol::DictionaryValue* breakpointObject =
        protocol::DictionaryValue::cast(cookie.second);
    bool isRegex;
    breakpointObject->getBoolean(DebuggerAgentState::isRegex, &isRegex);
    String16 url;
    breakpointObject->getString(DebuggerAgentState::url, &url);
    if (!matches(m_inspector, scriptURL, url, isRegex)) continue;
    ScriptBreakpoint breakpoint;
    breakpoint.script_id = scriptId;
    breakpointObject->getInteger(DebuggerAgentState::lineNumber,
                                 &breakpoint.line_number);
    breakpointObject->getInteger(DebuggerAgentState::columnNumber,
                                 &breakpoint.column_number);
    breakpointObject->getString(DebuggerAgentState::condition,
                                &breakpoint.condition);
    String16 hint;
    bool hasHint = breakpointObject->getString(DebuggerAgentState::hint, &hint);
    std::unique_ptr<protocol::Debugger::Location> location =
        resolveBreakpoint(cookie.first, breakpoint, UserBreakpointSource, hint);
    if (!hasHint) {
      hint = breakpointHint(*scriptRef, breakpoint);
      if (!hint.isEmpty())
        breakpointObject->setString(DebuggerAgentState::hint, hint);
    }
    if (location)
      m_frontend.breakpointResolved(cookie.first, std::move(location));
=======
  std::vector<protocol::DictionaryValue*> potentialBreakpoints;
  if (!scriptURL.isEmpty()) {
    protocol::DictionaryValue* breakpointsByUrl =
        m_state->getObject(DebuggerAgentState::breakpointsByUrl);
    if (breakpointsByUrl) {
      potentialBreakpoints.push_back(breakpointsByUrl->getObject(scriptURL));
    }
    potentialBreakpoints.push_back(
        m_state->getObject(DebuggerAgentState::breakpointsByRegex));
  }
  protocol::DictionaryValue* breakpointsByScriptHash =
      m_state->getObject(DebuggerAgentState::breakpointsByScriptHash);
  if (breakpointsByScriptHash) {
    potentialBreakpoints.push_back(
        breakpointsByScriptHash->getObject(scriptRef->hash()));
  }
  protocol::DictionaryValue* breakpointHints =
      m_state->getObject(DebuggerAgentState::breakpointHints);
  for (auto breakpoints : potentialBreakpoints) {
    if (!breakpoints) continue;
    for (size_t i = 0; i < breakpoints->size(); ++i) {
      auto breakpointWithCondition = breakpoints->at(i);
      String16 breakpointId = breakpointWithCondition.first;

      BreakpointType type;
      String16 selector;
      int lineNumber = 0;
      int columnNumber = 0;
      parseBreakpointId(breakpointId, &type, &selector, &lineNumber,
                        &columnNumber);

      if (!matches(m_inspector, *scriptRef, type, selector)) continue;
      String16 condition;
      breakpointWithCondition.second->asString(&condition);
      String16 hint;
      bool hasHint =
          breakpointHints && breakpointHints->getString(breakpointId, &hint);
      if (hasHint) {
        adjustBreakpointLocation(*scriptRef, hint, &lineNumber, &columnNumber);
      }
      std::unique_ptr<protocol::Debugger::Location> location =
          setBreakpointImpl(breakpointId, scriptId, condition, lineNumber,
                            columnNumber);
      if (location)
        m_frontend.breakpointResolved(breakpointId, std::move(location));
    }
>>>>>>> 84bd6f3c
  }
}

void V8DebuggerAgentImpl::didPause(
    int contextId, v8::Local<v8::Value> exception,
    const std::vector<v8::debug::BreakpointId>& hitBreakpoints,
    bool isPromiseRejection, bool isUncaught, bool isOOMBreak, bool isAssert) {
  v8::HandleScope handles(m_isolate);

  std::vector<BreakReason> hitReasons;

  if (isOOMBreak) {
    hitReasons.push_back(
        std::make_pair(protocol::Debugger::Paused::ReasonEnum::OOM, nullptr));
  } else if (isAssert) {
    hitReasons.push_back(std::make_pair(
        protocol::Debugger::Paused::ReasonEnum::Assert, nullptr));
  } else if (!exception.IsEmpty()) {
    InjectedScript* injectedScript = nullptr;
    m_session->findInjectedScript(contextId, injectedScript);
    if (injectedScript) {
      String16 breakReason =
          isPromiseRejection
              ? protocol::Debugger::Paused::ReasonEnum::PromiseRejection
              : protocol::Debugger::Paused::ReasonEnum::Exception;
      std::unique_ptr<protocol::Runtime::RemoteObject> obj;
      injectedScript->wrapObject(exception, kBacktraceObjectGroup, false, false,
                                 &obj);
      std::unique_ptr<protocol::DictionaryValue> breakAuxData;
      if (obj) {
        breakAuxData = obj->toValue();
        breakAuxData->setBoolean("uncaught", isUncaught);
      } else {
        breakAuxData = nullptr;
      }
      hitReasons.push_back(
          std::make_pair(breakReason, std::move(breakAuxData)));
    }
  }

  std::unique_ptr<Array<String16>> hitBreakpointIds = Array<String16>::create();

  for (const auto& id : hitBreakpoints) {
    auto breakpointIterator = m_debuggerBreakpointIdToBreakpointId.find(id);
    if (breakpointIterator == m_debuggerBreakpointIdToBreakpointId.end()) {
      continue;
    }
    const String16& breakpointId = breakpointIterator->second;
    hitBreakpointIds->addItem(breakpointId);
    BreakpointType type;
    parseBreakpointId(breakpointId, &type);
    if (type != BreakpointType::kDebugCommand) continue;
    hitReasons.push_back(std::make_pair(
        protocol::Debugger::Paused::ReasonEnum::DebugCommand, nullptr));
  }

  for (size_t i = 0; i < m_breakReason.size(); ++i) {
    hitReasons.push_back(std::move(m_breakReason[i]));
  }
  clearBreakDetails();

  String16 breakReason = protocol::Debugger::Paused::ReasonEnum::Other;
  std::unique_ptr<protocol::DictionaryValue> breakAuxData;
  if (hitReasons.size() == 1) {
    breakReason = hitReasons[0].first;
    breakAuxData = std::move(hitReasons[0].second);
  } else if (hitReasons.size() > 1) {
    breakReason = protocol::Debugger::Paused::ReasonEnum::Ambiguous;
    std::unique_ptr<protocol::ListValue> reasons =
        protocol::ListValue::create();
    for (size_t i = 0; i < hitReasons.size(); ++i) {
      std::unique_ptr<protocol::DictionaryValue> reason =
          protocol::DictionaryValue::create();
      reason->setString("reason", hitReasons[i].first);
      if (hitReasons[i].second)
        reason->setObject("auxData", std::move(hitReasons[i].second));
      reasons->pushValue(std::move(reason));
    }
    breakAuxData = protocol::DictionaryValue::create();
    breakAuxData->setArray("reasons", std::move(reasons));
  }

  std::unique_ptr<Array<CallFrame>> protocolCallFrames;
  Response response = currentCallFrames(&protocolCallFrames);
  if (!response.isSuccess()) protocolCallFrames = Array<CallFrame>::create();

  m_frontend.paused(std::move(protocolCallFrames), breakReason,
                    std::move(breakAuxData), std::move(hitBreakpointIds),
<<<<<<< HEAD
                    currentAsyncStackTrace());
=======
                    currentAsyncStackTrace(), currentExternalStackTrace(),
                    currentScheduledAsyncCall());
>>>>>>> 84bd6f3c
}

void V8DebuggerAgentImpl::didContinue() {
  clearBreakDetails();
  m_frontend.resumed();
}

void V8DebuggerAgentImpl::breakProgram(
    const String16& breakReason,
    std::unique_ptr<protocol::DictionaryValue> data) {
  if (!enabled() || m_skipAllPauses || !m_debugger->canBreakProgram()) return;
  std::vector<BreakReason> currentScheduledReason;
  currentScheduledReason.swap(m_breakReason);
  pushBreakDetails(breakReason, std::move(data));
<<<<<<< HEAD
  if (!m_debugger->breakProgram(m_session->contextGroupId())) return;
=======

  int contextGroupId = m_session->contextGroupId();
  int sessionId = m_session->sessionId();
  V8InspectorImpl* inspector = m_inspector;
  m_debugger->breakProgram(contextGroupId);
  // Check that session and |this| are still around.
  if (!inspector->sessionById(contextGroupId, sessionId)) return;
  if (!enabled()) return;

>>>>>>> 84bd6f3c
  popBreakDetails();
  m_breakReason.swap(currentScheduledReason);
  if (!m_breakReason.empty()) {
    m_debugger->setPauseOnNextStatement(true, m_session->contextGroupId());
  }
}

void V8DebuggerAgentImpl::setBreakpointFor(v8::Local<v8::Function> function,
                                           v8::Local<v8::String> condition,
                                           BreakpointSource source) {
  String16 breakpointId = generateBreakpointId(
      source == DebugCommandBreakpointSource ? BreakpointType::kDebugCommand
                                             : BreakpointType::kMonitorCommand,
      function);
  if (m_breakpointIdToDebuggerBreakpointIds.find(breakpointId) !=
      m_breakpointIdToDebuggerBreakpointIds.end()) {
    return;
<<<<<<< HEAD
  breakProgram(breakReason, std::move(data));
}

void V8DebuggerAgentImpl::setBreakpointAt(const String16& scriptId,
                                          int lineNumber, int columnNumber,
                                          BreakpointSource source,
                                          const String16& condition) {
  ScriptBreakpoint breakpoint(scriptId, lineNumber, columnNumber, condition);
  String16 breakpointId = generateBreakpointId(breakpoint, source);
  resolveBreakpoint(breakpointId, breakpoint, source, /* hint */ String16());
=======
  }
  setBreakpointImpl(breakpointId, function, condition);
>>>>>>> 84bd6f3c
}

void V8DebuggerAgentImpl::removeBreakpointFor(v8::Local<v8::Function> function,
                                              BreakpointSource source) {
  String16 breakpointId = generateBreakpointId(
      source == DebugCommandBreakpointSource ? BreakpointType::kDebugCommand
                                             : BreakpointType::kMonitorCommand,
      function);
  removeBreakpointImpl(breakpointId);
}

void V8DebuggerAgentImpl::reset() {
  if (!enabled()) return;
  m_blackboxedPositions.clear();
  resetBlackboxedStateCache();
  m_scripts.clear();
  m_breakpointIdToDebuggerBreakpointIds.clear();
}

void V8DebuggerAgentImpl::cleanupOldFailedToParseAnonymousScriptsIfNeeded() {
  if (m_failedToParseAnonymousScriptIds.size() <=
      kMaxScriptFailedToParseScripts)
    return;
  static_assert(kMaxScriptFailedToParseScripts > 100,
                "kMaxScriptFailedToParseScripts should be greater then 100");
  while (m_failedToParseAnonymousScriptIds.size() >
         kMaxScriptFailedToParseScripts - 100 + 1) {
    String16 scriptId = m_failedToParseAnonymousScriptIds.front();
    m_failedToParseAnonymousScriptIds.pop_front();
    m_scripts.erase(scriptId);
  }
}

}  // namespace v8_inspector<|MERGE_RESOLUTION|>--- conflicted
+++ resolved
@@ -41,17 +41,6 @@
 static const char blackboxPattern[] = "blackboxPattern";
 static const char debuggerEnabled[] = "debuggerEnabled";
 static const char skipAllPauses[] = "skipAllPauses";
-<<<<<<< HEAD
-
-// Breakpoint properties.
-static const char url[] = "url";
-static const char isRegex[] = "isRegex";
-static const char lineNumber[] = "lineNumber";
-static const char columnNumber[] = "columnNumber";
-static const char condition[] = "condition";
-static const char hint[] = "hint";
-=======
->>>>>>> 84bd6f3c
 
 static const char breakpointsByRegex[] = "breakpointsByRegex";
 static const char breakpointsByUrl[] = "breakpointsByUrl";
@@ -67,11 +56,6 @@
 
 static const size_t kBreakpointHintMaxLength = 128;
 static const intptr_t kBreakpointHintMaxSearchOffset = 80 * 10;
-<<<<<<< HEAD
-
-namespace {
-=======
->>>>>>> 84bd6f3c
 
 static const int kMaxScriptFailedToParseScripts = 1000;
 
@@ -223,59 +207,6 @@
   *columnNumber = hintPosition.GetColumnNumber();
 }
 
-<<<<<<< HEAD
-String16 breakpointHint(const V8DebuggerScript& script,
-                        const ScriptBreakpoint& breakpoint) {
-  int offset = script.offset(breakpoint.line_number, breakpoint.column_number);
-  if (offset == V8DebuggerScript::kNoOffset) return String16();
-  const String16& source = script.source();
-  String16 hint =
-      source.substring(offset, kBreakpointHintMaxLength).stripWhiteSpace();
-  for (size_t i = 0; i < hint.length(); ++i) {
-    if (hint[i] == '\r' || hint[i] == '\n' || hint[i] == ';') {
-      return hint.substring(0, i);
-    }
-  }
-  return hint;
-}
-
-void adjustBreakpointLocation(const V8DebuggerScript& script,
-                              const String16& hint,
-                              ScriptBreakpoint* breakpoint) {
-  if (hint.isEmpty()) return;
-  intptr_t sourceOffset =
-      script.offset(breakpoint->line_number, breakpoint->column_number);
-  if (sourceOffset == V8DebuggerScript::kNoOffset) return;
-
-  intptr_t searchRegionOffset = std::max(
-      sourceOffset - kBreakpointHintMaxSearchOffset, static_cast<intptr_t>(0));
-  size_t offset = sourceOffset - searchRegionOffset;
-  String16 searchArea = script.source().substring(
-      searchRegionOffset, offset + kBreakpointHintMaxSearchOffset);
-
-  size_t nextMatch = searchArea.find(hint, offset);
-  size_t prevMatch = searchArea.reverseFind(hint, offset);
-  if (nextMatch == String16::kNotFound && prevMatch == String16::kNotFound) {
-    return;
-  }
-  size_t bestMatch;
-  if (nextMatch == String16::kNotFound) {
-    bestMatch = prevMatch;
-  } else if (prevMatch == String16::kNotFound) {
-    bestMatch = nextMatch;
-  } else {
-    bestMatch = nextMatch - offset < offset - prevMatch ? nextMatch : prevMatch;
-  }
-  bestMatch += searchRegionOffset;
-  v8::debug::Location hintPosition =
-      script.location(static_cast<int>(bestMatch));
-  if (hintPosition.IsEmpty()) return;
-  breakpoint->line_number = hintPosition.GetLineNumber();
-  breakpoint->column_number = hintPosition.GetColumnNumber();
-}
-
-=======
->>>>>>> 84bd6f3c
 String16 breakLocationType(v8::debug::BreakLocationType type) {
   switch (type) {
     case v8::debug::kCallBreakLocation:
@@ -290,8 +221,6 @@
   return String16();
 }
 
-<<<<<<< HEAD
-=======
 }  // namespace
 
 String16 scopeType(v8::debug::ScopeIterator::ScopeType type) {
@@ -431,7 +360,6 @@
   object->setObject(key, std::move(newDictionary));
   return value;
 }
->>>>>>> 84bd6f3c
 }  // namespace
 
 V8DebuggerAgentImpl::V8DebuggerAgentImpl(
@@ -490,17 +418,10 @@
                       v8::debug::NoBreakOnException);
   m_state->setInteger(DebuggerAgentState::asyncCallStackDepth, 0);
 
-<<<<<<< HEAD
-  if (isPaused()) m_debugger->continueProgram(m_session->contextGroupId());
-  m_debugger->disable();
-  JavaScriptCallFrames emptyCallFrames;
-  m_pausedCallFrames.swap(emptyCallFrames);
-=======
   if (m_breakpointsActive) {
     m_debugger->setBreakpointsActive(false);
     m_breakpointsActive = false;
   }
->>>>>>> 84bd6f3c
   m_blackboxedPositions.clear();
   m_blackboxPattern.reset();
   resetBlackboxedStateCache();
@@ -551,13 +472,9 @@
 
 Response V8DebuggerAgentImpl::setBreakpointsActive(bool active) {
   if (!enabled()) return Response::Error(kDebuggerNotEnabled);
-<<<<<<< HEAD
-  m_debugger->setBreakpointsActivated(active);
-=======
   if (m_breakpointsActive == active) return Response::OK();
   m_breakpointsActive = active;
   m_debugger->setBreakpointsActive(active);
->>>>>>> 84bd6f3c
   if (!active && !m_breakReason.empty()) {
     clearBreakDetails();
     m_debugger->setPauseOnNextStatement(false, m_session->contextGroupId());
@@ -571,30 +488,6 @@
   return Response::OK();
 }
 
-<<<<<<< HEAD
-static std::unique_ptr<protocol::DictionaryValue>
-buildObjectForBreakpointCookie(const String16& url, int lineNumber,
-                               int columnNumber, const String16& condition,
-                               bool isRegex, const String16& hint) {
-  std::unique_ptr<protocol::DictionaryValue> breakpointObject =
-      protocol::DictionaryValue::create();
-  breakpointObject->setString(DebuggerAgentState::url, url);
-  breakpointObject->setInteger(DebuggerAgentState::lineNumber, lineNumber);
-  breakpointObject->setInteger(DebuggerAgentState::columnNumber, columnNumber);
-  breakpointObject->setString(DebuggerAgentState::condition, condition);
-  breakpointObject->setBoolean(DebuggerAgentState::isRegex, isRegex);
-  if (!hint.isEmpty()) {
-    breakpointObject->setString(DebuggerAgentState::hint, hint);
-  }
-  return breakpointObject;
-}
-
-static bool matches(V8InspectorImpl* inspector, const String16& url,
-                    const String16& pattern, bool isRegex) {
-  if (isRegex) {
-    V8Regex regex(inspector, pattern, true);
-    return regex.match(url) != -1;
-=======
 static bool matches(V8InspectorImpl* inspector, const V8DebuggerScript& script,
                     BreakpointType type, const String16& selector) {
   switch (type) {
@@ -609,7 +502,6 @@
     default:
       UNREACHABLE();
       return false;
->>>>>>> 84bd6f3c
   }
 }
 
@@ -634,25 +526,6 @@
     if (columnNumber < 0) return Response::Error("Incorrect column number");
   }
 
-<<<<<<< HEAD
-  String16 hint;
-  ScriptBreakpoint breakpoint(String16(), lineNumber, columnNumber, condition);
-  for (const auto& script : m_scripts) {
-    if (!matches(m_inspector, script.second->sourceURL(), url, isRegex))
-      continue;
-    breakpoint.script_id = script.first;
-    std::unique_ptr<protocol::Debugger::Location> location =
-        resolveBreakpoint(breakpointId, breakpoint, UserBreakpointSource, hint);
-    if (!isRegex) hint = breakpointHint(*script.second, breakpoint);
-    if (location) (*locations)->addItem(std::move(location));
-  }
-
-  breakpointsCookie->setObject(
-      breakpointId,
-      buildObjectForBreakpointCookie(url, lineNumber, columnNumber, condition,
-                                     isRegex, hint));
-
-=======
   BreakpointType type = BreakpointType::kByUrl;
   String16 selector;
   if (optionalURLRegex.isJust()) {
@@ -714,7 +587,6 @@
         getOrCreateObject(m_state, DebuggerAgentState::breakpointHints);
     breakpointHints->setString(breakpointId, hint);
   }
->>>>>>> 84bd6f3c
   *outBreakpointId = breakpointId;
   return Response::OK();
 }
@@ -756,15 +628,9 @@
       m_breakpointIdToDebuggerBreakpointIds.end()) {
     return Response::Error("Breakpoint at specified location already exists.");
   }
-<<<<<<< HEAD
-  *actualLocation = resolveBreakpoint(
-      breakpointId, breakpoint, UserBreakpointSource, /* hint */ String16());
-  if (!*actualLocation) return Response::Error("Could not resolve breakpoint");
-=======
   v8::Local<v8::String> condition =
       toV8String(m_isolate, optionalCondition.fromMaybe(String16()));
   setBreakpointImpl(breakpointId, function, condition);
->>>>>>> 84bd6f3c
   *outBreakpointId = breakpointId;
   return Response::OK();
 }
@@ -854,11 +720,8 @@
     v8::Local<v8::Context> debuggerContext =
         v8::debug::GetDebugContext(m_isolate);
     v8::Context::Scope contextScope(debuggerContext);
-<<<<<<< HEAD
-=======
     v8::MicrotasksScope microtasks(m_isolate,
                                    v8::MicrotasksScope::kDoNotRunMicrotasks);
->>>>>>> 84bd6f3c
     v8::TryCatch tryCatch(m_isolate);
     it->second->getPossibleBreakpoints(
         v8Start, v8End, restrictToFunction.fromMaybe(false), &v8Locations);
@@ -885,12 +748,6 @@
     Maybe<String16> targetCallFrames) {
   if (!enabled()) return Response::Error(kDebuggerNotEnabled);
   if (!isPaused()) return Response::Error(kDebuggerNotPaused);
-<<<<<<< HEAD
-  return m_debugger->continueToLocation(
-      m_session->contextGroupId(), std::move(location),
-      targetCallFrames.fromMaybe(
-          protocol::Debugger::ContinueToLocation::TargetCallFramesEnum::Any));
-=======
   ScriptsMap::iterator it = m_scripts.find(location->getScriptId());
   if (it == m_scripts.end()) {
     return Response::Error("Cannot continue to specified location");
@@ -931,7 +788,6 @@
   *outStackTrace = stack->buildInspectorObject(
       m_debugger, m_debugger->maxAsyncCallChainDepth());
   return Response::OK();
->>>>>>> 84bd6f3c
 }
 
 bool V8DebuggerAgentImpl::isFunctionBlackboxed(const String16& scriptId,
@@ -973,17 +829,10 @@
 }
 
 std::unique_ptr<protocol::Debugger::Location>
-<<<<<<< HEAD
-V8DebuggerAgentImpl::resolveBreakpoint(const String16& breakpointId,
-                                       const ScriptBreakpoint& breakpoint,
-                                       BreakpointSource source,
-                                       const String16& hint) {
-=======
 V8DebuggerAgentImpl::setBreakpointImpl(const String16& breakpointId,
                                        const String16& scriptId,
                                        const String16& condition,
                                        int lineNumber, int columnNumber) {
->>>>>>> 84bd6f3c
   v8::HandleScope handles(m_isolate);
   DCHECK(enabled());
 
@@ -994,21 +843,11 @@
     return nullptr;
   }
 
-<<<<<<< HEAD
-  // Translate from protocol location to v8 location for the debugger.
-  ScriptBreakpoint translatedBreakpoint = breakpoint;
-  adjustBreakpointLocation(*scriptIterator->second, hint,
-                           &translatedBreakpoint);
-  m_debugger->wasmTranslation()->TranslateProtocolLocationToWasmScriptLocation(
-      &translatedBreakpoint.script_id, &translatedBreakpoint.line_number,
-      &translatedBreakpoint.column_number);
-=======
   v8::debug::BreakpointId debuggerBreakpointId;
   v8::debug::Location location(lineNumber, columnNumber);
   int contextId = script->executionContextId();
   InspectedContext* inspected = m_inspector->getContext(contextId);
   if (!inspected) return nullptr;
->>>>>>> 84bd6f3c
 
   {
     v8::Context::Scope contextScope(inspected->context());
@@ -1065,10 +904,7 @@
     Maybe<protocol::Array<protocol::Debugger::CallFrame>>* newCallFrames,
     Maybe<bool>* stackChanged,
     Maybe<protocol::Runtime::StackTrace>* asyncStackTrace,
-<<<<<<< HEAD
-=======
     Maybe<protocol::Runtime::StackTraceId>* asyncStackTraceId,
->>>>>>> 84bd6f3c
     Maybe<protocol::Runtime::ExceptionDetails>* optOutCompileError) {
   if (!enabled()) return Response::Error(kDebuggerNotEnabled);
 
@@ -1080,18 +916,6 @@
     // TODO(kozyatinskiy): LiveEdit should support ES6 module
     return Response::Error("Editing module's script is not supported.");
   }
-<<<<<<< HEAD
-
-  v8::HandleScope handles(m_isolate);
-  v8::Local<v8::String> newSource = toV8String(m_isolate, newContent);
-  bool compileError = false;
-  Response response = m_debugger->setScriptSource(
-      scriptId, newSource, dryRun.fromMaybe(false), optOutCompileError,
-      &m_pausedCallFrames, stackChanged, &compileError);
-  if (!response.isSuccess() || compileError) return response;
-
-  it->second->setSource(newContent);
-=======
   int contextId = it->second->executionContextId();
   InspectedContext* inspected = m_inspector->getContext(contextId);
   if (!inspected) {
@@ -1118,7 +942,6 @@
   } else {
     *stackChanged = stackChangedValue;
   }
->>>>>>> 84bd6f3c
   std::unique_ptr<Array<CallFrame>> callFrames;
   Response response = currentCallFrames(&callFrames);
   if (!response.isSuccess()) return response;
@@ -1131,12 +954,8 @@
 Response V8DebuggerAgentImpl::restartFrame(
     const String16& callFrameId,
     std::unique_ptr<Array<CallFrame>>* newCallFrames,
-<<<<<<< HEAD
-    Maybe<protocol::Runtime::StackTrace>* asyncStackTrace) {
-=======
     Maybe<protocol::Runtime::StackTrace>* asyncStackTrace,
     Maybe<protocol::Runtime::StackTraceId>* asyncStackTraceId) {
->>>>>>> 84bd6f3c
   if (!isPaused()) return Response::Error(kDebuggerNotPaused);
   InjectedScript::CallFrameScope scope(m_session, callFrameId);
   Response response = scope.initialize();
@@ -1185,11 +1004,7 @@
 void V8DebuggerAgentImpl::schedulePauseOnNextStatement(
     const String16& breakReason,
     std::unique_ptr<protocol::DictionaryValue> data) {
-<<<<<<< HEAD
-  if (!enabled() || isPaused() || !m_debugger->breakpointsActivated()) return;
-=======
   if (isPaused() || !acceptsPause(false) || !m_breakpointsActive) return;
->>>>>>> 84bd6f3c
   if (m_breakReason.empty()) {
     m_debugger->setPauseOnNextStatement(true, m_session->contextGroupId());
   }
@@ -1197,11 +1012,7 @@
 }
 
 void V8DebuggerAgentImpl::cancelPauseOnNextStatement() {
-<<<<<<< HEAD
-  if (!enabled() || isPaused() || !m_debugger->breakpointsActivated()) return;
-=======
   if (isPaused() || !acceptsPause(false) || !m_breakpointsActive) return;
->>>>>>> 84bd6f3c
   if (m_breakReason.size() == 1) {
     m_debugger->setPauseOnNextStatement(false, m_session->contextGroupId());
   }
@@ -1235,12 +1046,8 @@
 Response V8DebuggerAgentImpl::stepInto(Maybe<bool> inBreakOnAsyncCall) {
   if (!isPaused()) return Response::Error(kDebuggerNotPaused);
   m_session->releaseObjectGroup(kBacktraceObjectGroup);
-<<<<<<< HEAD
-  m_debugger->stepIntoStatement(m_session->contextGroupId());
-=======
   m_debugger->stepIntoStatement(m_session->contextGroupId(),
                                 inBreakOnAsyncCall.fromMaybe(false));
->>>>>>> 84bd6f3c
   return Response::OK();
 }
 
@@ -1248,8 +1055,6 @@
   if (!isPaused()) return Response::Error(kDebuggerNotPaused);
   m_session->releaseObjectGroup(kBacktraceObjectGroup);
   m_debugger->stepOutOfFunction(m_session->contextGroupId());
-<<<<<<< HEAD
-=======
   return Response::OK();
 }
 
@@ -1272,18 +1077,7 @@
   }
   m_debugger->pauseOnAsyncCall(m_session->contextGroupId(), stackTraceId,
                                inParentStackTraceId->getDebuggerId(String16()));
->>>>>>> 84bd6f3c
-  return Response::OK();
-}
-
-void V8DebuggerAgentImpl::scheduleStepIntoAsync(
-    std::unique_ptr<ScheduleStepIntoAsyncCallback> callback) {
-  if (!isPaused()) {
-    callback->sendFailure(Response::Error(kDebuggerNotPaused));
-    return;
-  }
-  m_debugger->scheduleStepIntoAsync(std::move(callback),
-                                    m_session->contextGroupId());
+  return Response::OK();
 }
 
 Response V8DebuggerAgentImpl::setPauseOnExceptions(
@@ -1593,10 +1387,6 @@
       m_debugger->currentAsyncParent();
   if (!asyncParent) return nullptr;
   return asyncParent->buildInspectorObject(
-<<<<<<< HEAD
-      m_debugger->currentAsyncCreation().get(),
-      m_debugger->maxAsyncCallChainDepth() - 1);
-=======
       m_debugger, m_debugger->maxAsyncCallChainDepth() - 1);
 }
 
@@ -1608,7 +1398,6 @@
       .setId(stackTraceIdToString(externalParent.id))
       .setDebuggerId(debuggerIdToString(externalParent.debugger_id))
       .build();
->>>>>>> 84bd6f3c
 }
 
 std::unique_ptr<protocol::Runtime::StackTraceId>
@@ -1636,16 +1425,10 @@
 void V8DebuggerAgentImpl::didParseSource(
     std::unique_ptr<V8DebuggerScript> script, bool success) {
   v8::HandleScope handles(m_isolate);
-<<<<<<< HEAD
-  String16 scriptSource = script->source();
-  if (!success) script->setSourceURL(findSourceURL(scriptSource, false));
-  if (!success)
-=======
   if (!success) {
     DCHECK(!script->isSourceLoadedLazily());
     String16 scriptSource = script->source();
     script->setSourceURL(findSourceURL(scriptSource, false));
->>>>>>> 84bd6f3c
     script->setSourceMappingURL(findSourceMapURL(scriptSource, false));
   }
 
@@ -1687,17 +1470,6 @@
   std::unique_ptr<V8StackTraceImpl> stack =
       V8StackTraceImpl::capture(m_inspector->debugger(), contextGroupId, 1);
   std::unique_ptr<protocol::Runtime::StackTrace> stackTrace =
-<<<<<<< HEAD
-      stack && !stack->isEmpty() ? stack->buildInspectorObjectImpl() : nullptr;
-  if (success) {
-    m_frontend.scriptParsed(
-        scriptId, scriptURL, scriptRef->startLine(), scriptRef->startColumn(),
-        scriptRef->endLine(), scriptRef->endColumn(), contextId,
-        scriptRef->hash(), std::move(executionContextAuxDataParam),
-        isLiveEditParam, std::move(sourceMapURLParam), hasSourceURLParam,
-        isModuleParam, static_cast<int>(scriptRef->source().length()),
-        std::move(stackTrace));
-=======
       stack && !stack->isEmpty() ? stack->buildInspectorObjectImpl(m_debugger)
                                  : nullptr;
   if (success) {
@@ -1718,7 +1490,6 @@
           isModuleParam, static_cast<int>(scriptRef->source().length()),
           std::move(stackTrace));
     }
->>>>>>> 84bd6f3c
   } else {
     m_frontend.scriptFailedToParse(
         scriptId, scriptURL, scriptRef->startLine(), scriptRef->startColumn(),
@@ -1727,11 +1498,6 @@
         std::move(sourceMapURLParam), hasSourceURLParam, isModuleParam,
         static_cast<int>(scriptRef->source().length()), std::move(stackTrace));
   }
-<<<<<<< HEAD
-
-  if (scriptURL.isEmpty() || !success) return;
-=======
->>>>>>> 84bd6f3c
 
   if (!success) {
     if (scriptURL.isEmpty()) {
@@ -1741,36 +1507,6 @@
     return;
   }
 
-<<<<<<< HEAD
-  for (size_t i = 0; i < breakpointsCookie->size(); ++i) {
-    auto cookie = breakpointsCookie->at(i);
-    protocol::DictionaryValue* breakpointObject =
-        protocol::DictionaryValue::cast(cookie.second);
-    bool isRegex;
-    breakpointObject->getBoolean(DebuggerAgentState::isRegex, &isRegex);
-    String16 url;
-    breakpointObject->getString(DebuggerAgentState::url, &url);
-    if (!matches(m_inspector, scriptURL, url, isRegex)) continue;
-    ScriptBreakpoint breakpoint;
-    breakpoint.script_id = scriptId;
-    breakpointObject->getInteger(DebuggerAgentState::lineNumber,
-                                 &breakpoint.line_number);
-    breakpointObject->getInteger(DebuggerAgentState::columnNumber,
-                                 &breakpoint.column_number);
-    breakpointObject->getString(DebuggerAgentState::condition,
-                                &breakpoint.condition);
-    String16 hint;
-    bool hasHint = breakpointObject->getString(DebuggerAgentState::hint, &hint);
-    std::unique_ptr<protocol::Debugger::Location> location =
-        resolveBreakpoint(cookie.first, breakpoint, UserBreakpointSource, hint);
-    if (!hasHint) {
-      hint = breakpointHint(*scriptRef, breakpoint);
-      if (!hint.isEmpty())
-        breakpointObject->setString(DebuggerAgentState::hint, hint);
-    }
-    if (location)
-      m_frontend.breakpointResolved(cookie.first, std::move(location));
-=======
   std::vector<protocol::DictionaryValue*> potentialBreakpoints;
   if (!scriptURL.isEmpty()) {
     protocol::DictionaryValue* breakpointsByUrl =
@@ -1817,7 +1553,6 @@
       if (location)
         m_frontend.breakpointResolved(breakpointId, std::move(location));
     }
->>>>>>> 84bd6f3c
   }
 }
 
@@ -1906,12 +1641,8 @@
 
   m_frontend.paused(std::move(protocolCallFrames), breakReason,
                     std::move(breakAuxData), std::move(hitBreakpointIds),
-<<<<<<< HEAD
-                    currentAsyncStackTrace());
-=======
                     currentAsyncStackTrace(), currentExternalStackTrace(),
                     currentScheduledAsyncCall());
->>>>>>> 84bd6f3c
 }
 
 void V8DebuggerAgentImpl::didContinue() {
@@ -1926,9 +1657,6 @@
   std::vector<BreakReason> currentScheduledReason;
   currentScheduledReason.swap(m_breakReason);
   pushBreakDetails(breakReason, std::move(data));
-<<<<<<< HEAD
-  if (!m_debugger->breakProgram(m_session->contextGroupId())) return;
-=======
 
   int contextGroupId = m_session->contextGroupId();
   int sessionId = m_session->sessionId();
@@ -1938,7 +1666,6 @@
   if (!inspector->sessionById(contextGroupId, sessionId)) return;
   if (!enabled()) return;
 
->>>>>>> 84bd6f3c
   popBreakDetails();
   m_breakReason.swap(currentScheduledReason);
   if (!m_breakReason.empty()) {
@@ -1956,21 +1683,8 @@
   if (m_breakpointIdToDebuggerBreakpointIds.find(breakpointId) !=
       m_breakpointIdToDebuggerBreakpointIds.end()) {
     return;
-<<<<<<< HEAD
-  breakProgram(breakReason, std::move(data));
-}
-
-void V8DebuggerAgentImpl::setBreakpointAt(const String16& scriptId,
-                                          int lineNumber, int columnNumber,
-                                          BreakpointSource source,
-                                          const String16& condition) {
-  ScriptBreakpoint breakpoint(scriptId, lineNumber, columnNumber, condition);
-  String16 breakpointId = generateBreakpointId(breakpoint, source);
-  resolveBreakpoint(breakpointId, breakpoint, source, /* hint */ String16());
-=======
   }
   setBreakpointImpl(breakpointId, function, condition);
->>>>>>> 84bd6f3c
 }
 
 void V8DebuggerAgentImpl::removeBreakpointFor(v8::Local<v8::Function> function,
