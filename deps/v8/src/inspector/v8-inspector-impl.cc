/*
 * Copyright (c) 2010-2011 Google Inc. All rights reserved.
 *
 * Redistribution and use in source and binary forms, with or without
 * modification, are permitted provided that the following conditions are
 * met:
 *
 *     * Redistributions of source code must retain the above copyright
 * notice, this list of conditions and the following disclaimer.
 *     * Redistributions in binary form must reproduce the above
 * copyright notice, this list of conditions and the following disclaimer
 * in the documentation and/or other materials provided with the
 * distribution.
 *     * Neither the name of Google Inc. nor the names of its
 * contributors may be used to endorse or promote products derived from
 * this software without specific prior written permission.
 *
 * THIS SOFTWARE IS PROVIDED BY THE COPYRIGHT HOLDERS AND CONTRIBUTORS
 * "AS IS" AND ANY EXPRESS OR IMPLIED WARRANTIES, INCLUDING, BUT NOT
 * LIMITED TO, THE IMPLIED WARRANTIES OF MERCHANTABILITY AND FITNESS FOR
 * A PARTICULAR PURPOSE ARE DISCLAIMED. IN NO EVENT SHALL THE COPYRIGHT
 * OWNER OR CONTRIBUTORS BE LIABLE FOR ANY DIRECT, INDIRECT, INCIDENTAL,
 * SPECIAL, EXEMPLARY, OR CONSEQUENTIAL DAMAGES (INCLUDING, BUT NOT
 * LIMITED TO, PROCUREMENT OF SUBSTITUTE GOODS OR SERVICES; LOSS OF USE,
 * DATA, OR PROFITS; OR BUSINESS INTERRUPTION) HOWEVER CAUSED AND ON ANY
 * THEORY OF LIABILITY, WHETHER IN CONTRACT, STRICT LIABILITY, OR TORT
 * (INCLUDING NEGLIGENCE OR OTHERWISE) ARISING IN ANY WAY OUT OF THE USE
 * OF THIS SOFTWARE, EVEN IF ADVISED OF THE POSSIBILITY OF SUCH DAMAGE.
 */

#include "src/inspector/v8-inspector-impl.h"

#include <vector>

#include "src/base/platform/mutex.h"
#include "src/inspector/inspected-context.h"
#include "src/inspector/string-util.h"
#include "src/inspector/v8-console-agent-impl.h"
#include "src/inspector/v8-console-message.h"
#include "src/inspector/v8-console.h"
#include "src/inspector/v8-debugger-agent-impl.h"
#include "src/inspector/v8-debugger.h"
#include "src/inspector/v8-inspector-session-impl.h"
#include "src/inspector/v8-profiler-agent-impl.h"
#include "src/inspector/v8-runtime-agent-impl.h"
#include "src/inspector/v8-stack-trace-impl.h"

#include "include/v8-platform.h"

namespace v8_inspector {

std::unique_ptr<V8Inspector> V8Inspector::create(v8::Isolate* isolate,
                                                 V8InspectorClient* client) {
  return std::unique_ptr<V8Inspector>(new V8InspectorImpl(isolate, client));
}

V8InspectorImpl::V8InspectorImpl(v8::Isolate* isolate,
                                 V8InspectorClient* client)
    : m_isolate(isolate),
      m_client(client),
      m_debugger(new V8Debugger(isolate, this)),
      m_capturingStackTracesCount(0),
      m_lastExceptionId(0),
<<<<<<< HEAD
      m_lastContextId(0) {
  v8::debug::SetConsoleDelegate(m_isolate, console());
}

V8InspectorImpl::~V8InspectorImpl() {
  v8::debug::SetConsoleDelegate(m_isolate, nullptr);
}

int V8InspectorImpl::contextGroupId(v8::Local<v8::Context> context) {
  return contextGroupId(InspectedContext::contextId(context));
=======
      m_lastContextId(0),
      m_isolateId(v8::debug::GetNextRandomInt64(m_isolate)) {
  v8::debug::SetInspector(m_isolate, this);
  v8::debug::SetConsoleDelegate(m_isolate, console());
>>>>>>> 84bd6f3c
}

V8InspectorImpl::~V8InspectorImpl() {
  v8::debug::SetInspector(m_isolate, nullptr);
  v8::debug::SetConsoleDelegate(m_isolate, nullptr);
}

int V8InspectorImpl::contextGroupId(v8::Local<v8::Context> context) const {
  return contextGroupId(InspectedContext::contextId(context));
}

<<<<<<< HEAD
=======
int V8InspectorImpl::contextGroupId(int contextId) const {
  auto it = m_contextIdToGroupIdMap.find(contextId);
  return it != m_contextIdToGroupIdMap.end() ? it->second : 0;
}

>>>>>>> 84bd6f3c
v8::MaybeLocal<v8::Value> V8InspectorImpl::compileAndRunInternalScript(
    v8::Local<v8::Context> context, v8::Local<v8::String> source) {
  v8::Local<v8::UnboundScript> unboundScript;
  if (!v8::debug::CompileInspectorScript(m_isolate, source)
           .ToLocal(&unboundScript))
    return v8::MaybeLocal<v8::Value>();
  v8::MicrotasksScope microtasksScope(m_isolate,
                                      v8::MicrotasksScope::kDoNotRunMicrotasks);
  v8::Context::Scope contextScope(context);
  v8::Isolate::SafeForTerminationScope allowTermination(m_isolate);
  return unboundScript->BindToCurrentContext()->Run(context);
}

v8::MaybeLocal<v8::Script> V8InspectorImpl::compileScript(
    v8::Local<v8::Context> context, const String16& code,
    const String16& fileName) {
  v8::ScriptOrigin origin(
      toV8String(m_isolate, fileName), v8::Integer::New(m_isolate, 0),
      v8::Integer::New(m_isolate, 0),
      v8::False(m_isolate),                                         // sharable
      v8::Local<v8::Integer>(), toV8String(m_isolate, String16()),  // sourceMap
      v8::True(m_isolate));  // opaqueresource
  v8::ScriptCompiler::Source source(toV8String(m_isolate, code), origin);
  return v8::ScriptCompiler::Compile(context, &source,
                                     v8::ScriptCompiler::kNoCompileOptions);
}

void V8InspectorImpl::enableStackCapturingIfNeeded() {
  if (!m_capturingStackTracesCount)
    V8StackTraceImpl::setCaptureStackTraceForUncaughtExceptions(m_isolate,
                                                                true);
  ++m_capturingStackTracesCount;
}

void V8InspectorImpl::disableStackCapturingIfNeeded() {
  if (!(--m_capturingStackTracesCount))
    V8StackTraceImpl::setCaptureStackTraceForUncaughtExceptions(m_isolate,
                                                                false);
}

void V8InspectorImpl::muteExceptions(int contextGroupId) {
  m_muteExceptionsMap[contextGroupId]++;
}

void V8InspectorImpl::unmuteExceptions(int contextGroupId) {
  m_muteExceptionsMap[contextGroupId]--;
}

V8ConsoleMessageStorage* V8InspectorImpl::ensureConsoleMessageStorage(
    int contextGroupId) {
  ConsoleStorageMap::iterator storageIt =
      m_consoleStorageMap.find(contextGroupId);
  if (storageIt == m_consoleStorageMap.end())
    storageIt = m_consoleStorageMap
                    .insert(std::make_pair(
                        contextGroupId,
                        std::unique_ptr<V8ConsoleMessageStorage>(
                            new V8ConsoleMessageStorage(this, contextGroupId))))
                    .first;
  return storageIt->second.get();
}

bool V8InspectorImpl::hasConsoleMessageStorage(int contextGroupId) {
  ConsoleStorageMap::iterator storageIt =
      m_consoleStorageMap.find(contextGroupId);
  return storageIt != m_consoleStorageMap.end();
}

std::unique_ptr<V8StackTrace> V8InspectorImpl::createStackTrace(
    v8::Local<v8::StackTrace> stackTrace) {
  return m_debugger->createStackTrace(stackTrace);
}

std::unique_ptr<V8InspectorSession> V8InspectorImpl::connect(
    int contextGroupId, V8Inspector::Channel* channel,
    const StringView& state) {
  int sessionId = ++m_lastSessionId;
  std::unique_ptr<V8InspectorSessionImpl> session =
      V8InspectorSessionImpl::create(this, contextGroupId, sessionId, channel,
                                     state);
  m_sessions[contextGroupId][sessionId] = session.get();
  return std::move(session);
}

void V8InspectorImpl::disconnect(V8InspectorSessionImpl* session) {
  auto& map = m_sessions[session->contextGroupId()];
  map.erase(session->sessionId());
  if (map.empty()) m_sessions.erase(session->contextGroupId());
}

InspectedContext* V8InspectorImpl::getContext(int groupId,
                                              int contextId) const {
  if (!groupId || !contextId) return nullptr;

  ContextsByGroupMap::const_iterator contextGroupIt = m_contexts.find(groupId);
  if (contextGroupIt == m_contexts.end()) return nullptr;

  ContextByIdMap::iterator contextIt = contextGroupIt->second->find(contextId);
  if (contextIt == contextGroupIt->second->end()) return nullptr;

  return contextIt->second.get();
}

InspectedContext* V8InspectorImpl::getContext(int contextId) const {
  return getContext(contextGroupId(contextId), contextId);
}

void V8InspectorImpl::contextCreated(const V8ContextInfo& info) {
  int contextId = ++m_lastContextId;
  InspectedContext* context = new InspectedContext(this, info, contextId);
  m_contextIdToGroupIdMap[contextId] = info.contextGroupId;

  ContextsByGroupMap::iterator contextIt = m_contexts.find(info.contextGroupId);
  if (contextIt == m_contexts.end())
    contextIt = m_contexts
                    .insert(std::make_pair(
                        info.contextGroupId,
                        std::unique_ptr<ContextByIdMap>(new ContextByIdMap())))
                    .first;
  const auto& contextById = contextIt->second;

  DCHECK(contextById->find(contextId) == contextById->cend());
  (*contextById)[contextId].reset(context);
  forEachSession(
      info.contextGroupId, [&context](V8InspectorSessionImpl* session) {
        session->runtimeAgent()->reportExecutionContextCreated(context);
      });
}

void V8InspectorImpl::contextDestroyed(v8::Local<v8::Context> context) {
  int contextId = InspectedContext::contextId(context);
  int groupId = contextGroupId(context);
  contextCollected(groupId, contextId);
}

void V8InspectorImpl::contextCollected(int groupId, int contextId) {
  m_contextIdToGroupIdMap.erase(contextId);

  ConsoleStorageMap::iterator storageIt = m_consoleStorageMap.find(groupId);
  if (storageIt != m_consoleStorageMap.end())
    storageIt->second->contextDestroyed(contextId);

  InspectedContext* inspectedContext = getContext(groupId, contextId);
  if (!inspectedContext) return;

  forEachSession(groupId, [&inspectedContext](V8InspectorSessionImpl* session) {
    session->runtimeAgent()->reportExecutionContextDestroyed(inspectedContext);
  });
  discardInspectedContext(groupId, contextId);
}

void V8InspectorImpl::resetContextGroup(int contextGroupId) {
  m_consoleStorageMap.erase(contextGroupId);
  m_muteExceptionsMap.erase(contextGroupId);
  forEachSession(contextGroupId,
                 [](V8InspectorSessionImpl* session) { session->reset(); });
  m_contexts.erase(contextGroupId);
  m_debugger->wasmTranslation()->Clear();
}

<<<<<<< HEAD
void V8InspectorImpl::idleStarted() {
  for (auto it = m_sessions.begin(); it != m_sessions.end(); ++it) {
    if (it->second->profilerAgent()->idleStarted()) return;
  }
}
=======
void V8InspectorImpl::idleStarted() { m_isolate->SetIdle(true); }
>>>>>>> 84bd6f3c

void V8InspectorImpl::idleFinished() { m_isolate->SetIdle(false); }

unsigned V8InspectorImpl::exceptionThrown(
    v8::Local<v8::Context> context, const StringView& message,
    v8::Local<v8::Value> exception, const StringView& detailedMessage,
    const StringView& url, unsigned lineNumber, unsigned columnNumber,
    std::unique_ptr<V8StackTrace> stackTrace, int scriptId) {
  int groupId = contextGroupId(context);
  if (!groupId || m_muteExceptionsMap[groupId]) return 0;
  std::unique_ptr<V8StackTraceImpl> stackTraceImpl(
      static_cast<V8StackTraceImpl*>(stackTrace.release()));
  unsigned exceptionId = nextExceptionId();
  std::unique_ptr<V8ConsoleMessage> consoleMessage =
      V8ConsoleMessage::createForException(
          m_client->currentTimeMS(), toString16(detailedMessage),
          toString16(url), lineNumber, columnNumber, std::move(stackTraceImpl),
          scriptId, m_isolate, toString16(message),
          InspectedContext::contextId(context), exception, exceptionId);
  ensureConsoleMessageStorage(groupId)->addMessage(std::move(consoleMessage));
  return exceptionId;
}

void V8InspectorImpl::exceptionRevoked(v8::Local<v8::Context> context,
                                       unsigned exceptionId,
                                       const StringView& message) {
  int groupId = contextGroupId(context);
  if (!groupId) return;

  std::unique_ptr<V8ConsoleMessage> consoleMessage =
      V8ConsoleMessage::createForRevokedException(
          m_client->currentTimeMS(), toString16(message), exceptionId);
  ensureConsoleMessageStorage(groupId)->addMessage(std::move(consoleMessage));
}

std::unique_ptr<V8StackTrace> V8InspectorImpl::captureStackTrace(
    bool fullStack) {
  return m_debugger->captureStackTrace(fullStack);
}

V8StackTraceId V8InspectorImpl::storeCurrentStackTrace(
    const StringView& description) {
  return m_debugger->storeCurrentStackTrace(description);
}

void V8InspectorImpl::externalAsyncTaskStarted(const V8StackTraceId& parent) {
  m_debugger->externalAsyncTaskStarted(parent);
}

void V8InspectorImpl::externalAsyncTaskFinished(const V8StackTraceId& parent) {
  m_debugger->externalAsyncTaskFinished(parent);
}

void V8InspectorImpl::asyncTaskScheduled(const StringView& taskName, void* task,
                                         bool recurring) {
  if (!task) return;
  m_debugger->asyncTaskScheduled(taskName, task, recurring);
}

void V8InspectorImpl::asyncTaskCanceled(void* task) {
  if (!task) return;
  m_debugger->asyncTaskCanceled(task);
}

void V8InspectorImpl::asyncTaskStarted(void* task) {
  if (!task) return;
  m_debugger->asyncTaskStarted(task);
}

void V8InspectorImpl::asyncTaskFinished(void* task) {
  if (!task) return;
  m_debugger->asyncTaskFinished(task);
}

void V8InspectorImpl::allAsyncTasksCanceled() {
  m_debugger->allAsyncTasksCanceled();
}

v8::Local<v8::Context> V8InspectorImpl::regexContext() {
  if (m_regexContext.IsEmpty())
    m_regexContext.Reset(m_isolate, v8::Context::New(m_isolate));
  return m_regexContext.Get(m_isolate);
}

void V8InspectorImpl::discardInspectedContext(int contextGroupId,
                                              int contextId) {
  if (!getContext(contextGroupId, contextId)) return;
  m_contexts[contextGroupId]->erase(contextId);
  if (m_contexts[contextGroupId]->empty()) m_contexts.erase(contextGroupId);
}

V8InspectorSessionImpl* V8InspectorImpl::sessionById(int contextGroupId,
                                                     int sessionId) {
  auto it = m_sessions.find(contextGroupId);
  if (it == m_sessions.end()) return nullptr;
  auto it2 = it->second.find(sessionId);
  return it2 == it->second.end() ? nullptr : it2->second;
}

V8Console* V8InspectorImpl::console() {
  if (!m_console) m_console.reset(new V8Console(this));
  return m_console.get();
}

void V8InspectorImpl::forEachContext(
    int contextGroupId, std::function<void(InspectedContext*)> callback) {
  auto it = m_contexts.find(contextGroupId);
  if (it == m_contexts.end()) return;
  std::vector<int> ids;
  ids.reserve(it->second->size());
  for (auto& contextIt : *(it->second)) ids.push_back(contextIt.first);

  // Retrieve by ids each time since |callback| may destroy some contexts.
  for (auto& contextId : ids) {
    it = m_contexts.find(contextGroupId);
    if (it == m_contexts.end()) continue;
    auto contextIt = it->second->find(contextId);
    if (contextIt != it->second->end()) callback(contextIt->second.get());
  }
}

void V8InspectorImpl::forEachSession(
    int contextGroupId, std::function<void(V8InspectorSessionImpl*)> callback) {
  auto it = m_sessions.find(contextGroupId);
  if (it == m_sessions.end()) return;
  std::vector<int> ids;
  ids.reserve(it->second.size());
  for (auto& sessionIt : it->second) ids.push_back(sessionIt.first);

  // Retrieve by ids each time since |callback| may destroy some contexts.
  for (auto& sessionId : ids) {
    it = m_sessions.find(contextGroupId);
    if (it == m_sessions.end()) continue;
    auto sessionIt = it->second.find(sessionId);
    if (sessionIt != it->second.end()) callback(sessionIt->second);
  }
}

V8InspectorImpl::EvaluateScope::EvaluateScope(v8::Isolate* isolate)
    : m_isolate(isolate), m_safeForTerminationScope(isolate) {}

struct V8InspectorImpl::EvaluateScope::CancelToken {
  v8::base::Mutex m_mutex;
  bool m_canceled = false;
};

V8InspectorImpl::EvaluateScope::~EvaluateScope() {
  if (m_cancelToken) {
    v8::base::LockGuard<v8::base::Mutex> lock(&m_cancelToken->m_mutex);
    m_cancelToken->m_canceled = true;
    m_isolate->CancelTerminateExecution();
  }
}

class V8InspectorImpl::EvaluateScope::TerminateTask : public v8::Task {
 public:
  TerminateTask(v8::Isolate* isolate, std::shared_ptr<CancelToken> token)
      : m_isolate(isolate), m_token(token) {}

  void Run() {
    // CancelToken contains m_canceled bool which may be changed from main
    // thread, so lock mutex first.
    v8::base::LockGuard<v8::base::Mutex> lock(&m_token->m_mutex);
    if (m_token->m_canceled) return;
    m_isolate->TerminateExecution();
  }

 private:
  v8::Isolate* m_isolate;
  std::shared_ptr<CancelToken> m_token;
};

protocol::Response V8InspectorImpl::EvaluateScope::setTimeout(double timeout) {
  if (m_isolate->IsExecutionTerminating()) {
    return protocol::Response::Error("Execution was terminated");
  }
  std::shared_ptr<v8::TaskRunner> taskRunner =
      v8::debug::GetCurrentPlatform()->GetWorkerThreadsTaskRunner(m_isolate);
  if (!taskRunner) {
    return protocol::Response::Error("Timeout is not supported by embedder");
  }
  m_cancelToken.reset(new CancelToken());
  taskRunner->PostDelayedTask(
      v8::base::make_unique<TerminateTask>(m_isolate, m_cancelToken), timeout);
  return protocol::Response::OK();
}

V8Console* V8InspectorImpl::console() {
  if (!m_console) m_console.reset(new V8Console(this));
  return m_console.get();
}

}  // namespace v8_inspector<|MERGE_RESOLUTION|>--- conflicted
+++ resolved
@@ -61,23 +61,10 @@
       m_debugger(new V8Debugger(isolate, this)),
       m_capturingStackTracesCount(0),
       m_lastExceptionId(0),
-<<<<<<< HEAD
-      m_lastContextId(0) {
-  v8::debug::SetConsoleDelegate(m_isolate, console());
-}
-
-V8InspectorImpl::~V8InspectorImpl() {
-  v8::debug::SetConsoleDelegate(m_isolate, nullptr);
-}
-
-int V8InspectorImpl::contextGroupId(v8::Local<v8::Context> context) {
-  return contextGroupId(InspectedContext::contextId(context));
-=======
       m_lastContextId(0),
       m_isolateId(v8::debug::GetNextRandomInt64(m_isolate)) {
   v8::debug::SetInspector(m_isolate, this);
   v8::debug::SetConsoleDelegate(m_isolate, console());
->>>>>>> 84bd6f3c
 }
 
 V8InspectorImpl::~V8InspectorImpl() {
@@ -89,14 +76,11 @@
   return contextGroupId(InspectedContext::contextId(context));
 }
 
-<<<<<<< HEAD
-=======
 int V8InspectorImpl::contextGroupId(int contextId) const {
   auto it = m_contextIdToGroupIdMap.find(contextId);
   return it != m_contextIdToGroupIdMap.end() ? it->second : 0;
 }
 
->>>>>>> 84bd6f3c
 v8::MaybeLocal<v8::Value> V8InspectorImpl::compileAndRunInternalScript(
     v8::Local<v8::Context> context, v8::Local<v8::String> source) {
   v8::Local<v8::UnboundScript> unboundScript;
@@ -257,15 +241,7 @@
   m_debugger->wasmTranslation()->Clear();
 }
 
-<<<<<<< HEAD
-void V8InspectorImpl::idleStarted() {
-  for (auto it = m_sessions.begin(); it != m_sessions.end(); ++it) {
-    if (it->second->profilerAgent()->idleStarted()) return;
-  }
-}
-=======
 void V8InspectorImpl::idleStarted() { m_isolate->SetIdle(true); }
->>>>>>> 84bd6f3c
 
 void V8InspectorImpl::idleFinished() { m_isolate->SetIdle(false); }
 
@@ -453,9 +429,4 @@
   return protocol::Response::OK();
 }
 
-V8Console* V8InspectorImpl::console() {
-  if (!m_console) m_console.reset(new V8Console(this));
-  return m_console.get();
-}
-
 }  // namespace v8_inspector