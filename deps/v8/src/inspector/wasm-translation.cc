// Copyright 2016 the V8 project authors. All rights reserved.
// Use of this source code is governed by a BSD-style license that can be
// found in the LICENSE file.

#include "src/inspector/wasm-translation.h"

#include <algorithm>
#include <utility>

#include "src/debug/debug-interface.h"
#include "src/inspector/string-util.h"
#include "src/inspector/v8-debugger-agent-impl.h"
#include "src/inspector/v8-debugger-script.h"
#include "src/inspector/v8-debugger.h"
#include "src/inspector/v8-inspector-impl.h"

namespace v8_inspector {

using OffsetTable = v8::debug::WasmDisassembly::OffsetTable;

struct WasmSourceInformation {
  String16 source;
  int end_line = 0;
  int end_column = 0;

  OffsetTable offset_table;
  OffsetTable reverse_offset_table;

  WasmSourceInformation(String16 source, OffsetTable offset_table)
      : source(std::move(source)), offset_table(std::move(offset_table)) {
    int num_lines = 0;
    int last_newline = -1;
    size_t next_newline = this->source.find('\n', last_newline + 1);
    while (next_newline != String16::kNotFound) {
      last_newline = static_cast<int>(next_newline);
      next_newline = this->source.find('\n', last_newline + 1);
      ++num_lines;
    }
    end_line = num_lines;
    end_column = static_cast<int>(this->source.length()) - last_newline - 1;

    reverse_offset_table = this->offset_table;
    // Order by line, column, then byte offset.
    auto cmp = [](OffsetTable::value_type el1, OffsetTable::value_type el2) {
      if (el1.line != el2.line) return el1.line < el2.line;
      if (el1.column != el2.column) return el1.column < el2.column;
      return el1.byte_offset < el2.byte_offset;
    };
    std::sort(reverse_offset_table.begin(), reverse_offset_table.end(), cmp);
  }

  WasmSourceInformation() = default;
};

class WasmTranslation::TranslatorImpl {
 public:
  struct TransLocation {
    WasmTranslation* translation;
    String16 script_id;
    int line;
    int column;
    TransLocation(WasmTranslation* translation, String16 script_id, int line,
                  int column)
        : translation(translation),
          script_id(script_id),
          line(line),
          column(column) {}
  };

  virtual void Init(v8::Isolate*, WasmTranslation*, V8DebuggerAgentImpl*) = 0;
  virtual void Translate(TransLocation*) = 0;
  virtual void TranslateBack(TransLocation*) = 0;
  virtual const WasmSourceInformation& GetSourceInformation(v8::Isolate*,
                                                            int index) = 0;
  virtual const String16 GetHash(v8::Isolate*, int index) = 0;

  virtual ~TranslatorImpl() {}

  class RawTranslator;
  class DisassemblingTranslator;
};

class WasmTranslation::TranslatorImpl::RawTranslator
    : public WasmTranslation::TranslatorImpl {
 public:
  void Init(v8::Isolate*, WasmTranslation*, V8DebuggerAgentImpl*) override {}
  void Translate(TransLocation*) override {}
  void TranslateBack(TransLocation*) override {}
  const WasmSourceInformation& GetSourceInformation(v8::Isolate*,
                                                    int index) override {
    // NOTE(mmarchini): prior to 3.9, clang won't accept const object
    // instantiations with non-user-provided default constructors, unless an
    // empty initializer is explicitly given. Node.js still supports older
    // clang versions, therefore we must take care when using const objects
    // with default constructors. For more informations, please refer to CWG
    // 253 (http://open-std.org/jtc1/sc22/wg21/docs/cwg_defects.html#253)
    static const WasmSourceInformation singleEmptySourceInformation = {};
    return singleEmptySourceInformation;
  }
  const String16 GetHash(v8::Isolate*, int index) override {
    // TODO(herhut): Find useful hash default value.
    return String16();
  }
};

class WasmTranslation::TranslatorImpl::DisassemblingTranslator
    : public WasmTranslation::TranslatorImpl {

 public:
  DisassemblingTranslator(v8::Isolate* isolate,
                          v8::Local<v8::debug::WasmScript> script)
      : script_(isolate, script) {}

  void Init(v8::Isolate* isolate, WasmTranslation* translation,
            V8DebuggerAgentImpl* agent) override {
    // Register fake scripts for each function in this wasm module/script.
    v8::Local<v8::debug::WasmScript> script = script_.Get(isolate);
    int num_functions = script->NumFunctions();
    int num_imported_functions = script->NumImportedFunctions();
    DCHECK_LE(0, num_imported_functions);
    DCHECK_LE(0, num_functions);
    DCHECK_GE(num_functions, num_imported_functions);
    String16 script_id = String16::fromInteger(script->Id());
    for (int func_idx = num_imported_functions; func_idx < num_functions;
         ++func_idx) {
      AddFakeScript(isolate, script_id, func_idx, translation, agent);
    }
  }

  void Translate(TransLocation* loc) override {
    const OffsetTable& offset_table = GetOffsetTable(loc);
    DCHECK(!offset_table.empty());
    uint32_t byte_offset = static_cast<uint32_t>(loc->column);

    // Binary search for the given offset.
    unsigned left = 0;                                            // inclusive
    unsigned right = static_cast<unsigned>(offset_table.size());  // exclusive
    while (right - left > 1) {
      unsigned mid = (left + right) / 2;
      if (offset_table[mid].byte_offset <= byte_offset) {
        left = mid;
      } else {
        right = mid;
      }
    }

    loc->script_id = GetFakeScriptId(loc);
    if (offset_table[left].byte_offset == byte_offset) {
      loc->line = offset_table[left].line;
      loc->column = offset_table[left].column;
    } else {
      loc->line = 0;
      loc->column = 0;
    }
  }

  static bool LessThan(const v8::debug::WasmDisassemblyOffsetTableEntry& entry,
                       const TransLocation& loc) {
    return entry.line < loc.line ||
           (entry.line == loc.line && entry.column < loc.column);
  }

  void TranslateBack(TransLocation* loc) override {
    v8::Isolate* isolate = loc->translation->isolate_;
    int func_index = GetFunctionIndexFromFakeScriptId(loc->script_id);
    const OffsetTable& reverse_table = GetReverseTable(isolate, func_index);
    if (reverse_table.empty()) return;

    // Binary search for the given line and column.
    auto element = std::lower_bound(reverse_table.begin(), reverse_table.end(),
                                    *loc, LessThan);

    int found_byte_offset = 0;
<<<<<<< HEAD
    // [left] is <= <line,column>, or left==0 and [0] > <line,column>.
    // We are searching for the smallest entry >= <line,column> which is still
    // on the same line. This must be either [left] or [left + 1].
    // If we don't find such an entry, we might have hit the special case of
    // pointing after the last line, which is translated to the end of the
    // function (one byte after the last function byte).
    if ((*reverse_table)[left].line == loc->line &&
        (*reverse_table)[left].column >= loc->column) {
      found_byte_offset = (*reverse_table)[left].byte_offset;
    } else if (left + 1 < reverse_table->size() &&
               (*reverse_table)[left + 1].line == loc->line &&
               (*reverse_table)[left + 1].column >= loc->column) {
      found_byte_offset = (*reverse_table)[left + 1].byte_offset;
    } else if (left == reverse_table->size() - 1 &&
               (*reverse_table)[left].line == loc->line - 1 &&
               loc->column == 0) {
=======
    // We want an entry on the same line if possible.
    if (element == reverse_table.end()) {
      // We did not find an element, so this points after the function.
>>>>>>> 84bd6f3c
      std::pair<int, int> func_range =
          script_.Get(isolate)->GetFunctionRange(func_index);
      DCHECK_LE(func_range.first, func_range.second);
      found_byte_offset = func_range.second - func_range.first;
    } else if (element->line == loc->line || element == reverse_table.begin()) {
      found_byte_offset = element->byte_offset;
    } else {
      auto prev = element - 1;
      DCHECK(prev->line == loc->line);
      found_byte_offset = prev->byte_offset;
    }

    loc->script_id = String16::fromInteger(script_.Get(isolate)->Id());
    loc->line = func_index;
    loc->column = found_byte_offset;
  }

  const WasmSourceInformation& GetSourceInformation(v8::Isolate* isolate,
                                                    int index) override {
    auto it = source_informations_.find(index);
    if (it != source_informations_.end()) return it->second;
    v8::HandleScope scope(isolate);
    v8::Local<v8::debug::WasmScript> script = script_.Get(isolate);
    v8::debug::WasmDisassembly disassembly = script->DisassembleFunction(index);

    auto inserted = source_informations_.insert(std::make_pair(
        index, WasmSourceInformation({disassembly.disassembly.data(),
                                      disassembly.disassembly.length()},
                                     std::move(disassembly.offset_table))));
    DCHECK(inserted.second);
    return inserted.first->second;
  }

  const String16 GetHash(v8::Isolate* isolate, int index) override {
    v8::HandleScope scope(isolate);
    v8::Local<v8::debug::WasmScript> script = script_.Get(isolate);
    uint32_t hash = script->GetFunctionHash(index);
    String16Builder builder;
    builder.appendUnsignedAsHex(hash);
    return builder.toString();
  }

 private:
  String16 GetFakeScriptUrl(v8::Isolate* isolate, int func_index) {
    v8::Local<v8::debug::WasmScript> script = script_.Get(isolate);
    String16 script_name = toProtocolString(script->Name().ToLocalChecked());
    int numFunctions = script->NumFunctions();
    int numImported = script->NumImportedFunctions();
    String16Builder builder;
    builder.appendAll("wasm://wasm/", script_name, '/');
    if (numFunctions - numImported > 300) {
      size_t digits = String16::fromInteger(numFunctions - 1).length();
      String16 thisCategory = String16::fromInteger((func_index / 100) * 100);
      DCHECK_LE(thisCategory.length(), digits);
      for (size_t i = thisCategory.length(); i < digits; ++i)
        builder.append('0');
      builder.appendAll(thisCategory, '/');
    }
    builder.appendAll(script_name, '-');
    builder.appendNumber(func_index);
    return builder.toString();
  }

  String16 GetFakeScriptId(const String16 script_id, int func_index) {
    return String16::concat(script_id, '-', String16::fromInteger(func_index));
  }
  String16 GetFakeScriptId(const TransLocation* loc) {
    return GetFakeScriptId(loc->script_id, loc->line);
  }

  void AddFakeScript(v8::Isolate* isolate, const String16& underlyingScriptId,
                     int func_idx, WasmTranslation* translation,
                     V8DebuggerAgentImpl* agent) {
    String16 fake_script_id = GetFakeScriptId(underlyingScriptId, func_idx);
    String16 fake_script_url = GetFakeScriptUrl(isolate, func_idx);

    std::unique_ptr<V8DebuggerScript> fake_script =
        V8DebuggerScript::CreateWasm(isolate, translation, script_.Get(isolate),
                                     fake_script_id, std::move(fake_script_url),
                                     func_idx);

    translation->AddFakeScript(fake_script->scriptId(), this);
    agent->didParseSource(std::move(fake_script), true);
  }

  int GetFunctionIndexFromFakeScriptId(const String16& fake_script_id) {
    size_t last_dash_pos = fake_script_id.reverseFind('-');
    DCHECK_GT(fake_script_id.length(), last_dash_pos);
    bool ok = true;
    int func_index = fake_script_id.substring(last_dash_pos + 1).toInteger(&ok);
    DCHECK(ok);
    return func_index;
  }

  const OffsetTable& GetOffsetTable(const TransLocation* loc) {
    int func_index = loc->line;
    return GetSourceInformation(loc->translation->isolate_, func_index)
        .offset_table;
  }

  const OffsetTable& GetReverseTable(v8::Isolate* isolate, int func_index) {
    return GetSourceInformation(isolate, func_index).reverse_offset_table;
  }

  v8::Global<v8::debug::WasmScript> script_;

  // We assume to only disassemble a subset of the functions, so store them in a
  // map instead of an array.
  std::unordered_map<int, WasmSourceInformation> source_informations_;
};

WasmTranslation::WasmTranslation(v8::Isolate* isolate)
    : isolate_(isolate), mode_(Disassemble) {}

WasmTranslation::~WasmTranslation() { Clear(); }

void WasmTranslation::AddScript(v8::Local<v8::debug::WasmScript> script,
                                V8DebuggerAgentImpl* agent) {
  std::unique_ptr<TranslatorImpl> impl;
  switch (mode_) {
    case Raw:
      impl.reset(new TranslatorImpl::RawTranslator());
      break;
    case Disassemble:
      impl.reset(new TranslatorImpl::DisassemblingTranslator(isolate_, script));
      break;
  }
  DCHECK(impl);
  auto inserted =
      wasm_translators_.insert(std::make_pair(script->Id(), std::move(impl)));
  // Check that no mapping for this script id existed before.
  DCHECK(inserted.second);
  // impl has been moved, use the returned iterator to call Init.
  inserted.first->second->Init(isolate_, this, agent);
}

void WasmTranslation::Clear() {
  wasm_translators_.clear();
  fake_scripts_.clear();
}

const String16& WasmTranslation::GetSource(const String16& script_id,
                                           int func_index) {
  auto it = fake_scripts_.find(script_id);
  DCHECK_NE(it, fake_scripts_.end());
  return it->second->GetSourceInformation(isolate_, func_index).source;
}

int WasmTranslation::GetEndLine(const String16& script_id, int func_index) {
  auto it = fake_scripts_.find(script_id);
  DCHECK_NE(it, fake_scripts_.end());
  return it->second->GetSourceInformation(isolate_, func_index).end_line;
}

int WasmTranslation::GetEndColumn(const String16& script_id, int func_index) {
  auto it = fake_scripts_.find(script_id);
  DCHECK_NE(it, fake_scripts_.end());
  return it->second->GetSourceInformation(isolate_, func_index).end_column;
}

String16 WasmTranslation::GetHash(const String16& script_id, int func_index) {
  auto it = fake_scripts_.find(script_id);
  DCHECK_NE(it, fake_scripts_.end());
  return it->second->GetHash(isolate_, func_index);
}

// Translation "forward" (to artificial scripts).
bool WasmTranslation::TranslateWasmScriptLocationToProtocolLocation(
    String16* script_id, int* line_number, int* column_number) {
  DCHECK(script_id && line_number && column_number);
  bool ok = true;
  int script_id_int = script_id->toInteger(&ok);
  if (!ok) return false;

  auto it = wasm_translators_.find(script_id_int);
  if (it == wasm_translators_.end()) return false;
  TranslatorImpl* translator = it->second.get();

  TranslatorImpl::TransLocation trans_loc(this, std::move(*script_id),
                                          *line_number, *column_number);
  translator->Translate(&trans_loc);

  *script_id = std::move(trans_loc.script_id);
  *line_number = trans_loc.line;
  *column_number = trans_loc.column;

  return true;
}

// Translation "backward" (from artificial to real scripts).
bool WasmTranslation::TranslateProtocolLocationToWasmScriptLocation(
    String16* script_id, int* line_number, int* column_number) {
  auto it = fake_scripts_.find(*script_id);
  if (it == fake_scripts_.end()) return false;
  TranslatorImpl* translator = it->second;

  TranslatorImpl::TransLocation trans_loc(this, std::move(*script_id),
                                          *line_number, *column_number);
  translator->TranslateBack(&trans_loc);

  *script_id = std::move(trans_loc.script_id);
  *line_number = trans_loc.line;
  *column_number = trans_loc.column;

  return true;
}

void WasmTranslation::AddFakeScript(const String16& scriptId,
                                    TranslatorImpl* translator) {
  DCHECK_EQ(0, fake_scripts_.count(scriptId));
  fake_scripts_.insert(std::make_pair(scriptId, translator));
}
}  // namespace v8_inspector<|MERGE_RESOLUTION|>--- conflicted
+++ resolved
@@ -171,28 +171,9 @@
                                     *loc, LessThan);
 
     int found_byte_offset = 0;
-<<<<<<< HEAD
-    // [left] is <= <line,column>, or left==0 and [0] > <line,column>.
-    // We are searching for the smallest entry >= <line,column> which is still
-    // on the same line. This must be either [left] or [left + 1].
-    // If we don't find such an entry, we might have hit the special case of
-    // pointing after the last line, which is translated to the end of the
-    // function (one byte after the last function byte).
-    if ((*reverse_table)[left].line == loc->line &&
-        (*reverse_table)[left].column >= loc->column) {
-      found_byte_offset = (*reverse_table)[left].byte_offset;
-    } else if (left + 1 < reverse_table->size() &&
-               (*reverse_table)[left + 1].line == loc->line &&
-               (*reverse_table)[left + 1].column >= loc->column) {
-      found_byte_offset = (*reverse_table)[left + 1].byte_offset;
-    } else if (left == reverse_table->size() - 1 &&
-               (*reverse_table)[left].line == loc->line - 1 &&
-               loc->column == 0) {
-=======
     // We want an entry on the same line if possible.
     if (element == reverse_table.end()) {
       // We did not find an element, so this points after the function.
->>>>>>> 84bd6f3c
       std::pair<int, int> func_range =
           script_.Get(isolate)->GetFunctionRange(func_index);
       DCHECK_LE(func_range.first, func_range.second);
