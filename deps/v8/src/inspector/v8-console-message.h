// Copyright 2016 the V8 project authors. All rights reserved.
// Use of this source code is governed by a BSD-style license that can be
// found in the LICENSE file.

#ifndef V8_INSPECTOR_V8_CONSOLE_MESSAGE_H_
#define V8_INSPECTOR_V8_CONSOLE_MESSAGE_H_

#include <deque>
#include <map>
#include <set>
#include "include/v8.h"
#include "src/inspector/protocol/Console.h"
#include "src/inspector/protocol/Forward.h"
#include "src/inspector/protocol/Runtime.h"

namespace v8_inspector {

class InspectedContext;
class V8InspectorImpl;
class V8InspectorSessionImpl;
class V8StackTraceImpl;

enum class V8MessageOrigin { kConsole, kException, kRevokedException };

enum class ConsoleAPIType {
  kLog,
  kDebug,
  kInfo,
  kError,
  kWarning,
  kDir,
  kDirXML,
  kTable,
  kTrace,
  kStartGroup,
  kStartGroupCollapsed,
  kEndGroup,
  kClear,
  kAssert,
  kTimeEnd,
  kCount
};

class V8ConsoleMessage {
 public:
  ~V8ConsoleMessage();

  static std::unique_ptr<V8ConsoleMessage> createForConsoleAPI(
      v8::Local<v8::Context> v8Context, int contextId, int groupId,
      V8InspectorImpl* inspector, double timestamp, ConsoleAPIType,
      const std::vector<v8::Local<v8::Value>>& arguments,
<<<<<<< HEAD
      std::unique_ptr<V8StackTraceImpl>);
=======
      const String16& consoleContext, std::unique_ptr<V8StackTraceImpl>);
>>>>>>> 84bd6f3c

  static std::unique_ptr<V8ConsoleMessage> createForException(
      double timestamp, const String16& detailedMessage, const String16& url,
      unsigned lineNumber, unsigned columnNumber,
      std::unique_ptr<V8StackTraceImpl>, int scriptId, v8::Isolate*,
      const String16& message, int contextId, v8::Local<v8::Value> exception,
      unsigned exceptionId);

  static std::unique_ptr<V8ConsoleMessage> createForRevokedException(
      double timestamp, const String16& message, unsigned revokedExceptionId);

  V8MessageOrigin origin() const;
  void reportToFrontend(protocol::Console::Frontend*) const;
  void reportToFrontend(protocol::Runtime::Frontend*, V8InspectorSessionImpl*,
                        bool generatePreview) const;
  ConsoleAPIType type() const;
  void contextDestroyed(int contextId);

  int estimatedSize() const {
    return m_v8Size + static_cast<int>(m_message.length() * sizeof(UChar));
  }

 private:
  V8ConsoleMessage(V8MessageOrigin, double timestamp, const String16& message);

  using Arguments = std::vector<std::unique_ptr<v8::Global<v8::Value>>>;
  std::unique_ptr<protocol::Array<protocol::Runtime::RemoteObject>>
  wrapArguments(V8InspectorSessionImpl*, bool generatePreview) const;
  std::unique_ptr<protocol::Runtime::RemoteObject> wrapException(
      V8InspectorSessionImpl*, bool generatePreview) const;
  void setLocation(const String16& url, unsigned lineNumber,
                   unsigned columnNumber, std::unique_ptr<V8StackTraceImpl>,
                   int scriptId);

  V8MessageOrigin m_origin;
  double m_timestamp;
  String16 m_message;
  String16 m_url;
  unsigned m_lineNumber;
  unsigned m_columnNumber;
  std::unique_ptr<V8StackTraceImpl> m_stackTrace;
  int m_scriptId;
  int m_contextId;
  ConsoleAPIType m_type;
  unsigned m_exceptionId;
  unsigned m_revokedExceptionId;
  int m_v8Size = 0;
  Arguments m_arguments;
  String16 m_detailedMessage;
  String16 m_consoleContext;
};

class V8ConsoleMessageStorage {
 public:
  V8ConsoleMessageStorage(V8InspectorImpl*, int contextGroupId);
  ~V8ConsoleMessageStorage();

  int contextGroupId() { return m_contextGroupId; }
  const std::deque<std::unique_ptr<V8ConsoleMessage>>& messages() const {
    return m_messages;
  }

  void addMessage(std::unique_ptr<V8ConsoleMessage>);
  void contextDestroyed(int contextId);
  void clear();

  bool shouldReportDeprecationMessage(int contextId, const String16& method);
  int count(int contextId, const String16& id);
<<<<<<< HEAD
  void time(int contextId, const String16& id);
  double timeEnd(int contextId, const String16& id);
=======
  bool countReset(int contextId, const String16& id);
  void time(int contextId, const String16& id);
  double timeEnd(int contextId, const String16& id);
  bool hasTimer(int contextId, const String16& id);
>>>>>>> 84bd6f3c

 private:
  V8InspectorImpl* m_inspector;
  int m_contextGroupId;
  int m_estimatedSize = 0;
  std::deque<std::unique_ptr<V8ConsoleMessage>> m_messages;

  struct PerContextData {
    std::set<String16> m_reportedDeprecationMessages;
<<<<<<< HEAD
    std::map<String16, int> m_count;
=======
    // Corresponds to https://console.spec.whatwg.org/#count-map
    std::map<String16, int> m_count;
    // Corresponds to https://console.spec.whatwg.org/#timer-table
>>>>>>> 84bd6f3c
    std::map<String16, double> m_time;
  };
  std::map<int, PerContextData> m_data;
};

}  // namespace v8_inspector

#endif  // V8_INSPECTOR_V8_CONSOLE_MESSAGE_H_<|MERGE_RESOLUTION|>--- conflicted
+++ resolved
@@ -49,11 +49,7 @@
       v8::Local<v8::Context> v8Context, int contextId, int groupId,
       V8InspectorImpl* inspector, double timestamp, ConsoleAPIType,
       const std::vector<v8::Local<v8::Value>>& arguments,
-<<<<<<< HEAD
-      std::unique_ptr<V8StackTraceImpl>);
-=======
       const String16& consoleContext, std::unique_ptr<V8StackTraceImpl>);
->>>>>>> 84bd6f3c
 
   static std::unique_ptr<V8ConsoleMessage> createForException(
       double timestamp, const String16& detailedMessage, const String16& url,
@@ -122,15 +118,10 @@
 
   bool shouldReportDeprecationMessage(int contextId, const String16& method);
   int count(int contextId, const String16& id);
-<<<<<<< HEAD
-  void time(int contextId, const String16& id);
-  double timeEnd(int contextId, const String16& id);
-=======
   bool countReset(int contextId, const String16& id);
   void time(int contextId, const String16& id);
   double timeEnd(int contextId, const String16& id);
   bool hasTimer(int contextId, const String16& id);
->>>>>>> 84bd6f3c
 
  private:
   V8InspectorImpl* m_inspector;
@@ -140,13 +131,9 @@
 
   struct PerContextData {
     std::set<String16> m_reportedDeprecationMessages;
-<<<<<<< HEAD
-    std::map<String16, int> m_count;
-=======
     // Corresponds to https://console.spec.whatwg.org/#count-map
     std::map<String16, int> m_count;
     // Corresponds to https://console.spec.whatwg.org/#timer-table
->>>>>>> 84bd6f3c
     std::map<String16, double> m_time;
   };
   std::map<int, PerContextData> m_data;
