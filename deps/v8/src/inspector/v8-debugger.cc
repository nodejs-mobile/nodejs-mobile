// Copyright 2016 the V8 project authors. All rights reserved.
// Use of this source code is governed by a BSD-style license that can be
// found in the LICENSE file.

#include "src/inspector/v8-debugger.h"

#include "src/inspector/inspected-context.h"
#include "src/inspector/protocol/Protocol.h"
#include "src/inspector/string-util.h"
#include "src/inspector/v8-debugger-agent-impl.h"
#include "src/inspector/v8-inspector-impl.h"
#include "src/inspector/v8-inspector-session-impl.h"
#include "src/inspector/v8-internal-value-type.h"
#include "src/inspector/v8-runtime-agent-impl.h"
#include "src/inspector/v8-stack-trace-impl.h"
#include "src/inspector/v8-value-utils.h"

#include "include/v8-util.h"

namespace v8_inspector {

namespace {

static const int kMaxAsyncTaskStacks = 128 * 1024;
<<<<<<< HEAD

inline v8::Local<v8::Boolean> v8Boolean(bool value, v8::Isolate* isolate) {
  return value ? v8::True(isolate) : v8::False(isolate);
}

V8DebuggerAgentImpl* agentForScript(V8InspectorImpl* inspector,
                                    v8::Local<v8::debug::Script> script) {
  int contextId;
  if (!script->ContextId().To(&contextId)) return nullptr;
  int contextGroupId = inspector->contextGroupId(contextId);
  if (!contextGroupId) return nullptr;
  return inspector->enabledDebuggerAgentForGroup(contextGroupId);
}
=======
static const int kNoBreakpointId = 0;
>>>>>>> 84bd6f3c

v8::MaybeLocal<v8::Array> collectionsEntries(v8::Local<v8::Context> context,
                                             v8::Local<v8::Value> value) {
  v8::Isolate* isolate = context->GetIsolate();
  v8::Local<v8::Array> entries;
  bool isKeyValue = false;
  if (!value->IsObject() ||
      !value.As<v8::Object>()->PreviewEntries(&isKeyValue).ToLocal(&entries)) {
    return v8::MaybeLocal<v8::Array>();
  }

  v8::Local<v8::Array> wrappedEntries = v8::Array::New(isolate);
  CHECK(!isKeyValue || wrappedEntries->Length() % 2 == 0);
  if (!wrappedEntries->SetPrototype(context, v8::Null(isolate))
           .FromMaybe(false))
    return v8::MaybeLocal<v8::Array>();
  for (uint32_t i = 0; i < entries->Length(); i += isKeyValue ? 2 : 1) {
    v8::Local<v8::Value> item;
    if (!entries->Get(context, i).ToLocal(&item)) continue;
    v8::Local<v8::Value> value;
    if (isKeyValue && !entries->Get(context, i + 1).ToLocal(&value)) continue;
    v8::Local<v8::Object> wrapper = v8::Object::New(isolate);
    if (!wrapper->SetPrototype(context, v8::Null(isolate)).FromMaybe(false))
      continue;
    createDataProperty(
        context, wrapper,
        toV8StringInternalized(isolate, isKeyValue ? "key" : "value"), item);
    if (isKeyValue) {
      createDataProperty(context, wrapper,
                         toV8StringInternalized(isolate, "value"), value);
    }
    createDataProperty(context, wrappedEntries, wrappedEntries->Length(),
                       wrapper);
  }
  if (!markArrayEntriesAsInternal(context, wrappedEntries,
                                  V8InternalValueType::kEntry)) {
    return v8::MaybeLocal<v8::Array>();
  }
  return wrappedEntries;
}

v8::MaybeLocal<v8::Object> buildLocation(v8::Local<v8::Context> context,
                                         int scriptId, int lineNumber,
                                         int columnNumber) {
  if (scriptId == v8::UnboundScript::kNoScriptId)
    return v8::MaybeLocal<v8::Object>();
  if (lineNumber == v8::Function::kLineOffsetNotFound ||
      columnNumber == v8::Function::kLineOffsetNotFound) {
    return v8::MaybeLocal<v8::Object>();
  }
  v8::Isolate* isolate = context->GetIsolate();
  v8::Local<v8::Object> location = v8::Object::New(isolate);
  if (!location->SetPrototype(context, v8::Null(isolate)).FromMaybe(false)) {
    return v8::MaybeLocal<v8::Object>();
  }
  if (!createDataProperty(context, location,
                          toV8StringInternalized(isolate, "scriptId"),
                          toV8String(isolate, String16::fromInteger(scriptId)))
           .FromMaybe(false)) {
    return v8::MaybeLocal<v8::Object>();
  }
  if (!createDataProperty(context, location,
                          toV8StringInternalized(isolate, "lineNumber"),
                          v8::Integer::New(isolate, lineNumber))
           .FromMaybe(false)) {
    return v8::MaybeLocal<v8::Object>();
  }
  if (!createDataProperty(context, location,
                          toV8StringInternalized(isolate, "columnNumber"),
                          v8::Integer::New(isolate, columnNumber))
           .FromMaybe(false)) {
    return v8::MaybeLocal<v8::Object>();
  }
  if (!markAsInternal(context, location, V8InternalValueType::kLocation)) {
    return v8::MaybeLocal<v8::Object>();
  }
  return location;
}

v8::MaybeLocal<v8::Object> generatorObjectLocation(
    v8::Local<v8::Context> context, v8::Local<v8::Value> value) {
  if (!value->IsGeneratorObject()) return v8::MaybeLocal<v8::Object>();
  v8::Local<v8::debug::GeneratorObject> generatorObject =
      v8::debug::GeneratorObject::Cast(value);
  if (!generatorObject->IsSuspended()) {
    v8::Local<v8::Function> func = generatorObject->Function();
    return buildLocation(context, func->ScriptId(), func->GetScriptLineNumber(),
                         func->GetScriptColumnNumber());
  }
  v8::Local<v8::debug::Script> script;
  if (!generatorObject->Script().ToLocal(&script))
    return v8::MaybeLocal<v8::Object>();
  v8::debug::Location suspendedLocation = generatorObject->SuspendedLocation();
  return buildLocation(context, script->Id(), suspendedLocation.GetLineNumber(),
                       suspendedLocation.GetColumnNumber());
}

template <typename Map>
void cleanupExpiredWeakPointers(Map& map) {
  for (auto it = map.begin(); it != map.end();) {
    if (it->second.expired()) {
      it = map.erase(it);
    } else {
      ++it;
    }
<<<<<<< HEAD
  }
}

}  // namespace

static bool inLiveEditScope = false;

v8::MaybeLocal<v8::Value> V8Debugger::callDebuggerMethod(
    const char* functionName, int argc, v8::Local<v8::Value> argv[],
    bool catchExceptions) {
  v8::MicrotasksScope microtasks(m_isolate,
                                 v8::MicrotasksScope::kDoNotRunMicrotasks);
  DCHECK(m_isolate->InContext());
  v8::Local<v8::Context> context = m_isolate->GetCurrentContext();
  v8::Local<v8::Object> debuggerScript = m_debuggerScript.Get(m_isolate);
  v8::Local<v8::Function> function = v8::Local<v8::Function>::Cast(
      debuggerScript
          ->Get(context, toV8StringInternalized(m_isolate, functionName))
          .ToLocalChecked());
  if (catchExceptions) {
    v8::TryCatch try_catch(m_isolate);
    return function->Call(context, debuggerScript, argc, argv);
=======
>>>>>>> 84bd6f3c
  }
}

class MatchPrototypePredicate : public v8::debug::QueryObjectPredicate {
 public:
  MatchPrototypePredicate(V8InspectorImpl* inspector,
                          v8::Local<v8::Context> context,
                          v8::Local<v8::Object> prototype)
      : m_inspector(inspector), m_context(context), m_prototype(prototype) {}

  bool Filter(v8::Local<v8::Object> object) override {
    v8::Local<v8::Context> objectContext = object->CreationContext();
    if (objectContext != m_context) return false;
    if (!m_inspector->client()->isInspectableHeapObject(object)) return false;
    // Get prototype chain for current object until first visited prototype.
    for (v8::Local<v8::Value> prototype = object->GetPrototype();
         prototype->IsObject();
         prototype = prototype.As<v8::Object>()->GetPrototype()) {
      if (m_prototype == prototype) return true;
    }
    return false;
  }

 private:
  V8InspectorImpl* m_inspector;
  v8::Local<v8::Context> m_context;
  v8::Local<v8::Value> m_prototype;
};
}  // namespace

V8Debugger::V8Debugger(v8::Isolate* isolate, V8InspectorImpl* inspector)
    : m_isolate(isolate),
      m_inspector(inspector),
      m_enableCount(0),
<<<<<<< HEAD
      m_breakpointsActivated(true),
=======
>>>>>>> 84bd6f3c
      m_ignoreScriptParsedEventsCounter(0),
      m_continueToLocationBreakpointId(kNoBreakpointId),
      m_maxAsyncCallStacks(kMaxAsyncTaskStacks),
      m_maxAsyncCallStackDepth(0),
      m_pauseOnExceptionsState(v8::debug::NoBreakOnException),
      m_wasmTranslation(isolate) {}

V8Debugger::~V8Debugger() {
  m_isolate->RemoveCallCompletedCallback(
      &V8Debugger::terminateExecutionCompletedCallback);
  m_isolate->RemoveMicrotasksCompletedCallback(
      &V8Debugger::terminateExecutionCompletedCallback);
}

void V8Debugger::enable() {
  if (m_enableCount++) return;
  v8::HandleScope scope(m_isolate);
  v8::debug::SetDebugDelegate(m_isolate, this);
  m_isolate->AddNearHeapLimitCallback(&V8Debugger::nearHeapLimitCallback, this);
  v8::debug::ChangeBreakOnException(m_isolate, v8::debug::NoBreakOnException);
  m_pauseOnExceptionsState = v8::debug::NoBreakOnException;
}

void V8Debugger::disable() {
  if (isPaused()) {
    bool scheduledOOMBreak = m_scheduledOOMBreak;
    bool hasAgentAcceptsPause = false;
    m_inspector->forEachSession(
        m_pausedContextGroupId, [&scheduledOOMBreak, &hasAgentAcceptsPause](
                                    V8InspectorSessionImpl* session) {
          if (session->debuggerAgent()->acceptsPause(scheduledOOMBreak)) {
            hasAgentAcceptsPause = true;
          }
        });
    if (!hasAgentAcceptsPause) m_inspector->client()->quitMessageLoopOnPause();
  }
  if (--m_enableCount) return;
<<<<<<< HEAD
  DCHECK(enabled());
  clearBreakpoints();
  clearContinueToLocation();
  m_debuggerScript.Reset();
  m_debuggerContext.Reset();
  allAsyncTasksCanceled();
  m_taskWithScheduledBreak = nullptr;
=======
  clearContinueToLocation();
  allAsyncTasksCanceled();
  m_taskWithScheduledBreak = nullptr;
  m_taskWithScheduledBreakDebuggerId = String16();
  m_pauseOnAsyncCall = false;
>>>>>>> 84bd6f3c
  m_wasmTranslation.Clear();
  v8::debug::SetDebugDelegate(m_isolate, nullptr);
  m_isolate->RemoveNearHeapLimitCallback(&V8Debugger::nearHeapLimitCallback,
                                         m_originalHeapLimit);
  m_originalHeapLimit = 0;
}

bool V8Debugger::isPausedInContextGroup(int contextGroupId) const {
  return isPaused() && m_pausedContextGroupId == contextGroupId;
}

bool V8Debugger::enabled() const { return m_enableCount > 0; }

void V8Debugger::getCompiledScripts(
    int contextGroupId,
    std::vector<std::unique_ptr<V8DebuggerScript>>& result) {
  v8::HandleScope scope(m_isolate);
  v8::PersistentValueVector<v8::debug::Script> scripts(m_isolate);
  v8::debug::GetLoadedScripts(m_isolate, scripts);
  for (size_t i = 0; i < scripts.Size(); ++i) {
    v8::Local<v8::debug::Script> script = scripts.Get(i);
    if (!script->WasCompiled()) continue;
    if (script->IsEmbedded()) {
<<<<<<< HEAD
      result.push_back(V8DebuggerScript::Create(m_isolate, script, false));
=======
      result.push_back(V8DebuggerScript::Create(m_isolate, script, false,
                                                m_inspector->client()));
>>>>>>> 84bd6f3c
      continue;
    }
    int contextId;
    if (!script->ContextId().To(&contextId)) continue;
    if (m_inspector->contextGroupId(contextId) != contextGroupId) continue;
    result.push_back(V8DebuggerScript::Create(m_isolate, script, false,
                                              m_inspector->client()));
  }
}

void V8Debugger::setBreakpointsActive(bool active) {
  if (!enabled()) {
    UNREACHABLE();
    return;
  }
  m_breakpointsActiveCount += active ? 1 : -1;
  v8::debug::SetBreakPointsActive(m_isolate, m_breakpointsActiveCount);
}

v8::debug::ExceptionBreakState V8Debugger::getPauseOnExceptionsState() {
  DCHECK(enabled());
  return m_pauseOnExceptionsState;
}

void V8Debugger::setPauseOnExceptionsState(
    v8::debug::ExceptionBreakState pauseOnExceptionsState) {
  DCHECK(enabled());
  if (m_pauseOnExceptionsState == pauseOnExceptionsState) return;
  v8::debug::ChangeBreakOnException(m_isolate, pauseOnExceptionsState);
  m_pauseOnExceptionsState = pauseOnExceptionsState;
}

void V8Debugger::setPauseOnNextStatement(bool pause, int targetContextGroupId) {
  if (isPaused()) return;
  DCHECK(targetContextGroupId);
  if (!pause && m_targetContextGroupId &&
      m_targetContextGroupId != targetContextGroupId) {
    return;
  }
  m_targetContextGroupId = targetContextGroupId;
  m_breakRequested = pause;
  if (pause)
    v8::debug::DebugBreak(m_isolate);
  else
    v8::debug::CancelDebugBreak(m_isolate);
}

bool V8Debugger::canBreakProgram() {
<<<<<<< HEAD
  if (!m_breakpointsActivated) return false;
  return !v8::debug::AllFramesOnStackAreBlackboxed(m_isolate);
}

bool V8Debugger::breakProgram(int targetContextGroupId) {
  // Don't allow nested breaks.
  if (isPaused()) return true;
  if (!canBreakProgram()) return true;
  DCHECK(targetContextGroupId);
  m_targetContextGroupId = targetContextGroupId;
  v8::debug::BreakRightNow(m_isolate);
  return m_inspector->enabledDebuggerAgentForGroup(targetContextGroupId);
=======
  return !v8::debug::AllFramesOnStackAreBlackboxed(m_isolate);
}

void V8Debugger::breakProgram(int targetContextGroupId) {
  DCHECK(canBreakProgram());
  // Don't allow nested breaks.
  if (isPaused()) return;
  DCHECK(targetContextGroupId);
  m_targetContextGroupId = targetContextGroupId;
  v8::debug::BreakRightNow(m_isolate);
>>>>>>> 84bd6f3c
}

void V8Debugger::continueProgram(int targetContextGroupId) {
  if (m_pausedContextGroupId != targetContextGroupId) return;
  if (isPaused()) m_inspector->client()->quitMessageLoopOnPause();
}

<<<<<<< HEAD
void V8Debugger::stepIntoStatement(int targetContextGroupId) {
  DCHECK(isPaused());
  DCHECK(!m_executionState.IsEmpty());
  DCHECK(targetContextGroupId);
  m_targetContextGroupId = targetContextGroupId;
=======
void V8Debugger::breakProgramOnAssert(int targetContextGroupId) {
  if (!enabled()) return;
  if (m_pauseOnExceptionsState == v8::debug::NoBreakOnException) return;
  // Don't allow nested breaks.
  if (isPaused()) return;
  if (!canBreakProgram()) return;
  DCHECK(targetContextGroupId);
  m_targetContextGroupId = targetContextGroupId;
  m_scheduledAssertBreak = true;
  v8::debug::BreakRightNow(m_isolate);
}

void V8Debugger::stepIntoStatement(int targetContextGroupId,
                                   bool breakOnAsyncCall) {
  DCHECK(isPaused());
  DCHECK(targetContextGroupId);
  m_targetContextGroupId = targetContextGroupId;
  m_pauseOnAsyncCall = breakOnAsyncCall;
>>>>>>> 84bd6f3c
  v8::debug::PrepareStep(m_isolate, v8::debug::StepIn);
  continueProgram(targetContextGroupId);
}

void V8Debugger::stepOverStatement(int targetContextGroupId) {
  DCHECK(isPaused());
<<<<<<< HEAD
  DCHECK(!m_executionState.IsEmpty());
=======
>>>>>>> 84bd6f3c
  DCHECK(targetContextGroupId);
  m_targetContextGroupId = targetContextGroupId;
  v8::debug::PrepareStep(m_isolate, v8::debug::StepNext);
  continueProgram(targetContextGroupId);
}

void V8Debugger::stepOutOfFunction(int targetContextGroupId) {
  DCHECK(isPaused());
<<<<<<< HEAD
  DCHECK(!m_executionState.IsEmpty());
=======
>>>>>>> 84bd6f3c
  DCHECK(targetContextGroupId);
  m_targetContextGroupId = targetContextGroupId;
  v8::debug::PrepareStep(m_isolate, v8::debug::StepOut);
  continueProgram(targetContextGroupId);
}
<<<<<<< HEAD

void V8Debugger::scheduleStepIntoAsync(
    std::unique_ptr<ScheduleStepIntoAsyncCallback> callback,
    int targetContextGroupId) {
  DCHECK(isPaused());
  DCHECK(!m_executionState.IsEmpty());
  DCHECK(targetContextGroupId);
  if (m_stepIntoAsyncCallback) {
    m_stepIntoAsyncCallback->sendFailure(Response::Error(
        "Current scheduled step into async was overriden with new one."));
  }
  m_targetContextGroupId = targetContextGroupId;
  m_stepIntoAsyncCallback = std::move(callback);
}

Response V8Debugger::continueToLocation(
    int targetContextGroupId,
    std::unique_ptr<protocol::Debugger::Location> location,
    const String16& targetCallFrames) {
  DCHECK(isPaused());
  DCHECK(!m_executionState.IsEmpty());
  DCHECK(targetContextGroupId);
  m_targetContextGroupId = targetContextGroupId;
  ScriptBreakpoint breakpoint(location->getScriptId(),
                              location->getLineNumber(),
                              location->getColumnNumber(0), String16());
  int lineNumber = 0;
  int columnNumber = 0;
  m_continueToLocationBreakpointId =
      setBreakpoint(breakpoint, &lineNumber, &columnNumber);
  if (!m_continueToLocationBreakpointId.isEmpty()) {
    m_continueToLocationTargetCallFrames = targetCallFrames;
    if (m_continueToLocationTargetCallFrames !=
        protocol::Debugger::ContinueToLocation::TargetCallFramesEnum::Any) {
      m_continueToLocationStack = captureStackTrace(true);
      DCHECK(m_continueToLocationStack);
    }
    continueProgram(targetContextGroupId);
    // TODO(kozyatinskiy): Return actual line and column number.
    return Response::OK();
  } else {
    return Response::Error("Cannot continue to specified location");
  }
}

bool V8Debugger::shouldContinueToCurrentLocation() {
  if (m_continueToLocationTargetCallFrames ==
      protocol::Debugger::ContinueToLocation::TargetCallFramesEnum::Any) {
    return true;
  }
  std::unique_ptr<V8StackTraceImpl> currentStack = captureStackTrace(true);
  if (m_continueToLocationTargetCallFrames ==
      protocol::Debugger::ContinueToLocation::TargetCallFramesEnum::Current) {
    return m_continueToLocationStack->isEqualIgnoringTopFrame(
        currentStack.get());
  }
  return true;
}

void V8Debugger::clearContinueToLocation() {
  if (m_continueToLocationBreakpointId.isEmpty()) return;
  removeBreakpoint(m_continueToLocationBreakpointId);
  m_continueToLocationBreakpointId = String16();
  m_continueToLocationTargetCallFrames = String16();
  m_continueToLocationStack.reset();
}

Response V8Debugger::setScriptSource(
    const String16& sourceID, v8::Local<v8::String> newSource, bool dryRun,
    Maybe<protocol::Runtime::ExceptionDetails>* exceptionDetails,
    JavaScriptCallFrames* newCallFrames, Maybe<bool>* stackChanged,
    bool* compileError) {
  class EnableLiveEditScope {
   public:
    explicit EnableLiveEditScope(v8::Isolate* isolate) : m_isolate(isolate) {
      v8::debug::SetLiveEditEnabled(m_isolate, true);
      inLiveEditScope = true;
    }
    ~EnableLiveEditScope() {
      v8::debug::SetLiveEditEnabled(m_isolate, false);
      inLiveEditScope = false;
    }

   private:
    v8::Isolate* m_isolate;
  };
=======
>>>>>>> 84bd6f3c

void V8Debugger::scheduleStepIntoAsync(
    std::unique_ptr<ScheduleStepIntoAsyncCallback> callback,
    int targetContextGroupId) {
  DCHECK(isPaused());
  DCHECK(targetContextGroupId);
  if (m_stepIntoAsyncCallback) {
    m_stepIntoAsyncCallback->sendFailure(Response::Error(
        "Current scheduled step into async was overriden with new one."));
  }
  m_targetContextGroupId = targetContextGroupId;
  m_stepIntoAsyncCallback = std::move(callback);
}

void V8Debugger::pauseOnAsyncCall(int targetContextGroupId, uintptr_t task,
                                  const String16& debuggerId) {
  DCHECK(targetContextGroupId);
  m_targetContextGroupId = targetContextGroupId;

  m_taskWithScheduledBreak = reinterpret_cast<void*>(task);
  m_taskWithScheduledBreakDebuggerId = debuggerId;
}

void V8Debugger::terminateExecution(
    std::unique_ptr<TerminateExecutionCallback> callback) {
  if (m_terminateExecutionCallback) {
    if (callback) {
      callback->sendFailure(
          Response::Error("There is current termination request in progress"));
    }
    return;
  }
  m_terminateExecutionCallback = std::move(callback);
  m_isolate->AddCallCompletedCallback(
      &V8Debugger::terminateExecutionCompletedCallback);
  m_isolate->AddMicrotasksCompletedCallback(
      &V8Debugger::terminateExecutionCompletedCallback);
  m_isolate->TerminateExecution();
}

void V8Debugger::terminateExecutionCompletedCallback(v8::Isolate* isolate) {
  isolate->RemoveCallCompletedCallback(
      &V8Debugger::terminateExecutionCompletedCallback);
  isolate->RemoveMicrotasksCompletedCallback(
      &V8Debugger::terminateExecutionCompletedCallback);
  V8InspectorImpl* inspector =
      static_cast<V8InspectorImpl*>(v8::debug::GetInspector(isolate));
  V8Debugger* debugger = inspector->debugger();
  debugger->m_isolate->CancelTerminateExecution();
  if (debugger->m_terminateExecutionCallback) {
    debugger->m_terminateExecutionCallback->sendSuccess();
    debugger->m_terminateExecutionCallback.reset();
  }
}

Response V8Debugger::continueToLocation(
    int targetContextGroupId, V8DebuggerScript* script,
    std::unique_ptr<protocol::Debugger::Location> location,
    const String16& targetCallFrames) {
  DCHECK(isPaused());
  DCHECK(targetContextGroupId);
  m_targetContextGroupId = targetContextGroupId;
  v8::debug::Location v8Location(location->getLineNumber(),
                                 location->getColumnNumber(0));
  if (script->setBreakpoint(String16(), &v8Location,
                            &m_continueToLocationBreakpointId)) {
    m_continueToLocationTargetCallFrames = targetCallFrames;
    if (m_continueToLocationTargetCallFrames !=
        protocol::Debugger::ContinueToLocation::TargetCallFramesEnum::Any) {
      m_continueToLocationStack = captureStackTrace(true);
      DCHECK(m_continueToLocationStack);
    }
    continueProgram(targetContextGroupId);
    // TODO(kozyatinskiy): Return actual line and column number.
    return Response::OK();
  } else {
    return Response::Error("Cannot continue to specified location");
  }
}

bool V8Debugger::shouldContinueToCurrentLocation() {
  if (m_continueToLocationTargetCallFrames ==
      protocol::Debugger::ContinueToLocation::TargetCallFramesEnum::Any) {
    return true;
  }
  std::unique_ptr<V8StackTraceImpl> currentStack = captureStackTrace(true);
  if (m_continueToLocationTargetCallFrames ==
      protocol::Debugger::ContinueToLocation::TargetCallFramesEnum::Current) {
    return m_continueToLocationStack->isEqualIgnoringTopFrame(
        currentStack.get());
  }
<<<<<<< HEAD
  return Response::InternalError();
}

JavaScriptCallFrames V8Debugger::currentCallFrames(int limit) {
  if (!isPaused()) return JavaScriptCallFrames();
  v8::Local<v8::Value> currentCallFramesV8;
  v8::Local<v8::Value> argv[] = {m_executionState,
                                 v8::Integer::New(m_isolate, limit)};
  if (!callDebuggerMethod("currentCallFrames", arraysize(argv), argv, true)
           .ToLocal(&currentCallFramesV8)) {
    return JavaScriptCallFrames();
  }
  if (!currentCallFramesV8->IsArray()) return JavaScriptCallFrames();
  v8::Local<v8::Array> callFramesArray = currentCallFramesV8.As<v8::Array>();
  JavaScriptCallFrames callFrames;
  for (uint32_t i = 0; i < callFramesArray->Length(); ++i) {
    v8::Local<v8::Value> callFrameValue;
    if (!callFramesArray->Get(debuggerContext(), i).ToLocal(&callFrameValue))
      return JavaScriptCallFrames();
    if (!callFrameValue->IsObject()) return JavaScriptCallFrames();
    v8::Local<v8::Object> callFrameObject = callFrameValue.As<v8::Object>();
    callFrames.push_back(JavaScriptCallFrame::create(
        debuggerContext(), v8::Local<v8::Object>::Cast(callFrameObject)));
  }
  return callFrames;
}

void V8Debugger::handleProgramBreak(v8::Local<v8::Context> pausedContext,
                                    v8::Local<v8::Object> executionState,
                                    v8::Local<v8::Value> exception,
                                    v8::Local<v8::Array> hitBreakpointNumbers,
                                    bool isPromiseRejection, bool isUncaught) {
=======
  return true;
}

void V8Debugger::clearContinueToLocation() {
  if (m_continueToLocationBreakpointId == kNoBreakpointId) return;
  v8::debug::RemoveBreakpoint(m_isolate, m_continueToLocationBreakpointId);
  m_continueToLocationBreakpointId = kNoBreakpointId;
  m_continueToLocationTargetCallFrames = String16();
  m_continueToLocationStack.reset();
}

void V8Debugger::handleProgramBreak(
    v8::Local<v8::Context> pausedContext, v8::Local<v8::Value> exception,
    const std::vector<v8::debug::BreakpointId>& breakpointIds,
    bool isPromiseRejection, bool isUncaught) {
>>>>>>> 84bd6f3c
  // Don't allow nested breaks.
  if (isPaused()) return;

  int contextGroupId = m_inspector->contextGroupId(pausedContext);
  if (m_targetContextGroupId && contextGroupId != m_targetContextGroupId) {
    v8::debug::PrepareStep(m_isolate, v8::debug::StepOut);
    return;
<<<<<<< HEAD
  }
  m_targetContextGroupId = 0;
  if (m_stepIntoAsyncCallback) {
    m_stepIntoAsyncCallback->sendFailure(
        Response::Error("No async tasks were scheduled before pause."));
    m_stepIntoAsyncCallback.reset();
  }
  m_breakRequested = false;
  V8DebuggerAgentImpl* agent = m_inspector->enabledDebuggerAgentForGroup(
      m_inspector->contextGroupId(pausedContext));
  if (!agent || (agent->skipAllPauses() && !m_scheduledOOMBreak)) return;

  std::vector<String16> breakpointIds;
  if (!hitBreakpointNumbers.IsEmpty()) {
    breakpointIds.reserve(hitBreakpointNumbers->Length());
    for (uint32_t i = 0; i < hitBreakpointNumbers->Length(); i++) {
      v8::Local<v8::Value> hitBreakpointNumber =
          hitBreakpointNumbers->Get(debuggerContext(), i).ToLocalChecked();
      DCHECK(hitBreakpointNumber->IsInt32());
      breakpointIds.push_back(String16::fromInteger(
          hitBreakpointNumber->Int32Value(debuggerContext()).FromJust()));
    }
    if (breakpointIds.size() == 1 &&
        breakpointIds[0] == m_continueToLocationBreakpointId) {
      v8::Context::Scope contextScope(pausedContext);
      if (!shouldContinueToCurrentLocation()) return;
    }
  }
  clearContinueToLocation();

  m_pausedContext = pausedContext;
  m_executionState = executionState;
  m_pausedContextGroupId = contextGroupId;
  agent->didPause(InspectedContext::contextId(pausedContext), exception,
                  breakpointIds, isPromiseRejection, isUncaught,
                  m_scheduledOOMBreak);
  int groupId = m_inspector->contextGroupId(pausedContext);
  DCHECK(groupId);
=======
  }
  m_targetContextGroupId = 0;
  if (m_stepIntoAsyncCallback) {
    m_stepIntoAsyncCallback->sendFailure(
        Response::Error("No async tasks were scheduled before pause."));
    m_stepIntoAsyncCallback.reset();
  }
  m_breakRequested = false;
  m_pauseOnAsyncCall = false;
  m_taskWithScheduledBreak = nullptr;
  m_taskWithScheduledBreakDebuggerId = String16();

  bool scheduledOOMBreak = m_scheduledOOMBreak;
  bool scheduledAssertBreak = m_scheduledAssertBreak;
  bool hasAgents = false;
  m_inspector->forEachSession(
      contextGroupId,
      [&scheduledOOMBreak, &hasAgents](V8InspectorSessionImpl* session) {
        if (session->debuggerAgent()->acceptsPause(scheduledOOMBreak))
          hasAgents = true;
      });
  if (!hasAgents) return;

  if (breakpointIds.size() == 1 &&
      breakpointIds[0] == m_continueToLocationBreakpointId) {
    v8::Context::Scope contextScope(pausedContext);
    if (!shouldContinueToCurrentLocation()) return;
  }
  clearContinueToLocation();

  DCHECK(contextGroupId);
  m_pausedContextGroupId = contextGroupId;

  m_inspector->forEachSession(
      contextGroupId, [&pausedContext, &exception, &breakpointIds,
                       &isPromiseRejection, &isUncaught, &scheduledOOMBreak,
                       &scheduledAssertBreak](V8InspectorSessionImpl* session) {
        if (session->debuggerAgent()->acceptsPause(scheduledOOMBreak)) {
          session->debuggerAgent()->didPause(
              InspectedContext::contextId(pausedContext), exception,
              breakpointIds, isPromiseRejection, isUncaught, scheduledOOMBreak,
              scheduledAssertBreak);
        }
      });
>>>>>>> 84bd6f3c
  {
    v8::Context::Scope scope(pausedContext);
    v8::Local<v8::Context> context = m_isolate->GetCurrentContext();
    CHECK(!context.IsEmpty() &&
          context != v8::debug::GetDebugContext(m_isolate));
<<<<<<< HEAD
    m_inspector->client()->runMessageLoopOnPause(groupId);
=======
    m_inspector->client()->runMessageLoopOnPause(contextGroupId);
>>>>>>> 84bd6f3c
    m_pausedContextGroupId = 0;
  }
  m_inspector->forEachSession(contextGroupId,
                              [](V8InspectorSessionImpl* session) {
                                if (session->debuggerAgent()->enabled())
                                  session->debuggerAgent()->didContinue();
                              });

  if (m_scheduledOOMBreak) m_isolate->RestoreOriginalHeapLimit();
  m_scheduledOOMBreak = false;
  m_scheduledAssertBreak = false;
}

namespace {

size_t HeapLimitForDebugging(size_t initial_heap_limit) {
  const size_t kDebugHeapSizeFactor = 4;
  size_t max_limit = std::numeric_limits<size_t>::max() / 4;
  return std::min(max_limit, initial_heap_limit * kDebugHeapSizeFactor);
}

}  // anonymous namespace

size_t V8Debugger::nearHeapLimitCallback(void* data, size_t current_heap_limit,
                                         size_t initial_heap_limit) {
  V8Debugger* thisPtr = static_cast<V8Debugger*>(data);
  thisPtr->m_originalHeapLimit = current_heap_limit;
  thisPtr->m_scheduledOOMBreak = true;
  v8::Local<v8::Context> context = thisPtr->m_isolate->GetEnteredContext();
  DCHECK(!context.IsEmpty());
  thisPtr->setPauseOnNextStatement(
      true, thisPtr->m_inspector->contextGroupId(context));
<<<<<<< HEAD
=======
  return HeapLimitForDebugging(initial_heap_limit);
>>>>>>> 84bd6f3c
}

void V8Debugger::ScriptCompiled(v8::Local<v8::debug::Script> script,
                                bool is_live_edited, bool has_compile_error) {
  int contextId;
  if (!script->ContextId().To(&contextId)) return;
  if (script->IsWasm()) {
    WasmTranslation* wasmTranslation = &m_wasmTranslation;
    m_inspector->forEachSession(
        m_inspector->contextGroupId(contextId),
        [&script, &wasmTranslation](V8InspectorSessionImpl* session) {
          if (!session->debuggerAgent()->enabled()) return;
          wasmTranslation->AddScript(script.As<v8::debug::WasmScript>(),
                                     session->debuggerAgent());
        });
  } else if (m_ignoreScriptParsedEventsCounter == 0) {
    v8::Isolate* isolate = m_isolate;
    V8InspectorClient* client = m_inspector->client();
    m_inspector->forEachSession(
        m_inspector->contextGroupId(contextId),
        [&isolate, &script, &has_compile_error, &is_live_edited,
         &client](V8InspectorSessionImpl* session) {
          if (!session->debuggerAgent()->enabled()) return;
          session->debuggerAgent()->didParseSource(
              V8DebuggerScript::Create(isolate, script, is_live_edited, client),
              !has_compile_error);
        });
  }
}

void V8Debugger::BreakProgramRequested(
    v8::Local<v8::Context> pausedContext, v8::Local<v8::Object>,
    const std::vector<v8::debug::BreakpointId>& break_points_hit) {
  handleProgramBreak(pausedContext, v8::Local<v8::Value>(), break_points_hit);
}

void V8Debugger::ExceptionThrown(v8::Local<v8::Context> pausedContext,
                                 v8::Local<v8::Object>,
                                 v8::Local<v8::Value> exception,
                                 v8::Local<v8::Value> promise,
                                 bool isUncaught) {
  bool isPromiseRejection = promise->IsPromise();
  std::vector<v8::debug::BreakpointId> break_points_hit;
  handleProgramBreak(pausedContext, exception, break_points_hit,
                     isPromiseRejection, isUncaught);
}

bool V8Debugger::IsFunctionBlackboxed(v8::Local<v8::debug::Script> script,
                                      const v8::debug::Location& start,
                                      const v8::debug::Location& end) {
  int contextId;
  if (!script->ContextId().To(&contextId)) return false;
  bool hasAgents = false;
  bool allBlackboxed = true;
  String16 scriptId = String16::fromInteger(script->Id());
  m_inspector->forEachSession(
      m_inspector->contextGroupId(contextId),
      [&hasAgents, &allBlackboxed, &scriptId, &start,
       &end](V8InspectorSessionImpl* session) {
        V8DebuggerAgentImpl* agent = session->debuggerAgent();
        if (!agent->enabled()) return;
        hasAgents = true;
        allBlackboxed &= agent->isFunctionBlackboxed(scriptId, start, end);
      });
  return hasAgents && allBlackboxed;
}

void V8Debugger::PromiseEventOccurred(v8::debug::PromiseDebugActionType type,
<<<<<<< HEAD
                                      int id, int parentId,
                                      bool createdByUser) {
  // Async task events from Promises are given misaligned pointers to prevent
  // from overlapping with other Blink task identifiers.
  void* task = reinterpret_cast<void*>(id * 2 + 1);
  void* parentTask =
      parentId ? reinterpret_cast<void*>(parentId * 2 + 1) : nullptr;
  switch (type) {
    case v8::debug::kDebugPromiseCreated:
      asyncTaskCreatedForStack(task, parentTask);
      if (createdByUser && parentTask) asyncTaskCandidateForStepping(task);
      break;
    case v8::debug::kDebugEnqueueAsyncFunction:
      asyncTaskScheduledForStack("async function", task, true);
      break;
    case v8::debug::kDebugEnqueuePromiseResolve:
      asyncTaskScheduledForStack("Promise.resolve", task, true);
      break;
    case v8::debug::kDebugEnqueuePromiseReject:
      asyncTaskScheduledForStack("Promise.reject", task, true);
=======
                                      int id, bool isBlackboxed) {
  // Async task events from Promises are given misaligned pointers to prevent
  // from overlapping with other Blink task identifiers.
  void* task = reinterpret_cast<void*>(id * 2 + 1);
  switch (type) {
    case v8::debug::kDebugAsyncFunctionPromiseCreated:
      asyncTaskScheduledForStack("async function", task, true);
      break;
    case v8::debug::kDebugPromiseThen:
      asyncTaskScheduledForStack("Promise.then", task, false);
      if (!isBlackboxed) asyncTaskCandidateForStepping(task, true);
      break;
    case v8::debug::kDebugPromiseCatch:
      asyncTaskScheduledForStack("Promise.catch", task, false);
      if (!isBlackboxed) asyncTaskCandidateForStepping(task, true);
      break;
    case v8::debug::kDebugPromiseFinally:
      asyncTaskScheduledForStack("Promise.finally", task, false);
      if (!isBlackboxed) asyncTaskCandidateForStepping(task, true);
>>>>>>> 84bd6f3c
      break;
    case v8::debug::kDebugWillHandle:
      asyncTaskStartedForStack(task);
      asyncTaskStartedForStepping(task);
      break;
    case v8::debug::kDebugDidHandle:
      asyncTaskFinishedForStack(task);
      asyncTaskFinishedForStepping(task);
      break;
  }
}

std::shared_ptr<AsyncStackTrace> V8Debugger::currentAsyncParent() {
<<<<<<< HEAD
  // TODO(kozyatinskiy): implement creation chain as parent without hack.
  if (!m_currentAsyncCreation.empty() && m_currentAsyncCreation.back()) {
    return m_currentAsyncCreation.back();
  }
  return m_currentAsyncParent.empty() ? nullptr : m_currentAsyncParent.back();
}

std::shared_ptr<AsyncStackTrace> V8Debugger::currentAsyncCreation() {
  return nullptr;
}

void V8Debugger::compileDebuggerScript() {
  if (!m_debuggerScript.IsEmpty()) {
    UNREACHABLE();
    return;
  }

  v8::HandleScope scope(m_isolate);
  v8::Context::Scope contextScope(debuggerContext());

  v8::Local<v8::String> scriptValue =
      v8::String::NewFromUtf8(m_isolate, DebuggerScript_js,
                              v8::NewStringType::kInternalized,
                              sizeof(DebuggerScript_js))
          .ToLocalChecked();
  v8::Local<v8::Value> value;
  if (!m_inspector->compileAndRunInternalScript(debuggerContext(), scriptValue)
           .ToLocal(&value)) {
    UNREACHABLE();
    return;
  }
  DCHECK(value->IsObject());
  m_debuggerScript.Reset(m_isolate, value.As<v8::Object>());
=======
  return m_currentAsyncParent.empty() ? nullptr : m_currentAsyncParent.back();
>>>>>>> 84bd6f3c
}

V8StackTraceId V8Debugger::currentExternalParent() {
  return m_currentExternalParent.empty() ? V8StackTraceId()
                                         : m_currentExternalParent.back();
}

v8::MaybeLocal<v8::Value> V8Debugger::getTargetScopes(
    v8::Local<v8::Context> context, v8::Local<v8::Value> value,
    ScopeTargetKind kind) {
  v8::Local<v8::Value> scopesValue;
  std::unique_ptr<v8::debug::ScopeIterator> iterator;
  switch (kind) {
    case FUNCTION:
      iterator = v8::debug::ScopeIterator::CreateForFunction(
          m_isolate, v8::Local<v8::Function>::Cast(value));
      break;
    case GENERATOR:
      v8::Local<v8::debug::GeneratorObject> generatorObject =
          v8::debug::GeneratorObject::Cast(value);
      if (!generatorObject->IsSuspended()) return v8::MaybeLocal<v8::Value>();

      iterator = v8::debug::ScopeIterator::CreateForGeneratorObject(
          m_isolate, v8::Local<v8::Object>::Cast(value));
      break;
  }
  if (!iterator) return v8::MaybeLocal<v8::Value>();
  v8::Local<v8::Array> result = v8::Array::New(m_isolate);
  if (!result->SetPrototype(context, v8::Null(m_isolate)).FromMaybe(false)) {
    return v8::MaybeLocal<v8::Value>();
  }

  for (; !iterator->Done(); iterator->Advance()) {
    v8::Local<v8::Object> scope = v8::Object::New(m_isolate);
    if (!markAsInternal(context, scope, V8InternalValueType::kScope)) {
      return v8::MaybeLocal<v8::Value>();
    }
    String16 type = v8_inspector::scopeType(iterator->GetType());
    String16 name;
    v8::Local<v8::Function> closure = iterator->GetFunction();
    if (!closure.IsEmpty()) {
      name = toProtocolStringWithTypeCheck(closure->GetDebugName());
    } else {
      v8::Local<v8::Value> maybe_name = iterator->GetFunctionDebugName();
      if (!maybe_name->IsUndefined()) {
        name = toProtocolStringWithTypeCheck(maybe_name);
      }
    }
    v8::Local<v8::Object> object = iterator->GetObject();
    createDataProperty(context, scope,
                       toV8StringInternalized(m_isolate, "type"),
                       toV8String(m_isolate, type));
    createDataProperty(context, scope,
                       toV8StringInternalized(m_isolate, "name"),
                       toV8String(m_isolate, name));
    createDataProperty(context, scope,
                       toV8StringInternalized(m_isolate, "object"), object);
    createDataProperty(context, result, result->Length(), scope);
  }
  if (!markAsInternal(context, v8::Local<v8::Array>::Cast(result),
                      V8InternalValueType::kScopeList))
    return v8::MaybeLocal<v8::Value>();
  return result;
}

v8::MaybeLocal<v8::Value> V8Debugger::functionScopes(
    v8::Local<v8::Context> context, v8::Local<v8::Function> function) {
  return getTargetScopes(context, function, FUNCTION);
}

v8::MaybeLocal<v8::Value> V8Debugger::generatorScopes(
    v8::Local<v8::Context> context, v8::Local<v8::Value> generator) {
  return getTargetScopes(context, generator, GENERATOR);
}

v8::MaybeLocal<v8::Array> V8Debugger::internalProperties(
    v8::Local<v8::Context> context, v8::Local<v8::Value> value) {
  v8::Local<v8::Array> properties;
  if (!v8::debug::GetInternalProperties(m_isolate, value).ToLocal(&properties))
    return v8::MaybeLocal<v8::Array>();
  if (value->IsFunction()) {
    v8::Local<v8::Function> function = value.As<v8::Function>();
    v8::Local<v8::Object> location;
    if (buildLocation(context, function->ScriptId(),
                      function->GetScriptLineNumber(),
                      function->GetScriptColumnNumber())
            .ToLocal(&location)) {
      createDataProperty(
          context, properties, properties->Length(),
          toV8StringInternalized(m_isolate, "[[FunctionLocation]]"));
      createDataProperty(context, properties, properties->Length(), location);
    }
    if (function->IsGeneratorFunction()) {
      createDataProperty(context, properties, properties->Length(),
                         toV8StringInternalized(m_isolate, "[[IsGenerator]]"));
      createDataProperty(context, properties, properties->Length(),
                         v8::True(m_isolate));
    }
  }
  v8::Local<v8::Array> entries;
  if (collectionsEntries(context, value).ToLocal(&entries)) {
    createDataProperty(context, properties, properties->Length(),
                       toV8StringInternalized(m_isolate, "[[Entries]]"));
    createDataProperty(context, properties, properties->Length(), entries);
  }
  if (value->IsGeneratorObject()) {
    v8::Local<v8::Object> location;
    if (generatorObjectLocation(context, value).ToLocal(&location)) {
      createDataProperty(
          context, properties, properties->Length(),
          toV8StringInternalized(m_isolate, "[[GeneratorLocation]]"));
      createDataProperty(context, properties, properties->Length(), location);
    }
    v8::Local<v8::Value> scopes;
    if (generatorScopes(context, value).ToLocal(&scopes)) {
      createDataProperty(context, properties, properties->Length(),
                         toV8StringInternalized(m_isolate, "[[Scopes]]"));
      createDataProperty(context, properties, properties->Length(), scopes);
    }
  }
  if (value->IsFunction()) {
    v8::Local<v8::Function> function = value.As<v8::Function>();
    v8::Local<v8::Value> scopes;
    if (functionScopes(context, function).ToLocal(&scopes)) {
      createDataProperty(context, properties, properties->Length(),
                         toV8StringInternalized(m_isolate, "[[Scopes]]"));
      createDataProperty(context, properties, properties->Length(), scopes);
    }
  }
  return properties;
}

v8::Local<v8::Array> V8Debugger::queryObjects(v8::Local<v8::Context> context,
                                              v8::Local<v8::Object> prototype) {
  v8::Isolate* isolate = context->GetIsolate();
  v8::PersistentValueVector<v8::Object> v8Objects(isolate);
  MatchPrototypePredicate predicate(m_inspector, context, prototype);
  v8::debug::QueryObjects(context, &predicate, &v8Objects);

  v8::MicrotasksScope microtasksScope(isolate,
                                      v8::MicrotasksScope::kDoNotRunMicrotasks);
  v8::Local<v8::Array> resultArray = v8::Array::New(
      m_inspector->isolate(), static_cast<int>(v8Objects.Size()));
  for (size_t i = 0; i < v8Objects.Size(); ++i) {
    createDataProperty(context, resultArray, static_cast<int>(i),
                       v8Objects.Get(i));
  }
  return resultArray;
}

std::unique_ptr<V8StackTraceImpl> V8Debugger::createStackTrace(
    v8::Local<v8::StackTrace> v8StackTrace) {
  return V8StackTraceImpl::create(this, currentContextGroupId(), v8StackTrace,
                                  V8StackTraceImpl::maxCallStackSizeToCapture);
}

void V8Debugger::setAsyncCallStackDepth(V8DebuggerAgentImpl* agent, int depth) {
  if (depth <= 0)
    m_maxAsyncCallStackDepthMap.erase(agent);
  else
    m_maxAsyncCallStackDepthMap[agent] = depth;

  int maxAsyncCallStackDepth = 0;
  for (const auto& pair : m_maxAsyncCallStackDepthMap) {
    if (pair.second > maxAsyncCallStackDepth)
      maxAsyncCallStackDepth = pair.second;
  }

  if (m_maxAsyncCallStackDepth == maxAsyncCallStackDepth) return;
  // TODO(dgozman): ideally, this should be per context group.
  m_maxAsyncCallStackDepth = maxAsyncCallStackDepth;
  m_inspector->client()->maxAsyncCallStackDepthChanged(
      m_maxAsyncCallStackDepth);
  if (!maxAsyncCallStackDepth) allAsyncTasksCanceled();
}

<<<<<<< HEAD
void V8Debugger::asyncTaskCreatedForStack(void* task, void* parentTask) {
  if (!m_maxAsyncCallStackDepth) return;
  if (parentTask) m_parentTask[task] = parentTask;
  v8::HandleScope scope(m_isolate);
  std::shared_ptr<AsyncStackTrace> asyncCreation =
      AsyncStackTrace::capture(this, currentContextGroupId(), String16(),
                               V8StackTraceImpl::maxCallStackSizeToCapture);
  // Passing one as maxStackSize forces no async chain for the new stack.
  if (asyncCreation && !asyncCreation->isEmpty()) {
    m_asyncTaskCreationStacks[task] = asyncCreation;
    m_allAsyncStacks.push_back(std::move(asyncCreation));
    ++m_asyncStacksCount;
    collectOldAsyncStacksIfNeeded();
=======
std::shared_ptr<AsyncStackTrace> V8Debugger::stackTraceFor(
    int contextGroupId, const V8StackTraceId& id) {
  if (debuggerIdFor(contextGroupId) != id.debugger_id) return nullptr;
  auto it = m_storedStackTraces.find(id.id);
  if (it == m_storedStackTraces.end()) return nullptr;
  return it->second.lock();
}

V8StackTraceId V8Debugger::storeCurrentStackTrace(
    const StringView& description) {
  if (!m_maxAsyncCallStackDepth) return V8StackTraceId();

  v8::HandleScope scope(m_isolate);
  int contextGroupId = currentContextGroupId();
  if (!contextGroupId) return V8StackTraceId();

  std::shared_ptr<AsyncStackTrace> asyncStack =
      AsyncStackTrace::capture(this, contextGroupId, toString16(description),
                               V8StackTraceImpl::maxCallStackSizeToCapture);
  if (!asyncStack) return V8StackTraceId();

  uintptr_t id = AsyncStackTrace::store(this, asyncStack);

  m_allAsyncStacks.push_back(std::move(asyncStack));
  ++m_asyncStacksCount;
  collectOldAsyncStacksIfNeeded();

  asyncTaskCandidateForStepping(reinterpret_cast<void*>(id), false);

  return V8StackTraceId(id, debuggerIdFor(contextGroupId));
}

uintptr_t V8Debugger::storeStackTrace(
    std::shared_ptr<AsyncStackTrace> asyncStack) {
  uintptr_t id = ++m_lastStackTraceId;
  m_storedStackTraces[id] = asyncStack;
  return id;
}

void V8Debugger::externalAsyncTaskStarted(const V8StackTraceId& parent) {
  if (!m_maxAsyncCallStackDepth || parent.IsInvalid()) return;
  m_currentExternalParent.push_back(parent);
  m_currentAsyncParent.emplace_back();
  m_currentTasks.push_back(reinterpret_cast<void*>(parent.id));

  if (m_breakRequested) return;
  if (!m_taskWithScheduledBreakDebuggerId.isEmpty() &&
      reinterpret_cast<uintptr_t>(m_taskWithScheduledBreak) == parent.id &&
      m_taskWithScheduledBreakDebuggerId ==
          debuggerIdToString(parent.debugger_id)) {
    v8::debug::DebugBreak(m_isolate);
  }
}

void V8Debugger::externalAsyncTaskFinished(const V8StackTraceId& parent) {
  if (!m_maxAsyncCallStackDepth || m_currentExternalParent.empty()) return;
  m_currentExternalParent.pop_back();
  m_currentAsyncParent.pop_back();
  DCHECK(m_currentTasks.back() == reinterpret_cast<void*>(parent.id));
  m_currentTasks.pop_back();

  if (m_taskWithScheduledBreakDebuggerId.isEmpty() ||
      reinterpret_cast<uintptr_t>(m_taskWithScheduledBreak) != parent.id ||
      m_taskWithScheduledBreakDebuggerId !=
          debuggerIdToString(parent.debugger_id)) {
    return;
>>>>>>> 84bd6f3c
  }
  m_taskWithScheduledBreak = nullptr;
  m_taskWithScheduledBreakDebuggerId = String16();
  if (m_breakRequested) return;
  v8::debug::CancelDebugBreak(m_isolate);
}

void V8Debugger::asyncTaskScheduled(const StringView& taskName, void* task,
                                    bool recurring) {
  asyncTaskScheduledForStack(toString16(taskName), task, recurring);
<<<<<<< HEAD
  asyncTaskCandidateForStepping(task);
=======
  asyncTaskCandidateForStepping(task, true);
>>>>>>> 84bd6f3c
}

void V8Debugger::asyncTaskCanceled(void* task) {
  asyncTaskCanceledForStack(task);
  asyncTaskCanceledForStepping(task);
}

void V8Debugger::asyncTaskStarted(void* task) {
  asyncTaskStartedForStack(task);
  asyncTaskStartedForStepping(task);
}

void V8Debugger::asyncTaskFinished(void* task) {
<<<<<<< HEAD
  asyncTaskFinishedForStack(task);
  asyncTaskFinishedForStepping(task);
=======
  asyncTaskFinishedForStepping(task);
  asyncTaskFinishedForStack(task);
>>>>>>> 84bd6f3c
}

void V8Debugger::asyncTaskScheduledForStack(const String16& taskName,
                                            void* task, bool recurring) {
  if (!m_maxAsyncCallStackDepth) return;
  v8::HandleScope scope(m_isolate);
  std::shared_ptr<AsyncStackTrace> asyncStack =
      AsyncStackTrace::capture(this, currentContextGroupId(), taskName,
                               V8StackTraceImpl::maxCallStackSizeToCapture);
  if (asyncStack) {
    m_asyncTaskStacks[task] = asyncStack;
    if (recurring) m_recurringTasks.insert(task);
    m_allAsyncStacks.push_back(std::move(asyncStack));
    ++m_asyncStacksCount;
    collectOldAsyncStacksIfNeeded();
  }
}

void V8Debugger::asyncTaskCanceledForStack(void* task) {
  if (!m_maxAsyncCallStackDepth) return;
  m_asyncTaskStacks.erase(task);
  m_recurringTasks.erase(task);
<<<<<<< HEAD
  m_parentTask.erase(task);
  m_asyncTaskCreationStacks.erase(task);
=======
>>>>>>> 84bd6f3c
}

void V8Debugger::asyncTaskStartedForStack(void* task) {
  if (!m_maxAsyncCallStackDepth) return;
  // Needs to support following order of events:
  // - asyncTaskScheduled
  //   <-- attached here -->
  // - asyncTaskStarted
  // - asyncTaskCanceled <-- canceled before finished
  //   <-- async stack requested here -->
  // - asyncTaskFinished
  m_currentTasks.push_back(task);
<<<<<<< HEAD
  auto parentIt = m_parentTask.find(task);
  AsyncTaskToStackTrace::iterator stackIt = m_asyncTaskStacks.find(
      parentIt == m_parentTask.end() ? task : parentIt->second);
=======
  AsyncTaskToStackTrace::iterator stackIt = m_asyncTaskStacks.find(task);
>>>>>>> 84bd6f3c
  if (stackIt != m_asyncTaskStacks.end()) {
    m_currentAsyncParent.push_back(stackIt->second.lock());
  } else {
    m_currentAsyncParent.emplace_back();
<<<<<<< HEAD
  }
  auto itCreation = m_asyncTaskCreationStacks.find(task);
  if (itCreation != m_asyncTaskCreationStacks.end()) {
    m_currentAsyncCreation.push_back(itCreation->second.lock());
    // TODO(kozyatinskiy): implement it without hack.
    if (m_currentAsyncParent.back()) {
      m_currentAsyncCreation.back()->setDescription(
          m_currentAsyncParent.back()->description());
      m_currentAsyncParent.back().reset();
    }
  } else {
    m_currentAsyncCreation.emplace_back();
  }
=======
  }
  m_currentExternalParent.emplace_back();
>>>>>>> 84bd6f3c
}

void V8Debugger::asyncTaskFinishedForStack(void* task) {
  if (!m_maxAsyncCallStackDepth) return;
  // We could start instrumenting half way and the stack is empty.
  if (!m_currentTasks.size()) return;
  DCHECK(m_currentTasks.back() == task);
  m_currentTasks.pop_back();

<<<<<<< HEAD
  DCHECK(m_currentAsyncParent.size() == m_currentAsyncCreation.size());
  m_currentAsyncParent.pop_back();
  m_currentAsyncCreation.pop_back();
=======
  m_currentAsyncParent.pop_back();
  m_currentExternalParent.pop_back();
>>>>>>> 84bd6f3c

  if (m_recurringTasks.find(task) == m_recurringTasks.end()) {
    asyncTaskCanceledForStack(task);
  }
}

<<<<<<< HEAD
void V8Debugger::asyncTaskCandidateForStepping(void* task) {
  if (!m_stepIntoAsyncCallback) return;
  DCHECK(m_targetContextGroupId);
  if (currentContextGroupId() != m_targetContextGroupId) return;
=======
void V8Debugger::asyncTaskCandidateForStepping(void* task, bool isLocal) {
  int contextGroupId = currentContextGroupId();
  if (m_pauseOnAsyncCall && contextGroupId) {
    if (isLocal) {
      m_scheduledAsyncCall = v8_inspector::V8StackTraceId(
          reinterpret_cast<uintptr_t>(task), std::make_pair(0, 0));
    } else {
      m_scheduledAsyncCall = v8_inspector::V8StackTraceId(
          reinterpret_cast<uintptr_t>(task), debuggerIdFor(contextGroupId));
    }
    breakProgram(m_targetContextGroupId);
    m_scheduledAsyncCall = v8_inspector::V8StackTraceId();
    return;
  }
  if (!m_stepIntoAsyncCallback) return;
  DCHECK(m_targetContextGroupId);
  if (contextGroupId != m_targetContextGroupId) return;
>>>>>>> 84bd6f3c
  m_taskWithScheduledBreak = task;
  v8::debug::ClearStepping(m_isolate);
  m_stepIntoAsyncCallback->sendSuccess();
  m_stepIntoAsyncCallback.reset();
}

void V8Debugger::asyncTaskStartedForStepping(void* task) {
  if (m_breakRequested) return;
<<<<<<< HEAD
  if (task != m_taskWithScheduledBreak) return;
  v8::debug::DebugBreak(m_isolate);
}

void V8Debugger::asyncTaskFinishedForStepping(void* task) {
  if (task != m_taskWithScheduledBreak) return;
=======
  // TODO(kozyatinskiy): we should search task in async chain to support
  // blackboxing.
  if (m_taskWithScheduledBreakDebuggerId.isEmpty() &&
      task == m_taskWithScheduledBreak) {
    v8::debug::DebugBreak(m_isolate);
  }
}

void V8Debugger::asyncTaskFinishedForStepping(void* task) {
  if (!m_taskWithScheduledBreakDebuggerId.isEmpty() ||
      task != m_taskWithScheduledBreak) {
    return;
  }
>>>>>>> 84bd6f3c
  m_taskWithScheduledBreak = nullptr;
  if (m_breakRequested) return;
  v8::debug::CancelDebugBreak(m_isolate);
}

void V8Debugger::asyncTaskCanceledForStepping(void* task) {
<<<<<<< HEAD
  if (task != m_taskWithScheduledBreak) return;
=======
  if (!m_taskWithScheduledBreakDebuggerId.isEmpty() ||
      task != m_taskWithScheduledBreak)
    return;
>>>>>>> 84bd6f3c
  m_taskWithScheduledBreak = nullptr;
}

void V8Debugger::allAsyncTasksCanceled() {
  m_asyncTaskStacks.clear();
  m_recurringTasks.clear();
  m_currentAsyncParent.clear();
<<<<<<< HEAD
  m_currentAsyncCreation.clear();
  m_currentTasks.clear();
  m_parentTask.clear();
  m_asyncTaskCreationStacks.clear();
=======
  m_currentExternalParent.clear();
  m_currentTasks.clear();
>>>>>>> 84bd6f3c

  m_framesCache.clear();
  m_allAsyncStacks.clear();
  m_asyncStacksCount = 0;
}

void V8Debugger::muteScriptParsedEvents() {
  ++m_ignoreScriptParsedEventsCounter;
}

void V8Debugger::unmuteScriptParsedEvents() {
  --m_ignoreScriptParsedEventsCounter;
  DCHECK_GE(m_ignoreScriptParsedEventsCounter, 0);
}

std::unique_ptr<V8StackTraceImpl> V8Debugger::captureStackTrace(
    bool fullStack) {
  if (!m_isolate->InContext()) return nullptr;

  v8::HandleScope handles(m_isolate);
  int contextGroupId = currentContextGroupId();
  if (!contextGroupId) return nullptr;

  int stackSize = 1;
<<<<<<< HEAD
  if (fullStack || m_inspector->enabledRuntimeAgentForGroup(contextGroupId)) {
    stackSize = V8StackTraceImpl::maxCallStackSizeToCapture;
=======
  if (fullStack) {
    stackSize = V8StackTraceImpl::maxCallStackSizeToCapture;
  } else {
    m_inspector->forEachSession(
        contextGroupId, [&stackSize](V8InspectorSessionImpl* session) {
          if (session->runtimeAgent()->enabled())
            stackSize = V8StackTraceImpl::maxCallStackSizeToCapture;
        });
>>>>>>> 84bd6f3c
  }
  return V8StackTraceImpl::capture(this, contextGroupId, stackSize);
}

int V8Debugger::currentContextGroupId() {
  if (!m_isolate->InContext()) return 0;
  return m_inspector->contextGroupId(m_isolate->GetCurrentContext());
}

void V8Debugger::collectOldAsyncStacksIfNeeded() {
  if (m_asyncStacksCount <= m_maxAsyncCallStacks) return;
  int halfOfLimitRoundedUp =
      m_maxAsyncCallStacks / 2 + m_maxAsyncCallStacks % 2;
  while (m_asyncStacksCount > halfOfLimitRoundedUp) {
    m_allAsyncStacks.pop_front();
    --m_asyncStacksCount;
  }
  cleanupExpiredWeakPointers(m_asyncTaskStacks);
<<<<<<< HEAD
  cleanupExpiredWeakPointers(m_asyncTaskCreationStacks);
=======
  cleanupExpiredWeakPointers(m_storedStackTraces);
>>>>>>> 84bd6f3c
  for (auto it = m_recurringTasks.begin(); it != m_recurringTasks.end();) {
    if (m_asyncTaskStacks.find(*it) == m_asyncTaskStacks.end()) {
      it = m_recurringTasks.erase(it);
    } else {
      ++it;
    }
  }
<<<<<<< HEAD
  for (auto it = m_parentTask.begin(); it != m_parentTask.end();) {
    if (m_asyncTaskCreationStacks.find(it->second) ==
            m_asyncTaskCreationStacks.end() &&
        m_asyncTaskStacks.find(it->second) == m_asyncTaskStacks.end()) {
      it = m_parentTask.erase(it);
    } else {
      ++it;
    }
  }
=======
>>>>>>> 84bd6f3c
  cleanupExpiredWeakPointers(m_framesCache);
}

std::shared_ptr<StackFrame> V8Debugger::symbolize(
    v8::Local<v8::StackFrame> v8Frame) {
  auto it = m_framesCache.end();
  int frameId = 0;
  if (m_maxAsyncCallStackDepth) {
    frameId = v8::debug::GetStackFrameId(v8Frame);
    it = m_framesCache.find(frameId);
  }
  if (it != m_framesCache.end() && it->second.lock()) return it->second.lock();
  std::shared_ptr<StackFrame> frame(new StackFrame(v8Frame));
  // TODO(clemensh): Figure out a way to do this translation only right before
  // sending the stack trace over wire.
  if (v8Frame->IsWasm()) frame->translate(&m_wasmTranslation);
  if (m_maxAsyncCallStackDepth) {
    m_framesCache[frameId] = frame;
  }
  return frame;
}

void V8Debugger::setMaxAsyncTaskStacksForTest(int limit) {
  m_maxAsyncCallStacks = 0;
  collectOldAsyncStacksIfNeeded();
  m_maxAsyncCallStacks = limit;
}

<<<<<<< HEAD
void V8Debugger::dumpAsyncTaskStacksStateForTest() {
  fprintf(stdout, "Async stacks count: %d\n", m_asyncStacksCount);
  fprintf(stdout, "Scheduled async tasks: %zu\n", m_asyncTaskStacks.size());
  fprintf(stdout, "Created async tasks: %zu\n",
          m_asyncTaskCreationStacks.size());
  fprintf(stdout, "Async tasks with parent: %zu\n", m_parentTask.size());
=======
std::pair<int64_t, int64_t> V8Debugger::debuggerIdFor(int contextGroupId) {
  auto it = m_contextGroupIdToDebuggerId.find(contextGroupId);
  if (it != m_contextGroupIdToDebuggerId.end()) return it->second;
  std::pair<int64_t, int64_t> debuggerId(
      v8::debug::GetNextRandomInt64(m_isolate),
      v8::debug::GetNextRandomInt64(m_isolate));
  if (!debuggerId.first && !debuggerId.second) ++debuggerId.first;
  m_contextGroupIdToDebuggerId.insert(
      it, std::make_pair(contextGroupId, debuggerId));
  m_serializedDebuggerIdToDebuggerId.insert(
      std::make_pair(debuggerIdToString(debuggerId), debuggerId));
  return debuggerId;
}

std::pair<int64_t, int64_t> V8Debugger::debuggerIdFor(
    const String16& serializedDebuggerId) {
  auto it = m_serializedDebuggerIdToDebuggerId.find(serializedDebuggerId);
  if (it != m_serializedDebuggerIdToDebuggerId.end()) return it->second;
  return std::make_pair(0, 0);
}

void V8Debugger::dumpAsyncTaskStacksStateForTest() {
  fprintf(stdout, "Async stacks count: %d\n", m_asyncStacksCount);
  fprintf(stdout, "Scheduled async tasks: %zu\n", m_asyncTaskStacks.size());
>>>>>>> 84bd6f3c
  fprintf(stdout, "Recurring async tasks: %zu\n", m_recurringTasks.size());
  fprintf(stdout, "\n");
}

}  // namespace v8_inspector<|MERGE_RESOLUTION|>--- conflicted
+++ resolved
@@ -22,23 +22,7 @@
 namespace {
 
 static const int kMaxAsyncTaskStacks = 128 * 1024;
-<<<<<<< HEAD
-
-inline v8::Local<v8::Boolean> v8Boolean(bool value, v8::Isolate* isolate) {
-  return value ? v8::True(isolate) : v8::False(isolate);
-}
-
-V8DebuggerAgentImpl* agentForScript(V8InspectorImpl* inspector,
-                                    v8::Local<v8::debug::Script> script) {
-  int contextId;
-  if (!script->ContextId().To(&contextId)) return nullptr;
-  int contextGroupId = inspector->contextGroupId(contextId);
-  if (!contextGroupId) return nullptr;
-  return inspector->enabledDebuggerAgentForGroup(contextGroupId);
-}
-=======
 static const int kNoBreakpointId = 0;
->>>>>>> 84bd6f3c
 
 v8::MaybeLocal<v8::Array> collectionsEntries(v8::Local<v8::Context> context,
                                              v8::Local<v8::Value> value) {
@@ -144,31 +128,6 @@
     } else {
       ++it;
     }
-<<<<<<< HEAD
-  }
-}
-
-}  // namespace
-
-static bool inLiveEditScope = false;
-
-v8::MaybeLocal<v8::Value> V8Debugger::callDebuggerMethod(
-    const char* functionName, int argc, v8::Local<v8::Value> argv[],
-    bool catchExceptions) {
-  v8::MicrotasksScope microtasks(m_isolate,
-                                 v8::MicrotasksScope::kDoNotRunMicrotasks);
-  DCHECK(m_isolate->InContext());
-  v8::Local<v8::Context> context = m_isolate->GetCurrentContext();
-  v8::Local<v8::Object> debuggerScript = m_debuggerScript.Get(m_isolate);
-  v8::Local<v8::Function> function = v8::Local<v8::Function>::Cast(
-      debuggerScript
-          ->Get(context, toV8StringInternalized(m_isolate, functionName))
-          .ToLocalChecked());
-  if (catchExceptions) {
-    v8::TryCatch try_catch(m_isolate);
-    return function->Call(context, debuggerScript, argc, argv);
-=======
->>>>>>> 84bd6f3c
   }
 }
 
@@ -203,10 +162,6 @@
     : m_isolate(isolate),
       m_inspector(inspector),
       m_enableCount(0),
-<<<<<<< HEAD
-      m_breakpointsActivated(true),
-=======
->>>>>>> 84bd6f3c
       m_ignoreScriptParsedEventsCounter(0),
       m_continueToLocationBreakpointId(kNoBreakpointId),
       m_maxAsyncCallStacks(kMaxAsyncTaskStacks),
@@ -244,21 +199,11 @@
     if (!hasAgentAcceptsPause) m_inspector->client()->quitMessageLoopOnPause();
   }
   if (--m_enableCount) return;
-<<<<<<< HEAD
-  DCHECK(enabled());
-  clearBreakpoints();
-  clearContinueToLocation();
-  m_debuggerScript.Reset();
-  m_debuggerContext.Reset();
-  allAsyncTasksCanceled();
-  m_taskWithScheduledBreak = nullptr;
-=======
   clearContinueToLocation();
   allAsyncTasksCanceled();
   m_taskWithScheduledBreak = nullptr;
   m_taskWithScheduledBreakDebuggerId = String16();
   m_pauseOnAsyncCall = false;
->>>>>>> 84bd6f3c
   m_wasmTranslation.Clear();
   v8::debug::SetDebugDelegate(m_isolate, nullptr);
   m_isolate->RemoveNearHeapLimitCallback(&V8Debugger::nearHeapLimitCallback,
@@ -282,12 +227,8 @@
     v8::Local<v8::debug::Script> script = scripts.Get(i);
     if (!script->WasCompiled()) continue;
     if (script->IsEmbedded()) {
-<<<<<<< HEAD
-      result.push_back(V8DebuggerScript::Create(m_isolate, script, false));
-=======
       result.push_back(V8DebuggerScript::Create(m_isolate, script, false,
                                                 m_inspector->client()));
->>>>>>> 84bd6f3c
       continue;
     }
     int contextId;
@@ -336,20 +277,6 @@
 }
 
 bool V8Debugger::canBreakProgram() {
-<<<<<<< HEAD
-  if (!m_breakpointsActivated) return false;
-  return !v8::debug::AllFramesOnStackAreBlackboxed(m_isolate);
-}
-
-bool V8Debugger::breakProgram(int targetContextGroupId) {
-  // Don't allow nested breaks.
-  if (isPaused()) return true;
-  if (!canBreakProgram()) return true;
-  DCHECK(targetContextGroupId);
-  m_targetContextGroupId = targetContextGroupId;
-  v8::debug::BreakRightNow(m_isolate);
-  return m_inspector->enabledDebuggerAgentForGroup(targetContextGroupId);
-=======
   return !v8::debug::AllFramesOnStackAreBlackboxed(m_isolate);
 }
 
@@ -360,7 +287,6 @@
   DCHECK(targetContextGroupId);
   m_targetContextGroupId = targetContextGroupId;
   v8::debug::BreakRightNow(m_isolate);
->>>>>>> 84bd6f3c
 }
 
 void V8Debugger::continueProgram(int targetContextGroupId) {
@@ -368,13 +294,6 @@
   if (isPaused()) m_inspector->client()->quitMessageLoopOnPause();
 }
 
-<<<<<<< HEAD
-void V8Debugger::stepIntoStatement(int targetContextGroupId) {
-  DCHECK(isPaused());
-  DCHECK(!m_executionState.IsEmpty());
-  DCHECK(targetContextGroupId);
-  m_targetContextGroupId = targetContextGroupId;
-=======
 void V8Debugger::breakProgramOnAssert(int targetContextGroupId) {
   if (!enabled()) return;
   if (m_pauseOnExceptionsState == v8::debug::NoBreakOnException) return;
@@ -393,17 +312,12 @@
   DCHECK(targetContextGroupId);
   m_targetContextGroupId = targetContextGroupId;
   m_pauseOnAsyncCall = breakOnAsyncCall;
->>>>>>> 84bd6f3c
   v8::debug::PrepareStep(m_isolate, v8::debug::StepIn);
   continueProgram(targetContextGroupId);
 }
 
 void V8Debugger::stepOverStatement(int targetContextGroupId) {
   DCHECK(isPaused());
-<<<<<<< HEAD
-  DCHECK(!m_executionState.IsEmpty());
-=======
->>>>>>> 84bd6f3c
   DCHECK(targetContextGroupId);
   m_targetContextGroupId = targetContextGroupId;
   v8::debug::PrepareStep(m_isolate, v8::debug::StepNext);
@@ -412,104 +326,11 @@
 
 void V8Debugger::stepOutOfFunction(int targetContextGroupId) {
   DCHECK(isPaused());
-<<<<<<< HEAD
-  DCHECK(!m_executionState.IsEmpty());
-=======
->>>>>>> 84bd6f3c
   DCHECK(targetContextGroupId);
   m_targetContextGroupId = targetContextGroupId;
   v8::debug::PrepareStep(m_isolate, v8::debug::StepOut);
   continueProgram(targetContextGroupId);
 }
-<<<<<<< HEAD
-
-void V8Debugger::scheduleStepIntoAsync(
-    std::unique_ptr<ScheduleStepIntoAsyncCallback> callback,
-    int targetContextGroupId) {
-  DCHECK(isPaused());
-  DCHECK(!m_executionState.IsEmpty());
-  DCHECK(targetContextGroupId);
-  if (m_stepIntoAsyncCallback) {
-    m_stepIntoAsyncCallback->sendFailure(Response::Error(
-        "Current scheduled step into async was overriden with new one."));
-  }
-  m_targetContextGroupId = targetContextGroupId;
-  m_stepIntoAsyncCallback = std::move(callback);
-}
-
-Response V8Debugger::continueToLocation(
-    int targetContextGroupId,
-    std::unique_ptr<protocol::Debugger::Location> location,
-    const String16& targetCallFrames) {
-  DCHECK(isPaused());
-  DCHECK(!m_executionState.IsEmpty());
-  DCHECK(targetContextGroupId);
-  m_targetContextGroupId = targetContextGroupId;
-  ScriptBreakpoint breakpoint(location->getScriptId(),
-                              location->getLineNumber(),
-                              location->getColumnNumber(0), String16());
-  int lineNumber = 0;
-  int columnNumber = 0;
-  m_continueToLocationBreakpointId =
-      setBreakpoint(breakpoint, &lineNumber, &columnNumber);
-  if (!m_continueToLocationBreakpointId.isEmpty()) {
-    m_continueToLocationTargetCallFrames = targetCallFrames;
-    if (m_continueToLocationTargetCallFrames !=
-        protocol::Debugger::ContinueToLocation::TargetCallFramesEnum::Any) {
-      m_continueToLocationStack = captureStackTrace(true);
-      DCHECK(m_continueToLocationStack);
-    }
-    continueProgram(targetContextGroupId);
-    // TODO(kozyatinskiy): Return actual line and column number.
-    return Response::OK();
-  } else {
-    return Response::Error("Cannot continue to specified location");
-  }
-}
-
-bool V8Debugger::shouldContinueToCurrentLocation() {
-  if (m_continueToLocationTargetCallFrames ==
-      protocol::Debugger::ContinueToLocation::TargetCallFramesEnum::Any) {
-    return true;
-  }
-  std::unique_ptr<V8StackTraceImpl> currentStack = captureStackTrace(true);
-  if (m_continueToLocationTargetCallFrames ==
-      protocol::Debugger::ContinueToLocation::TargetCallFramesEnum::Current) {
-    return m_continueToLocationStack->isEqualIgnoringTopFrame(
-        currentStack.get());
-  }
-  return true;
-}
-
-void V8Debugger::clearContinueToLocation() {
-  if (m_continueToLocationBreakpointId.isEmpty()) return;
-  removeBreakpoint(m_continueToLocationBreakpointId);
-  m_continueToLocationBreakpointId = String16();
-  m_continueToLocationTargetCallFrames = String16();
-  m_continueToLocationStack.reset();
-}
-
-Response V8Debugger::setScriptSource(
-    const String16& sourceID, v8::Local<v8::String> newSource, bool dryRun,
-    Maybe<protocol::Runtime::ExceptionDetails>* exceptionDetails,
-    JavaScriptCallFrames* newCallFrames, Maybe<bool>* stackChanged,
-    bool* compileError) {
-  class EnableLiveEditScope {
-   public:
-    explicit EnableLiveEditScope(v8::Isolate* isolate) : m_isolate(isolate) {
-      v8::debug::SetLiveEditEnabled(m_isolate, true);
-      inLiveEditScope = true;
-    }
-    ~EnableLiveEditScope() {
-      v8::debug::SetLiveEditEnabled(m_isolate, false);
-      inLiveEditScope = false;
-    }
-
-   private:
-    v8::Isolate* m_isolate;
-  };
-=======
->>>>>>> 84bd6f3c
 
 void V8Debugger::scheduleStepIntoAsync(
     std::unique_ptr<ScheduleStepIntoAsyncCallback> callback,
@@ -601,40 +422,6 @@
     return m_continueToLocationStack->isEqualIgnoringTopFrame(
         currentStack.get());
   }
-<<<<<<< HEAD
-  return Response::InternalError();
-}
-
-JavaScriptCallFrames V8Debugger::currentCallFrames(int limit) {
-  if (!isPaused()) return JavaScriptCallFrames();
-  v8::Local<v8::Value> currentCallFramesV8;
-  v8::Local<v8::Value> argv[] = {m_executionState,
-                                 v8::Integer::New(m_isolate, limit)};
-  if (!callDebuggerMethod("currentCallFrames", arraysize(argv), argv, true)
-           .ToLocal(&currentCallFramesV8)) {
-    return JavaScriptCallFrames();
-  }
-  if (!currentCallFramesV8->IsArray()) return JavaScriptCallFrames();
-  v8::Local<v8::Array> callFramesArray = currentCallFramesV8.As<v8::Array>();
-  JavaScriptCallFrames callFrames;
-  for (uint32_t i = 0; i < callFramesArray->Length(); ++i) {
-    v8::Local<v8::Value> callFrameValue;
-    if (!callFramesArray->Get(debuggerContext(), i).ToLocal(&callFrameValue))
-      return JavaScriptCallFrames();
-    if (!callFrameValue->IsObject()) return JavaScriptCallFrames();
-    v8::Local<v8::Object> callFrameObject = callFrameValue.As<v8::Object>();
-    callFrames.push_back(JavaScriptCallFrame::create(
-        debuggerContext(), v8::Local<v8::Object>::Cast(callFrameObject)));
-  }
-  return callFrames;
-}
-
-void V8Debugger::handleProgramBreak(v8::Local<v8::Context> pausedContext,
-                                    v8::Local<v8::Object> executionState,
-                                    v8::Local<v8::Value> exception,
-                                    v8::Local<v8::Array> hitBreakpointNumbers,
-                                    bool isPromiseRejection, bool isUncaught) {
-=======
   return true;
 }
 
@@ -650,7 +437,6 @@
     v8::Local<v8::Context> pausedContext, v8::Local<v8::Value> exception,
     const std::vector<v8::debug::BreakpointId>& breakpointIds,
     bool isPromiseRejection, bool isUncaught) {
->>>>>>> 84bd6f3c
   // Don't allow nested breaks.
   if (isPaused()) return;
 
@@ -658,46 +444,6 @@
   if (m_targetContextGroupId && contextGroupId != m_targetContextGroupId) {
     v8::debug::PrepareStep(m_isolate, v8::debug::StepOut);
     return;
-<<<<<<< HEAD
-  }
-  m_targetContextGroupId = 0;
-  if (m_stepIntoAsyncCallback) {
-    m_stepIntoAsyncCallback->sendFailure(
-        Response::Error("No async tasks were scheduled before pause."));
-    m_stepIntoAsyncCallback.reset();
-  }
-  m_breakRequested = false;
-  V8DebuggerAgentImpl* agent = m_inspector->enabledDebuggerAgentForGroup(
-      m_inspector->contextGroupId(pausedContext));
-  if (!agent || (agent->skipAllPauses() && !m_scheduledOOMBreak)) return;
-
-  std::vector<String16> breakpointIds;
-  if (!hitBreakpointNumbers.IsEmpty()) {
-    breakpointIds.reserve(hitBreakpointNumbers->Length());
-    for (uint32_t i = 0; i < hitBreakpointNumbers->Length(); i++) {
-      v8::Local<v8::Value> hitBreakpointNumber =
-          hitBreakpointNumbers->Get(debuggerContext(), i).ToLocalChecked();
-      DCHECK(hitBreakpointNumber->IsInt32());
-      breakpointIds.push_back(String16::fromInteger(
-          hitBreakpointNumber->Int32Value(debuggerContext()).FromJust()));
-    }
-    if (breakpointIds.size() == 1 &&
-        breakpointIds[0] == m_continueToLocationBreakpointId) {
-      v8::Context::Scope contextScope(pausedContext);
-      if (!shouldContinueToCurrentLocation()) return;
-    }
-  }
-  clearContinueToLocation();
-
-  m_pausedContext = pausedContext;
-  m_executionState = executionState;
-  m_pausedContextGroupId = contextGroupId;
-  agent->didPause(InspectedContext::contextId(pausedContext), exception,
-                  breakpointIds, isPromiseRejection, isUncaught,
-                  m_scheduledOOMBreak);
-  int groupId = m_inspector->contextGroupId(pausedContext);
-  DCHECK(groupId);
-=======
   }
   m_targetContextGroupId = 0;
   if (m_stepIntoAsyncCallback) {
@@ -742,17 +488,12 @@
               scheduledAssertBreak);
         }
       });
->>>>>>> 84bd6f3c
   {
     v8::Context::Scope scope(pausedContext);
     v8::Local<v8::Context> context = m_isolate->GetCurrentContext();
     CHECK(!context.IsEmpty() &&
           context != v8::debug::GetDebugContext(m_isolate));
-<<<<<<< HEAD
-    m_inspector->client()->runMessageLoopOnPause(groupId);
-=======
     m_inspector->client()->runMessageLoopOnPause(contextGroupId);
->>>>>>> 84bd6f3c
     m_pausedContextGroupId = 0;
   }
   m_inspector->forEachSession(contextGroupId,
@@ -785,10 +526,7 @@
   DCHECK(!context.IsEmpty());
   thisPtr->setPauseOnNextStatement(
       true, thisPtr->m_inspector->contextGroupId(context));
-<<<<<<< HEAD
-=======
   return HeapLimitForDebugging(initial_heap_limit);
->>>>>>> 84bd6f3c
 }
 
 void V8Debugger::ScriptCompiled(v8::Local<v8::debug::Script> script,
@@ -857,28 +595,6 @@
 }
 
 void V8Debugger::PromiseEventOccurred(v8::debug::PromiseDebugActionType type,
-<<<<<<< HEAD
-                                      int id, int parentId,
-                                      bool createdByUser) {
-  // Async task events from Promises are given misaligned pointers to prevent
-  // from overlapping with other Blink task identifiers.
-  void* task = reinterpret_cast<void*>(id * 2 + 1);
-  void* parentTask =
-      parentId ? reinterpret_cast<void*>(parentId * 2 + 1) : nullptr;
-  switch (type) {
-    case v8::debug::kDebugPromiseCreated:
-      asyncTaskCreatedForStack(task, parentTask);
-      if (createdByUser && parentTask) asyncTaskCandidateForStepping(task);
-      break;
-    case v8::debug::kDebugEnqueueAsyncFunction:
-      asyncTaskScheduledForStack("async function", task, true);
-      break;
-    case v8::debug::kDebugEnqueuePromiseResolve:
-      asyncTaskScheduledForStack("Promise.resolve", task, true);
-      break;
-    case v8::debug::kDebugEnqueuePromiseReject:
-      asyncTaskScheduledForStack("Promise.reject", task, true);
-=======
                                       int id, bool isBlackboxed) {
   // Async task events from Promises are given misaligned pointers to prevent
   // from overlapping with other Blink task identifiers.
@@ -898,7 +614,6 @@
     case v8::debug::kDebugPromiseFinally:
       asyncTaskScheduledForStack("Promise.finally", task, false);
       if (!isBlackboxed) asyncTaskCandidateForStepping(task, true);
->>>>>>> 84bd6f3c
       break;
     case v8::debug::kDebugWillHandle:
       asyncTaskStartedForStack(task);
@@ -912,43 +627,7 @@
 }
 
 std::shared_ptr<AsyncStackTrace> V8Debugger::currentAsyncParent() {
-<<<<<<< HEAD
-  // TODO(kozyatinskiy): implement creation chain as parent without hack.
-  if (!m_currentAsyncCreation.empty() && m_currentAsyncCreation.back()) {
-    return m_currentAsyncCreation.back();
-  }
   return m_currentAsyncParent.empty() ? nullptr : m_currentAsyncParent.back();
-}
-
-std::shared_ptr<AsyncStackTrace> V8Debugger::currentAsyncCreation() {
-  return nullptr;
-}
-
-void V8Debugger::compileDebuggerScript() {
-  if (!m_debuggerScript.IsEmpty()) {
-    UNREACHABLE();
-    return;
-  }
-
-  v8::HandleScope scope(m_isolate);
-  v8::Context::Scope contextScope(debuggerContext());
-
-  v8::Local<v8::String> scriptValue =
-      v8::String::NewFromUtf8(m_isolate, DebuggerScript_js,
-                              v8::NewStringType::kInternalized,
-                              sizeof(DebuggerScript_js))
-          .ToLocalChecked();
-  v8::Local<v8::Value> value;
-  if (!m_inspector->compileAndRunInternalScript(debuggerContext(), scriptValue)
-           .ToLocal(&value)) {
-    UNREACHABLE();
-    return;
-  }
-  DCHECK(value->IsObject());
-  m_debuggerScript.Reset(m_isolate, value.As<v8::Object>());
-=======
-  return m_currentAsyncParent.empty() ? nullptr : m_currentAsyncParent.back();
->>>>>>> 84bd6f3c
 }
 
 V8StackTraceId V8Debugger::currentExternalParent() {
@@ -1125,21 +804,6 @@
   if (!maxAsyncCallStackDepth) allAsyncTasksCanceled();
 }
 
-<<<<<<< HEAD
-void V8Debugger::asyncTaskCreatedForStack(void* task, void* parentTask) {
-  if (!m_maxAsyncCallStackDepth) return;
-  if (parentTask) m_parentTask[task] = parentTask;
-  v8::HandleScope scope(m_isolate);
-  std::shared_ptr<AsyncStackTrace> asyncCreation =
-      AsyncStackTrace::capture(this, currentContextGroupId(), String16(),
-                               V8StackTraceImpl::maxCallStackSizeToCapture);
-  // Passing one as maxStackSize forces no async chain for the new stack.
-  if (asyncCreation && !asyncCreation->isEmpty()) {
-    m_asyncTaskCreationStacks[task] = asyncCreation;
-    m_allAsyncStacks.push_back(std::move(asyncCreation));
-    ++m_asyncStacksCount;
-    collectOldAsyncStacksIfNeeded();
-=======
 std::shared_ptr<AsyncStackTrace> V8Debugger::stackTraceFor(
     int contextGroupId, const V8StackTraceId& id) {
   if (debuggerIdFor(contextGroupId) != id.debugger_id) return nullptr;
@@ -1206,7 +870,6 @@
       m_taskWithScheduledBreakDebuggerId !=
           debuggerIdToString(parent.debugger_id)) {
     return;
->>>>>>> 84bd6f3c
   }
   m_taskWithScheduledBreak = nullptr;
   m_taskWithScheduledBreakDebuggerId = String16();
@@ -1217,11 +880,7 @@
 void V8Debugger::asyncTaskScheduled(const StringView& taskName, void* task,
                                     bool recurring) {
   asyncTaskScheduledForStack(toString16(taskName), task, recurring);
-<<<<<<< HEAD
-  asyncTaskCandidateForStepping(task);
-=======
   asyncTaskCandidateForStepping(task, true);
->>>>>>> 84bd6f3c
 }
 
 void V8Debugger::asyncTaskCanceled(void* task) {
@@ -1235,13 +894,8 @@
 }
 
 void V8Debugger::asyncTaskFinished(void* task) {
-<<<<<<< HEAD
-  asyncTaskFinishedForStack(task);
-  asyncTaskFinishedForStepping(task);
-=======
   asyncTaskFinishedForStepping(task);
   asyncTaskFinishedForStack(task);
->>>>>>> 84bd6f3c
 }
 
 void V8Debugger::asyncTaskScheduledForStack(const String16& taskName,
@@ -1264,11 +918,6 @@
   if (!m_maxAsyncCallStackDepth) return;
   m_asyncTaskStacks.erase(task);
   m_recurringTasks.erase(task);
-<<<<<<< HEAD
-  m_parentTask.erase(task);
-  m_asyncTaskCreationStacks.erase(task);
-=======
->>>>>>> 84bd6f3c
 }
 
 void V8Debugger::asyncTaskStartedForStack(void* task) {
@@ -1281,35 +930,13 @@
   //   <-- async stack requested here -->
   // - asyncTaskFinished
   m_currentTasks.push_back(task);
-<<<<<<< HEAD
-  auto parentIt = m_parentTask.find(task);
-  AsyncTaskToStackTrace::iterator stackIt = m_asyncTaskStacks.find(
-      parentIt == m_parentTask.end() ? task : parentIt->second);
-=======
   AsyncTaskToStackTrace::iterator stackIt = m_asyncTaskStacks.find(task);
->>>>>>> 84bd6f3c
   if (stackIt != m_asyncTaskStacks.end()) {
     m_currentAsyncParent.push_back(stackIt->second.lock());
   } else {
     m_currentAsyncParent.emplace_back();
-<<<<<<< HEAD
-  }
-  auto itCreation = m_asyncTaskCreationStacks.find(task);
-  if (itCreation != m_asyncTaskCreationStacks.end()) {
-    m_currentAsyncCreation.push_back(itCreation->second.lock());
-    // TODO(kozyatinskiy): implement it without hack.
-    if (m_currentAsyncParent.back()) {
-      m_currentAsyncCreation.back()->setDescription(
-          m_currentAsyncParent.back()->description());
-      m_currentAsyncParent.back().reset();
-    }
-  } else {
-    m_currentAsyncCreation.emplace_back();
-  }
-=======
   }
   m_currentExternalParent.emplace_back();
->>>>>>> 84bd6f3c
 }
 
 void V8Debugger::asyncTaskFinishedForStack(void* task) {
@@ -1319,26 +946,14 @@
   DCHECK(m_currentTasks.back() == task);
   m_currentTasks.pop_back();
 
-<<<<<<< HEAD
-  DCHECK(m_currentAsyncParent.size() == m_currentAsyncCreation.size());
-  m_currentAsyncParent.pop_back();
-  m_currentAsyncCreation.pop_back();
-=======
   m_currentAsyncParent.pop_back();
   m_currentExternalParent.pop_back();
->>>>>>> 84bd6f3c
 
   if (m_recurringTasks.find(task) == m_recurringTasks.end()) {
     asyncTaskCanceledForStack(task);
   }
 }
 
-<<<<<<< HEAD
-void V8Debugger::asyncTaskCandidateForStepping(void* task) {
-  if (!m_stepIntoAsyncCallback) return;
-  DCHECK(m_targetContextGroupId);
-  if (currentContextGroupId() != m_targetContextGroupId) return;
-=======
 void V8Debugger::asyncTaskCandidateForStepping(void* task, bool isLocal) {
   int contextGroupId = currentContextGroupId();
   if (m_pauseOnAsyncCall && contextGroupId) {
@@ -1356,7 +971,6 @@
   if (!m_stepIntoAsyncCallback) return;
   DCHECK(m_targetContextGroupId);
   if (contextGroupId != m_targetContextGroupId) return;
->>>>>>> 84bd6f3c
   m_taskWithScheduledBreak = task;
   v8::debug::ClearStepping(m_isolate);
   m_stepIntoAsyncCallback->sendSuccess();
@@ -1365,14 +979,6 @@
 
 void V8Debugger::asyncTaskStartedForStepping(void* task) {
   if (m_breakRequested) return;
-<<<<<<< HEAD
-  if (task != m_taskWithScheduledBreak) return;
-  v8::debug::DebugBreak(m_isolate);
-}
-
-void V8Debugger::asyncTaskFinishedForStepping(void* task) {
-  if (task != m_taskWithScheduledBreak) return;
-=======
   // TODO(kozyatinskiy): we should search task in async chain to support
   // blackboxing.
   if (m_taskWithScheduledBreakDebuggerId.isEmpty() &&
@@ -1386,20 +992,15 @@
       task != m_taskWithScheduledBreak) {
     return;
   }
->>>>>>> 84bd6f3c
   m_taskWithScheduledBreak = nullptr;
   if (m_breakRequested) return;
   v8::debug::CancelDebugBreak(m_isolate);
 }
 
 void V8Debugger::asyncTaskCanceledForStepping(void* task) {
-<<<<<<< HEAD
-  if (task != m_taskWithScheduledBreak) return;
-=======
   if (!m_taskWithScheduledBreakDebuggerId.isEmpty() ||
       task != m_taskWithScheduledBreak)
     return;
->>>>>>> 84bd6f3c
   m_taskWithScheduledBreak = nullptr;
 }
 
@@ -1407,15 +1008,8 @@
   m_asyncTaskStacks.clear();
   m_recurringTasks.clear();
   m_currentAsyncParent.clear();
-<<<<<<< HEAD
-  m_currentAsyncCreation.clear();
-  m_currentTasks.clear();
-  m_parentTask.clear();
-  m_asyncTaskCreationStacks.clear();
-=======
   m_currentExternalParent.clear();
   m_currentTasks.clear();
->>>>>>> 84bd6f3c
 
   m_framesCache.clear();
   m_allAsyncStacks.clear();
@@ -1440,10 +1034,6 @@
   if (!contextGroupId) return nullptr;
 
   int stackSize = 1;
-<<<<<<< HEAD
-  if (fullStack || m_inspector->enabledRuntimeAgentForGroup(contextGroupId)) {
-    stackSize = V8StackTraceImpl::maxCallStackSizeToCapture;
-=======
   if (fullStack) {
     stackSize = V8StackTraceImpl::maxCallStackSizeToCapture;
   } else {
@@ -1452,7 +1042,6 @@
           if (session->runtimeAgent()->enabled())
             stackSize = V8StackTraceImpl::maxCallStackSizeToCapture;
         });
->>>>>>> 84bd6f3c
   }
   return V8StackTraceImpl::capture(this, contextGroupId, stackSize);
 }
@@ -1471,11 +1060,7 @@
     --m_asyncStacksCount;
   }
   cleanupExpiredWeakPointers(m_asyncTaskStacks);
-<<<<<<< HEAD
-  cleanupExpiredWeakPointers(m_asyncTaskCreationStacks);
-=======
   cleanupExpiredWeakPointers(m_storedStackTraces);
->>>>>>> 84bd6f3c
   for (auto it = m_recurringTasks.begin(); it != m_recurringTasks.end();) {
     if (m_asyncTaskStacks.find(*it) == m_asyncTaskStacks.end()) {
       it = m_recurringTasks.erase(it);
@@ -1483,18 +1068,6 @@
       ++it;
     }
   }
-<<<<<<< HEAD
-  for (auto it = m_parentTask.begin(); it != m_parentTask.end();) {
-    if (m_asyncTaskCreationStacks.find(it->second) ==
-            m_asyncTaskCreationStacks.end() &&
-        m_asyncTaskStacks.find(it->second) == m_asyncTaskStacks.end()) {
-      it = m_parentTask.erase(it);
-    } else {
-      ++it;
-    }
-  }
-=======
->>>>>>> 84bd6f3c
   cleanupExpiredWeakPointers(m_framesCache);
 }
 
@@ -1523,14 +1096,6 @@
   m_maxAsyncCallStacks = limit;
 }
 
-<<<<<<< HEAD
-void V8Debugger::dumpAsyncTaskStacksStateForTest() {
-  fprintf(stdout, "Async stacks count: %d\n", m_asyncStacksCount);
-  fprintf(stdout, "Scheduled async tasks: %zu\n", m_asyncTaskStacks.size());
-  fprintf(stdout, "Created async tasks: %zu\n",
-          m_asyncTaskCreationStacks.size());
-  fprintf(stdout, "Async tasks with parent: %zu\n", m_parentTask.size());
-=======
 std::pair<int64_t, int64_t> V8Debugger::debuggerIdFor(int contextGroupId) {
   auto it = m_contextGroupIdToDebuggerId.find(contextGroupId);
   if (it != m_contextGroupIdToDebuggerId.end()) return it->second;
@@ -1555,7 +1120,6 @@
 void V8Debugger::dumpAsyncTaskStacksStateForTest() {
   fprintf(stdout, "Async stacks count: %d\n", m_asyncStacksCount);
   fprintf(stdout, "Scheduled async tasks: %zu\n", m_asyncTaskStacks.size());
->>>>>>> 84bd6f3c
   fprintf(stdout, "Recurring async tasks: %zu\n", m_recurringTasks.size());
   fprintf(stdout, "\n");
 }
