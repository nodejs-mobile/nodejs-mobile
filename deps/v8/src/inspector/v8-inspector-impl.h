/*
 * Copyright (c) 2010, Google Inc. All rights reserved.
 *
 * Redistribution and use in source and binary forms, with or without
 * modification, are permitted provided that the following conditions are
 * met:
 *
 *     * Redistributions of source code must retain the above copyright
 * notice, this list of conditions and the following disclaimer.
 *     * Redistributions in binary form must reproduce the above
 * copyright notice, this list of conditions and the following disclaimer
 * in the documentation and/or other materials provided with the
 * distribution.
 *     * Neither the name of Google Inc. nor the names of its
 * contributors may be used to endorse or promote products derived from
 * this software without specific prior written permission.
 *
 * THIS SOFTWARE IS PROVIDED BY THE COPYRIGHT HOLDERS AND CONTRIBUTORS
 * "AS IS" AND ANY EXPRESS OR IMPLIED WARRANTIES, INCLUDING, BUT NOT
 * LIMITED TO, THE IMPLIED WARRANTIES OF MERCHANTABILITY AND FITNESS FOR
 * A PARTICULAR PURPOSE ARE DISCLAIMED. IN NO EVENT SHALL THE COPYRIGHT
 * OWNER OR CONTRIBUTORS BE LIABLE FOR ANY DIRECT, INDIRECT, INCIDENTAL,
 * SPECIAL, EXEMPLARY, OR CONSEQUENTIAL DAMAGES (INCLUDING, BUT NOT
 * LIMITED TO, PROCUREMENT OF SUBSTITUTE GOODS OR SERVICES; LOSS OF USE,
 * DATA, OR PROFITS; OR BUSINESS INTERRUPTION) HOWEVER CAUSED AND ON ANY
 * THEORY OF LIABILITY, WHETHER IN CONTRACT, STRICT LIABILITY, OR TORT
 * (INCLUDING NEGLIGENCE OR OTHERWISE) ARISING IN ANY WAY OUT OF THE USE
 * OF THIS SOFTWARE, EVEN IF ADVISED OF THE POSSIBILITY OF SUCH DAMAGE.
 */

#ifndef V8_INSPECTOR_V8_INSPECTOR_IMPL_H_
#define V8_INSPECTOR_V8_INSPECTOR_IMPL_H_

#include <functional>
#include <map>

#include "src/base/macros.h"
#include "src/base/platform/mutex.h"
#include "src/inspector/protocol/Protocol.h"

#include "include/v8-inspector.h"

namespace v8_inspector {

class InspectedContext;
class V8Console;
class V8ConsoleMessageStorage;
class V8Debugger;
class V8DebuggerAgentImpl;
class V8InspectorSessionImpl;
class V8ProfilerAgentImpl;
class V8RuntimeAgentImpl;
class V8StackTraceImpl;

class V8InspectorImpl : public V8Inspector {
 public:
  V8InspectorImpl(v8::Isolate*, V8InspectorClient*);
  ~V8InspectorImpl() override;

  v8::Isolate* isolate() const { return m_isolate; }
  V8InspectorClient* client() { return m_client; }
  V8Debugger* debugger() { return m_debugger.get(); }
<<<<<<< HEAD
  int contextGroupId(v8::Local<v8::Context>);
  int contextGroupId(int contextId);
=======
  int contextGroupId(v8::Local<v8::Context>) const;
  int contextGroupId(int contextId) const;
  uint64_t isolateId() const { return m_isolateId; }
>>>>>>> 84bd6f3c

  v8::MaybeLocal<v8::Value> compileAndRunInternalScript(v8::Local<v8::Context>,
                                                        v8::Local<v8::String>);
  v8::MaybeLocal<v8::Script> compileScript(v8::Local<v8::Context>,
                                           const String16& code,
                                           const String16& fileName);
  v8::Local<v8::Context> regexContext();

  // V8Inspector implementation.
  std::unique_ptr<V8InspectorSession> connect(int contextGroupId,
                                              V8Inspector::Channel*,
                                              const StringView& state) override;
  void contextCreated(const V8ContextInfo&) override;
  void contextDestroyed(v8::Local<v8::Context>) override;
  void contextCollected(int contextGroupId, int contextId);
  void resetContextGroup(int contextGroupId) override;
  void idleStarted() override;
  void idleFinished() override;
  unsigned exceptionThrown(v8::Local<v8::Context>, const StringView& message,
                           v8::Local<v8::Value> exception,
                           const StringView& detailedMessage,
                           const StringView& url, unsigned lineNumber,
                           unsigned columnNumber, std::unique_ptr<V8StackTrace>,
                           int scriptId) override;
  void exceptionRevoked(v8::Local<v8::Context>, unsigned exceptionId,
                        const StringView& message) override;
  std::unique_ptr<V8StackTrace> createStackTrace(
      v8::Local<v8::StackTrace>) override;
  std::unique_ptr<V8StackTrace> captureStackTrace(bool fullStack) override;
  void asyncTaskScheduled(const StringView& taskName, void* task,
                          bool recurring) override;
  void asyncTaskCanceled(void* task) override;
  void asyncTaskStarted(void* task) override;
  void asyncTaskFinished(void* task) override;
  void allAsyncTasksCanceled() override;

  V8StackTraceId storeCurrentStackTrace(const StringView& description) override;
  void externalAsyncTaskStarted(const V8StackTraceId& parent) override;
  void externalAsyncTaskFinished(const V8StackTraceId& parent) override;

  unsigned nextExceptionId() { return ++m_lastExceptionId; }
  void enableStackCapturingIfNeeded();
  void disableStackCapturingIfNeeded();
  void muteExceptions(int contextGroupId);
  void unmuteExceptions(int contextGroupId);
  V8ConsoleMessageStorage* ensureConsoleMessageStorage(int contextGroupId);
  bool hasConsoleMessageStorage(int contextGroupId);
  void discardInspectedContext(int contextGroupId, int contextId);
  void disconnect(V8InspectorSessionImpl*);
  V8InspectorSessionImpl* sessionById(int contextGroupId, int sessionId);
  InspectedContext* getContext(int groupId, int contextId) const;
<<<<<<< HEAD
  V8DebuggerAgentImpl* enabledDebuggerAgentForGroup(int contextGroupId);
  V8RuntimeAgentImpl* enabledRuntimeAgentForGroup(int contextGroupId);
  V8ProfilerAgentImpl* enabledProfilerAgentForGroup(int contextGroupId);
  V8Console* console();
=======
  InspectedContext* getContext(int contextId) const;
  V8Console* console();
  void forEachContext(int contextGroupId,
                      std::function<void(InspectedContext*)> callback);
  void forEachSession(int contextGroupId,
                      std::function<void(V8InspectorSessionImpl*)> callback);

  class EvaluateScope {
   public:
    explicit EvaluateScope(v8::Isolate* isolate);
    ~EvaluateScope();

    protocol::Response setTimeout(double timeout);

   private:
    v8::Isolate* m_isolate;
    class TerminateTask;
    struct CancelToken;
    std::shared_ptr<CancelToken> m_cancelToken;
    v8::Isolate::SafeForTerminationScope m_safeForTerminationScope;
  };
>>>>>>> 84bd6f3c

 private:
  v8::Isolate* m_isolate;
  V8InspectorClient* m_client;
  std::unique_ptr<V8Debugger> m_debugger;
  v8::Global<v8::Context> m_regexContext;
  int m_capturingStackTracesCount;
  unsigned m_lastExceptionId;
  int m_lastContextId;
  int m_lastSessionId = 0;
  uint64_t m_isolateId;

  using MuteExceptionsMap = protocol::HashMap<int, int>;
  MuteExceptionsMap m_muteExceptionsMap;

  using ContextByIdMap =
      protocol::HashMap<int, std::unique_ptr<InspectedContext>>;
  using ContextsByGroupMap =
      protocol::HashMap<int, std::unique_ptr<ContextByIdMap>>;
  ContextsByGroupMap m_contexts;

  // contextGroupId -> sessionId -> session
  protocol::HashMap<int, std::map<int, V8InspectorSessionImpl*>> m_sessions;

  using ConsoleStorageMap =
      protocol::HashMap<int, std::unique_ptr<V8ConsoleMessageStorage>>;
  ConsoleStorageMap m_consoleStorageMap;

  protocol::HashMap<int, int> m_contextIdToGroupIdMap;

  std::unique_ptr<V8Console> m_console;

  DISALLOW_COPY_AND_ASSIGN(V8InspectorImpl);
};

}  // namespace v8_inspector

#endif  // V8_INSPECTOR_V8_INSPECTOR_IMPL_H_<|MERGE_RESOLUTION|>--- conflicted
+++ resolved
@@ -60,14 +60,9 @@
   v8::Isolate* isolate() const { return m_isolate; }
   V8InspectorClient* client() { return m_client; }
   V8Debugger* debugger() { return m_debugger.get(); }
-<<<<<<< HEAD
-  int contextGroupId(v8::Local<v8::Context>);
-  int contextGroupId(int contextId);
-=======
   int contextGroupId(v8::Local<v8::Context>) const;
   int contextGroupId(int contextId) const;
   uint64_t isolateId() const { return m_isolateId; }
->>>>>>> 84bd6f3c
 
   v8::MaybeLocal<v8::Value> compileAndRunInternalScript(v8::Local<v8::Context>,
                                                         v8::Local<v8::String>);
@@ -119,12 +114,6 @@
   void disconnect(V8InspectorSessionImpl*);
   V8InspectorSessionImpl* sessionById(int contextGroupId, int sessionId);
   InspectedContext* getContext(int groupId, int contextId) const;
-<<<<<<< HEAD
-  V8DebuggerAgentImpl* enabledDebuggerAgentForGroup(int contextGroupId);
-  V8RuntimeAgentImpl* enabledRuntimeAgentForGroup(int contextGroupId);
-  V8ProfilerAgentImpl* enabledProfilerAgentForGroup(int contextGroupId);
-  V8Console* console();
-=======
   InspectedContext* getContext(int contextId) const;
   V8Console* console();
   void forEachContext(int contextGroupId,
@@ -146,7 +135,6 @@
     std::shared_ptr<CancelToken> m_cancelToken;
     v8::Isolate::SafeForTerminationScope m_safeForTerminationScope;
   };
->>>>>>> 84bd6f3c
 
  private:
   v8::Isolate* m_isolate;
