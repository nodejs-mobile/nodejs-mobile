--- conflicted
+++ resolved
@@ -55,12 +55,7 @@
       m_contextGroupId(info.contextGroupId),
       m_origin(toString16(info.origin)),
       m_humanReadableName(toString16(info.humanReadableName)),
-<<<<<<< HEAD
-      m_auxData(toString16(info.auxData)),
-      m_reported(false) {
-=======
       m_auxData(toString16(info.auxData)) {
->>>>>>> 84bd6f3c
   v8::debug::SetContextId(info.context, contextId);
   m_weakCallbackData =
       new WeakCallbackData(this, m_inspector, m_contextGroupId, m_contextId);
