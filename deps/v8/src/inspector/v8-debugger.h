--- conflicted
+++ resolved
@@ -6,18 +6,11 @@
 #define V8_INSPECTOR_V8_DEBUGGER_H_
 
 #include <list>
-<<<<<<< HEAD
-=======
 #include <unordered_map>
->>>>>>> 84bd6f3c
 #include <vector>
 
 #include "src/base/macros.h"
 #include "src/debug/debug-interface.h"
-<<<<<<< HEAD
-#include "src/inspector/java-script-call-frame.h"
-=======
->>>>>>> 84bd6f3c
 #include "src/inspector/protocol/Debugger.h"
 #include "src/inspector/protocol/Forward.h"
 #include "src/inspector/protocol/Runtime.h"
@@ -29,10 +22,6 @@
 namespace v8_inspector {
 
 class AsyncStackTrace;
-<<<<<<< HEAD
-struct ScriptBreakpoint;
-=======
->>>>>>> 84bd6f3c
 class StackFrame;
 class V8Debugger;
 class V8DebuggerAgentImpl;
@@ -43,11 +32,8 @@
 using protocol::Response;
 using ScheduleStepIntoAsyncCallback =
     protocol::Debugger::Backend::ScheduleStepIntoAsyncCallback;
-<<<<<<< HEAD
-=======
 using TerminateExecutionCallback =
     protocol::Runtime::Backend::TerminateExecutionCallback;
->>>>>>> 84bd6f3c
 
 class V8Debugger : public v8::debug::DebugDelegate {
  public:
@@ -62,38 +48,17 @@
   v8::debug::ExceptionBreakState getPauseOnExceptionsState();
   void setPauseOnExceptionsState(v8::debug::ExceptionBreakState);
   bool canBreakProgram();
-<<<<<<< HEAD
-  bool breakProgram(int targetContextGroupId);
-  void continueProgram(int targetContextGroupId);
-
-  void setPauseOnNextStatement(bool, int targetContextGroupId);
-  void stepIntoStatement(int targetContextGroupId);
-=======
   void breakProgram(int targetContextGroupId);
   void continueProgram(int targetContextGroupId);
   void breakProgramOnAssert(int targetContextGroupId);
 
   void setPauseOnNextStatement(bool, int targetContextGroupId);
   void stepIntoStatement(int targetContextGroupId, bool breakOnAsyncCall);
->>>>>>> 84bd6f3c
   void stepOverStatement(int targetContextGroupId);
   void stepOutOfFunction(int targetContextGroupId);
   void scheduleStepIntoAsync(
       std::unique_ptr<ScheduleStepIntoAsyncCallback> callback,
       int targetContextGroupId);
-<<<<<<< HEAD
-
-  Response continueToLocation(int targetContextGroupId,
-                              std::unique_ptr<protocol::Debugger::Location>,
-                              const String16& targetCallFramess);
-
-  Response setScriptSource(
-      const String16& sourceID, v8::Local<v8::String> newSource, bool dryRun,
-      protocol::Maybe<protocol::Runtime::ExceptionDetails>*,
-      JavaScriptCallFrames* newCallFrames, protocol::Maybe<bool>* stackChanged,
-      bool* compileError);
-  JavaScriptCallFrames currentCallFrames(int limit = 0);
-=======
   void pauseOnAsyncCall(int targetContextGroupId, uintptr_t task,
                         const String16& debuggerId);
 
@@ -103,7 +68,6 @@
                               V8DebuggerScript* script,
                               std::unique_ptr<protocol::Debugger::Location>,
                               const String16& targetCallFramess);
->>>>>>> 84bd6f3c
 
   // Each script inherits debug data from v8::Context where it has been
   // compiled.
@@ -115,21 +79,13 @@
   void disable();
 
   bool isPaused() const { return m_pausedContextGroupId; }
-<<<<<<< HEAD
-  v8::Local<v8::Context> pausedContext() { return m_pausedContext; }
-=======
   bool isPausedInContextGroup(int contextGroupId) const;
->>>>>>> 84bd6f3c
 
   int maxAsyncCallChainDepth() { return m_maxAsyncCallStackDepth; }
   void setAsyncCallStackDepth(V8DebuggerAgentImpl*, int);
 
   std::shared_ptr<AsyncStackTrace> currentAsyncParent();
-<<<<<<< HEAD
-  std::shared_ptr<AsyncStackTrace> currentAsyncCreation();
-=======
   V8StackTraceId currentExternalParent();
->>>>>>> 84bd6f3c
 
   std::shared_ptr<StackFrame> symbolize(v8::Local<v8::StackFrame> v8Frame);
 
@@ -164,28 +120,6 @@
 
   void setMaxAsyncTaskStacksForTest(int limit);
   void dumpAsyncTaskStacksStateForTest();
-<<<<<<< HEAD
-
- private:
-  void compileDebuggerScript();
-  v8::MaybeLocal<v8::Value> callDebuggerMethod(const char* functionName,
-                                               int argc,
-                                               v8::Local<v8::Value> argv[],
-                                               bool catchExceptions);
-  v8::Local<v8::Context> debuggerContext() const;
-  void clearBreakpoints();
-  void clearContinueToLocation();
-  bool shouldContinueToCurrentLocation();
-
-  static void v8OOMCallback(void* data);
-
-  void handleProgramBreak(v8::Local<v8::Context> pausedContext,
-                          v8::Local<v8::Object> executionState,
-                          v8::Local<v8::Value> exception,
-                          v8::Local<v8::Array> hitBreakpoints,
-                          bool isPromiseRejection = false,
-                          bool isUncaught = false);
-=======
 
   v8_inspector::V8StackTraceId scheduledAsyncCall() {
     return m_scheduledAsyncCall;
@@ -209,7 +143,6 @@
       v8::Local<v8::Context> pausedContext, v8::Local<v8::Value> exception,
       const std::vector<v8::debug::BreakpointId>& hitBreakpoints,
       bool isPromiseRejection = false, bool isUncaught = false);
->>>>>>> 84bd6f3c
 
   enum ScopeTargetKind {
     FUNCTION,
@@ -224,34 +157,21 @@
   v8::MaybeLocal<v8::Value> generatorScopes(v8::Local<v8::Context>,
                                             v8::Local<v8::Value>);
 
-<<<<<<< HEAD
-  void asyncTaskCreatedForStack(void* task, void* parentTask);
-=======
->>>>>>> 84bd6f3c
   void asyncTaskScheduledForStack(const String16& taskName, void* task,
                                   bool recurring);
   void asyncTaskCanceledForStack(void* task);
   void asyncTaskStartedForStack(void* task);
   void asyncTaskFinishedForStack(void* task);
 
-<<<<<<< HEAD
-  void asyncTaskCandidateForStepping(void* task);
-=======
   void asyncTaskCandidateForStepping(void* task, bool isLocal);
->>>>>>> 84bd6f3c
   void asyncTaskStartedForStepping(void* task);
   void asyncTaskFinishedForStepping(void* task);
   void asyncTaskCanceledForStepping(void* task);
 
   // v8::debug::DebugEventListener implementation.
   void PromiseEventOccurred(v8::debug::PromiseDebugActionType type, int id,
-<<<<<<< HEAD
-                            int parentId, bool createdByUser) override;
-  void ScriptCompiled(v8::Local<v8::debug::Script> script,
-=======
                             bool isBlackboxed) override;
   void ScriptCompiled(v8::Local<v8::debug::Script> script, bool is_live_edited,
->>>>>>> 84bd6f3c
                       bool has_compile_error) override;
   void BreakProgramRequested(
       v8::Local<v8::Context> paused_context, v8::Local<v8::Object>,
@@ -268,70 +188,39 @@
   v8::Isolate* m_isolate;
   V8InspectorImpl* m_inspector;
   int m_enableCount;
-<<<<<<< HEAD
-  bool m_breakpointsActivated;
-  v8::Global<v8::Object> m_debuggerScript;
-  v8::Global<v8::Context> m_debuggerContext;
-  v8::Local<v8::Object> m_executionState;
-  v8::Local<v8::Context> m_pausedContext;
-=======
   int m_breakpointsActiveCount = 0;
->>>>>>> 84bd6f3c
   int m_ignoreScriptParsedEventsCounter;
   size_t m_originalHeapLimit = 0;
   bool m_scheduledOOMBreak = false;
-<<<<<<< HEAD
-  int m_targetContextGroupId = 0;
-  int m_pausedContextGroupId = 0;
-  String16 m_continueToLocationBreakpointId;
-=======
   bool m_scheduledAssertBreak = false;
   int m_targetContextGroupId = 0;
   int m_pausedContextGroupId = 0;
   int m_continueToLocationBreakpointId;
->>>>>>> 84bd6f3c
   String16 m_continueToLocationTargetCallFrames;
   std::unique_ptr<V8StackTraceImpl> m_continueToLocationStack;
 
   using AsyncTaskToStackTrace =
       protocol::HashMap<void*, std::weak_ptr<AsyncStackTrace>>;
   AsyncTaskToStackTrace m_asyncTaskStacks;
-<<<<<<< HEAD
-  AsyncTaskToStackTrace m_asyncTaskCreationStacks;
   protocol::HashSet<void*> m_recurringTasks;
-  protocol::HashMap<void*, void*> m_parentTask;
-=======
-  protocol::HashSet<void*> m_recurringTasks;
->>>>>>> 84bd6f3c
 
   int m_maxAsyncCallStacks;
   int m_maxAsyncCallStackDepth;
 
   std::vector<void*> m_currentTasks;
   std::vector<std::shared_ptr<AsyncStackTrace>> m_currentAsyncParent;
-<<<<<<< HEAD
-  std::vector<std::shared_ptr<AsyncStackTrace>> m_currentAsyncCreation;
-=======
   std::vector<V8StackTraceId> m_currentExternalParent;
->>>>>>> 84bd6f3c
 
   void collectOldAsyncStacksIfNeeded();
   int m_asyncStacksCount = 0;
   // V8Debugger owns all the async stacks, while most of the other references
   // are weak, which allows to collect some stacks when there are too many.
   std::list<std::shared_ptr<AsyncStackTrace>> m_allAsyncStacks;
-<<<<<<< HEAD
-  std::map<int, std::weak_ptr<StackFrame>> m_framesCache;
-
-  protocol::HashMap<V8DebuggerAgentImpl*, int> m_maxAsyncCallStackDepthMap;
-  void* m_taskWithScheduledBreak = nullptr;
-=======
   std::unordered_map<int, std::weak_ptr<StackFrame>> m_framesCache;
 
   protocol::HashMap<V8DebuggerAgentImpl*, int> m_maxAsyncCallStackDepthMap;
   void* m_taskWithScheduledBreak = nullptr;
   String16 m_taskWithScheduledBreakDebuggerId;
->>>>>>> 84bd6f3c
 
   std::unique_ptr<ScheduleStepIntoAsyncCallback> m_stepIntoAsyncCallback;
   bool m_breakRequested = false;
