--- conflicted
+++ resolved
@@ -17,77 +17,6 @@
 
 class PlatformInterfaceDescriptor;
 
-<<<<<<< HEAD
-#define INTERFACE_DESCRIPTOR_LIST(V)       \
-  V(Void)                                  \
-  V(ContextOnly)                           \
-  V(Load)                                  \
-  V(LoadWithVector)                        \
-  V(LoadField)                             \
-  V(LoadICProtoArray)                      \
-  V(LoadGlobal)                            \
-  V(LoadGlobalWithVector)                  \
-  V(Store)                                 \
-  V(StoreWithVector)                       \
-  V(StoreNamedTransition)                  \
-  V(StoreTransition)                       \
-  V(VarArgFunction)                        \
-  V(FastNewClosure)                        \
-  V(FastNewFunctionContext)                \
-  V(FastNewObject)                         \
-  V(FastNewArguments)                      \
-  V(TypeConversion)                        \
-  V(Typeof)                                \
-  V(FastCloneRegExp)                       \
-  V(FastCloneShallowArray)                 \
-  V(FastCloneShallowObject)                \
-  V(CreateAllocationSite)                  \
-  V(CreateWeakCell)                        \
-  V(CallFunction)                          \
-  V(CallIC)                                \
-  V(CallICTrampoline)                      \
-  V(CallForwardVarargs)                    \
-  V(CallConstruct)                         \
-  V(CallTrampoline)                        \
-  V(ConstructStub)                         \
-  V(ConstructForwardVarargs)               \
-  V(ConstructTrampoline)                   \
-  V(TransitionElementsKind)                \
-  V(AllocateHeapNumber)                    \
-  V(Builtin)                               \
-  V(ArrayConstructor)                      \
-  V(IteratingArrayBuiltin)                 \
-  V(ArrayNoArgumentConstructor)            \
-  V(ArraySingleArgumentConstructor)        \
-  V(ArrayNArgumentsConstructor)            \
-  V(Compare)                               \
-  V(BinaryOp)                              \
-  V(BinaryOpWithAllocationSite)            \
-  V(BinaryOpWithVector)                    \
-  V(CountOp)                               \
-  V(StringAdd)                             \
-  V(StringCharAt)                          \
-  V(StringCharCodeAt)                      \
-  V(StringCompare)                         \
-  V(SubString)                             \
-  V(ForInPrepare)                          \
-  V(GetProperty)                           \
-  V(ArgumentAdaptor)                       \
-  V(ApiCallback)                           \
-  V(ApiGetter)                             \
-  V(MathPowTagged)                         \
-  V(MathPowInteger)                        \
-  V(GrowArrayElements)                     \
-  V(NewArgumentsElements)                  \
-  V(InterpreterDispatch)                   \
-  V(InterpreterPushArgsThenCall)           \
-  V(InterpreterPushArgsThenConstruct)      \
-  V(InterpreterPushArgsThenConstructArray) \
-  V(InterpreterCEntry)                     \
-  V(ResumeGenerator)                       \
-  V(FrameDropperTrampoline)                \
-  V(WasmRuntimeCall)                       \
-=======
 #define INTERFACE_DESCRIPTOR_LIST(V)  \
   V(Void)                             \
   V(ContextOnly)                      \
@@ -150,7 +79,6 @@
   V(FrameDropperTrampoline)           \
   V(WasmRuntimeCall)                  \
   V(RunMicrotasks)                    \
->>>>>>> 84bd6f3c
   BUILTIN_LIST_TFS(V)
 
 class V8_EXPORT_PRIVATE CallInterfaceDescriptorData {
@@ -328,12 +256,8 @@
   }                                                                           \
   void InitializePlatformIndependent(CallInterfaceDescriptorData* data)       \
       override {                                                              \
-<<<<<<< HEAD
-    data->InitializePlatformIndependent(kRegisterParams, kStackParams, NULL); \
-=======
     data->InitializePlatformIndependent(kRegisterParams, kStackParams,        \
                                         nullptr);                             \
->>>>>>> 84bd6f3c
   }                                                                           \
   name(Isolate* isolate, CallDescriptors::Key key) : base(isolate, key) {}    \
                                                                               \
@@ -617,8 +541,6 @@
   static const Register ArgumentRegister();
 };
 
-<<<<<<< HEAD
-=======
 class TypeConversionStackParameterDescriptor final
     : public CallInterfaceDescriptor {
  public:
@@ -627,7 +549,6 @@
       TypeConversionStackParameterDescriptor, CallInterfaceDescriptor)
 };
 
->>>>>>> 84bd6f3c
 class ForInPrepareDescriptor final : public CallInterfaceDescriptor {
  public:
   DEFINE_PARAMETERS(kObject)
@@ -665,14 +586,9 @@
 
 class CallForwardVarargsDescriptor : public CallInterfaceDescriptor {
  public:
-<<<<<<< HEAD
-  DEFINE_PARAMETERS(kClosure, kLiteralIndex, kBoilerplateDescription, kFlags)
-  DECLARE_DESCRIPTOR(FastCloneShallowObjectDescriptor, CallInterfaceDescriptor)
-=======
   DEFINE_PARAMETERS(kTarget, kActualArgumentsCount, kStartIndex)
   DECLARE_DESCRIPTOR_WITH_CUSTOM_FUNCTION_TYPE(CallForwardVarargsDescriptor,
                                                CallInterfaceDescriptor)
->>>>>>> 84bd6f3c
 };
 
 class CallWithSpreadDescriptor : public CallInterfaceDescriptor {
@@ -713,21 +629,9 @@
 
 class ConstructWithArrayLikeDescriptor : public CallInterfaceDescriptor {
  public:
-<<<<<<< HEAD
-  DEFINE_PARAMETERS(kTarget, kActualArgumentsCount, kStartIndex)
-  DECLARE_DESCRIPTOR_WITH_CUSTOM_FUNCTION_TYPE(CallForwardVarargsDescriptor,
-=======
   DEFINE_PARAMETERS(kTarget, kNewTarget, kArgumentsList)
   DECLARE_DESCRIPTOR_WITH_CUSTOM_FUNCTION_TYPE(ConstructWithArrayLikeDescriptor,
->>>>>>> 84bd6f3c
-                                               CallInterfaceDescriptor)
-};
-
-class ConstructForwardVarargsDescriptor : public CallInterfaceDescriptor {
- public:
-  DEFINE_PARAMETERS(kTarget, kNewTarget, kActualArgumentsCount, kStartIndex)
-  DECLARE_DESCRIPTOR_WITH_CUSTOM_FUNCTION_TYPE(
-      ConstructForwardVarargsDescriptor, CallInterfaceDescriptor)
+                                               CallInterfaceDescriptor)
 };
 
 class ConstructStubDescriptor : public CallInterfaceDescriptor {
@@ -754,28 +658,6 @@
   DECLARE_DESCRIPTOR(CallFunctionDescriptor, CallInterfaceDescriptor)
 };
 
-<<<<<<< HEAD
-class CallICDescriptor : public CallInterfaceDescriptor {
- public:
-  DEFINE_PARAMETERS(kTarget, kActualArgumentsCount, kSlot, kVector)
-  DECLARE_DESCRIPTOR_WITH_CUSTOM_FUNCTION_TYPE(CallICDescriptor,
-                                               CallInterfaceDescriptor)
-};
-
-class CallICTrampolineDescriptor : public CallInterfaceDescriptor {
- public:
-  DEFINE_PARAMETERS(kTarget, kActualArgumentsCount, kSlot)
-  DECLARE_DESCRIPTOR_WITH_CUSTOM_FUNCTION_TYPE(CallICTrampolineDescriptor,
-                                               CallInterfaceDescriptor)
-};
-
-class CallConstructDescriptor : public CallInterfaceDescriptor {
- public:
-  DECLARE_DESCRIPTOR(CallConstructDescriptor, CallInterfaceDescriptor)
-};
-
-=======
->>>>>>> 84bd6f3c
 class TransitionElementsKindDescriptor : public CallInterfaceDescriptor {
  public:
   DEFINE_PARAMETERS(kObject, kMap)
@@ -867,13 +749,8 @@
 class StringSubstringDescriptor final : public CallInterfaceDescriptor {
  public:
   DEFINE_PARAMETERS(kString, kFrom, kTo)
-<<<<<<< HEAD
-  DECLARE_DESCRIPTOR_WITH_STACK_ARGS(SubStringDescriptor,
-                                     CallInterfaceDescriptor)
-=======
   DECLARE_DESCRIPTOR_WITH_CUSTOM_FUNCTION_TYPE(StringSubstringDescriptor,
                                                CallInterfaceDescriptor)
->>>>>>> 84bd6f3c
 };
 
 class ArgumentAdaptorDescriptor : public CallInterfaceDescriptor {
@@ -929,11 +806,7 @@
 
 class NewArgumentsElementsDescriptor final : public CallInterfaceDescriptor {
  public:
-<<<<<<< HEAD
-  DEFINE_PARAMETERS(kFrame, kLength)
-=======
   DEFINE_PARAMETERS(kFrame, kLength, kMappedCount)
->>>>>>> 84bd6f3c
   DECLARE_DESCRIPTOR_WITH_CUSTOM_FUNCTION_TYPE(NewArgumentsElementsDescriptor,
                                                CallInterfaceDescriptor)
 };
@@ -961,18 +834,6 @@
                     kFeedbackElement, kFirstArgument)
   DECLARE_DESCRIPTOR_WITH_CUSTOM_FUNCTION_TYPE(
       InterpreterPushArgsThenConstructDescriptor, CallInterfaceDescriptor)
-<<<<<<< HEAD
-};
-
-class InterpreterPushArgsThenConstructArrayDescriptor
-    : public CallInterfaceDescriptor {
- public:
-  DEFINE_PARAMETERS(kNumberOfArguments, kFunction, kFeedbackElement,
-                    kFirstArgument)
-  DECLARE_DESCRIPTOR_WITH_CUSTOM_FUNCTION_TYPE(
-      InterpreterPushArgsThenConstructArrayDescriptor, CallInterfaceDescriptor)
-=======
->>>>>>> 84bd6f3c
 };
 
 class InterpreterCEntryDescriptor : public CallInterfaceDescriptor {
@@ -993,11 +854,6 @@
 };
 
 class WasmRuntimeCallDescriptor final : public CallInterfaceDescriptor {
-<<<<<<< HEAD
- public:
-  DEFINE_EMPTY_PARAMETERS()
-  DECLARE_DEFAULT_DESCRIPTOR(WasmRuntimeCallDescriptor, CallInterfaceDescriptor,
-=======
  public:
   DEFINE_EMPTY_PARAMETERS()
   DECLARE_DEFAULT_DESCRIPTOR(WasmRuntimeCallDescriptor, CallInterfaceDescriptor,
@@ -1008,7 +864,6 @@
  public:
   DEFINE_EMPTY_PARAMETERS()
   DECLARE_DEFAULT_DESCRIPTOR(RunMicrotasksDescriptor, CallInterfaceDescriptor,
->>>>>>> 84bd6f3c
                              0)
 };
 
