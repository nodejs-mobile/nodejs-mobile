--- conflicted
+++ resolved
@@ -5,11 +5,7 @@
 #ifndef V8_CONTEXTS_H_
 #define V8_CONTEXTS_H_
 
-<<<<<<< HEAD
-#include "src/objects.h"
-=======
 #include "src/objects/fixed-array.h"
->>>>>>> 84bd6f3c
 
 namespace v8 {
 namespace internal {
@@ -46,10 +42,6 @@
     async_function_promise_release)                                         \
   V(IS_ARRAYLIKE, JSFunction, is_arraylike)                                 \
   V(GENERATOR_NEXT_INTERNAL, JSFunction, generator_next_internal)           \
-<<<<<<< HEAD
-  V(GET_TEMPLATE_CALL_SITE_INDEX, JSFunction, get_template_call_site)       \
-=======
->>>>>>> 84bd6f3c
   V(MAKE_ERROR_INDEX, JSFunction, make_error)                               \
   V(MAKE_RANGE_ERROR_INDEX, JSFunction, make_range_error)                   \
   V(MAKE_SYNTAX_ERROR_INDEX, JSFunction, make_syntax_error)                 \
@@ -58,10 +50,6 @@
   V(OBJECT_CREATE, JSFunction, object_create)                               \
   V(OBJECT_DEFINE_PROPERTIES, JSFunction, object_define_properties)         \
   V(OBJECT_DEFINE_PROPERTY, JSFunction, object_define_property)             \
-<<<<<<< HEAD
-  V(OBJECT_FREEZE, JSFunction, object_freeze)                               \
-=======
->>>>>>> 84bd6f3c
   V(OBJECT_GET_PROTOTYPE_OF, JSFunction, object_get_prototype_of)           \
   V(OBJECT_IS_EXTENSIBLE, JSFunction, object_is_extensible)                 \
   V(OBJECT_IS_FROZEN, JSFunction, object_is_frozen)                         \
@@ -72,139 +60,11 @@
   V(REFLECT_CONSTRUCT_INDEX, JSFunction, reflect_construct)                 \
   V(REFLECT_DEFINE_PROPERTY_INDEX, JSFunction, reflect_define_property)     \
   V(REFLECT_DELETE_PROPERTY_INDEX, JSFunction, reflect_delete_property)     \
-<<<<<<< HEAD
-  V(SPREAD_ARGUMENTS_INDEX, JSFunction, spread_arguments)                   \
-  V(SPREAD_ITERABLE_INDEX, JSFunction, spread_iterable)                     \
-  V(TYPED_ARRAY_CONSTRUCT_BY_ARRAY_BUFFER_INDEX, JSFunction,                \
-    typed_array_construct_by_array_buffer)                                  \
-  V(TYPED_ARRAY_CONSTRUCT_BY_ARRAY_LIKE_INDEX, JSFunction,                  \
-    typed_array_construct_by_array_like)                                    \
-  V(TYPED_ARRAY_CONSTRUCT_BY_LENGTH_INDEX, JSFunction,                      \
-    typed_array_construct_by_length)                                        \
-=======
->>>>>>> 84bd6f3c
   V(MATH_FLOOR_INDEX, JSFunction, math_floor)                               \
   V(MATH_POW_INDEX, JSFunction, math_pow)                                   \
   V(NEW_PROMISE_CAPABILITY_INDEX, JSFunction, new_promise_capability)       \
   V(PROMISE_INTERNAL_CONSTRUCTOR_INDEX, JSFunction,                         \
     promise_internal_constructor)                                           \
-<<<<<<< HEAD
-  V(PROMISE_INTERNAL_REJECT_INDEX, JSFunction, promise_internal_reject)     \
-  V(IS_PROMISE_INDEX, JSFunction, is_promise)                               \
-  V(PROMISE_RESOLVE_INDEX, JSFunction, promise_resolve)                     \
-  V(PROMISE_THEN_INDEX, JSFunction, promise_then)                           \
-  V(PROMISE_HANDLE_INDEX, JSFunction, promise_handle)                       \
-  V(PROMISE_HANDLE_REJECT_INDEX, JSFunction, promise_handle_reject)         \
-  V(ASYNC_GENERATOR_AWAIT_CAUGHT, JSFunction, async_generator_await_caught) \
-  V(ASYNC_GENERATOR_AWAIT_UNCAUGHT, JSFunction, async_generator_await_uncaught)
-
-#define NATIVE_CONTEXT_IMPORTED_FIELDS(V)                                     \
-  V(ARRAY_CONCAT_INDEX, JSFunction, array_concat)                             \
-  V(ARRAY_POP_INDEX, JSFunction, array_pop)                                   \
-  V(ARRAY_PUSH_INDEX, JSFunction, array_push)                                 \
-  V(ARRAY_SHIFT_INDEX, JSFunction, array_shift)                               \
-  V(ARRAY_SPLICE_INDEX, JSFunction, array_splice)                             \
-  V(ARRAY_SLICE_INDEX, JSFunction, array_slice)                               \
-  V(ARRAY_UNSHIFT_INDEX, JSFunction, array_unshift)                           \
-  V(ARRAY_ENTRIES_ITERATOR_INDEX, JSFunction, array_entries_iterator)         \
-  V(ARRAY_FOR_EACH_ITERATOR_INDEX, JSFunction, array_for_each_iterator)       \
-  V(ARRAY_KEYS_ITERATOR_INDEX, JSFunction, array_keys_iterator)               \
-  V(ARRAY_VALUES_ITERATOR_INDEX, JSFunction, array_values_iterator)           \
-  V(DERIVED_GET_TRAP_INDEX, JSFunction, derived_get_trap)                     \
-  V(ERROR_FUNCTION_INDEX, JSFunction, error_function)                         \
-  V(ERROR_TO_STRING, JSFunction, error_to_string)                             \
-  V(EVAL_ERROR_FUNCTION_INDEX, JSFunction, eval_error_function)               \
-  V(GLOBAL_EVAL_FUN_INDEX, JSFunction, global_eval_fun)                       \
-  V(GLOBAL_PROXY_FUNCTION_INDEX, JSFunction, global_proxy_function)           \
-  V(MAP_DELETE_METHOD_INDEX, JSFunction, map_delete)                          \
-  V(MAP_GET_METHOD_INDEX, JSFunction, map_get)                                \
-  V(MAP_HAS_METHOD_INDEX, JSFunction, map_has)                                \
-  V(MAP_SET_METHOD_INDEX, JSFunction, map_set)                                \
-  V(FUNCTION_HAS_INSTANCE_INDEX, JSFunction, function_has_instance)           \
-  V(OBJECT_VALUE_OF, JSFunction, object_value_of)                             \
-  V(OBJECT_TO_STRING, JSFunction, object_to_string)                           \
-  V(PROMISE_CATCH_INDEX, JSFunction, promise_catch)                           \
-  V(PROMISE_FUNCTION_INDEX, JSFunction, promise_function)                     \
-  V(RANGE_ERROR_FUNCTION_INDEX, JSFunction, range_error_function)             \
-  V(REFERENCE_ERROR_FUNCTION_INDEX, JSFunction, reference_error_function)     \
-  V(SET_ADD_METHOD_INDEX, JSFunction, set_add)                                \
-  V(SET_DELETE_METHOD_INDEX, JSFunction, set_delete)                          \
-  V(SET_HAS_METHOD_INDEX, JSFunction, set_has)                                \
-  V(SYNTAX_ERROR_FUNCTION_INDEX, JSFunction, syntax_error_function)           \
-  V(TYPE_ERROR_FUNCTION_INDEX, JSFunction, type_error_function)               \
-  V(URI_ERROR_FUNCTION_INDEX, JSFunction, uri_error_function)                 \
-  V(WASM_COMPILE_ERROR_FUNCTION_INDEX, JSFunction,                            \
-    wasm_compile_error_function)                                              \
-  V(WASM_LINK_ERROR_FUNCTION_INDEX, JSFunction, wasm_link_error_function)     \
-  V(WASM_RUNTIME_ERROR_FUNCTION_INDEX, JSFunction, wasm_runtime_error_function)
-
-#define NATIVE_CONTEXT_JS_ARRAY_ITERATOR_MAPS(V)                               \
-  V(TYPED_ARRAY_KEY_ITERATOR_MAP_INDEX, Map, typed_array_key_iterator_map)     \
-  V(FAST_ARRAY_KEY_ITERATOR_MAP_INDEX, Map, fast_array_key_iterator_map)       \
-  V(GENERIC_ARRAY_KEY_ITERATOR_MAP_INDEX, Map, array_key_iterator_map)         \
-                                                                               \
-  V(UINT8_ARRAY_KEY_VALUE_ITERATOR_MAP_INDEX, Map,                             \
-    uint8_array_key_value_iterator_map)                                        \
-  V(INT8_ARRAY_KEY_VALUE_ITERATOR_MAP_INDEX, Map,                              \
-    int8_array_key_value_iterator_map)                                         \
-  V(UINT16_ARRAY_KEY_VALUE_ITERATOR_MAP_INDEX, Map,                            \
-    uint16_array_key_value_iterator_map)                                       \
-  V(INT16_ARRAY_KEY_VALUE_ITERATOR_MAP_INDEX, Map,                             \
-    int16_array_key_value_iterator_map)                                        \
-  V(UINT32_ARRAY_KEY_VALUE_ITERATOR_MAP_INDEX, Map,                            \
-    uint32_array_key_value_iterator_map)                                       \
-  V(INT32_ARRAY_KEY_VALUE_ITERATOR_MAP_INDEX, Map,                             \
-    int32_array_key_value_iterator_map)                                        \
-  V(FLOAT32_ARRAY_KEY_VALUE_ITERATOR_MAP_INDEX, Map,                           \
-    float32_array_key_value_iterator_map)                                      \
-  V(FLOAT64_ARRAY_KEY_VALUE_ITERATOR_MAP_INDEX, Map,                           \
-    float64_array_key_value_iterator_map)                                      \
-  V(UINT8_CLAMPED_ARRAY_KEY_VALUE_ITERATOR_MAP_INDEX, Map,                     \
-    uint8_clamped_array_key_value_iterator_map)                                \
-                                                                               \
-  V(FAST_SMI_ARRAY_KEY_VALUE_ITERATOR_MAP_INDEX, Map,                          \
-    fast_smi_array_key_value_iterator_map)                                     \
-  V(FAST_HOLEY_SMI_ARRAY_KEY_VALUE_ITERATOR_MAP_INDEX, Map,                    \
-    fast_holey_smi_array_key_value_iterator_map)                               \
-  V(FAST_ARRAY_KEY_VALUE_ITERATOR_MAP_INDEX, Map,                              \
-    fast_array_key_value_iterator_map)                                         \
-  V(FAST_HOLEY_ARRAY_KEY_VALUE_ITERATOR_MAP_INDEX, Map,                        \
-    fast_holey_array_key_value_iterator_map)                                   \
-  V(FAST_DOUBLE_ARRAY_KEY_VALUE_ITERATOR_MAP_INDEX, Map,                       \
-    fast_double_array_key_value_iterator_map)                                  \
-  V(FAST_HOLEY_DOUBLE_ARRAY_KEY_VALUE_ITERATOR_MAP_INDEX, Map,                 \
-    fast_holey_double_array_key_value_iterator_map)                            \
-  V(GENERIC_ARRAY_KEY_VALUE_ITERATOR_MAP_INDEX, Map,                           \
-    array_key_value_iterator_map)                                              \
-                                                                               \
-  V(UINT8_ARRAY_VALUE_ITERATOR_MAP_INDEX, Map, uint8_array_value_iterator_map) \
-  V(INT8_ARRAY_VALUE_ITERATOR_MAP_INDEX, Map, int8_array_value_iterator_map)   \
-  V(UINT16_ARRAY_VALUE_ITERATOR_MAP_INDEX, Map,                                \
-    uint16_array_value_iterator_map)                                           \
-  V(INT16_ARRAY_VALUE_ITERATOR_MAP_INDEX, Map, int16_array_value_iterator_map) \
-  V(UINT32_ARRAY_VALUE_ITERATOR_MAP_INDEX, Map,                                \
-    uint32_array_value_iterator_map)                                           \
-  V(INT32_ARRAY_VALUE_ITERATOR_MAP_INDEX, Map, int32_array_value_iterator_map) \
-  V(FLOAT32_ARRAY_VALUE_ITERATOR_MAP_INDEX, Map,                               \
-    float32_array_value_iterator_map)                                          \
-  V(FLOAT64_ARRAY_VALUE_ITERATOR_MAP_INDEX, Map,                               \
-    float64_array_value_iterator_map)                                          \
-  V(UINT8_CLAMPED_ARRAY_VALUE_ITERATOR_MAP_INDEX, Map,                         \
-    uint8_clamped_array_value_iterator_map)                                    \
-                                                                               \
-  V(FAST_SMI_ARRAY_VALUE_ITERATOR_MAP_INDEX, Map,                              \
-    fast_smi_array_value_iterator_map)                                         \
-  V(FAST_HOLEY_SMI_ARRAY_VALUE_ITERATOR_MAP_INDEX, Map,                        \
-    fast_holey_smi_array_value_iterator_map)                                   \
-  V(FAST_ARRAY_VALUE_ITERATOR_MAP_INDEX, Map, fast_array_value_iterator_map)   \
-  V(FAST_HOLEY_ARRAY_VALUE_ITERATOR_MAP_INDEX, Map,                            \
-    fast_holey_array_value_iterator_map)                                       \
-  V(FAST_DOUBLE_ARRAY_VALUE_ITERATOR_MAP_INDEX, Map,                           \
-    fast_double_array_value_iterator_map)                                      \
-  V(FAST_HOLEY_DOUBLE_ARRAY_VALUE_ITERATOR_MAP_INDEX, Map,                     \
-    fast_holey_double_array_value_iterator_map)                                \
-  V(GENERIC_ARRAY_VALUE_ITERATOR_MAP_INDEX, Map, array_value_iterator_map)
-=======
   V(IS_PROMISE_INDEX, JSFunction, is_promise)                               \
   V(PROMISE_THEN_INDEX, JSFunction, promise_then)                           \
   V(ASYNC_GENERATOR_AWAIT_CAUGHT, JSFunction, async_generator_await_caught) \
@@ -249,7 +109,6 @@
     wasm_runtime_error_function)                                          \
   V(WEAKMAP_SET_INDEX, JSFunction, weakmap_set)                           \
   V(WEAKSET_ADD_INDEX, JSFunction, weakset_add)
->>>>>>> 84bd6f3c
 
 #define NATIVE_CONTEXT_FIELDS(V)                                               \
   V(GLOBAL_PROXY_INDEX, JSObject, global_proxy_object)                         \
@@ -276,8 +135,6 @@
     async_generator_await_reject_shared_fun)                                   \
   V(ASYNC_GENERATOR_AWAIT_RESOLVE_SHARED_FUN, SharedFunctionInfo,              \
     async_generator_await_resolve_shared_fun)                                  \
-<<<<<<< HEAD
-=======
   V(ASYNC_GENERATOR_YIELD_RESOLVE_SHARED_FUN, SharedFunctionInfo,              \
     async_generator_yield_resolve_shared_fun)                                  \
   V(ASYNC_GENERATOR_RETURN_RESOLVE_SHARED_FUN, SharedFunctionInfo,             \
@@ -290,7 +147,6 @@
   V(BIGINT_FUNCTION_INDEX, JSFunction, bigint_function)                        \
   V(BIGINT64_ARRAY_FUN_INDEX, JSFunction, bigint64_array_fun)                  \
   V(BIGUINT64_ARRAY_FUN_INDEX, JSFunction, biguint64_array_fun)                \
->>>>>>> 84bd6f3c
   V(BOOLEAN_FUNCTION_INDEX, JSFunction, boolean_function)                      \
   V(BOUND_FUNCTION_WITH_CONSTRUCTOR_MAP_INDEX, Map,                            \
     bound_function_with_constructor_map)                                       \
@@ -305,10 +161,7 @@
   V(DATA_VIEW_FUN_INDEX, JSFunction, data_view_fun)                            \
   V(DATE_FUNCTION_INDEX, JSFunction, date_function)                            \
   V(DEBUG_CONTEXT_ID_INDEX, Object, debug_context_id)                          \
-<<<<<<< HEAD
-=======
   V(EMPTY_FUNCTION_INDEX, JSFunction, empty_function)                          \
->>>>>>> 84bd6f3c
   V(ERROR_MESSAGE_FOR_CODE_GEN_FROM_STRINGS_INDEX, Object,                     \
     error_message_for_code_gen_from_strings)                                   \
   V(ERRORS_THROWN_INDEX, Smi, errors_thrown)                                   \
@@ -325,10 +178,7 @@
   V(GENERATOR_OBJECT_PROTOTYPE_MAP_INDEX, Map, generator_object_prototype_map) \
   V(ASYNC_GENERATOR_OBJECT_PROTOTYPE_MAP_INDEX, Map,                           \
     async_generator_object_prototype_map)                                      \
-<<<<<<< HEAD
-=======
   V(INITIAL_ARRAY_ITERATOR_MAP_INDEX, Map, initial_array_iterator_map)         \
->>>>>>> 84bd6f3c
   V(INITIAL_ARRAY_ITERATOR_PROTOTYPE_INDEX, JSObject,                          \
     initial_array_iterator_prototype)                                          \
   V(INITIAL_ARRAY_PROTOTYPE_INDEX, JSObject, initial_array_prototype)          \
@@ -445,18 +295,6 @@
     sloppy_function_without_prototype_map)                                     \
   V(SLOPPY_FUNCTION_WITH_READONLY_PROTOTYPE_MAP_INDEX, Map,                    \
     sloppy_function_with_readonly_prototype_map)                               \
-<<<<<<< HEAD
-  V(SLOW_ALIASED_ARGUMENTS_MAP_INDEX, Map, slow_aliased_arguments_map)         \
-  V(SLOW_OBJECT_WITH_NULL_PROTOTYPE_MAP, Map,                                  \
-    slow_object_with_null_prototype_map)                                       \
-  V(SLOW_OBJECT_WITH_OBJECT_PROTOTYPE_MAP, Map,                                \
-    slow_object_with_object_prototype_map)                                     \
-  V(SLOW_TEMPLATE_INSTANTIATIONS_CACHE_INDEX, UnseededNumberDictionary,        \
-    slow_template_instantiations_cache)                                        \
-  V(STRICT_ARGUMENTS_MAP_INDEX, Map, strict_arguments_map)                     \
-  V(ASYNC_FUNCTION_MAP_INDEX, Map, async_function_map)                         \
-=======
->>>>>>> 84bd6f3c
   V(STRICT_FUNCTION_MAP_INDEX, Map, strict_function_map)                       \
   V(STRICT_FUNCTION_WITH_NAME_MAP_INDEX, Map, strict_function_with_name_map)   \
   V(STRICT_FUNCTION_WITH_READONLY_PROTOTYPE_MAP_INDEX, Map,                    \
@@ -474,9 +312,6 @@
   V(ASYNC_FUNCTION_WITH_NAME_AND_HOME_OBJECT_MAP_INDEX, Map,                   \
     async_function_with_name_and_home_object_map)                              \
   V(GENERATOR_FUNCTION_MAP_INDEX, Map, generator_function_map)                 \
-<<<<<<< HEAD
-  V(ASYNC_GENERATOR_FUNCTION_MAP_INDEX, Map, async_generator_function_map)     \
-=======
   V(GENERATOR_FUNCTION_WITH_NAME_MAP_INDEX, Map,                               \
     generator_function_with_name_map)                                          \
   V(GENERATOR_FUNCTION_WITH_HOME_OBJECT_MAP_INDEX, Map,                        \
@@ -490,7 +325,6 @@
     async_generator_function_with_home_object_map)                             \
   V(ASYNC_GENERATOR_FUNCTION_WITH_NAME_AND_HOME_OBJECT_MAP_INDEX, Map,         \
     async_generator_function_with_name_and_home_object_map)                    \
->>>>>>> 84bd6f3c
   V(CLASS_FUNCTION_MAP_INDEX, Map, class_function_map)                         \
   V(STRING_FUNCTION_INDEX, JSFunction, string_function)                        \
   V(STRING_FUNCTION_PROTOTYPE_MAP_INDEX, Map, string_function_prototype_map)   \
@@ -697,45 +531,6 @@
   // Predicates for context types.  IsNativeContext is also defined on Object
   // because we frequently have to know if arbitrary objects are natives
   // contexts.
-<<<<<<< HEAD
-  inline bool IsNativeContext();
-  inline bool IsFunctionContext();
-  inline bool IsCatchContext();
-  inline bool IsWithContext();
-  inline bool IsDebugEvaluateContext();
-  inline bool IsBlockContext();
-  inline bool IsModuleContext();
-  inline bool IsEvalContext();
-  inline bool IsScriptContext();
-
-  inline bool HasSameSecurityTokenAs(Context* that);
-
-  // Removes a specific optimized code object from the optimized code map.
-  // In case of non-OSR the code reference is cleared from the cache entry but
-  // the entry itself is left in the map in order to proceed sharing literals.
-  void EvictFromOSROptimizedCodeCache(Code* optimized_code, const char* reason);
-
-  // Clear optimized code map.
-  void ClearOSROptimizedCodeCache();
-
-  // A native context keeps track of all osrd optimized functions.
-  inline bool OSROptimizedCodeCacheIsCleared();
-  Code* SearchOSROptimizedCodeCache(SharedFunctionInfo* shared,
-                                    BailoutId osr_ast_id);
-  int SearchOSROptimizedCodeCacheEntry(SharedFunctionInfo* shared,
-                                       BailoutId osr_ast_id);
-
-  static void AddToOSROptimizedCodeCache(Handle<Context> native_context,
-                                         Handle<SharedFunctionInfo> shared,
-                                         Handle<Code> code,
-                                         BailoutId osr_ast_id);
-
-  // A native context holds a list of all functions with optimized code.
-  void AddOptimizedFunction(JSFunction* function);
-  void RemoveOptimizedFunction(JSFunction* function);
-  void SetOptimizedFunctionsListHead(Object* head);
-  Object* OptimizedFunctionsListHead();
-=======
   inline bool IsNativeContext() const;
   inline bool IsFunctionContext() const;
   inline bool IsCatchContext() const;
@@ -747,7 +542,6 @@
   inline bool IsScriptContext() const;
 
   inline bool HasSameSecurityTokenAs(Context* that) const;
->>>>>>> 84bd6f3c
 
   // The native context also stores a list of all optimized code and a
   // list of all deoptimized code, which are needed by the deoptimizer.
@@ -802,39 +596,10 @@
     return kHeaderSize + index * kPointerSize - kHeapObjectTag;
   }
 
-<<<<<<< HEAD
-  static int FunctionMapIndex(LanguageMode language_mode, FunctionKind kind) {
-    // Note: Must be kept in sync with the FastNewClosure builtin.
-    if (IsGeneratorFunction(kind)) {
-      return IsAsyncFunction(kind) ? ASYNC_GENERATOR_FUNCTION_MAP_INDEX
-                                   : GENERATOR_FUNCTION_MAP_INDEX;
-    }
-
-    if (IsAsyncFunction(kind)) {
-      return ASYNC_FUNCTION_MAP_INDEX;
-    }
-
-    if (IsClassConstructor(kind)) {
-      // Like the strict function map, but with no 'name' accessor. 'name'
-      // needs to be the last property and it is added during instantiation,
-      // in case a static property with the same name exists"
-      return CLASS_FUNCTION_MAP_INDEX;
-    }
-
-    if (IsArrowFunction(kind) || IsConciseMethod(kind) ||
-        IsAccessorFunction(kind)) {
-      return STRICT_FUNCTION_WITHOUT_PROTOTYPE_MAP_INDEX;
-    }
-
-    return is_strict(language_mode) ? STRICT_FUNCTION_MAP_INDEX
-                                    : SLOPPY_FUNCTION_MAP_INDEX;
-  }
-=======
   static inline int FunctionMapIndex(LanguageMode language_mode,
                                      FunctionKind kind, bool has_prototype_slot,
                                      bool has_shared_name,
                                      bool needs_home_object);
->>>>>>> 84bd6f3c
 
   static int ArrayMapIndex(ElementsKind elements_kind) {
     DCHECK(IsFastElementsKind(elements_kind));
