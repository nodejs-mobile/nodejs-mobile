--- conflicted
+++ resolved
@@ -426,15 +426,6 @@
 }
 }  // anonymous namespace
 
-<<<<<<< HEAD
-Coverage* Coverage::CollectPrecise(Isolate* isolate) {
-  DCHECK(!isolate->is_best_effort_code_coverage());
-  Coverage* result = Collect(isolate, isolate->code_coverage_mode());
-  if (isolate->is_precise_binary_code_coverage()) {
-    // We do not have to hold onto feedback vectors for invocations we already
-    // reported. So we can reset the list.
-    isolate->SetCodeCoverageList(*ArrayList::New(isolate, 0));
-=======
 std::unique_ptr<Coverage> Coverage::CollectPrecise(Isolate* isolate) {
   DCHECK(!isolate->is_best_effort_code_coverage());
   std::unique_ptr<Coverage> result =
@@ -445,29 +436,10 @@
     // We do not have to hold onto feedback vectors for invocations we already
     // reported. So we can reset the list.
     isolate->SetFeedbackVectorsForProfilingTools(*ArrayList::New(isolate, 0));
->>>>>>> 84bd6f3c
   }
   return result;
 }
 
-<<<<<<< HEAD
-Coverage* Coverage::CollectBestEffort(Isolate* isolate) {
-  return Collect(isolate, v8::debug::Coverage::kBestEffort);
-}
-
-Coverage* Coverage::Collect(Isolate* isolate,
-                            v8::debug::Coverage::Mode collectionMode) {
-  SharedToCounterMap counter_map;
-
-  switch (isolate->code_coverage_mode()) {
-    case v8::debug::Coverage::kPreciseBinary:
-    case v8::debug::Coverage::kPreciseCount: {
-      bool reset_count = collectionMode != v8::debug::Coverage::kBestEffort;
-      // Feedback vectors are already listed to prevent losing them to GC.
-      DCHECK(isolate->factory()->code_coverage_list()->IsArrayList());
-      Handle<ArrayList> list =
-          Handle<ArrayList>::cast(isolate->factory()->code_coverage_list());
-=======
 std::unique_ptr<Coverage> Coverage::CollectBestEffort(Isolate* isolate) {
   return Collect(isolate, v8::debug::Coverage::kBestEffort);
 }
@@ -489,7 +461,6 @@
                  ->IsArrayList());
       Handle<ArrayList> list = Handle<ArrayList>::cast(
           isolate->factory()->feedback_vectors_for_profiling_tools());
->>>>>>> 84bd6f3c
       for (int i = 0; i < list->Length(); i++) {
         FeedbackVector* vector = FeedbackVector::cast(list->Get(i));
         SharedFunctionInfo* shared = vector->shared_function_info();
@@ -501,13 +472,9 @@
       break;
     }
     case v8::debug::Coverage::kBestEffort: {
-<<<<<<< HEAD
-      DCHECK(!isolate->factory()->code_coverage_list()->IsArrayList());
-=======
       DCHECK(!isolate->factory()
                   ->feedback_vectors_for_profiling_tools()
                   ->IsArrayList());
->>>>>>> 84bd6f3c
       DCHECK_EQ(v8::debug::Coverage::kBestEffort, collectionMode);
       HeapIterator heap_iterator(isolate->heap());
       while (HeapObject* current_obj = heap_iterator.next()) {
@@ -559,15 +526,10 @@
       }
       if (count != 0) {
         switch (collectionMode) {
-<<<<<<< HEAD
-          case v8::debug::Coverage::kPreciseCount:
-            break;
-=======
           case v8::debug::Coverage::kBlockCount:
           case v8::debug::Coverage::kPreciseCount:
             break;
           case v8::debug::Coverage::kBlockBinary:
->>>>>>> 84bd6f3c
           case v8::debug::Coverage::kPreciseBinary:
             count = info->has_reported_binary_coverage() ? 0 : 1;
             info->set_has_reported_binary_coverage(true);
@@ -577,15 +539,6 @@
             break;
         }
       }
-<<<<<<< HEAD
-      // Only include a function range if it has a non-0 count, or
-      // if it is directly nested inside a function with non-0 count.
-      if (count != 0 ||
-          (!nesting.empty() && functions->at(nesting.back()).count != 0)) {
-        Handle<String> name(info->DebugName(), isolate);
-        nesting.push_back(functions->size());
-        functions->emplace_back(start, end, count, name);
-=======
 
       Handle<String> name(info->DebugName(), isolate);
       CoverageFunction function(start, end, count, name);
@@ -603,7 +556,6 @@
       if (is_covered || parent_is_covered || has_block_coverage) {
         nesting.push_back(functions->size());
         functions->emplace_back(function);
->>>>>>> 84bd6f3c
       }
     }
 
@@ -616,38 +568,6 @@
 void Coverage::SelectMode(Isolate* isolate, debug::Coverage::Mode mode) {
   switch (mode) {
     case debug::Coverage::kBestEffort:
-<<<<<<< HEAD
-      isolate->SetCodeCoverageList(isolate->heap()->undefined_value());
-      break;
-    case debug::Coverage::kPreciseBinary:
-    case debug::Coverage::kPreciseCount: {
-      HandleScope scope(isolate);
-      // Remove all optimized function. Optimized and inlined functions do not
-      // increment invocation count.
-      Deoptimizer::DeoptimizeAll(isolate);
-      // Collect existing feedback vectors.
-      std::vector<Handle<FeedbackVector>> vectors;
-      {
-        HeapIterator heap_iterator(isolate->heap());
-        while (HeapObject* current_obj = heap_iterator.next()) {
-          if (current_obj->IsSharedFunctionInfo()) {
-            SharedFunctionInfo* shared = SharedFunctionInfo::cast(current_obj);
-            shared->set_has_reported_binary_coverage(false);
-          } else if (current_obj->IsFeedbackVector()) {
-            FeedbackVector* vector = FeedbackVector::cast(current_obj);
-            SharedFunctionInfo* shared = vector->shared_function_info();
-            if (!shared->IsSubjectToDebugging()) continue;
-            vectors.emplace_back(vector, isolate);
-          }
-        }
-      }
-      // Add collected feedback vectors to the root list lest we lose them to
-      // GC.
-      Handle<ArrayList> list =
-          ArrayList::New(isolate, static_cast<int>(vectors.size()));
-      for (const auto& vector : vectors) list = ArrayList::Add(list, vector);
-      isolate->SetCodeCoverageList(*list);
-=======
       // Note that DevTools switches back to best-effort coverage once the
       // recording is stopped. Since we delete coverage infos at that point, any
       // following coverage recording (without reloads) will be at function
@@ -686,7 +606,6 @@
         }
       }
 
->>>>>>> 84bd6f3c
       break;
     }
   }
