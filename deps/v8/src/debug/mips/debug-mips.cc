// Copyright 2012 the V8 project authors. All rights reserved.
// Use of this source code is governed by a BSD-style license that can be
// found in the LICENSE file.

#if V8_TARGET_ARCH_MIPS

#include "src/debug/debug.h"

#include "src/debug/liveedit.h"
#include "src/frames-inl.h"
#include "src/macro-assembler.h"

namespace v8 {
namespace internal {

#define __ ACCESS_MASM(masm)

<<<<<<< HEAD

void EmitDebugBreakSlot(MacroAssembler* masm) {
  Label check_size;
  __ bind(&check_size);
  for (int i = 0; i < Assembler::kDebugBreakSlotInstructions; i++) {
    __ nop(MacroAssembler::DEBUG_BREAK_NOP);
  }
  DCHECK_EQ(Assembler::kDebugBreakSlotInstructions,
            masm->InstructionsGeneratedSince(&check_size));
}


void DebugCodegen::GenerateSlot(MacroAssembler* masm, RelocInfo::Mode mode) {
  // Generate enough nop's to make space for a call instruction. Avoid emitting
  // the trampoline pool in the debug break slot code.
  Assembler::BlockTrampolinePoolScope block_pool(masm);
  masm->RecordDebugBreakSlot(mode);
  EmitDebugBreakSlot(masm);
}


void DebugCodegen::ClearDebugBreakSlot(Isolate* isolate, Address pc) {
  CodePatcher patcher(isolate, pc, Assembler::kDebugBreakSlotInstructions);
  EmitDebugBreakSlot(patcher.masm());
}


void DebugCodegen::PatchDebugBreakSlot(Isolate* isolate, Address pc,
                                       Handle<Code> code) {
  DCHECK(code->is_debug_stub());
  CodePatcher patcher(isolate, pc, Assembler::kDebugBreakSlotInstructions);
  // Patch the code changing the debug break slot code from:
  //   nop(DEBUG_BREAK_NOP) - nop(1) is sll(zero_reg, zero_reg, 1)
  //   nop(DEBUG_BREAK_NOP)
  //   nop(DEBUG_BREAK_NOP)
  //   nop(DEBUG_BREAK_NOP)
  // to a call to the debug break slot code.
  //   li t9, address   (lui t9 / ori t9 instruction pair)
  //   call t9          (jalr t9 / nop instruction pair)

  // Add a label for checking the size of the code used for returning.
  Label check_codesize;
  patcher.masm()->bind(&check_codesize);
  patcher.masm()->li(v8::internal::t9,
                     Operand(reinterpret_cast<int32_t>(code->entry())));
  patcher.masm()->Call(v8::internal::t9);

  // Check that the size of the code generated is as expected.
  DCHECK_EQ(Assembler::kDebugBreakSlotLength,
            patcher.masm()->SizeOfCodeGeneratedSince(&check_codesize));
}

bool DebugCodegen::DebugBreakSlotIsPatched(Address pc) {
  Instr current_instr = Assembler::instr_at(pc);
  return !Assembler::IsNop(current_instr, Assembler::DEBUG_BREAK_NOP);
}

void DebugCodegen::GenerateDebugBreakStub(MacroAssembler* masm,
                                          DebugBreakCallHelperMode mode) {
  __ RecordComment("Debug break");
  {
    FrameScope scope(masm, StackFrame::INTERNAL);

    // Push arguments for DebugBreak call.
    if (mode == SAVE_RESULT_REGISTER) {
      // Break on return.
      __ push(v0);
    } else {
      // Non-return breaks.
      __ Push(masm->isolate()->factory()->the_hole_value());
    }
    __ PrepareCEntryArgs(1);
    __ PrepareCEntryFunction(ExternalReference(
        Runtime::FunctionForId(Runtime::kDebugBreak), masm->isolate()));

    CEntryStub ceb(masm->isolate(), 1);
    __ CallStub(&ceb);

    if (FLAG_debug_code) {
      for (int i = 0; i < kNumJSCallerSaved; i++) {
        Register reg = {JSCallerSavedCode(i)};
        // Do not clobber v0 if mode is SAVE_RESULT_REGISTER. It will
        // contain return value of the function returned by DebugBreak.
        if (!(reg.is(v0) && (mode == SAVE_RESULT_REGISTER))) {
          __ li(reg, kDebugZapValue);
        }
      }
    }
    // Leave the internal frame.
  }

  __ MaybeDropFrames();

  // Return to caller.
  __ Ret();
}

=======
>>>>>>> 84bd6f3c
void DebugCodegen::GenerateHandleDebuggerStatement(MacroAssembler* masm) {
  {
    FrameScope scope(masm, StackFrame::INTERNAL);
    __ CallRuntime(Runtime::kHandleDebuggerStatement, 0);
  }
  __ MaybeDropFrames();

  // Return to caller.
  __ Ret();
}

void DebugCodegen::GenerateFrameDropperTrampoline(MacroAssembler* masm) {
  // Frame is being dropped:
  // - Drop to the target frame specified by a1.
  // - Look up current function on the frame.
  // - Leave the frame.
  // - Restart the frame by calling the function.
  __ mov(fp, a1);
  __ lw(a1, MemOperand(fp, JavaScriptFrameConstants::kFunctionOffset));

  // Pop return address and frame.
  __ LeaveFrame(StackFrame::INTERNAL);

  __ lw(a0, FieldMemOperand(a1, JSFunction::kSharedFunctionInfoOffset));
  __ lw(a0,
        FieldMemOperand(a0, SharedFunctionInfo::kFormalParameterCountOffset));
  __ mov(a2, a0);

  ParameterCount dummy1(a2);
  ParameterCount dummy2(a0);
  __ InvokeFunction(a1, dummy1, dummy2, JUMP_FUNCTION);
}


const bool LiveEdit::kFrameDropperSupported = true;

#undef __

}  // namespace internal
}  // namespace v8

#endif  // V8_TARGET_ARCH_MIPS<|MERGE_RESOLUTION|>--- conflicted
+++ resolved
@@ -15,106 +15,6 @@
 
 #define __ ACCESS_MASM(masm)
 
-<<<<<<< HEAD
-
-void EmitDebugBreakSlot(MacroAssembler* masm) {
-  Label check_size;
-  __ bind(&check_size);
-  for (int i = 0; i < Assembler::kDebugBreakSlotInstructions; i++) {
-    __ nop(MacroAssembler::DEBUG_BREAK_NOP);
-  }
-  DCHECK_EQ(Assembler::kDebugBreakSlotInstructions,
-            masm->InstructionsGeneratedSince(&check_size));
-}
-
-
-void DebugCodegen::GenerateSlot(MacroAssembler* masm, RelocInfo::Mode mode) {
-  // Generate enough nop's to make space for a call instruction. Avoid emitting
-  // the trampoline pool in the debug break slot code.
-  Assembler::BlockTrampolinePoolScope block_pool(masm);
-  masm->RecordDebugBreakSlot(mode);
-  EmitDebugBreakSlot(masm);
-}
-
-
-void DebugCodegen::ClearDebugBreakSlot(Isolate* isolate, Address pc) {
-  CodePatcher patcher(isolate, pc, Assembler::kDebugBreakSlotInstructions);
-  EmitDebugBreakSlot(patcher.masm());
-}
-
-
-void DebugCodegen::PatchDebugBreakSlot(Isolate* isolate, Address pc,
-                                       Handle<Code> code) {
-  DCHECK(code->is_debug_stub());
-  CodePatcher patcher(isolate, pc, Assembler::kDebugBreakSlotInstructions);
-  // Patch the code changing the debug break slot code from:
-  //   nop(DEBUG_BREAK_NOP) - nop(1) is sll(zero_reg, zero_reg, 1)
-  //   nop(DEBUG_BREAK_NOP)
-  //   nop(DEBUG_BREAK_NOP)
-  //   nop(DEBUG_BREAK_NOP)
-  // to a call to the debug break slot code.
-  //   li t9, address   (lui t9 / ori t9 instruction pair)
-  //   call t9          (jalr t9 / nop instruction pair)
-
-  // Add a label for checking the size of the code used for returning.
-  Label check_codesize;
-  patcher.masm()->bind(&check_codesize);
-  patcher.masm()->li(v8::internal::t9,
-                     Operand(reinterpret_cast<int32_t>(code->entry())));
-  patcher.masm()->Call(v8::internal::t9);
-
-  // Check that the size of the code generated is as expected.
-  DCHECK_EQ(Assembler::kDebugBreakSlotLength,
-            patcher.masm()->SizeOfCodeGeneratedSince(&check_codesize));
-}
-
-bool DebugCodegen::DebugBreakSlotIsPatched(Address pc) {
-  Instr current_instr = Assembler::instr_at(pc);
-  return !Assembler::IsNop(current_instr, Assembler::DEBUG_BREAK_NOP);
-}
-
-void DebugCodegen::GenerateDebugBreakStub(MacroAssembler* masm,
-                                          DebugBreakCallHelperMode mode) {
-  __ RecordComment("Debug break");
-  {
-    FrameScope scope(masm, StackFrame::INTERNAL);
-
-    // Push arguments for DebugBreak call.
-    if (mode == SAVE_RESULT_REGISTER) {
-      // Break on return.
-      __ push(v0);
-    } else {
-      // Non-return breaks.
-      __ Push(masm->isolate()->factory()->the_hole_value());
-    }
-    __ PrepareCEntryArgs(1);
-    __ PrepareCEntryFunction(ExternalReference(
-        Runtime::FunctionForId(Runtime::kDebugBreak), masm->isolate()));
-
-    CEntryStub ceb(masm->isolate(), 1);
-    __ CallStub(&ceb);
-
-    if (FLAG_debug_code) {
-      for (int i = 0; i < kNumJSCallerSaved; i++) {
-        Register reg = {JSCallerSavedCode(i)};
-        // Do not clobber v0 if mode is SAVE_RESULT_REGISTER. It will
-        // contain return value of the function returned by DebugBreak.
-        if (!(reg.is(v0) && (mode == SAVE_RESULT_REGISTER))) {
-          __ li(reg, kDebugZapValue);
-        }
-      }
-    }
-    // Leave the internal frame.
-  }
-
-  __ MaybeDropFrames();
-
-  // Return to caller.
-  __ Ret();
-}
-
-=======
->>>>>>> 84bd6f3c
 void DebugCodegen::GenerateHandleDebuggerStatement(MacroAssembler* masm) {
   {
     FrameScope scope(masm, StackFrame::INTERNAL);
