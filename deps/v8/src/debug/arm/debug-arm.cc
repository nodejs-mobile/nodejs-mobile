// Copyright 2012 the V8 project authors. All rights reserved.
// Use of this source code is governed by a BSD-style license that can be
// found in the LICENSE file.

#if V8_TARGET_ARCH_ARM

#include "src/debug/debug.h"

#include "src/assembler-inl.h"
<<<<<<< HEAD
#include "src/codegen.h"
#include "src/debug/liveedit.h"
=======
#include "src/debug/liveedit.h"
#include "src/frames-inl.h"
#include "src/macro-assembler.h"
>>>>>>> 84bd6f3c
#include "src/objects-inl.h"

namespace v8 {
namespace internal {

#define __ ACCESS_MASM(masm)

<<<<<<< HEAD
namespace {
void EmitDebugBreakSlot(Assembler* assembler) {
  Label check_size;
  assembler->bind(&check_size);
  for (int i = 0; i < Assembler::kDebugBreakSlotInstructions; i++) {
    assembler->nop(MacroAssembler::DEBUG_BREAK_NOP);
  }
  DCHECK_EQ(Assembler::kDebugBreakSlotInstructions,
            assembler->InstructionsGeneratedSince(&check_size));
}
}  // anonymous namespace

void DebugCodegen::GenerateSlot(MacroAssembler* masm, RelocInfo::Mode mode) {
  // Generate enough nop's to make space for a call instruction. Avoid emitting
  // the constant pool in the debug break slot code.
  Assembler::BlockConstPoolScope block_const_pool(masm);
  masm->RecordDebugBreakSlot(mode);
  EmitDebugBreakSlot(masm);
}


void DebugCodegen::ClearDebugBreakSlot(Isolate* isolate, Address pc) {
  PatchingAssembler patcher(Assembler::IsolateData(isolate), pc,
                            Assembler::kDebugBreakSlotInstructions);
  EmitDebugBreakSlot(&patcher);
  patcher.FlushICache(isolate);
}


void DebugCodegen::PatchDebugBreakSlot(Isolate* isolate, Address pc,
                                       Handle<Code> code) {
  DCHECK(code->is_debug_stub());
  PatchingAssembler patcher(Assembler::IsolateData(isolate), pc,
                            Assembler::kDebugBreakSlotInstructions);
  // Patch the code changing the debug break slot code from
  //   mov r2, r2
  //   mov r2, r2
  //   mov r2, r2
  //   mov r2, r2
  // to a call to the debug break slot code.
  //   ldr ip, [pc, #0]
  //   b skip
  //   <debug break slot code entry point address>
  //   skip:
  //   blx ip
  Label skip_constant;
  patcher.ldr(ip, MemOperand(v8::internal::pc, 0));
  patcher.b(&skip_constant);
  patcher.Emit(code->entry());
  patcher.bind(&skip_constant);
  patcher.blx(ip);
  patcher.FlushICache(isolate);
}

bool DebugCodegen::DebugBreakSlotIsPatched(Address pc) {
  Instr current_instr = Assembler::instr_at(pc);
  return !Assembler::IsNop(current_instr, Assembler::DEBUG_BREAK_NOP);
}

void DebugCodegen::GenerateDebugBreakStub(MacroAssembler* masm,
                                          DebugBreakCallHelperMode mode) {
  __ RecordComment("Debug break");
  {
    FrameAndConstantPoolScope scope(masm, StackFrame::INTERNAL);

    // Push arguments for DebugBreak call.
    if (mode == SAVE_RESULT_REGISTER) {
      // Break on return.
      __ push(r0);
    } else {
      // Non-return breaks.
      __ Push(masm->isolate()->factory()->the_hole_value());
    }
    __ mov(r0, Operand(1));
    __ mov(r1,
           Operand(ExternalReference(
               Runtime::FunctionForId(Runtime::kDebugBreak), masm->isolate())));

    CEntryStub ceb(masm->isolate(), 1);
    __ CallStub(&ceb);

    if (FLAG_debug_code) {
      for (int i = 0; i < kNumJSCallerSaved; i++) {
        Register reg = {JSCallerSavedCode(i)};
        // Do not clobber r0 if mode is SAVE_RESULT_REGISTER. It will
        // contain return value of the function.
        if (!(reg.is(r0) && (mode == SAVE_RESULT_REGISTER))) {
          __ mov(reg, Operand(kDebugZapValue));
        }
      }
    }
    // Leave the internal frame.
  }

  __ MaybeDropFrames();

  // Return to caller.
  __ Ret();
}
=======
>>>>>>> 84bd6f3c

void DebugCodegen::GenerateHandleDebuggerStatement(MacroAssembler* masm) {
  {
    FrameScope scope(masm, StackFrame::INTERNAL);
    __ CallRuntime(Runtime::kHandleDebuggerStatement, 0);
  }
  __ MaybeDropFrames();

  // Return to caller.
  __ Ret();
}

void DebugCodegen::GenerateFrameDropperTrampoline(MacroAssembler* masm) {
  // Frame is being dropped:
  // - Drop to the target frame specified by r1.
  // - Look up current function on the frame.
  // - Leave the frame.
  // - Restart the frame by calling the function.
  __ mov(fp, r1);
  __ ldr(r1, MemOperand(fp, JavaScriptFrameConstants::kFunctionOffset));
  __ LeaveFrame(StackFrame::INTERNAL);

  __ ldr(r0, FieldMemOperand(r1, JSFunction::kSharedFunctionInfoOffset));
  __ ldr(r0,
         FieldMemOperand(r0, SharedFunctionInfo::kFormalParameterCountOffset));
  __ mov(r2, r0);

  ParameterCount dummy1(r2);
  ParameterCount dummy2(r0);
  __ InvokeFunction(r1, dummy1, dummy2, JUMP_FUNCTION);
}


const bool LiveEdit::kFrameDropperSupported = true;

#undef __

}  // namespace internal
}  // namespace v8

#endif  // V8_TARGET_ARCH_ARM<|MERGE_RESOLUTION|>--- conflicted
+++ resolved
@@ -7,14 +7,9 @@
 #include "src/debug/debug.h"
 
 #include "src/assembler-inl.h"
-<<<<<<< HEAD
-#include "src/codegen.h"
-#include "src/debug/liveedit.h"
-=======
 #include "src/debug/liveedit.h"
 #include "src/frames-inl.h"
 #include "src/macro-assembler.h"
->>>>>>> 84bd6f3c
 #include "src/objects-inl.h"
 
 namespace v8 {
@@ -22,108 +17,6 @@
 
 #define __ ACCESS_MASM(masm)
 
-<<<<<<< HEAD
-namespace {
-void EmitDebugBreakSlot(Assembler* assembler) {
-  Label check_size;
-  assembler->bind(&check_size);
-  for (int i = 0; i < Assembler::kDebugBreakSlotInstructions; i++) {
-    assembler->nop(MacroAssembler::DEBUG_BREAK_NOP);
-  }
-  DCHECK_EQ(Assembler::kDebugBreakSlotInstructions,
-            assembler->InstructionsGeneratedSince(&check_size));
-}
-}  // anonymous namespace
-
-void DebugCodegen::GenerateSlot(MacroAssembler* masm, RelocInfo::Mode mode) {
-  // Generate enough nop's to make space for a call instruction. Avoid emitting
-  // the constant pool in the debug break slot code.
-  Assembler::BlockConstPoolScope block_const_pool(masm);
-  masm->RecordDebugBreakSlot(mode);
-  EmitDebugBreakSlot(masm);
-}
-
-
-void DebugCodegen::ClearDebugBreakSlot(Isolate* isolate, Address pc) {
-  PatchingAssembler patcher(Assembler::IsolateData(isolate), pc,
-                            Assembler::kDebugBreakSlotInstructions);
-  EmitDebugBreakSlot(&patcher);
-  patcher.FlushICache(isolate);
-}
-
-
-void DebugCodegen::PatchDebugBreakSlot(Isolate* isolate, Address pc,
-                                       Handle<Code> code) {
-  DCHECK(code->is_debug_stub());
-  PatchingAssembler patcher(Assembler::IsolateData(isolate), pc,
-                            Assembler::kDebugBreakSlotInstructions);
-  // Patch the code changing the debug break slot code from
-  //   mov r2, r2
-  //   mov r2, r2
-  //   mov r2, r2
-  //   mov r2, r2
-  // to a call to the debug break slot code.
-  //   ldr ip, [pc, #0]
-  //   b skip
-  //   <debug break slot code entry point address>
-  //   skip:
-  //   blx ip
-  Label skip_constant;
-  patcher.ldr(ip, MemOperand(v8::internal::pc, 0));
-  patcher.b(&skip_constant);
-  patcher.Emit(code->entry());
-  patcher.bind(&skip_constant);
-  patcher.blx(ip);
-  patcher.FlushICache(isolate);
-}
-
-bool DebugCodegen::DebugBreakSlotIsPatched(Address pc) {
-  Instr current_instr = Assembler::instr_at(pc);
-  return !Assembler::IsNop(current_instr, Assembler::DEBUG_BREAK_NOP);
-}
-
-void DebugCodegen::GenerateDebugBreakStub(MacroAssembler* masm,
-                                          DebugBreakCallHelperMode mode) {
-  __ RecordComment("Debug break");
-  {
-    FrameAndConstantPoolScope scope(masm, StackFrame::INTERNAL);
-
-    // Push arguments for DebugBreak call.
-    if (mode == SAVE_RESULT_REGISTER) {
-      // Break on return.
-      __ push(r0);
-    } else {
-      // Non-return breaks.
-      __ Push(masm->isolate()->factory()->the_hole_value());
-    }
-    __ mov(r0, Operand(1));
-    __ mov(r1,
-           Operand(ExternalReference(
-               Runtime::FunctionForId(Runtime::kDebugBreak), masm->isolate())));
-
-    CEntryStub ceb(masm->isolate(), 1);
-    __ CallStub(&ceb);
-
-    if (FLAG_debug_code) {
-      for (int i = 0; i < kNumJSCallerSaved; i++) {
-        Register reg = {JSCallerSavedCode(i)};
-        // Do not clobber r0 if mode is SAVE_RESULT_REGISTER. It will
-        // contain return value of the function.
-        if (!(reg.is(r0) && (mode == SAVE_RESULT_REGISTER))) {
-          __ mov(reg, Operand(kDebugZapValue));
-        }
-      }
-    }
-    // Leave the internal frame.
-  }
-
-  __ MaybeDropFrames();
-
-  // Return to caller.
-  __ Ret();
-}
-=======
->>>>>>> 84bd6f3c
 
 void DebugCodegen::GenerateHandleDebuggerStatement(MacroAssembler* masm) {
   {
