--- conflicted
+++ resolved
@@ -63,11 +63,6 @@
   kIgnoreIfTopFrameBlackboxed
 };
 
-enum IgnoreBreakMode {
-  kIgnoreIfAllFramesBlackboxed,
-  kIgnoreIfTopFrameBlackboxed
-};
-
 class BreakLocation {
  public:
   static BreakLocation FromFrame(Handle<DebugInfo> debug_info,
@@ -98,12 +93,9 @@
 
   debug::BreakLocationType type() const;
 
-<<<<<<< HEAD
-=======
   JSGeneratorObject* GetGeneratorObjectForSuspendedFrame(
       JavaScriptFrame* frame) const;
 
->>>>>>> 84bd6f3c
  private:
   BreakLocation(Handle<AbstractCode> abstract_code, DebugBreakType type,
                 int code_offset, int position, int generator_obj_reg_index)
@@ -321,8 +313,6 @@
   void ScheduleFrameRestart(StackFrame* frame);
 
   bool AllFramesOnStackAreBlackboxed();
-<<<<<<< HEAD
-=======
 
   // Set new script source, throw an exception if error occurred. When preview
   // is true: try to set source, throw exception if any without actual script
@@ -330,7 +320,6 @@
   // changed and client should request stack trace again.
   bool SetScriptSource(Handle<Script> script, Handle<String> source,
                        bool preview, bool* stack_changed);
->>>>>>> 84bd6f3c
 
   // Threading support.
   char* ArchiveDebug(char* to);
@@ -338,10 +327,7 @@
   static int ArchiveSpacePerThread();
   void FreeThreadResources() { }
   void Iterate(RootVisitor* v);
-<<<<<<< HEAD
-=======
   void InitThread(const ExecutionAccess& lock) { ThreadInit(); }
->>>>>>> 84bd6f3c
 
   bool CheckExecutionState(int id) {
     return CheckExecutionState() && break_id() == id;
@@ -629,13 +615,8 @@
  public:
   explicit LegacyDebugDelegate(Isolate* isolate) : isolate_(isolate) {}
   void PromiseEventOccurred(v8::debug::PromiseDebugActionType type, int id,
-<<<<<<< HEAD
-                            int parent_id, bool created_by_user) override;
-  void ScriptCompiled(v8::Local<v8::debug::Script> script,
-=======
                             bool is_blackboxed) override;
   void ScriptCompiled(v8::Local<v8::debug::Script> script, bool is_live_edited,
->>>>>>> 84bd6f3c
                       bool has_compile_error) override;
   void BreakProgramRequested(v8::Local<v8::Context> paused_context,
                              v8::Local<v8::Object> exec_state,
