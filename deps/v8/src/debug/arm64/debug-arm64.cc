--- conflicted
+++ resolved
@@ -6,17 +6,10 @@
 
 #include "src/debug/debug.h"
 
-<<<<<<< HEAD
-#include "src/arm64/frames-arm64.h"
-#include "src/arm64/macro-assembler-arm64-inl.h"
-#include "src/codegen.h"
-#include "src/debug/liveedit.h"
-=======
 #include "src/arm64/macro-assembler-arm64-inl.h"
 #include "src/debug/liveedit.h"
 #include "src/frame-constants.h"
 #include "src/frames-inl.h"
->>>>>>> 84bd6f3c
 #include "src/objects-inl.h"
 
 namespace v8 {
@@ -24,115 +17,6 @@
 
 #define __ ACCESS_MASM(masm)
 
-<<<<<<< HEAD
-
-void EmitDebugBreakSlot(Assembler* masm) {
-  Label check_size;
-  __ bind(&check_size);
-  for (int i = 0; i < Assembler::kDebugBreakSlotInstructions; i++) {
-    __ nop(Assembler::DEBUG_BREAK_NOP);
-  }
-  DCHECK_EQ(Assembler::kDebugBreakSlotInstructions,
-            static_cast<int>(masm->InstructionsGeneratedSince(&check_size)));
-}
-
-
-void DebugCodegen::GenerateSlot(MacroAssembler* masm, RelocInfo::Mode mode) {
-  // Generate enough nop's to make space for a call instruction. Avoid emitting
-  // the constant pool in the debug break slot code.
-  InstructionAccurateScope scope(masm, Assembler::kDebugBreakSlotInstructions);
-  masm->RecordDebugBreakSlot(mode);
-  EmitDebugBreakSlot(masm);
-}
-
-
-void DebugCodegen::ClearDebugBreakSlot(Isolate* isolate, Address pc) {
-  PatchingAssembler patcher(isolate, pc,
-                            Assembler::kDebugBreakSlotInstructions);
-  EmitDebugBreakSlot(&patcher);
-}
-
-
-void DebugCodegen::PatchDebugBreakSlot(Isolate* isolate, Address pc,
-                                       Handle<Code> code) {
-  DCHECK(code->is_debug_stub());
-  PatchingAssembler patcher(isolate, pc,
-                            Assembler::kDebugBreakSlotInstructions);
-  // Patch the code emitted by DebugCodegen::GenerateSlots, changing the debug
-  // break slot code from
-  //   mov x0, x0    @ nop DEBUG_BREAK_NOP
-  //   mov x0, x0    @ nop DEBUG_BREAK_NOP
-  //   mov x0, x0    @ nop DEBUG_BREAK_NOP
-  //   mov x0, x0    @ nop DEBUG_BREAK_NOP
-  //   mov x0, x0    @ nop DEBUG_BREAK_NOP
-  // to a call to the debug slot code.
-  //   ldr ip0, [pc, #(2 * kInstructionSize)]
-  //   blr ip0
-  //   b skip
-  //   <debug break slot code entry point address (64 bits)>
-  //   skip:
-
-  Label skip_constant;
-  // The first instruction of a patched debug break slot must be a load literal
-  // loading the address of the debug break slot code.
-  patcher.ldr_pcrel(ip0, (2 * kInstructionSize) >> kLoadLiteralScaleLog2);
-  patcher.b(&skip_constant);
-  patcher.dc64(reinterpret_cast<int64_t>(code->entry()));
-  patcher.bind(&skip_constant);
-  // TODO(all): check the following is correct.
-  // The debug break slot code will push a frame and call statically compiled
-  // code. By using blr,  this call site will be registered in the frame.
-  // The debugger can now iterate on the frames to find this call.
-  patcher.blr(ip0);
-}
-
-bool DebugCodegen::DebugBreakSlotIsPatched(Address pc) {
-  Instruction* current_instr = reinterpret_cast<Instruction*>(pc);
-  return !current_instr->IsNop(Assembler::DEBUG_BREAK_NOP);
-}
-
-void DebugCodegen::GenerateDebugBreakStub(MacroAssembler* masm,
-                                          DebugBreakCallHelperMode mode) {
-  __ RecordComment("Debug break");
-  {
-    FrameScope scope(masm, StackFrame::INTERNAL);
-
-    // Push arguments for DebugBreak call.
-    if (mode == SAVE_RESULT_REGISTER) {
-      // Break on return.
-      __ Push(x0);
-    } else {
-      // Non-return breaks.
-      __ Push(masm->isolate()->factory()->the_hole_value());
-    }
-    __ Mov(x0, 1);
-    __ Mov(x1, ExternalReference(Runtime::FunctionForId(Runtime::kDebugBreak),
-                                 masm->isolate()));
-
-    CEntryStub stub(masm->isolate(), 1);
-    __ CallStub(&stub);
-
-    if (FLAG_debug_code) {
-      for (int i = 0; i < kNumJSCallerSaved; i++) {
-        Register reg = Register::XRegFromCode(JSCallerSavedCode(i));
-        // Do not clobber x0 if mode is SAVE_RESULT_REGISTER. It will
-        // contain return value of the function.
-        if (!(reg.is(x0) && (mode == SAVE_RESULT_REGISTER))) {
-          __ Mov(reg, Operand(kDebugZapValue));
-        }
-      }
-    }
-    // Leave the internal frame.
-  }
-
-  __ MaybeDropFrames();
-
-  // Return to caller.
-  __ Ret();
-}
-
-=======
->>>>>>> 84bd6f3c
 void DebugCodegen::GenerateHandleDebuggerStatement(MacroAssembler* masm) {
   {
     FrameScope scope(masm, StackFrame::INTERNAL);
