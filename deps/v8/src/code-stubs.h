--- conflicted
+++ resolved
@@ -26,66 +26,6 @@
 }
 
 // List of code stubs used on all platforms.
-<<<<<<< HEAD
-#define CODE_STUB_LIST_ALL_PLATFORMS(V)       \
-  /* --- PlatformCodeStubs --- */             \
-  V(ArrayConstructor)                         \
-  V(BinaryOpICWithAllocationSite)             \
-  V(CallApiCallback)                          \
-  V(CallApiGetter)                            \
-  V(CallConstruct)                            \
-  V(CallIC)                                   \
-  V(CEntry)                                   \
-  V(CompareIC)                                \
-  V(DoubleToI)                                \
-  V(InternalArrayConstructor)                 \
-  V(JSEntry)                                  \
-  V(MathPow)                                  \
-  V(ProfileEntryHook)                         \
-  V(RecordWrite)                              \
-  V(StoreBufferOverflow)                      \
-  V(StoreSlowElement)                         \
-  V(SubString)                                \
-  V(NameDictionaryLookup)                     \
-  /* This can be removed once there are no */ \
-  /* more deopting Hydrogen stubs. */         \
-  V(StubFailureTrampoline)                    \
-  /* These are only called from FCG */        \
-  /* They can be removed when only the TF  */ \
-  /* version of the corresponding stub is  */ \
-  /* used universally */                      \
-  V(CallICTrampoline)                         \
-  /* --- HydrogenCodeStubs --- */             \
-  /* These should never be ported to TF */    \
-  /* because they are either used only by */  \
-  /* FCG/Crankshaft or are deprecated */      \
-  V(BinaryOpIC)                               \
-  V(BinaryOpWithAllocationSite)               \
-  V(ToBooleanIC)                              \
-  V(TransitionElementsKind)                   \
-  /* --- TurboFanCodeStubs --- */             \
-  V(AllocateHeapNumber)                       \
-  V(ArrayNoArgumentConstructor)               \
-  V(ArraySingleArgumentConstructor)           \
-  V(ArrayNArgumentsConstructor)               \
-  V(CreateAllocationSite)                     \
-  V(CreateWeakCell)                           \
-  V(StringLength)                             \
-  V(InternalArrayNoArgumentConstructor)       \
-  V(InternalArraySingleArgumentConstructor)   \
-  V(ElementsTransitionAndStore)               \
-  V(KeyedLoadSloppyArguments)                 \
-  V(KeyedStoreSloppyArguments)                \
-  V(LoadScriptContextField)                   \
-  V(StoreScriptContextField)                  \
-  V(NumberToString)                           \
-  V(StringAdd)                                \
-  V(GetProperty)                              \
-  V(StoreFastElement)                         \
-  V(StoreInterceptor)                         \
-  V(LoadIndexedInterceptor)                   \
-  V(GrowArrayElements)
-=======
 #define CODE_STUB_LIST_ALL_PLATFORMS(V)     \
   /* --- PlatformCodeStubs --- */           \
   V(ArrayConstructor)                       \
@@ -109,7 +49,6 @@
   V(StoreInterceptor)                       \
   V(TransitionElementsKind)                 \
   V(LoadIndexedInterceptor)
->>>>>>> 84bd6f3c
 
 // List of code stubs only used on ARM 32 bits platforms.
 #if V8_TARGET_ARCH_ARM
@@ -316,14 +255,6 @@
   void GenerateAssembly(compiler::CodeAssemblerState* state) const override; \
   DEFINE_CODE_STUB(NAME, SUPER)
 
-<<<<<<< HEAD
-#define DEFINE_HANDLER_CODE_STUB(NAME, SUPER) \
- public:                                      \
-  Handle<Code> GenerateCode() override;       \
-  DEFINE_CODE_STUB(NAME, SUPER)
-
-=======
->>>>>>> 84bd6f3c
 #define DEFINE_CALL_INTERFACE_DESCRIPTOR(NAME)                          \
  public:                                                                \
   typedef NAME##Descriptor Descriptor;                                  \
@@ -499,46 +430,6 @@
 namespace v8 {
 namespace internal {
 
-<<<<<<< HEAD
-
-// RuntimeCallHelper implementation used in stubs: enters/leaves a
-// newly created internal frame before/after the runtime call.
-class StubRuntimeCallHelper : public RuntimeCallHelper {
- public:
-  StubRuntimeCallHelper() {}
-
-  void BeforeCall(MacroAssembler* masm) const override;
-
-  void AfterCall(MacroAssembler* masm) const override;
-};
-
-
-// Trivial RuntimeCallHelper implementation.
-class NopRuntimeCallHelper : public RuntimeCallHelper {
- public:
-  NopRuntimeCallHelper() {}
-
-  void BeforeCall(MacroAssembler* masm) const override {}
-
-  void AfterCall(MacroAssembler* masm) const override {}
-};
-
-
-class StringLengthStub : public TurboFanCodeStub {
- public:
-  explicit StringLengthStub(Isolate* isolate) : TurboFanCodeStub(isolate) {}
-
-  Code::Kind GetCodeKind() const override { return Code::HANDLER; }
-  ExtraICState GetExtraICState() const override { return Code::LOAD_IC; }
-
-  DEFINE_CALL_INTERFACE_DESCRIPTOR(LoadWithVector);
-  DEFINE_TURBOFAN_CODE_STUB(StringLength, TurboFanCodeStub);
-};
-
-class StoreInterceptorStub : public TurboFanCodeStub {
- public:
-  explicit StoreInterceptorStub(Isolate* isolate) : TurboFanCodeStub(isolate) {}
-=======
 // TODO(jgruber): Convert this stub into a builtin.
 class StoreInterceptorStub : public TurboFanCodeStub {
  public:
@@ -569,7 +460,6 @@
   ElementsKind to_kind() const { return ToKindBits::decode(sub_minor_key()); }
 
   bool is_jsarray() const { return IsJSArrayBits::decode(sub_minor_key()); }
->>>>>>> 84bd6f3c
 
  private:
   class ToKindBits : public BitField<ElementsKind, 0, 8> {};
@@ -621,69 +511,7 @@
   DEFINE_PLATFORM_CODE_STUB(InternalArrayConstructor, PlatformCodeStub);
 };
 
-<<<<<<< HEAD
-
-class MathPowStub: public PlatformCodeStub {
- public:
-  enum ExponentType { INTEGER, DOUBLE, TAGGED };
-
-  MathPowStub(Isolate* isolate, ExponentType exponent_type)
-      : PlatformCodeStub(isolate) {
-    minor_key_ = ExponentTypeBits::encode(exponent_type);
-  }
-
-  CallInterfaceDescriptor GetCallInterfaceDescriptor() const override {
-    if (exponent_type() == TAGGED) {
-      return MathPowTaggedDescriptor(isolate());
-    } else if (exponent_type() == INTEGER) {
-      return MathPowIntegerDescriptor(isolate());
-    } else {
-      // A CallInterfaceDescriptor doesn't specify double registers (yet).
-      DCHECK_EQ(DOUBLE, exponent_type());
-      return ContextOnlyDescriptor(isolate());
-    }
-  }
-
- private:
-  ExponentType exponent_type() const {
-    return ExponentTypeBits::decode(minor_key_);
-  }
-
-  class ExponentTypeBits : public BitField<ExponentType, 0, 2> {};
-
-  DEFINE_PLATFORM_CODE_STUB(MathPow, PlatformCodeStub);
-};
-
-class CallICStub : public TurboFanCodeStub {
- public:
-  CallICStub(Isolate* isolate, ConvertReceiverMode convert_mode,
-             TailCallMode tail_call_mode)
-      : TurboFanCodeStub(isolate) {
-    minor_key_ = ConvertModeBits::encode(convert_mode) |
-                 TailCallModeBits::encode(tail_call_mode);
-  }
-
-  ConvertReceiverMode convert_mode() const {
-    return ConvertModeBits::decode(minor_key_);
-  }
-  TailCallMode tail_call_mode() const {
-    return TailCallModeBits::decode(minor_key_);
-  }
-
- protected:
-  typedef BitField<ConvertReceiverMode, 0, 2> ConvertModeBits;
-  typedef BitField<TailCallMode, ConvertModeBits::kNext, 1> TailCallModeBits;
-
- private:
-  void PrintState(std::ostream& os) const final;  // NOLINT
-
-  DEFINE_CALL_INTERFACE_DESCRIPTOR(CallIC);
-  DEFINE_TURBOFAN_CODE_STUB(CallIC, TurboFanCodeStub);
-};
-
-=======
 // TODO(jgruber): Convert this stub into a builtin.
->>>>>>> 84bd6f3c
 class KeyedLoadSloppyArgumentsStub : public TurboFanCodeStub {
  public:
   explicit KeyedLoadSloppyArgumentsStub(Isolate* isolate)
@@ -715,32 +543,6 @@
   static const int kArgBits = 7;
   static const int kArgMax = (1 << kArgBits) - 1;
 
-<<<<<<< HEAD
-  // CallApiCallbackStub for regular setters and getters.
-  CallApiCallbackStub(Isolate* isolate, bool is_store, bool is_lazy)
-      : CallApiCallbackStub(isolate, is_store ? 1 : 0, is_store, is_lazy) {}
-
-  // CallApiCallbackStub for callback functions.
-  CallApiCallbackStub(Isolate* isolate, int argc, bool is_lazy)
-      : CallApiCallbackStub(isolate, argc, false, is_lazy) {}
-
- private:
-  CallApiCallbackStub(Isolate* isolate, int argc, bool is_store, bool is_lazy)
-      : PlatformCodeStub(isolate) {
-    CHECK(0 <= argc && argc <= kArgMax);
-    minor_key_ = IsStoreBits::encode(is_store) |
-                 ArgumentBits::encode(argc) |
-                 IsLazyAccessorBits::encode(is_lazy);
-  }
-
-  bool is_store() const { return IsStoreBits::decode(minor_key_); }
-  bool is_lazy() const { return IsLazyAccessorBits::decode(minor_key_); }
-  int argc() const { return ArgumentBits::decode(minor_key_); }
-
-  class IsStoreBits: public BitField<bool, 0, 1> {};
-  class IsLazyAccessorBits : public BitField<bool, 1, 1> {};
-  class ArgumentBits : public BitField<int, 2, kArgBits> {};
-=======
   CallApiCallbackStub(Isolate* isolate, int argc)
       : PlatformCodeStub(isolate) {
     CHECK_LE(0, argc);
@@ -752,7 +554,6 @@
   int argc() const { return ArgumentBits::decode(minor_key_); }
 
   class ArgumentBits : public BitField<int, 0, kArgBits> {};
->>>>>>> 84bd6f3c
 
   DEFINE_CALL_INTERFACE_DESCRIPTOR(ApiCallback);
   DEFINE_PLATFORM_CODE_STUB(CallApiCallback, PlatformCodeStub);
@@ -795,121 +596,6 @@
     return StackFrameTypeBits::decode(minor_key_);
   }
 
-<<<<<<< HEAD
-  class StackFrameTypeBits : public BitField<StackFrame::Type, 0, 5> {};
-
-  int handler_offset_;
-
-  DEFINE_NULL_CALL_INTERFACE_DESCRIPTOR();
-  DEFINE_PLATFORM_CODE_STUB(JSEntry, PlatformCodeStub);
-};
-
-// TODO(bmeurer/mvstanton): Turn CallConstructStub into ConstructICStub.
-class CallConstructStub final : public PlatformCodeStub {
- public:
-  explicit CallConstructStub(Isolate* isolate) : PlatformCodeStub(isolate) {}
-
-  DEFINE_CALL_INTERFACE_DESCRIPTOR(CallConstruct);
-  DEFINE_PLATFORM_CODE_STUB(CallConstruct, PlatformCodeStub);
-};
-
-
-enum ReceiverCheckMode {
-  // We don't know anything about the receiver.
-  RECEIVER_IS_UNKNOWN,
-
-  // We know the receiver is a string.
-  RECEIVER_IS_STRING
-};
-
-
-enum EmbedMode {
-  // The code being generated is part of an IC handler, which may MISS
-  // to an IC in failure cases.
-  PART_OF_IC_HANDLER,
-
-  NOT_PART_OF_IC_HANDLER
-};
-
-
-// Generates code implementing String.prototype.charCodeAt.
-//
-// Only supports the case when the receiver is a string and the index
-// is a number (smi or heap number) that is a valid index into the
-// string. Additional index constraints are specified by the
-// flags. Otherwise, bails out to the provided labels.
-//
-// Register usage: |object| may be changed to another string in a way
-// that doesn't affect charCodeAt/charAt semantics, |index| is
-// preserved, |scratch| and |result| are clobbered.
-class StringCharCodeAtGenerator {
- public:
-  StringCharCodeAtGenerator(Register object, Register index, Register result,
-                            Label* receiver_not_string, Label* index_not_number,
-                            Label* index_out_of_range,
-                            ReceiverCheckMode check_mode = RECEIVER_IS_UNKNOWN)
-      : object_(object),
-        index_(index),
-        result_(result),
-        receiver_not_string_(receiver_not_string),
-        index_not_number_(index_not_number),
-        index_out_of_range_(index_out_of_range),
-        check_mode_(check_mode) {
-    DCHECK(!result_.is(object_));
-    DCHECK(!result_.is(index_));
-  }
-
-  // Generates the fast case code. On the fallthrough path |result|
-  // register contains the result.
-  void GenerateFast(MacroAssembler* masm);
-
-  // Generates the slow case code. Must not be naturally
-  // reachable. Expected to be put after a ret instruction (e.g., in
-  // deferred code). Always jumps back to the fast case.
-  void GenerateSlow(MacroAssembler* masm, EmbedMode embed_mode,
-                    const RuntimeCallHelper& call_helper);
-
- private:
-  Register object_;
-  Register index_;
-  Register result_;
-
-  Label* receiver_not_string_;
-  Label* index_not_number_;
-  Label* index_out_of_range_;
-
-  ReceiverCheckMode check_mode_;
-
-  Label call_runtime_;
-  Label index_not_smi_;
-  Label got_smi_index_;
-  Label exit_;
-
-  DISALLOW_COPY_AND_ASSIGN(StringCharCodeAtGenerator);
-};
-
-class CallICTrampolineStub : public CallICStub {
- public:
-  CallICTrampolineStub(Isolate* isolate, ConvertReceiverMode convert_mode,
-                       TailCallMode tail_call_mode)
-      : CallICStub(isolate, convert_mode, tail_call_mode) {}
-
-  DEFINE_CALL_INTERFACE_DESCRIPTOR(CallICTrampoline);
-  DEFINE_TURBOFAN_CODE_STUB(CallICTrampoline, CallICStub);
-};
-
-class DoubleToIStub : public PlatformCodeStub {
- public:
-  DoubleToIStub(Isolate* isolate, Register source, Register destination,
-                int offset, bool is_truncating, bool skip_fastpath = false)
-      : PlatformCodeStub(isolate) {
-    minor_key_ = SourceRegisterBits::encode(source.code()) |
-                 DestinationRegisterBits::encode(destination.code()) |
-                 OffsetBits::encode(offset) |
-                 IsTruncatingBits::encode(is_truncating) |
-                 SkipFastPathBits::encode(skip_fastpath) |
-                 SSE3Bits::encode(CpuFeatures::IsSupported(SSE3) ? 1 : 0);
-=======
   SpecialTarget special_target() const {
     return SpecialTargetBits::decode(minor_key_);
   }
@@ -925,7 +611,6 @@
     }
     UNREACHABLE();
     return Handle<Code>();
->>>>>>> 84bd6f3c
   }
 
   class StackFrameTypeBits : public BitField<StackFrame::Type, 0, 5> {};
@@ -1159,37 +844,6 @@
 };
 
 
-<<<<<<< HEAD
-class StoreBufferOverflowStub : public PlatformCodeStub {
- public:
-  StoreBufferOverflowStub(Isolate* isolate, SaveFPRegsMode save_fp)
-      : PlatformCodeStub(isolate) {
-    minor_key_ = SaveDoublesBits::encode(save_fp == kSaveFPRegs);
-  }
-
-  static void GenerateFixedRegStubsAheadOfTime(Isolate* isolate);
-  bool SometimesSetsUpAFrame() override { return false; }
-
- private:
-  bool save_doubles() const { return SaveDoublesBits::decode(minor_key_); }
-
-  class SaveDoublesBits : public BitField<bool, 0, 1> {};
-
-  DEFINE_NULL_CALL_INTERFACE_DESCRIPTOR();
-  DEFINE_PLATFORM_CODE_STUB(StoreBufferOverflow, PlatformCodeStub);
-};
-
-class SubStringStub : public TurboFanCodeStub {
- public:
-  explicit SubStringStub(Isolate* isolate) : TurboFanCodeStub(isolate) {}
-
-  DEFINE_CALL_INTERFACE_DESCRIPTOR(SubString);
-  DEFINE_TURBOFAN_CODE_STUB(SubString, TurboFanCodeStub);
-};
-
-
-=======
->>>>>>> 84bd6f3c
 #undef DEFINE_CALL_INTERFACE_DESCRIPTOR
 #undef DEFINE_PLATFORM_CODE_STUB
 #undef DEFINE_CODE_STUB
