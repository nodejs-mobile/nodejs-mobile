// Copyright 2016 the V8 project authors. All rights reserved.
// Use of this source code is governed by a BSD-style license that can be
// found in the LICENSE file.

#include "src/value-serializer.h"

#include <type_traits>

#include "include/v8-value-serializer-version.h"
<<<<<<< HEAD
=======
#include "src/api.h"
>>>>>>> 84bd6f3c
#include "src/base/logging.h"
#include "src/conversions.h"
#include "src/flags.h"
#include "src/handles-inl.h"
#include "src/heap/factory.h"
#include "src/isolate.h"
#include "src/objects-inl.h"
#include "src/objects/ordered-hash-table-inl.h"
#include "src/snapshot/code-serializer.h"
#include "src/transitions.h"
#include "src/wasm/wasm-engine.h"
#include "src/wasm/wasm-objects-inl.h"
#include "src/wasm/wasm-result.h"
#include "src/wasm/wasm-serialization.h"

namespace v8 {
namespace internal {

// Version 9: (imported from Blink)
// Version 10: one-byte (Latin-1) strings
// Version 11: properly separate undefined from the hole in arrays
// Version 12: regexp and string objects share normal string encoding
// Version 13: host objects have an explicit tag (rather than handling all
//             unknown tags)
//
// WARNING: Increasing this value is a change which cannot safely be rolled
// back without breaking compatibility with data stored on disk. It is
// strongly recommended that you do not make such changes near a release
// milestone branch point.
//
// Recent changes are routinely reverted in preparation for branch, and this
// has been the cause of at least one bug in the past.
static const uint32_t kLatestVersion = 13;
static_assert(kLatestVersion == v8::CurrentValueSerializerFormatVersion(),
              "Exported format version must match latest version.");

static const int kPretenureThreshold = 100 * KB;

template <typename T>
static size_t BytesNeededForVarint(T value) {
  static_assert(std::is_integral<T>::value && std::is_unsigned<T>::value,
                "Only unsigned integer types can be written as varints.");
  size_t result = 0;
  do {
    result++;
    value >>= 7;
  } while (value);
  return result;
}

// Note that some additional tag values are defined in Blink's
// Source/bindings/core/v8/serialization/SerializationTag.h, which must
// not clash with values defined here.
enum class SerializationTag : uint8_t {
  // version:uint32_t (if at beginning of data, sets version > 0)
  kVersion = 0xFF,
  // ignore
  kPadding = '\0',
  // refTableSize:uint32_t (previously used for sanity checks; safe to ignore)
  kVerifyObjectCount = '?',
  // Oddballs (no data).
  kTheHole = '-',
  kUndefined = '_',
  kNull = '0',
  kTrue = 'T',
  kFalse = 'F',
  // Number represented as 32-bit integer, ZigZag-encoded
  // (like sint32 in protobuf)
  kInt32 = 'I',
  // Number represented as 32-bit unsigned integer, varint-encoded
  // (like uint32 in protobuf)
  kUint32 = 'U',
  // Number represented as a 64-bit double.
  // Host byte order is used (N.B. this makes the format non-portable).
  kDouble = 'N',
  // BigInt. Bitfield:uint32_t, then raw digits storage.
  kBigInt = 'Z',
  // byteLength:uint32_t, then raw data
  kUtf8String = 'S',
  kOneByteString = '"',
  kTwoByteString = 'c',
  // Reference to a serialized object. objectID:uint32_t
  kObjectReference = '^',
  // Beginning of a JS object.
  kBeginJSObject = 'o',
  // End of a JS object. numProperties:uint32_t
  kEndJSObject = '{',
  // Beginning of a sparse JS array. length:uint32_t
  // Elements and properties are written as key/value pairs, like objects.
  kBeginSparseJSArray = 'a',
  // End of a sparse JS array. numProperties:uint32_t length:uint32_t
  kEndSparseJSArray = '@',
  // Beginning of a dense JS array. length:uint32_t
  // |length| elements, followed by properties as key/value pairs
  kBeginDenseJSArray = 'A',
  // End of a dense JS array. numProperties:uint32_t length:uint32_t
  kEndDenseJSArray = '$',
  // Date. millisSinceEpoch:double
  kDate = 'D',
  // Boolean object. No data.
  kTrueObject = 'y',
  kFalseObject = 'x',
  // Number object. value:double
  kNumberObject = 'n',
  // BigInt object. Bitfield:uint32_t, then raw digits storage.
  kBigIntObject = 'z',
  // String object, UTF-8 encoding. byteLength:uint32_t, then raw data.
  kStringObject = 's',
  // Regular expression, UTF-8 encoding. byteLength:uint32_t, raw data,
  // flags:uint32_t.
  kRegExp = 'R',
  // Beginning of a JS map.
  kBeginJSMap = ';',
  // End of a JS map. length:uint32_t.
  kEndJSMap = ':',
  // Beginning of a JS set.
  kBeginJSSet = '\'',
  // End of a JS set. length:uint32_t.
  kEndJSSet = ',',
  // Array buffer. byteLength:uint32_t, then raw data.
  kArrayBuffer = 'B',
  // Array buffer (transferred). transferID:uint32_t
  kArrayBufferTransfer = 't',
  // View into an array buffer.
  // subtag:ArrayBufferViewTag, byteOffset:uint32_t, byteLength:uint32_t
  // For typed arrays, byteOffset and byteLength must be divisible by the size
  // of the element.
  // Note: kArrayBufferView is special, and should have an ArrayBuffer (or an
  // ObjectReference to one) serialized just before it. This is a quirk arising
  // from the previous stack-based implementation.
  kArrayBufferView = 'V',
  // Shared array buffer. transferID:uint32_t
  kSharedArrayBuffer = 'u',
  // Compiled WebAssembly module. encodingType:(one-byte tag).
  // If encodingType == 'y' (raw bytes):
  //  wasmWireByteLength:uint32_t, then raw data
  //  compiledDataLength:uint32_t, then raw data
  kWasmModule = 'W',
  // A wasm module object transfer. next value is its index.
  kWasmModuleTransfer = 'w',
  // The delegate is responsible for processing all following data.
  // This "escapes" to whatever wire format the delegate chooses.
  kHostObject = '\\',
  // A transferred WebAssembly.Memory object. maximumPages:int32_t, then by
  // SharedArrayBuffer tag and its data.
  kWasmMemoryTransfer = 'm',
};

namespace {

enum class ArrayBufferViewTag : uint8_t {
  kInt8Array = 'b',
  kUint8Array = 'B',
  kUint8ClampedArray = 'C',
  kInt16Array = 'w',
  kUint16Array = 'W',
  kInt32Array = 'd',
  kUint32Array = 'D',
  kFloat32Array = 'f',
  kFloat64Array = 'F',
  kBigInt64Array = 'q',
  kBigUint64Array = 'Q',
  kDataView = '?',
};

enum class WasmEncodingTag : uint8_t {
  kRawBytes = 'y',
};

}  // namespace

ValueSerializer::ValueSerializer(Isolate* isolate,
                                 v8::ValueSerializer::Delegate* delegate)
    : isolate_(isolate),
      delegate_(delegate),
      zone_(isolate->allocator(), ZONE_NAME),
      id_map_(isolate->heap(), ZoneAllocationPolicy(&zone_)),
      array_buffer_transfer_map_(isolate->heap(),
                                 ZoneAllocationPolicy(&zone_)) {}

ValueSerializer::~ValueSerializer() {
  if (buffer_) {
    if (delegate_) {
      delegate_->FreeBufferMemory(buffer_);
    } else {
      free(buffer_);
    }
  }
}

void ValueSerializer::WriteHeader() {
  WriteTag(SerializationTag::kVersion);
  WriteVarint(kLatestVersion);
}

void ValueSerializer::SetTreatArrayBufferViewsAsHostObjects(bool mode) {
  treat_array_buffer_views_as_host_objects_ = mode;
}

void ValueSerializer::WriteTag(SerializationTag tag) {
  uint8_t raw_tag = static_cast<uint8_t>(tag);
  WriteRawBytes(&raw_tag, sizeof(raw_tag));
}

template <typename T>
void ValueSerializer::WriteVarint(T value) {
  // Writes an unsigned integer as a base-128 varint.
  // The number is written, 7 bits at a time, from the least significant to the
  // most significant 7 bits. Each byte, except the last, has the MSB set.
  // See also https://developers.google.com/protocol-buffers/docs/encoding
  static_assert(std::is_integral<T>::value && std::is_unsigned<T>::value,
                "Only unsigned integer types can be written as varints.");
  uint8_t stack_buffer[sizeof(T) * 8 / 7 + 1];
  uint8_t* next_byte = &stack_buffer[0];
  do {
    *next_byte = (value & 0x7F) | 0x80;
    next_byte++;
    value >>= 7;
  } while (value);
  *(next_byte - 1) &= 0x7F;
  WriteRawBytes(stack_buffer, next_byte - stack_buffer);
}

template <typename T>
void ValueSerializer::WriteZigZag(T value) {
  // Writes a signed integer as a varint using ZigZag encoding (i.e. 0 is
  // encoded as 0, -1 as 1, 1 as 2, -2 as 3, and so on).
  // See also https://developers.google.com/protocol-buffers/docs/encoding
  // Note that this implementation relies on the right shift being arithmetic.
  static_assert(std::is_integral<T>::value && std::is_signed<T>::value,
                "Only signed integer types can be written as zigzag.");
  using UnsignedT = typename std::make_unsigned<T>::type;
  WriteVarint((static_cast<UnsignedT>(value) << 1) ^
              (value >> (8 * sizeof(T) - 1)));
}

void ValueSerializer::WriteDouble(double value) {
  // Warning: this uses host endianness.
  WriteRawBytes(&value, sizeof(value));
}

void ValueSerializer::WriteOneByteString(Vector<const uint8_t> chars) {
  WriteVarint<uint32_t>(chars.length());
  WriteRawBytes(chars.begin(), chars.length() * sizeof(uint8_t));
}

void ValueSerializer::WriteTwoByteString(Vector<const uc16> chars) {
  // Warning: this uses host endianness.
  WriteVarint<uint32_t>(chars.length() * sizeof(uc16));
  WriteRawBytes(chars.begin(), chars.length() * sizeof(uc16));
}

void ValueSerializer::WriteBigIntContents(BigInt* bigint) {
  uint32_t bitfield = bigint->GetBitfieldForSerialization();
  int bytelength = BigInt::DigitsByteLengthForBitfield(bitfield);
  WriteVarint<uint32_t>(bitfield);
  uint8_t* dest;
  if (ReserveRawBytes(bytelength).To(&dest)) {
    bigint->SerializeDigits(dest);
  }
}

void ValueSerializer::WriteRawBytes(const void* source, size_t length) {
  uint8_t* dest;
  if (ReserveRawBytes(length).To(&dest)) {
    memcpy(dest, source, length);
  }
}

Maybe<uint8_t*> ValueSerializer::ReserveRawBytes(size_t bytes) {
  size_t old_size = buffer_size_;
  size_t new_size = old_size + bytes;
  if (V8_UNLIKELY(new_size > buffer_capacity_)) {
    bool ok;
    if (!ExpandBuffer(new_size).To(&ok)) {
      return Nothing<uint8_t*>();
    }
  }
  buffer_size_ = new_size;
  return Just(&buffer_[old_size]);
}

Maybe<bool> ValueSerializer::ExpandBuffer(size_t required_capacity) {
  DCHECK_GT(required_capacity, buffer_capacity_);
  size_t requested_capacity =
      std::max(required_capacity, buffer_capacity_ * 2) + 64;
  size_t provided_capacity = 0;
  void* new_buffer = nullptr;
  if (delegate_) {
    new_buffer = delegate_->ReallocateBufferMemory(buffer_, requested_capacity,
                                                   &provided_capacity);
  } else {
    new_buffer = realloc(buffer_, requested_capacity);
    provided_capacity = requested_capacity;
  }
  if (new_buffer) {
    DCHECK(provided_capacity >= requested_capacity);
    buffer_ = reinterpret_cast<uint8_t*>(new_buffer);
    buffer_capacity_ = provided_capacity;
    return Just(true);
  } else {
    out_of_memory_ = true;
    return Nothing<bool>();
  }
}

void ValueSerializer::WriteUint32(uint32_t value) {
  WriteVarint<uint32_t>(value);
}

void ValueSerializer::WriteUint64(uint64_t value) {
  WriteVarint<uint64_t>(value);
}

std::vector<uint8_t> ValueSerializer::ReleaseBuffer() {
  return std::vector<uint8_t>(buffer_, buffer_ + buffer_size_);
}

std::pair<uint8_t*, size_t> ValueSerializer::Release() {
  auto result = std::make_pair(buffer_, buffer_size_);
  buffer_ = nullptr;
  buffer_size_ = 0;
  buffer_capacity_ = 0;
  return result;
}

void ValueSerializer::TransferArrayBuffer(uint32_t transfer_id,
                                          Handle<JSArrayBuffer> array_buffer) {
  DCHECK(!array_buffer_transfer_map_.Find(array_buffer));
  DCHECK(!array_buffer->is_shared());
  array_buffer_transfer_map_.Set(array_buffer, transfer_id);
}

Maybe<bool> ValueSerializer::WriteObject(Handle<Object> object) {
  out_of_memory_ = false;
  if (object->IsSmi()) {
    WriteSmi(Smi::cast(*object));
    return ThrowIfOutOfMemory();
  }

  DCHECK(object->IsHeapObject());
  switch (HeapObject::cast(*object)->map()->instance_type()) {
    case ODDBALL_TYPE:
      WriteOddball(Oddball::cast(*object));
      return ThrowIfOutOfMemory();
    case HEAP_NUMBER_TYPE:
    case MUTABLE_HEAP_NUMBER_TYPE:
      WriteHeapNumber(HeapNumber::cast(*object));
      return ThrowIfOutOfMemory();
    case BIGINT_TYPE:
      WriteBigInt(BigInt::cast(*object));
      return ThrowIfOutOfMemory();
    case JS_TYPED_ARRAY_TYPE:
    case JS_DATA_VIEW_TYPE: {
      // Despite being JSReceivers, these have their wrapped buffer serialized
      // first. That makes this logic a little quirky, because it needs to
      // happen before we assign object IDs.
      // TODO(jbroman): It may be possible to avoid materializing a typed
      // array's buffer here.
      Handle<JSArrayBufferView> view = Handle<JSArrayBufferView>::cast(object);
      if (!id_map_.Find(view) && !treat_array_buffer_views_as_host_objects_) {
        Handle<JSArrayBuffer> buffer(
            view->IsJSTypedArray()
                ? Handle<JSTypedArray>::cast(view)->GetBuffer()
                : handle(JSArrayBuffer::cast(view->buffer()), isolate_));
        if (!WriteJSReceiver(buffer).FromMaybe(false)) return Nothing<bool>();
      }
      return WriteJSReceiver(view);
    }
    default:
      if (object->IsString()) {
        WriteString(Handle<String>::cast(object));
        return ThrowIfOutOfMemory();
      } else if (object->IsJSReceiver()) {
        return WriteJSReceiver(Handle<JSReceiver>::cast(object));
      } else {
        ThrowDataCloneError(MessageTemplate::kDataCloneError, object);
        return Nothing<bool>();
      }
  }
}

void ValueSerializer::WriteOddball(Oddball* oddball) {
  SerializationTag tag = SerializationTag::kUndefined;
  switch (oddball->kind()) {
    case Oddball::kUndefined:
      tag = SerializationTag::kUndefined;
      break;
    case Oddball::kFalse:
      tag = SerializationTag::kFalse;
      break;
    case Oddball::kTrue:
      tag = SerializationTag::kTrue;
      break;
    case Oddball::kNull:
      tag = SerializationTag::kNull;
      break;
    default:
      UNREACHABLE();
      break;
  }
  WriteTag(tag);
}

void ValueSerializer::WriteSmi(Smi* smi) {
  static_assert(kSmiValueSize <= 32, "Expected SMI <= 32 bits.");
  WriteTag(SerializationTag::kInt32);
  WriteZigZag<int32_t>(smi->value());
}

void ValueSerializer::WriteHeapNumber(HeapNumber* number) {
  WriteTag(SerializationTag::kDouble);
  WriteDouble(number->value());
}

void ValueSerializer::WriteBigInt(BigInt* bigint) {
  WriteTag(SerializationTag::kBigInt);
  WriteBigIntContents(bigint);
}

void ValueSerializer::WriteString(Handle<String> string) {
  string = String::Flatten(string);
  DisallowHeapAllocation no_gc;
  String::FlatContent flat = string->GetFlatContent();
  DCHECK(flat.IsFlat());
  if (flat.IsOneByte()) {
    Vector<const uint8_t> chars = flat.ToOneByteVector();
    WriteTag(SerializationTag::kOneByteString);
    WriteOneByteString(chars);
  } else if (flat.IsTwoByte()) {
    Vector<const uc16> chars = flat.ToUC16Vector();
    uint32_t byte_length = chars.length() * sizeof(uc16);
    // The existing reading code expects 16-byte strings to be aligned.
    if ((buffer_size_ + 1 + BytesNeededForVarint(byte_length)) & 1)
      WriteTag(SerializationTag::kPadding);
    WriteTag(SerializationTag::kTwoByteString);
    WriteTwoByteString(chars);
  } else {
    UNREACHABLE();
  }
}

Maybe<bool> ValueSerializer::WriteJSReceiver(Handle<JSReceiver> receiver) {
  // If the object has already been serialized, just write its ID.
  uint32_t* id_map_entry = id_map_.Get(receiver);
  if (uint32_t id = *id_map_entry) {
    WriteTag(SerializationTag::kObjectReference);
    WriteVarint(id - 1);
    return ThrowIfOutOfMemory();
  }

  // Otherwise, allocate an ID for it.
  uint32_t id = next_id_++;
  *id_map_entry = id + 1;

  // Eliminate callable and exotic objects, which should not be serialized.
  InstanceType instance_type = receiver->map()->instance_type();
  if (receiver->IsCallable() || (IsSpecialReceiverInstanceType(instance_type) &&
                                 instance_type != JS_SPECIAL_API_OBJECT_TYPE)) {
    ThrowDataCloneError(MessageTemplate::kDataCloneError, receiver);
    return Nothing<bool>();
  }

  // If we are at the end of the stack, abort. This function may recurse.
  STACK_CHECK(isolate_, Nothing<bool>());

  HandleScope scope(isolate_);
  switch (instance_type) {
    case JS_ARRAY_TYPE:
      return WriteJSArray(Handle<JSArray>::cast(receiver));
    case JS_OBJECT_TYPE:
    case JS_API_OBJECT_TYPE: {
      Handle<JSObject> js_object = Handle<JSObject>::cast(receiver);
<<<<<<< HEAD
      Map* map = js_object->map();
      if (!FLAG_wasm_disable_structured_cloning &&
          map->GetConstructor() ==
              isolate_->native_context()->wasm_module_constructor()) {
        return WriteWasmModule(js_object);
      } else if (JSObject::GetEmbedderFieldCount(map)) {
=======
      if (JSObject::GetEmbedderFieldCount(js_object->map())) {
>>>>>>> 84bd6f3c
        return WriteHostObject(js_object);
      } else {
        return WriteJSObject(js_object);
      }
    }
    case JS_SPECIAL_API_OBJECT_TYPE:
      return WriteHostObject(Handle<JSObject>::cast(receiver));
    case JS_DATE_TYPE:
      WriteJSDate(JSDate::cast(*receiver));
      return ThrowIfOutOfMemory();
    case JS_VALUE_TYPE:
      return WriteJSValue(Handle<JSValue>::cast(receiver));
    case JS_REGEXP_TYPE:
      WriteJSRegExp(JSRegExp::cast(*receiver));
      return ThrowIfOutOfMemory();
    case JS_MAP_TYPE:
      return WriteJSMap(Handle<JSMap>::cast(receiver));
    case JS_SET_TYPE:
      return WriteJSSet(Handle<JSSet>::cast(receiver));
    case JS_ARRAY_BUFFER_TYPE:
      return WriteJSArrayBuffer(Handle<JSArrayBuffer>::cast(receiver));
    case JS_TYPED_ARRAY_TYPE:
    case JS_DATA_VIEW_TYPE:
      return WriteJSArrayBufferView(JSArrayBufferView::cast(*receiver));
    case WASM_MODULE_TYPE:
      if (!FLAG_wasm_disable_structured_cloning) {
        // Only write WebAssembly modules if not disabled by a flag.
        return WriteWasmModule(Handle<WasmModuleObject>::cast(receiver));
      }
      break;
    case WASM_MEMORY_TYPE:
      if (FLAG_experimental_wasm_threads) {
        return WriteWasmMemory(Handle<WasmMemoryObject>::cast(receiver));
      }
      break;
    default:
      break;
  }

  ThrowDataCloneError(MessageTemplate::kDataCloneError, receiver);
  return Nothing<bool>();
}

Maybe<bool> ValueSerializer::WriteJSObject(Handle<JSObject> object) {
  DCHECK(!object->map()->IsCustomElementsReceiverMap());
  const bool can_serialize_fast =
      object->HasFastProperties() && object->elements()->length() == 0;
  if (!can_serialize_fast) return WriteJSObjectSlow(object);

  Handle<Map> map(object->map(), isolate_);
  WriteTag(SerializationTag::kBeginJSObject);

  // Write out fast properties as long as they are only data properties and the
  // map doesn't change.
  uint32_t properties_written = 0;
  bool map_changed = false;
  for (int i = 0; i < map->NumberOfOwnDescriptors(); i++) {
    Handle<Name> key(map->instance_descriptors()->GetKey(i), isolate_);
    if (!key->IsString()) continue;
    PropertyDetails details = map->instance_descriptors()->GetDetails(i);
    if (details.IsDontEnum()) continue;

    Handle<Object> value;
    if (V8_LIKELY(!map_changed)) map_changed = *map == object->map();
    if (V8_LIKELY(!map_changed && details.location() == kField)) {
      DCHECK_EQ(kData, details.kind());
      FieldIndex field_index = FieldIndex::ForDescriptor(*map, i);
      value = JSObject::FastPropertyAt(object, details.representation(),
                                       field_index);
    } else {
      // This logic should essentially match WriteJSObjectPropertiesSlow.
      // If the property is no longer found, do not serialize it.
      // This could happen if a getter deleted the property.
      LookupIterator it(isolate_, object, key, LookupIterator::OWN);
      if (!it.IsFound()) continue;
      if (!Object::GetProperty(&it).ToHandle(&value)) return Nothing<bool>();
    }

    if (!WriteObject(key).FromMaybe(false) ||
        !WriteObject(value).FromMaybe(false)) {
      return Nothing<bool>();
    }
    properties_written++;
  }

  WriteTag(SerializationTag::kEndJSObject);
  WriteVarint<uint32_t>(properties_written);
  return ThrowIfOutOfMemory();
}

Maybe<bool> ValueSerializer::WriteJSObjectSlow(Handle<JSObject> object) {
  WriteTag(SerializationTag::kBeginJSObject);
  Handle<FixedArray> keys;
  uint32_t properties_written = 0;
  if (!KeyAccumulator::GetKeys(object, KeyCollectionMode::kOwnOnly,
                               ENUMERABLE_STRINGS)
           .ToHandle(&keys) ||
      !WriteJSObjectPropertiesSlow(object, keys).To(&properties_written)) {
    return Nothing<bool>();
  }
  WriteTag(SerializationTag::kEndJSObject);
  WriteVarint<uint32_t>(properties_written);
  return ThrowIfOutOfMemory();
}

Maybe<bool> ValueSerializer::WriteJSArray(Handle<JSArray> array) {
  uint32_t length = 0;
  bool valid_length = array->length()->ToArrayLength(&length);
  DCHECK(valid_length);
  USE(valid_length);

  // To keep things simple, for now we decide between dense and sparse
  // serialization based on elements kind. A more principled heuristic could
  // count the elements, but would need to take care to note which indices
  // existed (as only indices which were enumerable own properties at this point
  // should be serialized).
  const bool should_serialize_densely =
      array->HasFastElements() && !array->HasHoleyElements();

  if (should_serialize_densely) {
    DCHECK_LE(length, static_cast<uint32_t>(FixedArray::kMaxLength));
    WriteTag(SerializationTag::kBeginDenseJSArray);
    WriteVarint<uint32_t>(length);
    uint32_t i = 0;

    // Fast paths. Note that PACKED_ELEMENTS in particular can bail due to the
    // structure of the elements changing.
    switch (array->GetElementsKind()) {
      case PACKED_SMI_ELEMENTS: {
        Handle<FixedArray> elements(FixedArray::cast(array->elements()),
                                    isolate_);
        for (; i < length; i++) WriteSmi(Smi::cast(elements->get(i)));
        break;
      }
      case PACKED_DOUBLE_ELEMENTS: {
        // Elements are empty_fixed_array, not a FixedDoubleArray, if the array
        // is empty. No elements to encode in this case anyhow.
        if (length == 0) break;
        Handle<FixedDoubleArray> elements(
            FixedDoubleArray::cast(array->elements()), isolate_);
        for (; i < length; i++) {
          WriteTag(SerializationTag::kDouble);
          WriteDouble(elements->get_scalar(i));
        }
        break;
      }
      case PACKED_ELEMENTS: {
        Handle<Object> old_length(array->length(), isolate_);
        for (; i < length; i++) {
          if (array->length() != *old_length ||
              array->GetElementsKind() != PACKED_ELEMENTS) {
            // Fall back to slow path.
            break;
          }
          Handle<Object> element(FixedArray::cast(array->elements())->get(i),
                                 isolate_);
          if (!WriteObject(element).FromMaybe(false)) return Nothing<bool>();
        }
        break;
      }
      default:
        break;
    }

    // If there are elements remaining, serialize them slowly.
    for (; i < length; i++) {
      // Serializing the array's elements can have arbitrary side effects, so we
      // cannot rely on still having fast elements, even if it did to begin
      // with.
      Handle<Object> element;
      LookupIterator it(isolate_, array, i, array, LookupIterator::OWN);
      if (!it.IsFound()) {
        // This can happen in the case where an array that was originally dense
        // became sparse during serialization. It's too late to switch to the
        // sparse format, but we can mark the elements as absent.
        WriteTag(SerializationTag::kTheHole);
        continue;
      }
      if (!Object::GetProperty(&it).ToHandle(&element) ||
          !WriteObject(element).FromMaybe(false)) {
        return Nothing<bool>();
      }
    }

    KeyAccumulator accumulator(isolate_, KeyCollectionMode::kOwnOnly,
                               ENUMERABLE_STRINGS);
    if (!accumulator.CollectOwnPropertyNames(array, array).FromMaybe(false)) {
      return Nothing<bool>();
    }
    Handle<FixedArray> keys =
        accumulator.GetKeys(GetKeysConversion::kConvertToString);
    uint32_t properties_written;
    if (!WriteJSObjectPropertiesSlow(array, keys).To(&properties_written)) {
      return Nothing<bool>();
    }
    WriteTag(SerializationTag::kEndDenseJSArray);
    WriteVarint<uint32_t>(properties_written);
    WriteVarint<uint32_t>(length);
  } else {
    WriteTag(SerializationTag::kBeginSparseJSArray);
    WriteVarint<uint32_t>(length);
    Handle<FixedArray> keys;
    uint32_t properties_written = 0;
    if (!KeyAccumulator::GetKeys(array, KeyCollectionMode::kOwnOnly,
                                 ENUMERABLE_STRINGS)
             .ToHandle(&keys) ||
        !WriteJSObjectPropertiesSlow(array, keys).To(&properties_written)) {
      return Nothing<bool>();
    }
    WriteTag(SerializationTag::kEndSparseJSArray);
    WriteVarint<uint32_t>(properties_written);
    WriteVarint<uint32_t>(length);
  }
  return ThrowIfOutOfMemory();
}

void ValueSerializer::WriteJSDate(JSDate* date) {
  WriteTag(SerializationTag::kDate);
  WriteDouble(date->value()->Number());
}

Maybe<bool> ValueSerializer::WriteJSValue(Handle<JSValue> value) {
  Object* inner_value = value->value();
  if (inner_value->IsTrue(isolate_)) {
    WriteTag(SerializationTag::kTrueObject);
  } else if (inner_value->IsFalse(isolate_)) {
    WriteTag(SerializationTag::kFalseObject);
  } else if (inner_value->IsNumber()) {
    WriteTag(SerializationTag::kNumberObject);
    WriteDouble(inner_value->Number());
  } else if (inner_value->IsBigInt()) {
    WriteTag(SerializationTag::kBigIntObject);
    WriteBigIntContents(BigInt::cast(inner_value));
  } else if (inner_value->IsString()) {
    WriteTag(SerializationTag::kStringObject);
    WriteString(handle(String::cast(inner_value), isolate_));
  } else {
    DCHECK(inner_value->IsSymbol());
    ThrowDataCloneError(MessageTemplate::kDataCloneError, value);
    return Nothing<bool>();
  }
  return ThrowIfOutOfMemory();
}

void ValueSerializer::WriteJSRegExp(JSRegExp* regexp) {
  WriteTag(SerializationTag::kRegExp);
  WriteString(handle(regexp->Pattern(), isolate_));
  WriteVarint(static_cast<uint32_t>(regexp->GetFlags()));
}

Maybe<bool> ValueSerializer::WriteJSMap(Handle<JSMap> map) {
  // First copy the key-value pairs, since getters could mutate them.
  Handle<OrderedHashMap> table(OrderedHashMap::cast(map->table()));
  int length = table->NumberOfElements() * 2;
  Handle<FixedArray> entries = isolate_->factory()->NewFixedArray(length);
  {
    DisallowHeapAllocation no_gc;
    Oddball* the_hole = isolate_->heap()->the_hole_value();
    int capacity = table->UsedCapacity();
    int result_index = 0;
    for (int i = 0; i < capacity; i++) {
      Object* key = table->KeyAt(i);
      if (key == the_hole) continue;
      entries->set(result_index++, key);
      entries->set(result_index++, table->ValueAt(i));
    }
    DCHECK_EQ(result_index, length);
  }

  // Then write it out.
  WriteTag(SerializationTag::kBeginJSMap);
  for (int i = 0; i < length; i++) {
    if (!WriteObject(handle(entries->get(i), isolate_)).FromMaybe(false)) {
      return Nothing<bool>();
    }
  }
  WriteTag(SerializationTag::kEndJSMap);
  WriteVarint<uint32_t>(length);
  return ThrowIfOutOfMemory();
}

Maybe<bool> ValueSerializer::WriteJSSet(Handle<JSSet> set) {
  // First copy the element pointers, since getters could mutate them.
  Handle<OrderedHashSet> table(OrderedHashSet::cast(set->table()));
  int length = table->NumberOfElements();
  Handle<FixedArray> entries = isolate_->factory()->NewFixedArray(length);
  {
    DisallowHeapAllocation no_gc;
    Oddball* the_hole = isolate_->heap()->the_hole_value();
    int capacity = table->UsedCapacity();
    int result_index = 0;
    for (int i = 0; i < capacity; i++) {
      Object* key = table->KeyAt(i);
      if (key == the_hole) continue;
      entries->set(result_index++, key);
    }
    DCHECK_EQ(result_index, length);
  }

  // Then write it out.
  WriteTag(SerializationTag::kBeginJSSet);
  for (int i = 0; i < length; i++) {
    if (!WriteObject(handle(entries->get(i), isolate_)).FromMaybe(false)) {
      return Nothing<bool>();
    }
  }
  WriteTag(SerializationTag::kEndJSSet);
  WriteVarint<uint32_t>(length);
  return ThrowIfOutOfMemory();
}

Maybe<bool> ValueSerializer::WriteJSArrayBuffer(
    Handle<JSArrayBuffer> array_buffer) {
  if (array_buffer->is_shared()) {
    if (!delegate_) {
      ThrowDataCloneError(MessageTemplate::kDataCloneError, array_buffer);
      return Nothing<bool>();
    }

    v8::Isolate* v8_isolate = reinterpret_cast<v8::Isolate*>(isolate_);
    Maybe<uint32_t> index = delegate_->GetSharedArrayBufferId(
        v8_isolate, Utils::ToLocalShared(array_buffer));
    RETURN_VALUE_IF_SCHEDULED_EXCEPTION(isolate_, Nothing<bool>());

    WriteTag(SerializationTag::kSharedArrayBuffer);
    WriteVarint(index.FromJust());
    return ThrowIfOutOfMemory();
  }

  uint32_t* transfer_entry = array_buffer_transfer_map_.Find(array_buffer);
  if (transfer_entry) {
    WriteTag(SerializationTag::kArrayBufferTransfer);
    WriteVarint(*transfer_entry);
    return ThrowIfOutOfMemory();
  }
  if (array_buffer->was_neutered()) {
    ThrowDataCloneError(MessageTemplate::kDataCloneErrorNeuteredArrayBuffer);
    return Nothing<bool>();
  }
  double byte_length = array_buffer->byte_length()->Number();
  if (byte_length > std::numeric_limits<uint32_t>::max()) {
    ThrowDataCloneError(MessageTemplate::kDataCloneError, array_buffer);
    return Nothing<bool>();
  }
  WriteTag(SerializationTag::kArrayBuffer);
  WriteVarint<uint32_t>(byte_length);
  WriteRawBytes(array_buffer->backing_store(), byte_length);
  return ThrowIfOutOfMemory();
}

Maybe<bool> ValueSerializer::WriteJSArrayBufferView(JSArrayBufferView* view) {
  if (treat_array_buffer_views_as_host_objects_) {
    return WriteHostObject(handle(view, isolate_));
  }
  WriteTag(SerializationTag::kArrayBufferView);
  ArrayBufferViewTag tag = ArrayBufferViewTag::kInt8Array;
  if (view->IsJSTypedArray()) {
    switch (JSTypedArray::cast(view)->type()) {
#define TYPED_ARRAY_CASE(Type, type, TYPE, ctype, size) \
  case kExternal##Type##Array:                          \
    tag = ArrayBufferViewTag::k##Type##Array;           \
    break;
      TYPED_ARRAYS(TYPED_ARRAY_CASE)
#undef TYPED_ARRAY_CASE
    }
  } else {
    DCHECK(view->IsJSDataView());
    tag = ArrayBufferViewTag::kDataView;
  }
  WriteVarint(static_cast<uint8_t>(tag));
  WriteVarint(NumberToUint32(view->byte_offset()));
  WriteVarint(NumberToUint32(view->byte_length()));
  return ThrowIfOutOfMemory();
}

<<<<<<< HEAD
Maybe<bool> ValueSerializer::WriteWasmModule(Handle<JSObject> object) {
  if (delegate_ != nullptr) {
    Maybe<uint32_t> transfer_id = delegate_->GetWasmModuleTransferId(
        reinterpret_cast<v8::Isolate*>(isolate_),
        v8::Local<v8::WasmCompiledModule>::Cast(Utils::ToLocal(object)));
=======
Maybe<bool> ValueSerializer::WriteWasmModule(Handle<WasmModuleObject> object) {
  if (delegate_ != nullptr) {
    // TODO(titzer): introduce a Utils::ToLocal for WasmModuleObject.
    Maybe<uint32_t> transfer_id = delegate_->GetWasmModuleTransferId(
        reinterpret_cast<v8::Isolate*>(isolate_),
        v8::Local<v8::WasmCompiledModule>::Cast(
            Utils::ToLocal(Handle<JSObject>::cast(object))));
>>>>>>> 84bd6f3c
    RETURN_VALUE_IF_SCHEDULED_EXCEPTION(isolate_, Nothing<bool>());
    uint32_t id = 0;
    if (transfer_id.To(&id)) {
      WriteTag(SerializationTag::kWasmModuleTransfer);
      WriteVarint<uint32_t>(id);
      return Just(true);
    }
  }

<<<<<<< HEAD
  Handle<WasmCompiledModule> compiled_part(
      WasmCompiledModule::cast(object->GetEmbedderField(0)), isolate_);
=======
>>>>>>> 84bd6f3c
  WasmEncodingTag encoding_tag = WasmEncodingTag::kRawBytes;
  WriteTag(SerializationTag::kWasmModule);
  WriteRawBytes(&encoding_tag, sizeof(encoding_tag));

  Handle<String> wire_bytes(object->shared()->module_bytes(), isolate_);
  int wire_bytes_length = wire_bytes->length();
  WriteVarint<uint32_t>(wire_bytes_length);
  uint8_t* destination;
  if (ReserveRawBytes(wire_bytes_length).To(&destination)) {
    String::WriteToFlat(*wire_bytes, destination, 0, wire_bytes_length);
  }

  Handle<WasmCompiledModule> compiled_part(object->compiled_module(), isolate_);
  size_t module_size =
      wasm::GetSerializedNativeModuleSize(isolate_, compiled_part);
  CHECK_GE(std::numeric_limits<uint32_t>::max(), module_size);
  WriteVarint<uint32_t>(static_cast<uint32_t>(module_size));
  uint8_t* module_buffer;
  if (ReserveRawBytes(module_size).To(&module_buffer)) {
    if (!wasm::SerializeNativeModule(isolate_, compiled_part,
                                     {module_buffer, module_size})) {
      return Nothing<bool>();
    }
  }
  return ThrowIfOutOfMemory();
}

Maybe<bool> ValueSerializer::WriteWasmMemory(Handle<WasmMemoryObject> object) {
  if (!object->array_buffer()->is_shared()) {
    ThrowDataCloneError(MessageTemplate::kDataCloneError, object);
    return Nothing<bool>();
  }

  WriteTag(SerializationTag::kWasmMemoryTransfer);
  WriteZigZag<int32_t>(object->maximum_pages());
  return WriteJSReceiver(Handle<JSReceiver>(object->array_buffer(), isolate_));
}

Maybe<bool> ValueSerializer::WriteHostObject(Handle<JSObject> object) {
  WriteTag(SerializationTag::kHostObject);
  if (!delegate_) {
    isolate_->Throw(*isolate_->factory()->NewError(
        isolate_->error_function(), MessageTemplate::kDataCloneError, object));
    return Nothing<bool>();
  }
  v8::Isolate* v8_isolate = reinterpret_cast<v8::Isolate*>(isolate_);
  Maybe<bool> result =
      delegate_->WriteHostObject(v8_isolate, Utils::ToLocal(object));
  RETURN_VALUE_IF_SCHEDULED_EXCEPTION(isolate_, Nothing<bool>());
  DCHECK(!result.IsNothing());
  return result;
}

Maybe<uint32_t> ValueSerializer::WriteJSObjectPropertiesSlow(
    Handle<JSObject> object, Handle<FixedArray> keys) {
  uint32_t properties_written = 0;
  int length = keys->length();
  for (int i = 0; i < length; i++) {
    Handle<Object> key(keys->get(i), isolate_);

    bool success;
    LookupIterator it = LookupIterator::PropertyOrElement(
        isolate_, object, key, &success, LookupIterator::OWN);
    DCHECK(success);
    Handle<Object> value;
    if (!Object::GetProperty(&it).ToHandle(&value)) return Nothing<uint32_t>();

    // If the property is no longer found, do not serialize it.
    // This could happen if a getter deleted the property.
    if (!it.IsFound()) continue;

    if (!WriteObject(key).FromMaybe(false) ||
        !WriteObject(value).FromMaybe(false)) {
      return Nothing<uint32_t>();
    }

    properties_written++;
  }
  return Just(properties_written);
}

void ValueSerializer::ThrowDataCloneError(
    MessageTemplate::Template template_index) {
  return ThrowDataCloneError(template_index,
                             isolate_->factory()->empty_string());
}

Maybe<bool> ValueSerializer::ThrowIfOutOfMemory() {
  if (out_of_memory_) {
    ThrowDataCloneError(MessageTemplate::kDataCloneErrorOutOfMemory);
    return Nothing<bool>();
  }
  return Just(true);
}

void ValueSerializer::ThrowDataCloneError(
    MessageTemplate::Template template_index, Handle<Object> arg0) {
  Handle<String> message =
      MessageTemplate::FormatMessage(isolate_, template_index, arg0);
  if (delegate_) {
    delegate_->ThrowDataCloneError(Utils::ToLocal(message));
  } else {
    isolate_->Throw(
        *isolate_->factory()->NewError(isolate_->error_function(), message));
  }
  if (isolate_->has_scheduled_exception()) {
    isolate_->PromoteScheduledException();
  }
}

ValueDeserializer::ValueDeserializer(Isolate* isolate,
                                     Vector<const uint8_t> data,
                                     v8::ValueDeserializer::Delegate* delegate)
    : isolate_(isolate),
      delegate_(delegate),
      position_(data.start()),
      end_(data.start() + data.length()),
      pretenure_(data.length() > kPretenureThreshold ? TENURED : NOT_TENURED),
      id_map_(isolate->global_handles()->Create(
          isolate_->heap()->empty_fixed_array())) {}

ValueDeserializer::~ValueDeserializer() {
  GlobalHandles::Destroy(Handle<Object>::cast(id_map_).location());

  Handle<Object> transfer_map_handle;
  if (array_buffer_transfer_map_.ToHandle(&transfer_map_handle)) {
    GlobalHandles::Destroy(transfer_map_handle.location());
  }
}

Maybe<bool> ValueDeserializer::ReadHeader() {
  if (position_ < end_ &&
      *position_ == static_cast<uint8_t>(SerializationTag::kVersion)) {
    ReadTag().ToChecked();
    if (!ReadVarint<uint32_t>().To(&version_) || version_ > kLatestVersion) {
      isolate_->Throw(*isolate_->factory()->NewError(
          MessageTemplate::kDataCloneDeserializationVersionError));
      return Nothing<bool>();
    }
  }
  return Just(true);
}

Maybe<SerializationTag> ValueDeserializer::PeekTag() const {
  const uint8_t* peek_position = position_;
  SerializationTag tag;
  do {
    if (peek_position >= end_) return Nothing<SerializationTag>();
    tag = static_cast<SerializationTag>(*peek_position);
    peek_position++;
  } while (tag == SerializationTag::kPadding);
  return Just(tag);
}

void ValueDeserializer::ConsumeTag(SerializationTag peeked_tag) {
  SerializationTag actual_tag = ReadTag().ToChecked();
  DCHECK(actual_tag == peeked_tag);
  USE(actual_tag);
}

Maybe<SerializationTag> ValueDeserializer::ReadTag() {
  SerializationTag tag;
  do {
    if (position_ >= end_) return Nothing<SerializationTag>();
    tag = static_cast<SerializationTag>(*position_);
    position_++;
  } while (tag == SerializationTag::kPadding);
  return Just(tag);
}

template <typename T>
Maybe<T> ValueDeserializer::ReadVarint() {
  // Reads an unsigned integer as a base-128 varint.
  // The number is written, 7 bits at a time, from the least significant to the
  // most significant 7 bits. Each byte, except the last, has the MSB set.
  // If the varint is larger than T, any more significant bits are discarded.
  // See also https://developers.google.com/protocol-buffers/docs/encoding
  static_assert(std::is_integral<T>::value && std::is_unsigned<T>::value,
                "Only unsigned integer types can be read as varints.");
  T value = 0;
  unsigned shift = 0;
  bool has_another_byte;
  do {
    if (position_ >= end_) return Nothing<T>();
    uint8_t byte = *position_;
    if (V8_LIKELY(shift < sizeof(T) * 8)) {
      value |= static_cast<T>(byte & 0x7F) << shift;
      shift += 7;
    }
    has_another_byte = byte & 0x80;
    position_++;
  } while (has_another_byte);
  return Just(value);
}

template <typename T>
Maybe<T> ValueDeserializer::ReadZigZag() {
  // Writes a signed integer as a varint using ZigZag encoding (i.e. 0 is
  // encoded as 0, -1 as 1, 1 as 2, -2 as 3, and so on).
  // See also https://developers.google.com/protocol-buffers/docs/encoding
  static_assert(std::is_integral<T>::value && std::is_signed<T>::value,
                "Only signed integer types can be read as zigzag.");
  using UnsignedT = typename std::make_unsigned<T>::type;
  UnsignedT unsigned_value;
  if (!ReadVarint<UnsignedT>().To(&unsigned_value)) return Nothing<T>();
  return Just(static_cast<T>((unsigned_value >> 1) ^
                             -static_cast<T>(unsigned_value & 1)));
}

Maybe<double> ValueDeserializer::ReadDouble() {
  // Warning: this uses host endianness.
  if (position_ > end_ - sizeof(double)) return Nothing<double>();
  double value;
  memcpy(&value, position_, sizeof(double));
  position_ += sizeof(double);
  if (std::isnan(value)) value = std::numeric_limits<double>::quiet_NaN();
  return Just(value);
}

Maybe<Vector<const uint8_t>> ValueDeserializer::ReadRawBytes(int size) {
  if (size > end_ - position_) return Nothing<Vector<const uint8_t>>();
  const uint8_t* start = position_;
  position_ += size;
  return Just(Vector<const uint8_t>(start, size));
}

bool ValueDeserializer::ReadUint32(uint32_t* value) {
  return ReadVarint<uint32_t>().To(value);
}

bool ValueDeserializer::ReadUint64(uint64_t* value) {
  return ReadVarint<uint64_t>().To(value);
}

bool ValueDeserializer::ReadDouble(double* value) {
  return ReadDouble().To(value);
}

bool ValueDeserializer::ReadRawBytes(size_t length, const void** data) {
  if (length > static_cast<size_t>(end_ - position_)) return false;
  *data = position_;
  position_ += length;
  return true;
}

void ValueDeserializer::TransferArrayBuffer(
    uint32_t transfer_id, Handle<JSArrayBuffer> array_buffer) {
  if (array_buffer_transfer_map_.is_null()) {
    array_buffer_transfer_map_ = isolate_->global_handles()->Create(
<<<<<<< HEAD
        *SeededNumberDictionary::New(isolate_, 0));
=======
        *SimpleNumberDictionary::New(isolate_, 0));
>>>>>>> 84bd6f3c
  }
  Handle<SimpleNumberDictionary> dictionary =
      array_buffer_transfer_map_.ToHandleChecked();
  Handle<SimpleNumberDictionary> new_dictionary =
      SimpleNumberDictionary::Set(dictionary, transfer_id, array_buffer);
  if (!new_dictionary.is_identical_to(dictionary)) {
    GlobalHandles::Destroy(Handle<Object>::cast(dictionary).location());
    array_buffer_transfer_map_ =
        isolate_->global_handles()->Create(*new_dictionary);
  }
}

MaybeHandle<Object> ValueDeserializer::ReadObject() {
  MaybeHandle<Object> result = ReadObjectInternal();

  // ArrayBufferView is special in that it consumes the value before it, even
  // after format version 0.
  Handle<Object> object;
  SerializationTag tag;
  if (result.ToHandle(&object) && V8_UNLIKELY(object->IsJSArrayBuffer()) &&
      PeekTag().To(&tag) && tag == SerializationTag::kArrayBufferView) {
    ConsumeTag(SerializationTag::kArrayBufferView);
    result = ReadJSArrayBufferView(Handle<JSArrayBuffer>::cast(object));
  }

  if (result.is_null() && !isolate_->has_pending_exception()) {
    isolate_->Throw(*isolate_->factory()->NewError(
        MessageTemplate::kDataCloneDeserializationError));
  }

  return result;
}

MaybeHandle<Object> ValueDeserializer::ReadObjectInternal() {
  SerializationTag tag;
  if (!ReadTag().To(&tag)) return MaybeHandle<Object>();
  switch (tag) {
    case SerializationTag::kVerifyObjectCount:
      // Read the count and ignore it.
      if (ReadVarint<uint32_t>().IsNothing()) return MaybeHandle<Object>();
      return ReadObject();
    case SerializationTag::kUndefined:
      return isolate_->factory()->undefined_value();
    case SerializationTag::kNull:
      return isolate_->factory()->null_value();
    case SerializationTag::kTrue:
      return isolate_->factory()->true_value();
    case SerializationTag::kFalse:
      return isolate_->factory()->false_value();
    case SerializationTag::kInt32: {
      Maybe<int32_t> number = ReadZigZag<int32_t>();
      if (number.IsNothing()) return MaybeHandle<Object>();
      return isolate_->factory()->NewNumberFromInt(number.FromJust(),
                                                   pretenure_);
    }
    case SerializationTag::kUint32: {
      Maybe<uint32_t> number = ReadVarint<uint32_t>();
      if (number.IsNothing()) return MaybeHandle<Object>();
      return isolate_->factory()->NewNumberFromUint(number.FromJust(),
                                                    pretenure_);
    }
    case SerializationTag::kDouble: {
      Maybe<double> number = ReadDouble();
      if (number.IsNothing()) return MaybeHandle<Object>();
      return isolate_->factory()->NewNumber(number.FromJust(), pretenure_);
    }
    case SerializationTag::kBigInt:
      return ReadBigInt();
    case SerializationTag::kUtf8String:
      return ReadUtf8String();
    case SerializationTag::kOneByteString:
      return ReadOneByteString();
    case SerializationTag::kTwoByteString:
      return ReadTwoByteString();
    case SerializationTag::kObjectReference: {
      uint32_t id;
      if (!ReadVarint<uint32_t>().To(&id)) return MaybeHandle<Object>();
      return GetObjectWithID(id);
    }
    case SerializationTag::kBeginJSObject:
      return ReadJSObject();
    case SerializationTag::kBeginSparseJSArray:
      return ReadSparseJSArray();
    case SerializationTag::kBeginDenseJSArray:
      return ReadDenseJSArray();
    case SerializationTag::kDate:
      return ReadJSDate();
    case SerializationTag::kTrueObject:
    case SerializationTag::kFalseObject:
    case SerializationTag::kNumberObject:
    case SerializationTag::kBigIntObject:
    case SerializationTag::kStringObject:
      return ReadJSValue(tag);
    case SerializationTag::kRegExp:
      return ReadJSRegExp();
    case SerializationTag::kBeginJSMap:
      return ReadJSMap();
    case SerializationTag::kBeginJSSet:
      return ReadJSSet();
    case SerializationTag::kArrayBuffer: {
      const bool is_shared = false;
      return ReadJSArrayBuffer(is_shared);
    }
    case SerializationTag::kArrayBufferTransfer: {
      return ReadTransferredJSArrayBuffer();
    }
    case SerializationTag::kSharedArrayBuffer: {
      const bool is_shared = true;
      return ReadJSArrayBuffer(is_shared);
    }
    case SerializationTag::kWasmModule:
      return ReadWasmModule();
    case SerializationTag::kWasmModuleTransfer:
      return ReadWasmModuleTransfer();
<<<<<<< HEAD
=======
    case SerializationTag::kWasmMemoryTransfer:
      return ReadWasmMemory();
>>>>>>> 84bd6f3c
    case SerializationTag::kHostObject:
      return ReadHostObject();
    default:
      // Before there was an explicit tag for host objects, all unknown tags
      // were delegated to the host.
      if (version_ < 13) {
        position_--;
        return ReadHostObject();
      }
      return MaybeHandle<Object>();
  }
}

MaybeHandle<String> ValueDeserializer::ReadString() {
  if (version_ < 12) return ReadUtf8String();
  Handle<Object> object;
  if (!ReadObject().ToHandle(&object) || !object->IsString()) {
    return MaybeHandle<String>();
  }
  return Handle<String>::cast(object);
}

MaybeHandle<BigInt> ValueDeserializer::ReadBigInt() {
  if (!FLAG_harmony_bigint) return MaybeHandle<BigInt>();
  uint32_t bitfield;
  if (!ReadVarint<uint32_t>().To(&bitfield)) return MaybeHandle<BigInt>();
  int bytelength = BigInt::DigitsByteLengthForBitfield(bitfield);
  Vector<const uint8_t> digits_storage;
  if (!ReadRawBytes(bytelength).To(&digits_storage)) {
    return MaybeHandle<BigInt>();
  }
  return BigInt::FromSerializedDigits(isolate_, bitfield, digits_storage,
                                      pretenure_);
}

MaybeHandle<String> ValueDeserializer::ReadUtf8String() {
  uint32_t utf8_length;
  Vector<const uint8_t> utf8_bytes;
  if (!ReadVarint<uint32_t>().To(&utf8_length) ||
      utf8_length >
          static_cast<uint32_t>(std::numeric_limits<int32_t>::max()) ||
      !ReadRawBytes(utf8_length).To(&utf8_bytes)) {
    return MaybeHandle<String>();
  }
  return isolate_->factory()->NewStringFromUtf8(
      Vector<const char>::cast(utf8_bytes), pretenure_);
}

MaybeHandle<String> ValueDeserializer::ReadOneByteString() {
  uint32_t byte_length;
  Vector<const uint8_t> bytes;
  if (!ReadVarint<uint32_t>().To(&byte_length) ||
      byte_length >
          static_cast<uint32_t>(std::numeric_limits<int32_t>::max()) ||
      !ReadRawBytes(byte_length).To(&bytes)) {
    return MaybeHandle<String>();
  }
  return isolate_->factory()->NewStringFromOneByte(bytes, pretenure_);
}

MaybeHandle<String> ValueDeserializer::ReadTwoByteString() {
  uint32_t byte_length;
  Vector<const uint8_t> bytes;
  if (!ReadVarint<uint32_t>().To(&byte_length) ||
      byte_length >
          static_cast<uint32_t>(std::numeric_limits<int32_t>::max()) ||
      byte_length % sizeof(uc16) != 0 ||
      !ReadRawBytes(byte_length).To(&bytes)) {
    return MaybeHandle<String>();
  }

  // Allocate an uninitialized string so that we can do a raw memcpy into the
  // string on the heap (regardless of alignment).
  if (byte_length == 0) return isolate_->factory()->empty_string();
  Handle<SeqTwoByteString> string;
  if (!isolate_->factory()
           ->NewRawTwoByteString(byte_length / sizeof(uc16), pretenure_)
           .ToHandle(&string)) {
    return MaybeHandle<String>();
  }

  // Copy the bytes directly into the new string.
  // Warning: this uses host endianness.
  memcpy(string->GetChars(), bytes.begin(), bytes.length());
  return string;
}

bool ValueDeserializer::ReadExpectedString(Handle<String> expected) {
  DisallowHeapAllocation no_gc;
  // In the case of failure, the position in the stream is reset.
  const uint8_t* original_position = position_;

  SerializationTag tag;
  uint32_t byte_length;
  Vector<const uint8_t> bytes;
  if (!ReadTag().To(&tag) || !ReadVarint<uint32_t>().To(&byte_length) ||
      byte_length >
          static_cast<uint32_t>(std::numeric_limits<int32_t>::max()) ||
      !ReadRawBytes(byte_length).To(&bytes)) {
    position_ = original_position;
    return false;
  }

  String::FlatContent flat = expected->GetFlatContent();

  // If the bytes are verbatim what is in the flattened string, then the string
  // is successfully consumed.
  if (tag == SerializationTag::kOneByteString && flat.IsOneByte()) {
    Vector<const uint8_t> chars = flat.ToOneByteVector();
    if (byte_length == static_cast<size_t>(chars.length()) &&
        memcmp(bytes.begin(), chars.begin(), byte_length) == 0) {
      return true;
    }
  } else if (tag == SerializationTag::kTwoByteString && flat.IsTwoByte()) {
    Vector<const uc16> chars = flat.ToUC16Vector();
    if (byte_length == static_cast<unsigned>(chars.length()) * sizeof(uc16) &&
        memcmp(bytes.begin(), chars.begin(), byte_length) == 0) {
      return true;
    }
  } else if (tag == SerializationTag::kUtf8String && flat.IsOneByte()) {
    Vector<const uint8_t> chars = flat.ToOneByteVector();
    if (byte_length == static_cast<size_t>(chars.length()) &&
        String::IsAscii(chars.begin(), chars.length()) &&
        memcmp(bytes.begin(), chars.begin(), byte_length) == 0) {
      return true;
    }
  }

  position_ = original_position;
  return false;
}

MaybeHandle<JSObject> ValueDeserializer::ReadJSObject() {
  // If we are at the end of the stack, abort. This function may recurse.
  STACK_CHECK(isolate_, MaybeHandle<JSObject>());

  uint32_t id = next_id_++;
  HandleScope scope(isolate_);
  Handle<JSObject> object =
      isolate_->factory()->NewJSObject(isolate_->object_function(), pretenure_);
  AddObjectWithID(id, object);

  uint32_t num_properties;
  uint32_t expected_num_properties;
  if (!ReadJSObjectProperties(object, SerializationTag::kEndJSObject, true)
           .To(&num_properties) ||
      !ReadVarint<uint32_t>().To(&expected_num_properties) ||
      num_properties != expected_num_properties) {
    return MaybeHandle<JSObject>();
  }

  DCHECK(HasObjectWithID(id));
  return scope.CloseAndEscape(object);
}

MaybeHandle<JSArray> ValueDeserializer::ReadSparseJSArray() {
  // If we are at the end of the stack, abort. This function may recurse.
  STACK_CHECK(isolate_, MaybeHandle<JSArray>());

  uint32_t length;
  if (!ReadVarint<uint32_t>().To(&length)) return MaybeHandle<JSArray>();

  uint32_t id = next_id_++;
  HandleScope scope(isolate_);
  Handle<JSArray> array = isolate_->factory()->NewJSArray(
      0, TERMINAL_FAST_ELEMENTS_KIND, pretenure_);
  JSArray::SetLength(array, length);
  AddObjectWithID(id, array);

  uint32_t num_properties;
  uint32_t expected_num_properties;
  uint32_t expected_length;
  if (!ReadJSObjectProperties(array, SerializationTag::kEndSparseJSArray, false)
           .To(&num_properties) ||
      !ReadVarint<uint32_t>().To(&expected_num_properties) ||
      !ReadVarint<uint32_t>().To(&expected_length) ||
      num_properties != expected_num_properties || length != expected_length) {
    return MaybeHandle<JSArray>();
  }

  DCHECK(HasObjectWithID(id));
  return scope.CloseAndEscape(array);
}

MaybeHandle<JSArray> ValueDeserializer::ReadDenseJSArray() {
  // If we are at the end of the stack, abort. This function may recurse.
  STACK_CHECK(isolate_, MaybeHandle<JSArray>());

  // We shouldn't permit an array larger than the biggest we can request from
  // V8. As an additional sanity check, since each entry will take at least one
  // byte to encode, if there are fewer bytes than that we can also fail fast.
  uint32_t length;
  if (!ReadVarint<uint32_t>().To(&length) ||
      length > static_cast<uint32_t>(FixedArray::kMaxLength) ||
      length > static_cast<size_t>(end_ - position_)) {
    return MaybeHandle<JSArray>();
  }

  uint32_t id = next_id_++;
  HandleScope scope(isolate_);
  Handle<JSArray> array = isolate_->factory()->NewJSArray(
      HOLEY_ELEMENTS, length, length, INITIALIZE_ARRAY_ELEMENTS_WITH_HOLE,
      pretenure_);
  AddObjectWithID(id, array);

  Handle<FixedArray> elements(FixedArray::cast(array->elements()), isolate_);
  for (uint32_t i = 0; i < length; i++) {
    SerializationTag tag;
    if (PeekTag().To(&tag) && tag == SerializationTag::kTheHole) {
      ConsumeTag(SerializationTag::kTheHole);
      continue;
    }

    Handle<Object> element;
    if (!ReadObject().ToHandle(&element)) return MaybeHandle<JSArray>();

    // Serialization versions less than 11 encode the hole the same as
    // undefined. For consistency with previous behavior, store these as the
    // hole. Past version 11, undefined means undefined.
    if (version_ < 11 && element->IsUndefined(isolate_)) continue;

    elements->set(i, *element);
  }

  uint32_t num_properties;
  uint32_t expected_num_properties;
  uint32_t expected_length;
  if (!ReadJSObjectProperties(array, SerializationTag::kEndDenseJSArray, false)
           .To(&num_properties) ||
      !ReadVarint<uint32_t>().To(&expected_num_properties) ||
      !ReadVarint<uint32_t>().To(&expected_length) ||
      num_properties != expected_num_properties || length != expected_length) {
    return MaybeHandle<JSArray>();
  }

  DCHECK(HasObjectWithID(id));
  return scope.CloseAndEscape(array);
}

MaybeHandle<JSDate> ValueDeserializer::ReadJSDate() {
  double value;
  if (!ReadDouble().To(&value)) return MaybeHandle<JSDate>();
  uint32_t id = next_id_++;
  Handle<JSDate> date;
  if (!JSDate::New(isolate_->date_function(), isolate_->date_function(), value)
           .ToHandle(&date)) {
    return MaybeHandle<JSDate>();
  }
  AddObjectWithID(id, date);
  return date;
}

MaybeHandle<JSValue> ValueDeserializer::ReadJSValue(SerializationTag tag) {
  uint32_t id = next_id_++;
  Handle<JSValue> value;
  switch (tag) {
    case SerializationTag::kTrueObject:
      value = Handle<JSValue>::cast(isolate_->factory()->NewJSObject(
          isolate_->boolean_function(), pretenure_));
      value->set_value(isolate_->heap()->true_value());
      break;
    case SerializationTag::kFalseObject:
      value = Handle<JSValue>::cast(isolate_->factory()->NewJSObject(
          isolate_->boolean_function(), pretenure_));
      value->set_value(isolate_->heap()->false_value());
      break;
    case SerializationTag::kNumberObject: {
      double number;
      if (!ReadDouble().To(&number)) return MaybeHandle<JSValue>();
      value = Handle<JSValue>::cast(isolate_->factory()->NewJSObject(
          isolate_->number_function(), pretenure_));
      Handle<Object> number_object =
          isolate_->factory()->NewNumber(number, pretenure_);
      value->set_value(*number_object);
      break;
    }
    case SerializationTag::kBigIntObject: {
      Handle<BigInt> bigint;
      if (!ReadBigInt().ToHandle(&bigint)) return MaybeHandle<JSValue>();
      value = Handle<JSValue>::cast(isolate_->factory()->NewJSObject(
          isolate_->bigint_function(), pretenure_));
      value->set_value(*bigint);
      break;
    }
    case SerializationTag::kStringObject: {
      Handle<String> string;
      if (!ReadString().ToHandle(&string)) return MaybeHandle<JSValue>();
      value = Handle<JSValue>::cast(isolate_->factory()->NewJSObject(
          isolate_->string_function(), pretenure_));
      value->set_value(*string);
      break;
    }
    default:
      UNREACHABLE();
  }
  AddObjectWithID(id, value);
  return value;
}

MaybeHandle<JSRegExp> ValueDeserializer::ReadJSRegExp() {
  uint32_t id = next_id_++;
  Handle<String> pattern;
  uint32_t raw_flags;
  Handle<JSRegExp> regexp;
  if (!ReadString().ToHandle(&pattern) ||
      !ReadVarint<uint32_t>().To(&raw_flags)) {
    return MaybeHandle<JSRegExp>();
  }

<<<<<<< HEAD
  // Ensure the deserialized flags are valid. The context behind this is that
  // the JSRegExp::Flags enum statically includes kDotAll, but it is only valid
  // to set kDotAll if FLAG_harmony_regexp_dotall is enabled. Fuzzers don't
  // know about this and happily set kDotAll anyways, leading to CHECK failures
  // later on.
=======
  // Ensure the deserialized flags are valid.
  // TODO(adamk): Can we remove this check now that dotAll is always-on?
>>>>>>> 84bd6f3c
  uint32_t flags_mask = static_cast<uint32_t>(-1) << JSRegExp::FlagCount();
  if ((raw_flags & flags_mask) ||
      !JSRegExp::New(pattern, static_cast<JSRegExp::Flags>(raw_flags))
           .ToHandle(&regexp)) {
    return MaybeHandle<JSRegExp>();
  }

  AddObjectWithID(id, regexp);
  return regexp;
}

MaybeHandle<JSMap> ValueDeserializer::ReadJSMap() {
  // If we are at the end of the stack, abort. This function may recurse.
  STACK_CHECK(isolate_, MaybeHandle<JSMap>());

  HandleScope scope(isolate_);
  uint32_t id = next_id_++;
  Handle<JSMap> map = isolate_->factory()->NewJSMap();
  AddObjectWithID(id, map);

  Handle<JSFunction> map_set = isolate_->map_set();
  uint32_t length = 0;
  while (true) {
    SerializationTag tag;
    if (!PeekTag().To(&tag)) return MaybeHandle<JSMap>();
    if (tag == SerializationTag::kEndJSMap) {
      ConsumeTag(SerializationTag::kEndJSMap);
      break;
    }

    Handle<Object> argv[2];
    if (!ReadObject().ToHandle(&argv[0]) || !ReadObject().ToHandle(&argv[1]) ||
        Execution::Call(isolate_, map_set, map, arraysize(argv), argv)
            .is_null()) {
      return MaybeHandle<JSMap>();
    }
    length += 2;
  }

  uint32_t expected_length;
  if (!ReadVarint<uint32_t>().To(&expected_length) ||
      length != expected_length) {
    return MaybeHandle<JSMap>();
  }
  DCHECK(HasObjectWithID(id));
  return scope.CloseAndEscape(map);
}

MaybeHandle<JSSet> ValueDeserializer::ReadJSSet() {
  // If we are at the end of the stack, abort. This function may recurse.
  STACK_CHECK(isolate_, MaybeHandle<JSSet>());

  HandleScope scope(isolate_);
  uint32_t id = next_id_++;
  Handle<JSSet> set = isolate_->factory()->NewJSSet();
  AddObjectWithID(id, set);
  Handle<JSFunction> set_add = isolate_->set_add();
  uint32_t length = 0;
  while (true) {
    SerializationTag tag;
    if (!PeekTag().To(&tag)) return MaybeHandle<JSSet>();
    if (tag == SerializationTag::kEndJSSet) {
      ConsumeTag(SerializationTag::kEndJSSet);
      break;
    }

    Handle<Object> argv[1];
    if (!ReadObject().ToHandle(&argv[0]) ||
        Execution::Call(isolate_, set_add, set, arraysize(argv), argv)
            .is_null()) {
      return MaybeHandle<JSSet>();
    }
    length++;
  }

  uint32_t expected_length;
  if (!ReadVarint<uint32_t>().To(&expected_length) ||
      length != expected_length) {
    return MaybeHandle<JSSet>();
  }
  DCHECK(HasObjectWithID(id));
  return scope.CloseAndEscape(set);
}

MaybeHandle<JSArrayBuffer> ValueDeserializer::ReadJSArrayBuffer(
    bool is_shared) {
  uint32_t id = next_id_++;
  if (is_shared) {
    uint32_t clone_id;
    Local<SharedArrayBuffer> sab_value;
    if (!ReadVarint<uint32_t>().To(&clone_id) || delegate_ == nullptr ||
        !delegate_
             ->GetSharedArrayBufferFromId(
                 reinterpret_cast<v8::Isolate*>(isolate_), clone_id)
             .ToLocal(&sab_value)) {
      RETURN_EXCEPTION_IF_SCHEDULED_EXCEPTION(isolate_, JSArrayBuffer);
      return MaybeHandle<JSArrayBuffer>();
    }
    Handle<JSArrayBuffer> array_buffer = Utils::OpenHandle(*sab_value);
    DCHECK_EQ(is_shared, array_buffer->is_shared());
    AddObjectWithID(id, array_buffer);
    return array_buffer;
  }
  uint32_t byte_length;
  if (!ReadVarint<uint32_t>().To(&byte_length) ||
      byte_length > static_cast<size_t>(end_ - position_)) {
    return MaybeHandle<JSArrayBuffer>();
  }
  const bool should_initialize = false;
  Handle<JSArrayBuffer> array_buffer =
      isolate_->factory()->NewJSArrayBuffer(SharedFlag::kNotShared, pretenure_);
  if (!JSArrayBuffer::SetupAllocatingData(array_buffer, isolate_, byte_length,
                                          should_initialize)) {
    return MaybeHandle<JSArrayBuffer>();
  }
  memcpy(array_buffer->backing_store(), position_, byte_length);
  position_ += byte_length;
  AddObjectWithID(id, array_buffer);
  return array_buffer;
}

MaybeHandle<JSArrayBuffer> ValueDeserializer::ReadTransferredJSArrayBuffer() {
  uint32_t id = next_id_++;
  uint32_t transfer_id;
  Handle<SimpleNumberDictionary> transfer_map;
  if (!ReadVarint<uint32_t>().To(&transfer_id) ||
      !array_buffer_transfer_map_.ToHandle(&transfer_map)) {
    return MaybeHandle<JSArrayBuffer>();
  }
  int index = transfer_map->FindEntry(isolate_, transfer_id);
  if (index == SimpleNumberDictionary::kNotFound) {
    return MaybeHandle<JSArrayBuffer>();
  }
  Handle<JSArrayBuffer> array_buffer(
      JSArrayBuffer::cast(transfer_map->ValueAt(index)), isolate_);
  AddObjectWithID(id, array_buffer);
  return array_buffer;
}

MaybeHandle<JSArrayBufferView> ValueDeserializer::ReadJSArrayBufferView(
    Handle<JSArrayBuffer> buffer) {
  uint32_t buffer_byte_length = NumberToUint32(buffer->byte_length());
  uint8_t tag = 0;
  uint32_t byte_offset = 0;
  uint32_t byte_length = 0;
  if (!ReadVarint<uint8_t>().To(&tag) ||
      !ReadVarint<uint32_t>().To(&byte_offset) ||
      !ReadVarint<uint32_t>().To(&byte_length) ||
      byte_offset > buffer_byte_length ||
      byte_length > buffer_byte_length - byte_offset) {
    return MaybeHandle<JSArrayBufferView>();
  }
  uint32_t id = next_id_++;
  ExternalArrayType external_array_type = kExternalInt8Array;
  unsigned element_size = 0;

  if (!FLAG_harmony_bigint) {
    // Refuse to construct BigInt64Arrays unless the flag is on.
    ArrayBufferViewTag cast_tag = static_cast<ArrayBufferViewTag>(tag);
    if (cast_tag == ArrayBufferViewTag::kBigInt64Array ||
        cast_tag == ArrayBufferViewTag::kBigUint64Array) {
      return MaybeHandle<JSArrayBufferView>();
    }
  }

  switch (static_cast<ArrayBufferViewTag>(tag)) {
    case ArrayBufferViewTag::kDataView: {
      Handle<JSDataView> data_view =
          isolate_->factory()->NewJSDataView(buffer, byte_offset, byte_length);
      AddObjectWithID(id, data_view);
      return data_view;
    }
#define TYPED_ARRAY_CASE(Type, type, TYPE, ctype, size) \
  case ArrayBufferViewTag::k##Type##Array:              \
    external_array_type = kExternal##Type##Array;       \
    element_size = size;                                \
    break;
      TYPED_ARRAYS(TYPED_ARRAY_CASE)
#undef TYPED_ARRAY_CASE
  }
  if (element_size == 0 || byte_offset % element_size != 0 ||
      byte_length % element_size != 0) {
    return MaybeHandle<JSArrayBufferView>();
  }
  Handle<JSTypedArray> typed_array = isolate_->factory()->NewJSTypedArray(
      external_array_type, buffer, byte_offset, byte_length / element_size,
      pretenure_);
  AddObjectWithID(id, typed_array);
  return typed_array;
}

MaybeHandle<JSObject> ValueDeserializer::ReadWasmModuleTransfer() {
  if (FLAG_wasm_disable_structured_cloning || expect_inline_wasm()) {
    return MaybeHandle<JSObject>();
  }

  uint32_t transfer_id = 0;
  Local<Value> module_value;
  if (!ReadVarint<uint32_t>().To(&transfer_id) || delegate_ == nullptr ||
      !delegate_
           ->GetWasmModuleFromId(reinterpret_cast<v8::Isolate*>(isolate_),
                                 transfer_id)
           .ToLocal(&module_value)) {
    RETURN_EXCEPTION_IF_SCHEDULED_EXCEPTION(isolate_, JSObject);
    return MaybeHandle<JSObject>();
  }
  uint32_t id = next_id_++;
  Handle<JSObject> module =
      Handle<JSObject>::cast(Utils::OpenHandle(*module_value));
  AddObjectWithID(id, module);
  return module;
}

MaybeHandle<JSObject> ValueDeserializer::ReadWasmModule() {
  if (FLAG_wasm_disable_structured_cloning || !expect_inline_wasm()) {
    return MaybeHandle<JSObject>();
  }

  Vector<const uint8_t> encoding_tag;
  if (!ReadRawBytes(sizeof(WasmEncodingTag)).To(&encoding_tag) ||
      encoding_tag[0] != static_cast<uint8_t>(WasmEncodingTag::kRawBytes)) {
    return MaybeHandle<JSObject>();
  }

  // Extract the data from the buffer: wasm wire bytes, followed by V8 compiled
  // script data.
  static_assert(sizeof(int) <= sizeof(uint32_t),
                "max int must fit in uint32_t");
  const uint32_t max_valid_size = std::numeric_limits<int>::max();
  uint32_t wire_bytes_length = 0;
  Vector<const uint8_t> wire_bytes;
  uint32_t compiled_bytes_length = 0;
  Vector<const uint8_t> compiled_bytes;
  if (!ReadVarint<uint32_t>().To(&wire_bytes_length) ||
      wire_bytes_length > max_valid_size ||
      !ReadRawBytes(wire_bytes_length).To(&wire_bytes) ||
      !ReadVarint<uint32_t>().To(&compiled_bytes_length) ||
      compiled_bytes_length > max_valid_size ||
      !ReadRawBytes(compiled_bytes_length).To(&compiled_bytes)) {
    return MaybeHandle<JSObject>();
  }

  // Try to deserialize the compiled module first.
<<<<<<< HEAD
  ScriptData script_data(compiled_bytes.start(), compiled_bytes.length());
  Handle<FixedArray> compiled_part;
  MaybeHandle<JSObject> result;
  if (WasmCompiledModuleSerializer::DeserializeWasmModule(
          isolate_, &script_data, wire_bytes)
          .ToHandle(&compiled_part)) {
    result = WasmModuleObject::New(
        isolate_, Handle<WasmCompiledModule>::cast(compiled_part));
  } else {
    wasm::ErrorThrower thrower(isolate_, "ValueDeserializer::ReadWasmModule");
    result = wasm::SyncCompile(isolate_, &thrower,
                               wasm::ModuleWireBytes(wire_bytes));
  }
  RETURN_EXCEPTION_IF_SCHEDULED_EXCEPTION(isolate_, JSObject);
  uint32_t id = next_id_++;
  if (!result.is_null()) {
    AddObjectWithID(id, result.ToHandleChecked());
  }
=======
  MaybeHandle<WasmModuleObject> result =
      wasm::DeserializeNativeModule(isolate_, compiled_bytes, wire_bytes);
  if (result.is_null()) {
    wasm::ErrorThrower thrower(isolate_, "ValueDeserializer::ReadWasmModule");
    result = isolate_->wasm_engine()->SyncCompile(
        isolate_, &thrower, wasm::ModuleWireBytes(wire_bytes));
  }
  uint32_t id = next_id_++;
  if (!result.is_null()) {
    AddObjectWithID(id, result.ToHandleChecked());
  }
  return result;
}

MaybeHandle<WasmMemoryObject> ValueDeserializer::ReadWasmMemory() {
  uint32_t id = next_id_++;

  if (!FLAG_experimental_wasm_threads) {
    return MaybeHandle<WasmMemoryObject>();
  }

  int32_t maximum_pages;
  if (!ReadZigZag<int32_t>().To(&maximum_pages)) {
    return MaybeHandle<WasmMemoryObject>();
  }

  SerializationTag tag;
  if (!ReadTag().To(&tag) || tag != SerializationTag::kSharedArrayBuffer) {
    return MaybeHandle<WasmMemoryObject>();
  }

  const bool is_shared = true;
  Handle<JSArrayBuffer> buffer;
  if (!ReadJSArrayBuffer(is_shared).ToHandle(&buffer)) {
    return MaybeHandle<WasmMemoryObject>();
  }

  Handle<WasmMemoryObject> result =
      WasmMemoryObject::New(isolate_, buffer, maximum_pages);

  AddObjectWithID(id, result);
>>>>>>> 84bd6f3c
  return result;
}

MaybeHandle<JSObject> ValueDeserializer::ReadHostObject() {
  if (!delegate_) return MaybeHandle<JSObject>();
  STACK_CHECK(isolate_, MaybeHandle<JSObject>());
  uint32_t id = next_id_++;
  v8::Isolate* v8_isolate = reinterpret_cast<v8::Isolate*>(isolate_);
  v8::Local<v8::Object> object;
  if (!delegate_->ReadHostObject(v8_isolate).ToLocal(&object)) {
    RETURN_EXCEPTION_IF_SCHEDULED_EXCEPTION(isolate_, JSObject);
    return MaybeHandle<JSObject>();
  }
  Handle<JSObject> js_object =
      Handle<JSObject>::cast(Utils::OpenHandle(*object));
  AddObjectWithID(id, js_object);
  return js_object;
}

// Copies a vector of property values into an object, given the map that should
// be used.
static void CommitProperties(Handle<JSObject> object, Handle<Map> map,
                             const std::vector<Handle<Object>>& properties) {
  JSObject::AllocateStorageForMap(object, map);
  DCHECK(!object->map()->is_dictionary_map());

  DisallowHeapAllocation no_gc;
  DescriptorArray* descriptors = object->map()->instance_descriptors();
  for (unsigned i = 0; i < properties.size(); i++) {
    // Initializing store.
    object->WriteToField(i, descriptors->GetDetails(i), *properties[i]);
  }
}

static bool IsValidObjectKey(Handle<Object> value) {
  return value->IsName() || value->IsNumber();
}

Maybe<uint32_t> ValueDeserializer::ReadJSObjectProperties(
    Handle<JSObject> object, SerializationTag end_tag,
    bool can_use_transitions) {
  uint32_t num_properties = 0;

  // Fast path (following map transitions).
  if (can_use_transitions) {
    bool transitioning = true;
    Handle<Map> map(object->map(), isolate_);
    DCHECK(!map->is_dictionary_map());
    DCHECK_EQ(0, map->instance_descriptors()->number_of_descriptors());
    std::vector<Handle<Object>> properties;
    properties.reserve(8);

    while (transitioning) {
      // If there are no more properties, finish.
      SerializationTag tag;
      if (!PeekTag().To(&tag)) return Nothing<uint32_t>();
      if (tag == end_tag) {
        ConsumeTag(end_tag);
        CommitProperties(object, map, properties);
        CHECK_LT(properties.size(), std::numeric_limits<uint32_t>::max());
        return Just(static_cast<uint32_t>(properties.size()));
      }

      // Determine the key to be used and the target map to transition to, if
      // possible. Transitioning may abort if the key is not a string, or if no
      // transition was found.
      Handle<Object> key;
      Handle<Map> target;
      TransitionsAccessor transitions(map);
      Handle<String> expected_key = transitions.ExpectedTransitionKey();
      if (!expected_key.is_null() && ReadExpectedString(expected_key)) {
        key = expected_key;
        target = transitions.ExpectedTransitionTarget();
      } else {
        if (!ReadObject().ToHandle(&key) || !IsValidObjectKey(key)) {
          return Nothing<uint32_t>();
        }
        if (key->IsString()) {
          key =
              isolate_->factory()->InternalizeString(Handle<String>::cast(key));
          // Don't reuse |transitions| because it could be stale.
          transitioning = TransitionsAccessor(map)
                              .FindTransitionToField(Handle<String>::cast(key))
                              .ToHandle(&target);
        } else {
          transitioning = false;
        }
      }

      // Read the value that corresponds to it.
      Handle<Object> value;
      if (!ReadObject().ToHandle(&value)) return Nothing<uint32_t>();

      // If still transitioning and the value fits the field representation
      // (though generalization may be required), store the property value so
      // that we can copy them all at once. Otherwise, stop transitioning.
      if (transitioning) {
        int descriptor = static_cast<int>(properties.size());
        PropertyDetails details =
            target->instance_descriptors()->GetDetails(descriptor);
        Representation expected_representation = details.representation();
        if (value->FitsRepresentation(expected_representation)) {
          if (expected_representation.IsHeapObject() &&
              !target->instance_descriptors()
                   ->GetFieldType(descriptor)
                   ->NowContains(value)) {
            Handle<FieldType> value_type =
                value->OptimalType(isolate_, expected_representation);
            Map::GeneralizeField(target, descriptor, details.constness(),
                                 expected_representation, value_type);
          }
          DCHECK(target->instance_descriptors()
                     ->GetFieldType(descriptor)
                     ->NowContains(value));
          properties.push_back(value);
          map = target;
          continue;
        } else {
          transitioning = false;
        }
      }

      // Fell out of transitioning fast path. Commit the properties gathered so
      // far, and then start setting properties slowly instead.
      DCHECK(!transitioning);
      CHECK_LT(properties.size(), std::numeric_limits<uint32_t>::max());
      CommitProperties(object, map, properties);
      num_properties = static_cast<uint32_t>(properties.size());

      bool success;
      LookupIterator it = LookupIterator::PropertyOrElement(
          isolate_, object, key, &success, LookupIterator::OWN);
      if (!success ||
          JSObject::DefineOwnPropertyIgnoreAttributes(&it, value, NONE)
              .is_null()) {
        return Nothing<uint32_t>();
      }
      num_properties++;
    }

    // At this point, transitioning should be done, but at least one property
    // should have been written (in the zero-property case, there is an early
    // return).
    DCHECK(!transitioning);
    DCHECK_GE(num_properties, 1u);
  }

  // Slow path.
  for (;; num_properties++) {
    SerializationTag tag;
    if (!PeekTag().To(&tag)) return Nothing<uint32_t>();
    if (tag == end_tag) {
      ConsumeTag(end_tag);
      return Just(num_properties);
    }

    Handle<Object> key;
    if (!ReadObject().ToHandle(&key) || !IsValidObjectKey(key)) {
      return Nothing<uint32_t>();
    }
    Handle<Object> value;
    if (!ReadObject().ToHandle(&value)) return Nothing<uint32_t>();

    bool success;
    LookupIterator it = LookupIterator::PropertyOrElement(
        isolate_, object, key, &success, LookupIterator::OWN);
    if (!success ||
        JSObject::DefineOwnPropertyIgnoreAttributes(&it, value, NONE)
            .is_null()) {
      return Nothing<uint32_t>();
    }
  }
}

bool ValueDeserializer::HasObjectWithID(uint32_t id) {
  return id < static_cast<unsigned>(id_map_->length()) &&
         !id_map_->get(id)->IsTheHole(isolate_);
}

MaybeHandle<JSReceiver> ValueDeserializer::GetObjectWithID(uint32_t id) {
  if (id >= static_cast<unsigned>(id_map_->length())) {
    return MaybeHandle<JSReceiver>();
  }
  Object* value = id_map_->get(id);
  if (value->IsTheHole(isolate_)) return MaybeHandle<JSReceiver>();
  DCHECK(value->IsJSReceiver());
  return Handle<JSReceiver>(JSReceiver::cast(value), isolate_);
}

void ValueDeserializer::AddObjectWithID(uint32_t id,
                                        Handle<JSReceiver> object) {
  DCHECK(!HasObjectWithID(id));
  Handle<FixedArray> new_array = FixedArray::SetAndGrow(id_map_, id, object);

  // If the dictionary was reallocated, update the global handle.
  if (!new_array.is_identical_to(id_map_)) {
    GlobalHandles::Destroy(Handle<Object>::cast(id_map_).location());
    id_map_ = isolate_->global_handles()->Create(*new_array);
  }
}

static Maybe<bool> SetPropertiesFromKeyValuePairs(Isolate* isolate,
                                                  Handle<JSObject> object,
                                                  Handle<Object>* data,
                                                  uint32_t num_properties) {
  for (unsigned i = 0; i < 2 * num_properties; i += 2) {
    Handle<Object> key = data[i];
    if (!IsValidObjectKey(key)) return Nothing<bool>();
    Handle<Object> value = data[i + 1];
    bool success;
    LookupIterator it = LookupIterator::PropertyOrElement(
        isolate, object, key, &success, LookupIterator::OWN);
    if (!success ||
        JSObject::DefineOwnPropertyIgnoreAttributes(&it, value, NONE)
            .is_null()) {
      return Nothing<bool>();
    }
  }
  return Just(true);
}

namespace {

// Throws a generic "deserialization failed" exception by default, unless a more
// specific exception has already been thrown.
void ThrowDeserializationExceptionIfNonePending(Isolate* isolate) {
  if (!isolate->has_pending_exception()) {
    isolate->Throw(*isolate->factory()->NewError(
        MessageTemplate::kDataCloneDeserializationError));
  }
  DCHECK(isolate->has_pending_exception());
}

}  // namespace

MaybeHandle<Object>
ValueDeserializer::ReadObjectUsingEntireBufferForLegacyFormat() {
  DCHECK_EQ(version_, 0u);
  HandleScope scope(isolate_);
  std::vector<Handle<Object>> stack;
  while (position_ < end_) {
    SerializationTag tag;
    if (!PeekTag().To(&tag)) break;

    Handle<Object> new_object;
    switch (tag) {
      case SerializationTag::kEndJSObject: {
        ConsumeTag(SerializationTag::kEndJSObject);

        // JS Object: Read the last 2*n values from the stack and use them as
        // key-value pairs.
        uint32_t num_properties;
        if (!ReadVarint<uint32_t>().To(&num_properties) ||
            stack.size() / 2 < num_properties) {
          isolate_->Throw(*isolate_->factory()->NewError(
              MessageTemplate::kDataCloneDeserializationError));
          return MaybeHandle<Object>();
        }

        size_t begin_properties =
            stack.size() - 2 * static_cast<size_t>(num_properties);
        Handle<JSObject> js_object = isolate_->factory()->NewJSObject(
            isolate_->object_function(), pretenure_);
        if (num_properties &&
            !SetPropertiesFromKeyValuePairs(
                 isolate_, js_object, &stack[begin_properties], num_properties)
                 .FromMaybe(false)) {
          ThrowDeserializationExceptionIfNonePending(isolate_);
          return MaybeHandle<Object>();
        }

        stack.resize(begin_properties);
        new_object = js_object;
        break;
      }
      case SerializationTag::kEndSparseJSArray: {
        ConsumeTag(SerializationTag::kEndSparseJSArray);

        // Sparse JS Array: Read the last 2*|num_properties| from the stack.
        uint32_t num_properties;
        uint32_t length;
        if (!ReadVarint<uint32_t>().To(&num_properties) ||
            !ReadVarint<uint32_t>().To(&length) ||
            stack.size() / 2 < num_properties) {
          isolate_->Throw(*isolate_->factory()->NewError(
              MessageTemplate::kDataCloneDeserializationError));
          return MaybeHandle<Object>();
        }

        Handle<JSArray> js_array = isolate_->factory()->NewJSArray(
            0, TERMINAL_FAST_ELEMENTS_KIND, pretenure_);
        JSArray::SetLength(js_array, length);
        size_t begin_properties =
            stack.size() - 2 * static_cast<size_t>(num_properties);
        if (num_properties &&
            !SetPropertiesFromKeyValuePairs(
                 isolate_, js_array, &stack[begin_properties], num_properties)
                 .FromMaybe(false)) {
          ThrowDeserializationExceptionIfNonePending(isolate_);
          return MaybeHandle<Object>();
        }

        stack.resize(begin_properties);
        new_object = js_array;
        break;
      }
      case SerializationTag::kEndDenseJSArray: {
        // This was already broken in Chromium, and apparently wasn't missed.
        isolate_->Throw(*isolate_->factory()->NewError(
            MessageTemplate::kDataCloneDeserializationError));
        return MaybeHandle<Object>();
      }
      default:
        if (!ReadObject().ToHandle(&new_object)) return MaybeHandle<Object>();
        break;
    }
    stack.push_back(new_object);
  }

// Nothing remains but padding.
#ifdef DEBUG
  while (position_ < end_) {
    DCHECK(*position_++ == static_cast<uint8_t>(SerializationTag::kPadding));
  }
#endif
  position_ = end_;

  if (stack.size() != 1) {
    isolate_->Throw(*isolate_->factory()->NewError(
        MessageTemplate::kDataCloneDeserializationError));
    return MaybeHandle<Object>();
  }
  return scope.CloseAndEscape(stack[0]);
}

}  // namespace internal
}  // namespace v8<|MERGE_RESOLUTION|>--- conflicted
+++ resolved
@@ -7,10 +7,7 @@
 #include <type_traits>
 
 #include "include/v8-value-serializer-version.h"
-<<<<<<< HEAD
-=======
 #include "src/api.h"
->>>>>>> 84bd6f3c
 #include "src/base/logging.h"
 #include "src/conversions.h"
 #include "src/flags.h"
@@ -484,16 +481,7 @@
     case JS_OBJECT_TYPE:
     case JS_API_OBJECT_TYPE: {
       Handle<JSObject> js_object = Handle<JSObject>::cast(receiver);
-<<<<<<< HEAD
-      Map* map = js_object->map();
-      if (!FLAG_wasm_disable_structured_cloning &&
-          map->GetConstructor() ==
-              isolate_->native_context()->wasm_module_constructor()) {
-        return WriteWasmModule(js_object);
-      } else if (JSObject::GetEmbedderFieldCount(map)) {
-=======
       if (JSObject::GetEmbedderFieldCount(js_object->map())) {
->>>>>>> 84bd6f3c
         return WriteHostObject(js_object);
       } else {
         return WriteJSObject(js_object);
@@ -869,13 +857,6 @@
   return ThrowIfOutOfMemory();
 }
 
-<<<<<<< HEAD
-Maybe<bool> ValueSerializer::WriteWasmModule(Handle<JSObject> object) {
-  if (delegate_ != nullptr) {
-    Maybe<uint32_t> transfer_id = delegate_->GetWasmModuleTransferId(
-        reinterpret_cast<v8::Isolate*>(isolate_),
-        v8::Local<v8::WasmCompiledModule>::Cast(Utils::ToLocal(object)));
-=======
 Maybe<bool> ValueSerializer::WriteWasmModule(Handle<WasmModuleObject> object) {
   if (delegate_ != nullptr) {
     // TODO(titzer): introduce a Utils::ToLocal for WasmModuleObject.
@@ -883,7 +864,6 @@
         reinterpret_cast<v8::Isolate*>(isolate_),
         v8::Local<v8::WasmCompiledModule>::Cast(
             Utils::ToLocal(Handle<JSObject>::cast(object))));
->>>>>>> 84bd6f3c
     RETURN_VALUE_IF_SCHEDULED_EXCEPTION(isolate_, Nothing<bool>());
     uint32_t id = 0;
     if (transfer_id.To(&id)) {
@@ -893,11 +873,6 @@
     }
   }
 
-<<<<<<< HEAD
-  Handle<WasmCompiledModule> compiled_part(
-      WasmCompiledModule::cast(object->GetEmbedderField(0)), isolate_);
-=======
->>>>>>> 84bd6f3c
   WasmEncodingTag encoding_tag = WasmEncodingTag::kRawBytes;
   WriteTag(SerializationTag::kWasmModule);
   WriteRawBytes(&encoding_tag, sizeof(encoding_tag));
@@ -1147,11 +1122,7 @@
     uint32_t transfer_id, Handle<JSArrayBuffer> array_buffer) {
   if (array_buffer_transfer_map_.is_null()) {
     array_buffer_transfer_map_ = isolate_->global_handles()->Create(
-<<<<<<< HEAD
-        *SeededNumberDictionary::New(isolate_, 0));
-=======
         *SimpleNumberDictionary::New(isolate_, 0));
->>>>>>> 84bd6f3c
   }
   Handle<SimpleNumberDictionary> dictionary =
       array_buffer_transfer_map_.ToHandleChecked();
@@ -1266,11 +1237,8 @@
       return ReadWasmModule();
     case SerializationTag::kWasmModuleTransfer:
       return ReadWasmModuleTransfer();
-<<<<<<< HEAD
-=======
     case SerializationTag::kWasmMemoryTransfer:
       return ReadWasmMemory();
->>>>>>> 84bd6f3c
     case SerializationTag::kHostObject:
       return ReadHostObject();
     default:
@@ -1580,16 +1548,8 @@
     return MaybeHandle<JSRegExp>();
   }
 
-<<<<<<< HEAD
-  // Ensure the deserialized flags are valid. The context behind this is that
-  // the JSRegExp::Flags enum statically includes kDotAll, but it is only valid
-  // to set kDotAll if FLAG_harmony_regexp_dotall is enabled. Fuzzers don't
-  // know about this and happily set kDotAll anyways, leading to CHECK failures
-  // later on.
-=======
   // Ensure the deserialized flags are valid.
   // TODO(adamk): Can we remove this check now that dotAll is always-on?
->>>>>>> 84bd6f3c
   uint32_t flags_mask = static_cast<uint32_t>(-1) << JSRegExp::FlagCount();
   if ((raw_flags & flags_mask) ||
       !JSRegExp::New(pattern, static_cast<JSRegExp::Flags>(raw_flags))
@@ -1833,26 +1793,6 @@
   }
 
   // Try to deserialize the compiled module first.
-<<<<<<< HEAD
-  ScriptData script_data(compiled_bytes.start(), compiled_bytes.length());
-  Handle<FixedArray> compiled_part;
-  MaybeHandle<JSObject> result;
-  if (WasmCompiledModuleSerializer::DeserializeWasmModule(
-          isolate_, &script_data, wire_bytes)
-          .ToHandle(&compiled_part)) {
-    result = WasmModuleObject::New(
-        isolate_, Handle<WasmCompiledModule>::cast(compiled_part));
-  } else {
-    wasm::ErrorThrower thrower(isolate_, "ValueDeserializer::ReadWasmModule");
-    result = wasm::SyncCompile(isolate_, &thrower,
-                               wasm::ModuleWireBytes(wire_bytes));
-  }
-  RETURN_EXCEPTION_IF_SCHEDULED_EXCEPTION(isolate_, JSObject);
-  uint32_t id = next_id_++;
-  if (!result.is_null()) {
-    AddObjectWithID(id, result.ToHandleChecked());
-  }
-=======
   MaybeHandle<WasmModuleObject> result =
       wasm::DeserializeNativeModule(isolate_, compiled_bytes, wire_bytes);
   if (result.is_null()) {
@@ -1894,7 +1834,6 @@
       WasmMemoryObject::New(isolate_, buffer, maximum_pages);
 
   AddObjectWithID(id, result);
->>>>>>> 84bd6f3c
   return result;
 }
 
