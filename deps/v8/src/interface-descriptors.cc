--- conflicted
+++ resolved
@@ -372,14 +372,9 @@
 
 void NewArgumentsElementsDescriptor::InitializePlatformIndependent(
     CallInterfaceDescriptorData* data) {
-<<<<<<< HEAD
-  // kFrame, kLength
-  MachineType const kMachineTypes[] = {MachineType::Pointer(),
-=======
   // kFrame, kLength, kMappedCount
   MachineType const kMachineTypes[] = {MachineType::Pointer(),
                                        MachineType::TaggedSigned(),
->>>>>>> 84bd6f3c
                                        MachineType::TaggedSigned()};
   data->InitializePlatformIndependent(arraysize(kMachineTypes), 0,
                                       kMachineTypes);
@@ -387,11 +382,7 @@
 
 void NewArgumentsElementsDescriptor::InitializePlatformSpecific(
     CallInterfaceDescriptorData* data) {
-<<<<<<< HEAD
-  DefaultInitializePlatformSpecific(data, 2);
-=======
   DefaultInitializePlatformSpecific(data, 3);
->>>>>>> 84bd6f3c
 }
 
 void CallTrampolineDescriptor::InitializePlatformIndependent(
@@ -453,18 +444,6 @@
 
 void ConstructForwardVarargsDescriptor::InitializePlatformIndependent(
     CallInterfaceDescriptorData* data) {
-<<<<<<< HEAD
-  // kTarget, kActualArgumentsCount, kStartIndex
-  MachineType machine_types[] = {MachineType::AnyTagged(), MachineType::Int32(),
-                                 MachineType::Int32()};
-  data->InitializePlatformIndependent(arraysize(machine_types), 0,
-                                      machine_types);
-}
-
-void ConstructForwardVarargsDescriptor::InitializePlatformIndependent(
-    CallInterfaceDescriptorData* data) {
-=======
->>>>>>> 84bd6f3c
   // kTarget, kNewTarget, kActualArgumentsCount, kStartIndex
   MachineType machine_types[] = {MachineType::AnyTagged(),
                                  MachineType::AnyTagged(), MachineType::Int32(),
@@ -629,19 +608,6 @@
                                       machine_types);
 }
 
-<<<<<<< HEAD
-void InterpreterPushArgsThenConstructArrayDescriptor::
-    InitializePlatformIndependent(CallInterfaceDescriptorData* data) {
-  // kNumberOfArguments, kFunction, kFeedbackElement, kFirstArgument
-  MachineType machine_types[] = {MachineType::Int32(), MachineType::AnyTagged(),
-                                 MachineType::AnyTagged(),
-                                 MachineType::Pointer()};
-  data->InitializePlatformIndependent(arraysize(machine_types), 0,
-                                      machine_types);
-}
-
-=======
->>>>>>> 84bd6f3c
 void InterpreterCEntryDescriptor::InitializePlatformIndependent(
     CallInterfaceDescriptorData* data) {
   // kNumberOfArguments, kFirstArgument, kFunctionEntry
