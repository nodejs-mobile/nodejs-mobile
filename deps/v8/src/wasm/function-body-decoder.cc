// Copyright 2015 the V8 project authors. All rights reserved.
// Use of this source code is governed by a BSD-style license that can be
// found in the LICENSE file.

#include "src/signature.h"

#include "src/base/platform/elapsed-timer.h"
#include "src/compiler/wasm-compiler.h"
#include "src/flags.h"
#include "src/handles.h"
#include "src/objects-inl.h"
#include "src/ostreams.h"
#include "src/wasm/decoder.h"
#include "src/wasm/function-body-decoder-impl.h"
#include "src/wasm/function-body-decoder.h"
#include "src/wasm/wasm-limits.h"
#include "src/wasm/wasm-linkage.h"
#include "src/wasm/wasm-module.h"
#include "src/wasm/wasm-opcodes.h"

namespace v8 {
namespace internal {
namespace wasm {

<<<<<<< HEAD
#if DEBUG
#define TRACE(...)                                    \
  do {                                                \
    if (FLAG_trace_wasm_decoder) PrintF(__VA_ARGS__); \
  } while (false)
#else
#define TRACE(...)
#endif

#define CHECK_PROTOTYPE_OPCODE(flag)                   \
  if (module_ != nullptr && module_->is_asm_js()) {    \
    error("Opcode not supported for asmjs modules");   \
  }                                                    \
  if (!FLAG_##flag) {                                  \
    error("Invalid opcode (enable with --" #flag ")"); \
    break;                                             \
  }
=======
namespace {
>>>>>>> 84bd6f3c

// An SsaEnv environment carries the current local variable renaming
// as well as the current effect and control dependency in the TF graph.
// It maintains a control state that tracks whether the environment
// is reachable, has reached a control end, or has been merged.
struct SsaEnv {
  enum State { kControlEnd, kUnreachable, kReached, kMerged };

  State state;
  TFNode* control;
  TFNode* effect;
  compiler::WasmInstanceCacheNodes instance_cache;
  TFNode** locals;

  bool go() { return state >= kReached; }
  void Kill(State new_state = kControlEnd) {
    state = new_state;
    locals = nullptr;
    control = nullptr;
    effect = nullptr;
    instance_cache = {};
  }
  void SetNotMerged() {
    if (state == kMerged) state = kReached;
  }
};

#define BUILD(func, ...)                                            \
  ([&] {                                                            \
    DCHECK(ssa_env_->go());                                         \
    DCHECK(decoder->ok());                                          \
    return CheckForException(decoder, builder_->func(__VA_ARGS__)); \
  })()

constexpr uint32_t kNullCatch = static_cast<uint32_t>(-1);

class WasmGraphBuildingInterface {
 public:
  static constexpr wasm::Decoder::ValidateFlag validate =
      wasm::Decoder::kValidate;
  using Decoder = WasmFullDecoder<validate, WasmGraphBuildingInterface>;

  struct Value : public ValueWithNamedConstructors<Value> {
    TFNode* node;
  };

  struct TryInfo : public ZoneObject {
    SsaEnv* catch_env;
    TFNode* exception = nullptr;

    explicit TryInfo(SsaEnv* c) : catch_env(c) {}
  };

  struct Control : public ControlWithNamedConstructors<Control, Value> {
    SsaEnv* end_env;         // end environment for the construct.
    SsaEnv* false_env;       // false environment (only for if).
    TryInfo* try_info;       // information used for compiling try statements.
    int32_t previous_catch;  // previous Control (on the stack) with a catch.
  };

  explicit WasmGraphBuildingInterface(TFBuilder* builder) : builder_(builder) {}

  void StartFunction(Decoder* decoder) {
    SsaEnv* ssa_env =
        reinterpret_cast<SsaEnv*>(decoder->zone()->New(sizeof(SsaEnv)));
    uint32_t num_locals = decoder->NumLocals();
    uint32_t env_count = num_locals;
    size_t size = sizeof(TFNode*) * env_count;
    ssa_env->state = SsaEnv::kReached;
    ssa_env->locals =
        size > 0 ? reinterpret_cast<TFNode**>(decoder->zone()->New(size))
                 : nullptr;

    // The first '+ 1' is needed by TF Start node, the second '+ 1' is for the
    // instance parameter.
    TFNode* start = builder_->Start(
        static_cast<int>(decoder->sig_->parameter_count() + 1 + 1));
    // Initialize the instance parameter (index 0).
    builder_->set_instance_node(
        builder_->Param(wasm::kWasmInstanceParameterIndex));
    // Initialize local variables. Parameters are shifted by 1 because of the
    // the instance parameter.
    uint32_t index = 0;
    for (; index < decoder->sig_->parameter_count(); ++index) {
      ssa_env->locals[index] = builder_->Param(index + 1);
    }
    while (index < num_locals) {
      ValueType type = decoder->GetLocalType(index);
      TFNode* node = DefaultValue(type);
      while (index < num_locals && decoder->GetLocalType(index) == type) {
        // Do a whole run of like-typed locals at a time.
        ssa_env->locals[index++] = node;
      }
    }
    ssa_env->effect = start;
    ssa_env->control = start;
    // Initialize effect and control before loading the context.
    builder_->set_effect_ptr(&ssa_env->effect);
    builder_->set_control_ptr(&ssa_env->control);
    LoadContextIntoSsa(ssa_env);
    SetEnv(ssa_env);
  }

  // Reload the instance cache entries into the Ssa Environment.
  void LoadContextIntoSsa(SsaEnv* ssa_env) {
    if (!ssa_env || !ssa_env->go()) return;
    builder_->InitInstanceCache(&ssa_env->instance_cache);
  }

  void StartFunctionBody(Decoder* decoder, Control* block) {
    SsaEnv* break_env = ssa_env_;
    SetEnv(Steal(decoder->zone(), break_env));
    block->end_env = break_env;
  }

  void FinishFunction(Decoder*) { builder_->PatchInStackCheckIfNeeded(); }

  void OnFirstError(Decoder*) {}

<<<<<<< HEAD
namespace {
inline unsigned GetShuffleMaskSize(WasmOpcode opcode) {
  switch (opcode) {
    case kExprS32x4Shuffle:
      return 4;
    case kExprS16x8Shuffle:
      return 8;
    case kExprS8x16Shuffle:
      return 16;
    default:
      UNREACHABLE();
      return 0;
  }
}
}  // namespace

// Macros that build nodes only if there is a graph and the current SSA
// environment is reachable from start. This avoids problems with malformed
// TF graphs when decoding inputs that have unreachable code.
#define BUILD(func, ...) \
  (build() ? CheckForException(builder_->func(__VA_ARGS__)) : nullptr)
#define BUILD0(func) (build() ? CheckForException(builder_->func()) : nullptr)
=======
  void NextInstruction(Decoder*, WasmOpcode) {}
>>>>>>> 84bd6f3c

  void Block(Decoder* decoder, Control* block) {
    // The break environment is the outer environment.
    block->end_env = ssa_env_;
    SetEnv(Steal(decoder->zone(), ssa_env_));
  }

<<<<<<< HEAD
  static bool DecodeLocals(Decoder* decoder, const FunctionSig* sig,
                           ZoneVector<ValueType>* type_list) {
    DCHECK_NOT_NULL(type_list);
    DCHECK_EQ(0, type_list->size());
    // Initialize from signature.
    if (sig != nullptr) {
      type_list->assign(sig->parameters().begin(), sig->parameters().end());
=======
  void Loop(Decoder* decoder, Control* block) {
    SsaEnv* finish_try_env = Steal(decoder->zone(), ssa_env_);
    block->end_env = finish_try_env;
    // The continue environment is the inner environment.
    SetEnv(PrepareForLoop(decoder, finish_try_env));
    ssa_env_->SetNotMerged();
    if (!decoder->ok()) return;
    // Wrap input merge into phis.
    for (unsigned i = 0; i < block->start_merge.arity; ++i) {
      Value& val = block->start_merge[i];
      val.node = builder_->Phi(val.type, 1, &val.node, block->end_env->control);
>>>>>>> 84bd6f3c
    }
  }

<<<<<<< HEAD
  static BitVector* AnalyzeLoopAssignment(Decoder* decoder, const byte* pc,
                                          int locals_count, Zone* zone) {
    if (pc >= decoder->end()) return nullptr;
    if (*pc != kExprLoop) return nullptr;

    BitVector* assigned = new (zone) BitVector(locals_count, zone);
    int depth = 0;
    // Iteratively process all AST nodes nested inside the loop.
    while (pc < decoder->end() && decoder->ok()) {
      WasmOpcode opcode = static_cast<WasmOpcode>(*pc);
      unsigned length = 1;
      switch (opcode) {
        case kExprLoop:
        case kExprIf:
        case kExprBlock:
        case kExprTry:
          length = OpcodeLength(decoder, pc);
          depth++;
          break;
        case kExprSetLocal:  // fallthru
        case kExprTeeLocal: {
          LocalIndexOperand<true> operand(decoder, pc);
          if (assigned->length() > 0 &&
              operand.index < static_cast<uint32_t>(assigned->length())) {
            // Unverified code might have an out-of-bounds index.
            assigned->Add(operand.index);
          }
          length = 1 + operand.length;
          break;
        }
        case kExprEnd:
          depth--;
          break;
        default:
          length = OpcodeLength(decoder, pc);
          break;
      }
      if (depth <= 0) break;
      pc += length;
    }
    return decoder->ok() ? assigned : nullptr;
  }

  inline bool Validate(const byte* pc, LocalIndexOperand<true>& operand) {
    if (operand.index < total_locals()) {
      if (local_types_) {
        operand.type = local_types_->at(operand.index);
      } else {
        operand.type = kWasmStmt;
      }
      return true;
    }
    errorf(pc + 1, "invalid local index: %u", operand.index);
    return false;
  }

  inline bool Validate(const byte* pc, GlobalIndexOperand<true>& operand) {
    if (module_ != nullptr && operand.index < module_->globals.size()) {
      operand.global = &module_->globals[operand.index];
      operand.type = operand.global->type;
      return true;
    }
    errorf(pc + 1, "invalid global index: %u", operand.index);
    return false;
  }

  inline bool Complete(const byte* pc, CallFunctionOperand<true>& operand) {
    if (module_ != nullptr && operand.index < module_->functions.size()) {
      operand.sig = module_->functions[operand.index].sig;
      return true;
    }
    return false;
  }

  inline bool Validate(const byte* pc, CallFunctionOperand<true>& operand) {
    if (Complete(pc, operand)) {
      return true;
    }
    errorf(pc + 1, "invalid function index: %u", operand.index);
    return false;
  }

  inline bool Complete(const byte* pc, CallIndirectOperand<true>& operand) {
    if (module_ != nullptr && operand.index < module_->signatures.size()) {
      operand.sig = module_->signatures[operand.index];
      return true;
    }
    return false;
  }

  inline bool Validate(const byte* pc, CallIndirectOperand<true>& operand) {
    if (module_ == nullptr || module_->function_tables.empty()) {
      error("function table has to exist to execute call_indirect");
      return false;
    }
    if (Complete(pc, operand)) {
      return true;
    }
    errorf(pc + 1, "invalid signature index: #%u", operand.index);
    return false;
  }

  inline bool Validate(const byte* pc, BreakDepthOperand<true>& operand,
                       ZoneVector<Control>& control) {
    if (operand.depth < control.size()) {
      operand.target = &control[control.size() - operand.depth - 1];
      return true;
    }
    errorf(pc + 1, "invalid break depth: %u", operand.depth);
    return false;
  }

  bool Validate(const byte* pc, BranchTableOperand<true>& operand,
                size_t block_depth) {
    if (operand.table_count >= kV8MaxWasmFunctionSize) {
      errorf(pc + 1, "invalid table count (> max function size): %u",
             operand.table_count);
      return false;
    }
    return checkAvailable(operand.table_count);
  }

  inline bool Validate(const byte* pc, WasmOpcode opcode,
                       SimdLaneOperand<true>& operand) {
    uint8_t num_lanes = 0;
    switch (opcode) {
      case kExprF32x4ExtractLane:
      case kExprF32x4ReplaceLane:
      case kExprI32x4ExtractLane:
      case kExprI32x4ReplaceLane:
        num_lanes = 4;
        break;
      case kExprI16x8ExtractLane:
      case kExprI16x8ReplaceLane:
        num_lanes = 8;
        break;
      case kExprI8x16ExtractLane:
      case kExprI8x16ReplaceLane:
        num_lanes = 16;
        break;
      default:
        UNREACHABLE();
        break;
    }
    if (operand.lane < 0 || operand.lane >= num_lanes) {
      error(pc_ + 2, "invalid lane index");
      return false;
    } else {
      return true;
    }
  }

  inline bool Validate(const byte* pc, WasmOpcode opcode,
                       SimdShiftOperand<true>& operand) {
    uint8_t max_shift = 0;
    switch (opcode) {
      case kExprI32x4Shl:
      case kExprI32x4ShrS:
      case kExprI32x4ShrU:
        max_shift = 32;
        break;
      case kExprI16x8Shl:
      case kExprI16x8ShrS:
      case kExprI16x8ShrU:
        max_shift = 16;
        break;
      case kExprI8x16Shl:
      case kExprI8x16ShrS:
      case kExprI8x16ShrU:
        max_shift = 8;
        break;
      default:
        UNREACHABLE();
        break;
    }
    if (operand.shift < 0 || operand.shift >= max_shift) {
      error(pc_ + 2, "invalid shift amount");
      return false;
    } else {
      return true;
    }
  }

  inline bool Validate(const byte* pc, WasmOpcode opcode,
                       SimdShuffleOperand<true>& operand) {
    unsigned lanes = GetShuffleMaskSize(opcode);
    uint8_t max_lane = 0;
    for (unsigned i = 0; i < lanes; i++)
      max_lane = std::max(max_lane, operand.shuffle[i]);
    if (operand.lanes != lanes || max_lane > 2 * lanes) {
      error(pc_ + 2, "invalid shuffle mask");
      return false;
    } else {
      return true;
    }
  }

  static unsigned OpcodeLength(Decoder* decoder, const byte* pc) {
    WasmOpcode opcode = static_cast<WasmOpcode>(*pc);
    switch (opcode) {
#define DECLARE_OPCODE_CASE(name, opcode, sig) case kExpr##name:
      FOREACH_LOAD_MEM_OPCODE(DECLARE_OPCODE_CASE)
      FOREACH_STORE_MEM_OPCODE(DECLARE_OPCODE_CASE)
#undef DECLARE_OPCODE_CASE
      {
        MemoryAccessOperand<true> operand(decoder, pc, UINT32_MAX);
        return 1 + operand.length;
      }
      case kExprBr:
      case kExprBrIf: {
        BreakDepthOperand<true> operand(decoder, pc);
        return 1 + operand.length;
      }
      case kExprSetGlobal:
      case kExprGetGlobal: {
        GlobalIndexOperand<true> operand(decoder, pc);
        return 1 + operand.length;
      }

      case kExprCallFunction: {
        CallFunctionOperand<true> operand(decoder, pc);
        return 1 + operand.length;
      }
      case kExprCallIndirect: {
        CallIndirectOperand<true> operand(decoder, pc);
        return 1 + operand.length;
      }

      case kExprTry:
      case kExprIf:  // fall thru
      case kExprLoop:
      case kExprBlock: {
        BlockTypeOperand<true> operand(decoder, pc);
        return 1 + operand.length;
      }

      case kExprSetLocal:
      case kExprTeeLocal:
      case kExprGetLocal:
      case kExprCatch: {
        LocalIndexOperand<true> operand(decoder, pc);
        return 1 + operand.length;
      }
      case kExprBrTable: {
        BranchTableOperand<true> operand(decoder, pc);
        BranchTableIterator<true> iterator(decoder, operand);
        return 1 + iterator.length();
      }
      case kExprI32Const: {
        ImmI32Operand<true> operand(decoder, pc);
        return 1 + operand.length;
      }
      case kExprI64Const: {
        ImmI64Operand<true> operand(decoder, pc);
        return 1 + operand.length;
      }
      case kExprGrowMemory:
      case kExprMemorySize: {
        MemoryIndexOperand<true> operand(decoder, pc);
        return 1 + operand.length;
      }
      case kExprF32Const:
        return 5;
      case kExprF64Const:
        return 9;
      case kSimdPrefix: {
        byte simd_index = decoder->read_u8<true>(pc + 1, "simd_index");
        WasmOpcode opcode =
            static_cast<WasmOpcode>(kSimdPrefix << 8 | simd_index);
        switch (opcode) {
#define DECLARE_OPCODE_CASE(name, opcode, sig) case kExpr##name:
          FOREACH_SIMD_0_OPERAND_OPCODE(DECLARE_OPCODE_CASE)
#undef DECLARE_OPCODE_CASE
          {
            return 2;
          }
#define DECLARE_OPCODE_CASE(name, opcode, sig) case kExpr##name:
          FOREACH_SIMD_1_OPERAND_OPCODE(DECLARE_OPCODE_CASE)
#undef DECLARE_OPCODE_CASE
          {
            return 3;
          }
          // Shuffles contain a byte array to determine the shuffle.
          case kExprS32x4Shuffle:
          case kExprS16x8Shuffle:
          case kExprS8x16Shuffle:
            return 2 + GetShuffleMaskSize(opcode);
          default:
            decoder->error(pc, "invalid SIMD opcode");
            return 2;
        }
      }
      default:
        return 1;
    }
  }

  std::pair<uint32_t, uint32_t> StackEffect(const byte* pc) {
    WasmOpcode opcode = static_cast<WasmOpcode>(*pc);
    // Handle "simple" opcodes with a fixed signature first.
    FunctionSig* sig = WasmOpcodes::Signature(opcode);
    if (!sig) sig = WasmOpcodes::AsmjsSignature(opcode);
    if (sig) return {sig->parameter_count(), sig->return_count()};

#define DECLARE_OPCODE_CASE(name, opcode, sig) case kExpr##name:
    // clang-format off
    switch (opcode) {
      case kExprSelect:
        return {3, 1};
      FOREACH_STORE_MEM_OPCODE(DECLARE_OPCODE_CASE)
        return {2, 0};
      FOREACH_LOAD_MEM_OPCODE(DECLARE_OPCODE_CASE)
      case kExprTeeLocal:
      case kExprGrowMemory:
        return {1, 1};
      case kExprSetLocal:
      case kExprSetGlobal:
      case kExprDrop:
      case kExprBrIf:
      case kExprBrTable:
      case kExprIf:
        return {1, 0};
      case kExprGetLocal:
      case kExprGetGlobal:
      case kExprI32Const:
      case kExprI64Const:
      case kExprF32Const:
      case kExprF64Const:
      case kExprMemorySize:
        return {0, 1};
      case kExprCallFunction: {
        CallFunctionOperand<true> operand(this, pc);
        CHECK(Complete(pc, operand));
        return {operand.sig->parameter_count(), operand.sig->return_count()};
      }
      case kExprCallIndirect: {
        CallIndirectOperand<true> operand(this, pc);
        CHECK(Complete(pc, operand));
        // Indirect calls pop an additional argument for the table index.
        return {operand.sig->parameter_count() + 1,
                operand.sig->return_count()};
      }
      case kExprBr:
      case kExprBlock:
      case kExprLoop:
      case kExprEnd:
      case kExprElse:
      case kExprNop:
      case kExprReturn:
      case kExprUnreachable:
        return {0, 0};
      default:
        V8_Fatal(__FILE__, __LINE__, "unimplemented opcode: %x", opcode);
        return {0, 0};
    }
#undef DECLARE_OPCODE_CASE
    // clang-format on
  }
};
=======
  void Try(Decoder* decoder, Control* block) {
    SsaEnv* outer_env = ssa_env_;
    SsaEnv* catch_env = Split(decoder, outer_env);
    // Mark catch environment as unreachable, since only accessable
    // through catch unwinding (i.e. landing pads).
    catch_env->state = SsaEnv::kUnreachable;
    SsaEnv* try_env = Steal(decoder->zone(), outer_env);
    SetEnv(try_env);
    TryInfo* try_info = new (decoder->zone()) TryInfo(catch_env);
    block->end_env = outer_env;
    block->try_info = try_info;
    block->previous_catch = current_catch_;
    current_catch_ = static_cast<int32_t>(decoder->control_depth() - 1);
  }

  void If(Decoder* decoder, const Value& cond, Control* if_block) {
    TFNode* if_true = nullptr;
    TFNode* if_false = nullptr;
    if (ssa_env_->go()) BUILD(BranchNoHint, cond.node, &if_true, &if_false);
    SsaEnv* end_env = ssa_env_;
    SsaEnv* false_env = Split(decoder, ssa_env_);
    false_env->control = if_false;
    SsaEnv* true_env = Steal(decoder->zone(), ssa_env_);
    true_env->control = if_true;
    if_block->end_env = end_env;
    if_block->false_env = false_env;
    SetEnv(true_env);
  }

  void FallThruTo(Decoder* decoder, Control* c) {
    DCHECK(!c->is_loop());
    MergeValuesInto(decoder, c, &c->end_merge);
  }

  void PopControl(Decoder* decoder, Control* block) {
    if (!block->is_loop()) SetEnv(block->end_env);
  }

  void EndControl(Decoder* decoder, Control* block) { ssa_env_->Kill(); }

  void UnOp(Decoder* decoder, WasmOpcode opcode, FunctionSig* sig,
            const Value& value, Value* result) {
    result->node = BUILD(Unop, opcode, value.node, decoder->position());
  }

  void BinOp(Decoder* decoder, WasmOpcode opcode, FunctionSig* sig,
             const Value& lhs, const Value& rhs, Value* result) {
    auto node = BUILD(Binop, opcode, lhs.node, rhs.node, decoder->position());
    if (result) result->node = node;
  }

  void I32Const(Decoder* decoder, Value* result, int32_t value) {
    result->node = builder_->Int32Constant(value);
  }

  void I64Const(Decoder* decoder, Value* result, int64_t value) {
    result->node = builder_->Int64Constant(value);
  }

  void F32Const(Decoder* decoder, Value* result, float value) {
    result->node = builder_->Float32Constant(value);
  }

  void F64Const(Decoder* decoder, Value* result, double value) {
    result->node = builder_->Float64Constant(value);
  }

  void RefNull(Decoder* decoder, Value* result) {
    result->node = builder_->RefNull();
  }
>>>>>>> 84bd6f3c

  void Drop(Decoder* decoder, const Value& value) {}

  void DoReturn(Decoder* decoder, Vector<Value> values, bool implicit) {
    if (implicit) {
      DCHECK_EQ(1, decoder->control_depth());
      SetEnv(decoder->control_at(0)->end_env);
    }
<<<<<<< HEAD
    base::ElapsedTimer decode_timer;
    if (FLAG_trace_wasm_decode_time) {
      decode_timer.Start();
    }
    stack_.clear();
    control_.clear();

    if (end_ < pc_) {
      error("function body end < start");
      return false;
    }

    DCHECK_EQ(0, local_types_->size());
    WasmDecoder::DecodeLocals(this, sig_, local_types_);
    InitSsaEnv();
    DecodeFunctionBody();

    if (failed()) return TraceFailed();

    if (!control_.empty()) {
      // Generate a better error message whether the unterminated control
      // structure is the function body block or an innner structure.
      if (control_.size() > 1) {
        error(control_.back().pc, "unterminated control structure");
      } else {
        error("function body must end with \"end\" opcode.");
      }
      return TraceFailed();
    }

    if (!last_end_found_) {
      error("function body must end with \"end\" opcode.");
      return false;
    }

    if (FLAG_trace_wasm_decode_time) {
      double ms = decode_timer.Elapsed().InMillisecondsF();
      PrintF("wasm-decode %s (%0.3f ms)\n\n", ok() ? "ok" : "failed", ms);
    } else {
      TRACE("wasm-decode %s\n\n", ok() ? "ok" : "failed");
=======
    size_t num_values = values.size();
    TFNode** buffer = GetNodes(values);
    for (size_t i = 0; i < num_values; ++i) {
      buffer[i] = values[i].node;
>>>>>>> 84bd6f3c
    }
    BUILD(Return, static_cast<unsigned>(values.size()), buffer);
  }

<<<<<<< HEAD
  bool TraceFailed() {
    TRACE("wasm-error module+%-6d func+%d: %s\n\n",
          baserel(start_ + error_offset_), error_offset_, error_msg_.c_str());
    return false;
=======
  void GetLocal(Decoder* decoder, Value* result,
                const LocalIndexImmediate<validate>& imm) {
    if (!ssa_env_->locals) return;  // unreachable
    result->node = ssa_env_->locals[imm.index];
>>>>>>> 84bd6f3c
  }

  void SetLocal(Decoder* decoder, const Value& value,
                const LocalIndexImmediate<validate>& imm) {
    if (!ssa_env_->locals) return;  // unreachable
    ssa_env_->locals[imm.index] = value.node;
  }

  void TeeLocal(Decoder* decoder, const Value& value, Value* result,
                const LocalIndexImmediate<validate>& imm) {
    result->node = value.node;
    if (!ssa_env_->locals) return;  // unreachable
    ssa_env_->locals[imm.index] = value.node;
  }

<<<<<<< HEAD
  TFNode* DefaultValue(ValueType type) {
    switch (type) {
      case kWasmI32:
        return builder_->Int32Constant(0);
      case kWasmI64:
        return builder_->Int64Constant(0);
      case kWasmF32:
        return builder_->Float32Constant(0);
      case kWasmF64:
        return builder_->Float64Constant(0);
      case kWasmS128:
        return builder_->S128Zero();
      case kWasmS1x4:
        return builder_->S1x4Zero();
      case kWasmS1x8:
        return builder_->S1x8Zero();
      case kWasmS1x16:
        return builder_->S1x16Zero();
      default:
        UNREACHABLE();
        return nullptr;
    }
=======
  void GetGlobal(Decoder* decoder, Value* result,
                 const GlobalIndexImmediate<validate>& imm) {
    result->node = BUILD(GetGlobal, imm.index);
>>>>>>> 84bd6f3c
  }

  void SetGlobal(Decoder* decoder, const Value& value,
                 const GlobalIndexImmediate<validate>& imm) {
    BUILD(SetGlobal, imm.index, value.node);
  }

  void Unreachable(Decoder* decoder) {
    BUILD(Unreachable, decoder->position());
  }

<<<<<<< HEAD
  // Decodes the body of a function.
  void DecodeFunctionBody() {
    TRACE("wasm-decode %p...%p (module+%d, %d bytes) %s\n",
          reinterpret_cast<const void*>(start_),
          reinterpret_cast<const void*>(end_), baserel(pc_),
          static_cast<int>(end_ - start_), builder_ ? "graph building" : "");

    {
      // Set up initial function block.
      SsaEnv* break_env = ssa_env_;
      SetEnv("initial env", Steal(break_env));
      PushBlock(break_env);
      Control* c = &control_.back();
      c->merge.arity = static_cast<uint32_t>(sig_->return_count());

      if (c->merge.arity == 1) {
        c->merge.vals.first = {pc_, nullptr, sig_->GetReturn(0)};
      } else if (c->merge.arity > 1) {
        c->merge.vals.array = zone_->NewArray<Value>(c->merge.arity);
        for (unsigned i = 0; i < c->merge.arity; i++) {
          c->merge.vals.array[i] = {pc_, nullptr, sig_->GetReturn(i)};
        }
      }
    }

    while (pc_ < end_) {  // decoding loop.
      unsigned len = 1;
      WasmOpcode opcode = static_cast<WasmOpcode>(*pc_);
#if DEBUG
      if (FLAG_trace_wasm_decoder && !WasmOpcodes::IsPrefixOpcode(opcode)) {
        TRACE("  @%-8d #%-20s|", startrel(pc_),
              WasmOpcodes::OpcodeName(opcode));
      }
#endif

      FunctionSig* sig = WasmOpcodes::Signature(opcode);
      if (sig) {
        BuildSimpleOperator(opcode, sig);
      } else {
        // Complex bytecode.
        switch (opcode) {
          case kExprNop:
            break;
          case kExprBlock: {
            // The break environment is the outer environment.
            BlockTypeOperand<true> operand(this, pc_);
            SsaEnv* break_env = ssa_env_;
            PushBlock(break_env);
            SetEnv("block:start", Steal(break_env));
            SetBlockType(&control_.back(), operand);
            len = 1 + operand.length;
            break;
          }
          case kExprThrow: {
            CHECK_PROTOTYPE_OPCODE(wasm_eh_prototype);
            Value value = Pop(0, kWasmI32);
            BUILD(Throw, value.node);
            // TODO(titzer): Throw should end control, but currently we build a
            // (reachable) runtime call instead of connecting it directly to
            // end.
            //            EndControl();
            break;
          }
          case kExprTry: {
            CHECK_PROTOTYPE_OPCODE(wasm_eh_prototype);
            BlockTypeOperand<true> operand(this, pc_);
            SsaEnv* outer_env = ssa_env_;
            SsaEnv* try_env = Steal(outer_env);
            SsaEnv* catch_env = UnreachableEnv();
            PushTry(outer_env, catch_env);
            SetEnv("try_catch:start", try_env);
            SetBlockType(&control_.back(), operand);
            len = 1 + operand.length;
            break;
          }
          case kExprCatch: {
            CHECK_PROTOTYPE_OPCODE(wasm_eh_prototype);
            LocalIndexOperand<true> operand(this, pc_);
            len = 1 + operand.length;

            if (control_.empty()) {
              error("catch does not match any try");
              break;
            }

            Control* c = &control_.back();
            if (!c->is_try()) {
              error("catch does not match any try");
              break;
            }

            if (c->try_info->catch_env == nullptr) {
              error(pc_, "catch already present for try with catch");
              break;
            }

            FallThruTo(c);
            stack_.resize(c->stack_depth);

            DCHECK_NOT_NULL(c->try_info);
            SsaEnv* catch_env = c->try_info->catch_env;
            c->try_info->catch_env = nullptr;
            SetEnv("catch:begin", catch_env);
            current_catch_ = c->previous_catch;

            if (Validate(pc_, operand)) {
              if (ssa_env_->locals) {
                TFNode* exception_as_i32 =
                    BUILD(Catch, c->try_info->exception, position());
                ssa_env_->locals[operand.index] = exception_as_i32;
              }
            }

            break;
          }
          case kExprLoop: {
            BlockTypeOperand<true> operand(this, pc_);
            SsaEnv* finish_try_env = Steal(ssa_env_);
            // The continue environment is the inner environment.
            SsaEnv* loop_body_env = PrepareForLoop(pc_, finish_try_env);
            SetEnv("loop:start", loop_body_env);
            ssa_env_->SetNotMerged();
            PushLoop(finish_try_env);
            SetBlockType(&control_.back(), operand);
            len = 1 + operand.length;
            break;
          }
          case kExprIf: {
            // Condition on top of stack. Split environments for branches.
            BlockTypeOperand<true> operand(this, pc_);
            Value cond = Pop(0, kWasmI32);
            TFNode* if_true = nullptr;
            TFNode* if_false = nullptr;
            BUILD(BranchNoHint, cond.node, &if_true, &if_false);
            SsaEnv* end_env = ssa_env_;
            SsaEnv* false_env = Split(ssa_env_);
            false_env->control = if_false;
            SsaEnv* true_env = Steal(ssa_env_);
            true_env->control = if_true;
            PushIf(end_env, false_env);
            SetEnv("if:true", true_env);
            SetBlockType(&control_.back(), operand);
            len = 1 + operand.length;
            break;
          }
          case kExprElse: {
            if (control_.empty()) {
              error("else does not match any if");
              break;
            }
            Control* c = &control_.back();
            if (!c->is_if()) {
              error(pc_, "else does not match an if");
              break;
            }
            if (c->false_env == nullptr) {
              error(pc_, "else already present for if");
              break;
            }
            FallThruTo(c);
            stack_.resize(c->stack_depth);
            // Switch to environment for false branch.
            SetEnv("if_else:false", c->false_env);
            c->false_env = nullptr;  // record that an else is already seen
            break;
          }
          case kExprEnd: {
            if (control_.empty()) {
              error("end does not match any if, try, or block");
              return;
            }
            const char* name = "block:end";
            Control* c = &control_.back();
            if (c->is_loop()) {
              // A loop just leaves the values on the stack.
              TypeCheckFallThru(c);
              if (c->unreachable) PushEndValues(c);
              PopControl();
              SetEnv("loop:end", ssa_env_);
              break;
            }
            if (c->is_if()) {
              if (c->false_env != nullptr) {
                // End the true branch of a one-armed if.
                Goto(c->false_env, c->end_env);
                if (!c->unreachable && stack_.size() != c->stack_depth) {
                  error("end of if expected empty stack");
                  stack_.resize(c->stack_depth);
                }
                if (c->merge.arity > 0) {
                  error("non-void one-armed if");
                }
                name = "if:merge";
              } else {
                // End the false branch of a two-armed if.
                name = "if_else:merge";
              }
            } else if (c->is_try()) {
              name = "try:end";

              // validate that catch was seen.
              if (c->try_info->catch_env != nullptr) {
                error(pc_, "missing catch in try");
                break;
              }
            }
            FallThruTo(c);
            SetEnv(name, c->end_env);
            PushEndValues(c);

            if (control_.size() == 1) {
              // If at the last (implicit) control, check we are at end.
              if (pc_ + 1 != end_) {
                error(pc_ + 1, "trailing code after function end");
                break;
              }
              last_end_found_ = true;
              if (ssa_env_->go()) {
                // The result of the block is the return value.
                TRACE("  @%-8d #xx:%-20s|", startrel(pc_), "(implicit) return");
                DoReturn();
                TRACE("\n");
              } else {
                TypeCheckFallThru(c);
              }
            }
            PopControl();
            break;
          }
          case kExprSelect: {
            Value cond = Pop(2, kWasmI32);
            Value fval = Pop();
            Value tval = Pop(0, fval.type);
            if (build()) {
              TFNode* controls[2];
              builder_->BranchNoHint(cond.node, &controls[0], &controls[1]);
              TFNode* merge = builder_->Merge(2, controls);
              TFNode* vals[2] = {tval.node, fval.node};
              TFNode* phi = builder_->Phi(tval.type, 2, vals, merge);
              Push(tval.type, phi);
              ssa_env_->control = merge;
            } else {
              Push(tval.type == kWasmVar ? fval.type : tval.type, nullptr);
            }
            break;
          }
          case kExprBr: {
            BreakDepthOperand<true> operand(this, pc_);
            if (Validate(pc_, operand, control_)) {
              BreakTo(operand.depth);
            }
            len = 1 + operand.length;
            EndControl();
            break;
          }
          case kExprBrIf: {
            BreakDepthOperand<true> operand(this, pc_);
            Value cond = Pop(0, kWasmI32);
            if (ok() && Validate(pc_, operand, control_)) {
              SsaEnv* fenv = ssa_env_;
              SsaEnv* tenv = Split(fenv);
              fenv->SetNotMerged();
              BUILD(BranchNoHint, cond.node, &tenv->control, &fenv->control);
              ssa_env_ = tenv;
              BreakTo(operand.depth);
              ssa_env_ = fenv;
            }
            len = 1 + operand.length;
            break;
          }
          case kExprBrTable: {
            BranchTableOperand<true> operand(this, pc_);
            BranchTableIterator<true> iterator(this, operand);
            if (Validate(pc_, operand, control_.size())) {
              Value key = Pop(0, kWasmI32);
              if (failed()) break;

              SsaEnv* break_env = ssa_env_;
              if (operand.table_count > 0) {
                // Build branches to the various blocks based on the table.
                TFNode* sw = BUILD(Switch, operand.table_count + 1, key.node);

                SsaEnv* copy = Steal(break_env);
                ssa_env_ = copy;
                MergeValues* merge = nullptr;
                while (ok() && iterator.has_next()) {
                  uint32_t i = iterator.cur_index();
                  const byte* pos = iterator.pc();
                  uint32_t target = iterator.next();
                  if (target >= control_.size()) {
                    error(pos, "improper branch in br_table");
                    break;
                  }
                  ssa_env_ = Split(copy);
                  ssa_env_->control = (i == operand.table_count)
                                          ? BUILD(IfDefault, sw)
                                          : BUILD(IfValue, i, sw);
                  BreakTo(target);

                  // Check that label types match up.
                  static MergeValues loop_dummy = {0, {nullptr}};
                  Control* c = &control_[control_.size() - target - 1];
                  MergeValues* current = c->is_loop() ? &loop_dummy : &c->merge;
                  if (i == 0) {
                    merge = current;
                  } else if (merge->arity != current->arity) {
                    errorf(pos,
                           "inconsistent arity in br_table target %d"
                           " (previous was %u, this one %u)",
                           i, merge->arity, current->arity);
                  } else if (control_.back().unreachable) {
                    for (uint32_t j = 0; ok() && j < merge->arity; ++j) {
                      if ((*merge)[j].type != (*current)[j].type) {
                        errorf(pos,
                               "type error in br_table target %d operand %d"
                               " (previous expected %s, this one %s)",
                               i, j, WasmOpcodes::TypeName((*merge)[j].type),
                               WasmOpcodes::TypeName((*current)[j].type));
                      }
                    }
                  }
                }
                if (failed()) break;
              } else {
                // Only a default target. Do the equivalent of br.
                const byte* pos = iterator.pc();
                uint32_t target = iterator.next();
                if (target >= control_.size()) {
                  error(pos, "improper branch in br_table");
                  break;
                }
                BreakTo(target);
              }
              // br_table ends the control flow like br.
              ssa_env_ = break_env;
            }
            len = 1 + iterator.length();
            EndControl();
            break;
          }
          case kExprReturn: {
            DoReturn();
            break;
          }
          case kExprUnreachable: {
            BUILD(Unreachable, position());
            EndControl();
            break;
          }
          case kExprI32Const: {
            ImmI32Operand<true> operand(this, pc_);
            Push(kWasmI32, BUILD(Int32Constant, operand.value));
            len = 1 + operand.length;
            break;
          }
          case kExprI64Const: {
            ImmI64Operand<true> operand(this, pc_);
            Push(kWasmI64, BUILD(Int64Constant, operand.value));
            len = 1 + operand.length;
            break;
          }
          case kExprF32Const: {
            ImmF32Operand<true> operand(this, pc_);
            Push(kWasmF32, BUILD(Float32Constant, operand.value));
            len = 1 + operand.length;
            break;
          }
          case kExprF64Const: {
            ImmF64Operand<true> operand(this, pc_);
            Push(kWasmF64, BUILD(Float64Constant, operand.value));
            len = 1 + operand.length;
            break;
          }
          case kExprGetLocal: {
            LocalIndexOperand<true> operand(this, pc_);
            if (Validate(pc_, operand)) {
              if (build()) {
                Push(operand.type, ssa_env_->locals[operand.index]);
              } else {
                Push(operand.type, nullptr);
              }
            }
            len = 1 + operand.length;
            break;
          }
          case kExprSetLocal: {
            LocalIndexOperand<true> operand(this, pc_);
            if (Validate(pc_, operand)) {
              Value val = Pop(0, local_type_vec_[operand.index]);
              if (ssa_env_->locals) ssa_env_->locals[operand.index] = val.node;
            }
            len = 1 + operand.length;
            break;
          }
          case kExprTeeLocal: {
            LocalIndexOperand<true> operand(this, pc_);
            if (Validate(pc_, operand)) {
              Value val = Pop(0, local_type_vec_[operand.index]);
              if (ssa_env_->locals) ssa_env_->locals[operand.index] = val.node;
              Push(val.type, val.node);
            }
            len = 1 + operand.length;
            break;
          }
          case kExprDrop: {
            Pop();
            break;
          }
          case kExprGetGlobal: {
            GlobalIndexOperand<true> operand(this, pc_);
            if (Validate(pc_, operand)) {
              Push(operand.type, BUILD(GetGlobal, operand.index));
            }
            len = 1 + operand.length;
            break;
          }
          case kExprSetGlobal: {
            GlobalIndexOperand<true> operand(this, pc_);
            if (Validate(pc_, operand)) {
              if (operand.global->mutability) {
                Value val = Pop(0, operand.type);
                BUILD(SetGlobal, operand.index, val.node);
              } else {
                errorf(pc_, "immutable global #%u cannot be assigned",
                       operand.index);
              }
            }
            len = 1 + operand.length;
            break;
          }
          case kExprI32LoadMem8S:
            len = DecodeLoadMem(kWasmI32, MachineType::Int8());
            break;
          case kExprI32LoadMem8U:
            len = DecodeLoadMem(kWasmI32, MachineType::Uint8());
            break;
          case kExprI32LoadMem16S:
            len = DecodeLoadMem(kWasmI32, MachineType::Int16());
            break;
          case kExprI32LoadMem16U:
            len = DecodeLoadMem(kWasmI32, MachineType::Uint16());
            break;
          case kExprI32LoadMem:
            len = DecodeLoadMem(kWasmI32, MachineType::Int32());
            break;
          case kExprI64LoadMem8S:
            len = DecodeLoadMem(kWasmI64, MachineType::Int8());
            break;
          case kExprI64LoadMem8U:
            len = DecodeLoadMem(kWasmI64, MachineType::Uint8());
            break;
          case kExprI64LoadMem16S:
            len = DecodeLoadMem(kWasmI64, MachineType::Int16());
            break;
          case kExprI64LoadMem16U:
            len = DecodeLoadMem(kWasmI64, MachineType::Uint16());
            break;
          case kExprI64LoadMem32S:
            len = DecodeLoadMem(kWasmI64, MachineType::Int32());
            break;
          case kExprI64LoadMem32U:
            len = DecodeLoadMem(kWasmI64, MachineType::Uint32());
            break;
          case kExprI64LoadMem:
            len = DecodeLoadMem(kWasmI64, MachineType::Int64());
            break;
          case kExprF32LoadMem:
            len = DecodeLoadMem(kWasmF32, MachineType::Float32());
            break;
          case kExprF64LoadMem:
            len = DecodeLoadMem(kWasmF64, MachineType::Float64());
            break;
          case kExprS128LoadMem:
            CHECK_PROTOTYPE_OPCODE(wasm_simd_prototype);
            len = DecodeLoadMem(kWasmS128, MachineType::Simd128());
            break;
          case kExprI32StoreMem8:
            len = DecodeStoreMem(kWasmI32, MachineType::Int8());
            break;
          case kExprI32StoreMem16:
            len = DecodeStoreMem(kWasmI32, MachineType::Int16());
            break;
          case kExprI32StoreMem:
            len = DecodeStoreMem(kWasmI32, MachineType::Int32());
            break;
          case kExprI64StoreMem8:
            len = DecodeStoreMem(kWasmI64, MachineType::Int8());
            break;
          case kExprI64StoreMem16:
            len = DecodeStoreMem(kWasmI64, MachineType::Int16());
            break;
          case kExprI64StoreMem32:
            len = DecodeStoreMem(kWasmI64, MachineType::Int32());
            break;
          case kExprI64StoreMem:
            len = DecodeStoreMem(kWasmI64, MachineType::Int64());
            break;
          case kExprF32StoreMem:
            len = DecodeStoreMem(kWasmF32, MachineType::Float32());
            break;
          case kExprF64StoreMem:
            len = DecodeStoreMem(kWasmF64, MachineType::Float64());
            break;
          case kExprS128StoreMem:
            CHECK_PROTOTYPE_OPCODE(wasm_simd_prototype);
            len = DecodeStoreMem(kWasmS128, MachineType::Simd128());
            break;
          case kExprGrowMemory: {
            if (!CheckHasMemory()) break;
            MemoryIndexOperand<true> operand(this, pc_);
            DCHECK_NOT_NULL(module_);
            if (module_->is_wasm()) {
              Value val = Pop(0, kWasmI32);
              Push(kWasmI32, BUILD(GrowMemory, val.node));
            } else {
              error("grow_memory is not supported for asmjs modules");
            }
            len = 1 + operand.length;
            break;
          }
          case kExprMemorySize: {
            if (!CheckHasMemory()) break;
            MemoryIndexOperand<true> operand(this, pc_);
            Push(kWasmI32, BUILD(CurrentMemoryPages));
            len = 1 + operand.length;
            break;
          }
          case kExprCallFunction: {
            CallFunctionOperand<true> operand(this, pc_);
            if (Validate(pc_, operand)) {
              TFNode** buffer = PopArgs(operand.sig);
              TFNode** rets = nullptr;
              BUILD(CallDirect, operand.index, buffer, &rets, position());
              PushReturns(operand.sig, rets);
            }
            len = 1 + operand.length;
            break;
          }
          case kExprCallIndirect: {
            CallIndirectOperand<true> operand(this, pc_);
            if (Validate(pc_, operand)) {
              Value index = Pop(0, kWasmI32);
              TFNode** buffer = PopArgs(operand.sig);
              if (buffer) buffer[0] = index.node;
              TFNode** rets = nullptr;
              BUILD(CallIndirect, operand.index, buffer, &rets, position());
              PushReturns(operand.sig, rets);
            }
            len = 1 + operand.length;
            break;
          }
          case kSimdPrefix: {
            CHECK_PROTOTYPE_OPCODE(wasm_simd_prototype);
            len++;
            byte simd_index = read_u8<true>(pc_ + 1, "simd index");
            opcode = static_cast<WasmOpcode>(opcode << 8 | simd_index);
            TRACE("  @%-4d #%-20s|", startrel(pc_),
                  WasmOpcodes::OpcodeName(opcode));
            len += DecodeSimdOpcode(opcode);
            break;
          }
          case kAtomicPrefix: {
            if (module_ == nullptr || !module_->is_asm_js()) {
              error("Atomics are allowed only in AsmJs modules");
              break;
            }
            if (!FLAG_wasm_atomics_prototype) {
              error("Invalid opcode (enable with --wasm_atomics_prototype)");
              break;
            }
            len = 2;
            byte atomic_opcode = read_u8<true>(pc_ + 1, "atomic index");
            opcode = static_cast<WasmOpcode>(opcode << 8 | atomic_opcode);
            sig = WasmOpcodes::AtomicSignature(opcode);
            if (sig) {
              BuildAtomicOperator(opcode);
            }
            break;
          }
          default: {
            // Deal with special asmjs opcodes.
            if (module_ != nullptr && module_->is_asm_js()) {
              sig = WasmOpcodes::AsmjsSignature(opcode);
              if (sig) {
                BuildSimpleOperator(opcode, sig);
              }
            } else {
              error("Invalid opcode");
              return;
            }
          }
        }
      }

#if DEBUG
      if (FLAG_trace_wasm_decoder) {
        PrintF(" ");
        for (size_t i = 0; i < control_.size(); ++i) {
          Control* c = &control_[i];
          enum ControlKind {
            kControlIf,
            kControlBlock,
            kControlLoop,
            kControlTry
          };
          switch (c->kind) {
            case kControlIf:
              PrintF("I");
              break;
            case kControlBlock:
              PrintF("B");
              break;
            case kControlLoop:
              PrintF("L");
              break;
            case kControlTry:
              PrintF("T");
              break;
            default:
              break;
          }
          PrintF("%u", c->merge.arity);
          if (c->unreachable) PrintF("*");
        }
        PrintF(" | ");
        for (size_t i = 0; i < stack_.size(); ++i) {
          Value& val = stack_[i];
          WasmOpcode opcode = static_cast<WasmOpcode>(*val.pc);
          if (WasmOpcodes::IsPrefixOpcode(opcode)) {
            opcode = static_cast<WasmOpcode>(opcode << 8 | *(val.pc + 1));
          }
          PrintF(" %c@%d:%s", WasmOpcodes::ShortNameOf(val.type),
                 static_cast<int>(val.pc - start_),
                 WasmOpcodes::OpcodeName(opcode));
          switch (opcode) {
            case kExprI32Const: {
              ImmI32Operand<true> operand(this, val.pc);
              PrintF("[%d]", operand.value);
              break;
            }
            case kExprGetLocal: {
              LocalIndexOperand<true> operand(this, val.pc);
              PrintF("[%u]", operand.index);
              break;
            }
            case kExprSetLocal:  // fallthru
            case kExprTeeLocal: {
              LocalIndexOperand<true> operand(this, val.pc);
              PrintF("[%u]", operand.index);
              break;
            }
            default:
              break;
          }
          if (val.node == nullptr) PrintF("?");
        }
        PrintF("\n");
      }
#endif
      pc_ += len;
    }  // end decode loop
    if (pc_ > end_ && ok()) error("Beyond end of code");
=======
  void Select(Decoder* decoder, const Value& cond, const Value& fval,
              const Value& tval, Value* result) {
    TFNode* controls[2];
    BUILD(BranchNoHint, cond.node, &controls[0], &controls[1]);
    TFNode* merge = BUILD(Merge, 2, controls);
    TFNode* vals[2] = {tval.node, fval.node};
    TFNode* phi = BUILD(Phi, tval.type, 2, vals, merge);
    result->node = phi;
    ssa_env_->control = merge;
  }

  void Br(Decoder* decoder, Control* target) {
    MergeValuesInto(decoder, target, target->br_merge());
>>>>>>> 84bd6f3c
  }

  void BrIf(Decoder* decoder, const Value& cond, Control* target) {
    SsaEnv* fenv = ssa_env_;
    SsaEnv* tenv = Split(decoder, fenv);
    fenv->SetNotMerged();
    BUILD(BranchNoHint, cond.node, &tenv->control, &fenv->control);
    ssa_env_ = tenv;
    Br(decoder, target);
    ssa_env_ = fenv;
  }

<<<<<<< HEAD
  void SetBlockType(Control* c, BlockTypeOperand<true>& operand) {
    c->merge.arity = operand.arity;
    if (c->merge.arity == 1) {
      c->merge.vals.first = {pc_, nullptr, operand.read_entry(0)};
    } else if (c->merge.arity > 1) {
      c->merge.vals.array = zone_->NewArray<Value>(c->merge.arity);
      for (unsigned i = 0; i < c->merge.arity; i++) {
        c->merge.vals.array[i] = {pc_, nullptr, operand.read_entry(i)};
      }
=======
  void BrTable(Decoder* decoder, const BranchTableImmediate<validate>& imm,
               const Value& key) {
    if (imm.table_count == 0) {
      // Only a default target. Do the equivalent of br.
      uint32_t target = BranchTableIterator<validate>(decoder, imm).next();
      Br(decoder, decoder->control_at(target));
      return;
>>>>>>> 84bd6f3c
    }

    SsaEnv* break_env = ssa_env_;
    // Build branches to the various blocks based on the table.
    TFNode* sw = BUILD(Switch, imm.table_count + 1, key.node);

    SsaEnv* copy = Steal(decoder->zone(), break_env);
    ssa_env_ = copy;
    BranchTableIterator<validate> iterator(decoder, imm);
    while (iterator.has_next()) {
      uint32_t i = iterator.cur_index();
      uint32_t target = iterator.next();
      ssa_env_ = Split(decoder, copy);
      ssa_env_->control =
          (i == imm.table_count) ? BUILD(IfDefault, sw) : BUILD(IfValue, i, sw);
      Br(decoder, decoder->control_at(target));
    }
    DCHECK(decoder->ok());
    ssa_env_ = break_env;
  }

  void Else(Decoder* decoder, Control* if_block) {
    SetEnv(if_block->false_env);
  }

  void LoadMem(Decoder* decoder, LoadType type,
               const MemoryAccessImmediate<validate>& imm, const Value& index,
               Value* result) {
    result->node =
        BUILD(LoadMem, type.value_type(), type.mem_type(), index.node,
              imm.offset, imm.alignment, decoder->position());
  }

  void StoreMem(Decoder* decoder, StoreType type,
                const MemoryAccessImmediate<validate>& imm, const Value& index,
                const Value& value) {
    BUILD(StoreMem, type.mem_rep(), index.node, imm.offset, imm.alignment,
          value.node, decoder->position(), type.value_type());
  }

  void CurrentMemoryPages(Decoder* decoder, Value* result) {
    result->node = BUILD(CurrentMemoryPages);
  }

  void GrowMemory(Decoder* decoder, const Value& value, Value* result) {
    result->node = BUILD(GrowMemory, value.node);
    // Always reload the instance cache after growing memory.
    LoadContextIntoSsa(ssa_env_);
  }

<<<<<<< HEAD
  void PopControl() { control_.pop_back(); }

  int DecodeLoadMem(ValueType type, MachineType mem_type) {
    if (!CheckHasMemory()) return 0;
    MemoryAccessOperand<true> operand(
        this, pc_, ElementSizeLog2Of(mem_type.representation()));

    Value index = Pop(0, kWasmI32);
    TFNode* node = BUILD(LoadMem, type, mem_type, index.node, operand.offset,
                         operand.alignment, position());
    Push(type, node);
    return 1 + operand.length;
  }

  int DecodeStoreMem(ValueType type, MachineType mem_type) {
    if (!CheckHasMemory()) return 0;
    MemoryAccessOperand<true> operand(
        this, pc_, ElementSizeLog2Of(mem_type.representation()));
    Value val = Pop(1, type);
    Value index = Pop(0, kWasmI32);
    BUILD(StoreMem, mem_type, index.node, operand.offset, operand.alignment,
          val.node, position());
    return 1 + operand.length;
  }

  unsigned SimdExtractLane(WasmOpcode opcode, ValueType type) {
    SimdLaneOperand<true> operand(this, pc_);
    if (Validate(pc_, opcode, operand)) {
      compiler::NodeVector inputs(1, zone_);
      inputs[0] = Pop(0, ValueType::kSimd128).node;
      TFNode* node = BUILD(SimdLaneOp, opcode, operand.lane, inputs);
      Push(type, node);
    }
    return operand.length;
  }

  unsigned SimdReplaceLane(WasmOpcode opcode, ValueType type) {
    SimdLaneOperand<true> operand(this, pc_);
    if (Validate(pc_, opcode, operand)) {
      compiler::NodeVector inputs(2, zone_);
      inputs[1] = Pop(1, type).node;
      inputs[0] = Pop(0, ValueType::kSimd128).node;
      TFNode* node = BUILD(SimdLaneOp, opcode, operand.lane, inputs);
      Push(ValueType::kSimd128, node);
    }
    return operand.length;
  }

  unsigned SimdShiftOp(WasmOpcode opcode) {
    SimdShiftOperand<true> operand(this, pc_);
    if (Validate(pc_, opcode, operand)) {
      compiler::NodeVector inputs(1, zone_);
      inputs[0] = Pop(0, ValueType::kSimd128).node;
      TFNode* node = BUILD(SimdShiftOp, opcode, operand.shift, inputs);
      Push(ValueType::kSimd128, node);
    }
    return operand.length;
  }

  unsigned SimdShuffleOp(WasmOpcode opcode) {
    SimdShuffleOperand<true> operand(this, pc_, GetShuffleMaskSize(opcode));
    if (Validate(pc_, opcode, operand)) {
      compiler::NodeVector inputs(2, zone_);
      inputs[1] = Pop(1, ValueType::kSimd128).node;
      inputs[0] = Pop(0, ValueType::kSimd128).node;
      TFNode* node =
          BUILD(SimdShuffleOp, operand.shuffle, operand.lanes, inputs);
      Push(ValueType::kSimd128, node);
    }
    return operand.lanes;
  }

  unsigned DecodeSimdOpcode(WasmOpcode opcode) {
    unsigned len = 0;
    switch (opcode) {
      case kExprF32x4ExtractLane: {
        len = SimdExtractLane(opcode, ValueType::kFloat32);
        break;
      }
      case kExprI32x4ExtractLane:
      case kExprI16x8ExtractLane:
      case kExprI8x16ExtractLane: {
        len = SimdExtractLane(opcode, ValueType::kWord32);
        break;
      }
      case kExprF32x4ReplaceLane: {
        len = SimdReplaceLane(opcode, ValueType::kFloat32);
        break;
      }
      case kExprI32x4ReplaceLane:
      case kExprI16x8ReplaceLane:
      case kExprI8x16ReplaceLane: {
        len = SimdReplaceLane(opcode, ValueType::kWord32);
        break;
      }
      case kExprI32x4Shl:
      case kExprI32x4ShrS:
      case kExprI32x4ShrU:
      case kExprI16x8Shl:
      case kExprI16x8ShrS:
      case kExprI16x8ShrU:
      case kExprI8x16Shl:
      case kExprI8x16ShrS:
      case kExprI8x16ShrU: {
        len = SimdShiftOp(opcode);
        break;
      }
      case kExprS32x4Shuffle:
      case kExprS16x8Shuffle:
      case kExprS8x16Shuffle: {
        len = SimdShuffleOp(opcode);
        break;
      }
      default: {
        FunctionSig* sig = WasmOpcodes::Signature(opcode);
        if (sig != nullptr) {
          compiler::NodeVector inputs(sig->parameter_count(), zone_);
          for (size_t i = sig->parameter_count(); i > 0; i--) {
            Value val = Pop(static_cast<int>(i - 1), sig->GetParam(i - 1));
            inputs[i - 1] = val.node;
          }
          TFNode* node = BUILD(SimdOp, opcode, inputs);
          Push(GetReturnType(sig), node);
        } else {
          error("invalid simd opcode");
        }
      }
    }
    return len;
=======
  void CallDirect(Decoder* decoder, const CallFunctionImmediate<validate>& imm,
                  const Value args[], Value returns[]) {
    DoCall(decoder, nullptr, imm.sig, imm.index, args, returns);
  }

  void CallIndirect(Decoder* decoder, const Value& index,
                    const CallIndirectImmediate<validate>& imm,
                    const Value args[], Value returns[]) {
    DoCall(decoder, index.node, imm.sig, imm.sig_index, args, returns);
  }

  void SimdOp(Decoder* decoder, WasmOpcode opcode, Vector<Value> args,
              Value* result) {
    TFNode** inputs = GetNodes(args);
    TFNode* node = BUILD(SimdOp, opcode, inputs);
    if (result) result->node = node;
  }

  void SimdLaneOp(Decoder* decoder, WasmOpcode opcode,
                  const SimdLaneImmediate<validate> imm, Vector<Value> inputs,
                  Value* result) {
    TFNode** nodes = GetNodes(inputs);
    result->node = BUILD(SimdLaneOp, opcode, imm.lane, nodes);
  }

  void SimdShiftOp(Decoder* decoder, WasmOpcode opcode,
                   const SimdShiftImmediate<validate> imm, const Value& input,
                   Value* result) {
    TFNode* inputs[] = {input.node};
    result->node = BUILD(SimdShiftOp, opcode, imm.shift, inputs);
  }

  void Simd8x16ShuffleOp(Decoder* decoder,
                         const Simd8x16ShuffleImmediate<validate>& imm,
                         const Value& input0, const Value& input1,
                         Value* result) {
    TFNode* input_nodes[] = {input0.node, input1.node};
    result->node = BUILD(Simd8x16ShuffleOp, imm.shuffle, input_nodes);
>>>>>>> 84bd6f3c
  }

  TFNode* GetExceptionTag(Decoder* decoder,
                          const ExceptionIndexImmediate<validate>& imm) {
    // TODO(kschimpf): Need to get runtime exception tag values. This
    // code only handles non-imported/exported exceptions.
    return BUILD(Int32Constant, imm.index);
  }

  void Throw(Decoder* decoder, const ExceptionIndexImmediate<validate>& imm,
             Control* block, const Vector<Value>& value_args) {
    int count = value_args.length();
    ZoneVector<TFNode*> args(count, decoder->zone());
    for (int i = 0; i < count; ++i) {
      args[i] = value_args[i].node;
    }
    BUILD(Throw, imm.index, imm.exception, vec2vec(args));
    Unreachable(decoder);
    EndControl(decoder, block);
  }

  void CatchException(Decoder* decoder,
                      const ExceptionIndexImmediate<validate>& imm,
                      Control* block, Vector<Value> values) {
    DCHECK(block->is_try_catch());
    current_catch_ = block->previous_catch;
    SsaEnv* catch_env = block->try_info->catch_env;
    SetEnv(catch_env);

    TFNode* compare_i32 = nullptr;
    if (block->try_info->exception == nullptr) {
      // Catch not applicable, no possible throws in the try
      // block. Create dummy code so that body of catch still
      // compiles. Note: This only happens because the current
      // implementation only builds a landing pad if some node in the
      // try block can (possibly) throw.
      //
      // TODO(kschimpf): Always generate a landing pad for a try block.
      compare_i32 = BUILD(Int32Constant, 0);
    } else {
      // Get the exception and see if wanted exception.
      TFNode* caught_tag = BUILD(GetExceptionRuntimeId);
      TFNode* exception_tag = BUILD(ConvertExceptionTagToRuntimeId, imm.index);
      compare_i32 = BUILD(Binop, kExprI32Eq, caught_tag, exception_tag);
    }

<<<<<<< HEAD
  void PushReturns(FunctionSig* sig, TFNode** rets) {
    for (size_t i = 0; i < sig->return_count(); i++) {
      // When verifying only, then {rets} will be null, so push null.
      Push(sig->GetReturn(i), rets ? rets[i] : nullptr);
    }
  }

  const char* SafeOpcodeNameAt(const byte* pc) {
    if (pc >= end_) return "<end>";
    return WasmOpcodes::OpcodeName(static_cast<WasmOpcode>(*pc));
  }

  Value Pop(int index, ValueType expected) {
    Value val = Pop();
    if (val.type != expected && val.type != kWasmVar && expected != kWasmVar) {
      errorf(val.pc, "%s[%d] expected type %s, found %s of type %s",
             SafeOpcodeNameAt(pc_), index, WasmOpcodes::TypeName(expected),
             SafeOpcodeNameAt(val.pc), WasmOpcodes::TypeName(val.type));
    }
    return val;
  }

  Value Pop() {
    size_t limit = control_.empty() ? 0 : control_.back().stack_depth;
    if (stack_.size() <= limit) {
      // Popping past the current control start in reachable code.
      Value val = {pc_, nullptr, kWasmVar};
      if (!control_.back().unreachable) {
        errorf(pc_, "%s found empty stack", SafeOpcodeNameAt(pc_));
=======
    TFNode* if_catch = nullptr;
    TFNode* if_no_catch = nullptr;
    BUILD(BranchNoHint, compare_i32, &if_catch, &if_no_catch);

    SsaEnv* if_no_catch_env = Split(decoder, ssa_env_);
    if_no_catch_env->control = if_no_catch;
    SsaEnv* if_catch_env = Steal(decoder->zone(), ssa_env_);
    if_catch_env->control = if_catch;

    // TODO(kschimpf): Generalize to allow more catches. Will force
    // moving no_catch code to END opcode.
    SetEnv(if_no_catch_env);
    BUILD(Rethrow);
    Unreachable(decoder);
    EndControl(decoder, block);

    SetEnv(if_catch_env);

    if (block->try_info->exception == nullptr) {
      // No caught value, make up filler nodes so that catch block still
      // compiles.
      for (Value& value : values) {
        value.node = DefaultValue(value.type);
>>>>>>> 84bd6f3c
      }
    } else {
<<<<<<< HEAD
      // Merge the value(s) into the end of the block.
      size_t expected = control_.back().stack_depth + c->merge.arity;
      if (stack_.size() < expected && !control_.back().unreachable) {
        errorf(
            pc_,
            "expected at least %u values on the stack for br to @%d, found %d",
            c->merge.arity, startrel(c->pc),
            static_cast<int>(stack_.size() - c->stack_depth));
        return;
=======
      // TODO(kschimpf): Can't use BUILD() here, GetExceptionValues() returns
      // TFNode** rather than TFNode*. Fix to add landing pads.
      TFNode** caught_values = builder_->GetExceptionValues(imm.exception);
      for (size_t i = 0, e = values.size(); i < e; ++i) {
        values[i].node = caught_values[i];
>>>>>>> 84bd6f3c
      }
    }
  }

<<<<<<< HEAD
  void FallThruTo(Control* c) {
    DCHECK_EQ(c, &control_.back());
    // Merge the value(s) into the end of the block.
    size_t expected = c->stack_depth + c->merge.arity;
    if (stack_.size() == expected ||
        (stack_.size() < expected && c->unreachable)) {
      MergeValuesInto(c);
      c->unreachable = false;
      return;
    }
    errorf(pc_, "expected %u elements on the stack for fallthru to @%d",
           c->merge.arity, startrel(c->pc));
=======
  void AtomicOp(Decoder* decoder, WasmOpcode opcode, Vector<Value> args,
                const MemoryAccessImmediate<validate>& imm, Value* result) {
    TFNode** inputs = GetNodes(args);
    TFNode* node = BUILD(AtomicOp, opcode, inputs, imm.alignment, imm.offset,
                         decoder->position());
    if (result) result->node = node;
>>>>>>> 84bd6f3c
  }

 private:
  SsaEnv* ssa_env_;
  TFBuilder* builder_;
  uint32_t current_catch_ = kNullCatch;

  TryInfo* current_try_info(Decoder* decoder) {
    return decoder->control_at(decoder->control_depth() - 1 - current_catch_)
        ->try_info;
  }

<<<<<<< HEAD
  void TypeCheckFallThru(Control* c) {
    DCHECK_EQ(c, &control_.back());
    // Fallthru must match arity exactly.
    int arity = static_cast<int>(c->merge.arity);
    if (c->stack_depth + arity < stack_.size() ||
        (c->stack_depth + arity != stack_.size() && !c->unreachable)) {
      errorf(pc_, "expected %d elements on the stack for fallthru to @%d",
             arity, startrel(c->pc));
      return;
    }
    // Typecheck the values left on the stack.
    size_t avail = stack_.size() - c->stack_depth;
    for (size_t i = avail >= c->merge.arity ? 0 : c->merge.arity - avail;
         i < c->merge.arity; i++) {
      Value& val = GetMergeValueFromStack(c, i);
      Value& old = c->merge[i];
      if (val.type != old.type) {
        errorf(pc_, "type error in merge[%zu] (expected %s, got %s)", i,
               WasmOpcodes::TypeName(old.type),
               WasmOpcodes::TypeName(val.type));
        return;
      }
=======
  TFNode** GetNodes(Value* values, size_t count) {
    TFNode** nodes = builder_->Buffer(count);
    for (size_t i = 0; i < count; ++i) {
      nodes[i] = values[i].node;
>>>>>>> 84bd6f3c
    }
    return nodes;
  }

<<<<<<< HEAD
  void MergeValuesInto(Control* c) {
    SsaEnv* target = c->end_env;
    bool first = target->state == SsaEnv::kUnreachable;
    bool reachable = ssa_env_->go();
    Goto(ssa_env_, target);

    size_t avail = stack_.size() - control_.back().stack_depth;
    for (size_t i = avail >= c->merge.arity ? 0 : c->merge.arity - avail;
         i < c->merge.arity; i++) {
      Value& val = GetMergeValueFromStack(c, i);
      Value& old = c->merge[i];
      if (val.type != old.type && val.type != kWasmVar) {
        errorf(pc_, "type error in merge[%zu] (expected %s, got %s)", i,
               WasmOpcodes::TypeName(old.type),
               WasmOpcodes::TypeName(val.type));
        return;
      }
      if (builder_ && reachable) {
        DCHECK_NOT_NULL(val.node);
        old.node =
            first ? val.node : CreateOrMergeIntoPhi(old.type, target->control,
                                                    old.node, val.node);
      }
    }
=======
  TFNode** GetNodes(Vector<Value> values) {
    return GetNodes(values.start(), values.size());
>>>>>>> 84bd6f3c
  }

  void SetEnv(SsaEnv* env) {
#if DEBUG
    if (FLAG_trace_wasm_decoder) {
      char state = 'X';
      if (env) {
        switch (env->state) {
          case SsaEnv::kReached:
            state = 'R';
            break;
          case SsaEnv::kUnreachable:
            state = 'U';
            break;
          case SsaEnv::kMerged:
            state = 'M';
            break;
          case SsaEnv::kControlEnd:
            state = 'E';
            break;
        }
      }
      PrintF("{set_env = %p, state = %c", static_cast<void*>(env), state);
      if (env && env->control) {
        PrintF(", control = ");
        compiler::WasmGraphBuilder::PrintDebugName(env->control);
      }
      PrintF("}\n");
    }
#endif
    ssa_env_ = env;
    // TODO(wasm): combine the control and effect pointers with instance cache.
    builder_->set_control_ptr(&env->control);
    builder_->set_effect_ptr(&env->effect);
    builder_->set_instance_cache(&env->instance_cache);
  }

  TFNode* CheckForException(Decoder* decoder, TFNode* node) {
    if (node == nullptr) return nullptr;

    const bool inside_try_scope = current_catch_ != kNullCatch;

    if (!inside_try_scope) return node;

    TFNode* if_success = nullptr;
    TFNode* if_exception = nullptr;
    if (!builder_->ThrowsException(node, &if_success, &if_exception)) {
      return node;
    }

    SsaEnv* success_env = Steal(decoder->zone(), ssa_env_);
    success_env->control = if_success;

    SsaEnv* exception_env = Split(decoder, success_env);
    exception_env->control = if_exception;
    TryInfo* try_info = current_try_info(decoder);
    Goto(decoder, exception_env, try_info->catch_env);
    TFNode* exception = try_info->exception;
    if (exception == nullptr) {
      DCHECK_EQ(SsaEnv::kReached, try_info->catch_env->state);
      try_info->exception = if_exception;
    } else {
      DCHECK_EQ(SsaEnv::kMerged, try_info->catch_env->state);
      try_info->exception = builder_->CreateOrMergeIntoPhi(
          MachineRepresentation::kWord32, try_info->catch_env->control,
          try_info->exception, if_exception);
    }

    SetEnv(success_env);
    return node;
  }

  TFNode* DefaultValue(ValueType type) {
    switch (type) {
      case kWasmI32:
        return builder_->Int32Constant(0);
      case kWasmI64:
        return builder_->Int64Constant(0);
      case kWasmF32:
        return builder_->Float32Constant(0);
      case kWasmF64:
        return builder_->Float64Constant(0);
      case kWasmS128:
        return builder_->S128Zero();
      default:
        UNREACHABLE();
    }
  }

  void MergeValuesInto(Decoder* decoder, Control* c, Merge<Value>* merge) {
    DCHECK(merge == &c->start_merge || merge == &c->end_merge);
    if (!ssa_env_->go()) return;

    SsaEnv* target = c->end_env;
    const bool first = target->state == SsaEnv::kUnreachable;
    Goto(decoder, ssa_env_, target);

    uint32_t avail =
        decoder->stack_size() - decoder->control_at(0)->stack_depth;
    uint32_t start = avail >= merge->arity ? 0 : merge->arity - avail;
    for (uint32_t i = start; i < merge->arity; ++i) {
      auto& val = decoder->GetMergeValueFromStack(c, merge, i);
      auto& old = (*merge)[i];
      DCHECK_NOT_NULL(val.node);
      DCHECK(val.type == old.type || val.type == kWasmVar);
      old.node = first ? val.node
                       : builder_->CreateOrMergeIntoPhi(
                             ValueTypes::MachineRepresentationFor(old.type),
                             target->control, old.node, val.node);
    }
  }

  void Goto(Decoder* decoder, SsaEnv* from, SsaEnv* to) {
    DCHECK_NOT_NULL(to);
    if (!from->go()) return;
    switch (to->state) {
      case SsaEnv::kUnreachable: {  // Overwrite destination.
        to->state = SsaEnv::kReached;
        to->locals = from->locals;
        to->control = from->control;
        to->effect = from->effect;
        to->instance_cache = from->instance_cache;
        break;
      }
      case SsaEnv::kReached: {  // Create a new merge.
        to->state = SsaEnv::kMerged;
        // Merge control.
        TFNode* controls[] = {to->control, from->control};
        TFNode* merge = builder_->Merge(2, controls);
        to->control = merge;
        // Merge effects.
        if (from->effect != to->effect) {
          TFNode* effects[] = {to->effect, from->effect, merge};
          to->effect = builder_->EffectPhi(2, effects, merge);
        }
        // Merge SSA values.
        for (int i = decoder->NumLocals() - 1; i >= 0; i--) {
          TFNode* a = to->locals[i];
          TFNode* b = from->locals[i];
          if (a != b) {
            TFNode* vals[] = {a, b};
            to->locals[i] =
                builder_->Phi(decoder->GetLocalType(i), 2, vals, merge);
          }
        }
        // Start a new merge from the instance cache.
        builder_->NewInstanceCacheMerge(&to->instance_cache,
                                        &from->instance_cache, merge);
        break;
      }
      case SsaEnv::kMerged: {
        TFNode* merge = to->control;
        // Extend the existing merge control node.
        builder_->AppendToMerge(merge, from->control);
        // Merge effects.
        to->effect = builder_->CreateOrMergeIntoEffectPhi(merge, to->effect,
                                                          from->effect);
        // Merge locals.
        for (int i = decoder->NumLocals() - 1; i >= 0; i--) {
          to->locals[i] = builder_->CreateOrMergeIntoPhi(
              ValueTypes::MachineRepresentationFor(decoder->GetLocalType(i)),
              merge, to->locals[i], from->locals[i]);
        }
        // Merge the instance caches.
        builder_->MergeInstanceCacheInto(&to->instance_cache,
                                         &from->instance_cache, merge);
        break;
      }
      default:
        UNREACHABLE();
    }
    return from->Kill();
  }

  SsaEnv* PrepareForLoop(Decoder* decoder, SsaEnv* env) {
    if (!env->go()) return Split(decoder, env);
    env->state = SsaEnv::kMerged;

    env->control = builder_->Loop(env->control);
    env->effect = builder_->EffectPhi(1, &env->effect, env->control);
    builder_->Terminate(env->effect, env->control);
<<<<<<< HEAD
    BitVector* assigned = AnalyzeLoopAssignment(
        this, pc, static_cast<int>(total_locals()), zone_);
    if (failed()) return env;
    if (assigned != nullptr) {
      // Only introduce phis for variables assigned in this loop.
      for (int i = EnvironmentCount() - 1; i >= 0; i--) {
        if (!assigned->Contains(i)) continue;
        env->locals[i] =
            builder_->Phi(local_type_vec_[i], 1, &env->locals[i], env->control);
      }
      SsaEnv* loop_body_env = Split(env);
      builder_->StackCheck(position(), &(loop_body_env->effect),
=======
    // The '+ 1' here is to be able to set the instance cache as assigned.
    BitVector* assigned = WasmDecoder<validate>::AnalyzeLoopAssignment(
        decoder, decoder->pc(), decoder->total_locals() + 1, decoder->zone());
    if (decoder->failed()) return env;
    if (assigned != nullptr) {
      // Only introduce phis for variables assigned in this loop.
      int instance_cache_index = decoder->total_locals();
      for (int i = decoder->NumLocals() - 1; i >= 0; i--) {
        if (!assigned->Contains(i)) continue;
        env->locals[i] = builder_->Phi(decoder->GetLocalType(i), 1,
                                       &env->locals[i], env->control);
      }
      // Introduce phis for instance cache pointers if necessary.
      if (assigned->Contains(instance_cache_index)) {
        builder_->PrepareInstanceCacheForLoop(&env->instance_cache,
                                              env->control);
      }

      SsaEnv* loop_body_env = Split(decoder, env);
      builder_->StackCheck(decoder->position(), &(loop_body_env->effect),
>>>>>>> 84bd6f3c
                           &(loop_body_env->control));
      return loop_body_env;
    }

    // Conservatively introduce phis for all local variables.
    for (int i = decoder->NumLocals() - 1; i >= 0; i--) {
      env->locals[i] = builder_->Phi(decoder->GetLocalType(i), 1,
                                     &env->locals[i], env->control);
    }

    // Conservatively introduce phis for instance cache.
    builder_->PrepareInstanceCacheForLoop(&env->instance_cache, env->control);

    SsaEnv* loop_body_env = Split(decoder, env);
    builder_->StackCheck(decoder->position(), &loop_body_env->effect,
                         &loop_body_env->control);
    return loop_body_env;
  }

  // Create a complete copy of {from}.
  SsaEnv* Split(Decoder* decoder, SsaEnv* from) {
    DCHECK_NOT_NULL(from);
    SsaEnv* result =
        reinterpret_cast<SsaEnv*>(decoder->zone()->New(sizeof(SsaEnv)));
    size_t size = sizeof(TFNode*) * decoder->NumLocals();
    result->control = from->control;
    result->effect = from->effect;

    if (from->go()) {
      result->state = SsaEnv::kReached;
      result->locals =
          size > 0 ? reinterpret_cast<TFNode**>(decoder->zone()->New(size))
                   : nullptr;
      memcpy(result->locals, from->locals, size);
      result->instance_cache = from->instance_cache;
    } else {
      result->state = SsaEnv::kUnreachable;
      result->locals = nullptr;
      result->instance_cache = {};
    }

    return result;
  }

  // Create a copy of {from} that steals its state and leaves {from}
  // unreachable.
  SsaEnv* Steal(Zone* zone, SsaEnv* from) {
    DCHECK_NOT_NULL(from);
    if (!from->go()) return UnreachableEnv(zone);
    SsaEnv* result = reinterpret_cast<SsaEnv*>(zone->New(sizeof(SsaEnv)));
    result->state = SsaEnv::kReached;
    result->locals = from->locals;
    result->control = from->control;
    result->effect = from->effect;
    result->instance_cache = from->instance_cache;
    from->Kill(SsaEnv::kUnreachable);
    return result;
  }

  // Create an unreachable environment.
  SsaEnv* UnreachableEnv(Zone* zone) {
    SsaEnv* result = reinterpret_cast<SsaEnv*>(zone->New(sizeof(SsaEnv)));
    result->state = SsaEnv::kUnreachable;
    result->control = nullptr;
    result->effect = nullptr;
    result->locals = nullptr;
    result->instance_cache = {};
    return result;
  }

<<<<<<< HEAD
  int EnvironmentCount() {
    if (builder_) return static_cast<int>(local_type_vec_.size());
    return 0;  // if we aren't building a graph, don't bother with SSA renaming.
  }

  virtual void onFirstError() {
    end_ = pc_;          // Terminate decoding loop.
    builder_ = nullptr;  // Don't build any more nodes.
    TRACE(" !%s\n", error_msg_.c_str());
  }

  inline wasm::WasmCodePosition position() {
    int offset = static_cast<int>(pc_ - start_);
    DCHECK_EQ(pc_ - start_, offset);  // overflows cannot happen
    return offset;
  }

  inline void BuildSimpleOperator(WasmOpcode opcode, FunctionSig* sig) {
    TFNode* node;
    switch (sig->parameter_count()) {
      case 1: {
        Value val = Pop(0, sig->GetParam(0));
        node = BUILD(Unop, opcode, val.node, position());
        break;
      }
      case 2: {
        Value rval = Pop(1, sig->GetParam(1));
        Value lval = Pop(0, sig->GetParam(0));
        node = BUILD(Binop, opcode, lval.node, rval.node, position());
        break;
      }
      default:
        UNREACHABLE();
        node = nullptr;
        break;
=======
  void DoCall(WasmFullDecoder<validate, WasmGraphBuildingInterface>* decoder,
              TFNode* index_node, FunctionSig* sig, uint32_t index,
              const Value args[], Value returns[]) {
    int param_count = static_cast<int>(sig->parameter_count());
    TFNode** arg_nodes = builder_->Buffer(param_count + 1);
    TFNode** return_nodes = nullptr;
    arg_nodes[0] = index_node;
    for (int i = 0; i < param_count; ++i) {
      arg_nodes[i + 1] = args[i].node;
    }
    if (index_node) {
      builder_->CallIndirect(index, arg_nodes, &return_nodes,
                             decoder->position());
    } else {
      builder_->CallDirect(index, arg_nodes, &return_nodes,
                           decoder->position());
    }
    int return_count = static_cast<int>(sig->return_count());
    for (int i = 0; i < return_count; ++i) {
      returns[i].node = return_nodes[i];
>>>>>>> 84bd6f3c
    }
    // The invoked function could have used grow_memory, so we need to
    // reload mem_size and mem_start.
    LoadContextIntoSsa(ssa_env_);
  }
};

}  // namespace

bool DecodeLocalDecls(BodyLocalDecls* decls, const byte* start,
                      const byte* end) {
  Decoder decoder(start, end);
  if (WasmDecoder<Decoder::kValidate>::DecodeLocals(&decoder, nullptr,
                                                    &decls->type_list)) {
    DCHECK(decoder.ok());
    decls->encoded_size = decoder.pc_offset();
    return true;
  }
  return false;
}

BytecodeIterator::BytecodeIterator(const byte* start, const byte* end,
                                   BodyLocalDecls* decls)
    : Decoder(start, end) {
  if (decls != nullptr) {
    if (DecodeLocalDecls(decls, start, end)) {
      pc_ += decls->encoded_size;
      if (pc_ > end_) pc_ = end_;
    }
  }
}

DecodeResult VerifyWasmCode(AccountingAllocator* allocator,
                            const wasm::WasmModule* module,
                            FunctionBody& body) {
  Zone zone(allocator, ZONE_NAME);
  WasmFullDecoder<Decoder::kValidate, EmptyInterface> decoder(&zone, module,
                                                              body);
  decoder.Decode();
  return decoder.toResult(nullptr);
}

DecodeResult VerifyWasmCodeWithStats(AccountingAllocator* allocator,
                                     const wasm::WasmModule* module,
                                     FunctionBody& body, bool is_wasm,
                                     Counters* counters) {
  CHECK_LE(0, body.end - body.start);
  auto time_counter = is_wasm ? counters->wasm_decode_wasm_function_time()
                              : counters->wasm_decode_asm_function_time();
  TimedHistogramScope wasm_decode_function_time_scope(time_counter);
  return VerifyWasmCode(allocator, module, body);
}

DecodeResult BuildTFGraph(AccountingAllocator* allocator, TFBuilder* builder,
                          FunctionBody& body) {
  Zone zone(allocator, ZONE_NAME);
  WasmFullDecoder<Decoder::kValidate, WasmGraphBuildingInterface> decoder(
      &zone, builder->module(), body, builder);
  decoder.Decode();
  return decoder.toResult(nullptr);
}

unsigned OpcodeLength(const byte* pc, const byte* end) {
  Decoder decoder(pc, end);
  return WasmDecoder<Decoder::kNoValidate>::OpcodeLength(&decoder, pc);
}

std::pair<uint32_t, uint32_t> StackEffect(const WasmModule* module,
                                          FunctionSig* sig, const byte* pc,
                                          const byte* end) {
  WasmDecoder<Decoder::kNoValidate> decoder(module, sig, pc, end);
  return decoder.StackEffect(pc);
}

std::pair<uint32_t, uint32_t> StackEffect(const WasmModule* module,
                                          FunctionSig* sig, const byte* pc,
                                          const byte* end) {
  WasmDecoder decoder(module, sig, pc, end);
  return decoder.StackEffect(pc);
}

void PrintRawWasmCode(const byte* start, const byte* end) {
  AccountingAllocator allocator;
  PrintRawWasmCode(&allocator, FunctionBody{nullptr, 0, start, end}, nullptr,
                   kPrintLocals);
}

namespace {
const char* RawOpcodeName(WasmOpcode opcode) {
  switch (opcode) {
#define DECLARE_NAME_CASE(name, opcode, sig) \
  case kExpr##name:                          \
    return "kExpr" #name;
    FOREACH_OPCODE(DECLARE_NAME_CASE)
#undef DECLARE_NAME_CASE
    default:
      break;
  }
  return "Unknown";
}
}  // namespace

bool PrintRawWasmCode(AccountingAllocator* allocator, const FunctionBody& body,
                      const wasm::WasmModule* module,
                      PrintLocals print_locals) {
  OFStream os(stdout);
  Zone zone(allocator, ZONE_NAME);
  WasmDecoder<Decoder::kNoValidate> decoder(module, body.sig, body.start,
                                            body.end);
  int line_nr = 0;

  // Print the function signature.
  if (body.sig) {
    os << "// signature: " << *body.sig << std::endl;
    ++line_nr;
  }

  // Print the local declarations.
  BodyLocalDecls decls(&zone);
  BytecodeIterator i(body.start, body.end, &decls);
  if (body.start != i.pc() && print_locals == kPrintLocals) {
    os << "// locals: ";
    if (!decls.type_list.empty()) {
      ValueType type = decls.type_list[0];
      uint32_t count = 0;
      for (size_t pos = 0; pos < decls.type_list.size(); ++pos) {
        if (decls.type_list[pos] == type) {
          ++count;
        } else {
          os << " " << count << " " << ValueTypes::TypeName(type);
          type = decls.type_list[pos];
          count = 1;
        }
      }
    }
    os << std::endl;
    ++line_nr;

    for (const byte* locals = body.start; locals < i.pc(); locals++) {
      os << (locals == body.start ? "0x" : " 0x") << AsHex(*locals, 2) << ",";
    }
    os << std::endl;
    ++line_nr;
  }

  os << "// body: " << std::endl;
  ++line_nr;
  unsigned control_depth = 0;
  for (; i.has_next(); i.next()) {
    unsigned length =
        WasmDecoder<Decoder::kNoValidate>::OpcodeLength(&decoder, i.pc());

    WasmOpcode opcode = i.current();
    if (opcode == kExprElse) control_depth--;

    int num_whitespaces = control_depth < 32 ? 2 * control_depth : 64;

    // 64 whitespaces
    const char* padding =
        "                                                                ";
    os.write(padding, num_whitespaces);

    os << RawOpcodeName(opcode) << ",";

    if (opcode == kExprLoop || opcode == kExprIf || opcode == kExprBlock ||
        opcode == kExprTry) {
      DCHECK_EQ(2, length);

      switch (i.pc()[1]) {
#define CASE_LOCAL_TYPE(local_name, type_name) \
  case kLocal##local_name:                     \
    os << " kWasm" #type_name ",";             \
    break;

        CASE_LOCAL_TYPE(I32, I32)
        CASE_LOCAL_TYPE(I64, I64)
        CASE_LOCAL_TYPE(F32, F32)
        CASE_LOCAL_TYPE(F64, F64)
        CASE_LOCAL_TYPE(S128, S128)
        CASE_LOCAL_TYPE(Void, Stmt)
        default:
          os << " 0x" << AsHex(i.pc()[1], 2) << ",";
          break;
      }
#undef CASE_LOCAL_TYPE
    } else {
      for (unsigned j = 1; j < length; ++j) {
        os << " 0x" << AsHex(i.pc()[j], 2) << ",";
      }
    }

    switch (opcode) {
      case kExprElse:
        os << "   // @" << i.pc_offset();
        control_depth++;
        break;
      case kExprLoop:
      case kExprIf:
      case kExprBlock:
      case kExprTry: {
<<<<<<< HEAD
        BlockTypeOperand<true> operand(&i, i.pc());
=======
        BlockTypeImmediate<Decoder::kNoValidate> imm(&i, i.pc());
>>>>>>> 84bd6f3c
        os << "   // @" << i.pc_offset();
        for (unsigned i = 0; i < imm.out_arity(); i++) {
          os << " " << ValueTypes::TypeName(imm.out_type(i));
        }
        control_depth++;
        break;
      }
      case kExprEnd:
        os << "   // @" << i.pc_offset();
        control_depth--;
        break;
      case kExprBr: {
<<<<<<< HEAD
        BreakDepthOperand<true> operand(&i, i.pc());
        os << "   // depth=" << operand.depth;
        break;
      }
      case kExprBrIf: {
        BreakDepthOperand<true> operand(&i, i.pc());
        os << "   // depth=" << operand.depth;
        break;
      }
      case kExprBrTable: {
        BranchTableOperand<true> operand(&i, i.pc());
        os << " // entries=" << operand.table_count;
        break;
      }
      case kExprCallIndirect: {
        CallIndirectOperand<true> operand(&i, i.pc());
        os << "   // sig #" << operand.index;
        if (decoder.Complete(i.pc(), operand)) {
          os << ": " << *operand.sig;
=======
        BreakDepthImmediate<Decoder::kNoValidate> imm(&i, i.pc());
        os << "   // depth=" << imm.depth;
        break;
      }
      case kExprBrIf: {
        BreakDepthImmediate<Decoder::kNoValidate> imm(&i, i.pc());
        os << "   // depth=" << imm.depth;
        break;
      }
      case kExprBrTable: {
        BranchTableImmediate<Decoder::kNoValidate> imm(&i, i.pc());
        os << " // entries=" << imm.table_count;
        break;
      }
      case kExprCallIndirect: {
        CallIndirectImmediate<Decoder::kNoValidate> imm(&i, i.pc());
        os << "   // sig #" << imm.sig_index;
        if (decoder.Complete(i.pc(), imm)) {
          os << ": " << *imm.sig;
>>>>>>> 84bd6f3c
        }
        break;
      }
      case kExprCallFunction: {
<<<<<<< HEAD
        CallFunctionOperand<true> operand(&i, i.pc());
        os << " // function #" << operand.index;
        if (decoder.Complete(i.pc(), operand)) {
          os << ": " << *operand.sig;
=======
        CallFunctionImmediate<Decoder::kNoValidate> imm(&i, i.pc());
        os << " // function #" << imm.index;
        if (decoder.Complete(i.pc(), imm)) {
          os << ": " << *imm.sig;
>>>>>>> 84bd6f3c
        }
        break;
      }
      default:
        break;
    }
    os << std::endl;
    ++line_nr;
  }

  return decoder.ok();
}

BitVector* AnalyzeLoopAssignmentForTesting(Zone* zone, size_t num_locals,
                                           const byte* start, const byte* end) {
  Decoder decoder(start, end);
  return WasmDecoder<Decoder::kValidate>::AnalyzeLoopAssignment(
      &decoder, start, static_cast<uint32_t>(num_locals), zone);
}

#undef BUILD

}  // namespace wasm
}  // namespace internal
}  // namespace v8<|MERGE_RESOLUTION|>--- conflicted
+++ resolved
@@ -22,27 +22,7 @@
 namespace internal {
 namespace wasm {
 
-<<<<<<< HEAD
-#if DEBUG
-#define TRACE(...)                                    \
-  do {                                                \
-    if (FLAG_trace_wasm_decoder) PrintF(__VA_ARGS__); \
-  } while (false)
-#else
-#define TRACE(...)
-#endif
-
-#define CHECK_PROTOTYPE_OPCODE(flag)                   \
-  if (module_ != nullptr && module_->is_asm_js()) {    \
-    error("Opcode not supported for asmjs modules");   \
-  }                                                    \
-  if (!FLAG_##flag) {                                  \
-    error("Invalid opcode (enable with --" #flag ")"); \
-    break;                                             \
-  }
-=======
 namespace {
->>>>>>> 84bd6f3c
 
 // An SsaEnv environment carries the current local variable renaming
 // as well as the current effect and control dependency in the TF graph.
@@ -162,32 +142,7 @@
 
   void OnFirstError(Decoder*) {}
 
-<<<<<<< HEAD
-namespace {
-inline unsigned GetShuffleMaskSize(WasmOpcode opcode) {
-  switch (opcode) {
-    case kExprS32x4Shuffle:
-      return 4;
-    case kExprS16x8Shuffle:
-      return 8;
-    case kExprS8x16Shuffle:
-      return 16;
-    default:
-      UNREACHABLE();
-      return 0;
-  }
-}
-}  // namespace
-
-// Macros that build nodes only if there is a graph and the current SSA
-// environment is reachable from start. This avoids problems with malformed
-// TF graphs when decoding inputs that have unreachable code.
-#define BUILD(func, ...) \
-  (build() ? CheckForException(builder_->func(__VA_ARGS__)) : nullptr)
-#define BUILD0(func) (build() ? CheckForException(builder_->func()) : nullptr)
-=======
   void NextInstruction(Decoder*, WasmOpcode) {}
->>>>>>> 84bd6f3c
 
   void Block(Decoder* decoder, Control* block) {
     // The break environment is the outer environment.
@@ -195,15 +150,6 @@
     SetEnv(Steal(decoder->zone(), ssa_env_));
   }
 
-<<<<<<< HEAD
-  static bool DecodeLocals(Decoder* decoder, const FunctionSig* sig,
-                           ZoneVector<ValueType>* type_list) {
-    DCHECK_NOT_NULL(type_list);
-    DCHECK_EQ(0, type_list->size());
-    // Initialize from signature.
-    if (sig != nullptr) {
-      type_list->assign(sig->parameters().begin(), sig->parameters().end());
-=======
   void Loop(Decoder* decoder, Control* block) {
     SsaEnv* finish_try_env = Steal(decoder->zone(), ssa_env_);
     block->end_env = finish_try_env;
@@ -215,371 +161,9 @@
     for (unsigned i = 0; i < block->start_merge.arity; ++i) {
       Value& val = block->start_merge[i];
       val.node = builder_->Phi(val.type, 1, &val.node, block->end_env->control);
->>>>>>> 84bd6f3c
-    }
-  }
-
-<<<<<<< HEAD
-  static BitVector* AnalyzeLoopAssignment(Decoder* decoder, const byte* pc,
-                                          int locals_count, Zone* zone) {
-    if (pc >= decoder->end()) return nullptr;
-    if (*pc != kExprLoop) return nullptr;
-
-    BitVector* assigned = new (zone) BitVector(locals_count, zone);
-    int depth = 0;
-    // Iteratively process all AST nodes nested inside the loop.
-    while (pc < decoder->end() && decoder->ok()) {
-      WasmOpcode opcode = static_cast<WasmOpcode>(*pc);
-      unsigned length = 1;
-      switch (opcode) {
-        case kExprLoop:
-        case kExprIf:
-        case kExprBlock:
-        case kExprTry:
-          length = OpcodeLength(decoder, pc);
-          depth++;
-          break;
-        case kExprSetLocal:  // fallthru
-        case kExprTeeLocal: {
-          LocalIndexOperand<true> operand(decoder, pc);
-          if (assigned->length() > 0 &&
-              operand.index < static_cast<uint32_t>(assigned->length())) {
-            // Unverified code might have an out-of-bounds index.
-            assigned->Add(operand.index);
-          }
-          length = 1 + operand.length;
-          break;
-        }
-        case kExprEnd:
-          depth--;
-          break;
-        default:
-          length = OpcodeLength(decoder, pc);
-          break;
-      }
-      if (depth <= 0) break;
-      pc += length;
-    }
-    return decoder->ok() ? assigned : nullptr;
-  }
-
-  inline bool Validate(const byte* pc, LocalIndexOperand<true>& operand) {
-    if (operand.index < total_locals()) {
-      if (local_types_) {
-        operand.type = local_types_->at(operand.index);
-      } else {
-        operand.type = kWasmStmt;
-      }
-      return true;
-    }
-    errorf(pc + 1, "invalid local index: %u", operand.index);
-    return false;
-  }
-
-  inline bool Validate(const byte* pc, GlobalIndexOperand<true>& operand) {
-    if (module_ != nullptr && operand.index < module_->globals.size()) {
-      operand.global = &module_->globals[operand.index];
-      operand.type = operand.global->type;
-      return true;
-    }
-    errorf(pc + 1, "invalid global index: %u", operand.index);
-    return false;
-  }
-
-  inline bool Complete(const byte* pc, CallFunctionOperand<true>& operand) {
-    if (module_ != nullptr && operand.index < module_->functions.size()) {
-      operand.sig = module_->functions[operand.index].sig;
-      return true;
-    }
-    return false;
-  }
-
-  inline bool Validate(const byte* pc, CallFunctionOperand<true>& operand) {
-    if (Complete(pc, operand)) {
-      return true;
-    }
-    errorf(pc + 1, "invalid function index: %u", operand.index);
-    return false;
-  }
-
-  inline bool Complete(const byte* pc, CallIndirectOperand<true>& operand) {
-    if (module_ != nullptr && operand.index < module_->signatures.size()) {
-      operand.sig = module_->signatures[operand.index];
-      return true;
-    }
-    return false;
-  }
-
-  inline bool Validate(const byte* pc, CallIndirectOperand<true>& operand) {
-    if (module_ == nullptr || module_->function_tables.empty()) {
-      error("function table has to exist to execute call_indirect");
-      return false;
-    }
-    if (Complete(pc, operand)) {
-      return true;
-    }
-    errorf(pc + 1, "invalid signature index: #%u", operand.index);
-    return false;
-  }
-
-  inline bool Validate(const byte* pc, BreakDepthOperand<true>& operand,
-                       ZoneVector<Control>& control) {
-    if (operand.depth < control.size()) {
-      operand.target = &control[control.size() - operand.depth - 1];
-      return true;
-    }
-    errorf(pc + 1, "invalid break depth: %u", operand.depth);
-    return false;
-  }
-
-  bool Validate(const byte* pc, BranchTableOperand<true>& operand,
-                size_t block_depth) {
-    if (operand.table_count >= kV8MaxWasmFunctionSize) {
-      errorf(pc + 1, "invalid table count (> max function size): %u",
-             operand.table_count);
-      return false;
-    }
-    return checkAvailable(operand.table_count);
-  }
-
-  inline bool Validate(const byte* pc, WasmOpcode opcode,
-                       SimdLaneOperand<true>& operand) {
-    uint8_t num_lanes = 0;
-    switch (opcode) {
-      case kExprF32x4ExtractLane:
-      case kExprF32x4ReplaceLane:
-      case kExprI32x4ExtractLane:
-      case kExprI32x4ReplaceLane:
-        num_lanes = 4;
-        break;
-      case kExprI16x8ExtractLane:
-      case kExprI16x8ReplaceLane:
-        num_lanes = 8;
-        break;
-      case kExprI8x16ExtractLane:
-      case kExprI8x16ReplaceLane:
-        num_lanes = 16;
-        break;
-      default:
-        UNREACHABLE();
-        break;
-    }
-    if (operand.lane < 0 || operand.lane >= num_lanes) {
-      error(pc_ + 2, "invalid lane index");
-      return false;
-    } else {
-      return true;
-    }
-  }
-
-  inline bool Validate(const byte* pc, WasmOpcode opcode,
-                       SimdShiftOperand<true>& operand) {
-    uint8_t max_shift = 0;
-    switch (opcode) {
-      case kExprI32x4Shl:
-      case kExprI32x4ShrS:
-      case kExprI32x4ShrU:
-        max_shift = 32;
-        break;
-      case kExprI16x8Shl:
-      case kExprI16x8ShrS:
-      case kExprI16x8ShrU:
-        max_shift = 16;
-        break;
-      case kExprI8x16Shl:
-      case kExprI8x16ShrS:
-      case kExprI8x16ShrU:
-        max_shift = 8;
-        break;
-      default:
-        UNREACHABLE();
-        break;
-    }
-    if (operand.shift < 0 || operand.shift >= max_shift) {
-      error(pc_ + 2, "invalid shift amount");
-      return false;
-    } else {
-      return true;
-    }
-  }
-
-  inline bool Validate(const byte* pc, WasmOpcode opcode,
-                       SimdShuffleOperand<true>& operand) {
-    unsigned lanes = GetShuffleMaskSize(opcode);
-    uint8_t max_lane = 0;
-    for (unsigned i = 0; i < lanes; i++)
-      max_lane = std::max(max_lane, operand.shuffle[i]);
-    if (operand.lanes != lanes || max_lane > 2 * lanes) {
-      error(pc_ + 2, "invalid shuffle mask");
-      return false;
-    } else {
-      return true;
-    }
-  }
-
-  static unsigned OpcodeLength(Decoder* decoder, const byte* pc) {
-    WasmOpcode opcode = static_cast<WasmOpcode>(*pc);
-    switch (opcode) {
-#define DECLARE_OPCODE_CASE(name, opcode, sig) case kExpr##name:
-      FOREACH_LOAD_MEM_OPCODE(DECLARE_OPCODE_CASE)
-      FOREACH_STORE_MEM_OPCODE(DECLARE_OPCODE_CASE)
-#undef DECLARE_OPCODE_CASE
-      {
-        MemoryAccessOperand<true> operand(decoder, pc, UINT32_MAX);
-        return 1 + operand.length;
-      }
-      case kExprBr:
-      case kExprBrIf: {
-        BreakDepthOperand<true> operand(decoder, pc);
-        return 1 + operand.length;
-      }
-      case kExprSetGlobal:
-      case kExprGetGlobal: {
-        GlobalIndexOperand<true> operand(decoder, pc);
-        return 1 + operand.length;
-      }
-
-      case kExprCallFunction: {
-        CallFunctionOperand<true> operand(decoder, pc);
-        return 1 + operand.length;
-      }
-      case kExprCallIndirect: {
-        CallIndirectOperand<true> operand(decoder, pc);
-        return 1 + operand.length;
-      }
-
-      case kExprTry:
-      case kExprIf:  // fall thru
-      case kExprLoop:
-      case kExprBlock: {
-        BlockTypeOperand<true> operand(decoder, pc);
-        return 1 + operand.length;
-      }
-
-      case kExprSetLocal:
-      case kExprTeeLocal:
-      case kExprGetLocal:
-      case kExprCatch: {
-        LocalIndexOperand<true> operand(decoder, pc);
-        return 1 + operand.length;
-      }
-      case kExprBrTable: {
-        BranchTableOperand<true> operand(decoder, pc);
-        BranchTableIterator<true> iterator(decoder, operand);
-        return 1 + iterator.length();
-      }
-      case kExprI32Const: {
-        ImmI32Operand<true> operand(decoder, pc);
-        return 1 + operand.length;
-      }
-      case kExprI64Const: {
-        ImmI64Operand<true> operand(decoder, pc);
-        return 1 + operand.length;
-      }
-      case kExprGrowMemory:
-      case kExprMemorySize: {
-        MemoryIndexOperand<true> operand(decoder, pc);
-        return 1 + operand.length;
-      }
-      case kExprF32Const:
-        return 5;
-      case kExprF64Const:
-        return 9;
-      case kSimdPrefix: {
-        byte simd_index = decoder->read_u8<true>(pc + 1, "simd_index");
-        WasmOpcode opcode =
-            static_cast<WasmOpcode>(kSimdPrefix << 8 | simd_index);
-        switch (opcode) {
-#define DECLARE_OPCODE_CASE(name, opcode, sig) case kExpr##name:
-          FOREACH_SIMD_0_OPERAND_OPCODE(DECLARE_OPCODE_CASE)
-#undef DECLARE_OPCODE_CASE
-          {
-            return 2;
-          }
-#define DECLARE_OPCODE_CASE(name, opcode, sig) case kExpr##name:
-          FOREACH_SIMD_1_OPERAND_OPCODE(DECLARE_OPCODE_CASE)
-#undef DECLARE_OPCODE_CASE
-          {
-            return 3;
-          }
-          // Shuffles contain a byte array to determine the shuffle.
-          case kExprS32x4Shuffle:
-          case kExprS16x8Shuffle:
-          case kExprS8x16Shuffle:
-            return 2 + GetShuffleMaskSize(opcode);
-          default:
-            decoder->error(pc, "invalid SIMD opcode");
-            return 2;
-        }
-      }
-      default:
-        return 1;
-    }
-  }
-
-  std::pair<uint32_t, uint32_t> StackEffect(const byte* pc) {
-    WasmOpcode opcode = static_cast<WasmOpcode>(*pc);
-    // Handle "simple" opcodes with a fixed signature first.
-    FunctionSig* sig = WasmOpcodes::Signature(opcode);
-    if (!sig) sig = WasmOpcodes::AsmjsSignature(opcode);
-    if (sig) return {sig->parameter_count(), sig->return_count()};
-
-#define DECLARE_OPCODE_CASE(name, opcode, sig) case kExpr##name:
-    // clang-format off
-    switch (opcode) {
-      case kExprSelect:
-        return {3, 1};
-      FOREACH_STORE_MEM_OPCODE(DECLARE_OPCODE_CASE)
-        return {2, 0};
-      FOREACH_LOAD_MEM_OPCODE(DECLARE_OPCODE_CASE)
-      case kExprTeeLocal:
-      case kExprGrowMemory:
-        return {1, 1};
-      case kExprSetLocal:
-      case kExprSetGlobal:
-      case kExprDrop:
-      case kExprBrIf:
-      case kExprBrTable:
-      case kExprIf:
-        return {1, 0};
-      case kExprGetLocal:
-      case kExprGetGlobal:
-      case kExprI32Const:
-      case kExprI64Const:
-      case kExprF32Const:
-      case kExprF64Const:
-      case kExprMemorySize:
-        return {0, 1};
-      case kExprCallFunction: {
-        CallFunctionOperand<true> operand(this, pc);
-        CHECK(Complete(pc, operand));
-        return {operand.sig->parameter_count(), operand.sig->return_count()};
-      }
-      case kExprCallIndirect: {
-        CallIndirectOperand<true> operand(this, pc);
-        CHECK(Complete(pc, operand));
-        // Indirect calls pop an additional argument for the table index.
-        return {operand.sig->parameter_count() + 1,
-                operand.sig->return_count()};
-      }
-      case kExprBr:
-      case kExprBlock:
-      case kExprLoop:
-      case kExprEnd:
-      case kExprElse:
-      case kExprNop:
-      case kExprReturn:
-      case kExprUnreachable:
-        return {0, 0};
-      default:
-        V8_Fatal(__FILE__, __LINE__, "unimplemented opcode: %x", opcode);
-        return {0, 0};
-    }
-#undef DECLARE_OPCODE_CASE
-    // clang-format on
-  }
-};
-=======
+    }
+  }
+
   void Try(Decoder* decoder, Control* block) {
     SsaEnv* outer_env = ssa_env_;
     SsaEnv* catch_env = Split(decoder, outer_env);
@@ -650,7 +234,6 @@
   void RefNull(Decoder* decoder, Value* result) {
     result->node = builder_->RefNull();
   }
->>>>>>> 84bd6f3c
 
   void Drop(Decoder* decoder, const Value& value) {}
 
@@ -659,68 +242,18 @@
       DCHECK_EQ(1, decoder->control_depth());
       SetEnv(decoder->control_at(0)->end_env);
     }
-<<<<<<< HEAD
-    base::ElapsedTimer decode_timer;
-    if (FLAG_trace_wasm_decode_time) {
-      decode_timer.Start();
-    }
-    stack_.clear();
-    control_.clear();
-
-    if (end_ < pc_) {
-      error("function body end < start");
-      return false;
-    }
-
-    DCHECK_EQ(0, local_types_->size());
-    WasmDecoder::DecodeLocals(this, sig_, local_types_);
-    InitSsaEnv();
-    DecodeFunctionBody();
-
-    if (failed()) return TraceFailed();
-
-    if (!control_.empty()) {
-      // Generate a better error message whether the unterminated control
-      // structure is the function body block or an innner structure.
-      if (control_.size() > 1) {
-        error(control_.back().pc, "unterminated control structure");
-      } else {
-        error("function body must end with \"end\" opcode.");
-      }
-      return TraceFailed();
-    }
-
-    if (!last_end_found_) {
-      error("function body must end with \"end\" opcode.");
-      return false;
-    }
-
-    if (FLAG_trace_wasm_decode_time) {
-      double ms = decode_timer.Elapsed().InMillisecondsF();
-      PrintF("wasm-decode %s (%0.3f ms)\n\n", ok() ? "ok" : "failed", ms);
-    } else {
-      TRACE("wasm-decode %s\n\n", ok() ? "ok" : "failed");
-=======
     size_t num_values = values.size();
     TFNode** buffer = GetNodes(values);
     for (size_t i = 0; i < num_values; ++i) {
       buffer[i] = values[i].node;
->>>>>>> 84bd6f3c
     }
     BUILD(Return, static_cast<unsigned>(values.size()), buffer);
   }
 
-<<<<<<< HEAD
-  bool TraceFailed() {
-    TRACE("wasm-error module+%-6d func+%d: %s\n\n",
-          baserel(start_ + error_offset_), error_offset_, error_msg_.c_str());
-    return false;
-=======
   void GetLocal(Decoder* decoder, Value* result,
                 const LocalIndexImmediate<validate>& imm) {
     if (!ssa_env_->locals) return;  // unreachable
     result->node = ssa_env_->locals[imm.index];
->>>>>>> 84bd6f3c
   }
 
   void SetLocal(Decoder* decoder, const Value& value,
@@ -736,34 +269,9 @@
     ssa_env_->locals[imm.index] = value.node;
   }
 
-<<<<<<< HEAD
-  TFNode* DefaultValue(ValueType type) {
-    switch (type) {
-      case kWasmI32:
-        return builder_->Int32Constant(0);
-      case kWasmI64:
-        return builder_->Int64Constant(0);
-      case kWasmF32:
-        return builder_->Float32Constant(0);
-      case kWasmF64:
-        return builder_->Float64Constant(0);
-      case kWasmS128:
-        return builder_->S128Zero();
-      case kWasmS1x4:
-        return builder_->S1x4Zero();
-      case kWasmS1x8:
-        return builder_->S1x8Zero();
-      case kWasmS1x16:
-        return builder_->S1x16Zero();
-      default:
-        UNREACHABLE();
-        return nullptr;
-    }
-=======
   void GetGlobal(Decoder* decoder, Value* result,
                  const GlobalIndexImmediate<validate>& imm) {
     result->node = BUILD(GetGlobal, imm.index);
->>>>>>> 84bd6f3c
   }
 
   void SetGlobal(Decoder* decoder, const Value& value,
@@ -775,670 +283,6 @@
     BUILD(Unreachable, decoder->position());
   }
 
-<<<<<<< HEAD
-  // Decodes the body of a function.
-  void DecodeFunctionBody() {
-    TRACE("wasm-decode %p...%p (module+%d, %d bytes) %s\n",
-          reinterpret_cast<const void*>(start_),
-          reinterpret_cast<const void*>(end_), baserel(pc_),
-          static_cast<int>(end_ - start_), builder_ ? "graph building" : "");
-
-    {
-      // Set up initial function block.
-      SsaEnv* break_env = ssa_env_;
-      SetEnv("initial env", Steal(break_env));
-      PushBlock(break_env);
-      Control* c = &control_.back();
-      c->merge.arity = static_cast<uint32_t>(sig_->return_count());
-
-      if (c->merge.arity == 1) {
-        c->merge.vals.first = {pc_, nullptr, sig_->GetReturn(0)};
-      } else if (c->merge.arity > 1) {
-        c->merge.vals.array = zone_->NewArray<Value>(c->merge.arity);
-        for (unsigned i = 0; i < c->merge.arity; i++) {
-          c->merge.vals.array[i] = {pc_, nullptr, sig_->GetReturn(i)};
-        }
-      }
-    }
-
-    while (pc_ < end_) {  // decoding loop.
-      unsigned len = 1;
-      WasmOpcode opcode = static_cast<WasmOpcode>(*pc_);
-#if DEBUG
-      if (FLAG_trace_wasm_decoder && !WasmOpcodes::IsPrefixOpcode(opcode)) {
-        TRACE("  @%-8d #%-20s|", startrel(pc_),
-              WasmOpcodes::OpcodeName(opcode));
-      }
-#endif
-
-      FunctionSig* sig = WasmOpcodes::Signature(opcode);
-      if (sig) {
-        BuildSimpleOperator(opcode, sig);
-      } else {
-        // Complex bytecode.
-        switch (opcode) {
-          case kExprNop:
-            break;
-          case kExprBlock: {
-            // The break environment is the outer environment.
-            BlockTypeOperand<true> operand(this, pc_);
-            SsaEnv* break_env = ssa_env_;
-            PushBlock(break_env);
-            SetEnv("block:start", Steal(break_env));
-            SetBlockType(&control_.back(), operand);
-            len = 1 + operand.length;
-            break;
-          }
-          case kExprThrow: {
-            CHECK_PROTOTYPE_OPCODE(wasm_eh_prototype);
-            Value value = Pop(0, kWasmI32);
-            BUILD(Throw, value.node);
-            // TODO(titzer): Throw should end control, but currently we build a
-            // (reachable) runtime call instead of connecting it directly to
-            // end.
-            //            EndControl();
-            break;
-          }
-          case kExprTry: {
-            CHECK_PROTOTYPE_OPCODE(wasm_eh_prototype);
-            BlockTypeOperand<true> operand(this, pc_);
-            SsaEnv* outer_env = ssa_env_;
-            SsaEnv* try_env = Steal(outer_env);
-            SsaEnv* catch_env = UnreachableEnv();
-            PushTry(outer_env, catch_env);
-            SetEnv("try_catch:start", try_env);
-            SetBlockType(&control_.back(), operand);
-            len = 1 + operand.length;
-            break;
-          }
-          case kExprCatch: {
-            CHECK_PROTOTYPE_OPCODE(wasm_eh_prototype);
-            LocalIndexOperand<true> operand(this, pc_);
-            len = 1 + operand.length;
-
-            if (control_.empty()) {
-              error("catch does not match any try");
-              break;
-            }
-
-            Control* c = &control_.back();
-            if (!c->is_try()) {
-              error("catch does not match any try");
-              break;
-            }
-
-            if (c->try_info->catch_env == nullptr) {
-              error(pc_, "catch already present for try with catch");
-              break;
-            }
-
-            FallThruTo(c);
-            stack_.resize(c->stack_depth);
-
-            DCHECK_NOT_NULL(c->try_info);
-            SsaEnv* catch_env = c->try_info->catch_env;
-            c->try_info->catch_env = nullptr;
-            SetEnv("catch:begin", catch_env);
-            current_catch_ = c->previous_catch;
-
-            if (Validate(pc_, operand)) {
-              if (ssa_env_->locals) {
-                TFNode* exception_as_i32 =
-                    BUILD(Catch, c->try_info->exception, position());
-                ssa_env_->locals[operand.index] = exception_as_i32;
-              }
-            }
-
-            break;
-          }
-          case kExprLoop: {
-            BlockTypeOperand<true> operand(this, pc_);
-            SsaEnv* finish_try_env = Steal(ssa_env_);
-            // The continue environment is the inner environment.
-            SsaEnv* loop_body_env = PrepareForLoop(pc_, finish_try_env);
-            SetEnv("loop:start", loop_body_env);
-            ssa_env_->SetNotMerged();
-            PushLoop(finish_try_env);
-            SetBlockType(&control_.back(), operand);
-            len = 1 + operand.length;
-            break;
-          }
-          case kExprIf: {
-            // Condition on top of stack. Split environments for branches.
-            BlockTypeOperand<true> operand(this, pc_);
-            Value cond = Pop(0, kWasmI32);
-            TFNode* if_true = nullptr;
-            TFNode* if_false = nullptr;
-            BUILD(BranchNoHint, cond.node, &if_true, &if_false);
-            SsaEnv* end_env = ssa_env_;
-            SsaEnv* false_env = Split(ssa_env_);
-            false_env->control = if_false;
-            SsaEnv* true_env = Steal(ssa_env_);
-            true_env->control = if_true;
-            PushIf(end_env, false_env);
-            SetEnv("if:true", true_env);
-            SetBlockType(&control_.back(), operand);
-            len = 1 + operand.length;
-            break;
-          }
-          case kExprElse: {
-            if (control_.empty()) {
-              error("else does not match any if");
-              break;
-            }
-            Control* c = &control_.back();
-            if (!c->is_if()) {
-              error(pc_, "else does not match an if");
-              break;
-            }
-            if (c->false_env == nullptr) {
-              error(pc_, "else already present for if");
-              break;
-            }
-            FallThruTo(c);
-            stack_.resize(c->stack_depth);
-            // Switch to environment for false branch.
-            SetEnv("if_else:false", c->false_env);
-            c->false_env = nullptr;  // record that an else is already seen
-            break;
-          }
-          case kExprEnd: {
-            if (control_.empty()) {
-              error("end does not match any if, try, or block");
-              return;
-            }
-            const char* name = "block:end";
-            Control* c = &control_.back();
-            if (c->is_loop()) {
-              // A loop just leaves the values on the stack.
-              TypeCheckFallThru(c);
-              if (c->unreachable) PushEndValues(c);
-              PopControl();
-              SetEnv("loop:end", ssa_env_);
-              break;
-            }
-            if (c->is_if()) {
-              if (c->false_env != nullptr) {
-                // End the true branch of a one-armed if.
-                Goto(c->false_env, c->end_env);
-                if (!c->unreachable && stack_.size() != c->stack_depth) {
-                  error("end of if expected empty stack");
-                  stack_.resize(c->stack_depth);
-                }
-                if (c->merge.arity > 0) {
-                  error("non-void one-armed if");
-                }
-                name = "if:merge";
-              } else {
-                // End the false branch of a two-armed if.
-                name = "if_else:merge";
-              }
-            } else if (c->is_try()) {
-              name = "try:end";
-
-              // validate that catch was seen.
-              if (c->try_info->catch_env != nullptr) {
-                error(pc_, "missing catch in try");
-                break;
-              }
-            }
-            FallThruTo(c);
-            SetEnv(name, c->end_env);
-            PushEndValues(c);
-
-            if (control_.size() == 1) {
-              // If at the last (implicit) control, check we are at end.
-              if (pc_ + 1 != end_) {
-                error(pc_ + 1, "trailing code after function end");
-                break;
-              }
-              last_end_found_ = true;
-              if (ssa_env_->go()) {
-                // The result of the block is the return value.
-                TRACE("  @%-8d #xx:%-20s|", startrel(pc_), "(implicit) return");
-                DoReturn();
-                TRACE("\n");
-              } else {
-                TypeCheckFallThru(c);
-              }
-            }
-            PopControl();
-            break;
-          }
-          case kExprSelect: {
-            Value cond = Pop(2, kWasmI32);
-            Value fval = Pop();
-            Value tval = Pop(0, fval.type);
-            if (build()) {
-              TFNode* controls[2];
-              builder_->BranchNoHint(cond.node, &controls[0], &controls[1]);
-              TFNode* merge = builder_->Merge(2, controls);
-              TFNode* vals[2] = {tval.node, fval.node};
-              TFNode* phi = builder_->Phi(tval.type, 2, vals, merge);
-              Push(tval.type, phi);
-              ssa_env_->control = merge;
-            } else {
-              Push(tval.type == kWasmVar ? fval.type : tval.type, nullptr);
-            }
-            break;
-          }
-          case kExprBr: {
-            BreakDepthOperand<true> operand(this, pc_);
-            if (Validate(pc_, operand, control_)) {
-              BreakTo(operand.depth);
-            }
-            len = 1 + operand.length;
-            EndControl();
-            break;
-          }
-          case kExprBrIf: {
-            BreakDepthOperand<true> operand(this, pc_);
-            Value cond = Pop(0, kWasmI32);
-            if (ok() && Validate(pc_, operand, control_)) {
-              SsaEnv* fenv = ssa_env_;
-              SsaEnv* tenv = Split(fenv);
-              fenv->SetNotMerged();
-              BUILD(BranchNoHint, cond.node, &tenv->control, &fenv->control);
-              ssa_env_ = tenv;
-              BreakTo(operand.depth);
-              ssa_env_ = fenv;
-            }
-            len = 1 + operand.length;
-            break;
-          }
-          case kExprBrTable: {
-            BranchTableOperand<true> operand(this, pc_);
-            BranchTableIterator<true> iterator(this, operand);
-            if (Validate(pc_, operand, control_.size())) {
-              Value key = Pop(0, kWasmI32);
-              if (failed()) break;
-
-              SsaEnv* break_env = ssa_env_;
-              if (operand.table_count > 0) {
-                // Build branches to the various blocks based on the table.
-                TFNode* sw = BUILD(Switch, operand.table_count + 1, key.node);
-
-                SsaEnv* copy = Steal(break_env);
-                ssa_env_ = copy;
-                MergeValues* merge = nullptr;
-                while (ok() && iterator.has_next()) {
-                  uint32_t i = iterator.cur_index();
-                  const byte* pos = iterator.pc();
-                  uint32_t target = iterator.next();
-                  if (target >= control_.size()) {
-                    error(pos, "improper branch in br_table");
-                    break;
-                  }
-                  ssa_env_ = Split(copy);
-                  ssa_env_->control = (i == operand.table_count)
-                                          ? BUILD(IfDefault, sw)
-                                          : BUILD(IfValue, i, sw);
-                  BreakTo(target);
-
-                  // Check that label types match up.
-                  static MergeValues loop_dummy = {0, {nullptr}};
-                  Control* c = &control_[control_.size() - target - 1];
-                  MergeValues* current = c->is_loop() ? &loop_dummy : &c->merge;
-                  if (i == 0) {
-                    merge = current;
-                  } else if (merge->arity != current->arity) {
-                    errorf(pos,
-                           "inconsistent arity in br_table target %d"
-                           " (previous was %u, this one %u)",
-                           i, merge->arity, current->arity);
-                  } else if (control_.back().unreachable) {
-                    for (uint32_t j = 0; ok() && j < merge->arity; ++j) {
-                      if ((*merge)[j].type != (*current)[j].type) {
-                        errorf(pos,
-                               "type error in br_table target %d operand %d"
-                               " (previous expected %s, this one %s)",
-                               i, j, WasmOpcodes::TypeName((*merge)[j].type),
-                               WasmOpcodes::TypeName((*current)[j].type));
-                      }
-                    }
-                  }
-                }
-                if (failed()) break;
-              } else {
-                // Only a default target. Do the equivalent of br.
-                const byte* pos = iterator.pc();
-                uint32_t target = iterator.next();
-                if (target >= control_.size()) {
-                  error(pos, "improper branch in br_table");
-                  break;
-                }
-                BreakTo(target);
-              }
-              // br_table ends the control flow like br.
-              ssa_env_ = break_env;
-            }
-            len = 1 + iterator.length();
-            EndControl();
-            break;
-          }
-          case kExprReturn: {
-            DoReturn();
-            break;
-          }
-          case kExprUnreachable: {
-            BUILD(Unreachable, position());
-            EndControl();
-            break;
-          }
-          case kExprI32Const: {
-            ImmI32Operand<true> operand(this, pc_);
-            Push(kWasmI32, BUILD(Int32Constant, operand.value));
-            len = 1 + operand.length;
-            break;
-          }
-          case kExprI64Const: {
-            ImmI64Operand<true> operand(this, pc_);
-            Push(kWasmI64, BUILD(Int64Constant, operand.value));
-            len = 1 + operand.length;
-            break;
-          }
-          case kExprF32Const: {
-            ImmF32Operand<true> operand(this, pc_);
-            Push(kWasmF32, BUILD(Float32Constant, operand.value));
-            len = 1 + operand.length;
-            break;
-          }
-          case kExprF64Const: {
-            ImmF64Operand<true> operand(this, pc_);
-            Push(kWasmF64, BUILD(Float64Constant, operand.value));
-            len = 1 + operand.length;
-            break;
-          }
-          case kExprGetLocal: {
-            LocalIndexOperand<true> operand(this, pc_);
-            if (Validate(pc_, operand)) {
-              if (build()) {
-                Push(operand.type, ssa_env_->locals[operand.index]);
-              } else {
-                Push(operand.type, nullptr);
-              }
-            }
-            len = 1 + operand.length;
-            break;
-          }
-          case kExprSetLocal: {
-            LocalIndexOperand<true> operand(this, pc_);
-            if (Validate(pc_, operand)) {
-              Value val = Pop(0, local_type_vec_[operand.index]);
-              if (ssa_env_->locals) ssa_env_->locals[operand.index] = val.node;
-            }
-            len = 1 + operand.length;
-            break;
-          }
-          case kExprTeeLocal: {
-            LocalIndexOperand<true> operand(this, pc_);
-            if (Validate(pc_, operand)) {
-              Value val = Pop(0, local_type_vec_[operand.index]);
-              if (ssa_env_->locals) ssa_env_->locals[operand.index] = val.node;
-              Push(val.type, val.node);
-            }
-            len = 1 + operand.length;
-            break;
-          }
-          case kExprDrop: {
-            Pop();
-            break;
-          }
-          case kExprGetGlobal: {
-            GlobalIndexOperand<true> operand(this, pc_);
-            if (Validate(pc_, operand)) {
-              Push(operand.type, BUILD(GetGlobal, operand.index));
-            }
-            len = 1 + operand.length;
-            break;
-          }
-          case kExprSetGlobal: {
-            GlobalIndexOperand<true> operand(this, pc_);
-            if (Validate(pc_, operand)) {
-              if (operand.global->mutability) {
-                Value val = Pop(0, operand.type);
-                BUILD(SetGlobal, operand.index, val.node);
-              } else {
-                errorf(pc_, "immutable global #%u cannot be assigned",
-                       operand.index);
-              }
-            }
-            len = 1 + operand.length;
-            break;
-          }
-          case kExprI32LoadMem8S:
-            len = DecodeLoadMem(kWasmI32, MachineType::Int8());
-            break;
-          case kExprI32LoadMem8U:
-            len = DecodeLoadMem(kWasmI32, MachineType::Uint8());
-            break;
-          case kExprI32LoadMem16S:
-            len = DecodeLoadMem(kWasmI32, MachineType::Int16());
-            break;
-          case kExprI32LoadMem16U:
-            len = DecodeLoadMem(kWasmI32, MachineType::Uint16());
-            break;
-          case kExprI32LoadMem:
-            len = DecodeLoadMem(kWasmI32, MachineType::Int32());
-            break;
-          case kExprI64LoadMem8S:
-            len = DecodeLoadMem(kWasmI64, MachineType::Int8());
-            break;
-          case kExprI64LoadMem8U:
-            len = DecodeLoadMem(kWasmI64, MachineType::Uint8());
-            break;
-          case kExprI64LoadMem16S:
-            len = DecodeLoadMem(kWasmI64, MachineType::Int16());
-            break;
-          case kExprI64LoadMem16U:
-            len = DecodeLoadMem(kWasmI64, MachineType::Uint16());
-            break;
-          case kExprI64LoadMem32S:
-            len = DecodeLoadMem(kWasmI64, MachineType::Int32());
-            break;
-          case kExprI64LoadMem32U:
-            len = DecodeLoadMem(kWasmI64, MachineType::Uint32());
-            break;
-          case kExprI64LoadMem:
-            len = DecodeLoadMem(kWasmI64, MachineType::Int64());
-            break;
-          case kExprF32LoadMem:
-            len = DecodeLoadMem(kWasmF32, MachineType::Float32());
-            break;
-          case kExprF64LoadMem:
-            len = DecodeLoadMem(kWasmF64, MachineType::Float64());
-            break;
-          case kExprS128LoadMem:
-            CHECK_PROTOTYPE_OPCODE(wasm_simd_prototype);
-            len = DecodeLoadMem(kWasmS128, MachineType::Simd128());
-            break;
-          case kExprI32StoreMem8:
-            len = DecodeStoreMem(kWasmI32, MachineType::Int8());
-            break;
-          case kExprI32StoreMem16:
-            len = DecodeStoreMem(kWasmI32, MachineType::Int16());
-            break;
-          case kExprI32StoreMem:
-            len = DecodeStoreMem(kWasmI32, MachineType::Int32());
-            break;
-          case kExprI64StoreMem8:
-            len = DecodeStoreMem(kWasmI64, MachineType::Int8());
-            break;
-          case kExprI64StoreMem16:
-            len = DecodeStoreMem(kWasmI64, MachineType::Int16());
-            break;
-          case kExprI64StoreMem32:
-            len = DecodeStoreMem(kWasmI64, MachineType::Int32());
-            break;
-          case kExprI64StoreMem:
-            len = DecodeStoreMem(kWasmI64, MachineType::Int64());
-            break;
-          case kExprF32StoreMem:
-            len = DecodeStoreMem(kWasmF32, MachineType::Float32());
-            break;
-          case kExprF64StoreMem:
-            len = DecodeStoreMem(kWasmF64, MachineType::Float64());
-            break;
-          case kExprS128StoreMem:
-            CHECK_PROTOTYPE_OPCODE(wasm_simd_prototype);
-            len = DecodeStoreMem(kWasmS128, MachineType::Simd128());
-            break;
-          case kExprGrowMemory: {
-            if (!CheckHasMemory()) break;
-            MemoryIndexOperand<true> operand(this, pc_);
-            DCHECK_NOT_NULL(module_);
-            if (module_->is_wasm()) {
-              Value val = Pop(0, kWasmI32);
-              Push(kWasmI32, BUILD(GrowMemory, val.node));
-            } else {
-              error("grow_memory is not supported for asmjs modules");
-            }
-            len = 1 + operand.length;
-            break;
-          }
-          case kExprMemorySize: {
-            if (!CheckHasMemory()) break;
-            MemoryIndexOperand<true> operand(this, pc_);
-            Push(kWasmI32, BUILD(CurrentMemoryPages));
-            len = 1 + operand.length;
-            break;
-          }
-          case kExprCallFunction: {
-            CallFunctionOperand<true> operand(this, pc_);
-            if (Validate(pc_, operand)) {
-              TFNode** buffer = PopArgs(operand.sig);
-              TFNode** rets = nullptr;
-              BUILD(CallDirect, operand.index, buffer, &rets, position());
-              PushReturns(operand.sig, rets);
-            }
-            len = 1 + operand.length;
-            break;
-          }
-          case kExprCallIndirect: {
-            CallIndirectOperand<true> operand(this, pc_);
-            if (Validate(pc_, operand)) {
-              Value index = Pop(0, kWasmI32);
-              TFNode** buffer = PopArgs(operand.sig);
-              if (buffer) buffer[0] = index.node;
-              TFNode** rets = nullptr;
-              BUILD(CallIndirect, operand.index, buffer, &rets, position());
-              PushReturns(operand.sig, rets);
-            }
-            len = 1 + operand.length;
-            break;
-          }
-          case kSimdPrefix: {
-            CHECK_PROTOTYPE_OPCODE(wasm_simd_prototype);
-            len++;
-            byte simd_index = read_u8<true>(pc_ + 1, "simd index");
-            opcode = static_cast<WasmOpcode>(opcode << 8 | simd_index);
-            TRACE("  @%-4d #%-20s|", startrel(pc_),
-                  WasmOpcodes::OpcodeName(opcode));
-            len += DecodeSimdOpcode(opcode);
-            break;
-          }
-          case kAtomicPrefix: {
-            if (module_ == nullptr || !module_->is_asm_js()) {
-              error("Atomics are allowed only in AsmJs modules");
-              break;
-            }
-            if (!FLAG_wasm_atomics_prototype) {
-              error("Invalid opcode (enable with --wasm_atomics_prototype)");
-              break;
-            }
-            len = 2;
-            byte atomic_opcode = read_u8<true>(pc_ + 1, "atomic index");
-            opcode = static_cast<WasmOpcode>(opcode << 8 | atomic_opcode);
-            sig = WasmOpcodes::AtomicSignature(opcode);
-            if (sig) {
-              BuildAtomicOperator(opcode);
-            }
-            break;
-          }
-          default: {
-            // Deal with special asmjs opcodes.
-            if (module_ != nullptr && module_->is_asm_js()) {
-              sig = WasmOpcodes::AsmjsSignature(opcode);
-              if (sig) {
-                BuildSimpleOperator(opcode, sig);
-              }
-            } else {
-              error("Invalid opcode");
-              return;
-            }
-          }
-        }
-      }
-
-#if DEBUG
-      if (FLAG_trace_wasm_decoder) {
-        PrintF(" ");
-        for (size_t i = 0; i < control_.size(); ++i) {
-          Control* c = &control_[i];
-          enum ControlKind {
-            kControlIf,
-            kControlBlock,
-            kControlLoop,
-            kControlTry
-          };
-          switch (c->kind) {
-            case kControlIf:
-              PrintF("I");
-              break;
-            case kControlBlock:
-              PrintF("B");
-              break;
-            case kControlLoop:
-              PrintF("L");
-              break;
-            case kControlTry:
-              PrintF("T");
-              break;
-            default:
-              break;
-          }
-          PrintF("%u", c->merge.arity);
-          if (c->unreachable) PrintF("*");
-        }
-        PrintF(" | ");
-        for (size_t i = 0; i < stack_.size(); ++i) {
-          Value& val = stack_[i];
-          WasmOpcode opcode = static_cast<WasmOpcode>(*val.pc);
-          if (WasmOpcodes::IsPrefixOpcode(opcode)) {
-            opcode = static_cast<WasmOpcode>(opcode << 8 | *(val.pc + 1));
-          }
-          PrintF(" %c@%d:%s", WasmOpcodes::ShortNameOf(val.type),
-                 static_cast<int>(val.pc - start_),
-                 WasmOpcodes::OpcodeName(opcode));
-          switch (opcode) {
-            case kExprI32Const: {
-              ImmI32Operand<true> operand(this, val.pc);
-              PrintF("[%d]", operand.value);
-              break;
-            }
-            case kExprGetLocal: {
-              LocalIndexOperand<true> operand(this, val.pc);
-              PrintF("[%u]", operand.index);
-              break;
-            }
-            case kExprSetLocal:  // fallthru
-            case kExprTeeLocal: {
-              LocalIndexOperand<true> operand(this, val.pc);
-              PrintF("[%u]", operand.index);
-              break;
-            }
-            default:
-              break;
-          }
-          if (val.node == nullptr) PrintF("?");
-        }
-        PrintF("\n");
-      }
-#endif
-      pc_ += len;
-    }  // end decode loop
-    if (pc_ > end_ && ok()) error("Beyond end of code");
-=======
   void Select(Decoder* decoder, const Value& cond, const Value& fval,
               const Value& tval, Value* result) {
     TFNode* controls[2];
@@ -1452,7 +296,6 @@
 
   void Br(Decoder* decoder, Control* target) {
     MergeValuesInto(decoder, target, target->br_merge());
->>>>>>> 84bd6f3c
   }
 
   void BrIf(Decoder* decoder, const Value& cond, Control* target) {
@@ -1465,17 +308,6 @@
     ssa_env_ = fenv;
   }
 
-<<<<<<< HEAD
-  void SetBlockType(Control* c, BlockTypeOperand<true>& operand) {
-    c->merge.arity = operand.arity;
-    if (c->merge.arity == 1) {
-      c->merge.vals.first = {pc_, nullptr, operand.read_entry(0)};
-    } else if (c->merge.arity > 1) {
-      c->merge.vals.array = zone_->NewArray<Value>(c->merge.arity);
-      for (unsigned i = 0; i < c->merge.arity; i++) {
-        c->merge.vals.array[i] = {pc_, nullptr, operand.read_entry(i)};
-      }
-=======
   void BrTable(Decoder* decoder, const BranchTableImmediate<validate>& imm,
                const Value& key) {
     if (imm.table_count == 0) {
@@ -1483,7 +315,6 @@
       uint32_t target = BranchTableIterator<validate>(decoder, imm).next();
       Br(decoder, decoder->control_at(target));
       return;
->>>>>>> 84bd6f3c
     }
 
     SsaEnv* break_env = ssa_env_;
@@ -1534,137 +365,6 @@
     LoadContextIntoSsa(ssa_env_);
   }
 
-<<<<<<< HEAD
-  void PopControl() { control_.pop_back(); }
-
-  int DecodeLoadMem(ValueType type, MachineType mem_type) {
-    if (!CheckHasMemory()) return 0;
-    MemoryAccessOperand<true> operand(
-        this, pc_, ElementSizeLog2Of(mem_type.representation()));
-
-    Value index = Pop(0, kWasmI32);
-    TFNode* node = BUILD(LoadMem, type, mem_type, index.node, operand.offset,
-                         operand.alignment, position());
-    Push(type, node);
-    return 1 + operand.length;
-  }
-
-  int DecodeStoreMem(ValueType type, MachineType mem_type) {
-    if (!CheckHasMemory()) return 0;
-    MemoryAccessOperand<true> operand(
-        this, pc_, ElementSizeLog2Of(mem_type.representation()));
-    Value val = Pop(1, type);
-    Value index = Pop(0, kWasmI32);
-    BUILD(StoreMem, mem_type, index.node, operand.offset, operand.alignment,
-          val.node, position());
-    return 1 + operand.length;
-  }
-
-  unsigned SimdExtractLane(WasmOpcode opcode, ValueType type) {
-    SimdLaneOperand<true> operand(this, pc_);
-    if (Validate(pc_, opcode, operand)) {
-      compiler::NodeVector inputs(1, zone_);
-      inputs[0] = Pop(0, ValueType::kSimd128).node;
-      TFNode* node = BUILD(SimdLaneOp, opcode, operand.lane, inputs);
-      Push(type, node);
-    }
-    return operand.length;
-  }
-
-  unsigned SimdReplaceLane(WasmOpcode opcode, ValueType type) {
-    SimdLaneOperand<true> operand(this, pc_);
-    if (Validate(pc_, opcode, operand)) {
-      compiler::NodeVector inputs(2, zone_);
-      inputs[1] = Pop(1, type).node;
-      inputs[0] = Pop(0, ValueType::kSimd128).node;
-      TFNode* node = BUILD(SimdLaneOp, opcode, operand.lane, inputs);
-      Push(ValueType::kSimd128, node);
-    }
-    return operand.length;
-  }
-
-  unsigned SimdShiftOp(WasmOpcode opcode) {
-    SimdShiftOperand<true> operand(this, pc_);
-    if (Validate(pc_, opcode, operand)) {
-      compiler::NodeVector inputs(1, zone_);
-      inputs[0] = Pop(0, ValueType::kSimd128).node;
-      TFNode* node = BUILD(SimdShiftOp, opcode, operand.shift, inputs);
-      Push(ValueType::kSimd128, node);
-    }
-    return operand.length;
-  }
-
-  unsigned SimdShuffleOp(WasmOpcode opcode) {
-    SimdShuffleOperand<true> operand(this, pc_, GetShuffleMaskSize(opcode));
-    if (Validate(pc_, opcode, operand)) {
-      compiler::NodeVector inputs(2, zone_);
-      inputs[1] = Pop(1, ValueType::kSimd128).node;
-      inputs[0] = Pop(0, ValueType::kSimd128).node;
-      TFNode* node =
-          BUILD(SimdShuffleOp, operand.shuffle, operand.lanes, inputs);
-      Push(ValueType::kSimd128, node);
-    }
-    return operand.lanes;
-  }
-
-  unsigned DecodeSimdOpcode(WasmOpcode opcode) {
-    unsigned len = 0;
-    switch (opcode) {
-      case kExprF32x4ExtractLane: {
-        len = SimdExtractLane(opcode, ValueType::kFloat32);
-        break;
-      }
-      case kExprI32x4ExtractLane:
-      case kExprI16x8ExtractLane:
-      case kExprI8x16ExtractLane: {
-        len = SimdExtractLane(opcode, ValueType::kWord32);
-        break;
-      }
-      case kExprF32x4ReplaceLane: {
-        len = SimdReplaceLane(opcode, ValueType::kFloat32);
-        break;
-      }
-      case kExprI32x4ReplaceLane:
-      case kExprI16x8ReplaceLane:
-      case kExprI8x16ReplaceLane: {
-        len = SimdReplaceLane(opcode, ValueType::kWord32);
-        break;
-      }
-      case kExprI32x4Shl:
-      case kExprI32x4ShrS:
-      case kExprI32x4ShrU:
-      case kExprI16x8Shl:
-      case kExprI16x8ShrS:
-      case kExprI16x8ShrU:
-      case kExprI8x16Shl:
-      case kExprI8x16ShrS:
-      case kExprI8x16ShrU: {
-        len = SimdShiftOp(opcode);
-        break;
-      }
-      case kExprS32x4Shuffle:
-      case kExprS16x8Shuffle:
-      case kExprS8x16Shuffle: {
-        len = SimdShuffleOp(opcode);
-        break;
-      }
-      default: {
-        FunctionSig* sig = WasmOpcodes::Signature(opcode);
-        if (sig != nullptr) {
-          compiler::NodeVector inputs(sig->parameter_count(), zone_);
-          for (size_t i = sig->parameter_count(); i > 0; i--) {
-            Value val = Pop(static_cast<int>(i - 1), sig->GetParam(i - 1));
-            inputs[i - 1] = val.node;
-          }
-          TFNode* node = BUILD(SimdOp, opcode, inputs);
-          Push(GetReturnType(sig), node);
-        } else {
-          error("invalid simd opcode");
-        }
-      }
-    }
-    return len;
-=======
   void CallDirect(Decoder* decoder, const CallFunctionImmediate<validate>& imm,
                   const Value args[], Value returns[]) {
     DoCall(decoder, nullptr, imm.sig, imm.index, args, returns);
@@ -1703,7 +403,6 @@
                          Value* result) {
     TFNode* input_nodes[] = {input0.node, input1.node};
     result->node = BUILD(Simd8x16ShuffleOp, imm.shuffle, input_nodes);
->>>>>>> 84bd6f3c
   }
 
   TFNode* GetExceptionTag(Decoder* decoder,
@@ -1750,37 +449,6 @@
       compare_i32 = BUILD(Binop, kExprI32Eq, caught_tag, exception_tag);
     }
 
-<<<<<<< HEAD
-  void PushReturns(FunctionSig* sig, TFNode** rets) {
-    for (size_t i = 0; i < sig->return_count(); i++) {
-      // When verifying only, then {rets} will be null, so push null.
-      Push(sig->GetReturn(i), rets ? rets[i] : nullptr);
-    }
-  }
-
-  const char* SafeOpcodeNameAt(const byte* pc) {
-    if (pc >= end_) return "<end>";
-    return WasmOpcodes::OpcodeName(static_cast<WasmOpcode>(*pc));
-  }
-
-  Value Pop(int index, ValueType expected) {
-    Value val = Pop();
-    if (val.type != expected && val.type != kWasmVar && expected != kWasmVar) {
-      errorf(val.pc, "%s[%d] expected type %s, found %s of type %s",
-             SafeOpcodeNameAt(pc_), index, WasmOpcodes::TypeName(expected),
-             SafeOpcodeNameAt(val.pc), WasmOpcodes::TypeName(val.type));
-    }
-    return val;
-  }
-
-  Value Pop() {
-    size_t limit = control_.empty() ? 0 : control_.back().stack_depth;
-    if (stack_.size() <= limit) {
-      // Popping past the current control start in reachable code.
-      Value val = {pc_, nullptr, kWasmVar};
-      if (!control_.back().unreachable) {
-        errorf(pc_, "%s found empty stack", SafeOpcodeNameAt(pc_));
-=======
     TFNode* if_catch = nullptr;
     TFNode* if_no_catch = nullptr;
     BUILD(BranchNoHint, compare_i32, &if_catch, &if_no_catch);
@@ -1804,51 +472,23 @@
       // compiles.
       for (Value& value : values) {
         value.node = DefaultValue(value.type);
->>>>>>> 84bd6f3c
       }
     } else {
-<<<<<<< HEAD
-      // Merge the value(s) into the end of the block.
-      size_t expected = control_.back().stack_depth + c->merge.arity;
-      if (stack_.size() < expected && !control_.back().unreachable) {
-        errorf(
-            pc_,
-            "expected at least %u values on the stack for br to @%d, found %d",
-            c->merge.arity, startrel(c->pc),
-            static_cast<int>(stack_.size() - c->stack_depth));
-        return;
-=======
       // TODO(kschimpf): Can't use BUILD() here, GetExceptionValues() returns
       // TFNode** rather than TFNode*. Fix to add landing pads.
       TFNode** caught_values = builder_->GetExceptionValues(imm.exception);
       for (size_t i = 0, e = values.size(); i < e; ++i) {
         values[i].node = caught_values[i];
->>>>>>> 84bd6f3c
-      }
-    }
-  }
-
-<<<<<<< HEAD
-  void FallThruTo(Control* c) {
-    DCHECK_EQ(c, &control_.back());
-    // Merge the value(s) into the end of the block.
-    size_t expected = c->stack_depth + c->merge.arity;
-    if (stack_.size() == expected ||
-        (stack_.size() < expected && c->unreachable)) {
-      MergeValuesInto(c);
-      c->unreachable = false;
-      return;
-    }
-    errorf(pc_, "expected %u elements on the stack for fallthru to @%d",
-           c->merge.arity, startrel(c->pc));
-=======
+      }
+    }
+  }
+
   void AtomicOp(Decoder* decoder, WasmOpcode opcode, Vector<Value> args,
                 const MemoryAccessImmediate<validate>& imm, Value* result) {
     TFNode** inputs = GetNodes(args);
     TFNode* node = BUILD(AtomicOp, opcode, inputs, imm.alignment, imm.offset,
                          decoder->position());
     if (result) result->node = node;
->>>>>>> 84bd6f3c
   }
 
  private:
@@ -1861,68 +501,16 @@
         ->try_info;
   }
 
-<<<<<<< HEAD
-  void TypeCheckFallThru(Control* c) {
-    DCHECK_EQ(c, &control_.back());
-    // Fallthru must match arity exactly.
-    int arity = static_cast<int>(c->merge.arity);
-    if (c->stack_depth + arity < stack_.size() ||
-        (c->stack_depth + arity != stack_.size() && !c->unreachable)) {
-      errorf(pc_, "expected %d elements on the stack for fallthru to @%d",
-             arity, startrel(c->pc));
-      return;
-    }
-    // Typecheck the values left on the stack.
-    size_t avail = stack_.size() - c->stack_depth;
-    for (size_t i = avail >= c->merge.arity ? 0 : c->merge.arity - avail;
-         i < c->merge.arity; i++) {
-      Value& val = GetMergeValueFromStack(c, i);
-      Value& old = c->merge[i];
-      if (val.type != old.type) {
-        errorf(pc_, "type error in merge[%zu] (expected %s, got %s)", i,
-               WasmOpcodes::TypeName(old.type),
-               WasmOpcodes::TypeName(val.type));
-        return;
-      }
-=======
   TFNode** GetNodes(Value* values, size_t count) {
     TFNode** nodes = builder_->Buffer(count);
     for (size_t i = 0; i < count; ++i) {
       nodes[i] = values[i].node;
->>>>>>> 84bd6f3c
     }
     return nodes;
   }
 
-<<<<<<< HEAD
-  void MergeValuesInto(Control* c) {
-    SsaEnv* target = c->end_env;
-    bool first = target->state == SsaEnv::kUnreachable;
-    bool reachable = ssa_env_->go();
-    Goto(ssa_env_, target);
-
-    size_t avail = stack_.size() - control_.back().stack_depth;
-    for (size_t i = avail >= c->merge.arity ? 0 : c->merge.arity - avail;
-         i < c->merge.arity; i++) {
-      Value& val = GetMergeValueFromStack(c, i);
-      Value& old = c->merge[i];
-      if (val.type != old.type && val.type != kWasmVar) {
-        errorf(pc_, "type error in merge[%zu] (expected %s, got %s)", i,
-               WasmOpcodes::TypeName(old.type),
-               WasmOpcodes::TypeName(val.type));
-        return;
-      }
-      if (builder_ && reachable) {
-        DCHECK_NOT_NULL(val.node);
-        old.node =
-            first ? val.node : CreateOrMergeIntoPhi(old.type, target->control,
-                                                    old.node, val.node);
-      }
-    }
-=======
   TFNode** GetNodes(Vector<Value> values) {
     return GetNodes(values.start(), values.size());
->>>>>>> 84bd6f3c
   }
 
   void SetEnv(SsaEnv* env) {
@@ -2104,20 +692,6 @@
     env->control = builder_->Loop(env->control);
     env->effect = builder_->EffectPhi(1, &env->effect, env->control);
     builder_->Terminate(env->effect, env->control);
-<<<<<<< HEAD
-    BitVector* assigned = AnalyzeLoopAssignment(
-        this, pc, static_cast<int>(total_locals()), zone_);
-    if (failed()) return env;
-    if (assigned != nullptr) {
-      // Only introduce phis for variables assigned in this loop.
-      for (int i = EnvironmentCount() - 1; i >= 0; i--) {
-        if (!assigned->Contains(i)) continue;
-        env->locals[i] =
-            builder_->Phi(local_type_vec_[i], 1, &env->locals[i], env->control);
-      }
-      SsaEnv* loop_body_env = Split(env);
-      builder_->StackCheck(position(), &(loop_body_env->effect),
-=======
     // The '+ 1' here is to be able to set the instance cache as assigned.
     BitVector* assigned = WasmDecoder<validate>::AnalyzeLoopAssignment(
         decoder, decoder->pc(), decoder->total_locals() + 1, decoder->zone());
@@ -2138,7 +712,6 @@
 
       SsaEnv* loop_body_env = Split(decoder, env);
       builder_->StackCheck(decoder->position(), &(loop_body_env->effect),
->>>>>>> 84bd6f3c
                            &(loop_body_env->control));
       return loop_body_env;
     }
@@ -2209,43 +782,6 @@
     return result;
   }
 
-<<<<<<< HEAD
-  int EnvironmentCount() {
-    if (builder_) return static_cast<int>(local_type_vec_.size());
-    return 0;  // if we aren't building a graph, don't bother with SSA renaming.
-  }
-
-  virtual void onFirstError() {
-    end_ = pc_;          // Terminate decoding loop.
-    builder_ = nullptr;  // Don't build any more nodes.
-    TRACE(" !%s\n", error_msg_.c_str());
-  }
-
-  inline wasm::WasmCodePosition position() {
-    int offset = static_cast<int>(pc_ - start_);
-    DCHECK_EQ(pc_ - start_, offset);  // overflows cannot happen
-    return offset;
-  }
-
-  inline void BuildSimpleOperator(WasmOpcode opcode, FunctionSig* sig) {
-    TFNode* node;
-    switch (sig->parameter_count()) {
-      case 1: {
-        Value val = Pop(0, sig->GetParam(0));
-        node = BUILD(Unop, opcode, val.node, position());
-        break;
-      }
-      case 2: {
-        Value rval = Pop(1, sig->GetParam(1));
-        Value lval = Pop(0, sig->GetParam(0));
-        node = BUILD(Binop, opcode, lval.node, rval.node, position());
-        break;
-      }
-      default:
-        UNREACHABLE();
-        node = nullptr;
-        break;
-=======
   void DoCall(WasmFullDecoder<validate, WasmGraphBuildingInterface>* decoder,
               TFNode* index_node, FunctionSig* sig, uint32_t index,
               const Value args[], Value returns[]) {
@@ -2266,7 +802,6 @@
     int return_count = static_cast<int>(sig->return_count());
     for (int i = 0; i < return_count; ++i) {
       returns[i].node = return_nodes[i];
->>>>>>> 84bd6f3c
     }
     // The invoked function could have used grow_memory, so we need to
     // reload mem_size and mem_start.
@@ -2338,13 +873,6 @@
                                           FunctionSig* sig, const byte* pc,
                                           const byte* end) {
   WasmDecoder<Decoder::kNoValidate> decoder(module, sig, pc, end);
-  return decoder.StackEffect(pc);
-}
-
-std::pair<uint32_t, uint32_t> StackEffect(const WasmModule* module,
-                                          FunctionSig* sig, const byte* pc,
-                                          const byte* end) {
-  WasmDecoder decoder(module, sig, pc, end);
   return decoder.StackEffect(pc);
 }
 
@@ -2467,11 +995,7 @@
       case kExprIf:
       case kExprBlock:
       case kExprTry: {
-<<<<<<< HEAD
-        BlockTypeOperand<true> operand(&i, i.pc());
-=======
         BlockTypeImmediate<Decoder::kNoValidate> imm(&i, i.pc());
->>>>>>> 84bd6f3c
         os << "   // @" << i.pc_offset();
         for (unsigned i = 0; i < imm.out_arity(); i++) {
           os << " " << ValueTypes::TypeName(imm.out_type(i));
@@ -2484,27 +1008,6 @@
         control_depth--;
         break;
       case kExprBr: {
-<<<<<<< HEAD
-        BreakDepthOperand<true> operand(&i, i.pc());
-        os << "   // depth=" << operand.depth;
-        break;
-      }
-      case kExprBrIf: {
-        BreakDepthOperand<true> operand(&i, i.pc());
-        os << "   // depth=" << operand.depth;
-        break;
-      }
-      case kExprBrTable: {
-        BranchTableOperand<true> operand(&i, i.pc());
-        os << " // entries=" << operand.table_count;
-        break;
-      }
-      case kExprCallIndirect: {
-        CallIndirectOperand<true> operand(&i, i.pc());
-        os << "   // sig #" << operand.index;
-        if (decoder.Complete(i.pc(), operand)) {
-          os << ": " << *operand.sig;
-=======
         BreakDepthImmediate<Decoder::kNoValidate> imm(&i, i.pc());
         os << "   // depth=" << imm.depth;
         break;
@@ -2524,22 +1027,14 @@
         os << "   // sig #" << imm.sig_index;
         if (decoder.Complete(i.pc(), imm)) {
           os << ": " << *imm.sig;
->>>>>>> 84bd6f3c
         }
         break;
       }
       case kExprCallFunction: {
-<<<<<<< HEAD
-        CallFunctionOperand<true> operand(&i, i.pc());
-        os << " // function #" << operand.index;
-        if (decoder.Complete(i.pc(), operand)) {
-          os << ": " << *operand.sig;
-=======
         CallFunctionImmediate<Decoder::kNoValidate> imm(&i, i.pc());
         os << " // function #" << imm.index;
         if (decoder.Complete(i.pc(), imm)) {
           os << ": " << *imm.sig;
->>>>>>> 84bd6f3c
         }
         break;
       }
