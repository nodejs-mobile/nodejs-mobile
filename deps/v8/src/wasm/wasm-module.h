// Copyright 2015 the V8 project authors. All rights reserved.
// Use of this source code is governed by a BSD-style license that can be
// found in the LICENSE file.

#ifndef V8_WASM_WASM_MODULE_H_
#define V8_WASM_WASM_MODULE_H_

#include <memory>

#include "src/debug/debug-interface.h"
#include "src/globals.h"
#include "src/handles.h"
#include "src/objects/managed.h"
#include "src/parsing/preparse-data.h"
#include "src/wasm/decoder.h"
#include "src/wasm/signature-map.h"
#include "src/wasm/wasm-constants.h"
#include "src/wasm/wasm-opcodes.h"

namespace v8 {
namespace internal {

class WasmCompiledModule;
class WasmDebugInfo;
class WasmGlobalObject;
class WasmInstanceObject;
class WasmMemoryObject;
class WasmModuleObject;
class WasmSharedModuleData;
class WasmTableObject;

namespace compiler {
class CallDescriptor;
}

namespace wasm {
class ErrorThrower;
class NativeModule;
class TestingModuleBuilder;

// Static representation of a wasm function.
struct WasmFunction {
  FunctionSig* sig;      // signature of the function.
  uint32_t func_index;   // index into the function table.
  uint32_t sig_index;    // index into the signature table.
  WireBytesRef code;     // code of this function.
  bool imported;
  bool exported;
};

// Static representation of a wasm global variable.
struct WasmGlobal {
  ValueType type;     // type of the global.
  bool mutability;    // {true} if mutable.
  WasmInitExpr init;  // the initialization expression of the global.
  union {
    uint32_t index;   // index of imported mutable global.
    uint32_t offset;  // offset into global memory (if not imported & mutable).
  };
  bool imported;  // true if imported.
  bool exported;  // true if exported.
};

// Note: An exception signature only uses the params portion of a
// function signature.
typedef FunctionSig WasmExceptionSig;

struct WasmException {
  explicit WasmException(const WasmExceptionSig* sig = &empty_sig_)
      : sig(sig) {}
  FunctionSig* ToFunctionSig() const { return const_cast<FunctionSig*>(sig); }

  const WasmExceptionSig* sig;  // type signature of the exception.

  // Used to hold data on runtime exceptions.
  static constexpr const char* kRuntimeIdStr = "WasmExceptionRuntimeId";
  static constexpr const char* kRuntimeValuesStr = "WasmExceptionValues";

 private:
  static const WasmExceptionSig empty_sig_;
};

// Static representation of a wasm data segment.
struct WasmDataSegment {
  WasmInitExpr dest_addr;  // destination memory address of the data.
  WireBytesRef source;     // start offset in the module bytes.
};

// Static representation of a wasm indirect call table.
struct WasmIndirectFunctionTable {
  MOVE_ONLY_WITH_DEFAULT_CONSTRUCTORS(WasmIndirectFunctionTable);

  uint32_t initial_size = 0;      // initial table size.
  uint32_t maximum_size = 0;      // maximum table size.
  bool has_maximum_size = false;  // true if there is a maximum size.
  // TODO(titzer): Move this to WasmInstance. Needed by interpreter only.
  std::vector<int32_t> values;  // function table, -1 indicating invalid.
  bool imported = false;        // true if imported.
  bool exported = false;        // true if exported.
};

// Static representation of how to initialize a table.
struct WasmTableInit {
  MOVE_ONLY_NO_DEFAULT_CONSTRUCTOR(WasmTableInit);

  WasmTableInit(uint32_t table_index, WasmInitExpr offset)
      : table_index(table_index), offset(offset) {}

  uint32_t table_index;
  WasmInitExpr offset;
  std::vector<uint32_t> entries;
};

// Static representation of a wasm import.
struct WasmImport {
  WireBytesRef module_name;  // module name.
  WireBytesRef field_name;   // import name.
  ImportExportKindCode kind;  // kind of the import.
  uint32_t index;            // index into the respective space.
};

// Static representation of a wasm export.
struct WasmExport {
  WireBytesRef name;      // exported name.
  ImportExportKindCode kind;  // kind of the export.
  uint32_t index;         // index into the respective space.
};

enum ModuleOrigin : uint8_t { kWasmOrigin, kAsmJsOrigin };

<<<<<<< HEAD
inline bool IsWasm(ModuleOrigin Origin) {
  return Origin == ModuleOrigin::kWasmOrigin;
}
inline bool IsAsmJs(ModuleOrigin Origin) {
  return Origin == ModuleOrigin::kAsmJsOrigin;
}

=======
>>>>>>> 84bd6f3c
struct ModuleWireBytes;

// Static representation of a module.
struct V8_EXPORT_PRIVATE WasmModule {
<<<<<<< HEAD
  static const uint32_t kPageSize = 0x10000;    // Page size, 64kb.
  static const uint32_t kMinMemPages = 1;       // Minimum memory size = 64kb

  std::unique_ptr<Zone> signature_zone;
  uint32_t min_mem_pages = 0;  // minimum size of the memory in 64k pages
  uint32_t max_mem_pages = 0;  // maximum size of the memory in 64k pages
  bool has_max_mem = false;    // try if a maximum memory size exists
  bool has_memory = false;     // true if the memory was defined or imported
  bool mem_export = false;     // true if the memory is exported
  // TODO(wasm): reconcile start function index being an int with
  // the fact that we index on uint32_t, so we may technically not be
  // able to represent some start_function_index -es.
  int start_function_index = -1;      // start function, if any

  std::vector<WasmGlobal> globals;             // globals in this module.
  uint32_t globals_size = 0;                   // size of globals table.
  uint32_t num_imported_functions = 0;         // number of imported functions.
  uint32_t num_declared_functions = 0;         // number of declared functions.
  uint32_t num_exported_functions = 0;         // number of exported functions.
  std::vector<FunctionSig*> signatures;        // signatures in this module.
  std::vector<WasmFunction> functions;         // functions in this module.
  std::vector<WasmDataSegment> data_segments;  // data segments in this module.
  std::vector<WasmIndirectFunctionTable> function_tables;  // function tables.
  std::vector<WasmImport> import_table;        // import table.
  std::vector<WasmExport> export_table;        // export table.
  std::vector<WasmTableInit> table_inits;      // initializations of tables
  // We store the semaphore here to extend its lifetime. In <libc-2.21, which we
  // use on the try bots, semaphore::Wait() can return while some compilation
  // tasks are still executing semaphore::Signal(). If the semaphore is cleaned
  // up right after semaphore::Wait() returns, then this can cause an
  // invalid-semaphore error in the compilation tasks.
  // TODO(wasm): Move this semaphore back to CompileInParallel when the try bots
  // switch to libc-2.21 or higher.
  std::unique_ptr<base::Semaphore> pending_tasks;
=======
  MOVE_ONLY_NO_DEFAULT_CONSTRUCTOR(WasmModule);

  std::unique_ptr<Zone> signature_zone;
  uint32_t initial_pages = 0;      // initial size of the memory in 64k pages
  uint32_t maximum_pages = 0;      // maximum size of the memory in 64k pages
  bool has_shared_memory = false;  // true if memory is a SharedArrayBuffer
  bool has_maximum_pages = false;  // true if there is a maximum memory size
  bool has_memory = false;         // true if the memory was defined or imported
  bool mem_export = false;         // true if the memory is exported
  int start_function_index = -1;   // start function, >= 0 if any

  std::vector<WasmGlobal> globals;
  // Size of the buffer required for all globals that are not imported and
  // mutable.
  // TODO(wasm): Rename for clarity?
  uint32_t globals_size = 0;
  uint32_t num_imported_mutable_globals = 0;
  uint32_t num_imported_functions = 0;
  uint32_t num_declared_functions = 0;
  uint32_t num_exported_functions = 0;
  WireBytesRef name = {0, 0};
  // TODO(wasm): Add url here, for spec'ed location information.
  std::vector<FunctionSig*> signatures;  // by signature index
  std::vector<uint32_t> signature_ids;   // by signature index
  std::vector<WasmFunction> functions;
  std::vector<WasmDataSegment> data_segments;
  std::vector<WasmIndirectFunctionTable> function_tables;
  std::vector<WasmImport> import_table;
  std::vector<WasmExport> export_table;
  std::vector<WasmException> exceptions;
  std::vector<WasmTableInit> table_inits;
  SignatureMap signature_map;  // canonicalizing map for signature indexes.
>>>>>>> 84bd6f3c

  WasmModule() : WasmModule(nullptr) {}
  WasmModule(std::unique_ptr<Zone> owned);

<<<<<<< HEAD
  ModuleOrigin get_origin() const { return origin_; }
  void set_origin(ModuleOrigin new_value) { origin_ = new_value; }
  bool is_wasm() const { return wasm::IsWasm(origin_); }
  bool is_asm_js() const { return wasm::IsAsmJs(origin_); }

 private:
  // TODO(kschimpf) - Encapsulate more fields.
  ModuleOrigin origin_ = kWasmOrigin;  // origin of the module
};

typedef Managed<WasmModule> WasmModuleWrapper;

// An instantiated WASM module, including memory, function table, etc.
struct WasmInstance {
  const WasmModule* module;  // static representation of the module.
  // -- Heap allocated --------------------------------------------------------
  Handle<Context> context;               // JavaScript native context.
  std::vector<Handle<FixedArray>> function_tables;  // indirect function tables.
  std::vector<Handle<FixedArray>>
      signature_tables;                    // indirect signature tables.
  // TODO(wasm): Remove this vector, since it is only used for testing.
  std::vector<Handle<Code>> function_code;  // code objects for each function.
  // -- raw memory ------------------------------------------------------------
  byte* mem_start = nullptr;  // start of linear memory.
  uint32_t mem_size = 0;      // size of the linear memory.
  // -- raw globals -----------------------------------------------------------
  byte* globals_start = nullptr;  // start of the globals area.

  explicit WasmInstance(const WasmModule* m)
      : module(m),
        function_tables(m->function_tables.size()),
        signature_tables(m->function_tables.size()),
        function_code(m->functions.size()) {}

  void ReopenHandles(Isolate* isolate) {
    context = handle(*context, isolate);

    for (auto& table : function_tables) {
      table = handle(*table, isolate);
    }

    for (auto& table : signature_tables) {
      table = handle(*table, isolate);
    }

    for (auto& code : function_code) {
      code = handle(*code, isolate);
    }
  }
=======
  ModuleOrigin origin() const { return origin_; }
  void set_origin(ModuleOrigin new_value) { origin_ = new_value; }
  bool is_wasm() const { return origin_ == kWasmOrigin; }
  bool is_asm_js() const { return origin_ == kAsmJsOrigin; }

  WireBytesRef LookupName(const ModuleWireBytes* wire_bytes,
                          uint32_t function_index) const;
  WireBytesRef LookupName(SeqOneByteString* wire_bytes,
                          uint32_t function_index) const;
  void AddNameForTesting(int function_index, WireBytesRef name);

 private:
  // TODO(kschimpf) - Encapsulate more fields.
  ModuleOrigin origin_ = kWasmOrigin;  // origin of the module
  mutable std::unique_ptr<std::unordered_map<uint32_t, WireBytesRef>> names_;
>>>>>>> 84bd6f3c
};

// Interface to the storage (wire bytes) of a wasm module.
// It is illegal for anyone receiving a ModuleWireBytes to store pointers based
// on module_bytes, as this storage is only guaranteed to be alive as long as
// this struct is alive.
struct V8_EXPORT_PRIVATE ModuleWireBytes {
  ModuleWireBytes(Vector<const byte> module_bytes)
      : module_bytes_(module_bytes) {}
  ModuleWireBytes(const byte* start, const byte* end)
      : module_bytes_(start, static_cast<int>(end - start)) {
    DCHECK_GE(kMaxInt, end - start);
  }

  // Get a string stored in the module bytes representing a name.
  WasmName GetName(WireBytesRef ref) const;

  // Get a string stored in the module bytes representing a function name.
  WasmName GetName(const WasmFunction* function,
                   const WasmModule* module) const;

  // Get a string stored in the module bytes representing a name.
  WasmName GetNameOrNull(WireBytesRef ref) const;

  // Get a string stored in the module bytes representing a function name.
  WasmName GetNameOrNull(const WasmFunction* function,
                         const WasmModule* module) const;

  // Checks the given offset range is contained within the module bytes.
  bool BoundsCheck(uint32_t offset, uint32_t length) const {
    uint32_t size = static_cast<uint32_t>(module_bytes_.length());
    return offset <= size && length <= size - offset;
  }

  Vector<const byte> GetFunctionBytes(const WasmFunction* function) const {
    return module_bytes_.SubVector(function->code.offset(),
                                   function->code.end_offset());
  }

  Vector<const byte> module_bytes() const { return module_bytes_; }
  const byte* start() const { return module_bytes_.start(); }
  const byte* end() const { return module_bytes_.end(); }
  size_t length() const { return module_bytes_.length(); }

 private:
<<<<<<< HEAD
  const Vector<const byte> module_bytes_;
};

// Interface provided to the decoder/graph builder which contains only
// minimal information about the globals, functions, and function tables.
struct V8_EXPORT_PRIVATE ModuleEnv {
  ModuleEnv(const WasmModule* module, WasmInstance* instance)
      : module(module),
        instance(instance),
        function_tables(instance ? &instance->function_tables : nullptr),
        signature_tables(instance ? &instance->signature_tables : nullptr) {}
  ModuleEnv(const WasmModule* module,
            std::vector<Handle<FixedArray>>* function_tables,
            std::vector<Handle<FixedArray>>* signature_tables)
      : module(module),
        instance(nullptr),
        function_tables(function_tables),
        signature_tables(signature_tables) {}

  const WasmModule* module;
  WasmInstance* instance;

  std::vector<Handle<FixedArray>>* function_tables;
  std::vector<Handle<FixedArray>>* signature_tables;

  bool IsValidGlobal(uint32_t index) const {
    return module && index < module->globals.size();
  }
  bool IsValidFunction(uint32_t index) const {
    return module && index < module->functions.size();
  }
  bool IsValidSignature(uint32_t index) const {
    return module && index < module->signatures.size();
  }
  bool IsValidTable(uint32_t index) const {
    return module && index < module->function_tables.size();
  }
  ValueType GetGlobalType(uint32_t index) {
    DCHECK(IsValidGlobal(index));
    return module->globals[index].type;
  }
  FunctionSig* GetFunctionSignature(uint32_t index) {
    DCHECK(IsValidFunction(index));
    return module->functions[index].sig;
  }
  FunctionSig* GetSignature(uint32_t index) {
    DCHECK(IsValidSignature(index));
    return module->signatures[index];
  }
  const WasmIndirectFunctionTable* GetTable(uint32_t index) const {
    DCHECK(IsValidTable(index));
    return &module->function_tables[index];
  }

  bool is_asm_js() const { return module->is_asm_js(); }
  bool is_wasm() const { return module->is_wasm(); }

  // Only used for testing.
  Handle<Code> GetFunctionCode(uint32_t index) {
    DCHECK_NOT_NULL(instance);
    return instance->function_code[index];
  }

  // TODO(titzer): move these into src/compiler/wasm-compiler.cc
  static compiler::CallDescriptor* GetWasmCallDescriptor(Zone* zone,
                                                         FunctionSig* sig);
  static compiler::CallDescriptor* GetI32WasmCallDescriptor(
      Zone* zone, compiler::CallDescriptor* descriptor);
  static compiler::CallDescriptor* GetI32WasmCallDescriptorForSimd(
      Zone* zone, compiler::CallDescriptor* descriptor);
};

// A ModuleEnv together with ModuleWireBytes.
struct ModuleBytesEnv {
  ModuleBytesEnv(const WasmModule* module, WasmInstance* instance,
                 Vector<const byte> module_bytes)
      : module_env(module, instance), wire_bytes(module_bytes) {}
  ModuleBytesEnv(const WasmModule* module, WasmInstance* instance,
                 const ModuleWireBytes& wire_bytes)
      : module_env(module, instance), wire_bytes(wire_bytes) {}

  ModuleEnv module_env;
  ModuleWireBytes wire_bytes;
=======
  Vector<const byte> module_bytes_;
>>>>>>> 84bd6f3c
};

// A helper for printing out the names of functions.
struct WasmFunctionName {
  WasmFunctionName(const WasmFunction* function, WasmName name)
      : function_(function), name_(name) {}

  const WasmFunction* function_;
  const WasmName name_;
};

std::ostream& operator<<(std::ostream& os, const WasmFunctionName& name);

// Get the debug info associated with the given wasm object.
// If no debug info exists yet, it is created automatically.
Handle<WasmDebugInfo> GetDebugInfo(Handle<JSObject> wasm);

<<<<<<< HEAD
// Check whether the given object represents a WebAssembly.Instance instance.
// This checks the number and type of embedder fields, so it's not 100 percent
// secure. If it turns out that we need more complete checks, we could add a
// special marker as embedder field, which will definitely never occur anywhere
// else.
bool IsWasmInstance(Object* instance);

// Get the script of the wasm module. If the origin of the module is asm.js, the
// returned Script will be a JavaScript Script of Script::TYPE_NORMAL, otherwise
// it's of type TYPE_WASM.
Handle<Script> GetScript(Handle<JSObject> instance);

=======
>>>>>>> 84bd6f3c
V8_EXPORT_PRIVATE MaybeHandle<WasmModuleObject> CreateModuleObjectFromBytes(
    Isolate* isolate, const byte* start, const byte* end, ErrorThrower* thrower,
    ModuleOrigin origin, Handle<Script> asm_js_script,
    Vector<const byte> asm_offset_table);

V8_EXPORT_PRIVATE bool IsWasmCodegenAllowed(Isolate* isolate,
                                            Handle<Context> context);

V8_EXPORT_PRIVATE Handle<JSArray> GetImports(Isolate* isolate,
                                             Handle<WasmModuleObject> module);
V8_EXPORT_PRIVATE Handle<JSArray> GetExports(Isolate* isolate,
                                             Handle<WasmModuleObject> module);
V8_EXPORT_PRIVATE Handle<JSArray> GetCustomSections(
    Isolate* isolate, Handle<WasmModuleObject> module, Handle<String> name,
    ErrorThrower* thrower);

<<<<<<< HEAD
// Assumed to be called with a code object associated to a wasm module instance.
// Intended to be called from runtime functions.
// Returns nullptr on failing to get owning instance.
WasmInstanceObject* GetOwningWasmInstance(Code* code);

Handle<JSArrayBuffer> NewArrayBuffer(Isolate*, size_t size,
                                     bool enable_guard_regions);

Handle<JSArrayBuffer> SetupArrayBuffer(Isolate*, void* allocation_base,
                                       size_t allocation_length,
                                       void* backing_store, size_t size,
                                       bool is_external,
                                       bool enable_guard_regions);

void DetachWebAssemblyMemoryBuffer(Isolate* isolate,
                                   Handle<JSArrayBuffer> buffer,
                                   bool free_memory);

void UpdateDispatchTables(Isolate* isolate, Handle<FixedArray> dispatch_tables,
                          int index, Handle<JSFunction> js_function);

//============================================================================
//== Compilation and instantiation ===========================================
//============================================================================
V8_EXPORT_PRIVATE bool SyncValidate(Isolate* isolate,
                                    const ModuleWireBytes& bytes);

V8_EXPORT_PRIVATE MaybeHandle<WasmModuleObject> SyncCompileTranslatedAsmJs(
    Isolate* isolate, ErrorThrower* thrower, const ModuleWireBytes& bytes,
    Handle<Script> asm_js_script, Vector<const byte> asm_js_offset_table_bytes);

V8_EXPORT_PRIVATE MaybeHandle<WasmModuleObject> SyncCompile(
    Isolate* isolate, ErrorThrower* thrower, const ModuleWireBytes& bytes);

V8_EXPORT_PRIVATE MaybeHandle<WasmInstanceObject> SyncInstantiate(
    Isolate* isolate, ErrorThrower* thrower,
    Handle<WasmModuleObject> module_object, MaybeHandle<JSReceiver> imports,
    MaybeHandle<JSArrayBuffer> memory);
=======
// Decode local variable names from the names section. Return FixedArray of
// FixedArray of <undefined|String>. The outer fixed array is indexed by the
// function index, the inner one by the local index.
Handle<FixedArray> DecodeLocalNames(Isolate*, Handle<WasmSharedModuleData>);

// TruncatedUserString makes it easy to output names up to a certain length, and
// output a truncation followed by '...' if they exceed a limit.
// Use like this:
//   TruncatedUserString<> name (pc, len);
//   printf("... %.*s ...", name.length(), name.start())
template <int kMaxLen = 50>
class TruncatedUserString {
  static_assert(kMaxLen >= 4, "minimum length is 4 (length of '...' plus one)");

 public:
  template <typename T>
  explicit TruncatedUserString(Vector<T> name)
      : TruncatedUserString(name.start(), name.length()) {}

  TruncatedUserString(const byte* start, size_t len)
      : TruncatedUserString(reinterpret_cast<const char*>(start), len) {}

  TruncatedUserString(const char* start, size_t len)
      : start_(start), length_(std::min(kMaxLen, static_cast<int>(len))) {
    if (len > static_cast<size_t>(kMaxLen)) {
      memcpy(buffer_, start, kMaxLen - 3);
      memset(buffer_ + kMaxLen - 3, '.', 3);
      start_ = buffer_;
    }
  }
>>>>>>> 84bd6f3c

  const char* start() const { return start_; }

  int length() const { return length_; }

<<<<<<< HEAD
#if V8_TARGET_ARCH_64_BIT
const bool kGuardRegionsSupported = true;
#else
const bool kGuardRegionsSupported = false;
#endif

inline bool EnableGuardRegions() {
  return FLAG_wasm_guard_pages && kGuardRegionsSupported;
}

void UnpackAndRegisterProtectedInstructions(Isolate* isolate,
                                            Handle<FixedArray> code_table);

// Triggered by the WasmCompileLazy builtin.
// Walks the stack (top three frames) to determine the wasm instance involved
// and which function to compile.
// Then triggers WasmCompiledModule::CompileLazy, taking care of correctly
// patching the call site or indirect function tables.
// Returns either the Code object that has been lazily compiled, or Illegal if
// an error occured. In the latter case, a pending exception has been set, which
// will be triggered when returning from the runtime function, i.e. the Illegal
// builtin will never be called.
Handle<Code> CompileLazy(Isolate* isolate);

// This class orchestrates the lazy compilation of wasm functions. It is
// triggered by the WasmCompileLazy builtin.
// It contains the logic for compiling and specializing wasm functions, and
// patching the calling wasm code.
// Once we support concurrent lazy compilation, this class will contain the
// logic to actually orchestrate parallel execution of wasm compilation jobs.
// TODO(clemensh): Implement concurrent lazy compilation.
class LazyCompilationOrchestrator {
  void CompileFunction(Isolate*, Handle<WasmInstanceObject>, int func_index);

 public:
  Handle<Code> CompileLazy(Isolate*, Handle<WasmInstanceObject>,
                           Handle<Code> caller, int call_offset,
                           int exported_func_index, bool patch_caller);
=======
 private:
  const char* start_;
  const int length_;
  char buffer_[kMaxLen];
>>>>>>> 84bd6f3c
};

}  // namespace wasm
}  // namespace internal
}  // namespace v8

#endif  // V8_WASM_WASM_MODULE_H_<|MERGE_RESOLUTION|>--- conflicted
+++ resolved
@@ -128,56 +128,10 @@
 
 enum ModuleOrigin : uint8_t { kWasmOrigin, kAsmJsOrigin };
 
-<<<<<<< HEAD
-inline bool IsWasm(ModuleOrigin Origin) {
-  return Origin == ModuleOrigin::kWasmOrigin;
-}
-inline bool IsAsmJs(ModuleOrigin Origin) {
-  return Origin == ModuleOrigin::kAsmJsOrigin;
-}
-
-=======
->>>>>>> 84bd6f3c
 struct ModuleWireBytes;
 
 // Static representation of a module.
 struct V8_EXPORT_PRIVATE WasmModule {
-<<<<<<< HEAD
-  static const uint32_t kPageSize = 0x10000;    // Page size, 64kb.
-  static const uint32_t kMinMemPages = 1;       // Minimum memory size = 64kb
-
-  std::unique_ptr<Zone> signature_zone;
-  uint32_t min_mem_pages = 0;  // minimum size of the memory in 64k pages
-  uint32_t max_mem_pages = 0;  // maximum size of the memory in 64k pages
-  bool has_max_mem = false;    // try if a maximum memory size exists
-  bool has_memory = false;     // true if the memory was defined or imported
-  bool mem_export = false;     // true if the memory is exported
-  // TODO(wasm): reconcile start function index being an int with
-  // the fact that we index on uint32_t, so we may technically not be
-  // able to represent some start_function_index -es.
-  int start_function_index = -1;      // start function, if any
-
-  std::vector<WasmGlobal> globals;             // globals in this module.
-  uint32_t globals_size = 0;                   // size of globals table.
-  uint32_t num_imported_functions = 0;         // number of imported functions.
-  uint32_t num_declared_functions = 0;         // number of declared functions.
-  uint32_t num_exported_functions = 0;         // number of exported functions.
-  std::vector<FunctionSig*> signatures;        // signatures in this module.
-  std::vector<WasmFunction> functions;         // functions in this module.
-  std::vector<WasmDataSegment> data_segments;  // data segments in this module.
-  std::vector<WasmIndirectFunctionTable> function_tables;  // function tables.
-  std::vector<WasmImport> import_table;        // import table.
-  std::vector<WasmExport> export_table;        // export table.
-  std::vector<WasmTableInit> table_inits;      // initializations of tables
-  // We store the semaphore here to extend its lifetime. In <libc-2.21, which we
-  // use on the try bots, semaphore::Wait() can return while some compilation
-  // tasks are still executing semaphore::Signal(). If the semaphore is cleaned
-  // up right after semaphore::Wait() returns, then this can cause an
-  // invalid-semaphore error in the compilation tasks.
-  // TODO(wasm): Move this semaphore back to CompileInParallel when the try bots
-  // switch to libc-2.21 or higher.
-  std::unique_ptr<base::Semaphore> pending_tasks;
-=======
   MOVE_ONLY_NO_DEFAULT_CONSTRUCTOR(WasmModule);
 
   std::unique_ptr<Zone> signature_zone;
@@ -210,62 +164,10 @@
   std::vector<WasmException> exceptions;
   std::vector<WasmTableInit> table_inits;
   SignatureMap signature_map;  // canonicalizing map for signature indexes.
->>>>>>> 84bd6f3c
 
   WasmModule() : WasmModule(nullptr) {}
   WasmModule(std::unique_ptr<Zone> owned);
 
-<<<<<<< HEAD
-  ModuleOrigin get_origin() const { return origin_; }
-  void set_origin(ModuleOrigin new_value) { origin_ = new_value; }
-  bool is_wasm() const { return wasm::IsWasm(origin_); }
-  bool is_asm_js() const { return wasm::IsAsmJs(origin_); }
-
- private:
-  // TODO(kschimpf) - Encapsulate more fields.
-  ModuleOrigin origin_ = kWasmOrigin;  // origin of the module
-};
-
-typedef Managed<WasmModule> WasmModuleWrapper;
-
-// An instantiated WASM module, including memory, function table, etc.
-struct WasmInstance {
-  const WasmModule* module;  // static representation of the module.
-  // -- Heap allocated --------------------------------------------------------
-  Handle<Context> context;               // JavaScript native context.
-  std::vector<Handle<FixedArray>> function_tables;  // indirect function tables.
-  std::vector<Handle<FixedArray>>
-      signature_tables;                    // indirect signature tables.
-  // TODO(wasm): Remove this vector, since it is only used for testing.
-  std::vector<Handle<Code>> function_code;  // code objects for each function.
-  // -- raw memory ------------------------------------------------------------
-  byte* mem_start = nullptr;  // start of linear memory.
-  uint32_t mem_size = 0;      // size of the linear memory.
-  // -- raw globals -----------------------------------------------------------
-  byte* globals_start = nullptr;  // start of the globals area.
-
-  explicit WasmInstance(const WasmModule* m)
-      : module(m),
-        function_tables(m->function_tables.size()),
-        signature_tables(m->function_tables.size()),
-        function_code(m->functions.size()) {}
-
-  void ReopenHandles(Isolate* isolate) {
-    context = handle(*context, isolate);
-
-    for (auto& table : function_tables) {
-      table = handle(*table, isolate);
-    }
-
-    for (auto& table : signature_tables) {
-      table = handle(*table, isolate);
-    }
-
-    for (auto& code : function_code) {
-      code = handle(*code, isolate);
-    }
-  }
-=======
   ModuleOrigin origin() const { return origin_; }
   void set_origin(ModuleOrigin new_value) { origin_ = new_value; }
   bool is_wasm() const { return origin_ == kWasmOrigin; }
@@ -281,7 +183,6 @@
   // TODO(kschimpf) - Encapsulate more fields.
   ModuleOrigin origin_ = kWasmOrigin;  // origin of the module
   mutable std::unique_ptr<std::unordered_map<uint32_t, WireBytesRef>> names_;
->>>>>>> 84bd6f3c
 };
 
 // Interface to the storage (wire bytes) of a wasm module.
@@ -327,93 +228,7 @@
   size_t length() const { return module_bytes_.length(); }
 
  private:
-<<<<<<< HEAD
-  const Vector<const byte> module_bytes_;
-};
-
-// Interface provided to the decoder/graph builder which contains only
-// minimal information about the globals, functions, and function tables.
-struct V8_EXPORT_PRIVATE ModuleEnv {
-  ModuleEnv(const WasmModule* module, WasmInstance* instance)
-      : module(module),
-        instance(instance),
-        function_tables(instance ? &instance->function_tables : nullptr),
-        signature_tables(instance ? &instance->signature_tables : nullptr) {}
-  ModuleEnv(const WasmModule* module,
-            std::vector<Handle<FixedArray>>* function_tables,
-            std::vector<Handle<FixedArray>>* signature_tables)
-      : module(module),
-        instance(nullptr),
-        function_tables(function_tables),
-        signature_tables(signature_tables) {}
-
-  const WasmModule* module;
-  WasmInstance* instance;
-
-  std::vector<Handle<FixedArray>>* function_tables;
-  std::vector<Handle<FixedArray>>* signature_tables;
-
-  bool IsValidGlobal(uint32_t index) const {
-    return module && index < module->globals.size();
-  }
-  bool IsValidFunction(uint32_t index) const {
-    return module && index < module->functions.size();
-  }
-  bool IsValidSignature(uint32_t index) const {
-    return module && index < module->signatures.size();
-  }
-  bool IsValidTable(uint32_t index) const {
-    return module && index < module->function_tables.size();
-  }
-  ValueType GetGlobalType(uint32_t index) {
-    DCHECK(IsValidGlobal(index));
-    return module->globals[index].type;
-  }
-  FunctionSig* GetFunctionSignature(uint32_t index) {
-    DCHECK(IsValidFunction(index));
-    return module->functions[index].sig;
-  }
-  FunctionSig* GetSignature(uint32_t index) {
-    DCHECK(IsValidSignature(index));
-    return module->signatures[index];
-  }
-  const WasmIndirectFunctionTable* GetTable(uint32_t index) const {
-    DCHECK(IsValidTable(index));
-    return &module->function_tables[index];
-  }
-
-  bool is_asm_js() const { return module->is_asm_js(); }
-  bool is_wasm() const { return module->is_wasm(); }
-
-  // Only used for testing.
-  Handle<Code> GetFunctionCode(uint32_t index) {
-    DCHECK_NOT_NULL(instance);
-    return instance->function_code[index];
-  }
-
-  // TODO(titzer): move these into src/compiler/wasm-compiler.cc
-  static compiler::CallDescriptor* GetWasmCallDescriptor(Zone* zone,
-                                                         FunctionSig* sig);
-  static compiler::CallDescriptor* GetI32WasmCallDescriptor(
-      Zone* zone, compiler::CallDescriptor* descriptor);
-  static compiler::CallDescriptor* GetI32WasmCallDescriptorForSimd(
-      Zone* zone, compiler::CallDescriptor* descriptor);
-};
-
-// A ModuleEnv together with ModuleWireBytes.
-struct ModuleBytesEnv {
-  ModuleBytesEnv(const WasmModule* module, WasmInstance* instance,
-                 Vector<const byte> module_bytes)
-      : module_env(module, instance), wire_bytes(module_bytes) {}
-  ModuleBytesEnv(const WasmModule* module, WasmInstance* instance,
-                 const ModuleWireBytes& wire_bytes)
-      : module_env(module, instance), wire_bytes(wire_bytes) {}
-
-  ModuleEnv module_env;
-  ModuleWireBytes wire_bytes;
-=======
   Vector<const byte> module_bytes_;
->>>>>>> 84bd6f3c
 };
 
 // A helper for printing out the names of functions.
@@ -431,21 +246,6 @@
 // If no debug info exists yet, it is created automatically.
 Handle<WasmDebugInfo> GetDebugInfo(Handle<JSObject> wasm);
 
-<<<<<<< HEAD
-// Check whether the given object represents a WebAssembly.Instance instance.
-// This checks the number and type of embedder fields, so it's not 100 percent
-// secure. If it turns out that we need more complete checks, we could add a
-// special marker as embedder field, which will definitely never occur anywhere
-// else.
-bool IsWasmInstance(Object* instance);
-
-// Get the script of the wasm module. If the origin of the module is asm.js, the
-// returned Script will be a JavaScript Script of Script::TYPE_NORMAL, otherwise
-// it's of type TYPE_WASM.
-Handle<Script> GetScript(Handle<JSObject> instance);
-
-=======
->>>>>>> 84bd6f3c
 V8_EXPORT_PRIVATE MaybeHandle<WasmModuleObject> CreateModuleObjectFromBytes(
     Isolate* isolate, const byte* start, const byte* end, ErrorThrower* thrower,
     ModuleOrigin origin, Handle<Script> asm_js_script,
@@ -462,46 +262,6 @@
     Isolate* isolate, Handle<WasmModuleObject> module, Handle<String> name,
     ErrorThrower* thrower);
 
-<<<<<<< HEAD
-// Assumed to be called with a code object associated to a wasm module instance.
-// Intended to be called from runtime functions.
-// Returns nullptr on failing to get owning instance.
-WasmInstanceObject* GetOwningWasmInstance(Code* code);
-
-Handle<JSArrayBuffer> NewArrayBuffer(Isolate*, size_t size,
-                                     bool enable_guard_regions);
-
-Handle<JSArrayBuffer> SetupArrayBuffer(Isolate*, void* allocation_base,
-                                       size_t allocation_length,
-                                       void* backing_store, size_t size,
-                                       bool is_external,
-                                       bool enable_guard_regions);
-
-void DetachWebAssemblyMemoryBuffer(Isolate* isolate,
-                                   Handle<JSArrayBuffer> buffer,
-                                   bool free_memory);
-
-void UpdateDispatchTables(Isolate* isolate, Handle<FixedArray> dispatch_tables,
-                          int index, Handle<JSFunction> js_function);
-
-//============================================================================
-//== Compilation and instantiation ===========================================
-//============================================================================
-V8_EXPORT_PRIVATE bool SyncValidate(Isolate* isolate,
-                                    const ModuleWireBytes& bytes);
-
-V8_EXPORT_PRIVATE MaybeHandle<WasmModuleObject> SyncCompileTranslatedAsmJs(
-    Isolate* isolate, ErrorThrower* thrower, const ModuleWireBytes& bytes,
-    Handle<Script> asm_js_script, Vector<const byte> asm_js_offset_table_bytes);
-
-V8_EXPORT_PRIVATE MaybeHandle<WasmModuleObject> SyncCompile(
-    Isolate* isolate, ErrorThrower* thrower, const ModuleWireBytes& bytes);
-
-V8_EXPORT_PRIVATE MaybeHandle<WasmInstanceObject> SyncInstantiate(
-    Isolate* isolate, ErrorThrower* thrower,
-    Handle<WasmModuleObject> module_object, MaybeHandle<JSReceiver> imports,
-    MaybeHandle<JSArrayBuffer> memory);
-=======
 // Decode local variable names from the names section. Return FixedArray of
 // FixedArray of <undefined|String>. The outer fixed array is indexed by the
 // function index, the inner one by the local index.
@@ -532,57 +292,15 @@
       start_ = buffer_;
     }
   }
->>>>>>> 84bd6f3c
 
   const char* start() const { return start_; }
 
   int length() const { return length_; }
 
-<<<<<<< HEAD
-#if V8_TARGET_ARCH_64_BIT
-const bool kGuardRegionsSupported = true;
-#else
-const bool kGuardRegionsSupported = false;
-#endif
-
-inline bool EnableGuardRegions() {
-  return FLAG_wasm_guard_pages && kGuardRegionsSupported;
-}
-
-void UnpackAndRegisterProtectedInstructions(Isolate* isolate,
-                                            Handle<FixedArray> code_table);
-
-// Triggered by the WasmCompileLazy builtin.
-// Walks the stack (top three frames) to determine the wasm instance involved
-// and which function to compile.
-// Then triggers WasmCompiledModule::CompileLazy, taking care of correctly
-// patching the call site or indirect function tables.
-// Returns either the Code object that has been lazily compiled, or Illegal if
-// an error occured. In the latter case, a pending exception has been set, which
-// will be triggered when returning from the runtime function, i.e. the Illegal
-// builtin will never be called.
-Handle<Code> CompileLazy(Isolate* isolate);
-
-// This class orchestrates the lazy compilation of wasm functions. It is
-// triggered by the WasmCompileLazy builtin.
-// It contains the logic for compiling and specializing wasm functions, and
-// patching the calling wasm code.
-// Once we support concurrent lazy compilation, this class will contain the
-// logic to actually orchestrate parallel execution of wasm compilation jobs.
-// TODO(clemensh): Implement concurrent lazy compilation.
-class LazyCompilationOrchestrator {
-  void CompileFunction(Isolate*, Handle<WasmInstanceObject>, int func_index);
-
- public:
-  Handle<Code> CompileLazy(Isolate*, Handle<WasmInstanceObject>,
-                           Handle<Code> caller, int call_offset,
-                           int exported_func_index, bool patch_caller);
-=======
  private:
   const char* start_;
   const int length_;
   char buffer_[kMaxLen];
->>>>>>> 84bd6f3c
 };
 
 }  // namespace wasm
