// Copyright 2015 the V8 project authors. All rights reserved.
// Use of this source code is governed by a BSD-style license that can be
// found in the LICENSE file.

#include "src/wasm/wasm-result.h"

#include "src/heap/factory.h"
#include "src/heap/heap.h"
#include "src/isolate-inl.h"
#include "src/objects.h"

#include "src/base/platform/platform.h"

namespace v8 {
namespace internal {
namespace wasm {

namespace {

PRINTF_FORMAT(3, 0)
void VPrintFToString(std::string& str, size_t str_offset, const char* format,
                     va_list args) {
  DCHECK_LE(str_offset, str.size());
  size_t len = str_offset + strlen(format);
  // Allocate increasingly large buffers until the message fits.
  for (;; len = base::bits::RoundUpToPowerOfTwo64(len + 1)) {
    DCHECK_GE(kMaxInt, len);
    str.resize(len);
    va_list args_copy;
    va_copy(args_copy, args);
    int written = VSNPrintF(Vector<char>(&str.front() + str_offset,
                                         static_cast<int>(len - str_offset)),
                            format, args_copy);
    va_end(args_copy);
    if (written < 0) continue;  // not enough space.
    str.resize(str_offset + written);
    return;
  }
}

PRINTF_FORMAT(3, 4)
void PrintFToString(std::string& str, size_t str_offset, const char* format,
                    ...) {
  va_list args;
  va_start(args, format);
  VPrintFToString(str, str_offset, format, args);
  va_end(args);
}

}  // namespace

void ResultBase::error(uint32_t offset, std::string error_msg) {
  // The error message must not be empty, otherwise Result::failed() will be
  // false.
  DCHECK(!error_msg.empty());
  error_offset_ = offset;
  error_msg_ = std::move(error_msg);
}

void ResultBase::verror(const char* format, va_list args) {
  VPrintFToString(error_msg_, 0, format, args);
  // Assign default message such that ok() and failed() work.
  if (error_msg_.empty() == 0) error_msg_.assign("Error");
}

void ErrorThrower::Format(ErrorType type, const char* format, va_list args) {
  DCHECK_NE(kNone, type);
  // Only report the first error.
  if (error()) return;

  size_t context_len = 0;
  if (context_) {
    PrintFToString(error_msg_, 0, "%s: ", context_);
    context_len = error_msg_.size();
  }
  VPrintFToString(error_msg_, context_len, format, args);
  error_type_ = type;
}

void ErrorThrower::TypeError(const char* format, ...) {
  va_list arguments;
  va_start(arguments, format);
  Format(kTypeError, format, arguments);
  va_end(arguments);
}

void ErrorThrower::RangeError(const char* format, ...) {
  va_list arguments;
  va_start(arguments, format);
  Format(kRangeError, format, arguments);
  va_end(arguments);
}

void ErrorThrower::CompileError(const char* format, ...) {
  va_list arguments;
  va_start(arguments, format);
  Format(kCompileError, format, arguments);
  va_end(arguments);
}

void ErrorThrower::LinkError(const char* format, ...) {
  va_list arguments;
  va_start(arguments, format);
  Format(kLinkError, format, arguments);
  va_end(arguments);
}

void ErrorThrower::RuntimeError(const char* format, ...) {
  va_list arguments;
  va_start(arguments, format);
  Format(kRuntimeError, format, arguments);
  va_end(arguments);
}

Handle<Object> ErrorThrower::Reify() {
  Handle<JSFunction> constructor;
  switch (error_type_) {
    case kNone:
      UNREACHABLE();
    case kTypeError:
      constructor = isolate_->type_error_function();
      break;
    case kRangeError:
      constructor = isolate_->range_error_function();
      break;
    case kCompileError:
      constructor = isolate_->wasm_compile_error_function();
      break;
    case kLinkError:
      constructor = isolate_->wasm_link_error_function();
      break;
    case kRuntimeError:
      constructor = isolate_->wasm_runtime_error_function();
      break;
  }
<<<<<<< HEAD
  Vector<const uint8_t> msg_vec(
      reinterpret_cast<const uint8_t*>(error_msg_.data()),
      static_cast<int>(error_msg_.size()));
  Handle<String> message =
      isolate_->factory()->NewStringFromOneByte(msg_vec).ToHandleChecked();
  error_type_ = kNone;  // Reset.
  Handle<Object> exception =
      isolate_->factory()->NewError(constructor, message);
  return exception;
=======
  Vector<const char> msg_vec(error_msg_.data(), error_msg_.size());
  Handle<String> message =
      isolate_->factory()->NewStringFromUtf8(msg_vec).ToHandleChecked();
  Reset();
  return isolate_->factory()->NewError(constructor, message);
>>>>>>> 84bd6f3c
}

void ErrorThrower::Reset() {
  error_type_ = kNone;
  error_msg_.clear();
}

ErrorThrower::ErrorThrower(ErrorThrower&& other)
    : isolate_(other.isolate_),
      context_(other.context_),
      error_type_(other.error_type_),
      error_msg_(other.error_msg_) {
  other.error_type_ = kNone;
}

ErrorThrower::~ErrorThrower() {
  if (error() && !isolate_->has_pending_exception()) {
<<<<<<< HEAD
    isolate_->ScheduleThrow(*Reify());
=======
    // We don't want to mix pending exceptions and scheduled exceptions, hence
    // an existing exception should be pending, never scheduled.
    DCHECK(!isolate_->has_scheduled_exception());
    isolate_->Throw(*Reify());
>>>>>>> 84bd6f3c
  }
}

}  // namespace wasm
}  // namespace internal
}  // namespace v8<|MERGE_RESOLUTION|>--- conflicted
+++ resolved
@@ -133,23 +133,11 @@
       constructor = isolate_->wasm_runtime_error_function();
       break;
   }
-<<<<<<< HEAD
-  Vector<const uint8_t> msg_vec(
-      reinterpret_cast<const uint8_t*>(error_msg_.data()),
-      static_cast<int>(error_msg_.size()));
-  Handle<String> message =
-      isolate_->factory()->NewStringFromOneByte(msg_vec).ToHandleChecked();
-  error_type_ = kNone;  // Reset.
-  Handle<Object> exception =
-      isolate_->factory()->NewError(constructor, message);
-  return exception;
-=======
   Vector<const char> msg_vec(error_msg_.data(), error_msg_.size());
   Handle<String> message =
       isolate_->factory()->NewStringFromUtf8(msg_vec).ToHandleChecked();
   Reset();
   return isolate_->factory()->NewError(constructor, message);
->>>>>>> 84bd6f3c
 }
 
 void ErrorThrower::Reset() {
@@ -167,14 +155,10 @@
 
 ErrorThrower::~ErrorThrower() {
   if (error() && !isolate_->has_pending_exception()) {
-<<<<<<< HEAD
-    isolate_->ScheduleThrow(*Reify());
-=======
     // We don't want to mix pending exceptions and scheduled exceptions, hence
     // an existing exception should be pending, never scheduled.
     DCHECK(!isolate_->has_scheduled_exception());
     isolate_->Throw(*Reify());
->>>>>>> 84bd6f3c
   }
 }
 
