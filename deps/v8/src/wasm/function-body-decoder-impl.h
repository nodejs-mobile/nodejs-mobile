--- conflicted
+++ resolved
@@ -37,19 +37,6 @@
     return true;                  \
   }())
 
-<<<<<<< HEAD
-// Use this macro to check a condition if checked == true, and DCHECK the
-// condition otherwise.
-#define CHECKED_COND(cond)   \
-  (checked ? (cond) : ([&] { \
-    DCHECK(cond);            \
-    return true;             \
-  })())
-
-// Helpers for decoding different kinds of operands which follow bytecodes.
-template <bool checked>
-struct LocalIndexOperand {
-=======
 #define RET_ON_PROTOTYPE_OPCODE(flag)                                          \
   DCHECK(!this->module_ || !this->module_->is_asm_js());                       \
   if (!FLAG_experimental_wasm_##flag) {                                        \
@@ -142,43 +129,10 @@
 // Helpers for decoding different kinds of immediates which follow bytecodes.
 template <Decoder::ValidateFlag validate>
 struct LocalIndexImmediate {
->>>>>>> 84bd6f3c
   uint32_t index;
   ValueType type = kWasmStmt;
   unsigned length;
 
-<<<<<<< HEAD
-  inline LocalIndexOperand(Decoder* decoder, const byte* pc) {
-    index = decoder->read_u32v<checked>(pc + 1, &length, "local index");
-  }
-};
-
-template <bool checked>
-struct ImmI32Operand {
-  int32_t value;
-  unsigned length;
-  inline ImmI32Operand(Decoder* decoder, const byte* pc) {
-    value = decoder->read_i32v<checked>(pc + 1, &length, "immi32");
-  }
-};
-
-template <bool checked>
-struct ImmI64Operand {
-  int64_t value;
-  unsigned length;
-  inline ImmI64Operand(Decoder* decoder, const byte* pc) {
-    value = decoder->read_i64v<checked>(pc + 1, &length, "immi64");
-  }
-};
-
-template <bool checked>
-struct ImmF32Operand {
-  float value;
-  unsigned length = 4;
-  inline ImmF32Operand(Decoder* decoder, const byte* pc) {
-    // Avoid bit_cast because it might not preserve the signalling bit of a NaN.
-    uint32_t tmp = decoder->read_u32<checked>(pc + 1, "immf32");
-=======
   inline LocalIndexImmediate(Decoder* decoder, const byte* pc) {
     index = decoder->read_u32v<validate>(pc + 1, &length, "local index");
   }
@@ -220,20 +174,10 @@
   inline ImmF32Immediate(Decoder* decoder, const byte* pc) {
     // Avoid bit_cast because it might not preserve the signalling bit of a NaN.
     uint32_t tmp = decoder->read_u32<validate>(pc + 1, "immf32");
->>>>>>> 84bd6f3c
     memcpy(&value, &tmp, sizeof(value));
   }
 };
 
-<<<<<<< HEAD
-template <bool checked>
-struct ImmF64Operand {
-  double value;
-  unsigned length = 8;
-  inline ImmF64Operand(Decoder* decoder, const byte* pc) {
-    // Avoid bit_cast because it might not preserve the signalling bit of a NaN.
-    uint64_t tmp = decoder->read_u64<checked>(pc + 1, "immf64");
-=======
 template <Decoder::ValidateFlag validate>
 struct ImmF64Immediate {
   double value;
@@ -241,71 +185,17 @@
   inline ImmF64Immediate(Decoder* decoder, const byte* pc) {
     // Avoid bit_cast because it might not preserve the signalling bit of a NaN.
     uint64_t tmp = decoder->read_u64<validate>(pc + 1, "immf64");
->>>>>>> 84bd6f3c
     memcpy(&value, &tmp, sizeof(value));
   }
 };
 
-<<<<<<< HEAD
-template <bool checked>
-struct GlobalIndexOperand {
-=======
 template <Decoder::ValidateFlag validate>
 struct GlobalIndexImmediate {
->>>>>>> 84bd6f3c
   uint32_t index;
   ValueType type = kWasmStmt;
   const WasmGlobal* global = nullptr;
   unsigned length;
 
-<<<<<<< HEAD
-  inline GlobalIndexOperand(Decoder* decoder, const byte* pc) {
-    index = decoder->read_u32v<checked>(pc + 1, &length, "global index");
-  }
-};
-
-template <bool checked>
-struct BlockTypeOperand {
-  uint32_t arity = 0;
-  const byte* types = nullptr;  // pointer to encoded types for the block.
-  unsigned length = 1;
-
-  inline BlockTypeOperand(Decoder* decoder, const byte* pc) {
-    uint8_t val = decoder->read_u8<checked>(pc + 1, "block type");
-    ValueType type = kWasmStmt;
-    if (decode_local_type(val, &type)) {
-      arity = type == kWasmStmt ? 0 : 1;
-      types = pc + 1;
-    } else {
-      // Handle multi-value blocks.
-      if (!CHECKED_COND(FLAG_wasm_mv_prototype)) {
-        decoder->error(pc + 1, "invalid block arity > 1");
-        return;
-      }
-      if (!CHECKED_COND(val == kMultivalBlock)) {
-        decoder->error(pc + 1, "invalid block type");
-        return;
-      }
-      // Decode and check the types vector of the block.
-      unsigned len = 0;
-      uint32_t count = decoder->read_u32v<checked>(pc + 2, &len, "block arity");
-      // {count} is encoded as {arity-2}, so that a {0} count here corresponds
-      // to a block with 2 values. This makes invalid/redundant encodings
-      // impossible.
-      arity = count + 2;
-      length = 1 + len + arity;
-      types = pc + 1 + 1 + len;
-
-      for (uint32_t i = 0; i < arity; i++) {
-        uint32_t offset = 1 + 1 + len + i;
-        val = decoder->read_u8<checked>(pc + offset, "block type");
-        decode_local_type(val, &type);
-        if (!CHECKED_COND(type != kWasmStmt)) {
-          decoder->error(pc + offset, "invalid block type");
-          return;
-        }
-      }
-=======
   inline GlobalIndexImmediate(Decoder* decoder, const byte* pc) {
     index = decoder->read_u32v<validate>(pc + 1, &length, "global index");
   }
@@ -333,16 +223,11 @@
         return;
       }
       sig_index = static_cast<uint32_t>(index);
->>>>>>> 84bd6f3c
     }
   }
 
   // Decode a byte representing a local type. Return {false} if the encoded
-<<<<<<< HEAD
-  // byte was invalid or {kMultivalBlock}.
-=======
   // byte was invalid or the start of a type index.
->>>>>>> 84bd6f3c
   inline bool decode_local_type(uint8_t val, ValueType* result) {
     switch (static_cast<ValueTypeCode>(val)) {
       case kLocalVoid:
@@ -393,30 +278,6 @@
   }
 };
 
-<<<<<<< HEAD
-struct Control;
-template <bool checked>
-struct BreakDepthOperand {
-  uint32_t depth;
-  Control* target = nullptr;
-  unsigned length;
-  inline BreakDepthOperand(Decoder* decoder, const byte* pc) {
-    depth = decoder->read_u32v<checked>(pc + 1, &length, "break depth");
-  }
-};
-
-template <bool checked>
-struct CallIndirectOperand {
-  uint32_t table_index;
-  uint32_t index;
-  FunctionSig* sig = nullptr;
-  unsigned length;
-  inline CallIndirectOperand(Decoder* decoder, const byte* pc) {
-    unsigned len = 0;
-    index = decoder->read_u32v<checked>(pc + 1, &len, "signature index");
-    table_index = decoder->read_u8<checked>(pc + 1 + len, "table index");
-    if (!CHECKED_COND(table_index == 0)) {
-=======
 template <Decoder::ValidateFlag validate>
 struct BreakDepthImmediate {
   uint32_t depth;
@@ -438,7 +299,6 @@
     if (!VALIDATE(decoder->ok())) return;
     table_index = decoder->read_u8<validate>(pc + 1 + len, "table index");
     if (!VALIDATE(table_index == 0)) {
->>>>>>> 84bd6f3c
       decoder->errorf(pc + 1 + len, "expected table index 0, found %u",
                       table_index);
     }
@@ -446,25 +306,6 @@
   }
 };
 
-<<<<<<< HEAD
-template <bool checked>
-struct CallFunctionOperand {
-  uint32_t index;
-  FunctionSig* sig = nullptr;
-  unsigned length;
-  inline CallFunctionOperand(Decoder* decoder, const byte* pc) {
-    index = decoder->read_u32v<checked>(pc + 1, &length, "function index");
-  }
-};
-
-template <bool checked>
-struct MemoryIndexOperand {
-  uint32_t index;
-  unsigned length = 1;
-  inline MemoryIndexOperand(Decoder* decoder, const byte* pc) {
-    index = decoder->read_u8<checked>(pc + 1, "memory index");
-    if (!CHECKED_COND(index == 0)) {
-=======
 template <Decoder::ValidateFlag validate>
 struct CallFunctionImmediate {
   uint32_t index;
@@ -482,24 +323,11 @@
   inline MemoryIndexImmediate(Decoder* decoder, const byte* pc) {
     index = decoder->read_u8<validate>(pc + 1, "memory index");
     if (!VALIDATE(index == 0)) {
->>>>>>> 84bd6f3c
       decoder->errorf(pc + 1, "expected memory index 0, found %u", index);
     }
   }
 };
 
-<<<<<<< HEAD
-template <bool checked>
-struct BranchTableOperand {
-  uint32_t table_count;
-  const byte* start;
-  const byte* table;
-  inline BranchTableOperand(Decoder* decoder, const byte* pc) {
-    DCHECK_EQ(kExprBrTable, decoder->read_u8<checked>(pc, "opcode"));
-    start = pc + 1;
-    unsigned len = 0;
-    table_count = decoder->read_u32v<checked>(pc + 1, &len, "table count");
-=======
 template <Decoder::ValidateFlag validate>
 struct BranchTableImmediate {
   uint32_t table_count;
@@ -510,17 +338,12 @@
     start = pc + 1;
     unsigned len = 0;
     table_count = decoder->read_u32v<validate>(pc + 1, &len, "table count");
->>>>>>> 84bd6f3c
     table = pc + 1 + len;
   }
 };
 
 // A helper to iterate over a branch table.
-<<<<<<< HEAD
-template <bool checked>
-=======
 template <Decoder::ValidateFlag validate>
->>>>>>> 84bd6f3c
 class BranchTableIterator {
  public:
   unsigned cur_index() { return index_; }
@@ -530,11 +353,7 @@
     index_++;
     unsigned length;
     uint32_t result =
-<<<<<<< HEAD
-        decoder_->read_u32v<checked>(pc_, &length, "branch table entry");
-=======
         decoder_->read_u32v<validate>(pc_, &length, "branch table entry");
->>>>>>> 84bd6f3c
     pc_ += length;
     return result;
   }
@@ -546,12 +365,8 @@
   }
   const byte* pc() { return pc_; }
 
-<<<<<<< HEAD
-  BranchTableIterator(Decoder* decoder, BranchTableOperand<checked>& operand)
-=======
   BranchTableIterator(Decoder* decoder,
                       const BranchTableImmediate<validate>& imm)
->>>>>>> 84bd6f3c
       : decoder_(decoder),
         start_(imm.start),
         pc_(imm.table),
@@ -565,13 +380,8 @@
   uint32_t table_count_;  // the count of entries, not including default.
 };
 
-<<<<<<< HEAD
-template <bool checked>
-struct MemoryAccessOperand {
-=======
 template <Decoder::ValidateFlag validate>
 struct MemoryAccessImmediate {
->>>>>>> 84bd6f3c
   uint32_t alignment;
   uint32_t offset;
   unsigned length = 0;
@@ -579,13 +389,8 @@
                                uint32_t max_alignment) {
     unsigned alignment_length;
     alignment =
-<<<<<<< HEAD
-        decoder->read_u32v<checked>(pc + 1, &alignment_length, "alignment");
-    if (!CHECKED_COND(alignment <= max_alignment)) {
-=======
         decoder->read_u32v<validate>(pc + 1, &alignment_length, "alignment");
     if (!VALIDATE(alignment <= max_alignment)) {
->>>>>>> 84bd6f3c
       decoder->errorf(pc + 1,
                       "invalid alignment; expected maximum alignment is %u, "
                       "actual alignment is %u",
@@ -593,56 +398,12 @@
     }
     if (!VALIDATE(decoder->ok())) return;
     unsigned offset_length;
-<<<<<<< HEAD
-    offset = decoder->read_u32v<checked>(pc + 1 + alignment_length,
-                                         &offset_length, "offset");
-=======
     offset = decoder->read_u32v<validate>(pc + 1 + alignment_length,
                                           &offset_length, "offset");
->>>>>>> 84bd6f3c
     length = alignment_length + offset_length;
   }
 };
 
-<<<<<<< HEAD
-// Operand for SIMD lane operations.
-template <bool checked>
-struct SimdLaneOperand {
-  uint8_t lane;
-  unsigned length = 1;
-
-  inline SimdLaneOperand(Decoder* decoder, const byte* pc) {
-    lane = decoder->read_u8<checked>(pc + 2, "lane");
-  }
-};
-
-// Operand for SIMD shift operations.
-template <bool checked>
-struct SimdShiftOperand {
-  uint8_t shift;
-  unsigned length = 1;
-
-  inline SimdShiftOperand(Decoder* decoder, const byte* pc) {
-    shift = decoder->read_u8<checked>(pc + 2, "shift");
-  }
-};
-
-// Operand for SIMD shuffle operations.
-template <bool checked>
-struct SimdShuffleOperand {
-  uint8_t shuffle[16];
-  unsigned lanes;
-
-  inline SimdShuffleOperand(Decoder* decoder, const byte* pc, unsigned lanes_) {
-    lanes = lanes_;
-    for (unsigned i = 0; i < lanes; i++) {
-      shuffle[i] = decoder->read_u8<checked>(pc + 2 + i, "shuffle");
-    }
-  }
-};
-
-#undef CHECKED_COND
-=======
 // Immediate for SIMD lane operations.
 template <Decoder::ValidateFlag validate>
 struct SimdLaneImmediate {
@@ -2714,7 +2475,6 @@
 #undef VALIDATE
 #undef CHECK_PROTOTYPE_OPCODE
 #undef OPCODE_ERROR
->>>>>>> 84bd6f3c
 
 }  // namespace wasm
 }  // namespace internal
