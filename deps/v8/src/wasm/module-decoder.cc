// Copyright 2015 the V8 project authors. All rights reserved.
// Use of this source code is governed by a BSD-style license that can be
// found in the LICENSE file.

#include "src/wasm/module-decoder.h"

#include "src/base/functional.h"
#include "src/base/platform/platform.h"
#include "src/base/template-utils.h"
#include "src/counters.h"
#include "src/flags.h"
#include "src/macro-assembler.h"
#include "src/objects-inl.h"
#include "src/ostreams.h"
#include "src/v8.h"
#include "src/wasm/decoder.h"
#include "src/wasm/function-body-decoder-impl.h"
#include "src/wasm/wasm-limits.h"

namespace v8 {
namespace internal {
namespace wasm {

#define TRACE(...)                                    \
  do {                                                \
    if (FLAG_trace_wasm_decoder) PrintF(__VA_ARGS__); \
  } while (false)

<<<<<<< HEAD
=======
namespace {

constexpr char kNameString[] = "name";
constexpr char kExceptionString[] = "exception";
constexpr char kUnknownString[] = "<unknown>";

template <size_t N>
constexpr size_t num_chars(const char (&)[N]) {
  return N - 1;  // remove null character at end.
}

const char* ExternalKindName(ImportExportKindCode kind) {
  switch (kind) {
    case kExternalFunction:
      return "function";
    case kExternalTable:
      return "table";
    case kExternalMemory:
      return "memory";
    case kExternalGlobal:
      return "global";
  }
  return "unknown";
}

}  // namespace

>>>>>>> 84bd6f3c
const char* SectionName(SectionCode code) {
  switch (code) {
    case kUnknownSectionCode:
      return "Unknown";
    case kTypeSectionCode:
      return "Type";
    case kImportSectionCode:
      return "Import";
    case kFunctionSectionCode:
      return "Function";
    case kTableSectionCode:
      return "Table";
    case kMemorySectionCode:
      return "Memory";
    case kGlobalSectionCode:
      return "Global";
    case kExportSectionCode:
      return "Export";
    case kStartSectionCode:
      return "Start";
    case kCodeSectionCode:
      return "Code";
    case kElementSectionCode:
      return "Element";
    case kDataSectionCode:
      return "Data";
    case kNameSectionCode:
      return kNameString;
    case kExceptionSectionCode:
      if (FLAG_experimental_wasm_eh) return kExceptionString;
      return kUnknownString;
    default:
      return kUnknownString;
  }
}

namespace {

bool validate_utf8(Decoder* decoder, WireBytesRef string) {
  return unibrow::Utf8::ValidateEncoding(
      decoder->start() + decoder->GetBufferRelativeOffset(string.offset()),
      string.length());
}

ValueType TypeOf(const WasmModule* module, const WasmInitExpr& expr) {
  switch (expr.kind) {
    case WasmInitExpr::kNone:
      return kWasmStmt;
    case WasmInitExpr::kGlobalIndex:
      return expr.val.global_index < module->globals.size()
                 ? module->globals[expr.val.global_index].type
                 : kWasmStmt;
    case WasmInitExpr::kI32Const:
      return kWasmI32;
    case WasmInitExpr::kI64Const:
      return kWasmI64;
    case WasmInitExpr::kF32Const:
      return kWasmF32;
    case WasmInitExpr::kF64Const:
      return kWasmF64;
    case WasmInitExpr::kAnyRefConst:
      return kWasmAnyRef;
    default:
      UNREACHABLE();
  }
}

// Reads a length-prefixed string, checking that it is within bounds. Returns
// the offset of the string, and the length as an out parameter.
<<<<<<< HEAD
uint32_t consume_string(Decoder& decoder, uint32_t* length, bool validate_utf8,
                        const char* name) {
  *length = decoder.consume_u32v("string length");
  uint32_t offset = decoder.pc_offset();
  const byte* string_start = decoder.pc();
  // Consume bytes before validation to guarantee that the string is not oob.
  if (*length > 0) {
    decoder.consume_bytes(*length, name);
    if (decoder.ok() && validate_utf8 &&
        !unibrow::Utf8::Validate(string_start, *length)) {
      decoder.errorf(string_start, "%s: no valid UTF-8 string", name);
    }
  }
  return offset;
}

// An iterator over the sections in a WASM binary module.
=======
WireBytesRef consume_string(Decoder& decoder, bool validate_utf8,
                            const char* name) {
  uint32_t length = decoder.consume_u32v("string length");
  uint32_t offset = decoder.pc_offset();
  const byte* string_start = decoder.pc();
  // Consume bytes before validation to guarantee that the string is not oob.
  if (length > 0) {
    decoder.consume_bytes(length, name);
    if (decoder.ok() && validate_utf8 &&
        !unibrow::Utf8::ValidateEncoding(string_start, length)) {
      decoder.errorf(string_start, "%s: no valid UTF-8 string", name);
    }
  }
  return {offset, decoder.failed() ? 0 : length};
}

// An iterator over the sections in a wasm binary module.
>>>>>>> 84bd6f3c
// Automatically skips all unknown sections.
class WasmSectionIterator {
 public:
  explicit WasmSectionIterator(Decoder& decoder)
      : decoder_(decoder),
        section_code_(kUnknownSectionCode),
        section_start_(decoder.pc()),
        section_end_(decoder.pc()) {
    next();
  }

  inline bool more() const { return decoder_.ok() && decoder_.more(); }

  inline SectionCode section_code() const { return section_code_; }

  inline const byte* section_start() const { return section_start_; }

  inline uint32_t section_length() const {
    return static_cast<uint32_t>(section_end_ - section_start_);
  }

  inline Vector<const uint8_t> payload() const {
    return {payload_start_, payload_length()};
  }

  inline const byte* payload_start() const { return payload_start_; }

  inline uint32_t payload_length() const {
    return static_cast<uint32_t>(section_end_ - payload_start_);
  }

  inline const byte* section_end() const { return section_end_; }

  // Advances to the next section, checking that decoding the current section
  // stopped at {section_end_}.
  void advance(bool move_to_section_end = false) {
    if (move_to_section_end && decoder_.pc() < section_end_) {
      decoder_.consume_bytes(
          static_cast<uint32_t>(section_end_ - decoder_.pc()));
    }
    if (decoder_.pc() != section_end_) {
      const char* msg = decoder_.pc() < section_end_ ? "shorter" : "longer";
      decoder_.errorf(decoder_.pc(),
                      "section was %s than expected size "
                      "(%u bytes expected, %zu decoded)",
                      msg, section_length(),
                      static_cast<size_t>(decoder_.pc() - section_start_));
    }
    next();
  }

 private:
  Decoder& decoder_;
  SectionCode section_code_;
  const byte* section_start_;
  const byte* payload_start_;
  const byte* section_end_;

  // Reads the section code/name at the current position and sets up
  // the embedder fields.
  void next() {
    if (!decoder_.more()) {
      section_code_ = kUnknownSectionCode;
      return;
    }
    section_start_ = decoder_.pc();
    uint8_t section_code = decoder_.consume_u8("section code");
    // Read and check the section size.
    uint32_t section_length = decoder_.consume_u32v("section length");

    payload_start_ = decoder_.pc();
    if (decoder_.checkAvailable(section_length)) {
      // Get the limit of the section within the module.
      section_end_ = payload_start_ + section_length;
    } else {
      // The section would extend beyond the end of the module.
      section_end_ = payload_start_;
    }

    if (section_code == kUnknownSectionCode) {
      // Check for the known "name" section.
<<<<<<< HEAD
      uint32_t string_length;
      uint32_t string_offset =
          wasm::consume_string(decoder_, &string_length, true, "section name");
      if (decoder_.failed() || decoder_.pc() > section_end_) {
        section_code_ = kUnknownSectionCode;
        return;
      }
      const byte* section_name_start =
          decoder_.start() + decoder_.GetBufferRelativeOffset(string_offset);
      payload_start_ = decoder_.pc();

      TRACE("  +%d  section name        : \"%.*s\"\n",
            static_cast<int>(section_name_start - decoder_.start()),
            string_length < 20 ? string_length : 20, section_name_start);

      if (string_length == kNameStringLength &&
          strncmp(reinterpret_cast<const char*>(section_name_start),
                  kNameString, kNameStringLength) == 0) {
        section_code = kNameSectionCode;
      }
=======
      section_code =
          ModuleDecoder::IdentifyUnknownSection(decoder_, section_end_);
      // As a side effect, the above function will forward the decoder to after
      // the identifier string.
      payload_start_ = decoder_.pc();
>>>>>>> 84bd6f3c
    } else if (!IsValidSectionCode(section_code)) {
      decoder_.errorf(decoder_.pc(), "unknown section code #0x%02x",
                      section_code);
      section_code = kUnknownSectionCode;
    }
    section_code_ = decoder_.failed() ? kUnknownSectionCode
                                      : static_cast<SectionCode>(section_code);

<<<<<<< HEAD
    TRACE("Section: %s\n", SectionName(section_code_));
=======
>>>>>>> 84bd6f3c
    if (section_code_ == kUnknownSectionCode && section_end_ > decoder_.pc()) {
      // skip to the end of the unknown section.
      uint32_t remaining = static_cast<uint32_t>(section_end_ - decoder_.pc());
      decoder_.consume_bytes(remaining, "section payload");
    }
  }
};

}  // namespace

// The main logic for decoding the bytes of a module.
class ModuleDecoderImpl : public Decoder {
 public:
<<<<<<< HEAD
  ModuleDecoder(const byte* module_start, const byte* module_end,
                ModuleOrigin origin)
=======
  explicit ModuleDecoderImpl(ModuleOrigin origin)
      : Decoder(nullptr, nullptr),
        origin_(FLAG_assume_asmjs_origin ? kAsmJsOrigin : origin) {}

  ModuleDecoderImpl(const byte* module_start, const byte* module_end,
                    ModuleOrigin origin)
>>>>>>> 84bd6f3c
      : Decoder(module_start, module_end),
        origin_(FLAG_assume_asmjs_origin ? kAsmJsOrigin : origin) {
    if (end_ < start_) {
      error(start_, "end is less than start");
      end_ = start_;
    }
  }

  virtual void onFirstError() {
    pc_ = end_;  // On error, terminate section decoding loop.
  }

  void DumpModule(const Vector<const byte> module_bytes) {
    std::string path;
    if (FLAG_dump_wasm_module_path) {
      path = FLAG_dump_wasm_module_path;
      if (path.size() &&
          !base::OS::isDirectorySeparator(path[path.size() - 1])) {
        path += base::OS::DirectorySeparator();
      }
    }
    // File are named `HASH.{ok,failed}.wasm`.
    size_t hash = base::hash_range(module_bytes.start(), module_bytes.end());
    EmbeddedVector<char, 32> buf;
    SNPrintF(buf, "%016zx.%s.wasm", hash, ok() ? "ok" : "failed");
    std::string name(buf.start());
    if (FILE* wasm_file = base::OS::FOpen((path + name).c_str(), "wb")) {
<<<<<<< HEAD
      if (fwrite(start_, end_ - start_, 1, wasm_file) != 1) {
=======
      if (fwrite(module_bytes.start(), module_bytes.length(), 1, wasm_file) !=
          1) {
>>>>>>> 84bd6f3c
        OFStream os(stderr);
        os << "Error while dumping wasm file" << std::endl;
      }
      fclose(wasm_file);
    }
  }

  void StartDecoding(Isolate* isolate) {
    CHECK_NULL(module_);
<<<<<<< HEAD
    module_.reset(new WasmModule(
        std::unique_ptr<Zone>(new Zone(isolate->allocator(), "signatures"))));
    module_->min_mem_pages = 0;
    module_->max_mem_pages = 0;
=======
    SetCounters(isolate->counters());
    module_.reset(new WasmModule(
        base::make_unique<Zone>(isolate->allocator(), "signatures")));
    module_->initial_pages = 0;
    module_->maximum_pages = 0;
>>>>>>> 84bd6f3c
    module_->mem_export = false;
    module_->set_origin(origin_);
  }

  void DecodeModuleHeader(Vector<const uint8_t> bytes, uint8_t offset) {
    if (failed()) return;
    Reset(bytes, offset);

    const byte* pos = pc_;
    uint32_t magic_word = consume_u32("wasm magic");
#define BYTES(x) (x & 0xFF), (x >> 8) & 0xFF, (x >> 16) & 0xFF, (x >> 24) & 0xFF
    if (magic_word != kWasmMagic) {
      errorf(pos,
             "expected magic word %02x %02x %02x %02x, "
             "found %02x %02x %02x %02x",
             BYTES(kWasmMagic), BYTES(magic_word));
    }

    pos = pc_;
    {
      uint32_t magic_version = consume_u32("wasm version");
      if (magic_version != kWasmVersion) {
        errorf(pos,
               "expected version %02x %02x %02x %02x, "
               "found %02x %02x %02x %02x",
               BYTES(kWasmVersion), BYTES(magic_version));
      }
    }
<<<<<<< HEAD
=======
#undef BYTES
>>>>>>> 84bd6f3c
  }

  void DecodeSection(SectionCode section_code, Vector<const uint8_t> bytes,
                     uint32_t offset, bool verify_functions = true) {
    if (failed()) return;
    Reset(bytes, offset);
<<<<<<< HEAD
=======
    TRACE("Section: %s\n", SectionName(section_code));
    TRACE("Decode Section %p - %p\n", static_cast<const void*>(bytes.begin()),
          static_cast<const void*>(bytes.end()));
>>>>>>> 84bd6f3c

    // Check if the section is out-of-order.
    if (section_code < next_section_) {
      errorf(pc(), "unexpected section: %s", SectionName(section_code));
      return;
    }
<<<<<<< HEAD
    if (section_code != kUnknownSectionCode) {
      next_section_ = section_code;
      ++next_section_;
    }
=======
>>>>>>> 84bd6f3c

    switch (section_code) {
      case kUnknownSectionCode:
        break;
<<<<<<< HEAD
      case kTypeSectionCode:
        DecodeTypeSection();
        break;
      case kImportSectionCode:
        DecodeImportSection();
        break;
      case kFunctionSectionCode:
        DecodeFunctionSection();
        break;
      case kTableSectionCode:
        DecodeTableSection();
        break;
      case kMemorySectionCode:
        DecodeMemorySection();
        break;
      case kGlobalSectionCode:
        DecodeGlobalSection();
        break;
      case kExportSectionCode:
        DecodeExportSection();
        break;
      case kStartSectionCode:
        DecodeStartSection();
        break;
      case kCodeSectionCode:
        DecodeCodeSection(verify_functions);
        break;
      case kElementSectionCode:
        DecodeElementSection();
        break;
      case kDataSectionCode:
        DecodeDataSection();
        break;
      case kNameSectionCode:
        DecodeNameSection();
        break;
      default:
        errorf(pc(), "unexpected section: %s", SectionName(section_code));
        return;
    }

    if (pc() != bytes.end()) {
      const char* msg = pc() < bytes.end() ? "shorter" : "longer";
      errorf(pc(),
             "section was %s than expected size "
             "(%zu bytes expected, %zu decoded)",
             msg, bytes.size(), static_cast<size_t>(pc() - bytes.begin()));
    }
  }

  void DecodeTypeSection() {
    uint32_t signatures_count = consume_count("types count", kV8MaxWasmTypes);
    module_->signatures.reserve(signatures_count);
    for (uint32_t i = 0; ok() && i < signatures_count; ++i) {
      TRACE("DecodeSignature[%d] module+%d\n", i,
            static_cast<int>(pc_ - start_));
      FunctionSig* s = consume_sig(module_->signature_zone.get());
      module_->signatures.push_back(s);
    }
  }

  void DecodeImportSection() {
    uint32_t import_table_count =
        consume_count("imports count", kV8MaxWasmImports);
    module_->import_table.reserve(import_table_count);
    for (uint32_t i = 0; ok() && i < import_table_count; ++i) {
      TRACE("DecodeImportTable[%d] module+%d\n", i,
            static_cast<int>(pc_ - start_));

      module_->import_table.push_back({
          0,                  // module_name_length
          0,                  // module_name_offset
          0,                  // field_name_offset
          0,                  // field_name_length
          kExternalFunction,  // kind
          0                   // index
      });
      WasmImport* import = &module_->import_table.back();
      const byte* pos = pc_;
      import->module_name_offset =
          consume_string(&import->module_name_length, true, "module name");
      import->field_name_offset =
          consume_string(&import->field_name_length, true, "field name");
      import->kind = static_cast<WasmExternalKind>(consume_u8("import kind"));
      switch (import->kind) {
        case kExternalFunction: {
          // ===== Imported function =======================================
          import->index = static_cast<uint32_t>(module_->functions.size());
          module_->num_imported_functions++;
          module_->functions.push_back({nullptr,        // sig
                                        import->index,  // func_index
                                        0,              // sig_index
                                        0,              // name_offset
                                        0,              // name_length
                                        0,              // code_start_offset
                                        0,              // code_end_offset
                                        true,           // imported
                                        false});        // exported
          WasmFunction* function = &module_->functions.back();
          function->sig_index =
              consume_sig_index(module_.get(), &function->sig);
          break;
        }
        case kExternalTable: {
          // ===== Imported table ==========================================
          if (!AddTable(module_.get())) break;
          import->index =
              static_cast<uint32_t>(module_->function_tables.size());
          module_->function_tables.push_back({0, 0, false,
                                              std::vector<int32_t>(), true,
                                              false, SignatureMap()});
          expect_u8("element type", kWasmAnyFunctionTypeForm);
          WasmIndirectFunctionTable* table = &module_->function_tables.back();
          consume_resizable_limits("element count", "elements",
                                   FLAG_wasm_max_table_size, &table->min_size,
                                   &table->has_max, FLAG_wasm_max_table_size,
                                   &table->max_size);
          break;
        }
        case kExternalMemory: {
          // ===== Imported memory =========================================
          if (!AddMemory(module_.get())) break;
          consume_resizable_limits(
              "memory", "pages", FLAG_wasm_max_mem_pages,
              &module_->min_mem_pages, &module_->has_max_mem,
              kSpecMaxWasmMemoryPages, &module_->max_mem_pages);
          break;
        }
        case kExternalGlobal: {
          // ===== Imported global =========================================
          import->index = static_cast<uint32_t>(module_->globals.size());
          module_->globals.push_back(
              {kWasmStmt, false, WasmInitExpr(), 0, true, false});
          WasmGlobal* global = &module_->globals.back();
          global->type = consume_value_type();
          global->mutability = consume_mutability();
          if (global->mutability) {
            error("mutable globals cannot be imported");
          }
          break;
        }
        default:
          errorf(pos, "unknown import kind 0x%02x", import->kind);
          break;
      }
    }
  }

  void DecodeFunctionSection() {
    uint32_t functions_count =
        consume_count("functions count", kV8MaxWasmFunctions);
    module_->functions.reserve(functions_count);
    module_->num_declared_functions = functions_count;
    for (uint32_t i = 0; ok() && i < functions_count; ++i) {
      uint32_t func_index = static_cast<uint32_t>(module_->functions.size());
      module_->functions.push_back({nullptr,     // sig
                                    func_index,  // func_index
                                    0,           // sig_index
                                    0,           // name_offset
                                    0,           // name_length
                                    0,           // code_start_offset
                                    0,           // code_end_offset
                                    false,       // imported
                                    false});     // exported
      WasmFunction* function = &module_->functions.back();
      function->sig_index = consume_sig_index(module_.get(), &function->sig);
    }
  }

  void DecodeTableSection() {
    uint32_t table_count = consume_count("table count", kV8MaxWasmTables);

    for (uint32_t i = 0; ok() && i < table_count; i++) {
      if (!AddTable(module_.get())) break;
      module_->function_tables.push_back(
          {0, 0, false, std::vector<int32_t>(), false, false, SignatureMap()});
      WasmIndirectFunctionTable* table = &module_->function_tables.back();
      expect_u8("table type", kWasmAnyFunctionTypeForm);
      consume_resizable_limits("table elements", "elements",
                               FLAG_wasm_max_table_size, &table->min_size,
                               &table->has_max, FLAG_wasm_max_table_size,
                               &table->max_size);
=======
      case kExceptionSectionCode:
        // Note: kExceptionSectionCode > kCodeSectionCode, but must appear
        // before the code section. Hence, treat it as a special case.
        if (++number_of_exception_sections > 1) {
          errorf(pc(), "Multiple exception sections not allowed");
          return;
        } else if (next_section_ >= kCodeSectionCode) {
          errorf(pc(), "Exception section must appear before the code section");
          return;
        }
        break;
      default:
        next_section_ = section_code;
        ++next_section_;
        break;
>>>>>>> 84bd6f3c
    }
  }

<<<<<<< HEAD
  void DecodeMemorySection() {
    uint32_t memory_count = consume_count("memory count", kV8MaxWasmMemories);

    for (uint32_t i = 0; ok() && i < memory_count; i++) {
      if (!AddMemory(module_.get())) break;
      consume_resizable_limits("memory", "pages", FLAG_wasm_max_mem_pages,
                               &module_->min_mem_pages, &module_->has_max_mem,
                               kSpecMaxWasmMemoryPages,
                               &module_->max_mem_pages);
    }
  }

  void DecodeGlobalSection() {
    uint32_t globals_count = consume_count("globals count", kV8MaxWasmGlobals);
    uint32_t imported_globals = static_cast<uint32_t>(module_->globals.size());
    module_->globals.reserve(imported_globals + globals_count);
    for (uint32_t i = 0; ok() && i < globals_count; ++i) {
      TRACE("DecodeGlobal[%d] module+%d\n", i, static_cast<int>(pc_ - start_));
      // Add an uninitialized global and pass a pointer to it.
      module_->globals.push_back(
          {kWasmStmt, false, WasmInitExpr(), 0, false, false});
      WasmGlobal* global = &module_->globals.back();
      DecodeGlobalInModule(module_.get(), i + imported_globals, global);
    }
  }

  void DecodeExportSection() {
    uint32_t export_table_count =
        consume_count("exports count", kV8MaxWasmImports);
    module_->export_table.reserve(export_table_count);
    for (uint32_t i = 0; ok() && i < export_table_count; ++i) {
      TRACE("DecodeExportTable[%d] module+%d\n", i,
            static_cast<int>(pc_ - start_));

      module_->export_table.push_back({
          0,                  // name_length
          0,                  // name_offset
          kExternalFunction,  // kind
          0                   // index
      });
      WasmExport* exp = &module_->export_table.back();

      exp->name_offset = consume_string(&exp->name_length, true, "field name");

      const byte* pos = pc();
      exp->kind = static_cast<WasmExternalKind>(consume_u8("export kind"));
      switch (exp->kind) {
        case kExternalFunction: {
          WasmFunction* func = nullptr;
          exp->index = consume_func_index(module_.get(), &func);
          module_->num_exported_functions++;
          if (func) func->exported = true;
          break;
        }
        case kExternalTable: {
          WasmIndirectFunctionTable* table = nullptr;
          exp->index = consume_table_index(module_.get(), &table);
          if (table) table->exported = true;
          break;
        }
        case kExternalMemory: {
          uint32_t index = consume_u32v("memory index");
          // TODO(titzer): This should become more regular
          // once we support multiple memories.
          if (!module_->has_memory || index != 0) {
            error("invalid memory index != 0");
          }
          module_->mem_export = true;
          break;
        }
        case kExternalGlobal: {
          WasmGlobal* global = nullptr;
          exp->index = consume_global_index(module_.get(), &global);
          if (global) {
            if (global->mutability) {
              error("mutable globals cannot be exported");
            }
            global->exported = true;
=======
    switch (section_code) {
      case kUnknownSectionCode:
        break;
      case kTypeSectionCode:
        DecodeTypeSection();
        break;
      case kImportSectionCode:
        DecodeImportSection();
        break;
      case kFunctionSectionCode:
        DecodeFunctionSection();
        break;
      case kTableSectionCode:
        DecodeTableSection();
        break;
      case kMemorySectionCode:
        DecodeMemorySection();
        break;
      case kGlobalSectionCode:
        DecodeGlobalSection();
        break;
      case kExportSectionCode:
        DecodeExportSection();
        break;
      case kStartSectionCode:
        DecodeStartSection();
        break;
      case kCodeSectionCode:
        DecodeCodeSection(verify_functions);
        break;
      case kElementSectionCode:
        DecodeElementSection();
        break;
      case kDataSectionCode:
        DecodeDataSection();
        break;
      case kNameSectionCode:
        DecodeNameSection();
        break;
      case kExceptionSectionCode:
        if (FLAG_experimental_wasm_eh) {
          DecodeExceptionSection();
        } else {
          errorf(pc(), "unexpected section: %s", SectionName(section_code));
        }
        break;
      default:
        errorf(pc(), "unexpected section: %s", SectionName(section_code));
        return;
    }

    if (pc() != bytes.end()) {
      const char* msg = pc() < bytes.end() ? "shorter" : "longer";
      errorf(pc(),
             "section was %s than expected size "
             "(%zu bytes expected, %zu decoded)",
             msg, bytes.size(), static_cast<size_t>(pc() - bytes.begin()));
    }
  }

  void DecodeTypeSection() {
    uint32_t signatures_count = consume_count("types count", kV8MaxWasmTypes);
    module_->signatures.reserve(signatures_count);
    for (uint32_t i = 0; ok() && i < signatures_count; ++i) {
      TRACE("DecodeSignature[%d] module+%d\n", i,
            static_cast<int>(pc_ - start_));
      FunctionSig* s = consume_sig(module_->signature_zone.get());
      module_->signatures.push_back(s);
      uint32_t id = s ? module_->signature_map.FindOrInsert(s) : 0;
      module_->signature_ids.push_back(id);
    }
    module_->signature_map.Freeze();
  }

  void DecodeImportSection() {
    uint32_t import_table_count =
        consume_count("imports count", kV8MaxWasmImports);
    module_->import_table.reserve(import_table_count);
    for (uint32_t i = 0; ok() && i < import_table_count; ++i) {
      TRACE("DecodeImportTable[%d] module+%d\n", i,
            static_cast<int>(pc_ - start_));

      module_->import_table.push_back({
          {0, 0},             // module_name
          {0, 0},             // field_name
          kExternalFunction,  // kind
          0                   // index
      });
      WasmImport* import = &module_->import_table.back();
      const byte* pos = pc_;
      import->module_name = consume_string(true, "module name");
      import->field_name = consume_string(true, "field name");
      import->kind =
          static_cast<ImportExportKindCode>(consume_u8("import kind"));
      switch (import->kind) {
        case kExternalFunction: {
          // ===== Imported function =======================================
          import->index = static_cast<uint32_t>(module_->functions.size());
          module_->num_imported_functions++;
          module_->functions.push_back({nullptr,        // sig
                                        import->index,  // func_index
                                        0,              // sig_index
                                        {0, 0},         // code
                                        true,           // imported
                                        false});        // exported
          WasmFunction* function = &module_->functions.back();
          function->sig_index =
              consume_sig_index(module_.get(), &function->sig);
          break;
        }
        case kExternalTable: {
          // ===== Imported table ==========================================
          if (!AddTable(module_.get())) break;
          import->index =
              static_cast<uint32_t>(module_->function_tables.size());
          module_->function_tables.emplace_back();
          WasmIndirectFunctionTable* table = &module_->function_tables.back();
          table->imported = true;
          expect_u8("element type", kWasmAnyFunctionTypeCode);
          consume_resizable_limits(
              "element count", "elements", FLAG_wasm_max_table_size,
              &table->initial_size, &table->has_maximum_size,
              FLAG_wasm_max_table_size, &table->maximum_size);
          break;
        }
        case kExternalMemory: {
          // ===== Imported memory =========================================
          if (!AddMemory(module_.get())) break;
          consume_resizable_limits(
              "memory", "pages", FLAG_wasm_max_mem_pages,
              &module_->initial_pages, &module_->has_maximum_pages,
              kSpecMaxWasmMemoryPages, &module_->maximum_pages,
              &module_->has_shared_memory);
          break;
        }
        case kExternalGlobal: {
          // ===== Imported global =========================================
          import->index = static_cast<uint32_t>(module_->globals.size());
          module_->globals.push_back(
              {kWasmStmt, false, WasmInitExpr(), {0}, true, false});
          WasmGlobal* global = &module_->globals.back();
          global->type = consume_value_type();
          global->mutability = consume_mutability();
          if (!FLAG_experimental_wasm_mut_global && global->mutability) {
            error("mutable globals cannot be imported");
>>>>>>> 84bd6f3c
          }
          break;
        }
        default:
<<<<<<< HEAD
          errorf(pos, "invalid export kind 0x%02x", exp->kind);
          break;
      }
    }
    // Check for duplicate exports (except for asm.js).
    if (ok() && origin_ != kAsmJsOrigin && module_->export_table.size() > 1) {
      std::vector<WasmExport> sorted_exports(module_->export_table);

      auto cmp_less = [this](const WasmExport& a, const WasmExport& b) {
        // Return true if a < b.
        if (a.name_length != b.name_length) {
          return a.name_length < b.name_length;
        }
        const byte* left = start() + GetBufferRelativeOffset(a.name_offset);
        const byte* right = start() + GetBufferRelativeOffset(b.name_offset);
        return memcmp(left, right, a.name_length) < 0;
=======
          errorf(pos, "unknown import kind 0x%02x", import->kind);
          break;
      }
    }
  }

  void DecodeFunctionSection() {
    uint32_t functions_count =
        consume_count("functions count", kV8MaxWasmFunctions);
    (IsWasm() ? GetCounters()->wasm_functions_per_wasm_module()
              : GetCounters()->wasm_functions_per_asm_module())
        ->AddSample(static_cast<int>(functions_count));
    module_->functions.reserve(functions_count);
    module_->num_declared_functions = functions_count;
    for (uint32_t i = 0; ok() && i < functions_count; ++i) {
      uint32_t func_index = static_cast<uint32_t>(module_->functions.size());
      module_->functions.push_back({nullptr,     // sig
                                    func_index,  // func_index
                                    0,           // sig_index
                                    {0, 0},      // code
                                    false,       // imported
                                    false});     // exported
      WasmFunction* function = &module_->functions.back();
      function->sig_index = consume_sig_index(module_.get(), &function->sig);
    }
  }

  void DecodeTableSection() {
    uint32_t table_count = consume_count("table count", kV8MaxWasmTables);

    for (uint32_t i = 0; ok() && i < table_count; i++) {
      if (!AddTable(module_.get())) break;
      module_->function_tables.emplace_back();
      WasmIndirectFunctionTable* table = &module_->function_tables.back();
      expect_u8("table type", kWasmAnyFunctionTypeCode);
      consume_resizable_limits("table elements", "elements",
                               FLAG_wasm_max_table_size, &table->initial_size,
                               &table->has_maximum_size,
                               FLAG_wasm_max_table_size, &table->maximum_size);
    }
  }

  void DecodeMemorySection() {
    uint32_t memory_count = consume_count("memory count", kV8MaxWasmMemories);

    for (uint32_t i = 0; ok() && i < memory_count; i++) {
      if (!AddMemory(module_.get())) break;
      consume_resizable_limits(
          "memory", "pages", FLAG_wasm_max_mem_pages, &module_->initial_pages,
          &module_->has_maximum_pages, kSpecMaxWasmMemoryPages,
          &module_->maximum_pages, &module_->has_shared_memory);
    }
  }

  void DecodeGlobalSection() {
    uint32_t globals_count = consume_count("globals count", kV8MaxWasmGlobals);
    uint32_t imported_globals = static_cast<uint32_t>(module_->globals.size());
    module_->globals.reserve(imported_globals + globals_count);
    for (uint32_t i = 0; ok() && i < globals_count; ++i) {
      TRACE("DecodeGlobal[%d] module+%d\n", i, static_cast<int>(pc_ - start_));
      // Add an uninitialized global and pass a pointer to it.
      module_->globals.push_back(
          {kWasmStmt, false, WasmInitExpr(), {0}, false, false});
      WasmGlobal* global = &module_->globals.back();
      DecodeGlobalInModule(module_.get(), i + imported_globals, global);
    }
    if (ok()) CalculateGlobalOffsets(module_.get());
  }

  void DecodeExportSection() {
    uint32_t export_table_count =
        consume_count("exports count", kV8MaxWasmExports);
    module_->export_table.reserve(export_table_count);
    for (uint32_t i = 0; ok() && i < export_table_count; ++i) {
      TRACE("DecodeExportTable[%d] module+%d\n", i,
            static_cast<int>(pc_ - start_));

      module_->export_table.push_back({
          {0, 0},             // name
          kExternalFunction,  // kind
          0                   // index
      });
      WasmExport* exp = &module_->export_table.back();

      exp->name = consume_string(true, "field name");

      const byte* pos = pc();
      exp->kind = static_cast<ImportExportKindCode>(consume_u8("export kind"));
      switch (exp->kind) {
        case kExternalFunction: {
          WasmFunction* func = nullptr;
          exp->index = consume_func_index(module_.get(), &func);
          module_->num_exported_functions++;
          if (func) func->exported = true;
          break;
        }
        case kExternalTable: {
          WasmIndirectFunctionTable* table = nullptr;
          exp->index = consume_table_index(module_.get(), &table);
          if (table) table->exported = true;
          break;
        }
        case kExternalMemory: {
          uint32_t index = consume_u32v("memory index");
          // TODO(titzer): This should become more regular
          // once we support multiple memories.
          if (!module_->has_memory || index != 0) {
            error("invalid memory index != 0");
          }
          module_->mem_export = true;
          break;
        }
        case kExternalGlobal: {
          WasmGlobal* global = nullptr;
          exp->index = consume_global_index(module_.get(), &global);
          if (global) {
            if (!FLAG_experimental_wasm_mut_global && global->mutability) {
              error("mutable globals cannot be exported");
            }
            global->exported = true;
          }
          break;
        }
        default:
          errorf(pos, "invalid export kind 0x%02x", exp->kind);
          break;
      }
    }
    // Check for duplicate exports (except for asm.js).
    if (ok() && origin_ != kAsmJsOrigin && module_->export_table.size() > 1) {
      std::vector<WasmExport> sorted_exports(module_->export_table);

      auto cmp_less = [this](const WasmExport& a, const WasmExport& b) {
        // Return true if a < b.
        if (a.name.length() != b.name.length()) {
          return a.name.length() < b.name.length();
        }
        const byte* left = start() + GetBufferRelativeOffset(a.name.offset());
        const byte* right = start() + GetBufferRelativeOffset(b.name.offset());
        return memcmp(left, right, a.name.length()) < 0;
>>>>>>> 84bd6f3c
      };
      std::stable_sort(sorted_exports.begin(), sorted_exports.end(), cmp_less);

      auto it = sorted_exports.begin();
      WasmExport* last = &*it++;
      for (auto end = sorted_exports.end(); it != end; last = &*it++) {
        DCHECK(!cmp_less(*it, *last));  // Vector must be sorted.
        if (!cmp_less(*last, *it)) {
<<<<<<< HEAD
          const byte* pc = start() + GetBufferRelativeOffset(it->name_offset);
          errorf(pc, "Duplicate export name '%.*s' for functions %d and %d",
                 it->name_length, pc, last->index, it->index);
=======
          const byte* pc = start() + GetBufferRelativeOffset(it->name.offset());
          TruncatedUserString<> name(pc, it->name.length());
          errorf(pc, "Duplicate export name '%.*s' for %s %d and %s %d",
                 name.length(), name.start(), ExternalKindName(last->kind),
                 last->index, ExternalKindName(it->kind), it->index);
>>>>>>> 84bd6f3c
          break;
        }
      }
    }
  }

  void DecodeStartSection() {
    WasmFunction* func;
    const byte* pos = pc_;
    module_->start_function_index = consume_func_index(module_.get(), &func);
    if (func &&
        (func->sig->parameter_count() > 0 || func->sig->return_count() > 0)) {
      error(pos, "invalid start function: non-zero parameter or return count");
    }
  }

  void DecodeElementSection() {
    uint32_t element_count =
        consume_count("element count", FLAG_wasm_max_table_size);
<<<<<<< HEAD
=======

    if (element_count > 0 && module_->function_tables.size() == 0) {
      error(pc_, "The element section requires a table");
    }
>>>>>>> 84bd6f3c
    for (uint32_t i = 0; ok() && i < element_count; ++i) {
      const byte* pos = pc();
      uint32_t table_index = consume_u32v("table index");
      if (table_index != 0) {
        errorf(pos, "illegal table index %u != 0", table_index);
      }
<<<<<<< HEAD
      WasmIndirectFunctionTable* table = nullptr;
=======
>>>>>>> 84bd6f3c
      if (table_index >= module_->function_tables.size()) {
        errorf(pos, "out of bounds table index %u", table_index);
        break;
      }
<<<<<<< HEAD
      table = &module_->function_tables[table_index];
      WasmInitExpr offset = consume_init_expr(module_.get(), kWasmI32);
      uint32_t num_elem =
          consume_count("number of elements", kV8MaxWasmTableEntries);
      std::vector<uint32_t> vector;
      module_->table_inits.push_back({table_index, offset, vector});
=======
      WasmInitExpr offset = consume_init_expr(module_.get(), kWasmI32);
      uint32_t num_elem =
          consume_count("number of elements", kV8MaxWasmTableEntries);
      module_->table_inits.emplace_back(table_index, offset);
>>>>>>> 84bd6f3c
      WasmTableInit* init = &module_->table_inits.back();
      for (uint32_t j = 0; j < num_elem; j++) {
        WasmFunction* func = nullptr;
        uint32_t index = consume_func_index(module_.get(), &func);
        DCHECK_IMPLIES(ok(), func != nullptr);
        if (!ok()) break;
        DCHECK_EQ(index, func->func_index);
        init->entries.push_back(index);
<<<<<<< HEAD
        // Canonicalize signature indices during decoding.
        table->map.FindOrInsert(func->sig);
=======
>>>>>>> 84bd6f3c
      }
    }
  }

  void DecodeCodeSection(bool verify_functions) {
<<<<<<< HEAD
    const byte* pos = pc_;
    uint32_t functions_count = consume_u32v("functions count");
    if (functions_count != module_->num_declared_functions) {
      errorf(pos, "function body count %u mismatch (%u expected)",
             functions_count, module_->num_declared_functions);
    }
    for (uint32_t i = 0; ok() && i < functions_count; ++i) {
      WasmFunction* function =
          &module_->functions[i + module_->num_imported_functions];
      uint32_t size = consume_u32v("body size");
      uint32_t offset = pc_offset();
      consume_bytes(size, "function body");
      if (failed()) break;
      function->code_start_offset = offset;
      function->code_end_offset = offset + size;
      if (verify_functions) {
        ModuleBytesEnv module_env(module_.get(), nullptr,
                                  ModuleWireBytes(start_, end_));
        VerifyFunctionBody(module_->signature_zone->allocator(),
                           i + module_->num_imported_functions, &module_env,
                           function);
      }
=======
    uint32_t pos = pc_offset();
    uint32_t functions_count = consume_u32v("functions count");
    CheckFunctionsCount(functions_count, pos);
    for (uint32_t i = 0; ok() && i < functions_count; ++i) {
      const byte* pos = pc();
      uint32_t size = consume_u32v("body size");
      if (size > kV8MaxWasmFunctionSize) {
        errorf(pos, "size %u > maximum function size %zu", size,
               kV8MaxWasmFunctionSize);
        return;
      }
      uint32_t offset = pc_offset();
      consume_bytes(size, "function body");
      if (failed()) break;
      DecodeFunctionBody(i, size, offset, verify_functions);
    }
  }

  bool CheckFunctionsCount(uint32_t functions_count, uint32_t offset) {
    if (functions_count != module_->num_declared_functions) {
      Reset(nullptr, nullptr, offset);
      errorf(nullptr, "function body count %u mismatch (%u expected)",
             functions_count, module_->num_declared_functions);
      return false;
    }
    return true;
  }

  void DecodeFunctionBody(uint32_t index, uint32_t length, uint32_t offset,
                          bool verify_functions) {
    WasmFunction* function =
        &module_->functions[index + module_->num_imported_functions];
    function->code = {offset, length};
    if (verify_functions) {
      ModuleWireBytes bytes(start_, end_);
      VerifyFunctionBody(module_->signature_zone->allocator(),
                         index + module_->num_imported_functions, bytes,
                         module_.get(), function);
>>>>>>> 84bd6f3c
    }
  }

  void DecodeDataSection() {
    uint32_t data_segments_count =
        consume_count("data segments count", kV8MaxWasmDataSegments);
    module_->data_segments.reserve(data_segments_count);
    for (uint32_t i = 0; ok() && i < data_segments_count; ++i) {
      if (!module_->has_memory) {
        error("cannot load data without memory");
        break;
      }
      TRACE("DecodeDataSegment[%d] module+%d\n", i,
            static_cast<int>(pc_ - start_));
      module_->data_segments.push_back({
          WasmInitExpr(),  // dest_addr
<<<<<<< HEAD
          0,               // source_offset
          0                // source_size
=======
          {0, 0}           // source
>>>>>>> 84bd6f3c
      });
      WasmDataSegment* segment = &module_->data_segments.back();
      DecodeDataSegmentInModule(module_.get(), segment);
    }
  }

  void DecodeNameSection() {
    // TODO(titzer): find a way to report name errors as warnings.
    // Use an inner decoder so that errors don't fail the outer decoder.
    Decoder inner(start_, pc_, end_, buffer_offset_);
    // Decode all name subsections.
    // Be lenient with their order.
    while (inner.ok() && inner.more()) {
      uint8_t name_type = inner.consume_u8("name type");
      if (name_type & 0x80) inner.error("name type if not varuint7");

      uint32_t name_payload_len = inner.consume_u32v("name payload length");
      if (!inner.checkAvailable(name_payload_len)) break;

<<<<<<< HEAD
      // Decode function names, ignore the rest.
      // Local names will be decoded when needed.
      if (name_type == NameSectionType::kFunction) {
        uint32_t functions_count = inner.consume_u32v("functions count");

        for (; inner.ok() && functions_count > 0; --functions_count) {
          uint32_t function_index = inner.consume_u32v("function index");
          uint32_t name_length = 0;
          uint32_t name_offset =
              wasm::consume_string(inner, &name_length, false, "function name");

          // Be lenient with errors in the name section: Ignore illegal
          // or out-of-order indexes and non-UTF8 names. You can even assign
          // to the same function multiple times (last valid one wins).
          if (inner.ok() && function_index < module_->functions.size() &&
              unibrow::Utf8::Validate(
                  inner.start() + inner.GetBufferRelativeOffset(name_offset),
                  name_length)) {
            module_->functions[function_index].name_offset = name_offset;
            module_->functions[function_index].name_length = name_length;
          }
        }
=======
      // Decode module name, ignore the rest.
      // Function and local names will be decoded when needed.
      if (name_type == NameSectionKindCode::kModule) {
        WireBytesRef name = wasm::consume_string(inner, false, "module name");
        if (inner.ok() && validate_utf8(&inner, name)) module_->name = name;
>>>>>>> 84bd6f3c
      } else {
        inner.consume_bytes(name_payload_len, "name subsection payload");
      }
    }
    // Skip the whole names section in the outer decoder.
    consume_bytes(static_cast<uint32_t>(end_ - start_), nullptr);
  }

<<<<<<< HEAD
=======
  void DecodeExceptionSection() {
    uint32_t exception_count =
        consume_count("exception count", kV8MaxWasmExceptions);
    for (uint32_t i = 0; ok() && i < exception_count; ++i) {
      TRACE("DecodeExceptionSignature[%d] module+%d\n", i,
            static_cast<int>(pc_ - start_));
      module_->exceptions.emplace_back(
          consume_exception_sig(module_->signature_zone.get()));
    }
  }

>>>>>>> 84bd6f3c
  ModuleResult FinishDecoding(bool verify_functions = true) {
    if (ok()) {
      CalculateGlobalOffsets(module_.get());
    }
    ModuleResult result = toResult(std::move(module_));
    if (verify_functions && result.ok()) {
      // Copy error code and location.
      result.MoveErrorFrom(intermediate_result_);
    }
    return result;
  }

  // Decodes an entire module.
  ModuleResult DecodeModule(Isolate* isolate, bool verify_functions = true) {
    StartDecoding(isolate);
    uint32_t offset = 0;
<<<<<<< HEAD
=======
    Vector<const byte> orig_bytes(start(), end() - start());
>>>>>>> 84bd6f3c
    DecodeModuleHeader(Vector<const uint8_t>(start(), end() - start()), offset);
    if (failed()) {
      return FinishDecoding(verify_functions);
    }
    // Size of the module header.
    offset += 8;
    Decoder decoder(start_ + offset, end_, offset);

    WasmSectionIterator section_iter(decoder);

    while (ok() && section_iter.more()) {
      // Shift the offset by the section header length
      offset += section_iter.payload_start() - section_iter.section_start();
      if (section_iter.section_code() != SectionCode::kUnknownSectionCode) {
        DecodeSection(section_iter.section_code(), section_iter.payload(),
                      offset, verify_functions);
      }
      // Shift the offset by the remaining section payload
      offset += section_iter.payload_length();
      section_iter.advance(true);
    }
<<<<<<< HEAD

    if (decoder.failed()) {
      return decoder.toResult<std::unique_ptr<WasmModule>>(nullptr);
    }

    return FinishDecoding(verify_functions);
  }

  // Decodes a single anonymous function starting at {start_}.
  FunctionResult DecodeSingleFunction(Zone* zone, ModuleBytesEnv* module_env,
                                      std::unique_ptr<WasmFunction> function) {
    pc_ = start_;
    function->sig = consume_sig(zone);       // read signature
    function->name_offset = 0;               // ---- name
    function->name_length = 0;               // ---- name length
    function->code_start_offset = off(pc_);  // ---- code start
    function->code_end_offset = off(end_);   // ---- code end

    if (ok())
      VerifyFunctionBody(zone->allocator(), 0, module_env, function.get());

=======

    if (FLAG_dump_wasm_module) DumpModule(orig_bytes);

    if (decoder.failed()) {
      return decoder.toResult<std::unique_ptr<WasmModule>>(nullptr);
    }

    return FinishDecoding(verify_functions);
  }

  // Decodes a single anonymous function starting at {start_}.
  FunctionResult DecodeSingleFunction(Zone* zone,
                                      const ModuleWireBytes& wire_bytes,
                                      const WasmModule* module,
                                      std::unique_ptr<WasmFunction> function) {
    pc_ = start_;
    function->sig = consume_sig(zone);
    function->code = {off(pc_), static_cast<uint32_t>(end_ - pc_)};

    if (ok())
      VerifyFunctionBody(zone->allocator(), 0, wire_bytes, module,
                         function.get());

>>>>>>> 84bd6f3c
    FunctionResult result(std::move(function));
    // Copy error code and location.
    result.MoveErrorFrom(intermediate_result_);
    return result;
  }

  // Decodes a single function signature at {start}.
  FunctionSig* DecodeFunctionSignature(Zone* zone, const byte* start) {
    pc_ = start;
    FunctionSig* result = consume_sig(zone);
    return ok() ? result : nullptr;
  }

  WasmInitExpr DecodeInitExpr(const byte* start) {
    pc_ = start;
    return consume_init_expr(nullptr, kWasmStmt);
  }

  WasmModule* module() { return module_.get(); }

  bool IsWasm() { return origin_ == kWasmOrigin; }

  Counters* GetCounters() {
    DCHECK_NOT_NULL(counters_);
    return counters_;
  }

  void SetCounters(Counters* counters) {
    DCHECK_NULL(counters_);
    counters_ = counters;
  }

 private:
  std::unique_ptr<WasmModule> module_;
<<<<<<< HEAD
  // The type section is the first section in a module.
  uint8_t next_section_ = kFirstSectionInModule;
  // We store next_section_ as uint8_t instead of SectionCode so that we can
  // increment it. This static_assert should make sure that SectionCode does not
  // get bigger than uint8_t accidentially.
  static_assert(sizeof(ModuleDecoder::next_section_) == sizeof(SectionCode),
=======
  Counters* counters_ = nullptr;
  // The type section is the first section in a module.
  uint8_t next_section_ = kFirstSectionInModule;
  uint32_t number_of_exception_sections = 0;
  // We store next_section_ as uint8_t instead of SectionCode so that we can
  // increment it. This static_assert should make sure that SectionCode does not
  // get bigger than uint8_t accidentially.
  static_assert(sizeof(ModuleDecoderImpl::next_section_) == sizeof(SectionCode),
>>>>>>> 84bd6f3c
                "type mismatch");
  Result<bool> intermediate_result_;
  ModuleOrigin origin_;

  uint32_t off(const byte* ptr) {
    return static_cast<uint32_t>(ptr - start_) + buffer_offset_;
  }

  bool AddTable(WasmModule* module) {
    if (module->function_tables.size() > 0) {
      error("At most one table is supported");
      return false;
    } else {
      return true;
    }
  }

  bool AddMemory(WasmModule* module) {
    if (module->has_memory) {
      error("At most one memory is supported");
      return false;
    } else {
      module->has_memory = true;
      return true;
    }
  }

  // Decodes a single global entry inside a module starting at {pc_}.
  void DecodeGlobalInModule(WasmModule* module, uint32_t index,
                            WasmGlobal* global) {
    global->type = consume_value_type();
    global->mutability = consume_mutability();
    const byte* pos = pc();
    global->init = consume_init_expr(module, kWasmStmt);
<<<<<<< HEAD
    switch (global->init.kind) {
      case WasmInitExpr::kGlobalIndex: {
        uint32_t other_index = global->init.val.global_index;
        if (other_index >= index) {
          errorf(pos,
                 "invalid global index in init expression, "
                 "index %u, other_index %u",
                 index, other_index);
        } else if (module->globals[other_index].type != global->type) {
          errorf(pos,
                 "type mismatch in global initialization "
                 "(from global #%u), expected %s, got %s",
                 other_index, WasmOpcodes::TypeName(global->type),
                 WasmOpcodes::TypeName(module->globals[other_index].type));
        }
        break;
      }
      default:
        if (global->type != TypeOf(module, global->init)) {
          errorf(pos,
                 "type error in global initialization, expected %s, got %s",
                 WasmOpcodes::TypeName(global->type),
                 WasmOpcodes::TypeName(TypeOf(module, global->init)));
        }
=======
    if (global->init.kind == WasmInitExpr::kGlobalIndex) {
      uint32_t other_index = global->init.val.global_index;
      if (other_index >= index) {
        errorf(pos,
               "invalid global index in init expression, "
               "index %u, other_index %u",
               index, other_index);
      } else if (module->globals[other_index].type != global->type) {
        errorf(pos,
               "type mismatch in global initialization "
               "(from global #%u), expected %s, got %s",
               other_index, ValueTypes::TypeName(global->type),
               ValueTypes::TypeName(module->globals[other_index].type));
      }
    } else {
      if (global->type != TypeOf(module, global->init)) {
        errorf(pos, "type error in global initialization, expected %s, got %s",
               ValueTypes::TypeName(global->type),
               ValueTypes::TypeName(TypeOf(module, global->init)));
      }
>>>>>>> 84bd6f3c
    }
  }

  // Decodes a single data segment entry inside a module starting at {pc_}.
  void DecodeDataSegmentInModule(WasmModule* module, WasmDataSegment* segment) {
    expect_u8("linear memory index", 0);
    segment->dest_addr = consume_init_expr(module, kWasmI32);
<<<<<<< HEAD
    segment->source_size = consume_u32v("source size");
    segment->source_offset = pc_offset();

    // Validate the data is in the decoder buffer.
    uint32_t limit = static_cast<uint32_t>(end_ - start_);
    if (!IsWithinLimit(limit, GetBufferRelativeOffset(segment->source_offset),
                       segment->source_size)) {
      error(start, "segment out of bounds of the section");
    }
=======
    uint32_t source_length = consume_u32v("source size");
    uint32_t source_offset = pc_offset();

    consume_bytes(source_length, "segment data");
    if (failed()) return;
>>>>>>> 84bd6f3c

    segment->source = {source_offset, source_length};
  }

  // Calculate individual global offsets and total size of globals table.
  void CalculateGlobalOffsets(WasmModule* module) {
    uint32_t offset = 0;
    if (module->globals.size() == 0) {
      module->globals_size = 0;
      module->num_imported_mutable_globals = 0;
      return;
    }
    for (WasmGlobal& global : module->globals) {
      byte size = ValueTypes::MemSize(ValueTypes::MachineTypeFor(global.type));
      if (global.mutability && global.imported) {
        DCHECK(FLAG_experimental_wasm_mut_global);
        global.index = module->num_imported_mutable_globals++;
      } else {
        offset = (offset + size - 1) & ~(size - 1);  // align
        global.offset = offset;
        offset += size;
      }
    }
    module->globals_size = offset;
  }

  // Verifies the body (code) of a given function.
  void VerifyFunctionBody(AccountingAllocator* allocator, uint32_t func_num,
<<<<<<< HEAD
                          ModuleBytesEnv* menv, WasmFunction* function) {
=======
                          const ModuleWireBytes& wire_bytes,
                          const WasmModule* module, WasmFunction* function) {
>>>>>>> 84bd6f3c
    WasmFunctionName func_name(function,
                               wire_bytes.GetNameOrNull(function, module));
    if (FLAG_trace_wasm_decoder || FLAG_trace_wasm_decode_time) {
      OFStream os(stdout);
<<<<<<< HEAD
      os << "Verifying WASM function " << func_name << std::endl;
    }
    FunctionBody body = {
        function->sig, start_,
        start_ + GetBufferRelativeOffset(function->code_start_offset),
        start_ + GetBufferRelativeOffset(function->code_end_offset)};
    DecodeResult result = VerifyWasmCode(
        allocator, menv == nullptr ? nullptr : menv->module_env.module, body);
    if (result.failed()) {
      // Wrap the error message from the function decoder.
      std::ostringstream str;
      str << "in function " << func_name << ": " << result.error_msg();
=======
      os << "Verifying wasm function " << func_name << std::endl;
    }
    FunctionBody body = {
        function->sig, function->code.offset(),
        start_ + GetBufferRelativeOffset(function->code.offset()),
        start_ + GetBufferRelativeOffset(function->code.end_offset())};
    DecodeResult result = VerifyWasmCodeWithStats(allocator, module, body,
                                                  IsWasm(), GetCounters());
    if (result.failed()) {
      // Wrap the error message from the function decoder.
      std::ostringstream wrapped;
      wrapped << "in function " << func_name << ": " << result.error_msg();
      result.error(result.error_offset(), wrapped.str());
>>>>>>> 84bd6f3c

      // Set error code and location, if this is the first error.
      if (intermediate_result_.ok()) {
        intermediate_result_.MoveErrorFrom(result);
      }
    }
  }

<<<<<<< HEAD
  uint32_t consume_string(uint32_t* length, bool validate_utf8,
                          const char* name) {
    return wasm::consume_string(*this, length, validate_utf8, name);
=======
  WireBytesRef consume_string(bool validate_utf8, const char* name) {
    return wasm::consume_string(*this, validate_utf8, name);
>>>>>>> 84bd6f3c
  }

  uint32_t consume_sig_index(WasmModule* module, FunctionSig** sig) {
    const byte* pos = pc_;
    uint32_t sig_index = consume_u32v("signature index");
    if (sig_index >= module->signatures.size()) {
      errorf(pos, "signature index %u out of bounds (%d signatures)", sig_index,
             static_cast<int>(module->signatures.size()));
      *sig = nullptr;
      return 0;
    }
    *sig = module->signatures[sig_index];
    return sig_index;
  }

  uint32_t consume_count(const char* name, size_t maximum) {
    const byte* p = pc_;
    uint32_t count = consume_u32v(name);
    if (count > maximum) {
      errorf(p, "%s of %u exceeds internal limit of %zu", name, count, maximum);
      return static_cast<uint32_t>(maximum);
    }
    return count;
  }

  uint32_t consume_func_index(WasmModule* module, WasmFunction** func) {
    return consume_index("function index", module->functions, func);
  }

  uint32_t consume_global_index(WasmModule* module, WasmGlobal** global) {
    return consume_index("global index", module->globals, global);
  }

  uint32_t consume_table_index(WasmModule* module,
                               WasmIndirectFunctionTable** table) {
    return consume_index("table index", module->function_tables, table);
  }

  template <typename T>
  uint32_t consume_index(const char* name, std::vector<T>& vector, T** ptr) {
    const byte* pos = pc_;
    uint32_t index = consume_u32v(name);
    if (index >= vector.size()) {
      errorf(pos, "%s %u out of bounds (%d entr%s)", name, index,
             static_cast<int>(vector.size()), vector.size() == 1 ? "y" : "ies");
      *ptr = nullptr;
      return 0;
    }
    *ptr = &vector[index];
    return index;
  }

  void consume_resizable_limits(const char* name, const char* units,
                                uint32_t max_initial, uint32_t* initial,
                                bool* has_max, uint32_t max_maximum,
                                uint32_t* maximum,
                                bool* has_shared_memory = nullptr) {
    uint8_t flags = consume_u8("resizable limits flags");
    const byte* pos = pc();

    if (FLAG_experimental_wasm_threads) {
      bool is_memory = (strcmp(name, "memory") == 0);
      if (flags & 0xFC || (!is_memory && (flags & 0xFE))) {
        errorf(pos - 1, "invalid %s limits flags", name);
      }
      if (flags == 3) {
        DCHECK_NOT_NULL(has_shared_memory);
        *has_shared_memory = true;
      } else if (flags == 2) {
        errorf(pos - 1,
               "%s limits flags should have maximum defined if shared is true",
               name);
      }
    } else {
      if (flags & 0xFE) {
        errorf(pos - 1, "invalid %s limits flags", name);
      }
    }

    *initial = consume_u32v("initial size");
    *has_max = false;
    if (*initial > max_initial) {
      errorf(pos,
             "initial %s size (%u %s) is larger than implementation limit (%u)",
             name, *initial, units, max_initial);
    }
    if (flags & 1) {
      *has_max = true;
      pos = pc();
      *maximum = consume_u32v("maximum size");
      if (*maximum > max_maximum) {
        errorf(
            pos,
            "maximum %s size (%u %s) is larger than implementation limit (%u)",
            name, *maximum, units, max_maximum);
      }
      if (*maximum < *initial) {
        errorf(pos, "maximum %s size (%u %s) is less than initial (%u %s)",
               name, *maximum, units, *initial, units);
      }
    } else {
      *has_max = false;
      *maximum = max_initial;
    }
  }

  bool expect_u8(const char* name, uint8_t expected) {
    const byte* pos = pc();
    uint8_t value = consume_u8(name);
    if (value != expected) {
      errorf(pos, "expected %s 0x%02x, got 0x%02x", name, expected, value);
      return false;
    }
    return true;
  }

  WasmInitExpr consume_init_expr(WasmModule* module, ValueType expected) {
    const byte* pos = pc();
    uint8_t opcode = consume_u8("opcode");
    WasmInitExpr expr;
    unsigned len = 0;
    switch (opcode) {
      case kExprGetGlobal: {
<<<<<<< HEAD
        GlobalIndexOperand<true> operand(this, pc() - 1);
        if (module->globals.size() <= operand.index) {
=======
        GlobalIndexImmediate<Decoder::kValidate> imm(this, pc() - 1);
        if (module->globals.size() <= imm.index) {
>>>>>>> 84bd6f3c
          error("global index is out of bounds");
          expr.kind = WasmInitExpr::kNone;
          expr.val.i32_const = 0;
          break;
        }
        WasmGlobal* global = &module->globals[imm.index];
        if (global->mutability || !global->imported) {
          error(
              "only immutable imported globals can be used in initializer "
              "expressions");
          expr.kind = WasmInitExpr::kNone;
          expr.val.i32_const = 0;
          break;
        }
        expr.kind = WasmInitExpr::kGlobalIndex;
        expr.val.global_index = imm.index;
        len = imm.length;
        break;
      }
      case kExprI32Const: {
<<<<<<< HEAD
        ImmI32Operand<true> operand(this, pc() - 1);
=======
        ImmI32Immediate<Decoder::kValidate> imm(this, pc() - 1);
>>>>>>> 84bd6f3c
        expr.kind = WasmInitExpr::kI32Const;
        expr.val.i32_const = imm.value;
        len = imm.length;
        break;
      }
      case kExprF32Const: {
<<<<<<< HEAD
        ImmF32Operand<true> operand(this, pc() - 1);
=======
        ImmF32Immediate<Decoder::kValidate> imm(this, pc() - 1);
>>>>>>> 84bd6f3c
        expr.kind = WasmInitExpr::kF32Const;
        expr.val.f32_const = imm.value;
        len = imm.length;
        break;
      }
      case kExprI64Const: {
<<<<<<< HEAD
        ImmI64Operand<true> operand(this, pc() - 1);
=======
        ImmI64Immediate<Decoder::kValidate> imm(this, pc() - 1);
>>>>>>> 84bd6f3c
        expr.kind = WasmInitExpr::kI64Const;
        expr.val.i64_const = imm.value;
        len = imm.length;
        break;
      }
      case kExprF64Const: {
<<<<<<< HEAD
        ImmF64Operand<true> operand(this, pc() - 1);
=======
        ImmF64Immediate<Decoder::kValidate> imm(this, pc() - 1);
>>>>>>> 84bd6f3c
        expr.kind = WasmInitExpr::kF64Const;
        expr.val.f64_const = imm.value;
        len = imm.length;
        break;
      }
      case kExprRefNull: {
        if (FLAG_experimental_wasm_anyref) {
          expr.kind = WasmInitExpr::kAnyRefConst;
          len = 0;
          break;
        }
        V8_FALLTHROUGH;
      }
      default: {
        error("invalid opcode in initialization expression");
        expr.kind = WasmInitExpr::kNone;
        expr.val.i32_const = 0;
      }
    }
    consume_bytes(len, "init code");
    if (!expect_u8("end opcode", kExprEnd)) {
      expr.kind = WasmInitExpr::kNone;
    }
    if (expected != kWasmStmt && TypeOf(module, expr) != kWasmI32) {
      errorf(pos, "type error in init expression, expected %s, got %s",
<<<<<<< HEAD
             WasmOpcodes::TypeName(expected),
             WasmOpcodes::TypeName(TypeOf(module, expr)));
=======
             ValueTypes::TypeName(expected),
             ValueTypes::TypeName(TypeOf(module, expr)));
>>>>>>> 84bd6f3c
    }
    return expr;
  }

  // Read a mutability flag
  bool consume_mutability() {
    byte val = consume_u8("mutability");
    if (val > 1) error(pc_ - 1, "invalid mutability");
    return val != 0;
  }

  // Reads a single 8-bit integer, interpreting it as a local type.
  ValueType consume_value_type() {
    byte val = consume_u8("value type");
    ValueTypeCode t = static_cast<ValueTypeCode>(val);
    switch (t) {
      case kLocalI32:
        return kWasmI32;
      case kLocalI64:
        return kWasmI64;
      case kLocalF32:
        return kWasmF32;
      case kLocalF64:
        return kWasmF64;
      default:
        if (IsWasm()) {
          switch (t) {
            case kLocalS128:
              if (FLAG_experimental_wasm_simd) return kWasmS128;
              break;
            case kLocalAnyRef:
              if (FLAG_experimental_wasm_anyref) return kWasmAnyRef;
              break;
            default:
              break;
          }
        }
        error(pc_ - 1, "invalid local type");
        return kWasmStmt;
    }
  }

<<<<<<< HEAD
  // Parses a type entry, which is currently limited to functions only.
  FunctionSig* consume_sig(Zone* zone) {
    if (!expect_u8("type form", kWasmFunctionTypeForm)) return nullptr;
=======
  FunctionSig* consume_sig(Zone* zone) {
    constexpr bool has_return_values = true;
    return consume_sig_internal(zone, has_return_values);
  }

  WasmExceptionSig* consume_exception_sig(Zone* zone) {
    constexpr bool has_return_values = true;
    return consume_sig_internal(zone, !has_return_values);
  }

 private:
  FunctionSig* consume_sig_internal(Zone* zone, bool has_return_values) {
    if (has_return_values && !expect_u8("type form", kWasmFunctionTypeCode))
      return nullptr;
>>>>>>> 84bd6f3c
    // parse parameter types
    uint32_t param_count =
        consume_count("param count", kV8MaxWasmFunctionParams);
    if (failed()) return nullptr;
    std::vector<ValueType> params;
    for (uint32_t i = 0; ok() && i < param_count; ++i) {
      ValueType param = consume_value_type();
      params.push_back(param);
    }
    std::vector<ValueType> returns;
    uint32_t return_count = 0;
    if (has_return_values) {
      // parse return types
      const size_t max_return_count = FLAG_experimental_wasm_mv
                                          ? kV8MaxWasmFunctionMultiReturns
                                          : kV8MaxWasmFunctionReturns;
      return_count = consume_count("return count", max_return_count);
      if (failed()) return nullptr;
      for (uint32_t i = 0; ok() && i < return_count; ++i) {
        ValueType ret = consume_value_type();
        returns.push_back(ret);
      }
    }

    if (failed()) return nullptr;

    // FunctionSig stores the return types first.
    ValueType* buffer = zone->NewArray<ValueType>(param_count + return_count);
    uint32_t b = 0;
    for (uint32_t i = 0; i < return_count; ++i) buffer[b++] = returns[i];
    for (uint32_t i = 0; i < param_count; ++i) buffer[b++] = params[i];

    return new (zone) FunctionSig(return_count, param_count, buffer);
  }
};

<<<<<<< HEAD
ModuleResult DecodeWasmModuleInternal(Isolate* isolate,
                                      const byte* module_start,
                                      const byte* module_end,
                                      bool verify_functions,
                                      ModuleOrigin origin, bool is_sync) {
=======
ModuleResult DecodeWasmModule(Isolate* isolate, const byte* module_start,
                              const byte* module_end, bool verify_functions,
                              ModuleOrigin origin, Counters* counters) {
  auto counter = origin == kWasmOrigin
                     ? counters->wasm_decode_wasm_module_time()
                     : counters->wasm_decode_asm_module_time();
  TimedHistogramScope wasm_decode_module_time_scope(counter);
>>>>>>> 84bd6f3c
  size_t size = module_end - module_start;
  if (module_start > module_end) return ModuleResult::Error("start > end");
  if (size >= kV8MaxWasmModuleSize)
    return ModuleResult::Error("size > maximum module size: %zu", size);
  // TODO(bradnelson): Improve histogram handling of size_t.
<<<<<<< HEAD
  if (is_sync) {
    // TODO(karlschimpf): Make this work when asynchronous.
    // https://bugs.chromium.org/p/v8/issues/detail?id=6361
    (IsWasm(origin) ? isolate->counters()->wasm_wasm_module_size_bytes()
                    : isolate->counters()->wasm_asm_module_size_bytes())
        ->AddSample(static_cast<int>(size));
  }
  // Signatures are stored in zone memory, which have the same lifetime
  // as the {module}.
  ModuleDecoder decoder(module_start, module_end, origin);
=======
  auto size_counter = origin == kWasmOrigin
                          ? counters->wasm_wasm_module_size_bytes()
                          : counters->wasm_asm_module_size_bytes();
  size_counter->AddSample(static_cast<int>(size));
  // Signatures are stored in zone memory, which have the same lifetime
  // as the {module}.
  ModuleDecoderImpl decoder(module_start, module_end, origin);
>>>>>>> 84bd6f3c
  ModuleResult result = decoder.DecodeModule(isolate, verify_functions);
  // TODO(bradnelson): Improve histogram handling of size_t.
  // TODO(titzer): this isn't accurate, since it doesn't count the data
  // allocated on the C++ heap.
  // https://bugs.chromium.org/p/chromium/issues/detail?id=657320
<<<<<<< HEAD
  if (is_sync && result.ok()) {
    // TODO(karlschimpf): Make this work when asynchronous.
    // https://bugs.chromium.org/p/v8/issues/detail?id=6361
    (IsWasm(origin)
         ? isolate->counters()->wasm_decode_wasm_module_peak_memory_bytes()
         : isolate->counters()->wasm_decode_asm_module_peak_memory_bytes())
        ->AddSample(
            static_cast<int>(result.val->signature_zone->allocation_size()));
=======
  if (result.ok()) {
    auto peak_counter =
        origin == kWasmOrigin
            ? counters->wasm_decode_wasm_module_peak_memory_bytes()
            : counters->wasm_decode_asm_module_peak_memory_bytes();
    peak_counter->AddSample(
        static_cast<int>(result.val->signature_zone->allocation_size()));
>>>>>>> 84bd6f3c
  }
  return result;
}

<<<<<<< HEAD
}  // namespace

ModuleResult DecodeWasmModule(Isolate* isolate, const byte* module_start,
                              const byte* module_end, bool verify_functions,
                              ModuleOrigin origin, bool is_sync) {
  if (is_sync) {
    // TODO(karlschimpf): Make this work when asynchronous.
    // https://bugs.chromium.org/p/v8/issues/detail?id=6361
    HistogramTimerScope wasm_decode_module_time_scope(
        IsWasm(origin) ? isolate->counters()->wasm_decode_wasm_module_time()
                       : isolate->counters()->wasm_decode_asm_module_time());
    return DecodeWasmModuleInternal(isolate, module_start, module_end,
                                    verify_functions, origin, true);
  }
  return DecodeWasmModuleInternal(isolate, module_start, module_end,
                                  verify_functions, origin, false);
=======
ModuleDecoder::ModuleDecoder() = default;
ModuleDecoder::~ModuleDecoder() = default;

WasmModule* ModuleDecoder::module() const { return impl_->module(); }

void ModuleDecoder::StartDecoding(Isolate* isolate, ModuleOrigin origin) {
  DCHECK_NULL(impl_);
  impl_.reset(new ModuleDecoderImpl(origin));
  impl_->StartDecoding(isolate);
}

void ModuleDecoder::DecodeModuleHeader(Vector<const uint8_t> bytes,
                                       uint32_t offset) {
  impl_->DecodeModuleHeader(bytes, offset);
}

void ModuleDecoder::DecodeSection(SectionCode section_code,
                                  Vector<const uint8_t> bytes, uint32_t offset,
                                  bool verify_functions) {
  impl_->DecodeSection(section_code, bytes, offset, verify_functions);
}

void ModuleDecoder::DecodeFunctionBody(uint32_t index, uint32_t length,
                                       uint32_t offset, bool verify_functions) {
  impl_->DecodeFunctionBody(index, length, offset, verify_functions);
}

bool ModuleDecoder::CheckFunctionsCount(uint32_t functions_count,
                                        uint32_t offset) {
  return impl_->CheckFunctionsCount(functions_count, offset);
}

ModuleResult ModuleDecoder::FinishDecoding(bool verify_functions) {
  return impl_->FinishDecoding(verify_functions);
}

SectionCode ModuleDecoder::IdentifyUnknownSection(Decoder& decoder,
                                                  const byte* end) {
  WireBytesRef string = wasm::consume_string(decoder, true, "section name");
  if (decoder.failed() || decoder.pc() > end) {
    return kUnknownSectionCode;
  }
  const byte* section_name_start =
      decoder.start() + decoder.GetBufferRelativeOffset(string.offset());

  TRACE("  +%d  section name        : \"%.*s\"\n",
        static_cast<int>(section_name_start - decoder.start()),
        string.length() < 20 ? string.length() : 20, section_name_start);

  if (string.length() == num_chars(kNameString) &&
      strncmp(reinterpret_cast<const char*>(section_name_start), kNameString,
              num_chars(kNameString)) == 0) {
    return kNameSectionCode;
  }
  return kUnknownSectionCode;
}

bool ModuleDecoder::ok() { return impl_->ok(); }

ModuleResult SyncDecodeWasmModule(Isolate* isolate, const byte* module_start,
                                  const byte* module_end, bool verify_functions,
                                  ModuleOrigin origin) {
  return DecodeWasmModule(isolate, module_start, module_end, verify_functions,
                          origin, isolate->counters());
}

ModuleResult AsyncDecodeWasmModule(
    Isolate* isolate, const byte* module_start, const byte* module_end,
    bool verify_functions, ModuleOrigin origin,
    const std::shared_ptr<Counters> async_counters) {
  return DecodeWasmModule(isolate, module_start, module_end, verify_functions,
                          origin, async_counters.get());
>>>>>>> 84bd6f3c
}

FunctionSig* DecodeWasmSignatureForTesting(Zone* zone, const byte* start,
                                           const byte* end) {
<<<<<<< HEAD
  ModuleDecoder decoder(start, end, kWasmOrigin);
=======
  ModuleDecoderImpl decoder(start, end, kWasmOrigin);
>>>>>>> 84bd6f3c
  return decoder.DecodeFunctionSignature(zone, start);
}

WasmInitExpr DecodeWasmInitExprForTesting(const byte* start, const byte* end) {
  AccountingAllocator allocator;
<<<<<<< HEAD
  ModuleDecoder decoder(start, end, kWasmOrigin);
=======
  ModuleDecoderImpl decoder(start, end, kWasmOrigin);
>>>>>>> 84bd6f3c
  return decoder.DecodeInitExpr(start);
}

namespace {

<<<<<<< HEAD
FunctionResult DecodeWasmFunctionInternal(Isolate* isolate, Zone* zone,
                                          ModuleBytesEnv* module_env,
                                          const byte* function_start,
                                          const byte* function_end,
                                          bool is_sync) {
  size_t size = function_end - function_start;
  if (function_start > function_end)
    return FunctionResult::Error("start > end");
  if (size > kV8MaxWasmFunctionSize)
    return FunctionResult::Error("size > maximum function size: %zu", size);
  if (is_sync) {
    // TODO(karlschimpf): Make this work when asynchronous.
    // https://bugs.chromium.org/p/v8/issues/detail?id=6361
    bool is_wasm = module_env->module_env.is_wasm();
    (is_wasm ? isolate->counters()->wasm_wasm_function_size_bytes()
             : isolate->counters()->wasm_asm_function_size_bytes())
        ->AddSample(static_cast<int>(size));
  }
  ModuleDecoder decoder(function_start, function_end, kWasmOrigin);
  return decoder.DecodeSingleFunction(
      zone, module_env, std::unique_ptr<WasmFunction>(new WasmFunction()));
=======
FunctionResult DecodeWasmFunction(Isolate* isolate, Zone* zone,
                                  const ModuleWireBytes& wire_bytes,
                                  const WasmModule* module,
                                  const byte* function_start,
                                  const byte* function_end,
                                  Counters* counters) {
  size_t size = function_end - function_start;
  if (function_start > function_end)
    return FunctionResult::Error("start > end");
  auto size_histogram = module->is_wasm()
                            ? counters->wasm_wasm_function_size_bytes()
                            : counters->wasm_asm_function_size_bytes();
  // TODO(bradnelson): Improve histogram handling of ptrdiff_t.
  size_histogram->AddSample(static_cast<int>(size));
  if (size > kV8MaxWasmFunctionSize)
    return FunctionResult::Error("size > maximum function size: %zu", size);
  ModuleDecoderImpl decoder(function_start, function_end, kWasmOrigin);
  decoder.SetCounters(counters);
  return decoder.DecodeSingleFunction(zone, wire_bytes, module,
                                      base::make_unique<WasmFunction>());
>>>>>>> 84bd6f3c
}

}  // namespace

<<<<<<< HEAD
FunctionResult DecodeWasmFunction(Isolate* isolate, Zone* zone,
                                  ModuleBytesEnv* module_env,
                                  const byte* function_start,
                                  const byte* function_end, bool is_sync) {
  if (is_sync) {
    // TODO(karlschimpf): Make this work when asynchronous.
    // https://bugs.chromium.org/p/v8/issues/detail?id=6361
    size_t size = function_end - function_start;
    bool is_wasm = module_env->module_env.is_wasm();
    (is_wasm ? isolate->counters()->wasm_wasm_function_size_bytes()
             : isolate->counters()->wasm_asm_function_size_bytes())
        ->AddSample(static_cast<int>(size));
    HistogramTimerScope wasm_decode_function_time_scope(
        is_wasm ? isolate->counters()->wasm_decode_wasm_function_time()
                : isolate->counters()->wasm_decode_asm_function_time());
    return DecodeWasmFunctionInternal(isolate, zone, module_env, function_start,
                                      function_end, true);
  }
  return DecodeWasmFunctionInternal(isolate, zone, module_env, function_start,
                                    function_end, false);
=======
FunctionResult SyncDecodeWasmFunction(Isolate* isolate, Zone* zone,
                                      const ModuleWireBytes& wire_bytes,
                                      const WasmModule* module,
                                      const byte* function_start,
                                      const byte* function_end) {
  return DecodeWasmFunction(isolate, zone, wire_bytes, module, function_start,
                            function_end, isolate->counters());
}

FunctionResult AsyncDecodeWasmFunction(
    Isolate* isolate, Zone* zone, const ModuleWireBytes& wire_bytes,
    const WasmModule* module, const byte* function_start,
    const byte* function_end, std::shared_ptr<Counters> async_counters) {
  return DecodeWasmFunction(isolate, zone, wire_bytes, module, function_start,
                            function_end, async_counters.get());
>>>>>>> 84bd6f3c
}

AsmJsOffsetsResult DecodeAsmJsOffsets(const byte* tables_start,
                                      const byte* tables_end) {
  AsmJsOffsets table;

  Decoder decoder(tables_start, tables_end);
  uint32_t functions_count = decoder.consume_u32v("functions count");
  // Reserve space for the entries, taking care of invalid input.
  if (functions_count < static_cast<unsigned>(tables_end - tables_start)) {
    table.reserve(functions_count);
  }

  for (uint32_t i = 0; i < functions_count && decoder.ok(); ++i) {
    uint32_t size = decoder.consume_u32v("table size");
    if (size == 0) {
      table.emplace_back();
      continue;
    }
    if (!decoder.checkAvailable(size)) {
      decoder.error("illegal asm function offset table size");
    }
    const byte* table_end = decoder.pc() + size;
    uint32_t locals_size = decoder.consume_u32v("locals size");
    int function_start_position = decoder.consume_u32v("function start pos");
    int last_byte_offset = locals_size;
    int last_asm_position = function_start_position;
    std::vector<AsmJsOffsetEntry> func_asm_offsets;
    func_asm_offsets.reserve(size / 4);  // conservative estimation
    // Add an entry for the stack check, associated with position 0.
    func_asm_offsets.push_back(
        {0, function_start_position, function_start_position});
    while (decoder.ok() && decoder.pc() < table_end) {
      last_byte_offset += decoder.consume_u32v("byte offset delta");
      int call_position =
          last_asm_position + decoder.consume_i32v("call position delta");
      int to_number_position =
          call_position + decoder.consume_i32v("to_number position delta");
      last_asm_position = to_number_position;
      func_asm_offsets.push_back(
          {last_byte_offset, call_position, to_number_position});
    }
    if (decoder.pc() != table_end) {
      decoder.error("broken asm offset table");
    }
    table.push_back(std::move(func_asm_offsets));
  }
  if (decoder.more()) decoder.error("unexpected additional bytes");

  return decoder.toResult(std::move(table));
}

std::vector<CustomSectionOffset> DecodeCustomSections(const byte* start,
                                                      const byte* end) {
  Decoder decoder(start, end);
  decoder.consume_bytes(4, "wasm magic");
  decoder.consume_bytes(4, "wasm version");

  std::vector<CustomSectionOffset> result;

  while (decoder.more()) {
    byte section_code = decoder.consume_u8("section code");
    uint32_t section_length = decoder.consume_u32v("section length");
    uint32_t section_start = decoder.pc_offset();
    if (section_code != 0) {
      // Skip known sections.
      decoder.consume_bytes(section_length, "section bytes");
      continue;
    }
    uint32_t name_length = decoder.consume_u32v("name length");
    uint32_t name_offset = decoder.pc_offset();
    decoder.consume_bytes(name_length, "section name");
    uint32_t payload_offset = decoder.pc_offset();
    if (section_length < (payload_offset - section_start)) {
      decoder.error("invalid section length");
      break;
    }
    uint32_t payload_length = section_length - (payload_offset - section_start);
    decoder.consume_bytes(payload_length);
    if (decoder.failed()) break;
    result.push_back({{section_start, section_length},
                      {name_offset, name_length},
                      {payload_offset, payload_length}});
  }

  return result;
}

namespace {

bool FindSection(Decoder& decoder, SectionCode section_code) {
  static constexpr int kModuleHeaderSize = 8;
  decoder.consume_bytes(kModuleHeaderSize, "module header");

  WasmSectionIterator section_iter(decoder);

  while (decoder.ok() && section_iter.more() &&
         section_iter.section_code() != kNameSectionCode) {
    section_iter.advance(true);
  }
  if (!section_iter.more()) return false;

  // Reset the decoder to not read beyond the name section end.
  decoder.Reset(section_iter.payload(), decoder.pc_offset());
  return true;
}

}  // namespace

void DecodeFunctionNames(const byte* module_start, const byte* module_end,
                         std::unordered_map<uint32_t, WireBytesRef>* names) {
  DCHECK_NOT_NULL(names);
  DCHECK(names->empty());

  Decoder decoder(module_start, module_end);
  if (!FindSection(decoder, kNameSectionCode)) return;

  while (decoder.ok() && decoder.more()) {
    uint8_t name_type = decoder.consume_u8("name type");
    if (name_type & 0x80) break;  // no varuint7

    uint32_t name_payload_len = decoder.consume_u32v("name payload length");
    if (!decoder.checkAvailable(name_payload_len)) break;

    if (name_type != NameSectionKindCode::kFunction) {
      decoder.consume_bytes(name_payload_len, "name subsection payload");
      continue;
    }
    uint32_t functions_count = decoder.consume_u32v("functions count");

    for (; decoder.ok() && functions_count > 0; --functions_count) {
      uint32_t function_index = decoder.consume_u32v("function index");
      WireBytesRef name = wasm::consume_string(decoder, false, "function name");

      // Be lenient with errors in the name section: Ignore non-UTF8 names. You
      // can even assign to the same function multiple times (last valid one
      // wins).
      if (decoder.ok() && validate_utf8(&decoder, name)) {
        names->insert(std::make_pair(function_index, name));
      }
    }
  }
}

void DecodeLocalNames(const byte* module_start, const byte* module_end,
                      LocalNames* result) {
  DCHECK_NOT_NULL(result);
  DCHECK(result->names.empty());

  Decoder decoder(module_start, module_end);
  if (!FindSection(decoder, kNameSectionCode)) return;

  while (decoder.ok() && decoder.more()) {
    uint8_t name_type = decoder.consume_u8("name type");
    if (name_type & 0x80) break;  // no varuint7

    uint32_t name_payload_len = decoder.consume_u32v("name payload length");
    if (!decoder.checkAvailable(name_payload_len)) break;

    if (name_type != NameSectionKindCode::kLocal) {
      decoder.consume_bytes(name_payload_len, "name subsection payload");
      continue;
    }

    uint32_t local_names_count = decoder.consume_u32v("local names count");
    for (uint32_t i = 0; i < local_names_count; ++i) {
      uint32_t func_index = decoder.consume_u32v("function index");
      if (func_index > kMaxInt) continue;
      result->names.emplace_back(static_cast<int>(func_index));
      LocalNamesPerFunction& func_names = result->names.back();
      result->max_function_index =
          std::max(result->max_function_index, func_names.function_index);
      uint32_t num_names = decoder.consume_u32v("namings count");
      for (uint32_t k = 0; k < num_names; ++k) {
        uint32_t local_index = decoder.consume_u32v("local index");
        WireBytesRef name = wasm::consume_string(decoder, true, "local name");
        if (!decoder.ok()) break;
        if (local_index > kMaxInt) continue;
        func_names.max_local_index =
            std::max(func_names.max_local_index, static_cast<int>(local_index));
        func_names.names.emplace_back(static_cast<int>(local_index), name);
      }
    }
  }
}

#undef TRACE

}  // namespace wasm
}  // namespace internal
}  // namespace v8<|MERGE_RESOLUTION|>--- conflicted
+++ resolved
@@ -26,8 +26,6 @@
     if (FLAG_trace_wasm_decoder) PrintF(__VA_ARGS__); \
   } while (false)
 
-<<<<<<< HEAD
-=======
 namespace {
 
 constexpr char kNameString[] = "name";
@@ -55,7 +53,6 @@
 
 }  // namespace
 
->>>>>>> 84bd6f3c
 const char* SectionName(SectionCode code) {
   switch (code) {
     case kUnknownSectionCode:
@@ -125,25 +122,6 @@
 
 // Reads a length-prefixed string, checking that it is within bounds. Returns
 // the offset of the string, and the length as an out parameter.
-<<<<<<< HEAD
-uint32_t consume_string(Decoder& decoder, uint32_t* length, bool validate_utf8,
-                        const char* name) {
-  *length = decoder.consume_u32v("string length");
-  uint32_t offset = decoder.pc_offset();
-  const byte* string_start = decoder.pc();
-  // Consume bytes before validation to guarantee that the string is not oob.
-  if (*length > 0) {
-    decoder.consume_bytes(*length, name);
-    if (decoder.ok() && validate_utf8 &&
-        !unibrow::Utf8::Validate(string_start, *length)) {
-      decoder.errorf(string_start, "%s: no valid UTF-8 string", name);
-    }
-  }
-  return offset;
-}
-
-// An iterator over the sections in a WASM binary module.
-=======
 WireBytesRef consume_string(Decoder& decoder, bool validate_utf8,
                             const char* name) {
   uint32_t length = decoder.consume_u32v("string length");
@@ -161,7 +139,6 @@
 }
 
 // An iterator over the sections in a wasm binary module.
->>>>>>> 84bd6f3c
 // Automatically skips all unknown sections.
 class WasmSectionIterator {
  public:
@@ -243,34 +220,11 @@
 
     if (section_code == kUnknownSectionCode) {
       // Check for the known "name" section.
-<<<<<<< HEAD
-      uint32_t string_length;
-      uint32_t string_offset =
-          wasm::consume_string(decoder_, &string_length, true, "section name");
-      if (decoder_.failed() || decoder_.pc() > section_end_) {
-        section_code_ = kUnknownSectionCode;
-        return;
-      }
-      const byte* section_name_start =
-          decoder_.start() + decoder_.GetBufferRelativeOffset(string_offset);
-      payload_start_ = decoder_.pc();
-
-      TRACE("  +%d  section name        : \"%.*s\"\n",
-            static_cast<int>(section_name_start - decoder_.start()),
-            string_length < 20 ? string_length : 20, section_name_start);
-
-      if (string_length == kNameStringLength &&
-          strncmp(reinterpret_cast<const char*>(section_name_start),
-                  kNameString, kNameStringLength) == 0) {
-        section_code = kNameSectionCode;
-      }
-=======
       section_code =
           ModuleDecoder::IdentifyUnknownSection(decoder_, section_end_);
       // As a side effect, the above function will forward the decoder to after
       // the identifier string.
       payload_start_ = decoder_.pc();
->>>>>>> 84bd6f3c
     } else if (!IsValidSectionCode(section_code)) {
       decoder_.errorf(decoder_.pc(), "unknown section code #0x%02x",
                       section_code);
@@ -279,10 +233,6 @@
     section_code_ = decoder_.failed() ? kUnknownSectionCode
                                       : static_cast<SectionCode>(section_code);
 
-<<<<<<< HEAD
-    TRACE("Section: %s\n", SectionName(section_code_));
-=======
->>>>>>> 84bd6f3c
     if (section_code_ == kUnknownSectionCode && section_end_ > decoder_.pc()) {
       // skip to the end of the unknown section.
       uint32_t remaining = static_cast<uint32_t>(section_end_ - decoder_.pc());
@@ -296,17 +246,12 @@
 // The main logic for decoding the bytes of a module.
 class ModuleDecoderImpl : public Decoder {
  public:
-<<<<<<< HEAD
-  ModuleDecoder(const byte* module_start, const byte* module_end,
-                ModuleOrigin origin)
-=======
   explicit ModuleDecoderImpl(ModuleOrigin origin)
       : Decoder(nullptr, nullptr),
         origin_(FLAG_assume_asmjs_origin ? kAsmJsOrigin : origin) {}
 
   ModuleDecoderImpl(const byte* module_start, const byte* module_end,
                     ModuleOrigin origin)
->>>>>>> 84bd6f3c
       : Decoder(module_start, module_end),
         origin_(FLAG_assume_asmjs_origin ? kAsmJsOrigin : origin) {
     if (end_ < start_) {
@@ -334,12 +279,8 @@
     SNPrintF(buf, "%016zx.%s.wasm", hash, ok() ? "ok" : "failed");
     std::string name(buf.start());
     if (FILE* wasm_file = base::OS::FOpen((path + name).c_str(), "wb")) {
-<<<<<<< HEAD
-      if (fwrite(start_, end_ - start_, 1, wasm_file) != 1) {
-=======
       if (fwrite(module_bytes.start(), module_bytes.length(), 1, wasm_file) !=
           1) {
->>>>>>> 84bd6f3c
         OFStream os(stderr);
         os << "Error while dumping wasm file" << std::endl;
       }
@@ -349,18 +290,11 @@
 
   void StartDecoding(Isolate* isolate) {
     CHECK_NULL(module_);
-<<<<<<< HEAD
-    module_.reset(new WasmModule(
-        std::unique_ptr<Zone>(new Zone(isolate->allocator(), "signatures"))));
-    module_->min_mem_pages = 0;
-    module_->max_mem_pages = 0;
-=======
     SetCounters(isolate->counters());
     module_.reset(new WasmModule(
         base::make_unique<Zone>(isolate->allocator(), "signatures")));
     module_->initial_pages = 0;
     module_->maximum_pages = 0;
->>>>>>> 84bd6f3c
     module_->mem_export = false;
     module_->set_origin(origin_);
   }
@@ -389,223 +323,26 @@
                BYTES(kWasmVersion), BYTES(magic_version));
       }
     }
-<<<<<<< HEAD
-=======
 #undef BYTES
->>>>>>> 84bd6f3c
   }
 
   void DecodeSection(SectionCode section_code, Vector<const uint8_t> bytes,
                      uint32_t offset, bool verify_functions = true) {
     if (failed()) return;
     Reset(bytes, offset);
-<<<<<<< HEAD
-=======
     TRACE("Section: %s\n", SectionName(section_code));
     TRACE("Decode Section %p - %p\n", static_cast<const void*>(bytes.begin()),
           static_cast<const void*>(bytes.end()));
->>>>>>> 84bd6f3c
 
     // Check if the section is out-of-order.
     if (section_code < next_section_) {
       errorf(pc(), "unexpected section: %s", SectionName(section_code));
       return;
     }
-<<<<<<< HEAD
-    if (section_code != kUnknownSectionCode) {
-      next_section_ = section_code;
-      ++next_section_;
-    }
-=======
->>>>>>> 84bd6f3c
 
     switch (section_code) {
       case kUnknownSectionCode:
         break;
-<<<<<<< HEAD
-      case kTypeSectionCode:
-        DecodeTypeSection();
-        break;
-      case kImportSectionCode:
-        DecodeImportSection();
-        break;
-      case kFunctionSectionCode:
-        DecodeFunctionSection();
-        break;
-      case kTableSectionCode:
-        DecodeTableSection();
-        break;
-      case kMemorySectionCode:
-        DecodeMemorySection();
-        break;
-      case kGlobalSectionCode:
-        DecodeGlobalSection();
-        break;
-      case kExportSectionCode:
-        DecodeExportSection();
-        break;
-      case kStartSectionCode:
-        DecodeStartSection();
-        break;
-      case kCodeSectionCode:
-        DecodeCodeSection(verify_functions);
-        break;
-      case kElementSectionCode:
-        DecodeElementSection();
-        break;
-      case kDataSectionCode:
-        DecodeDataSection();
-        break;
-      case kNameSectionCode:
-        DecodeNameSection();
-        break;
-      default:
-        errorf(pc(), "unexpected section: %s", SectionName(section_code));
-        return;
-    }
-
-    if (pc() != bytes.end()) {
-      const char* msg = pc() < bytes.end() ? "shorter" : "longer";
-      errorf(pc(),
-             "section was %s than expected size "
-             "(%zu bytes expected, %zu decoded)",
-             msg, bytes.size(), static_cast<size_t>(pc() - bytes.begin()));
-    }
-  }
-
-  void DecodeTypeSection() {
-    uint32_t signatures_count = consume_count("types count", kV8MaxWasmTypes);
-    module_->signatures.reserve(signatures_count);
-    for (uint32_t i = 0; ok() && i < signatures_count; ++i) {
-      TRACE("DecodeSignature[%d] module+%d\n", i,
-            static_cast<int>(pc_ - start_));
-      FunctionSig* s = consume_sig(module_->signature_zone.get());
-      module_->signatures.push_back(s);
-    }
-  }
-
-  void DecodeImportSection() {
-    uint32_t import_table_count =
-        consume_count("imports count", kV8MaxWasmImports);
-    module_->import_table.reserve(import_table_count);
-    for (uint32_t i = 0; ok() && i < import_table_count; ++i) {
-      TRACE("DecodeImportTable[%d] module+%d\n", i,
-            static_cast<int>(pc_ - start_));
-
-      module_->import_table.push_back({
-          0,                  // module_name_length
-          0,                  // module_name_offset
-          0,                  // field_name_offset
-          0,                  // field_name_length
-          kExternalFunction,  // kind
-          0                   // index
-      });
-      WasmImport* import = &module_->import_table.back();
-      const byte* pos = pc_;
-      import->module_name_offset =
-          consume_string(&import->module_name_length, true, "module name");
-      import->field_name_offset =
-          consume_string(&import->field_name_length, true, "field name");
-      import->kind = static_cast<WasmExternalKind>(consume_u8("import kind"));
-      switch (import->kind) {
-        case kExternalFunction: {
-          // ===== Imported function =======================================
-          import->index = static_cast<uint32_t>(module_->functions.size());
-          module_->num_imported_functions++;
-          module_->functions.push_back({nullptr,        // sig
-                                        import->index,  // func_index
-                                        0,              // sig_index
-                                        0,              // name_offset
-                                        0,              // name_length
-                                        0,              // code_start_offset
-                                        0,              // code_end_offset
-                                        true,           // imported
-                                        false});        // exported
-          WasmFunction* function = &module_->functions.back();
-          function->sig_index =
-              consume_sig_index(module_.get(), &function->sig);
-          break;
-        }
-        case kExternalTable: {
-          // ===== Imported table ==========================================
-          if (!AddTable(module_.get())) break;
-          import->index =
-              static_cast<uint32_t>(module_->function_tables.size());
-          module_->function_tables.push_back({0, 0, false,
-                                              std::vector<int32_t>(), true,
-                                              false, SignatureMap()});
-          expect_u8("element type", kWasmAnyFunctionTypeForm);
-          WasmIndirectFunctionTable* table = &module_->function_tables.back();
-          consume_resizable_limits("element count", "elements",
-                                   FLAG_wasm_max_table_size, &table->min_size,
-                                   &table->has_max, FLAG_wasm_max_table_size,
-                                   &table->max_size);
-          break;
-        }
-        case kExternalMemory: {
-          // ===== Imported memory =========================================
-          if (!AddMemory(module_.get())) break;
-          consume_resizable_limits(
-              "memory", "pages", FLAG_wasm_max_mem_pages,
-              &module_->min_mem_pages, &module_->has_max_mem,
-              kSpecMaxWasmMemoryPages, &module_->max_mem_pages);
-          break;
-        }
-        case kExternalGlobal: {
-          // ===== Imported global =========================================
-          import->index = static_cast<uint32_t>(module_->globals.size());
-          module_->globals.push_back(
-              {kWasmStmt, false, WasmInitExpr(), 0, true, false});
-          WasmGlobal* global = &module_->globals.back();
-          global->type = consume_value_type();
-          global->mutability = consume_mutability();
-          if (global->mutability) {
-            error("mutable globals cannot be imported");
-          }
-          break;
-        }
-        default:
-          errorf(pos, "unknown import kind 0x%02x", import->kind);
-          break;
-      }
-    }
-  }
-
-  void DecodeFunctionSection() {
-    uint32_t functions_count =
-        consume_count("functions count", kV8MaxWasmFunctions);
-    module_->functions.reserve(functions_count);
-    module_->num_declared_functions = functions_count;
-    for (uint32_t i = 0; ok() && i < functions_count; ++i) {
-      uint32_t func_index = static_cast<uint32_t>(module_->functions.size());
-      module_->functions.push_back({nullptr,     // sig
-                                    func_index,  // func_index
-                                    0,           // sig_index
-                                    0,           // name_offset
-                                    0,           // name_length
-                                    0,           // code_start_offset
-                                    0,           // code_end_offset
-                                    false,       // imported
-                                    false});     // exported
-      WasmFunction* function = &module_->functions.back();
-      function->sig_index = consume_sig_index(module_.get(), &function->sig);
-    }
-  }
-
-  void DecodeTableSection() {
-    uint32_t table_count = consume_count("table count", kV8MaxWasmTables);
-
-    for (uint32_t i = 0; ok() && i < table_count; i++) {
-      if (!AddTable(module_.get())) break;
-      module_->function_tables.push_back(
-          {0, 0, false, std::vector<int32_t>(), false, false, SignatureMap()});
-      WasmIndirectFunctionTable* table = &module_->function_tables.back();
-      expect_u8("table type", kWasmAnyFunctionTypeForm);
-      consume_resizable_limits("table elements", "elements",
-                               FLAG_wasm_max_table_size, &table->min_size,
-                               &table->has_max, FLAG_wasm_max_table_size,
-                               &table->max_size);
-=======
       case kExceptionSectionCode:
         // Note: kExceptionSectionCode > kCodeSectionCode, but must appear
         // before the code section. Hence, treat it as a special case.
@@ -621,90 +358,8 @@
         next_section_ = section_code;
         ++next_section_;
         break;
->>>>>>> 84bd6f3c
-    }
-  }
-
-<<<<<<< HEAD
-  void DecodeMemorySection() {
-    uint32_t memory_count = consume_count("memory count", kV8MaxWasmMemories);
-
-    for (uint32_t i = 0; ok() && i < memory_count; i++) {
-      if (!AddMemory(module_.get())) break;
-      consume_resizable_limits("memory", "pages", FLAG_wasm_max_mem_pages,
-                               &module_->min_mem_pages, &module_->has_max_mem,
-                               kSpecMaxWasmMemoryPages,
-                               &module_->max_mem_pages);
-    }
-  }
-
-  void DecodeGlobalSection() {
-    uint32_t globals_count = consume_count("globals count", kV8MaxWasmGlobals);
-    uint32_t imported_globals = static_cast<uint32_t>(module_->globals.size());
-    module_->globals.reserve(imported_globals + globals_count);
-    for (uint32_t i = 0; ok() && i < globals_count; ++i) {
-      TRACE("DecodeGlobal[%d] module+%d\n", i, static_cast<int>(pc_ - start_));
-      // Add an uninitialized global and pass a pointer to it.
-      module_->globals.push_back(
-          {kWasmStmt, false, WasmInitExpr(), 0, false, false});
-      WasmGlobal* global = &module_->globals.back();
-      DecodeGlobalInModule(module_.get(), i + imported_globals, global);
-    }
-  }
-
-  void DecodeExportSection() {
-    uint32_t export_table_count =
-        consume_count("exports count", kV8MaxWasmImports);
-    module_->export_table.reserve(export_table_count);
-    for (uint32_t i = 0; ok() && i < export_table_count; ++i) {
-      TRACE("DecodeExportTable[%d] module+%d\n", i,
-            static_cast<int>(pc_ - start_));
-
-      module_->export_table.push_back({
-          0,                  // name_length
-          0,                  // name_offset
-          kExternalFunction,  // kind
-          0                   // index
-      });
-      WasmExport* exp = &module_->export_table.back();
-
-      exp->name_offset = consume_string(&exp->name_length, true, "field name");
-
-      const byte* pos = pc();
-      exp->kind = static_cast<WasmExternalKind>(consume_u8("export kind"));
-      switch (exp->kind) {
-        case kExternalFunction: {
-          WasmFunction* func = nullptr;
-          exp->index = consume_func_index(module_.get(), &func);
-          module_->num_exported_functions++;
-          if (func) func->exported = true;
-          break;
-        }
-        case kExternalTable: {
-          WasmIndirectFunctionTable* table = nullptr;
-          exp->index = consume_table_index(module_.get(), &table);
-          if (table) table->exported = true;
-          break;
-        }
-        case kExternalMemory: {
-          uint32_t index = consume_u32v("memory index");
-          // TODO(titzer): This should become more regular
-          // once we support multiple memories.
-          if (!module_->has_memory || index != 0) {
-            error("invalid memory index != 0");
-          }
-          module_->mem_export = true;
-          break;
-        }
-        case kExternalGlobal: {
-          WasmGlobal* global = nullptr;
-          exp->index = consume_global_index(module_.get(), &global);
-          if (global) {
-            if (global->mutability) {
-              error("mutable globals cannot be exported");
-            }
-            global->exported = true;
-=======
+    }
+
     switch (section_code) {
       case kUnknownSectionCode:
         break;
@@ -850,29 +505,10 @@
           global->mutability = consume_mutability();
           if (!FLAG_experimental_wasm_mut_global && global->mutability) {
             error("mutable globals cannot be imported");
->>>>>>> 84bd6f3c
           }
           break;
         }
         default:
-<<<<<<< HEAD
-          errorf(pos, "invalid export kind 0x%02x", exp->kind);
-          break;
-      }
-    }
-    // Check for duplicate exports (except for asm.js).
-    if (ok() && origin_ != kAsmJsOrigin && module_->export_table.size() > 1) {
-      std::vector<WasmExport> sorted_exports(module_->export_table);
-
-      auto cmp_less = [this](const WasmExport& a, const WasmExport& b) {
-        // Return true if a < b.
-        if (a.name_length != b.name_length) {
-          return a.name_length < b.name_length;
-        }
-        const byte* left = start() + GetBufferRelativeOffset(a.name_offset);
-        const byte* right = start() + GetBufferRelativeOffset(b.name_offset);
-        return memcmp(left, right, a.name_length) < 0;
-=======
           errorf(pos, "unknown import kind 0x%02x", import->kind);
           break;
       }
@@ -1013,7 +649,6 @@
         const byte* left = start() + GetBufferRelativeOffset(a.name.offset());
         const byte* right = start() + GetBufferRelativeOffset(b.name.offset());
         return memcmp(left, right, a.name.length()) < 0;
->>>>>>> 84bd6f3c
       };
       std::stable_sort(sorted_exports.begin(), sorted_exports.end(), cmp_less);
 
@@ -1022,17 +657,11 @@
       for (auto end = sorted_exports.end(); it != end; last = &*it++) {
         DCHECK(!cmp_less(*it, *last));  // Vector must be sorted.
         if (!cmp_less(*last, *it)) {
-<<<<<<< HEAD
-          const byte* pc = start() + GetBufferRelativeOffset(it->name_offset);
-          errorf(pc, "Duplicate export name '%.*s' for functions %d and %d",
-                 it->name_length, pc, last->index, it->index);
-=======
           const byte* pc = start() + GetBufferRelativeOffset(it->name.offset());
           TruncatedUserString<> name(pc, it->name.length());
           errorf(pc, "Duplicate export name '%.*s' for %s %d and %s %d",
                  name.length(), name.start(), ExternalKindName(last->kind),
                  last->index, ExternalKindName(it->kind), it->index);
->>>>>>> 84bd6f3c
           break;
         }
       }
@@ -1052,40 +681,24 @@
   void DecodeElementSection() {
     uint32_t element_count =
         consume_count("element count", FLAG_wasm_max_table_size);
-<<<<<<< HEAD
-=======
 
     if (element_count > 0 && module_->function_tables.size() == 0) {
       error(pc_, "The element section requires a table");
     }
->>>>>>> 84bd6f3c
     for (uint32_t i = 0; ok() && i < element_count; ++i) {
       const byte* pos = pc();
       uint32_t table_index = consume_u32v("table index");
       if (table_index != 0) {
         errorf(pos, "illegal table index %u != 0", table_index);
       }
-<<<<<<< HEAD
-      WasmIndirectFunctionTable* table = nullptr;
-=======
->>>>>>> 84bd6f3c
       if (table_index >= module_->function_tables.size()) {
         errorf(pos, "out of bounds table index %u", table_index);
         break;
       }
-<<<<<<< HEAD
-      table = &module_->function_tables[table_index];
-      WasmInitExpr offset = consume_init_expr(module_.get(), kWasmI32);
-      uint32_t num_elem =
-          consume_count("number of elements", kV8MaxWasmTableEntries);
-      std::vector<uint32_t> vector;
-      module_->table_inits.push_back({table_index, offset, vector});
-=======
       WasmInitExpr offset = consume_init_expr(module_.get(), kWasmI32);
       uint32_t num_elem =
           consume_count("number of elements", kV8MaxWasmTableEntries);
       module_->table_inits.emplace_back(table_index, offset);
->>>>>>> 84bd6f3c
       WasmTableInit* init = &module_->table_inits.back();
       for (uint32_t j = 0; j < num_elem; j++) {
         WasmFunction* func = nullptr;
@@ -1094,40 +707,11 @@
         if (!ok()) break;
         DCHECK_EQ(index, func->func_index);
         init->entries.push_back(index);
-<<<<<<< HEAD
-        // Canonicalize signature indices during decoding.
-        table->map.FindOrInsert(func->sig);
-=======
->>>>>>> 84bd6f3c
       }
     }
   }
 
   void DecodeCodeSection(bool verify_functions) {
-<<<<<<< HEAD
-    const byte* pos = pc_;
-    uint32_t functions_count = consume_u32v("functions count");
-    if (functions_count != module_->num_declared_functions) {
-      errorf(pos, "function body count %u mismatch (%u expected)",
-             functions_count, module_->num_declared_functions);
-    }
-    for (uint32_t i = 0; ok() && i < functions_count; ++i) {
-      WasmFunction* function =
-          &module_->functions[i + module_->num_imported_functions];
-      uint32_t size = consume_u32v("body size");
-      uint32_t offset = pc_offset();
-      consume_bytes(size, "function body");
-      if (failed()) break;
-      function->code_start_offset = offset;
-      function->code_end_offset = offset + size;
-      if (verify_functions) {
-        ModuleBytesEnv module_env(module_.get(), nullptr,
-                                  ModuleWireBytes(start_, end_));
-        VerifyFunctionBody(module_->signature_zone->allocator(),
-                           i + module_->num_imported_functions, &module_env,
-                           function);
-      }
-=======
     uint32_t pos = pc_offset();
     uint32_t functions_count = consume_u32v("functions count");
     CheckFunctionsCount(functions_count, pos);
@@ -1166,7 +750,6 @@
       VerifyFunctionBody(module_->signature_zone->allocator(),
                          index + module_->num_imported_functions, bytes,
                          module_.get(), function);
->>>>>>> 84bd6f3c
     }
   }
 
@@ -1183,12 +766,7 @@
             static_cast<int>(pc_ - start_));
       module_->data_segments.push_back({
           WasmInitExpr(),  // dest_addr
-<<<<<<< HEAD
-          0,               // source_offset
-          0                // source_size
-=======
           {0, 0}           // source
->>>>>>> 84bd6f3c
       });
       WasmDataSegment* segment = &module_->data_segments.back();
       DecodeDataSegmentInModule(module_.get(), segment);
@@ -1208,36 +786,11 @@
       uint32_t name_payload_len = inner.consume_u32v("name payload length");
       if (!inner.checkAvailable(name_payload_len)) break;
 
-<<<<<<< HEAD
-      // Decode function names, ignore the rest.
-      // Local names will be decoded when needed.
-      if (name_type == NameSectionType::kFunction) {
-        uint32_t functions_count = inner.consume_u32v("functions count");
-
-        for (; inner.ok() && functions_count > 0; --functions_count) {
-          uint32_t function_index = inner.consume_u32v("function index");
-          uint32_t name_length = 0;
-          uint32_t name_offset =
-              wasm::consume_string(inner, &name_length, false, "function name");
-
-          // Be lenient with errors in the name section: Ignore illegal
-          // or out-of-order indexes and non-UTF8 names. You can even assign
-          // to the same function multiple times (last valid one wins).
-          if (inner.ok() && function_index < module_->functions.size() &&
-              unibrow::Utf8::Validate(
-                  inner.start() + inner.GetBufferRelativeOffset(name_offset),
-                  name_length)) {
-            module_->functions[function_index].name_offset = name_offset;
-            module_->functions[function_index].name_length = name_length;
-          }
-        }
-=======
       // Decode module name, ignore the rest.
       // Function and local names will be decoded when needed.
       if (name_type == NameSectionKindCode::kModule) {
         WireBytesRef name = wasm::consume_string(inner, false, "module name");
         if (inner.ok() && validate_utf8(&inner, name)) module_->name = name;
->>>>>>> 84bd6f3c
       } else {
         inner.consume_bytes(name_payload_len, "name subsection payload");
       }
@@ -1246,8 +799,6 @@
     consume_bytes(static_cast<uint32_t>(end_ - start_), nullptr);
   }
 
-<<<<<<< HEAD
-=======
   void DecodeExceptionSection() {
     uint32_t exception_count =
         consume_count("exception count", kV8MaxWasmExceptions);
@@ -1259,7 +810,6 @@
     }
   }
 
->>>>>>> 84bd6f3c
   ModuleResult FinishDecoding(bool verify_functions = true) {
     if (ok()) {
       CalculateGlobalOffsets(module_.get());
@@ -1276,10 +826,7 @@
   ModuleResult DecodeModule(Isolate* isolate, bool verify_functions = true) {
     StartDecoding(isolate);
     uint32_t offset = 0;
-<<<<<<< HEAD
-=======
     Vector<const byte> orig_bytes(start(), end() - start());
->>>>>>> 84bd6f3c
     DecodeModuleHeader(Vector<const uint8_t>(start(), end() - start()), offset);
     if (failed()) {
       return FinishDecoding(verify_functions);
@@ -1301,29 +848,6 @@
       offset += section_iter.payload_length();
       section_iter.advance(true);
     }
-<<<<<<< HEAD
-
-    if (decoder.failed()) {
-      return decoder.toResult<std::unique_ptr<WasmModule>>(nullptr);
-    }
-
-    return FinishDecoding(verify_functions);
-  }
-
-  // Decodes a single anonymous function starting at {start_}.
-  FunctionResult DecodeSingleFunction(Zone* zone, ModuleBytesEnv* module_env,
-                                      std::unique_ptr<WasmFunction> function) {
-    pc_ = start_;
-    function->sig = consume_sig(zone);       // read signature
-    function->name_offset = 0;               // ---- name
-    function->name_length = 0;               // ---- name length
-    function->code_start_offset = off(pc_);  // ---- code start
-    function->code_end_offset = off(end_);   // ---- code end
-
-    if (ok())
-      VerifyFunctionBody(zone->allocator(), 0, module_env, function.get());
-
-=======
 
     if (FLAG_dump_wasm_module) DumpModule(orig_bytes);
 
@@ -1347,7 +871,6 @@
       VerifyFunctionBody(zone->allocator(), 0, wire_bytes, module,
                          function.get());
 
->>>>>>> 84bd6f3c
     FunctionResult result(std::move(function));
     // Copy error code and location.
     result.MoveErrorFrom(intermediate_result_);
@@ -1382,14 +905,6 @@
 
  private:
   std::unique_ptr<WasmModule> module_;
-<<<<<<< HEAD
-  // The type section is the first section in a module.
-  uint8_t next_section_ = kFirstSectionInModule;
-  // We store next_section_ as uint8_t instead of SectionCode so that we can
-  // increment it. This static_assert should make sure that SectionCode does not
-  // get bigger than uint8_t accidentially.
-  static_assert(sizeof(ModuleDecoder::next_section_) == sizeof(SectionCode),
-=======
   Counters* counters_ = nullptr;
   // The type section is the first section in a module.
   uint8_t next_section_ = kFirstSectionInModule;
@@ -1398,7 +913,6 @@
   // increment it. This static_assert should make sure that SectionCode does not
   // get bigger than uint8_t accidentially.
   static_assert(sizeof(ModuleDecoderImpl::next_section_) == sizeof(SectionCode),
->>>>>>> 84bd6f3c
                 "type mismatch");
   Result<bool> intermediate_result_;
   ModuleOrigin origin_;
@@ -1433,32 +947,6 @@
     global->mutability = consume_mutability();
     const byte* pos = pc();
     global->init = consume_init_expr(module, kWasmStmt);
-<<<<<<< HEAD
-    switch (global->init.kind) {
-      case WasmInitExpr::kGlobalIndex: {
-        uint32_t other_index = global->init.val.global_index;
-        if (other_index >= index) {
-          errorf(pos,
-                 "invalid global index in init expression, "
-                 "index %u, other_index %u",
-                 index, other_index);
-        } else if (module->globals[other_index].type != global->type) {
-          errorf(pos,
-                 "type mismatch in global initialization "
-                 "(from global #%u), expected %s, got %s",
-                 other_index, WasmOpcodes::TypeName(global->type),
-                 WasmOpcodes::TypeName(module->globals[other_index].type));
-        }
-        break;
-      }
-      default:
-        if (global->type != TypeOf(module, global->init)) {
-          errorf(pos,
-                 "type error in global initialization, expected %s, got %s",
-                 WasmOpcodes::TypeName(global->type),
-                 WasmOpcodes::TypeName(TypeOf(module, global->init)));
-        }
-=======
     if (global->init.kind == WasmInitExpr::kGlobalIndex) {
       uint32_t other_index = global->init.val.global_index;
       if (other_index >= index) {
@@ -1479,7 +967,6 @@
                ValueTypes::TypeName(global->type),
                ValueTypes::TypeName(TypeOf(module, global->init)));
       }
->>>>>>> 84bd6f3c
     }
   }
 
@@ -1487,23 +974,11 @@
   void DecodeDataSegmentInModule(WasmModule* module, WasmDataSegment* segment) {
     expect_u8("linear memory index", 0);
     segment->dest_addr = consume_init_expr(module, kWasmI32);
-<<<<<<< HEAD
-    segment->source_size = consume_u32v("source size");
-    segment->source_offset = pc_offset();
-
-    // Validate the data is in the decoder buffer.
-    uint32_t limit = static_cast<uint32_t>(end_ - start_);
-    if (!IsWithinLimit(limit, GetBufferRelativeOffset(segment->source_offset),
-                       segment->source_size)) {
-      error(start, "segment out of bounds of the section");
-    }
-=======
     uint32_t source_length = consume_u32v("source size");
     uint32_t source_offset = pc_offset();
 
     consume_bytes(source_length, "segment data");
     if (failed()) return;
->>>>>>> 84bd6f3c
 
     segment->source = {source_offset, source_length};
   }
@@ -1532,30 +1007,12 @@
 
   // Verifies the body (code) of a given function.
   void VerifyFunctionBody(AccountingAllocator* allocator, uint32_t func_num,
-<<<<<<< HEAD
-                          ModuleBytesEnv* menv, WasmFunction* function) {
-=======
                           const ModuleWireBytes& wire_bytes,
                           const WasmModule* module, WasmFunction* function) {
->>>>>>> 84bd6f3c
     WasmFunctionName func_name(function,
                                wire_bytes.GetNameOrNull(function, module));
     if (FLAG_trace_wasm_decoder || FLAG_trace_wasm_decode_time) {
       OFStream os(stdout);
-<<<<<<< HEAD
-      os << "Verifying WASM function " << func_name << std::endl;
-    }
-    FunctionBody body = {
-        function->sig, start_,
-        start_ + GetBufferRelativeOffset(function->code_start_offset),
-        start_ + GetBufferRelativeOffset(function->code_end_offset)};
-    DecodeResult result = VerifyWasmCode(
-        allocator, menv == nullptr ? nullptr : menv->module_env.module, body);
-    if (result.failed()) {
-      // Wrap the error message from the function decoder.
-      std::ostringstream str;
-      str << "in function " << func_name << ": " << result.error_msg();
-=======
       os << "Verifying wasm function " << func_name << std::endl;
     }
     FunctionBody body = {
@@ -1569,7 +1026,6 @@
       std::ostringstream wrapped;
       wrapped << "in function " << func_name << ": " << result.error_msg();
       result.error(result.error_offset(), wrapped.str());
->>>>>>> 84bd6f3c
 
       // Set error code and location, if this is the first error.
       if (intermediate_result_.ok()) {
@@ -1578,14 +1034,8 @@
     }
   }
 
-<<<<<<< HEAD
-  uint32_t consume_string(uint32_t* length, bool validate_utf8,
-                          const char* name) {
-    return wasm::consume_string(*this, length, validate_utf8, name);
-=======
   WireBytesRef consume_string(bool validate_utf8, const char* name) {
     return wasm::consume_string(*this, validate_utf8, name);
->>>>>>> 84bd6f3c
   }
 
   uint32_t consume_sig_index(WasmModule* module, FunctionSig** sig) {
@@ -1709,13 +1159,8 @@
     unsigned len = 0;
     switch (opcode) {
       case kExprGetGlobal: {
-<<<<<<< HEAD
-        GlobalIndexOperand<true> operand(this, pc() - 1);
-        if (module->globals.size() <= operand.index) {
-=======
         GlobalIndexImmediate<Decoder::kValidate> imm(this, pc() - 1);
         if (module->globals.size() <= imm.index) {
->>>>>>> 84bd6f3c
           error("global index is out of bounds");
           expr.kind = WasmInitExpr::kNone;
           expr.val.i32_const = 0;
@@ -1736,44 +1181,28 @@
         break;
       }
       case kExprI32Const: {
-<<<<<<< HEAD
-        ImmI32Operand<true> operand(this, pc() - 1);
-=======
         ImmI32Immediate<Decoder::kValidate> imm(this, pc() - 1);
->>>>>>> 84bd6f3c
         expr.kind = WasmInitExpr::kI32Const;
         expr.val.i32_const = imm.value;
         len = imm.length;
         break;
       }
       case kExprF32Const: {
-<<<<<<< HEAD
-        ImmF32Operand<true> operand(this, pc() - 1);
-=======
         ImmF32Immediate<Decoder::kValidate> imm(this, pc() - 1);
->>>>>>> 84bd6f3c
         expr.kind = WasmInitExpr::kF32Const;
         expr.val.f32_const = imm.value;
         len = imm.length;
         break;
       }
       case kExprI64Const: {
-<<<<<<< HEAD
-        ImmI64Operand<true> operand(this, pc() - 1);
-=======
         ImmI64Immediate<Decoder::kValidate> imm(this, pc() - 1);
->>>>>>> 84bd6f3c
         expr.kind = WasmInitExpr::kI64Const;
         expr.val.i64_const = imm.value;
         len = imm.length;
         break;
       }
       case kExprF64Const: {
-<<<<<<< HEAD
-        ImmF64Operand<true> operand(this, pc() - 1);
-=======
         ImmF64Immediate<Decoder::kValidate> imm(this, pc() - 1);
->>>>>>> 84bd6f3c
         expr.kind = WasmInitExpr::kF64Const;
         expr.val.f64_const = imm.value;
         len = imm.length;
@@ -1799,13 +1228,8 @@
     }
     if (expected != kWasmStmt && TypeOf(module, expr) != kWasmI32) {
       errorf(pos, "type error in init expression, expected %s, got %s",
-<<<<<<< HEAD
-             WasmOpcodes::TypeName(expected),
-             WasmOpcodes::TypeName(TypeOf(module, expr)));
-=======
              ValueTypes::TypeName(expected),
              ValueTypes::TypeName(TypeOf(module, expr)));
->>>>>>> 84bd6f3c
     }
     return expr;
   }
@@ -1848,11 +1272,6 @@
     }
   }
 
-<<<<<<< HEAD
-  // Parses a type entry, which is currently limited to functions only.
-  FunctionSig* consume_sig(Zone* zone) {
-    if (!expect_u8("type form", kWasmFunctionTypeForm)) return nullptr;
-=======
   FunctionSig* consume_sig(Zone* zone) {
     constexpr bool has_return_values = true;
     return consume_sig_internal(zone, has_return_values);
@@ -1867,7 +1286,6 @@
   FunctionSig* consume_sig_internal(Zone* zone, bool has_return_values) {
     if (has_return_values && !expect_u8("type form", kWasmFunctionTypeCode))
       return nullptr;
->>>>>>> 84bd6f3c
     // parse parameter types
     uint32_t param_count =
         consume_count("param count", kV8MaxWasmFunctionParams);
@@ -1904,13 +1322,6 @@
   }
 };
 
-<<<<<<< HEAD
-ModuleResult DecodeWasmModuleInternal(Isolate* isolate,
-                                      const byte* module_start,
-                                      const byte* module_end,
-                                      bool verify_functions,
-                                      ModuleOrigin origin, bool is_sync) {
-=======
 ModuleResult DecodeWasmModule(Isolate* isolate, const byte* module_start,
                               const byte* module_end, bool verify_functions,
                               ModuleOrigin origin, Counters* counters) {
@@ -1918,24 +1329,11 @@
                      ? counters->wasm_decode_wasm_module_time()
                      : counters->wasm_decode_asm_module_time();
   TimedHistogramScope wasm_decode_module_time_scope(counter);
->>>>>>> 84bd6f3c
   size_t size = module_end - module_start;
   if (module_start > module_end) return ModuleResult::Error("start > end");
   if (size >= kV8MaxWasmModuleSize)
     return ModuleResult::Error("size > maximum module size: %zu", size);
   // TODO(bradnelson): Improve histogram handling of size_t.
-<<<<<<< HEAD
-  if (is_sync) {
-    // TODO(karlschimpf): Make this work when asynchronous.
-    // https://bugs.chromium.org/p/v8/issues/detail?id=6361
-    (IsWasm(origin) ? isolate->counters()->wasm_wasm_module_size_bytes()
-                    : isolate->counters()->wasm_asm_module_size_bytes())
-        ->AddSample(static_cast<int>(size));
-  }
-  // Signatures are stored in zone memory, which have the same lifetime
-  // as the {module}.
-  ModuleDecoder decoder(module_start, module_end, origin);
-=======
   auto size_counter = origin == kWasmOrigin
                           ? counters->wasm_wasm_module_size_bytes()
                           : counters->wasm_asm_module_size_bytes();
@@ -1943,22 +1341,11 @@
   // Signatures are stored in zone memory, which have the same lifetime
   // as the {module}.
   ModuleDecoderImpl decoder(module_start, module_end, origin);
->>>>>>> 84bd6f3c
   ModuleResult result = decoder.DecodeModule(isolate, verify_functions);
   // TODO(bradnelson): Improve histogram handling of size_t.
   // TODO(titzer): this isn't accurate, since it doesn't count the data
   // allocated on the C++ heap.
   // https://bugs.chromium.org/p/chromium/issues/detail?id=657320
-<<<<<<< HEAD
-  if (is_sync && result.ok()) {
-    // TODO(karlschimpf): Make this work when asynchronous.
-    // https://bugs.chromium.org/p/v8/issues/detail?id=6361
-    (IsWasm(origin)
-         ? isolate->counters()->wasm_decode_wasm_module_peak_memory_bytes()
-         : isolate->counters()->wasm_decode_asm_module_peak_memory_bytes())
-        ->AddSample(
-            static_cast<int>(result.val->signature_zone->allocation_size()));
-=======
   if (result.ok()) {
     auto peak_counter =
         origin == kWasmOrigin
@@ -1966,29 +1353,10 @@
             : counters->wasm_decode_asm_module_peak_memory_bytes();
     peak_counter->AddSample(
         static_cast<int>(result.val->signature_zone->allocation_size()));
->>>>>>> 84bd6f3c
   }
   return result;
 }
 
-<<<<<<< HEAD
-}  // namespace
-
-ModuleResult DecodeWasmModule(Isolate* isolate, const byte* module_start,
-                              const byte* module_end, bool verify_functions,
-                              ModuleOrigin origin, bool is_sync) {
-  if (is_sync) {
-    // TODO(karlschimpf): Make this work when asynchronous.
-    // https://bugs.chromium.org/p/v8/issues/detail?id=6361
-    HistogramTimerScope wasm_decode_module_time_scope(
-        IsWasm(origin) ? isolate->counters()->wasm_decode_wasm_module_time()
-                       : isolate->counters()->wasm_decode_asm_module_time());
-    return DecodeWasmModuleInternal(isolate, module_start, module_end,
-                                    verify_functions, origin, true);
-  }
-  return DecodeWasmModuleInternal(isolate, module_start, module_end,
-                                  verify_functions, origin, false);
-=======
 ModuleDecoder::ModuleDecoder() = default;
 ModuleDecoder::~ModuleDecoder() = default;
 
@@ -2061,54 +1429,22 @@
     const std::shared_ptr<Counters> async_counters) {
   return DecodeWasmModule(isolate, module_start, module_end, verify_functions,
                           origin, async_counters.get());
->>>>>>> 84bd6f3c
 }
 
 FunctionSig* DecodeWasmSignatureForTesting(Zone* zone, const byte* start,
                                            const byte* end) {
-<<<<<<< HEAD
-  ModuleDecoder decoder(start, end, kWasmOrigin);
-=======
   ModuleDecoderImpl decoder(start, end, kWasmOrigin);
->>>>>>> 84bd6f3c
   return decoder.DecodeFunctionSignature(zone, start);
 }
 
 WasmInitExpr DecodeWasmInitExprForTesting(const byte* start, const byte* end) {
   AccountingAllocator allocator;
-<<<<<<< HEAD
-  ModuleDecoder decoder(start, end, kWasmOrigin);
-=======
   ModuleDecoderImpl decoder(start, end, kWasmOrigin);
->>>>>>> 84bd6f3c
   return decoder.DecodeInitExpr(start);
 }
 
 namespace {
 
-<<<<<<< HEAD
-FunctionResult DecodeWasmFunctionInternal(Isolate* isolate, Zone* zone,
-                                          ModuleBytesEnv* module_env,
-                                          const byte* function_start,
-                                          const byte* function_end,
-                                          bool is_sync) {
-  size_t size = function_end - function_start;
-  if (function_start > function_end)
-    return FunctionResult::Error("start > end");
-  if (size > kV8MaxWasmFunctionSize)
-    return FunctionResult::Error("size > maximum function size: %zu", size);
-  if (is_sync) {
-    // TODO(karlschimpf): Make this work when asynchronous.
-    // https://bugs.chromium.org/p/v8/issues/detail?id=6361
-    bool is_wasm = module_env->module_env.is_wasm();
-    (is_wasm ? isolate->counters()->wasm_wasm_function_size_bytes()
-             : isolate->counters()->wasm_asm_function_size_bytes())
-        ->AddSample(static_cast<int>(size));
-  }
-  ModuleDecoder decoder(function_start, function_end, kWasmOrigin);
-  return decoder.DecodeSingleFunction(
-      zone, module_env, std::unique_ptr<WasmFunction>(new WasmFunction()));
-=======
 FunctionResult DecodeWasmFunction(Isolate* isolate, Zone* zone,
                                   const ModuleWireBytes& wire_bytes,
                                   const WasmModule* module,
@@ -2129,33 +1465,10 @@
   decoder.SetCounters(counters);
   return decoder.DecodeSingleFunction(zone, wire_bytes, module,
                                       base::make_unique<WasmFunction>());
->>>>>>> 84bd6f3c
 }
 
 }  // namespace
 
-<<<<<<< HEAD
-FunctionResult DecodeWasmFunction(Isolate* isolate, Zone* zone,
-                                  ModuleBytesEnv* module_env,
-                                  const byte* function_start,
-                                  const byte* function_end, bool is_sync) {
-  if (is_sync) {
-    // TODO(karlschimpf): Make this work when asynchronous.
-    // https://bugs.chromium.org/p/v8/issues/detail?id=6361
-    size_t size = function_end - function_start;
-    bool is_wasm = module_env->module_env.is_wasm();
-    (is_wasm ? isolate->counters()->wasm_wasm_function_size_bytes()
-             : isolate->counters()->wasm_asm_function_size_bytes())
-        ->AddSample(static_cast<int>(size));
-    HistogramTimerScope wasm_decode_function_time_scope(
-        is_wasm ? isolate->counters()->wasm_decode_wasm_function_time()
-                : isolate->counters()->wasm_decode_asm_function_time());
-    return DecodeWasmFunctionInternal(isolate, zone, module_env, function_start,
-                                      function_end, true);
-  }
-  return DecodeWasmFunctionInternal(isolate, zone, module_env, function_start,
-                                    function_end, false);
-=======
 FunctionResult SyncDecodeWasmFunction(Isolate* isolate, Zone* zone,
                                       const ModuleWireBytes& wire_bytes,
                                       const WasmModule* module,
@@ -2171,7 +1484,6 @@
     const byte* function_end, std::shared_ptr<Counters> async_counters) {
   return DecodeWasmFunction(isolate, zone, wire_bytes, module, function_start,
                             function_end, async_counters.get());
->>>>>>> 84bd6f3c
 }
 
 AsmJsOffsetsResult DecodeAsmJsOffsets(const byte* tables_start,
