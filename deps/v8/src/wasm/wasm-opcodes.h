--- conflicted
+++ resolved
@@ -16,41 +16,13 @@
 template <typename T>
 class Signature;
 
-<<<<<<< HEAD
-// Type code for multi-value block types.
-static const uint8_t kMultivalBlock = 0x41;
-
-// We reuse the internal machine type to represent WebAssembly types.
-// A typedef improves readability without adding a whole new type system.
-using ValueType = MachineRepresentation;
-constexpr ValueType kWasmStmt = MachineRepresentation::kNone;
-constexpr ValueType kWasmI32 = MachineRepresentation::kWord32;
-constexpr ValueType kWasmI64 = MachineRepresentation::kWord64;
-constexpr ValueType kWasmF32 = MachineRepresentation::kFloat32;
-constexpr ValueType kWasmF64 = MachineRepresentation::kFloat64;
-constexpr ValueType kWasmS128 = MachineRepresentation::kSimd128;
-constexpr ValueType kWasmS1x4 = MachineRepresentation::kSimd1x4;
-constexpr ValueType kWasmS1x8 = MachineRepresentation::kSimd1x8;
-constexpr ValueType kWasmS1x16 = MachineRepresentation::kSimd1x16;
-constexpr ValueType kWasmVar = MachineRepresentation::kTagged;
+namespace wasm {
 
 using FunctionSig = Signature<ValueType>;
 std::ostream& operator<<(std::ostream& os, const FunctionSig& function);
 bool IsJSCompatibleSignature(const FunctionSig* sig);
 
 using WasmName = Vector<const char>;
-
-using WasmCodePosition = int;
-constexpr WasmCodePosition kNoCodePosition = -1;
-=======
-namespace wasm {
-
-using FunctionSig = Signature<ValueType>;
-std::ostream& operator<<(std::ostream& os, const FunctionSig& function);
-bool IsJSCompatibleSignature(const FunctionSig* sig);
-
-using WasmName = Vector<const char>;
->>>>>>> 84bd6f3c
 
 // Control expressions and blocks.
 #define FOREACH_CONTROL_OPCODE(V)         \
@@ -103,23 +75,10 @@
   V(I64LoadMem16S, 0x32, l_i)      \
   V(I64LoadMem16U, 0x33, l_i)      \
   V(I64LoadMem32S, 0x34, l_i)      \
-  V(I64LoadMem32U, 0x35, l_i)      \
-  V(S128LoadMem, 0xc0, s_i)
+  V(I64LoadMem32U, 0x35, l_i)
 
 // Store memory expressions.
 #define FOREACH_STORE_MEM_OPCODE(V) \
-<<<<<<< HEAD
-  V(I32StoreMem, 0x36, i_ii)        \
-  V(I64StoreMem, 0x37, l_il)        \
-  V(F32StoreMem, 0x38, f_if)        \
-  V(F64StoreMem, 0x39, d_id)        \
-  V(I32StoreMem8, 0x3a, i_ii)       \
-  V(I32StoreMem16, 0x3b, i_ii)      \
-  V(I64StoreMem8, 0x3c, l_il)       \
-  V(I64StoreMem16, 0x3d, l_il)      \
-  V(I64StoreMem32, 0x3e, l_il)      \
-  V(S128StoreMem, 0xc1, s_is)
-=======
   V(I32StoreMem, 0x36, v_ii)        \
   V(I64StoreMem, 0x37, v_il)        \
   V(F32StoreMem, 0x38, v_if)        \
@@ -129,7 +88,6 @@
   V(I64StoreMem8, 0x3c, v_il)       \
   V(I64StoreMem16, 0x3d, v_il)      \
   V(I64StoreMem32, 0x3e, v_il)
->>>>>>> 84bd6f3c
 
 // Miscellaneous memory expressions
 #define FOREACH_MISC_MEM_OPCODE(V) \
@@ -271,227 +229,6 @@
 
 // For compatibility with Asm.js.
 #define FOREACH_ASMJS_COMPAT_OPCODE(V) \
-<<<<<<< HEAD
-  V(F64Acos, 0xc2, d_d)                \
-  V(F64Asin, 0xc3, d_d)                \
-  V(F64Atan, 0xc4, d_d)                \
-  V(F64Cos, 0xc5, d_d)                 \
-  V(F64Sin, 0xc6, d_d)                 \
-  V(F64Tan, 0xc7, d_d)                 \
-  V(F64Exp, 0xc8, d_d)                 \
-  V(F64Log, 0xc9, d_d)                 \
-  V(F64Atan2, 0xca, d_dd)              \
-  V(F64Pow, 0xcb, d_dd)                \
-  V(F64Mod, 0xcc, d_dd)                \
-  V(I32AsmjsDivS, 0xd0, i_ii)          \
-  V(I32AsmjsDivU, 0xd1, i_ii)          \
-  V(I32AsmjsRemS, 0xd2, i_ii)          \
-  V(I32AsmjsRemU, 0xd3, i_ii)          \
-  V(I32AsmjsLoadMem8S, 0xd4, i_i)      \
-  V(I32AsmjsLoadMem8U, 0xd5, i_i)      \
-  V(I32AsmjsLoadMem16S, 0xd6, i_i)     \
-  V(I32AsmjsLoadMem16U, 0xd7, i_i)     \
-  V(I32AsmjsLoadMem, 0xd8, i_i)        \
-  V(F32AsmjsLoadMem, 0xd9, f_i)        \
-  V(F64AsmjsLoadMem, 0xda, d_i)        \
-  V(I32AsmjsStoreMem8, 0xdb, i_ii)     \
-  V(I32AsmjsStoreMem16, 0xdc, i_ii)    \
-  V(I32AsmjsStoreMem, 0xdd, i_ii)      \
-  V(F32AsmjsStoreMem, 0xde, f_if)      \
-  V(F64AsmjsStoreMem, 0xdf, d_id)      \
-  V(I32AsmjsSConvertF32, 0xe0, i_f)    \
-  V(I32AsmjsUConvertF32, 0xe1, i_f)    \
-  V(I32AsmjsSConvertF64, 0xe2, i_d)    \
-  V(I32AsmjsUConvertF64, 0xe3, i_d)
-
-#define FOREACH_SIMD_0_OPERAND_OPCODE(V) \
-  V(F32x4Splat, 0xe500, s_f)             \
-  V(F32x4Abs, 0xe503, s_s)               \
-  V(F32x4Neg, 0xe504, s_s)               \
-  V(F32x4RecipApprox, 0xe506, s_s)       \
-  V(F32x4RecipSqrtApprox, 0xe507, s_s)   \
-  V(F32x4Add, 0xe508, s_ss)              \
-  V(F32x4AddHoriz, 0xe5b9, s_ss)         \
-  V(F32x4Sub, 0xe509, s_ss)              \
-  V(F32x4Mul, 0xe50a, s_ss)              \
-  V(F32x4Min, 0xe50c, s_ss)              \
-  V(F32x4Max, 0xe50d, s_ss)              \
-  V(F32x4Eq, 0xe510, s1x4_ss)            \
-  V(F32x4Ne, 0xe511, s1x4_ss)            \
-  V(F32x4Lt, 0xe512, s1x4_ss)            \
-  V(F32x4Le, 0xe513, s1x4_ss)            \
-  V(F32x4Gt, 0xe514, s1x4_ss)            \
-  V(F32x4Ge, 0xe515, s1x4_ss)            \
-  V(F32x4SConvertI32x4, 0xe519, s_s)     \
-  V(F32x4UConvertI32x4, 0xe51a, s_s)     \
-  V(I32x4Splat, 0xe51b, s_i)             \
-  V(I32x4Neg, 0xe51e, s_s)               \
-  V(I32x4Add, 0xe51f, s_ss)              \
-  V(I32x4AddHoriz, 0xe5ba, s_ss)         \
-  V(I32x4Sub, 0xe520, s_ss)              \
-  V(I32x4Mul, 0xe521, s_ss)              \
-  V(I32x4MinS, 0xe522, s_ss)             \
-  V(I32x4MaxS, 0xe523, s_ss)             \
-  V(I32x4Eq, 0xe526, s1x4_ss)            \
-  V(I32x4Ne, 0xe527, s1x4_ss)            \
-  V(I32x4LtS, 0xe528, s1x4_ss)           \
-  V(I32x4LeS, 0xe529, s1x4_ss)           \
-  V(I32x4GtS, 0xe52a, s1x4_ss)           \
-  V(I32x4GeS, 0xe52b, s1x4_ss)           \
-  V(I32x4SConvertF32x4, 0xe52f, s_s)     \
-  V(I32x4UConvertF32x4, 0xe537, s_s)     \
-  V(I32x4SConvertI16x8Low, 0xe594, s_s)  \
-  V(I32x4SConvertI16x8High, 0xe595, s_s) \
-  V(I32x4UConvertI16x8Low, 0xe596, s_s)  \
-  V(I32x4UConvertI16x8High, 0xe597, s_s) \
-  V(I32x4MinU, 0xe530, s_ss)             \
-  V(I32x4MaxU, 0xe531, s_ss)             \
-  V(I32x4LtU, 0xe533, s1x4_ss)           \
-  V(I32x4LeU, 0xe534, s1x4_ss)           \
-  V(I32x4GtU, 0xe535, s1x4_ss)           \
-  V(I32x4GeU, 0xe536, s1x4_ss)           \
-  V(I16x8Splat, 0xe538, s_i)             \
-  V(I16x8Neg, 0xe53b, s_s)               \
-  V(I16x8Add, 0xe53c, s_ss)              \
-  V(I16x8AddSaturateS, 0xe53d, s_ss)     \
-  V(I16x8AddHoriz, 0xe5bb, s_ss)         \
-  V(I16x8Sub, 0xe53e, s_ss)              \
-  V(I16x8SubSaturateS, 0xe53f, s_ss)     \
-  V(I16x8Mul, 0xe540, s_ss)              \
-  V(I16x8MinS, 0xe541, s_ss)             \
-  V(I16x8MaxS, 0xe542, s_ss)             \
-  V(I16x8Eq, 0xe545, s1x8_ss)            \
-  V(I16x8Ne, 0xe546, s1x8_ss)            \
-  V(I16x8LtS, 0xe547, s1x8_ss)           \
-  V(I16x8LeS, 0xe548, s1x8_ss)           \
-  V(I16x8GtS, 0xe549, s1x8_ss)           \
-  V(I16x8GeS, 0xe54a, s1x8_ss)           \
-  V(I16x8AddSaturateU, 0xe54e, s_ss)     \
-  V(I16x8SubSaturateU, 0xe54f, s_ss)     \
-  V(I16x8MinU, 0xe550, s_ss)             \
-  V(I16x8MaxU, 0xe551, s_ss)             \
-  V(I16x8LtU, 0xe553, s1x8_ss)           \
-  V(I16x8LeU, 0xe554, s1x8_ss)           \
-  V(I16x8GtU, 0xe555, s1x8_ss)           \
-  V(I16x8GeU, 0xe556, s1x8_ss)           \
-  V(I16x8SConvertI32x4, 0xe598, s_ss)    \
-  V(I16x8UConvertI32x4, 0xe599, s_ss)    \
-  V(I16x8SConvertI8x16Low, 0xe59a, s_s)  \
-  V(I16x8SConvertI8x16High, 0xe59b, s_s) \
-  V(I16x8UConvertI8x16Low, 0xe59c, s_s)  \
-  V(I16x8UConvertI8x16High, 0xe59d, s_s) \
-  V(I8x16Splat, 0xe557, s_i)             \
-  V(I8x16Neg, 0xe55a, s_s)               \
-  V(I8x16Add, 0xe55b, s_ss)              \
-  V(I8x16AddSaturateS, 0xe55c, s_ss)     \
-  V(I8x16Sub, 0xe55d, s_ss)              \
-  V(I8x16SubSaturateS, 0xe55e, s_ss)     \
-  V(I8x16Mul, 0xe55f, s_ss)              \
-  V(I8x16MinS, 0xe560, s_ss)             \
-  V(I8x16MaxS, 0xe561, s_ss)             \
-  V(I8x16Eq, 0xe564, s1x16_ss)           \
-  V(I8x16Ne, 0xe565, s1x16_ss)           \
-  V(I8x16LtS, 0xe566, s1x16_ss)          \
-  V(I8x16LeS, 0xe567, s1x16_ss)          \
-  V(I8x16GtS, 0xe568, s1x16_ss)          \
-  V(I8x16GeS, 0xe569, s1x16_ss)          \
-  V(I8x16AddSaturateU, 0xe56d, s_ss)     \
-  V(I8x16SubSaturateU, 0xe56e, s_ss)     \
-  V(I8x16MinU, 0xe56f, s_ss)             \
-  V(I8x16MaxU, 0xe570, s_ss)             \
-  V(I8x16LtU, 0xe572, s1x16_ss)          \
-  V(I8x16LeU, 0xe573, s1x16_ss)          \
-  V(I8x16GtU, 0xe574, s1x16_ss)          \
-  V(I8x16GeU, 0xe575, s1x16_ss)          \
-  V(I8x16SConvertI16x8, 0xe59e, s_ss)    \
-  V(I8x16UConvertI16x8, 0xe59f, s_ss)    \
-  V(S128And, 0xe576, s_ss)               \
-  V(S128Or, 0xe577, s_ss)                \
-  V(S128Xor, 0xe578, s_ss)               \
-  V(S128Not, 0xe579, s_s)                \
-  V(S32x4Select, 0xe52c, s_s1x4ss)       \
-  V(S16x8Select, 0xe54b, s_s1x8ss)       \
-  V(S8x16Select, 0xe56a, s_s1x16ss)      \
-  V(S1x4And, 0xe580, s1x4_s1x4s1x4)      \
-  V(S1x4Or, 0xe581, s1x4_s1x4s1x4)       \
-  V(S1x4Xor, 0xe582, s1x4_s1x4s1x4)      \
-  V(S1x4Not, 0xe583, s1x4_s1x4)          \
-  V(S1x4AnyTrue, 0xe584, i_s1x4)         \
-  V(S1x4AllTrue, 0xe585, i_s1x4)         \
-  V(S1x8And, 0xe586, s1x8_s1x8s1x8)      \
-  V(S1x8Or, 0xe587, s1x8_s1x8s1x8)       \
-  V(S1x8Xor, 0xe588, s1x8_s1x8s1x8)      \
-  V(S1x8Not, 0xe589, s1x8_s1x8)          \
-  V(S1x8AnyTrue, 0xe58a, i_s1x8)         \
-  V(S1x8AllTrue, 0xe58b, i_s1x8)         \
-  V(S1x16And, 0xe58c, s1x16_s1x16s1x16)  \
-  V(S1x16Or, 0xe58d, s1x16_s1x16s1x16)   \
-  V(S1x16Xor, 0xe58e, s1x16_s1x16s1x16)  \
-  V(S1x16Not, 0xe58f, s1x16_s1x16)       \
-  V(S1x16AnyTrue, 0xe590, i_s1x16)       \
-  V(S1x16AllTrue, 0xe591, i_s1x16)
-
-#define FOREACH_SIMD_1_OPERAND_OPCODE(V) \
-  V(F32x4ExtractLane, 0xe501, _)         \
-  V(F32x4ReplaceLane, 0xe502, _)         \
-  V(I32x4ExtractLane, 0xe51c, _)         \
-  V(I32x4ReplaceLane, 0xe51d, _)         \
-  V(I32x4Shl, 0xe524, _)                 \
-  V(I32x4ShrS, 0xe525, _)                \
-  V(I32x4ShrU, 0xe532, _)                \
-  V(I16x8ExtractLane, 0xe539, _)         \
-  V(I16x8ReplaceLane, 0xe53a, _)         \
-  V(I16x8Shl, 0xe543, _)                 \
-  V(I16x8ShrS, 0xe544, _)                \
-  V(I16x8ShrU, 0xe552, _)                \
-  V(I8x16ExtractLane, 0xe558, _)         \
-  V(I8x16ReplaceLane, 0xe559, _)         \
-  V(I8x16Shl, 0xe562, _)                 \
-  V(I8x16ShrS, 0xe563, _)                \
-  V(I8x16ShrU, 0xe571, _)
-
-#define FOREACH_SIMD_MASK_OPERAND_OPCODE(V) \
-  V(S32x4Shuffle, 0xe52d, s_ss)             \
-  V(S16x8Shuffle, 0xe54c, s_ss)             \
-  V(S8x16Shuffle, 0xe56b, s_ss)
-
-#define FOREACH_ATOMIC_OPCODE(V)               \
-  V(I32AtomicAdd8S, 0xe601, i_ii)              \
-  V(I32AtomicAdd8U, 0xe602, i_ii)              \
-  V(I32AtomicAdd16S, 0xe603, i_ii)             \
-  V(I32AtomicAdd16U, 0xe604, i_ii)             \
-  V(I32AtomicAdd, 0xe605, i_ii)                \
-  V(I32AtomicAnd8S, 0xe606, i_ii)              \
-  V(I32AtomicAnd8U, 0xe607, i_ii)              \
-  V(I32AtomicAnd16S, 0xe608, i_ii)             \
-  V(I32AtomicAnd16U, 0xe609, i_ii)             \
-  V(I32AtomicAnd, 0xe60a, i_ii)                \
-  V(I32AtomicCompareExchange8S, 0xe60b, i_ii)  \
-  V(I32AtomicCompareExchange8U, 0xe60c, i_ii)  \
-  V(I32AtomicCompareExchange16S, 0xe60d, i_ii) \
-  V(I32AtomicCompareExchange16U, 0xe60e, i_ii) \
-  V(I32AtomicCompareExchange, 0xe60f, i_ii)    \
-  V(I32AtomicExchange8S, 0xe610, i_ii)         \
-  V(I32AtomicExchange8U, 0xe611, i_ii)         \
-  V(I32AtomicExchange16S, 0xe612, i_ii)        \
-  V(I32AtomicExchange16U, 0xe613, i_ii)        \
-  V(I32AtomicExchange, 0xe614, i_ii)           \
-  V(I32AtomicOr8S, 0xe615, i_ii)               \
-  V(I32AtomicOr8U, 0xe616, i_ii)               \
-  V(I32AtomicOr16S, 0xe617, i_ii)              \
-  V(I32AtomicOr16U, 0xe618, i_ii)              \
-  V(I32AtomicOr, 0xe619, i_ii)                 \
-  V(I32AtomicSub8S, 0xe61a, i_ii)              \
-  V(I32AtomicSub8U, 0xe61b, i_ii)              \
-  V(I32AtomicSub16S, 0xe61c, i_ii)             \
-  V(I32AtomicSub16U, 0xe61d, i_ii)             \
-  V(I32AtomicSub, 0xe61e, i_ii)                \
-  V(I32AtomicXor8S, 0xe61f, i_ii)              \
-  V(I32AtomicXor8U, 0xe620, i_ii)              \
-  V(I32AtomicXor16S, 0xe621, i_ii)             \
-  V(I32AtomicXor16U, 0xe622, i_ii)             \
-  V(I32AtomicXor, 0xe623, i_ii)
-=======
   V(F64Acos, 0xc5, d_d)                \
   V(F64Asin, 0xc6, d_d)                \
   V(F64Atan, 0xc7, d_d)                \
@@ -736,7 +473,6 @@
   V(I64AtomicCompareExchange8U, 0xfe4c, l_ill)  \
   V(I64AtomicCompareExchange16U, 0xfe4d, l_ill) \
   V(I64AtomicCompareExchange32U, 0xfe4e, l_ill)
->>>>>>> 84bd6f3c
 
 // All opcodes.
 #define FOREACH_OPCODE(V)             \
@@ -750,63 +486,6 @@
   FOREACH_SIMD_0_OPERAND_OPCODE(V)    \
   FOREACH_SIMD_1_OPERAND_OPCODE(V)    \
   FOREACH_SIMD_MASK_OPERAND_OPCODE(V) \
-<<<<<<< HEAD
-  FOREACH_ATOMIC_OPCODE(V)
-
-// All signatures.
-#define FOREACH_SIGNATURE(V)            \
-  FOREACH_SIMD_SIGNATURE(V)             \
-  V(i_ii, kWasmI32, kWasmI32, kWasmI32) \
-  V(i_i, kWasmI32, kWasmI32)            \
-  V(i_v, kWasmI32)                      \
-  V(i_ff, kWasmI32, kWasmF32, kWasmF32) \
-  V(i_f, kWasmI32, kWasmF32)            \
-  V(i_dd, kWasmI32, kWasmF64, kWasmF64) \
-  V(i_d, kWasmI32, kWasmF64)            \
-  V(i_l, kWasmI32, kWasmI64)            \
-  V(l_ll, kWasmI64, kWasmI64, kWasmI64) \
-  V(i_ll, kWasmI32, kWasmI64, kWasmI64) \
-  V(l_l, kWasmI64, kWasmI64)            \
-  V(l_i, kWasmI64, kWasmI32)            \
-  V(l_f, kWasmI64, kWasmF32)            \
-  V(l_d, kWasmI64, kWasmF64)            \
-  V(f_ff, kWasmF32, kWasmF32, kWasmF32) \
-  V(f_f, kWasmF32, kWasmF32)            \
-  V(f_d, kWasmF32, kWasmF64)            \
-  V(f_i, kWasmF32, kWasmI32)            \
-  V(f_l, kWasmF32, kWasmI64)            \
-  V(d_dd, kWasmF64, kWasmF64, kWasmF64) \
-  V(d_d, kWasmF64, kWasmF64)            \
-  V(d_f, kWasmF64, kWasmF32)            \
-  V(d_i, kWasmF64, kWasmI32)            \
-  V(d_l, kWasmF64, kWasmI64)            \
-  V(d_id, kWasmF64, kWasmI32, kWasmF64) \
-  V(f_if, kWasmF32, kWasmI32, kWasmF32) \
-  V(l_il, kWasmI64, kWasmI32, kWasmI64)
-
-#define FOREACH_SIMD_SIGNATURE(V)                           \
-  V(s_s, kWasmS128, kWasmS128)                              \
-  V(s_f, kWasmS128, kWasmF32)                               \
-  V(s_ss, kWasmS128, kWasmS128, kWasmS128)                  \
-  V(s1x4_ss, kWasmS1x4, kWasmS128, kWasmS128)               \
-  V(s1x8_ss, kWasmS1x8, kWasmS128, kWasmS128)               \
-  V(s1x16_ss, kWasmS1x16, kWasmS128, kWasmS128)             \
-  V(s_i, kWasmS128, kWasmI32)                               \
-  V(s_si, kWasmS128, kWasmS128, kWasmI32)                   \
-  V(i_s, kWasmI32, kWasmS128)                               \
-  V(i_s1x4, kWasmI32, kWasmS1x4)                            \
-  V(i_s1x8, kWasmI32, kWasmS1x8)                            \
-  V(i_s1x16, kWasmI32, kWasmS1x16)                          \
-  V(s_s1x4ss, kWasmS128, kWasmS1x4, kWasmS128, kWasmS128)   \
-  V(s_s1x8ss, kWasmS128, kWasmS1x8, kWasmS128, kWasmS128)   \
-  V(s_s1x16ss, kWasmS128, kWasmS1x16, kWasmS128, kWasmS128) \
-  V(s1x4_s1x4, kWasmS1x4, kWasmS1x4)                        \
-  V(s1x4_s1x4s1x4, kWasmS1x4, kWasmS1x4, kWasmS1x4)         \
-  V(s1x8_s1x8, kWasmS1x8, kWasmS1x8)                        \
-  V(s1x8_s1x8s1x8, kWasmS1x8, kWasmS1x8, kWasmS1x8)         \
-  V(s1x16_s1x16, kWasmS1x16, kWasmS1x16)                    \
-  V(s1x16_s1x16s1x16, kWasmS1x16, kWasmS1x16, kWasmS1x16)
-=======
   FOREACH_SIMD_MEM_OPCODE(V)          \
   FOREACH_ATOMIC_OPCODE(V)            \
   FOREACH_NUMERIC_OPCODE(V)
@@ -858,7 +537,6 @@
   V(s_si, kWasmS128, kWasmS128, kWasmI32)  \
   V(i_s, kWasmI32, kWasmS128)              \
   V(s_sss, kWasmS128, kWasmS128, kWasmS128, kWasmS128)
->>>>>>> 84bd6f3c
 
 #define FOREACH_PREFIX(V) \
   V(Numeric, 0xfc)        \
@@ -901,11 +579,8 @@
   static FunctionSig* AsmjsSignature(WasmOpcode opcode);
   static bool IsPrefixOpcode(WasmOpcode opcode);
   static bool IsControlOpcode(WasmOpcode opcode);
-<<<<<<< HEAD
-=======
   static bool IsSignExtensionOpcode(WasmOpcode opcode);
   static bool IsAnyRefOpcode(WasmOpcode opcode);
->>>>>>> 84bd6f3c
   // Check whether the given opcode always jumps, i.e. all instructions after
   // this one in the current block are dead. Returns false for |end|.
   static bool IsUnconditionalJump(WasmOpcode opcode);
@@ -914,141 +589,6 @@
   static const char* TrapReasonMessage(TrapReason reason);
 };
 
-<<<<<<< HEAD
-  static byte MemSize(MachineType type) {
-    return 1 << ElementSizeLog2Of(type.representation());
-  }
-
-  static byte MemSize(ValueType type) { return 1 << ElementSizeLog2Of(type); }
-
-  static ValueTypeCode ValueTypeCodeFor(ValueType type) {
-    switch (type) {
-      case kWasmI32:
-        return kLocalI32;
-      case kWasmI64:
-        return kLocalI64;
-      case kWasmF32:
-        return kLocalF32;
-      case kWasmF64:
-        return kLocalF64;
-      case kWasmS128:
-        return kLocalS128;
-      case kWasmS1x4:
-        return kLocalS1x4;
-      case kWasmS1x8:
-        return kLocalS1x8;
-      case kWasmS1x16:
-        return kLocalS1x16;
-      case kWasmStmt:
-        return kLocalVoid;
-      default:
-        UNREACHABLE();
-        return kLocalVoid;
-    }
-  }
-
-  static MachineType MachineTypeFor(ValueType type) {
-    switch (type) {
-      case kWasmI32:
-        return MachineType::Int32();
-      case kWasmI64:
-        return MachineType::Int64();
-      case kWasmF32:
-        return MachineType::Float32();
-      case kWasmF64:
-        return MachineType::Float64();
-      case kWasmS128:
-        return MachineType::Simd128();
-      case kWasmS1x4:
-        return MachineType::Simd1x4();
-      case kWasmS1x8:
-        return MachineType::Simd1x8();
-      case kWasmS1x16:
-        return MachineType::Simd1x16();
-      case kWasmStmt:
-        return MachineType::None();
-      default:
-        UNREACHABLE();
-        return MachineType::None();
-    }
-  }
-
-  static ValueType ValueTypeFor(MachineType type) {
-    switch (type.representation()) {
-      case MachineRepresentation::kWord8:
-      case MachineRepresentation::kWord16:
-      case MachineRepresentation::kWord32:
-        return kWasmI32;
-      case MachineRepresentation::kWord64:
-        return kWasmI64;
-      case MachineRepresentation::kFloat32:
-        return kWasmF32;
-      case MachineRepresentation::kFloat64:
-        return kWasmF64;
-      case MachineRepresentation::kSimd128:
-        return kWasmS128;
-      case MachineRepresentation::kSimd1x4:
-        return kWasmS1x4;
-      case MachineRepresentation::kSimd1x8:
-        return kWasmS1x8;
-      case MachineRepresentation::kSimd1x16:
-        return kWasmS1x16;
-      default:
-        UNREACHABLE();
-        return kWasmI32;
-    }
-  }
-
-  static char ShortNameOf(ValueType type) {
-    switch (type) {
-      case kWasmI32:
-        return 'i';
-      case kWasmI64:
-        return 'l';
-      case kWasmF32:
-        return 'f';
-      case kWasmF64:
-        return 'd';
-      case kWasmS128:
-      case kWasmS1x4:
-      case kWasmS1x8:
-      case kWasmS1x16:
-        return 's';
-      case kWasmStmt:
-        return 'v';
-      case kWasmVar:
-        return '*';
-      default:
-        return '?';
-    }
-  }
-
-  static const char* TypeName(ValueType type) {
-    switch (type) {
-      case kWasmI32:
-        return "i32";
-      case kWasmI64:
-        return "i64";
-      case kWasmF32:
-        return "f32";
-      case kWasmF64:
-        return "f64";
-      case kWasmS128:
-        return "s128";
-      case kWasmS1x4:
-        return "s1x4";
-      case kWasmS1x8:
-        return "s1x8";
-      case kWasmS1x16:
-        return "s1x16";
-      case kWasmStmt:
-        return "<stmt>";
-      case kWasmVar:
-        return "<var>";
-      default:
-        return "<unknown>";
-    }
-=======
 // Representation of an initializer expression.
 struct WasmInitExpr {
   enum WasmInitKind {
@@ -1076,7 +616,6 @@
   explicit WasmInitExpr(double v) : kind(kF64Const) { val.f64_const = v; }
   WasmInitExpr(WasmInitKind kind, uint32_t global_index) : kind(kGlobalIndex) {
     val.global_index = global_index;
->>>>>>> 84bd6f3c
   }
 };
 
