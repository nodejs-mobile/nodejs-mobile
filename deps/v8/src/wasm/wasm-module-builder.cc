--- conflicted
+++ resolved
@@ -11,11 +11,7 @@
 
 #include "src/wasm/function-body-decoder.h"
 #include "src/wasm/leb-helper.h"
-<<<<<<< HEAD
-#include "src/wasm/module-decoder.h"
-=======
 #include "src/wasm/wasm-constants.h"
->>>>>>> 84bd6f3c
 #include "src/wasm/wasm-module-builder.h"
 #include "src/wasm/wasm-module.h"
 #include "src/wasm/wasm-opcodes.h"
@@ -305,11 +301,7 @@
 
 uint32_t WasmModuleBuilder::AddGlobalImport(Vector<const char> name,
                                             ValueType type) {
-<<<<<<< HEAD
-  global_imports_.push_back({name, WasmOpcodes::ValueTypeCodeFor(type)});
-=======
   global_imports_.push_back({name, ValueTypes::ValueTypeCodeFor(type)});
->>>>>>> 84bd6f3c
   return static_cast<uint32_t>(global_imports_.size() - 1);
 }
 
@@ -329,8 +321,6 @@
   return static_cast<uint32_t>(globals_.size() - 1);
 }
 
-<<<<<<< HEAD
-=======
 void WasmModuleBuilder::SetMinMemorySize(uint32_t value) {
   min_memory_size_ = value;
 }
@@ -342,7 +332,6 @@
 
 void WasmModuleBuilder::SetHasSharedMemory() { has_shared_memory_ = true; }
 
->>>>>>> 84bd6f3c
 void WasmModuleBuilder::WriteTo(ZoneBuffer& buffer) const {
   // == Emit magic =============================================================
   buffer.write_u32(kWasmMagic);
@@ -357,19 +346,11 @@
       buffer.write_u8(kWasmFunctionTypeCode);
       buffer.write_size(sig->parameter_count());
       for (auto param : sig->parameters()) {
-<<<<<<< HEAD
-        buffer.write_u8(WasmOpcodes::ValueTypeCodeFor(param));
-      }
-      buffer.write_size(sig->return_count());
-      for (auto ret : sig->returns()) {
-        buffer.write_u8(WasmOpcodes::ValueTypeCodeFor(ret));
-=======
         buffer.write_u8(ValueTypes::ValueTypeCodeFor(param));
       }
       buffer.write_size(sig->return_count());
       for (auto ret : sig->returns()) {
         buffer.write_u8(ValueTypes::ValueTypeCodeFor(ret));
->>>>>>> 84bd6f3c
       }
     }
     FixupSection(buffer, start);
@@ -573,11 +554,7 @@
     buffer.write_size(4);
     buffer.write(reinterpret_cast<const byte*>("name"), 4);
     // Emit a subsection for the function names.
-<<<<<<< HEAD
-    buffer.write_u8(NameSectionType::kFunction);
-=======
     buffer.write_u8(NameSectionKindCode::kFunction);
->>>>>>> 84bd6f3c
     // Emit a placeholder for the subsection length.
     size_t functions_start = buffer.reserve_u32v();
     // Emit the function names.
