// Copyright 2015 the V8 project authors. All rights reserved.
// Use of this source code is governed by a BSD-style license that can be
// found in the LICENSE file.

#ifndef V8_WASM_MODULE_DECODER_H_
#define V8_WASM_MODULE_DECODER_H_

#include "src/globals.h"
#include "src/wasm/function-body-decoder.h"
#include "src/wasm/wasm-constants.h"
#include "src/wasm/wasm-module.h"
#include "src/wasm/wasm-result.h"

namespace v8 {
namespace internal {
namespace wasm {

<<<<<<< HEAD
const uint32_t kWasmMagic = 0x6d736100;
const uint32_t kWasmVersion = 0x01;
const uint8_t kWasmFunctionTypeForm = 0x60;
const uint8_t kWasmAnyFunctionTypeForm = 0x70;
const uint8_t kResizableMaximumFlag = 1;

enum SectionCode : int8_t {
  kUnknownSectionCode = 0,   // code for unknown sections
  kTypeSectionCode = 1,      // Function signature declarations
  kImportSectionCode = 2,    // Import declarations
  kFunctionSectionCode = 3,  // Function declarations
  kTableSectionCode = 4,     // Indirect function table and other tables
  kMemorySectionCode = 5,    // Memory attributes
  kGlobalSectionCode = 6,    // Global declarations
  kExportSectionCode = 7,    // Exports
  kStartSectionCode = 8,     // Start function declaration
  kElementSectionCode = 9,   // Elements section
  kCodeSectionCode = 10,     // Function code
  kDataSectionCode = 11,     // Data segments
  kNameSectionCode = 12,     // Name section (encoded as a string)

  // Helper values
  kFirstSectionInModule = kTypeSectionCode,
};
=======
struct ModuleEnv;
>>>>>>> 84bd6f3c

enum NameSectionType : uint8_t { kFunction = 1, kLocal = 2 };

inline bool IsValidSectionCode(uint8_t byte) {
  return kTypeSectionCode <= byte && byte <= kLastKnownModuleSection;
}

const char* SectionName(SectionCode code);

typedef Result<std::unique_ptr<WasmModule>> ModuleResult;
typedef Result<std::unique_ptr<WasmFunction>> FunctionResult;
typedef std::vector<std::pair<int, int>> FunctionOffsets;
typedef Result<FunctionOffsets> FunctionOffsetsResult;

struct AsmJsOffsetEntry {
  int byte_offset;
  int source_position_call;
  int source_position_number_conversion;
};
typedef std::vector<std::vector<AsmJsOffsetEntry>> AsmJsOffsets;
typedef Result<AsmJsOffsets> AsmJsOffsetsResult;

<<<<<<< HEAD
// Decodes the bytes of a WASM module between {module_start} and {module_end}.
V8_EXPORT_PRIVATE ModuleResult DecodeWasmModule(
    Isolate* isolate, const byte* module_start, const byte* module_end,
    bool verify_functions, ModuleOrigin origin, bool is_sync = true);
=======
struct LocalName {
  int local_index;
  WireBytesRef name;
  LocalName(int local_index, WireBytesRef name)
      : local_index(local_index), name(name) {}
};
struct LocalNamesPerFunction {
  int function_index;
  int max_local_index = -1;
  std::vector<LocalName> names;
  explicit LocalNamesPerFunction(int function_index)
      : function_index(function_index) {}
};
struct LocalNames {
  int max_function_index = -1;
  std::vector<LocalNamesPerFunction> names;
};

// Decodes the bytes of a wasm module between {module_start} and {module_end}.
V8_EXPORT_PRIVATE ModuleResult SyncDecodeWasmModule(Isolate* isolate,
                                                    const byte* module_start,
                                                    const byte* module_end,
                                                    bool verify_functions,
                                                    ModuleOrigin origin);

V8_EXPORT_PRIVATE ModuleResult AsyncDecodeWasmModule(
    Isolate* isolate, const byte* module_start, const byte* module_end,
    bool verify_functions, ModuleOrigin origin,
    const std::shared_ptr<Counters> async_counters);
>>>>>>> 84bd6f3c

// Exposed for testing. Decodes a single function signature, allocating it
// in the given zone. Returns {nullptr} upon failure.
V8_EXPORT_PRIVATE FunctionSig* DecodeWasmSignatureForTesting(Zone* zone,
                                                             const byte* start,
                                                             const byte* end);

// Decodes the bytes of a wasm function between
// {function_start} and {function_end}.
<<<<<<< HEAD
V8_EXPORT_PRIVATE FunctionResult DecodeWasmFunction(
    Isolate* isolate, Zone* zone, ModuleBytesEnv* env,
    const byte* function_start, const byte* function_end, bool is_sync = true);
=======
V8_EXPORT_PRIVATE FunctionResult SyncDecodeWasmFunction(
    Isolate* isolate, Zone* zone, const ModuleWireBytes& wire_bytes,
    const WasmModule* module, const byte* function_start,
    const byte* function_end);

V8_EXPORT_PRIVATE FunctionResult AsyncDecodeWasmFunction(
    Isolate* isolate, Zone* zone, ModuleEnv* env, const byte* function_start,
    const byte* function_end, const std::shared_ptr<Counters> async_counters);
>>>>>>> 84bd6f3c

V8_EXPORT_PRIVATE WasmInitExpr DecodeWasmInitExprForTesting(const byte* start,
                                                            const byte* end);

struct CustomSectionOffset {
  WireBytesRef section;
  WireBytesRef name;
  WireBytesRef payload;
};

V8_EXPORT_PRIVATE std::vector<CustomSectionOffset> DecodeCustomSections(
    const byte* start, const byte* end);

// Extracts the mapping from wasm byte offset to asm.js source position per
// function.
// Returns a vector of vectors with <byte_offset, source_position> entries, or
// failure if the wasm bytes are detected as invalid. Note that this validation
// is not complete.
AsmJsOffsetsResult DecodeAsmJsOffsets(const byte* module_start,
                                      const byte* module_end);

// Decode the function names from the name section.
// Returns the result as an unordered map. Only names with valid utf8 encoding
// are stored and conflicts are resolved by choosing the last name read.
void DecodeFunctionNames(const byte* module_start, const byte* module_end,
                         std::unordered_map<uint32_t, WireBytesRef>* names);

// Decode the local names assignment from the name section.
// Stores the result in the given {LocalNames} structure. The result will be
// empty if no name section is present. On encountering an error in the name
// section, returns all information decoded up to the first error.
void DecodeLocalNames(const byte* module_start, const byte* module_end,
                      LocalNames* result);

class ModuleDecoderImpl;

class ModuleDecoder {
 public:
  ModuleDecoder();
  ~ModuleDecoder();

  void StartDecoding(Isolate* isolate,
                     ModuleOrigin origin = ModuleOrigin::kWasmOrigin);

  void DecodeModuleHeader(Vector<const uint8_t> bytes, uint32_t offset);

  void DecodeSection(SectionCode section_code, Vector<const uint8_t> bytes,
                     uint32_t offset, bool verify_functions = true);

  bool CheckFunctionsCount(uint32_t functions_count, uint32_t offset);

  void DecodeFunctionBody(uint32_t index, uint32_t size, uint32_t offset,
                          bool verify_functions = true);

  ModuleResult FinishDecoding(bool verify_functions = true);

  WasmModule* module() const;

  bool ok();

  // Translates the unknown section that decoder is pointing to to an extended
  // SectionCode if the unknown section is known to decoder. Currently this only
  // handles the name section.
  // The decoder is expected to point after the section lenght and just before
  // the identifier string of the unknown section.
  // If a SectionCode other than kUnknownSectionCode is returned, the decoder
  // will point right after the identifier string. Otherwise, the position is
  // undefined.
  static SectionCode IdentifyUnknownSection(Decoder& decoder, const byte* end);

 private:
  std::unique_ptr<ModuleDecoderImpl> impl_;
};

}  // namespace wasm
}  // namespace internal
}  // namespace v8

#endif  // V8_WASM_MODULE_DECODER_H_<|MERGE_RESOLUTION|>--- conflicted
+++ resolved
@@ -15,36 +15,7 @@
 namespace internal {
 namespace wasm {
 
-<<<<<<< HEAD
-const uint32_t kWasmMagic = 0x6d736100;
-const uint32_t kWasmVersion = 0x01;
-const uint8_t kWasmFunctionTypeForm = 0x60;
-const uint8_t kWasmAnyFunctionTypeForm = 0x70;
-const uint8_t kResizableMaximumFlag = 1;
-
-enum SectionCode : int8_t {
-  kUnknownSectionCode = 0,   // code for unknown sections
-  kTypeSectionCode = 1,      // Function signature declarations
-  kImportSectionCode = 2,    // Import declarations
-  kFunctionSectionCode = 3,  // Function declarations
-  kTableSectionCode = 4,     // Indirect function table and other tables
-  kMemorySectionCode = 5,    // Memory attributes
-  kGlobalSectionCode = 6,    // Global declarations
-  kExportSectionCode = 7,    // Exports
-  kStartSectionCode = 8,     // Start function declaration
-  kElementSectionCode = 9,   // Elements section
-  kCodeSectionCode = 10,     // Function code
-  kDataSectionCode = 11,     // Data segments
-  kNameSectionCode = 12,     // Name section (encoded as a string)
-
-  // Helper values
-  kFirstSectionInModule = kTypeSectionCode,
-};
-=======
 struct ModuleEnv;
->>>>>>> 84bd6f3c
-
-enum NameSectionType : uint8_t { kFunction = 1, kLocal = 2 };
 
 inline bool IsValidSectionCode(uint8_t byte) {
   return kTypeSectionCode <= byte && byte <= kLastKnownModuleSection;
@@ -65,12 +36,6 @@
 typedef std::vector<std::vector<AsmJsOffsetEntry>> AsmJsOffsets;
 typedef Result<AsmJsOffsets> AsmJsOffsetsResult;
 
-<<<<<<< HEAD
-// Decodes the bytes of a WASM module between {module_start} and {module_end}.
-V8_EXPORT_PRIVATE ModuleResult DecodeWasmModule(
-    Isolate* isolate, const byte* module_start, const byte* module_end,
-    bool verify_functions, ModuleOrigin origin, bool is_sync = true);
-=======
 struct LocalName {
   int local_index;
   WireBytesRef name;
@@ -100,7 +65,6 @@
     Isolate* isolate, const byte* module_start, const byte* module_end,
     bool verify_functions, ModuleOrigin origin,
     const std::shared_ptr<Counters> async_counters);
->>>>>>> 84bd6f3c
 
 // Exposed for testing. Decodes a single function signature, allocating it
 // in the given zone. Returns {nullptr} upon failure.
@@ -110,11 +74,6 @@
 
 // Decodes the bytes of a wasm function between
 // {function_start} and {function_end}.
-<<<<<<< HEAD
-V8_EXPORT_PRIVATE FunctionResult DecodeWasmFunction(
-    Isolate* isolate, Zone* zone, ModuleBytesEnv* env,
-    const byte* function_start, const byte* function_end, bool is_sync = true);
-=======
 V8_EXPORT_PRIVATE FunctionResult SyncDecodeWasmFunction(
     Isolate* isolate, Zone* zone, const ModuleWireBytes& wire_bytes,
     const WasmModule* module, const byte* function_start,
@@ -123,7 +82,6 @@
 V8_EXPORT_PRIVATE FunctionResult AsyncDecodeWasmFunction(
     Isolate* isolate, Zone* zone, ModuleEnv* env, const byte* function_start,
     const byte* function_end, const std::shared_ptr<Counters> async_counters);
->>>>>>> 84bd6f3c
 
 V8_EXPORT_PRIVATE WasmInitExpr DecodeWasmInitExprForTesting(const byte* start,
                                                             const byte* end);
