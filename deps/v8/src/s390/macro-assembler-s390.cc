// Copyright 2014 the V8 project authors. All rights reserved.
// Use of this source code is governed by a BSD-style license that can be
// found in the LICENSE file.

#include <assert.h>  // For assert
#include <limits.h>  // For LONG_MIN, LONG_MAX.

#if V8_TARGET_ARCH_S390

#include "src/base/bits.h"
#include "src/base/division-by-constant.h"
#include "src/bootstrapper.h"
#include "src/builtins/constants-table-builder.h"
#include "src/callable.h"
#include "src/code-factory.h"
#include "src/code-stubs.h"
#include "src/debug/debug.h"
#include "src/external-reference-table.h"
#include "src/frames-inl.h"
#include "src/instruction-stream.h"
#include "src/register-configuration.h"
#include "src/runtime/runtime.h"
#include "src/snapshot/serializer-common.h"

#include "src/s390/macro-assembler-s390.h"

namespace v8 {
namespace internal {

MacroAssembler::MacroAssembler(Isolate* isolate, void* buffer, int size,
                               CodeObjectRequired create_code_object)
<<<<<<< HEAD
    : Assembler(isolate, buffer, size),
      generating_stub_(false),
      has_frame_(false),
      isolate_(isolate) {
  if (create_code_object == CodeObjectRequired::kYes) {
    code_object_ =
        Handle<Object>::New(isolate_->heap()->undefined_value(), isolate_);
=======
    : TurboAssembler(isolate, buffer, size, create_code_object) {
  if (create_code_object == CodeObjectRequired::kYes) {
    // Unlike TurboAssembler, which can be used off the main thread and may not
    // allocate, macro assembler creates its own copy of the self-reference
    // marker in order to disambiguate between self-references during nested
    // code generation (e.g.: codegen of the current object triggers stub
    // compilation through CodeStub::GetCode()).
    code_object_ = Handle<HeapObject>::New(
        *isolate->factory()->NewSelfReferenceMarker(), isolate);
>>>>>>> 84bd6f3c
  }
}

TurboAssembler::TurboAssembler(Isolate* isolate, void* buffer, int buffer_size,
                               CodeObjectRequired create_code_object)
    : Assembler(isolate, buffer, buffer_size), isolate_(isolate) {
  if (create_code_object == CodeObjectRequired::kYes) {
    code_object_ = Handle<HeapObject>::New(
        isolate->heap()->self_reference_marker(), isolate);
  }
}

int TurboAssembler::RequiredStackSizeForCallerSaved(SaveFPRegsMode fp_mode,
                                                    Register exclusion1,
                                                    Register exclusion2,
                                                    Register exclusion3) const {
  int bytes = 0;
  RegList exclusions = 0;
  if (exclusion1 != no_reg) {
    exclusions |= exclusion1.bit();
    if (exclusion2 != no_reg) {
      exclusions |= exclusion2.bit();
      if (exclusion3 != no_reg) {
        exclusions |= exclusion3.bit();
      }
    }
  }

  RegList list = kJSCallerSaved & ~exclusions;
  bytes += NumRegs(list) * kPointerSize;

  if (fp_mode == kSaveFPRegs) {
    bytes += NumRegs(kCallerSavedDoubles) * kDoubleSize;
  }

  return bytes;
}

int TurboAssembler::PushCallerSaved(SaveFPRegsMode fp_mode, Register exclusion1,
                                    Register exclusion2, Register exclusion3) {
  int bytes = 0;
  RegList exclusions = 0;
  if (exclusion1 != no_reg) {
    exclusions |= exclusion1.bit();
    if (exclusion2 != no_reg) {
      exclusions |= exclusion2.bit();
      if (exclusion3 != no_reg) {
        exclusions |= exclusion3.bit();
      }
    }
  }

  RegList list = kJSCallerSaved & ~exclusions;
  MultiPush(list);
  bytes += NumRegs(list) * kPointerSize;

  if (fp_mode == kSaveFPRegs) {
    MultiPushDoubles(kCallerSavedDoubles);
    bytes += NumRegs(kCallerSavedDoubles) * kDoubleSize;
  }

  return bytes;
}

int TurboAssembler::PopCallerSaved(SaveFPRegsMode fp_mode, Register exclusion1,
                                   Register exclusion2, Register exclusion3) {
  int bytes = 0;
  if (fp_mode == kSaveFPRegs) {
    MultiPopDoubles(kCallerSavedDoubles);
    bytes += NumRegs(kCallerSavedDoubles) * kDoubleSize;
  }

  RegList exclusions = 0;
  if (exclusion1 != no_reg) {
    exclusions |= exclusion1.bit();
    if (exclusion2 != no_reg) {
      exclusions |= exclusion2.bit();
      if (exclusion3 != no_reg) {
        exclusions |= exclusion3.bit();
      }
    }
  }

  RegList list = kJSCallerSaved & ~exclusions;
  MultiPop(list);
  bytes += NumRegs(list) * kPointerSize;

  return bytes;
}

#ifdef V8_EMBEDDED_BUILTINS
void TurboAssembler::LookupConstant(Register destination,
                                    Handle<Object> object) {
  CHECK(isolate()->ShouldLoadConstantsFromRootList());
  CHECK(root_array_available_);

  // Ensure the given object is in the builtins constants table and fetch its
  // index.
  BuiltinsConstantsTableBuilder* builder =
      isolate()->builtins_constants_table_builder();
  uint32_t index = builder->AddObject(object);

  // TODO(jgruber): Load builtins from the builtins table.
  // TODO(jgruber): Ensure that code generation can recognize constant targets
  // in kArchCallCodeObject.

  DCHECK(isolate()->heap()->RootCanBeTreatedAsConstant(
      Heap::kBuiltinsConstantsTableRootIndex));

  const uint32_t offset =
      FixedArray::kHeaderSize + index * kPointerSize - kHeapObjectTag;

  CHECK(is_uint19(offset));
  DCHECK_NE(destination, r0);
  LoadRoot(destination, Heap::kBuiltinsConstantsTableRootIndex);
  LoadP(destination, MemOperand(destination, offset));
}

void TurboAssembler::LookupExternalReference(Register destination,
                                             ExternalReference reference) {
  CHECK(reference.address() !=
        ExternalReference::roots_array_start(isolate()).address());
  CHECK(isolate()->ShouldLoadConstantsFromRootList());
  CHECK(root_array_available_);

  // Encode as an index into the external reference table stored on the isolate.

  ExternalReferenceEncoder encoder(isolate());
  ExternalReferenceEncoder::Value v = encoder.Encode(reference.address());
  CHECK(!v.is_from_api());
  uint32_t index = v.index();

  // Generate code to load from the external reference table.

  int32_t roots_to_external_reference_offset =
      Heap::roots_to_external_reference_table_offset() +
      ExternalReferenceTable::OffsetOfEntry(index);

  LoadP(destination,
        MemOperand(kRootRegister, roots_to_external_reference_offset));
}
#endif  // V8_EMBEDDED_BUILTINS

void TurboAssembler::Jump(Register target, Condition cond) { b(cond, target); }

void MacroAssembler::JumpToJSEntry(Register target) {
  Move(ip, target);
  Jump(ip);
}

void TurboAssembler::Jump(intptr_t target, RelocInfo::Mode rmode,
                          Condition cond, CRegister) {
  Label skip;

  if (cond != al) b(NegateCondition(cond), &skip);

  DCHECK(rmode == RelocInfo::CODE_TARGET || rmode == RelocInfo::RUNTIME_ENTRY);

  mov(ip, Operand(target, rmode));
  b(ip);

  bind(&skip);
}

void TurboAssembler::Jump(Address target, RelocInfo::Mode rmode, Condition cond,
                          CRegister cr) {
  DCHECK(!RelocInfo::IsCodeTarget(rmode));
  Jump(static_cast<intptr_t>(target), rmode, cond, cr);
}

void TurboAssembler::Jump(Handle<Code> code, RelocInfo::Mode rmode,
                          Condition cond) {
  DCHECK(RelocInfo::IsCodeTarget(rmode));
#ifdef V8_EMBEDDED_BUILTINS
  if (root_array_available_ && isolate()->ShouldLoadConstantsFromRootList()) {
    Register scratch = r1;
    LookupConstant(scratch, code);
    la(scratch, MemOperand(scratch, Code::kHeaderSize - kHeapObjectTag));
    b(cond, scratch);
    return;
  }
#endif  // V8_EMBEDDED_BUILTINS
  jump(code, rmode, cond);
}

int TurboAssembler::CallSize(Register target) { return 2; }  // BASR

void TurboAssembler::Call(Register target) {
  Label start;
  bind(&start);

  // Branch to target via indirect branch
  basr(r14, target);

  DCHECK_EQ(CallSize(target), SizeOfCodeGeneratedSince(&start));
}

void MacroAssembler::CallJSEntry(Register target) {
  DCHECK(target == r4);
  Call(target);
}

int TurboAssembler::CallSize(Address target, RelocInfo::Mode rmode,
                             Condition cond) {
  // S390 Assembler::move sequence is IILF / IIHF
  int size;
#if V8_TARGET_ARCH_S390X
  size = 14;  // IILF + IIHF + BASR
#else
  size = 8;  // IILF + BASR
#endif
  return size;
}

int MacroAssembler::CallSizeNotPredictableCodeSize(Address target,
                                                   RelocInfo::Mode rmode,
                                                   Condition cond) {
  // S390 Assembler::move sequence is IILF / IIHF
  int size;
#if V8_TARGET_ARCH_S390X
  size = 14;  // IILF + IIHF + BASR
#else
  size = 8;  // IILF + BASR
#endif
  return size;
}

void TurboAssembler::Call(Address target, RelocInfo::Mode rmode,
                          Condition cond) {
  DCHECK(cond == al);

#ifdef DEBUG
  // Check the expected size before generating code to ensure we assume the same
  // constant pool availability (e.g., whether constant pool is full or not).
  int expected_size = CallSize(target, rmode, cond);
  Label start;
  bind(&start);
#endif

  mov(ip, Operand(target, rmode));
  basr(r14, ip);

  DCHECK_EQ(expected_size, SizeOfCodeGeneratedSince(&start));
}

int TurboAssembler::CallSize(Handle<Code> code, RelocInfo::Mode rmode,
                             Condition cond) {
  return 6;  // BRASL
}

void TurboAssembler::Call(Handle<Code> code, RelocInfo::Mode rmode,
                          Condition cond) {
  DCHECK(RelocInfo::IsCodeTarget(rmode) && cond == al);

#ifdef V8_EMBEDDED_BUILTINS
  if (root_array_available_ && isolate()->ShouldLoadConstantsFromRootList()) {
    // Use ip directly instead of using UseScratchRegisterScope, as we do not
    // preserve scratch registers across calls.
    LookupConstant(ip, code);
    la(ip, MemOperand(ip, Code::kHeaderSize - kHeapObjectTag));
    Call(ip);
    return;
  }
#endif  // V8_EMBEDDED_BUILTINS
  call(code, rmode);
}

void TurboAssembler::Drop(int count) {
  if (count > 0) {
    int total = count * kPointerSize;
    if (is_uint12(total)) {
      la(sp, MemOperand(sp, total));
    } else if (is_int20(total)) {
      lay(sp, MemOperand(sp, total));
    } else {
      AddP(sp, Operand(total));
    }
  }
}

void TurboAssembler::Drop(Register count, Register scratch) {
  ShiftLeftP(scratch, count, Operand(kPointerSizeLog2));
  AddP(sp, sp, scratch);
}

void TurboAssembler::Call(Label* target) { b(r14, target); }

void TurboAssembler::Push(Handle<HeapObject> handle) {
  mov(r0, Operand(handle));
  push(r0);
}

void TurboAssembler::Push(Smi* smi) {
  mov(r0, Operand(smi));
  push(r0);
}

void TurboAssembler::Move(Register dst, Handle<HeapObject> value) {
#ifdef V8_EMBEDDED_BUILTINS
  if (root_array_available_ && isolate()->ShouldLoadConstantsFromRootList()) {
    Heap::RootListIndex root_index;
    if (!isolate()->heap()->IsRootHandle(value, &root_index)) {
      LookupConstant(dst, value);
    } else {
      LoadRoot(dst, root_index);
    }
    return;
  }
#endif  // V8_EMBEDDED_BUILTINS
  mov(dst, Operand(value));
}

void TurboAssembler::Move(Register dst, ExternalReference reference) {
#ifdef V8_EMBEDDED_BUILTINS
  if (root_array_available_ && isolate()->ShouldLoadConstantsFromRootList() &&
      reference.address() !=
          ExternalReference::roots_array_start(isolate()).address()) {
    LookupExternalReference(dst, reference);
    return;
  }
#endif  // V8_EMBEDDED_BUILTINS
  mov(dst, Operand(reference));
}

void TurboAssembler::Move(Register dst, Register src, Condition cond) {
  if (dst != src) {
    if (cond == al) {
      LoadRR(dst, src);
    } else {
      LoadOnConditionP(cond, dst, src);
    }
  }
}

void TurboAssembler::Move(DoubleRegister dst, DoubleRegister src) {
  if (dst != src) {
    ldr(dst, src);
  }
}

void TurboAssembler::MultiPush(RegList regs, Register location) {
  int16_t num_to_push = base::bits::CountPopulation(regs);
  int16_t stack_offset = num_to_push * kPointerSize;

  SubP(location, location, Operand(stack_offset));
  for (int16_t i = Register::kNumRegisters - 1; i >= 0; i--) {
    if ((regs & (1 << i)) != 0) {
      stack_offset -= kPointerSize;
      StoreP(ToRegister(i), MemOperand(location, stack_offset));
    }
  }
}

void TurboAssembler::MultiPop(RegList regs, Register location) {
  int16_t stack_offset = 0;

  for (int16_t i = 0; i < Register::kNumRegisters; i++) {
    if ((regs & (1 << i)) != 0) {
      LoadP(ToRegister(i), MemOperand(location, stack_offset));
      stack_offset += kPointerSize;
    }
  }
  AddP(location, location, Operand(stack_offset));
}

void TurboAssembler::MultiPushDoubles(RegList dregs, Register location) {
  int16_t num_to_push = base::bits::CountPopulation(dregs);
  int16_t stack_offset = num_to_push * kDoubleSize;

  SubP(location, location, Operand(stack_offset));
  for (int16_t i = DoubleRegister::kNumRegisters - 1; i >= 0; i--) {
    if ((dregs & (1 << i)) != 0) {
      DoubleRegister dreg = DoubleRegister::from_code(i);
      stack_offset -= kDoubleSize;
      StoreDouble(dreg, MemOperand(location, stack_offset));
    }
  }
}

void TurboAssembler::MultiPopDoubles(RegList dregs, Register location) {
  int16_t stack_offset = 0;

  for (int16_t i = 0; i < DoubleRegister::kNumRegisters; i++) {
    if ((dregs & (1 << i)) != 0) {
      DoubleRegister dreg = DoubleRegister::from_code(i);
      LoadDouble(dreg, MemOperand(location, stack_offset));
      stack_offset += kDoubleSize;
    }
  }
  AddP(location, location, Operand(stack_offset));
}

void TurboAssembler::LoadRoot(Register destination, Heap::RootListIndex index,
                              Condition) {
  LoadP(destination, MemOperand(kRootRegister, index << kPointerSizeLog2), r0);
}

void MacroAssembler::RecordWriteField(Register object, int offset,
                                      Register value, Register dst,
                                      LinkRegisterStatus lr_status,
                                      SaveFPRegsMode save_fp,
                                      RememberedSetAction remembered_set_action,
                                      SmiCheck smi_check) {
  // First, check if a write barrier is even needed. The tests below
  // catch stores of Smis.
  Label done;

  // Skip barrier if writing a smi.
  if (smi_check == INLINE_SMI_CHECK) {
    JumpIfSmi(value, &done);
  }

  // Although the object register is tagged, the offset is relative to the start
  // of the object, so so offset must be a multiple of kPointerSize.
  DCHECK(IsAligned(offset, kPointerSize));

  lay(dst, MemOperand(object, offset - kHeapObjectTag));
  if (emit_debug_code()) {
    Label ok;
    AndP(r0, dst, Operand(kPointerSize - 1));
    beq(&ok, Label::kNear);
    stop("Unaligned cell in write barrier");
    bind(&ok);
  }

  RecordWrite(object, dst, value, lr_status, save_fp, remembered_set_action,
              OMIT_SMI_CHECK);

  bind(&done);

  // Clobber clobbered input registers when running with the debug-code flag
  // turned on to provoke errors.
  if (emit_debug_code()) {
    mov(value, Operand(bit_cast<intptr_t>(kZapValue + 4)));
    mov(dst, Operand(bit_cast<intptr_t>(kZapValue + 8)));
  }
}

void TurboAssembler::SaveRegisters(RegList registers) {
  DCHECK_GT(NumRegs(registers), 0);
  RegList regs = 0;
  for (int i = 0; i < Register::kNumRegisters; ++i) {
    if ((registers >> i) & 1u) {
      regs |= Register::from_code(i).bit();
    }
  }
  MultiPush(regs);
}

void TurboAssembler::RestoreRegisters(RegList registers) {
  DCHECK_GT(NumRegs(registers), 0);
  RegList regs = 0;
  for (int i = 0; i < Register::kNumRegisters; ++i) {
    if ((registers >> i) & 1u) {
      regs |= Register::from_code(i).bit();
    }
  }
  MultiPop(regs);
}

void TurboAssembler::CallRecordWriteStub(
    Register object, Register address,
    RememberedSetAction remembered_set_action, SaveFPRegsMode fp_mode) {
  // TODO(albertnetymk): For now we ignore remembered_set_action and fp_mode,
  // i.e. always emit remember set and save FP registers in RecordWriteStub. If
  // large performance regression is observed, we should use these values to
  // avoid unnecessary work.

  Callable const callable =
      Builtins::CallableFor(isolate(), Builtins::kRecordWrite);
  RegList registers = callable.descriptor().allocatable_registers();

<<<<<<< HEAD
  lay(dst, MemOperand(object, HeapObject::kMapOffset - kHeapObjectTag));
  if (emit_debug_code()) {
    Label ok;
    AndP(r0, dst, Operand(kPointerSize - 1));
    beq(&ok, Label::kNear);
    stop("Unaligned cell in write barrier");
    bind(&ok);
  }
=======
  SaveRegisters(registers);
  Register object_parameter(callable.descriptor().GetRegisterParameter(
      RecordWriteDescriptor::kObject));
  Register slot_parameter(
      callable.descriptor().GetRegisterParameter(RecordWriteDescriptor::kSlot));
  Register isolate_parameter(callable.descriptor().GetRegisterParameter(
      RecordWriteDescriptor::kIsolate));
  Register remembered_set_parameter(callable.descriptor().GetRegisterParameter(
      RecordWriteDescriptor::kRememberedSet));
  Register fp_mode_parameter(callable.descriptor().GetRegisterParameter(
      RecordWriteDescriptor::kFPMode));
>>>>>>> 84bd6f3c

  Push(object);
  Push(address);

  Pop(slot_parameter);
  Pop(object_parameter);

  Move(isolate_parameter, ExternalReference::isolate_address(isolate()));
  Move(remembered_set_parameter, Smi::FromEnum(remembered_set_action));
  Move(fp_mode_parameter, Smi::FromEnum(fp_mode));
  Call(callable.code(), RelocInfo::CODE_TARGET);

  RestoreRegisters(registers);
}

// Will clobber 4 registers: object, address, scratch, ip.  The
// register 'object' contains a heap object pointer.  The heap object
// tag is shifted away.
void MacroAssembler::RecordWrite(Register object, Register address,
                                 Register value, LinkRegisterStatus lr_status,
                                 SaveFPRegsMode fp_mode,
                                 RememberedSetAction remembered_set_action,
                                 SmiCheck smi_check) {
  DCHECK(object != value);
  if (emit_debug_code()) {
    CmpP(value, MemOperand(address));
    Check(eq, AbortReason::kWrongAddressOrValuePassedToRecordWrite);
  }

  if (remembered_set_action == OMIT_REMEMBERED_SET &&
      !FLAG_incremental_marking) {
    return;
  }
  // First, check if a write barrier is even needed. The tests below
  // catch stores of smis and stores into the young generation.
  Label done;

  if (smi_check == INLINE_SMI_CHECK) {
    JumpIfSmi(value, &done);
  }

  CheckPageFlag(value,
                value,  // Used as scratch.
                MemoryChunk::kPointersToHereAreInterestingMask, eq, &done);
  CheckPageFlag(object,
                value,  // Used as scratch.
                MemoryChunk::kPointersFromHereAreInterestingMask, eq, &done);

  // Record the actual write.
  if (lr_status == kLRHasNotBeenSaved) {
    push(r14);
  }
  CallRecordWriteStub(object, address, remembered_set_action, fp_mode);
  if (lr_status == kLRHasNotBeenSaved) {
    pop(r14);
  }

  bind(&done);

  // Count number of write barriers in generated code.
  isolate()->counters()->write_barriers_static()->Increment();
  IncrementCounter(isolate()->counters()->write_barriers_dynamic(), 1, ip,
                   value);

  // Clobber clobbered registers when running with the debug-code flag
  // turned on to provoke errors.
  if (emit_debug_code()) {
    mov(address, Operand(bit_cast<intptr_t>(kZapValue + 12)));
    mov(value, Operand(bit_cast<intptr_t>(kZapValue + 16)));
  }
}

void TurboAssembler::PushCommonFrame(Register marker_reg) {
  int fp_delta = 0;
  CleanseP(r14);
  if (marker_reg.is_valid()) {
    Push(r14, fp, marker_reg);
    fp_delta = 1;
  } else {
    Push(r14, fp);
    fp_delta = 0;
  }
  la(fp, MemOperand(sp, fp_delta * kPointerSize));
}

void TurboAssembler::PopCommonFrame(Register marker_reg) {
  if (marker_reg.is_valid()) {
    Pop(r14, fp, marker_reg);
  } else {
    Pop(r14, fp);
  }
}

void TurboAssembler::PushStandardFrame(Register function_reg) {
  int fp_delta = 0;
  CleanseP(r14);
  if (function_reg.is_valid()) {
    Push(r14, fp, cp, function_reg);
    fp_delta = 2;
  } else {
    Push(r14, fp, cp);
    fp_delta = 1;
  }
  la(fp, MemOperand(sp, fp_delta * kPointerSize));
}

void TurboAssembler::RestoreFrameStateForTailCall() {
  // if (FLAG_enable_embedded_constant_pool) {
  //   LoadP(kConstantPoolRegister,
  //         MemOperand(fp, StandardFrameConstants::kConstantPoolOffset));
  //   set_constant_pool_available(false);
  // }
  DCHECK(!FLAG_enable_embedded_constant_pool);
  LoadP(r14, MemOperand(fp, StandardFrameConstants::kCallerPCOffset));
  LoadP(fp, MemOperand(fp, StandardFrameConstants::kCallerFPOffset));
}

// Push and pop all registers that can hold pointers.
void MacroAssembler::PushSafepointRegisters() {
  // Safepoints expect a block of kNumSafepointRegisters values on the
  // stack, so adjust the stack for unsaved registers.
  const int num_unsaved = kNumSafepointRegisters - kNumSafepointSavedRegisters;
  DCHECK_GE(num_unsaved, 0);
  if (num_unsaved > 0) {
    lay(sp, MemOperand(sp, -(num_unsaved * kPointerSize)));
  }
  MultiPush(kSafepointSavedRegisters);
}

void MacroAssembler::PopSafepointRegisters() {
  const int num_unsaved = kNumSafepointRegisters - kNumSafepointSavedRegisters;
  MultiPop(kSafepointSavedRegisters);
  if (num_unsaved > 0) {
    la(sp, MemOperand(sp, num_unsaved * kPointerSize));
  }
}

int MacroAssembler::SafepointRegisterStackIndex(int reg_code) {
  // The registers are pushed starting with the highest encoding,
  // which means that lowest encodings are closest to the stack pointer.
  RegList regs = kSafepointSavedRegisters;
  int index = 0;

  DCHECK(reg_code >= 0 && reg_code < kNumRegisters);

  for (int16_t i = 0; i < reg_code; i++) {
    if ((regs & (1 << i)) != 0) {
      index++;
    }
  }

  return index;
}

void TurboAssembler::CanonicalizeNaN(const DoubleRegister dst,
                                     const DoubleRegister src) {
  // Turn potential sNaN into qNaN
  if (dst != src) ldr(dst, src);
  lzdr(kDoubleRegZero);
  sdbr(dst, kDoubleRegZero);
}

<<<<<<< HEAD
void MacroAssembler::ConvertIntToDouble(DoubleRegister dst, Register src) {
  cdfbr(dst, src);
}

void MacroAssembler::ConvertUnsignedIntToDouble(DoubleRegister dst,
=======
void TurboAssembler::ConvertIntToDouble(DoubleRegister dst, Register src) {
  cdfbr(dst, src);
}

void TurboAssembler::ConvertUnsignedIntToDouble(DoubleRegister dst,
>>>>>>> 84bd6f3c
                                                Register src) {
  if (CpuFeatures::IsSupported(FLOATING_POINT_EXT)) {
    cdlfbr(Condition(5), Condition(0), dst, src);
  } else {
    // zero-extend src
    llgfr(src, src);
    // convert to double
    cdgbr(dst, src);
  }
}

<<<<<<< HEAD
void MacroAssembler::ConvertIntToFloat(DoubleRegister dst, Register src) {
  cefbr(Condition(4), dst, src);
}

void MacroAssembler::ConvertUnsignedIntToFloat(DoubleRegister dst,
=======
void TurboAssembler::ConvertIntToFloat(DoubleRegister dst, Register src) {
  cefbr(Condition(4), dst, src);
}

void TurboAssembler::ConvertUnsignedIntToFloat(DoubleRegister dst,
>>>>>>> 84bd6f3c
                                               Register src) {
  celfbr(Condition(4), Condition(0), dst, src);
}

<<<<<<< HEAD
void MacroAssembler::ConvertInt64ToFloat(DoubleRegister double_dst,
=======
void TurboAssembler::ConvertInt64ToFloat(DoubleRegister double_dst,
>>>>>>> 84bd6f3c
                                         Register src) {
  cegbr(double_dst, src);
}

<<<<<<< HEAD
void MacroAssembler::ConvertInt64ToDouble(DoubleRegister double_dst,
=======
void TurboAssembler::ConvertInt64ToDouble(DoubleRegister double_dst,
>>>>>>> 84bd6f3c
                                          Register src) {
  cdgbr(double_dst, src);
}

<<<<<<< HEAD
void MacroAssembler::ConvertUnsignedInt64ToFloat(DoubleRegister double_dst,
=======
void TurboAssembler::ConvertUnsignedInt64ToFloat(DoubleRegister double_dst,
>>>>>>> 84bd6f3c
                                                 Register src) {
  celgbr(Condition(0), Condition(0), double_dst, src);
}

<<<<<<< HEAD
void MacroAssembler::ConvertUnsignedInt64ToDouble(DoubleRegister double_dst,
=======
void TurboAssembler::ConvertUnsignedInt64ToDouble(DoubleRegister double_dst,
>>>>>>> 84bd6f3c
                                                  Register src) {
  cdlgbr(Condition(0), Condition(0), double_dst, src);
}

<<<<<<< HEAD
void MacroAssembler::ConvertFloat32ToInt64(const Register dst,
=======
void TurboAssembler::ConvertFloat32ToInt64(const Register dst,
>>>>>>> 84bd6f3c
                                           const DoubleRegister double_input,
                                           FPRoundingMode rounding_mode) {
  Condition m = Condition(0);
  switch (rounding_mode) {
    case kRoundToZero:
      m = Condition(5);
      break;
    case kRoundToNearest:
      UNIMPLEMENTED();
      break;
    case kRoundToPlusInf:
      m = Condition(6);
      break;
    case kRoundToMinusInf:
      m = Condition(7);
      break;
    default:
      UNIMPLEMENTED();
      break;
  }
  cgebr(m, dst, double_input);
}

<<<<<<< HEAD
void MacroAssembler::ConvertDoubleToInt64(const Register dst,
=======
void TurboAssembler::ConvertDoubleToInt64(const Register dst,
>>>>>>> 84bd6f3c
                                          const DoubleRegister double_input,
                                          FPRoundingMode rounding_mode) {
  Condition m = Condition(0);
  switch (rounding_mode) {
    case kRoundToZero:
      m = Condition(5);
      break;
    case kRoundToNearest:
      UNIMPLEMENTED();
      break;
    case kRoundToPlusInf:
      m = Condition(6);
      break;
    case kRoundToMinusInf:
      m = Condition(7);
      break;
    default:
      UNIMPLEMENTED();
      break;
  }
  cgdbr(m, dst, double_input);
}

<<<<<<< HEAD
void MacroAssembler::ConvertDoubleToInt32(const Register dst,
=======
void TurboAssembler::ConvertDoubleToInt32(const Register dst,
>>>>>>> 84bd6f3c
                                          const DoubleRegister double_input,
                                          FPRoundingMode rounding_mode) {
  Condition m = Condition(0);
  switch (rounding_mode) {
    case kRoundToZero:
      m = Condition(5);
      break;
    case kRoundToNearest:
      m = Condition(4);
      break;
    case kRoundToPlusInf:
      m = Condition(6);
      break;
    case kRoundToMinusInf:
      m = Condition(7);
      break;
    default:
      UNIMPLEMENTED();
      break;
  }
  cfdbr(m, dst, double_input);
}

<<<<<<< HEAD
void MacroAssembler::ConvertFloat32ToInt32(const Register result,
=======
void TurboAssembler::ConvertFloat32ToInt32(const Register result,
>>>>>>> 84bd6f3c
                                           const DoubleRegister double_input,
                                           FPRoundingMode rounding_mode) {
  Condition m = Condition(0);
  switch (rounding_mode) {
    case kRoundToZero:
      m = Condition(5);
      break;
    case kRoundToNearest:
      m = Condition(4);
      break;
    case kRoundToPlusInf:
      m = Condition(6);
      break;
    case kRoundToMinusInf:
      m = Condition(7);
      break;
    default:
      UNIMPLEMENTED();
      break;
  }
  cfebr(m, result, double_input);
}

<<<<<<< HEAD
void MacroAssembler::ConvertFloat32ToUnsignedInt32(
=======
void TurboAssembler::ConvertFloat32ToUnsignedInt32(
>>>>>>> 84bd6f3c
    const Register result, const DoubleRegister double_input,
    FPRoundingMode rounding_mode) {
  Condition m = Condition(0);
  switch (rounding_mode) {
    case kRoundToZero:
      m = Condition(5);
      break;
    case kRoundToNearest:
      UNIMPLEMENTED();
      break;
    case kRoundToPlusInf:
      m = Condition(6);
      break;
    case kRoundToMinusInf:
      m = Condition(7);
      break;
    default:
      UNIMPLEMENTED();
      break;
  }
  clfebr(m, Condition(0), result, double_input);
}

<<<<<<< HEAD
void MacroAssembler::ConvertFloat32ToUnsignedInt64(
=======
void TurboAssembler::ConvertFloat32ToUnsignedInt64(
>>>>>>> 84bd6f3c
    const Register result, const DoubleRegister double_input,
    FPRoundingMode rounding_mode) {
  Condition m = Condition(0);
  switch (rounding_mode) {
    case kRoundToZero:
      m = Condition(5);
      break;
    case kRoundToNearest:
      UNIMPLEMENTED();
      break;
    case kRoundToPlusInf:
      m = Condition(6);
      break;
    case kRoundToMinusInf:
      m = Condition(7);
      break;
    default:
      UNIMPLEMENTED();
      break;
  }
  clgebr(m, Condition(0), result, double_input);
}

<<<<<<< HEAD
void MacroAssembler::ConvertDoubleToUnsignedInt64(
=======
void TurboAssembler::ConvertDoubleToUnsignedInt64(
>>>>>>> 84bd6f3c
    const Register dst, const DoubleRegister double_input,
    FPRoundingMode rounding_mode) {
  Condition m = Condition(0);
  switch (rounding_mode) {
    case kRoundToZero:
      m = Condition(5);
      break;
    case kRoundToNearest:
      UNIMPLEMENTED();
      break;
    case kRoundToPlusInf:
      m = Condition(6);
      break;
    case kRoundToMinusInf:
      m = Condition(7);
      break;
    default:
      UNIMPLEMENTED();
      break;
  }
  clgdbr(m, Condition(0), dst, double_input);
}

<<<<<<< HEAD
void MacroAssembler::ConvertDoubleToUnsignedInt32(
=======
void TurboAssembler::ConvertDoubleToUnsignedInt32(
>>>>>>> 84bd6f3c
    const Register dst, const DoubleRegister double_input,
    FPRoundingMode rounding_mode) {
  Condition m = Condition(0);
  switch (rounding_mode) {
    case kRoundToZero:
      m = Condition(5);
      break;
    case kRoundToNearest:
      UNIMPLEMENTED();
      break;
    case kRoundToPlusInf:
      m = Condition(6);
      break;
    case kRoundToMinusInf:
      m = Condition(7);
      break;
    default:
      UNIMPLEMENTED();
      break;
  }
  clfdbr(m, Condition(0), dst, double_input);
}

#if !V8_TARGET_ARCH_S390X
void TurboAssembler::ShiftLeftPair(Register dst_low, Register dst_high,
                                   Register src_low, Register src_high,
                                   Register scratch, Register shift) {
  LoadRR(r0, src_high);
  LoadRR(r1, src_low);
  sldl(r0, shift, Operand::Zero());
  LoadRR(dst_high, r0);
  LoadRR(dst_low, r1);
}

void TurboAssembler::ShiftLeftPair(Register dst_low, Register dst_high,
                                   Register src_low, Register src_high,
                                   uint32_t shift) {
  LoadRR(r0, src_high);
  LoadRR(r1, src_low);
  sldl(r0, r0, Operand(shift));
  LoadRR(dst_high, r0);
  LoadRR(dst_low, r1);
}

void TurboAssembler::ShiftRightPair(Register dst_low, Register dst_high,
                                    Register src_low, Register src_high,
                                    Register scratch, Register shift) {
  LoadRR(r0, src_high);
  LoadRR(r1, src_low);
  srdl(r0, shift, Operand::Zero());
  LoadRR(dst_high, r0);
  LoadRR(dst_low, r1);
}

void TurboAssembler::ShiftRightPair(Register dst_low, Register dst_high,
                                    Register src_low, Register src_high,
                                    uint32_t shift) {
  LoadRR(r0, src_high);
  LoadRR(r1, src_low);
  srdl(r0, r0, Operand(shift));
  LoadRR(dst_high, r0);
  LoadRR(dst_low, r1);
}

void TurboAssembler::ShiftRightArithPair(Register dst_low, Register dst_high,
                                         Register src_low, Register src_high,
                                         Register scratch, Register shift) {
  LoadRR(r0, src_high);
  LoadRR(r1, src_low);
  srda(r0, shift, Operand::Zero());
  LoadRR(dst_high, r0);
  LoadRR(dst_low, r1);
}

void TurboAssembler::ShiftRightArithPair(Register dst_low, Register dst_high,
                                         Register src_low, Register src_high,
                                         uint32_t shift) {
  LoadRR(r0, src_high);
  LoadRR(r1, src_low);
  srda(r0, r0, Operand(shift));
  LoadRR(dst_high, r0);
  LoadRR(dst_low, r1);
}
#endif

void TurboAssembler::MovDoubleToInt64(Register dst, DoubleRegister src) {
  lgdr(dst, src);
}

void TurboAssembler::MovInt64ToDouble(DoubleRegister dst, Register src) {
  ldgr(dst, src);
}

void TurboAssembler::StubPrologue(StackFrame::Type type, Register base,
                                  int prologue_offset) {
  {
    ConstantPoolUnavailableScope constant_pool_unavailable(this);
    Load(r1, Operand(StackFrame::TypeToMarker(type)));
    PushCommonFrame(r1);
  }
}

void TurboAssembler::Prologue(Register base, int prologue_offset) {
  DCHECK(base != no_reg);
  PushStandardFrame(r3);
}

void TurboAssembler::EnterFrame(StackFrame::Type type,
                                bool load_constant_pool_pointer_reg) {
  // We create a stack frame with:
  //    Return Addr <-- old sp
  //    Old FP      <-- new fp
  //    CP
  //    type
  //    CodeObject  <-- new sp

  Load(ip, Operand(StackFrame::TypeToMarker(type)));
  PushCommonFrame(ip);

  if (type == StackFrame::INTERNAL) {
    Move(r1, CodeObject());
    push(r1);
  }
}

int TurboAssembler::LeaveFrame(StackFrame::Type type, int stack_adjustment) {
  // Drop the execution stack down to the frame pointer and restore
  // the caller frame pointer, return address and constant pool pointer.
  LoadP(r14, MemOperand(fp, StandardFrameConstants::kCallerPCOffset));
  if (is_int20(StandardFrameConstants::kCallerSPOffset + stack_adjustment)) {
    lay(r1, MemOperand(fp, StandardFrameConstants::kCallerSPOffset +
                               stack_adjustment));
  } else {
    AddP(r1, fp,
         Operand(StandardFrameConstants::kCallerSPOffset + stack_adjustment));
  }
  LoadP(fp, MemOperand(fp, StandardFrameConstants::kCallerFPOffset));
  LoadRR(sp, r1);
  int frame_ends = pc_offset();
  return frame_ends;
}

// ExitFrame layout (probably wrongish.. needs updating)
//
//  SP -> previousSP
//        LK reserved
//        code
//        sp_on_exit (for debug?)
// oldSP->prev SP
//        LK
//        <parameters on stack>

// Prior to calling EnterExitFrame, we've got a bunch of parameters
// on the stack that we need to wrap a real frame around.. so first
// we reserve a slot for LK and push the previous SP which is captured
// in the fp register (r11)
// Then - we buy a new frame

// r14
// oldFP <- newFP
// SP
// Code
// Floats
// gaps
// Args
// ABIRes <- newSP
void MacroAssembler::EnterExitFrame(bool save_doubles, int stack_space,
                                    StackFrame::Type frame_type) {
  DCHECK(frame_type == StackFrame::EXIT ||
         frame_type == StackFrame::BUILTIN_EXIT);
  // Set up the frame structure on the stack.
  DCHECK_EQ(2 * kPointerSize, ExitFrameConstants::kCallerSPDisplacement);
  DCHECK_EQ(1 * kPointerSize, ExitFrameConstants::kCallerPCOffset);
  DCHECK_EQ(0 * kPointerSize, ExitFrameConstants::kCallerFPOffset);
  DCHECK_GT(stack_space, 0);

  // This is an opportunity to build a frame to wrap
  // all of the pushes that have happened inside of V8
  // since we were called from C code
  CleanseP(r14);
  Load(r1, Operand(StackFrame::TypeToMarker(frame_type)));
  PushCommonFrame(r1);
  // Reserve room for saved entry sp and code object.
  lay(sp, MemOperand(fp, -ExitFrameConstants::kFixedFrameSizeFromFp));

  if (emit_debug_code()) {
    StoreP(MemOperand(fp, ExitFrameConstants::kSPOffset), Operand::Zero(), r1);
  }
  Move(r1, CodeObject());
  StoreP(r1, MemOperand(fp, ExitFrameConstants::kCodeOffset));

  // Save the frame pointer and the context in top.
  Move(r1, ExternalReference::Create(IsolateAddressId::kCEntryFPAddress,
                                     isolate()));
  StoreP(fp, MemOperand(r1));
  Move(r1,
       ExternalReference::Create(IsolateAddressId::kContextAddress, isolate()));
  StoreP(cp, MemOperand(r1));

  // Optionally save all volatile double registers.
  if (save_doubles) {
    MultiPushDoubles(kCallerSavedDoubles);
    // Note that d0 will be accessible at
    //   fp - ExitFrameConstants::kFrameSize -
    //   kNumCallerSavedDoubles * kDoubleSize,
    // since the sp slot and code slot were pushed after the fp.
  }

  lay(sp, MemOperand(sp, -stack_space * kPointerSize));

  // Allocate and align the frame preparing for calling the runtime
  // function.
  const int frame_alignment = TurboAssembler::ActivationFrameAlignment();
  if (frame_alignment > 0) {
    DCHECK_EQ(frame_alignment, 8);
    ClearRightImm(sp, sp, Operand(3));  // equivalent to &= -8
  }

  lay(sp, MemOperand(sp, -kNumRequiredStackFrameSlots * kPointerSize));
  StoreP(MemOperand(sp), Operand::Zero(), r0);
  // Set the exit frame sp value to point just before the return address
  // location.
  lay(r1, MemOperand(sp, kStackFrameSPSlot * kPointerSize));
  StoreP(r1, MemOperand(fp, ExitFrameConstants::kSPOffset));
}

int TurboAssembler::ActivationFrameAlignment() {
#if !defined(USE_SIMULATOR)
  // Running on the real platform. Use the alignment as mandated by the local
  // environment.
  // Note: This will break if we ever start generating snapshots on one S390
  // platform for another S390 platform with a different alignment.
  return base::OS::ActivationFrameAlignment();
#else  // Simulated
  // If we are using the simulator then we should always align to the expected
  // alignment. As the simulator is used to generate snapshots we do not know
  // if the target platform will need alignment, so this is controlled from a
  // flag.
  return FLAG_sim_stack_alignment;
#endif
}

void MacroAssembler::LeaveExitFrame(bool save_doubles, Register argument_count,
                                    bool argument_count_is_length) {
  // Optionally restore all double registers.
  if (save_doubles) {
    // Calculate the stack location of the saved doubles and restore them.
    const int kNumRegs = kNumCallerSavedDoubles;
    lay(r5, MemOperand(fp, -(ExitFrameConstants::kFixedFrameSizeFromFp +
                             kNumRegs * kDoubleSize)));
    MultiPopDoubles(kCallerSavedDoubles, r5);
  }

  // Clear top frame.
  Move(ip, ExternalReference::Create(IsolateAddressId::kCEntryFPAddress,
                                     isolate()));
  StoreP(MemOperand(ip), Operand(0, RelocInfo::NONE), r0);

  // Restore current context from top and clear it in debug mode.
  Move(ip,
       ExternalReference::Create(IsolateAddressId::kContextAddress, isolate()));
  LoadP(cp, MemOperand(ip));

#ifdef DEBUG
  mov(r1, Operand(Context::kInvalidContext));
  Move(ip,
       ExternalReference::Create(IsolateAddressId::kContextAddress, isolate()));
  StoreP(r1, MemOperand(ip));
#endif

  // Tear down the exit frame, pop the arguments, and return.
  LeaveFrame(StackFrame::EXIT);

  if (argument_count.is_valid()) {
    if (!argument_count_is_length) {
      ShiftLeftP(argument_count, argument_count, Operand(kPointerSizeLog2));
    }
    la(sp, MemOperand(sp, argument_count));
  }
}

void TurboAssembler::MovFromFloatResult(const DoubleRegister dst) {
  Move(dst, d0);
}

void TurboAssembler::MovFromFloatParameter(const DoubleRegister dst) {
  Move(dst, d0);
}

void TurboAssembler::PrepareForTailCall(const ParameterCount& callee_args_count,
                                        Register caller_args_count_reg,
                                        Register scratch0, Register scratch1) {
#if DEBUG
  if (callee_args_count.is_reg()) {
    DCHECK(!AreAliased(callee_args_count.reg(), caller_args_count_reg, scratch0,
                       scratch1));
  } else {
    DCHECK(!AreAliased(caller_args_count_reg, scratch0, scratch1));
  }
#endif

  // Calculate the end of destination area where we will put the arguments
  // after we drop current frame. We AddP kPointerSize to count the receiver
  // argument which is not included into formal parameters count.
  Register dst_reg = scratch0;
  ShiftLeftP(dst_reg, caller_args_count_reg, Operand(kPointerSizeLog2));
  AddP(dst_reg, fp, dst_reg);
  AddP(dst_reg, dst_reg,
       Operand(StandardFrameConstants::kCallerSPOffset + kPointerSize));

  Register src_reg = caller_args_count_reg;
  // Calculate the end of source area. +kPointerSize is for the receiver.
  if (callee_args_count.is_reg()) {
    ShiftLeftP(src_reg, callee_args_count.reg(), Operand(kPointerSizeLog2));
    AddP(src_reg, sp, src_reg);
    AddP(src_reg, src_reg, Operand(kPointerSize));
  } else {
    mov(src_reg, Operand((callee_args_count.immediate() + 1) * kPointerSize));
    AddP(src_reg, src_reg, sp);
  }

  if (FLAG_debug_code) {
    CmpLogicalP(src_reg, dst_reg);
    Check(lt, AbortReason::kStackAccessBelowStackPointer);
  }

  // Restore caller's frame pointer and return address now as they will be
  // overwritten by the copying loop.
  RestoreFrameStateForTailCall();

  // Now copy callee arguments to the caller frame going backwards to avoid
  // callee arguments corruption (source and destination areas could overlap).

  // Both src_reg and dst_reg are pointing to the word after the one to copy,
  // so they must be pre-decremented in the loop.
  Register tmp_reg = scratch1;
  Label loop;
  if (callee_args_count.is_reg()) {
    AddP(tmp_reg, callee_args_count.reg(), Operand(1));  // +1 for receiver
  } else {
    mov(tmp_reg, Operand(callee_args_count.immediate() + 1));
  }
  LoadRR(r1, tmp_reg);
  bind(&loop);
  LoadP(tmp_reg, MemOperand(src_reg, -kPointerSize));
  StoreP(tmp_reg, MemOperand(dst_reg, -kPointerSize));
  lay(src_reg, MemOperand(src_reg, -kPointerSize));
  lay(dst_reg, MemOperand(dst_reg, -kPointerSize));
  BranchOnCount(r1, &loop);

  // Leave current frame.
  LoadRR(sp, dst_reg);
}

void MacroAssembler::InvokePrologue(const ParameterCount& expected,
                                    const ParameterCount& actual, Label* done,
                                    bool* definitely_mismatches,
                                    InvokeFlag flag) {
  bool definitely_matches = false;
  *definitely_mismatches = false;
  Label regular_invoke;

  // Check whether the expected and actual arguments count match. If not,
  // setup registers according to contract with ArgumentsAdaptorTrampoline:
  //  r2: actual arguments count
  //  r3: function (passed through to callee)
  //  r4: expected arguments count

  // The code below is made a lot easier because the calling code already sets
  // up actual and expected registers according to the contract if values are
  // passed in registers.

  // ARM has some sanity checks as per below, considering add them for S390
  //  DCHECK(actual.is_immediate() || actual.reg() == r2);
  //  DCHECK(expected.is_immediate() || expected.reg() == r4);

  if (expected.is_immediate()) {
    DCHECK(actual.is_immediate());
    mov(r2, Operand(actual.immediate()));
    if (expected.immediate() == actual.immediate()) {
      definitely_matches = true;
    } else {
      const int sentinel = SharedFunctionInfo::kDontAdaptArgumentsSentinel;
      if (expected.immediate() == sentinel) {
        // Don't worry about adapting arguments for builtins that
        // don't want that done. Skip adaption code by making it look
        // like we have a match between expected and actual number of
        // arguments.
        definitely_matches = true;
      } else {
        *definitely_mismatches = true;
        mov(r4, Operand(expected.immediate()));
      }
    }
  } else {
    if (actual.is_immediate()) {
      mov(r2, Operand(actual.immediate()));
      CmpPH(expected.reg(), Operand(actual.immediate()));
      beq(&regular_invoke);
    } else {
      CmpP(expected.reg(), actual.reg());
      beq(&regular_invoke);
    }
  }

  if (!definitely_matches) {
    Handle<Code> adaptor = BUILTIN_CODE(isolate(), ArgumentsAdaptorTrampoline);
    if (flag == CALL_FUNCTION) {
      Call(adaptor);
      if (!*definitely_mismatches) {
        b(done);
      }
    } else {
      Jump(adaptor, RelocInfo::CODE_TARGET);
    }
    bind(&regular_invoke);
  }
}

void MacroAssembler::CheckDebugHook(Register fun, Register new_target,
                                    const ParameterCount& expected,
                                    const ParameterCount& actual) {
  Label skip_hook;

  ExternalReference debug_hook_active =
      ExternalReference::debug_hook_on_function_call_address(isolate());
  Move(r6, debug_hook_active);
  tm(MemOperand(r6), Operand::Zero());
  bne(&skip_hook);

  {
    // Load receiver to pass it later to DebugOnFunctionCall hook.
    if (actual.is_reg()) {
      LoadRR(r6, actual.reg());
    } else {
      mov(r6, Operand(actual.immediate()));
    }
    ShiftLeftP(r6, r6, Operand(kPointerSizeLog2));
    LoadP(r6, MemOperand(sp, r6));
    FrameScope frame(this,
                     has_frame() ? StackFrame::NONE : StackFrame::INTERNAL);
    if (expected.is_reg()) {
      SmiTag(expected.reg());
      Push(expected.reg());
    }
    if (actual.is_reg()) {
      SmiTag(actual.reg());
      Push(actual.reg());
    }
    if (new_target.is_valid()) {
      Push(new_target);
    }
    Push(fun, fun, r6);
    CallRuntime(Runtime::kDebugOnFunctionCall);
    Pop(fun);
    if (new_target.is_valid()) {
      Pop(new_target);
    }
    if (actual.is_reg()) {
      Pop(actual.reg());
      SmiUntag(actual.reg());
    }
    if (expected.is_reg()) {
      Pop(expected.reg());
      SmiUntag(expected.reg());
    }
  }
  bind(&skip_hook);
}

void MacroAssembler::InvokeFunctionCode(Register function, Register new_target,
                                        const ParameterCount& expected,
                                        const ParameterCount& actual,
                                        InvokeFlag flag) {
  // You can't call a function without a valid frame.
  DCHECK(flag == JUMP_FUNCTION || has_frame());

  DCHECK(function == r3);
  DCHECK_IMPLIES(new_target.is_valid(), new_target == r5);

  // On function call, call into the debugger if necessary.
  CheckDebugHook(function, new_target, expected, actual);

  // Clear the new.target register if not given.
  if (!new_target.is_valid()) {
    LoadRoot(r5, Heap::kUndefinedValueRootIndex);
  }

  Label done;
  bool definitely_mismatches = false;
  InvokePrologue(expected, actual, &done, &definitely_mismatches, flag);
  if (!definitely_mismatches) {
    // We call indirectly through the code field in the function to
    // allow recompilation to take effect without changing any of the
    // call sites.
    Register code = kJavaScriptCallCodeStartRegister;
    LoadP(code, FieldMemOperand(function, JSFunction::kCodeOffset));
    AddP(code, code, Operand(Code::kHeaderSize - kHeapObjectTag));
    if (flag == CALL_FUNCTION) {
      CallJSEntry(code);
    } else {
      DCHECK(flag == JUMP_FUNCTION);
      JumpToJSEntry(code);
    }

    // Continue here if InvokePrologue does handle the invocation due to
    // mismatched parameter counts.
    bind(&done);
  }
}

void MacroAssembler::InvokeFunction(Register fun, Register new_target,
                                    const ParameterCount& actual,
                                    InvokeFlag flag) {
  // You can't call a function without a valid frame.
  DCHECK(flag == JUMP_FUNCTION || has_frame());

  // Contract with called JS functions requires that function is passed in r3.
  DCHECK(fun == r3);

  Register expected_reg = r4;
  Register temp_reg = r6;
  LoadP(temp_reg, FieldMemOperand(r3, JSFunction::kSharedFunctionInfoOffset));
  LoadP(cp, FieldMemOperand(r3, JSFunction::kContextOffset));
  LoadW(expected_reg,
        FieldMemOperand(temp_reg,
                        SharedFunctionInfo::kFormalParameterCountOffset));

  ParameterCount expected(expected_reg);
  InvokeFunctionCode(fun, new_target, expected, actual, flag);
}

void MacroAssembler::InvokeFunction(Register function,
                                    const ParameterCount& expected,
                                    const ParameterCount& actual,
                                    InvokeFlag flag) {
  // You can't call a function without a valid frame.
  DCHECK(flag == JUMP_FUNCTION || has_frame());

  // Contract with called JS functions requires that function is passed in r3.
  DCHECK(function == r3);

  // Get the function and setup the context.
  LoadP(cp, FieldMemOperand(r3, JSFunction::kContextOffset));

<<<<<<< HEAD
  InvokeFunctionCode(r3, no_reg, expected, actual, flag, call_wrapper);
}

void MacroAssembler::InvokeFunction(Handle<JSFunction> function,
                                    const ParameterCount& expected,
                                    const ParameterCount& actual,
                                    InvokeFlag flag,
                                    const CallWrapper& call_wrapper) {
  Move(r3, function);
  InvokeFunction(r3, expected, actual, flag, call_wrapper);
}

void MacroAssembler::IsObjectJSStringType(Register object, Register scratch,
                                          Label* fail) {
  DCHECK(kNotStringTag != 0);

  LoadP(scratch, FieldMemOperand(object, HeapObject::kMapOffset));
  LoadlB(scratch, FieldMemOperand(scratch, Map::kInstanceTypeOffset));
  mov(r0, Operand(kIsNotStringMask));
  AndP(r0, scratch);
  bne(fail);
=======
  InvokeFunctionCode(r3, no_reg, expected, actual, flag);
>>>>>>> 84bd6f3c
}

void MacroAssembler::MaybeDropFrames() {
  // Check whether we need to drop frames to restart a function on the stack.
  ExternalReference restart_fp =
      ExternalReference::debug_restart_fp_address(isolate());
  Move(r3, restart_fp);
  LoadP(r3, MemOperand(r3));
  CmpP(r3, Operand::Zero());
  Jump(BUILTIN_CODE(isolate(), FrameDropperTrampoline), RelocInfo::CODE_TARGET,
       ne);
}

void MacroAssembler::PushStackHandler() {
  // Adjust this code if not the case.
  STATIC_ASSERT(StackHandlerConstants::kSize == 2 * kPointerSize);
  STATIC_ASSERT(StackHandlerConstants::kNextOffset == 0 * kPointerSize);

  // Link the current handler as the next handler.
  mov(r7, Operand(ExternalReference::Create(IsolateAddressId::kHandlerAddress,
                                            isolate())));

  // Buy the full stack frame for 5 slots.
  lay(sp, MemOperand(sp, -StackHandlerConstants::kSize));

  // Store padding.
  mov(r0, Operand(Smi::kZero));
  StoreP(r0, MemOperand(sp));  // Padding.

  // Copy the old handler into the next handler slot.
  mvc(MemOperand(sp, StackHandlerConstants::kNextOffset), MemOperand(r7),
      kPointerSize);
  // Set this new handler as the current one.
  StoreP(sp, MemOperand(r7));
}

void MacroAssembler::PopStackHandler() {
  STATIC_ASSERT(StackHandlerConstants::kSize == 2 * kPointerSize);
  STATIC_ASSERT(StackHandlerConstants::kNextOffset == 0);

  // Pop the Next Handler into r3 and store it into Handler Address reference.
  Pop(r3);
  mov(ip, Operand(ExternalReference::Create(IsolateAddressId::kHandlerAddress,
                                            isolate())));
  StoreP(r3, MemOperand(ip));

  Drop(1);  // Drop padding.
}

void MacroAssembler::CompareObjectType(Register object, Register map,
                                       Register type_reg, InstanceType type) {
  const Register temp = type_reg == no_reg ? r0 : type_reg;

  LoadP(map, FieldMemOperand(object, HeapObject::kMapOffset));
  CompareInstanceType(map, temp, type);
}

void MacroAssembler::CompareInstanceType(Register map, Register type_reg,
                                         InstanceType type) {
  STATIC_ASSERT(Map::kInstanceTypeOffset < 4096);
  STATIC_ASSERT(LAST_TYPE <= 0xFFFF);
  LoadHalfWordP(type_reg, FieldMemOperand(map, Map::kInstanceTypeOffset));
  CmpP(type_reg, Operand(type));
}

void MacroAssembler::CompareRoot(Register obj, Heap::RootListIndex index) {
  CmpP(obj, MemOperand(kRootRegister, index << kPointerSizeLog2));
}

<<<<<<< HEAD
void MacroAssembler::SmiToDouble(DoubleRegister value, Register smi) {
  SmiUntag(ip, smi);
  ConvertIntToDouble(value, ip);
}

void MacroAssembler::CompareMap(Register obj, Register scratch, Handle<Map> map,
                                Label* early_success) {
  LoadP(scratch, FieldMemOperand(obj, HeapObject::kMapOffset));
  CompareMap(obj, map, early_success);
}

void MacroAssembler::CompareMap(Register obj_map, Handle<Map> map,
                                Label* early_success) {
  mov(r0, Operand(map));
  CmpP(r0, FieldMemOperand(obj_map, HeapObject::kMapOffset));
}

void MacroAssembler::CheckMap(Register obj, Register scratch, Handle<Map> map,
                              Label* fail, SmiCheckType smi_check_type) {
  if (smi_check_type == DO_SMI_CHECK) {
    JumpIfSmi(obj, fail);
  }

  Label success;
  CompareMap(obj, scratch, map, &success);
  bne(fail);
  bind(&success);
}

void MacroAssembler::CheckMap(Register obj, Register scratch,
                              Heap::RootListIndex index, Label* fail,
                              SmiCheckType smi_check_type) {
  if (smi_check_type == DO_SMI_CHECK) {
    JumpIfSmi(obj, fail);
  }
  LoadP(scratch, FieldMemOperand(obj, HeapObject::kMapOffset));
  CompareRoot(scratch, index);
  bne(fail);
}

void MacroAssembler::GetWeakValue(Register value, Handle<WeakCell> cell) {
  mov(value, Operand(cell));
  LoadP(value, FieldMemOperand(value, WeakCell::kValueOffset));
}

void MacroAssembler::LoadWeakValue(Register value, Handle<WeakCell> cell,
                                   Label* miss) {
  GetWeakValue(value, cell);
  JumpIfSmi(value, miss);
}

void MacroAssembler::GetMapConstructor(Register result, Register map,
                                       Register temp, Register temp2) {
  Label done, loop;
  LoadP(result, FieldMemOperand(map, Map::kConstructorOrBackPointerOffset));
  bind(&loop);
  JumpIfSmi(result, &done);
  CompareObjectType(result, temp, temp2, MAP_TYPE);
  bne(&done);
  LoadP(result, FieldMemOperand(result, Map::kConstructorOrBackPointerOffset));
  b(&loop);
  bind(&done);
=======
void MacroAssembler::CallStub(CodeStub* stub, Condition cond) {
  DCHECK(AllowThisStubCall(stub));  // Stub calls are not allowed in some stubs.
  Call(stub->GetCode(), RelocInfo::CODE_TARGET, cond);
>>>>>>> 84bd6f3c
}

void TurboAssembler::CallStubDelayed(CodeStub* stub) {
  DCHECK(AllowThisStubCall(stub));  // Stub calls are not allowed in some stubs.
  call(stub);
}

void MacroAssembler::TailCallStub(CodeStub* stub, Condition cond) {
  Jump(stub->GetCode(), RelocInfo::CODE_TARGET, cond);
}

bool TurboAssembler::AllowThisStubCall(CodeStub* stub) {
  return has_frame_ || !stub->SometimesSetsUpAFrame();
}

void MacroAssembler::TryDoubleToInt32Exact(Register result,
                                           DoubleRegister double_input,
                                           Register scratch,
                                           DoubleRegister double_scratch) {
  Label done;
  DCHECK(double_input != double_scratch);

  ConvertDoubleToInt64(result, double_input);

  TestIfInt32(result);
  bne(&done);

  // convert back and compare
  cdfbr(double_scratch, result);
  cdbr(double_scratch, double_input);
  bind(&done);
}

<<<<<<< HEAD
void MacroAssembler::TryInt32Floor(Register result, DoubleRegister double_input,
                                   Register input_high, Register scratch,
                                   DoubleRegister double_scratch, Label* done,
                                   Label* exact) {
  DCHECK(!result.is(input_high));
  DCHECK(!double_input.is(double_scratch));
  Label exception;

  // Move high word into input_high
  lay(sp, MemOperand(sp, -kDoubleSize));
  StoreDouble(double_input, MemOperand(sp));
  LoadlW(input_high, MemOperand(sp, Register::kExponentOffset));
  la(sp, MemOperand(sp, kDoubleSize));

  // Test for NaN/Inf
  ExtractBitMask(result, input_high, HeapNumber::kExponentMask);
  CmpLogicalP(result, Operand(0x7ff));
  beq(&exception);

  // Convert (rounding to -Inf)
  ConvertDoubleToInt64(result, double_input, kRoundToMinusInf);

  // Test for overflow
  TestIfInt32(result);
  bne(&exception);

  // Test for exactness
  cdfbr(double_scratch, result);
  cdbr(double_scratch, double_input);
  beq(exact);
  b(done);

  bind(&exception);
}

void MacroAssembler::TryInlineTruncateDoubleToI(Register result,
                                                DoubleRegister double_input,
                                                Label* done) {
  ConvertDoubleToInt64(result, double_input);

  // Test for overflow
  TestIfInt32(result);
  beq(done);
}

void MacroAssembler::TruncateDoubleToI(Register result,
=======
void TurboAssembler::TruncateDoubleToI(Isolate* isolate, Zone* zone,
                                       Register result,
>>>>>>> 84bd6f3c
                                       DoubleRegister double_input) {
  Label done;

  TryInlineTruncateDoubleToI(result, double_input, &done);

  // If we fell through then inline version didn't succeed - call stub instead.
  push(r14);
  // Put input on stack.
  lay(sp, MemOperand(sp, -kDoubleSize));
  StoreDouble(double_input, MemOperand(sp));

  Call(BUILTIN_CODE(isolate, DoubleToI), RelocInfo::CODE_TARGET);

  LoadP(result, MemOperand(sp, 0));
  la(sp, MemOperand(sp, kDoubleSize));
  pop(r14);

  bind(&done);
}

void TurboAssembler::TryInlineTruncateDoubleToI(Register result,
                                                DoubleRegister double_input,
                                                Label* done) {
  ConvertDoubleToInt64(result, double_input);

  // Test for overflow
  TestIfInt32(result);
  beq(done);
}

void TurboAssembler::CallRuntimeDelayed(Zone* zone, Runtime::FunctionId fid,
                                        SaveFPRegsMode save_doubles) {
  const Runtime::Function* f = Runtime::FunctionForId(fid);
  mov(r2, Operand(f->nargs));
  Move(r3, ExternalReference::Create(f));

#if V8_TARGET_ARCH_S390X
  Handle<Code> code =
      CodeFactory::CEntry(isolate(), f->result_size, save_doubles);
#else
  Handle<Code> code = CodeFactory::CEntry(isolate(), 1, save_doubles);
#endif
  Call(code, RelocInfo::CODE_TARGET);
}

void MacroAssembler::CallRuntime(const Runtime::Function* f, int num_arguments,
                                 SaveFPRegsMode save_doubles) {
  // All parameters are on the stack.  r2 has the return value after call.

  // If the expected number of arguments of the runtime function is
  // constant, we check that the actual number of arguments match the
  // expectation.
  CHECK(f->nargs < 0 || f->nargs == num_arguments);

  // TODO(1236192): Most runtime routines don't need the number of
  // arguments passed in because it is constant. At some point we
  // should remove this need and make the runtime routine entry code
  // smarter.
  mov(r2, Operand(num_arguments));
  Move(r3, ExternalReference::Create(f));
#if V8_TARGET_ARCH_S390X
  Handle<Code> code =
      CodeFactory::CEntry(isolate(), f->result_size, save_doubles);
#else
  Handle<Code> code = CodeFactory::CEntry(isolate(), 1, save_doubles);
#endif

  Call(code, RelocInfo::CODE_TARGET);
}

void MacroAssembler::TailCallRuntime(Runtime::FunctionId fid) {
  const Runtime::Function* function = Runtime::FunctionForId(fid);
  DCHECK_EQ(1, function->result_size);
  if (function->nargs >= 0) {
    mov(r2, Operand(function->nargs));
  }
  JumpToExternalReference(ExternalReference::Create(fid));
}

void MacroAssembler::JumpToExternalReference(const ExternalReference& builtin,
                                             bool builtin_exit_frame) {
  Move(r3, builtin);
  Handle<Code> code = CodeFactory::CEntry(isolate(), 1, kDontSaveFPRegs,
                                          kArgvOnStack, builtin_exit_frame);
  Jump(code, RelocInfo::CODE_TARGET);
}

void MacroAssembler::JumpToInstructionStream(Address entry) {
  mov(kOffHeapTrampolineRegister, Operand(entry, RelocInfo::OFF_HEAP_TARGET));
  Jump(kOffHeapTrampolineRegister);
}

void MacroAssembler::LoadWeakValue(Register out, Register in,
                                   Label* target_if_cleared) {
  CmpP(in, Operand(kClearedWeakHeapObject));
  beq(target_if_cleared);

  AndP(out, in, Operand(~kWeakHeapObjectMask));
}

void MacroAssembler::IncrementCounter(StatsCounter* counter, int value,
                                      Register scratch1, Register scratch2) {
  DCHECK(value > 0 && is_int8(value));
  if (FLAG_native_code_counters && counter->Enabled()) {
    Move(scratch2, ExternalReference::Create(counter));
    // @TODO(john.yan): can be optimized by asi()
    LoadW(scratch1, MemOperand(scratch2));
    AddP(scratch1, Operand(value));
    StoreW(scratch1, MemOperand(scratch2));
  }
}

void MacroAssembler::DecrementCounter(StatsCounter* counter, int value,
                                      Register scratch1, Register scratch2) {
  DCHECK(value > 0 && is_int8(value));
  if (FLAG_native_code_counters && counter->Enabled()) {
    Move(scratch2, ExternalReference::Create(counter));
    // @TODO(john.yan): can be optimized by asi()
    LoadW(scratch1, MemOperand(scratch2));
    AddP(scratch1, Operand(-value));
    StoreW(scratch1, MemOperand(scratch2));
  }
}

void TurboAssembler::Assert(Condition cond, AbortReason reason, CRegister cr) {
  if (emit_debug_code()) Check(cond, reason, cr);
}

<<<<<<< HEAD
void MacroAssembler::Check(Condition cond, BailoutReason reason, CRegister cr) {
=======
void TurboAssembler::Check(Condition cond, AbortReason reason, CRegister cr) {
>>>>>>> 84bd6f3c
  Label L;
  b(cond, &L);
  Abort(reason);
  // will not return here
  bind(&L);
}

void TurboAssembler::Abort(AbortReason reason) {
  Label abort_start;
  bind(&abort_start);
#ifdef DEBUG
  const char* msg = GetAbortReason(reason);
  if (msg != nullptr) {
    RecordComment("Abort message: ");
    RecordComment(msg);
  }

  if (FLAG_trap_on_abort) {
    stop(msg);
    return;
  }
#endif

  LoadSmiLiteral(r3, Smi::FromInt(static_cast<int>(reason)));

  // Disable stub call restrictions to always allow calls to abort.
  if (!has_frame_) {
    // We don't actually want to generate a pile of code for this, so just
    // claim there is a stack frame, without generating one.
    FrameScope scope(this, StackFrame::NONE);
    Call(BUILTIN_CODE(isolate(), Abort), RelocInfo::CODE_TARGET);
  } else {
    Call(BUILTIN_CODE(isolate(), Abort), RelocInfo::CODE_TARGET);
  }
  // will not return here
}

void MacroAssembler::LoadNativeContextSlot(int index, Register dst) {
  LoadP(dst, NativeContextMemOperand());
  LoadP(dst, ContextMemOperand(dst, index));
}

void MacroAssembler::UntagAndJumpIfSmi(Register dst, Register src,
                                       Label* smi_case) {
  STATIC_ASSERT(kSmiTag == 0);
  STATIC_ASSERT(kSmiTagSize == 1);
  // this won't work if src == dst
  DCHECK(src.code() != dst.code());
  SmiUntag(dst, src);
  TestIfSmi(src);
  beq(smi_case);
}

void MacroAssembler::JumpIfEitherSmi(Register reg1, Register reg2,
                                     Label* on_either_smi) {
  STATIC_ASSERT(kSmiTag == 0);
  JumpIfSmi(reg1, on_either_smi);
  JumpIfSmi(reg2, on_either_smi);
}

void MacroAssembler::AssertNotSmi(Register object) {
  if (emit_debug_code()) {
    STATIC_ASSERT(kSmiTag == 0);
    TestIfSmi(object);
    Check(ne, AbortReason::kOperandIsASmi, cr0);
  }
}

void MacroAssembler::AssertSmi(Register object) {
  if (emit_debug_code()) {
    STATIC_ASSERT(kSmiTag == 0);
    TestIfSmi(object);
    Check(eq, AbortReason::kOperandIsNotASmi, cr0);
  }
}

<<<<<<< HEAD
void MacroAssembler::AssertFunction(Register object) {
  if (emit_debug_code()) {
    STATIC_ASSERT(kSmiTag == 0);
    TestIfSmi(object);
    Check(ne, kOperandIsASmiAndNotAFunction, cr0);
    push(object);
    CompareObjectType(object, object, object, JS_FUNCTION_TYPE);
    pop(object);
    Check(eq, kOperandIsNotAFunction);
  }
}

void MacroAssembler::AssertBoundFunction(Register object) {
  if (emit_debug_code()) {
    STATIC_ASSERT(kSmiTag == 0);
    TestIfSmi(object);
    Check(ne, kOperandIsASmiAndNotABoundFunction, cr0);
    push(object);
    CompareObjectType(object, object, object, JS_BOUND_FUNCTION_TYPE);
    pop(object);
    Check(eq, kOperandIsNotABoundFunction);
  }
}

void MacroAssembler::AssertGeneratorObject(Register object, Register flags) {
  // `flags` should be an untagged integer. See `SuspendFlags` in src/globals.h
  if (!emit_debug_code()) return;
  TestIfSmi(object);
  Check(ne, kOperandIsASmiAndNotAGeneratorObject, cr0);

  // Load map
  Register map = object;
  push(object);
  LoadP(map, FieldMemOperand(object, HeapObject::kMapOffset));

  Label async, do_check;
  tmll(flags, Operand(static_cast<int>(SuspendFlags::kGeneratorTypeMask)));
  bne(&async);

  // Check if JSGeneratorObject
  CompareInstanceType(map, object, JS_GENERATOR_OBJECT_TYPE);
  b(&do_check);

  bind(&async);
  // Check if JSAsyncGeneratorObject
  CompareInstanceType(map, object, JS_ASYNC_GENERATOR_OBJECT_TYPE);

  bind(&do_check);
  // Restore generator object to register and perform assertion
  pop(object);
  Check(eq, kOperandIsNotAGeneratorObject);
=======
void MacroAssembler::AssertFixedArray(Register object) {
  if (emit_debug_code()) {
    STATIC_ASSERT(kSmiTag == 0);
    TestIfSmi(object);
    Check(ne, AbortReason::kOperandIsASmiAndNotAFixedArray, cr0);
    push(object);
    CompareObjectType(object, object, object, FIXED_ARRAY_TYPE);
    pop(object);
    Check(eq, AbortReason::kOperandIsNotAFixedArray);
  }
}

void MacroAssembler::AssertConstructor(Register object, Register scratch) {
  if (emit_debug_code()) {
    STATIC_ASSERT(kSmiTag == 0);
    TestIfSmi(object);
    Check(ne, AbortReason::kOperandIsASmiAndNotAConstructor);
    LoadP(scratch, FieldMemOperand(object, HeapObject::kMapOffset));
    tm(FieldMemOperand(scratch, Map::kBitFieldOffset),
       Operand(Map::IsConstructorBit::kMask));
    Check(ne, AbortReason::kOperandIsNotAConstructor);
  }
}

void MacroAssembler::AssertFunction(Register object) {
  if (emit_debug_code()) {
    STATIC_ASSERT(kSmiTag == 0);
    TestIfSmi(object);
    Check(ne, AbortReason::kOperandIsASmiAndNotAFunction, cr0);
    push(object);
    CompareObjectType(object, object, object, JS_FUNCTION_TYPE);
    pop(object);
    Check(eq, AbortReason::kOperandIsNotAFunction);
  }
}

void MacroAssembler::AssertBoundFunction(Register object) {
  if (emit_debug_code()) {
    STATIC_ASSERT(kSmiTag == 0);
    TestIfSmi(object);
    Check(ne, AbortReason::kOperandIsASmiAndNotABoundFunction, cr0);
    push(object);
    CompareObjectType(object, object, object, JS_BOUND_FUNCTION_TYPE);
    pop(object);
    Check(eq, AbortReason::kOperandIsNotABoundFunction);
  }
>>>>>>> 84bd6f3c
}

void MacroAssembler::AssertGeneratorObject(Register object) {
  if (!emit_debug_code()) return;
  TestIfSmi(object);
  Check(ne, AbortReason::kOperandIsASmiAndNotAGeneratorObject, cr0);

  // Load map
  Register map = object;
  push(object);
  LoadP(map, FieldMemOperand(object, HeapObject::kMapOffset));

  // Check if JSGeneratorObject
  Label do_check;
  Register instance_type = object;
  CompareInstanceType(map, instance_type, JS_GENERATOR_OBJECT_TYPE);
  beq(&do_check);

  // Check if JSAsyncGeneratorObject (See MacroAssembler::CompareInstanceType)
  CmpP(instance_type, Operand(JS_ASYNC_GENERATOR_OBJECT_TYPE));

  bind(&do_check);
  // Restore generator object to register and perform assertion
  pop(object);
  Check(eq, AbortReason::kOperandIsNotAGeneratorObject);
}

void MacroAssembler::AssertUndefinedOrAllocationSite(Register object,
                                                     Register scratch) {
  if (emit_debug_code()) {
    Label done_checking;
    AssertNotSmi(object);
    CompareRoot(object, Heap::kUndefinedValueRootIndex);
    beq(&done_checking, Label::kNear);
    LoadP(scratch, FieldMemOperand(object, HeapObject::kMapOffset));
    CompareRoot(scratch, Heap::kAllocationSiteMapRootIndex);
    Assert(eq, AbortReason::kExpectedUndefinedOrCell);
    bind(&done_checking);
  }
}

static const int kRegisterPassedArguments = 5;

int TurboAssembler::CalculateStackPassedWords(int num_reg_arguments,
                                              int num_double_arguments) {
  int stack_passed_words = 0;
  if (num_double_arguments > DoubleRegister::kNumRegisters) {
    stack_passed_words +=
        2 * (num_double_arguments - DoubleRegister::kNumRegisters);
  }
  // Up to five simple arguments are passed in registers r2..r6
  if (num_reg_arguments > kRegisterPassedArguments) {
    stack_passed_words += num_reg_arguments - kRegisterPassedArguments;
  }
  return stack_passed_words;
}

void TurboAssembler::PrepareCallCFunction(int num_reg_arguments,
                                          int num_double_arguments,
                                          Register scratch) {
  int frame_alignment = ActivationFrameAlignment();
  int stack_passed_arguments =
      CalculateStackPassedWords(num_reg_arguments, num_double_arguments);
  int stack_space = kNumRequiredStackFrameSlots;
  if (frame_alignment > kPointerSize) {
    // Make stack end at alignment and make room for stack arguments
    // -- preserving original value of sp.
    LoadRR(scratch, sp);
    lay(sp, MemOperand(sp, -(stack_passed_arguments + 1) * kPointerSize));
    DCHECK(base::bits::IsPowerOfTwo(frame_alignment));
    ClearRightImm(sp, sp, Operand(WhichPowerOf2(frame_alignment)));
    StoreP(scratch, MemOperand(sp, (stack_passed_arguments)*kPointerSize));
  } else {
    stack_space += stack_passed_arguments;
  }
  lay(sp, MemOperand(sp, -(stack_space)*kPointerSize));
}

void TurboAssembler::PrepareCallCFunction(int num_reg_arguments,
                                          Register scratch) {
  PrepareCallCFunction(num_reg_arguments, 0, scratch);
}

void TurboAssembler::MovToFloatParameter(DoubleRegister src) { Move(d0, src); }

void TurboAssembler::MovToFloatResult(DoubleRegister src) { Move(d0, src); }

void TurboAssembler::MovToFloatParameters(DoubleRegister src1,
                                          DoubleRegister src2) {
  if (src2 == d0) {
    DCHECK(src1 != d2);
    Move(d2, src2);
    Move(d0, src1);
  } else {
    Move(d0, src1);
    Move(d2, src2);
  }
}

void TurboAssembler::CallCFunction(ExternalReference function,
                                   int num_reg_arguments,
                                   int num_double_arguments) {
  Move(ip, function);
  CallCFunctionHelper(ip, num_reg_arguments, num_double_arguments);
}

void TurboAssembler::CallCFunction(Register function, int num_reg_arguments,
                                   int num_double_arguments) {
  CallCFunctionHelper(function, num_reg_arguments, num_double_arguments);
}

void TurboAssembler::CallCFunction(ExternalReference function,
                                   int num_arguments) {
  CallCFunction(function, num_arguments, 0);
}

void TurboAssembler::CallCFunction(Register function, int num_arguments) {
  CallCFunction(function, num_arguments, 0);
}

void TurboAssembler::CallCFunctionHelper(Register function,
                                         int num_reg_arguments,
                                         int num_double_arguments) {
  DCHECK_LE(num_reg_arguments + num_double_arguments, kMaxCParameters);
  DCHECK(has_frame());

  // Just call directly. The function called cannot cause a GC, or
  // allow preemption, so the return address in the link register
  // stays correct.
  Register dest = function;
  if (ABI_CALL_VIA_IP) {
    Move(ip, function);
    dest = ip;
  }

  Call(dest);

  int stack_passed_arguments =
      CalculateStackPassedWords(num_reg_arguments, num_double_arguments);
  int stack_space = kNumRequiredStackFrameSlots + stack_passed_arguments;
  if (ActivationFrameAlignment() > kPointerSize) {
    // Load the original stack pointer (pre-alignment) from the stack
    LoadP(sp, MemOperand(sp, stack_space * kPointerSize));
  } else {
    la(sp, MemOperand(sp, stack_space * kPointerSize));
  }
}

void TurboAssembler::CheckPageFlag(
    Register object,
    Register scratch,  // scratch may be same register as object
    int mask, Condition cc, Label* condition_met) {
  DCHECK(cc == ne || cc == eq);
  ClearRightImm(scratch, object, Operand(kPageSizeBits));

  if (base::bits::IsPowerOfTwo(mask)) {
    // If it's a power of two, we can use Test-Under-Mask Memory-Imm form
    // which allows testing of a single byte in memory.
    int32_t byte_offset = 4;
    uint32_t shifted_mask = mask;
    // Determine the byte offset to be tested
    if (mask <= 0x80) {
      byte_offset = kPointerSize - 1;
    } else if (mask < 0x8000) {
      byte_offset = kPointerSize - 2;
      shifted_mask = mask >> 8;
    } else if (mask < 0x800000) {
      byte_offset = kPointerSize - 3;
      shifted_mask = mask >> 16;
    } else {
      byte_offset = kPointerSize - 4;
      shifted_mask = mask >> 24;
    }
#if V8_TARGET_LITTLE_ENDIAN
    // Reverse the byte_offset if emulating on little endian platform
    byte_offset = kPointerSize - byte_offset - 1;
#endif
    tm(MemOperand(scratch, MemoryChunk::kFlagsOffset + byte_offset),
       Operand(shifted_mask));
  } else {
    LoadP(scratch, MemOperand(scratch, MemoryChunk::kFlagsOffset));
    AndP(r0, scratch, Operand(mask));
  }
  // Should be okay to remove rc

  if (cc == ne) {
    bne(condition_met);
  }
  if (cc == eq) {
    beq(condition_met);
  }
}

////////////////////////////////////////////////////////////////////////////////
//
// New MacroAssembler Interfaces added for S390
//
////////////////////////////////////////////////////////////////////////////////
// Primarily used for loading constants
// This should really move to be in macro-assembler as it
// is really a pseudo instruction
// Some usages of this intend for a FIXED_SEQUENCE to be used
// @TODO - break this dependency so we can optimize mov() in general
// and only use the generic version when we require a fixed sequence
void MacroAssembler::LoadRepresentation(Register dst, const MemOperand& mem,
                                        Representation r, Register scratch) {
  DCHECK(!r.IsDouble());
  if (r.IsInteger8()) {
    LoadB(dst, mem);
  } else if (r.IsUInteger8()) {
    LoadlB(dst, mem);
  } else if (r.IsInteger16()) {
    LoadHalfWordP(dst, mem, scratch);
  } else if (r.IsUInteger16()) {
    LoadHalfWordP(dst, mem, scratch);
#if V8_TARGET_ARCH_S390X
  } else if (r.IsInteger32()) {
    LoadW(dst, mem, scratch);
#endif
  } else {
    LoadP(dst, mem, scratch);
  }
}

void MacroAssembler::StoreRepresentation(Register src, const MemOperand& mem,
                                         Representation r, Register scratch) {
  DCHECK(!r.IsDouble());
  if (r.IsInteger8() || r.IsUInteger8()) {
    StoreByte(src, mem, scratch);
  } else if (r.IsInteger16() || r.IsUInteger16()) {
    StoreHalfWord(src, mem, scratch);
#if V8_TARGET_ARCH_S390X
  } else if (r.IsInteger32()) {
    StoreW(src, mem, scratch);
#endif
  } else {
    if (r.IsHeapObject()) {
      AssertNotSmi(src);
    } else if (r.IsSmi()) {
      AssertSmi(src);
    }
    StoreP(src, mem, scratch);
  }
}

Register GetRegisterThatIsNotOneOf(Register reg1, Register reg2, Register reg3,
                                   Register reg4, Register reg5,
                                   Register reg6) {
  RegList regs = 0;
  if (reg1.is_valid()) regs |= reg1.bit();
  if (reg2.is_valid()) regs |= reg2.bit();
  if (reg3.is_valid()) regs |= reg3.bit();
  if (reg4.is_valid()) regs |= reg4.bit();
  if (reg5.is_valid()) regs |= reg5.bit();
  if (reg6.is_valid()) regs |= reg6.bit();

  const RegisterConfiguration* config = RegisterConfiguration::Default();
  for (int i = 0; i < config->num_allocatable_general_registers(); ++i) {
    int code = config->GetAllocatableGeneralCode(i);
    Register candidate = Register::from_code(code);
    if (regs & candidate.bit()) continue;
    return candidate;
  }
  UNREACHABLE();
}

void TurboAssembler::mov(Register dst, const Operand& src) {
#if V8_TARGET_ARCH_S390X
  int64_t value;
#else
  int value;
#endif
  if (src.is_heap_object_request()) {
    RequestHeapObject(src.heap_object_request());
    value = 0;
  } else {
    value = src.immediate();
  }

  if (src.rmode() != RelocInfo::NONE) {
    // some form of relocation needed
    RecordRelocInfo(src.rmode(), value);
  }

#if V8_TARGET_ARCH_S390X
  int32_t hi_32 = static_cast<int64_t>(value) >> 32;
  int32_t lo_32 = static_cast<int32_t>(value);

  iihf(dst, Operand(hi_32));
  iilf(dst, Operand(lo_32));
#else
  iilf(dst, Operand(value));
#endif
}

void TurboAssembler::Mul32(Register dst, const MemOperand& src1) {
  if (is_uint12(src1.offset())) {
    ms(dst, src1);
  } else if (is_int20(src1.offset())) {
    msy(dst, src1);
  } else {
    UNIMPLEMENTED();
  }
}

void TurboAssembler::Mul32(Register dst, Register src1) { msr(dst, src1); }

void TurboAssembler::Mul32(Register dst, const Operand& src1) {
  msfi(dst, src1);
}

#define Generate_MulHigh32(instr) \
  {                               \
    lgfr(dst, src1);              \
    instr(dst, src2);             \
    srlg(dst, dst, Operand(32));  \
  }

void TurboAssembler::MulHigh32(Register dst, Register src1,
                               const MemOperand& src2) {
  Generate_MulHigh32(msgf);
}

void TurboAssembler::MulHigh32(Register dst, Register src1, Register src2) {
  if (dst == src2) {
    std::swap(src1, src2);
  }
  Generate_MulHigh32(msgfr);
}

void TurboAssembler::MulHigh32(Register dst, Register src1,
                               const Operand& src2) {
  Generate_MulHigh32(msgfi);
}

#undef Generate_MulHigh32

#define Generate_MulHighU32(instr) \
  {                                \
    lr(r1, src1);                  \
    instr(r0, src2);               \
    LoadlW(dst, r0);               \
  }

void TurboAssembler::MulHighU32(Register dst, Register src1,
                                const MemOperand& src2) {
  Generate_MulHighU32(ml);
}

void TurboAssembler::MulHighU32(Register dst, Register src1, Register src2) {
  Generate_MulHighU32(mlr);
}

void TurboAssembler::MulHighU32(Register dst, Register src1,
                                const Operand& src2) {
  USE(dst);
  USE(src1);
  USE(src2);
  UNREACHABLE();
}

#undef Generate_MulHighU32

#define Generate_Mul32WithOverflowIfCCUnequal(instr) \
  {                                                  \
    lgfr(dst, src1);                                 \
    instr(dst, src2);                                \
    cgfr(dst, dst);                                  \
  }

void TurboAssembler::Mul32WithOverflowIfCCUnequal(Register dst, Register src1,
                                                  const MemOperand& src2) {
  Register result = dst;
  if (src2.rx() == dst || src2.rb() == dst) dst = r0;
  Generate_Mul32WithOverflowIfCCUnequal(msgf);
  if (result != dst) llgfr(result, dst);
}

void TurboAssembler::Mul32WithOverflowIfCCUnequal(Register dst, Register src1,
                                                  Register src2) {
  if (dst == src2) {
    std::swap(src1, src2);
  }
  Generate_Mul32WithOverflowIfCCUnequal(msgfr);
}

void TurboAssembler::Mul32WithOverflowIfCCUnequal(Register dst, Register src1,
                                                  const Operand& src2) {
  Generate_Mul32WithOverflowIfCCUnequal(msgfi);
}

#undef Generate_Mul32WithOverflowIfCCUnequal

void TurboAssembler::Mul64(Register dst, const MemOperand& src1) {
  if (is_int20(src1.offset())) {
    msg(dst, src1);
  } else {
    UNIMPLEMENTED();
  }
}

void TurboAssembler::Mul64(Register dst, Register src1) { msgr(dst, src1); }

void TurboAssembler::Mul64(Register dst, const Operand& src1) {
  msgfi(dst, src1);
}

void TurboAssembler::Mul(Register dst, Register src1, Register src2) {
  if (CpuFeatures::IsSupported(MISC_INSTR_EXT2)) {
    MulPWithCondition(dst, src1, src2);
  } else {
    if (dst == src2) {
      MulP(dst, src1);
    } else if (dst == src1) {
      MulP(dst, src2);
    } else {
      Move(dst, src1);
      MulP(dst, src2);
    }
  }
}

void TurboAssembler::DivP(Register dividend, Register divider) {
  // have to make sure the src and dst are reg pairs
  DCHECK_EQ(dividend.code() % 2, 0);
#if V8_TARGET_ARCH_S390X
  dsgr(dividend, divider);
#else
  dr(dividend, divider);
#endif
}

#define Generate_Div32(instr) \
  {                           \
    lgfr(r1, src1);           \
    instr(r0, src2);          \
    LoadlW(dst, r1);          \
  }

void TurboAssembler::Div32(Register dst, Register src1,
                           const MemOperand& src2) {
  Generate_Div32(dsgf);
}

void TurboAssembler::Div32(Register dst, Register src1, Register src2) {
  Generate_Div32(dsgfr);
}

#undef Generate_Div32

#define Generate_DivU32(instr) \
  {                            \
    lr(r0, src1);              \
    srdl(r0, Operand(32));     \
    instr(r0, src2);           \
    LoadlW(dst, r1);           \
  }

void TurboAssembler::DivU32(Register dst, Register src1,
                            const MemOperand& src2) {
  Generate_DivU32(dl);
}

void TurboAssembler::DivU32(Register dst, Register src1, Register src2) {
  Generate_DivU32(dlr);
}

#undef Generate_DivU32

#define Generate_Div64(instr) \
  {                           \
    lgr(r1, src1);            \
    instr(r0, src2);          \
    lgr(dst, r1);             \
  }

<<<<<<< HEAD
void MacroAssembler::Div64(Register dst, Register src1,
=======
void TurboAssembler::Div64(Register dst, Register src1,
>>>>>>> 84bd6f3c
                           const MemOperand& src2) {
  Generate_Div64(dsg);
}

<<<<<<< HEAD
void MacroAssembler::Div64(Register dst, Register src1, Register src2) {
=======
void TurboAssembler::Div64(Register dst, Register src1, Register src2) {
>>>>>>> 84bd6f3c
  Generate_Div64(dsgr);
}

#undef Generate_Div64

#define Generate_DivU64(instr) \
  {                            \
    lgr(r1, src1);             \
    lghi(r0, Operand::Zero()); \
    instr(r0, src2);           \
    lgr(dst, r1);              \
  }

<<<<<<< HEAD
void MacroAssembler::DivU64(Register dst, Register src1,
=======
void TurboAssembler::DivU64(Register dst, Register src1,
>>>>>>> 84bd6f3c
                            const MemOperand& src2) {
  Generate_DivU64(dlg);
}

<<<<<<< HEAD
void MacroAssembler::DivU64(Register dst, Register src1, Register src2) {
=======
void TurboAssembler::DivU64(Register dst, Register src1, Register src2) {
>>>>>>> 84bd6f3c
  Generate_DivU64(dlgr);
}

#undef Generate_DivU64

#define Generate_Mod32(instr) \
  {                           \
    lgfr(r1, src1);           \
    instr(r0, src2);          \
    LoadlW(dst, r0);          \
  }

void TurboAssembler::Mod32(Register dst, Register src1,
                           const MemOperand& src2) {
  Generate_Mod32(dsgf);
}

void TurboAssembler::Mod32(Register dst, Register src1, Register src2) {
  Generate_Mod32(dsgfr);
}

#undef Generate_Mod32

#define Generate_ModU32(instr) \
  {                            \
    lr(r0, src1);              \
    srdl(r0, Operand(32));     \
    instr(r0, src2);           \
    LoadlW(dst, r0);           \
  }

void TurboAssembler::ModU32(Register dst, Register src1,
                            const MemOperand& src2) {
  Generate_ModU32(dl);
}

void TurboAssembler::ModU32(Register dst, Register src1, Register src2) {
  Generate_ModU32(dlr);
}

#undef Generate_ModU32

#define Generate_Mod64(instr) \
  {                           \
    lgr(r1, src1);            \
    instr(r0, src2);          \
    lgr(dst, r0);             \
  }

<<<<<<< HEAD
void MacroAssembler::Mod64(Register dst, Register src1,
=======
void TurboAssembler::Mod64(Register dst, Register src1,
>>>>>>> 84bd6f3c
                           const MemOperand& src2) {
  Generate_Mod64(dsg);
}

<<<<<<< HEAD
void MacroAssembler::Mod64(Register dst, Register src1, Register src2) {
=======
void TurboAssembler::Mod64(Register dst, Register src1, Register src2) {
>>>>>>> 84bd6f3c
  Generate_Mod64(dsgr);
}

#undef Generate_Mod64

#define Generate_ModU64(instr) \
  {                            \
    lgr(r1, src1);             \
    lghi(r0, Operand::Zero()); \
    instr(r0, src2);           \
    lgr(dst, r0);              \
  }

<<<<<<< HEAD
void MacroAssembler::ModU64(Register dst, Register src1,
=======
void TurboAssembler::ModU64(Register dst, Register src1,
>>>>>>> 84bd6f3c
                            const MemOperand& src2) {
  Generate_ModU64(dlg);
}

<<<<<<< HEAD
void MacroAssembler::ModU64(Register dst, Register src1, Register src2) {
  Generate_ModU64(dlgr);
}

#undef Generate_ModU64
=======
void TurboAssembler::ModU64(Register dst, Register src1, Register src2) {
  Generate_ModU64(dlgr);
}
>>>>>>> 84bd6f3c

#undef Generate_ModU64

void TurboAssembler::MulP(Register dst, const Operand& opnd) {
#if V8_TARGET_ARCH_S390X
  msgfi(dst, opnd);
#else
  msfi(dst, opnd);
#endif
}

void TurboAssembler::MulP(Register dst, Register src) {
#if V8_TARGET_ARCH_S390X
  msgr(dst, src);
#else
  msr(dst, src);
#endif
}

void TurboAssembler::MulPWithCondition(Register dst, Register src1,
                                       Register src2) {
  CHECK(CpuFeatures::IsSupported(MISC_INSTR_EXT2));
#if V8_TARGET_ARCH_S390X
  msgrkc(dst, src1, src2);
#else
  msrkc(dst, src1, src2);
#endif
}

void TurboAssembler::MulP(Register dst, const MemOperand& opnd) {
#if V8_TARGET_ARCH_S390X
  if (is_uint16(opnd.offset())) {
    ms(dst, opnd);
  } else if (is_int20(opnd.offset())) {
    msy(dst, opnd);
  } else {
    UNIMPLEMENTED();
  }
#else
  if (is_int20(opnd.offset())) {
    msg(dst, opnd);
  } else {
    UNIMPLEMENTED();
  }
#endif
}

void TurboAssembler::Sqrt(DoubleRegister result, DoubleRegister input) {
  sqdbr(result, input);
}
void TurboAssembler::Sqrt(DoubleRegister result, const MemOperand& input) {
  if (is_uint12(input.offset())) {
    sqdb(result, input);
  } else {
    ldy(result, input);
    sqdbr(result, result);
  }
}
//----------------------------------------------------------------------------
//  Add Instructions
//----------------------------------------------------------------------------

// Add 32-bit (Register dst = Register dst + Immediate opnd)
void TurboAssembler::Add32(Register dst, const Operand& opnd) {
  if (is_int16(opnd.immediate()))
    ahi(dst, opnd);
  else
    afi(dst, opnd);
}

// Add 32-bit (Register dst = Register dst + Immediate opnd)
void TurboAssembler::Add32_RI(Register dst, const Operand& opnd) {
  // Just a wrapper for above
  Add32(dst, opnd);
}

// Add Pointer Size (Register dst = Register dst + Immediate opnd)
void TurboAssembler::AddP(Register dst, const Operand& opnd) {
#if V8_TARGET_ARCH_S390X
  if (is_int16(opnd.immediate()))
    aghi(dst, opnd);
  else
    agfi(dst, opnd);
#else
  Add32(dst, opnd);
#endif
}

// Add 32-bit (Register dst = Register src + Immediate opnd)
void TurboAssembler::Add32(Register dst, Register src, const Operand& opnd) {
  if (dst != src) {
    if (CpuFeatures::IsSupported(DISTINCT_OPS) && is_int16(opnd.immediate())) {
      ahik(dst, src, opnd);
      return;
    }
    lr(dst, src);
  }
  Add32(dst, opnd);
}

// Add 32-bit (Register dst = Register src + Immediate opnd)
void TurboAssembler::Add32_RRI(Register dst, Register src,
                               const Operand& opnd) {
  // Just a wrapper for above
  Add32(dst, src, opnd);
}

// Add Pointer Size (Register dst = Register src + Immediate opnd)
void TurboAssembler::AddP(Register dst, Register src, const Operand& opnd) {
  if (dst != src) {
    if (CpuFeatures::IsSupported(DISTINCT_OPS) && is_int16(opnd.immediate())) {
      AddPImm_RRI(dst, src, opnd);
      return;
    }
    LoadRR(dst, src);
  }
  AddP(dst, opnd);
}

// Add 32-bit (Register dst = Register dst + Register src)
void TurboAssembler::Add32(Register dst, Register src) { ar(dst, src); }

// Add Pointer Size (Register dst = Register dst + Register src)
void TurboAssembler::AddP(Register dst, Register src) { AddRR(dst, src); }

// Add Pointer Size with src extension
//     (Register dst(ptr) = Register dst (ptr) + Register src (32 | 32->64))
// src is treated as a 32-bit signed integer, which is sign extended to
// 64-bit if necessary.
void TurboAssembler::AddP_ExtendSrc(Register dst, Register src) {
#if V8_TARGET_ARCH_S390X
  agfr(dst, src);
#else
  ar(dst, src);
#endif
}

// Add 32-bit (Register dst = Register src1 + Register src2)
void TurboAssembler::Add32(Register dst, Register src1, Register src2) {
  if (dst != src1 && dst != src2) {
    // We prefer to generate AR/AGR, over the non clobbering ARK/AGRK
    // as AR is a smaller instruction
    if (CpuFeatures::IsSupported(DISTINCT_OPS)) {
      ark(dst, src1, src2);
      return;
    } else {
      lr(dst, src1);
    }
  } else if (dst == src2) {
    src2 = src1;
  }
  ar(dst, src2);
}

// Add Pointer Size (Register dst = Register src1 + Register src2)
void TurboAssembler::AddP(Register dst, Register src1, Register src2) {
  if (dst != src1 && dst != src2) {
    // We prefer to generate AR/AGR, over the non clobbering ARK/AGRK
    // as AR is a smaller instruction
    if (CpuFeatures::IsSupported(DISTINCT_OPS)) {
      AddP_RRR(dst, src1, src2);
      return;
    } else {
      LoadRR(dst, src1);
    }
  } else if (dst == src2) {
    src2 = src1;
  }
  AddRR(dst, src2);
}

// Add Pointer Size with src extension
//      (Register dst (ptr) = Register dst (ptr) + Register src1 (ptr) +
//                            Register src2 (32 | 32->64))
// src is treated as a 32-bit signed integer, which is sign extended to
// 64-bit if necessary.
void TurboAssembler::AddP_ExtendSrc(Register dst, Register src1,
                                    Register src2) {
#if V8_TARGET_ARCH_S390X
  if (dst == src2) {
    // The source we need to sign extend is the same as result.
    lgfr(dst, src2);
    agr(dst, src1);
  } else {
    if (dst != src1) LoadRR(dst, src1);
    agfr(dst, src2);
  }
#else
  AddP(dst, src1, src2);
#endif
}

// Add 32-bit (Register-Memory)
void TurboAssembler::Add32(Register dst, const MemOperand& opnd) {
  DCHECK(is_int20(opnd.offset()));
  if (is_uint12(opnd.offset()))
    a(dst, opnd);
  else
    ay(dst, opnd);
}

// Add Pointer Size (Register-Memory)
void TurboAssembler::AddP(Register dst, const MemOperand& opnd) {
#if V8_TARGET_ARCH_S390X
  DCHECK(is_int20(opnd.offset()));
  ag(dst, opnd);
#else
  Add32(dst, opnd);
#endif
}

// Add Pointer Size with src extension
//      (Register dst (ptr) = Register dst (ptr) + Mem opnd (32 | 32->64))
// src is treated as a 32-bit signed integer, which is sign extended to
// 64-bit if necessary.
void TurboAssembler::AddP_ExtendSrc(Register dst, const MemOperand& opnd) {
#if V8_TARGET_ARCH_S390X
  DCHECK(is_int20(opnd.offset()));
  agf(dst, opnd);
#else
  Add32(dst, opnd);
#endif
}

// Add 32-bit (Memory - Immediate)
void TurboAssembler::Add32(const MemOperand& opnd, const Operand& imm) {
  DCHECK(is_int8(imm.immediate()));
  DCHECK(is_int20(opnd.offset()));
  DCHECK(CpuFeatures::IsSupported(GENERAL_INSTR_EXT));
  asi(opnd, imm);
}

// Add Pointer-sized (Memory - Immediate)
void TurboAssembler::AddP(const MemOperand& opnd, const Operand& imm) {
  DCHECK(is_int8(imm.immediate()));
  DCHECK(is_int20(opnd.offset()));
  DCHECK(CpuFeatures::IsSupported(GENERAL_INSTR_EXT));
#if V8_TARGET_ARCH_S390X
  agsi(opnd, imm);
#else
  asi(opnd, imm);
#endif
}

//----------------------------------------------------------------------------
//  Add Logical Instructions
//----------------------------------------------------------------------------

// Add Logical With Carry 32-bit (Register dst = Register src1 + Register src2)
void TurboAssembler::AddLogicalWithCarry32(Register dst, Register src1,
                                           Register src2) {
  if (dst != src2 && dst != src1) {
    lr(dst, src1);
    alcr(dst, src2);
  } else if (dst != src2) {
    // dst == src1
    DCHECK(dst == src1);
    alcr(dst, src2);
  } else {
    // dst == src2
    DCHECK(dst == src2);
    alcr(dst, src1);
  }
}

// Add Logical 32-bit (Register dst = Register src1 + Register src2)
void TurboAssembler::AddLogical32(Register dst, Register src1, Register src2) {
  if (dst != src2 && dst != src1) {
    lr(dst, src1);
    alr(dst, src2);
  } else if (dst != src2) {
    // dst == src1
    DCHECK(dst == src1);
    alr(dst, src2);
  } else {
    // dst == src2
    DCHECK(dst == src2);
    alr(dst, src1);
  }
}

// Add Logical 32-bit (Register dst = Register dst + Immediate opnd)
void TurboAssembler::AddLogical(Register dst, const Operand& imm) {
  alfi(dst, imm);
}

// Add Logical Pointer Size (Register dst = Register dst + Immediate opnd)
void TurboAssembler::AddLogicalP(Register dst, const Operand& imm) {
#ifdef V8_TARGET_ARCH_S390X
  algfi(dst, imm);
#else
  AddLogical(dst, imm);
#endif
}

// Add Logical 32-bit (Register-Memory)
void TurboAssembler::AddLogical(Register dst, const MemOperand& opnd) {
  DCHECK(is_int20(opnd.offset()));
  if (is_uint12(opnd.offset()))
    al_z(dst, opnd);
  else
    aly(dst, opnd);
}

// Add Logical Pointer Size (Register-Memory)
void TurboAssembler::AddLogicalP(Register dst, const MemOperand& opnd) {
#if V8_TARGET_ARCH_S390X
  DCHECK(is_int20(opnd.offset()));
  alg(dst, opnd);
#else
  AddLogical(dst, opnd);
#endif
}

//----------------------------------------------------------------------------
//  Subtract Instructions
//----------------------------------------------------------------------------

// Subtract Logical With Carry 32-bit (Register dst = Register src1 - Register
// src2)
void TurboAssembler::SubLogicalWithBorrow32(Register dst, Register src1,
                                            Register src2) {
  if (dst != src2 && dst != src1) {
    lr(dst, src1);
    slbr(dst, src2);
  } else if (dst != src2) {
    // dst == src1
    DCHECK(dst == src1);
    slbr(dst, src2);
  } else {
    // dst == src2
    DCHECK(dst == src2);
    lr(r0, dst);
    SubLogicalWithBorrow32(dst, src1, r0);
  }
}

// Subtract Logical 32-bit (Register dst = Register src1 - Register src2)
void TurboAssembler::SubLogical32(Register dst, Register src1, Register src2) {
  if (dst != src2 && dst != src1) {
    lr(dst, src1);
    slr(dst, src2);
  } else if (dst != src2) {
    // dst == src1
    DCHECK(dst == src1);
    slr(dst, src2);
  } else {
    // dst == src2
    DCHECK(dst == src2);
    lr(r0, dst);
    SubLogical32(dst, src1, r0);
  }
}

// Subtract 32-bit (Register dst = Register dst - Immediate opnd)
void TurboAssembler::Sub32(Register dst, const Operand& imm) {
  Add32(dst, Operand(-(imm.immediate())));
}

// Subtract Pointer Size (Register dst = Register dst - Immediate opnd)
void TurboAssembler::SubP(Register dst, const Operand& imm) {
  AddP(dst, Operand(-(imm.immediate())));
}

// Subtract 32-bit (Register dst = Register src - Immediate opnd)
void TurboAssembler::Sub32(Register dst, Register src, const Operand& imm) {
  Add32(dst, src, Operand(-(imm.immediate())));
}

// Subtract Pointer Sized (Register dst = Register src - Immediate opnd)
void TurboAssembler::SubP(Register dst, Register src, const Operand& imm) {
  AddP(dst, src, Operand(-(imm.immediate())));
}

// Subtract 32-bit (Register dst = Register dst - Register src)
void TurboAssembler::Sub32(Register dst, Register src) { sr(dst, src); }

// Subtract Pointer Size (Register dst = Register dst - Register src)
void TurboAssembler::SubP(Register dst, Register src) { SubRR(dst, src); }

// Subtract Pointer Size with src extension
//     (Register dst(ptr) = Register dst (ptr) - Register src (32 | 32->64))
// src is treated as a 32-bit signed integer, which is sign extended to
// 64-bit if necessary.
void TurboAssembler::SubP_ExtendSrc(Register dst, Register src) {
#if V8_TARGET_ARCH_S390X
  sgfr(dst, src);
#else
  sr(dst, src);
#endif
}

// Subtract 32-bit (Register = Register - Register)
void TurboAssembler::Sub32(Register dst, Register src1, Register src2) {
  // Use non-clobbering version if possible
  if (CpuFeatures::IsSupported(DISTINCT_OPS)) {
    srk(dst, src1, src2);
    return;
  }
  if (dst != src1 && dst != src2) lr(dst, src1);
  // In scenario where we have dst = src - dst, we need to swap and negate
  if (dst != src1 && dst == src2) {
    Label done;
    lcr(dst, dst);  // dst = -dst
    b(overflow, &done);
    ar(dst, src1);  // dst = dst + src
    bind(&done);
  } else {
    sr(dst, src2);
  }
}

// Subtract Pointer Sized (Register = Register - Register)
void TurboAssembler::SubP(Register dst, Register src1, Register src2) {
  // Use non-clobbering version if possible
  if (CpuFeatures::IsSupported(DISTINCT_OPS)) {
    SubP_RRR(dst, src1, src2);
    return;
  }
  if (dst != src1 && dst != src2) LoadRR(dst, src1);
  // In scenario where we have dst = src - dst, we need to swap and negate
  if (dst != src1 && dst == src2) {
    Label done;
    LoadComplementRR(dst, dst);  // dst = -dst
    b(overflow, &done);
    AddP(dst, src1);  // dst = dst + src
    bind(&done);
  } else {
    SubP(dst, src2);
  }
}

// Subtract Pointer Size with src extension
//     (Register dst(ptr) = Register dst (ptr) - Register src (32 | 32->64))
// src is treated as a 32-bit signed integer, which is sign extended to
// 64-bit if necessary.
void TurboAssembler::SubP_ExtendSrc(Register dst, Register src1,
                                    Register src2) {
#if V8_TARGET_ARCH_S390X
  if (dst != src1 && dst != src2) LoadRR(dst, src1);

  // In scenario where we have dst = src - dst, we need to swap and negate
  if (dst != src1 && dst == src2) {
    lgfr(dst, dst);              // Sign extend this operand first.
    LoadComplementRR(dst, dst);  // dst = -dst
    AddP(dst, src1);             // dst = -dst + src
  } else {
    sgfr(dst, src2);
  }
#else
  SubP(dst, src1, src2);
#endif
}

// Subtract 32-bit (Register-Memory)
void TurboAssembler::Sub32(Register dst, const MemOperand& opnd) {
  DCHECK(is_int20(opnd.offset()));
  if (is_uint12(opnd.offset()))
    s(dst, opnd);
  else
    sy(dst, opnd);
}

// Subtract Pointer Sized (Register - Memory)
void TurboAssembler::SubP(Register dst, const MemOperand& opnd) {
#if V8_TARGET_ARCH_S390X
  sg(dst, opnd);
#else
  Sub32(dst, opnd);
#endif
}

void TurboAssembler::MovIntToFloat(DoubleRegister dst, Register src) {
  sllg(r0, src, Operand(32));
  ldgr(dst, r0);
}

void TurboAssembler::MovFloatToInt(Register dst, DoubleRegister src) {
  lgdr(dst, src);
  srlg(dst, dst, Operand(32));
}

void TurboAssembler::SubP_ExtendSrc(Register dst, const MemOperand& opnd) {
#if V8_TARGET_ARCH_S390X
  DCHECK(is_int20(opnd.offset()));
  sgf(dst, opnd);
#else
  Sub32(dst, opnd);
#endif
}

//----------------------------------------------------------------------------
//  Subtract Logical Instructions
//----------------------------------------------------------------------------

// Subtract Logical 32-bit (Register - Memory)
void TurboAssembler::SubLogical(Register dst, const MemOperand& opnd) {
  DCHECK(is_int20(opnd.offset()));
  if (is_uint12(opnd.offset()))
    sl(dst, opnd);
  else
    sly(dst, opnd);
}

// Subtract Logical Pointer Sized (Register - Memory)
void TurboAssembler::SubLogicalP(Register dst, const MemOperand& opnd) {
  DCHECK(is_int20(opnd.offset()));
#if V8_TARGET_ARCH_S390X
  slgf(dst, opnd);
#else
  SubLogical(dst, opnd);
#endif
}

// Subtract Logical Pointer Size with src extension
//      (Register dst (ptr) = Register dst (ptr) - Mem opnd (32 | 32->64))
// src is treated as a 32-bit signed integer, which is sign extended to
// 64-bit if necessary.
void TurboAssembler::SubLogicalP_ExtendSrc(Register dst,
                                           const MemOperand& opnd) {
#if V8_TARGET_ARCH_S390X
  DCHECK(is_int20(opnd.offset()));
  slgf(dst, opnd);
#else
  SubLogical(dst, opnd);
#endif
}

//----------------------------------------------------------------------------
//  Bitwise Operations
//----------------------------------------------------------------------------

// AND 32-bit - dst = dst & src
void TurboAssembler::And(Register dst, Register src) { nr(dst, src); }

// AND Pointer Size - dst = dst & src
void TurboAssembler::AndP(Register dst, Register src) { AndRR(dst, src); }

// Non-clobbering AND 32-bit - dst = src1 & src1
void TurboAssembler::And(Register dst, Register src1, Register src2) {
  if (dst != src1 && dst != src2) {
    // We prefer to generate XR/XGR, over the non clobbering XRK/XRK
    // as XR is a smaller instruction
    if (CpuFeatures::IsSupported(DISTINCT_OPS)) {
      nrk(dst, src1, src2);
      return;
    } else {
      lr(dst, src1);
    }
  } else if (dst == src2) {
    src2 = src1;
  }
  And(dst, src2);
}

// Non-clobbering AND pointer size - dst = src1 & src1
void TurboAssembler::AndP(Register dst, Register src1, Register src2) {
  if (dst != src1 && dst != src2) {
    // We prefer to generate XR/XGR, over the non clobbering XRK/XRK
    // as XR is a smaller instruction
    if (CpuFeatures::IsSupported(DISTINCT_OPS)) {
      AndP_RRR(dst, src1, src2);
      return;
    } else {
      LoadRR(dst, src1);
    }
  } else if (dst == src2) {
    src2 = src1;
  }
  AndP(dst, src2);
}

// AND 32-bit (Reg - Mem)
void TurboAssembler::And(Register dst, const MemOperand& opnd) {
  DCHECK(is_int20(opnd.offset()));
  if (is_uint12(opnd.offset()))
    n(dst, opnd);
  else
    ny(dst, opnd);
}

// AND Pointer Size (Reg - Mem)
void TurboAssembler::AndP(Register dst, const MemOperand& opnd) {
  DCHECK(is_int20(opnd.offset()));
#if V8_TARGET_ARCH_S390X
  ng(dst, opnd);
#else
  And(dst, opnd);
#endif
}

// AND 32-bit - dst = dst & imm
void TurboAssembler::And(Register dst, const Operand& opnd) { nilf(dst, opnd); }

// AND Pointer Size - dst = dst & imm
void TurboAssembler::AndP(Register dst, const Operand& opnd) {
#if V8_TARGET_ARCH_S390X
  intptr_t value = opnd.immediate();
  if (value >> 32 != -1) {
    // this may not work b/c condition code won't be set correctly
    nihf(dst, Operand(value >> 32));
  }
  nilf(dst, Operand(value & 0xFFFFFFFF));
#else
  And(dst, opnd);
#endif
}

// AND 32-bit - dst = src & imm
void TurboAssembler::And(Register dst, Register src, const Operand& opnd) {
  if (dst != src) lr(dst, src);
  nilf(dst, opnd);
}

// AND Pointer Size - dst = src & imm
void TurboAssembler::AndP(Register dst, Register src, const Operand& opnd) {
  // Try to exploit RISBG first
  intptr_t value = opnd.immediate();
  if (CpuFeatures::IsSupported(GENERAL_INSTR_EXT)) {
    intptr_t shifted_value = value;
    int trailing_zeros = 0;

    // We start checking how many trailing zeros are left at the end.
    while ((0 != shifted_value) && (0 == (shifted_value & 1))) {
      trailing_zeros++;
      shifted_value >>= 1;
    }

    // If temp (value with right-most set of zeros shifted out) is 1 less
    // than power of 2, we have consecutive bits of 1.
    // Special case: If shift_value is zero, we cannot use RISBG, as it requires
    //               selection of at least 1 bit.
    if ((0 != shifted_value) && base::bits::IsPowerOfTwo(shifted_value + 1)) {
      int startBit =
          base::bits::CountLeadingZeros64(shifted_value) - trailing_zeros;
      int endBit = 63 - trailing_zeros;
      // Start: startBit, End: endBit, Shift = 0, true = zero unselected bits.
      risbg(dst, src, Operand(startBit), Operand(endBit), Operand::Zero(),
            true);
      return;
    } else if (-1 == shifted_value) {
      // A Special case in which all top bits up to MSB are 1's.  In this case,
      // we can set startBit to be 0.
      int endBit = 63 - trailing_zeros;
      risbg(dst, src, Operand::Zero(), Operand(endBit), Operand::Zero(), true);
      return;
    }
  }

  // If we are &'ing zero, we can just whack the dst register and skip copy
  if (dst != src && (0 != value)) LoadRR(dst, src);
  AndP(dst, opnd);
}

// OR 32-bit - dst = dst & src
void TurboAssembler::Or(Register dst, Register src) { or_z(dst, src); }

// OR Pointer Size - dst = dst & src
void TurboAssembler::OrP(Register dst, Register src) { OrRR(dst, src); }

// Non-clobbering OR 32-bit - dst = src1 & src1
void TurboAssembler::Or(Register dst, Register src1, Register src2) {
  if (dst != src1 && dst != src2) {
    // We prefer to generate XR/XGR, over the non clobbering XRK/XRK
    // as XR is a smaller instruction
    if (CpuFeatures::IsSupported(DISTINCT_OPS)) {
      ork(dst, src1, src2);
      return;
    } else {
      lr(dst, src1);
    }
  } else if (dst == src2) {
    src2 = src1;
  }
  Or(dst, src2);
}

// Non-clobbering OR pointer size - dst = src1 & src1
void TurboAssembler::OrP(Register dst, Register src1, Register src2) {
  if (dst != src1 && dst != src2) {
    // We prefer to generate XR/XGR, over the non clobbering XRK/XRK
    // as XR is a smaller instruction
    if (CpuFeatures::IsSupported(DISTINCT_OPS)) {
      OrP_RRR(dst, src1, src2);
      return;
    } else {
      LoadRR(dst, src1);
    }
  } else if (dst == src2) {
    src2 = src1;
  }
  OrP(dst, src2);
}

// OR 32-bit (Reg - Mem)
void TurboAssembler::Or(Register dst, const MemOperand& opnd) {
  DCHECK(is_int20(opnd.offset()));
  if (is_uint12(opnd.offset()))
    o(dst, opnd);
  else
    oy(dst, opnd);
}

// OR Pointer Size (Reg - Mem)
void TurboAssembler::OrP(Register dst, const MemOperand& opnd) {
  DCHECK(is_int20(opnd.offset()));
#if V8_TARGET_ARCH_S390X
  og(dst, opnd);
#else
  Or(dst, opnd);
#endif
}

// OR 32-bit - dst = dst & imm
void TurboAssembler::Or(Register dst, const Operand& opnd) { oilf(dst, opnd); }

// OR Pointer Size - dst = dst & imm
void TurboAssembler::OrP(Register dst, const Operand& opnd) {
#if V8_TARGET_ARCH_S390X
  intptr_t value = opnd.immediate();
  if (value >> 32 != 0) {
    // this may not work b/c condition code won't be set correctly
    oihf(dst, Operand(value >> 32));
  }
  oilf(dst, Operand(value & 0xFFFFFFFF));
#else
  Or(dst, opnd);
#endif
}

// OR 32-bit - dst = src & imm
void TurboAssembler::Or(Register dst, Register src, const Operand& opnd) {
  if (dst != src) lr(dst, src);
  oilf(dst, opnd);
}

// OR Pointer Size - dst = src & imm
void TurboAssembler::OrP(Register dst, Register src, const Operand& opnd) {
  if (dst != src) LoadRR(dst, src);
  OrP(dst, opnd);
}

// XOR 32-bit - dst = dst & src
void TurboAssembler::Xor(Register dst, Register src) { xr(dst, src); }

// XOR Pointer Size - dst = dst & src
void TurboAssembler::XorP(Register dst, Register src) { XorRR(dst, src); }

// Non-clobbering XOR 32-bit - dst = src1 & src1
void TurboAssembler::Xor(Register dst, Register src1, Register src2) {
  if (dst != src1 && dst != src2) {
    // We prefer to generate XR/XGR, over the non clobbering XRK/XRK
    // as XR is a smaller instruction
    if (CpuFeatures::IsSupported(DISTINCT_OPS)) {
      xrk(dst, src1, src2);
      return;
    } else {
      lr(dst, src1);
    }
  } else if (dst == src2) {
    src2 = src1;
  }
  Xor(dst, src2);
}

// Non-clobbering XOR pointer size - dst = src1 & src1
void TurboAssembler::XorP(Register dst, Register src1, Register src2) {
  if (dst != src1 && dst != src2) {
    // We prefer to generate XR/XGR, over the non clobbering XRK/XRK
    // as XR is a smaller instruction
    if (CpuFeatures::IsSupported(DISTINCT_OPS)) {
      XorP_RRR(dst, src1, src2);
      return;
    } else {
      LoadRR(dst, src1);
    }
  } else if (dst == src2) {
    src2 = src1;
  }
  XorP(dst, src2);
}

// XOR 32-bit (Reg - Mem)
void TurboAssembler::Xor(Register dst, const MemOperand& opnd) {
  DCHECK(is_int20(opnd.offset()));
  if (is_uint12(opnd.offset()))
    x(dst, opnd);
  else
    xy(dst, opnd);
}

// XOR Pointer Size (Reg - Mem)
void TurboAssembler::XorP(Register dst, const MemOperand& opnd) {
  DCHECK(is_int20(opnd.offset()));
#if V8_TARGET_ARCH_S390X
  xg(dst, opnd);
#else
  Xor(dst, opnd);
#endif
}

// XOR 32-bit - dst = dst & imm
void TurboAssembler::Xor(Register dst, const Operand& opnd) { xilf(dst, opnd); }

// XOR Pointer Size - dst = dst & imm
void TurboAssembler::XorP(Register dst, const Operand& opnd) {
#if V8_TARGET_ARCH_S390X
  intptr_t value = opnd.immediate();
  xihf(dst, Operand(value >> 32));
  xilf(dst, Operand(value & 0xFFFFFFFF));
#else
  Xor(dst, opnd);
#endif
}

// XOR 32-bit - dst = src & imm
void TurboAssembler::Xor(Register dst, Register src, const Operand& opnd) {
  if (dst != src) lr(dst, src);
  xilf(dst, opnd);
}

// XOR Pointer Size - dst = src & imm
void TurboAssembler::XorP(Register dst, Register src, const Operand& opnd) {
  if (dst != src) LoadRR(dst, src);
  XorP(dst, opnd);
}

void TurboAssembler::Not32(Register dst, Register src) {
  if (src != no_reg && src != dst) lr(dst, src);
  xilf(dst, Operand(0xFFFFFFFF));
}

void TurboAssembler::Not64(Register dst, Register src) {
  if (src != no_reg && src != dst) lgr(dst, src);
  xihf(dst, Operand(0xFFFFFFFF));
  xilf(dst, Operand(0xFFFFFFFF));
}

void TurboAssembler::NotP(Register dst, Register src) {
#if V8_TARGET_ARCH_S390X
  Not64(dst, src);
#else
  Not32(dst, src);
#endif
}

// works the same as mov
void TurboAssembler::Load(Register dst, const Operand& opnd) {
  intptr_t value = opnd.immediate();
  if (is_int16(value)) {
#if V8_TARGET_ARCH_S390X
    lghi(dst, opnd);
#else
    lhi(dst, opnd);
#endif
  } else if (is_int32(value)) {
#if V8_TARGET_ARCH_S390X
    lgfi(dst, opnd);
#else
    iilf(dst, opnd);
#endif
  } else if (is_uint32(value)) {
#if V8_TARGET_ARCH_S390X
    llilf(dst, opnd);
#else
    iilf(dst, opnd);
#endif
  } else {
    int32_t hi_32 = static_cast<int64_t>(value) >> 32;
    int32_t lo_32 = static_cast<int32_t>(value);

    iihf(dst, Operand(hi_32));
    iilf(dst, Operand(lo_32));
  }
}

void TurboAssembler::Load(Register dst, const MemOperand& opnd) {
  DCHECK(is_int20(opnd.offset()));
#if V8_TARGET_ARCH_S390X
  lgf(dst, opnd);  // 64<-32
#else
  if (is_uint12(opnd.offset())) {
    l(dst, opnd);
  } else {
    ly(dst, opnd);
  }
#endif
}

void TurboAssembler::LoadPositiveP(Register result, Register input) {
#if V8_TARGET_ARCH_S390X
  lpgr(result, input);
#else
  lpr(result, input);
#endif
}

void TurboAssembler::LoadPositive32(Register result, Register input) {
  lpr(result, input);
  lgfr(result, result);
}

//-----------------------------------------------------------------------------
//  Compare Helpers
//-----------------------------------------------------------------------------

// Compare 32-bit Register vs Register
void TurboAssembler::Cmp32(Register src1, Register src2) { cr_z(src1, src2); }

// Compare Pointer Sized Register vs Register
void TurboAssembler::CmpP(Register src1, Register src2) {
#if V8_TARGET_ARCH_S390X
  cgr(src1, src2);
#else
  Cmp32(src1, src2);
#endif
}

// Compare 32-bit Register vs Immediate
// This helper will set up proper relocation entries if required.
void TurboAssembler::Cmp32(Register dst, const Operand& opnd) {
  if (opnd.rmode() == RelocInfo::NONE) {
    intptr_t value = opnd.immediate();
    if (is_int16(value))
      chi(dst, opnd);
    else
      cfi(dst, opnd);
  } else {
    // Need to generate relocation record here
    RecordRelocInfo(opnd.rmode(), opnd.immediate());
    cfi(dst, opnd);
  }
}

// Compare Pointer Sized  Register vs Immediate
// This helper will set up proper relocation entries if required.
void TurboAssembler::CmpP(Register dst, const Operand& opnd) {
#if V8_TARGET_ARCH_S390X
  if (opnd.rmode() == RelocInfo::NONE) {
    cgfi(dst, opnd);
  } else {
    mov(r0, opnd);  // Need to generate 64-bit relocation
    cgr(dst, r0);
  }
#else
  Cmp32(dst, opnd);
#endif
}

// Compare 32-bit Register vs Memory
void TurboAssembler::Cmp32(Register dst, const MemOperand& opnd) {
  // make sure offset is within 20 bit range
  DCHECK(is_int20(opnd.offset()));
  if (is_uint12(opnd.offset()))
    c(dst, opnd);
  else
    cy(dst, opnd);
}

// Compare Pointer Size Register vs Memory
void TurboAssembler::CmpP(Register dst, const MemOperand& opnd) {
  // make sure offset is within 20 bit range
  DCHECK(is_int20(opnd.offset()));
#if V8_TARGET_ARCH_S390X
  cg(dst, opnd);
#else
  Cmp32(dst, opnd);
#endif
}

// Using cs or scy based on the offset
void TurboAssembler::CmpAndSwap(Register old_val, Register new_val,
                                const MemOperand& opnd) {
  if (is_uint12(opnd.offset())) {
    cs(old_val, new_val, opnd);
  } else {
    csy(old_val, new_val, opnd);
  }
}

//-----------------------------------------------------------------------------
// Compare Logical Helpers
//-----------------------------------------------------------------------------

// Compare Logical 32-bit Register vs Register
void TurboAssembler::CmpLogical32(Register dst, Register src) { clr(dst, src); }

// Compare Logical Pointer Sized Register vs Register
void TurboAssembler::CmpLogicalP(Register dst, Register src) {
#ifdef V8_TARGET_ARCH_S390X
  clgr(dst, src);
#else
  CmpLogical32(dst, src);
#endif
}

// Compare Logical 32-bit Register vs Immediate
void TurboAssembler::CmpLogical32(Register dst, const Operand& opnd) {
  clfi(dst, opnd);
}

// Compare Logical Pointer Sized Register vs Immediate
void TurboAssembler::CmpLogicalP(Register dst, const Operand& opnd) {
#if V8_TARGET_ARCH_S390X
  DCHECK_EQ(static_cast<uint32_t>(opnd.immediate() >> 32), 0);
  clgfi(dst, opnd);
#else
  CmpLogical32(dst, opnd);
#endif
}

// Compare Logical 32-bit Register vs Memory
void TurboAssembler::CmpLogical32(Register dst, const MemOperand& opnd) {
  // make sure offset is within 20 bit range
  DCHECK(is_int20(opnd.offset()));
  if (is_uint12(opnd.offset()))
    cl(dst, opnd);
  else
    cly(dst, opnd);
}

// Compare Logical Pointer Sized Register vs Memory
void TurboAssembler::CmpLogicalP(Register dst, const MemOperand& opnd) {
  // make sure offset is within 20 bit range
  DCHECK(is_int20(opnd.offset()));
#if V8_TARGET_ARCH_S390X
  clg(dst, opnd);
#else
  CmpLogical32(dst, opnd);
#endif
}

// Compare Logical Byte (Mem - Imm)
void TurboAssembler::CmpLogicalByte(const MemOperand& mem, const Operand& imm) {
  DCHECK(is_uint8(imm.immediate()));
  if (is_uint12(mem.offset()))
    cli(mem, imm);
  else
    cliy(mem, imm);
}

void TurboAssembler::Branch(Condition c, const Operand& opnd) {
  intptr_t value = opnd.immediate();
  if (is_int16(value))
    brc(c, opnd);
  else
    brcl(c, opnd);
}

// Branch On Count.  Decrement R1, and branch if R1 != 0.
void TurboAssembler::BranchOnCount(Register r1, Label* l) {
  int32_t offset = branch_offset(l);
  if (is_int16(offset)) {
#if V8_TARGET_ARCH_S390X
    brctg(r1, Operand(offset));
#else
    brct(r1, Operand(offset));
#endif
  } else {
    AddP(r1, Operand(-1));
    Branch(ne, Operand(offset));
  }
}

void TurboAssembler::LoadIntLiteral(Register dst, int value) {
  Load(dst, Operand(value));
}

void TurboAssembler::LoadSmiLiteral(Register dst, Smi* smi) {
  intptr_t value = reinterpret_cast<intptr_t>(smi);
#if V8_TARGET_ARCH_S390X
  DCHECK_EQ(value & 0xFFFFFFFF, 0);
  // The smi value is loaded in upper 32-bits.  Lower 32-bit are zeros.
  llihf(dst, Operand(value >> 32));
#else
  llilf(dst, Operand(value));
#endif
}

void TurboAssembler::LoadDoubleLiteral(DoubleRegister result, uint64_t value,
                                       Register scratch) {
  uint32_t hi_32 = value >> 32;
  uint32_t lo_32 = static_cast<uint32_t>(value);

  // Load the 64-bit value into a GPR, then transfer it to FPR via LDGR
  if (value == 0) {
    lzdr(result);
  } else if (lo_32 == 0) {
    llihf(scratch, Operand(hi_32));
    ldgr(result, scratch);
  } else {
    iihf(scratch, Operand(hi_32));
    iilf(scratch, Operand(lo_32));
    ldgr(result, scratch);
  }
}

void TurboAssembler::LoadDoubleLiteral(DoubleRegister result, double value,
                                       Register scratch) {
  uint64_t int_val = bit_cast<uint64_t, double>(value);
  LoadDoubleLiteral(result, int_val, scratch);
}

void TurboAssembler::LoadFloat32Literal(DoubleRegister result, float value,
                                        Register scratch) {
  uint64_t int_val = static_cast<uint64_t>(bit_cast<uint32_t, float>(value))
                     << 32;
  LoadDoubleLiteral(result, int_val, scratch);
}

void TurboAssembler::CmpSmiLiteral(Register src1, Smi* smi, Register scratch) {
#if V8_TARGET_ARCH_S390X
  if (CpuFeatures::IsSupported(DISTINCT_OPS)) {
    cih(src1, Operand(reinterpret_cast<intptr_t>(smi) >> 32));
  } else {
    LoadSmiLiteral(scratch, smi);
    cgr(src1, scratch);
  }
#else
  // CFI takes 32-bit immediate.
  cfi(src1, Operand(smi));
#endif
}

void TurboAssembler::CmpLogicalSmiLiteral(Register src1, Smi* smi,
                                          Register scratch) {
#if V8_TARGET_ARCH_S390X
  if (CpuFeatures::IsSupported(DISTINCT_OPS)) {
    clih(src1, Operand(reinterpret_cast<intptr_t>(smi) >> 32));
  } else {
    LoadSmiLiteral(scratch, smi);
    clgr(src1, scratch);
  }
#else
  // CLFI takes 32-bit immediate
  clfi(src1, Operand(smi));
#endif
}

void TurboAssembler::AddSmiLiteral(Register dst, Register src, Smi* smi,
                                   Register scratch) {
#if V8_TARGET_ARCH_S390X
  if (CpuFeatures::IsSupported(DISTINCT_OPS)) {
    if (dst != src) LoadRR(dst, src);
    aih(dst, Operand(reinterpret_cast<intptr_t>(smi) >> 32));
  } else {
    LoadSmiLiteral(scratch, smi);
    AddP(dst, src, scratch);
  }
#else
  AddP(dst, src, Operand(reinterpret_cast<intptr_t>(smi)));
#endif
}

void TurboAssembler::SubSmiLiteral(Register dst, Register src, Smi* smi,
                                   Register scratch) {
#if V8_TARGET_ARCH_S390X
  if (CpuFeatures::IsSupported(DISTINCT_OPS)) {
    if (dst != src) LoadRR(dst, src);
    aih(dst, Operand((-reinterpret_cast<intptr_t>(smi)) >> 32));
  } else {
    LoadSmiLiteral(scratch, smi);
    SubP(dst, src, scratch);
  }
#else
  AddP(dst, src, Operand(-(reinterpret_cast<intptr_t>(smi))));
#endif
}

void TurboAssembler::AndSmiLiteral(Register dst, Register src, Smi* smi) {
  if (dst != src) LoadRR(dst, src);
#if V8_TARGET_ARCH_S390X
  DCHECK_EQ(reinterpret_cast<intptr_t>(smi) & 0xFFFFFFFF, 0);
  int value = static_cast<int>(reinterpret_cast<intptr_t>(smi) >> 32);
  nihf(dst, Operand(value));
#else
  nilf(dst, Operand(reinterpret_cast<int>(smi)));
#endif
}

// Load a "pointer" sized value from the memory location
void TurboAssembler::LoadP(Register dst, const MemOperand& mem,
                           Register scratch) {
  int offset = mem.offset();

#if V8_TARGET_ARCH_S390X
  MemOperand src = mem;
  if (!is_int20(offset)) {
    DCHECK(scratch != no_reg && scratch != r0 && mem.rx() == r0);
    DCHECK(scratch != mem.rb());
    LoadIntLiteral(scratch, offset);
    src = MemOperand(mem.rb(), scratch);
  }
  lg(dst, src);
#else
  if (is_uint12(offset)) {
    l(dst, mem);
  } else if (is_int20(offset)) {
    ly(dst, mem);
  } else {
    DCHECK(scratch != no_reg && scratch != r0 && mem.rx() == r0);
    DCHECK(scratch != mem.rb());
    LoadIntLiteral(scratch, offset);
    l(dst, MemOperand(mem.rb(), scratch));
  }
#endif
}

// Store a "pointer" sized value to the memory location
void TurboAssembler::StoreP(Register src, const MemOperand& mem,
                            Register scratch) {
  if (!is_int20(mem.offset())) {
    DCHECK(scratch != no_reg);
    DCHECK(scratch != r0);
    LoadIntLiteral(scratch, mem.offset());
#if V8_TARGET_ARCH_S390X
    stg(src, MemOperand(mem.rb(), scratch));
#else
    st(src, MemOperand(mem.rb(), scratch));
#endif
  } else {
#if V8_TARGET_ARCH_S390X
    stg(src, mem);
#else
    // StoreW will try to generate ST if offset fits, otherwise
    // it'll generate STY.
    StoreW(src, mem);
#endif
  }
}

// Store a "pointer" sized constant to the memory location
void TurboAssembler::StoreP(const MemOperand& mem, const Operand& opnd,
                            Register scratch) {
  // Relocations not supported
  DCHECK_EQ(opnd.rmode(), RelocInfo::NONE);

  // Try to use MVGHI/MVHI
  if (CpuFeatures::IsSupported(GENERAL_INSTR_EXT) && is_uint12(mem.offset()) &&
      mem.getIndexRegister() == r0 && is_int16(opnd.immediate())) {
#if V8_TARGET_ARCH_S390X
    mvghi(mem, opnd);
#else
    mvhi(mem, opnd);
#endif
  } else {
    LoadImmP(scratch, opnd);
    StoreP(scratch, mem);
  }
}

void TurboAssembler::LoadMultipleP(Register dst1, Register dst2,
                                   const MemOperand& mem) {
#if V8_TARGET_ARCH_S390X
  DCHECK(is_int20(mem.offset()));
  lmg(dst1, dst2, mem);
#else
  if (is_uint12(mem.offset())) {
    lm(dst1, dst2, mem);
  } else {
    DCHECK(is_int20(mem.offset()));
    lmy(dst1, dst2, mem);
  }
#endif
}

void TurboAssembler::StoreMultipleP(Register src1, Register src2,
                                    const MemOperand& mem) {
#if V8_TARGET_ARCH_S390X
  DCHECK(is_int20(mem.offset()));
  stmg(src1, src2, mem);
#else
  if (is_uint12(mem.offset())) {
    stm(src1, src2, mem);
  } else {
    DCHECK(is_int20(mem.offset()));
    stmy(src1, src2, mem);
  }
#endif
}

void TurboAssembler::LoadMultipleW(Register dst1, Register dst2,
                                   const MemOperand& mem) {
  if (is_uint12(mem.offset())) {
    lm(dst1, dst2, mem);
  } else {
    DCHECK(is_int20(mem.offset()));
    lmy(dst1, dst2, mem);
  }
}

void TurboAssembler::StoreMultipleW(Register src1, Register src2,
                                    const MemOperand& mem) {
  if (is_uint12(mem.offset())) {
    stm(src1, src2, mem);
  } else {
    DCHECK(is_int20(mem.offset()));
    stmy(src1, src2, mem);
  }
}

// Load 32-bits and sign extend if necessary.
void TurboAssembler::LoadW(Register dst, Register src) {
#if V8_TARGET_ARCH_S390X
  lgfr(dst, src);
#else
  if (dst != src) lr(dst, src);
#endif
}

// Load 32-bits and sign extend if necessary.
void TurboAssembler::LoadW(Register dst, const MemOperand& mem,
                           Register scratch) {
  int offset = mem.offset();

  if (!is_int20(offset)) {
    DCHECK(scratch != no_reg);
    LoadIntLiteral(scratch, offset);
#if V8_TARGET_ARCH_S390X
    lgf(dst, MemOperand(mem.rb(), scratch));
#else
    l(dst, MemOperand(mem.rb(), scratch));
#endif
  } else {
#if V8_TARGET_ARCH_S390X
    lgf(dst, mem);
#else
    if (is_uint12(offset)) {
      l(dst, mem);
    } else {
      ly(dst, mem);
    }
#endif
  }
}

// Load 32-bits and zero extend if necessary.
void TurboAssembler::LoadlW(Register dst, Register src) {
#if V8_TARGET_ARCH_S390X
  llgfr(dst, src);
#else
  if (dst != src) lr(dst, src);
#endif
}

// Variable length depending on whether offset fits into immediate field
// MemOperand of RX or RXY format
void TurboAssembler::LoadlW(Register dst, const MemOperand& mem,
                            Register scratch) {
  Register base = mem.rb();
  int offset = mem.offset();

#if V8_TARGET_ARCH_S390X
  if (is_int20(offset)) {
    llgf(dst, mem);
  } else if (scratch != no_reg) {
    // Materialize offset into scratch register.
    LoadIntLiteral(scratch, offset);
    llgf(dst, MemOperand(base, scratch));
  } else {
    DCHECK(false);
  }
#else
  bool use_RXform = false;
  bool use_RXYform = false;
  if (is_uint12(offset)) {
    // RX-format supports unsigned 12-bits offset.
    use_RXform = true;
  } else if (is_int20(offset)) {
    // RXY-format supports signed 20-bits offset.
    use_RXYform = true;
  } else if (scratch != no_reg) {
    // Materialize offset into scratch register.
    LoadIntLiteral(scratch, offset);
  } else {
    DCHECK(false);
  }

  if (use_RXform) {
    l(dst, mem);
  } else if (use_RXYform) {
    ly(dst, mem);
  } else {
    ly(dst, MemOperand(base, scratch));
  }
#endif
}

void TurboAssembler::LoadLogicalHalfWordP(Register dst, const MemOperand& mem) {
#if V8_TARGET_ARCH_S390X
  llgh(dst, mem);
#else
  llh(dst, mem);
#endif
}

void TurboAssembler::LoadLogicalHalfWordP(Register dst, Register src) {
#if V8_TARGET_ARCH_S390X
  llghr(dst, src);
#else
  llhr(dst, src);
#endif
}

void TurboAssembler::LoadB(Register dst, const MemOperand& mem) {
#if V8_TARGET_ARCH_S390X
  lgb(dst, mem);
#else
  lb(dst, mem);
#endif
}

void TurboAssembler::LoadB(Register dst, Register src) {
#if V8_TARGET_ARCH_S390X
  lgbr(dst, src);
#else
  lbr(dst, src);
#endif
}

void TurboAssembler::LoadlB(Register dst, const MemOperand& mem) {
#if V8_TARGET_ARCH_S390X
  llgc(dst, mem);
#else
  llc(dst, mem);
#endif
}

void TurboAssembler::LoadlB(Register dst, Register src) {
#if V8_TARGET_ARCH_S390X
  llgcr(dst, src);
#else
  llcr(dst, src);
#endif
}

void TurboAssembler::LoadLogicalReversedWordP(Register dst,
                                              const MemOperand& mem) {
  lrv(dst, mem);
  LoadlW(dst, dst);
}

void TurboAssembler::LoadLogicalReversedHalfWordP(Register dst,
                                                  const MemOperand& mem) {
  lrvh(dst, mem);
  LoadLogicalHalfWordP(dst, dst);
}


// Load And Test (Reg <- Reg)
void TurboAssembler::LoadAndTest32(Register dst, Register src) {
  ltr(dst, src);
}

// Load And Test
//     (Register dst(ptr) = Register src (32 | 32->64))
// src is treated as a 32-bit signed integer, which is sign extended to
// 64-bit if necessary.
void TurboAssembler::LoadAndTestP_ExtendSrc(Register dst, Register src) {
#if V8_TARGET_ARCH_S390X
  ltgfr(dst, src);
#else
  ltr(dst, src);
#endif
}

// Load And Test Pointer Sized (Reg <- Reg)
void TurboAssembler::LoadAndTestP(Register dst, Register src) {
#if V8_TARGET_ARCH_S390X
  ltgr(dst, src);
#else
  ltr(dst, src);
#endif
}

// Load And Test 32-bit (Reg <- Mem)
void TurboAssembler::LoadAndTest32(Register dst, const MemOperand& mem) {
  lt_z(dst, mem);
}

// Load And Test Pointer Sized (Reg <- Mem)
void TurboAssembler::LoadAndTestP(Register dst, const MemOperand& mem) {
#if V8_TARGET_ARCH_S390X
  ltg(dst, mem);
#else
  lt_z(dst, mem);
#endif
}

// Load On Condition Pointer Sized (Reg <- Reg)
void TurboAssembler::LoadOnConditionP(Condition cond, Register dst,
                                      Register src) {
#if V8_TARGET_ARCH_S390X
  locgr(cond, dst, src);
#else
  locr(cond, dst, src);
#endif
}

// Load Double Precision (64-bit) Floating Point number from memory
void TurboAssembler::LoadDouble(DoubleRegister dst, const MemOperand& mem) {
  // for 32bit and 64bit we all use 64bit floating point regs
  if (is_uint12(mem.offset())) {
    ld(dst, mem);
  } else {
    ldy(dst, mem);
  }
}

// Load Single Precision (32-bit) Floating Point number from memory
void TurboAssembler::LoadFloat32(DoubleRegister dst, const MemOperand& mem) {
  if (is_uint12(mem.offset())) {
    le_z(dst, mem);
  } else {
    DCHECK(is_int20(mem.offset()));
    ley(dst, mem);
  }
}

// Load Single Precision (32-bit) Floating Point number from memory,
// and convert to Double Precision (64-bit)
void TurboAssembler::LoadFloat32ConvertToDouble(DoubleRegister dst,
                                                const MemOperand& mem) {
  LoadFloat32(dst, mem);
  ldebr(dst, dst);
}

// Store Double Precision (64-bit) Floating Point number to memory
void TurboAssembler::StoreDouble(DoubleRegister dst, const MemOperand& mem) {
  if (is_uint12(mem.offset())) {
    std(dst, mem);
  } else {
    stdy(dst, mem);
  }
}

// Store Single Precision (32-bit) Floating Point number to memory
void TurboAssembler::StoreFloat32(DoubleRegister src, const MemOperand& mem) {
  if (is_uint12(mem.offset())) {
    ste(src, mem);
  } else {
    stey(src, mem);
  }
}

// Convert Double precision (64-bit) to Single Precision (32-bit)
// and store resulting Float32 to memory
void TurboAssembler::StoreDoubleAsFloat32(DoubleRegister src,
                                          const MemOperand& mem,
                                          DoubleRegister scratch) {
  ledbr(scratch, src);
  StoreFloat32(scratch, mem);
}

<<<<<<< HEAD
void MacroAssembler::AddFloat32(DoubleRegister dst, const MemOperand& opnd,
=======
void TurboAssembler::AddFloat32(DoubleRegister dst, const MemOperand& opnd,
>>>>>>> 84bd6f3c
                                DoubleRegister scratch) {
  if (is_uint12(opnd.offset())) {
    aeb(dst, opnd);
  } else {
    ley(scratch, opnd);
    aebr(dst, scratch);
  }
}

<<<<<<< HEAD
void MacroAssembler::AddFloat64(DoubleRegister dst, const MemOperand& opnd,
=======
void TurboAssembler::AddFloat64(DoubleRegister dst, const MemOperand& opnd,
>>>>>>> 84bd6f3c
                                DoubleRegister scratch) {
  if (is_uint12(opnd.offset())) {
    adb(dst, opnd);
  } else {
    ldy(scratch, opnd);
    adbr(dst, scratch);
  }
}

<<<<<<< HEAD
void MacroAssembler::SubFloat32(DoubleRegister dst, const MemOperand& opnd,
=======
void TurboAssembler::SubFloat32(DoubleRegister dst, const MemOperand& opnd,
>>>>>>> 84bd6f3c
                                DoubleRegister scratch) {
  if (is_uint12(opnd.offset())) {
    seb(dst, opnd);
  } else {
    ley(scratch, opnd);
    sebr(dst, scratch);
  }
}

<<<<<<< HEAD
void MacroAssembler::SubFloat64(DoubleRegister dst, const MemOperand& opnd,
=======
void TurboAssembler::SubFloat64(DoubleRegister dst, const MemOperand& opnd,
>>>>>>> 84bd6f3c
                                DoubleRegister scratch) {
  if (is_uint12(opnd.offset())) {
    sdb(dst, opnd);
  } else {
    ldy(scratch, opnd);
    sdbr(dst, scratch);
  }
}

<<<<<<< HEAD
void MacroAssembler::MulFloat32(DoubleRegister dst, const MemOperand& opnd,
=======
void TurboAssembler::MulFloat32(DoubleRegister dst, const MemOperand& opnd,
>>>>>>> 84bd6f3c
                                DoubleRegister scratch) {
  if (is_uint12(opnd.offset())) {
    meeb(dst, opnd);
  } else {
    ley(scratch, opnd);
    meebr(dst, scratch);
  }
}

<<<<<<< HEAD
void MacroAssembler::MulFloat64(DoubleRegister dst, const MemOperand& opnd,
=======
void TurboAssembler::MulFloat64(DoubleRegister dst, const MemOperand& opnd,
>>>>>>> 84bd6f3c
                                DoubleRegister scratch) {
  if (is_uint12(opnd.offset())) {
    mdb(dst, opnd);
  } else {
    ldy(scratch, opnd);
    mdbr(dst, scratch);
  }
}

<<<<<<< HEAD
void MacroAssembler::DivFloat32(DoubleRegister dst, const MemOperand& opnd,
=======
void TurboAssembler::DivFloat32(DoubleRegister dst, const MemOperand& opnd,
>>>>>>> 84bd6f3c
                                DoubleRegister scratch) {
  if (is_uint12(opnd.offset())) {
    deb(dst, opnd);
  } else {
    ley(scratch, opnd);
    debr(dst, scratch);
  }
}

<<<<<<< HEAD
void MacroAssembler::DivFloat64(DoubleRegister dst, const MemOperand& opnd,
=======
void TurboAssembler::DivFloat64(DoubleRegister dst, const MemOperand& opnd,
>>>>>>> 84bd6f3c
                                DoubleRegister scratch) {
  if (is_uint12(opnd.offset())) {
    ddb(dst, opnd);
  } else {
    ldy(scratch, opnd);
    ddbr(dst, scratch);
  }
}

<<<<<<< HEAD
void MacroAssembler::LoadFloat32ToDouble(DoubleRegister dst,
=======
void TurboAssembler::LoadFloat32ToDouble(DoubleRegister dst,
>>>>>>> 84bd6f3c
                                         const MemOperand& opnd,
                                         DoubleRegister scratch) {
  if (is_uint12(opnd.offset())) {
    ldeb(dst, opnd);
  } else {
    ley(scratch, opnd);
    ldebr(dst, scratch);
  }
}

// Variable length depending on whether offset fits into immediate field
// MemOperand of RX or RXY format
void TurboAssembler::StoreW(Register src, const MemOperand& mem,
                            Register scratch) {
  Register base = mem.rb();
  int offset = mem.offset();

  bool use_RXform = false;
  bool use_RXYform = false;

  if (is_uint12(offset)) {
    // RX-format supports unsigned 12-bits offset.
    use_RXform = true;
  } else if (is_int20(offset)) {
    // RXY-format supports signed 20-bits offset.
    use_RXYform = true;
  } else if (scratch != no_reg) {
    // Materialize offset into scratch register.
    LoadIntLiteral(scratch, offset);
  } else {
    // scratch is no_reg
    DCHECK(false);
  }

  if (use_RXform) {
    st(src, mem);
  } else if (use_RXYform) {
    sty(src, mem);
  } else {
    StoreW(src, MemOperand(base, scratch));
  }
}

void TurboAssembler::LoadHalfWordP(Register dst, Register src) {
#if V8_TARGET_ARCH_S390X
  lghr(dst, src);
#else
  lhr(dst, src);
#endif
}

// Loads 16-bits half-word value from memory and sign extends to pointer
// sized register
void TurboAssembler::LoadHalfWordP(Register dst, const MemOperand& mem,
                                   Register scratch) {
  Register base = mem.rb();
  int offset = mem.offset();

  if (!is_int20(offset)) {
    DCHECK(scratch != no_reg);
    LoadIntLiteral(scratch, offset);
#if V8_TARGET_ARCH_S390X
    lgh(dst, MemOperand(base, scratch));
#else
    lh(dst, MemOperand(base, scratch));
#endif
  } else {
#if V8_TARGET_ARCH_S390X
    lgh(dst, mem);
#else
    if (is_uint12(offset)) {
      lh(dst, mem);
    } else {
      lhy(dst, mem);
    }
#endif
  }
}

// Variable length depending on whether offset fits into immediate field
// MemOperand current only supports d-form
void TurboAssembler::StoreHalfWord(Register src, const MemOperand& mem,
                                   Register scratch) {
  Register base = mem.rb();
  int offset = mem.offset();

  if (is_uint12(offset)) {
    sth(src, mem);
  } else if (is_int20(offset)) {
    sthy(src, mem);
  } else {
    DCHECK(scratch != no_reg);
    LoadIntLiteral(scratch, offset);
    sth(src, MemOperand(base, scratch));
  }
}

// Variable length depending on whether offset fits into immediate field
// MemOperand current only supports d-form
void TurboAssembler::StoreByte(Register src, const MemOperand& mem,
                               Register scratch) {
  Register base = mem.rb();
  int offset = mem.offset();

  if (is_uint12(offset)) {
    stc(src, mem);
  } else if (is_int20(offset)) {
    stcy(src, mem);
  } else {
    DCHECK(scratch != no_reg);
    LoadIntLiteral(scratch, offset);
    stc(src, MemOperand(base, scratch));
  }
}

// Shift left logical for 32-bit integer types.
void TurboAssembler::ShiftLeft(Register dst, Register src, const Operand& val) {
  if (dst == src) {
    sll(dst, val);
  } else if (CpuFeatures::IsSupported(DISTINCT_OPS)) {
    sllk(dst, src, val);
  } else {
    lr(dst, src);
    sll(dst, val);
  }
}

// Shift left logical for 32-bit integer types.
void TurboAssembler::ShiftLeft(Register dst, Register src, Register val) {
  if (dst == src) {
    sll(dst, val);
  } else if (CpuFeatures::IsSupported(DISTINCT_OPS)) {
    sllk(dst, src, val);
  } else {
    DCHECK(dst != val);  // The lr/sll path clobbers val.
    lr(dst, src);
    sll(dst, val);
  }
}

// Shift right logical for 32-bit integer types.
void TurboAssembler::ShiftRight(Register dst, Register src,
                                const Operand& val) {
  if (dst == src) {
    srl(dst, val);
  } else if (CpuFeatures::IsSupported(DISTINCT_OPS)) {
    srlk(dst, src, val);
  } else {
    lr(dst, src);
    srl(dst, val);
  }
}

// Shift right logical for 32-bit integer types.
void TurboAssembler::ShiftRight(Register dst, Register src, Register val) {
  if (dst == src) {
    srl(dst, val);
  } else if (CpuFeatures::IsSupported(DISTINCT_OPS)) {
    srlk(dst, src, val);
  } else {
    DCHECK(dst != val);  // The lr/srl path clobbers val.
    lr(dst, src);
    srl(dst, val);
  }
}

// Shift left arithmetic for 32-bit integer types.
void TurboAssembler::ShiftLeftArith(Register dst, Register src,
                                    const Operand& val) {
  if (dst == src) {
    sla(dst, val);
  } else if (CpuFeatures::IsSupported(DISTINCT_OPS)) {
    slak(dst, src, val);
  } else {
    lr(dst, src);
    sla(dst, val);
  }
}

// Shift left arithmetic for 32-bit integer types.
void TurboAssembler::ShiftLeftArith(Register dst, Register src, Register val) {
  if (dst == src) {
    sla(dst, val);
  } else if (CpuFeatures::IsSupported(DISTINCT_OPS)) {
    slak(dst, src, val);
  } else {
    DCHECK(dst != val);  // The lr/sla path clobbers val.
    lr(dst, src);
    sla(dst, val);
  }
}

// Shift right arithmetic for 32-bit integer types.
void TurboAssembler::ShiftRightArith(Register dst, Register src,
                                     const Operand& val) {
  if (dst == src) {
    sra(dst, val);
  } else if (CpuFeatures::IsSupported(DISTINCT_OPS)) {
    srak(dst, src, val);
  } else {
    lr(dst, src);
    sra(dst, val);
  }
}

// Shift right arithmetic for 32-bit integer types.
void TurboAssembler::ShiftRightArith(Register dst, Register src, Register val) {
  if (dst == src) {
    sra(dst, val);
  } else if (CpuFeatures::IsSupported(DISTINCT_OPS)) {
    srak(dst, src, val);
  } else {
    DCHECK(dst != val);  // The lr/sra path clobbers val.
    lr(dst, src);
    sra(dst, val);
  }
}

// Clear right most # of bits
void TurboAssembler::ClearRightImm(Register dst, Register src,
                                   const Operand& val) {
  int numBitsToClear = val.immediate() % (kPointerSize * 8);

  // Try to use RISBG if possible
  if (CpuFeatures::IsSupported(GENERAL_INSTR_EXT)) {
    int endBit = 63 - numBitsToClear;
    risbg(dst, src, Operand::Zero(), Operand(endBit), Operand::Zero(), true);
    return;
  }

  uint64_t hexMask = ~((1L << numBitsToClear) - 1);

  // S390 AND instr clobbers source.  Make a copy if necessary
  if (dst != src) LoadRR(dst, src);

  if (numBitsToClear <= 16) {
    nill(dst, Operand(static_cast<uint16_t>(hexMask)));
  } else if (numBitsToClear <= 32) {
    nilf(dst, Operand(static_cast<uint32_t>(hexMask)));
  } else if (numBitsToClear <= 64) {
    nilf(dst, Operand(static_cast<intptr_t>(0)));
    nihf(dst, Operand(hexMask >> 32));
  }
}

void TurboAssembler::Popcnt32(Register dst, Register src) {
  DCHECK(src != r0);
  DCHECK(dst != r0);

  popcnt(dst, src);
  ShiftRight(r0, dst, Operand(16));
  ar(dst, r0);
  ShiftRight(r0, dst, Operand(8));
  ar(dst, r0);
  llgcr(dst, dst);
}

#ifdef V8_TARGET_ARCH_S390X
void TurboAssembler::Popcnt64(Register dst, Register src) {
  DCHECK(src != r0);
  DCHECK(dst != r0);

  popcnt(dst, src);
  ShiftRightP(r0, dst, Operand(32));
  AddP(dst, r0);
  ShiftRightP(r0, dst, Operand(16));
  AddP(dst, r0);
  ShiftRightP(r0, dst, Operand(8));
  AddP(dst, r0);
  LoadlB(dst, dst);
}
#endif

void TurboAssembler::SwapP(Register src, Register dst, Register scratch) {
  if (src == dst) return;
  DCHECK(!AreAliased(src, dst, scratch));
  LoadRR(scratch, src);
  LoadRR(src, dst);
  LoadRR(dst, scratch);
}

void TurboAssembler::SwapP(Register src, MemOperand dst, Register scratch) {
  if (dst.rx() != r0) DCHECK(!AreAliased(src, dst.rx(), scratch));
  if (dst.rb() != r0) DCHECK(!AreAliased(src, dst.rb(), scratch));
  DCHECK(!AreAliased(src, scratch));
  LoadRR(scratch, src);
  LoadP(src, dst);
  StoreP(scratch, dst);
}

void TurboAssembler::SwapP(MemOperand src, MemOperand dst, Register scratch_0,
                           Register scratch_1) {
  if (src.rx() != r0) DCHECK(!AreAliased(src.rx(), scratch_0, scratch_1));
  if (src.rb() != r0) DCHECK(!AreAliased(src.rb(), scratch_0, scratch_1));
  if (dst.rx() != r0) DCHECK(!AreAliased(dst.rx(), scratch_0, scratch_1));
  if (dst.rb() != r0) DCHECK(!AreAliased(dst.rb(), scratch_0, scratch_1));
  DCHECK(!AreAliased(scratch_0, scratch_1));
  LoadP(scratch_0, src);
  LoadP(scratch_1, dst);
  StoreP(scratch_0, dst);
  StoreP(scratch_1, src);
}

void TurboAssembler::SwapFloat32(DoubleRegister src, DoubleRegister dst,
                                 DoubleRegister scratch) {
  if (src == dst) return;
  DCHECK(!AreAliased(src, dst, scratch));
  ldr(scratch, src);
  ldr(src, dst);
  ldr(dst, scratch);
}

void TurboAssembler::SwapFloat32(DoubleRegister src, MemOperand dst,
                                 DoubleRegister scratch) {
  DCHECK(!AreAliased(src, scratch));
  ldr(scratch, src);
  LoadFloat32(src, dst);
  StoreFloat32(scratch, dst);
}

void TurboAssembler::SwapFloat32(MemOperand src, MemOperand dst,
                                 DoubleRegister scratch_0,
                                 DoubleRegister scratch_1) {
  DCHECK(!AreAliased(scratch_0, scratch_1));
  LoadFloat32(scratch_0, src);
  LoadFloat32(scratch_1, dst);
  StoreFloat32(scratch_0, dst);
  StoreFloat32(scratch_1, src);
}

void TurboAssembler::SwapDouble(DoubleRegister src, DoubleRegister dst,
                                DoubleRegister scratch) {
  if (src == dst) return;
  DCHECK(!AreAliased(src, dst, scratch));
  ldr(scratch, src);
  ldr(src, dst);
  ldr(dst, scratch);
}

void TurboAssembler::SwapDouble(DoubleRegister src, MemOperand dst,
                                DoubleRegister scratch) {
  DCHECK(!AreAliased(src, scratch));
  ldr(scratch, src);
  LoadDouble(src, dst);
  StoreDouble(scratch, dst);
}

void TurboAssembler::SwapDouble(MemOperand src, MemOperand dst,
                                DoubleRegister scratch_0,
                                DoubleRegister scratch_1) {
  DCHECK(!AreAliased(scratch_0, scratch_1));
  LoadDouble(scratch_0, src);
  LoadDouble(scratch_1, dst);
  StoreDouble(scratch_0, dst);
  StoreDouble(scratch_1, src);
}

#ifdef DEBUG
bool AreAliased(Register reg1, Register reg2, Register reg3, Register reg4,
                Register reg5, Register reg6, Register reg7, Register reg8,
                Register reg9, Register reg10) {
  int n_of_valid_regs = reg1.is_valid() + reg2.is_valid() + reg3.is_valid() +
                        reg4.is_valid() + reg5.is_valid() + reg6.is_valid() +
                        reg7.is_valid() + reg8.is_valid() + reg9.is_valid() +
                        reg10.is_valid();

  RegList regs = 0;
  if (reg1.is_valid()) regs |= reg1.bit();
  if (reg2.is_valid()) regs |= reg2.bit();
  if (reg3.is_valid()) regs |= reg3.bit();
  if (reg4.is_valid()) regs |= reg4.bit();
  if (reg5.is_valid()) regs |= reg5.bit();
  if (reg6.is_valid()) regs |= reg6.bit();
  if (reg7.is_valid()) regs |= reg7.bit();
  if (reg8.is_valid()) regs |= reg8.bit();
  if (reg9.is_valid()) regs |= reg9.bit();
  if (reg10.is_valid()) regs |= reg10.bit();
  int n_of_non_aliasing_regs = NumRegs(regs);

  return n_of_valid_regs != n_of_non_aliasing_regs;
}
bool AreAliased(DoubleRegister reg1, DoubleRegister reg2, DoubleRegister reg3,
                DoubleRegister reg4, DoubleRegister reg5, DoubleRegister reg6,
                DoubleRegister reg7, DoubleRegister reg8, DoubleRegister reg9,
                DoubleRegister reg10) {
  int n_of_valid_regs = reg1.is_valid() + reg2.is_valid() + reg3.is_valid() +
                        reg4.is_valid() + reg5.is_valid() + reg6.is_valid() +
                        reg7.is_valid() + reg8.is_valid() + reg9.is_valid() +
                        reg10.is_valid();

  RegList regs = 0;
  if (reg1.is_valid()) regs |= reg1.bit();
  if (reg2.is_valid()) regs |= reg2.bit();
  if (reg3.is_valid()) regs |= reg3.bit();
  if (reg4.is_valid()) regs |= reg4.bit();
  if (reg5.is_valid()) regs |= reg5.bit();
  if (reg6.is_valid()) regs |= reg6.bit();
  if (reg7.is_valid()) regs |= reg7.bit();
  if (reg8.is_valid()) regs |= reg8.bit();
  if (reg9.is_valid()) regs |= reg9.bit();
  if (reg10.is_valid()) regs |= reg10.bit();
  int n_of_non_aliasing_regs = NumRegs(regs);

  return n_of_valid_regs != n_of_non_aliasing_regs;
}
#endif

void TurboAssembler::ResetSpeculationPoisonRegister() {
  mov(kSpeculationPoisonRegister, Operand(-1));
}

void TurboAssembler::ComputeCodeStartAddress(Register dst) {
  larl(dst, Operand(-pc_offset() / 2));
}

}  // namespace internal
}  // namespace v8

#endif  // V8_TARGET_ARCH_S390<|MERGE_RESOLUTION|>--- conflicted
+++ resolved
@@ -29,15 +29,6 @@
 
 MacroAssembler::MacroAssembler(Isolate* isolate, void* buffer, int size,
                                CodeObjectRequired create_code_object)
-<<<<<<< HEAD
-    : Assembler(isolate, buffer, size),
-      generating_stub_(false),
-      has_frame_(false),
-      isolate_(isolate) {
-  if (create_code_object == CodeObjectRequired::kYes) {
-    code_object_ =
-        Handle<Object>::New(isolate_->heap()->undefined_value(), isolate_);
-=======
     : TurboAssembler(isolate, buffer, size, create_code_object) {
   if (create_code_object == CodeObjectRequired::kYes) {
     // Unlike TurboAssembler, which can be used off the main thread and may not
@@ -47,7 +38,6 @@
     // compilation through CodeStub::GetCode()).
     code_object_ = Handle<HeapObject>::New(
         *isolate->factory()->NewSelfReferenceMarker(), isolate);
->>>>>>> 84bd6f3c
   }
 }
 
@@ -520,16 +510,6 @@
       Builtins::CallableFor(isolate(), Builtins::kRecordWrite);
   RegList registers = callable.descriptor().allocatable_registers();
 
-<<<<<<< HEAD
-  lay(dst, MemOperand(object, HeapObject::kMapOffset - kHeapObjectTag));
-  if (emit_debug_code()) {
-    Label ok;
-    AndP(r0, dst, Operand(kPointerSize - 1));
-    beq(&ok, Label::kNear);
-    stop("Unaligned cell in write barrier");
-    bind(&ok);
-  }
-=======
   SaveRegisters(registers);
   Register object_parameter(callable.descriptor().GetRegisterParameter(
       RecordWriteDescriptor::kObject));
@@ -541,7 +521,6 @@
       RecordWriteDescriptor::kRememberedSet));
   Register fp_mode_parameter(callable.descriptor().GetRegisterParameter(
       RecordWriteDescriptor::kFPMode));
->>>>>>> 84bd6f3c
 
   Push(object);
   Push(address);
@@ -704,19 +683,11 @@
   sdbr(dst, kDoubleRegZero);
 }
 
-<<<<<<< HEAD
-void MacroAssembler::ConvertIntToDouble(DoubleRegister dst, Register src) {
-  cdfbr(dst, src);
-}
-
-void MacroAssembler::ConvertUnsignedIntToDouble(DoubleRegister dst,
-=======
 void TurboAssembler::ConvertIntToDouble(DoubleRegister dst, Register src) {
   cdfbr(dst, src);
 }
 
 void TurboAssembler::ConvertUnsignedIntToDouble(DoubleRegister dst,
->>>>>>> 84bd6f3c
                                                 Register src) {
   if (CpuFeatures::IsSupported(FLOATING_POINT_EXT)) {
     cdlfbr(Condition(5), Condition(0), dst, src);
@@ -728,64 +699,36 @@
   }
 }
 
-<<<<<<< HEAD
-void MacroAssembler::ConvertIntToFloat(DoubleRegister dst, Register src) {
-  cefbr(Condition(4), dst, src);
-}
-
-void MacroAssembler::ConvertUnsignedIntToFloat(DoubleRegister dst,
-=======
 void TurboAssembler::ConvertIntToFloat(DoubleRegister dst, Register src) {
   cefbr(Condition(4), dst, src);
 }
 
 void TurboAssembler::ConvertUnsignedIntToFloat(DoubleRegister dst,
->>>>>>> 84bd6f3c
                                                Register src) {
   celfbr(Condition(4), Condition(0), dst, src);
 }
 
-<<<<<<< HEAD
-void MacroAssembler::ConvertInt64ToFloat(DoubleRegister double_dst,
-=======
 void TurboAssembler::ConvertInt64ToFloat(DoubleRegister double_dst,
->>>>>>> 84bd6f3c
                                          Register src) {
   cegbr(double_dst, src);
 }
 
-<<<<<<< HEAD
-void MacroAssembler::ConvertInt64ToDouble(DoubleRegister double_dst,
-=======
 void TurboAssembler::ConvertInt64ToDouble(DoubleRegister double_dst,
->>>>>>> 84bd6f3c
                                           Register src) {
   cdgbr(double_dst, src);
 }
 
-<<<<<<< HEAD
-void MacroAssembler::ConvertUnsignedInt64ToFloat(DoubleRegister double_dst,
-=======
 void TurboAssembler::ConvertUnsignedInt64ToFloat(DoubleRegister double_dst,
->>>>>>> 84bd6f3c
                                                  Register src) {
   celgbr(Condition(0), Condition(0), double_dst, src);
 }
 
-<<<<<<< HEAD
-void MacroAssembler::ConvertUnsignedInt64ToDouble(DoubleRegister double_dst,
-=======
 void TurboAssembler::ConvertUnsignedInt64ToDouble(DoubleRegister double_dst,
->>>>>>> 84bd6f3c
                                                   Register src) {
   cdlgbr(Condition(0), Condition(0), double_dst, src);
 }
 
-<<<<<<< HEAD
-void MacroAssembler::ConvertFloat32ToInt64(const Register dst,
-=======
 void TurboAssembler::ConvertFloat32ToInt64(const Register dst,
->>>>>>> 84bd6f3c
                                            const DoubleRegister double_input,
                                            FPRoundingMode rounding_mode) {
   Condition m = Condition(0);
@@ -809,11 +752,7 @@
   cgebr(m, dst, double_input);
 }
 
-<<<<<<< HEAD
-void MacroAssembler::ConvertDoubleToInt64(const Register dst,
-=======
 void TurboAssembler::ConvertDoubleToInt64(const Register dst,
->>>>>>> 84bd6f3c
                                           const DoubleRegister double_input,
                                           FPRoundingMode rounding_mode) {
   Condition m = Condition(0);
@@ -837,11 +776,7 @@
   cgdbr(m, dst, double_input);
 }
 
-<<<<<<< HEAD
-void MacroAssembler::ConvertDoubleToInt32(const Register dst,
-=======
 void TurboAssembler::ConvertDoubleToInt32(const Register dst,
->>>>>>> 84bd6f3c
                                           const DoubleRegister double_input,
                                           FPRoundingMode rounding_mode) {
   Condition m = Condition(0);
@@ -865,11 +800,7 @@
   cfdbr(m, dst, double_input);
 }
 
-<<<<<<< HEAD
-void MacroAssembler::ConvertFloat32ToInt32(const Register result,
-=======
 void TurboAssembler::ConvertFloat32ToInt32(const Register result,
->>>>>>> 84bd6f3c
                                            const DoubleRegister double_input,
                                            FPRoundingMode rounding_mode) {
   Condition m = Condition(0);
@@ -893,11 +824,7 @@
   cfebr(m, result, double_input);
 }
 
-<<<<<<< HEAD
-void MacroAssembler::ConvertFloat32ToUnsignedInt32(
-=======
 void TurboAssembler::ConvertFloat32ToUnsignedInt32(
->>>>>>> 84bd6f3c
     const Register result, const DoubleRegister double_input,
     FPRoundingMode rounding_mode) {
   Condition m = Condition(0);
@@ -921,11 +848,7 @@
   clfebr(m, Condition(0), result, double_input);
 }
 
-<<<<<<< HEAD
-void MacroAssembler::ConvertFloat32ToUnsignedInt64(
-=======
 void TurboAssembler::ConvertFloat32ToUnsignedInt64(
->>>>>>> 84bd6f3c
     const Register result, const DoubleRegister double_input,
     FPRoundingMode rounding_mode) {
   Condition m = Condition(0);
@@ -949,11 +872,7 @@
   clgebr(m, Condition(0), result, double_input);
 }
 
-<<<<<<< HEAD
-void MacroAssembler::ConvertDoubleToUnsignedInt64(
-=======
 void TurboAssembler::ConvertDoubleToUnsignedInt64(
->>>>>>> 84bd6f3c
     const Register dst, const DoubleRegister double_input,
     FPRoundingMode rounding_mode) {
   Condition m = Condition(0);
@@ -977,11 +896,7 @@
   clgdbr(m, Condition(0), dst, double_input);
 }
 
-<<<<<<< HEAD
-void MacroAssembler::ConvertDoubleToUnsignedInt32(
-=======
 void TurboAssembler::ConvertDoubleToUnsignedInt32(
->>>>>>> 84bd6f3c
     const Register dst, const DoubleRegister double_input,
     FPRoundingMode rounding_mode) {
   Condition m = Condition(0);
@@ -1527,31 +1442,7 @@
   // Get the function and setup the context.
   LoadP(cp, FieldMemOperand(r3, JSFunction::kContextOffset));
 
-<<<<<<< HEAD
-  InvokeFunctionCode(r3, no_reg, expected, actual, flag, call_wrapper);
-}
-
-void MacroAssembler::InvokeFunction(Handle<JSFunction> function,
-                                    const ParameterCount& expected,
-                                    const ParameterCount& actual,
-                                    InvokeFlag flag,
-                                    const CallWrapper& call_wrapper) {
-  Move(r3, function);
-  InvokeFunction(r3, expected, actual, flag, call_wrapper);
-}
-
-void MacroAssembler::IsObjectJSStringType(Register object, Register scratch,
-                                          Label* fail) {
-  DCHECK(kNotStringTag != 0);
-
-  LoadP(scratch, FieldMemOperand(object, HeapObject::kMapOffset));
-  LoadlB(scratch, FieldMemOperand(scratch, Map::kInstanceTypeOffset));
-  mov(r0, Operand(kIsNotStringMask));
-  AndP(r0, scratch);
-  bne(fail);
-=======
   InvokeFunctionCode(r3, no_reg, expected, actual, flag);
->>>>>>> 84bd6f3c
 }
 
 void MacroAssembler::MaybeDropFrames() {
@@ -1621,74 +1512,9 @@
   CmpP(obj, MemOperand(kRootRegister, index << kPointerSizeLog2));
 }
 
-<<<<<<< HEAD
-void MacroAssembler::SmiToDouble(DoubleRegister value, Register smi) {
-  SmiUntag(ip, smi);
-  ConvertIntToDouble(value, ip);
-}
-
-void MacroAssembler::CompareMap(Register obj, Register scratch, Handle<Map> map,
-                                Label* early_success) {
-  LoadP(scratch, FieldMemOperand(obj, HeapObject::kMapOffset));
-  CompareMap(obj, map, early_success);
-}
-
-void MacroAssembler::CompareMap(Register obj_map, Handle<Map> map,
-                                Label* early_success) {
-  mov(r0, Operand(map));
-  CmpP(r0, FieldMemOperand(obj_map, HeapObject::kMapOffset));
-}
-
-void MacroAssembler::CheckMap(Register obj, Register scratch, Handle<Map> map,
-                              Label* fail, SmiCheckType smi_check_type) {
-  if (smi_check_type == DO_SMI_CHECK) {
-    JumpIfSmi(obj, fail);
-  }
-
-  Label success;
-  CompareMap(obj, scratch, map, &success);
-  bne(fail);
-  bind(&success);
-}
-
-void MacroAssembler::CheckMap(Register obj, Register scratch,
-                              Heap::RootListIndex index, Label* fail,
-                              SmiCheckType smi_check_type) {
-  if (smi_check_type == DO_SMI_CHECK) {
-    JumpIfSmi(obj, fail);
-  }
-  LoadP(scratch, FieldMemOperand(obj, HeapObject::kMapOffset));
-  CompareRoot(scratch, index);
-  bne(fail);
-}
-
-void MacroAssembler::GetWeakValue(Register value, Handle<WeakCell> cell) {
-  mov(value, Operand(cell));
-  LoadP(value, FieldMemOperand(value, WeakCell::kValueOffset));
-}
-
-void MacroAssembler::LoadWeakValue(Register value, Handle<WeakCell> cell,
-                                   Label* miss) {
-  GetWeakValue(value, cell);
-  JumpIfSmi(value, miss);
-}
-
-void MacroAssembler::GetMapConstructor(Register result, Register map,
-                                       Register temp, Register temp2) {
-  Label done, loop;
-  LoadP(result, FieldMemOperand(map, Map::kConstructorOrBackPointerOffset));
-  bind(&loop);
-  JumpIfSmi(result, &done);
-  CompareObjectType(result, temp, temp2, MAP_TYPE);
-  bne(&done);
-  LoadP(result, FieldMemOperand(result, Map::kConstructorOrBackPointerOffset));
-  b(&loop);
-  bind(&done);
-=======
 void MacroAssembler::CallStub(CodeStub* stub, Condition cond) {
   DCHECK(AllowThisStubCall(stub));  // Stub calls are not allowed in some stubs.
   Call(stub->GetCode(), RelocInfo::CODE_TARGET, cond);
->>>>>>> 84bd6f3c
 }
 
 void TurboAssembler::CallStubDelayed(CodeStub* stub) {
@@ -1722,57 +1548,8 @@
   bind(&done);
 }
 
-<<<<<<< HEAD
-void MacroAssembler::TryInt32Floor(Register result, DoubleRegister double_input,
-                                   Register input_high, Register scratch,
-                                   DoubleRegister double_scratch, Label* done,
-                                   Label* exact) {
-  DCHECK(!result.is(input_high));
-  DCHECK(!double_input.is(double_scratch));
-  Label exception;
-
-  // Move high word into input_high
-  lay(sp, MemOperand(sp, -kDoubleSize));
-  StoreDouble(double_input, MemOperand(sp));
-  LoadlW(input_high, MemOperand(sp, Register::kExponentOffset));
-  la(sp, MemOperand(sp, kDoubleSize));
-
-  // Test for NaN/Inf
-  ExtractBitMask(result, input_high, HeapNumber::kExponentMask);
-  CmpLogicalP(result, Operand(0x7ff));
-  beq(&exception);
-
-  // Convert (rounding to -Inf)
-  ConvertDoubleToInt64(result, double_input, kRoundToMinusInf);
-
-  // Test for overflow
-  TestIfInt32(result);
-  bne(&exception);
-
-  // Test for exactness
-  cdfbr(double_scratch, result);
-  cdbr(double_scratch, double_input);
-  beq(exact);
-  b(done);
-
-  bind(&exception);
-}
-
-void MacroAssembler::TryInlineTruncateDoubleToI(Register result,
-                                                DoubleRegister double_input,
-                                                Label* done) {
-  ConvertDoubleToInt64(result, double_input);
-
-  // Test for overflow
-  TestIfInt32(result);
-  beq(done);
-}
-
-void MacroAssembler::TruncateDoubleToI(Register result,
-=======
 void TurboAssembler::TruncateDoubleToI(Isolate* isolate, Zone* zone,
                                        Register result,
->>>>>>> 84bd6f3c
                                        DoubleRegister double_input) {
   Label done;
 
@@ -1901,11 +1678,7 @@
   if (emit_debug_code()) Check(cond, reason, cr);
 }
 
-<<<<<<< HEAD
-void MacroAssembler::Check(Condition cond, BailoutReason reason, CRegister cr) {
-=======
 void TurboAssembler::Check(Condition cond, AbortReason reason, CRegister cr) {
->>>>>>> 84bd6f3c
   Label L;
   b(cond, &L);
   Abort(reason);
@@ -1982,59 +1755,6 @@
   }
 }
 
-<<<<<<< HEAD
-void MacroAssembler::AssertFunction(Register object) {
-  if (emit_debug_code()) {
-    STATIC_ASSERT(kSmiTag == 0);
-    TestIfSmi(object);
-    Check(ne, kOperandIsASmiAndNotAFunction, cr0);
-    push(object);
-    CompareObjectType(object, object, object, JS_FUNCTION_TYPE);
-    pop(object);
-    Check(eq, kOperandIsNotAFunction);
-  }
-}
-
-void MacroAssembler::AssertBoundFunction(Register object) {
-  if (emit_debug_code()) {
-    STATIC_ASSERT(kSmiTag == 0);
-    TestIfSmi(object);
-    Check(ne, kOperandIsASmiAndNotABoundFunction, cr0);
-    push(object);
-    CompareObjectType(object, object, object, JS_BOUND_FUNCTION_TYPE);
-    pop(object);
-    Check(eq, kOperandIsNotABoundFunction);
-  }
-}
-
-void MacroAssembler::AssertGeneratorObject(Register object, Register flags) {
-  // `flags` should be an untagged integer. See `SuspendFlags` in src/globals.h
-  if (!emit_debug_code()) return;
-  TestIfSmi(object);
-  Check(ne, kOperandIsASmiAndNotAGeneratorObject, cr0);
-
-  // Load map
-  Register map = object;
-  push(object);
-  LoadP(map, FieldMemOperand(object, HeapObject::kMapOffset));
-
-  Label async, do_check;
-  tmll(flags, Operand(static_cast<int>(SuspendFlags::kGeneratorTypeMask)));
-  bne(&async);
-
-  // Check if JSGeneratorObject
-  CompareInstanceType(map, object, JS_GENERATOR_OBJECT_TYPE);
-  b(&do_check);
-
-  bind(&async);
-  // Check if JSAsyncGeneratorObject
-  CompareInstanceType(map, object, JS_ASYNC_GENERATOR_OBJECT_TYPE);
-
-  bind(&do_check);
-  // Restore generator object to register and perform assertion
-  pop(object);
-  Check(eq, kOperandIsNotAGeneratorObject);
-=======
 void MacroAssembler::AssertFixedArray(Register object) {
   if (emit_debug_code()) {
     STATIC_ASSERT(kSmiTag == 0);
@@ -2081,7 +1801,6 @@
     pop(object);
     Check(eq, AbortReason::kOperandIsNotABoundFunction);
   }
->>>>>>> 84bd6f3c
 }
 
 void MacroAssembler::AssertGeneratorObject(Register object) {
@@ -2558,20 +2277,12 @@
     lgr(dst, r1);             \
   }
 
-<<<<<<< HEAD
-void MacroAssembler::Div64(Register dst, Register src1,
-=======
 void TurboAssembler::Div64(Register dst, Register src1,
->>>>>>> 84bd6f3c
                            const MemOperand& src2) {
   Generate_Div64(dsg);
 }
 
-<<<<<<< HEAD
-void MacroAssembler::Div64(Register dst, Register src1, Register src2) {
-=======
 void TurboAssembler::Div64(Register dst, Register src1, Register src2) {
->>>>>>> 84bd6f3c
   Generate_Div64(dsgr);
 }
 
@@ -2585,20 +2296,12 @@
     lgr(dst, r1);              \
   }
 
-<<<<<<< HEAD
-void MacroAssembler::DivU64(Register dst, Register src1,
-=======
 void TurboAssembler::DivU64(Register dst, Register src1,
->>>>>>> 84bd6f3c
                             const MemOperand& src2) {
   Generate_DivU64(dlg);
 }
 
-<<<<<<< HEAD
-void MacroAssembler::DivU64(Register dst, Register src1, Register src2) {
-=======
 void TurboAssembler::DivU64(Register dst, Register src1, Register src2) {
->>>>>>> 84bd6f3c
   Generate_DivU64(dlgr);
 }
 
@@ -2648,20 +2351,12 @@
     lgr(dst, r0);             \
   }
 
-<<<<<<< HEAD
-void MacroAssembler::Mod64(Register dst, Register src1,
-=======
 void TurboAssembler::Mod64(Register dst, Register src1,
->>>>>>> 84bd6f3c
                            const MemOperand& src2) {
   Generate_Mod64(dsg);
 }
 
-<<<<<<< HEAD
-void MacroAssembler::Mod64(Register dst, Register src1, Register src2) {
-=======
 void TurboAssembler::Mod64(Register dst, Register src1, Register src2) {
->>>>>>> 84bd6f3c
   Generate_Mod64(dsgr);
 }
 
@@ -2675,26 +2370,14 @@
     lgr(dst, r0);              \
   }
 
-<<<<<<< HEAD
-void MacroAssembler::ModU64(Register dst, Register src1,
-=======
 void TurboAssembler::ModU64(Register dst, Register src1,
->>>>>>> 84bd6f3c
                             const MemOperand& src2) {
   Generate_ModU64(dlg);
 }
 
-<<<<<<< HEAD
-void MacroAssembler::ModU64(Register dst, Register src1, Register src2) {
-  Generate_ModU64(dlgr);
-}
-
-#undef Generate_ModU64
-=======
 void TurboAssembler::ModU64(Register dst, Register src1, Register src2) {
   Generate_ModU64(dlgr);
 }
->>>>>>> 84bd6f3c
 
 #undef Generate_ModU64
 
@@ -4249,11 +3932,7 @@
   StoreFloat32(scratch, mem);
 }
 
-<<<<<<< HEAD
-void MacroAssembler::AddFloat32(DoubleRegister dst, const MemOperand& opnd,
-=======
 void TurboAssembler::AddFloat32(DoubleRegister dst, const MemOperand& opnd,
->>>>>>> 84bd6f3c
                                 DoubleRegister scratch) {
   if (is_uint12(opnd.offset())) {
     aeb(dst, opnd);
@@ -4263,11 +3942,7 @@
   }
 }
 
-<<<<<<< HEAD
-void MacroAssembler::AddFloat64(DoubleRegister dst, const MemOperand& opnd,
-=======
 void TurboAssembler::AddFloat64(DoubleRegister dst, const MemOperand& opnd,
->>>>>>> 84bd6f3c
                                 DoubleRegister scratch) {
   if (is_uint12(opnd.offset())) {
     adb(dst, opnd);
@@ -4277,11 +3952,7 @@
   }
 }
 
-<<<<<<< HEAD
-void MacroAssembler::SubFloat32(DoubleRegister dst, const MemOperand& opnd,
-=======
 void TurboAssembler::SubFloat32(DoubleRegister dst, const MemOperand& opnd,
->>>>>>> 84bd6f3c
                                 DoubleRegister scratch) {
   if (is_uint12(opnd.offset())) {
     seb(dst, opnd);
@@ -4291,11 +3962,7 @@
   }
 }
 
-<<<<<<< HEAD
-void MacroAssembler::SubFloat64(DoubleRegister dst, const MemOperand& opnd,
-=======
 void TurboAssembler::SubFloat64(DoubleRegister dst, const MemOperand& opnd,
->>>>>>> 84bd6f3c
                                 DoubleRegister scratch) {
   if (is_uint12(opnd.offset())) {
     sdb(dst, opnd);
@@ -4305,11 +3972,7 @@
   }
 }
 
-<<<<<<< HEAD
-void MacroAssembler::MulFloat32(DoubleRegister dst, const MemOperand& opnd,
-=======
 void TurboAssembler::MulFloat32(DoubleRegister dst, const MemOperand& opnd,
->>>>>>> 84bd6f3c
                                 DoubleRegister scratch) {
   if (is_uint12(opnd.offset())) {
     meeb(dst, opnd);
@@ -4319,11 +3982,7 @@
   }
 }
 
-<<<<<<< HEAD
-void MacroAssembler::MulFloat64(DoubleRegister dst, const MemOperand& opnd,
-=======
 void TurboAssembler::MulFloat64(DoubleRegister dst, const MemOperand& opnd,
->>>>>>> 84bd6f3c
                                 DoubleRegister scratch) {
   if (is_uint12(opnd.offset())) {
     mdb(dst, opnd);
@@ -4333,11 +3992,7 @@
   }
 }
 
-<<<<<<< HEAD
-void MacroAssembler::DivFloat32(DoubleRegister dst, const MemOperand& opnd,
-=======
 void TurboAssembler::DivFloat32(DoubleRegister dst, const MemOperand& opnd,
->>>>>>> 84bd6f3c
                                 DoubleRegister scratch) {
   if (is_uint12(opnd.offset())) {
     deb(dst, opnd);
@@ -4347,11 +4002,7 @@
   }
 }
 
-<<<<<<< HEAD
-void MacroAssembler::DivFloat64(DoubleRegister dst, const MemOperand& opnd,
-=======
 void TurboAssembler::DivFloat64(DoubleRegister dst, const MemOperand& opnd,
->>>>>>> 84bd6f3c
                                 DoubleRegister scratch) {
   if (is_uint12(opnd.offset())) {
     ddb(dst, opnd);
@@ -4361,11 +4012,7 @@
   }
 }
 
-<<<<<<< HEAD
-void MacroAssembler::LoadFloat32ToDouble(DoubleRegister dst,
-=======
 void TurboAssembler::LoadFloat32ToDouble(DoubleRegister dst,
->>>>>>> 84bd6f3c
                                          const MemOperand& opnd,
                                          DoubleRegister scratch) {
   if (is_uint12(opnd.offset())) {
