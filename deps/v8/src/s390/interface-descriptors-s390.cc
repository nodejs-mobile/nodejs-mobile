// Copyright 2015 the V8 project authors. All rights reserved.
// Use of this source code is governed by a BSD-style license that can be
// found in the LICENSE file.

#if V8_TARGET_ARCH_S390

#include "src/interface-descriptors.h"

namespace v8 {
namespace internal {

const Register CallInterfaceDescriptor::ContextRegister() { return cp; }

void CallInterfaceDescriptor::DefaultInitializePlatformSpecific(
    CallInterfaceDescriptorData* data, int register_parameter_count) {
  const Register default_stub_registers[] = {r2, r3, r4, r5, r6};
  CHECK_LE(static_cast<size_t>(register_parameter_count),
           arraysize(default_stub_registers));
  data->InitializePlatformSpecific(register_parameter_count,
                                   default_stub_registers);
}

void RecordWriteDescriptor::InitializePlatformSpecific(
    CallInterfaceDescriptorData* data) {
  const Register default_stub_registers[] = {r2, r3, r4, r5, r6};

  data->RestrictAllocatableRegisters(default_stub_registers,
                                     arraysize(default_stub_registers));

  CHECK_LE(static_cast<size_t>(kParameterCount),
           arraysize(default_stub_registers));
  data->InitializePlatformSpecific(kParameterCount, default_stub_registers);
}

const Register FastNewFunctionContextDescriptor::ScopeInfoRegister() {
  return r3;
}
const Register FastNewFunctionContextDescriptor::SlotsRegister() { return r2; }

const Register LoadDescriptor::ReceiverRegister() { return r3; }
const Register LoadDescriptor::NameRegister() { return r4; }
const Register LoadDescriptor::SlotRegister() { return r2; }

const Register LoadWithVectorDescriptor::VectorRegister() { return r5; }

const Register StoreDescriptor::ReceiverRegister() { return r3; }
const Register StoreDescriptor::NameRegister() { return r4; }
const Register StoreDescriptor::ValueRegister() { return r2; }
const Register StoreDescriptor::SlotRegister() { return r6; }

const Register StoreWithVectorDescriptor::VectorRegister() { return r5; }

const Register StoreTransitionDescriptor::SlotRegister() { return r6; }
const Register StoreTransitionDescriptor::VectorRegister() { return r5; }
const Register StoreTransitionDescriptor::MapRegister() { return r7; }

const Register ApiGetterDescriptor::HolderRegister() { return r2; }
const Register ApiGetterDescriptor::CallbackRegister() { return r5; }

const Register MathPowTaggedDescriptor::exponent() { return r4; }

const Register MathPowIntegerDescriptor::exponent() {
  return MathPowTaggedDescriptor::exponent();
}

const Register GrowArrayElementsDescriptor::ObjectRegister() { return r2; }
const Register GrowArrayElementsDescriptor::KeyRegister() { return r5; }

// static
const Register TypeConversionDescriptor::ArgumentRegister() { return r2; }

void TypeofDescriptor::InitializePlatformSpecific(
    CallInterfaceDescriptorData* data) {
  Register registers[] = {r5};
  data->InitializePlatformSpecific(arraysize(registers), registers);
}

void CallFunctionDescriptor::InitializePlatformSpecific(
    CallInterfaceDescriptorData* data) {
  Register registers[] = {r3};
  data->InitializePlatformSpecific(arraysize(registers), registers);
}

void CallTrampolineDescriptor::InitializePlatformSpecific(
    CallInterfaceDescriptorData* data) {
  // r2 : number of arguments
  // r3 : the target to call
  Register registers[] = {r3, r2};
  data->InitializePlatformSpecific(arraysize(registers), registers);
}

void CallVarargsDescriptor::InitializePlatformSpecific(
    CallInterfaceDescriptorData* data) {
  // r2 : number of arguments (on the stack, not including receiver)
  // r3 : the target to call
  // r4 : arguments list (FixedArray)
  // r6 : arguments list length (untagged)
  Register registers[] = {r3, r2, r4, r6};
  data->InitializePlatformSpecific(arraysize(registers), registers);
}

void CallForwardVarargsDescriptor::InitializePlatformSpecific(
    CallInterfaceDescriptorData* data) {
  // r2 : number of arguments
  // r4 : start index (to support rest parameters)
  // r3 : the target to call
  Register registers[] = {r3, r2, r4};
  data->InitializePlatformSpecific(arraysize(registers), registers);
}

void CallWithSpreadDescriptor::InitializePlatformSpecific(
    CallInterfaceDescriptorData* data) {
  // r2 : number of arguments (on the stack, not including receiver)
  // r3 : the target to call
  // r4 : the object to spread
  Register registers[] = {r3, r2, r4};
  data->InitializePlatformSpecific(arraysize(registers), registers);
}

void CallWithArrayLikeDescriptor::InitializePlatformSpecific(
    CallInterfaceDescriptorData* data) {
  // r3 : the target to call
  // r4 : the arguments list
  Register registers[] = {r3, r4};
  data->InitializePlatformSpecific(arraysize(registers), registers);
}

void ConstructVarargsDescriptor::InitializePlatformSpecific(
    CallInterfaceDescriptorData* data) {
  // r2 : number of arguments (on the stack, not including receiver)
  // r3 : the target to call
  // r5 : the new target
  // r4 : arguments list (FixedArray)
  // r6 : arguments list length (untagged)
  Register registers[] = {r3, r5, r2, r4, r6};
  data->InitializePlatformSpecific(arraysize(registers), registers);
}

void ConstructForwardVarargsDescriptor::InitializePlatformSpecific(
    CallInterfaceDescriptorData* data) {
  // r2 : number of arguments
  // r5 : the new target
  // r4 : start index (to support rest parameters)
  // r3 : the target to call
  Register registers[] = {r3, r5, r2, r4};
  data->InitializePlatformSpecific(arraysize(registers), registers);
}

void ConstructWithSpreadDescriptor::InitializePlatformSpecific(
    CallInterfaceDescriptorData* data) {
  // r2 : number of arguments (on the stack, not including receiver)
  // r3 : the target to call
  // r5 : the new target
  // r4 : the object to spread
  Register registers[] = {r3, r5, r2, r4};
  data->InitializePlatformSpecific(arraysize(registers), registers);
}

void ConstructWithArrayLikeDescriptor::InitializePlatformSpecific(
    CallInterfaceDescriptorData* data) {
<<<<<<< HEAD
  // r2 : number of arguments
  // r4 : start index (to support rest parameters)
  // r3 : the target to call
  Register registers[] = {r3, r2, r4};
  data->InitializePlatformSpecific(arraysize(registers), registers);
}

void ConstructForwardVarargsDescriptor::InitializePlatformSpecific(
    CallInterfaceDescriptorData* data) {
  // r2 : number of arguments
  // r5 : the new target
  // r4 : start index (to support rest parameters)
  // r3 : the target to call
  Register registers[] = {r3, r5, r2, r4};
=======
  // r3 : the target to call
  // r5 : the new target
  // r4 : the arguments list
  Register registers[] = {r3, r5, r4};
>>>>>>> 84bd6f3c
  data->InitializePlatformSpecific(arraysize(registers), registers);
}

void ConstructStubDescriptor::InitializePlatformSpecific(
    CallInterfaceDescriptorData* data) {
  // r2 : number of arguments
  // r3 : the target to call
  // r5 : the new target
  // r4 : allocation site or undefined
  Register registers[] = {r3, r5, r2, r4};
  data->InitializePlatformSpecific(arraysize(registers), registers);
}

void ConstructTrampolineDescriptor::InitializePlatformSpecific(
    CallInterfaceDescriptorData* data) {
  // r2 : number of arguments
  // r3 : the target to call
  // r5 : the new target
  Register registers[] = {r3, r5, r2};
  data->InitializePlatformSpecific(arraysize(registers), registers);
}

void TransitionElementsKindDescriptor::InitializePlatformSpecific(
    CallInterfaceDescriptorData* data) {
  Register registers[] = {r2, r3};
  data->InitializePlatformSpecific(arraysize(registers), registers);
}

void AbortJSDescriptor::InitializePlatformSpecific(
    CallInterfaceDescriptorData* data) {
  Register registers[] = {r3};
  data->InitializePlatformSpecific(arraysize(registers), registers);
}

void AllocateHeapNumberDescriptor::InitializePlatformSpecific(
    CallInterfaceDescriptorData* data) {
  data->InitializePlatformSpecific(0, nullptr, nullptr);
}

void ArrayConstructorDescriptor::InitializePlatformSpecific(
    CallInterfaceDescriptorData* data) {
  // kTarget, kNewTarget, kActualArgumentsCount, kAllocationSite
  Register registers[] = {r3, r5, r2, r4};
  data->InitializePlatformSpecific(arraysize(registers), registers, nullptr);
}

void ArrayNoArgumentConstructorDescriptor::InitializePlatformSpecific(
    CallInterfaceDescriptorData* data) {
  // register state
  // r2 -- number of arguments
  // r3 -- function
  // r4 -- allocation site with elements kind
  Register registers[] = {r3, r4, r2};
  data->InitializePlatformSpecific(arraysize(registers), registers);
}

void ArraySingleArgumentConstructorDescriptor::InitializePlatformSpecific(
    CallInterfaceDescriptorData* data) {
  // register state
  // r2 -- number of arguments
  // r3 -- function
  // r4 -- allocation site with elements kind
  Register registers[] = {r3, r4, r2};
  data->InitializePlatformSpecific(arraysize(registers), registers, nullptr);
}

void ArrayNArgumentsConstructorDescriptor::InitializePlatformSpecific(
    CallInterfaceDescriptorData* data) {
  // stack param count needs (constructor pointer, and single argument)
  Register registers[] = {r3, r4, r2};
  data->InitializePlatformSpecific(arraysize(registers), registers);
}

void CompareDescriptor::InitializePlatformSpecific(
    CallInterfaceDescriptorData* data) {
  Register registers[] = {r3, r2};
  data->InitializePlatformSpecific(arraysize(registers), registers);
}

void BinaryOpDescriptor::InitializePlatformSpecific(
    CallInterfaceDescriptorData* data) {
  Register registers[] = {r3, r2};
  data->InitializePlatformSpecific(arraysize(registers), registers);
}

<<<<<<< HEAD
void BinaryOpWithAllocationSiteDescriptor::InitializePlatformSpecific(
    CallInterfaceDescriptorData* data) {
  Register registers[] = {r4, r3, r2};
  data->InitializePlatformSpecific(arraysize(registers), registers);
}

void BinaryOpWithVectorDescriptor::InitializePlatformSpecific(
    CallInterfaceDescriptorData* data) {
  // register state
  // r3 -- lhs
  // r2 -- rhs
  // r6 -- slot id
  // r5 -- vector
  Register registers[] = {r3, r2, r6, r5};
  data->InitializePlatformSpecific(arraysize(registers), registers);
}

void CountOpDescriptor::InitializePlatformSpecific(
    CallInterfaceDescriptorData* data) {
  Register registers[] = {r4};
  data->InitializePlatformSpecific(arraysize(registers), registers);
}

void StringAddDescriptor::InitializePlatformSpecific(
    CallInterfaceDescriptorData* data) {
  Register registers[] = {r3, r2};
  data->InitializePlatformSpecific(arraysize(registers), registers);
}

=======
>>>>>>> 84bd6f3c
void ArgumentAdaptorDescriptor::InitializePlatformSpecific(
    CallInterfaceDescriptorData* data) {
  Register registers[] = {
      r3,  // JSFunction
      r5,  // the new target
      r2,  // actual number of arguments
      r4,  // expected number of arguments
  };
  data->InitializePlatformSpecific(arraysize(registers), registers);
}

void ApiCallbackDescriptor::InitializePlatformSpecific(
    CallInterfaceDescriptorData* data) {
  Register registers[] = {
      JavaScriptFrame::context_register(),  // callee context
      r6,                                   // call_data
      r4,                                   // holder
      r3,                                   // api_function_address
  };
  data->InitializePlatformSpecific(arraysize(registers), registers);
}

void InterpreterDispatchDescriptor::InitializePlatformSpecific(
    CallInterfaceDescriptorData* data) {
  Register registers[] = {
      kInterpreterAccumulatorRegister, kInterpreterBytecodeOffsetRegister,
      kInterpreterBytecodeArrayRegister, kInterpreterDispatchTableRegister};
  data->InitializePlatformSpecific(arraysize(registers), registers);
}

void InterpreterPushArgsThenCallDescriptor::InitializePlatformSpecific(
    CallInterfaceDescriptorData* data) {
  Register registers[] = {
      r2,  // argument count (not including receiver)
      r4,  // address of first argument
      r3   // the target callable to be call
  };
  data->InitializePlatformSpecific(arraysize(registers), registers);
}

void InterpreterPushArgsThenConstructDescriptor::InitializePlatformSpecific(
    CallInterfaceDescriptorData* data) {
  Register registers[] = {
      r2,  // argument count (not including receiver)
      r5,  // new target
      r3,  // constructor to call
      r4,  // allocation site feedback if available, undefined otherwise
      r6   // address of the first argument
  };
  data->InitializePlatformSpecific(arraysize(registers), registers);
}

<<<<<<< HEAD
void InterpreterPushArgsThenConstructArrayDescriptor::
    InitializePlatformSpecific(CallInterfaceDescriptorData* data) {
  Register registers[] = {
      r2,  // argument count (not including receiver)
      r3,  // target to call checked to be Array function
      r4,  // allocation site feedback if available, undefined otherwise
      r5   // address of the first argument
  };
  data->InitializePlatformSpecific(arraysize(registers), registers);
}

=======
>>>>>>> 84bd6f3c
void InterpreterCEntryDescriptor::InitializePlatformSpecific(
    CallInterfaceDescriptorData* data) {
  Register registers[] = {
      r2,  // argument count (argc)
      r4,  // address of first argument (argv)
      r3   // the runtime function to call
  };
  data->InitializePlatformSpecific(arraysize(registers), registers);
}

void ResumeGeneratorDescriptor::InitializePlatformSpecific(
    CallInterfaceDescriptorData* data) {
  Register registers[] = {
      r2,  // the value to pass to the generator
<<<<<<< HEAD
      r3,  // the JSGeneratorObject to resume
      r4,  // the resume mode (tagged)
      r5   // SuspendFlags (tagged)
=======
      r3   // the JSGeneratorObject to resume
>>>>>>> 84bd6f3c
  };
  data->InitializePlatformSpecific(arraysize(registers), registers);
}

void FrameDropperTrampolineDescriptor::InitializePlatformSpecific(
    CallInterfaceDescriptorData* data) {
  Register registers[] = {
      r3,  // loaded new FP
  };
  data->InitializePlatformSpecific(arraysize(registers), registers);
}

}  // namespace internal
}  // namespace v8

#endif  // V8_TARGET_ARCH_S390<|MERGE_RESOLUTION|>--- conflicted
+++ resolved
@@ -158,27 +158,10 @@
 
 void ConstructWithArrayLikeDescriptor::InitializePlatformSpecific(
     CallInterfaceDescriptorData* data) {
-<<<<<<< HEAD
-  // r2 : number of arguments
-  // r4 : start index (to support rest parameters)
-  // r3 : the target to call
-  Register registers[] = {r3, r2, r4};
-  data->InitializePlatformSpecific(arraysize(registers), registers);
-}
-
-void ConstructForwardVarargsDescriptor::InitializePlatformSpecific(
-    CallInterfaceDescriptorData* data) {
-  // r2 : number of arguments
-  // r5 : the new target
-  // r4 : start index (to support rest parameters)
-  // r3 : the target to call
-  Register registers[] = {r3, r5, r2, r4};
-=======
   // r3 : the target to call
   // r5 : the new target
   // r4 : the arguments list
   Register registers[] = {r3, r5, r4};
->>>>>>> 84bd6f3c
   data->InitializePlatformSpecific(arraysize(registers), registers);
 }
 
@@ -264,38 +247,6 @@
   data->InitializePlatformSpecific(arraysize(registers), registers);
 }
 
-<<<<<<< HEAD
-void BinaryOpWithAllocationSiteDescriptor::InitializePlatformSpecific(
-    CallInterfaceDescriptorData* data) {
-  Register registers[] = {r4, r3, r2};
-  data->InitializePlatformSpecific(arraysize(registers), registers);
-}
-
-void BinaryOpWithVectorDescriptor::InitializePlatformSpecific(
-    CallInterfaceDescriptorData* data) {
-  // register state
-  // r3 -- lhs
-  // r2 -- rhs
-  // r6 -- slot id
-  // r5 -- vector
-  Register registers[] = {r3, r2, r6, r5};
-  data->InitializePlatformSpecific(arraysize(registers), registers);
-}
-
-void CountOpDescriptor::InitializePlatformSpecific(
-    CallInterfaceDescriptorData* data) {
-  Register registers[] = {r4};
-  data->InitializePlatformSpecific(arraysize(registers), registers);
-}
-
-void StringAddDescriptor::InitializePlatformSpecific(
-    CallInterfaceDescriptorData* data) {
-  Register registers[] = {r3, r2};
-  data->InitializePlatformSpecific(arraysize(registers), registers);
-}
-
-=======
->>>>>>> 84bd6f3c
 void ArgumentAdaptorDescriptor::InitializePlatformSpecific(
     CallInterfaceDescriptorData* data) {
   Register registers[] = {
@@ -348,20 +299,6 @@
   data->InitializePlatformSpecific(arraysize(registers), registers);
 }
 
-<<<<<<< HEAD
-void InterpreterPushArgsThenConstructArrayDescriptor::
-    InitializePlatformSpecific(CallInterfaceDescriptorData* data) {
-  Register registers[] = {
-      r2,  // argument count (not including receiver)
-      r3,  // target to call checked to be Array function
-      r4,  // allocation site feedback if available, undefined otherwise
-      r5   // address of the first argument
-  };
-  data->InitializePlatformSpecific(arraysize(registers), registers);
-}
-
-=======
->>>>>>> 84bd6f3c
 void InterpreterCEntryDescriptor::InitializePlatformSpecific(
     CallInterfaceDescriptorData* data) {
   Register registers[] = {
@@ -376,13 +313,7 @@
     CallInterfaceDescriptorData* data) {
   Register registers[] = {
       r2,  // the value to pass to the generator
-<<<<<<< HEAD
-      r3,  // the JSGeneratorObject to resume
-      r4,  // the resume mode (tagged)
-      r5   // SuspendFlags (tagged)
-=======
       r3   // the JSGeneratorObject to resume
->>>>>>> 84bd6f3c
   };
   data->InitializePlatformSpecific(arraysize(registers), registers);
 }
