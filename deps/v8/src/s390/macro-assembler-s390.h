--- conflicted
+++ resolved
@@ -174,8 +174,6 @@
 
   Isolate* isolate() const { return isolate_; }
 
-<<<<<<< HEAD
-=======
   Handle<HeapObject> CodeObject() {
     DCHECK(!code_object_.is_null());
     return code_object_;
@@ -187,7 +185,6 @@
                                ExternalReference reference);
 #endif  // V8_EMBEDDED_BUILTINS
 
->>>>>>> 84bd6f3c
   // Returns the size of a call in instructions.
   static int CallSize(Register target);
   int CallSize(Address target, RelocInfo::Mode rmode, Condition cond = al);
@@ -876,10 +873,6 @@
   void CallCFunction(Register function, int num_reg_arguments,
                      int num_double_arguments);
 
-<<<<<<< HEAD
-  // Frame restart support
-  void MaybeDropFrames();
-=======
   void MovFromFloatParameter(DoubleRegister dst);
   void MovFromFloatResult(DoubleRegister dst);
 
@@ -889,7 +882,6 @@
                          DoubleRegister double_input);
   void TryInlineTruncateDoubleToI(Register result, DoubleRegister double_input,
                                   Label* done);
->>>>>>> 84bd6f3c
 
   // ---------------------------------------------------------------------------
   // Debugging
@@ -957,7 +949,141 @@
     int end;
     uintptr_t bit = (1L << start);
 
-<<<<<<< HEAD
+    while (bit && (mask & bit) == 0) {
+      start--;
+      bit >>= 1;
+    }
+    end = start;
+    bit >>= 1;
+
+    while (bit && (mask & bit)) {
+      end--;
+      bit >>= 1;
+    }
+
+    // 1-bits in mask must be contiguous
+    DCHECK(bit == 0 || (mask & ((bit << 1) - 1)) == 0);
+
+    ExtractBitRange(dst, src, start, end);
+  }
+
+  // Test single bit in value.
+  inline void TestBit(Register value, int bitNumber, Register scratch = r0) {
+    ExtractBitRange(scratch, value, bitNumber, bitNumber);
+  }
+
+  // Test consecutive bit range in value.  Range is defined by
+  // rangeStart - rangeEnd.
+  inline void TestBitRange(Register value, int rangeStart, int rangeEnd,
+                           Register scratch = r0) {
+    ExtractBitRange(scratch, value, rangeStart, rangeEnd);
+  }
+
+  // Test consecutive bit range in value.  Range is defined by mask.
+  inline void TestBitMask(Register value, uintptr_t mask,
+                          Register scratch = r0) {
+    ExtractBitMask(scratch, value, mask, SetRC);
+  }
+  inline void TestIfSmi(Register value) { tmll(value, Operand(1)); }
+
+  inline void TestIfSmi(MemOperand value) {
+    if (is_uint12(value.offset())) {
+      tm(value, Operand(1));
+    } else if (is_int20(value.offset())) {
+      tmy(value, Operand(1));
+    } else {
+      LoadB(r0, value);
+      tmll(r0, Operand(1));
+    }
+  }
+
+  inline void TestIfInt32(Register value) {
+    // High bits must be identical to fit into an 32-bit integer
+    cgfr(value, value);
+  }
+  void SmiUntag(Register reg, int scale = 0) { SmiUntag(reg, reg, scale); }
+
+  void SmiUntag(Register dst, Register src, int scale = 0) {
+    if (scale > kSmiShift) {
+      ShiftLeftP(dst, src, Operand(scale - kSmiShift));
+    } else if (scale < kSmiShift) {
+      ShiftRightArithP(dst, src, Operand(kSmiShift - scale));
+    } else {
+      // do nothing
+    }
+  }
+
+  // Activation support.
+  void EnterFrame(StackFrame::Type type,
+                  bool load_constant_pool_pointer_reg = false);
+  // Returns the pc offset at which the frame ends.
+  int LeaveFrame(StackFrame::Type type, int stack_adjustment = 0);
+
+  void CheckPageFlag(Register object, Register scratch, int mask, Condition cc,
+                     Label* condition_met);
+
+  void ResetSpeculationPoisonRegister();
+  void ComputeCodeStartAddress(Register dst);
+
+  bool root_array_available() const { return root_array_available_; }
+  void set_root_array_available(bool v) { root_array_available_ = v; }
+
+ protected:
+  // This handle will be patched with the code object on installation.
+  Handle<HeapObject> code_object_;
+
+ private:
+  static const int kSmiShift = kSmiTagSize + kSmiShiftSize;
+
+  void CallCFunctionHelper(Register function, int num_reg_arguments,
+                           int num_double_arguments);
+
+  void Jump(intptr_t target, RelocInfo::Mode rmode, Condition cond = al,
+            CRegister cr = cr7);
+  int CalculateStackPassedWords(int num_reg_arguments,
+                                int num_double_arguments);
+
+  bool has_frame_ = false;
+  bool root_array_available_ = true;
+  Isolate* isolate_;
+};
+
+// MacroAssembler implements a collection of frequently used macros.
+class MacroAssembler : public TurboAssembler {
+ public:
+  MacroAssembler(Isolate* isolate, void* buffer, int size,
+                 CodeObjectRequired create_code_object);
+
+  // Call a code stub.
+  void TailCallStub(CodeStub* stub, Condition cond = al);
+
+  void CallStub(CodeStub* stub, Condition cond = al);
+  void CallRuntime(const Runtime::Function* f, int num_arguments,
+                   SaveFPRegsMode save_doubles = kDontSaveFPRegs);
+  void CallRuntimeSaveDoubles(Runtime::FunctionId fid) {
+    const Runtime::Function* function = Runtime::FunctionForId(fid);
+    CallRuntime(function, function->nargs, kSaveFPRegs);
+  }
+
+  // Convenience function: Same as above, but takes the fid instead.
+  void CallRuntime(Runtime::FunctionId fid,
+                   SaveFPRegsMode save_doubles = kDontSaveFPRegs) {
+    const Runtime::Function* function = Runtime::FunctionForId(fid);
+    CallRuntime(function, function->nargs, save_doubles);
+  }
+
+  // Convenience function: Same as above, but takes the fid instead.
+  void CallRuntime(Runtime::FunctionId fid, int num_arguments,
+                   SaveFPRegsMode save_doubles = kDontSaveFPRegs) {
+    CallRuntime(Runtime::FunctionForId(fid), num_arguments, save_doubles);
+  }
+
+  // Convenience function: tail call a runtime routine (jump).
+  void TailCallRuntime(Runtime::FunctionId fid);
+
+  // ---------------------------------------------------------------------------
+  // Support functions.
+
   // Compare object type for heap object.  heap_object contains a non-Smi
   // whose object type should be compared with the given type.  This both
   // sets the flags and leaves the object type in the type_reg register.
@@ -974,181 +1100,6 @@
   // sets the flags and leaves the object type in the type_reg register.
   void CompareInstanceType(Register map, Register type_reg, InstanceType type);
 
-  // Compare an object's map with the specified map and its transitioned
-  // elements maps if mode is ALLOW_ELEMENT_TRANSITION_MAPS. Condition flags are
-  // set with result of map compare. If multiple map compares are required, the
-  // compare sequences branches to early_success.
-  void CompareMap(Register obj, Register scratch, Handle<Map> map,
-                  Label* early_success);
-
-  // As above, but the map of the object is already loaded into the register
-  // which is preserved by the code generated.
-  void CompareMap(Register obj_map, Handle<Map> map, Label* early_success);
-
-  // Check if the map of an object is equal to a specified map and branch to
-  // label if not. Skip the smi check if not required (object is known to be a
-  // heap object). If mode is ALLOW_ELEMENT_TRANSITION_MAPS, then also match
-  // against maps that are ElementsKind transition maps of the specified map.
-  void CheckMap(Register obj, Register scratch, Handle<Map> map, Label* fail,
-                SmiCheckType smi_check_type);
-
-  void CheckMap(Register obj, Register scratch, Heap::RootListIndex index,
-                Label* fail, SmiCheckType smi_check_type);
-
-  void GetWeakValue(Register value, Handle<WeakCell> cell);
-=======
-    while (bit && (mask & bit) == 0) {
-      start--;
-      bit >>= 1;
-    }
-    end = start;
-    bit >>= 1;
-
-    while (bit && (mask & bit)) {
-      end--;
-      bit >>= 1;
-    }
-
-    // 1-bits in mask must be contiguous
-    DCHECK(bit == 0 || (mask & ((bit << 1) - 1)) == 0);
->>>>>>> 84bd6f3c
-
-    ExtractBitRange(dst, src, start, end);
-  }
-
-  // Test single bit in value.
-  inline void TestBit(Register value, int bitNumber, Register scratch = r0) {
-    ExtractBitRange(scratch, value, bitNumber, bitNumber);
-  }
-
-  // Test consecutive bit range in value.  Range is defined by
-  // rangeStart - rangeEnd.
-  inline void TestBitRange(Register value, int rangeStart, int rangeEnd,
-                           Register scratch = r0) {
-    ExtractBitRange(scratch, value, rangeStart, rangeEnd);
-  }
-
-  // Test consecutive bit range in value.  Range is defined by mask.
-  inline void TestBitMask(Register value, uintptr_t mask,
-                          Register scratch = r0) {
-    ExtractBitMask(scratch, value, mask, SetRC);
-  }
-  inline void TestIfSmi(Register value) { tmll(value, Operand(1)); }
-
-  inline void TestIfSmi(MemOperand value) {
-    if (is_uint12(value.offset())) {
-      tm(value, Operand(1));
-    } else if (is_int20(value.offset())) {
-      tmy(value, Operand(1));
-    } else {
-      LoadB(r0, value);
-      tmll(r0, Operand(1));
-    }
-  }
-
-  inline void TestIfInt32(Register value) {
-    // High bits must be identical to fit into an 32-bit integer
-    cgfr(value, value);
-  }
-  void SmiUntag(Register reg, int scale = 0) { SmiUntag(reg, reg, scale); }
-
-  void SmiUntag(Register dst, Register src, int scale = 0) {
-    if (scale > kSmiShift) {
-      ShiftLeftP(dst, src, Operand(scale - kSmiShift));
-    } else if (scale < kSmiShift) {
-      ShiftRightArithP(dst, src, Operand(kSmiShift - scale));
-    } else {
-      // do nothing
-    }
-  }
-
-  // Activation support.
-  void EnterFrame(StackFrame::Type type,
-                  bool load_constant_pool_pointer_reg = false);
-  // Returns the pc offset at which the frame ends.
-  int LeaveFrame(StackFrame::Type type, int stack_adjustment = 0);
-
-  void CheckPageFlag(Register object, Register scratch, int mask, Condition cc,
-                     Label* condition_met);
-
-  void ResetSpeculationPoisonRegister();
-  void ComputeCodeStartAddress(Register dst);
-
-  bool root_array_available() const { return root_array_available_; }
-  void set_root_array_available(bool v) { root_array_available_ = v; }
-
- protected:
-  // This handle will be patched with the code object on installation.
-  Handle<HeapObject> code_object_;
-
- private:
-  static const int kSmiShift = kSmiTagSize + kSmiShiftSize;
-
-  void CallCFunctionHelper(Register function, int num_reg_arguments,
-                           int num_double_arguments);
-
-  void Jump(intptr_t target, RelocInfo::Mode rmode, Condition cond = al,
-            CRegister cr = cr7);
-  int CalculateStackPassedWords(int num_reg_arguments,
-                                int num_double_arguments);
-
-  bool has_frame_ = false;
-  bool root_array_available_ = true;
-  Isolate* isolate_;
-};
-
-// MacroAssembler implements a collection of frequently used macros.
-class MacroAssembler : public TurboAssembler {
- public:
-  MacroAssembler(Isolate* isolate, void* buffer, int size,
-                 CodeObjectRequired create_code_object);
-
-  // Call a code stub.
-  void TailCallStub(CodeStub* stub, Condition cond = al);
-
-  void CallStub(CodeStub* stub, Condition cond = al);
-  void CallRuntime(const Runtime::Function* f, int num_arguments,
-                   SaveFPRegsMode save_doubles = kDontSaveFPRegs);
-  void CallRuntimeSaveDoubles(Runtime::FunctionId fid) {
-    const Runtime::Function* function = Runtime::FunctionForId(fid);
-    CallRuntime(function, function->nargs, kSaveFPRegs);
-  }
-
-  // Convenience function: Same as above, but takes the fid instead.
-  void CallRuntime(Runtime::FunctionId fid,
-                   SaveFPRegsMode save_doubles = kDontSaveFPRegs) {
-    const Runtime::Function* function = Runtime::FunctionForId(fid);
-    CallRuntime(function, function->nargs, save_doubles);
-  }
-
-  // Convenience function: Same as above, but takes the fid instead.
-  void CallRuntime(Runtime::FunctionId fid, int num_arguments,
-                   SaveFPRegsMode save_doubles = kDontSaveFPRegs) {
-    CallRuntime(Runtime::FunctionForId(fid), num_arguments, save_doubles);
-  }
-
-  // Convenience function: tail call a runtime routine (jump).
-  void TailCallRuntime(Runtime::FunctionId fid);
-
-  // ---------------------------------------------------------------------------
-  // Support functions.
-
-  // Compare object type for heap object.  heap_object contains a non-Smi
-  // whose object type should be compared with the given type.  This both
-  // sets the flags and leaves the object type in the type_reg register.
-  // It leaves the map in the map register (unless the type_reg and map register
-  // are the same register).  It leaves the heap object in the heap_object
-  // register unless the heap_object register is the same register as one of the
-  // other registers.
-  // Type_reg can be no_reg. In that case ip is used.
-  void CompareObjectType(Register heap_object, Register map, Register type_reg,
-                         InstanceType type);
-
-  // Compare instance type in a map.  map contains a valid map object whose
-  // object type should be compared with the given type.  This both
-  // sets the flags and leaves the object type in the type_reg register.
-  void CompareInstanceType(Register map, Register type_reg, InstanceType type);
-
   // Compare the object in a register to a value from the root list.
   // Uses the ip register as scratch.
   void CompareRoot(Register obj, Heap::RootListIndex index);
@@ -1194,21 +1145,7 @@
   void DecrementCounter(StatsCounter* counter, int value, Register scratch1,
                         Register scratch2);
   // ---------------------------------------------------------------------------
-<<<<<<< HEAD
-  // Debugging
-
-  // Calls Abort(msg) if the condition cond is not satisfied.
-  // Use --debug_code to enable.
-  void Assert(Condition cond, BailoutReason reason, CRegister cr = cr7);
-
-  // Like Assert(), but always enabled.
-  void Check(Condition cond, BailoutReason reason, CRegister cr = cr7);
-
-  // Print a message to stdout and abort execution.
-  void Abort(BailoutReason reason);
-=======
   // JavaScript invokes
->>>>>>> 84bd6f3c
 
   // Set up call kind marking in ecx. The method takes ecx as an
   // explicit first parameter to make the code more readable at the
@@ -1305,18 +1242,8 @@
   void AssertNotSmi(Register object);
   void AssertSmi(Register object);
 
-<<<<<<< HEAD
-  inline void TestIfInt32(Register value) {
-    // High bits must be identical to fit into an 32-bit integer
-    cgfr(value, value);
-  }
-
-#if V8_TARGET_ARCH_S390X
-  // Ensure it is permissable to read/write int value directly from
-=======
 #if V8_TARGET_ARCH_S390X
   // Ensure it is permissible to read/write int value directly from
->>>>>>> 84bd6f3c
   // upper half of the smi.
   STATIC_ASSERT(kSmiTag == 0);
   STATIC_ASSERT(kSmiTagSize + kSmiShiftSize == 32);
@@ -1327,8 +1254,6 @@
 #define SmiWordOffset(offset) offset
 #endif
 
-<<<<<<< HEAD
-=======
   // Abort execution if argument is not a FixedArray, enabled via --debug-code.
   void AssertFixedArray(Register object);
 
@@ -1336,7 +1261,6 @@
   void AssertConstructor(Register object, Register scratch);
 
   // Abort execution if argument is not a JSFunction, enabled via --debug-code.
->>>>>>> 84bd6f3c
   void AssertFunction(Register object);
 
   // Abort execution if argument is not a JSBoundFunction,
@@ -1345,11 +1269,7 @@
 
   // Abort execution if argument is not a JSGeneratorObject (or subclass),
   // enabled via --debug-code.
-<<<<<<< HEAD
-  void AssertGeneratorObject(Register object, Register suspend_flags);
-=======
   void AssertGeneratorObject(Register object);
->>>>>>> 84bd6f3c
 
   // Abort execution if argument is not undefined or an AllocationSite, enabled
   // via --debug-code.
@@ -1423,17 +1343,6 @@
 
   // Compute memory operands for safepoint stack slots.
   static int SafepointRegisterStackIndex(int reg_code);
-<<<<<<< HEAD
-  MemOperand SafepointRegisterSlot(Register reg);
-  MemOperand SafepointRegistersAndDoublesSlot(Register reg);
-
-  bool generating_stub_;
-  bool has_frame_;
-  Isolate* isolate_;
-  // This handle will be patched with the code object on installation.
-  Handle<Object> code_object_;
-=======
->>>>>>> 84bd6f3c
 
   // Needs access to SafepointRegisterStackIndex for compiled frame
   // traversal.
