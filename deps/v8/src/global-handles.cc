// Copyright 2009 the V8 project authors. All rights reserved.
// Use of this source code is governed by a BSD-style license that can be
// found in the LICENSE file.

#include "src/global-handles.h"

#include "src/api.h"
#include "src/cancelable-task.h"
#include "src/objects-inl.h"
#include "src/v8.h"
#include "src/visitors.h"
#include "src/vm-state-inl.h"

namespace v8 {
namespace internal {

class GlobalHandles::Node {
 public:
  // State transition diagram:
  // FREE -> NORMAL <-> WEAK -> PENDING -> NEAR_DEATH -> { NORMAL, WEAK, FREE }
  enum State {
    FREE = 0,
    NORMAL,      // Normal global handle.
    WEAK,        // Flagged as weak but not yet finalized.
    PENDING,     // Has been recognized as only reachable by weak handles.
    NEAR_DEATH,  // Callback has informed the handle is near death.
    NUMBER_OF_NODE_STATES
  };

  // Maps handle location (slot) to the containing node.
  static Node* FromLocation(Object** location) {
    DCHECK_EQ(offsetof(Node, object_), 0);
    return reinterpret_cast<Node*>(location);
  }

  Node() {
    DCHECK_EQ(offsetof(Node, class_id_), Internals::kNodeClassIdOffset);
    DCHECK_EQ(offsetof(Node, flags_), Internals::kNodeFlagsOffset);
    STATIC_ASSERT(static_cast<int>(NodeState::kMask) ==
                  Internals::kNodeStateMask);
    STATIC_ASSERT(WEAK == Internals::kNodeStateIsWeakValue);
    STATIC_ASSERT(PENDING == Internals::kNodeStateIsPendingValue);
    STATIC_ASSERT(NEAR_DEATH == Internals::kNodeStateIsNearDeathValue);
    STATIC_ASSERT(static_cast<int>(IsIndependent::kShift) ==
                  Internals::kNodeIsIndependentShift);
    STATIC_ASSERT(static_cast<int>(IsActive::kShift) ==
                  Internals::kNodeIsActiveShift);
  }

#ifdef ENABLE_HANDLE_ZAPPING
  ~Node() {
    // TODO(1428): if it's a weak handle we should have invoked its callback.
    // Zap the values for eager trapping.
    object_ = reinterpret_cast<Object*>(kGlobalHandleZapValue);
    class_id_ = v8::HeapProfiler::kPersistentHandleNoClassId;
    index_ = 0;
    set_independent(false);
    set_active(false);
    set_in_new_space_list(false);
    data_.next_free = nullptr;
    weak_callback_ = nullptr;
  }
#endif

  void Initialize(int index, Node** first_free) {
    object_ = reinterpret_cast<Object*>(kGlobalHandleZapValue);
    index_ = static_cast<uint8_t>(index);
    DCHECK(static_cast<int>(index_) == index);
    set_state(FREE);
    set_in_new_space_list(false);
    data_.next_free = *first_free;
    *first_free = this;
  }

  void Acquire(Object* object) {
    DCHECK(state() == FREE);
    object_ = object;
    class_id_ = v8::HeapProfiler::kPersistentHandleNoClassId;
    set_independent(false);
    set_active(false);
    set_state(NORMAL);
    data_.parameter = nullptr;
    weak_callback_ = nullptr;
    IncreaseBlockUses();
  }

  void Zap() {
    DCHECK(IsInUse());
    // Zap the values for eager trapping.
    object_ = reinterpret_cast<Object*>(kGlobalHandleZapValue);
  }

  void Release() {
    DCHECK(IsInUse());
    set_state(FREE);
    // Zap the values for eager trapping.
    object_ = reinterpret_cast<Object*>(kGlobalHandleZapValue);
    class_id_ = v8::HeapProfiler::kPersistentHandleNoClassId;
    set_independent(false);
    set_active(false);
    weak_callback_ = nullptr;
    DecreaseBlockUses();
  }

  // Object slot accessors.
  Object* object() const { return object_; }
  Object** location() { return &object_; }
  const char* label() { return state() == NORMAL ? data_.label : nullptr; }
  Handle<Object> handle() { return Handle<Object>(location()); }

  // Wrapper class ID accessors.
  bool has_wrapper_class_id() const {
    return class_id_ != v8::HeapProfiler::kPersistentHandleNoClassId;
  }

  uint16_t wrapper_class_id() const { return class_id_; }

  // State and flag accessors.

  State state() const {
    return NodeState::decode(flags_);
  }
  void set_state(State state) {
    flags_ = NodeState::update(flags_, state);
  }

  bool is_independent() { return IsIndependent::decode(flags_); }
  void set_independent(bool v) { flags_ = IsIndependent::update(flags_, v); }

  bool is_active() {
    return IsActive::decode(flags_);
  }
  void set_active(bool v) {
    flags_ = IsActive::update(flags_, v);
  }

  bool is_in_new_space_list() {
    return IsInNewSpaceList::decode(flags_);
  }
  void set_in_new_space_list(bool v) {
    flags_ = IsInNewSpaceList::update(flags_, v);
  }

  WeaknessType weakness_type() const {
    return NodeWeaknessType::decode(flags_);
  }
  void set_weakness_type(WeaknessType weakness_type) {
    flags_ = NodeWeaknessType::update(flags_, weakness_type);
  }

  bool IsNearDeath() const {
    // Check for PENDING to ensure correct answer when processing callbacks.
    return state() == PENDING || state() == NEAR_DEATH;
  }

  bool IsWeak() const { return state() == WEAK; }

  bool IsInUse() const { return state() != FREE; }

  bool IsPhantomCallback() const {
    return weakness_type() == PHANTOM_WEAK ||
           weakness_type() == PHANTOM_WEAK_2_EMBEDDER_FIELDS;
  }

  bool IsPhantomResetHandle() const {
    return weakness_type() == PHANTOM_WEAK_RESET_HANDLE;
  }

  bool IsPendingPhantomCallback() const {
<<<<<<< HEAD
    return state() == PENDING &&
           (weakness_type() == PHANTOM_WEAK ||
            weakness_type() == PHANTOM_WEAK_2_EMBEDDER_FIELDS);
=======
    return state() == PENDING && IsPhantomCallback();
>>>>>>> 84bd6f3c
  }

  bool IsPendingPhantomResetHandle() const {
    return state() == PENDING && IsPhantomResetHandle();
  }

  bool IsRetainer() const {
    return state() != FREE &&
           !(state() == NEAR_DEATH && weakness_type() != FINALIZER_WEAK);
  }

  bool IsStrongRetainer() const { return state() == NORMAL; }

  bool IsWeakRetainer() const {
    return state() == WEAK || state() == PENDING ||
           (state() == NEAR_DEATH && weakness_type() == FINALIZER_WEAK);
  }

  void MarkPending() {
    DCHECK(state() == WEAK);
    set_state(PENDING);
  }

  // Independent flag accessors.
  void MarkIndependent() {
    DCHECK(IsInUse());
    set_independent(true);
  }

  // Callback parameter accessors.
  void set_parameter(void* parameter) {
    DCHECK(IsInUse());
    data_.parameter = parameter;
  }
  void* parameter() const {
    DCHECK(IsInUse());
    return data_.parameter;
  }

  // Accessors for next free node in the free list.
  Node* next_free() {
    DCHECK(state() == FREE);
    return data_.next_free;
  }
  void set_next_free(Node* value) {
    DCHECK(state() == FREE);
    data_.next_free = value;
  }

  void MakeWeak(void* parameter,
                WeakCallbackInfo<void>::Callback phantom_callback,
                v8::WeakCallbackType type) {
    DCHECK_NOT_NULL(phantom_callback);
    DCHECK(IsInUse());
    CHECK_NE(object_, reinterpret_cast<Object*>(kGlobalHandleZapValue));
    set_state(WEAK);
    switch (type) {
      case v8::WeakCallbackType::kParameter:
        set_weakness_type(PHANTOM_WEAK);
        break;
      case v8::WeakCallbackType::kInternalFields:
        set_weakness_type(PHANTOM_WEAK_2_EMBEDDER_FIELDS);
        break;
      case v8::WeakCallbackType::kFinalizer:
        set_weakness_type(FINALIZER_WEAK);
        break;
    }
    set_parameter(parameter);
    weak_callback_ = phantom_callback;
  }

  void MakeWeak(Object*** location_addr) {
    DCHECK(IsInUse());
    CHECK_NE(object_, reinterpret_cast<Object*>(kGlobalHandleZapValue));
    set_state(WEAK);
    set_weakness_type(PHANTOM_WEAK_RESET_HANDLE);
    set_parameter(location_addr);
    weak_callback_ = nullptr;
  }

  void* ClearWeakness() {
    DCHECK(IsInUse());
    void* p = parameter();
    set_state(NORMAL);
    set_parameter(nullptr);
    return p;
  }

  void AnnotateStrongRetainer(const char* label) {
    DCHECK_EQ(state(), NORMAL);
    data_.label = label;
  }

  void CollectPhantomCallbackData(
      Isolate* isolate,
      std::vector<PendingPhantomCallback>* pending_phantom_callbacks) {
    DCHECK(weakness_type() == PHANTOM_WEAK ||
           weakness_type() == PHANTOM_WEAK_2_EMBEDDER_FIELDS);
    DCHECK(state() == PENDING);
    DCHECK_NOT_NULL(weak_callback_);

    void* embedder_fields[v8::kEmbedderFieldsInWeakCallback] = {nullptr,
                                                                nullptr};
    if (weakness_type() != PHANTOM_WEAK && object()->IsJSObject()) {
      auto jsobject = JSObject::cast(object());
      int field_count = jsobject->GetEmbedderFieldCount();
      for (int i = 0; i < v8::kEmbedderFieldsInWeakCallback; ++i) {
        if (field_count == i) break;
        auto field = jsobject->GetEmbedderField(i);
        if (field->IsSmi()) embedder_fields[i] = field;
      }
    }

    // Zap with something dangerous.
    *location() = reinterpret_cast<Object*>(0x6057CA11);

<<<<<<< HEAD
    typedef v8::WeakCallbackInfo<void> Data;
    auto callback = reinterpret_cast<Data::Callback>(weak_callback_);
    pending_phantom_callbacks->Add(
        PendingPhantomCallback(this, callback, parameter(), embedder_fields));
=======
    pending_phantom_callbacks->push_back(PendingPhantomCallback(
        this, weak_callback_, parameter(), embedder_fields));
>>>>>>> 84bd6f3c
    DCHECK(IsInUse());
    set_state(NEAR_DEATH);
  }

  void ResetPhantomHandle() {
    DCHECK(weakness_type() == PHANTOM_WEAK_RESET_HANDLE);
    DCHECK(state() == PENDING);
    DCHECK_NULL(weak_callback_);
    Object*** handle = reinterpret_cast<Object***>(parameter());
    *handle = nullptr;
    Release();
  }

  bool PostGarbageCollectionProcessing(Isolate* isolate) {
    // Handles only weak handles (not phantom) that are dying.
    if (state() != Node::PENDING) return false;
    if (weak_callback_ == nullptr) {
      Release();
      return false;
    }
    set_state(NEAR_DEATH);

    // Check that we are not passing a finalized external string to
    // the callback.
    DCHECK(!object_->IsExternalOneByteString() ||
           ExternalOneByteString::cast(object_)->resource() != nullptr);
    DCHECK(!object_->IsExternalTwoByteString() ||
           ExternalTwoByteString::cast(object_)->resource() != nullptr);
    if (weakness_type() != FINALIZER_WEAK) {
      return false;
    }

    // Leaving V8.
    VMState<EXTERNAL> vmstate(isolate);
    HandleScope handle_scope(isolate);
    void* embedder_fields[v8::kEmbedderFieldsInWeakCallback] = {nullptr,
                                                                nullptr};
    v8::WeakCallbackInfo<void> data(reinterpret_cast<v8::Isolate*>(isolate),
                                    parameter(), embedder_fields, nullptr);
    weak_callback_(data);

    // Absence of explicit cleanup or revival of weak handle
    // in most of the cases would lead to memory leak.
    CHECK(state() != NEAR_DEATH);
    return true;
  }

  inline GlobalHandles* GetGlobalHandles();

 private:
  inline NodeBlock* FindBlock();
  inline void IncreaseBlockUses();
  inline void DecreaseBlockUses();

  // Storage for object pointer.
  // Placed first to avoid offset computation.
  Object* object_;

  // Next word stores class_id, index, state, and independent.
  // Note: the most aligned fields should go first.

  // Wrapper class ID.
  uint16_t class_id_;

  // Index in the containing handle block.
  uint8_t index_;

  // This stores three flags (independent, partially_dependent and
  // in_new_space_list) and a State.
  class NodeState : public BitField<State, 0, 3> {};
  class IsIndependent : public BitField<bool, 3, 1> {};
  // The following two fields are mutually exclusive
  class IsActive : public BitField<bool, 4, 1> {};
  class IsInNewSpaceList : public BitField<bool, 5, 1> {};
  class NodeWeaknessType : public BitField<WeaknessType, 6, 2> {};

  uint8_t flags_;

  // Handle specific callback - might be a weak reference in disguise.
  WeakCallbackInfo<void>::Callback weak_callback_;

  // The meaning of this field depends on node state:
  // state == FREE: it stores the next free node pointer.
  // state == NORMAL: it stores the strong retainer label.
  // otherwise: it stores the parameter for the weak callback.
  union {
    Node* next_free;
    const char* label;
    void* parameter;
  } data_;

  DISALLOW_COPY_AND_ASSIGN(Node);
};


class GlobalHandles::NodeBlock {
 public:
  static const int kSize = 256;

  explicit NodeBlock(GlobalHandles* global_handles, NodeBlock* next)
      : next_(next),
        used_nodes_(0),
        next_used_(nullptr),
        prev_used_(nullptr),
        global_handles_(global_handles) {}

  void PutNodesOnFreeList(Node** first_free) {
    for (int i = kSize - 1; i >= 0; --i) {
      nodes_[i].Initialize(i, first_free);
    }
  }

  Node* node_at(int index) {
    DCHECK(0 <= index && index < kSize);
    return &nodes_[index];
  }

  void IncreaseUses() {
    DCHECK_LT(used_nodes_, kSize);
    if (used_nodes_++ == 0) {
      NodeBlock* old_first = global_handles_->first_used_block_;
      global_handles_->first_used_block_ = this;
      next_used_ = old_first;
      prev_used_ = nullptr;
      if (old_first == nullptr) return;
      old_first->prev_used_ = this;
    }
  }

  void DecreaseUses() {
    DCHECK_GT(used_nodes_, 0);
    if (--used_nodes_ == 0) {
      if (next_used_ != nullptr) next_used_->prev_used_ = prev_used_;
      if (prev_used_ != nullptr) prev_used_->next_used_ = next_used_;
      if (this == global_handles_->first_used_block_) {
        global_handles_->first_used_block_ = next_used_;
      }
    }
  }

  GlobalHandles* global_handles() { return global_handles_; }

  // Next block in the list of all blocks.
  NodeBlock* next() const { return next_; }

  // Next/previous block in the list of blocks with used nodes.
  NodeBlock* next_used() const { return next_used_; }
  NodeBlock* prev_used() const { return prev_used_; }

 private:
  Node nodes_[kSize];
  NodeBlock* const next_;
  int used_nodes_;
  NodeBlock* next_used_;
  NodeBlock* prev_used_;
  GlobalHandles* global_handles_;
};


GlobalHandles* GlobalHandles::Node::GetGlobalHandles() {
  return FindBlock()->global_handles();
}


GlobalHandles::NodeBlock* GlobalHandles::Node::FindBlock() {
  intptr_t ptr = reinterpret_cast<intptr_t>(this);
  ptr = ptr - index_ * sizeof(Node);
  NodeBlock* block = reinterpret_cast<NodeBlock*>(ptr);
  DCHECK(block->node_at(index_) == this);
  return block;
}


void GlobalHandles::Node::IncreaseBlockUses() {
  NodeBlock* node_block = FindBlock();
  node_block->IncreaseUses();
  GlobalHandles* global_handles = node_block->global_handles();
  global_handles->isolate()->counters()->global_handles()->Increment();
  global_handles->number_of_global_handles_++;
}


void GlobalHandles::Node::DecreaseBlockUses() {
  NodeBlock* node_block = FindBlock();
  GlobalHandles* global_handles = node_block->global_handles();
  data_.next_free = global_handles->first_free_;
  global_handles->first_free_ = this;
  node_block->DecreaseUses();
  global_handles->isolate()->counters()->global_handles()->Decrement();
  global_handles->number_of_global_handles_--;
}


class GlobalHandles::NodeIterator {
 public:
  explicit NodeIterator(GlobalHandles* global_handles)
      : block_(global_handles->first_used_block_),
        index_(0) {}

  bool done() const { return block_ == nullptr; }

  Node* node() const {
    DCHECK(!done());
    return block_->node_at(index_);
  }

  void Advance() {
    DCHECK(!done());
    if (++index_ < NodeBlock::kSize) return;
    index_ = 0;
    block_ = block_->next_used();
  }

 private:
  NodeBlock* block_;
  int index_;

  DISALLOW_COPY_AND_ASSIGN(NodeIterator);
};

class GlobalHandles::PendingPhantomCallbacksSecondPassTask
    : public v8::internal::CancelableTask {
 public:
  // Takes ownership of the contents of pending_phantom_callbacks, leaving it in
  // the same state it would be after a call to Clear().
  PendingPhantomCallbacksSecondPassTask(
      std::vector<PendingPhantomCallback>* pending_phantom_callbacks,
      Isolate* isolate)
      : CancelableTask(isolate), isolate_(isolate) {
    pending_phantom_callbacks_.swap(*pending_phantom_callbacks);
  }

  void RunInternal() override {
    TRACE_EVENT0("v8", "V8.GCPhantomHandleProcessingCallback");
    isolate()->heap()->CallGCPrologueCallbacks(
        GCType::kGCTypeProcessWeakCallbacks, kNoGCCallbackFlags);
    InvokeSecondPassPhantomCallbacks(&pending_phantom_callbacks_, isolate());
    isolate()->heap()->CallGCEpilogueCallbacks(
        GCType::kGCTypeProcessWeakCallbacks, kNoGCCallbackFlags);
  }

  Isolate* isolate() { return isolate_; }

 private:
  Isolate* isolate_;
  std::vector<PendingPhantomCallback> pending_phantom_callbacks_;

  DISALLOW_COPY_AND_ASSIGN(PendingPhantomCallbacksSecondPassTask);
};

GlobalHandles::GlobalHandles(Isolate* isolate)
    : isolate_(isolate),
      number_of_global_handles_(0),
      first_block_(nullptr),
      first_used_block_(nullptr),
      first_free_(nullptr),
      post_gc_processing_count_(0),
      number_of_phantom_handle_resets_(0) {}

GlobalHandles::~GlobalHandles() {
  NodeBlock* block = first_block_;
  while (block != nullptr) {
    NodeBlock* tmp = block->next();
    delete block;
    block = tmp;
  }
  first_block_ = nullptr;
}


Handle<Object> GlobalHandles::Create(Object* value) {
  if (first_free_ == nullptr) {
    first_block_ = new NodeBlock(this, first_block_);
    first_block_->PutNodesOnFreeList(&first_free_);
  }
  DCHECK_NOT_NULL(first_free_);
  // Take the first node in the free list.
  Node* result = first_free_;
  first_free_ = result->next_free();
  result->Acquire(value);
  if (isolate_->heap()->InNewSpace(value) &&
      !result->is_in_new_space_list()) {
    new_space_nodes_.push_back(result);
    result->set_in_new_space_list(true);
  }
  return result->handle();
}


Handle<Object> GlobalHandles::CopyGlobal(Object** location) {
  DCHECK_NOT_NULL(location);
  return Node::FromLocation(location)->GetGlobalHandles()->Create(*location);
}


void GlobalHandles::Destroy(Object** location) {
  if (location != nullptr) Node::FromLocation(location)->Release();
}


typedef v8::WeakCallbackInfo<void>::Callback GenericCallback;


void GlobalHandles::MakeWeak(Object** location, void* parameter,
                             GenericCallback phantom_callback,
                             v8::WeakCallbackType type) {
  Node::FromLocation(location)->MakeWeak(parameter, phantom_callback, type);
}

void GlobalHandles::MakeWeak(Object*** location_addr) {
  Node::FromLocation(*location_addr)->MakeWeak(location_addr);
}

void* GlobalHandles::ClearWeakness(Object** location) {
  return Node::FromLocation(location)->ClearWeakness();
}

void GlobalHandles::AnnotateStrongRetainer(Object** location,
                                           const char* label) {
  Node::FromLocation(location)->AnnotateStrongRetainer(label);
}

void GlobalHandles::MarkIndependent(Object** location) {
  Node::FromLocation(location)->MarkIndependent();
}

bool GlobalHandles::IsIndependent(Object** location) {
  return Node::FromLocation(location)->is_independent();
}

bool GlobalHandles::IsNearDeath(Object** location) {
  return Node::FromLocation(location)->IsNearDeath();
}


bool GlobalHandles::IsWeak(Object** location) {
  return Node::FromLocation(location)->IsWeak();
}

DISABLE_CFI_PERF
<<<<<<< HEAD
void GlobalHandles::IterateWeakRoots(RootVisitor* v) {
=======
void GlobalHandles::IterateWeakRootsForFinalizers(RootVisitor* v) {
  for (NodeIterator it(this); !it.done(); it.Advance()) {
    Node* node = it.node();
    if (node->IsWeakRetainer() && node->state() == Node::PENDING) {
      DCHECK(!node->IsPhantomCallback());
      DCHECK(!node->IsPhantomResetHandle());
      // Finalizers need to survive.
      v->VisitRootPointer(Root::kGlobalHandles, node->label(),
                          node->location());
    }
  }
}

DISABLE_CFI_PERF
void GlobalHandles::IterateWeakRootsForPhantomHandles(
    WeakSlotCallback should_reset_handle) {
>>>>>>> 84bd6f3c
  for (NodeIterator it(this); !it.done(); it.Advance()) {
    Node* node = it.node();
    if (node->IsWeakRetainer() && should_reset_handle(node->location())) {
      if (node->IsPhantomResetHandle()) {
        node->MarkPending();
        node->ResetPhantomHandle();
        ++number_of_phantom_handle_resets_;
      } else if (node->IsPhantomCallback()) {
        node->MarkPending();
        node->CollectPhantomCallbackData(isolate(),
                                         &pending_phantom_callbacks_);
<<<<<<< HEAD
      } else {
        v->VisitRootPointer(Root::kGlobalHandles, node->location());
=======
>>>>>>> 84bd6f3c
      }
    }
  }
}

void GlobalHandles::IdentifyWeakHandles(WeakSlotCallback should_reset_handle) {
  for (NodeIterator it(this); !it.done(); it.Advance()) {
    Node* node = it.node();
    if (node->IsWeak() && should_reset_handle(node->location())) {
      if (!node->IsPhantomCallback() && !node->IsPhantomResetHandle()) {
        node->MarkPending();
      }
    }
  }
}

void GlobalHandles::IterateNewSpaceStrongAndDependentRoots(RootVisitor* v) {
<<<<<<< HEAD
  for (int i = 0; i < new_space_nodes_.length(); ++i) {
    Node* node = new_space_nodes_[i];
    if (node->IsStrongRetainer() ||
        (node->IsWeakRetainer() && !node->is_independent() &&
         node->is_active())) {
      v->VisitRootPointer(Root::kGlobalHandles, node->location());
    }
  }
}

=======
  for (Node* node : new_space_nodes_) {
    if (node->IsStrongRetainer() ||
        (node->IsWeakRetainer() && !node->is_independent() &&
         node->is_active())) {
      v->VisitRootPointer(Root::kGlobalHandles, node->label(),
                          node->location());
    }
  }
}

void GlobalHandles::IterateNewSpaceStrongAndDependentRootsAndIdentifyUnmodified(
    RootVisitor* v, size_t start, size_t end) {
  for (size_t i = start; i < end; ++i) {
    Node* node = new_space_nodes_[i];
    if (node->IsWeak() && !JSObject::IsUnmodifiedApiObject(node->location())) {
      node->set_active(true);
    }
    if (node->IsStrongRetainer() ||
        (node->IsWeakRetainer() && !node->is_independent() &&
         node->is_active())) {
      v->VisitRootPointer(Root::kGlobalHandles, node->label(),
                          node->location());
    }
  }
}

>>>>>>> 84bd6f3c
void GlobalHandles::IdentifyWeakUnmodifiedObjects(
    WeakSlotCallback is_unmodified) {
  for (Node* node : new_space_nodes_) {
    if (node->IsWeak() && !is_unmodified(node->location())) {
      node->set_active(true);
    }
  }
}

void GlobalHandles::MarkNewSpaceWeakUnmodifiedObjectsPending(
    WeakSlotCallbackWithHeap is_dead) {
  for (Node* node : new_space_nodes_) {
    DCHECK(node->is_in_new_space_list());
    if ((node->is_independent() || !node->is_active()) && node->IsWeak() &&
        is_dead(isolate_->heap(), node->location())) {
      if (!node->IsPhantomCallback() && !node->IsPhantomResetHandle()) {
        node->MarkPending();
      }
    }
  }
}

<<<<<<< HEAD
void GlobalHandles::IterateNewSpaceWeakUnmodifiedRoots(RootVisitor* v) {
  for (int i = 0; i < new_space_nodes_.length(); ++i) {
    Node* node = new_space_nodes_[i];
    DCHECK(node->is_in_new_space_list());
    if ((node->is_independent() || !node->is_active()) &&
        node->IsWeakRetainer()) {
      // Pending weak phantom handles die immediately. Everything else survives.
      if (node->IsPendingPhantomResetHandle()) {
        node->ResetPhantomHandle();
        ++number_of_phantom_handle_resets_;
      } else if (node->IsPendingPhantomCallback()) {
        node->CollectPhantomCallbackData(isolate(),
                                         &pending_phantom_callbacks_);
      } else {
        v->VisitRootPointer(Root::kGlobalHandles, node->location());
=======
void GlobalHandles::IterateNewSpaceWeakUnmodifiedRootsForFinalizers(
    RootVisitor* v) {
  for (Node* node : new_space_nodes_) {
    DCHECK(node->is_in_new_space_list());
    if ((node->is_independent() || !node->is_active()) &&
        node->IsWeakRetainer() && (node->state() == Node::PENDING)) {
      DCHECK(!node->IsPhantomCallback());
      DCHECK(!node->IsPhantomResetHandle());
      // Finalizers need to survive.
      v->VisitRootPointer(Root::kGlobalHandles, node->label(),
                          node->location());
    }
  }
}

void GlobalHandles::IterateNewSpaceWeakUnmodifiedRootsForPhantomHandles(
    RootVisitor* v, WeakSlotCallbackWithHeap should_reset_handle) {
  for (Node* node : new_space_nodes_) {
    DCHECK(node->is_in_new_space_list());
    if ((node->is_independent() || !node->is_active()) &&
        node->IsWeakRetainer() && (node->state() != Node::PENDING)) {
      DCHECK(node->IsPhantomResetHandle() || node->IsPhantomCallback());
      if (should_reset_handle(isolate_->heap(), node->location())) {
        if (node->IsPhantomResetHandle()) {
          node->MarkPending();
          node->ResetPhantomHandle();
          ++number_of_phantom_handle_resets_;

        } else if (node->IsPhantomCallback()) {
          node->MarkPending();
          node->CollectPhantomCallbackData(isolate(),
                                           &pending_phantom_callbacks_);
        } else {
          UNREACHABLE();
        }
      } else {
        // Node survived and needs to be visited.
        v->VisitRootPointer(Root::kGlobalHandles, node->label(),
                            node->location());
>>>>>>> 84bd6f3c
      }
    }
  }
}

void GlobalHandles::InvokeSecondPassPhantomCallbacks(
    std::vector<PendingPhantomCallback>* callbacks, Isolate* isolate) {
  while (!callbacks->empty()) {
    auto callback = callbacks->back();
    callbacks->pop_back();
    DCHECK_NULL(callback.node());
    // Fire second pass callback
    callback.Invoke(isolate);
  }
}


int GlobalHandles::PostScavengeProcessing(
    const int initial_post_gc_processing_count) {
  int freed_nodes = 0;
  for (Node* node : new_space_nodes_) {
    DCHECK(node->is_in_new_space_list());
    if (!node->IsRetainer()) {
      // Free nodes do not have weak callbacks. Do not use them to compute
      // the freed_nodes.
      continue;
    }
    // Skip dependent or unmodified handles. Their weak callbacks might expect
    // to be
    // called between two global garbage collection callbacks which
    // are not called for minor collections.
    if (!node->is_independent() && (node->is_active())) {
      node->set_active(false);
      continue;
    }
    node->set_active(false);

    if (node->PostGarbageCollectionProcessing(isolate_)) {
      if (initial_post_gc_processing_count != post_gc_processing_count_) {
        // Weak callback triggered another GC and another round of
        // PostGarbageCollection processing.  The current node might
        // have been deleted in that round, so we need to bail out (or
        // restart the processing).
        return freed_nodes;
      }
    }
    if (!node->IsRetainer()) {
      freed_nodes++;
    }
  }
  return freed_nodes;
}


int GlobalHandles::PostMarkSweepProcessing(
    const int initial_post_gc_processing_count) {
  int freed_nodes = 0;
  for (NodeIterator it(this); !it.done(); it.Advance()) {
    if (!it.node()->IsRetainer()) {
      // Free nodes do not have weak callbacks. Do not use them to compute
      // the freed_nodes.
      continue;
    }
    it.node()->set_active(false);
    if (it.node()->PostGarbageCollectionProcessing(isolate_)) {
      if (initial_post_gc_processing_count != post_gc_processing_count_) {
        // See the comment above.
        return freed_nodes;
      }
    }
    if (!it.node()->IsRetainer()) {
      freed_nodes++;
    }
  }
  return freed_nodes;
}


void GlobalHandles::UpdateListOfNewSpaceNodes() {
  size_t last = 0;
  for (Node* node : new_space_nodes_) {
    DCHECK(node->is_in_new_space_list());
    if (node->IsRetainer()) {
      if (isolate_->heap()->InNewSpace(node->object())) {
        new_space_nodes_[last++] = node;
        isolate_->heap()->IncrementNodesCopiedInNewSpace();
      } else {
        node->set_in_new_space_list(false);
        isolate_->heap()->IncrementNodesPromoted();
      }
    } else {
      node->set_in_new_space_list(false);
      isolate_->heap()->IncrementNodesDiedInNewSpace();
    }
  }
  DCHECK_LE(last, new_space_nodes_.size());
  new_space_nodes_.resize(last);
  new_space_nodes_.shrink_to_fit();
}


int GlobalHandles::DispatchPendingPhantomCallbacks(
    bool synchronous_second_pass) {
  int freed_nodes = 0;
  std::vector<PendingPhantomCallback> second_pass_callbacks;
  {
    // The initial pass callbacks must simply clear the nodes.
    for (auto callback : pending_phantom_callbacks_) {
      // Skip callbacks that have already been processed once.
      if (callback.node() == nullptr) continue;
      callback.Invoke(isolate());
      if (callback.callback()) second_pass_callbacks.push_back(callback);
      freed_nodes++;
    }
  }
  pending_phantom_callbacks_.clear();
  if (!second_pass_callbacks.empty()) {
    if (FLAG_optimize_for_size || FLAG_predictable || synchronous_second_pass) {
      isolate()->heap()->CallGCPrologueCallbacks(
          GCType::kGCTypeProcessWeakCallbacks, kNoGCCallbackFlags);
      InvokeSecondPassPhantomCallbacks(&second_pass_callbacks, isolate());
      isolate()->heap()->CallGCEpilogueCallbacks(
          GCType::kGCTypeProcessWeakCallbacks, kNoGCCallbackFlags);
    } else {
      auto task = new PendingPhantomCallbacksSecondPassTask(
          &second_pass_callbacks, isolate());
      V8::GetCurrentPlatform()->CallOnForegroundThread(
          reinterpret_cast<v8::Isolate*>(isolate()), task);
    }
  }
  return freed_nodes;
}


void GlobalHandles::PendingPhantomCallback::Invoke(Isolate* isolate) {
  Data::Callback* callback_addr = nullptr;
  if (node_ != nullptr) {
    // Initialize for first pass callback.
    DCHECK(node_->state() == Node::NEAR_DEATH);
    callback_addr = &callback_;
  }
  Data data(reinterpret_cast<v8::Isolate*>(isolate), parameter_,
            embedder_fields_, callback_addr);
  Data::Callback callback = callback_;
  callback_ = nullptr;
  callback(data);
  if (node_ != nullptr) {
    // Transition to second pass. It is required that the first pass callback
    // resets the handle using |v8::PersistentBase::Reset|. Also see comments on
    // |v8::WeakCallbackInfo|.
    CHECK_WITH_MSG(Node::FREE == node_->state(),
                   "Handle not reset in first callback. See comments on "
                   "|v8::WeakCallbackInfo|.");
    node_ = nullptr;
  }
}


int GlobalHandles::PostGarbageCollectionProcessing(
    GarbageCollector collector, const v8::GCCallbackFlags gc_callback_flags) {
  // Process weak global handle callbacks. This must be done after the
  // GC is completely done, because the callbacks may invoke arbitrary
  // API functions.
  DCHECK(isolate_->heap()->gc_state() == Heap::NOT_IN_GC);
  const int initial_post_gc_processing_count = ++post_gc_processing_count_;
  int freed_nodes = 0;
  bool synchronous_second_pass =
      (gc_callback_flags &
       (kGCCallbackFlagForced | kGCCallbackFlagCollectAllAvailableGarbage |
        kGCCallbackFlagSynchronousPhantomCallbackProcessing)) != 0;
  freed_nodes += DispatchPendingPhantomCallbacks(synchronous_second_pass);
  if (initial_post_gc_processing_count != post_gc_processing_count_) {
    // If the callbacks caused a nested GC, then return.  See comment in
    // PostScavengeProcessing.
    return freed_nodes;
  }
  if (Heap::IsYoungGenerationCollector(collector)) {
    freed_nodes += PostScavengeProcessing(initial_post_gc_processing_count);
  } else {
    freed_nodes += PostMarkSweepProcessing(initial_post_gc_processing_count);
  }
  if (initial_post_gc_processing_count != post_gc_processing_count_) {
    // If the callbacks caused a nested GC, then return.  See comment in
    // PostScavengeProcessing.
    return freed_nodes;
  }
  if (initial_post_gc_processing_count == post_gc_processing_count_) {
    UpdateListOfNewSpaceNodes();
  }
  return freed_nodes;
}

void GlobalHandles::IterateStrongRoots(RootVisitor* v) {
  for (NodeIterator it(this); !it.done(); it.Advance()) {
    if (it.node()->IsStrongRetainer()) {
<<<<<<< HEAD
      v->VisitRootPointer(Root::kGlobalHandles, it.node()->location());
=======
      v->VisitRootPointer(Root::kGlobalHandles, it.node()->label(),
                          it.node()->location());
>>>>>>> 84bd6f3c
    }
  }
}

void GlobalHandles::IterateWeakRoots(RootVisitor* v) {
  for (NodeIterator it(this); !it.done(); it.Advance()) {
    if (it.node()->IsWeak()) {
      v->VisitRootPointer(Root::kGlobalHandles, it.node()->label(),
                          it.node()->location());
    }
  }
}

DISABLE_CFI_PERF
void GlobalHandles::IterateAllRoots(RootVisitor* v) {
  for (NodeIterator it(this); !it.done(); it.Advance()) {
    if (it.node()->IsRetainer()) {
<<<<<<< HEAD
      v->VisitRootPointer(Root::kGlobalHandles, it.node()->location());
    }
  }
}

DISABLE_CFI_PERF
void GlobalHandles::IterateAllNewSpaceRoots(RootVisitor* v) {
  for (int i = 0; i < new_space_nodes_.length(); ++i) {
    Node* node = new_space_nodes_[i];
    if (node->IsRetainer()) {
      v->VisitRootPointer(Root::kGlobalHandles, node->location());
    }
  }
}

DISABLE_CFI_PERF
void GlobalHandles::ApplyPersistentHandleVisitor(
    v8::PersistentHandleVisitor* visitor, GlobalHandles::Node* node) {
  v8::Value* value = ToApi<v8::Value>(Handle<Object>(node->location()));
  visitor->VisitPersistentHandle(
      reinterpret_cast<v8::Persistent<v8::Value>*>(&value),
      node->wrapper_class_id());
}

DISABLE_CFI_PERF
void GlobalHandles::IterateAllRootsWithClassIds(
    v8::PersistentHandleVisitor* visitor) {
  for (NodeIterator it(this); !it.done(); it.Advance()) {
    if (it.node()->IsRetainer() && it.node()->has_wrapper_class_id()) {
      ApplyPersistentHandleVisitor(visitor, it.node());
=======
      v->VisitRootPointer(Root::kGlobalHandles, it.node()->label(),
                          it.node()->location());
    }
  }
}

DISABLE_CFI_PERF
void GlobalHandles::IterateAllNewSpaceRoots(RootVisitor* v) {
  for (Node* node : new_space_nodes_) {
    if (node->IsRetainer()) {
      v->VisitRootPointer(Root::kGlobalHandles, node->label(),
                          node->location());
>>>>>>> 84bd6f3c
    }
  }
}

DISABLE_CFI_PERF
<<<<<<< HEAD
void GlobalHandles::IterateAllRootsInNewSpaceWithClassIds(
    v8::PersistentHandleVisitor* visitor) {
  for (int i = 0; i < new_space_nodes_.length(); ++i) {
    Node* node = new_space_nodes_[i];
    if (node->IsRetainer() && node->has_wrapper_class_id()) {
      ApplyPersistentHandleVisitor(visitor, node);
=======
void GlobalHandles::IterateNewSpaceRoots(RootVisitor* v, size_t start,
                                         size_t end) {
  for (size_t i = start; i < end; ++i) {
    Node* node = new_space_nodes_[i];
    if (node->IsRetainer()) {
      v->VisitRootPointer(Root::kGlobalHandles, node->label(),
                          node->location());
>>>>>>> 84bd6f3c
    }
  }
}

DISABLE_CFI_PERF
void GlobalHandles::ApplyPersistentHandleVisitor(
    v8::PersistentHandleVisitor* visitor, GlobalHandles::Node* node) {
  v8::Value* value = ToApi<v8::Value>(Handle<Object>(node->location()));
  visitor->VisitPersistentHandle(
      reinterpret_cast<v8::Persistent<v8::Value>*>(&value),
      node->wrapper_class_id());
}

DISABLE_CFI_PERF
<<<<<<< HEAD
void GlobalHandles::IterateWeakRootsInNewSpaceWithClassIds(
    v8::PersistentHandleVisitor* visitor) {
  for (int i = 0; i < new_space_nodes_.length(); ++i) {
    Node* node = new_space_nodes_[i];
    if (node->has_wrapper_class_id() && node->IsWeak()) {
=======
void GlobalHandles::IterateAllRootsWithClassIds(
    v8::PersistentHandleVisitor* visitor) {
  for (NodeIterator it(this); !it.done(); it.Advance()) {
    if (it.node()->IsRetainer() && it.node()->has_wrapper_class_id()) {
      ApplyPersistentHandleVisitor(visitor, it.node());
    }
  }
}


DISABLE_CFI_PERF
void GlobalHandles::IterateAllRootsInNewSpaceWithClassIds(
    v8::PersistentHandleVisitor* visitor) {
  for (Node* node : new_space_nodes_) {
    if (node->IsRetainer() && node->has_wrapper_class_id()) {
>>>>>>> 84bd6f3c
      ApplyPersistentHandleVisitor(visitor, node);
    }
  }
}

<<<<<<< HEAD
=======

DISABLE_CFI_PERF
void GlobalHandles::IterateWeakRootsInNewSpaceWithClassIds(
    v8::PersistentHandleVisitor* visitor) {
  for (Node* node : new_space_nodes_) {
    if (node->has_wrapper_class_id() && node->IsWeak()) {
      ApplyPersistentHandleVisitor(visitor, node);
    }
  }
}

>>>>>>> 84bd6f3c
void GlobalHandles::RecordStats(HeapStats* stats) {
  *stats->global_handle_count = 0;
  *stats->weak_global_handle_count = 0;
  *stats->pending_global_handle_count = 0;
  *stats->near_death_global_handle_count = 0;
  *stats->free_global_handle_count = 0;
  for (NodeIterator it(this); !it.done(); it.Advance()) {
    *stats->global_handle_count += 1;
    if (it.node()->state() == Node::WEAK) {
      *stats->weak_global_handle_count += 1;
    } else if (it.node()->state() == Node::PENDING) {
      *stats->pending_global_handle_count += 1;
    } else if (it.node()->state() == Node::NEAR_DEATH) {
      *stats->near_death_global_handle_count += 1;
    } else if (it.node()->state() == Node::FREE) {
      *stats->free_global_handle_count += 1;
    }
  }
}

#ifdef DEBUG

void GlobalHandles::PrintStats() {
  int total = 0;
  int weak = 0;
  int pending = 0;
  int near_death = 0;
  int destroyed = 0;

  for (NodeIterator it(this); !it.done(); it.Advance()) {
    total++;
    if (it.node()->state() == Node::WEAK) weak++;
    if (it.node()->state() == Node::PENDING) pending++;
    if (it.node()->state() == Node::NEAR_DEATH) near_death++;
    if (it.node()->state() == Node::FREE) destroyed++;
  }

  PrintF("Global Handle Statistics:\n");
  PrintF("  allocated memory = %" PRIuS "B\n", total * sizeof(Node));
  PrintF("  # weak       = %d\n", weak);
  PrintF("  # pending    = %d\n", pending);
  PrintF("  # near_death = %d\n", near_death);
  PrintF("  # free       = %d\n", destroyed);
  PrintF("  # total      = %d\n", total);
}


void GlobalHandles::Print() {
  PrintF("Global handles:\n");
  for (NodeIterator it(this); !it.done(); it.Advance()) {
    PrintF("  handle %p to %p%s\n",
           reinterpret_cast<void*>(it.node()->location()),
           reinterpret_cast<void*>(it.node()->object()),
           it.node()->IsWeak() ? " (weak)" : "");
  }
}

#endif

void GlobalHandles::TearDown() {}

EternalHandles::EternalHandles() : size_(0) {
  for (unsigned i = 0; i < arraysize(singleton_handles_); i++) {
    singleton_handles_[i] = kInvalidIndex;
  }
}


EternalHandles::~EternalHandles() {
  for (Object** block : blocks_) delete[] block;
}

void EternalHandles::IterateAllRoots(RootVisitor* visitor) {
  int limit = size_;
<<<<<<< HEAD
  for (int i = 0; i < blocks_.length(); i++) {
    DCHECK(limit > 0);
    Object** block = blocks_[i];
    visitor->VisitRootPointers(Root::kEternalHandles, block,
=======
  for (Object** block : blocks_) {
    DCHECK_GT(limit, 0);
    visitor->VisitRootPointers(Root::kEternalHandles, nullptr, block,
>>>>>>> 84bd6f3c
                               block + Min(limit, kSize));
    limit -= kSize;
  }
}

void EternalHandles::IterateNewSpaceRoots(RootVisitor* visitor) {
<<<<<<< HEAD
  for (int i = 0; i < new_space_indices_.length(); i++) {
    visitor->VisitRootPointer(Root::kEternalHandles,
                              GetLocation(new_space_indices_[i]));
=======
  for (int index : new_space_indices_) {
    visitor->VisitRootPointer(Root::kEternalHandles, nullptr,
                              GetLocation(index));
>>>>>>> 84bd6f3c
  }
}


void EternalHandles::PostGarbageCollectionProcessing(Heap* heap) {
  size_t last = 0;
  for (int index : new_space_indices_) {
    if (heap->InNewSpace(*GetLocation(index))) {
      new_space_indices_[last++] = index;
    }
  }
  DCHECK_LE(last, new_space_indices_.size());
  new_space_indices_.resize(last);
}


void EternalHandles::Create(Isolate* isolate, Object* object, int* index) {
  DCHECK_EQ(kInvalidIndex, *index);
  if (object == nullptr) return;
  DCHECK_NE(isolate->heap()->the_hole_value(), object);
  int block = size_ >> kShift;
  int offset = size_ & kMask;
  // need to resize
  if (offset == 0) {
    Object** next_block = new Object*[kSize];
    Object* the_hole = isolate->heap()->the_hole_value();
    MemsetPointer(next_block, the_hole, kSize);
    blocks_.push_back(next_block);
  }
  DCHECK_EQ(isolate->heap()->the_hole_value(), blocks_[block][offset]);
  blocks_[block][offset] = object;
  if (isolate->heap()->InNewSpace(object)) {
    new_space_indices_.push_back(size_);
  }
  *index = size_++;
}


}  // namespace internal
}  // namespace v8<|MERGE_RESOLUTION|>--- conflicted
+++ resolved
@@ -167,13 +167,7 @@
   }
 
   bool IsPendingPhantomCallback() const {
-<<<<<<< HEAD
-    return state() == PENDING &&
-           (weakness_type() == PHANTOM_WEAK ||
-            weakness_type() == PHANTOM_WEAK_2_EMBEDDER_FIELDS);
-=======
     return state() == PENDING && IsPhantomCallback();
->>>>>>> 84bd6f3c
   }
 
   bool IsPendingPhantomResetHandle() const {
@@ -290,15 +284,8 @@
     // Zap with something dangerous.
     *location() = reinterpret_cast<Object*>(0x6057CA11);
 
-<<<<<<< HEAD
-    typedef v8::WeakCallbackInfo<void> Data;
-    auto callback = reinterpret_cast<Data::Callback>(weak_callback_);
-    pending_phantom_callbacks->Add(
-        PendingPhantomCallback(this, callback, parameter(), embedder_fields));
-=======
     pending_phantom_callbacks->push_back(PendingPhantomCallback(
         this, weak_callback_, parameter(), embedder_fields));
->>>>>>> 84bd6f3c
     DCHECK(IsInUse());
     set_state(NEAR_DEATH);
   }
@@ -639,9 +626,6 @@
 }
 
 DISABLE_CFI_PERF
-<<<<<<< HEAD
-void GlobalHandles::IterateWeakRoots(RootVisitor* v) {
-=======
 void GlobalHandles::IterateWeakRootsForFinalizers(RootVisitor* v) {
   for (NodeIterator it(this); !it.done(); it.Advance()) {
     Node* node = it.node();
@@ -658,7 +642,6 @@
 DISABLE_CFI_PERF
 void GlobalHandles::IterateWeakRootsForPhantomHandles(
     WeakSlotCallback should_reset_handle) {
->>>>>>> 84bd6f3c
   for (NodeIterator it(this); !it.done(); it.Advance()) {
     Node* node = it.node();
     if (node->IsWeakRetainer() && should_reset_handle(node->location())) {
@@ -670,11 +653,6 @@
         node->MarkPending();
         node->CollectPhantomCallbackData(isolate(),
                                          &pending_phantom_callbacks_);
-<<<<<<< HEAD
-      } else {
-        v->VisitRootPointer(Root::kGlobalHandles, node->location());
-=======
->>>>>>> 84bd6f3c
       }
     }
   }
@@ -692,18 +670,6 @@
 }
 
 void GlobalHandles::IterateNewSpaceStrongAndDependentRoots(RootVisitor* v) {
-<<<<<<< HEAD
-  for (int i = 0; i < new_space_nodes_.length(); ++i) {
-    Node* node = new_space_nodes_[i];
-    if (node->IsStrongRetainer() ||
-        (node->IsWeakRetainer() && !node->is_independent() &&
-         node->is_active())) {
-      v->VisitRootPointer(Root::kGlobalHandles, node->location());
-    }
-  }
-}
-
-=======
   for (Node* node : new_space_nodes_) {
     if (node->IsStrongRetainer() ||
         (node->IsWeakRetainer() && !node->is_independent() &&
@@ -730,7 +696,6 @@
   }
 }
 
->>>>>>> 84bd6f3c
 void GlobalHandles::IdentifyWeakUnmodifiedObjects(
     WeakSlotCallback is_unmodified) {
   for (Node* node : new_space_nodes_) {
@@ -753,23 +718,6 @@
   }
 }
 
-<<<<<<< HEAD
-void GlobalHandles::IterateNewSpaceWeakUnmodifiedRoots(RootVisitor* v) {
-  for (int i = 0; i < new_space_nodes_.length(); ++i) {
-    Node* node = new_space_nodes_[i];
-    DCHECK(node->is_in_new_space_list());
-    if ((node->is_independent() || !node->is_active()) &&
-        node->IsWeakRetainer()) {
-      // Pending weak phantom handles die immediately. Everything else survives.
-      if (node->IsPendingPhantomResetHandle()) {
-        node->ResetPhantomHandle();
-        ++number_of_phantom_handle_resets_;
-      } else if (node->IsPendingPhantomCallback()) {
-        node->CollectPhantomCallbackData(isolate(),
-                                         &pending_phantom_callbacks_);
-      } else {
-        v->VisitRootPointer(Root::kGlobalHandles, node->location());
-=======
 void GlobalHandles::IterateNewSpaceWeakUnmodifiedRootsForFinalizers(
     RootVisitor* v) {
   for (Node* node : new_space_nodes_) {
@@ -809,7 +757,6 @@
         // Node survived and needs to be visited.
         v->VisitRootPointer(Root::kGlobalHandles, node->label(),
                             node->location());
->>>>>>> 84bd6f3c
       }
     }
   }
@@ -1005,12 +952,8 @@
 void GlobalHandles::IterateStrongRoots(RootVisitor* v) {
   for (NodeIterator it(this); !it.done(); it.Advance()) {
     if (it.node()->IsStrongRetainer()) {
-<<<<<<< HEAD
-      v->VisitRootPointer(Root::kGlobalHandles, it.node()->location());
-=======
       v->VisitRootPointer(Root::kGlobalHandles, it.node()->label(),
                           it.node()->location());
->>>>>>> 84bd6f3c
     }
   }
 }
@@ -1028,18 +971,30 @@
 void GlobalHandles::IterateAllRoots(RootVisitor* v) {
   for (NodeIterator it(this); !it.done(); it.Advance()) {
     if (it.node()->IsRetainer()) {
-<<<<<<< HEAD
-      v->VisitRootPointer(Root::kGlobalHandles, it.node()->location());
+      v->VisitRootPointer(Root::kGlobalHandles, it.node()->label(),
+                          it.node()->location());
     }
   }
 }
 
 DISABLE_CFI_PERF
 void GlobalHandles::IterateAllNewSpaceRoots(RootVisitor* v) {
-  for (int i = 0; i < new_space_nodes_.length(); ++i) {
+  for (Node* node : new_space_nodes_) {
+    if (node->IsRetainer()) {
+      v->VisitRootPointer(Root::kGlobalHandles, node->label(),
+                          node->location());
+    }
+  }
+}
+
+DISABLE_CFI_PERF
+void GlobalHandles::IterateNewSpaceRoots(RootVisitor* v, size_t start,
+                                         size_t end) {
+  for (size_t i = start; i < end; ++i) {
     Node* node = new_space_nodes_[i];
     if (node->IsRetainer()) {
-      v->VisitRootPointer(Root::kGlobalHandles, node->location());
+      v->VisitRootPointer(Root::kGlobalHandles, node->label(),
+                          node->location());
     }
   }
 }
@@ -1059,67 +1014,6 @@
   for (NodeIterator it(this); !it.done(); it.Advance()) {
     if (it.node()->IsRetainer() && it.node()->has_wrapper_class_id()) {
       ApplyPersistentHandleVisitor(visitor, it.node());
-=======
-      v->VisitRootPointer(Root::kGlobalHandles, it.node()->label(),
-                          it.node()->location());
-    }
-  }
-}
-
-DISABLE_CFI_PERF
-void GlobalHandles::IterateAllNewSpaceRoots(RootVisitor* v) {
-  for (Node* node : new_space_nodes_) {
-    if (node->IsRetainer()) {
-      v->VisitRootPointer(Root::kGlobalHandles, node->label(),
-                          node->location());
->>>>>>> 84bd6f3c
-    }
-  }
-}
-
-DISABLE_CFI_PERF
-<<<<<<< HEAD
-void GlobalHandles::IterateAllRootsInNewSpaceWithClassIds(
-    v8::PersistentHandleVisitor* visitor) {
-  for (int i = 0; i < new_space_nodes_.length(); ++i) {
-    Node* node = new_space_nodes_[i];
-    if (node->IsRetainer() && node->has_wrapper_class_id()) {
-      ApplyPersistentHandleVisitor(visitor, node);
-=======
-void GlobalHandles::IterateNewSpaceRoots(RootVisitor* v, size_t start,
-                                         size_t end) {
-  for (size_t i = start; i < end; ++i) {
-    Node* node = new_space_nodes_[i];
-    if (node->IsRetainer()) {
-      v->VisitRootPointer(Root::kGlobalHandles, node->label(),
-                          node->location());
->>>>>>> 84bd6f3c
-    }
-  }
-}
-
-DISABLE_CFI_PERF
-void GlobalHandles::ApplyPersistentHandleVisitor(
-    v8::PersistentHandleVisitor* visitor, GlobalHandles::Node* node) {
-  v8::Value* value = ToApi<v8::Value>(Handle<Object>(node->location()));
-  visitor->VisitPersistentHandle(
-      reinterpret_cast<v8::Persistent<v8::Value>*>(&value),
-      node->wrapper_class_id());
-}
-
-DISABLE_CFI_PERF
-<<<<<<< HEAD
-void GlobalHandles::IterateWeakRootsInNewSpaceWithClassIds(
-    v8::PersistentHandleVisitor* visitor) {
-  for (int i = 0; i < new_space_nodes_.length(); ++i) {
-    Node* node = new_space_nodes_[i];
-    if (node->has_wrapper_class_id() && node->IsWeak()) {
-=======
-void GlobalHandles::IterateAllRootsWithClassIds(
-    v8::PersistentHandleVisitor* visitor) {
-  for (NodeIterator it(this); !it.done(); it.Advance()) {
-    if (it.node()->IsRetainer() && it.node()->has_wrapper_class_id()) {
-      ApplyPersistentHandleVisitor(visitor, it.node());
     }
   }
 }
@@ -1130,14 +1024,11 @@
     v8::PersistentHandleVisitor* visitor) {
   for (Node* node : new_space_nodes_) {
     if (node->IsRetainer() && node->has_wrapper_class_id()) {
->>>>>>> 84bd6f3c
       ApplyPersistentHandleVisitor(visitor, node);
     }
   }
 }
 
-<<<<<<< HEAD
-=======
 
 DISABLE_CFI_PERF
 void GlobalHandles::IterateWeakRootsInNewSpaceWithClassIds(
@@ -1149,7 +1040,6 @@
   }
 }
 
->>>>>>> 84bd6f3c
 void GlobalHandles::RecordStats(HeapStats* stats) {
   *stats->global_handle_count = 0;
   *stats->weak_global_handle_count = 0;
@@ -1224,31 +1114,18 @@
 
 void EternalHandles::IterateAllRoots(RootVisitor* visitor) {
   int limit = size_;
-<<<<<<< HEAD
-  for (int i = 0; i < blocks_.length(); i++) {
-    DCHECK(limit > 0);
-    Object** block = blocks_[i];
-    visitor->VisitRootPointers(Root::kEternalHandles, block,
-=======
   for (Object** block : blocks_) {
     DCHECK_GT(limit, 0);
     visitor->VisitRootPointers(Root::kEternalHandles, nullptr, block,
->>>>>>> 84bd6f3c
                                block + Min(limit, kSize));
     limit -= kSize;
   }
 }
 
 void EternalHandles::IterateNewSpaceRoots(RootVisitor* visitor) {
-<<<<<<< HEAD
-  for (int i = 0; i < new_space_indices_.length(); i++) {
-    visitor->VisitRootPointer(Root::kEternalHandles,
-                              GetLocation(new_space_indices_[i]));
-=======
   for (int index : new_space_indices_) {
     visitor->VisitRootPointer(Root::kEternalHandles, nullptr,
                               GetLocation(index));
->>>>>>> 84bd6f3c
   }
 }
 
