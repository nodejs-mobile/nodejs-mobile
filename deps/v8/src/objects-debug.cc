--- conflicted
+++ resolved
@@ -204,12 +204,9 @@
     case WASM_TABLE_TYPE:
       JSObject::cast(this)->JSObjectVerify();
       break;
-<<<<<<< HEAD
-=======
     case WASM_INSTANCE_TYPE:
       WasmInstanceObject::cast(this)->WasmInstanceObjectVerify();
       break;
->>>>>>> 84bd6f3c
     case JS_ARGUMENTS_TYPE:
       JSArgumentsObject::cast(this)->JSArgumentsObjectVerify();
       break;
@@ -267,46 +264,7 @@
     case JS_MAP_VALUE_ITERATOR_TYPE:
       JSMapIterator::cast(this)->JSMapIteratorVerify();
       break;
-<<<<<<< HEAD
-
-    case JS_TYPED_ARRAY_KEY_ITERATOR_TYPE:
-    case JS_FAST_ARRAY_KEY_ITERATOR_TYPE:
-    case JS_GENERIC_ARRAY_KEY_ITERATOR_TYPE:
-    case JS_UINT8_ARRAY_KEY_VALUE_ITERATOR_TYPE:
-    case JS_INT8_ARRAY_KEY_VALUE_ITERATOR_TYPE:
-    case JS_UINT16_ARRAY_KEY_VALUE_ITERATOR_TYPE:
-    case JS_INT16_ARRAY_KEY_VALUE_ITERATOR_TYPE:
-    case JS_UINT32_ARRAY_KEY_VALUE_ITERATOR_TYPE:
-    case JS_INT32_ARRAY_KEY_VALUE_ITERATOR_TYPE:
-    case JS_FLOAT32_ARRAY_KEY_VALUE_ITERATOR_TYPE:
-    case JS_FLOAT64_ARRAY_KEY_VALUE_ITERATOR_TYPE:
-    case JS_UINT8_CLAMPED_ARRAY_KEY_VALUE_ITERATOR_TYPE:
-    case JS_FAST_ARRAY_KEY_VALUE_ITERATOR_TYPE:
-    case JS_FAST_HOLEY_ARRAY_KEY_VALUE_ITERATOR_TYPE:
-    case JS_FAST_SMI_ARRAY_KEY_VALUE_ITERATOR_TYPE:
-    case JS_FAST_HOLEY_SMI_ARRAY_KEY_VALUE_ITERATOR_TYPE:
-    case JS_FAST_DOUBLE_ARRAY_KEY_VALUE_ITERATOR_TYPE:
-    case JS_FAST_HOLEY_DOUBLE_ARRAY_KEY_VALUE_ITERATOR_TYPE:
-    case JS_GENERIC_ARRAY_KEY_VALUE_ITERATOR_TYPE:
-    case JS_UINT8_ARRAY_VALUE_ITERATOR_TYPE:
-    case JS_INT8_ARRAY_VALUE_ITERATOR_TYPE:
-    case JS_UINT16_ARRAY_VALUE_ITERATOR_TYPE:
-    case JS_INT16_ARRAY_VALUE_ITERATOR_TYPE:
-    case JS_UINT32_ARRAY_VALUE_ITERATOR_TYPE:
-    case JS_INT32_ARRAY_VALUE_ITERATOR_TYPE:
-    case JS_FLOAT32_ARRAY_VALUE_ITERATOR_TYPE:
-    case JS_FLOAT64_ARRAY_VALUE_ITERATOR_TYPE:
-    case JS_UINT8_CLAMPED_ARRAY_VALUE_ITERATOR_TYPE:
-    case JS_FAST_ARRAY_VALUE_ITERATOR_TYPE:
-    case JS_FAST_HOLEY_ARRAY_VALUE_ITERATOR_TYPE:
-    case JS_FAST_SMI_ARRAY_VALUE_ITERATOR_TYPE:
-    case JS_FAST_HOLEY_SMI_ARRAY_VALUE_ITERATOR_TYPE:
-    case JS_FAST_DOUBLE_ARRAY_VALUE_ITERATOR_TYPE:
-    case JS_FAST_HOLEY_DOUBLE_ARRAY_VALUE_ITERATOR_TYPE:
-    case JS_GENERIC_ARRAY_VALUE_ITERATOR_TYPE:
-=======
     case JS_ARRAY_ITERATOR_TYPE:
->>>>>>> 84bd6f3c
       JSArrayIterator::cast(this)->JSArrayIteratorVerify();
       break;
     case JS_STRING_ITERATOR_TYPE:
@@ -484,8 +442,6 @@
     return;
   }
 
-<<<<<<< HEAD
-=======
   FixedArray* elements = FixedArray::cast(object->elements());
   if (object->HasSmiElements()) {
     // We might have a partially initialized backing store, in which case we
@@ -507,31 +463,20 @@
   VerifyPointer(raw_properties_or_hash());
   VerifyHeapPointer(elements());
 
->>>>>>> 84bd6f3c
   CHECK_IMPLIES(HasSloppyArgumentsElements(), IsJSArgumentsObject());
   if (HasFastProperties()) {
     int actual_unused_property_fields = map()->GetInObjectProperties() +
                                         property_array()->length() -
                                         map()->NextFreePropertyIndex();
-<<<<<<< HEAD
-    if (map()->unused_property_fields() != actual_unused_property_fields) {
-=======
     if (map()->UnusedPropertyFields() != actual_unused_property_fields) {
->>>>>>> 84bd6f3c
       // There are two reasons why this can happen:
       // - in the middle of StoreTransitionStub when the new extended backing
       //   store is already set into the object and the allocation of the
       //   MutableHeapNumber triggers GC while the map isn't updated yet.
       // - deletion of the last property can leave additional backing store
       //   capacity behind.
-<<<<<<< HEAD
-      CHECK_GT(actual_unused_property_fields, map()->unused_property_fields());
-      int delta =
-          actual_unused_property_fields - map()->unused_property_fields();
-=======
       CHECK_GT(actual_unused_property_fields, map()->UnusedPropertyFields());
       int delta = actual_unused_property_fields - map()->UnusedPropertyFields();
->>>>>>> 84bd6f3c
       CHECK_EQ(0, delta % JSObject::kFieldsAdded);
     }
     DescriptorArray* descriptors = map()->instance_descriptors();
@@ -647,10 +592,6 @@
 }
 
 
-<<<<<<< HEAD
-void AliasedArgumentsEntry::AliasedArgumentsEntryVerify() {
-  VerifySmiField(kAliasedContextSlot);
-=======
 void FixedArray::FixedArrayVerify() {
   for (int i = 0; i < length(); i++) {
     Object* e = get(i);
@@ -662,7 +603,6 @@
   for (int i = 0; i < length(); i++) {
     MaybeObject::VerifyMaybeObjectPointer(Get(i));
   }
->>>>>>> 84bd6f3c
 }
 
 void WeakArrayList::WeakArrayListVerify() {
@@ -748,39 +688,15 @@
 
 void JSArgumentsObject::JSArgumentsObjectVerify() {
   if (IsSloppyArgumentsElementsKind(GetElementsKind())) {
-<<<<<<< HEAD
-    JSSloppyArgumentsObject::cast(this)->JSSloppyArgumentsObjectVerify();
-  }
-  JSObjectVerify();
-}
-
-void JSSloppyArgumentsObject::JSSloppyArgumentsObjectVerify() {
-  Isolate* isolate = GetIsolate();
-  if (!map()->is_dictionary_map()) VerifyObjectField(kCalleeOffset);
-=======
     SloppyArgumentsElements::cast(elements())
         ->SloppyArgumentsElementsVerify(this);
   }
   Isolate* isolate = GetIsolate();
->>>>>>> 84bd6f3c
   if (isolate->IsInAnyContext(map(), Context::SLOPPY_ARGUMENTS_MAP_INDEX) ||
       isolate->IsInAnyContext(map(),
                               Context::SLOW_ALIASED_ARGUMENTS_MAP_INDEX) ||
       isolate->IsInAnyContext(map(),
                               Context::FAST_ALIASED_ARGUMENTS_MAP_INDEX)) {
-<<<<<<< HEAD
-    VerifyObjectField(kLengthOffset);
-    VerifyObjectField(kCalleeOffset);
-  }
-  ElementsKind kind = GetElementsKind();
-  CHECK(IsSloppyArgumentsElementsKind(kind));
-  SloppyArgumentsElements::cast(elements())
-      ->SloppyArgumentsElementsVerify(this);
-}
-
-void SloppyArgumentsElements::SloppyArgumentsElementsVerify(
-    JSSloppyArgumentsObject* holder) {
-=======
     VerifyObjectField(JSSloppyArgumentsObject::kLengthOffset);
     VerifyObjectField(JSSloppyArgumentsObject::kCalleeOffset);
   } else if (isolate->IsInAnyContext(map(),
@@ -791,7 +707,6 @@
 }
 
 void SloppyArgumentsElements::SloppyArgumentsElementsVerify(JSObject* holder) {
->>>>>>> 84bd6f3c
   Isolate* isolate = GetIsolate();
   FixedArrayVerify();
   // Abort verification if only partially initialized (can't use arguments()
@@ -809,18 +724,6 @@
     CHECK(arg_elements == isolate->heap()->empty_fixed_array());
     return;
   }
-<<<<<<< HEAD
-  int nofMappedParameters =
-      length() - SloppyArgumentsElements::kParameterMapStart;
-  CHECK_LE(nofMappedParameters, context_object->length());
-  CHECK_LE(nofMappedParameters, arg_elements->length());
-  ElementsAccessor* accessor;
-  if (is_fast) {
-    accessor = ElementsAccessor::ForKind(FAST_HOLEY_ELEMENTS);
-  } else {
-    accessor = ElementsAccessor::ForKind(DICTIONARY_ELEMENTS);
-  }
-=======
   ElementsAccessor* accessor;
   if (is_fast) {
     accessor = ElementsAccessor::ForKind(HOLEY_ELEMENTS);
@@ -829,7 +732,6 @@
   }
   int nofMappedParameters = 0;
   int maxMappedIndex = 0;
->>>>>>> 84bd6f3c
   for (int i = 0; i < nofMappedParameters; i++) {
     // Verify that each context-mapped argument is either the hole or a valid
     // Smi within context length range.
@@ -842,27 +744,20 @@
       CHECK(accessor->HasElement(holder, i, arg_elements));
       continue;
     }
-<<<<<<< HEAD
-    Object* value = context_object->get(Smi::cast(mapped)->value());
-=======
     int mappedIndex = Smi::ToInt(mapped);
     nofMappedParameters++;
     CHECK_LE(maxMappedIndex, mappedIndex);
     maxMappedIndex = mappedIndex;
     Object* value = context_object->get(mappedIndex);
->>>>>>> 84bd6f3c
     CHECK(value->IsObject());
     // None of the context-mapped entries should exist in the arguments
     // elements.
     CHECK(!accessor->HasElement(holder, i, arg_elements));
   }
-<<<<<<< HEAD
-=======
   CHECK_LE(nofMappedParameters, context_object->length());
   CHECK_LE(nofMappedParameters, arg_elements->length());
   CHECK_LE(maxMappedIndex, context_object->length());
   CHECK_LE(maxMappedIndex, arg_elements->length());
->>>>>>> 84bd6f3c
 }
 
 void JSGeneratorObject::JSGeneratorObjectVerify() {
@@ -1028,14 +923,7 @@
   VerifyObjectField(kDebugInfoOffset);
   VerifyObjectField(kOuterScopeInfoOrFeedbackMetadataOffset);
   VerifyObjectField(kFunctionIdentifierOffset);
-<<<<<<< HEAD
-  VerifyObjectField(kInstanceClassNameOffset);
-  VerifyObjectField(kNameOffset);
-  VerifyObjectField(kOuterScopeInfoOffset);
-  VerifyObjectField(kScopeInfoOffset);
-=======
   VerifyObjectField(kNameOrScopeInfoOffset);
->>>>>>> 84bd6f3c
   VerifyObjectField(kScriptOffset);
 
   Object* value = name_or_scope_info();
@@ -1588,17 +1476,6 @@
   CHECK_IMPLIES(is_zero(), !sign());  // There is no -0n.
 }
 
-void AsyncGeneratorRequest::AsyncGeneratorRequestVerify() {
-  CHECK(IsAsyncGeneratorRequest());
-  VerifySmiField(kResumeModeOffset);
-  CHECK_GE(resume_mode(), JSGeneratorObject::kNext);
-  CHECK_LE(resume_mode(), JSGeneratorObject::kThrow);
-  CHECK(promise()->IsJSPromise());
-  VerifyPointer(value());
-  VerifyPointer(next());
-  next()->ObjectVerify();
-}
-
 void JSModuleNamespace::JSModuleNamespaceVerify() {
   CHECK(IsJSModuleNamespace());
   VerifyPointer(module());
@@ -1634,25 +1511,18 @@
   VerifyPointer(exception());
   VerifySmiField(kHashOffset);
   VerifySmiField(kStatusOffset);
-<<<<<<< HEAD
-=======
 
   CHECK((status() >= kEvaluating && code()->IsModuleInfo()) ||
         (status() == kInstantiated && code()->IsJSGeneratorObject()) ||
         (status() == kInstantiating && code()->IsJSFunction()) ||
         (code()->IsSharedFunctionInfo()));
->>>>>>> 84bd6f3c
 
   CHECK_EQ(status() == kErrored, !exception()->IsTheHole(GetIsolate()));
 
   CHECK(module_namespace()->IsUndefined(GetIsolate()) ||
         module_namespace()->IsJSModuleNamespace());
   if (module_namespace()->IsJSModuleNamespace()) {
-<<<<<<< HEAD
-    CHECK(instantiated());
-=======
     CHECK_LE(kInstantiating, status());
->>>>>>> 84bd6f3c
     CHECK_EQ(JSModuleNamespace::cast(module_namespace())->module(), this);
   }
 
@@ -1661,10 +1531,6 @@
   CHECK(import_meta()->IsTheHole(GetIsolate()) || import_meta()->IsJSObject());
 
   CHECK_NE(hash(), 0);
-
-  CHECK_LE(kUnprepared, status());
-  CHECK_LE(status(), kPrepared);
-  CHECK_IMPLIES(instantiated(), status() == kPrepared);
 }
 
 void PrototypeInfo::PrototypeInfoVerify() {
@@ -1717,8 +1583,6 @@
   VerifyObjectField(kCWasmEntryMapOffset);
 }
 
-<<<<<<< HEAD
-=======
 void WasmInstanceObject::WasmInstanceObjectVerify() {
   JSObjectVerify();
   CHECK(IsWasmInstanceObject());
@@ -1778,7 +1642,6 @@
   // TODO(ishell): check handler integrity
 }
 
->>>>>>> 84bd6f3c
 void AccessorInfo::AccessorInfoVerify() {
   CHECK(IsAccessorInfo());
   VerifyPointer(name());
