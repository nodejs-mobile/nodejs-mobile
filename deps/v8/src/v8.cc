// Copyright 2012 the V8 project authors. All rights reserved.
// Use of this source code is governed by a BSD-style license that can be
// found in the LICENSE file.

#include "src/v8.h"

#include "src/api.h"
#include "src/assembler.h"
#include "src/base/atomicops.h"
#include "src/base/once.h"
#include "src/base/platform/platform.h"
#include "src/bootstrapper.h"
#include "src/debug/debug.h"
#include "src/deoptimizer.h"
#include "src/elements.h"
#include "src/frames.h"
#include "src/isolate.h"
#include "src/libsampler/sampler.h"
#include "src/objects-inl.h"
#include "src/profiler/heap-profiler.h"
#include "src/runtime-profiler.h"
#include "src/simulator.h"
#include "src/snapshot/natives.h"
#include "src/snapshot/snapshot.h"
#include "src/tracing/tracing-category-observer.h"

namespace v8 {
namespace internal {

V8_DECLARE_ONCE(init_once);

#ifdef V8_USE_EXTERNAL_STARTUP_DATA
V8_DECLARE_ONCE(init_natives_once);
V8_DECLARE_ONCE(init_snapshot_once);
#endif

v8::Platform* V8::platform_ = nullptr;

bool V8::Initialize() {
  InitializeOncePerProcess();
  return true;
}


void V8::TearDown() {
#if defined(USE_SIMULATOR)
  Simulator::GlobalTearDown();
#endif
  Bootstrapper::TearDownExtensions();
  ElementsAccessor::TearDown();
  RegisteredExtension::UnregisterAll();
  sampler::Sampler::TearDown();
  FlagList::ResetAllFlags();  // Frees memory held by string arguments.
}


void V8::InitializeOncePerProcessImpl() {
  FlagList::EnforceFlagImplications();

  if (FLAG_predictable && FLAG_random_seed == 0) {
    // Avoid random seeds in predictable mode.
    FLAG_random_seed = 12347;
  }

  if (FLAG_stress_compaction) {
    FLAG_force_marking_deque_overflows = true;
    FLAG_gc_global = true;
    FLAG_max_semi_space_size = 1;
  }

  base::OS::Initialize(FLAG_hard_abort, FLAG_gc_fake_mmap);

  if (FLAG_random_seed) SetRandomMmapSeed(FLAG_random_seed);

  Isolate::InitializeOncePerProcess();

#if defined(USE_SIMULATOR)
  Simulator::InitializeOncePerProcess();
#endif
  sampler::Sampler::SetUp();
  CpuFeatures::Probe(false);
  ElementsAccessor::InitializeOncePerProcess();
  Bootstrapper::InitializeOncePerProcess();
}


void V8::InitializeOncePerProcess() {
  base::CallOnce(&init_once, &InitializeOncePerProcessImpl);
}


void V8::InitializePlatform(v8::Platform* platform) {
  CHECK(!platform_);
  CHECK(platform);
  platform_ = platform;
  v8::base::SetPrintStackTrace(platform_->GetStackTracePrinter());
  v8::tracing::TracingCategoryObserver::SetUp();
}


void V8::ShutdownPlatform() {
  CHECK(platform_);
  v8::tracing::TracingCategoryObserver::TearDown();
  v8::base::SetPrintStackTrace(nullptr);
<<<<<<< HEAD
  platform_ = NULL;
=======
  platform_ = nullptr;
>>>>>>> 84bd6f3c
}


v8::Platform* V8::GetCurrentPlatform() {
  v8::Platform* platform = reinterpret_cast<v8::Platform*>(
      base::Relaxed_Load(reinterpret_cast<base::AtomicWord*>(&platform_)));
  DCHECK(platform);
  return platform;
}

void V8::SetPlatformForTesting(v8::Platform* platform) {
  base::Relaxed_Store(reinterpret_cast<base::AtomicWord*>(&platform_),
                      reinterpret_cast<base::AtomicWord>(platform));
}

void V8::SetNativesBlob(StartupData* natives_blob) {
#ifdef V8_USE_EXTERNAL_STARTUP_DATA
  base::CallOnce(&init_natives_once, &SetNativesFromFile, natives_blob);
#else
  UNREACHABLE();
#endif
}


void V8::SetSnapshotBlob(StartupData* snapshot_blob) {
#ifdef V8_USE_EXTERNAL_STARTUP_DATA
  base::CallOnce(&init_snapshot_once, &SetSnapshotFromFile, snapshot_blob);
#else
  UNREACHABLE();
#endif
}
}  // namespace internal

// static
double Platform::SystemClockTimeMillis() {
  return base::OS::TimeCurrentMillis();
}
}  // namespace v8<|MERGE_RESOLUTION|>--- conflicted
+++ resolved
@@ -102,11 +102,7 @@
   CHECK(platform_);
   v8::tracing::TracingCategoryObserver::TearDown();
   v8::base::SetPrintStackTrace(nullptr);
-<<<<<<< HEAD
-  platform_ = NULL;
-=======
   platform_ = nullptr;
->>>>>>> 84bd6f3c
 }
 
 
