// Copyright 2016 the V8 project authors. All rights reserved.
// Use of this source code is governed by a BSD-style license that can be
// found in the LICENSE file.

#include "src/snapshot/code-serializer.h"

#include <memory>

#include "src/code-stubs.h"
#include "src/counters.h"
#include "src/debug/debug.h"
#include "src/log.h"
#include "src/macro-assembler.h"
#include "src/objects-inl.h"
#include "src/snapshot/object-deserializer.h"
#include "src/snapshot/snapshot.h"
#include "src/version.h"
#include "src/visitors.h"
<<<<<<< HEAD
#include "src/wasm/wasm-module.h"
#include "src/wasm/wasm-objects.h"
=======
>>>>>>> 84bd6f3c

namespace v8 {
namespace internal {

ScriptData::ScriptData(const byte* data, int length)
    : owns_data_(false), rejected_(false), data_(data), length_(length) {
  if (!IsAligned(reinterpret_cast<intptr_t>(data), kPointerAlignment)) {
    byte* copy = NewArray<byte>(length);
    DCHECK(IsAligned(reinterpret_cast<intptr_t>(copy), kPointerAlignment));
    CopyBytes(copy, data, length);
    data_ = copy;
    AcquireDataOwnership();
  }
}

// static
ScriptCompiler::CachedData* CodeSerializer::Serialize(
    Handle<SharedFunctionInfo> info) {
  Isolate* isolate = info->GetIsolate();
  TRACE_EVENT_CALL_STATS_SCOPED(isolate, "v8", "V8.Execute");
  HistogramTimerScope histogram_timer(isolate->counters()->compile_serialize());
  RuntimeCallTimerScope runtimeTimer(isolate,
                                     RuntimeCallCounterId::kCompileSerialize);
  TRACE_EVENT0(TRACE_DISABLED_BY_DEFAULT("v8.compile"), "V8.CompileSerialize");

  base::ElapsedTimer timer;
  if (FLAG_profile_deserialization) timer.Start();
  Handle<Script> script(Script::cast(info->script()), isolate);
  if (FLAG_trace_serializer) {
    PrintF("[Serializing from");
    script->name()->ShortPrint();
    PrintF("]\n");
  }
  // TODO(7110): Enable serialization of Asm modules once the AsmWasmData is
  // context independent.
  if (script->ContainsAsmModule()) return nullptr;
  if (isolate->debug()->is_loaded()) return nullptr;

  isolate->heap()->read_only_space()->ClearStringPaddingIfNeeded();

  // Serialize code object.
  Handle<String> source(String::cast(script->source()), isolate);
  CodeSerializer cs(isolate, SerializedCodeData::SourceHash(source));
  DisallowHeapAllocation no_gc;
  cs.reference_map()->AddAttachedReference(*source);
  ScriptData* script_data = cs.SerializeSharedFunctionInfo(info);

  if (FLAG_profile_deserialization) {
    double ms = timer.Elapsed().InMillisecondsF();
    int length = script_data->length();
    PrintF("[Serializing to %d bytes took %0.3f ms]\n", length, ms);
  }

  ScriptCompiler::CachedData* result =
      new ScriptCompiler::CachedData(script_data->data(), script_data->length(),
                                     ScriptCompiler::CachedData::BufferOwned);
  script_data->ReleaseDataOwnership();
  delete script_data;

  return result;
}

ScriptData* CodeSerializer::SerializeSharedFunctionInfo(
    Handle<SharedFunctionInfo> info) {
  DisallowHeapAllocation no_gc;

<<<<<<< HEAD
  VisitRootPointer(Root::kHandleScope, Handle<Object>::cast(obj).location());
=======
  VisitRootPointer(Root::kHandleScope, nullptr,
                   Handle<Object>::cast(info).location());
>>>>>>> 84bd6f3c
  SerializeDeferredObjects();
  Pad();

  SerializedCodeData data(sink_.data(), this);

  return data.GetScriptData();
}

bool CodeSerializer::SerializeReadOnlyObject(HeapObject* obj,
                                             HowToCode how_to_code,
                                             WhereToPoint where_to_point,
                                             int skip) {
  PagedSpace* read_only_space = isolate()->heap()->read_only_space();
  if (!read_only_space->Contains(obj)) return false;

  // For objects in RO_SPACE, never serialize the object, but instead create a
  // back reference that encodes the page number as the chunk_index and the
  // offset within the page as the chunk_offset.
  Address address = obj->address();
  Page* page = Page::FromAddress(address);
  uint32_t chunk_index = 0;
  for (Page* p : *read_only_space) {
    if (p == page) break;
    ++chunk_index;
  }
  uint32_t chunk_offset = static_cast<uint32_t>(page->Offset(address));
  SerializerReference back_reference =
      SerializerReference::BackReference(RO_SPACE, chunk_index, chunk_offset);
  reference_map()->Add(obj, back_reference);
  CHECK(SerializeBackReference(obj, how_to_code, where_to_point, skip));
  return true;
}

void CodeSerializer::SerializeObject(HeapObject* obj, HowToCode how_to_code,
                                     WhereToPoint where_to_point, int skip) {
  if (SerializeHotObject(obj, how_to_code, where_to_point, skip)) return;

  int root_index = root_index_map()->Lookup(obj);
  if (root_index != RootIndexMap::kInvalidRootIndex) {
    PutRoot(root_index, obj, how_to_code, where_to_point, skip);
    return;
  }

  if (SerializeBackReference(obj, how_to_code, where_to_point, skip)) return;

  if (SerializeReadOnlyObject(obj, how_to_code, where_to_point, skip)) return;

  FlushSkip(skip);

  if (obj->IsCode()) {
    Code* code_object = Code::cast(obj);
    switch (code_object->kind()) {
      case Code::OPTIMIZED_FUNCTION:  // No optimized code compiled yet.
      case Code::REGEXP:              // No regexp literals initialized yet.
      case Code::NUMBER_OF_KINDS:     // Pseudo enum value.
      case Code::BYTECODE_HANDLER:    // No direct references to handlers.
        break;                        // hit UNREACHABLE below.
      case Code::BUILTIN:
        SerializeBuiltinReference(code_object, how_to_code, where_to_point, 0);
        return;
      case Code::STUB:
        if (code_object->builtin_index() == -1) {
          SerializeCodeStub(code_object, how_to_code, where_to_point);
        } else {
          SerializeBuiltinReference(code_object, how_to_code, where_to_point,
                                    0);
        }
        return;
      default:
        return SerializeCodeObject(code_object, how_to_code, where_to_point);
    }
    UNREACHABLE();
  }

  if (ElideObject(obj)) {
    return SerializeObject(isolate()->heap()->undefined_value(), how_to_code,
                           where_to_point, skip);
  }

  if (obj->IsScript()) {
    Script* script_obj = Script::cast(obj);
    DCHECK_NE(script_obj->compilation_type(), Script::COMPILATION_TYPE_EVAL);
    // Wrapper object is a context-dependent JSValue. Reset it here.
    script_obj->set_wrapper(isolate()->heap()->undefined_value());
    // We want to differentiate between undefined and uninitialized_symbol for
    // context_data for now. It is hack to allow debugging for scripts that are
    // included as a part of custom snapshot. (see debug::Script::IsEmbedded())
    Object* context_data = script_obj->context_data();
    if (context_data != isolate()->heap()->undefined_value() &&
        context_data != isolate()->heap()->uninitialized_symbol()) {
      script_obj->set_context_data(isolate()->heap()->undefined_value());
    }
    // We don't want to serialize host options to avoid serializing unnecessary
    // object graph.
    FixedArray* host_options = script_obj->host_defined_options();
    script_obj->set_host_defined_options(
        isolate()->heap()->empty_fixed_array());
    SerializeGeneric(obj, how_to_code, where_to_point);
    script_obj->set_host_defined_options(host_options);
    script_obj->set_context_data(context_data);
    return;
  }

  if (obj->IsSharedFunctionInfo()) {
    SharedFunctionInfo* sfi = SharedFunctionInfo::cast(obj);
    // TODO(7110): Enable serializing of Asm modules once the AsmWasmData
    // is context independent.
    DCHECK(!sfi->IsApiFunction() && !sfi->HasAsmWasmData());
    // Clear debug info.
    Object* debug_info = sfi->debug_info();
    sfi->set_debug_info(Smi::kZero);

    // Mark SFI to indicate whether the code is cached.
    bool was_deserialized = sfi->deserialized();
    sfi->set_deserialized(sfi->is_compiled());
    SerializeGeneric(obj, how_to_code, where_to_point);
    sfi->set_deserialized(was_deserialized);
    sfi->set_debug_info(debug_info);
    return;
  }

  if (obj->IsBytecodeArray()) {
    // Clear the stack frame cache if present
    BytecodeArray::cast(obj)->ClearFrameCacheFromSourcePositionTable();
  }

  // Past this point we should not see any (context-specific) maps anymore.
  CHECK(!obj->IsMap());
  // There should be no references to the global object embedded.
  CHECK(!obj->IsJSGlobalProxy() && !obj->IsJSGlobalObject());
  // Embedded FixedArrays that need rehashing must support rehashing.
  CHECK_IMPLIES(obj->NeedsRehashing(), obj->CanBeRehashed());
  // We expect no instantiated function objects or contexts.
  CHECK(!obj->IsJSFunction() && !obj->IsContext());

  SerializeGeneric(obj, how_to_code, where_to_point);
}

void CodeSerializer::SerializeGeneric(HeapObject* heap_object,
                                      HowToCode how_to_code,
                                      WhereToPoint where_to_point) {
  // Object has not yet been serialized.  Serialize it here.
  ObjectSerializer serializer(this, heap_object, &sink_, how_to_code,
                              where_to_point);
  serializer.Serialize();
}

void CodeSerializer::SerializeCodeStub(Code* code_stub, HowToCode how_to_code,
                                       WhereToPoint where_to_point) {
  // We only arrive here if we have not encountered this code stub before.
  DCHECK(!reference_map()->Lookup(code_stub).is_valid());
  uint32_t stub_key = code_stub->stub_key();
  DCHECK(CodeStub::MajorKeyFromKey(stub_key) != CodeStub::NoCache);
  DCHECK(!CodeStub::GetCode(isolate(), stub_key).is_null());
  stub_keys_.push_back(stub_key);

  SerializerReference reference =
      reference_map()->AddAttachedReference(code_stub);
  if (FLAG_trace_serializer) {
    PrintF(" Encoding code stub %s as attached reference %d\n",
           CodeStub::MajorName(CodeStub::MajorKeyFromKey(stub_key)),
           reference.attached_reference_index());
  }
  PutAttachedReference(reference, how_to_code, where_to_point);
}

MaybeHandle<SharedFunctionInfo> CodeSerializer::Deserialize(
    Isolate* isolate, ScriptData* cached_data, Handle<String> source) {
  base::ElapsedTimer timer;
  if (FLAG_profile_deserialization) timer.Start();

  HandleScope scope(isolate);

  SerializedCodeData::SanityCheckResult sanity_check_result =
      SerializedCodeData::CHECK_SUCCESS;
  const SerializedCodeData scd = SerializedCodeData::FromCachedData(
      isolate, cached_data, SerializedCodeData::SourceHash(source),
      &sanity_check_result);
  if (sanity_check_result != SerializedCodeData::CHECK_SUCCESS) {
    if (FLAG_profile_deserialization) PrintF("[Cached code failed check]\n");
    DCHECK(cached_data->rejected());
    source->GetIsolate()->counters()->code_cache_reject_reason()->AddSample(
        sanity_check_result);
    return MaybeHandle<SharedFunctionInfo>();
  }

  // Deserialize.
  MaybeHandle<SharedFunctionInfo> maybe_result =
      ObjectDeserializer::DeserializeSharedFunctionInfo(isolate, &scd, source);

  Handle<SharedFunctionInfo> result;
  if (!maybe_result.ToHandle(&result)) {
    // Deserializing may fail if the reservations cannot be fulfilled.
    if (FLAG_profile_deserialization) PrintF("[Deserializing failed]\n");
    return MaybeHandle<SharedFunctionInfo>();
  }

  if (FLAG_profile_deserialization) {
    double ms = timer.Elapsed().InMillisecondsF();
    int length = cached_data->length();
    PrintF("[Deserializing from %d bytes took %0.3f ms]\n", length, ms);
  }

  if (isolate->logger()->is_listening_to_code_events() ||
      isolate->is_profiling()) {
    String* name = isolate->heap()->empty_string();
    if (result->script()->IsScript()) {
      Script* script = Script::cast(result->script());
      if (script->name()->IsString()) name = String::cast(script->name());
    }
    PROFILE(isolate, CodeCreateEvent(CodeEventListener::SCRIPT_TAG,
                                     result->abstract_code(), *result, name));
  }

  if (isolate->NeedsSourcePositionsForProfiling()) {
    Handle<Script> script(Script::cast(result->script()), isolate);
    Script::InitLineEnds(script);
  }
<<<<<<< HEAD
  SerializedCodeData::SanityCheckResult sanity_check_result =
      SerializedCodeData::CHECK_SUCCESS;

  const SerializedCodeData scd = SerializedCodeData::FromCachedData(
      isolate, data, 0, &sanity_check_result);

  if (sanity_check_result != SerializedCodeData::CHECK_SUCCESS) {
    return nothing;
  }

  Deserializer deserializer(&scd, true);
  deserializer.AddAttachedObject(isolate->native_context());

  MaybeHandle<String> maybe_wire_bytes_as_string =
      isolate->factory()->NewStringFromOneByte(wire_bytes, TENURED);
  Handle<String> wire_bytes_as_string;
  if (!maybe_wire_bytes_as_string.ToHandle(&wire_bytes_as_string)) {
    return nothing;
  }
  deserializer.AddAttachedObject(
      handle(SeqOneByteString::cast(*wire_bytes_as_string)));

  Vector<const uint32_t> stub_keys = scd.CodeStubKeys();
  for (int i = 0; i < stub_keys.length(); ++i) {
    deserializer.AddAttachedObject(
        CodeStub::GetCode(isolate, stub_keys[i]).ToHandleChecked());
  }

  MaybeHandle<HeapObject> obj = deserializer.DeserializeObject(isolate);
  if (obj.is_null() || !obj.ToHandleChecked()->IsFixedArray()) return nothing;
  // Cast without type checks, as the module wrapper is not there yet.
  Handle<WasmCompiledModule> compiled_module(
      static_cast<WasmCompiledModule*>(*obj.ToHandleChecked()), isolate);

  WasmCompiledModule::ReinitializeAfterDeserialization(isolate,
                                                       compiled_module);
  DCHECK(WasmCompiledModule::IsWasmCompiledModule(*compiled_module));
  return compiled_module;
}

void WasmCompiledModuleSerializer::SerializeCodeObject(
    Code* code_object, HowToCode how_to_code, WhereToPoint where_to_point) {
  Code::Kind kind = code_object->kind();
  switch (kind) {
    case Code::WASM_FUNCTION:
    case Code::JS_TO_WASM_FUNCTION:
      // Just serialize the code_object.
      SerializeGeneric(code_object, how_to_code, where_to_point);
      break;
    case Code::WASM_INTERPRETER_ENTRY:
    case Code::WASM_TO_JS_FUNCTION:
      // Serialize the illegal builtin instead. On instantiation of a
      // deserialized module, these will be replaced again.
      SerializeBuiltin(Builtins::kIllegal, how_to_code, where_to_point);
      break;
    default:
      UNREACHABLE();
  }
}

bool WasmCompiledModuleSerializer::ElideObject(Object* obj) {
  return obj->IsWeakCell() || obj->IsForeign() || obj->IsBreakPointInfo();
=======
  return scope.CloseAndEscape(result);
>>>>>>> 84bd6f3c
}

class Checksum {
 public:
  explicit Checksum(Vector<const byte> payload) {
#ifdef MEMORY_SANITIZER
    // Computing the checksum includes padding bytes for objects like strings.
    // Mark every object as initialized in the code serializer.
    MSAN_MEMORY_IS_INITIALIZED(payload.start(), payload.length());
#endif  // MEMORY_SANITIZER
    // Fletcher's checksum. Modified to reduce 64-bit sums to 32-bit.
    uintptr_t a = 1;
    uintptr_t b = 0;
    const uintptr_t* cur = reinterpret_cast<const uintptr_t*>(payload.start());
    DCHECK(IsAligned(payload.length(), kIntptrSize));
    const uintptr_t* end = cur + payload.length() / kIntptrSize;
    while (cur < end) {
      // Unsigned overflow expected and intended.
      a += *cur++;
      b += a;
    }
#if V8_HOST_ARCH_64_BIT
    a ^= a >> 32;
    b ^= b >> 32;
#endif  // V8_HOST_ARCH_64_BIT
    a_ = static_cast<uint32_t>(a);
    b_ = static_cast<uint32_t>(b);
  }

  bool Check(uint32_t a, uint32_t b) const { return a == a_ && b == b_; }

  uint32_t a() const { return a_; }
  uint32_t b() const { return b_; }

 private:
  uint32_t a_;
  uint32_t b_;

  DISALLOW_COPY_AND_ASSIGN(Checksum);
};

SerializedCodeData::SerializedCodeData(const std::vector<byte>* payload,
                                       const CodeSerializer* cs) {
  DisallowHeapAllocation no_gc;
  const std::vector<uint32_t>* stub_keys = cs->stub_keys();
  std::vector<Reservation> reservations = cs->EncodeReservations();

  // Calculate sizes.
  uint32_t reservation_size =
      static_cast<uint32_t>(reservations.size()) * kUInt32Size;
  uint32_t num_stub_keys = static_cast<uint32_t>(stub_keys->size());
  uint32_t stub_keys_size = num_stub_keys * kUInt32Size;
  uint32_t payload_offset = kHeaderSize + reservation_size + stub_keys_size;
  uint32_t padded_payload_offset = POINTER_SIZE_ALIGN(payload_offset);
  uint32_t size =
      padded_payload_offset + static_cast<uint32_t>(payload->size());

  // Allocate backing store and create result data.
  AllocateData(size);

  // Set header values.
  SetMagicNumber(cs->isolate());
  SetHeaderValue(kVersionHashOffset, Version::Hash());
  SetHeaderValue(kSourceHashOffset, cs->source_hash());
  SetHeaderValue(kCpuFeaturesOffset,
                 static_cast<uint32_t>(CpuFeatures::SupportedFeatures()));
  SetHeaderValue(kFlagHashOffset, FlagList::Hash());
  SetHeaderValue(kNumReservationsOffset,
                 static_cast<uint32_t>(reservations.size()));
  SetHeaderValue(kNumCodeStubKeysOffset, num_stub_keys);
  SetHeaderValue(kPayloadLengthOffset, static_cast<uint32_t>(payload->size()));

  // Zero out any padding in the header.
  memset(data_ + kUnalignedHeaderSize, 0, kHeaderSize - kUnalignedHeaderSize);

  // Zero out any padding in the header.
  memset(data_ + kUnalignedHeaderSize, 0, kHeaderSize - kUnalignedHeaderSize);

  // Copy reservation chunk sizes.
  CopyBytes(data_ + kHeaderSize,
            reinterpret_cast<const byte*>(reservations.data()),
            reservation_size);

  // Copy code stub keys.
  CopyBytes(data_ + kHeaderSize + reservation_size,
            reinterpret_cast<const byte*>(stub_keys->data()), stub_keys_size);

  // Zero out any padding before the payload.
  memset(data_ + payload_offset, 0, padded_payload_offset - payload_offset);

  // Copy serialized data.
  CopyBytes(data_ + padded_payload_offset, payload->data(),
            static_cast<size_t>(payload->size()));

  Checksum checksum(DataWithoutHeader());
  SetHeaderValue(kChecksum1Offset, checksum.a());
  SetHeaderValue(kChecksum2Offset, checksum.b());
}

SerializedCodeData::SanityCheckResult SerializedCodeData::SanityCheck(
    Isolate* isolate, uint32_t expected_source_hash) const {
  if (this->size_ < kHeaderSize) return INVALID_HEADER;
  uint32_t magic_number = GetMagicNumber();
  if (magic_number != ComputeMagicNumber(isolate)) return MAGIC_NUMBER_MISMATCH;
  if (GetExtraReferences() > GetExtraReferences(isolate)) {
    return MAGIC_NUMBER_MISMATCH;
  }
  uint32_t version_hash = GetHeaderValue(kVersionHashOffset);
  uint32_t source_hash = GetHeaderValue(kSourceHashOffset);
  uint32_t cpu_features = GetHeaderValue(kCpuFeaturesOffset);
  uint32_t flags_hash = GetHeaderValue(kFlagHashOffset);
  uint32_t payload_length = GetHeaderValue(kPayloadLengthOffset);
  uint32_t c1 = GetHeaderValue(kChecksum1Offset);
  uint32_t c2 = GetHeaderValue(kChecksum2Offset);
  if (version_hash != Version::Hash()) return VERSION_MISMATCH;
  if (source_hash != expected_source_hash) return SOURCE_MISMATCH;
  if (cpu_features != static_cast<uint32_t>(CpuFeatures::SupportedFeatures())) {
    return CPU_FEATURES_MISMATCH;
  }
  if (flags_hash != FlagList::Hash()) return FLAGS_MISMATCH;
  uint32_t max_payload_length =
      this->size_ -
      POINTER_SIZE_ALIGN(kHeaderSize +
                         GetHeaderValue(kNumReservationsOffset) * kInt32Size +
                         GetHeaderValue(kNumCodeStubKeysOffset) * kInt32Size);
  if (payload_length > max_payload_length) return LENGTH_MISMATCH;
  if (!Checksum(DataWithoutHeader()).Check(c1, c2)) return CHECKSUM_MISMATCH;
  return CHECK_SUCCESS;
}

uint32_t SerializedCodeData::SourceHash(Handle<String> source) {
  return source->length();
}

// Return ScriptData object and relinquish ownership over it to the caller.
ScriptData* SerializedCodeData::GetScriptData() {
  DCHECK(owns_data_);
  ScriptData* result = new ScriptData(data_, size_);
  result->AcquireDataOwnership();
  owns_data_ = false;
  data_ = nullptr;
  return result;
}

std::vector<SerializedData::Reservation> SerializedCodeData::Reservations()
    const {
  uint32_t size = GetHeaderValue(kNumReservationsOffset);
  std::vector<Reservation> reservations(size);
  memcpy(reservations.data(), data_ + kHeaderSize,
         size * sizeof(SerializedData::Reservation));
  return reservations;
}

Vector<const byte> SerializedCodeData::Payload() const {
  int reservations_size = GetHeaderValue(kNumReservationsOffset) * kInt32Size;
  int code_stubs_size = GetHeaderValue(kNumCodeStubKeysOffset) * kInt32Size;
  int payload_offset = kHeaderSize + reservations_size + code_stubs_size;
  int padded_payload_offset = POINTER_SIZE_ALIGN(payload_offset);
  const byte* payload = data_ + padded_payload_offset;
  DCHECK(IsAligned(reinterpret_cast<intptr_t>(payload), kPointerAlignment));
  int length = GetHeaderValue(kPayloadLengthOffset);
  DCHECK_EQ(data_ + size_, payload + length);
  return Vector<const byte>(payload, length);
}

Vector<const uint32_t> SerializedCodeData::CodeStubKeys() const {
  int reservations_size = GetHeaderValue(kNumReservationsOffset) * kInt32Size;
  const byte* start = data_ + kHeaderSize + reservations_size;
  return Vector<const uint32_t>(reinterpret_cast<const uint32_t*>(start),
                                GetHeaderValue(kNumCodeStubKeysOffset));
}

SerializedCodeData::SerializedCodeData(ScriptData* data)
    : SerializedData(const_cast<byte*>(data->data()), data->length()) {}

SerializedCodeData SerializedCodeData::FromCachedData(
    Isolate* isolate, ScriptData* cached_data, uint32_t expected_source_hash,
    SanityCheckResult* rejection_result) {
  DisallowHeapAllocation no_gc;
  SerializedCodeData scd(cached_data);
  *rejection_result = scd.SanityCheck(isolate, expected_source_hash);
  if (*rejection_result != CHECK_SUCCESS) {
    cached_data->Reject();
    return SerializedCodeData(nullptr, 0);
  }
  return scd;
}

}  // namespace internal
}  // namespace v8<|MERGE_RESOLUTION|>--- conflicted
+++ resolved
@@ -16,11 +16,6 @@
 #include "src/snapshot/snapshot.h"
 #include "src/version.h"
 #include "src/visitors.h"
-<<<<<<< HEAD
-#include "src/wasm/wasm-module.h"
-#include "src/wasm/wasm-objects.h"
-=======
->>>>>>> 84bd6f3c
 
 namespace v8 {
 namespace internal {
@@ -87,12 +82,8 @@
     Handle<SharedFunctionInfo> info) {
   DisallowHeapAllocation no_gc;
 
-<<<<<<< HEAD
-  VisitRootPointer(Root::kHandleScope, Handle<Object>::cast(obj).location());
-=======
   VisitRootPointer(Root::kHandleScope, nullptr,
                    Handle<Object>::cast(info).location());
->>>>>>> 84bd6f3c
   SerializeDeferredObjects();
   Pad();
 
@@ -311,72 +302,7 @@
     Handle<Script> script(Script::cast(result->script()), isolate);
     Script::InitLineEnds(script);
   }
-<<<<<<< HEAD
-  SerializedCodeData::SanityCheckResult sanity_check_result =
-      SerializedCodeData::CHECK_SUCCESS;
-
-  const SerializedCodeData scd = SerializedCodeData::FromCachedData(
-      isolate, data, 0, &sanity_check_result);
-
-  if (sanity_check_result != SerializedCodeData::CHECK_SUCCESS) {
-    return nothing;
-  }
-
-  Deserializer deserializer(&scd, true);
-  deserializer.AddAttachedObject(isolate->native_context());
-
-  MaybeHandle<String> maybe_wire_bytes_as_string =
-      isolate->factory()->NewStringFromOneByte(wire_bytes, TENURED);
-  Handle<String> wire_bytes_as_string;
-  if (!maybe_wire_bytes_as_string.ToHandle(&wire_bytes_as_string)) {
-    return nothing;
-  }
-  deserializer.AddAttachedObject(
-      handle(SeqOneByteString::cast(*wire_bytes_as_string)));
-
-  Vector<const uint32_t> stub_keys = scd.CodeStubKeys();
-  for (int i = 0; i < stub_keys.length(); ++i) {
-    deserializer.AddAttachedObject(
-        CodeStub::GetCode(isolate, stub_keys[i]).ToHandleChecked());
-  }
-
-  MaybeHandle<HeapObject> obj = deserializer.DeserializeObject(isolate);
-  if (obj.is_null() || !obj.ToHandleChecked()->IsFixedArray()) return nothing;
-  // Cast without type checks, as the module wrapper is not there yet.
-  Handle<WasmCompiledModule> compiled_module(
-      static_cast<WasmCompiledModule*>(*obj.ToHandleChecked()), isolate);
-
-  WasmCompiledModule::ReinitializeAfterDeserialization(isolate,
-                                                       compiled_module);
-  DCHECK(WasmCompiledModule::IsWasmCompiledModule(*compiled_module));
-  return compiled_module;
-}
-
-void WasmCompiledModuleSerializer::SerializeCodeObject(
-    Code* code_object, HowToCode how_to_code, WhereToPoint where_to_point) {
-  Code::Kind kind = code_object->kind();
-  switch (kind) {
-    case Code::WASM_FUNCTION:
-    case Code::JS_TO_WASM_FUNCTION:
-      // Just serialize the code_object.
-      SerializeGeneric(code_object, how_to_code, where_to_point);
-      break;
-    case Code::WASM_INTERPRETER_ENTRY:
-    case Code::WASM_TO_JS_FUNCTION:
-      // Serialize the illegal builtin instead. On instantiation of a
-      // deserialized module, these will be replaced again.
-      SerializeBuiltin(Builtins::kIllegal, how_to_code, where_to_point);
-      break;
-    default:
-      UNREACHABLE();
-  }
-}
-
-bool WasmCompiledModuleSerializer::ElideObject(Object* obj) {
-  return obj->IsWeakCell() || obj->IsForeign() || obj->IsBreakPointInfo();
-=======
   return scope.CloseAndEscape(result);
->>>>>>> 84bd6f3c
 }
 
 class Checksum {
@@ -452,9 +378,6 @@
   // Zero out any padding in the header.
   memset(data_ + kUnalignedHeaderSize, 0, kHeaderSize - kUnalignedHeaderSize);
 
-  // Zero out any padding in the header.
-  memset(data_ + kUnalignedHeaderSize, 0, kHeaderSize - kUnalignedHeaderSize);
-
   // Copy reservation chunk sizes.
   CopyBytes(data_ + kHeaderSize,
             reinterpret_cast<const byte*>(reservations.data()),
@@ -481,9 +404,6 @@
   if (this->size_ < kHeaderSize) return INVALID_HEADER;
   uint32_t magic_number = GetMagicNumber();
   if (magic_number != ComputeMagicNumber(isolate)) return MAGIC_NUMBER_MISMATCH;
-  if (GetExtraReferences() > GetExtraReferences(isolate)) {
-    return MAGIC_NUMBER_MISMATCH;
-  }
   uint32_t version_hash = GetHeaderValue(kVersionHashOffset);
   uint32_t source_hash = GetHeaderValue(kSourceHashOffset);
   uint32_t cpu_features = GetHeaderValue(kCpuFeaturesOffset);
