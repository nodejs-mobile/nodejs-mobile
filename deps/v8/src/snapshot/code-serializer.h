--- conflicted
+++ resolved
@@ -69,8 +69,6 @@
   virtual bool ElideObject(Object* obj) { return false; }
   void SerializeGeneric(HeapObject* heap_object, HowToCode how_to_code,
                         WhereToPoint where_to_point);
-  void SerializeBuiltin(int builtin_index, HowToCode how_to_code,
-                        WhereToPoint where_to_point);
 
  private:
   void SerializeObject(HeapObject* o, HowToCode how_to_code,
@@ -118,18 +116,6 @@
   // ...  reservations
   // ...  code stub keys
   // ...  serialized payload
-<<<<<<< HEAD
-  static const int kSourceHashOffset = kVersionHashOffset + kInt32Size;
-  static const int kCpuFeaturesOffset = kSourceHashOffset + kInt32Size;
-  static const int kFlagHashOffset = kCpuFeaturesOffset + kInt32Size;
-  static const int kNumReservationsOffset = kFlagHashOffset + kInt32Size;
-  static const int kNumCodeStubKeysOffset = kNumReservationsOffset + kInt32Size;
-  static const int kPayloadLengthOffset = kNumCodeStubKeysOffset + kInt32Size;
-  static const int kChecksum1Offset = kPayloadLengthOffset + kInt32Size;
-  static const int kChecksum2Offset = kChecksum1Offset + kInt32Size;
-  static const int kUnalignedHeaderSize = kChecksum2Offset + kInt32Size;
-  static const int kHeaderSize = POINTER_SIZE_ALIGN(kUnalignedHeaderSize);
-=======
   static const uint32_t kVersionHashOffset = kMagicNumberOffset + kUInt32Size;
   static const uint32_t kSourceHashOffset = kVersionHashOffset + kUInt32Size;
   static const uint32_t kCpuFeaturesOffset = kSourceHashOffset + kUInt32Size;
@@ -143,7 +129,6 @@
   static const uint32_t kChecksum2Offset = kChecksum1Offset + kUInt32Size;
   static const uint32_t kUnalignedHeaderSize = kChecksum2Offset + kUInt32Size;
   static const uint32_t kHeaderSize = POINTER_SIZE_ALIGN(kUnalignedHeaderSize);
->>>>>>> 84bd6f3c
 
   // Used when consuming.
   static SerializedCodeData FromCachedData(Isolate* isolate,
