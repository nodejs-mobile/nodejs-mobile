// Copyright 2016 the V8 project authors. All rights reserved.
// Use of this source code is governed by a BSD-style license that can be
// found in the LICENSE file.

#include "src/snapshot/serializer-common.h"

#include "src/external-reference-table.h"
#include "src/objects-inl.h"

namespace v8 {
namespace internal {

ExternalReferenceEncoder::ExternalReferenceEncoder(Isolate* isolate) {
#ifdef DEBUG
  api_references_ = isolate->api_external_references();
  if (api_references_ != nullptr) {
    for (uint32_t i = 0; api_references_[i] != 0; ++i) count_.push_back(0);
  }
#endif  // DEBUG
  map_ = isolate->external_reference_map();
  if (map_ != nullptr) return;
  map_ = new AddressToIndexHashMap();
  isolate->set_external_reference_map(map_);
  // Add V8's external references.
  ExternalReferenceTable* table = isolate->heap()->external_reference_table();
  for (uint32_t i = 0; i < table->size(); ++i) {
    Address addr = table->address(i);
    // Ignore duplicate references.
    // This can happen due to ICF. See http://crbug.com/726896.
    if (map_->Get(addr).IsNothing()) map_->Set(addr, Value::Encode(i, false));
    DCHECK(map_->Get(addr).IsJust());
  }
  // Add external references provided by the embedder.
  const intptr_t* api_references = isolate->api_external_references();
  if (api_references == nullptr) return;
  for (uint32_t i = 0; api_references[i] != 0; ++i) {
    Address addr = static_cast<Address>(api_references[i]);
    // Ignore duplicate references.
    // This can happen due to ICF. See http://crbug.com/726896.
    if (map_->Get(addr).IsNothing()) map_->Set(addr, Value::Encode(i, true));
    DCHECK(map_->Get(addr).IsJust());
  }
}

ExternalReferenceEncoder::~ExternalReferenceEncoder() {
#ifdef DEBUG
  if (!i::FLAG_external_reference_stats) return;
  if (api_references_ == nullptr) return;
  for (uint32_t i = 0; api_references_[i] != 0; ++i) {
    Address addr = static_cast<Address>(api_references_[i]);
    DCHECK(map_->Get(addr).IsJust());
    v8::base::OS::Print(
        "index=%5d count=%5d  %-60s\n", i, count_[i],
        ExternalReferenceTable::ResolveSymbol(reinterpret_cast<void*>(addr)));
  }
#endif  // DEBUG
}

Maybe<ExternalReferenceEncoder::Value> ExternalReferenceEncoder::TryEncode(
    Address address) {
  Maybe<uint32_t> maybe_index = map_->Get(address);
  if (maybe_index.IsNothing()) return Nothing<Value>();
  Value result(maybe_index.FromJust());
#ifdef DEBUG
  if (result.is_from_api()) count_[result.index()]++;
#endif  // DEBUG
  return Just<Value>(result);
}

ExternalReferenceEncoder::Value ExternalReferenceEncoder::Encode(
    Address address) {
  Maybe<uint32_t> maybe_index = map_->Get(address);
  if (maybe_index.IsNothing()) {
    void* addr = reinterpret_cast<void*>(address);
    v8::base::OS::PrintError("Unknown external reference %p.\n", addr);
    v8::base::OS::PrintError("%s", ExternalReferenceTable::ResolveSymbol(addr));
    v8::base::OS::Abort();
  }
  Value result(maybe_index.FromJust());
#ifdef DEBUG
  if (result.is_from_api()) count_[result.index()]++;
#endif  // DEBUG
  return result;
}

const char* ExternalReferenceEncoder::NameOfAddress(Isolate* isolate,
                                                    Address address) const {
  Maybe<uint32_t> maybe_index = map_->Get(address);
  if (maybe_index.IsNothing()) return "<unknown>";
  Value value(maybe_index.FromJust());
  if (value.is_from_api()) return "<from api>";
  return isolate->heap()->external_reference_table()->name(value.index());
}

void SerializedData::AllocateData(uint32_t size) {
  DCHECK(!owns_data_);
  data_ = NewArray<byte>(size);
  size_ = size;
  owns_data_ = true;
  DCHECK(IsAligned(reinterpret_cast<intptr_t>(data_), kPointerAlignment));
}

// static
uint32_t SerializedData::ComputeMagicNumber(Isolate* isolate) {
  return ComputeMagicNumber(isolate->heap()->external_reference_table());
}

// The partial snapshot cache is terminated by undefined. We visit the
// partial snapshot...
//  - during deserialization to populate it.
//  - during normal GC to keep its content alive.
//  - not during serialization. The partial serializer adds to it explicitly.
DISABLE_CFI_PERF
void SerializerDeserializer::Iterate(Isolate* isolate, RootVisitor* visitor) {
<<<<<<< HEAD
  List<Object*>* cache = isolate->partial_snapshot_cache();
  for (int i = 0;; ++i) {
=======
  std::vector<Object*>* cache = isolate->partial_snapshot_cache();
  for (size_t i = 0;; ++i) {
>>>>>>> 84bd6f3c
    // Extend the array ready to get a value when deserializing.
    if (cache->size() <= i) cache->push_back(Smi::kZero);
    // During deserialization, the visitor populates the partial snapshot cache
    // and eventually terminates the cache with undefined.
<<<<<<< HEAD
    visitor->VisitRootPointer(Root::kPartialSnapshotCache, &cache->at(i));
=======
    visitor->VisitRootPointer(Root::kPartialSnapshotCache, nullptr,
                              &cache->at(i));
>>>>>>> 84bd6f3c
    if (cache->at(i)->IsUndefined(isolate)) break;
  }
}

bool SerializerDeserializer::CanBeDeferred(HeapObject* o) {
  return !o->IsString() && !o->IsScript() && !o->IsJSTypedArray();
}

void SerializerDeserializer::RestoreExternalReferenceRedirectors(
    const std::vector<AccessorInfo*>& accessor_infos) {
  // Restore wiped accessor infos.
  for (AccessorInfo* info : accessor_infos) {
    Foreign::cast(info->js_getter())
        ->set_foreign_address(info->redirected_getter());
  }
}

void SerializerDeserializer::RestoreExternalReferenceRedirectors(
    const std::vector<CallHandlerInfo*>& call_handler_infos) {
  for (CallHandlerInfo* info : call_handler_infos) {
    Foreign::cast(info->js_callback())
        ->set_foreign_address(info->redirected_callback());
  }
}

}  // namespace internal
}  // namespace v8<|MERGE_RESOLUTION|>--- conflicted
+++ resolved
@@ -112,23 +112,14 @@
 //  - not during serialization. The partial serializer adds to it explicitly.
 DISABLE_CFI_PERF
 void SerializerDeserializer::Iterate(Isolate* isolate, RootVisitor* visitor) {
-<<<<<<< HEAD
-  List<Object*>* cache = isolate->partial_snapshot_cache();
-  for (int i = 0;; ++i) {
-=======
   std::vector<Object*>* cache = isolate->partial_snapshot_cache();
   for (size_t i = 0;; ++i) {
->>>>>>> 84bd6f3c
     // Extend the array ready to get a value when deserializing.
     if (cache->size() <= i) cache->push_back(Smi::kZero);
     // During deserialization, the visitor populates the partial snapshot cache
     // and eventually terminates the cache with undefined.
-<<<<<<< HEAD
-    visitor->VisitRootPointer(Root::kPartialSnapshotCache, &cache->at(i));
-=======
     visitor->VisitRootPointer(Root::kPartialSnapshotCache, nullptr,
                               &cache->at(i));
->>>>>>> 84bd6f3c
     if (cache->at(i)->IsUndefined(isolate)) break;
   }
 }
