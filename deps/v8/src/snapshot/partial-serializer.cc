// Copyright 2016 the V8 project authors. All rights reserved.
// Use of this source code is governed by a BSD-style license that can be
// found in the LICENSE file.

#include "src/snapshot/partial-serializer.h"
#include "src/snapshot/startup-serializer.h"

#include "src/api.h"
#include "src/objects-inl.h"

namespace v8 {
namespace internal {

PartialSerializer::PartialSerializer(
    Isolate* isolate, StartupSerializer* startup_serializer,
    v8::SerializeEmbedderFieldsCallback callback)
    : Serializer(isolate),
      startup_serializer_(startup_serializer),
      serialize_embedder_fields_(callback),
<<<<<<< HEAD
      rehashable_global_dictionary_(nullptr),
      can_be_rehashed_(true) {
=======
      can_be_rehashed_(true),
      context_(nullptr) {
>>>>>>> 84bd6f3c
  InitializeCodeAddressMap();
}

PartialSerializer::~PartialSerializer() {
  OutputStatistics("PartialSerializer");
}

<<<<<<< HEAD
void PartialSerializer::Serialize(Object** o, bool include_global_proxy) {
  if ((*o)->IsNativeContext()) {
    Context* context = Context::cast(*o);
    reference_map()->AddAttachedReference(context->global_proxy());
    // The bootstrap snapshot has a code-stub context. When serializing the
    // partial snapshot, it is chained into the weak context list on the isolate
    // and it's next context pointer may point to the code-stub context.  Clear
    // it before serializing, it will get re-added to the context list
    // explicitly when it's loaded.
    context->set(Context::NEXT_CONTEXT_LINK,
                 isolate_->heap()->undefined_value());
    DCHECK(!context->global_object()->IsUndefined(context->GetIsolate()));
    // Reset math random cache to get fresh random numbers.
    context->set_math_random_index(Smi::kZero);
    context->set_math_random_cache(isolate_->heap()->undefined_value());
    DCHECK_NULL(rehashable_global_dictionary_);
    rehashable_global_dictionary_ =
        context->global_object()->global_dictionary();
  } else {
    // We only do rehashing for native contexts.
    can_be_rehashed_ = false;
  }
  VisitRootPointer(Root::kPartialSnapshotCache, o);
=======
void PartialSerializer::Serialize(Context** o, bool include_global_proxy) {
  context_ = *o;
  DCHECK(context_->IsNativeContext());
  reference_map()->AddAttachedReference(context_->global_proxy());
  // The bootstrap snapshot has a code-stub context. When serializing the
  // partial snapshot, it is chained into the weak context list on the isolate
  // and it's next context pointer may point to the code-stub context.  Clear
  // it before serializing, it will get re-added to the context list
  // explicitly when it's loaded.
  context_->set(Context::NEXT_CONTEXT_LINK,
                isolate()->heap()->undefined_value());
  DCHECK(!context_->global_object()->IsUndefined(context_->GetIsolate()));
  // Reset math random cache to get fresh random numbers.
  context_->set_math_random_index(Smi::kZero);
  context_->set_math_random_cache(isolate()->heap()->undefined_value());

  VisitRootPointer(Root::kPartialSnapshotCache, nullptr,
                   reinterpret_cast<Object**>(o));
>>>>>>> 84bd6f3c
  SerializeDeferredObjects();
  SerializeEmbedderFields();
  Pad();
}

void PartialSerializer::SerializeObject(HeapObject* obj, HowToCode how_to_code,
                                        WhereToPoint where_to_point, int skip) {
  DCHECK(!ObjectIsBytecodeHandler(obj));  // Only referenced in dispatch table.

  if (SerializeBuiltinReference(obj, how_to_code, where_to_point, skip)) {
    return;
  }
  if (SerializeHotObject(obj, how_to_code, where_to_point, skip)) return;

  int root_index = root_index_map()->Lookup(obj);
  if (root_index != RootIndexMap::kInvalidRootIndex) {
    PutRoot(root_index, obj, how_to_code, where_to_point, skip);
    return;
  }

  if (SerializeBackReference(obj, how_to_code, where_to_point, skip)) return;

  if (ShouldBeInThePartialSnapshotCache(obj)) {
    FlushSkip(skip);

    int cache_index = startup_serializer_->PartialSnapshotCacheIndex(obj);
    sink_.Put(kPartialSnapshotCache + how_to_code + where_to_point,
              "PartialSnapshotCache");
    sink_.PutInt(cache_index, "partial_snapshot_cache_index");
    return;
  }

  // Pointers from the partial snapshot to the objects in the startup snapshot
  // should go through the root array or through the partial snapshot cache.
  // If this is not the case you may have to add something to the root array.
  DCHECK(!startup_serializer_->ReferenceMapContains(obj));
  // All the internalized strings that the partial snapshot needs should be
  // either in the root table or in the partial snapshot cache.
  DCHECK(!obj->IsInternalizedString());
  // Function and object templates are not context specific.
  DCHECK(!obj->IsTemplateInfo());
  // We should not end up at another native context.
  DCHECK_IMPLIES(obj != context_, !obj->IsNativeContext());

  FlushSkip(skip);

  // Clear literal boilerplates and feedback.
  if (obj->IsFeedbackVector()) FeedbackVector::cast(obj)->ClearSlots(isolate());

  if (obj->IsJSObject()) {
    JSObject* jsobj = JSObject::cast(obj);
    if (jsobj->GetEmbedderFieldCount() > 0) {
      DCHECK_NOT_NULL(serialize_embedder_fields_.callback);
<<<<<<< HEAD
      embedder_field_holders_.Add(jsobj);
    }
  }

  if (obj->IsHashTable()) CheckRehashability(obj);
=======
      embedder_field_holders_.push_back(jsobj);
    }
  }

  if (obj->IsJSFunction()) {
    // Unconditionally reset the JSFunction to its SFI's code, since we can't
    // serialize optimized code anyway.
    JSFunction* closure = JSFunction::cast(obj);
    if (closure->is_compiled()) closure->set_code(closure->shared()->GetCode());
  }

  CheckRehashability(obj);
>>>>>>> 84bd6f3c

  // Object has not yet been serialized.  Serialize it here.
  ObjectSerializer serializer(this, obj, &sink_, how_to_code, where_to_point);
  serializer.Serialize();
}

bool PartialSerializer::ShouldBeInThePartialSnapshotCache(HeapObject* o) {
  // Scripts should be referred only through shared function infos.  We can't
  // allow them to be part of the partial snapshot because they contain a
  // unique ID, and deserializing several partial snapshots containing script
  // would cause dupes.
  DCHECK(!o->IsScript());
  return o->IsName() || o->IsSharedFunctionInfo() || o->IsHeapNumber() ||
         o->IsCode() || o->IsScopeInfo() || o->IsAccessorInfo() ||
         o->IsTemplateInfo() ||
         o->map() ==
             startup_serializer_->isolate()->heap()->fixed_cow_array_map();
}

void PartialSerializer::SerializeEmbedderFields() {
<<<<<<< HEAD
  int count = embedder_field_holders_.length();
  if (count == 0) return;
=======
  if (embedder_field_holders_.empty()) return;
>>>>>>> 84bd6f3c
  DisallowHeapAllocation no_gc;
  DisallowJavascriptExecution no_js(isolate());
  DisallowCompilation no_compile(isolate());
  DCHECK_NOT_NULL(serialize_embedder_fields_.callback);
  sink_.Put(kEmbedderFieldsData, "embedder fields data");
<<<<<<< HEAD
  while (embedder_field_holders_.length() > 0) {
    HandleScope scope(isolate());
    Handle<JSObject> obj(embedder_field_holders_.RemoveLast(), isolate());
    SerializerReference reference = reference_map_.Lookup(*obj);
=======
  while (!embedder_field_holders_.empty()) {
    HandleScope scope(isolate());
    Handle<JSObject> obj(embedder_field_holders_.back(), isolate());
    embedder_field_holders_.pop_back();
    SerializerReference reference = reference_map()->Lookup(*obj);
>>>>>>> 84bd6f3c
    DCHECK(reference.is_back_reference());
    int embedder_fields_count = obj->GetEmbedderFieldCount();
    for (int i = 0; i < embedder_fields_count; i++) {
      if (obj->GetEmbedderField(i)->IsHeapObject()) continue;
<<<<<<< HEAD
=======

>>>>>>> 84bd6f3c
      StartupData data = serialize_embedder_fields_.callback(
          v8::Utils::ToLocal(obj), i, serialize_embedder_fields_.data);
      sink_.Put(kNewObject + reference.space(), "embedder field holder");
      PutBackReference(*obj, reference);
      sink_.PutInt(i, "embedder field index");
      sink_.PutInt(data.raw_size, "embedder fields data size");
      sink_.PutRaw(reinterpret_cast<const byte*>(data.data), data.raw_size,
                   "embedder fields data");
      delete[] data.data;
    }
  }
  sink_.Put(kSynchronize, "Finished with embedder fields data");
}

<<<<<<< HEAD
void PartialSerializer::CheckRehashability(HeapObject* table) {
  DCHECK(table->IsHashTable());
  if (!can_be_rehashed_) return;
  // We can only correctly rehash if the global dictionary is the only hash
  // table that we deserialize.
  if (table == rehashable_global_dictionary_) return;
=======
void PartialSerializer::CheckRehashability(HeapObject* obj) {
  if (!can_be_rehashed_) return;
  if (!obj->NeedsRehashing()) return;
  if (obj->CanBeRehashed()) return;
>>>>>>> 84bd6f3c
  can_be_rehashed_ = false;
}

}  // namespace internal
}  // namespace v8<|MERGE_RESOLUTION|>--- conflicted
+++ resolved
@@ -17,13 +17,8 @@
     : Serializer(isolate),
       startup_serializer_(startup_serializer),
       serialize_embedder_fields_(callback),
-<<<<<<< HEAD
-      rehashable_global_dictionary_(nullptr),
-      can_be_rehashed_(true) {
-=======
       can_be_rehashed_(true),
       context_(nullptr) {
->>>>>>> 84bd6f3c
   InitializeCodeAddressMap();
 }
 
@@ -31,31 +26,6 @@
   OutputStatistics("PartialSerializer");
 }
 
-<<<<<<< HEAD
-void PartialSerializer::Serialize(Object** o, bool include_global_proxy) {
-  if ((*o)->IsNativeContext()) {
-    Context* context = Context::cast(*o);
-    reference_map()->AddAttachedReference(context->global_proxy());
-    // The bootstrap snapshot has a code-stub context. When serializing the
-    // partial snapshot, it is chained into the weak context list on the isolate
-    // and it's next context pointer may point to the code-stub context.  Clear
-    // it before serializing, it will get re-added to the context list
-    // explicitly when it's loaded.
-    context->set(Context::NEXT_CONTEXT_LINK,
-                 isolate_->heap()->undefined_value());
-    DCHECK(!context->global_object()->IsUndefined(context->GetIsolate()));
-    // Reset math random cache to get fresh random numbers.
-    context->set_math_random_index(Smi::kZero);
-    context->set_math_random_cache(isolate_->heap()->undefined_value());
-    DCHECK_NULL(rehashable_global_dictionary_);
-    rehashable_global_dictionary_ =
-        context->global_object()->global_dictionary();
-  } else {
-    // We only do rehashing for native contexts.
-    can_be_rehashed_ = false;
-  }
-  VisitRootPointer(Root::kPartialSnapshotCache, o);
-=======
 void PartialSerializer::Serialize(Context** o, bool include_global_proxy) {
   context_ = *o;
   DCHECK(context_->IsNativeContext());
@@ -74,7 +44,6 @@
 
   VisitRootPointer(Root::kPartialSnapshotCache, nullptr,
                    reinterpret_cast<Object**>(o));
->>>>>>> 84bd6f3c
   SerializeDeferredObjects();
   SerializeEmbedderFields();
   Pad();
@@ -128,13 +97,6 @@
     JSObject* jsobj = JSObject::cast(obj);
     if (jsobj->GetEmbedderFieldCount() > 0) {
       DCHECK_NOT_NULL(serialize_embedder_fields_.callback);
-<<<<<<< HEAD
-      embedder_field_holders_.Add(jsobj);
-    }
-  }
-
-  if (obj->IsHashTable()) CheckRehashability(obj);
-=======
       embedder_field_holders_.push_back(jsobj);
     }
   }
@@ -147,7 +109,6 @@
   }
 
   CheckRehashability(obj);
->>>>>>> 84bd6f3c
 
   // Object has not yet been serialized.  Serialize it here.
   ObjectSerializer serializer(this, obj, &sink_, how_to_code, where_to_point);
@@ -168,37 +129,22 @@
 }
 
 void PartialSerializer::SerializeEmbedderFields() {
-<<<<<<< HEAD
-  int count = embedder_field_holders_.length();
-  if (count == 0) return;
-=======
   if (embedder_field_holders_.empty()) return;
->>>>>>> 84bd6f3c
   DisallowHeapAllocation no_gc;
   DisallowJavascriptExecution no_js(isolate());
   DisallowCompilation no_compile(isolate());
   DCHECK_NOT_NULL(serialize_embedder_fields_.callback);
   sink_.Put(kEmbedderFieldsData, "embedder fields data");
-<<<<<<< HEAD
-  while (embedder_field_holders_.length() > 0) {
-    HandleScope scope(isolate());
-    Handle<JSObject> obj(embedder_field_holders_.RemoveLast(), isolate());
-    SerializerReference reference = reference_map_.Lookup(*obj);
-=======
   while (!embedder_field_holders_.empty()) {
     HandleScope scope(isolate());
     Handle<JSObject> obj(embedder_field_holders_.back(), isolate());
     embedder_field_holders_.pop_back();
     SerializerReference reference = reference_map()->Lookup(*obj);
->>>>>>> 84bd6f3c
     DCHECK(reference.is_back_reference());
     int embedder_fields_count = obj->GetEmbedderFieldCount();
     for (int i = 0; i < embedder_fields_count; i++) {
       if (obj->GetEmbedderField(i)->IsHeapObject()) continue;
-<<<<<<< HEAD
-=======
 
->>>>>>> 84bd6f3c
       StartupData data = serialize_embedder_fields_.callback(
           v8::Utils::ToLocal(obj), i, serialize_embedder_fields_.data);
       sink_.Put(kNewObject + reference.space(), "embedder field holder");
@@ -213,19 +159,10 @@
   sink_.Put(kSynchronize, "Finished with embedder fields data");
 }
 
-<<<<<<< HEAD
-void PartialSerializer::CheckRehashability(HeapObject* table) {
-  DCHECK(table->IsHashTable());
-  if (!can_be_rehashed_) return;
-  // We can only correctly rehash if the global dictionary is the only hash
-  // table that we deserialize.
-  if (table == rehashable_global_dictionary_) return;
-=======
 void PartialSerializer::CheckRehashability(HeapObject* obj) {
   if (!can_be_rehashed_) return;
   if (!obj->NeedsRehashing()) return;
   if (obj->CanBeRehashed()) return;
->>>>>>> 84bd6f3c
   can_be_rehashed_ = false;
 }
 
