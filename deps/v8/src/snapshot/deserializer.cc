--- conflicted
+++ resolved
@@ -5,13 +5,6 @@
 #include "src/snapshot/deserializer.h"
 
 #include "src/assembler-inl.h"
-<<<<<<< HEAD
-#include "src/bootstrapper.h"
-#include "src/deoptimizer.h"
-#include "src/external-reference-table.h"
-#include "src/heap/heap-inl.h"
-=======
->>>>>>> 84bd6f3c
 #include "src/isolate.h"
 #include "src/objects/api-callbacks.h"
 #include "src/objects/hash-table.h"
@@ -24,61 +17,8 @@
 namespace v8 {
 namespace internal {
 
-<<<<<<< HEAD
-void Deserializer::DecodeReservation(
-    Vector<const SerializedData::Reservation> res) {
-  DCHECK_EQ(0, reservations_[NEW_SPACE].size());
-  STATIC_ASSERT(NEW_SPACE == 0);
-  int current_space = NEW_SPACE;
-  for (auto& r : res) {
-    reservations_[current_space].push_back({r.chunk_size(), NULL, NULL});
-    if (r.is_last()) current_space++;
-  }
-  DCHECK_EQ(kNumberOfSpaces, current_space);
-  for (int i = 0; i < kNumberOfPreallocatedSpaces; i++) current_chunk_[i] = 0;
-}
-
-void Deserializer::FlushICacheForNewIsolate() {
-  DCHECK(!deserializing_user_code_);
-  // The entire isolate is newly deserialized. Simply flush all code pages.
-  for (Page* p : *isolate_->heap()->code_space()) {
-    Assembler::FlushICache(isolate_, p->area_start(),
-                           p->area_end() - p->area_start());
-  }
-}
-
-void Deserializer::FlushICacheForNewCodeObjectsAndRecordEmbeddedObjects() {
-  DCHECK(deserializing_user_code_);
-  for (Code* code : new_code_objects_) {
-    // Record all references to embedded objects in the new code object.
-    isolate_->heap()->RecordWritesIntoCode(code);
-
-    if (FLAG_serialize_age_code) code->PreAge(isolate_);
-    Assembler::FlushICache(isolate_, code->instruction_start(),
-                           code->instruction_size());
-  }
-}
-
-bool Deserializer::ReserveSpace() {
-#ifdef DEBUG
-  for (int i = NEW_SPACE; i < kNumberOfSpaces; ++i) {
-    CHECK(reservations_[i].size() > 0);
-  }
-#endif  // DEBUG
-  DCHECK(allocated_maps_.is_empty());
-  if (!isolate_->heap()->ReserveSpace(reservations_, &allocated_maps_))
-    return false;
-  for (int i = 0; i < kNumberOfPreallocatedSpaces; i++) {
-    high_water_[i] = reservations_[i][0].start;
-  }
-  return true;
-}
-
-void Deserializer::Initialize(Isolate* isolate) {
-=======
 template <class AllocatorT>
 void Deserializer<AllocatorT>::Initialize(Isolate* isolate) {
->>>>>>> 84bd6f3c
   DCHECK_NULL(isolate_);
   DCHECK_NOT_NULL(isolate);
   isolate_ = isolate;
@@ -95,174 +35,8 @@
 #endif  // DEBUG
   CHECK_EQ(magic_number_,
            SerializedData::ComputeMagicNumber(external_reference_table_));
-  // The current isolate must have at least as many API-provided external
-  // references as the to-be-deserialized snapshot expects and refers to.
-  CHECK_LE(num_extra_references_,
-           SerializedData::GetExtraReferences(external_reference_table_));
-}
-
-<<<<<<< HEAD
-void Deserializer::Deserialize(Isolate* isolate) {
-  Initialize(isolate);
-  if (!ReserveSpace()) V8::FatalProcessOutOfMemory("deserializing context");
-  // No active threads.
-  DCHECK_NULL(isolate_->thread_manager()->FirstThreadStateInUse());
-  // No active handles.
-  DCHECK(isolate_->handle_scope_implementer()->blocks()->is_empty());
-  // Partial snapshot cache is not yet populated.
-  DCHECK(isolate_->partial_snapshot_cache()->is_empty());
-  // Builtins are not yet created.
-  DCHECK(!isolate_->builtins()->is_initialized());
-
-  {
-    DisallowHeapAllocation no_gc;
-    isolate_->heap()->IterateStrongRoots(this, VISIT_ONLY_STRONG_ROOT_LIST);
-    isolate_->heap()->IterateSmiRoots(this);
-    isolate_->heap()->IterateStrongRoots(this, VISIT_ONLY_STRONG);
-    isolate_->heap()->RepairFreeListsAfterDeserialization();
-    isolate_->heap()->IterateWeakRoots(this, VISIT_ALL);
-    DeserializeDeferredObjects();
-    FlushICacheForNewIsolate();
-    RestoreExternalReferenceRedirectors(&accessor_infos_);
-  }
-
-  isolate_->heap()->set_native_contexts_list(
-      isolate_->heap()->undefined_value());
-  // The allocation site list is build during root iteration, but if no sites
-  // were encountered then it needs to be initialized to undefined.
-  if (isolate_->heap()->allocation_sites_list() == Smi::kZero) {
-    isolate_->heap()->set_allocation_sites_list(
-        isolate_->heap()->undefined_value());
-  }
-
-  // If needed, print the dissassembly of deserialized code objects.
-  PrintDisassembledCodeObjects();
-
-  // Issue code events for newly deserialized code objects.
-  LOG_CODE_EVENT(isolate_, LogCodeObjects());
-  LOG_CODE_EVENT(isolate_, LogBytecodeHandlers());
-  LOG_CODE_EVENT(isolate_, LogCompiledFunctions());
-
-  isolate_->builtins()->MarkInitialized();
-  if (FLAG_rehash_snapshot && can_rehash_) Rehash();
-}
-
-MaybeHandle<Object> Deserializer::DeserializePartial(
-    Isolate* isolate, Handle<JSGlobalProxy> global_proxy,
-    v8::DeserializeEmbedderFieldsCallback embedder_fields_deserializer) {
-  Initialize(isolate);
-  if (!ReserveSpace()) {
-    V8::FatalProcessOutOfMemory("deserialize context");
-    return MaybeHandle<Object>();
-  }
-
-  AddAttachedObject(global_proxy);
-
-  DisallowHeapAllocation no_gc;
-  // Keep track of the code space start and end pointers in case new
-  // code objects were unserialized
-  OldSpace* code_space = isolate_->heap()->code_space();
-  Address start_address = code_space->top();
-  Object* root;
-  VisitRootPointer(Root::kPartialSnapshotCache, &root);
-  DeserializeDeferredObjects();
-  DeserializeEmbedderFields(embedder_fields_deserializer);
-
-  isolate->heap()->RegisterDeserializedObjectsForBlackAllocation(
-      reservations_, &deserialized_large_objects_);
-
-  // There's no code deserialized here. If this assert fires then that's
-  // changed and logging should be added to notify the profiler et al of the
-  // new code, which also has to be flushed from instruction cache.
-  CHECK_EQ(start_address, code_space->top());
-
-  if (FLAG_rehash_snapshot && can_rehash_) RehashContext(Context::cast(root));
-
-  return Handle<Object>(root, isolate);
-}
-
-MaybeHandle<HeapObject> Deserializer::DeserializeObject(Isolate* isolate) {
-  Initialize(isolate);
-  if (!ReserveSpace()) {
-    return MaybeHandle<HeapObject>();
-  } else {
-    deserializing_user_code_ = true;
-    HandleScope scope(isolate);
-    Handle<HeapObject> result;
-    {
-      DisallowHeapAllocation no_gc;
-      Object* root;
-      VisitRootPointer(Root::kPartialSnapshotCache, &root);
-      DeserializeDeferredObjects();
-      FlushICacheForNewCodeObjectsAndRecordEmbeddedObjects();
-      result = Handle<HeapObject>(HeapObject::cast(root));
-      isolate->heap()->RegisterDeserializedObjectsForBlackAllocation(
-          reservations_, &deserialized_large_objects_);
-    }
-    CommitPostProcessedObjects(isolate);
-    return scope.CloseAndEscape(result);
-  }
-}
-
-// We only really just need HashForObject here.
-class StringRehashKey : public HashTableKey {
- public:
-  uint32_t HashForObject(Object* other) override {
-    return String::cast(other)->Hash();
-  }
-
-  static uint32_t StringHash(Object* obj) {
-    UNREACHABLE();
-    return String::cast(obj)->Hash();
-  }
-
-  bool IsMatch(Object* string) override {
-    UNREACHABLE();
-    return false;
-  }
-
-  uint32_t Hash() override {
-    UNREACHABLE();
-    return 0;
-  }
-
-  Handle<Object> AsHandle(Isolate* isolate) override {
-    UNREACHABLE();
-    return isolate->factory()->empty_string();
-  }
-};
-
-void Deserializer::Rehash() {
-  DCHECK(can_rehash_);
-  isolate_->heap()->InitializeHashSeed();
-  if (FLAG_profile_deserialization) {
-    PrintF("Re-initializing hash seed to %x\n",
-           isolate_->heap()->hash_seed()->value());
-  }
-  StringRehashKey string_rehash_key;
-  isolate_->heap()->string_table()->Rehash(&string_rehash_key);
-  SortMapDescriptors();
-}
-
-void Deserializer::RehashContext(Context* context) {
-  DCHECK(can_rehash_);
-  for (const auto& array : transition_arrays_) array->Sort();
-  Handle<Name> dummy = isolate_->factory()->empty_string();
-  context->global_object()->global_dictionary()->Rehash(dummy);
-  SortMapDescriptors();
-}
-
-void Deserializer::SortMapDescriptors() {
-  for (const auto& address : allocated_maps_) {
-    Map* map = Map::cast(HeapObject::FromAddress(address));
-    if (map->instance_descriptors()->number_of_descriptors() > 1) {
-      map->instance_descriptors()->Sort();
-    }
-  }
-}
-
-Deserializer::~Deserializer() {
-=======
+}
+
 template <class AllocatorT>
 bool Deserializer<AllocatorT>::IsLazyDeserializationEnabled() const {
   return FLAG_lazy_deserialization && !isolate()->serializer_enabled();
@@ -276,32 +50,18 @@
 
 template <class AllocatorT>
 Deserializer<AllocatorT>::~Deserializer() {
->>>>>>> 84bd6f3c
 #ifdef DEBUG
   // Do not perform checks if we aborted deserialization.
   if (source_.position() == 0) return;
   // Check that we only have padding bytes remaining.
-<<<<<<< HEAD
-  while (source_.HasMore()) CHECK_EQ(kNop, source_.Get());
-  for (int space = 0; space < kNumberOfPreallocatedSpaces; space++) {
-    int chunk_index = current_chunk_[space];
-    CHECK_EQ(reservations_[space].size(), chunk_index + 1);
-    CHECK_EQ(reservations_[space][chunk_index].end, high_water_[space]);
-  }
-  CHECK_EQ(allocated_maps_.length(), next_map_index_);
-=======
   while (source_.HasMore()) DCHECK_EQ(kNop, source_.Get());
   // Check that we've fully used all reserved space.
   DCHECK(allocator()->ReservationsAreFullyUsed());
->>>>>>> 84bd6f3c
 #endif  // DEBUG
 }
 
 // This is called on the roots.  It is the driver of the deserialization
 // process.  It is also called on the body of each function.
-<<<<<<< HEAD
-void Deserializer::VisitRootPointers(Root root, Object** start, Object** end) {
-=======
 template <class AllocatorT>
 void Deserializer<AllocatorT>::VisitRootPointers(Root root,
                                                  const char* description,
@@ -310,7 +70,6 @@
   // BuiltinDeserializer.
   if (root == Root::kBuiltins || root == Root::kDispatchTable) return;
 
->>>>>>> 84bd6f3c
   // The space must be new space.  Any other space would cause ReadChunk to try
   // to update the remembered using nullptr as the address.
   ReadData(reinterpret_cast<MaybeObject**>(start),
@@ -354,68 +113,6 @@
   }
 }
 
-<<<<<<< HEAD
-void Deserializer::DeserializeEmbedderFields(
-    v8::DeserializeEmbedderFieldsCallback embedder_fields_deserializer) {
-  if (!source_.HasMore() || source_.Get() != kEmbedderFieldsData) return;
-  DisallowHeapAllocation no_gc;
-  DisallowJavascriptExecution no_js(isolate_);
-  DisallowCompilation no_compile(isolate_);
-  DCHECK_NOT_NULL(embedder_fields_deserializer.callback);
-  for (int code = source_.Get(); code != kSynchronize; code = source_.Get()) {
-    HandleScope scope(isolate_);
-    int space = code & kSpaceMask;
-    DCHECK(space <= kNumberOfSpaces);
-    DCHECK(code - space == kNewObject);
-    Handle<JSObject> obj(JSObject::cast(GetBackReferencedObject(space)),
-                         isolate_);
-    int index = source_.GetInt();
-    int size = source_.GetInt();
-    byte* data = new byte[size];
-    source_.CopyRaw(data, size);
-    embedder_fields_deserializer.callback(v8::Utils::ToLocal(obj), index,
-                                          {reinterpret_cast<char*>(data), size},
-                                          embedder_fields_deserializer.data);
-    delete[] data;
-  }
-}
-
-void Deserializer::PrintDisassembledCodeObjects() {
-#ifdef ENABLE_DISASSEMBLER
-  if (FLAG_print_builtin_code) {
-    Heap* heap = isolate_->heap();
-    HeapIterator iterator(heap);
-    DisallowHeapAllocation no_gc;
-
-    CodeTracer::Scope tracing_scope(isolate_->GetCodeTracer());
-    OFStream os(tracing_scope.file());
-
-    for (HeapObject* obj = iterator.next(); obj != NULL;
-         obj = iterator.next()) {
-      if (obj->IsCode()) {
-        Code::cast(obj)->Disassemble(nullptr, os);
-      }
-    }
-  }
-#endif
-}
-
-// Used to insert a deserialized internalized string into the string table.
-class StringTableInsertionKey : public HashTableKey {
- public:
-  explicit StringTableInsertionKey(String* string)
-      : string_(string), hash_(HashForObject(string)) {
-    DCHECK(string->IsInternalizedString());
-  }
-
-  bool IsMatch(Object* string) override {
-    // We know that all entries in a hash table had their hash keys created.
-    // Use that knowledge to have fast failure.
-    if (hash_ != HashForObject(string)) return false;
-    // We want to compare the content of two internalized strings here.
-    return string_->SlowEquals(String::cast(string));
-  }
-=======
 StringTableInsertionKey::StringTableInsertionKey(String* string)
     : StringTableKey(ComputeHashField(string)), string_(string) {
   DCHECK(string->IsInternalizedString());
@@ -428,7 +125,6 @@
   // We want to compare the content of two internalized strings here.
   return string_->SlowEquals(String::cast(string));
 }
->>>>>>> 84bd6f3c
 
 Handle<String> StringTableInsertionKey::AsHandle(Isolate* isolate) {
   return handle(string_, isolate);
@@ -543,26 +239,6 @@
       buffer->set_backing_store(backing_store);
       isolate_->heap()->RegisterNewArrayBuffer(buffer);
     }
-<<<<<<< HEAD
-  } else if (obj->IsExternalOneByteString()) {
-    DCHECK(obj->map() == isolate_->heap()->native_source_string_map());
-    ExternalOneByteString* string = ExternalOneByteString::cast(obj);
-    DCHECK(string->is_short());
-    string->set_resource(
-        NativesExternalStringResource::DecodeForDeserialization(
-            string->resource()));
-    isolate_->heap()->RegisterExternalString(string);
-  }
-  if (FLAG_rehash_snapshot && can_rehash_ && !deserializing_user_code()) {
-    if (obj->IsString()) {
-      // Uninitialize hash field as we are going to reinitialize the hash seed.
-      String* string = String::cast(obj);
-      string->set_hash_field(String::kEmptyHashField);
-    } else if (obj->IsTransitionArray() &&
-               TransitionArray::cast(obj)->number_of_entries() > 1) {
-      transition_arrays_.Add(TransitionArray::cast(obj));
-    }
-=======
   } else if (obj->IsFixedTypedArrayBase()) {
     FixedTypedArrayBase* fta = FixedTypedArrayBase::cast(obj);
     // Only fixup for the off-heap case.
@@ -578,7 +254,6 @@
     bytecode_array->set_interrupt_budget(
         interpreter::Interpreter::InterruptBudget());
     bytecode_array->set_osr_loop_nesting_level(0);
->>>>>>> 84bd6f3c
   }
 
   // Check alignment.
@@ -690,10 +365,6 @@
   return heap_object;
 }
 
-<<<<<<< HEAD
-bool Deserializer::ReadData(Object** current, Object** limit, int source_space,
-                            Address current_object_address) {
-=======
 static void NoExternalReferencesCallback() {
   // The following check will trigger if a function or object template
   // with references to native functions have been deserialized from
@@ -706,7 +377,6 @@
 bool Deserializer<AllocatorT>::ReadData(MaybeObject** current,
                                         MaybeObject** limit, int source_space,
                                         Address current_object_address) {
->>>>>>> 84bd6f3c
   Isolate* const isolate = isolate_;
   // Write barrier support costs around 1% in startup time.  In fact there
   // are no new space objects in current boot snapshots, so it's not needed,
@@ -824,34 +494,6 @@
         break;
       }
 
-<<<<<<< HEAD
-      case kDeoptimizerEntryFromCode:
-      case kDeoptimizerEntryPlain: {
-        int skip = source_.GetInt();
-        current = reinterpret_cast<Object**>(
-            reinterpret_cast<intptr_t>(current) + skip);
-        Deoptimizer::BailoutType bailout_type =
-            static_cast<Deoptimizer::BailoutType>(source_.Get());
-        int entry_id = source_.GetInt();
-        HandleScope scope(isolate);
-        Address address = Deoptimizer::GetDeoptimizationEntry(
-            isolate_, entry_id, bailout_type, Deoptimizer::ENSURE_ENTRY_CODE);
-        if (data == kDeoptimizerEntryFromCode) {
-          Address location_of_branch_data = reinterpret_cast<Address>(current);
-          Assembler::deserialization_set_special_target_at(
-              isolate, location_of_branch_data,
-              Code::cast(HeapObject::FromAddress(current_object_address)),
-              address);
-          location_of_branch_data += Assembler::kSpecialTargetSize;
-          current = reinterpret_cast<Object**>(location_of_branch_data);
-        } else {
-          Object* new_object = reinterpret_cast<Object*>(address);
-          UnalignedCopy(current, &new_object);
-          current++;
-        }
-        break;
-      }
-=======
       // Find an external reference and write a pointer to it to the current
       // object.
       case kExternalReference + kPlain + kStartOfObject:
@@ -866,7 +508,6 @@
             kFromCode, isolate, reinterpret_cast<void**>(current),
             current_object_address));
         break;
->>>>>>> 84bd6f3c
 
       case kInternalReferenceEncoded:
       case kInternalReference: {
@@ -928,19 +569,7 @@
 
       case kNextChunk: {
         int space = source_.Get();
-<<<<<<< HEAD
-        DCHECK(space < kNumberOfPreallocatedSpaces);
-        int chunk_index = current_chunk_[space];
-        const Heap::Reservation& reservation = reservations_[space];
-        // Make sure the current chunk is indeed exhausted.
-        CHECK_EQ(reservation[chunk_index].end, high_water_[space]);
-        // Move to next reserved chunk.
-        chunk_index = ++current_chunk_[space];
-        CHECK_LT(chunk_index, reservation.size());
-        high_water_[space] = reservation[chunk_index].start;
-=======
         allocator()->MoveToNextChunk(static_cast<AllocationSpace>(space));
->>>>>>> 84bd6f3c
         break;
       }
 
@@ -959,12 +588,7 @@
       case kSynchronize:
         // If we get here then that indicates that you have a mismatch between
         // the number of GC roots when serializing and deserializing.
-<<<<<<< HEAD
-        CHECK(false);
-        break;
-=======
         UNREACHABLE();
->>>>>>> 84bd6f3c
 
       // Deserialize raw data of variable length.
       case kVariableRawData: {
