--- conflicted
+++ resolved
@@ -41,17 +41,6 @@
  protected:
   // The data header consists of uint32_t-sized entries:
   // [0] magic number and (internal) external reference count
-<<<<<<< HEAD
-  // [1] API-provided external reference count
-  // [2] version hash
-  // [3] number of reservation size entries
-  // [4] payload length
-  // ... reservations
-  // ... serialized payload
-  static const int kNumReservationsOffset = kVersionHashOffset + kInt32Size;
-  static const int kPayloadLengthOffset = kNumReservationsOffset + kInt32Size;
-  static const int kHeaderSize = kPayloadLengthOffset + kInt32Size;
-=======
   // [1] number of reservation size entries
   // [2] payload length
   // ... reservations
@@ -61,7 +50,6 @@
   static const uint32_t kPayloadLengthOffset =
       kNumReservationsOffset + kUInt32Size;
   static const uint32_t kHeaderSize = kPayloadLengthOffset + kUInt32Size;
->>>>>>> 84bd6f3c
 };
 
 class BuiltinSnapshotData final : public SnapshotData {
@@ -170,8 +158,6 @@
       Isolate* isolate, Handle<JSGlobalProxy> global_proxy,
       size_t context_index,
       v8::DeserializeEmbedderFieldsCallback embedder_fields_deserializer);
-<<<<<<< HEAD
-=======
 
   // Deserializes a single given builtin code object. Intended to be called at
   // runtime after the isolate (and the builtins table) has been fully
@@ -180,7 +166,6 @@
   static void EnsureAllBuiltinsAreDeserialized(Isolate* isolate);
   static Code* EnsureBuiltinIsDeserialized(Isolate* isolate,
                                            Handle<SharedFunctionInfo> shared);
->>>>>>> 84bd6f3c
 
   // Deserializes a single given handler code object. Intended to be called at
   // runtime after the isolate has been fully initialized.
@@ -200,26 +185,18 @@
 
   static v8::StartupData CreateSnapshotBlob(
       const SnapshotData* startup_snapshot,
-<<<<<<< HEAD
-      const List<SnapshotData*>* context_snapshots, bool can_be_rehashed);
-=======
       const BuiltinSnapshotData* builtin_snapshot,
       const std::vector<SnapshotData*>& context_snapshots,
       bool can_be_rehashed);
->>>>>>> 84bd6f3c
 
 #ifdef DEBUG
   static bool SnapshotIsValid(const v8::StartupData* snapshot_blob);
 #endif  // DEBUG
 
  private:
-<<<<<<< HEAD
-  static int ExtractNumContexts(const v8::StartupData* data);
-=======
   static uint32_t ExtractNumContexts(const v8::StartupData* data);
   static uint32_t ExtractContextOffset(const v8::StartupData* data,
                                        uint32_t index);
->>>>>>> 84bd6f3c
   static bool ExtractRehashability(const v8::StartupData* data);
   static Vector<const byte> ExtractStartupData(const v8::StartupData* data);
   static Vector<const byte> ExtractBuiltinData(const v8::StartupData* data);
@@ -239,15 +216,10 @@
   // Snapshot blob layout:
   // [0] number of contexts N
   // [1] rehashability
-<<<<<<< HEAD
-  // [2] offset to context 0
-  // [3] offset to context 1
-=======
   // [2] (128 bytes) version string
   // [3] offset to builtins
   // [4] offset to context 0
   // [5] offset to context 1
->>>>>>> 84bd6f3c
   // ...
   // ... offset to context N - 1
   // ... startup snapshot data
@@ -255,13 +227,6 @@
   // ... context 0 snapshot data
   // ... context 1 snapshot data
 
-<<<<<<< HEAD
-  static const int kNumberOfContextsOffset = 0;
-  // TODO(yangguo): generalize rehashing, and remove this flag.
-  static const int kRehashabilityOffset = kNumberOfContextsOffset + kInt32Size;
-  static const int kFirstContextOffsetOffset =
-      kRehashabilityOffset + kInt32Size;
-=======
   static const uint32_t kNumberOfContextsOffset = 0;
   // TODO(yangguo): generalize rehashing, and remove this flag.
   static const uint32_t kRehashabilityOffset =
@@ -273,7 +238,6 @@
       kVersionStringOffset + kVersionStringLength;
   static const uint32_t kFirstContextOffsetOffset =
       kBuiltinOffsetOffset + kUInt32Size;
->>>>>>> 84bd6f3c
 
   static uint32_t StartupSnapshotOffset(int num_contexts) {
     return kFirstContextOffsetOffset + num_contexts * kInt32Size;
