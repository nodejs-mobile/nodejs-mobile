--- conflicted
+++ resolved
@@ -25,8 +25,6 @@
 
   bool can_be_rehashed() const { return can_be_rehashed_; }
 
-  bool can_be_rehashed() const { return can_be_rehashed_; }
-
  private:
   void SerializeObject(HeapObject* o, HowToCode how_to_code,
                        WhereToPoint where_to_point, int skip) override;
@@ -35,17 +33,6 @@
 
   void SerializeEmbedderFields();
 
-<<<<<<< HEAD
-  void CheckRehashability(HeapObject* table);
-
-  StartupSerializer* startup_serializer_;
-  List<JSObject*> embedder_field_holders_;
-  v8::SerializeEmbedderFieldsCallback serialize_embedder_fields_;
-  GlobalDictionary* rehashable_global_dictionary_;
-  // Indicates whether we only serialized hash tables that we can rehash.
-  // TODO(yangguo): generalize rehashing, and remove this flag.
-  bool can_be_rehashed_;
-=======
   void CheckRehashability(HeapObject* obj);
 
   StartupSerializer* startup_serializer_;
@@ -55,7 +42,6 @@
   // TODO(yangguo): generalize rehashing, and remove this flag.
   bool can_be_rehashed_;
   Context* context_;
->>>>>>> 84bd6f3c
   DISALLOW_COPY_AND_ASSIGN(PartialSerializer);
 };
 
