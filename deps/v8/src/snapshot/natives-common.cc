// Copyright 2015 the V8 project authors. All rights reserved.
// Use of this source code is governed by a BSD-style license that can be
// found in the LICENSE file.

// The common functionality when building with internal or external natives.

#include "src/heap/heap.h"
#include "src/objects-inl.h"
#include "src/snapshot/natives.h"

namespace v8 {
namespace internal {

NativesExternalStringResource::NativesExternalStringResource(NativeType type,
                                                             int index)
    : type_(type), index_(index) {
  Vector<const char> source;
<<<<<<< HEAD
  DCHECK(0 <= index);
=======
  DCHECK_LE(0, index);
>>>>>>> 84bd6f3c
  switch (type_) {
    case CORE:
      DCHECK(index < Natives::GetBuiltinsCount());
      source = Natives::GetScriptSource(index);
      break;
    case EXTRAS:
      DCHECK(index < ExtraNatives::GetBuiltinsCount());
      source = ExtraNatives::GetScriptSource(index);
      break;
    case EXPERIMENTAL_EXTRAS:
      DCHECK(index < ExperimentalExtraNatives::GetBuiltinsCount());
      source = ExperimentalExtraNatives::GetScriptSource(index);
      break;
    default:
      UNREACHABLE();
  }
  data_ = source.start();
  length_ = source.length();
}

}  // namespace internal
}  // namespace v8<|MERGE_RESOLUTION|>--- conflicted
+++ resolved
@@ -15,11 +15,7 @@
                                                              int index)
     : type_(type), index_(index) {
   Vector<const char> source;
-<<<<<<< HEAD
-  DCHECK(0 <= index);
-=======
   DCHECK_LE(0, index);
->>>>>>> 84bd6f3c
   switch (type_) {
     case CORE:
       DCHECK(index < Natives::GetBuiltinsCount());
