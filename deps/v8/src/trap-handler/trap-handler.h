// Copyright 2016 the V8 project authors. All rights reserved.
// Use of this source code is governed by a BSD-style license that can be
// found in the LICENSE file.

#ifndef V8_TRAP_HANDLER_TRAP_HANDLER_H_
#define V8_TRAP_HANDLER_TRAP_HANDLER_H_

#include <signal.h>
#include <stdint.h>
#include <stdlib.h>

#include "src/base/build_config.h"
#include "src/flags.h"
#include "src/globals.h"

#if V8_OS_LINUX
#include <ucontext.h>
#endif

#include <signal.h>
#include <stdint.h>
#include <stdlib.h>

#include "src/base/build_config.h"
#include "src/flags.h"
#include "src/globals.h"

#if V8_OS_LINUX
#include <ucontext.h>
#endif

namespace v8 {
namespace internal {
namespace trap_handler {

// TODO(eholk): Support trap handlers on other platforms.
#if V8_TARGET_ARCH_X64 && V8_OS_LINUX && !V8_OS_ANDROID
#define V8_TRAP_HANDLER_SUPPORTED 1
#else
#define V8_TRAP_HANDLER_SUPPORTED 0
#endif

struct ProtectedInstructionData {
  // The offset of this instruction from the start of its code object.
  // Wasm code never grows larger than 2GB, so uint32_t is sufficient.
  uint32_t instr_offset;

  // The offset of the landing pad from the start of its code object.
  //
  // TODO(eholk): Using a single landing pad and store parameters here.
  uint32_t landing_offset;
};

<<<<<<< HEAD
/// Adjusts the base code pointer.
void UpdateHandlerDataCodePointer(int index, void* base);
=======
const int kInvalidIndex = -1;
>>>>>>> 84bd6f3c

/// Adds the handler data to the place where the signal handler will find it.
///
/// This returns a number that can be used to identify the handler data to
<<<<<<< HEAD
/// UpdateHandlerDataCodePointer and ReleaseHandlerData, or -1 on failure.
int RegisterHandlerData(void* base, size_t size,
                        size_t num_protected_instructions,
                        ProtectedInstructionData* protected_instructions);

/// Removes the data from the master list and frees any memory, if necessary.
=======
/// ReleaseHandlerData, or -1 on failure.
int RegisterHandlerData(Address base, size_t size,
                        size_t num_protected_instructions,
                        const ProtectedInstructionData* protected_instructions);

/// Removes the data from the master list and frees any memory, if necessary.
/// TODO(mtrofin): We can switch to using size_t for index and not need
/// kInvalidIndex.
>>>>>>> 84bd6f3c
void ReleaseHandlerData(int index);

#if V8_OS_WIN
#define THREAD_LOCAL __declspec(thread)
#elif V8_OS_ANDROID
// TODO(eholk): fix this before enabling for trap handlers for Android.
#define THREAD_LOCAL
#else
#define THREAD_LOCAL __thread
#endif

<<<<<<< HEAD
inline bool UseTrapHandler() {
  return FLAG_wasm_trap_handler && V8_TRAP_HANDLER_SUPPORTED;
=======
extern bool g_is_trap_handler_enabled;
// Enables trap handling for WebAssembly bounds checks.
//
// use_v8_signal_handler indicates that V8 should install its own signal handler
// rather than relying on the embedder to do it.
bool EnableTrapHandler(bool use_v8_signal_handler);

inline bool IsTrapHandlerEnabled() {
  DCHECK_IMPLIES(g_is_trap_handler_enabled, V8_TRAP_HANDLER_SUPPORTED);
  return g_is_trap_handler_enabled;
>>>>>>> 84bd6f3c
}

extern THREAD_LOCAL int g_thread_in_wasm_code;

inline bool IsThreadInWasm() { return g_thread_in_wasm_code; }

inline void SetThreadInWasm() {
<<<<<<< HEAD
  if (UseTrapHandler()) {
=======
  if (IsTrapHandlerEnabled()) {
>>>>>>> 84bd6f3c
    DCHECK(!IsThreadInWasm());
    g_thread_in_wasm_code = true;
  }
}

inline void ClearThreadInWasm() {
<<<<<<< HEAD
  if (UseTrapHandler()) {
=======
  if (IsTrapHandlerEnabled()) {
>>>>>>> 84bd6f3c
    DCHECK(IsThreadInWasm());
    g_thread_in_wasm_code = false;
  }
}

<<<<<<< HEAD
bool RegisterDefaultSignalHandler();
=======
class ThreadInWasmScope {
 public:
  ThreadInWasmScope() { SetThreadInWasm(); }
  ~ThreadInWasmScope() { ClearThreadInWasm(); }
};

bool RegisterDefaultTrapHandler();
V8_EXPORT_PRIVATE void RestoreOriginalSignalHandler();
>>>>>>> 84bd6f3c

#if V8_OS_LINUX
bool TryHandleSignal(int signum, siginfo_t* info, ucontext_t* context);
#endif  // V8_OS_LINUX

<<<<<<< HEAD
=======
size_t GetRecoveredTrapCount();

>>>>>>> 84bd6f3c
}  // namespace trap_handler
}  // namespace internal
}  // namespace v8

#endif  // V8_TRAP_HANDLER_TRAP_HANDLER_H_<|MERGE_RESOLUTION|>--- conflicted
+++ resolved
@@ -4,18 +4,6 @@
 
 #ifndef V8_TRAP_HANDLER_TRAP_HANDLER_H_
 #define V8_TRAP_HANDLER_TRAP_HANDLER_H_
-
-#include <signal.h>
-#include <stdint.h>
-#include <stdlib.h>
-
-#include "src/base/build_config.h"
-#include "src/flags.h"
-#include "src/globals.h"
-
-#if V8_OS_LINUX
-#include <ucontext.h>
-#endif
 
 #include <signal.h>
 #include <stdint.h>
@@ -51,24 +39,11 @@
   uint32_t landing_offset;
 };
 
-<<<<<<< HEAD
-/// Adjusts the base code pointer.
-void UpdateHandlerDataCodePointer(int index, void* base);
-=======
 const int kInvalidIndex = -1;
->>>>>>> 84bd6f3c
 
 /// Adds the handler data to the place where the signal handler will find it.
 ///
 /// This returns a number that can be used to identify the handler data to
-<<<<<<< HEAD
-/// UpdateHandlerDataCodePointer and ReleaseHandlerData, or -1 on failure.
-int RegisterHandlerData(void* base, size_t size,
-                        size_t num_protected_instructions,
-                        ProtectedInstructionData* protected_instructions);
-
-/// Removes the data from the master list and frees any memory, if necessary.
-=======
 /// ReleaseHandlerData, or -1 on failure.
 int RegisterHandlerData(Address base, size_t size,
                         size_t num_protected_instructions,
@@ -77,7 +52,6 @@
 /// Removes the data from the master list and frees any memory, if necessary.
 /// TODO(mtrofin): We can switch to using size_t for index and not need
 /// kInvalidIndex.
->>>>>>> 84bd6f3c
 void ReleaseHandlerData(int index);
 
 #if V8_OS_WIN
@@ -89,10 +63,6 @@
 #define THREAD_LOCAL __thread
 #endif
 
-<<<<<<< HEAD
-inline bool UseTrapHandler() {
-  return FLAG_wasm_trap_handler && V8_TRAP_HANDLER_SUPPORTED;
-=======
 extern bool g_is_trap_handler_enabled;
 // Enables trap handling for WebAssembly bounds checks.
 //
@@ -103,7 +73,6 @@
 inline bool IsTrapHandlerEnabled() {
   DCHECK_IMPLIES(g_is_trap_handler_enabled, V8_TRAP_HANDLER_SUPPORTED);
   return g_is_trap_handler_enabled;
->>>>>>> 84bd6f3c
 }
 
 extern THREAD_LOCAL int g_thread_in_wasm_code;
@@ -111,30 +80,19 @@
 inline bool IsThreadInWasm() { return g_thread_in_wasm_code; }
 
 inline void SetThreadInWasm() {
-<<<<<<< HEAD
-  if (UseTrapHandler()) {
-=======
   if (IsTrapHandlerEnabled()) {
->>>>>>> 84bd6f3c
     DCHECK(!IsThreadInWasm());
     g_thread_in_wasm_code = true;
   }
 }
 
 inline void ClearThreadInWasm() {
-<<<<<<< HEAD
-  if (UseTrapHandler()) {
-=======
   if (IsTrapHandlerEnabled()) {
->>>>>>> 84bd6f3c
     DCHECK(IsThreadInWasm());
     g_thread_in_wasm_code = false;
   }
 }
 
-<<<<<<< HEAD
-bool RegisterDefaultSignalHandler();
-=======
 class ThreadInWasmScope {
  public:
   ThreadInWasmScope() { SetThreadInWasm(); }
@@ -143,17 +101,13 @@
 
 bool RegisterDefaultTrapHandler();
 V8_EXPORT_PRIVATE void RestoreOriginalSignalHandler();
->>>>>>> 84bd6f3c
 
 #if V8_OS_LINUX
 bool TryHandleSignal(int signum, siginfo_t* info, ucontext_t* context);
 #endif  // V8_OS_LINUX
 
-<<<<<<< HEAD
-=======
 size_t GetRecoveredTrapCount();
 
->>>>>>> 84bd6f3c
 }  // namespace trap_handler
 }  // namespace internal
 }  // namespace v8
