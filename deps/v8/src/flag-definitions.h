// Copyright 2012 the V8 project authors. All rights reserved.
// Use of this source code is governed by a BSD-style license that can be
// found in the LICENSE file.

// This file defines all of the flags.  It is separated into different section,
// for Debug, Release, Logging and Profiling, etc.  To add a new flag, find the
// correct section, and use one of the DEFINE_ macros, without a trailing ';'.
//
// This include does not have a guard, because it is a template-style include,
// which can be included multiple times in different modes.  It expects to have
// a mode defined before it's included.  The modes are FLAG_MODE_... below:
//
// PRESUBMIT_INTENTIONALLY_MISSING_INCLUDE_GUARD

#define DEFINE_IMPLICATION(whenflag, thenflag)              \
  DEFINE_VALUE_IMPLICATION(whenflag, thenflag, true)

#define DEFINE_NEG_IMPLICATION(whenflag, thenflag)          \
  DEFINE_VALUE_IMPLICATION(whenflag, thenflag, false)

#define DEFINE_NEG_NEG_IMPLICATION(whenflag, thenflag) \
  DEFINE_NEG_VALUE_IMPLICATION(whenflag, thenflag, false)

#define DEFINE_DUAL_IMPLICATION(whenflag, thenflag) \
  DEFINE_IMPLICATION(whenflag, thenflag)            \
  DEFINE_NEG_NEG_IMPLICATION(whenflag, thenflag)

// We want to declare the names of the variables for the header file.  Normally
// this will just be an extern declaration, but for a readonly flag we let the
// compiler make better optimizations by giving it the value.
#if defined(FLAG_MODE_DECLARE)
#define FLAG_FULL(ftype, ctype, nam, def, cmt) \
  V8_EXPORT_PRIVATE extern ctype FLAG_##nam;
#define FLAG_READONLY(ftype, ctype, nam, def, cmt) \
  static constexpr ctype FLAG_##nam = def;

// We want to supply the actual storage and value for the flag variable in the
// .cc file.  We only do this for writable flags.
#elif defined(FLAG_MODE_DEFINE)
#ifdef USING_V8_SHARED
#define FLAG_FULL(ftype, ctype, nam, def, cmt) \
  V8_EXPORT_PRIVATE extern ctype FLAG_##nam;
#else
#define FLAG_FULL(ftype, ctype, nam, def, cmt) \
  V8_EXPORT_PRIVATE ctype FLAG_##nam = def;
#endif

// We need to define all of our default values so that the Flag structure can
// access them by pointer.  These are just used internally inside of one .cc,
// for MODE_META, so there is no impact on the flags interface.
#elif defined(FLAG_MODE_DEFINE_DEFAULTS)
#define FLAG_FULL(ftype, ctype, nam, def, cmt) \
  static constexpr ctype FLAGDEFAULT_##nam = def;

// We want to write entries into our meta data table, for internal parsing and
// printing / etc in the flag parser code.  We only do this for writable flags.
#elif defined(FLAG_MODE_META)
#define FLAG_FULL(ftype, ctype, nam, def, cmt)                              \
  { Flag::TYPE_##ftype, #nam, &FLAG_##nam, &FLAGDEFAULT_##nam, cmt, false } \
  ,
#define FLAG_ALIAS(ftype, ctype, alias, nam)                     \
  {                                                              \
    Flag::TYPE_##ftype, #alias, &FLAG_##nam, &FLAGDEFAULT_##nam, \
        "alias for --" #nam, false                               \
  }                                                              \
  ,

// We produce the code to set flags when it is implied by another flag.
#elif defined(FLAG_MODE_DEFINE_IMPLICATIONS)
#define DEFINE_VALUE_IMPLICATION(whenflag, thenflag, value) \
  if (FLAG_##whenflag) FLAG_##thenflag = value;

#define DEFINE_NEG_VALUE_IMPLICATION(whenflag, thenflag, value) \
  if (!FLAG_##whenflag) FLAG_##thenflag = value;

#else
#error No mode supplied when including flags.defs
#endif

// Dummy defines for modes where it is not relevant.
#ifndef FLAG_FULL
#define FLAG_FULL(ftype, ctype, nam, def, cmt)
#endif

#ifndef FLAG_READONLY
#define FLAG_READONLY(ftype, ctype, nam, def, cmt)
#endif

#ifndef FLAG_ALIAS
#define FLAG_ALIAS(ftype, ctype, alias, nam)
#endif

#ifndef DEFINE_VALUE_IMPLICATION
#define DEFINE_VALUE_IMPLICATION(whenflag, thenflag, value)
#endif

#ifndef DEFINE_NEG_VALUE_IMPLICATION
#define DEFINE_NEG_VALUE_IMPLICATION(whenflag, thenflag, value)
#endif

#define COMMA ,

#ifdef FLAG_MODE_DECLARE
// Structure used to hold a collection of arguments to the JavaScript code.
struct JSArguments {
 public:
  inline const char*& operator[](int idx) const { return argv[idx]; }
  static JSArguments Create(int argc, const char** argv) {
    JSArguments args;
    args.argc = argc;
    args.argv = argv;
    return args;
  }
  int argc;
  const char** argv;
};

struct MaybeBoolFlag {
  static MaybeBoolFlag Create(bool has_value, bool value) {
    MaybeBoolFlag flag;
    flag.has_value = has_value;
    flag.value = value;
    return flag;
  }
  bool has_value;
  bool value;
};
#endif

#ifdef DEBUG
#define DEBUG_BOOL true
#else
#define DEBUG_BOOL false
#endif

// Supported ARM configurations are:
//  "armv6":       ARMv6 + VFPv2
//  "armv7":       ARMv7 + VFPv3-D32 + NEON
//  "armv7+sudiv": ARMv7 + VFPv4-D32 + NEON + SUDIV
//  "armv8":       ARMv8 (including all of the above)
#if !defined(ARM_TEST_NO_FEATURE_PROBE) ||                            \
    (defined(CAN_USE_ARMV8_INSTRUCTIONS) &&                           \
     defined(CAN_USE_ARMV7_INSTRUCTIONS) && defined(CAN_USE_SUDIV) && \
     defined(CAN_USE_NEON) && defined(CAN_USE_VFP3_INSTRUCTIONS))
#define ARM_ARCH_DEFAULT "armv8"
#elif defined(CAN_USE_ARMV7_INSTRUCTIONS) && defined(CAN_USE_SUDIV) && \
    defined(CAN_USE_NEON) && defined(CAN_USE_VFP3_INSTRUCTIONS)
#define ARM_ARCH_DEFAULT "armv7+sudiv"
#elif defined(CAN_USE_ARMV7_INSTRUCTIONS) && defined(CAN_USE_NEON) && \
    defined(CAN_USE_VFP3_INSTRUCTIONS)
#define ARM_ARCH_DEFAULT "armv7"
#else
#define ARM_ARCH_DEFAULT "armv6"
#endif

#ifdef V8_OS_WIN
# define ENABLE_LOG_COLOUR false
#else
# define ENABLE_LOG_COLOUR true
#endif

#define DEFINE_BOOL(nam, def, cmt) FLAG(BOOL, bool, nam, def, cmt)
#define DEFINE_BOOL_READONLY(nam, def, cmt) \
  FLAG_READONLY(BOOL, bool, nam, def, cmt)
#define DEFINE_MAYBE_BOOL(nam, cmt) \
  FLAG(MAYBE_BOOL, MaybeBoolFlag, nam, {false COMMA false}, cmt)
#define DEFINE_INT(nam, def, cmt) FLAG(INT, int, nam, def, cmt)
#define DEFINE_UINT(nam, def, cmt) FLAG(UINT, unsigned int, nam, def, cmt)
#define DEFINE_UINT64(nam, def, cmt) FLAG(UINT64, uint64_t, nam, def, cmt)
#define DEFINE_FLOAT(nam, def, cmt) FLAG(FLOAT, double, nam, def, cmt)
#define DEFINE_SIZE_T(nam, def, cmt) FLAG(SIZE_T, size_t, nam, def, cmt)
#define DEFINE_STRING(nam, def, cmt) FLAG(STRING, const char*, nam, def, cmt)
#define DEFINE_ARGS(nam, cmt) \
  FLAG(ARGS, JSArguments, nam, {0 COMMA nullptr}, cmt)

#define DEFINE_ALIAS_BOOL(alias, nam) FLAG_ALIAS(BOOL, bool, alias, nam)
#define DEFINE_ALIAS_INT(alias, nam) FLAG_ALIAS(INT, int, alias, nam)
#define DEFINE_ALIAS_FLOAT(alias, nam) FLAG_ALIAS(FLOAT, double, alias, nam)
#define DEFINE_ALIAS_SIZE_T(alias, nam) FLAG_ALIAS(SIZE_T, size_t, alias, nam)
#define DEFINE_ALIAS_STRING(alias, nam) \
  FLAG_ALIAS(STRING, const char*, alias, nam)
#define DEFINE_ALIAS_ARGS(alias, nam) FLAG_ALIAS(ARGS, JSArguments, alias, nam)

#ifdef DEBUG
#define DEFINE_DEBUG_BOOL DEFINE_BOOL
#else
#define DEFINE_DEBUG_BOOL DEFINE_BOOL_READONLY
#endif

//
// Flags in all modes.
//
#define FLAG FLAG_FULL

DEFINE_BOOL(experimental_extras, false,
            "enable code compiled in via v8_experimental_extra_library_files")

// Flags for language modes and experimental language features.
DEFINE_BOOL(use_strict, false, "enforce strict mode")

DEFINE_BOOL(es_staging, false,
            "enable test-worthy harmony features (for internal use only)")
DEFINE_BOOL(harmony, false, "enable all completed harmony features")
DEFINE_BOOL(harmony_shipping, true, "enable all shipped harmony features")
DEFINE_IMPLICATION(es_staging, harmony)
// Enabling import.meta requires to also enable import()
DEFINE_IMPLICATION(harmony_import_meta, harmony_dynamic_import)

<<<<<<< HEAD
// Features that are still work in progress (behind individual flags).
#define HARMONY_INPROGRESS(V)                                         \
  V(harmony_array_prototype_values, "harmony Array.prototype.values") \
  V(harmony_function_sent, "harmony function.sent")                   \
  V(harmony_tailcalls, "harmony tail calls")                          \
  V(harmony_sharedarraybuffer, "harmony sharedarraybuffer")           \
  V(harmony_do_expressions, "harmony do-expressions")                 \
  V(harmony_class_fields, "harmony public fields in class literals")  \
  V(harmony_async_iteration, "harmony async iteration")               \
  V(harmony_dynamic_import, "harmony dynamic import")                 \
  V(harmony_promise_finally, "harmony Promise.prototype.finally")

// Features that are complete (but still behind --harmony/es-staging flag).
#define HARMONY_STAGED(V)                                               \
  V(harmony_function_tostring, "harmony Function.prototype.toString")   \
  V(harmony_regexp_dotall, "harmony regexp dotall flag")                \
  V(harmony_regexp_lookbehind, "harmony regexp lookbehind")             \
  V(harmony_regexp_named_captures, "harmony regexp named captures")     \
  V(harmony_regexp_property, "harmony unicode regexp property classes") \
  V(harmony_strict_legacy_accessor_builtins,                            \
    "treat __defineGetter__ and related functions as strict")           \
  V(harmony_template_escapes,                                           \
    "harmony invalid escapes in tagged template literals")              \
  V(harmony_restrict_constructor_return,                                \
    "harmony disallow non undefined primitive return value from class " \
    "constructor")

// Features that are shipping (turned on by default, but internal flag remains).
#define HARMONY_SHIPPING_BASE(V)                           \
  V(harmony_restrictive_generators,                        \
    "harmony restrictions on generator declarations")      \
  V(harmony_trailing_commas,                               \
    "harmony trailing commas in function parameter lists") \
  V(harmony_object_rest_spread, "harmony object rest spread properties")

#ifdef V8_INTL_SUPPORT
#define HARMONY_SHIPPING(V)                                        \
  HARMONY_SHIPPING_BASE(V)                                         \
  V(icu_case_mapping, "case mapping with ICU rather than Unibrow")
#else
#define HARMONY_SHIPPING(V) HARMONY_SHIPPING_BASE(V)
#endif
=======
DEFINE_IMPLICATION(harmony_class_fields, harmony_public_fields)
DEFINE_IMPLICATION(harmony_class_fields, harmony_static_fields)
DEFINE_IMPLICATION(harmony_class_fields, harmony_private_fields)

// Update bootstrapper.cc whenever adding a new feature flag.

// Features that are still work in progress (behind individual flags).
#define HARMONY_INPROGRESS_BASE(V)                                    \
  V(harmony_do_expressions, "harmony do-expressions")                 \
  V(harmony_class_fields, "harmony fields in class literals")         \
  V(harmony_static_fields, "harmony static fields in class literals") \
  V(harmony_array_flatten, "harmony Array.prototype.flat{ten,Map}")

#ifdef V8_INTL_SUPPORT
#define HARMONY_INPROGRESS(V) \
  HARMONY_INPROGRESS_BASE(V)  \
  V(harmony_locale, "Intl.Locale")
#else
#define HARMONY_INPROGRESS(V) HARMONY_INPROGRESS_BASE(V)
#endif

// Features that are complete (but still behind --harmony/es-staging flag).
#define HARMONY_STAGED(V)                                                  \
  V(harmony_public_fields, "harmony public fields in class literals")      \
  V(harmony_private_fields, "harmony private fields in class literals")    \
  V(harmony_numeric_separator, "harmony numeric separator between digits") \
  V(harmony_string_matchall, "harmony String.prototype.matchAll")

// Features that are shipping (turned on by default, but internal flag remains).
#define HARMONY_SHIPPING(V)                                                   \
  V(harmony_string_trimming, "harmony String.prototype.trim{Start,End}")      \
  V(harmony_sharedarraybuffer, "harmony sharedarraybuffer")                   \
  V(harmony_regexp_named_captures, "harmony regexp named captures")           \
  V(harmony_regexp_property, "harmony Unicode regexp property classes")       \
  V(harmony_function_tostring, "harmony Function.prototype.toString")         \
  V(harmony_promise_finally, "harmony Promise.prototype.finally")             \
  V(harmony_optional_catch_binding, "allow omitting binding in catch blocks") \
  V(harmony_import_meta, "harmony import.meta property")                      \
  V(harmony_bigint, "harmony arbitrary precision integers")                   \
  V(harmony_dynamic_import, "harmony dynamic import")                         \
  V(harmony_array_prototype_values, "harmony Array.prototype.values")
>>>>>>> 84bd6f3c

// Once a shipping feature has proved stable in the wild, it will be dropped
// from HARMONY_SHIPPING, all occurrences of the FLAG_ variable are removed,
// and associated tests are moved from the harmony directory to the appropriate
// esN directory.


#define FLAG_INPROGRESS_FEATURES(id, description) \
  DEFINE_BOOL(id, false, "enable " #description " (in progress)")
HARMONY_INPROGRESS(FLAG_INPROGRESS_FEATURES)
#undef FLAG_INPROGRESS_FEATURES

#define FLAG_STAGED_FEATURES(id, description) \
  DEFINE_BOOL(id, false, "enable " #description) \
  DEFINE_IMPLICATION(harmony, id)
HARMONY_STAGED(FLAG_STAGED_FEATURES)
#undef FLAG_STAGED_FEATURES

#define FLAG_SHIPPING_FEATURES(id, description) \
  DEFINE_BOOL(id, true, "enable " #description) \
  DEFINE_NEG_NEG_IMPLICATION(harmony_shipping, id)
HARMONY_SHIPPING(FLAG_SHIPPING_FEATURES)
#undef FLAG_SHIPPING_FEATURES

#ifdef V8_INTL_SUPPORT
<<<<<<< HEAD
DEFINE_BOOL(icu_timezone_data, false,
            "get information about timezones from ICU")
=======
DEFINE_BOOL(icu_timezone_data, true, "get information about timezones from ICU")
>>>>>>> 84bd6f3c
#endif

#ifdef V8_ENABLE_FUTURE
#define FUTURE_BOOL true
#else
#define FUTURE_BOOL false
#endif
DEFINE_BOOL(future, FUTURE_BOOL,
            "Implies all staged features that we want to ship in the "
            "not-too-far future")

<<<<<<< HEAD
DEFINE_DUAL_IMPLICATION(turbo, ignition)
DEFINE_DUAL_IMPLICATION(turbo, thin_strings)
=======
DEFINE_IMPLICATION(future, write_protect_code_memory)
>>>>>>> 84bd6f3c

// Flags for experimental implementation features.
DEFINE_BOOL(allocation_site_pretenuring, true,
            "pretenure with allocation sites")
<<<<<<< HEAD
DEFINE_BOOL(mark_shared_functions_for_tier_up, true,
            "mark shared functions for tier up")
DEFINE_BOOL(mark_optimizing_shared_functions, true,
            "mark shared functions if they are concurrently optimizing")
=======
>>>>>>> 84bd6f3c
DEFINE_BOOL(page_promotion, true, "promote pages based on utilization")
DEFINE_INT(page_promotion_threshold, 70,
           "min percentage of live bytes on a page to enable fast evacuation")
DEFINE_BOOL(trace_pretenuring, false,
            "trace pretenuring decisions of HAllocate instructions")
DEFINE_BOOL(trace_pretenuring_statistics, false,
            "trace allocation site pretenuring statistics")
DEFINE_BOOL(track_fields, true, "track fields with only smi values")
DEFINE_BOOL(track_double_fields, true, "track fields with double values")
DEFINE_BOOL(track_heap_object_fields, true, "track fields with heap values")
DEFINE_BOOL(track_computed_fields, true, "track computed boilerplate fields")
DEFINE_IMPLICATION(track_double_fields, track_fields)
DEFINE_IMPLICATION(track_heap_object_fields, track_fields)
DEFINE_IMPLICATION(track_computed_fields, track_fields)
DEFINE_BOOL(track_field_types, true, "track field types")
DEFINE_IMPLICATION(track_field_types, track_fields)
DEFINE_IMPLICATION(track_field_types, track_heap_object_fields)
<<<<<<< HEAD
DEFINE_BOOL(type_profile, false, "collect type information")
DEFINE_BOOL(feedback_normalization, false,
            "feed back normalization to constructors")
// TODO(jkummerow): This currently adds too much load on the stub cache.
DEFINE_BOOL_READONLY(internalize_on_the_fly, false,
=======
DEFINE_BOOL(trace_block_coverage, false,
            "trace collected block coverage information")
DEFINE_BOOL(feedback_normalization, false,
            "feed back normalization to constructors")
// TODO(jkummerow): This currently adds too much load on the stub cache.
DEFINE_BOOL_READONLY(internalize_on_the_fly, true,
>>>>>>> 84bd6f3c
                     "internalize string keys for generic keyed ICs on the fly")

// Flags for optimization types.
DEFINE_BOOL(optimize_for_size, false,
            "Enables optimizations which favor memory size over execution "
            "speed")

DEFINE_VALUE_IMPLICATION(optimize_for_size, max_semi_space_size, 1)

// Flags for data representation optimizations
DEFINE_BOOL(unbox_double_arrays, true, "automatically unbox arrays of doubles")
DEFINE_BOOL_READONLY(string_slices, true, "use string slices")

// Flags for Ignition for no-snapshot builds.
#undef FLAG
#ifndef V8_USE_SNAPSHOT
#define FLAG FLAG_FULL
#else
#define FLAG FLAG_READONLY
#endif
DEFINE_INT(interrupt_budget, 144 * KB,
           "interrupt budget which should be used for the profiler counter")
#undef FLAG
#define FLAG FLAG_FULL

// Flags for Ignition.
<<<<<<< HEAD
DEFINE_BOOL(ignition, false, "use ignition interpreter")
DEFINE_BOOL(ignition_osr, true, "enable support for OSR from ignition code")
=======
>>>>>>> 84bd6f3c
DEFINE_BOOL(ignition_elide_noneffectful_bytecodes, true,
            "elide bytecodes which won't have any external effect")
DEFINE_BOOL(ignition_reo, true, "use ignition register equivalence optimizer")
DEFINE_BOOL(ignition_filter_expression_positions, true,
            "filter expression positions before the bytecode pipeline")
DEFINE_BOOL(ignition_share_named_property_feedback, false,
            "share feedback slots when loading the same named property from "
            "the same object")
DEFINE_BOOL(print_bytecode, false,
            "print bytecode generated by ignition interpreter")
DEFINE_STRING(print_bytecode_filter, "*",
              "filter for selecting which functions to print bytecode")
#ifdef V8_TRACE_IGNITION
DEFINE_BOOL(trace_ignition, false,
            "trace the bytecodes executed by the ignition interpreter")
#endif
<<<<<<< HEAD
=======
#ifdef V8_TRACE_FEEDBACK_UPDATES
DEFINE_BOOL(
    trace_feedback_updates, false,
    "trace updates to feedback vectors during ignition interpreter execution.")
#endif
>>>>>>> 84bd6f3c
DEFINE_BOOL(trace_ignition_codegen, false,
            "trace the codegen of ignition interpreter bytecode handlers")
DEFINE_BOOL(trace_ignition_dispatches, false,
            "traces the dispatches to bytecode handlers by the ignition "
            "interpreter")
DEFINE_STRING(trace_ignition_dispatches_output_file, nullptr,
              "the file to which the bytecode handler dispatch table is "
              "written (by default, the table is not written to a file)")

<<<<<<< HEAD
// Flags for Crankshaft.
DEFINE_STRING(hydrogen_filter, "*", "optimization filter")
DEFINE_BOOL(use_gvn, true, "use hydrogen global value numbering")
DEFINE_INT(gvn_iterations, 3, "maximum number of GVN fix-point iterations")
DEFINE_BOOL(use_canonicalizing, true, "use hydrogen instruction canonicalizing")
DEFINE_BOOL(use_inlining, true, "use function inlining")
DEFINE_BOOL(use_escape_analysis, true, "use hydrogen escape analysis")
DEFINE_BOOL(use_allocation_folding, true, "use allocation folding")
DEFINE_BOOL(use_local_allocation_folding, false, "only fold in basic blocks")
DEFINE_BOOL(use_write_barrier_elimination, true,
            "eliminate write barriers targeting allocations in optimized code")
DEFINE_INT(max_inlining_levels, 5, "maximum number of inlining levels")
DEFINE_INT(max_inlined_source_size, 600,
           "maximum source size in bytes considered for a single inlining")
DEFINE_INT(max_inlined_nodes, 200,
           "maximum number of AST nodes considered for a single inlining")
DEFINE_INT(max_inlined_nodes_absolute, 1600,
           "maximum absolute number of AST nodes considered for inlining "
           "(incl. small functions)")
DEFINE_INT(max_inlined_nodes_cumulative, 400,
           "maximum cumulative number of AST nodes considered for inlining")
DEFINE_INT(max_inlined_nodes_small, 10,
           "maximum number of AST nodes considered for small function inlining")
DEFINE_FLOAT(min_inlining_frequency, 0.15, "minimum frequency for inlining")
DEFINE_BOOL(loop_invariant_code_motion, true, "loop invariant code motion")
DEFINE_BOOL(fast_math, true, "faster (but maybe less accurate) math functions")
DEFINE_BOOL(hydrogen_stats, false, "print statistics for hydrogen")
DEFINE_BOOL(trace_check_elimination, false, "trace check elimination phase")
DEFINE_BOOL(trace_environment_liveness, false,
            "trace liveness of local variable slots")
DEFINE_BOOL(trace_hydrogen, false, "trace generated hydrogen to file")
DEFINE_STRING(trace_hydrogen_filter, "*", "hydrogen tracing filter")
DEFINE_BOOL(trace_hydrogen_stubs, false, "trace generated hydrogen for stubs")
DEFINE_STRING(trace_hydrogen_file, NULL, "trace hydrogen to given file name")
DEFINE_STRING(trace_phase, "HLZ", "trace generated IR for specified phases")
DEFINE_BOOL(trace_inlining, false, "trace inlining decisions")
DEFINE_BOOL(trace_load_elimination, false, "trace load elimination")
DEFINE_BOOL(trace_store_elimination, false, "trace store elimination")
DEFINE_BOOL(turbo_verify_store_elimination, false,
            "verify store elimination more rigorously")
DEFINE_BOOL(trace_alloc, false, "trace register allocator")
DEFINE_BOOL(trace_all_uses, false, "trace all use positions")
DEFINE_BOOL(trace_range, false, "trace range analysis")
DEFINE_BOOL(trace_gvn, false, "trace global value numbering")
DEFINE_BOOL(trace_representation, false, "trace representation types")
DEFINE_BOOL(trace_removable_simulates, false, "trace removable simulates")
DEFINE_BOOL(trace_escape_analysis, false, "trace hydrogen escape analysis")
DEFINE_BOOL(trace_allocation_folding, false, "trace allocation folding")
=======
DEFINE_BOOL(fast_math, true, "faster (but maybe less accurate) math functions")
>>>>>>> 84bd6f3c
DEFINE_BOOL(trace_track_allocation_sites, false,
            "trace the tracking of allocation sites")
DEFINE_BOOL(trace_migration, false, "trace object migration")
DEFINE_BOOL(trace_generalization, false, "trace map generalization")

// Flags for concurrent recompilation.
DEFINE_BOOL(concurrent_recompilation, true,
            "optimizing hot functions asynchronously on a separate thread")
DEFINE_BOOL(trace_concurrent_recompilation, false,
            "track concurrent recompilation")
DEFINE_INT(concurrent_recompilation_queue_length, 8,
           "the length of the concurrent compilation queue")
DEFINE_INT(concurrent_recompilation_delay, 0,
           "artificial compilation delay in ms")
DEFINE_BOOL(block_concurrent_recompilation, false,
            "block queued jobs until released")

// Flags for stress-testing the compiler.
DEFINE_INT(stress_runs, 0, "number of stress runs")
DEFINE_INT(deopt_every_n_times, 0,
           "deoptimize every n times a deopt point is passed")
DEFINE_BOOL(print_deopt_stress, false, "print number of possible deopt points")

// Flags for TurboFan.
<<<<<<< HEAD
#ifdef V8_DISABLE_TURBO
// Allow to disable turbofan with a build flag after it's turned on by default.
#define TURBO_BOOL false
#else
#define TURBO_BOOL true
#endif
DEFINE_BOOL(turbo, TURBO_BOOL, "enable TurboFan compiler")
=======
>>>>>>> 84bd6f3c
DEFINE_BOOL(turbo_sp_frame_access, false,
            "use stack pointer-relative access to frame wherever possible")
DEFINE_BOOL(turbo_preprocess_ranges, true,
            "run pre-register allocation heuristics")
DEFINE_STRING(turbo_filter, "*", "optimization filter for TurboFan compiler")
DEFINE_BOOL(trace_turbo, false, "trace generated TurboFan IR")
DEFINE_STRING(trace_turbo_path, nullptr,
              "directory to dump generated TurboFan IR to")
DEFINE_STRING(trace_turbo_filter, "*",
              "filter for tracing turbofan compilation")
DEFINE_BOOL(trace_turbo_graph, false, "trace generated TurboFan graphs")
DEFINE_BOOL(trace_turbo_scheduled, false, "trace TurboFan IR with schedule")
DEFINE_IMPLICATION(trace_turbo_scheduled, trace_turbo_graph)
DEFINE_STRING(trace_turbo_cfg_file, nullptr,
              "trace turbo cfg graph (for C1 visualizer) to a given file name")
DEFINE_BOOL(trace_turbo_types, true, "trace TurboFan's types")
DEFINE_BOOL(trace_turbo_scheduler, false, "trace TurboFan's scheduler")
DEFINE_BOOL(trace_turbo_reduction, false, "trace TurboFan's various reducers")
DEFINE_BOOL(trace_turbo_trimming, false, "trace TurboFan's graph trimmer")
DEFINE_BOOL(trace_turbo_jt, false, "trace TurboFan's jump threading")
DEFINE_BOOL(trace_turbo_ceq, false, "trace TurboFan's control equivalence")
DEFINE_BOOL(trace_turbo_loop, false, "trace TurboFan's loop optimizations")
DEFINE_BOOL(trace_alloc, false, "trace register allocator")
DEFINE_BOOL(trace_all_uses, false, "trace all use positions")
DEFINE_BOOL(trace_representation, false, "trace representation types")
DEFINE_BOOL(turbo_verify, DEBUG_BOOL, "verify TurboFan graphs at each phase")
DEFINE_STRING(turbo_verify_machine_graph, nullptr,
              "verify TurboFan machine graph before instruction selection")
#ifdef ENABLE_VERIFY_CSA
DEFINE_BOOL(verify_csa, DEBUG_BOOL,
            "verify TurboFan machine graph of code stubs")
#else
// Define the flag as read-only-false so that code still compiles even in the
// non-ENABLE_VERIFY_CSA configuration.
DEFINE_BOOL_READONLY(verify_csa, false,
                     "verify TurboFan machine graph of code stubs")
#endif
DEFINE_BOOL(trace_verify_csa, false, "trace code stubs verification")
DEFINE_STRING(csa_trap_on_node, nullptr,
              "trigger break point when a node with given id is created in "
              "given stub. The format is: StubName,NodeId")
DEFINE_BOOL(turbo_stats, false, "print TurboFan statistics")
DEFINE_BOOL(turbo_stats_nvp, false,
            "print TurboFan statistics in machine-readable format")
DEFINE_BOOL(turbo_splitting, true, "split nodes during scheduling in TurboFan")
DEFINE_BOOL(function_context_specialization, false,
            "enable function context specialization in TurboFan")
DEFINE_BOOL(turbo_inlining, true, "enable inlining in TurboFan")
DEFINE_INT(max_inlined_bytecode_size, 500,
           "maximum size of bytecode for a single inlining")
DEFINE_INT(max_inlined_bytecode_size_cumulative, 1000,
           "maximum cumulative size of bytecode considered for inlining")
DEFINE_INT(max_inlined_bytecode_size_absolute, 5000,
           "maximum cumulative size of bytecode considered for inlining")
DEFINE_FLOAT(reserve_inline_budget_scale_factor, 1.2,
             "maximum cumulative size of bytecode considered for inlining")
DEFINE_INT(max_inlined_bytecode_size_small, 30,
           "maximum size of bytecode considered for small function inlining")
DEFINE_FLOAT(min_inlining_frequency, 0.15, "minimum frequency for inlining")
DEFINE_BOOL(polymorphic_inlining, true, "polymorphic inlining")
DEFINE_BOOL(stress_inline, false,
            "set high thresholds for inlining to inline as much as possible")
DEFINE_VALUE_IMPLICATION(stress_inline, max_inlined_bytecode_size, 999999)
DEFINE_VALUE_IMPLICATION(stress_inline, max_inlined_bytecode_size_cumulative,
                         999999)
DEFINE_VALUE_IMPLICATION(stress_inline, max_inlined_bytecode_size_absolute,
                         999999)
DEFINE_VALUE_IMPLICATION(stress_inline, min_inlining_frequency, 0)
DEFINE_VALUE_IMPLICATION(stress_inline, polymorphic_inlining, true)
DEFINE_BOOL(trace_turbo_inlining, false, "trace TurboFan inlining")
DEFINE_BOOL(inline_accessors, true, "inline JavaScript accessors")
DEFINE_BOOL(inline_into_try, true, "inline into try blocks")
DEFINE_BOOL(turbo_inline_array_builtins, true,
            "inline array builtins in TurboFan code")
DEFINE_BOOL(use_osr, true, "use on-stack replacement")
DEFINE_BOOL(trace_osr, false, "trace on-stack replacement")
DEFINE_BOOL(analyze_environment_liveness, true,
            "analyze liveness of environment slots and zap dead values")
DEFINE_BOOL(trace_environment_liveness, false,
            "trace liveness of local variable slots")
DEFINE_BOOL(turbo_load_elimination, true, "enable load elimination in TurboFan")
DEFINE_BOOL(trace_turbo_load_elimination, false,
            "trace TurboFan load elimination")
DEFINE_BOOL(turbo_profiling, false, "enable profiling in TurboFan")
DEFINE_BOOL(turbo_verify_allocation, DEBUG_BOOL,
            "verify register allocation in TurboFan")
DEFINE_BOOL(turbo_move_optimization, true, "optimize gap moves in TurboFan")
DEFINE_BOOL(turbo_jt, true, "enable jump threading in TurboFan")
DEFINE_BOOL(turbo_loop_peeling, true, "Turbofan loop peeling")
DEFINE_BOOL(turbo_loop_variable, true, "Turbofan loop variable optimization")
DEFINE_BOOL(turbo_cf_optimization, true, "optimize control flow in TurboFan")
DEFINE_BOOL(turbo_escape, true, "enable escape analysis")
DEFINE_BOOL(turbo_allocation_folding, true, "Turbofan allocation folding")
DEFINE_BOOL(turbo_instruction_scheduling, false,
            "enable instruction scheduling in TurboFan")
DEFINE_BOOL(turbo_stress_instruction_scheduling, false,
            "randomly schedule instructions to stress dependency tracking")
DEFINE_BOOL(turbo_store_elimination, true,
            "enable store-store elimination in TurboFan")
<<<<<<< HEAD
DEFINE_BOOL(turbo_experimental, false,
            "enable crashing features, for testing purposes only")
=======
DEFINE_BOOL(trace_store_elimination, false, "trace store elimination")
DEFINE_BOOL(turbo_rewrite_far_jumps, true,
            "rewrite far to near jumps (ia32,x64)")
DEFINE_BOOL(experimental_inline_promise_constructor, true,
            "inline the Promise constructor in TurboFan")

#ifdef DISABLE_UNTRUSTED_CODE_MITIGATIONS
#define V8_DEFAULT_UNTRUSTED_CODE_MITIGATIONS false
#else
#define V8_DEFAULT_UNTRUSTED_CODE_MITIGATIONS true
#endif
DEFINE_BOOL(untrusted_code_mitigations, V8_DEFAULT_UNTRUSTED_CODE_MITIGATIONS,
            "Enable mitigations for executing untrusted code")
#undef V8_DEFAULT_UNTRUSTED_CODE_MITIGATIONS

DEFINE_BOOL(branch_load_poisoning, false, "Mask loads with branch conditions.")
DEFINE_IMPLICATION(future, branch_load_poisoning)
>>>>>>> 84bd6f3c

// Flags to help platform porters
DEFINE_BOOL(minimal, false,
            "simplifies execution model to make porting "
<<<<<<< HEAD
            "easier (e.g. always use Ignition, never use Crankshaft")
DEFINE_IMPLICATION(minimal, ignition)
=======
            "easier (e.g. always use Ignition, never optimize)")
>>>>>>> 84bd6f3c
DEFINE_NEG_IMPLICATION(minimal, opt)
DEFINE_NEG_IMPLICATION(minimal, use_ic)

// Flags for native WebAssembly.
DEFINE_BOOL(expose_wasm, true, "expose wasm interface to JavaScript")
DEFINE_BOOL(assume_asmjs_origin, false,
            "force wasm decoder to assume input is internal asm-wasm format")
DEFINE_BOOL(wasm_disable_structured_cloning, false,
            "disable wasm structured cloning")
DEFINE_INT(wasm_num_compilation_tasks, 10,
           "number of parallel compilation tasks for wasm")
<<<<<<< HEAD
DEFINE_BOOL(wasm_async_compilation, false,
            "enable actual asynchronous compilation for WebAssembly.compile")
=======
DEFINE_DEBUG_BOOL(wasm_trace_native_heap, false,
                  "trace wasm native heap events")
DEFINE_BOOL(wasm_write_protect_code_memory, false,
            "write protect code memory on the wasm native heap")
DEFINE_BOOL(wasm_trace_serialization, false,
            "trace serialization/deserialization")
DEFINE_BOOL(wasm_async_compilation, true,
            "enable actual asynchronous compilation for WebAssembly.compile")
DEFINE_BOOL(wasm_test_streaming, false,
            "use streaming compilation instead of async compilation for tests")
>>>>>>> 84bd6f3c
// Parallel compilation confuses turbo_stats, force single threaded.
DEFINE_VALUE_IMPLICATION(turbo_stats, wasm_num_compilation_tasks, 0)
DEFINE_UINT(wasm_max_mem_pages, v8::internal::wasm::kV8MaxWasmMemoryPages,
            "maximum memory size of a wasm instance")
DEFINE_UINT(wasm_max_table_size, v8::internal::wasm::kV8MaxWasmTableSize,
            "maximum table size of a wasm instance")
<<<<<<< HEAD
DEFINE_BOOL(trace_wasm_decoder, false, "trace decoding of wasm code")
DEFINE_BOOL(trace_wasm_decode_time, false, "trace decoding time of wasm code")
DEFINE_BOOL(trace_wasm_compiler, false, "trace compiling of wasm code")
DEFINE_BOOL(trace_wasm_interpreter, false, "trace interpretation of wasm code")
DEFINE_INT(trace_wasm_ast_start, 0,
           "start function for WASM AST trace (inclusive)")
DEFINE_INT(trace_wasm_ast_end, 0, "end function for WASM AST trace (exclusive)")
DEFINE_UINT(skip_compiling_wasm_funcs, 0, "start compiling at function N")
DEFINE_BOOL(wasm_break_on_decoder_error, false,
            "debug break when wasm decoder encounters an error")

DEFINE_BOOL(validate_asm, false, "validate asm.js modules before compiling")
=======
DEFINE_BOOL(wasm_tier_up, false,
            "enable basic tiering up to the optimizing compiler")
DEFINE_IMPLICATION(future, wasm_tier_up)
DEFINE_IMPLICATION(wasm_tier_up, liftoff)
DEFINE_DEBUG_BOOL(trace_wasm_decoder, false, "trace decoding of wasm code")
DEFINE_DEBUG_BOOL(trace_wasm_decode_time, false,
                  "trace decoding time of wasm code")
DEFINE_DEBUG_BOOL(trace_wasm_compiler, false, "trace compiling of wasm code")
DEFINE_DEBUG_BOOL(trace_wasm_interpreter, false,
                  "trace interpretation of wasm code")
DEFINE_DEBUG_BOOL(trace_wasm_streaming, false,
                  "trace streaming compilation of wasm code")
DEFINE_INT(trace_wasm_ast_start, 0,
           "start function for wasm AST trace (inclusive)")
DEFINE_INT(trace_wasm_ast_end, 0, "end function for wasm AST trace (exclusive)")
DEFINE_BOOL(liftoff, false,
            "enable liftoff, the experimental wasm baseline compiler")
DEFINE_DEBUG_BOOL(trace_liftoff, false,
                  "trace liftoff, the wasm baseline compiler")
DEFINE_UINT(skip_compiling_wasm_funcs, 0, "start compiling at function N")
DEFINE_DEBUG_BOOL(wasm_break_on_decoder_error, false,
                  "debug break when wasm decoder encounters an error")
DEFINE_BOOL(wasm_trace_memory, false,
            "print all memory updates performed in wasm code")

DEFINE_BOOL(validate_asm, true, "validate asm.js modules before compiling")
>>>>>>> 84bd6f3c
DEFINE_BOOL(suppress_asm_messages, false,
            "don't emit asm.js related messages (for golden file testing)")
DEFINE_BOOL(trace_asm_time, false, "log asm.js timing info to the console")
DEFINE_BOOL(trace_asm_scanner, false,
            "log tokens encountered by asm.js scanner")
DEFINE_BOOL(trace_asm_parser, false, "verbose logging of asm.js parse failures")
DEFINE_BOOL(stress_validate_asm, false, "try to validate everything as asm.js")

DEFINE_DEBUG_BOOL(dump_wasm_module, false, "dump wasm module bytes")
DEFINE_STRING(dump_wasm_module_path, nullptr,
              "directory to dump wasm modules to")

DEFINE_BOOL(experimental_wasm_simd, false,
            "enable prototype simd opcodes for wasm")
DEFINE_BOOL(experimental_wasm_eh, false,
            "enable prototype exception handling opcodes for wasm")
DEFINE_BOOL(experimental_wasm_mv, false,
            "enable prototype multi-value support for wasm")
DEFINE_BOOL(experimental_wasm_threads, false,
            "enable prototype threads for wasm")
DEFINE_BOOL(experimental_wasm_sat_f2i_conversions, false,
            "enable non-trapping float-to-int conversions for wasm")
DEFINE_BOOL(experimental_wasm_se, false,
            "enable prototype sign extension opcodes for wasm")
DEFINE_BOOL(experimental_wasm_anyref, false,
            "enable prototype anyref support for wasm")
DEFINE_BOOL(experimental_wasm_mut_global, false,
            "enable prototype import/export mutable global support for wasm")

DEFINE_BOOL(wasm_opt, false, "enable wasm optimization")
DEFINE_BOOL(wasm_no_bounds_checks, false,
            "disable bounds checks (performance testing only)")
DEFINE_BOOL(wasm_no_stack_checks, false,
            "disable stack checks (performance testing only)")

DEFINE_BOOL(wasm_trap_handler, true,
            "use signal handlers to catch out of bounds memory access in wasm"
<<<<<<< HEAD
            " (experimental, currently Linux x86_64 only)")
DEFINE_BOOL(wasm_guard_pages, false,
            "add guard pages to the end of WebWassembly memory"
            " (experimental, no effect on 32-bit)")
DEFINE_IMPLICATION(wasm_trap_handler, wasm_guard_pages)
DEFINE_BOOL(wasm_code_fuzzer_gen_test, false,
            "Generate a test case when running the wasm-code fuzzer")
=======
            " (currently Linux x86_64 only)")
DEFINE_BOOL(wasm_fuzzer_gen_test, false,
            "Generate a test case when running a wasm fuzzer")
DEFINE_IMPLICATION(wasm_fuzzer_gen_test, single_threaded)
>>>>>>> 84bd6f3c
DEFINE_BOOL(print_wasm_code, false, "Print WebAssembly code")
DEFINE_BOOL(wasm_interpret_all, false,
            "Execute all wasm code in the wasm interpreter")
DEFINE_BOOL(asm_wasm_lazy_compilation, false,
            "enable lazy compilation for asm-wasm modules")
DEFINE_IMPLICATION(validate_asm, asm_wasm_lazy_compilation)
DEFINE_BOOL(wasm_lazy_compilation, false,
            "enable lazy compilation for all wasm modules")
<<<<<<< HEAD
=======
DEFINE_DEBUG_BOOL(trace_wasm_lazy_compilation, false,
                  "trace lazy compilation of wasm functions")
>>>>>>> 84bd6f3c
// wasm-interpret-all resets {asm-,}wasm-lazy-compilation.
DEFINE_NEG_IMPLICATION(wasm_interpret_all, asm_wasm_lazy_compilation)
DEFINE_NEG_IMPLICATION(wasm_interpret_all, wasm_lazy_compilation)

// Profiler flags.
DEFINE_INT(frame_count, 1, "number of stack frames inspected by the profiler")
DEFINE_INT(type_info_threshold, 25,
           "percentage of ICs that must have type info to allow optimization")

DEFINE_INT(stress_sampling_allocation_profiler, 0,
           "Enables sampling allocation profiler with X as a sample interval")

// Garbage collections flags.
DEFINE_SIZE_T(min_semi_space_size, 0,
              "min size of a semi-space (in MBytes), the new space consists of "
              "two semi-spaces")
DEFINE_SIZE_T(max_semi_space_size, 0,
              "max size of a semi-space (in MBytes), the new space consists of "
              "two semi-spaces")
DEFINE_INT(semi_space_growth_factor, 2, "factor by which to grow the new space")
DEFINE_BOOL(experimental_new_space_growth_heuristic, false,
            "Grow the new space based on the percentage of survivors instead "
            "of their absolute value.")
<<<<<<< HEAD
DEFINE_INT(max_old_space_size, 0, "max size of the old space (in Mbytes)")
DEFINE_INT(initial_old_space_size, 0, "initial old space size (in Mbytes)")
=======
DEFINE_SIZE_T(max_old_space_size, 0, "max size of the old space (in Mbytes)")
DEFINE_SIZE_T(initial_old_space_size, 0, "initial old space size (in Mbytes)")
>>>>>>> 84bd6f3c
DEFINE_BOOL(gc_global, false, "always perform global GCs")
DEFINE_INT(random_gc_interval, 0,
           "Collect garbage after random(0, X) allocations. It overrides "
           "gc_interval.")
DEFINE_INT(gc_interval, -1, "garbage collect after <n> allocations")
DEFINE_INT(retain_maps_for_n_gc, 2,
           "keeps maps alive for <n> old space garbage collections")
DEFINE_BOOL(trace_gc, false,
            "print one trace line following each garbage collection")
DEFINE_BOOL(trace_gc_nvp, false,
            "print one detailed trace line in name=value format "
            "after each garbage collection")
DEFINE_BOOL(trace_gc_ignore_scavenger, false,
            "do not print trace line after scavenger collection")
DEFINE_BOOL(trace_idle_notification, false,
            "print one trace line following each idle notification")
DEFINE_BOOL(trace_idle_notification_verbose, false,
            "prints the heap state used by the idle notification")
DEFINE_BOOL(trace_gc_verbose, false,
            "print more details following each garbage collection")
DEFINE_INT(trace_allocation_stack_interval, -1,
           "print stack trace after <n> free-list allocations")
DEFINE_INT(trace_duplicate_threshold_kb, 0,
           "print duplicate objects in the heap if their size is more than "
           "given threshold")
DEFINE_BOOL(trace_fragmentation, false, "report fragmentation for old space")
DEFINE_BOOL(trace_fragmentation_verbose, false,
            "report fragmentation for old space (detailed)")
DEFINE_BOOL(trace_evacuation, false, "report evacuation statistics")
DEFINE_BOOL(trace_mutator_utilization, false,
            "print mutator utilization, allocation speed, gc speed")
<<<<<<< HEAD
DEFINE_BOOL(flush_code, false, "flush code that we expect not to use again")
DEFINE_BOOL(trace_code_flushing, false, "trace code flushing progress")
DEFINE_BOOL(age_code, true,
            "track un-executed functions to age code and flush only "
            "old code (required for code flushing)")
DEFINE_BOOL(incremental_marking, true, "use incremental marking")
DEFINE_BOOL(incremental_marking_wrappers, true,
            "use incremental marking for marking wrappers")
=======
DEFINE_BOOL(incremental_marking, true, "use incremental marking")
DEFINE_BOOL(incremental_marking_wrappers, true,
            "use incremental marking for marking wrappers")
DEFINE_BOOL(trace_unmapper, false, "Trace the unmapping")
DEFINE_BOOL(parallel_scavenge, true, "parallel scavenge")
DEFINE_BOOL(trace_parallel_scavenge, false, "trace parallel scavenge")
#if defined(V8_TARGET_ARCH_ARM) || defined(V8_TARGET_ARCH_ARM64)
#define V8_WRITE_PROTECT_CODE_MEMORY_BOOL false
#else
#define V8_WRITE_PROTECT_CODE_MEMORY_BOOL true
#endif
DEFINE_BOOL(write_protect_code_memory, V8_WRITE_PROTECT_CODE_MEMORY_BOOL,
            "write protect code memory")
>>>>>>> 84bd6f3c
#ifdef V8_CONCURRENT_MARKING
#define V8_CONCURRENT_MARKING_BOOL true
#else
#define V8_CONCURRENT_MARKING_BOOL false
#endif
DEFINE_BOOL(concurrent_marking, V8_CONCURRENT_MARKING_BOOL,
            "use concurrent marking")
<<<<<<< HEAD
DEFINE_BOOL(trace_concurrent_marking, false, "trace concurrent marking")
DEFINE_BOOL(minor_mc_parallel_marking, true,
            "use parallel marking for the young generation")
DEFINE_BOOL(trace_minor_mc_parallel_marking, false,
            "trace parallel marking for the young generation")
DEFINE_INT(min_progress_during_incremental_marking_finalization, 32,
           "keep finalizing incremental marking as long as we discover at "
           "least this many unmarked objects")
DEFINE_INT(max_incremental_marking_finalization_rounds, 3,
           "at most try this many times to finalize incremental marking")
DEFINE_BOOL(minor_mc, false, "perform young generation mark compact GCs")
DEFINE_NEG_IMPLICATION(minor_mc, flush_code)
=======
DEFINE_BOOL(parallel_marking, true, "use parallel marking in atomic pause")
DEFINE_IMPLICATION(parallel_marking, concurrent_marking)
DEFINE_BOOL(trace_concurrent_marking, false, "trace concurrent marking")
>>>>>>> 84bd6f3c
DEFINE_BOOL(black_allocation, true, "use black allocation")
DEFINE_BOOL(concurrent_store_buffer, true,
            "use concurrent store buffer processing")
DEFINE_BOOL(concurrent_sweeping, true, "use concurrent sweeping")
DEFINE_BOOL(parallel_compaction, true, "use parallel compaction")
DEFINE_BOOL(parallel_pointer_update, true,
            "use parallel pointer update during compaction")
DEFINE_BOOL(detect_ineffective_gcs_near_heap_limit, true,
            "trigger out-of-memory failure to avoid GC storm near heap limit")
DEFINE_BOOL(trace_incremental_marking, false,
            "trace progress of the incremental marking")
DEFINE_BOOL(trace_stress_marking, false, "trace stress marking progress")
DEFINE_BOOL(trace_stress_scavenge, false, "trace stress scavenge progress")
DEFINE_BOOL(track_gc_object_stats, false,
            "track object counts and memory usage")
DEFINE_BOOL(trace_gc_object_stats, false,
            "trace object counts and memory usage")
DEFINE_BOOL(trace_zone_stats, false, "trace zone memory usage")
DEFINE_BOOL(track_retaining_path, false,
            "enable support for tracking retaining path")
DEFINE_BOOL(concurrent_array_buffer_freeing, true,
            "free array buffer allocations on a background thread")
DEFINE_INT(gc_stats, 0, "Used by tracing internally to enable gc statistics")
DEFINE_IMPLICATION(trace_gc_object_stats, track_gc_object_stats)
DEFINE_VALUE_IMPLICATION(track_gc_object_stats, gc_stats, 1)
DEFINE_VALUE_IMPLICATION(trace_gc_object_stats, gc_stats, 1)
DEFINE_NEG_IMPLICATION(trace_gc_object_stats, incremental_marking)
DEFINE_NEG_IMPLICATION(track_retaining_path, incremental_marking)
DEFINE_NEG_IMPLICATION(track_retaining_path, parallel_marking)
DEFINE_NEG_IMPLICATION(track_retaining_path, concurrent_marking)
DEFINE_BOOL(track_detached_contexts, true,
            "track native contexts that are expected to be garbage collected")
DEFINE_BOOL(trace_detached_contexts, false,
            "trace native contexts that are expected to be garbage collected")
DEFINE_IMPLICATION(trace_detached_contexts, track_detached_contexts)
#ifdef VERIFY_HEAP
DEFINE_BOOL(verify_heap, false, "verify heap pointers before and after GC")
DEFINE_BOOL(verify_heap_skip_remembered_set, false,
            "disable remembered set verification")
#endif
DEFINE_BOOL(move_object_start, true, "enable moving of object starts")
DEFINE_BOOL(memory_reducer, true, "use memory reducer")
DEFINE_INT(heap_growing_percent, 0,
           "specifies heap growing factor as (1 + heap_growing_percent/100)")
DEFINE_INT(v8_os_page_size, 0, "override OS page size (in KBytes)")
DEFINE_BOOL(always_compact, false, "Perform compaction on every full GC")
DEFINE_BOOL(never_compact, false,
            "Never perform compaction on full GC - testing only")
DEFINE_BOOL(compact_code_space, true, "Compact code space on full collections")
DEFINE_BOOL(use_marking_progress_bar, true,
            "Use a progress bar to scan large objects in increments when "
            "incremental marking is active.")
DEFINE_BOOL(force_marking_deque_overflows, false,
            "force overflows of marking deque by reducing it's size "
            "to 64 words")
DEFINE_BOOL(stress_compaction, false,
            "stress the GC compactor to flush out bugs (implies "
            "--force_marking_deque_overflows)")
DEFINE_BOOL(stress_compaction_random, false,
            "Stress GC compaction by selecting random percent of pages as "
            "evacuation candidates. It overrides stress_compaction.")
DEFINE_BOOL(stress_incremental_marking, false,
            "force incremental marking for small heaps and run it more often")

DEFINE_BOOL(fuzzer_gc_analysis, false,
            "prints number of allocations and enables analysis mode for gc "
            "fuzz testing, e.g. --stress-marking, --stress-scavenge")
DEFINE_INT(stress_marking, 0,
           "force marking at random points between 0 and X (inclusive) percent "
           "of the regular marking start limit")
DEFINE_INT(stress_scavenge, 0,
           "force scavenge at random points between 0 and X (inclusive) "
           "percent of the new space capacity")
DEFINE_IMPLICATION(fuzzer_gc_analysis, stress_marking)
DEFINE_IMPLICATION(fuzzer_gc_analysis, stress_scavenge)

DEFINE_BOOL(disable_abortjs, false, "disables AbortJS runtime function")

DEFINE_BOOL(manual_evacuation_candidates_selection, false,
            "Test mode only flag. It allows an unit test to select evacuation "
            "candidates pages (requires --stress_compaction).")
DEFINE_BOOL(fast_promotion_new_space, false,
            "fast promote new space on high survival rates")

// assembler-ia32.cc / assembler-arm.cc / assembler-x64.cc
DEFINE_BOOL(debug_code, DEBUG_BOOL,
            "generate extra code (assertions) for debugging")
DEFINE_BOOL(code_comments, false,
            "emit comments in code disassembly; for more readable source "
            "positions you should add --no-concurrent_recompilation")
DEFINE_BOOL(enable_sse3, true, "enable use of SSE3 instructions if available")
DEFINE_BOOL(enable_ssse3, true, "enable use of SSSE3 instructions if available")
DEFINE_BOOL(enable_sse4_1, true,
            "enable use of SSE4.1 instructions if available")
DEFINE_BOOL(enable_sahf, true,
            "enable use of SAHF instruction if available (X64 only)")
DEFINE_BOOL(enable_avx, true, "enable use of AVX instructions if available")
DEFINE_BOOL(enable_fma3, true, "enable use of FMA3 instructions if available")
DEFINE_BOOL(enable_bmi1, true, "enable use of BMI1 instructions if available")
DEFINE_BOOL(enable_bmi2, true, "enable use of BMI2 instructions if available")
DEFINE_BOOL(enable_lzcnt, true, "enable use of LZCNT instruction if available")
DEFINE_BOOL(enable_popcnt, true,
            "enable use of POPCNT instruction if available")
DEFINE_STRING(arm_arch, ARM_ARCH_DEFAULT,
              "generate instructions for the selected ARM architecture if "
              "available: armv6, armv7, armv7+sudiv or armv8")
DEFINE_BOOL(enable_vldr_imm, false,
            "enable use of constant pools for double immediate (ARM only)")
DEFINE_BOOL(force_long_branches, false,
            "force all emitted branches to be in long mode (MIPS/PPC only)")
DEFINE_STRING(mcpu, "auto", "enable optimization for specific cpu")

// Deprecated ARM flags (replaced by arm_arch).
DEFINE_MAYBE_BOOL(enable_armv7, "deprecated (use --arm_arch instead)")
DEFINE_MAYBE_BOOL(enable_vfp3, "deprecated (use --arm_arch instead)")
DEFINE_MAYBE_BOOL(enable_32dregs, "deprecated (use --arm_arch instead)")
DEFINE_MAYBE_BOOL(enable_neon, "deprecated (use --arm_arch instead)")
DEFINE_MAYBE_BOOL(enable_sudiv, "deprecated (use --arm_arch instead)")
DEFINE_MAYBE_BOOL(enable_armv8, "deprecated (use --arm_arch instead)")

// regexp-macro-assembler-*.cc
DEFINE_BOOL(enable_regexp_unaligned_accesses, true,
            "enable unaligned accesses for the regexp engine")

// api.cc
DEFINE_BOOL(script_streaming, true, "enable parsing on background")
DEFINE_BOOL(disable_old_api_accessors, false,
            "Disable old-style API accessors whose setters trigger through the "
            "prototype chain")

// bootstrapper.cc
DEFINE_STRING(expose_natives_as, nullptr, "expose natives in global object")
DEFINE_BOOL(expose_free_buffer, false, "expose freeBuffer extension")
DEFINE_BOOL(expose_gc, false, "expose gc extension")
DEFINE_STRING(expose_gc_as, nullptr,
              "expose gc extension under the specified name")
DEFINE_IMPLICATION(expose_gc_as, expose_gc)
DEFINE_BOOL(expose_externalize_string, false,
            "expose externalize string extension")
DEFINE_BOOL(expose_trigger_failure, false, "expose trigger-failure extension")
DEFINE_INT(stack_trace_limit, 10, "number of stack frames to capture")
DEFINE_BOOL(builtins_in_stack_traces, false,
            "show built-in functions in stack traces")
DEFINE_BOOL(enable_experimental_builtins, false,
            "enable new csa-based experimental builtins")
DEFINE_BOOL(disallow_code_generation_from_strings, false,
            "disallow eval and friends")

// builtins.cc
DEFINE_BOOL(allow_unsafe_function_constructor, false,
            "allow invoking the function constructor without security checks")
DEFINE_BOOL(force_slow_path, false, "always take the slow path for builtins")

// builtins-ia32.cc
DEFINE_BOOL(inline_new, true, "use fast inline allocation")

// codegen-ia32.cc / codegen-arm.cc
DEFINE_BOOL(trace, false, "trace function calls")

// codegen.cc
DEFINE_BOOL(lazy, true, "use lazy compilation")
DEFINE_BOOL(trace_opt, false, "trace lazy optimization")
DEFINE_BOOL(trace_opt_verbose, false, "extra verbose compilation tracing")
DEFINE_IMPLICATION(trace_opt_verbose, trace_opt)
DEFINE_BOOL(trace_opt_stats, false, "trace lazy optimization statistics")
DEFINE_BOOL(trace_deopt, false, "trace optimize function deoptimization")
DEFINE_BOOL(trace_file_names, false,
            "include file names in trace-opt/trace-deopt output")
DEFINE_BOOL(trace_interrupts, false, "trace interrupts when they are handled")
DEFINE_BOOL(opt, true, "use adaptive optimizations")
DEFINE_BOOL(always_opt, false, "always try to optimize functions")
DEFINE_BOOL(always_osr, false, "always try to OSR functions")
DEFINE_BOOL(prepare_always_opt, false, "prepare for turning on always opt")

DEFINE_BOOL(trace_serializer, false, "print code serializer trace")
#ifdef DEBUG
DEFINE_BOOL(external_reference_stats, false,
            "print statistics on external references used during serialization")
#endif  // DEBUG

<<<<<<< HEAD
// compiler.cc
DEFINE_INT(max_deopt_count, 10,
           "maximum number of deoptimizations before giving up optimization of "
           "a function.")

=======
>>>>>>> 84bd6f3c
// compilation-cache.cc
DEFINE_BOOL(compilation_cache, true, "enable compilation cache")

DEFINE_BOOL(cache_prototype_transitions, true, "cache prototype transitions")

// compiler-dispatcher.cc
DEFINE_BOOL(compiler_dispatcher, false, "enable compiler dispatcher")
DEFINE_BOOL(trace_compiler_dispatcher, false,
            "trace compiler dispatcher activity")

// compiler-dispatcher-job.cc
DEFINE_BOOL(
    trace_compiler_dispatcher_jobs, false,
    "trace progress of individual jobs managed by the compiler dispatcher")

// cpu-profiler.cc
DEFINE_INT(cpu_profiler_sampling_interval, 1000,
           "CPU profiler sampling interval in microseconds")

// Array abuse tracing
DEFINE_BOOL(trace_js_array_abuse, false,
            "trace out-of-bounds accesses to JS arrays")
DEFINE_BOOL(trace_external_array_abuse, false,
            "trace out-of-bounds-accesses to external arrays")
DEFINE_BOOL(trace_array_abuse, false,
            "trace out-of-bounds accesses to all arrays")
DEFINE_IMPLICATION(trace_array_abuse, trace_js_array_abuse)
DEFINE_IMPLICATION(trace_array_abuse, trace_external_array_abuse)

// debugger
DEFINE_BOOL(enable_liveedit, true, "enable liveedit experimental feature")
DEFINE_BOOL(
    trace_side_effect_free_debug_evaluate, false,
    "print debug messages for side-effect-free debug-evaluate for testing")
DEFINE_BOOL(hard_abort, true, "abort by crashing")

// inspector
DEFINE_BOOL(expose_inspector_scripts, false,
            "expose injected-script-source.js for debugging")

// execution.cc
DEFINE_INT(stack_size, V8_DEFAULT_STACK_SIZE_KB,
           "default size of stack region v8 is allowed to use (in kBytes)")

// frames.cc
DEFINE_INT(max_stack_trace_source_length, 300,
           "maximum length of function source code printed in a stack trace.")

// execution.cc, messages.cc
DEFINE_BOOL(clear_exceptions_on_js_entry, false,
            "clear pending exceptions when entering JavaScript")

// counters.cc
DEFINE_INT(histogram_interval, 600000,
           "time interval in ms for aggregating memory histograms")

// heap-snapshot-generator.cc
DEFINE_BOOL(heap_profiler_trace_objects, false,
            "Dump heap object allocations/movements/size_updates")
DEFINE_BOOL(heap_profiler_use_embedder_graph, true,
            "Use the new EmbedderGraph API to get embedder nodes")
DEFINE_INT(heap_snapshot_string_limit, 1024,
           "truncate strings to this length in the heap snapshot")

// sampling-heap-profiler.cc
DEFINE_BOOL(sampling_heap_profiler_suppress_randomness, false,
            "Use constant sample intervals to eliminate test flakiness")


// v8.cc
DEFINE_BOOL(use_idle_notification, true,
            "Use idle notification to reduce memory footprint.")
// ic.cc
DEFINE_BOOL(use_ic, true, "use inline caching")
DEFINE_BOOL(trace_ic, false,
            "trace inline cache state transitions for tools/ic-processor")
DEFINE_IMPLICATION(trace_ic, log_code)
DEFINE_INT(ic_stats, 0, "inline cache state transitions statistics")
DEFINE_VALUE_IMPLICATION(trace_ic, ic_stats, 1)
DEFINE_BOOL_READONLY(track_constant_fields, false,
                     "enable constant field tracking")
DEFINE_BOOL_READONLY(modify_map_inplace, false, "enable in-place map updates")

// macro-assembler-ia32.cc
DEFINE_BOOL(native_code_counters, false,
            "generate extra code for manipulating stats counters")

// objects.cc
DEFINE_BOOL(thin_strings, true, "Enable ThinString support")
DEFINE_BOOL(trace_prototype_users, false,
            "Trace updates to prototype user tracking")
DEFINE_BOOL(use_verbose_printer, true, "allows verbose printing")
DEFINE_BOOL(trace_for_in_enumerate, false, "Trace for-in enumerate slow-paths")
<<<<<<< HEAD
#if V8_TRACE_MAPS
=======
>>>>>>> 84bd6f3c
DEFINE_BOOL(trace_maps, false, "trace map creation")
DEFINE_BOOL(trace_maps_details, true, "also log map details")
DEFINE_IMPLICATION(trace_maps, log_code)

// preparser.cc
DEFINE_BOOL(use_parse_tasks, false, "use parse tasks")
DEFINE_BOOL(trace_parse_tasks, false, "trace parse task creation")

// parser.cc
DEFINE_BOOL(allow_natives_syntax, false, "allow natives syntax")
DEFINE_BOOL(lazy_inner_functions, true, "enable lazy parsing inner functions")
DEFINE_BOOL(aggressive_lazy_inner_functions, false,
            "even lazier inner function parsing")
DEFINE_IMPLICATION(aggressive_lazy_inner_functions, lazy_inner_functions)
<<<<<<< HEAD
DEFINE_BOOL(experimental_preparser_scope_analysis, false,
            "perform scope analysis for preparsed inner functions")
DEFINE_IMPLICATION(experimental_preparser_scope_analysis, lazy_inner_functions)
=======
DEFINE_BOOL(preparser_scope_analysis, true,
            "perform scope analysis for preparsed inner functions")
DEFINE_IMPLICATION(preparser_scope_analysis, aggressive_lazy_inner_functions)
>>>>>>> 84bd6f3c

// simulator-arm.cc, simulator-arm64.cc and simulator-mips.cc
DEFINE_BOOL(trace_sim, false, "Trace simulator execution")
DEFINE_BOOL(debug_sim, false, "Enable debugging the simulator")
DEFINE_BOOL(check_icache, false,
            "Check icache flushes in ARM and MIPS simulator")
DEFINE_INT(stop_sim_at, 0, "Simulator stop after x number of instructions")
#if defined(V8_TARGET_ARCH_ARM64) || defined(V8_TARGET_ARCH_MIPS64) || \
    defined(V8_TARGET_ARCH_PPC64)
DEFINE_INT(sim_stack_alignment, 16,
           "Stack alignment in bytes in simulator. This must be a power of two "
           "and it must be at least 16. 16 is default.")
#else
DEFINE_INT(sim_stack_alignment, 8,
           "Stack alingment in bytes in simulator (4 or 8, 8 is default)")
#endif
DEFINE_INT(sim_stack_size, 2 * MB / KB,
           "Stack size of the ARM64, MIPS64 and PPC64 simulator "
           "in kBytes (default is 2 MB)")
DEFINE_BOOL(log_colour, ENABLE_LOG_COLOUR,
            "When logging, try to use coloured output.")
DEFINE_BOOL(ignore_asm_unimplemented_break, false,
            "Don't break for ASM_UNIMPLEMENTED_BREAK macros.")
DEFINE_BOOL(trace_sim_messages, false,
            "Trace simulator debug messages. Implied by --trace-sim.")

// isolate.cc
DEFINE_BOOL(stack_trace_on_illegal, false,
            "print stack trace when an illegal exception is thrown")
DEFINE_BOOL(abort_on_uncaught_exception, false,
            "abort program (dump core) when an uncaught exception is thrown")
DEFINE_BOOL(abort_on_stack_or_string_length_overflow, false,
            "Abort program when the stack overflows or a string exceeds "
            "maximum length (as opposed to throwing RangeError). This is "
            "useful for fuzzing where the spec behaviour would introduce "
            "nondeterminism.")
DEFINE_BOOL(randomize_hashes, true,
            "randomize hashes to avoid predictable hash collisions "
            "(with snapshots this option cannot override the baked-in seed)")
DEFINE_BOOL(rehash_snapshot, true,
            "rehash strings from the snapshot to override the baked-in seed")
<<<<<<< HEAD
DEFINE_INT(hash_seed, 0,
           "Fixed seed to use to hash property keys (0 means random)"
           "(with snapshots this option cannot override the baked-in seed)")
=======
DEFINE_UINT64(hash_seed, 0,
              "Fixed seed to use to hash property keys (0 means random)"
              "(with snapshots this option cannot override the baked-in seed)")
>>>>>>> 84bd6f3c
DEFINE_INT(random_seed, 0,
           "Default seed for initializing random generator "
           "(0, the default, means to use system random).")
DEFINE_INT(fuzzer_random_seed, 0,
           "Default seed for initializing fuzzer random generator "
           "(0, the default, means to use v8's random number generator seed).")
DEFINE_BOOL(trace_rail, false, "trace RAIL mode")
DEFINE_BOOL(print_all_exceptions, false,
            "print exception object and stack trace on each thrown exception")

// runtime.cc
DEFINE_BOOL(runtime_call_stats, false, "report runtime call counts and times")
DEFINE_INT(runtime_stats, 0,
           "internal usage only for controlling runtime statistics")
DEFINE_VALUE_IMPLICATION(runtime_call_stats, runtime_stats, 1)

// snapshot-common.cc
DEFINE_BOOL(lazy_deserialization, true,
            "Deserialize code lazily from the snapshot.")
DEFINE_BOOL(lazy_handler_deserialization, true,
            "Deserialize bytecode handlers lazily from the snapshot.")
DEFINE_IMPLICATION(lazy_handler_deserialization, lazy_deserialization)
DEFINE_IMPLICATION(future, lazy_handler_deserialization)
DEFINE_BOOL(trace_lazy_deserialization, false, "Trace lazy deserialization.")
DEFINE_BOOL(profile_deserialization, false,
            "Print the time it takes to deserialize the snapshot.")
DEFINE_BOOL(serialization_statistics, false,
            "Collect statistics on serialized objects.")

// Regexp
DEFINE_BOOL(regexp_optimization, true, "generate optimized regexp code")
DEFINE_BOOL(regexp_mode_modifiers, false, "enable inline flags in regexp.")

// Testing flags test/cctest/test-{flags,api,serialization}.cc
DEFINE_BOOL(testing_bool_flag, true, "testing_bool_flag")
DEFINE_MAYBE_BOOL(testing_maybe_bool_flag, "testing_maybe_bool_flag")
DEFINE_INT(testing_int_flag, 13, "testing_int_flag")
DEFINE_FLOAT(testing_float_flag, 2.5, "float-flag")
DEFINE_STRING(testing_string_flag, "Hello, world!", "string-flag")
DEFINE_INT(testing_prng_seed, 42, "Seed used for threading test randomness")

// mksnapshot.cc
DEFINE_STRING(embedded_src, nullptr,
              "Path for the generated embedded data file. (mksnapshot only)")
DEFINE_STRING(
    embedded_variant, nullptr,
    "Label to disambiguate symbols in embedded data file. (mksnapshot only)")
DEFINE_STRING(startup_src, nullptr,
              "Write V8 startup as C++ src. (mksnapshot only)")
DEFINE_STRING(startup_blob, nullptr,
              "Write V8 startup blob file. (mksnapshot only)")

//
// Minor mark compact collector flags.
//
#ifdef ENABLE_MINOR_MC
DEFINE_BOOL(minor_mc_parallel_marking, true,
            "use parallel marking for the young generation")
DEFINE_BOOL(trace_minor_mc_parallel_marking, false,
            "trace parallel marking for the young generation")
DEFINE_BOOL(minor_mc, false, "perform young generation mark compact GCs")
#endif  // ENABLE_MINOR_MC

//
// Dev shell flags
//

DEFINE_BOOL(help, false, "Print usage message, including flags, on console")
DEFINE_BOOL(dump_counters, false, "Dump counters on exit")
DEFINE_BOOL(dump_counters_nvp, false,
            "Dump counters as name-value pairs on exit")
DEFINE_BOOL(use_external_strings, false, "Use external strings for source code")

DEFINE_STRING(map_counters, "", "Map counters to a file")
DEFINE_ARGS(js_arguments,
            "Pass all remaining arguments to the script. Alias for \"--\".")

//
// GDB JIT integration flags.
//
#undef FLAG
#ifdef ENABLE_GDB_JIT_INTERFACE
#define FLAG FLAG_FULL
#else
#define FLAG FLAG_READONLY
#endif

DEFINE_BOOL(gdbjit, false, "enable GDBJIT interface")
DEFINE_BOOL(gdbjit_full, false, "enable GDBJIT interface for all code objects")
DEFINE_BOOL(gdbjit_dump, false, "dump elf objects with debug info to disk")
DEFINE_STRING(gdbjit_dump_filter, "",
              "dump only objects containing this substring")

#ifdef ENABLE_GDB_JIT_INTERFACE
DEFINE_IMPLICATION(gdbjit_full, gdbjit)
DEFINE_IMPLICATION(gdbjit_dump, gdbjit)
#endif
DEFINE_NEG_IMPLICATION(gdbjit, compact_code_space)

//
// Debug only flags
//
#undef FLAG
#ifdef DEBUG
#define FLAG FLAG_FULL
#else
#define FLAG FLAG_READONLY
#endif

// checks.cc
#ifdef ENABLE_SLOW_DCHECKS
DEFINE_BOOL(enable_slow_asserts, false,
            "enable asserts that are slow to execute")
#endif

// codegen-ia32.cc / codegen-arm.cc / macro-assembler-*.cc
DEFINE_BOOL(print_ast, false, "print source AST")
DEFINE_BOOL(trap_on_abort, false, "replace aborts by breakpoints")

// compiler.cc
DEFINE_BOOL(print_builtin_scopes, false, "print scopes for builtins")
DEFINE_BOOL(print_scopes, false, "print scopes")

// contexts.cc
DEFINE_BOOL(trace_contexts, false, "trace contexts operations")

// heap.cc
DEFINE_BOOL(gc_verbose, false, "print stuff during garbage collection")
DEFINE_BOOL(code_stats, false, "report code statistics after GC")
DEFINE_BOOL(print_handles, false, "report handles after GC")
DEFINE_BOOL(check_handle_count, false,
            "Check that there are not too many handles at GC")
DEFINE_BOOL(print_global_handles, false, "report global handles after GC")

// TurboFan debug-only flags.
DEFINE_BOOL(trace_turbo_escape, false, "enable tracing in escape analysis")

// objects.cc
DEFINE_BOOL(trace_module_status, false,
            "Trace status transitions of ECMAScript modules")
DEFINE_BOOL(trace_normalization, false,
            "prints when objects are turned into dictionaries.")

// runtime.cc
DEFINE_BOOL(trace_lazy, false, "trace lazy compilation")

// spaces.cc
DEFINE_BOOL(collect_heap_spill_statistics, false,
            "report heap spill statistics along with heap_stats "
            "(requires heap_stats)")
DEFINE_BOOL(trace_isolates, false, "trace isolate state changes")

// Regexp
DEFINE_BOOL(regexp_possessive_quantifier, false,
            "enable possessive quantifier syntax for testing")
DEFINE_BOOL(trace_regexp_bytecodes, false, "trace regexp bytecode execution")
DEFINE_BOOL(trace_regexp_assembler, false,
            "trace regexp macro assembler calls.")
DEFINE_BOOL(trace_regexp_parser, false, "trace regexp parsing")

// Debugger
DEFINE_BOOL(print_break_location, false, "print source location on debug break")

// wasm instance management
DEFINE_DEBUG_BOOL(trace_wasm_instances, false,
                  "trace creation and collection of wasm instances")

//
// Logging and profiling flags
//
#undef FLAG
#define FLAG FLAG_FULL

// log.cc
DEFINE_BOOL(log, false,
            "Minimal logging (no API, code, GC, suspect, or handles samples).")
DEFINE_BOOL(log_all, false, "Log all events to the log file.")
DEFINE_BOOL(log_api, false, "Log API events to the log file.")
DEFINE_BOOL(log_code, false,
            "Log code events to the log file without profiling.")
DEFINE_BOOL(log_handles, false, "Log global handle events.")
DEFINE_BOOL(log_suspect, false, "Log suspect operations.")
DEFINE_BOOL(log_source_code, false, "Log source code.")
DEFINE_BOOL(log_function_events, false,
            "Log function events "
            "(parse, compile, execute) separately.")
DEFINE_BOOL(prof, false,
            "Log statistical profiling information (implies --log-code).")

<<<<<<< HEAD
=======
DEFINE_BOOL(detailed_line_info, true,
            "Always generate detailed line information for CPU profiling.")

>>>>>>> 84bd6f3c
#if defined(ANDROID)
// Phones and tablets have processors that are much slower than desktop
// and laptop computers for which current heuristics are tuned.
#define DEFAULT_PROF_SAMPLING_INTERVAL 5000
#else
#define DEFAULT_PROF_SAMPLING_INTERVAL 1000
#endif
DEFINE_INT(prof_sampling_interval, DEFAULT_PROF_SAMPLING_INTERVAL,
           "Interval for --prof samples (in microseconds).")
#undef DEFAULT_PROF_SAMPLING_INTERVAL

DEFINE_BOOL(prof_cpp, false, "Like --prof, but ignore generated code.")
DEFINE_IMPLICATION(prof, prof_cpp)
DEFINE_BOOL(prof_browser_mode, true,
            "Used with --prof, turns on browser-compatible mode for profiling.")
DEFINE_STRING(logfile, "v8.log", "Specify the name of the log file.")
DEFINE_BOOL(logfile_per_isolate, true, "Separate log files for each isolate.")
DEFINE_BOOL(ll_prof, false, "Enable low-level linux profiler.")
DEFINE_BOOL(interpreted_frames_native_stack, false,
            "Show interpreted frames on the native stack (useful for external "
            "profilers).")
DEFINE_BOOL(perf_basic_prof, false,
            "Enable perf linux profiler (basic support).")
DEFINE_NEG_IMPLICATION(perf_basic_prof, compact_code_space)
DEFINE_BOOL(perf_basic_prof_only_functions, false,
            "Only report function code ranges to perf (i.e. no stubs).")
DEFINE_IMPLICATION(perf_basic_prof_only_functions, perf_basic_prof)
DEFINE_BOOL(perf_prof, false,
            "Enable perf linux profiler (experimental annotate support).")
DEFINE_NEG_IMPLICATION(perf_prof, compact_code_space)
DEFINE_BOOL(perf_prof_unwinding_info, false,
            "Enable unwinding info for perf linux profiler (experimental).")
DEFINE_IMPLICATION(perf_prof, perf_prof_unwinding_info)
DEFINE_STRING(gc_fake_mmap, "/tmp/__v8_gc__",
              "Specify the name of the file for fake gc mmap used in ll_prof")
DEFINE_BOOL(log_internal_timer_events, false, "Time internal events.")
DEFINE_BOOL(log_timer_events, false,
            "Time events including external callbacks.")
DEFINE_IMPLICATION(log_timer_events, log_internal_timer_events)
DEFINE_IMPLICATION(log_internal_timer_events, prof)
DEFINE_BOOL(log_instruction_stats, false, "Log AArch64 instruction statistics.")
DEFINE_STRING(log_instruction_file, "arm64_inst.csv",
              "AArch64 instruction statistics log file.")
DEFINE_INT(log_instruction_period, 1 << 22,
           "AArch64 instruction statistics logging period.")

DEFINE_BOOL(redirect_code_traces, false,
            "output deopt information and disassembly into file "
            "code-<pid>-<isolate id>.asm")
DEFINE_STRING(redirect_code_traces_to, nullptr,
              "output deopt information and disassembly into the given file")

DEFINE_BOOL(print_opt_source, false,
            "print source code of optimized and inlined functions")

//
// Disassembler only flags
//
#undef FLAG
#ifdef ENABLE_DISASSEMBLER
#define FLAG FLAG_FULL
#else
#define FLAG FLAG_READONLY
#endif

// elements.cc
DEFINE_BOOL(trace_elements_transitions, false, "trace elements transitions")

DEFINE_BOOL(trace_creation_allocation_sites, false,
            "trace the creation of allocation sites")

// code-stubs.cc
DEFINE_BOOL(print_code_stubs, false, "print code stubs")
DEFINE_BOOL(test_secondary_stub_cache, false,
            "test secondary stub cache by disabling the primary one")

DEFINE_BOOL(test_primary_stub_cache, false,
            "test primary stub cache by disabling the secondary one")

DEFINE_BOOL(test_small_max_function_context_stub_size, false,
            "enable testing the function context size overflow path "
            "by making the maximum size smaller")

// codegen-ia32.cc / codegen-arm.cc
DEFINE_BOOL(print_code, false, "print generated code")
DEFINE_BOOL(print_opt_code, false, "print optimized code")
DEFINE_STRING(print_opt_code_filter, "*", "filter for printing optimized code")
DEFINE_BOOL(print_code_verbose, false, "print more information for code")
DEFINE_BOOL(print_builtin_code, false, "print generated code for builtins")
DEFINE_BOOL(print_builtin_size, false, "print code size for builtins")

#ifdef ENABLE_DISASSEMBLER
DEFINE_BOOL(sodium, false,
            "print generated code output suitable for use with "
            "the Sodium code viewer")

DEFINE_IMPLICATION(sodium, print_code_stubs)
DEFINE_IMPLICATION(sodium, print_code)
DEFINE_IMPLICATION(sodium, print_opt_code)
DEFINE_IMPLICATION(sodium, code_comments)

DEFINE_BOOL(print_all_code, false, "enable all flags related to printing code")
DEFINE_IMPLICATION(print_all_code, print_code)
DEFINE_IMPLICATION(print_all_code, print_opt_code)
DEFINE_IMPLICATION(print_all_code, print_code_verbose)
DEFINE_IMPLICATION(print_all_code, print_builtin_code)
DEFINE_IMPLICATION(print_all_code, print_code_stubs)
DEFINE_IMPLICATION(print_all_code, code_comments)
#endif

#undef FLAG
#define FLAG FLAG_FULL

//
// Predictable mode related flags.
//

DEFINE_BOOL(predictable, false, "enable predictable mode")
DEFINE_IMPLICATION(predictable, single_threaded)
DEFINE_NEG_IMPLICATION(predictable, memory_reducer)
DEFINE_VALUE_IMPLICATION(single_threaded, wasm_num_compilation_tasks, 0)
DEFINE_NEG_IMPLICATION(single_threaded, wasm_async_compilation)

//
// Threading related flags.
//

DEFINE_BOOL(single_threaded, false, "disable the use of background tasks")
DEFINE_IMPLICATION(single_threaded, single_threaded_gc)
DEFINE_NEG_IMPLICATION(single_threaded, concurrent_recompilation)
<<<<<<< HEAD
DEFINE_NEG_IMPLICATION(single_threaded, concurrent_marking)
DEFINE_NEG_IMPLICATION(single_threaded, concurrent_sweeping)
DEFINE_NEG_IMPLICATION(single_threaded, minor_mc_parallel_marking)
DEFINE_NEG_IMPLICATION(single_threaded, parallel_compaction)
DEFINE_NEG_IMPLICATION(single_threaded, parallel_pointer_update)
DEFINE_NEG_IMPLICATION(single_threaded, concurrent_store_buffer)
DEFINE_NEG_IMPLICATION(single_threaded, compiler_dispatcher)
=======
DEFINE_NEG_IMPLICATION(single_threaded, compiler_dispatcher)

//
// Parallel and concurrent GC (Orinoco) related flags.
//
DEFINE_BOOL(single_threaded_gc, false, "disable the use of background gc tasks")
DEFINE_NEG_IMPLICATION(single_threaded_gc, concurrent_marking)
DEFINE_NEG_IMPLICATION(single_threaded_gc, concurrent_sweeping)
DEFINE_NEG_IMPLICATION(single_threaded_gc, parallel_compaction)
DEFINE_NEG_IMPLICATION(single_threaded_gc, parallel_marking)
DEFINE_NEG_IMPLICATION(single_threaded_gc, parallel_pointer_update)
DEFINE_NEG_IMPLICATION(single_threaded_gc, parallel_scavenge)
DEFINE_NEG_IMPLICATION(single_threaded_gc, concurrent_store_buffer)
#ifdef ENABLE_MINOR_MC
DEFINE_NEG_IMPLICATION(single_threaded_gc, minor_mc_parallel_marking)
#endif  // ENABLE_MINOR_MC
DEFINE_NEG_IMPLICATION(single_threaded_gc, concurrent_array_buffer_freeing)
>>>>>>> 84bd6f3c

#undef FLAG

#ifdef VERIFY_PREDICTABLE
#define FLAG FLAG_FULL
#else
#define FLAG FLAG_READONLY
#endif

DEFINE_BOOL(verify_predictable, false,
            "this mode is used for checking that V8 behaves predictably")
DEFINE_INT(dump_allocations_digest_at_alloc, -1,
           "dump allocations digest each n-th allocation")

//
// Read-only flags
//
#undef FLAG
#define FLAG FLAG_READONLY

// assembler.h
DEFINE_BOOL(enable_embedded_constant_pool, V8_EMBEDDED_CONSTANT_POOL,
            "enable use of embedded constant pools (PPC only)")

DEFINE_BOOL(unbox_double_fields, V8_DOUBLE_FIELDS_UNBOXING,
            "enable in-object double fields unboxing (64-bit only)")
DEFINE_IMPLICATION(unbox_double_fields, track_double_fields)

// Cleanup...
#undef FLAG_FULL
#undef FLAG_READONLY
#undef FLAG
#undef FLAG_ALIAS

#undef DEFINE_BOOL
#undef DEFINE_MAYBE_BOOL
#undef DEFINE_DEBUG_BOOL
#undef DEFINE_INT
#undef DEFINE_STRING
#undef DEFINE_FLOAT
#undef DEFINE_ARGS
#undef DEFINE_IMPLICATION
#undef DEFINE_NEG_IMPLICATION
#undef DEFINE_NEG_VALUE_IMPLICATION
#undef DEFINE_VALUE_IMPLICATION
#undef DEFINE_ALIAS_BOOL
#undef DEFINE_ALIAS_INT
#undef DEFINE_ALIAS_STRING
#undef DEFINE_ALIAS_FLOAT
#undef DEFINE_ALIAS_ARGS

#undef FLAG_MODE_DECLARE
#undef FLAG_MODE_DEFINE
#undef FLAG_MODE_DEFINE_DEFAULTS
#undef FLAG_MODE_META
#undef FLAG_MODE_DEFINE_IMPLICATIONS

#undef COMMA<|MERGE_RESOLUTION|>--- conflicted
+++ resolved
@@ -20,10 +20,6 @@
 
 #define DEFINE_NEG_NEG_IMPLICATION(whenflag, thenflag) \
   DEFINE_NEG_VALUE_IMPLICATION(whenflag, thenflag, false)
-
-#define DEFINE_DUAL_IMPLICATION(whenflag, thenflag) \
-  DEFINE_IMPLICATION(whenflag, thenflag)            \
-  DEFINE_NEG_NEG_IMPLICATION(whenflag, thenflag)
 
 // We want to declare the names of the variables for the header file.  Normally
 // this will just be an extern declaration, but for a readonly flag we let the
@@ -206,50 +202,6 @@
 // Enabling import.meta requires to also enable import()
 DEFINE_IMPLICATION(harmony_import_meta, harmony_dynamic_import)
 
-<<<<<<< HEAD
-// Features that are still work in progress (behind individual flags).
-#define HARMONY_INPROGRESS(V)                                         \
-  V(harmony_array_prototype_values, "harmony Array.prototype.values") \
-  V(harmony_function_sent, "harmony function.sent")                   \
-  V(harmony_tailcalls, "harmony tail calls")                          \
-  V(harmony_sharedarraybuffer, "harmony sharedarraybuffer")           \
-  V(harmony_do_expressions, "harmony do-expressions")                 \
-  V(harmony_class_fields, "harmony public fields in class literals")  \
-  V(harmony_async_iteration, "harmony async iteration")               \
-  V(harmony_dynamic_import, "harmony dynamic import")                 \
-  V(harmony_promise_finally, "harmony Promise.prototype.finally")
-
-// Features that are complete (but still behind --harmony/es-staging flag).
-#define HARMONY_STAGED(V)                                               \
-  V(harmony_function_tostring, "harmony Function.prototype.toString")   \
-  V(harmony_regexp_dotall, "harmony regexp dotall flag")                \
-  V(harmony_regexp_lookbehind, "harmony regexp lookbehind")             \
-  V(harmony_regexp_named_captures, "harmony regexp named captures")     \
-  V(harmony_regexp_property, "harmony unicode regexp property classes") \
-  V(harmony_strict_legacy_accessor_builtins,                            \
-    "treat __defineGetter__ and related functions as strict")           \
-  V(harmony_template_escapes,                                           \
-    "harmony invalid escapes in tagged template literals")              \
-  V(harmony_restrict_constructor_return,                                \
-    "harmony disallow non undefined primitive return value from class " \
-    "constructor")
-
-// Features that are shipping (turned on by default, but internal flag remains).
-#define HARMONY_SHIPPING_BASE(V)                           \
-  V(harmony_restrictive_generators,                        \
-    "harmony restrictions on generator declarations")      \
-  V(harmony_trailing_commas,                               \
-    "harmony trailing commas in function parameter lists") \
-  V(harmony_object_rest_spread, "harmony object rest spread properties")
-
-#ifdef V8_INTL_SUPPORT
-#define HARMONY_SHIPPING(V)                                        \
-  HARMONY_SHIPPING_BASE(V)                                         \
-  V(icu_case_mapping, "case mapping with ICU rather than Unibrow")
-#else
-#define HARMONY_SHIPPING(V) HARMONY_SHIPPING_BASE(V)
-#endif
-=======
 DEFINE_IMPLICATION(harmony_class_fields, harmony_public_fields)
 DEFINE_IMPLICATION(harmony_class_fields, harmony_static_fields)
 DEFINE_IMPLICATION(harmony_class_fields, harmony_private_fields)
@@ -291,7 +243,6 @@
   V(harmony_bigint, "harmony arbitrary precision integers")                   \
   V(harmony_dynamic_import, "harmony dynamic import")                         \
   V(harmony_array_prototype_values, "harmony Array.prototype.values")
->>>>>>> 84bd6f3c
 
 // Once a shipping feature has proved stable in the wild, it will be dropped
 // from HARMONY_SHIPPING, all occurrences of the FLAG_ variable are removed,
@@ -317,12 +268,7 @@
 #undef FLAG_SHIPPING_FEATURES
 
 #ifdef V8_INTL_SUPPORT
-<<<<<<< HEAD
-DEFINE_BOOL(icu_timezone_data, false,
-            "get information about timezones from ICU")
-=======
 DEFINE_BOOL(icu_timezone_data, true, "get information about timezones from ICU")
->>>>>>> 84bd6f3c
 #endif
 
 #ifdef V8_ENABLE_FUTURE
@@ -334,23 +280,11 @@
             "Implies all staged features that we want to ship in the "
             "not-too-far future")
 
-<<<<<<< HEAD
-DEFINE_DUAL_IMPLICATION(turbo, ignition)
-DEFINE_DUAL_IMPLICATION(turbo, thin_strings)
-=======
 DEFINE_IMPLICATION(future, write_protect_code_memory)
->>>>>>> 84bd6f3c
 
 // Flags for experimental implementation features.
 DEFINE_BOOL(allocation_site_pretenuring, true,
             "pretenure with allocation sites")
-<<<<<<< HEAD
-DEFINE_BOOL(mark_shared_functions_for_tier_up, true,
-            "mark shared functions for tier up")
-DEFINE_BOOL(mark_optimizing_shared_functions, true,
-            "mark shared functions if they are concurrently optimizing")
-=======
->>>>>>> 84bd6f3c
 DEFINE_BOOL(page_promotion, true, "promote pages based on utilization")
 DEFINE_INT(page_promotion_threshold, 70,
            "min percentage of live bytes on a page to enable fast evacuation")
@@ -368,20 +302,12 @@
 DEFINE_BOOL(track_field_types, true, "track field types")
 DEFINE_IMPLICATION(track_field_types, track_fields)
 DEFINE_IMPLICATION(track_field_types, track_heap_object_fields)
-<<<<<<< HEAD
-DEFINE_BOOL(type_profile, false, "collect type information")
-DEFINE_BOOL(feedback_normalization, false,
-            "feed back normalization to constructors")
-// TODO(jkummerow): This currently adds too much load on the stub cache.
-DEFINE_BOOL_READONLY(internalize_on_the_fly, false,
-=======
 DEFINE_BOOL(trace_block_coverage, false,
             "trace collected block coverage information")
 DEFINE_BOOL(feedback_normalization, false,
             "feed back normalization to constructors")
 // TODO(jkummerow): This currently adds too much load on the stub cache.
 DEFINE_BOOL_READONLY(internalize_on_the_fly, true,
->>>>>>> 84bd6f3c
                      "internalize string keys for generic keyed ICs on the fly")
 
 // Flags for optimization types.
@@ -408,11 +334,6 @@
 #define FLAG FLAG_FULL
 
 // Flags for Ignition.
-<<<<<<< HEAD
-DEFINE_BOOL(ignition, false, "use ignition interpreter")
-DEFINE_BOOL(ignition_osr, true, "enable support for OSR from ignition code")
-=======
->>>>>>> 84bd6f3c
 DEFINE_BOOL(ignition_elide_noneffectful_bytecodes, true,
             "elide bytecodes which won't have any external effect")
 DEFINE_BOOL(ignition_reo, true, "use ignition register equivalence optimizer")
@@ -429,14 +350,11 @@
 DEFINE_BOOL(trace_ignition, false,
             "trace the bytecodes executed by the ignition interpreter")
 #endif
-<<<<<<< HEAD
-=======
 #ifdef V8_TRACE_FEEDBACK_UPDATES
 DEFINE_BOOL(
     trace_feedback_updates, false,
     "trace updates to feedback vectors during ignition interpreter execution.")
 #endif
->>>>>>> 84bd6f3c
 DEFINE_BOOL(trace_ignition_codegen, false,
             "trace the codegen of ignition interpreter bytecode handlers")
 DEFINE_BOOL(trace_ignition_dispatches, false,
@@ -446,58 +364,7 @@
               "the file to which the bytecode handler dispatch table is "
               "written (by default, the table is not written to a file)")
 
-<<<<<<< HEAD
-// Flags for Crankshaft.
-DEFINE_STRING(hydrogen_filter, "*", "optimization filter")
-DEFINE_BOOL(use_gvn, true, "use hydrogen global value numbering")
-DEFINE_INT(gvn_iterations, 3, "maximum number of GVN fix-point iterations")
-DEFINE_BOOL(use_canonicalizing, true, "use hydrogen instruction canonicalizing")
-DEFINE_BOOL(use_inlining, true, "use function inlining")
-DEFINE_BOOL(use_escape_analysis, true, "use hydrogen escape analysis")
-DEFINE_BOOL(use_allocation_folding, true, "use allocation folding")
-DEFINE_BOOL(use_local_allocation_folding, false, "only fold in basic blocks")
-DEFINE_BOOL(use_write_barrier_elimination, true,
-            "eliminate write barriers targeting allocations in optimized code")
-DEFINE_INT(max_inlining_levels, 5, "maximum number of inlining levels")
-DEFINE_INT(max_inlined_source_size, 600,
-           "maximum source size in bytes considered for a single inlining")
-DEFINE_INT(max_inlined_nodes, 200,
-           "maximum number of AST nodes considered for a single inlining")
-DEFINE_INT(max_inlined_nodes_absolute, 1600,
-           "maximum absolute number of AST nodes considered for inlining "
-           "(incl. small functions)")
-DEFINE_INT(max_inlined_nodes_cumulative, 400,
-           "maximum cumulative number of AST nodes considered for inlining")
-DEFINE_INT(max_inlined_nodes_small, 10,
-           "maximum number of AST nodes considered for small function inlining")
-DEFINE_FLOAT(min_inlining_frequency, 0.15, "minimum frequency for inlining")
-DEFINE_BOOL(loop_invariant_code_motion, true, "loop invariant code motion")
 DEFINE_BOOL(fast_math, true, "faster (but maybe less accurate) math functions")
-DEFINE_BOOL(hydrogen_stats, false, "print statistics for hydrogen")
-DEFINE_BOOL(trace_check_elimination, false, "trace check elimination phase")
-DEFINE_BOOL(trace_environment_liveness, false,
-            "trace liveness of local variable slots")
-DEFINE_BOOL(trace_hydrogen, false, "trace generated hydrogen to file")
-DEFINE_STRING(trace_hydrogen_filter, "*", "hydrogen tracing filter")
-DEFINE_BOOL(trace_hydrogen_stubs, false, "trace generated hydrogen for stubs")
-DEFINE_STRING(trace_hydrogen_file, NULL, "trace hydrogen to given file name")
-DEFINE_STRING(trace_phase, "HLZ", "trace generated IR for specified phases")
-DEFINE_BOOL(trace_inlining, false, "trace inlining decisions")
-DEFINE_BOOL(trace_load_elimination, false, "trace load elimination")
-DEFINE_BOOL(trace_store_elimination, false, "trace store elimination")
-DEFINE_BOOL(turbo_verify_store_elimination, false,
-            "verify store elimination more rigorously")
-DEFINE_BOOL(trace_alloc, false, "trace register allocator")
-DEFINE_BOOL(trace_all_uses, false, "trace all use positions")
-DEFINE_BOOL(trace_range, false, "trace range analysis")
-DEFINE_BOOL(trace_gvn, false, "trace global value numbering")
-DEFINE_BOOL(trace_representation, false, "trace representation types")
-DEFINE_BOOL(trace_removable_simulates, false, "trace removable simulates")
-DEFINE_BOOL(trace_escape_analysis, false, "trace hydrogen escape analysis")
-DEFINE_BOOL(trace_allocation_folding, false, "trace allocation folding")
-=======
-DEFINE_BOOL(fast_math, true, "faster (but maybe less accurate) math functions")
->>>>>>> 84bd6f3c
 DEFINE_BOOL(trace_track_allocation_sites, false,
             "trace the tracking of allocation sites")
 DEFINE_BOOL(trace_migration, false, "trace object migration")
@@ -522,16 +389,6 @@
 DEFINE_BOOL(print_deopt_stress, false, "print number of possible deopt points")
 
 // Flags for TurboFan.
-<<<<<<< HEAD
-#ifdef V8_DISABLE_TURBO
-// Allow to disable turbofan with a build flag after it's turned on by default.
-#define TURBO_BOOL false
-#else
-#define TURBO_BOOL true
-#endif
-DEFINE_BOOL(turbo, TURBO_BOOL, "enable TurboFan compiler")
-=======
->>>>>>> 84bd6f3c
 DEFINE_BOOL(turbo_sp_frame_access, false,
             "use stack pointer-relative access to frame wherever possible")
 DEFINE_BOOL(turbo_preprocess_ranges, true,
@@ -631,10 +488,6 @@
             "randomly schedule instructions to stress dependency tracking")
 DEFINE_BOOL(turbo_store_elimination, true,
             "enable store-store elimination in TurboFan")
-<<<<<<< HEAD
-DEFINE_BOOL(turbo_experimental, false,
-            "enable crashing features, for testing purposes only")
-=======
 DEFINE_BOOL(trace_store_elimination, false, "trace store elimination")
 DEFINE_BOOL(turbo_rewrite_far_jumps, true,
             "rewrite far to near jumps (ia32,x64)")
@@ -652,17 +505,11 @@
 
 DEFINE_BOOL(branch_load_poisoning, false, "Mask loads with branch conditions.")
 DEFINE_IMPLICATION(future, branch_load_poisoning)
->>>>>>> 84bd6f3c
 
 // Flags to help platform porters
 DEFINE_BOOL(minimal, false,
             "simplifies execution model to make porting "
-<<<<<<< HEAD
-            "easier (e.g. always use Ignition, never use Crankshaft")
-DEFINE_IMPLICATION(minimal, ignition)
-=======
             "easier (e.g. always use Ignition, never optimize)")
->>>>>>> 84bd6f3c
 DEFINE_NEG_IMPLICATION(minimal, opt)
 DEFINE_NEG_IMPLICATION(minimal, use_ic)
 
@@ -674,10 +521,6 @@
             "disable wasm structured cloning")
 DEFINE_INT(wasm_num_compilation_tasks, 10,
            "number of parallel compilation tasks for wasm")
-<<<<<<< HEAD
-DEFINE_BOOL(wasm_async_compilation, false,
-            "enable actual asynchronous compilation for WebAssembly.compile")
-=======
 DEFINE_DEBUG_BOOL(wasm_trace_native_heap, false,
                   "trace wasm native heap events")
 DEFINE_BOOL(wasm_write_protect_code_memory, false,
@@ -688,27 +531,12 @@
             "enable actual asynchronous compilation for WebAssembly.compile")
 DEFINE_BOOL(wasm_test_streaming, false,
             "use streaming compilation instead of async compilation for tests")
->>>>>>> 84bd6f3c
 // Parallel compilation confuses turbo_stats, force single threaded.
 DEFINE_VALUE_IMPLICATION(turbo_stats, wasm_num_compilation_tasks, 0)
 DEFINE_UINT(wasm_max_mem_pages, v8::internal::wasm::kV8MaxWasmMemoryPages,
             "maximum memory size of a wasm instance")
 DEFINE_UINT(wasm_max_table_size, v8::internal::wasm::kV8MaxWasmTableSize,
             "maximum table size of a wasm instance")
-<<<<<<< HEAD
-DEFINE_BOOL(trace_wasm_decoder, false, "trace decoding of wasm code")
-DEFINE_BOOL(trace_wasm_decode_time, false, "trace decoding time of wasm code")
-DEFINE_BOOL(trace_wasm_compiler, false, "trace compiling of wasm code")
-DEFINE_BOOL(trace_wasm_interpreter, false, "trace interpretation of wasm code")
-DEFINE_INT(trace_wasm_ast_start, 0,
-           "start function for WASM AST trace (inclusive)")
-DEFINE_INT(trace_wasm_ast_end, 0, "end function for WASM AST trace (exclusive)")
-DEFINE_UINT(skip_compiling_wasm_funcs, 0, "start compiling at function N")
-DEFINE_BOOL(wasm_break_on_decoder_error, false,
-            "debug break when wasm decoder encounters an error")
-
-DEFINE_BOOL(validate_asm, false, "validate asm.js modules before compiling")
-=======
 DEFINE_BOOL(wasm_tier_up, false,
             "enable basic tiering up to the optimizing compiler")
 DEFINE_IMPLICATION(future, wasm_tier_up)
@@ -735,7 +563,6 @@
             "print all memory updates performed in wasm code")
 
 DEFINE_BOOL(validate_asm, true, "validate asm.js modules before compiling")
->>>>>>> 84bd6f3c
 DEFINE_BOOL(suppress_asm_messages, false,
             "don't emit asm.js related messages (for golden file testing)")
 DEFINE_BOOL(trace_asm_time, false, "log asm.js timing info to the console")
@@ -773,20 +600,10 @@
 
 DEFINE_BOOL(wasm_trap_handler, true,
             "use signal handlers to catch out of bounds memory access in wasm"
-<<<<<<< HEAD
-            " (experimental, currently Linux x86_64 only)")
-DEFINE_BOOL(wasm_guard_pages, false,
-            "add guard pages to the end of WebWassembly memory"
-            " (experimental, no effect on 32-bit)")
-DEFINE_IMPLICATION(wasm_trap_handler, wasm_guard_pages)
-DEFINE_BOOL(wasm_code_fuzzer_gen_test, false,
-            "Generate a test case when running the wasm-code fuzzer")
-=======
             " (currently Linux x86_64 only)")
 DEFINE_BOOL(wasm_fuzzer_gen_test, false,
             "Generate a test case when running a wasm fuzzer")
 DEFINE_IMPLICATION(wasm_fuzzer_gen_test, single_threaded)
->>>>>>> 84bd6f3c
 DEFINE_BOOL(print_wasm_code, false, "Print WebAssembly code")
 DEFINE_BOOL(wasm_interpret_all, false,
             "Execute all wasm code in the wasm interpreter")
@@ -795,11 +612,8 @@
 DEFINE_IMPLICATION(validate_asm, asm_wasm_lazy_compilation)
 DEFINE_BOOL(wasm_lazy_compilation, false,
             "enable lazy compilation for all wasm modules")
-<<<<<<< HEAD
-=======
 DEFINE_DEBUG_BOOL(trace_wasm_lazy_compilation, false,
                   "trace lazy compilation of wasm functions")
->>>>>>> 84bd6f3c
 // wasm-interpret-all resets {asm-,}wasm-lazy-compilation.
 DEFINE_NEG_IMPLICATION(wasm_interpret_all, asm_wasm_lazy_compilation)
 DEFINE_NEG_IMPLICATION(wasm_interpret_all, wasm_lazy_compilation)
@@ -823,13 +637,8 @@
 DEFINE_BOOL(experimental_new_space_growth_heuristic, false,
             "Grow the new space based on the percentage of survivors instead "
             "of their absolute value.")
-<<<<<<< HEAD
-DEFINE_INT(max_old_space_size, 0, "max size of the old space (in Mbytes)")
-DEFINE_INT(initial_old_space_size, 0, "initial old space size (in Mbytes)")
-=======
 DEFINE_SIZE_T(max_old_space_size, 0, "max size of the old space (in Mbytes)")
 DEFINE_SIZE_T(initial_old_space_size, 0, "initial old space size (in Mbytes)")
->>>>>>> 84bd6f3c
 DEFINE_BOOL(gc_global, false, "always perform global GCs")
 DEFINE_INT(random_gc_interval, 0,
            "Collect garbage after random(0, X) allocations. It overrides "
@@ -861,16 +670,6 @@
 DEFINE_BOOL(trace_evacuation, false, "report evacuation statistics")
 DEFINE_BOOL(trace_mutator_utilization, false,
             "print mutator utilization, allocation speed, gc speed")
-<<<<<<< HEAD
-DEFINE_BOOL(flush_code, false, "flush code that we expect not to use again")
-DEFINE_BOOL(trace_code_flushing, false, "trace code flushing progress")
-DEFINE_BOOL(age_code, true,
-            "track un-executed functions to age code and flush only "
-            "old code (required for code flushing)")
-DEFINE_BOOL(incremental_marking, true, "use incremental marking")
-DEFINE_BOOL(incremental_marking_wrappers, true,
-            "use incremental marking for marking wrappers")
-=======
 DEFINE_BOOL(incremental_marking, true, "use incremental marking")
 DEFINE_BOOL(incremental_marking_wrappers, true,
             "use incremental marking for marking wrappers")
@@ -884,7 +683,6 @@
 #endif
 DEFINE_BOOL(write_protect_code_memory, V8_WRITE_PROTECT_CODE_MEMORY_BOOL,
             "write protect code memory")
->>>>>>> 84bd6f3c
 #ifdef V8_CONCURRENT_MARKING
 #define V8_CONCURRENT_MARKING_BOOL true
 #else
@@ -892,24 +690,9 @@
 #endif
 DEFINE_BOOL(concurrent_marking, V8_CONCURRENT_MARKING_BOOL,
             "use concurrent marking")
-<<<<<<< HEAD
-DEFINE_BOOL(trace_concurrent_marking, false, "trace concurrent marking")
-DEFINE_BOOL(minor_mc_parallel_marking, true,
-            "use parallel marking for the young generation")
-DEFINE_BOOL(trace_minor_mc_parallel_marking, false,
-            "trace parallel marking for the young generation")
-DEFINE_INT(min_progress_during_incremental_marking_finalization, 32,
-           "keep finalizing incremental marking as long as we discover at "
-           "least this many unmarked objects")
-DEFINE_INT(max_incremental_marking_finalization_rounds, 3,
-           "at most try this many times to finalize incremental marking")
-DEFINE_BOOL(minor_mc, false, "perform young generation mark compact GCs")
-DEFINE_NEG_IMPLICATION(minor_mc, flush_code)
-=======
 DEFINE_BOOL(parallel_marking, true, "use parallel marking in atomic pause")
 DEFINE_IMPLICATION(parallel_marking, concurrent_marking)
 DEFINE_BOOL(trace_concurrent_marking, false, "trace concurrent marking")
->>>>>>> 84bd6f3c
 DEFINE_BOOL(black_allocation, true, "use black allocation")
 DEFINE_BOOL(concurrent_store_buffer, true,
             "use concurrent store buffer processing")
@@ -1090,14 +873,6 @@
             "print statistics on external references used during serialization")
 #endif  // DEBUG
 
-<<<<<<< HEAD
-// compiler.cc
-DEFINE_INT(max_deopt_count, 10,
-           "maximum number of deoptimizations before giving up optimization of "
-           "a function.")
-
-=======
->>>>>>> 84bd6f3c
 // compilation-cache.cc
 DEFINE_BOOL(compilation_cache, true, "enable compilation cache")
 
@@ -1191,17 +966,9 @@
             "Trace updates to prototype user tracking")
 DEFINE_BOOL(use_verbose_printer, true, "allows verbose printing")
 DEFINE_BOOL(trace_for_in_enumerate, false, "Trace for-in enumerate slow-paths")
-<<<<<<< HEAD
-#if V8_TRACE_MAPS
-=======
->>>>>>> 84bd6f3c
 DEFINE_BOOL(trace_maps, false, "trace map creation")
 DEFINE_BOOL(trace_maps_details, true, "also log map details")
 DEFINE_IMPLICATION(trace_maps, log_code)
-
-// preparser.cc
-DEFINE_BOOL(use_parse_tasks, false, "use parse tasks")
-DEFINE_BOOL(trace_parse_tasks, false, "trace parse task creation")
 
 // parser.cc
 DEFINE_BOOL(allow_natives_syntax, false, "allow natives syntax")
@@ -1209,15 +976,9 @@
 DEFINE_BOOL(aggressive_lazy_inner_functions, false,
             "even lazier inner function parsing")
 DEFINE_IMPLICATION(aggressive_lazy_inner_functions, lazy_inner_functions)
-<<<<<<< HEAD
-DEFINE_BOOL(experimental_preparser_scope_analysis, false,
-            "perform scope analysis for preparsed inner functions")
-DEFINE_IMPLICATION(experimental_preparser_scope_analysis, lazy_inner_functions)
-=======
 DEFINE_BOOL(preparser_scope_analysis, true,
             "perform scope analysis for preparsed inner functions")
 DEFINE_IMPLICATION(preparser_scope_analysis, aggressive_lazy_inner_functions)
->>>>>>> 84bd6f3c
 
 // simulator-arm.cc, simulator-arm64.cc and simulator-mips.cc
 DEFINE_BOOL(trace_sim, false, "Trace simulator execution")
@@ -1259,15 +1020,9 @@
             "(with snapshots this option cannot override the baked-in seed)")
 DEFINE_BOOL(rehash_snapshot, true,
             "rehash strings from the snapshot to override the baked-in seed")
-<<<<<<< HEAD
-DEFINE_INT(hash_seed, 0,
-           "Fixed seed to use to hash property keys (0 means random)"
-           "(with snapshots this option cannot override the baked-in seed)")
-=======
 DEFINE_UINT64(hash_seed, 0,
               "Fixed seed to use to hash property keys (0 means random)"
               "(with snapshots this option cannot override the baked-in seed)")
->>>>>>> 84bd6f3c
 DEFINE_INT(random_seed, 0,
            "Default seed for initializing random generator "
            "(0, the default, means to use system random).")
@@ -1457,12 +1212,9 @@
 DEFINE_BOOL(prof, false,
             "Log statistical profiling information (implies --log-code).")
 
-<<<<<<< HEAD
-=======
 DEFINE_BOOL(detailed_line_info, true,
             "Always generate detailed line information for CPU profiling.")
 
->>>>>>> 84bd6f3c
 #if defined(ANDROID)
 // Phones and tablets have processors that are much slower than desktop
 // and laptop computers for which current heuristics are tuned.
@@ -1593,15 +1345,6 @@
 DEFINE_BOOL(single_threaded, false, "disable the use of background tasks")
 DEFINE_IMPLICATION(single_threaded, single_threaded_gc)
 DEFINE_NEG_IMPLICATION(single_threaded, concurrent_recompilation)
-<<<<<<< HEAD
-DEFINE_NEG_IMPLICATION(single_threaded, concurrent_marking)
-DEFINE_NEG_IMPLICATION(single_threaded, concurrent_sweeping)
-DEFINE_NEG_IMPLICATION(single_threaded, minor_mc_parallel_marking)
-DEFINE_NEG_IMPLICATION(single_threaded, parallel_compaction)
-DEFINE_NEG_IMPLICATION(single_threaded, parallel_pointer_update)
-DEFINE_NEG_IMPLICATION(single_threaded, concurrent_store_buffer)
-DEFINE_NEG_IMPLICATION(single_threaded, compiler_dispatcher)
-=======
 DEFINE_NEG_IMPLICATION(single_threaded, compiler_dispatcher)
 
 //
@@ -1619,7 +1362,6 @@
 DEFINE_NEG_IMPLICATION(single_threaded_gc, minor_mc_parallel_marking)
 #endif  // ENABLE_MINOR_MC
 DEFINE_NEG_IMPLICATION(single_threaded_gc, concurrent_array_buffer_freeing)
->>>>>>> 84bd6f3c
 
 #undef FLAG
 
