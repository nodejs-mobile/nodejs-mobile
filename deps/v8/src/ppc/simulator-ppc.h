--- conflicted
+++ resolved
@@ -14,54 +14,7 @@
 
 #include "src/allocation.h"
 
-<<<<<<< HEAD
-#if !defined(USE_SIMULATOR)
-// Running without a simulator on a native ppc platform.
-
-namespace v8 {
-namespace internal {
-
-// When running without a simulator we call the entry directly.
-#define CALL_GENERATED_CODE(isolate, entry, p0, p1, p2, p3, p4) \
-  (entry(p0, p1, p2, p3, p4))
-
-typedef int (*ppc_regexp_matcher)(String*, int, const byte*, const byte*, int*,
-                                  int, Address, int, Isolate*);
-
-// Call the generated regexp code directly. The code at the entry address
-// should act as a function matching the type ppc_regexp_matcher.
-#define CALL_GENERATED_REGEXP_CODE(isolate, entry, p0, p1, p2, p3, p4, p5, p6, \
-                                   p7, p8)                                     \
-  (FUNCTION_CAST<ppc_regexp_matcher>(entry)(p0, p1, p2, p3, p4, p5, p6, p7, p8))
-
-// The stack limit beyond which we will throw stack overflow errors in
-// generated code. Because generated code on ppc uses the C stack, we
-// just use the C stack limit.
-class SimulatorStack : public v8::internal::AllStatic {
- public:
-  static inline uintptr_t JsLimitFromCLimit(v8::internal::Isolate* isolate,
-                                            uintptr_t c_limit) {
-    USE(isolate);
-    return c_limit;
-  }
-
-  static inline uintptr_t RegisterCTryCatch(v8::internal::Isolate* isolate,
-                                            uintptr_t try_catch_address) {
-    USE(isolate);
-    return try_catch_address;
-  }
-
-  static inline void UnregisterCTryCatch(v8::internal::Isolate* isolate) {
-    USE(isolate);
-  }
-};
-}  // namespace internal
-}  // namespace v8
-
-#else  // !defined(USE_SIMULATOR)
-=======
 #if defined(USE_SIMULATOR)
->>>>>>> 84bd6f3c
 // Running with a simulator.
 
 #include "src/assembler.h"
@@ -345,14 +298,6 @@
   static CachePage* GetCachePage(base::CustomMatcherHashMap* i_cache,
                                  void* page);
 
-<<<<<<< HEAD
-  // Runtime call support. Uses the isolate in a thread-safe way.
-  static void* RedirectExternalReference(
-      Isolate* isolate, void* external_function,
-      v8::internal::ExternalReference::Type type);
-
-=======
->>>>>>> 84bd6f3c
   // Handle arguments and return value for runtime FP functions.
   void GetFpArgs(double* x, double* y, intptr_t* z);
   void SetFpResult(const double& result);
@@ -405,9 +350,8 @@
     char* desc;
   };
   StopCountAndDesc watched_stops_[kNumOfWatchedStops];
-<<<<<<< HEAD
-
-  // Syncronization primitives. See ARM DDI 0406C.b, A2.9.
+
+  // Synchronization primitives. See ARM DDI 0406C.b, A2.9.
   enum class MonitorAccess {
     Open,
     Exclusive,
@@ -485,95 +429,6 @@
   GlobalMonitor::Processor global_monitor_processor_;
   static base::LazyInstance<GlobalMonitor>::type global_monitor_;
 };
-=======
->>>>>>> 84bd6f3c
-
-  // Synchronization primitives. See ARM DDI 0406C.b, A2.9.
-  enum class MonitorAccess {
-    Open,
-    Exclusive,
-  };
-
-  enum class TransactionSize {
-    None = 0,
-    Byte = 1,
-    HalfWord = 2,
-    Word = 4,
-  };
-
-<<<<<<< HEAD
-#define CALL_GENERATED_REGEXP_CODE(isolate, entry, p0, p1, p2, p3, p4, p5, p6, \
-                                   p7, p8)                                     \
-  Simulator::current(isolate)->Call(                                           \
-      entry, 9, (intptr_t)p0, (intptr_t)p1, (intptr_t)p2, (intptr_t)p3,        \
-      (intptr_t)p4, (intptr_t)p5, (intptr_t)p6, (intptr_t)p7, (intptr_t)p8)
-=======
-  class LocalMonitor {
-   public:
-    LocalMonitor();
-
-    // These functions manage the state machine for the local monitor, but do
-    // not actually perform loads and stores. NotifyStoreExcl only returns
-    // true if the exclusive store is allowed; the global monitor will still
-    // have to be checked to see whether the memory should be updated.
-    void NotifyLoad(int32_t addr);
-    void NotifyLoadExcl(int32_t addr, TransactionSize size);
-    void NotifyStore(int32_t addr);
-    bool NotifyStoreExcl(int32_t addr, TransactionSize size);
-
-   private:
-    void Clear();
-
-    MonitorAccess access_state_;
-    int32_t tagged_addr_;
-    TransactionSize size_;
-  };
-
-  class GlobalMonitor {
-   public:
-    GlobalMonitor();
->>>>>>> 84bd6f3c
-
-    class Processor {
-     public:
-      Processor();
-
-     private:
-      friend class GlobalMonitor;
-      // These functions manage the state machine for the global monitor, but do
-      // not actually perform loads and stores.
-      void Clear_Locked();
-      void NotifyLoadExcl_Locked(int32_t addr);
-      void NotifyStore_Locked(int32_t addr, bool is_requesting_processor);
-      bool NotifyStoreExcl_Locked(int32_t addr, bool is_requesting_processor);
-
-      MonitorAccess access_state_;
-      int32_t tagged_addr_;
-      Processor* next_;
-      Processor* prev_;
-    };
-
-    // Exposed so it can be accessed by Simulator::{Read,Write}Ex*.
-    base::Mutex mutex;
-
-    void NotifyLoadExcl_Locked(int32_t addr, Processor* processor);
-    void NotifyStore_Locked(int32_t addr, Processor* processor);
-    bool NotifyStoreExcl_Locked(int32_t addr, Processor* processor);
-
-    // Called when the simulator is destroyed.
-    void RemoveProcessor(Processor* processor);
-
-   private:
-    bool IsProcessorInLinkedList_Locked(Processor* processor) const;
-    void PrependProcessor_Locked(Processor* processor);
-
-    Processor* head_;
-  };
-
-  LocalMonitor local_monitor_;
-  GlobalMonitor::Processor global_monitor_processor_;
-  static base::LazyInstance<GlobalMonitor>::type global_monitor_;
-};
 
 }  // namespace internal
 }  // namespace v8
