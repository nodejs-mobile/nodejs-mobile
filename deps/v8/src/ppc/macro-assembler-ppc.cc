// Copyright 2014 the V8 project authors. All rights reserved.
// Use of this source code is governed by a BSD-style license that can be
// found in the LICENSE file.

#include <assert.h>  // For assert
#include <limits.h>  // For LONG_MIN, LONG_MAX.

#if V8_TARGET_ARCH_PPC

#include "src/base/bits.h"
#include "src/base/division-by-constant.h"
#include "src/bootstrapper.h"
#include "src/builtins/constants-table-builder.h"
#include "src/callable.h"
#include "src/code-factory.h"
#include "src/code-stubs.h"
#include "src/debug/debug.h"
#include "src/external-reference-table.h"
#include "src/frames-inl.h"
#include "src/instruction-stream.h"
#include "src/register-configuration.h"
#include "src/runtime/runtime.h"
#include "src/snapshot/serializer-common.h"

#include "src/ppc/macro-assembler-ppc.h"

namespace v8 {
namespace internal {

MacroAssembler::MacroAssembler(Isolate* isolate, void* buffer, int size,
                               CodeObjectRequired create_code_object)
<<<<<<< HEAD
    : Assembler(isolate, buffer, size),
      generating_stub_(false),
      has_frame_(false),
      isolate_(isolate) {
  if (create_code_object == CodeObjectRequired::kYes) {
    code_object_ =
        Handle<Object>::New(isolate_->heap()->undefined_value(), isolate_);
=======
    : TurboAssembler(isolate, buffer, size, create_code_object) {
  if (create_code_object == CodeObjectRequired::kYes) {
    // Unlike TurboAssembler, which can be used off the main thread and may not
    // allocate, macro assembler creates its own copy of the self-reference
    // marker in order to disambiguate between self-references during nested
    // code generation (e.g.: codegen of the current object triggers stub
    // compilation through CodeStub::GetCode()).
    code_object_ = Handle<HeapObject>::New(
        *isolate->factory()->NewSelfReferenceMarker(), isolate);
>>>>>>> 84bd6f3c
  }
}

TurboAssembler::TurboAssembler(Isolate* isolate, void* buffer, int buffer_size,
                               CodeObjectRequired create_code_object)
    : Assembler(isolate, buffer, buffer_size), isolate_(isolate) {
  if (create_code_object == CodeObjectRequired::kYes) {
    code_object_ = Handle<HeapObject>::New(
        isolate->heap()->self_reference_marker(), isolate);
  }
}

int TurboAssembler::RequiredStackSizeForCallerSaved(SaveFPRegsMode fp_mode,
                                                    Register exclusion1,
                                                    Register exclusion2,
                                                    Register exclusion3) const {
  int bytes = 0;
  RegList exclusions = 0;
  if (exclusion1 != no_reg) {
    exclusions |= exclusion1.bit();
    if (exclusion2 != no_reg) {
      exclusions |= exclusion2.bit();
      if (exclusion3 != no_reg) {
        exclusions |= exclusion3.bit();
      }
    }
  }

  RegList list = kJSCallerSaved & ~exclusions;
  bytes += NumRegs(list) * kPointerSize;

  if (fp_mode == kSaveFPRegs) {
    bytes += kNumCallerSavedDoubles * kDoubleSize;
  }

  return bytes;
}

int TurboAssembler::PushCallerSaved(SaveFPRegsMode fp_mode, Register exclusion1,
                                    Register exclusion2, Register exclusion3) {
  int bytes = 0;
  RegList exclusions = 0;
  if (exclusion1 != no_reg) {
    exclusions |= exclusion1.bit();
    if (exclusion2 != no_reg) {
      exclusions |= exclusion2.bit();
      if (exclusion3 != no_reg) {
        exclusions |= exclusion3.bit();
      }
    }
  }

  RegList list = kJSCallerSaved & ~exclusions;
  MultiPush(list);
  bytes += NumRegs(list) * kPointerSize;

  if (fp_mode == kSaveFPRegs) {
    MultiPushDoubles(kCallerSavedDoubles);
    bytes += kNumCallerSavedDoubles * kDoubleSize;
  }

  return bytes;
}

int TurboAssembler::PopCallerSaved(SaveFPRegsMode fp_mode, Register exclusion1,
                                   Register exclusion2, Register exclusion3) {
  int bytes = 0;
  if (fp_mode == kSaveFPRegs) {
    MultiPopDoubles(kCallerSavedDoubles);
    bytes += kNumCallerSavedDoubles * kDoubleSize;
  }

  RegList exclusions = 0;
  if (exclusion1 != no_reg) {
    exclusions |= exclusion1.bit();
    if (exclusion2 != no_reg) {
      exclusions |= exclusion2.bit();
      if (exclusion3 != no_reg) {
        exclusions |= exclusion3.bit();
      }
    }
  }

  RegList list = kJSCallerSaved & ~exclusions;
  MultiPop(list);
  bytes += NumRegs(list) * kPointerSize;

  return bytes;
}

void TurboAssembler::Jump(Register target) {
  mtctr(target);
  bctr();
}

#ifdef V8_EMBEDDED_BUILTINS
void TurboAssembler::LookupConstant(Register destination,
                                    Handle<Object> object) {
  CHECK(isolate()->ShouldLoadConstantsFromRootList());
  CHECK(root_array_available_);

  // Ensure the given object is in the builtins constants table and fetch its
  // index.
  BuiltinsConstantsTableBuilder* builder =
      isolate()->builtins_constants_table_builder();
  uint32_t index = builder->AddObject(object);

  // TODO(jgruber): Load builtins from the builtins table.
  // TODO(jgruber): Ensure that code generation can recognize constant targets
  // in kArchCallCodeObject.

  DCHECK(isolate()->heap()->RootCanBeTreatedAsConstant(
      Heap::kBuiltinsConstantsTableRootIndex));

  const uint32_t offset =
      FixedArray::kHeaderSize + index * kPointerSize - kHeapObjectTag;

  CHECK(is_uint19(offset));
  DCHECK_NE(destination, r0);
  LoadRoot(destination, Heap::kBuiltinsConstantsTableRootIndex);
  LoadP(destination, MemOperand(destination, offset), r0);
}

void TurboAssembler::LookupExternalReference(Register destination,
                                             ExternalReference reference) {
  CHECK(reference.address() !=
        ExternalReference::roots_array_start(isolate()).address());
  CHECK(isolate()->ShouldLoadConstantsFromRootList());
  CHECK(root_array_available_);

  // Encode as an index into the external reference table stored on the isolate.

  ExternalReferenceEncoder encoder(isolate());
  ExternalReferenceEncoder::Value v = encoder.Encode(reference.address());
  CHECK(!v.is_from_api());
  uint32_t index = v.index();

  // Generate code to load from the external reference table.

  int32_t roots_to_external_reference_offset =
      Heap::roots_to_external_reference_table_offset() +
      ExternalReferenceTable::OffsetOfEntry(index);

  LoadP(destination,
        MemOperand(kRootRegister, roots_to_external_reference_offset), r0);
}
#endif  // V8_EMBEDDED_BUILTINS

void MacroAssembler::JumpToJSEntry(Register target) {
  Move(ip, target);
  Jump(ip);
}

void TurboAssembler::Jump(intptr_t target, RelocInfo::Mode rmode,
                          Condition cond, CRegister cr) {
  Label skip;

  if (cond != al) b(NegateCondition(cond), &skip, cr);

  DCHECK(rmode == RelocInfo::CODE_TARGET || rmode == RelocInfo::RUNTIME_ENTRY);

  mov(ip, Operand(target, rmode));
  mtctr(ip);
  bctr();

  bind(&skip);
}

void TurboAssembler::Jump(Address target, RelocInfo::Mode rmode, Condition cond,
                          CRegister cr) {
  DCHECK(!RelocInfo::IsCodeTarget(rmode));
  Jump(static_cast<intptr_t>(target), rmode, cond, cr);
}

void TurboAssembler::Jump(Handle<Code> code, RelocInfo::Mode rmode,
                          Condition cond, CRegister cr) {
  DCHECK(RelocInfo::IsCodeTarget(rmode));
  // 'code' is always generated ppc code, never THUMB code
#ifdef V8_EMBEDDED_BUILTINS
  if (root_array_available_ && isolate()->ShouldLoadConstantsFromRootList()) {
    Register scratch = ip;
    LookupConstant(scratch, code);
    addi(scratch, scratch, Operand(Code::kHeaderSize - kHeapObjectTag));
    Label skip;
    if (cond != al) b(NegateCondition(cond), &skip, cr);
    Jump(scratch);
    bind(&skip);
    return;
  }
#endif  // V8_EMBEDDED_BUILTINS
  Jump(static_cast<intptr_t>(code.address()), rmode, cond, cr);
}

int TurboAssembler::CallSize(Register target) { return 2 * kInstrSize; }

void TurboAssembler::Call(Register target) {
  BlockTrampolinePoolScope block_trampoline_pool(this);
  Label start;
  bind(&start);

  // branch via link register and set LK bit for return point
  mtctr(target);
  bctrl();

  DCHECK_EQ(CallSize(target), SizeOfCodeGeneratedSince(&start));
}

void MacroAssembler::CallJSEntry(Register target) {
  CHECK(target == r5);
  Call(target);
}

int TurboAssembler::CallSize(Address target, RelocInfo::Mode rmode,
                             Condition cond) {
  Operand mov_operand = Operand(target, rmode);
  return (2 + instructions_required_for_mov(ip, mov_operand)) * kInstrSize;
}

int MacroAssembler::CallSizeNotPredictableCodeSize(Address target,
                                                   RelocInfo::Mode rmode,
                                                   Condition cond) {
  return (2 + kMovInstructionsNoConstantPool) * kInstrSize;
}

void TurboAssembler::Call(Address target, RelocInfo::Mode rmode,
                          Condition cond) {
  BlockTrampolinePoolScope block_trampoline_pool(this);
  DCHECK(cond == al);

#ifdef DEBUG
  // Check the expected size before generating code to ensure we assume the same
  // constant pool availability (e.g., whether constant pool is full or not).
  int expected_size = CallSize(target, rmode, cond);
  Label start;
  bind(&start);
#endif
  // This can likely be optimized to make use of bc() with 24bit relative
  //
  // RecordRelocInfo(x.rmode_, x.immediate);
  // bc( BA, .... offset, LKset);
  //

  mov(ip, Operand(target, rmode));
  mtctr(ip);
  bctrl();

  DCHECK_EQ(expected_size, SizeOfCodeGeneratedSince(&start));
}

int TurboAssembler::CallSize(Handle<Code> code, RelocInfo::Mode rmode,
                             Condition cond) {
  return CallSize(code.address(), rmode, cond);
}

void TurboAssembler::Call(Handle<Code> code, RelocInfo::Mode rmode,
                          Condition cond) {
  BlockTrampolinePoolScope block_trampoline_pool(this);
  DCHECK(RelocInfo::IsCodeTarget(rmode));

#ifdef V8_EMBEDDED_BUILTINS
  if (root_array_available_ && isolate()->ShouldLoadConstantsFromRootList()) {
    // Use ip directly instead of using UseScratchRegisterScope, as we do not
    // preserve scratch registers across calls.
    LookupConstant(ip, code);
    addi(ip, ip, Operand(Code::kHeaderSize - kHeapObjectTag));
    Label skip;
    if (cond != al) b(NegateCondition(cond), &skip);
    Call(ip);
    bind(&skip);
    return;
  }
#endif  // V8_EMBEDDED_BUILTINS
  Call(code.address(), rmode, cond);
}

void TurboAssembler::Drop(int count) {
  if (count > 0) {
    Add(sp, sp, count * kPointerSize, r0);
  }
}

void TurboAssembler::Drop(Register count, Register scratch) {
  ShiftLeftImm(scratch, count, Operand(kPointerSizeLog2));
  add(sp, sp, scratch);
}

void TurboAssembler::Call(Label* target) { b(target, SetLK); }

void TurboAssembler::Push(Handle<HeapObject> handle) {
  mov(r0, Operand(handle));
  push(r0);
}

void TurboAssembler::Push(Smi* smi) {
  mov(r0, Operand(smi));
  push(r0);
}

void TurboAssembler::Move(Register dst, Handle<HeapObject> value) {
#ifdef V8_EMBEDDED_BUILTINS
  if (root_array_available_ && isolate()->ShouldLoadConstantsFromRootList()) {
    Heap::RootListIndex root_index;
    if (!isolate()->heap()->IsRootHandle(value, &root_index)) {
      LookupConstant(dst, value);
    } else {
      LoadRoot(dst, root_index);
    }
    return;
  }
#endif  // V8_EMBEDDED_BUILTINS
  mov(dst, Operand(value));
}

void TurboAssembler::Move(Register dst, ExternalReference reference) {
#ifdef V8_EMBEDDED_BUILTINS
  if (root_array_available_ && isolate()->ShouldLoadConstantsFromRootList() &&
      reference.address() !=
          ExternalReference::roots_array_start(isolate()).address()) {
    LookupExternalReference(dst, reference);
    return;
  }
#endif  // V8_EMBEDDED_BUILTINS
  mov(dst, Operand(reference));
}

void TurboAssembler::Move(Register dst, Register src, Condition cond) {
  DCHECK(cond == al);
  if (dst != src) {
    mr(dst, src);
  }
}

void TurboAssembler::Move(DoubleRegister dst, DoubleRegister src) {
  if (dst != src) {
    fmr(dst, src);
  }
}

void TurboAssembler::MultiPush(RegList regs, Register location) {
  int16_t num_to_push = base::bits::CountPopulation(regs);
  int16_t stack_offset = num_to_push * kPointerSize;

  subi(location, location, Operand(stack_offset));
  for (int16_t i = Register::kNumRegisters - 1; i >= 0; i--) {
    if ((regs & (1 << i)) != 0) {
      stack_offset -= kPointerSize;
      StoreP(ToRegister(i), MemOperand(location, stack_offset));
    }
  }
}

void TurboAssembler::MultiPop(RegList regs, Register location) {
  int16_t stack_offset = 0;

  for (int16_t i = 0; i < Register::kNumRegisters; i++) {
    if ((regs & (1 << i)) != 0) {
      LoadP(ToRegister(i), MemOperand(location, stack_offset));
      stack_offset += kPointerSize;
    }
  }
  addi(location, location, Operand(stack_offset));
}

void TurboAssembler::MultiPushDoubles(RegList dregs, Register location) {
  int16_t num_to_push = base::bits::CountPopulation(dregs);
  int16_t stack_offset = num_to_push * kDoubleSize;

  subi(location, location, Operand(stack_offset));
  for (int16_t i = DoubleRegister::kNumRegisters - 1; i >= 0; i--) {
    if ((dregs & (1 << i)) != 0) {
      DoubleRegister dreg = DoubleRegister::from_code(i);
      stack_offset -= kDoubleSize;
      stfd(dreg, MemOperand(location, stack_offset));
    }
  }
}

void TurboAssembler::MultiPopDoubles(RegList dregs, Register location) {
  int16_t stack_offset = 0;

  for (int16_t i = 0; i < DoubleRegister::kNumRegisters; i++) {
    if ((dregs & (1 << i)) != 0) {
      DoubleRegister dreg = DoubleRegister::from_code(i);
      lfd(dreg, MemOperand(location, stack_offset));
      stack_offset += kDoubleSize;
    }
  }
  addi(location, location, Operand(stack_offset));
}

void TurboAssembler::LoadRoot(Register destination, Heap::RootListIndex index,
                              Condition cond) {
  DCHECK(cond == al);
  LoadP(destination, MemOperand(kRootRegister, index << kPointerSizeLog2), r0);
}

void MacroAssembler::RecordWriteField(Register object, int offset,
                                      Register value, Register dst,
                                      LinkRegisterStatus lr_status,
                                      SaveFPRegsMode save_fp,
                                      RememberedSetAction remembered_set_action,
                                      SmiCheck smi_check) {
  // First, check if a write barrier is even needed. The tests below
  // catch stores of Smis.
  Label done;

  // Skip barrier if writing a smi.
  if (smi_check == INLINE_SMI_CHECK) {
    JumpIfSmi(value, &done);
  }

  // Although the object register is tagged, the offset is relative to the start
  // of the object, so so offset must be a multiple of kPointerSize.
  DCHECK(IsAligned(offset, kPointerSize));

  Add(dst, object, offset - kHeapObjectTag, r0);
  if (emit_debug_code()) {
    Label ok;
    andi(r0, dst, Operand(kPointerSize - 1));
    beq(&ok, cr0);
    stop("Unaligned cell in write barrier");
    bind(&ok);
  }

  RecordWrite(object, dst, value, lr_status, save_fp, remembered_set_action,
              OMIT_SMI_CHECK);

  bind(&done);

  // Clobber clobbered input registers when running with the debug-code flag
  // turned on to provoke errors.
  if (emit_debug_code()) {
    mov(value, Operand(bit_cast<intptr_t>(kZapValue + 4)));
    mov(dst, Operand(bit_cast<intptr_t>(kZapValue + 8)));
  }
}

void TurboAssembler::SaveRegisters(RegList registers) {
  DCHECK_GT(NumRegs(registers), 0);
  RegList regs = 0;
  for (int i = 0; i < Register::kNumRegisters; ++i) {
    if ((registers >> i) & 1u) {
      regs |= Register::from_code(i).bit();
    }
  }

  MultiPush(regs);
}

void TurboAssembler::RestoreRegisters(RegList registers) {
  DCHECK_GT(NumRegs(registers), 0);
  RegList regs = 0;
  for (int i = 0; i < Register::kNumRegisters; ++i) {
    if ((registers >> i) & 1u) {
      regs |= Register::from_code(i).bit();
    }
  }
  MultiPop(regs);
}

void TurboAssembler::CallRecordWriteStub(
    Register object, Register address,
    RememberedSetAction remembered_set_action, SaveFPRegsMode fp_mode) {
  // TODO(albertnetymk): For now we ignore remembered_set_action and fp_mode,
  // i.e. always emit remember set and save FP registers in RecordWriteStub. If
  // large performance regression is observed, we should use these values to
  // avoid unnecessary work.

  Callable const callable =
      Builtins::CallableFor(isolate(), Builtins::kRecordWrite);
  RegList registers = callable.descriptor().allocatable_registers();

<<<<<<< HEAD
  addi(dst, object, Operand(HeapObject::kMapOffset - kHeapObjectTag));
  if (emit_debug_code()) {
    Label ok;
    andi(r0, dst, Operand(kPointerSize - 1));
    beq(&ok, cr0);
    stop("Unaligned cell in write barrier");
    bind(&ok);
  }
=======
  SaveRegisters(registers);
>>>>>>> 84bd6f3c

  Register object_parameter(callable.descriptor().GetRegisterParameter(
      RecordWriteDescriptor::kObject));
  Register slot_parameter(
      callable.descriptor().GetRegisterParameter(RecordWriteDescriptor::kSlot));
  Register isolate_parameter(callable.descriptor().GetRegisterParameter(
      RecordWriteDescriptor::kIsolate));
  Register remembered_set_parameter(callable.descriptor().GetRegisterParameter(
      RecordWriteDescriptor::kRememberedSet));
  Register fp_mode_parameter(callable.descriptor().GetRegisterParameter(
      RecordWriteDescriptor::kFPMode));

  push(object);
  push(address);

  pop(slot_parameter);
  pop(object_parameter);

  Move(isolate_parameter, ExternalReference::isolate_address(isolate()));
  Move(remembered_set_parameter, Smi::FromEnum(remembered_set_action));
  Move(fp_mode_parameter, Smi::FromEnum(fp_mode));
  Call(callable.code(), RelocInfo::CODE_TARGET);

  RestoreRegisters(registers);
}

// Will clobber 4 registers: object, address, scratch, ip.  The
// register 'object' contains a heap object pointer.  The heap object
// tag is shifted away.
void MacroAssembler::RecordWrite(Register object, Register address,
                                 Register value, LinkRegisterStatus lr_status,
                                 SaveFPRegsMode fp_mode,
                                 RememberedSetAction remembered_set_action,
                                 SmiCheck smi_check) {
  DCHECK(object != value);
  if (emit_debug_code()) {
    LoadP(r0, MemOperand(address));
    cmp(r0, value);
    Check(eq, AbortReason::kWrongAddressOrValuePassedToRecordWrite);
  }

  if (remembered_set_action == OMIT_REMEMBERED_SET &&
      !FLAG_incremental_marking) {
    return;
  }

  // First, check if a write barrier is even needed. The tests below
  // catch stores of smis and stores into the young generation.
  Label done;

  if (smi_check == INLINE_SMI_CHECK) {
    JumpIfSmi(value, &done);
  }

  CheckPageFlag(value,
                value,  // Used as scratch.
                MemoryChunk::kPointersToHereAreInterestingMask, eq, &done);
  CheckPageFlag(object,
                value,  // Used as scratch.
                MemoryChunk::kPointersFromHereAreInterestingMask, eq, &done);

  // Record the actual write.
  if (lr_status == kLRHasNotBeenSaved) {
    mflr(r0);
    push(r0);
  }
  CallRecordWriteStub(object, address, remembered_set_action, fp_mode);
  if (lr_status == kLRHasNotBeenSaved) {
    pop(r0);
    mtlr(r0);
  }

  bind(&done);

  // Count number of write barriers in generated code.
  isolate()->counters()->write_barriers_static()->Increment();
  IncrementCounter(isolate()->counters()->write_barriers_dynamic(), 1, ip,
                   value);

  // Clobber clobbered registers when running with the debug-code flag
  // turned on to provoke errors.
  if (emit_debug_code()) {
    mov(address, Operand(bit_cast<intptr_t>(kZapValue + 12)));
    mov(value, Operand(bit_cast<intptr_t>(kZapValue + 16)));
  }
}

void TurboAssembler::PushCommonFrame(Register marker_reg) {
  int fp_delta = 0;
  mflr(r0);
  if (FLAG_enable_embedded_constant_pool) {
    if (marker_reg.is_valid()) {
      Push(r0, fp, kConstantPoolRegister, marker_reg);
      fp_delta = 2;
    } else {
      Push(r0, fp, kConstantPoolRegister);
      fp_delta = 1;
    }
  } else {
    if (marker_reg.is_valid()) {
      Push(r0, fp, marker_reg);
      fp_delta = 1;
    } else {
      Push(r0, fp);
      fp_delta = 0;
    }
  }
  addi(fp, sp, Operand(fp_delta * kPointerSize));
}

void TurboAssembler::PushStandardFrame(Register function_reg) {
  int fp_delta = 0;
  mflr(r0);
  if (FLAG_enable_embedded_constant_pool) {
    if (function_reg.is_valid()) {
      Push(r0, fp, kConstantPoolRegister, cp, function_reg);
      fp_delta = 3;
    } else {
      Push(r0, fp, kConstantPoolRegister, cp);
      fp_delta = 2;
    }
  } else {
    if (function_reg.is_valid()) {
      Push(r0, fp, cp, function_reg);
      fp_delta = 2;
    } else {
      Push(r0, fp, cp);
      fp_delta = 1;
    }
  }
  addi(fp, sp, Operand(fp_delta * kPointerSize));
}

void TurboAssembler::RestoreFrameStateForTailCall() {
  if (FLAG_enable_embedded_constant_pool) {
    LoadP(kConstantPoolRegister,
          MemOperand(fp, StandardFrameConstants::kConstantPoolOffset));
    set_constant_pool_available(false);
  }
  LoadP(r0, MemOperand(fp, StandardFrameConstants::kCallerPCOffset));
  LoadP(fp, MemOperand(fp, StandardFrameConstants::kCallerFPOffset));
  mtlr(r0);
}

// Push and pop all registers that can hold pointers.
void MacroAssembler::PushSafepointRegisters() {
  // Safepoints expect a block of kNumSafepointRegisters values on the
  // stack, so adjust the stack for unsaved registers.
  const int num_unsaved = kNumSafepointRegisters - kNumSafepointSavedRegisters;
  DCHECK_GE(num_unsaved, 0);
  if (num_unsaved > 0) {
    subi(sp, sp, Operand(num_unsaved * kPointerSize));
  }
  MultiPush(kSafepointSavedRegisters);
}


void MacroAssembler::PopSafepointRegisters() {
  const int num_unsaved = kNumSafepointRegisters - kNumSafepointSavedRegisters;
  MultiPop(kSafepointSavedRegisters);
  if (num_unsaved > 0) {
    addi(sp, sp, Operand(num_unsaved * kPointerSize));
  }
}

int MacroAssembler::SafepointRegisterStackIndex(int reg_code) {
  // The registers are pushed starting with the highest encoding,
  // which means that lowest encodings are closest to the stack pointer.
  RegList regs = kSafepointSavedRegisters;
  int index = 0;

  DCHECK(reg_code >= 0 && reg_code < kNumRegisters);

  for (int16_t i = 0; i < reg_code; i++) {
    if ((regs & (1 << i)) != 0) {
      index++;
    }
  }

  return index;
}


void TurboAssembler::CanonicalizeNaN(const DoubleRegister dst,
                                     const DoubleRegister src) {
  // Turn potential sNaN into qNaN.
  fsub(dst, src, kDoubleRegZero);
}

void TurboAssembler::ConvertIntToDouble(Register src, DoubleRegister dst) {
  MovIntToDouble(dst, src, r0);
  fcfid(dst, dst);
}

void TurboAssembler::ConvertUnsignedIntToDouble(Register src,
                                                DoubleRegister dst) {
  MovUnsignedIntToDouble(dst, src, r0);
  fcfid(dst, dst);
}

void TurboAssembler::ConvertIntToFloat(Register src, DoubleRegister dst) {
  MovIntToDouble(dst, src, r0);
  fcfids(dst, dst);
}

void TurboAssembler::ConvertUnsignedIntToFloat(Register src,
                                               DoubleRegister dst) {
  MovUnsignedIntToDouble(dst, src, r0);
  fcfids(dst, dst);
}

#if V8_TARGET_ARCH_PPC64
void TurboAssembler::ConvertInt64ToDouble(Register src,
                                          DoubleRegister double_dst) {
  MovInt64ToDouble(double_dst, src);
  fcfid(double_dst, double_dst);
}

void TurboAssembler::ConvertUnsignedInt64ToFloat(Register src,
                                                 DoubleRegister double_dst) {
  MovInt64ToDouble(double_dst, src);
  fcfidus(double_dst, double_dst);
}

void TurboAssembler::ConvertUnsignedInt64ToDouble(Register src,
                                                  DoubleRegister double_dst) {
  MovInt64ToDouble(double_dst, src);
  fcfidu(double_dst, double_dst);
}

void TurboAssembler::ConvertInt64ToFloat(Register src,
                                         DoubleRegister double_dst) {
  MovInt64ToDouble(double_dst, src);
  fcfids(double_dst, double_dst);
}
#endif

void TurboAssembler::ConvertDoubleToInt64(const DoubleRegister double_input,
#if !V8_TARGET_ARCH_PPC64
                                          const Register dst_hi,
#endif
                                          const Register dst,
                                          const DoubleRegister double_dst,
                                          FPRoundingMode rounding_mode) {
  if (rounding_mode == kRoundToZero) {
    fctidz(double_dst, double_input);
  } else {
    SetRoundingMode(rounding_mode);
    fctid(double_dst, double_input);
    ResetRoundingMode();
  }

  MovDoubleToInt64(
#if !V8_TARGET_ARCH_PPC64
      dst_hi,
#endif
      dst, double_dst);
}

#if V8_TARGET_ARCH_PPC64
void TurboAssembler::ConvertDoubleToUnsignedInt64(
    const DoubleRegister double_input, const Register dst,
    const DoubleRegister double_dst, FPRoundingMode rounding_mode) {
  if (rounding_mode == kRoundToZero) {
    fctiduz(double_dst, double_input);
  } else {
    SetRoundingMode(rounding_mode);
    fctidu(double_dst, double_input);
    ResetRoundingMode();
  }

  MovDoubleToInt64(dst, double_dst);
}
#endif

#if !V8_TARGET_ARCH_PPC64
void TurboAssembler::ShiftLeftPair(Register dst_low, Register dst_high,
                                   Register src_low, Register src_high,
                                   Register scratch, Register shift) {
  DCHECK(!AreAliased(dst_low, src_high));
  DCHECK(!AreAliased(dst_high, src_low));
  DCHECK(!AreAliased(dst_low, dst_high, shift));
  Label less_than_32;
  Label done;
  cmpi(shift, Operand(32));
  blt(&less_than_32);
  // If shift >= 32
  andi(scratch, shift, Operand(0x1F));
  slw(dst_high, src_low, scratch);
  li(dst_low, Operand::Zero());
  b(&done);
  bind(&less_than_32);
  // If shift < 32
  subfic(scratch, shift, Operand(32));
  slw(dst_high, src_high, shift);
  srw(scratch, src_low, scratch);
  orx(dst_high, dst_high, scratch);
  slw(dst_low, src_low, shift);
  bind(&done);
}

void TurboAssembler::ShiftLeftPair(Register dst_low, Register dst_high,
                                   Register src_low, Register src_high,
                                   uint32_t shift) {
  DCHECK(!AreAliased(dst_low, src_high));
  DCHECK(!AreAliased(dst_high, src_low));
  if (shift == 32) {
    Move(dst_high, src_low);
    li(dst_low, Operand::Zero());
  } else if (shift > 32) {
    shift &= 0x1F;
    slwi(dst_high, src_low, Operand(shift));
    li(dst_low, Operand::Zero());
  } else if (shift == 0) {
    Move(dst_low, src_low);
    Move(dst_high, src_high);
  } else {
    slwi(dst_high, src_high, Operand(shift));
    rlwimi(dst_high, src_low, shift, 32 - shift, 31);
    slwi(dst_low, src_low, Operand(shift));
  }
}

void TurboAssembler::ShiftRightPair(Register dst_low, Register dst_high,
                                    Register src_low, Register src_high,
                                    Register scratch, Register shift) {
  DCHECK(!AreAliased(dst_low, src_high));
  DCHECK(!AreAliased(dst_high, src_low));
  DCHECK(!AreAliased(dst_low, dst_high, shift));
  Label less_than_32;
  Label done;
  cmpi(shift, Operand(32));
  blt(&less_than_32);
  // If shift >= 32
  andi(scratch, shift, Operand(0x1F));
  srw(dst_low, src_high, scratch);
  li(dst_high, Operand::Zero());
  b(&done);
  bind(&less_than_32);
  // If shift < 32
  subfic(scratch, shift, Operand(32));
  srw(dst_low, src_low, shift);
  slw(scratch, src_high, scratch);
  orx(dst_low, dst_low, scratch);
  srw(dst_high, src_high, shift);
  bind(&done);
}

void TurboAssembler::ShiftRightPair(Register dst_low, Register dst_high,
                                    Register src_low, Register src_high,
                                    uint32_t shift) {
  DCHECK(!AreAliased(dst_low, src_high));
  DCHECK(!AreAliased(dst_high, src_low));
  if (shift == 32) {
    Move(dst_low, src_high);
    li(dst_high, Operand::Zero());
  } else if (shift > 32) {
    shift &= 0x1F;
    srwi(dst_low, src_high, Operand(shift));
    li(dst_high, Operand::Zero());
  } else if (shift == 0) {
    Move(dst_low, src_low);
    Move(dst_high, src_high);
  } else {
    srwi(dst_low, src_low, Operand(shift));
    rlwimi(dst_low, src_high, 32 - shift, 0, shift - 1);
    srwi(dst_high, src_high, Operand(shift));
  }
}

void TurboAssembler::ShiftRightAlgPair(Register dst_low, Register dst_high,
                                       Register src_low, Register src_high,
                                       Register scratch, Register shift) {
  DCHECK(!AreAliased(dst_low, src_high, shift));
  DCHECK(!AreAliased(dst_high, src_low, shift));
  Label less_than_32;
  Label done;
  cmpi(shift, Operand(32));
  blt(&less_than_32);
  // If shift >= 32
  andi(scratch, shift, Operand(0x1F));
  sraw(dst_low, src_high, scratch);
  srawi(dst_high, src_high, 31);
  b(&done);
  bind(&less_than_32);
  // If shift < 32
  subfic(scratch, shift, Operand(32));
  srw(dst_low, src_low, shift);
  slw(scratch, src_high, scratch);
  orx(dst_low, dst_low, scratch);
  sraw(dst_high, src_high, shift);
  bind(&done);
}

void TurboAssembler::ShiftRightAlgPair(Register dst_low, Register dst_high,
                                       Register src_low, Register src_high,
                                       uint32_t shift) {
  DCHECK(!AreAliased(dst_low, src_high));
  DCHECK(!AreAliased(dst_high, src_low));
  if (shift == 32) {
    Move(dst_low, src_high);
    srawi(dst_high, src_high, 31);
  } else if (shift > 32) {
    shift &= 0x1F;
    srawi(dst_low, src_high, shift);
    srawi(dst_high, src_high, 31);
  } else if (shift == 0) {
    Move(dst_low, src_low);
    Move(dst_high, src_high);
  } else {
    srwi(dst_low, src_low, Operand(shift));
    rlwimi(dst_low, src_high, 32 - shift, 0, shift - 1);
    srawi(dst_high, src_high, shift);
  }
}
#endif

void TurboAssembler::LoadConstantPoolPointerRegisterFromCodeTargetAddress(
    Register code_target_address) {
  lwz(kConstantPoolRegister,
      MemOperand(code_target_address,
                 Code::kConstantPoolOffset - Code::kHeaderSize));
  add(kConstantPoolRegister, kConstantPoolRegister, code_target_address);
}

void TurboAssembler::LoadPC(Register dst) {
  b(4, SetLK);
  mflr(dst);
}

void TurboAssembler::ComputeCodeStartAddress(Register dst) {
  Label current_pc;
  mov_label_addr(dst, &current_pc);

  bind(&current_pc);
  subi(dst, dst, Operand(pc_offset()));
}

void TurboAssembler::LoadConstantPoolPointerRegister() {
  LoadPC(kConstantPoolRegister);
  int32_t delta = -pc_offset() + 4;
  add_label_offset(kConstantPoolRegister, kConstantPoolRegister,
                   ConstantPoolPosition(), delta);
}

void TurboAssembler::StubPrologue(StackFrame::Type type) {
  {
    ConstantPoolUnavailableScope constant_pool_unavailable(this);
    mov(r11, Operand(StackFrame::TypeToMarker(type)));
    PushCommonFrame(r11);
  }
  if (FLAG_enable_embedded_constant_pool) {
    LoadConstantPoolPointerRegister();
    set_constant_pool_available(true);
  }
}

void TurboAssembler::Prologue() {
  PushStandardFrame(r4);
  if (FLAG_enable_embedded_constant_pool) {
    // base contains prologue address
    LoadConstantPoolPointerRegister();
    set_constant_pool_available(true);
  }
}

void TurboAssembler::EnterFrame(StackFrame::Type type,
                                bool load_constant_pool_pointer_reg) {
  if (FLAG_enable_embedded_constant_pool && load_constant_pool_pointer_reg) {
    // Push type explicitly so we can leverage the constant pool.
    // This path cannot rely on ip containing code entry.
    PushCommonFrame();
    LoadConstantPoolPointerRegister();
    mov(ip, Operand(StackFrame::TypeToMarker(type)));
    push(ip);
  } else {
    mov(ip, Operand(StackFrame::TypeToMarker(type)));
    PushCommonFrame(ip);
  }
  if (type == StackFrame::INTERNAL) {
    Move(ip, CodeObject());
    push(ip);
  }
}

int TurboAssembler::LeaveFrame(StackFrame::Type type, int stack_adjustment) {
  ConstantPoolUnavailableScope constant_pool_unavailable(this);
  // r3: preserved
  // r4: preserved
  // r5: preserved

  // Drop the execution stack down to the frame pointer and restore
  // the caller's state.
  int frame_ends;
  LoadP(r0, MemOperand(fp, StandardFrameConstants::kCallerPCOffset));
  LoadP(ip, MemOperand(fp, StandardFrameConstants::kCallerFPOffset));
  if (FLAG_enable_embedded_constant_pool) {
    LoadP(kConstantPoolRegister,
          MemOperand(fp, StandardFrameConstants::kConstantPoolOffset));
  }
  mtlr(r0);
  frame_ends = pc_offset();
  Add(sp, fp, StandardFrameConstants::kCallerSPOffset + stack_adjustment, r0);
  mr(fp, ip);
  return frame_ends;
}

// ExitFrame layout (probably wrongish.. needs updating)
//
//  SP -> previousSP
//        LK reserved
//        code
//        sp_on_exit (for debug?)
// oldSP->prev SP
//        LK
//        <parameters on stack>

// Prior to calling EnterExitFrame, we've got a bunch of parameters
// on the stack that we need to wrap a real frame around.. so first
// we reserve a slot for LK and push the previous SP which is captured
// in the fp register (r31)
// Then - we buy a new frame

void MacroAssembler::EnterExitFrame(bool save_doubles, int stack_space,
                                    StackFrame::Type frame_type) {
  DCHECK(frame_type == StackFrame::EXIT ||
         frame_type == StackFrame::BUILTIN_EXIT);
  // Set up the frame structure on the stack.
  DCHECK_EQ(2 * kPointerSize, ExitFrameConstants::kCallerSPDisplacement);
  DCHECK_EQ(1 * kPointerSize, ExitFrameConstants::kCallerPCOffset);
  DCHECK_EQ(0 * kPointerSize, ExitFrameConstants::kCallerFPOffset);
  DCHECK_GT(stack_space, 0);

  // This is an opportunity to build a frame to wrap
  // all of the pushes that have happened inside of V8
  // since we were called from C code

  mov(ip, Operand(StackFrame::TypeToMarker(frame_type)));
  PushCommonFrame(ip);
  // Reserve room for saved entry sp and code object.
  subi(sp, fp, Operand(ExitFrameConstants::kFixedFrameSizeFromFp));

  if (emit_debug_code()) {
    li(r8, Operand::Zero());
    StoreP(r8, MemOperand(fp, ExitFrameConstants::kSPOffset));
  }
  if (FLAG_enable_embedded_constant_pool) {
    StoreP(kConstantPoolRegister,
           MemOperand(fp, ExitFrameConstants::kConstantPoolOffset));
  }
  Move(r8, CodeObject());
  StoreP(r8, MemOperand(fp, ExitFrameConstants::kCodeOffset));

  // Save the frame pointer and the context in top.
  Move(r8, ExternalReference::Create(IsolateAddressId::kCEntryFPAddress,
                                     isolate()));
  StoreP(fp, MemOperand(r8));
  Move(r8,
       ExternalReference::Create(IsolateAddressId::kContextAddress, isolate()));
  StoreP(cp, MemOperand(r8));

  // Optionally save all volatile double registers.
  if (save_doubles) {
    MultiPushDoubles(kCallerSavedDoubles);
    // Note that d0 will be accessible at
    //   fp - ExitFrameConstants::kFrameSize -
    //   kNumCallerSavedDoubles * kDoubleSize,
    // since the sp slot and code slot were pushed after the fp.
  }

  addi(sp, sp, Operand(-stack_space * kPointerSize));

  // Allocate and align the frame preparing for calling the runtime
  // function.
  const int frame_alignment = ActivationFrameAlignment();
  if (frame_alignment > kPointerSize) {
    DCHECK(base::bits::IsPowerOfTwo(frame_alignment));
    ClearRightImm(sp, sp, Operand(WhichPowerOf2(frame_alignment)));
  }
  li(r0, Operand::Zero());
  StorePU(r0, MemOperand(sp, -kNumRequiredStackFrameSlots * kPointerSize));

  // Set the exit frame sp value to point just before the return address
  // location.
  addi(r8, sp, Operand((kStackFrameExtraParamSlot + 1) * kPointerSize));
  StoreP(r8, MemOperand(fp, ExitFrameConstants::kSPOffset));
}

int TurboAssembler::ActivationFrameAlignment() {
#if !defined(USE_SIMULATOR)
  // Running on the real platform. Use the alignment as mandated by the local
  // environment.
  // Note: This will break if we ever start generating snapshots on one PPC
  // platform for another PPC platform with a different alignment.
  return base::OS::ActivationFrameAlignment();
#else  // Simulated
  // If we are using the simulator then we should always align to the expected
  // alignment. As the simulator is used to generate snapshots we do not know
  // if the target platform will need alignment, so this is controlled from a
  // flag.
  return FLAG_sim_stack_alignment;
#endif
}


void MacroAssembler::LeaveExitFrame(bool save_doubles, Register argument_count,
                                    bool argument_count_is_length) {
  ConstantPoolUnavailableScope constant_pool_unavailable(this);
  // Optionally restore all double registers.
  if (save_doubles) {
    // Calculate the stack location of the saved doubles and restore them.
    const int kNumRegs = kNumCallerSavedDoubles;
    const int offset =
        (ExitFrameConstants::kFixedFrameSizeFromFp + kNumRegs * kDoubleSize);
    addi(r6, fp, Operand(-offset));
    MultiPopDoubles(kCallerSavedDoubles, r6);
  }

  // Clear top frame.
  li(r6, Operand::Zero());
  Move(ip, ExternalReference::Create(IsolateAddressId::kCEntryFPAddress,
                                     isolate()));
  StoreP(r6, MemOperand(ip));

  // Restore current context from top and clear it in debug mode.
  Move(ip,
       ExternalReference::Create(IsolateAddressId::kContextAddress, isolate()));
  LoadP(cp, MemOperand(ip));

#ifdef DEBUG
  mov(r6, Operand(Context::kInvalidContext));
  Move(ip,
       ExternalReference::Create(IsolateAddressId::kContextAddress, isolate()));
  StoreP(r6, MemOperand(ip));
#endif

  // Tear down the exit frame, pop the arguments, and return.
  LeaveFrame(StackFrame::EXIT);

  if (argument_count.is_valid()) {
    if (!argument_count_is_length) {
      ShiftLeftImm(argument_count, argument_count, Operand(kPointerSizeLog2));
    }
    add(sp, sp, argument_count);
  }
}

void TurboAssembler::MovFromFloatResult(const DoubleRegister dst) {
  Move(dst, d1);
}

void TurboAssembler::MovFromFloatParameter(const DoubleRegister dst) {
  Move(dst, d1);
}

void TurboAssembler::PrepareForTailCall(const ParameterCount& callee_args_count,
                                        Register caller_args_count_reg,
                                        Register scratch0, Register scratch1) {
#if DEBUG
  if (callee_args_count.is_reg()) {
    DCHECK(!AreAliased(callee_args_count.reg(), caller_args_count_reg, scratch0,
                       scratch1));
  } else {
    DCHECK(!AreAliased(caller_args_count_reg, scratch0, scratch1));
  }
#endif

  // Calculate the end of destination area where we will put the arguments
  // after we drop current frame. We add kPointerSize to count the receiver
  // argument which is not included into formal parameters count.
  Register dst_reg = scratch0;
  ShiftLeftImm(dst_reg, caller_args_count_reg, Operand(kPointerSizeLog2));
  add(dst_reg, fp, dst_reg);
  addi(dst_reg, dst_reg,
       Operand(StandardFrameConstants::kCallerSPOffset + kPointerSize));

  Register src_reg = caller_args_count_reg;
  // Calculate the end of source area. +kPointerSize is for the receiver.
  if (callee_args_count.is_reg()) {
    ShiftLeftImm(src_reg, callee_args_count.reg(), Operand(kPointerSizeLog2));
    add(src_reg, sp, src_reg);
    addi(src_reg, src_reg, Operand(kPointerSize));
  } else {
    Add(src_reg, sp, (callee_args_count.immediate() + 1) * kPointerSize, r0);
  }

  if (FLAG_debug_code) {
    cmpl(src_reg, dst_reg);
    Check(lt, AbortReason::kStackAccessBelowStackPointer);
  }

  // Restore caller's frame pointer and return address now as they will be
  // overwritten by the copying loop.
  RestoreFrameStateForTailCall();

  // Now copy callee arguments to the caller frame going backwards to avoid
  // callee arguments corruption (source and destination areas could overlap).

  // Both src_reg and dst_reg are pointing to the word after the one to copy,
  // so they must be pre-decremented in the loop.
  Register tmp_reg = scratch1;
  Label loop;
  if (callee_args_count.is_reg()) {
    addi(tmp_reg, callee_args_count.reg(), Operand(1));  // +1 for receiver
  } else {
    mov(tmp_reg, Operand(callee_args_count.immediate() + 1));
  }
  mtctr(tmp_reg);
  bind(&loop);
  LoadPU(tmp_reg, MemOperand(src_reg, -kPointerSize));
  StorePU(tmp_reg, MemOperand(dst_reg, -kPointerSize));
  bdnz(&loop);

  // Leave current frame.
  mr(sp, dst_reg);
}

void MacroAssembler::InvokePrologue(const ParameterCount& expected,
                                    const ParameterCount& actual, Label* done,
                                    bool* definitely_mismatches,
                                    InvokeFlag flag) {
  bool definitely_matches = false;
  *definitely_mismatches = false;
  Label regular_invoke;

  // Check whether the expected and actual arguments count match. If not,
  // setup registers according to contract with ArgumentsAdaptorTrampoline:
  //  r3: actual arguments count
  //  r4: function (passed through to callee)
  //  r5: expected arguments count

  // The code below is made a lot easier because the calling code already sets
  // up actual and expected registers according to the contract if values are
  // passed in registers.

  // ARM has some sanity checks as per below, considering add them for PPC
  //  DCHECK(actual.is_immediate() || actual.reg() == r3);
  //  DCHECK(expected.is_immediate() || expected.reg() == r5);

  if (expected.is_immediate()) {
    DCHECK(actual.is_immediate());
    mov(r3, Operand(actual.immediate()));
    if (expected.immediate() == actual.immediate()) {
      definitely_matches = true;
    } else {
      const int sentinel = SharedFunctionInfo::kDontAdaptArgumentsSentinel;
      if (expected.immediate() == sentinel) {
        // Don't worry about adapting arguments for builtins that
        // don't want that done. Skip adaption code by making it look
        // like we have a match between expected and actual number of
        // arguments.
        definitely_matches = true;
      } else {
        *definitely_mismatches = true;
        mov(r5, Operand(expected.immediate()));
      }
    }
  } else {
    if (actual.is_immediate()) {
      mov(r3, Operand(actual.immediate()));
      cmpi(expected.reg(), Operand(actual.immediate()));
      beq(&regular_invoke);
    } else {
      cmp(expected.reg(), actual.reg());
      beq(&regular_invoke);
    }
  }

  if (!definitely_matches) {
    Handle<Code> adaptor = BUILTIN_CODE(isolate(), ArgumentsAdaptorTrampoline);
    if (flag == CALL_FUNCTION) {
      Call(adaptor);
      if (!*definitely_mismatches) {
        b(done);
      }
    } else {
      Jump(adaptor, RelocInfo::CODE_TARGET);
    }
    bind(&regular_invoke);
  }
}

void MacroAssembler::CheckDebugHook(Register fun, Register new_target,
                                    const ParameterCount& expected,
                                    const ParameterCount& actual) {
  Label skip_hook;

  ExternalReference debug_hook_active =
      ExternalReference::debug_hook_on_function_call_address(isolate());
  Move(r7, debug_hook_active);
  LoadByte(r7, MemOperand(r7), r0);
  extsb(r7, r7);
  CmpSmiLiteral(r7, Smi::kZero, r0);
  beq(&skip_hook);

  {
    // Load receiver to pass it later to DebugOnFunctionCall hook.
    if (actual.is_reg()) {
      mr(r7, actual.reg());
    } else {
      mov(r7, Operand(actual.immediate()));
    }
    ShiftLeftImm(r7, r7, Operand(kPointerSizeLog2));
    LoadPX(r7, MemOperand(sp, r7));
    FrameScope frame(this,
                     has_frame() ? StackFrame::NONE : StackFrame::INTERNAL);
    if (expected.is_reg()) {
      SmiTag(expected.reg());
      Push(expected.reg());
    }
    if (actual.is_reg()) {
      SmiTag(actual.reg());
      Push(actual.reg());
    }
    if (new_target.is_valid()) {
      Push(new_target);
    }
    Push(fun, fun, r7);
    CallRuntime(Runtime::kDebugOnFunctionCall);
    Pop(fun);
    if (new_target.is_valid()) {
      Pop(new_target);
    }
    if (actual.is_reg()) {
      Pop(actual.reg());
      SmiUntag(actual.reg());
    }
    if (expected.is_reg()) {
      Pop(expected.reg());
      SmiUntag(expected.reg());
    }
  }
  bind(&skip_hook);
}

void MacroAssembler::InvokeFunctionCode(Register function, Register new_target,
                                        const ParameterCount& expected,
                                        const ParameterCount& actual,
                                        InvokeFlag flag) {
  // You can't call a function without a valid frame.
  DCHECK(flag == JUMP_FUNCTION || has_frame());
  DCHECK(function == r4);
  DCHECK_IMPLIES(new_target.is_valid(), new_target == r6);

  // On function call, call into the debugger if necessary.
  CheckDebugHook(function, new_target, expected, actual);

  // Clear the new.target register if not given.
  if (!new_target.is_valid()) {
    LoadRoot(r6, Heap::kUndefinedValueRootIndex);
  }

  Label done;
  bool definitely_mismatches = false;
  InvokePrologue(expected, actual, &done, &definitely_mismatches, flag);
  if (!definitely_mismatches) {
    // We call indirectly through the code field in the function to
    // allow recompilation to take effect without changing any of the
    // call sites.
    Register code = kJavaScriptCallCodeStartRegister;
    LoadP(code, FieldMemOperand(function, JSFunction::kCodeOffset));
    addi(code, code, Operand(Code::kHeaderSize - kHeapObjectTag));
    if (flag == CALL_FUNCTION) {
      CallJSEntry(code);
    } else {
      DCHECK(flag == JUMP_FUNCTION);
      JumpToJSEntry(code);
    }

    // Continue here if InvokePrologue does handle the invocation due to
    // mismatched parameter counts.
    bind(&done);
  }
}

void MacroAssembler::InvokeFunction(Register fun, Register new_target,
                                    const ParameterCount& actual,
                                    InvokeFlag flag) {
  // You can't call a function without a valid frame.
  DCHECK(flag == JUMP_FUNCTION || has_frame());

  // Contract with called JS functions requires that function is passed in r4.
  DCHECK(fun == r4);

  Register expected_reg = r5;
  Register temp_reg = r7;

  LoadP(temp_reg, FieldMemOperand(r4, JSFunction::kSharedFunctionInfoOffset));
  LoadP(cp, FieldMemOperand(r4, JSFunction::kContextOffset));
  LoadWordArith(expected_reg,
                FieldMemOperand(
                    temp_reg, SharedFunctionInfo::kFormalParameterCountOffset));

  ParameterCount expected(expected_reg);
  InvokeFunctionCode(fun, new_target, expected, actual, flag);
}

void MacroAssembler::InvokeFunction(Register function,
                                    const ParameterCount& expected,
                                    const ParameterCount& actual,
                                    InvokeFlag flag) {
  // You can't call a function without a valid frame.
  DCHECK(flag == JUMP_FUNCTION || has_frame());

  // Contract with called JS functions requires that function is passed in r4.
  DCHECK(function == r4);

  // Get the function and setup the context.
  LoadP(cp, FieldMemOperand(r4, JSFunction::kContextOffset));

<<<<<<< HEAD
  InvokeFunctionCode(r4, no_reg, expected, actual, flag, call_wrapper);
}


void MacroAssembler::InvokeFunction(Handle<JSFunction> function,
                                    const ParameterCount& expected,
                                    const ParameterCount& actual,
                                    InvokeFlag flag,
                                    const CallWrapper& call_wrapper) {
  Move(r4, function);
  InvokeFunction(r4, expected, actual, flag, call_wrapper);
}


void MacroAssembler::IsObjectJSStringType(Register object, Register scratch,
                                          Label* fail) {
  DCHECK(kNotStringTag != 0);

  LoadP(scratch, FieldMemOperand(object, HeapObject::kMapOffset));
  lbz(scratch, FieldMemOperand(scratch, Map::kInstanceTypeOffset));
  andi(r0, scratch, Operand(kIsNotStringMask));
  bne(fail, cr0);
}


=======
  InvokeFunctionCode(r4, no_reg, expected, actual, flag);
}

>>>>>>> 84bd6f3c
void MacroAssembler::MaybeDropFrames() {
  // Check whether we need to drop frames to restart a function on the stack.
  ExternalReference restart_fp =
      ExternalReference::debug_restart_fp_address(isolate());
<<<<<<< HEAD
  mov(r4, Operand(restart_fp));
=======
  Move(r4, restart_fp);
>>>>>>> 84bd6f3c
  LoadP(r4, MemOperand(r4));
  cmpi(r4, Operand::Zero());
  Jump(BUILTIN_CODE(isolate(), FrameDropperTrampoline), RelocInfo::CODE_TARGET,
       ne);
}

void MacroAssembler::PushStackHandler() {
  // Adjust this code if not the case.
  STATIC_ASSERT(StackHandlerConstants::kSize == 2 * kPointerSize);
  STATIC_ASSERT(StackHandlerConstants::kNextOffset == 0 * kPointerSize);

  Push(Smi::kZero);  // Padding.

  // Link the current handler as the next handler.
  // Preserve r3-r7.
  mov(r8, Operand(ExternalReference::Create(IsolateAddressId::kHandlerAddress,
                                            isolate())));
  LoadP(r0, MemOperand(r8));
  push(r0);

  // Set this new handler as the current one.
  StoreP(sp, MemOperand(r8));
}


void MacroAssembler::PopStackHandler() {
  STATIC_ASSERT(StackHandlerConstants::kSize == 2 * kPointerSize);
  STATIC_ASSERT(StackHandlerConstants::kNextOffset == 0);

  pop(r4);
  mov(ip, Operand(ExternalReference::Create(IsolateAddressId::kHandlerAddress,
                                            isolate())));
  StoreP(r4, MemOperand(ip));

  Drop(1);  // Drop padding.
}


void MacroAssembler::CompareObjectType(Register object, Register map,
                                       Register type_reg, InstanceType type) {
  const Register temp = type_reg == no_reg ? r0 : type_reg;

  LoadP(map, FieldMemOperand(object, HeapObject::kMapOffset));
  CompareInstanceType(map, temp, type);
}


void MacroAssembler::CompareInstanceType(Register map, Register type_reg,
                                         InstanceType type) {
  STATIC_ASSERT(Map::kInstanceTypeOffset < 4096);
  STATIC_ASSERT(LAST_TYPE <= 0xFFFF);
  lhz(type_reg, FieldMemOperand(map, Map::kInstanceTypeOffset));
  cmpi(type_reg, Operand(type));
}


void MacroAssembler::CompareRoot(Register obj, Heap::RootListIndex index) {
  DCHECK(obj != r0);
  LoadRoot(r0, index);
  cmp(obj, r0);
}

void TurboAssembler::AddAndCheckForOverflow(Register dst, Register left,
                                            Register right,
                                            Register overflow_dst,
                                            Register scratch) {
  DCHECK(dst != overflow_dst);
  DCHECK(dst != scratch);
  DCHECK(overflow_dst != scratch);
  DCHECK(overflow_dst != left);
  DCHECK(overflow_dst != right);

  bool left_is_right = left == right;
  RCBit xorRC = left_is_right ? SetRC : LeaveRC;

  // C = A+B; C overflows if A/B have same sign and C has diff sign than A
  if (dst == left) {
    mr(scratch, left);            // Preserve left.
    add(dst, left, right);        // Left is overwritten.
    xor_(overflow_dst, dst, scratch, xorRC);  // Original left.
    if (!left_is_right) xor_(scratch, dst, right);
  } else if (dst == right) {
    mr(scratch, right);           // Preserve right.
    add(dst, left, right);        // Right is overwritten.
    xor_(overflow_dst, dst, left, xorRC);
    if (!left_is_right) xor_(scratch, dst, scratch);  // Original right.
  } else {
    add(dst, left, right);
    xor_(overflow_dst, dst, left, xorRC);
    if (!left_is_right) xor_(scratch, dst, right);
  }
  if (!left_is_right) and_(overflow_dst, scratch, overflow_dst, SetRC);
}

void TurboAssembler::AddAndCheckForOverflow(Register dst, Register left,
                                            intptr_t right,
                                            Register overflow_dst,
                                            Register scratch) {
  Register original_left = left;
  DCHECK(dst != overflow_dst);
  DCHECK(dst != scratch);
  DCHECK(overflow_dst != scratch);
  DCHECK(overflow_dst != left);

  // C = A+B; C overflows if A/B have same sign and C has diff sign than A
  if (dst == left) {
    // Preserve left.
    original_left = overflow_dst;
    mr(original_left, left);
  }
  Add(dst, left, right, scratch);
  xor_(overflow_dst, dst, original_left);
  if (right >= 0) {
    and_(overflow_dst, overflow_dst, dst, SetRC);
  } else {
    andc(overflow_dst, overflow_dst, dst, SetRC);
  }
}

void TurboAssembler::SubAndCheckForOverflow(Register dst, Register left,
                                            Register right,
                                            Register overflow_dst,
                                            Register scratch) {
  DCHECK(dst != overflow_dst);
  DCHECK(dst != scratch);
  DCHECK(overflow_dst != scratch);
  DCHECK(overflow_dst != left);
  DCHECK(overflow_dst != right);

  // C = A-B; C overflows if A/B have diff signs and C has diff sign than A
  if (dst == left) {
    mr(scratch, left);      // Preserve left.
    sub(dst, left, right);  // Left is overwritten.
    xor_(overflow_dst, dst, scratch);
    xor_(scratch, scratch, right);
    and_(overflow_dst, overflow_dst, scratch, SetRC);
  } else if (dst == right) {
    mr(scratch, right);     // Preserve right.
    sub(dst, left, right);  // Right is overwritten.
    xor_(overflow_dst, dst, left);
    xor_(scratch, left, scratch);
    and_(overflow_dst, overflow_dst, scratch, SetRC);
  } else {
    sub(dst, left, right);
    xor_(overflow_dst, dst, left);
    xor_(scratch, left, right);
    and_(overflow_dst, scratch, overflow_dst, SetRC);
  }
}


<<<<<<< HEAD
void MacroAssembler::CompareMap(Register obj, Register scratch, Handle<Map> map,
                                Label* early_success) {
  LoadP(scratch, FieldMemOperand(obj, HeapObject::kMapOffset));
  CompareMap(scratch, map, early_success);
}


void MacroAssembler::CompareMap(Register obj_map, Handle<Map> map,
                                Label* early_success) {
  mov(r0, Operand(map));
  cmp(obj_map, r0);
}


void MacroAssembler::CheckMap(Register obj, Register scratch, Handle<Map> map,
                              Label* fail, SmiCheckType smi_check_type) {
  if (smi_check_type == DO_SMI_CHECK) {
    JumpIfSmi(obj, fail);
  }

  Label success;
  CompareMap(obj, scratch, map, &success);
  bne(fail);
  bind(&success);
}


void MacroAssembler::CheckMap(Register obj, Register scratch,
                              Heap::RootListIndex index, Label* fail,
                              SmiCheckType smi_check_type) {
  if (smi_check_type == DO_SMI_CHECK) {
    JumpIfSmi(obj, fail);
  }
  LoadP(scratch, FieldMemOperand(obj, HeapObject::kMapOffset));
  LoadRoot(r0, index);
  cmp(scratch, r0);
  bne(fail);
}


void MacroAssembler::GetWeakValue(Register value, Handle<WeakCell> cell) {
  mov(value, Operand(cell));
  LoadP(value, FieldMemOperand(value, WeakCell::kValueOffset));
}


void MacroAssembler::LoadWeakValue(Register value, Handle<WeakCell> cell,
                                   Label* miss) {
  GetWeakValue(value, cell);
  JumpIfSmi(value, miss);
}

void MacroAssembler::GetMapConstructor(Register result, Register map,
                                       Register temp, Register temp2) {
  Label done, loop;
  LoadP(result, FieldMemOperand(map, Map::kConstructorOrBackPointerOffset));
  bind(&loop);
  JumpIfSmi(result, &done);
  CompareObjectType(result, temp, temp2, MAP_TYPE);
  bne(&done);
  LoadP(result, FieldMemOperand(result, Map::kConstructorOrBackPointerOffset));
  b(&loop);
  bind(&done);
}
=======
void MacroAssembler::CallStub(CodeStub* stub, Condition cond) {
  DCHECK(AllowThisStubCall(stub));  // Stub calls are not allowed in some stubs.
  Call(stub->GetCode(), RelocInfo::CODE_TARGET, cond);
}

void TurboAssembler::CallStubDelayed(CodeStub* stub) {
  DCHECK(AllowThisStubCall(stub));  // Stub calls are not allowed in some stubs.

  // Block constant pool for the call instruction sequence.
  ConstantPoolUnavailableScope constant_pool_unavailable(this);
>>>>>>> 84bd6f3c

  mov(ip, Operand::EmbeddedCode(stub));
  mtctr(ip);
  bctrl();
}

void MacroAssembler::TailCallStub(CodeStub* stub, Condition cond) {
  Jump(stub->GetCode(), RelocInfo::CODE_TARGET, cond);
}

bool TurboAssembler::AllowThisStubCall(CodeStub* stub) {
  return has_frame_ || !stub->SometimesSetsUpAFrame();
}

void MacroAssembler::TryDoubleToInt32Exact(Register result,
                                           DoubleRegister double_input,
                                           Register scratch,
                                           DoubleRegister double_scratch) {
  Label done;
  DCHECK(double_input != double_scratch);

  ConvertDoubleToInt64(double_input,
#if !V8_TARGET_ARCH_PPC64
                       scratch,
#endif
                       result, double_scratch);

#if V8_TARGET_ARCH_PPC64
  TestIfInt32(result, r0);
#else
  TestIfInt32(scratch, result, r0);
#endif
  bne(&done);

  // convert back and compare
  fcfid(double_scratch, double_scratch);
  fcmpu(double_scratch, double_input);
  bind(&done);
}

void TurboAssembler::TruncateDoubleToI(Isolate* isolate, Zone* zone,
                                       Register result,
                                       DoubleRegister double_input) {
  Label done;

  TryInlineTruncateDoubleToI(result, double_input, &done);

  // If we fell through then inline version didn't succeed - call stub instead.
  mflr(r0);
  push(r0);
  // Put input on stack.
  stfdu(double_input, MemOperand(sp, -kDoubleSize));

  Call(BUILTIN_CODE(isolate, DoubleToI), RelocInfo::CODE_TARGET);

  LoadP(result, MemOperand(sp));
  addi(sp, sp, Operand(kDoubleSize));
  pop(r0);
  mtlr(r0);

  bind(&done);
}

void TurboAssembler::TryInlineTruncateDoubleToI(Register result,
                                                DoubleRegister double_input,
                                                Label* done) {
  DoubleRegister double_scratch = kScratchDoubleReg;
#if !V8_TARGET_ARCH_PPC64
  Register scratch = ip;
#endif

  ConvertDoubleToInt64(double_input,
#if !V8_TARGET_ARCH_PPC64
                       scratch,
#endif
                       result, double_scratch);

// Test for overflow
#if V8_TARGET_ARCH_PPC64
  TestIfInt32(result, r0);
#else
  TestIfInt32(scratch, result, r0);
#endif
  beq(done);
}

void TurboAssembler::CallRuntimeDelayed(Zone* zone, Runtime::FunctionId fid,
                                        SaveFPRegsMode save_doubles) {
  const Runtime::Function* f = Runtime::FunctionForId(fid);
  // TODO(1236192): Most runtime routines don't need the number of
  // arguments passed in because it is constant. At some point we
  // should remove this need and make the runtime routine entry code
  // smarter.
  mov(r3, Operand(f->nargs));
  Move(r4, ExternalReference::Create(f));
#if V8_TARGET_ARCH_PPC64
  Handle<Code> code =
      CodeFactory::CEntry(isolate(), f->result_size, save_doubles);
#else
  Handle<Code> code = CodeFactory::CEntry(isolate(), 1, save_doubles);
#endif
  Call(code, RelocInfo::CODE_TARGET);
}

void MacroAssembler::CallRuntime(const Runtime::Function* f, int num_arguments,
                                 SaveFPRegsMode save_doubles) {
  // All parameters are on the stack.  r3 has the return value after call.

  // If the expected number of arguments of the runtime function is
  // constant, we check that the actual number of arguments match the
  // expectation.
  CHECK(f->nargs < 0 || f->nargs == num_arguments);

  // TODO(1236192): Most runtime routines don't need the number of
  // arguments passed in because it is constant. At some point we
  // should remove this need and make the runtime routine entry code
  // smarter.
  mov(r3, Operand(num_arguments));
  Move(r4, ExternalReference::Create(f));
#if V8_TARGET_ARCH_PPC64
  Handle<Code> code =
      CodeFactory::CEntry(isolate(), f->result_size, save_doubles);
#else
  Handle<Code> code = CodeFactory::CEntry(isolate(), 1, save_doubles);
#endif
  Call(code, RelocInfo::CODE_TARGET);
}

void MacroAssembler::TailCallRuntime(Runtime::FunctionId fid) {
  const Runtime::Function* function = Runtime::FunctionForId(fid);
  DCHECK_EQ(1, function->result_size);
  if (function->nargs >= 0) {
    mov(r3, Operand(function->nargs));
  }
  JumpToExternalReference(ExternalReference::Create(fid));
}


void MacroAssembler::JumpToExternalReference(const ExternalReference& builtin,
                                             bool builtin_exit_frame) {
  Move(r4, builtin);
  Handle<Code> code = CodeFactory::CEntry(isolate(), 1, kDontSaveFPRegs,
                                          kArgvOnStack, builtin_exit_frame);
  Jump(code, RelocInfo::CODE_TARGET);
}

void MacroAssembler::JumpToInstructionStream(Address entry) {
  mov(kOffHeapTrampolineRegister, Operand(entry, RelocInfo::OFF_HEAP_TARGET));
  Jump(kOffHeapTrampolineRegister);
}

void MacroAssembler::LoadWeakValue(Register out, Register in,
                                   Label* target_if_cleared) {
  cmpi(in, Operand(kClearedWeakHeapObject));
  beq(target_if_cleared);

  mov(r0, Operand(~kWeakHeapObjectMask));
  and_(out, in, r0);
}

void MacroAssembler::IncrementCounter(StatsCounter* counter, int value,
                                      Register scratch1, Register scratch2) {
  DCHECK_GT(value, 0);
  if (FLAG_native_code_counters && counter->Enabled()) {
    Move(scratch2, ExternalReference::Create(counter));
    lwz(scratch1, MemOperand(scratch2));
    addi(scratch1, scratch1, Operand(value));
    stw(scratch1, MemOperand(scratch2));
  }
}


void MacroAssembler::DecrementCounter(StatsCounter* counter, int value,
                                      Register scratch1, Register scratch2) {
  DCHECK_GT(value, 0);
  if (FLAG_native_code_counters && counter->Enabled()) {
    Move(scratch2, ExternalReference::Create(counter));
    lwz(scratch1, MemOperand(scratch2));
    subi(scratch1, scratch1, Operand(value));
    stw(scratch1, MemOperand(scratch2));
  }
}

void TurboAssembler::Assert(Condition cond, AbortReason reason,
                            CRegister cr) {
  if (emit_debug_code()) Check(cond, reason, cr);
}

<<<<<<< HEAD


void MacroAssembler::Check(Condition cond, BailoutReason reason, CRegister cr) {
=======
void TurboAssembler::Check(Condition cond, AbortReason reason, CRegister cr) {
>>>>>>> 84bd6f3c
  Label L;
  b(cond, &L, cr);
  Abort(reason);
  // will not return here
  bind(&L);
}

void TurboAssembler::Abort(AbortReason reason) {
  Label abort_start;
  bind(&abort_start);
#ifdef DEBUG
  const char* msg = GetAbortReason(reason);
  if (msg != nullptr) {
    RecordComment("Abort message: ");
    RecordComment(msg);
  }

  if (FLAG_trap_on_abort) {
    stop(msg);
    return;
  }
#endif

  LoadSmiLiteral(r4, Smi::FromInt(static_cast<int>(reason)));

  // Disable stub call restrictions to always allow calls to abort.
  if (!has_frame_) {
    // We don't actually want to generate a pile of code for this, so just
    // claim there is a stack frame, without generating one.
    FrameScope scope(this, StackFrame::NONE);
    Call(BUILTIN_CODE(isolate(), Abort), RelocInfo::CODE_TARGET);
  } else {
    Call(BUILTIN_CODE(isolate(), Abort), RelocInfo::CODE_TARGET);
  }
  // will not return here
}

void MacroAssembler::LoadNativeContextSlot(int index, Register dst) {
  LoadP(dst, NativeContextMemOperand());
  LoadP(dst, ContextMemOperand(dst, index));
}


void MacroAssembler::UntagAndJumpIfSmi(Register dst, Register src,
                                       Label* smi_case) {
  STATIC_ASSERT(kSmiTag == 0);
  TestBitRange(src, kSmiTagSize - 1, 0, r0);
  SmiUntag(dst, src);
  beq(smi_case, cr0);
}

void MacroAssembler::JumpIfEitherSmi(Register reg1, Register reg2,
                                     Label* on_either_smi) {
  STATIC_ASSERT(kSmiTag == 0);
  JumpIfSmi(reg1, on_either_smi);
  JumpIfSmi(reg2, on_either_smi);
}

void MacroAssembler::AssertNotSmi(Register object) {
  if (emit_debug_code()) {
    STATIC_ASSERT(kSmiTag == 0);
    TestIfSmi(object, r0);
    Check(ne, AbortReason::kOperandIsASmi, cr0);
  }
}


void MacroAssembler::AssertSmi(Register object) {
  if (emit_debug_code()) {
    STATIC_ASSERT(kSmiTag == 0);
    TestIfSmi(object, r0);
    Check(eq, AbortReason::kOperandIsNotASmi, cr0);
  }
}

<<<<<<< HEAD
=======
void MacroAssembler::AssertFixedArray(Register object) {
  if (emit_debug_code()) {
    STATIC_ASSERT(kSmiTag == 0);
    TestIfSmi(object, r0);
    Check(ne, AbortReason::kOperandIsASmiAndNotAFixedArray, cr0);
    push(object);
    CompareObjectType(object, object, object, FIXED_ARRAY_TYPE);
    pop(object);
    Check(eq, AbortReason::kOperandIsNotAFixedArray);
  }
}

void MacroAssembler::AssertConstructor(Register object) {
  if (emit_debug_code()) {
    STATIC_ASSERT(kSmiTag == 0);
    TestIfSmi(object, r0);
    Check(ne, AbortReason::kOperandIsASmiAndNotAConstructor, cr0);
    push(object);
    LoadP(object, FieldMemOperand(object, HeapObject::kMapOffset));
    lbz(object, FieldMemOperand(object, Map::kBitFieldOffset));
    andi(object, object, Operand(Map::IsConstructorBit::kMask));
    pop(object);
    Check(ne, AbortReason::kOperandIsNotAConstructor, cr0);
  }
}
>>>>>>> 84bd6f3c

void MacroAssembler::AssertFunction(Register object) {
  if (emit_debug_code()) {
    STATIC_ASSERT(kSmiTag == 0);
    TestIfSmi(object, r0);
    Check(ne, AbortReason::kOperandIsASmiAndNotAFunction, cr0);
    push(object);
    CompareObjectType(object, object, object, JS_FUNCTION_TYPE);
    pop(object);
    Check(eq, AbortReason::kOperandIsNotAFunction);
  }
}


void MacroAssembler::AssertBoundFunction(Register object) {
  if (emit_debug_code()) {
    STATIC_ASSERT(kSmiTag == 0);
    TestIfSmi(object, r0);
    Check(ne, AbortReason::kOperandIsASmiAndNotABoundFunction, cr0);
    push(object);
    CompareObjectType(object, object, object, JS_BOUND_FUNCTION_TYPE);
    pop(object);
    Check(eq, AbortReason::kOperandIsNotABoundFunction);
  }
}

<<<<<<< HEAD
void MacroAssembler::AssertGeneratorObject(Register object, Register flags) {
  // `flags` should be an untagged integer. See `SuspendFlags` in src/globals.h
  if (!emit_debug_code()) return;
  TestIfSmi(object, r0);
  Check(ne, kOperandIsASmiAndNotAGeneratorObject, cr0);
=======
void MacroAssembler::AssertGeneratorObject(Register object) {
  if (!emit_debug_code()) return;
  TestIfSmi(object, r0);
  Check(ne, AbortReason::kOperandIsASmiAndNotAGeneratorObject, cr0);
>>>>>>> 84bd6f3c

  // Load map
  Register map = object;
  push(object);
  LoadP(map, FieldMemOperand(object, HeapObject::kMapOffset));

<<<<<<< HEAD
  Label async, do_check;
  TestBitMask(flags, static_cast<int>(SuspendFlags::kGeneratorTypeMask), r0);
  bne(&async, cr0);

  // Check if JSGeneratorObject
  CompareInstanceType(map, object, JS_GENERATOR_OBJECT_TYPE);
  b(&do_check);

  bind(&async);
  // Check if JSAsyncGeneratorObject
  CompareInstanceType(map, object, JS_ASYNC_GENERATOR_OBJECT_TYPE);
=======
  // Check if JSGeneratorObject
  Label do_check;
  Register instance_type = object;
  CompareInstanceType(map, instance_type, JS_GENERATOR_OBJECT_TYPE);
  beq(&do_check);

  // Check if JSAsyncGeneratorObject (See MacroAssembler::CompareInstanceType)
  cmpi(instance_type, Operand(JS_ASYNC_GENERATOR_OBJECT_TYPE));
>>>>>>> 84bd6f3c

  bind(&do_check);
  // Restore generator object to register and perform assertion
  pop(object);
<<<<<<< HEAD
  Check(eq, kOperandIsNotAGeneratorObject);
=======
  Check(eq, AbortReason::kOperandIsNotAGeneratorObject);
>>>>>>> 84bd6f3c
}

void MacroAssembler::AssertUndefinedOrAllocationSite(Register object,
                                                     Register scratch) {
  if (emit_debug_code()) {
    Label done_checking;
    AssertNotSmi(object);
    CompareRoot(object, Heap::kUndefinedValueRootIndex);
    beq(&done_checking);
    LoadP(scratch, FieldMemOperand(object, HeapObject::kMapOffset));
    CompareRoot(scratch, Heap::kAllocationSiteMapRootIndex);
    Assert(eq, AbortReason::kExpectedUndefinedOrCell);
    bind(&done_checking);
  }
}


static const int kRegisterPassedArguments = 8;

int TurboAssembler::CalculateStackPassedWords(int num_reg_arguments,
                                              int num_double_arguments) {
  int stack_passed_words = 0;
  if (num_double_arguments > DoubleRegister::kNumRegisters) {
    stack_passed_words +=
        2 * (num_double_arguments - DoubleRegister::kNumRegisters);
  }
  // Up to 8 simple arguments are passed in registers r3..r10.
  if (num_reg_arguments > kRegisterPassedArguments) {
    stack_passed_words += num_reg_arguments - kRegisterPassedArguments;
  }
  return stack_passed_words;
}

void TurboAssembler::PrepareCallCFunction(int num_reg_arguments,
                                          int num_double_arguments,
                                          Register scratch) {
  int frame_alignment = ActivationFrameAlignment();
  int stack_passed_arguments =
      CalculateStackPassedWords(num_reg_arguments, num_double_arguments);
  int stack_space = kNumRequiredStackFrameSlots;

  if (frame_alignment > kPointerSize) {
    // Make stack end at alignment and make room for stack arguments
    // -- preserving original value of sp.
    mr(scratch, sp);
    addi(sp, sp, Operand(-(stack_passed_arguments + 1) * kPointerSize));
    DCHECK(base::bits::IsPowerOfTwo(frame_alignment));
    ClearRightImm(sp, sp, Operand(WhichPowerOf2(frame_alignment)));
    StoreP(scratch, MemOperand(sp, stack_passed_arguments * kPointerSize));
  } else {
    // Make room for stack arguments
    stack_space += stack_passed_arguments;
  }

  // Allocate frame with required slots to make ABI work.
  li(r0, Operand::Zero());
  StorePU(r0, MemOperand(sp, -stack_space * kPointerSize));
}

void TurboAssembler::PrepareCallCFunction(int num_reg_arguments,
                                          Register scratch) {
  PrepareCallCFunction(num_reg_arguments, 0, scratch);
}

void TurboAssembler::MovToFloatParameter(DoubleRegister src) { Move(d1, src); }

void TurboAssembler::MovToFloatResult(DoubleRegister src) { Move(d1, src); }

void TurboAssembler::MovToFloatParameters(DoubleRegister src1,
                                          DoubleRegister src2) {
  if (src2 == d1) {
    DCHECK(src1 != d2);
    Move(d2, src2);
    Move(d1, src1);
  } else {
    Move(d1, src1);
    Move(d2, src2);
  }
}

void TurboAssembler::CallCFunction(ExternalReference function,
                                   int num_reg_arguments,
                                   int num_double_arguments) {
  Move(ip, function);
  CallCFunctionHelper(ip, num_reg_arguments, num_double_arguments);
}

void TurboAssembler::CallCFunction(Register function, int num_reg_arguments,
                                   int num_double_arguments) {
  CallCFunctionHelper(function, num_reg_arguments, num_double_arguments);
}

void TurboAssembler::CallCFunction(ExternalReference function,
                                   int num_arguments) {
  CallCFunction(function, num_arguments, 0);
}

void TurboAssembler::CallCFunction(Register function, int num_arguments) {
  CallCFunction(function, num_arguments, 0);
}

void TurboAssembler::CallCFunctionHelper(Register function,
                                         int num_reg_arguments,
                                         int num_double_arguments) {
  DCHECK_LE(num_reg_arguments + num_double_arguments, kMaxCParameters);
  DCHECK(has_frame());

  // Just call directly. The function called cannot cause a GC, or
  // allow preemption, so the return address in the link register
  // stays correct.
  Register dest = function;
  if (ABI_USES_FUNCTION_DESCRIPTORS) {
    // AIX/PPC64BE Linux uses a function descriptor. When calling C code be
    // aware of this descriptor and pick up values from it
    LoadP(ToRegister(ABI_TOC_REGISTER), MemOperand(function, kPointerSize));
    LoadP(ip, MemOperand(function, 0));
    dest = ip;
  } else if (ABI_CALL_VIA_IP) {
    Move(ip, function);
    dest = ip;
  }

  Call(dest);

  // Remove frame bought in PrepareCallCFunction
  int stack_passed_arguments =
      CalculateStackPassedWords(num_reg_arguments, num_double_arguments);
  int stack_space = kNumRequiredStackFrameSlots + stack_passed_arguments;
  if (ActivationFrameAlignment() > kPointerSize) {
    LoadP(sp, MemOperand(sp, stack_space * kPointerSize));
  } else {
    addi(sp, sp, Operand(stack_space * kPointerSize));
  }
}


void TurboAssembler::CheckPageFlag(
    Register object,
    Register scratch,  // scratch may be same register as object
    int mask, Condition cc, Label* condition_met) {
  DCHECK(cc == ne || cc == eq);
  ClearRightImm(scratch, object, Operand(kPageSizeBits));
  LoadP(scratch, MemOperand(scratch, MemoryChunk::kFlagsOffset));

  mov(r0, Operand(mask));
  and_(r0, scratch, r0, SetRC);

  if (cc == ne) {
    bne(condition_met, cr0);
  }
  if (cc == eq) {
    beq(condition_met, cr0);
  }
}

void TurboAssembler::SetRoundingMode(FPRoundingMode RN) { mtfsfi(7, RN); }

void TurboAssembler::ResetRoundingMode() {
  mtfsfi(7, kRoundToNearest);  // reset (default is kRoundToNearest)
}


////////////////////////////////////////////////////////////////////////////////
//
// New MacroAssembler Interfaces added for PPC
//
////////////////////////////////////////////////////////////////////////////////
void TurboAssembler::LoadIntLiteral(Register dst, int value) {
  mov(dst, Operand(value));
}

void TurboAssembler::LoadSmiLiteral(Register dst, Smi* smi) {
  mov(dst, Operand(smi));
}

void TurboAssembler::LoadDoubleLiteral(DoubleRegister result, Double value,
                                       Register scratch) {
  if (FLAG_enable_embedded_constant_pool && is_constant_pool_available() &&
      !(scratch == r0 && ConstantPoolAccessIsInOverflow())) {
    ConstantPoolEntry::Access access = ConstantPoolAddEntry(value);
    if (access == ConstantPoolEntry::OVERFLOWED) {
      addis(scratch, kConstantPoolRegister, Operand::Zero());
      lfd(result, MemOperand(scratch, 0));
    } else {
      lfd(result, MemOperand(kConstantPoolRegister, 0));
    }
    return;
  }

  // avoid gcc strict aliasing error using union cast
  union {
    uint64_t dval;
#if V8_TARGET_ARCH_PPC64
    intptr_t ival;
#else
    intptr_t ival[2];
#endif
  } litVal;

  litVal.dval = value.AsUint64();

#if V8_TARGET_ARCH_PPC64
  if (CpuFeatures::IsSupported(FPR_GPR_MOV)) {
    mov(scratch, Operand(litVal.ival));
    mtfprd(result, scratch);
    return;
  }
#endif

  addi(sp, sp, Operand(-kDoubleSize));
#if V8_TARGET_ARCH_PPC64
  mov(scratch, Operand(litVal.ival));
  std(scratch, MemOperand(sp));
#else
  LoadIntLiteral(scratch, litVal.ival[0]);
  stw(scratch, MemOperand(sp, 0));
  LoadIntLiteral(scratch, litVal.ival[1]);
  stw(scratch, MemOperand(sp, 4));
#endif
  nop(GROUP_ENDING_NOP);  // LHS/RAW optimization
  lfd(result, MemOperand(sp, 0));
  addi(sp, sp, Operand(kDoubleSize));
}

void TurboAssembler::MovIntToDouble(DoubleRegister dst, Register src,
                                    Register scratch) {
// sign-extend src to 64-bit
#if V8_TARGET_ARCH_PPC64
  if (CpuFeatures::IsSupported(FPR_GPR_MOV)) {
    mtfprwa(dst, src);
    return;
  }
#endif

  DCHECK(src != scratch);
  subi(sp, sp, Operand(kDoubleSize));
#if V8_TARGET_ARCH_PPC64
  extsw(scratch, src);
  std(scratch, MemOperand(sp, 0));
#else
  srawi(scratch, src, 31);
  stw(scratch, MemOperand(sp, Register::kExponentOffset));
  stw(src, MemOperand(sp, Register::kMantissaOffset));
#endif
  nop(GROUP_ENDING_NOP);  // LHS/RAW optimization
  lfd(dst, MemOperand(sp, 0));
  addi(sp, sp, Operand(kDoubleSize));
}

void TurboAssembler::MovUnsignedIntToDouble(DoubleRegister dst, Register src,
                                            Register scratch) {
// zero-extend src to 64-bit
#if V8_TARGET_ARCH_PPC64
  if (CpuFeatures::IsSupported(FPR_GPR_MOV)) {
    mtfprwz(dst, src);
    return;
  }
#endif

  DCHECK(src != scratch);
  subi(sp, sp, Operand(kDoubleSize));
#if V8_TARGET_ARCH_PPC64
  clrldi(scratch, src, Operand(32));
  std(scratch, MemOperand(sp, 0));
#else
  li(scratch, Operand::Zero());
  stw(scratch, MemOperand(sp, Register::kExponentOffset));
  stw(src, MemOperand(sp, Register::kMantissaOffset));
#endif
  nop(GROUP_ENDING_NOP);  // LHS/RAW optimization
  lfd(dst, MemOperand(sp, 0));
  addi(sp, sp, Operand(kDoubleSize));
}

void TurboAssembler::MovInt64ToDouble(DoubleRegister dst,
#if !V8_TARGET_ARCH_PPC64
                                      Register src_hi,
#endif
                                      Register src) {
#if V8_TARGET_ARCH_PPC64
  if (CpuFeatures::IsSupported(FPR_GPR_MOV)) {
    mtfprd(dst, src);
    return;
  }
#endif

  subi(sp, sp, Operand(kDoubleSize));
#if V8_TARGET_ARCH_PPC64
  std(src, MemOperand(sp, 0));
#else
  stw(src_hi, MemOperand(sp, Register::kExponentOffset));
  stw(src, MemOperand(sp, Register::kMantissaOffset));
#endif
  nop(GROUP_ENDING_NOP);  // LHS/RAW optimization
  lfd(dst, MemOperand(sp, 0));
  addi(sp, sp, Operand(kDoubleSize));
}


#if V8_TARGET_ARCH_PPC64
void TurboAssembler::MovInt64ComponentsToDouble(DoubleRegister dst,
                                                Register src_hi,
                                                Register src_lo,
                                                Register scratch) {
  if (CpuFeatures::IsSupported(FPR_GPR_MOV)) {
    sldi(scratch, src_hi, Operand(32));
    rldimi(scratch, src_lo, 0, 32);
    mtfprd(dst, scratch);
    return;
  }

  subi(sp, sp, Operand(kDoubleSize));
  stw(src_hi, MemOperand(sp, Register::kExponentOffset));
  stw(src_lo, MemOperand(sp, Register::kMantissaOffset));
  nop(GROUP_ENDING_NOP);  // LHS/RAW optimization
  lfd(dst, MemOperand(sp));
  addi(sp, sp, Operand(kDoubleSize));
}
#endif

void TurboAssembler::InsertDoubleLow(DoubleRegister dst, Register src,
                                     Register scratch) {
#if V8_TARGET_ARCH_PPC64
  if (CpuFeatures::IsSupported(FPR_GPR_MOV)) {
    mffprd(scratch, dst);
    rldimi(scratch, src, 0, 32);
    mtfprd(dst, scratch);
    return;
  }
#endif

  subi(sp, sp, Operand(kDoubleSize));
  stfd(dst, MemOperand(sp));
  stw(src, MemOperand(sp, Register::kMantissaOffset));
  nop(GROUP_ENDING_NOP);  // LHS/RAW optimization
  lfd(dst, MemOperand(sp));
  addi(sp, sp, Operand(kDoubleSize));
}

void TurboAssembler::InsertDoubleHigh(DoubleRegister dst, Register src,
                                      Register scratch) {
#if V8_TARGET_ARCH_PPC64
  if (CpuFeatures::IsSupported(FPR_GPR_MOV)) {
    mffprd(scratch, dst);
    rldimi(scratch, src, 32, 0);
    mtfprd(dst, scratch);
    return;
  }
#endif

  subi(sp, sp, Operand(kDoubleSize));
  stfd(dst, MemOperand(sp));
  stw(src, MemOperand(sp, Register::kExponentOffset));
  nop(GROUP_ENDING_NOP);  // LHS/RAW optimization
  lfd(dst, MemOperand(sp));
  addi(sp, sp, Operand(kDoubleSize));
}

void TurboAssembler::MovDoubleLowToInt(Register dst, DoubleRegister src) {
#if V8_TARGET_ARCH_PPC64
  if (CpuFeatures::IsSupported(FPR_GPR_MOV)) {
    mffprwz(dst, src);
    return;
  }
#endif

  subi(sp, sp, Operand(kDoubleSize));
  stfd(src, MemOperand(sp));
  nop(GROUP_ENDING_NOP);  // LHS/RAW optimization
  lwz(dst, MemOperand(sp, Register::kMantissaOffset));
  addi(sp, sp, Operand(kDoubleSize));
}

void TurboAssembler::MovDoubleHighToInt(Register dst, DoubleRegister src) {
#if V8_TARGET_ARCH_PPC64
  if (CpuFeatures::IsSupported(FPR_GPR_MOV)) {
    mffprd(dst, src);
    srdi(dst, dst, Operand(32));
    return;
  }
#endif

  subi(sp, sp, Operand(kDoubleSize));
  stfd(src, MemOperand(sp));
  nop(GROUP_ENDING_NOP);  // LHS/RAW optimization
  lwz(dst, MemOperand(sp, Register::kExponentOffset));
  addi(sp, sp, Operand(kDoubleSize));
}

void TurboAssembler::MovDoubleToInt64(
#if !V8_TARGET_ARCH_PPC64
    Register dst_hi,
#endif
    Register dst, DoubleRegister src) {
#if V8_TARGET_ARCH_PPC64
  if (CpuFeatures::IsSupported(FPR_GPR_MOV)) {
    mffprd(dst, src);
    return;
  }
#endif

  subi(sp, sp, Operand(kDoubleSize));
  stfd(src, MemOperand(sp));
  nop(GROUP_ENDING_NOP);  // LHS/RAW optimization
#if V8_TARGET_ARCH_PPC64
  ld(dst, MemOperand(sp, 0));
#else
  lwz(dst_hi, MemOperand(sp, Register::kExponentOffset));
  lwz(dst, MemOperand(sp, Register::kMantissaOffset));
#endif
  addi(sp, sp, Operand(kDoubleSize));
}

void TurboAssembler::MovIntToFloat(DoubleRegister dst, Register src) {
  subi(sp, sp, Operand(kFloatSize));
  stw(src, MemOperand(sp, 0));
  nop(GROUP_ENDING_NOP);  // LHS/RAW optimization
  lfs(dst, MemOperand(sp, 0));
  addi(sp, sp, Operand(kFloatSize));
}

void TurboAssembler::MovFloatToInt(Register dst, DoubleRegister src) {
  subi(sp, sp, Operand(kFloatSize));
  stfs(src, MemOperand(sp, 0));
  nop(GROUP_ENDING_NOP);  // LHS/RAW optimization
  lwz(dst, MemOperand(sp, 0));
  addi(sp, sp, Operand(kFloatSize));
}

void TurboAssembler::Add(Register dst, Register src, intptr_t value,
                         Register scratch) {
  if (is_int16(value)) {
    addi(dst, src, Operand(value));
  } else {
    mov(scratch, Operand(value));
    add(dst, src, scratch);
  }
}


void MacroAssembler::Cmpi(Register src1, const Operand& src2, Register scratch,
                          CRegister cr) {
  intptr_t value = src2.immediate();
  if (is_int16(value)) {
    cmpi(src1, src2, cr);
  } else {
    mov(scratch, src2);
    cmp(src1, scratch, cr);
  }
}

void TurboAssembler::Cmpli(Register src1, const Operand& src2, Register scratch,
                           CRegister cr) {
  intptr_t value = src2.immediate();
  if (is_uint16(value)) {
    cmpli(src1, src2, cr);
  } else {
    mov(scratch, src2);
    cmpl(src1, scratch, cr);
  }
}

void TurboAssembler::Cmpwi(Register src1, const Operand& src2, Register scratch,
                           CRegister cr) {
  intptr_t value = src2.immediate();
  if (is_int16(value)) {
    cmpwi(src1, src2, cr);
  } else {
    mov(scratch, src2);
    cmpw(src1, scratch, cr);
  }
}


void MacroAssembler::Cmplwi(Register src1, const Operand& src2,
                            Register scratch, CRegister cr) {
  intptr_t value = src2.immediate();
  if (is_uint16(value)) {
    cmplwi(src1, src2, cr);
  } else {
    mov(scratch, src2);
    cmplw(src1, scratch, cr);
  }
}


void MacroAssembler::And(Register ra, Register rs, const Operand& rb,
                         RCBit rc) {
  if (rb.is_reg()) {
    and_(ra, rs, rb.rm(), rc);
  } else {
    if (is_uint16(rb.immediate()) && RelocInfo::IsNone(rb.rmode_) &&
        rc == SetRC) {
      andi(ra, rs, rb);
    } else {
      // mov handles the relocation.
      DCHECK(rs != r0);
      mov(r0, rb);
      and_(ra, rs, r0, rc);
    }
  }
}


void MacroAssembler::Or(Register ra, Register rs, const Operand& rb, RCBit rc) {
  if (rb.is_reg()) {
    orx(ra, rs, rb.rm(), rc);
  } else {
    if (is_uint16(rb.immediate()) && RelocInfo::IsNone(rb.rmode_) &&
        rc == LeaveRC) {
      ori(ra, rs, rb);
    } else {
      // mov handles the relocation.
      DCHECK(rs != r0);
      mov(r0, rb);
      orx(ra, rs, r0, rc);
    }
  }
}


void MacroAssembler::Xor(Register ra, Register rs, const Operand& rb,
                         RCBit rc) {
  if (rb.is_reg()) {
    xor_(ra, rs, rb.rm(), rc);
  } else {
    if (is_uint16(rb.immediate()) && RelocInfo::IsNone(rb.rmode_) &&
        rc == LeaveRC) {
      xori(ra, rs, rb);
    } else {
      // mov handles the relocation.
      DCHECK(rs != r0);
      mov(r0, rb);
      xor_(ra, rs, r0, rc);
    }
  }
}


void MacroAssembler::CmpSmiLiteral(Register src1, Smi* smi, Register scratch,
                                   CRegister cr) {
#if V8_TARGET_ARCH_PPC64
  LoadSmiLiteral(scratch, smi);
  cmp(src1, scratch, cr);
#else
  Cmpi(src1, Operand(smi), scratch, cr);
#endif
}


void MacroAssembler::CmplSmiLiteral(Register src1, Smi* smi, Register scratch,
                                    CRegister cr) {
#if V8_TARGET_ARCH_PPC64
  LoadSmiLiteral(scratch, smi);
  cmpl(src1, scratch, cr);
#else
  Cmpli(src1, Operand(smi), scratch, cr);
#endif
}


void MacroAssembler::AddSmiLiteral(Register dst, Register src, Smi* smi,
                                   Register scratch) {
#if V8_TARGET_ARCH_PPC64
  LoadSmiLiteral(scratch, smi);
  add(dst, src, scratch);
#else
  Add(dst, src, reinterpret_cast<intptr_t>(smi), scratch);
#endif
}


void MacroAssembler::SubSmiLiteral(Register dst, Register src, Smi* smi,
                                   Register scratch) {
#if V8_TARGET_ARCH_PPC64
  LoadSmiLiteral(scratch, smi);
  sub(dst, src, scratch);
#else
  Add(dst, src, -(reinterpret_cast<intptr_t>(smi)), scratch);
#endif
}


void MacroAssembler::AndSmiLiteral(Register dst, Register src, Smi* smi,
                                   Register scratch, RCBit rc) {
#if V8_TARGET_ARCH_PPC64
  LoadSmiLiteral(scratch, smi);
  and_(dst, src, scratch, rc);
#else
  And(dst, src, Operand(smi), rc);
#endif
}


// Load a "pointer" sized value from the memory location
void TurboAssembler::LoadP(Register dst, const MemOperand& mem,
                           Register scratch) {
  DCHECK_EQ(mem.rb(), no_reg);
  int offset = mem.offset();

  if (!is_int16(offset)) {
    /* cannot use d-form */
    DCHECK_NE(scratch, no_reg);
    mov(scratch, Operand(offset));
    LoadPX(dst, MemOperand(mem.ra(), scratch));
  } else {
#if V8_TARGET_ARCH_PPC64
    int misaligned = (offset & 3);
    if (misaligned) {
      // adjust base to conform to offset alignment requirements
      // Todo: enhance to use scratch if dst is unsuitable
      DCHECK(dst != r0);
      addi(dst, mem.ra(), Operand((offset & 3) - 4));
      ld(dst, MemOperand(dst, (offset & ~3) + 4));
    } else {
      ld(dst, mem);
    }
#else
    lwz(dst, mem);
#endif
  }
}

void TurboAssembler::LoadPU(Register dst, const MemOperand& mem,
                            Register scratch) {
  int offset = mem.offset();

  if (!is_int16(offset)) {
    /* cannot use d-form */
    DCHECK(scratch != no_reg);
    mov(scratch, Operand(offset));
    LoadPUX(dst, MemOperand(mem.ra(), scratch));
  } else {
#if V8_TARGET_ARCH_PPC64
    ldu(dst, mem);
#else
    lwzu(dst, mem);
#endif
  }
}

// Store a "pointer" sized value to the memory location
void TurboAssembler::StoreP(Register src, const MemOperand& mem,
                            Register scratch) {
  int offset = mem.offset();

  if (!is_int16(offset)) {
    /* cannot use d-form */
    DCHECK(scratch != no_reg);
    mov(scratch, Operand(offset));
    StorePX(src, MemOperand(mem.ra(), scratch));
  } else {
#if V8_TARGET_ARCH_PPC64
    int misaligned = (offset & 3);
    if (misaligned) {
      // adjust base to conform to offset alignment requirements
      // a suitable scratch is required here
      DCHECK(scratch != no_reg);
      if (scratch == r0) {
        LoadIntLiteral(scratch, offset);
        stdx(src, MemOperand(mem.ra(), scratch));
      } else {
        addi(scratch, mem.ra(), Operand((offset & 3) - 4));
        std(src, MemOperand(scratch, (offset & ~3) + 4));
      }
    } else {
      std(src, mem);
    }
#else
    stw(src, mem);
#endif
  }
}

void TurboAssembler::StorePU(Register src, const MemOperand& mem,
                             Register scratch) {
  int offset = mem.offset();

  if (!is_int16(offset)) {
    /* cannot use d-form */
    DCHECK(scratch != no_reg);
    mov(scratch, Operand(offset));
    StorePUX(src, MemOperand(mem.ra(), scratch));
  } else {
#if V8_TARGET_ARCH_PPC64
    stdu(src, mem);
#else
    stwu(src, mem);
#endif
  }
}

void TurboAssembler::LoadWordArith(Register dst, const MemOperand& mem,
                                   Register scratch) {
  int offset = mem.offset();

  if (!is_int16(offset)) {
    DCHECK(scratch != no_reg);
    mov(scratch, Operand(offset));
    lwax(dst, MemOperand(mem.ra(), scratch));
  } else {
#if V8_TARGET_ARCH_PPC64
    int misaligned = (offset & 3);
    if (misaligned) {
      // adjust base to conform to offset alignment requirements
      // Todo: enhance to use scratch if dst is unsuitable
      DCHECK(dst != r0);
      addi(dst, mem.ra(), Operand((offset & 3) - 4));
      lwa(dst, MemOperand(dst, (offset & ~3) + 4));
    } else {
      lwa(dst, mem);
    }
#else
    lwz(dst, mem);
#endif
  }
}


// Variable length depending on whether offset fits into immediate field
// MemOperand currently only supports d-form
void MacroAssembler::LoadWord(Register dst, const MemOperand& mem,
                              Register scratch) {
  Register base = mem.ra();
  int offset = mem.offset();

  if (!is_int16(offset)) {
    LoadIntLiteral(scratch, offset);
    lwzx(dst, MemOperand(base, scratch));
  } else {
    lwz(dst, mem);
  }
}


// Variable length depending on whether offset fits into immediate field
// MemOperand current only supports d-form
void MacroAssembler::StoreWord(Register src, const MemOperand& mem,
                               Register scratch) {
  Register base = mem.ra();
  int offset = mem.offset();

  if (!is_int16(offset)) {
    LoadIntLiteral(scratch, offset);
    stwx(src, MemOperand(base, scratch));
  } else {
    stw(src, mem);
  }
}


void MacroAssembler::LoadHalfWordArith(Register dst, const MemOperand& mem,
                                       Register scratch) {
  int offset = mem.offset();

  if (!is_int16(offset)) {
    DCHECK(scratch != no_reg);
    mov(scratch, Operand(offset));
    lhax(dst, MemOperand(mem.ra(), scratch));
  } else {
    lha(dst, mem);
  }
}


// Variable length depending on whether offset fits into immediate field
// MemOperand currently only supports d-form
void MacroAssembler::LoadHalfWord(Register dst, const MemOperand& mem,
                                  Register scratch) {
  Register base = mem.ra();
  int offset = mem.offset();

  if (!is_int16(offset)) {
    LoadIntLiteral(scratch, offset);
    lhzx(dst, MemOperand(base, scratch));
  } else {
    lhz(dst, mem);
  }
}


// Variable length depending on whether offset fits into immediate field
// MemOperand current only supports d-form
void MacroAssembler::StoreHalfWord(Register src, const MemOperand& mem,
                                   Register scratch) {
  Register base = mem.ra();
  int offset = mem.offset();

  if (!is_int16(offset)) {
    LoadIntLiteral(scratch, offset);
    sthx(src, MemOperand(base, scratch));
  } else {
    sth(src, mem);
  }
}


// Variable length depending on whether offset fits into immediate field
// MemOperand currently only supports d-form
void MacroAssembler::LoadByte(Register dst, const MemOperand& mem,
                              Register scratch) {
  Register base = mem.ra();
  int offset = mem.offset();

  if (!is_int16(offset)) {
    LoadIntLiteral(scratch, offset);
    lbzx(dst, MemOperand(base, scratch));
  } else {
    lbz(dst, mem);
  }
}


// Variable length depending on whether offset fits into immediate field
// MemOperand current only supports d-form
void MacroAssembler::StoreByte(Register src, const MemOperand& mem,
                               Register scratch) {
  Register base = mem.ra();
  int offset = mem.offset();

  if (!is_int16(offset)) {
    LoadIntLiteral(scratch, offset);
    stbx(src, MemOperand(base, scratch));
  } else {
    stb(src, mem);
  }
}


void MacroAssembler::LoadRepresentation(Register dst, const MemOperand& mem,
                                        Representation r, Register scratch) {
  DCHECK(!r.IsDouble());
  if (r.IsInteger8()) {
    LoadByte(dst, mem, scratch);
    extsb(dst, dst);
  } else if (r.IsUInteger8()) {
    LoadByte(dst, mem, scratch);
  } else if (r.IsInteger16()) {
    LoadHalfWordArith(dst, mem, scratch);
  } else if (r.IsUInteger16()) {
    LoadHalfWord(dst, mem, scratch);
#if V8_TARGET_ARCH_PPC64
  } else if (r.IsInteger32()) {
    LoadWordArith(dst, mem, scratch);
#endif
  } else {
    LoadP(dst, mem, scratch);
  }
}


void MacroAssembler::StoreRepresentation(Register src, const MemOperand& mem,
                                         Representation r, Register scratch) {
  DCHECK(!r.IsDouble());
  if (r.IsInteger8() || r.IsUInteger8()) {
    StoreByte(src, mem, scratch);
  } else if (r.IsInteger16() || r.IsUInteger16()) {
    StoreHalfWord(src, mem, scratch);
#if V8_TARGET_ARCH_PPC64
  } else if (r.IsInteger32()) {
    StoreWord(src, mem, scratch);
#endif
  } else {
    if (r.IsHeapObject()) {
      AssertNotSmi(src);
    } else if (r.IsSmi()) {
      AssertSmi(src);
    }
    StoreP(src, mem, scratch);
  }
}

void TurboAssembler::LoadDouble(DoubleRegister dst, const MemOperand& mem,
                                Register scratch) {
  Register base = mem.ra();
  int offset = mem.offset();

  if (!is_int16(offset)) {
    mov(scratch, Operand(offset));
    lfdx(dst, MemOperand(base, scratch));
  } else {
    lfd(dst, mem);
  }
}

void MacroAssembler::LoadDoubleU(DoubleRegister dst, const MemOperand& mem,
                                Register scratch) {
  Register base = mem.ra();
  int offset = mem.offset();

  if (!is_int16(offset)) {
    mov(scratch, Operand(offset));
    lfdux(dst, MemOperand(base, scratch));
  } else {
    lfdu(dst, mem);
  }
}

void TurboAssembler::LoadSingle(DoubleRegister dst, const MemOperand& mem,
                                Register scratch) {
  Register base = mem.ra();
  int offset = mem.offset();

  if (!is_int16(offset)) {
    mov(scratch, Operand(offset));
    lfsx(dst, MemOperand(base, scratch));
  } else {
    lfs(dst, mem);
  }
}

void TurboAssembler::LoadSingleU(DoubleRegister dst, const MemOperand& mem,
                                 Register scratch) {
  Register base = mem.ra();
  int offset = mem.offset();

  if (!is_int16(offset)) {
    mov(scratch, Operand(offset));
    lfsux(dst, MemOperand(base, scratch));
  } else {
    lfsu(dst, mem);
  }
}

void TurboAssembler::StoreDouble(DoubleRegister src, const MemOperand& mem,
                                 Register scratch) {
  Register base = mem.ra();
  int offset = mem.offset();

  if (!is_int16(offset)) {
    mov(scratch, Operand(offset));
    stfdx(src, MemOperand(base, scratch));
  } else {
    stfd(src, mem);
  }
}

void TurboAssembler::StoreDoubleU(DoubleRegister src, const MemOperand& mem,
                                  Register scratch) {
  Register base = mem.ra();
  int offset = mem.offset();

  if (!is_int16(offset)) {
    mov(scratch, Operand(offset));
    stfdux(src, MemOperand(base, scratch));
  } else {
    stfdu(src, mem);
  }
}

void TurboAssembler::StoreSingle(DoubleRegister src, const MemOperand& mem,
                                 Register scratch) {
  Register base = mem.ra();
  int offset = mem.offset();

  if (!is_int16(offset)) {
    mov(scratch, Operand(offset));
    stfsx(src, MemOperand(base, scratch));
  } else {
    stfs(src, mem);
  }
}

void TurboAssembler::StoreSingleU(DoubleRegister src, const MemOperand& mem,
                                  Register scratch) {
  Register base = mem.ra();
  int offset = mem.offset();

  if (!is_int16(offset)) {
    mov(scratch, Operand(offset));
    stfsux(src, MemOperand(base, scratch));
  } else {
    stfsu(src, mem);
  }
}

Register GetRegisterThatIsNotOneOf(Register reg1, Register reg2, Register reg3,
                                   Register reg4, Register reg5,
                                   Register reg6) {
  RegList regs = 0;
  if (reg1.is_valid()) regs |= reg1.bit();
  if (reg2.is_valid()) regs |= reg2.bit();
  if (reg3.is_valid()) regs |= reg3.bit();
  if (reg4.is_valid()) regs |= reg4.bit();
  if (reg5.is_valid()) regs |= reg5.bit();
  if (reg6.is_valid()) regs |= reg6.bit();

  const RegisterConfiguration* config = RegisterConfiguration::Default();
  for (int i = 0; i < config->num_allocatable_general_registers(); ++i) {
    int code = config->GetAllocatableGeneralCode(i);
    Register candidate = Register::from_code(code);
    if (regs & candidate.bit()) continue;
    return candidate;
  }
  UNREACHABLE();
}

void TurboAssembler::SwapP(Register src, Register dst, Register scratch) {
  if (src == dst) return;
  DCHECK(!AreAliased(src, dst, scratch));
  mr(scratch, src);
  mr(src, dst);
  mr(dst, scratch);
}

void TurboAssembler::SwapP(Register src, MemOperand dst, Register scratch) {
  if (dst.ra() != r0) DCHECK(!AreAliased(src, dst.ra(), scratch));
  if (dst.rb() != r0) DCHECK(!AreAliased(src, dst.rb(), scratch));
  DCHECK(!AreAliased(src, scratch));
  mr(scratch, src);
  LoadP(src, dst, r0);
  StoreP(scratch, dst, r0);
}

void TurboAssembler::SwapP(MemOperand src, MemOperand dst, Register scratch_0,
                           Register scratch_1) {
  if (src.ra() != r0 && src.ra().is_valid())
    DCHECK(!AreAliased(src.ra(), scratch_0, scratch_1));
  if (src.rb() != r0 && src.rb().is_valid())
    DCHECK(!AreAliased(src.rb(), scratch_0, scratch_1));
  if (dst.ra() != r0 && dst.ra().is_valid())
    DCHECK(!AreAliased(dst.ra(), scratch_0, scratch_1));
  if (dst.rb() != r0 && dst.rb().is_valid())
    DCHECK(!AreAliased(dst.rb(), scratch_0, scratch_1));
  DCHECK(!AreAliased(scratch_0, scratch_1));
  if (is_int16(src.offset()) || is_int16(dst.offset())) {
    if (!is_int16(src.offset())) {
      // swap operand
      MemOperand temp = src;
      src = dst;
      dst = temp;
    }
    LoadP(scratch_1, dst, scratch_0);
    LoadP(scratch_0, src);
    StoreP(scratch_1, src);
    StoreP(scratch_0, dst, scratch_1);
  } else {
    LoadP(scratch_1, dst, scratch_0);
    push(scratch_1);
    LoadP(scratch_0, src, scratch_1);
    StoreP(scratch_0, dst, scratch_1);
    pop(scratch_1);
    StoreP(scratch_1, src, scratch_0);
  }
}

void TurboAssembler::SwapFloat32(DoubleRegister src, DoubleRegister dst,
                                 DoubleRegister scratch) {
  if (src == dst) return;
  DCHECK(!AreAliased(src, dst, scratch));
  fmr(scratch, src);
  fmr(src, dst);
  fmr(dst, scratch);
}

void TurboAssembler::SwapFloat32(DoubleRegister src, MemOperand dst,
                                 DoubleRegister scratch) {
  DCHECK(!AreAliased(src, scratch));
  fmr(scratch, src);
  LoadSingle(src, dst, r0);
  StoreSingle(scratch, dst, r0);
}

void TurboAssembler::SwapFloat32(MemOperand src, MemOperand dst,
                                 DoubleRegister scratch_0,
                                 DoubleRegister scratch_1) {
  DCHECK(!AreAliased(scratch_0, scratch_1));
  LoadSingle(scratch_0, src, r0);
  LoadSingle(scratch_1, dst, r0);
  StoreSingle(scratch_0, dst, r0);
  StoreSingle(scratch_1, src, r0);
}

void TurboAssembler::SwapDouble(DoubleRegister src, DoubleRegister dst,
                                DoubleRegister scratch) {
  if (src == dst) return;
  DCHECK(!AreAliased(src, dst, scratch));
  fmr(scratch, src);
  fmr(src, dst);
  fmr(dst, scratch);
}

void TurboAssembler::SwapDouble(DoubleRegister src, MemOperand dst,
                                DoubleRegister scratch) {
  DCHECK(!AreAliased(src, scratch));
  fmr(scratch, src);
  LoadDouble(src, dst, r0);
  StoreDouble(scratch, dst, r0);
}

void TurboAssembler::SwapDouble(MemOperand src, MemOperand dst,
                                DoubleRegister scratch_0,
                                DoubleRegister scratch_1) {
  DCHECK(!AreAliased(scratch_0, scratch_1));
  LoadDouble(scratch_0, src, r0);
  LoadDouble(scratch_1, dst, r0);
  StoreDouble(scratch_0, dst, r0);
  StoreDouble(scratch_1, src, r0);
}

#ifdef DEBUG
bool AreAliased(Register reg1, Register reg2, Register reg3, Register reg4,
                Register reg5, Register reg6, Register reg7, Register reg8,
                Register reg9, Register reg10) {
  int n_of_valid_regs = reg1.is_valid() + reg2.is_valid() + reg3.is_valid() +
                        reg4.is_valid() + reg5.is_valid() + reg6.is_valid() +
                        reg7.is_valid() + reg8.is_valid() + reg9.is_valid() +
                        reg10.is_valid();

  RegList regs = 0;
  if (reg1.is_valid()) regs |= reg1.bit();
  if (reg2.is_valid()) regs |= reg2.bit();
  if (reg3.is_valid()) regs |= reg3.bit();
  if (reg4.is_valid()) regs |= reg4.bit();
  if (reg5.is_valid()) regs |= reg5.bit();
  if (reg6.is_valid()) regs |= reg6.bit();
  if (reg7.is_valid()) regs |= reg7.bit();
  if (reg8.is_valid()) regs |= reg8.bit();
  if (reg9.is_valid()) regs |= reg9.bit();
  if (reg10.is_valid()) regs |= reg10.bit();
  int n_of_non_aliasing_regs = NumRegs(regs);

  return n_of_valid_regs != n_of_non_aliasing_regs;
}

bool AreAliased(DoubleRegister reg1, DoubleRegister reg2, DoubleRegister reg3,
                DoubleRegister reg4, DoubleRegister reg5, DoubleRegister reg6,
                DoubleRegister reg7, DoubleRegister reg8, DoubleRegister reg9,
                DoubleRegister reg10) {
  int n_of_valid_regs = reg1.is_valid() + reg2.is_valid() + reg3.is_valid() +
                        reg4.is_valid() + reg5.is_valid() + reg6.is_valid() +
                        reg7.is_valid() + reg8.is_valid() + reg9.is_valid() +
                        reg10.is_valid();

  RegList regs = 0;
  if (reg1.is_valid()) regs |= reg1.bit();
  if (reg2.is_valid()) regs |= reg2.bit();
  if (reg3.is_valid()) regs |= reg3.bit();
  if (reg4.is_valid()) regs |= reg4.bit();
  if (reg5.is_valid()) regs |= reg5.bit();
  if (reg6.is_valid()) regs |= reg6.bit();
  if (reg7.is_valid()) regs |= reg7.bit();
  if (reg8.is_valid()) regs |= reg8.bit();
  if (reg9.is_valid()) regs |= reg9.bit();
  if (reg10.is_valid()) regs |= reg10.bit();
  int n_of_non_aliasing_regs = NumRegs(regs);

  return n_of_valid_regs != n_of_non_aliasing_regs;
}
#endif

void TurboAssembler::ResetSpeculationPoisonRegister() {
  mov(kSpeculationPoisonRegister, Operand(-1));
}

}  // namespace internal
}  // namespace v8

#endif  // V8_TARGET_ARCH_PPC<|MERGE_RESOLUTION|>--- conflicted
+++ resolved
@@ -29,15 +29,6 @@
 
 MacroAssembler::MacroAssembler(Isolate* isolate, void* buffer, int size,
                                CodeObjectRequired create_code_object)
-<<<<<<< HEAD
-    : Assembler(isolate, buffer, size),
-      generating_stub_(false),
-      has_frame_(false),
-      isolate_(isolate) {
-  if (create_code_object == CodeObjectRequired::kYes) {
-    code_object_ =
-        Handle<Object>::New(isolate_->heap()->undefined_value(), isolate_);
-=======
     : TurboAssembler(isolate, buffer, size, create_code_object) {
   if (create_code_object == CodeObjectRequired::kYes) {
     // Unlike TurboAssembler, which can be used off the main thread and may not
@@ -47,7 +38,6 @@
     // compilation through CodeStub::GetCode()).
     code_object_ = Handle<HeapObject>::New(
         *isolate->factory()->NewSelfReferenceMarker(), isolate);
->>>>>>> 84bd6f3c
   }
 }
 
@@ -520,18 +510,7 @@
       Builtins::CallableFor(isolate(), Builtins::kRecordWrite);
   RegList registers = callable.descriptor().allocatable_registers();
 
-<<<<<<< HEAD
-  addi(dst, object, Operand(HeapObject::kMapOffset - kHeapObjectTag));
-  if (emit_debug_code()) {
-    Label ok;
-    andi(r0, dst, Operand(kPointerSize - 1));
-    beq(&ok, cr0);
-    stop("Unaligned cell in write barrier");
-    bind(&ok);
-  }
-=======
   SaveRegisters(registers);
->>>>>>> 84bd6f3c
 
   Register object_parameter(callable.descriptor().GetRegisterParameter(
       RecordWriteDescriptor::kObject));
@@ -1442,46 +1421,14 @@
   // Get the function and setup the context.
   LoadP(cp, FieldMemOperand(r4, JSFunction::kContextOffset));
 
-<<<<<<< HEAD
-  InvokeFunctionCode(r4, no_reg, expected, actual, flag, call_wrapper);
-}
-
-
-void MacroAssembler::InvokeFunction(Handle<JSFunction> function,
-                                    const ParameterCount& expected,
-                                    const ParameterCount& actual,
-                                    InvokeFlag flag,
-                                    const CallWrapper& call_wrapper) {
-  Move(r4, function);
-  InvokeFunction(r4, expected, actual, flag, call_wrapper);
-}
-
-
-void MacroAssembler::IsObjectJSStringType(Register object, Register scratch,
-                                          Label* fail) {
-  DCHECK(kNotStringTag != 0);
-
-  LoadP(scratch, FieldMemOperand(object, HeapObject::kMapOffset));
-  lbz(scratch, FieldMemOperand(scratch, Map::kInstanceTypeOffset));
-  andi(r0, scratch, Operand(kIsNotStringMask));
-  bne(fail, cr0);
-}
-
-
-=======
   InvokeFunctionCode(r4, no_reg, expected, actual, flag);
 }
 
->>>>>>> 84bd6f3c
 void MacroAssembler::MaybeDropFrames() {
   // Check whether we need to drop frames to restart a function on the stack.
   ExternalReference restart_fp =
       ExternalReference::debug_restart_fp_address(isolate());
-<<<<<<< HEAD
-  mov(r4, Operand(restart_fp));
-=======
   Move(r4, restart_fp);
->>>>>>> 84bd6f3c
   LoadP(r4, MemOperand(r4));
   cmpi(r4, Operand::Zero());
   Jump(BUILTIN_CODE(isolate(), FrameDropperTrampoline), RelocInfo::CODE_TARGET,
@@ -1633,72 +1580,6 @@
 }
 
 
-<<<<<<< HEAD
-void MacroAssembler::CompareMap(Register obj, Register scratch, Handle<Map> map,
-                                Label* early_success) {
-  LoadP(scratch, FieldMemOperand(obj, HeapObject::kMapOffset));
-  CompareMap(scratch, map, early_success);
-}
-
-
-void MacroAssembler::CompareMap(Register obj_map, Handle<Map> map,
-                                Label* early_success) {
-  mov(r0, Operand(map));
-  cmp(obj_map, r0);
-}
-
-
-void MacroAssembler::CheckMap(Register obj, Register scratch, Handle<Map> map,
-                              Label* fail, SmiCheckType smi_check_type) {
-  if (smi_check_type == DO_SMI_CHECK) {
-    JumpIfSmi(obj, fail);
-  }
-
-  Label success;
-  CompareMap(obj, scratch, map, &success);
-  bne(fail);
-  bind(&success);
-}
-
-
-void MacroAssembler::CheckMap(Register obj, Register scratch,
-                              Heap::RootListIndex index, Label* fail,
-                              SmiCheckType smi_check_type) {
-  if (smi_check_type == DO_SMI_CHECK) {
-    JumpIfSmi(obj, fail);
-  }
-  LoadP(scratch, FieldMemOperand(obj, HeapObject::kMapOffset));
-  LoadRoot(r0, index);
-  cmp(scratch, r0);
-  bne(fail);
-}
-
-
-void MacroAssembler::GetWeakValue(Register value, Handle<WeakCell> cell) {
-  mov(value, Operand(cell));
-  LoadP(value, FieldMemOperand(value, WeakCell::kValueOffset));
-}
-
-
-void MacroAssembler::LoadWeakValue(Register value, Handle<WeakCell> cell,
-                                   Label* miss) {
-  GetWeakValue(value, cell);
-  JumpIfSmi(value, miss);
-}
-
-void MacroAssembler::GetMapConstructor(Register result, Register map,
-                                       Register temp, Register temp2) {
-  Label done, loop;
-  LoadP(result, FieldMemOperand(map, Map::kConstructorOrBackPointerOffset));
-  bind(&loop);
-  JumpIfSmi(result, &done);
-  CompareObjectType(result, temp, temp2, MAP_TYPE);
-  bne(&done);
-  LoadP(result, FieldMemOperand(result, Map::kConstructorOrBackPointerOffset));
-  b(&loop);
-  bind(&done);
-}
-=======
 void MacroAssembler::CallStub(CodeStub* stub, Condition cond) {
   DCHECK(AllowThisStubCall(stub));  // Stub calls are not allowed in some stubs.
   Call(stub->GetCode(), RelocInfo::CODE_TARGET, cond);
@@ -1709,7 +1590,6 @@
 
   // Block constant pool for the call instruction sequence.
   ConstantPoolUnavailableScope constant_pool_unavailable(this);
->>>>>>> 84bd6f3c
 
   mov(ip, Operand::EmbeddedCode(stub));
   mtctr(ip);
@@ -1898,13 +1778,7 @@
   if (emit_debug_code()) Check(cond, reason, cr);
 }
 
-<<<<<<< HEAD
-
-
-void MacroAssembler::Check(Condition cond, BailoutReason reason, CRegister cr) {
-=======
 void TurboAssembler::Check(Condition cond, AbortReason reason, CRegister cr) {
->>>>>>> 84bd6f3c
   Label L;
   b(cond, &L, cr);
   Abort(reason);
@@ -1980,8 +1854,6 @@
   }
 }
 
-<<<<<<< HEAD
-=======
 void MacroAssembler::AssertFixedArray(Register object) {
   if (emit_debug_code()) {
     STATIC_ASSERT(kSmiTag == 0);
@@ -2007,7 +1879,6 @@
     Check(ne, AbortReason::kOperandIsNotAConstructor, cr0);
   }
 }
->>>>>>> 84bd6f3c
 
 void MacroAssembler::AssertFunction(Register object) {
   if (emit_debug_code()) {
@@ -2034,37 +1905,16 @@
   }
 }
 
-<<<<<<< HEAD
-void MacroAssembler::AssertGeneratorObject(Register object, Register flags) {
-  // `flags` should be an untagged integer. See `SuspendFlags` in src/globals.h
-  if (!emit_debug_code()) return;
-  TestIfSmi(object, r0);
-  Check(ne, kOperandIsASmiAndNotAGeneratorObject, cr0);
-=======
 void MacroAssembler::AssertGeneratorObject(Register object) {
   if (!emit_debug_code()) return;
   TestIfSmi(object, r0);
   Check(ne, AbortReason::kOperandIsASmiAndNotAGeneratorObject, cr0);
->>>>>>> 84bd6f3c
 
   // Load map
   Register map = object;
   push(object);
   LoadP(map, FieldMemOperand(object, HeapObject::kMapOffset));
 
-<<<<<<< HEAD
-  Label async, do_check;
-  TestBitMask(flags, static_cast<int>(SuspendFlags::kGeneratorTypeMask), r0);
-  bne(&async, cr0);
-
-  // Check if JSGeneratorObject
-  CompareInstanceType(map, object, JS_GENERATOR_OBJECT_TYPE);
-  b(&do_check);
-
-  bind(&async);
-  // Check if JSAsyncGeneratorObject
-  CompareInstanceType(map, object, JS_ASYNC_GENERATOR_OBJECT_TYPE);
-=======
   // Check if JSGeneratorObject
   Label do_check;
   Register instance_type = object;
@@ -2073,16 +1923,11 @@
 
   // Check if JSAsyncGeneratorObject (See MacroAssembler::CompareInstanceType)
   cmpi(instance_type, Operand(JS_ASYNC_GENERATOR_OBJECT_TYPE));
->>>>>>> 84bd6f3c
 
   bind(&do_check);
   // Restore generator object to register and perform assertion
   pop(object);
-<<<<<<< HEAD
-  Check(eq, kOperandIsNotAGeneratorObject);
-=======
   Check(eq, AbortReason::kOperandIsNotAGeneratorObject);
->>>>>>> 84bd6f3c
 }
 
 void MacroAssembler::AssertUndefinedOrAllocationSite(Register object,
