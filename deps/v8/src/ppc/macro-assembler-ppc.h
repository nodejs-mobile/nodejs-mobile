--- conflicted
+++ resolved
@@ -115,12 +115,8 @@
   TurboAssembler(Isolate* isolate, void* buffer, int buffer_size,
                  CodeObjectRequired create_code_object);
 
-<<<<<<< HEAD
-  Isolate* isolate() const { return isolate_; }
-=======
   void set_has_frame(bool value) { has_frame_ = value; }
   bool has_frame() { return has_frame_; }
->>>>>>> 84bd6f3c
 
   Isolate* isolate() const { return isolate_; }
 
@@ -860,19 +856,7 @@
                       const ParameterCount& actual, InvokeFlag flag);
 
   void InvokeFunction(Register function, const ParameterCount& expected,
-<<<<<<< HEAD
-                      const ParameterCount& actual, InvokeFlag flag,
-                      const CallWrapper& call_wrapper);
-
-  void InvokeFunction(Handle<JSFunction> function,
-                      const ParameterCount& expected,
-                      const ParameterCount& actual, InvokeFlag flag,
-                      const CallWrapper& call_wrapper);
-
-  void IsObjectJSStringType(Register object, Register scratch, Label* fail);
-=======
                       const ParameterCount& actual, InvokeFlag flag);
->>>>>>> 84bd6f3c
 
   void DebugBreak();
   // Frame restart support
@@ -906,38 +890,6 @@
   // sets the flags and leaves the object type in the type_reg register.
   void CompareInstanceType(Register map, Register type_reg, InstanceType type);
 
-<<<<<<< HEAD
-  // Compare an object's map with the specified map and its transitioned
-  // elements maps if mode is ALLOW_ELEMENT_TRANSITION_MAPS. Condition flags are
-  // set with result of map compare. If multiple map compares are required, the
-  // compare sequences branches to early_success.
-  void CompareMap(Register obj, Register scratch, Handle<Map> map,
-                  Label* early_success);
-
-  // As above, but the map of the object is already loaded into the register
-  // which is preserved by the code generated.
-  void CompareMap(Register obj_map, Handle<Map> map, Label* early_success);
-
-  // Check if the map of an object is equal to a specified map and branch to
-  // label if not. Skip the smi check if not required (object is known to be a
-  // heap object). If mode is ALLOW_ELEMENT_TRANSITION_MAPS, then also match
-  // against maps that are ElementsKind transition maps of the specified map.
-  void CheckMap(Register obj, Register scratch, Handle<Map> map, Label* fail,
-                SmiCheckType smi_check_type);
-
-
-  void CheckMap(Register obj, Register scratch, Heap::RootListIndex index,
-                Label* fail, SmiCheckType smi_check_type);
-
-
-  void GetWeakValue(Register value, Handle<WeakCell> cell);
-
-  // Load the value of the weak cell in the value register. Branch to the given
-  // miss label if the weak cell was cleared.
-  void LoadWeakValue(Register value, Handle<WeakCell> cell, Label* miss);
-
-=======
->>>>>>> 84bd6f3c
   // Compare the object in a register to a value from the root list.
   // Uses the ip register as scratch.
   void CompareRoot(Register obj, Heap::RootListIndex index);
@@ -945,230 +897,6 @@
     LoadRoot(r0, index);
     Push(r0);
   }
-<<<<<<< HEAD
-
-  // Compare the object in a register to a value and jump if they are equal.
-  void JumpIfRoot(Register with, Heap::RootListIndex index, Label* if_equal) {
-    CompareRoot(with, index);
-    beq(if_equal);
-  }
-
-  // Compare the object in a register to a value and jump if they are not equal.
-  void JumpIfNotRoot(Register with, Heap::RootListIndex index,
-                     Label* if_not_equal) {
-    CompareRoot(with, index);
-    bne(if_not_equal);
-  }
-
-  // Load and check the instance type of an object for being a string.
-  // Loads the type into the second argument register.
-  // Returns a condition that will be enabled if the object was a string.
-  Condition IsObjectStringType(Register obj, Register type) {
-    LoadP(type, FieldMemOperand(obj, HeapObject::kMapOffset));
-    lbz(type, FieldMemOperand(type, Map::kInstanceTypeOffset));
-    andi(r0, type, Operand(kIsNotStringMask));
-    DCHECK_EQ(0u, kStringTag);
-    return eq;
-  }
-
-  // Get the number of least significant bits from a register
-  void GetLeastBitsFromSmi(Register dst, Register src, int num_least_bits);
-  void GetLeastBitsFromInt32(Register dst, Register src, int mun_least_bits);
-
-  // Load the value of a smi object into a double register.
-  void SmiToDouble(DoubleRegister value, Register smi);
-
-  // Check if a double can be exactly represented as a signed 32-bit integer.
-  // CR_EQ in cr7 is set if true.
-  void TestDoubleIsInt32(DoubleRegister double_input, Register scratch1,
-                         Register scratch2, DoubleRegister double_scratch);
-
-  // Check if a double is equal to -0.0.
-  // CR_EQ in cr7 holds the result.
-  void TestDoubleIsMinusZero(DoubleRegister input, Register scratch1,
-                             Register scratch2);
-
-  // Check the sign of a double.
-  // CR_LT in cr7 holds the result.
-  void TestDoubleSign(DoubleRegister input, Register scratch);
-  void TestHeapNumberSign(Register input, Register scratch);
-
-  // Try to convert a double to a signed 32-bit integer.
-  // CR_EQ in cr7 is set and result assigned if the conversion is exact.
-  void TryDoubleToInt32Exact(Register result, DoubleRegister double_input,
-                             Register scratch, DoubleRegister double_scratch);
-
-  // Floor a double and writes the value to the result register.
-  // Go to exact if the conversion is exact (to be able to test -0),
-  // fall through calling code if an overflow occurred, else go to done.
-  // In return, input_high is loaded with high bits of input.
-  void TryInt32Floor(Register result, DoubleRegister double_input,
-                     Register input_high, Register scratch,
-                     DoubleRegister double_scratch, Label* done, Label* exact);
-
-  // Performs a truncating conversion of a floating point number as used by
-  // the JS bitwise operations. See ECMA-262 9.5: ToInt32. Goes to 'done' if it
-  // succeeds, otherwise falls through if result is saturated. On return
-  // 'result' either holds answer, or is clobbered on fall through.
-  //
-  // Only public for the test code in test-code-stubs-arm.cc.
-  void TryInlineTruncateDoubleToI(Register result, DoubleRegister input,
-                                  Label* done);
-
-  // Performs a truncating conversion of a floating point number as used by
-  // the JS bitwise operations. See ECMA-262 9.5: ToInt32.
-  // Exits with 'result' holding the answer.
-  void TruncateDoubleToI(Register result, DoubleRegister double_input);
-
-  // Performs a truncating conversion of a heap number as used by
-  // the JS bitwise operations. See ECMA-262 9.5: ToInt32. 'result' and 'input'
-  // must be different registers.  Exits with 'result' holding the answer.
-  void TruncateHeapNumberToI(Register result, Register object);
-
-  // Converts the smi or heap number in object to an int32 using the rules
-  // for ToInt32 as described in ECMAScript 9.5.: the value is truncated
-  // and brought into the range -2^31 .. +2^31 - 1. 'result' and 'input' must be
-  // different registers.
-  void TruncateNumberToI(Register object, Register result,
-                         Register heap_number_map, Register scratch1,
-                         Label* not_int32);
-
-  // Overflow handling functions.
-  // Usage: call the appropriate arithmetic function and then call one of the
-  // flow control functions with the corresponding label.
-
-  // Compute dst = left + right, setting condition codes. dst may be same as
-  // either left or right (or a unique register). left and right must not be
-  // the same register.
-  void AddAndCheckForOverflow(Register dst, Register left, Register right,
-                              Register overflow_dst, Register scratch = r0);
-  void AddAndCheckForOverflow(Register dst, Register left, intptr_t right,
-                              Register overflow_dst, Register scratch = r0);
-
-  // Compute dst = left - right, setting condition codes. dst may be same as
-  // either left or right (or a unique register). left and right must not be
-  // the same register.
-  void SubAndCheckForOverflow(Register dst, Register left, Register right,
-                              Register overflow_dst, Register scratch = r0);
-
-  void BranchOnOverflow(Label* label) { blt(label, cr0); }
-
-  void BranchOnNoOverflow(Label* label) { bge(label, cr0); }
-
-  void RetOnOverflow(void) { Ret(lt, cr0); }
-
-  void RetOnNoOverflow(void) { Ret(ge, cr0); }
-
-  // ---------------------------------------------------------------------------
-  // Runtime calls
-
-  // Call a code stub.
-  void CallStub(CodeStub* stub, TypeFeedbackId ast_id = TypeFeedbackId::None(),
-                Condition cond = al);
-
-  // Call a code stub.
-  void TailCallStub(CodeStub* stub, Condition cond = al);
-
-  // Call a runtime routine.
-  void CallRuntime(const Runtime::Function* f, int num_arguments,
-                   SaveFPRegsMode save_doubles = kDontSaveFPRegs);
-  void CallRuntimeSaveDoubles(Runtime::FunctionId fid) {
-    const Runtime::Function* function = Runtime::FunctionForId(fid);
-    CallRuntime(function, function->nargs, kSaveFPRegs);
-  }
-
-  // Convenience function: Same as above, but takes the fid instead.
-  void CallRuntime(Runtime::FunctionId fid,
-                   SaveFPRegsMode save_doubles = kDontSaveFPRegs) {
-    const Runtime::Function* function = Runtime::FunctionForId(fid);
-    CallRuntime(function, function->nargs, save_doubles);
-  }
-
-  // Convenience function: Same as above, but takes the fid instead.
-  void CallRuntime(Runtime::FunctionId fid, int num_arguments,
-                   SaveFPRegsMode save_doubles = kDontSaveFPRegs) {
-    CallRuntime(Runtime::FunctionForId(fid), num_arguments, save_doubles);
-  }
-
-  // Convenience function: call an external reference.
-  void CallExternalReference(const ExternalReference& ext, int num_arguments);
-
-  // Convenience function: tail call a runtime routine (jump).
-  void TailCallRuntime(Runtime::FunctionId fid);
-
-  int CalculateStackPassedWords(int num_reg_arguments,
-                                int num_double_arguments);
-
-  // Before calling a C-function from generated code, align arguments on stack.
-  // After aligning the frame, non-register arguments must be stored in
-  // sp[0], sp[4], etc., not pushed. The argument count assumes all arguments
-  // are word sized. If double arguments are used, this function assumes that
-  // all double arguments are stored before core registers; otherwise the
-  // correct alignment of the double values is not guaranteed.
-  // Some compilers/platforms require the stack to be aligned when calling
-  // C++ code.
-  // Needs a scratch register to do some arithmetic. This register will be
-  // trashed.
-  void PrepareCallCFunction(int num_reg_arguments, int num_double_registers,
-                            Register scratch);
-  void PrepareCallCFunction(int num_reg_arguments, Register scratch);
-
-  // There are two ways of passing double arguments on ARM, depending on
-  // whether soft or hard floating point ABI is used. These functions
-  // abstract parameter passing for the three different ways we call
-  // C functions from generated code.
-  void MovToFloatParameter(DoubleRegister src);
-  void MovToFloatParameters(DoubleRegister src1, DoubleRegister src2);
-  void MovToFloatResult(DoubleRegister src);
-
-  // Calls a C function and cleans up the space for arguments allocated
-  // by PrepareCallCFunction. The called function is not allowed to trigger a
-  // garbage collection, since that might move the code and invalidate the
-  // return address (unless this is somehow accounted for by the called
-  // function).
-  void CallCFunction(ExternalReference function, int num_arguments);
-  void CallCFunction(Register function, int num_arguments);
-  void CallCFunction(ExternalReference function, int num_reg_arguments,
-                     int num_double_arguments);
-  void CallCFunction(Register function, int num_reg_arguments,
-                     int num_double_arguments);
-
-  void MovFromFloatParameter(DoubleRegister dst);
-  void MovFromFloatResult(DoubleRegister dst);
-
-  // Jump to a runtime routine.
-  void JumpToExternalReference(const ExternalReference& builtin,
-                               bool builtin_exit_frame = false);
-
-  Handle<Object> CodeObject() {
-    DCHECK(!code_object_.is_null());
-    return code_object_;
-  }
-
-
-  // Emit code for a truncating division by a constant. The dividend register is
-  // unchanged and ip gets clobbered. Dividend and result must be different.
-  void TruncatingDiv(Register result, Register dividend, int32_t divisor);
-
-  // ---------------------------------------------------------------------------
-  // StatsCounter support
-
-  void SetCounter(StatsCounter* counter, int value, Register scratch1,
-                  Register scratch2);
-  void IncrementCounter(StatsCounter* counter, int value, Register scratch1,
-                        Register scratch2);
-  void DecrementCounter(StatsCounter* counter, int value, Register scratch1,
-                        Register scratch2);
-
-
-  // ---------------------------------------------------------------------------
-  // Debugging
-
-  // Calls Abort(msg) if the condition cond is not satisfied.
-  // Use --debug_code to enable.
-  void Assert(Condition cond, BailoutReason reason, CRegister cr = cr7);
-=======
->>>>>>> 84bd6f3c
 
   // Compare the object in a register to a value and jump if they are equal.
   void JumpIfRoot(Register with, Heap::RootListIndex index, Label* if_equal) {
@@ -1294,8 +1022,6 @@
 #define SmiWordOffset(offset) offset
 #endif
 
-<<<<<<< HEAD
-=======
   // Abort execution if argument is not a FixedArray, enabled via --debug-code.
   void AssertFixedArray(Register object);
 
@@ -1303,7 +1029,6 @@
   void AssertConstructor(Register object);
 
   // Abort execution if argument is not a JSFunction, enabled via --debug-code.
->>>>>>> 84bd6f3c
   void AssertFunction(Register object);
 
   // Abort execution if argument is not a JSBoundFunction,
@@ -1312,11 +1037,7 @@
 
   // Abort execution if argument is not a JSGeneratorObject (or subclass),
   // enabled via --debug-code.
-<<<<<<< HEAD
-  void AssertGeneratorObject(Register object, Register suspend_flags);
-=======
   void AssertGeneratorObject(Register object);
->>>>>>> 84bd6f3c
 
   // Abort execution if argument is not undefined or an AllocationSite, enabled
   // via --debug-code.
@@ -1351,57 +1072,12 @@
 
   // Compute memory operands for safepoint stack slots.
   static int SafepointRegisterStackIndex(int reg_code);
-<<<<<<< HEAD
-  MemOperand SafepointRegisterSlot(Register reg);
-  MemOperand SafepointRegistersAndDoublesSlot(Register reg);
-
-  bool generating_stub_;
-  bool has_frame_;
-  Isolate* isolate_;
-  // This handle will be patched with the code object on installation.
-  Handle<Object> code_object_;
-=======
->>>>>>> 84bd6f3c
 
   // Needs access to SafepointRegisterStackIndex for compiled frame
   // traversal.
   friend class StandardFrame;
 };
 
-<<<<<<< HEAD
-// The code patcher is used to patch (typically) small parts of code e.g. for
-// debugging and other types of instrumentation. When using the code patcher
-// the exact number of bytes specified must be emitted. It is not legal to emit
-// relocation information. If any of these constraints are violated it causes
-// an assertion to fail.
-class CodePatcher {
- public:
-  enum FlushICache { FLUSH, DONT_FLUSH };
-
-  CodePatcher(Isolate* isolate, byte* address, int instructions,
-              FlushICache flush_cache = FLUSH);
-  ~CodePatcher();
-
-  // Macro assembler to emit code.
-  MacroAssembler* masm() { return &masm_; }
-
-  // Emit an instruction directly.
-  void Emit(Instr instr);
-
-  // Emit the condition part of an instruction leaving the rest of the current
-  // instruction unchanged.
-  void EmitCondition(Condition cond);
-
- private:
-  byte* address_;            // The address of the code being patched.
-  int size_;                 // Number of bytes of the expected patch size.
-  MacroAssembler masm_;      // Macro assembler used to generate the code.
-  FlushICache flush_cache_;  // Whether to flush the I cache after patching.
-};
-
-
-=======
->>>>>>> 84bd6f3c
 // -----------------------------------------------------------------------------
 // Static helper functions.
 
