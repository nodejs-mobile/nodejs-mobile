--- conflicted
+++ resolved
@@ -160,27 +160,10 @@
 
 void ConstructWithArrayLikeDescriptor::InitializePlatformSpecific(
     CallInterfaceDescriptorData* data) {
-<<<<<<< HEAD
-  // r3 : number of arguments
-  // r5 : start index (to support rest parameters)
-  // r4 : the target to call
-  Register registers[] = {r4, r3, r5};
-  data->InitializePlatformSpecific(arraysize(registers), registers);
-}
-
-void ConstructForwardVarargsDescriptor::InitializePlatformSpecific(
-    CallInterfaceDescriptorData* data) {
-  // r3 : number of arguments
-  // r6 : the new target
-  // r5 : start index (to support rest parameters)
-  // r4 : the target to call
-  Register registers[] = {r4, r6, r3, r5};
-=======
   // r4 : the target to call
   // r6 : the new target
   // r5 : the arguments list
   Register registers[] = {r4, r6, r5};
->>>>>>> 84bd6f3c
   data->InitializePlatformSpecific(arraysize(registers), registers);
 }
 
@@ -270,39 +253,6 @@
   data->InitializePlatformSpecific(arraysize(registers), registers);
 }
 
-<<<<<<< HEAD
-
-void BinaryOpWithAllocationSiteDescriptor::InitializePlatformSpecific(
-    CallInterfaceDescriptorData* data) {
-  Register registers[] = {r5, r4, r3};
-  data->InitializePlatformSpecific(arraysize(registers), registers);
-}
-
-void BinaryOpWithVectorDescriptor::InitializePlatformSpecific(
-    CallInterfaceDescriptorData* data) {
-  // register state
-  // r4 -- lhs
-  // r3 -- rhs
-  // r7 -- slot id
-  // r6 -- vector
-  Register registers[] = {r4, r3, r7, r6};
-  data->InitializePlatformSpecific(arraysize(registers), registers);
-}
-
-void CountOpDescriptor::InitializePlatformSpecific(
-    CallInterfaceDescriptorData* data) {
-  Register registers[] = {r4};
-  data->InitializePlatformSpecific(arraysize(registers), registers);
-}
-
-void StringAddDescriptor::InitializePlatformSpecific(
-    CallInterfaceDescriptorData* data) {
-  Register registers[] = {r4, r3};
-  data->InitializePlatformSpecific(arraysize(registers), registers);
-}
-
-=======
->>>>>>> 84bd6f3c
 void ArgumentAdaptorDescriptor::InitializePlatformSpecific(
     CallInterfaceDescriptorData* data) {
   Register registers[] = {
@@ -355,20 +305,6 @@
   data->InitializePlatformSpecific(arraysize(registers), registers);
 }
 
-<<<<<<< HEAD
-void InterpreterPushArgsThenConstructArrayDescriptor::
-    InitializePlatformSpecific(CallInterfaceDescriptorData* data) {
-  Register registers[] = {
-      r3,  // argument count (not including receiver)
-      r4,  // target to call checked to be Array function
-      r5,  // allocation site feedback if available, undefined otherwise
-      r6   // address of the first argument
-  };
-  data->InitializePlatformSpecific(arraysize(registers), registers);
-}
-
-=======
->>>>>>> 84bd6f3c
 void InterpreterCEntryDescriptor::InitializePlatformSpecific(
     CallInterfaceDescriptorData* data) {
   Register registers[] = {
@@ -383,13 +319,7 @@
     CallInterfaceDescriptorData* data) {
   Register registers[] = {
       r3,  // the value to pass to the generator
-<<<<<<< HEAD
-      r4,  // the JSGeneratorObject to resume
-      r5,  // the resume mode (tagged)
-      r6   // SuspendFlags (tagged)
-=======
       r4   // the JSGeneratorObject to resume
->>>>>>> 84bd6f3c
   };
   data->InitializePlatformSpecific(arraysize(registers), registers);
 }
