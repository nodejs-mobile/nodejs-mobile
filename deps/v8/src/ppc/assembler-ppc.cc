--- conflicted
+++ resolved
@@ -180,17 +180,6 @@
                                    static_cast<Address>(size), flush_mode);
 }
 
-<<<<<<< HEAD
-void RelocInfo::unchecked_update_wasm_memory_reference(
-    Isolate* isolate, Address address, ICacheFlushMode flush_mode) {
-  Assembler::set_target_address_at(isolate, pc_, host_, address, flush_mode);
-}
-
-void RelocInfo::unchecked_update_wasm_size(Isolate* isolate, uint32_t size,
-                                           ICacheFlushMode flush_mode) {
-  Assembler::set_target_address_at(isolate, pc_, host_,
-                                   reinterpret_cast<Address>(size), flush_mode);
-=======
 void RelocInfo::set_js_to_wasm_address(Address address,
                                        ICacheFlushMode icache_flush_mode) {
   DCHECK_EQ(rmode_, JS_TO_WASM_CALL);
@@ -200,7 +189,6 @@
 Address RelocInfo::js_to_wasm_address() const {
   DCHECK_EQ(rmode_, JS_TO_WASM_CALL);
   return embedded_address();
->>>>>>> 84bd6f3c
 }
 
 // -----------------------------------------------------------------------------
@@ -261,10 +249,6 @@
 
 Assembler::Assembler(IsolateData isolate_data, void* buffer, int buffer_size)
     : AssemblerBase(isolate_data, buffer, buffer_size),
-<<<<<<< HEAD
-      recorded_ast_id_(TypeFeedbackId::None()),
-=======
->>>>>>> 84bd6f3c
       constant_pool_builder_(kLoadPtrMaxReachBits, kLoadDoubleMaxReachBits) {
   reloc_info_writer.Reposition(buffer_ + buffer_size_, pc_);
 
@@ -529,14 +513,6 @@
     case kUnboundAddLabelOffsetOpcode: {
       // dst = base + position + immediate
       Instr operands = instr_at(pos + kInstrSize);
-<<<<<<< HEAD
-      Register dst = Register::from_code((operands >> 21) & 0x1f);
-      Register base = Register::from_code((operands >> 16) & 0x1f);
-      int32_t offset = target_pos + SIGN_EXT_IMM16(operands & kImm16Mask);
-      PatchingAssembler patcher(isolate_data(),
-                                reinterpret_cast<byte*>(buffer_ + pos), 2);
-      patcher.bitwise_add32(dst, base, offset);
-=======
       Register dst = Register::from_code((operands >> 27) & 0x1F);
       Register base = Register::from_code((operands >> 22) & 0x1F);
       int32_t delta = (opcode == kUnboundAddLabelLongOffsetOpcode)
@@ -548,7 +524,6 @@
           2 + static_cast<int32_t>(opcode == kUnboundAddLabelLongOffsetOpcode));
       patcher.bitwise_add32(dst, base, offset);
       if (opcode == kUnboundAddLabelLongOffsetOpcode) patcher.nop();
->>>>>>> 84bd6f3c
       break;
     }
     case kUnboundMovLabelAddrOpcode: {
@@ -790,11 +765,7 @@
 
 
 void Assembler::xoris(Register ra, Register rs, const Operand& imm) {
-<<<<<<< HEAD
-  d_form(XORIS, rs, ra, imm.imm_, false);
-=======
   d_form(XORIS, rs, ra, imm.immediate(), false);
->>>>>>> 84bd6f3c
 }
 
 
@@ -848,13 +819,8 @@
 
 void Assembler::clrlwi(Register dst, Register src, const Operand& val,
                        RCBit rc) {
-<<<<<<< HEAD
-  DCHECK((32 > val.imm_) && (val.imm_ >= 0));
-  rlwinm(dst, src, 0, val.imm_, 31, rc);
-=======
   DCHECK((32 > val.immediate()) && (val.immediate() >= 0));
   rlwinm(dst, src, 0, val.immediate(), 31, rc);
->>>>>>> 84bd6f3c
 }
 
 
@@ -975,11 +941,7 @@
 
 
 void Assembler::andis(Register ra, Register rs, const Operand& imm) {
-<<<<<<< HEAD
-  d_form(ANDISx, rs, ra, imm.imm_, false);
-=======
   d_form(ANDISx, rs, ra, imm.immediate(), false);
->>>>>>> 84bd6f3c
 }
 
 
@@ -989,11 +951,7 @@
 
 
 void Assembler::oris(Register dst, Register src, const Operand& imm) {
-<<<<<<< HEAD
-  d_form(ORIS, src, dst, imm.imm_, false);
-=======
   d_form(ORIS, src, dst, imm.immediate(), false);
->>>>>>> 84bd6f3c
 }
 
 
@@ -2055,15 +2013,8 @@
 
   // Some internal data structures overflow for very large buffers,
   // they must ensure that kMaximalBufferSize is not too large.
-<<<<<<< HEAD
-  if (desc.buffer_size > kMaximalBufferSize ||
-      static_cast<size_t>(desc.buffer_size) >
-          isolate_data().max_old_generation_size_) {
-    V8::FatalProcessOutOfMemory("Assembler::GrowBuffer");
-=======
   if (desc.buffer_size > kMaximalBufferSize) {
     V8::FatalProcessOutOfMemory(nullptr, "Assembler::GrowBuffer");
->>>>>>> 84bd6f3c
   }
 
   // Set up new buffer.
@@ -2141,14 +2092,8 @@
   for (std::vector<DeferredRelocInfo>::iterator it = relocations_.begin();
        it != relocations_.end(); it++) {
     RelocInfo::Mode rmode = it->rmode();
-<<<<<<< HEAD
-    Address pc = buffer_ + it->position();
-    Code* code = NULL;
-    RelocInfo rinfo(pc, rmode, it->data(), code);
-=======
     Address pc = reinterpret_cast<Address>(buffer_) + it->position();
     RelocInfo rinfo(pc, rmode, it->data(), nullptr);
->>>>>>> 84bd6f3c
 
     // Fix up internal references now that they are guaranteed to be bound.
     if (RelocInfo::IsInternalReference(rmode)) {
@@ -2157,13 +2102,8 @@
       Memory::Address_at(pc) = reinterpret_cast<Address>(buffer_) + pos;
     } else if (RelocInfo::IsInternalReferenceEncoded(rmode)) {
       // mov sequence
-<<<<<<< HEAD
-      intptr_t pos = reinterpret_cast<intptr_t>(target_address_at(pc, code));
-      set_target_address_at(nullptr, pc, code, buffer_ + pos,
-=======
       intptr_t pos = static_cast<intptr_t>(target_address_at(pc, kNullAddress));
       set_target_address_at(pc, 0, reinterpret_cast<Address>(buffer_) + pos,
->>>>>>> 84bd6f3c
                             SKIP_ICACHE_FLUSH);
     }
 
@@ -2219,13 +2159,6 @@
   DCHECK_EQ(pc_, buffer_ + buffer_size_ - kGap);
   DCHECK_EQ(reloc_info_writer.pos(), buffer_ + buffer_size_);
 }
-<<<<<<< HEAD
-
-void PatchingAssembler::FlushICache(Isolate* isolate) {
-  Assembler::FlushICache(isolate, buffer_, buffer_size_ - kGap);
-}
-=======
->>>>>>> 84bd6f3c
 
 }  // namespace internal
 }  // namespace v8
