--- conflicted
+++ resolved
@@ -58,9 +58,6 @@
 
 class V8_EXPORT_PRIVATE SourcePositionTableIterator {
  public:
-<<<<<<< HEAD
-  // We expose two flavours of the iterator, depending on the argument passed
-=======
   // Used for saving/restoring the iterator.
   struct IndexAndPosition {
     int index_;
@@ -68,7 +65,6 @@
   };
 
   // We expose three flavours of the iterator, depending on the argument passed
->>>>>>> 84bd6f3c
   // to the constructor:
 
   // Handlified iterator allows allocation, but it needs a handle (and thus
@@ -110,11 +106,7 @@
  private:
   static const int kDone = -1;
 
-<<<<<<< HEAD
-  ByteArray* raw_table_ = nullptr;
-=======
   Vector<const byte> raw_table_;
->>>>>>> 84bd6f3c
   Handle<ByteArray> table_;
   int index_ = 0;
   PositionTableEntry current_;
