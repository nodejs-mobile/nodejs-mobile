# Copyright 2012 the V8 project authors. All rights reserved.
# Redistribution and use in source and binary forms, with or without
# modification, are permitted provided that the following conditions are
# met:
#
#     * Redistributions of source code must retain the above copyright
#       notice, this list of conditions and the following disclaimer.
#     * Redistributions in binary form must reproduce the above
#       copyright notice, this list of conditions and the following
#       disclaimer in the documentation and/or other materials provided
#       with the distribution.
#     * Neither the name of Google Inc. nor the names of its
#       contributors may be used to endorse or promote products derived
#       from this software without specific prior written permission.
#
# THIS SOFTWARE IS PROVIDED BY THE COPYRIGHT HOLDERS AND CONTRIBUTORS
# "AS IS" AND ANY EXPRESS OR IMPLIED WARRANTIES, INCLUDING, BUT NOT
# LIMITED TO, THE IMPLIED WARRANTIES OF MERCHANTABILITY AND FITNESS FOR
# A PARTICULAR PURPOSE ARE DISCLAIMED. IN NO EVENT SHALL THE COPYRIGHT
# OWNER OR CONTRIBUTORS BE LIABLE FOR ANY DIRECT, INDIRECT, INCIDENTAL,
# SPECIAL, EXEMPLARY, OR CONSEQUENTIAL DAMAGES (INCLUDING, BUT NOT
# LIMITED TO, PROCUREMENT OF SUBSTITUTE GOODS OR SERVICES; LOSS OF USE,
# DATA, OR PROFITS; OR BUSINESS INTERRUPTION) HOWEVER CAUSED AND ON ANY
# THEORY OF LIABILITY, WHETHER IN CONTRACT, STRICT LIABILITY, OR TORT
# (INCLUDING NEGLIGENCE OR OTHERWISE) ARISING IN ANY WAY OUT OF THE USE
# OF THIS SOFTWARE, EVEN IF ADVISED OF THE POSSIBILITY OF SUCH DAMAGE.

# Definitions to be used when building stand-alone V8 binaries.

{
  # We need to include toolchain.gypi here for third-party sources that don't
  # directly include it themselves.
  'includes': ['toolchain.gypi'],
  'variables': {
    'component%': 'static_library',
    'clang_xcode%': 0,
    # Track where uninitialized memory originates from. From fastest to
    # slowest: 0 - no tracking, 1 - track only the initial allocation site, 2
    # - track the chain of stores leading from allocation site to use site.
    'msan_track_origins%': 2,
    'visibility%': 'hidden',
    'v8_enable_backtrace%': 0,
    'v8_enable_i18n_support%': 1,
    'v8_deprecation_warnings': 1,
    'v8_imminent_deprecation_warnings': 1,
    'v8_check_microtasks_scopes_consistency': 'true',
    'msvs_multi_core_compile%': '1',
    'mac_deployment_target%': '10.7',
    'release_extra_cflags%': '',
    'variables': {
      'variables': {
        'variables': {
          'variables': {
            'conditions': [
              ['OS=="linux" or OS=="freebsd" or OS=="openbsd" or \
                 OS=="netbsd" or OS=="mac" or OS=="qnx" or OS=="aix"', {
                # This handles the Unix platforms we generally deal with.
                # Anything else gets passed through, which probably won't work
                # very well; such hosts should pass an explicit target_arch
                # to gyp.
                'host_arch%': '<!pymod_do_main(detect_v8_host_arch)',
              }, {
                # OS!="linux" and OS!="freebsd" and OS!="openbsd" and
                # OS!="netbsd" and OS!="mac" and OS!="aix"
                'host_arch%': 'ia32',
              }],
            ],
          },
          'host_arch%': '<(host_arch)',
          'target_arch%': '<(host_arch)',

          # By default we build against a stable sysroot image to avoid
          # depending on the packages installed on the local machine. Set this
          # to 0 to build against locally installed headers and libraries (e.g.
          # if packaging for a linux distro)
          'use_sysroot%': 1,
        },
        'host_arch%': '<(host_arch)',
        'target_arch%': '<(target_arch)',
        'use_sysroot%': '<(use_sysroot)',
        'base_dir%': '<!(cd <(DEPTH) && python -c "import os; print os.getcwd()")',

        # Instrument for code coverage and use coverage wrapper to exclude some
        # files. Uses gcov if clang=0 is set explicitly. Otherwise,
        # sanitizer_coverage must be set too.
        'coverage%': 0,

        # Default sysroot if no sysroot can be provided.
        'sysroot%': '',

        'conditions': [
          # The system root for linux builds.
          ['OS=="linux" and use_sysroot==1', {
            'conditions': [
              ['target_arch=="arm"', {
<<<<<<< HEAD
                'sysroot%': '<!(cd <(DEPTH) && pwd -P)/build/linux/debian_jessie_arm-sysroot',
              }],
              ['target_arch=="x64"', {
                'sysroot%': '<!(cd <(DEPTH) && pwd -P)/build/linux/debian_jessie_amd64-sysroot',
              }],
              ['target_arch=="ia32"', {
                'sysroot%': '<!(cd <(DEPTH) && pwd -P)/build/linux/debian_jessie_i386-sysroot',
              }],
              ['target_arch=="mipsel"', {
                'sysroot%': '<!(cd <(DEPTH) && pwd -P)/build/linux/debian_jessie_mips-sysroot',
=======
                'sysroot%': '<!(cd <(DEPTH) && pwd -P)/build/linux/debian_sid_arm-sysroot',
              }],
              ['target_arch=="x64"', {
                'sysroot%': '<!(cd <(DEPTH) && pwd -P)/build/linux/debian_sid_amd64-sysroot',
              }],
              ['target_arch=="ia32"', {
                'sysroot%': '<!(cd <(DEPTH) && pwd -P)/build/linux/debian_sid_i386-sysroot',
              }],
              ['target_arch=="mipsel"', {
                'sysroot%': '<!(cd <(DEPTH) && pwd -P)/build/linux/debian_sid_mips-sysroot',
>>>>>>> 84bd6f3c
              }],
            ],
          }], # OS=="linux" and use_sysroot==1
        ],
      },
      'base_dir%': '<(base_dir)',
      'host_arch%': '<(host_arch)',
      'target_arch%': '<(target_arch)',
      'v8_target_arch%': '<(target_arch)',
      'coverage%': '<(coverage)',
      'sysroot%': '<(sysroot)',
      'asan%': 0,
      'lsan%': 0,
      'msan%': 0,
      'tsan%': 0,
      # Enable coverage gathering instrumentation in sanitizer tools. This flag
      # also controls coverage granularity (1 for function-level, 2 for
      # block-level, 3 for edge-level).
      'sanitizer_coverage%': 0,

      # Use dynamic libraries instrumented by one of the sanitizers
      # instead of the standard system libraries. Set this flag to download
      # prebuilt binaries from GCS.
      'use_prebuilt_instrumented_libraries%': 0,

      # Use libc++ (buildtools/third_party/libc++ and
      # buildtools/third_party/libc++abi) instead of stdlibc++ as standard
      # library. This is intended to be used for instrumented builds.
      'use_custom_libcxx%': 0,

      'clang_dir%': '<(base_dir)/third_party/llvm-build/Release+Asserts',
      'make_clang_dir%': '<(base_dir)/third_party/llvm-build/Release+Asserts',

      # Control Flow Integrity for virtual calls and casts.
      # See http://clang.llvm.org/docs/ControlFlowIntegrity.html
      'cfi_vptr%': 0,
      'cfi_diag%': 0,

      'cfi_blacklist%': '<(base_dir)/tools/cfi/blacklist.txt',

      # Set to 1 to enable fast builds.
      # TODO(machenbach): Only configured for windows.
      'fastbuild%': 0,

      # goma settings.
      # 1 to use goma.
      # If no gomadir is set, it uses the default gomadir.
      'use_goma%': 0,
      'gomadir%': '',

      'test_isolation_mode%': 'noop',

      # By default, use ICU data file (icudtl.dat).
      'icu_use_data_file_flag%': 1,

      'conditions': [
        # Set default gomadir.
        ['OS=="win"', {
          'gomadir': 'c:\\goma\\goma-win',
        }, {
          'gomadir': '<!(/bin/echo -n ${HOME}/goma)',
        }],
        ['host_arch!="ppc" and host_arch!="ppc64" and host_arch!="ppc64le" and host_arch!="s390" and host_arch!="s390x"', {
          'host_clang%': 1,
        }, {
          'host_clang%': 0,
        }],
        # linux_use_bundled_gold: whether to use the gold linker binary checked
        # into third_party/binutils.  Force this off via GYP_DEFINES when you
        # are using a custom toolchain and need to control -B in ldflags.
        # Do not use 32-bit gold on 32-bit hosts as it runs out address space
        # for component=static_library builds.
        ['((OS=="linux" or OS=="android") and (target_arch=="x64" or target_arch=="arm" or (target_arch=="ia32" and host_arch=="x64"))) or (OS=="linux" and target_arch=="mipsel")', {
          'linux_use_bundled_gold%': 1,
        }, {
          'linux_use_bundled_gold%': 0,
        }],
      ],
    },
    'base_dir%': '<(base_dir)',
    'clang_dir%': '<(clang_dir)',
    'make_clang_dir%': '<(make_clang_dir)',
    'host_arch%': '<(host_arch)',
    'host_clang%': '<(host_clang)',
    'target_arch%': '<(target_arch)',
    'v8_target_arch%': '<(v8_target_arch)',
    'werror%': '-Werror',
    'use_goma%': '<(use_goma)',
    'gomadir%': '<(gomadir)',
    'asan%': '<(asan)',
    'lsan%': '<(lsan)',
    'msan%': '<(msan)',
    'tsan%': '<(tsan)',
    'sanitizer_coverage%': '<(sanitizer_coverage)',
    'use_prebuilt_instrumented_libraries%': '<(use_prebuilt_instrumented_libraries)',
    'use_custom_libcxx%': '<(use_custom_libcxx)',
    'linux_use_bundled_gold%': '<(linux_use_bundled_gold)',
    'cfi_vptr%': '<(cfi_vptr)',
    'cfi_diag%': '<(cfi_diag)',
    'cfi_blacklist%': '<(cfi_blacklist)',
    'test_isolation_mode%': '<(test_isolation_mode)',
    'fastbuild%': '<(fastbuild)',
    'coverage%': '<(coverage)',
    'sysroot%': '<(sysroot)',
    'icu_use_data_file_flag%': '<(icu_use_data_file_flag)',

    # Add a simple extras solely for the purpose of the cctests
    'v8_extra_library_files': ['../test/cctest/test-extra.js'],
    'v8_experimental_extra_library_files': ['../test/cctest/test-experimental-extra.js'],

    # .gyp files or targets should set v8_code to 1 if they build V8 specific
    # code, as opposed to external code.  This variable is used to control such
    # things as the set of warnings to enable, and whether warnings are treated
    # as errors.
    'v8_code%': 0,

    # Speeds up Debug builds:
    # 0 - Compiler optimizations off (debuggable) (default). This may
    #     be 5x slower than Release (or worse).
    # 1 - Turn on optimizations and disable slow DCHECKs, but leave
    #     V8_ENABLE_CHECKS and most other assertions enabled.  This may cause
    #     some v8 tests to fail in the Debug configuration.  This roughly
    #     matches the performance of a Release build and can be used by
    #     embedders that need to build their own code as debug but don't want
    #     or need a debug version of V8. This should produce near-release
    #     speeds.
    'v8_optimized_debug%': 0,

    # Use external files for startup data blobs:
    # the JS builtins sources and the start snapshot.
    # Embedders that don't use standalone.gypi will need to add
    # their own default value.
    'v8_use_external_startup_data%': 1,

    # Relative path to icu.gyp from this file.
    'icu_gyp_path': '../third_party/icu/icu.gyp',

    'conditions': [
      ['(v8_target_arch=="arm" and host_arch!="arm") or \
        (v8_target_arch=="arm64" and host_arch!="arm64") or \
        (v8_target_arch=="mipsel" and host_arch!="mipsel") or \
        (v8_target_arch=="mips64el" and host_arch!="mips64el") or \
        (v8_target_arch=="x64" and host_arch!="x64") or \
        (OS=="android" or OS=="qnx")', {
        'want_separate_host_toolset': 1,
      }, {
        'want_separate_host_toolset': 0,
      }],
      ['OS == "win"', {
        'os_posix%': 0,
      }, {
        'os_posix%': 1,
      }],
      ['OS=="win" and use_goma==1', {
        # goma doesn't support pch yet.
        'chromium_win_pch': 0,
        # goma doesn't support PDB yet.
        'fastbuild%': 1,
      }],
      ['((v8_target_arch=="ia32" or v8_target_arch=="x64") and \
        (OS=="linux" or OS=="mac")) or (v8_target_arch=="ppc64" and OS=="linux")', {
        'v8_enable_gdbjit%': 1,
      }, {
        'v8_enable_gdbjit%': 0,
      }],
      ['(OS=="linux" or OS=="mac") and (target_arch=="ia32" or target_arch=="x64") and \
        v8_target_arch!="x32"', {
        'clang%': 1,
      }, {
        'clang%': 0,
      }],
      ['asan==1 or lsan==1 or msan==1 or tsan==1', {
        'clang%': 1,
        'use_allocator%': 'none',
      }],
      ['asan==1 and OS=="linux"', {
        'use_custom_libcxx%': 1,
      }],
      ['tsan==1', {
        'use_custom_libcxx%': 1,
      }],
      ['msan==1', {
        # Use a just-built, MSan-instrumented libc++ instead of the system-wide
        # libstdc++. This is required to avoid false positive reports whenever
        # the C++ standard library is used.
        'use_custom_libcxx%': 1,
      }],
      ['OS=="android"', {
        # Location of Android NDK.
        'variables': {
          'variables': {
            # The Android toolchain needs to use the absolute path to the NDK
            # because it is used at different levels in the GYP files.
            'android_ndk_root%': '<(base_dir)/third_party/android_ndk/',
            'android_host_arch%': "<!(uname -m | sed -e 's/i[3456]86/x86/')",
            # Version of the NDK. Used to ensure full rebuilds on NDK rolls.
            'android_ndk_version%': 'r12b',
            'host_os%': "<!(uname -s | sed -e 's/Linux/linux/;s/Darwin/mac/')",
            'os_folder_name%': "<!(uname -s | sed -e 's/Linux/linux/;s/Darwin/darwin/')",
          },

          # Copy conditionally-set variables out one scope.
          'android_ndk_root%': '<(android_ndk_root)',
          'android_ndk_version%': '<(android_ndk_version)',
          'host_os%': '<(host_os)',
          'os_folder_name%': '<(os_folder_name)',

          'conditions': [
            ['target_arch == "ia32"', {
              'android_toolchain%': '<(android_ndk_root)/toolchains/x86-4.9/prebuilt/<(os_folder_name)-<(android_host_arch)/bin',
              'android_target_arch%': 'x86',
              'android_target_platform%': '16',
              'arm_version%': 'default',
            }],
            ['target_arch == "x64"', {
              'android_toolchain%': '<(android_ndk_root)/toolchains/x86_64-4.9/prebuilt/<(os_folder_name)-<(android_host_arch)/bin',
              'android_target_arch%': 'x86_64',
              'android_target_platform%': '21',
              'arm_version%': 'default',
            }],
            ['target_arch=="arm"', {
              'android_toolchain%': '<(android_ndk_root)/toolchains/arm-linux-androideabi-4.9/prebuilt/<(os_folder_name)-<(android_host_arch)/bin',
              'android_target_arch%': 'arm',
              'android_target_platform%': '16',
              'arm_version%': 7,
            }],
            ['target_arch == "arm64"', {
              'android_toolchain%': '<(android_ndk_root)/toolchains/aarch64-linux-android-4.9/prebuilt/<(os_folder_name)-<(android_host_arch)/bin',
              'android_target_arch%': 'arm64',
              'android_target_platform%': '21',
              'arm_version%': 'default',
            }],
            ['target_arch == "mipsel"', {
              'android_toolchain%': '<(android_ndk_root)/toolchains/mipsel-linux-android-4.9/prebuilt/<(os_folder_name)-<(android_host_arch)/bin',
              'android_target_arch%': 'mips',
              'android_target_platform%': '16',
              'arm_version%': 'default',
            }],
            ['target_arch == "mips64el"', {
              'android_toolchain%': '<(android_ndk_root)/toolchains/mips64el-linux-android-4.9/prebuilt/<(os_folder_name)-<(android_host_arch)/bin',
              'android_target_arch%': 'mips64',
              'android_target_platform%': '21',
              'arm_version%': 'default',
            }],
          ],
        },

        # Copy conditionally-set variables out one scope.
        'android_ndk_version%': '<(android_ndk_version)',
        'android_target_arch%': '<(android_target_arch)',
        'android_target_platform%': '<(android_target_platform)',
        'android_toolchain%': '<(android_toolchain)',
        'arm_version%': '<(arm_version)',
        'host_os%': '<(host_os)',

        # Print to stdout on Android.
        'v8_android_log_stdout%': 1,

        'conditions': [
          ['android_ndk_root==""', {
            'variables': {
              'android_sysroot': '<(android_toolchain)/sysroot/',
              'android_stl': '<(android_toolchain)/sources/cxx-stl/',
            },
            'conditions': [
              ['target_arch=="x64"', {
                'android_lib': '<(android_sysroot)/usr/lib64',
              }, {
                'android_lib': '<(android_sysroot)/usr/lib',
              }],
            ],
            'android_libcpp_include': '<(android_stl)/llvm-libc++/libcxx/include',
            'android_libcpp_abi_include': '<(android_stl)/llvm-libc++abi/libcxxabi/include',
            'android_libcpp_libs': '<(android_stl)/llvm-libc++/libs',
            'android_support_include': '<(android_toolchain)/sources/android/support/include',
            'android_sysroot': '<(android_sysroot)',
          }, {
            'variables': {
              'android_sysroot': '<(android_ndk_root)/platforms/android-<(android_target_platform)/arch-<(android_target_arch)',
              'android_stl': '<(android_ndk_root)/sources/cxx-stl/',
            },
            'conditions': [
              ['target_arch=="x64"', {
                'android_lib': '<(android_sysroot)/usr/lib64',
              }, {
                'android_lib': '<(android_sysroot)/usr/lib',
              }],
            ],
            'android_libcpp_include': '<(android_stl)/llvm-libc++/libcxx/include',
            'android_libcpp_abi_include': '<(android_stl)/llvm-libc++abi/libcxxabi/include',
            'android_libcpp_libs': '<(android_stl)/llvm-libc++/libs',
            'android_support_include': '<(android_ndk_root)/sources/android/support/include',
            'android_sysroot': '<(android_sysroot)',
          }],
        ],
        'android_libcpp_library': 'c++_static',
      }],  # OS=="android"
      ['host_clang==1', {
        'conditions':[
          ['OS=="android"', {
            'host_ld': '<!(which ld)',
            'host_ranlib': '<!(which ranlib)',
          }],
        ],
        'host_cc': '<(clang_dir)/bin/clang',
        'host_cxx': '<(clang_dir)/bin/clang++',
      }, {
        'host_cc': '<!(which gcc)',
        'host_cxx': '<!(which g++)',
      }],
    ],
    # Default ARM variable settings.
    'arm_version%': 'default',
    'arm_fpu%': 'vfpv3',
    'arm_float_abi%': 'default',
    'arm_thumb': 'default',

    # Default MIPS variable settings.
    'mips_arch_variant%': 'r2',
    # Possible values fp32, fp64, fpxx.
    # fp32 - 32 32-bit FPU registers are available, doubles are placed in
    #        register pairs.
    # fp64 - 32 64-bit FPU registers are available.
    # fpxx - compatibility mode, it chooses fp32 or fp64 depending on runtime
    #        detection
    'mips_fpu_mode%': 'fp32',
  },
  'target_defaults': {
    'variables': {
      'v8_code%': '<(v8_code)',
      'clang_warning_flags': [
        '-Wsign-compare',
        # TODO(thakis): https://crbug.com/604888
        '-Wno-undefined-var-template',
        # TODO(yangguo): issue 5258
        '-Wno-nonportable-include-path',
        '-Wno-tautological-constant-compare',
      ],
      'conditions':[
        ['OS=="android"', {
          'host_os%': '<(host_os)',
        }],
      ],
    },
    'includes': [ 'set_clang_warning_flags.gypi', ],
    'default_configuration': 'Debug',
    'configurations': {
      'DebugBaseCommon': {
        'conditions': [
          ['OS=="aix"', {
            'cflags': [ '-g', '-Og', '-gxcoff' ],
          }, {
            'cflags': [ '-g', '-O0' ],
          }],
        ],
      },
      'Optdebug': {
        'inherit_from': [ 'DebugBaseCommon', 'DebugBase1' ],
      },
      'Debug': {
        # Xcode insists on this empty entry.
      },
      'Release': {
        'cflags+': ['<@(release_extra_cflags)'],
      },
      'conditions': [
        ['OS=="win"', {
          'Optdebug_x64': {
            'inherit_from': ['Optdebug'],
          },
          'Debug_x64': {
            'inherit_from': ['Debug'],
          },
          'Release_x64': {
            'inherit_from': ['Release'],
          },
        }],
      ],
    },
    'conditions':[
      ['clang==0', {
        'cflags+': [
          '-Wno-uninitialized',
        ],
      }],
      ['clang==1 or host_clang==1', {
        # This is here so that all files get recompiled after a clang roll and
        # when turning clang on or off.
        # (defines are passed via the command line, and build systems rebuild
        # things when their commandline changes). Nothing should ever read this
        # define.
        'defines': ['CR_CLANG_REVISION=<!(python <(DEPTH)/tools/clang/scripts/update.py --print-revision)'],
      }],
      ['clang==1 and target_arch=="ia32"', {
        'cflags': ['-mstack-alignment=16', '-mstackrealign'],
      }],
      ['fastbuild!=0', {
        'conditions': [
          ['OS=="win" and fastbuild==1', {
            'msvs_settings': {
              'VCLinkerTool': {
                # This tells the linker to generate .pdbs, so that
                # we can get meaningful stack traces.
                'GenerateDebugInformation': 'true',
              },
              'VCCLCompilerTool': {
                # No debug info to be generated by compiler.
                'DebugInformationFormat': '0',
              },
            },
          }],
        ],
      }],  # fastbuild!=0
    ],
    'target_conditions': [
      ['v8_code == 0', {
        'defines!': [
          'DEBUG',
        ],
        'conditions': [
          ['os_posix == 1 and OS != "mac"', {
            # We don't want to get warnings from third-party code,
            # so remove any existing warning-enabling flags like -Wall.
            'cflags!': [
              '-pedantic',
              '-Wall',
              '-Werror',
              '-Wextra',
              '-Wshorten-64-to-32',
            ],
            'cflags+': [
              # Clang considers the `register` keyword as deprecated, but
              # ICU uses it all over the place.
              '-Wno-deprecated-register',
              # ICU uses its own deprecated functions.
              '-Wno-deprecated-declarations',
              # ICU prefers `a && b || c` over `(a && b) || c`.
              '-Wno-logical-op-parentheses',
              # ICU has some `unsigned < 0` checks.
              '-Wno-tautological-compare',
              # uresdata.c has switch(RES_GET_TYPE(x)) code. The
              # RES_GET_TYPE macro returns an UResType enum, but some switch
              # statement contains case values that aren't part of that
              # enum (e.g. URES_TABLE32 which is in UResInternalType). This
              # is on purpose.
              '-Wno-switch',
            ],
            'cflags_cc!': [
              '-Wnon-virtual-dtor',
            ],
          }],
          ['OS == "mac"', {
            'xcode_settings': {
              'GCC_TREAT_WARNINGS_AS_ERRORS': 'NO',    # -Werror
            },
          }],
          ['OS == "win"', {
            'msvs_settings': {
              'VCCLCompilerTool': {
                'WarnAsError': 'false',
              },
            },
          }],
        ],
      }],
    ],
  },
  'conditions': [
    ['os_posix==1 and OS!="mac"', {
      'target_defaults': {
        'conditions': [
          # Common options for AddressSanitizer, LeakSanitizer,
          # ThreadSanitizer, MemorySanitizer and CFI builds.
          ['asan==1 or lsan==1 or tsan==1 or msan==1 or cfi_vptr==1', {
            'target_conditions': [
              ['_toolset=="target"', {
                'cflags': [
                  '-fno-omit-frame-pointer',
                  '-gline-tables-only',
                ],
                'cflags!': [
                  '-fomit-frame-pointer',
                ],
              }],
            ],
          }],
          ['asan==1', {
            'target_conditions': [
              ['_toolset=="target"', {
                'cflags': [
                  '-fsanitize=address',
                ],
                'ldflags': [
                  '-fsanitize=address',
                ],
                'defines': [
                  'ADDRESS_SANITIZER',
                ],
              }],
            ],
          }],
          ['lsan==1', {
            'target_conditions': [
              ['_toolset=="target"', {
                'cflags': [
                  '-fsanitize=leak',
                ],
                'ldflags': [
                  '-fsanitize=leak',
                ],
                'defines': [
                  'LEAK_SANITIZER',
                ],
              }],
            ],
          }],
          ['tsan==1', {
            'target_conditions': [
              ['_toolset=="target"', {
                'cflags': [
                  '-fsanitize=thread',
                ],
                'ldflags': [
                  '-fsanitize=thread',
                ],
                'defines': [
                  'THREAD_SANITIZER',
                ],
              }],
            ],
          }],
          ['msan==1', {
            'target_conditions': [
              ['_toolset=="target"', {
                'cflags': [
                  '-fsanitize=memory',
                  '-fsanitize-memory-track-origins=<(msan_track_origins)',
                  '-fPIC',
                ],
                'ldflags': [
                  '-fsanitize=memory',
                  '-pie',
                ],
                'defines': [
                  'MEMORY_SANITIZER',
                ],
              }],
            ],
          }],
          ['use_prebuilt_instrumented_libraries==1', {
            'dependencies': [
              '<(DEPTH)/third_party/instrumented_libraries/instrumented_libraries.gyp:prebuilt_instrumented_libraries',
            ],
          }],
          ['use_custom_libcxx==1', {
            'dependencies': [
              '<(DEPTH)/buildtools/third_party/libc++/libc++.gyp:libcxx_proxy',
            ],
          }],
          ['sanitizer_coverage!=0', {
            'target_conditions': [
              ['_toolset=="target"', {
                'cflags': [
                  '-fsanitize-coverage=<(sanitizer_coverage)',
                ],
                'defines': [
                  'SANITIZER_COVERAGE',
                ],
              }],
            ],
          }],
          ['linux_use_bundled_gold==1', {
            # Put our binutils, which contains gold in the search path. We pass
            # the path to gold to the compiler. gyp leaves unspecified what the
            # cwd is when running the compiler, so the normal gyp path-munging
            # fails us. This hack gets the right path.
            'ldflags': [
              # Note, Chromium allows ia32 host arch as well, we limit this to
              # x64 in v8.
              '-B<(base_dir)/third_party/binutils/Linux_x64/Release/bin',
            ],
          }],
          ['sysroot!="" and clang==1', {
            'target_conditions': [
              ['_toolset=="target"', {
                'variables': {
                  'ld_paths': ['<!(<(DEPTH)/build/linux/sysroot_ld_path.sh <(sysroot))'],
                },
                'cflags': [
                  '--sysroot=<(sysroot)',
                ],
                'ldflags': [
                  '--sysroot=<(sysroot)',
                  '<!(<(base_dir)/gypfiles/sysroot_ld_flags.sh <@(ld_paths))',
                ],
              }]]
          }],
        ],
      },
    }],
    ['OS=="mac"', {
      'target_defaults': {
       'conditions': [
          ['asan==1', {
            'xcode_settings': {
              # FIXME(machenbach): This is outdated compared to common.gypi.
              'OTHER_CFLAGS+': [
                '-fno-omit-frame-pointer',
                '-gline-tables-only',
                '-fsanitize=address',
                '-w',  # http://crbug.com/162783
              ],
              'OTHER_CFLAGS!': [
                '-fomit-frame-pointer',
              ],
              'defines': [
                'ADDRESS_SANITIZER',
              ],
            },
            'dependencies': [
              '<(DEPTH)/gypfiles/mac/asan.gyp:asan_dynamic_runtime',
            ],
            'target_conditions': [
              ['_type!="static_library"', {
                'xcode_settings': {'OTHER_LDFLAGS': ['-fsanitize=address']},
              }],
            ],
          }],
          ['sanitizer_coverage!=0', {
            'target_conditions': [
              ['_toolset=="target"', {
                'cflags': [
                  '-fsanitize-coverage=<(sanitizer_coverage)',
                ],
                'defines': [
                  'SANITIZER_COVERAGE',
                ],
              }],
            ],
          }],
        ],
      },  # target_defaults
    }],  # OS=="mac"
    ['OS=="linux" or OS=="freebsd" or OS=="openbsd" or OS=="solaris" \
       or OS=="netbsd" or OS=="aix"', {
      'target_defaults': {
        'cflags': [
          '-Wall',
          '<(werror)',
          '-Wno-unused-parameter',
          '-pthread',
          '-pedantic',
          '-Wno-missing-field-initializers',
          '-Wno-gnu-zero-variadic-macro-arguments',
        ],
        'cflags_cc': [
          '-Wnon-virtual-dtor',
          '-fno-exceptions',
          '-fno-rtti',
          '-std=gnu++11',
        ],
        'ldflags': [ '-pthread', ],
        'conditions': [
          # Don't warn about TRACE_EVENT_* macros with zero arguments passed to
          # ##__VA_ARGS__. C99 strict mode prohibits having zero variadic macro
          # arguments in gcc.
          [ 'clang==0', {
            'cflags!' : [
              '-pedantic' ,
              # Don't warn about unrecognized command line option.
              '-Wno-gnu-zero-variadic-macro-arguments',
            ],
            'cflags' : [
              # Disable gcc warnings for optimizations based on the assumption
              # that signed overflow does not occur. Generates false positives
              # (see http://crbug.com/v8/6341).
              "-Wno-strict-overflow",
<<<<<<< HEAD
=======
              # Don't rely on strict aliasing; v8 does weird pointer casts all
              # over the place.
              '-fno-strict-aliasing',
            ],
          }, {
            'cflags' : [
              # TODO(hans): https://crbug.com/767059
              '-Wno-tautological-constant-compare',
>>>>>>> 84bd6f3c
            ],
          }],
          [ 'clang==1 and (v8_target_arch=="x64" or v8_target_arch=="arm64" \
            or v8_target_arch=="mips64el")', {
            'cflags': [ '-Wshorten-64-to-32' ],
          }],
          [ 'host_arch=="ppc64" and OS!="aix"', {
            'cflags': [ '-mminimal-toc' ],
          }],
          [ 'visibility=="hidden" and v8_enable_backtrace==0', {
            'cflags': [ '-fvisibility=hidden' ],
          }],
          [ 'component=="shared_library"', {
            'cflags': [ '-fPIC', ],
          }],
          [ 'clang==0 and coverage==1', {
            'cflags': [ '-fprofile-arcs', '-ftest-coverage'],
            'ldflags': [ '-fprofile-arcs'],
          }],
        ],
      },
    }],
    # 'OS=="linux" or OS=="freebsd" or OS=="openbsd" or OS=="solaris"
    #  or OS=="netbsd"'
    ['OS=="qnx"', {
      'target_defaults': {
        'cflags': [
          '-Wall',
          '<(werror)',
          '-Wno-unused-parameter',
          # Don't warn about the "struct foo f = {0};" initialization pattern.
          '-Wno-missing-field-initializers',
          '-Wno-gnu-zero-variadic-macro-arguments',
        ],
        'cflags_cc': [
          '-Wnon-virtual-dtor',
          '-fno-exceptions',
          '-fno-rtti',
          '-std=gnu++11',
        ],
        'conditions': [
          [ 'visibility=="hidden"', {
            'cflags': [ '-fvisibility=hidden' ],
          }],
          [ 'component=="shared_library"', {
            'cflags': [ '-fPIC' ],
          }],
        ],
        'target_conditions': [
          [ '_toolset=="host" and host_os=="linux"', {
            'cflags': [ '-pthread' ],
            'ldflags': [ '-pthread' ],
            'libraries': [ '-lrt' ],
          }],
          [ '_toolset=="target"', {
            'cflags': [ '-Wno-psabi' ],
            'libraries': [ '-lbacktrace', '-lsocket', '-lm' ],
          }],
        ],
      },
    }],  # OS=="qnx"
    ['OS=="win"', {
      'target_defaults': {
        'defines': [
          '_CRT_SECURE_NO_DEPRECATE',
          '_CRT_NONSTDC_NO_DEPRECATE',
          '_USING_V110_SDK71_',
        ],
        'conditions': [
          ['component=="static_library"', {
            'defines': [
              '_HAS_EXCEPTIONS=0',
            ],
          }],
        ],
        'msvs_cygwin_shell': 0,
        'msvs_disabled_warnings': [
          # C4091: 'typedef ': ignored on left of 'X' when no variable is
          #                    declared.
          # This happens in a number of Windows headers. Dumb.
          4091,

          # C4127: conditional expression is constant
          # This warning can in theory catch dead code and other problems, but
          # triggers in far too many desirable cases where the conditional
          # expression is either set by macros or corresponds some legitimate
          # compile-time constant expression (due to constant template args,
          # conditionals comparing the sizes of different types, etc.).  Some of
          # these can be worked around, but it's not worth it.
          4127,

          # C4351: new behavior: elements of array 'array' will be default
          #        initialized
          # This is a silly "warning" that basically just alerts you that the
          # compiler is going to actually follow the language spec like it's
          # supposed to, instead of not following it like old buggy versions
          # did.  There's absolutely no reason to turn this on.
          4351,

          # C4355: 'this': used in base member initializer list
          # It's commonly useful to pass |this| to objects in a class'
          # initializer list.  While this warning can catch real bugs, most of
          # the time the constructors in question don't attempt to call methods
          # on the passed-in pointer (until later), and annotating every legit
          # usage of this is simply more hassle than the warning is worth.
          4355,

          # C4503: 'identifier': decorated name length exceeded, name was
          #        truncated
          # This only means that some long error messages might have truncated
          # identifiers in the presence of lots of templates.  It has no effect
          # on program correctness and there's no real reason to waste time
          # trying to prevent it.
          4503,

          # Warning C4589 says: "Constructor of abstract class ignores
          # initializer for virtual base class." Disable this warning because it
          # is flaky in VS 2015 RTM. It triggers on compiler generated
          # copy-constructors in some cases.
          4589,

          # C4611: interaction between 'function' and C++ object destruction is
          #        non-portable
          # This warning is unavoidable when using e.g. setjmp/longjmp.  MSDN
          # suggests using exceptions instead of setjmp/longjmp for C++, but
          # Chromium code compiles without exception support.  We therefore have
          # to use setjmp/longjmp for e.g. JPEG decode error handling, which
          # means we have to turn off this warning (and be careful about how
          # object destruction happens in such cases).
          4611,

          # TODO(jochen): These warnings are level 4. They will be slowly
          # removed as code is fixed.
          4100, # Unreferenced formal parameter
          4121, # Alignment of a member was sensitive to packing
          4244, # Conversion from 'type1' to 'type2', possible loss of data
          4302, # Truncation from 'type 1' to 'type 2'
          4309, # Truncation of constant value
          4311, # Pointer truncation from 'type' to 'type'
          4312, # Conversion from 'type1' to 'type2' of greater size
          4505, # Unreferenced local function has been removed
          4510, # Default constructor could not be generated
          4512, # Assignment operator could not be generated
          4610, # Object can never be instantiated
          4800, # Forcing value to bool.
          4838, # Narrowing conversion. Doesn't seem to be very useful.
          4995, # 'X': name was marked as #pragma deprecated
          4996, # 'X': was declared deprecated (for GetVersionEx).

          # These are variable shadowing warnings that are new in VS2015. We
          # should work through these at some point -- they may be removed from
          # the RTM release in the /W4 set.
          4456, 4457, 4458, 4459,
        ],
        'msvs_settings': {
          'VCCLCompilerTool': {
            'MinimalRebuild': 'false',
            'BufferSecurityCheck': 'true',
            'EnableFunctionLevelLinking': 'true',
            'RuntimeTypeInfo': 'false',
            'WarningLevel': '3',
            'WarnAsError': 'true',
            'DebugInformationFormat': '3',
            'Detect64BitPortabilityProblems': 'false',
            'conditions': [
              [ 'msvs_multi_core_compile', {
                'AdditionalOptions': ['/MP'],
              }],
              ['component=="shared_library"', {
                'ExceptionHandling': '1',  # /EHsc
              }, {
                'ExceptionHandling': '0',
              }],
            ],
          },
          'VCLibrarianTool': {
            'AdditionalOptions': ['/ignore:4221'],
            'conditions': [
              ['v8_target_arch=="x64"', {
                'TargetMachine': '17',  # x64
              }, {
                'TargetMachine': '1',  # ia32
              }],
            ],
          },
          'VCLinkerTool': {
            'AdditionalDependencies': [
              'ws2_32.lib',
            ],
            'GenerateDebugInformation': 'true',
            'MapFileName': '$(OutDir)\\$(TargetName).map',
            'ImportLibrary': '$(OutDir)\\lib\\$(TargetName).lib',
            'FixedBaseAddress': '1',
            # LinkIncremental values:
            #   0 == default
            #   1 == /INCREMENTAL:NO
            #   2 == /INCREMENTAL
            'LinkIncremental': '1',
            # SubSystem values:
            #   0 == not set
            #   1 == /SUBSYSTEM:CONSOLE
            #   2 == /SUBSYSTEM:WINDOWS
            'SubSystem': '1',

            'conditions': [
              ['v8_enable_i18n_support==1', {
                'AdditionalDependencies': [
                  'advapi32.lib',
                ],
              }],
              ['v8_target_arch=="x64"', {
                'MinimumRequiredVersion': '5.02',  # Server 2003.
                'TargetMachine': '17',  # x64
              }, {
                'MinimumRequiredVersion': '5.01',  # XP.
                'TargetMachine': '1',  # ia32
              }],
            ],
          },
          'conditions': [
            ['clang==1', {
              'VCCLCompilerTool': {
                'AdditionalOptions': [
                  # Don't warn about unused function parameters.
                  # (This is also used on other platforms.)
                  '-Wno-unused-parameter',
                  # Don't warn about the "struct foo f = {0};" initialization
                  # pattern.
                  '-Wno-missing-field-initializers',

                  # TODO(hans): Make this list shorter eventually, http://crbug.com/504657
                  '-Qunused-arguments',  # http://crbug.com/504658
                  '-Wno-microsoft-enum-value',  # http://crbug.com/505296
                  '-Wno-unknown-pragmas',  # http://crbug.com/505314
                  '-Wno-microsoft-cast',  # http://crbug.com/550065
                ],
              },
            }],
            ['clang==1 and MSVS_VERSION == "2013"', {
              'VCCLCompilerTool': {
                'AdditionalOptions': [
                  '-fmsc-version=1800',
                ],
              },
            }],
            ['clang==1 and MSVS_VERSION == "2015"', {
              'VCCLCompilerTool': {
                'AdditionalOptions': [
                  '-fmsc-version=1900',
                ],
              },
            }],
          ],
        },
      },
    }],  # OS=="win"
    ['OS=="mac"', {
      'xcode_settings': {
        'SDKROOT': 'macosx',
        'SYMROOT': '<(DEPTH)/xcodebuild',
      },
      'target_defaults': {
        'xcode_settings': {
          'ALWAYS_SEARCH_USER_PATHS': 'NO',
          'GCC_C_LANGUAGE_STANDARD': 'c99',         # -std=c99
          'GCC_CW_ASM_SYNTAX': 'NO',                # No -fasm-blocks
          'GCC_DYNAMIC_NO_PIC': 'NO',               # No -mdynamic-no-pic
                                                    # (Equivalent to -fPIC)
          'GCC_ENABLE_CPP_EXCEPTIONS': 'NO',        # -fno-exceptions
          'GCC_ENABLE_CPP_RTTI': 'NO',              # -fno-rtti
          'GCC_ENABLE_PASCAL_STRINGS': 'NO',        # No -mpascal-strings
          # GCC_INLINES_ARE_PRIVATE_EXTERN maps to -fvisibility-inlines-hidden
          'GCC_INLINES_ARE_PRIVATE_EXTERN': 'YES',
          'GCC_SYMBOLS_PRIVATE_EXTERN': 'YES',      # -fvisibility=hidden
          'GCC_THREADSAFE_STATICS': 'NO',           # -fno-threadsafe-statics
          'GCC_WARN_NON_VIRTUAL_DESTRUCTOR': 'YES', # -Wnon-virtual-dtor
          # MACOSX_DEPLOYMENT_TARGET maps to -mmacosx-version-min
          'MACOSX_DEPLOYMENT_TARGET': '<(mac_deployment_target)',
          'PREBINDING': 'NO',                       # No -Wl,-prebind
          'SYMROOT': '<(DEPTH)/xcodebuild',
          'USE_HEADERMAP': 'NO',
          'OTHER_CFLAGS': [
            '-fno-strict-aliasing',
          ],
          'WARNING_CFLAGS': [
            '-Wall',
            '-Wendif-labels',
            '-Wno-unused-parameter',
            # Don't warn about the "struct foo f = {0};" initialization pattern.
            '-Wno-missing-field-initializers',
            '-Wno-gnu-zero-variadic-macro-arguments',
          ],
        },
        'conditions': [
          ['werror==""', {
            'xcode_settings': {'GCC_TREAT_WARNINGS_AS_ERRORS': 'NO'},
          }, {
            'xcode_settings': {'GCC_TREAT_WARNINGS_AS_ERRORS': 'YES'},
          }],
          ['clang==1', {
            'xcode_settings': {
              'GCC_VERSION': 'com.apple.compilers.llvm.clang.1_0',
              'CLANG_CXX_LANGUAGE_STANDARD': 'c++11',  # -std=c++11
            },
            'conditions': [
              ['clang_xcode==0', {
                'xcode_settings': {
                  'CC': '<(clang_dir)/bin/clang',
                  'LDPLUSPLUS': '<(clang_dir)/bin/clang++',
                  'CLANG_CXX_LIBRARY': 'libc++'
                },
              }],
              ['v8_target_arch=="x64" or v8_target_arch=="arm64" \
                or v8_target_arch=="mips64el"', {
                'xcode_settings': {'WARNING_CFLAGS': ['-Wshorten-64-to-32']},
              }],
            ],
          }],
        ],
        'target_conditions': [
          ['_type!="static_library"', {
            'xcode_settings': {'OTHER_LDFLAGS': ['-Wl,-search_paths_first']},
          }],
        ],  # target_conditions
      },  # target_defaults
    }],  # OS=="mac"
    ['OS=="android"', {
      'target_defaults': {
        'defines': [
          'ANDROID',
        ],
        'configurations': {
          'Release': {
            'cflags': [
              '-fomit-frame-pointer',
            ],
          },  # Release
        },  # configurations
        'cflags': [ '-Wno-abi', '-Wall', '-W', '-Wno-unused-parameter'],
        'cflags_cc': [ '-Wnon-virtual-dtor', '-fno-rtti', '-fno-exceptions',
                       '-std=gnu++11' ],
        'target_conditions': [
          ['_toolset=="target"', {
            'cflags!': [
              '-pthread',  # Not supported by Android toolchain.
            ],
            'cflags': [
              '-ffunction-sections',
              '-funwind-tables',
              '-fstack-protector',
              '-fno-short-enums',
              '-finline-limit=64',
              '-Wa,--noexecstack',
              '--sysroot=<(android_sysroot)',
            ],
            'cflags_cc': [
              '-isystem<(android_libcpp_include)',
              '-isystem<(android_libcpp_abi_include)',
              '-isystem<(android_support_include)',
            ],
            'defines': [
              'ANDROID',
              #'__GNU_SOURCE=1',  # Necessary for clone()
              'HAVE_OFF64_T',
              'HAVE_SYS_UIO_H',
              'ANDROID_BINSIZE_HACK', # Enable temporary hacks to reduce binsize.
              'ANDROID_NDK_VERSION=<(android_ndk_version)',
            ],
            'ldflags!': [
              '-pthread',  # Not supported by Android toolchain.
            ],
            'ldflags': [
              '-Wl,--no-undefined',
              '--sysroot=<(android_sysroot)',
              '-nostdlib',
            ],
            'libraries!': [
                '-lrt',  # librt is built into Bionic.
                # Not supported by Android toolchain.
                # Where do these come from?  Can't find references in
                # any Chromium gyp or gypi file.  Maybe they come from
                # gyp itself?
                '-lpthread', '-lnss3', '-lnssutil3', '-lsmime3', '-lplds4', '-lplc4', '-lnspr4',
              ],
              'libraries': [
                '-l<(android_libcpp_library)',
                '-latomic',
                # Manually link the libgcc.a that the cross compiler uses.
                '<!(<(android_toolchain)/*-gcc -print-libgcc-file-name)',
                '-lc',
                '-ldl',
                '-lm',
            ],
            'conditions': [
              ['target_arch == "arm"', {
                'ldflags': [
                  # Enable identical code folding to reduce size.
                  '-Wl,--icf=safe',
                ],
              }],
              ['target_arch=="arm" and arm_version==7', {
                'cflags': [
                  '-march=armv7-a',
                  '-mtune=cortex-a8',
                  '-mfpu=vfp3',
                ],
                'ldflags': [
                  '-L<(android_libcpp_libs)/armeabi-v7a',
                ],
              }],
              ['target_arch=="arm" and arm_version < 7', {
                'ldflags': [
                  '-L<(android_libcpp_libs)/armeabi',
                ],
              }],
              ['target_arch=="x64"', {
                'ldflags': [
                  '-L<(android_libcpp_libs)/x86_64',
                ],
              }],
              ['target_arch=="arm64"', {
                'ldflags': [
                  '-L<(android_libcpp_libs)/arm64-v8a',
                ],
              }],
              ['target_arch=="ia32"', {
                # The x86 toolchain currently has problems with stack-protector.
                'cflags!': [
                  '-fstack-protector',
                ],
                'cflags': [
                  '-fno-stack-protector',
                ],
                'ldflags': [
                  '-L<(android_libcpp_libs)/x86',
                ],
              }],
              ['target_arch=="mipsel"', {
                # The mips toolchain currently has problems with stack-protector.
                'cflags!': [
                  '-fstack-protector',
                  '-U__linux__'
                ],
                'cflags': [
                  '-fno-stack-protector',
                ],
                'ldflags': [
                  '-L<(android_libcpp_libs)/mips',
                ],
              }],
              ['(target_arch=="arm" or target_arch=="arm64" or target_arch=="x64" or target_arch=="ia32") and component!="shared_library"', {
                'cflags': [
                  '-fPIE',
                ],
                'ldflags': [
                  '-pie',
                ],
              }],
            ],
            'target_conditions': [
              ['_type=="executable"', {
                'conditions': [
                  ['target_arch=="arm64" or target_arch=="x64"', {
                    'ldflags': [
                      '-Wl,-dynamic-linker,/system/bin/linker64',
                    ],
                  }, {
                    'ldflags': [
                      '-Wl,-dynamic-linker,/system/bin/linker',
                    ],
                  }]
                ],
                'ldflags': [
                  '-Bdynamic',
                  '-Wl,-z,nocopyreloc',
                  # crtbegin_dynamic.o should be the last item in ldflags.
                  '<(android_lib)/crtbegin_dynamic.o',
                ],
                'libraries': [
                  # crtend_android.o needs to be the last item in libraries.
                  # Do not add any libraries after this!
                  '<(android_lib)/crtend_android.o',
                ],
              }],
              ['_type=="shared_library"', {
                'ldflags': [
                  '-Wl,-shared,-Bsymbolic',
                  '<(android_lib)/crtbegin_so.o',
                ],
              }],
              ['_type=="static_library"', {
                'ldflags': [
                  # Don't export symbols from statically linked libraries.
                  '-Wl,--exclude-libs=ALL',
                ],
              }],
            ],
          }],  # _toolset=="target"
          # Settings for building host targets using the system toolchain.
          ['_toolset=="host"', {
            'cflags': [ '-pthread' ],
            'ldflags': [ '-pthread' ],
            'ldflags!': [
              '-Wl,-z,noexecstack',
              '-Wl,--gc-sections',
              '-Wl,-O1',
              '-Wl,--as-needed',
            ],
          }],
        ],  # target_conditions
      },  # target_defaults
    }],  # OS=="android"
    ['OS=="android" and clang==0', {
      # Hardcode the compiler names in the Makefile so that
      # it won't depend on the environment at make time.
      'make_global_settings': [
        ['LD', '<!(/bin/echo -n <(android_toolchain)/../*/bin/ld)'],
        ['RANLIB', '<!(/bin/echo -n <(android_toolchain)/../*/bin/ranlib)'],
        ['CC', '<!(/bin/echo -n <(android_toolchain)/*-gcc)'],
        ['CXX', '<!(/bin/echo -n <(android_toolchain)/*-g++)'],
        ['LD.host', '<(host_ld)'],
        ['RANLIB.host', '<(host_ranlib)'],
        ['CC.host', '<(host_cc)'],
        ['CXX.host', '<(host_cxx)'],
      ],
    }],
    ['clang!=1 and host_clang==1 and target_arch!="ia32" and target_arch!="x64"', {
      'make_global_settings': [
        ['CC.host', '<(clang_dir)/bin/clang'],
        ['CXX.host', '<(clang_dir)/bin/clang++'],
      ],
    }],
    ['clang==0 and host_clang==1 and target_arch!="ia32" and target_arch!="x64"', {
      'target_conditions': [
        ['_toolset=="host"', {
          'cflags_cc': [ '-std=gnu++11', ],
        }],
      ],
      'target_defaults': {
        'target_conditions': [
          ['_toolset=="host"', { 'cflags!': [ '-Wno-unused-local-typedefs' ]}],
        ],
      },
    }],
    ['clang==1 and "<(GENERATOR)"=="ninja"', {
      # See http://crbug.com/110262
      'target_defaults': {
        'cflags': [ '-fcolor-diagnostics' ],
        'xcode_settings': { 'OTHER_CFLAGS': [ '-fcolor-diagnostics' ] },
      },
    }],
    ['clang==1 and ((OS!="mac" and OS!="ios") or clang_xcode==0) '
        'and OS!="win" and "<(GENERATOR)"=="make"', {
      'make_global_settings': [
        ['CC', '<(clang_dir)/bin/clang'],
        ['CXX', '<(clang_dir)/bin/clang++'],
        ['CC.host', '$(CC)'],
        ['CXX.host', '$(CXX)'],
      ],
    }],
    ['clang==1 and ((OS!="mac" and OS!="ios") or clang_xcode==0) '
        'and OS!="win" and "<(GENERATOR)"=="ninja"', {
      'make_global_settings': [
        ['CC', '<(clang_dir)/bin/clang'],
        ['CXX', '<(clang_dir)/bin/clang++'],
        ['CC.host', '$(CC)'],
        ['CXX.host', '$(CXX)'],
      ],
    }],
    ['clang==1 and OS=="win"', {
      'make_global_settings': [
        # On Windows, gyp's ninja generator only looks at CC.
        ['CC', '<(clang_dir)/bin/clang-cl'],
      ],
    }],
    ['OS=="linux" and target_arch=="arm" and host_arch!="arm" and clang==0 and "<(GENERATOR)"=="ninja"', {
      # Set default ARM cross tools on linux.  These can be overridden
      # using CC,CXX,CC.host and CXX.host environment variables.
      'make_global_settings': [
        ['CC', '<!(which arm-linux-gnueabihf-gcc)'],
        ['CXX', '<!(which arm-linux-gnueabihf-g++)'],
        ['CC.host', '<(host_cc)'],
        ['CXX.host', '<(host_cxx)'],
      ],
    }],
    # TODO(yyanagisawa): supports GENERATOR==make
    #  make generator doesn't support CC_wrapper without CC
    #  in make_global_settings yet.
    ['use_goma==1 and ("<(GENERATOR)"=="ninja" or clang==1)', {
      'conditions': [
        ['coverage==1', {
          # Wrap goma with coverage wrapper.
          'make_global_settings': [
            ['CC_wrapper', '<(base_dir)/gypfiles/coverage_wrapper.py <(gomadir)/gomacc'],
            ['CXX_wrapper', '<(base_dir)/gypfiles/coverage_wrapper.py <(gomadir)/gomacc'],
            ['CC.host_wrapper', '<(base_dir)/gypfiles/coverage_wrapper.py <(gomadir)/gomacc'],
            ['CXX.host_wrapper', '<(base_dir)/gypfiles/coverage_wrapper.py <(gomadir)/gomacc'],
          ],
        }, {
          # Use only goma wrapper.
          'make_global_settings': [
            ['CC_wrapper', '<(gomadir)/gomacc'],
            ['CXX_wrapper', '<(gomadir)/gomacc'],
            ['CC.host_wrapper', '<(gomadir)/gomacc'],
            ['CXX.host_wrapper', '<(gomadir)/gomacc'],
          ],
        }],
      ],
    }, {
      'conditions': [
        ['coverage==1', {
          # Use only coverage wrapper.
          'make_global_settings': [
            ['CC_wrapper', '<(base_dir)/gypfiles/coverage_wrapper.py'],
            ['CXX_wrapper', '<(base_dir)/gypfiles/coverage_wrapper.py'],
            ['CC.host_wrapper', '<(base_dir)/gypfiles/coverage_wrapper.py'],
            ['CXX.host_wrapper', '<(base_dir)/gypfiles/coverage_wrapper.py'],
          ],
        }],
      ],
    }],
  ],
}<|MERGE_RESOLUTION|>--- conflicted
+++ resolved
@@ -93,18 +93,6 @@
           ['OS=="linux" and use_sysroot==1', {
             'conditions': [
               ['target_arch=="arm"', {
-<<<<<<< HEAD
-                'sysroot%': '<!(cd <(DEPTH) && pwd -P)/build/linux/debian_jessie_arm-sysroot',
-              }],
-              ['target_arch=="x64"', {
-                'sysroot%': '<!(cd <(DEPTH) && pwd -P)/build/linux/debian_jessie_amd64-sysroot',
-              }],
-              ['target_arch=="ia32"', {
-                'sysroot%': '<!(cd <(DEPTH) && pwd -P)/build/linux/debian_jessie_i386-sysroot',
-              }],
-              ['target_arch=="mipsel"', {
-                'sysroot%': '<!(cd <(DEPTH) && pwd -P)/build/linux/debian_jessie_mips-sysroot',
-=======
                 'sysroot%': '<!(cd <(DEPTH) && pwd -P)/build/linux/debian_sid_arm-sysroot',
               }],
               ['target_arch=="x64"', {
@@ -115,7 +103,6 @@
               }],
               ['target_arch=="mipsel"', {
                 'sysroot%': '<!(cd <(DEPTH) && pwd -P)/build/linux/debian_sid_mips-sysroot',
->>>>>>> 84bd6f3c
               }],
             ],
           }], # OS=="linux" and use_sysroot==1
@@ -793,8 +780,6 @@
               # that signed overflow does not occur. Generates false positives
               # (see http://crbug.com/v8/6341).
               "-Wno-strict-overflow",
-<<<<<<< HEAD
-=======
               # Don't rely on strict aliasing; v8 does weird pointer casts all
               # over the place.
               '-fno-strict-aliasing',
@@ -803,7 +788,6 @@
             'cflags' : [
               # TODO(hans): https://crbug.com/767059
               '-Wno-tautological-constant-compare',
->>>>>>> 84bd6f3c
             ],
           }],
           [ 'clang==1 and (v8_target_arch=="x64" or v8_target_arch=="arm64" \
