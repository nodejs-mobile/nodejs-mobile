# Copyright 2013 the V8 project authors. All rights reserved.
# Redistribution and use in source and binary forms, with or without
# modification, are permitted provided that the following conditions are
# met:
#
#     * Redistributions of source code must retain the above copyright
#       notice, this list of conditions and the following disclaimer.
#     * Redistributions in binary form must reproduce the above
#       copyright notice, this list of conditions and the following
#       disclaimer in the documentation and/or other materials provided
#       with the distribution.
#     * Neither the name of Google Inc. nor the names of its
#       contributors may be used to endorse or promote products derived
#       from this software without specific prior written permission.
#
# THIS SOFTWARE IS PROVIDED BY THE COPYRIGHT HOLDERS AND CONTRIBUTORS
# "AS IS" AND ANY EXPRESS OR IMPLIED WARRANTIES, INCLUDING, BUT NOT
# LIMITED TO, THE IMPLIED WARRANTIES OF MERCHANTABILITY AND FITNESS FOR
# A PARTICULAR PURPOSE ARE DISCLAIMED. IN NO EVENT SHALL THE COPYRIGHT
# OWNER OR CONTRIBUTORS BE LIABLE FOR ANY DIRECT, INDIRECT, INCIDENTAL,
# SPECIAL, EXEMPLARY, OR CONSEQUENTIAL DAMAGES (INCLUDING, BUT NOT
# LIMITED TO, PROCUREMENT OF SUBSTITUTE GOODS OR SERVICES; LOSS OF USE,
# DATA, OR PROFITS; OR BUSINESS INTERRUPTION) HOWEVER CAUSED AND ON ANY
# THEORY OF LIABILITY, WHETHER IN CONTRACT, STRICT LIABILITY, OR TORT
# (INCLUDING NEGLIGENCE OR OTHERWISE) ARISING IN ANY WAY OUT OF THE USE
# OF THIS SOFTWARE, EVEN IF ADVISED OF THE POSSIBILITY OF SUCH DAMAGE.

# Compile time controlled V8 features.

{
  'variables': {
    'v8_target_arch%': '<(target_arch)',

    # Emulate GN variables
    'conditions': [
      ['OS=="android"', { # GYP reverts OS to linux so use `-D OS=android`
        'is_android': 1,
      }, {
        'is_android': 0,
      }],
    ],

    # Allows the embedder to add a custom suffix to the version string.
    'v8_embedder_string%': '',

    'v8_enable_disassembler%': 0,

    'v8_promise_internal_field_count%': 0,

    'v8_enable_gdbjit%': 0,

    'v8_enable_verify_csa%': 0,

    'v8_object_print%': 0,

    'v8_enable_verify_heap%': 0,

    'v8_trace_maps%': 0,

    # Enable the snapshot feature, for fast context creation.
    # http://v8project.blogspot.com/2015/09/custom-startup-snapshots.html
    'v8_use_snapshot%': 'true',

    'v8_enable_verify_predictable%': 0,

    # With post mortem support enabled, metadata is embedded into libv8 that
    # describes various parameters of the VM for use by debuggers. See
    # tools/gen-postmortem-metadata.py for details.
    'v8_postmortem_support%': 'false',

    # Interpreted regexp engine exists as platform-independent alternative
    # based where the regular expression is compiled to a bytecode.
    'v8_interpreted_regexp%': 0,

    # Enable ECMAScript Internationalization API. Enabling this feature will
    # add a dependency on the ICU library.
    'v8_enable_i18n_support%': 1,

    # Enable compiler warnings when using V8_DEPRECATED apis.
    'v8_deprecation_warnings%': 0,

    # Enable compiler warnings when using V8_DEPRECATE_SOON apis.
    'v8_imminent_deprecation_warnings%': 0,

    # Set to 1 to enable DCHECKs in release builds.
    'dcheck_always_on%': 0,

    # Enable/disable JavaScript API accessors.
    'v8_js_accessors%': 0,

    # Temporary flag to allow embedders to update their microtasks scopes.
    'v8_check_microtasks_scopes_consistency%': 'false',

    # Enable concurrent marking.
    'v8_enable_concurrent_marking%': 1,

    # Enables various testing features.
    'v8_enable_test_features%': 0,

    # Controls the threshold for on-heap/off-heap Typed Arrays.
    'v8_typed_array_max_size_in_heap%': 64,

    # Enable mitigations for executing untrusted code.
    'v8_untrusted_code_mitigations%': 'true',

    # Currently set for node by common.gypi, avoiding default because of gyp file bug.
    # Should be turned on only for debugging.
    #'v8_enable_handle_zapping%': 0,
  },
  'target_defaults': {
    'conditions': [
      ['v8_embedder_string!=""', {
        'defines': ['V8_EMBEDDER_STRING="<(v8_embedder_string)"',],
      }],
      ['v8_enable_disassembler==1', {
        'defines': ['ENABLE_DISASSEMBLER',],
      }],
      ['v8_promise_internal_field_count!=0', {
<<<<<<< HEAD
        'defines': ['V8_PROMISE_INTERNAL_FIELD_COUNT','v8_promise_internal_field_count'],
=======
        'defines': ['V8_PROMISE_INTERNAL_FIELD_COUNT=<(v8_promise_internal_field_count)'],
>>>>>>> 84bd6f3c
      }],
      ['v8_enable_gdbjit==1', {
        'defines': ['ENABLE_GDB_JIT_INTERFACE',],
      }],
      ['v8_enable_verify_csa==1', {
        'defines': ['ENABLE_VERIFY_CSA',],
      }],
      ['v8_object_print==1', {
        'defines': ['OBJECT_PRINT',],
      }],
      ['v8_enable_verify_heap==1', {
        'defines': ['VERIFY_HEAP',],
      }],
      ['v8_trace_maps==1', {
        'defines': ['V8_TRACE_MAPS',],
<<<<<<< HEAD
=======
      }],
      ['v8_enable_test_features==1', {
        'defines': ['V8_ENABLE_ALLOCATION_TIMEOUT', 'V8_ENABLE_FORCE_SLOW_PATH'],
>>>>>>> 84bd6f3c
      }],
      ['v8_enable_verify_predictable==1', {
        'defines': ['VERIFY_PREDICTABLE',],
      }],
      ['v8_interpreted_regexp==1', {
        'defines': ['V8_INTERPRETED_REGEXP',],
      }],
      ['v8_deprecation_warnings==1', {
        'defines': ['V8_DEPRECATION_WARNINGS',],
      }],
      ['v8_imminent_deprecation_warnings==1', {
        'defines': ['V8_IMMINENT_DEPRECATION_WARNINGS',],
      }],
      ['v8_enable_i18n_support==1', {
        'defines': ['V8_INTL_SUPPORT',],
      }],
      ['v8_use_snapshot=="true" and v8_use_external_startup_data==1', {
        'defines': ['V8_USE_EXTERNAL_STARTUP_DATA',],
      }],
      ['dcheck_always_on!=0', {
        'defines': ['DEBUG',],
      }],
      ['v8_check_microtasks_scopes_consistency=="true"', {
        'defines': ['V8_CHECK_MICROTASKS_SCOPES_CONSISTENCY',],
      }],
      ['v8_enable_concurrent_marking==1', {
        'defines': ['V8_CONCURRENT_MARKING',],
      }],
      ['v8_untrusted_code_mitigations=="false"', {
        'defines': ['DISABLE_UNTRUSTED_CODE_MITIGATIONS',],
      }],
      # Refs: https://github.com/nodejs/node/pull/23801
      # ['v8_enable_handle_zapping==1', {
      #  'defines': ['ENABLE_HANDLE_ZAPPING',],
      # }],
    ],  # conditions
<<<<<<< HEAD
    'configurations': {
      'DebugBaseCommon': {
        'abstract': 1,
        'variables': {
          'v8_enable_handle_zapping%': 0,
        },
        'conditions': [
          ['v8_enable_handle_zapping==1', {
            'defines': ['ENABLE_HANDLE_ZAPPING',],
          }],
        ],
      },  # Debug
      'Release': {
        'variables': {
          'v8_enable_handle_zapping%': 1,
        },
        'conditions': [
          ['v8_enable_handle_zapping==1', {
            'defines': ['ENABLE_HANDLE_ZAPPING',],
          }],
        ],  # conditions
      },  # Release
    },  # configurations
    'defines': [
      'V8_GYP_BUILD',
=======
    'defines': [
      'V8_GYP_BUILD',
      'V8_TYPED_ARRAY_MAX_SIZE_IN_HEAP=<(v8_typed_array_max_size_in_heap)',
>>>>>>> 84bd6f3c
    ],  # defines
  },  # target_defaults
}<|MERGE_RESOLUTION|>--- conflicted
+++ resolved
@@ -116,11 +116,7 @@
         'defines': ['ENABLE_DISASSEMBLER',],
       }],
       ['v8_promise_internal_field_count!=0', {
-<<<<<<< HEAD
-        'defines': ['V8_PROMISE_INTERNAL_FIELD_COUNT','v8_promise_internal_field_count'],
-=======
         'defines': ['V8_PROMISE_INTERNAL_FIELD_COUNT=<(v8_promise_internal_field_count)'],
->>>>>>> 84bd6f3c
       }],
       ['v8_enable_gdbjit==1', {
         'defines': ['ENABLE_GDB_JIT_INTERFACE',],
@@ -136,12 +132,9 @@
       }],
       ['v8_trace_maps==1', {
         'defines': ['V8_TRACE_MAPS',],
-<<<<<<< HEAD
-=======
       }],
       ['v8_enable_test_features==1', {
         'defines': ['V8_ENABLE_ALLOCATION_TIMEOUT', 'V8_ENABLE_FORCE_SLOW_PATH'],
->>>>>>> 84bd6f3c
       }],
       ['v8_enable_verify_predictable==1', {
         'defines': ['VERIFY_PREDICTABLE',],
@@ -178,37 +171,9 @@
       #  'defines': ['ENABLE_HANDLE_ZAPPING',],
       # }],
     ],  # conditions
-<<<<<<< HEAD
-    'configurations': {
-      'DebugBaseCommon': {
-        'abstract': 1,
-        'variables': {
-          'v8_enable_handle_zapping%': 0,
-        },
-        'conditions': [
-          ['v8_enable_handle_zapping==1', {
-            'defines': ['ENABLE_HANDLE_ZAPPING',],
-          }],
-        ],
-      },  # Debug
-      'Release': {
-        'variables': {
-          'v8_enable_handle_zapping%': 1,
-        },
-        'conditions': [
-          ['v8_enable_handle_zapping==1', {
-            'defines': ['ENABLE_HANDLE_ZAPPING',],
-          }],
-        ],  # conditions
-      },  # Release
-    },  # configurations
-    'defines': [
-      'V8_GYP_BUILD',
-=======
     'defines': [
       'V8_GYP_BUILD',
       'V8_TYPED_ARRAY_MAX_SIZE_IN_HEAP=<(v8_typed_array_max_size_in_heap)',
->>>>>>> 84bd6f3c
     ],  # defines
   },  # target_defaults
 }