// Copyright 2016 the V8 project authors. All rights reserved.
// Use of this source code is governed by a BSD-style license that can be
// found in the LICENSE file.

#include "src/compiler-dispatcher/compiler-dispatcher.h"

#include <sstream>

#include "include/v8-platform.h"
#include "src/api.h"
#include "src/ast/ast-value-factory.h"
#include "src/base/platform/semaphore.h"
#include "src/base/template-utils.h"
#include "src/compiler-dispatcher/compiler-dispatcher-job.h"
#include "src/compiler-dispatcher/compiler-dispatcher-tracer.h"
#include "src/compiler-dispatcher/unoptimized-compile-job.h"
#include "src/compiler.h"
#include "src/flags.h"
#include "src/handles.h"
#include "src/objects-inl.h"
#include "src/parsing/parse-info.h"
#include "src/parsing/parsing.h"
#include "src/v8.h"
#include "test/unittests/test-helpers.h"
#include "test/unittests/test-utils.h"
#include "testing/gtest/include/gtest/gtest.h"

// V8 is smart enough to know something was already compiled and return compiled
// code straight away. We need a unique name for each test function so that V8
// returns an empty SharedFunctionInfo.
#define _STR(x) #x
#define STR(x) _STR(x)
#define _SCRIPT(fn, a, b, c) a fn b fn c
#define SCRIPT(a, b, c) _SCRIPT("f" STR(__LINE__), a, b, c)
<<<<<<< HEAD
#define TEST_SCRIPT()                           \
  SCRIPT("function g() { var y = 1; function ", \
         "(x) { return x * y }; return ", "; } g();")
=======
#define TEST_SCRIPT() \
  "function f" STR(__LINE__) "(x, y) { return x * y }; f" STR(__LINE__) ";"
>>>>>>> 84bd6f3c

namespace v8 {
namespace internal {

class CompilerDispatcherTestFlags {
 public:
  static void SetFlagsForTest() {
    CHECK_NULL(save_flags_);
    save_flags_ = new SaveFlags();
    FLAG_single_threaded = true;
<<<<<<< HEAD
    FLAG_ignition = true;
=======
>>>>>>> 84bd6f3c
    FlagList::EnforceFlagImplications();
    FLAG_compiler_dispatcher = true;
  }

  static void RestoreFlags() {
    CHECK_NOT_NULL(save_flags_);
    delete save_flags_;
    save_flags_ = nullptr;
  }

 private:
  static SaveFlags* save_flags_;

  DISALLOW_IMPLICIT_CONSTRUCTORS(CompilerDispatcherTestFlags);
};

SaveFlags* CompilerDispatcherTestFlags::save_flags_ = nullptr;

class CompilerDispatcherTest : public TestWithNativeContext {
 public:
  CompilerDispatcherTest() = default;
  ~CompilerDispatcherTest() override = default;

  static void SetUpTestCase() {
    CompilerDispatcherTestFlags::SetFlagsForTest();
    TestWithNativeContext ::SetUpTestCase();
  }

  static void TearDownTestCase() {
    TestWithNativeContext ::TearDownTestCase();
    CompilerDispatcherTestFlags::RestoreFlags();
  }

 private:
  DISALLOW_COPY_AND_ASSIGN(CompilerDispatcherTest);
};

namespace {

class MockPlatform : public v8::Platform {
 public:
<<<<<<< HEAD
  explicit MockPlatform(v8::TracingController* tracing_controller)
=======
  MockPlatform()
>>>>>>> 84bd6f3c
      : time_(0.0),
        time_step_(0.0),
        idle_task_(nullptr),
        sem_(0),
<<<<<<< HEAD
        tracing_controller_(tracing_controller) {}
=======
        tracing_controller_(V8::GetCurrentPlatform()->GetTracingController()) {}
>>>>>>> 84bd6f3c
  ~MockPlatform() override {
    base::LockGuard<base::Mutex> lock(&mutex_);
    EXPECT_TRUE(foreground_tasks_.empty());
    EXPECT_TRUE(worker_tasks_.empty());
    EXPECT_TRUE(idle_task_ == nullptr);
  }

  int NumberOfWorkerThreads() override { return 1; }

  std::shared_ptr<TaskRunner> GetForegroundTaskRunner(
      v8::Isolate* isolate) override {
    constexpr bool is_foreground_task_runner = true;
    return std::make_shared<MockTaskRunner>(this, is_foreground_task_runner);
  }

  std::shared_ptr<TaskRunner> GetWorkerThreadsTaskRunner(
      v8::Isolate* isolate) override {
    constexpr bool is_foreground_task_runner = false;
    return std::make_shared<MockTaskRunner>(this, is_foreground_task_runner);
  }

  void CallOnWorkerThread(std::unique_ptr<Task> task) override {
    base::LockGuard<base::Mutex> lock(&mutex_);
    worker_tasks_.push_back(std::move(task));
  }

  void CallOnForegroundThread(v8::Isolate* isolate, Task* task) override {
    base::LockGuard<base::Mutex> lock(&mutex_);
    foreground_tasks_.push_back(std::unique_ptr<Task>(task));
  }

  void CallDelayedOnForegroundThread(v8::Isolate* isolate, Task* task,
                                     double delay_in_seconds) override {
    UNREACHABLE();
  }

  void CallIdleOnForegroundThread(v8::Isolate* isolate,
                                  IdleTask* task) override {
    base::LockGuard<base::Mutex> lock(&mutex_);
    ASSERT_TRUE(idle_task_ == nullptr);
    idle_task_ = task;
  }

  bool IdleTasksEnabled(v8::Isolate* isolate) override { return true; }

  double MonotonicallyIncreasingTime() override {
    time_ += time_step_;
    return time_;
  }

<<<<<<< HEAD
=======
  double CurrentClockTimeMillis() override {
    return time_ * base::Time::kMillisecondsPerSecond;
  }

>>>>>>> 84bd6f3c
  v8::TracingController* GetTracingController() override {
    return tracing_controller_;
  }

  void RunIdleTask(double deadline_in_seconds, double time_step) {
    time_step_ = time_step;
    IdleTask* task;
    {
      base::LockGuard<base::Mutex> lock(&mutex_);
      task = idle_task_;
      ASSERT_TRUE(idle_task_ != nullptr);
      idle_task_ = nullptr;
    }
    task->Run(deadline_in_seconds);
    delete task;
  }

  bool IdleTaskPending() {
    base::LockGuard<base::Mutex> lock(&mutex_);
    return idle_task_;
  }

  bool WorkerTasksPending() {
    base::LockGuard<base::Mutex> lock(&mutex_);
    return !worker_tasks_.empty();
  }

  bool ForegroundTasksPending() {
    base::LockGuard<base::Mutex> lock(&mutex_);
    return !foreground_tasks_.empty();
  }

  void RunWorkerTasksAndBlock(Platform* platform) {
    std::vector<std::unique_ptr<Task>> tasks;
    {
      base::LockGuard<base::Mutex> lock(&mutex_);
      tasks.swap(worker_tasks_);
    }
    platform->CallOnWorkerThread(
        base::make_unique<TaskWrapper>(this, std::move(tasks), true));
    sem_.Wait();
  }

  void RunWorkerTasks(Platform* platform) {
    std::vector<std::unique_ptr<Task>> tasks;
    {
      base::LockGuard<base::Mutex> lock(&mutex_);
      tasks.swap(worker_tasks_);
    }
    platform->CallOnWorkerThread(
        base::make_unique<TaskWrapper>(this, std::move(tasks), false));
  }

  void RunForegroundTasks() {
    std::vector<std::unique_ptr<Task>> tasks;
    {
      base::LockGuard<base::Mutex> lock(&mutex_);
      tasks.swap(foreground_tasks_);
    }
    for (auto& task : tasks) {
      task->Run();
      // Reset |task| before running the next one.
      task.reset();
    }
  }

  void ClearWorkerTasks() {
    std::vector<std::unique_ptr<Task>> tasks;
    {
      base::LockGuard<base::Mutex> lock(&mutex_);
      tasks.swap(worker_tasks_);
    }
  }

  void ClearForegroundTasks() {
    std::vector<std::unique_ptr<Task>> tasks;
    {
      base::LockGuard<base::Mutex> lock(&mutex_);
      tasks.swap(foreground_tasks_);
    }
  }

  void ClearIdleTask() {
    base::LockGuard<base::Mutex> lock(&mutex_);
    ASSERT_TRUE(idle_task_ != nullptr);
    delete idle_task_;
    idle_task_ = nullptr;
  }

 private:
  class TaskWrapper : public Task {
   public:
    TaskWrapper(MockPlatform* platform,
                std::vector<std::unique_ptr<Task>> tasks, bool signal)
        : platform_(platform), tasks_(std::move(tasks)), signal_(signal) {}
    ~TaskWrapper() = default;

    void Run() override {
      for (auto& task : tasks_) {
        task->Run();
        // Reset |task| before running the next one.
        task.reset();
      }
      if (signal_) platform_->sem_.Signal();
    }

   private:
    MockPlatform* platform_;
    std::vector<std::unique_ptr<Task>> tasks_;
    bool signal_;

    DISALLOW_COPY_AND_ASSIGN(TaskWrapper);
  };

  class MockTaskRunner final : public TaskRunner {
   public:
    MockTaskRunner(MockPlatform* platform, bool is_foreground_task_runner)
        : platform_(platform),
          is_foreground_task_runner_(is_foreground_task_runner) {}

    void PostTask(std::unique_ptr<v8::Task> task) override {
      base::LockGuard<base::Mutex> lock(&platform_->mutex_);
      if (is_foreground_task_runner_) {
        platform_->foreground_tasks_.push_back(std::move(task));
      } else {
        platform_->worker_tasks_.push_back(std::move(task));
      }
    }

    void PostDelayedTask(std::unique_ptr<Task> task,
                         double delay_in_seconds) override {
      UNREACHABLE();
    };

    void PostIdleTask(std::unique_ptr<IdleTask> task) override {
      DCHECK(IdleTasksEnabled());
      base::LockGuard<base::Mutex> lock(&platform_->mutex_);
      ASSERT_TRUE(platform_->idle_task_ == nullptr);
      platform_->idle_task_ = task.release();
    }

    bool IdleTasksEnabled() override {
      // Idle tasks are enabled only in the foreground task runner.
      return is_foreground_task_runner_;
    };

   private:
    MockPlatform* platform_;
    bool is_foreground_task_runner_;
  };

  double time_;
  double time_step_;

  // Protects all *_tasks_.
  base::Mutex mutex_;

  IdleTask* idle_task_;
  std::vector<std::unique_ptr<Task>> worker_tasks_;
  std::vector<std::unique_ptr<Task>> foreground_tasks_;

  base::Semaphore sem_;

  v8::TracingController* tracing_controller_;

  DISALLOW_COPY_AND_ASSIGN(MockPlatform);
};

const char test_script[] = "(x) { x*x; }";

}  // namespace

TEST_F(CompilerDispatcherTest, Construct) {
  MockPlatform platform(V8::GetCurrentPlatform()->GetTracingController());
  CompilerDispatcher dispatcher(i_isolate(), &platform, FLAG_stack_size);
}

TEST_F(CompilerDispatcherTest, IsEnqueued) {
  MockPlatform platform(V8::GetCurrentPlatform()->GetTracingController());
  CompilerDispatcher dispatcher(i_isolate(), &platform, FLAG_stack_size);

  const char script[] = TEST_SCRIPT();
<<<<<<< HEAD
  Handle<JSFunction> f =
      Handle<JSFunction>::cast(test::RunJS(isolate(), script));
=======
  Handle<JSFunction> f = RunJS<JSFunction>(script);

>>>>>>> 84bd6f3c
  Handle<SharedFunctionInfo> shared(f->shared(), i_isolate());

  ASSERT_FALSE(dispatcher.IsEnqueued(shared));
  ASSERT_TRUE(dispatcher.Enqueue(shared));
  ASSERT_TRUE(dispatcher.IsEnqueued(shared));
  dispatcher.AbortAll(BlockingBehavior::kBlock);
  ASSERT_FALSE(dispatcher.IsEnqueued(shared));
  ASSERT_TRUE(platform.IdleTaskPending());
  platform.ClearIdleTask();
}

TEST_F(CompilerDispatcherTest, FinishNow) {
  MockPlatform platform(V8::GetCurrentPlatform()->GetTracingController());
  CompilerDispatcher dispatcher(i_isolate(), &platform, FLAG_stack_size);

  const char script[] = TEST_SCRIPT();
<<<<<<< HEAD
  Handle<JSFunction> f =
      Handle<JSFunction>::cast(test::RunJS(isolate(), script));
=======
  Handle<JSFunction> f = RunJS<JSFunction>(script);
>>>>>>> 84bd6f3c
  Handle<SharedFunctionInfo> shared(f->shared(), i_isolate());

  ASSERT_FALSE(shared->is_compiled());
  ASSERT_TRUE(dispatcher.Enqueue(shared));
  ASSERT_TRUE(dispatcher.FinishNow(shared));
  // Finishing removes the SFI from the queue.
  ASSERT_FALSE(dispatcher.IsEnqueued(shared));
  ASSERT_TRUE(shared->is_compiled());
  ASSERT_TRUE(platform.IdleTaskPending());
  platform.ClearIdleTask();
}

TEST_F(CompilerDispatcherTest, FinishAllNow) {
<<<<<<< HEAD
  MockPlatform platform(V8::GetCurrentPlatform()->GetTracingController());
=======
  MockPlatform platform;
>>>>>>> 84bd6f3c
  CompilerDispatcher dispatcher(i_isolate(), &platform, FLAG_stack_size);

  constexpr int num_funcs = 2;
  Handle<JSFunction> f[num_funcs];
  Handle<SharedFunctionInfo> shared[num_funcs];

  for (int i = 0; i < num_funcs; ++i) {
    std::stringstream ss;
    ss << 'f' << STR(__LINE__) << '_' << i;
    std::string func_name = ss.str();
<<<<<<< HEAD
    std::string script("function g() { function " + func_name +
                       "(x) { var a =  'x'; }; return " + func_name +
                       "; } g();");
    f[i] = Handle<JSFunction>::cast(test::RunJS(isolate(), script.c_str()));
=======
    std::string script("function f" + func_name + "(x, y) { return x * y }; f" +
                       func_name + ";");
    f[i] = RunJS<JSFunction>(script.c_str());
>>>>>>> 84bd6f3c
    shared[i] = Handle<SharedFunctionInfo>(f[i]->shared(), i_isolate());
    ASSERT_FALSE(shared[i]->is_compiled());
    ASSERT_TRUE(dispatcher.Enqueue(shared[i]));
  }
  dispatcher.FinishAllNow();
  for (int i = 0; i < num_funcs; ++i) {
    // Finishing removes the SFI from the queue.
    ASSERT_FALSE(dispatcher.IsEnqueued(shared[i]));
    ASSERT_TRUE(shared[i]->is_compiled());
  }
  platform.ClearIdleTask();
<<<<<<< HEAD
  platform.ClearBackgroundTasks();
=======
  platform.ClearWorkerTasks();
>>>>>>> 84bd6f3c
}

TEST_F(CompilerDispatcherTest, IdleTask) {
  MockPlatform platform(V8::GetCurrentPlatform()->GetTracingController());
  CompilerDispatcher dispatcher(i_isolate(), &platform, FLAG_stack_size);

  const char script[] = TEST_SCRIPT();
<<<<<<< HEAD
  Handle<JSFunction> f =
      Handle<JSFunction>::cast(test::RunJS(isolate(), script));
=======
  Handle<JSFunction> f = RunJS<JSFunction>(script);
>>>>>>> 84bd6f3c
  Handle<SharedFunctionInfo> shared(f->shared(), i_isolate());

  ASSERT_FALSE(platform.IdleTaskPending());
  ASSERT_TRUE(dispatcher.Enqueue(shared));
  ASSERT_TRUE(platform.IdleTaskPending());

  // Since time doesn't progress on the MockPlatform, this is enough idle time
  // to finish compiling the function.
  platform.RunIdleTask(1000.0, 0.0);

  ASSERT_FALSE(dispatcher.IsEnqueued(shared));
  ASSERT_TRUE(shared->is_compiled());
}

TEST_F(CompilerDispatcherTest, IdleTaskSmallIdleTime) {
  MockPlatform platform(V8::GetCurrentPlatform()->GetTracingController());
  CompilerDispatcher dispatcher(i_isolate(), &platform, FLAG_stack_size);

  const char script[] = TEST_SCRIPT();
<<<<<<< HEAD
  Handle<JSFunction> f =
      Handle<JSFunction>::cast(test::RunJS(isolate(), script));
=======
  Handle<JSFunction> f = RunJS<JSFunction>(script);
>>>>>>> 84bd6f3c
  Handle<SharedFunctionInfo> shared(f->shared(), i_isolate());

  ASSERT_FALSE(platform.IdleTaskPending());
  ASSERT_TRUE(dispatcher.Enqueue(shared));
  ASSERT_TRUE(platform.IdleTaskPending());

  // The job should be scheduled for the main thread.
  ASSERT_EQ(dispatcher.jobs_.size(), 1u);
  ASSERT_EQ(UnoptimizedCompileJob::Status::kInitial,
            dispatcher.jobs_.begin()->second->status());

  // Only grant a little idle time and have time advance beyond it in one step.
  platform.RunIdleTask(2.0, 1.0);

  ASSERT_TRUE(dispatcher.IsEnqueued(shared));
  ASSERT_FALSE(shared->is_compiled());
  ASSERT_TRUE(platform.IdleTaskPending());

  // The job should be still scheduled for the main thread, but ready for
  // parsing.
  ASSERT_EQ(dispatcher.jobs_.size(), 1u);
  ASSERT_EQ(UnoptimizedCompileJob::Status::kPrepared,
            dispatcher.jobs_.begin()->second->status());

  // Now grant a lot of idle time and freeze time.
  platform.RunIdleTask(1000.0, 0.0);

  ASSERT_FALSE(dispatcher.IsEnqueued(shared));
  ASSERT_TRUE(shared->is_compiled());
  ASSERT_FALSE(platform.IdleTaskPending());
}

TEST_F(CompilerDispatcherTest, IdleTaskException) {
  MockPlatform platform(V8::GetCurrentPlatform()->GetTracingController());
  CompilerDispatcher dispatcher(i_isolate(), &platform, 50);

  std::string func_name("f" STR(__LINE__));
<<<<<<< HEAD
  std::string script("function g() { function " + func_name + "(x) { var a = ");
  for (int i = 0; i < 1000; i++) {
    script += "'x' + ";
  }
  script += " 'x'; }; return " + func_name + "; } g();";
  Handle<JSFunction> f =
      Handle<JSFunction>::cast(test::RunJS(isolate(), script.c_str()));
=======
  std::string script("function " + func_name + "(x) { var a = ");
  for (int i = 0; i < 500; i++) {
    // Alternate + and - to avoid n-ary operation nodes.
    script += "'x' + 'x' - ";
  }
  script += " 'x'; }; " + func_name + ";";
  Handle<JSFunction> f = RunJS<JSFunction>(script.c_str());
>>>>>>> 84bd6f3c
  Handle<SharedFunctionInfo> shared(f->shared(), i_isolate());

  ASSERT_FALSE(platform.IdleTaskPending());
  ASSERT_TRUE(dispatcher.Enqueue(shared));
  ASSERT_TRUE(platform.IdleTaskPending());

  // Since time doesn't progress on the MockPlatform, this is enough idle time
  // to finish compiling the function.
  platform.RunIdleTask(1000.0, 0.0);

  ASSERT_FALSE(dispatcher.IsEnqueued(shared));
  ASSERT_FALSE(shared->is_compiled());
  ASSERT_FALSE(i_isolate()->has_pending_exception());
}

TEST_F(CompilerDispatcherTest, CompileOnBackgroundThread) {
  MockPlatform platform(V8::GetCurrentPlatform()->GetTracingController());
  CompilerDispatcher dispatcher(i_isolate(), &platform, FLAG_stack_size);

  const char script[] = TEST_SCRIPT();
<<<<<<< HEAD
  Handle<JSFunction> f =
      Handle<JSFunction>::cast(test::RunJS(isolate(), script));
=======
  Handle<JSFunction> f = RunJS<JSFunction>(script);
>>>>>>> 84bd6f3c
  Handle<SharedFunctionInfo> shared(f->shared(), i_isolate());

  ASSERT_FALSE(platform.IdleTaskPending());
  ASSERT_TRUE(dispatcher.Enqueue(shared));
  ASSERT_TRUE(platform.IdleTaskPending());

  ASSERT_EQ(dispatcher.jobs_.size(), 1u);
  ASSERT_EQ(UnoptimizedCompileJob::Status::kInitial,
            dispatcher.jobs_.begin()->second->status());

  // Make compiling super expensive, and advance job as much as possible on the
  // foreground thread.
  dispatcher.tracer_->RecordCompile(50000.0, 1);
  platform.RunIdleTask(10.0, 0.0);
  ASSERT_EQ(UnoptimizedCompileJob::Status::kPrepared,
            dispatcher.jobs_.begin()->second->status());

  ASSERT_TRUE(dispatcher.IsEnqueued(shared));
  ASSERT_FALSE(shared->is_compiled());
  ASSERT_FALSE(platform.IdleTaskPending());
  ASSERT_TRUE(platform.WorkerTasksPending());

  platform.RunWorkerTasksAndBlock(V8::GetCurrentPlatform());

  ASSERT_TRUE(platform.IdleTaskPending());
  ASSERT_FALSE(platform.WorkerTasksPending());
  ASSERT_EQ(UnoptimizedCompileJob::Status::kCompiled,
            dispatcher.jobs_.begin()->second->status());

  // Now grant a lot of idle time and freeze time.
  platform.RunIdleTask(1000.0, 0.0);

  ASSERT_FALSE(dispatcher.IsEnqueued(shared));
  ASSERT_TRUE(shared->is_compiled());
  ASSERT_FALSE(platform.IdleTaskPending());
}

<<<<<<< HEAD
TEST_F(CompilerDispatcherTest, FinishNowWithBackgroundTask) {
  MockPlatform platform(V8::GetCurrentPlatform()->GetTracingController());
  CompilerDispatcher dispatcher(i_isolate(), &platform, FLAG_stack_size);

  const char script[] = TEST_SCRIPT();
  Handle<JSFunction> f =
      Handle<JSFunction>::cast(test::RunJS(isolate(), script));
=======
TEST_F(CompilerDispatcherTest, FinishNowWithWorkerTask) {
  MockPlatform platform;
  CompilerDispatcher dispatcher(i_isolate(), &platform, FLAG_stack_size);

  const char script[] = TEST_SCRIPT();
  Handle<JSFunction> f = RunJS<JSFunction>(script);
>>>>>>> 84bd6f3c
  Handle<SharedFunctionInfo> shared(f->shared(), i_isolate());

  ASSERT_FALSE(platform.IdleTaskPending());
  ASSERT_TRUE(dispatcher.Enqueue(shared));
  ASSERT_TRUE(platform.IdleTaskPending());

  ASSERT_EQ(dispatcher.jobs_.size(), 1u);
  ASSERT_EQ(UnoptimizedCompileJob::Status::kInitial,
            dispatcher.jobs_.begin()->second->status());

  // Make compiling super expensive, and advance job as much as possible on the
  // foreground thread.
  dispatcher.tracer_->RecordCompile(50000.0, 1);
  platform.RunIdleTask(10.0, 0.0);
  ASSERT_EQ(UnoptimizedCompileJob::Status::kPrepared,
            dispatcher.jobs_.begin()->second->status());

  ASSERT_TRUE(dispatcher.IsEnqueued(shared));
  ASSERT_FALSE(shared->is_compiled());
  ASSERT_FALSE(platform.IdleTaskPending());
  ASSERT_TRUE(platform.WorkerTasksPending());

  // This does not block, but races with the FinishNow() call below.
  platform.RunWorkerTasks(V8::GetCurrentPlatform());

  ASSERT_TRUE(dispatcher.FinishNow(shared));
  // Finishing removes the SFI from the queue.
  ASSERT_FALSE(dispatcher.IsEnqueued(shared));
  ASSERT_TRUE(shared->is_compiled());
  if (platform.IdleTaskPending()) platform.ClearIdleTask();
  ASSERT_FALSE(platform.WorkerTasksPending());
}

TEST_F(CompilerDispatcherTest, IdleTaskMultipleJobs) {
  MockPlatform platform(V8::GetCurrentPlatform()->GetTracingController());
  CompilerDispatcher dispatcher(i_isolate(), &platform, FLAG_stack_size);

  const char script1[] = TEST_SCRIPT();
<<<<<<< HEAD
  Handle<JSFunction> f1 =
      Handle<JSFunction>::cast(test::RunJS(isolate(), script1));
  Handle<SharedFunctionInfo> shared1(f1->shared(), i_isolate());

  const char script2[] = TEST_SCRIPT();
  Handle<JSFunction> f2 =
      Handle<JSFunction>::cast(test::RunJS(isolate(), script2));
=======
  Handle<JSFunction> f1 = RunJS<JSFunction>(script1);
  Handle<SharedFunctionInfo> shared1(f1->shared(), i_isolate());

  const char script2[] = TEST_SCRIPT();
  Handle<JSFunction> f2 = RunJS<JSFunction>(script2);
>>>>>>> 84bd6f3c
  Handle<SharedFunctionInfo> shared2(f2->shared(), i_isolate());

  ASSERT_FALSE(platform.IdleTaskPending());
  ASSERT_TRUE(dispatcher.Enqueue(shared1));
  ASSERT_TRUE(dispatcher.Enqueue(shared2));
  ASSERT_TRUE(platform.IdleTaskPending());

  // Since time doesn't progress on the MockPlatform, this is enough idle time
  // to finish compiling the function.
  platform.RunIdleTask(1000.0, 0.0);

  ASSERT_FALSE(dispatcher.IsEnqueued(shared1));
  ASSERT_FALSE(dispatcher.IsEnqueued(shared2));
  ASSERT_TRUE(shared1->is_compiled());
  ASSERT_TRUE(shared2->is_compiled());
}

TEST_F(CompilerDispatcherTest, FinishNowException) {
  MockPlatform platform(V8::GetCurrentPlatform()->GetTracingController());
  CompilerDispatcher dispatcher(i_isolate(), &platform, 50);

  std::string func_name("f" STR(__LINE__));
<<<<<<< HEAD
  std::string script("function g() { function " + func_name + "(x) { var a = ");
  for (int i = 0; i < 1000; i++) {
    script += "'x' + ";
  }
  script += " 'x'; }; return " + func_name + "; } g();";
  Handle<JSFunction> f =
      Handle<JSFunction>::cast(test::RunJS(isolate(), script.c_str()));
=======
  std::string script("function " + func_name + "(x) { var a = ");
  for (int i = 0; i < 500; i++) {
    // Alternate + and - to avoid n-ary operation nodes.
    script += "'x' + 'x' - ";
  }
  script += " 'x'; }; " + func_name + ";";
  Handle<JSFunction> f = RunJS<JSFunction>(script.c_str());
>>>>>>> 84bd6f3c
  Handle<SharedFunctionInfo> shared(f->shared(), i_isolate());

  ASSERT_FALSE(platform.IdleTaskPending());
  ASSERT_TRUE(dispatcher.Enqueue(shared));
  ASSERT_TRUE(platform.IdleTaskPending());

  ASSERT_FALSE(dispatcher.FinishNow(shared));

  ASSERT_FALSE(dispatcher.IsEnqueued(shared));
  ASSERT_FALSE(shared->is_compiled());
  ASSERT_TRUE(i_isolate()->has_pending_exception());

  i_isolate()->clear_pending_exception();
  platform.ClearIdleTask();
}

<<<<<<< HEAD
TEST_F(CompilerDispatcherTest, AsyncAbortAllPendingBackgroundTask) {
  MockPlatform platform(V8::GetCurrentPlatform()->GetTracingController());
  CompilerDispatcher dispatcher(i_isolate(), &platform, FLAG_stack_size);

  const char script[] = TEST_SCRIPT();
  Handle<JSFunction> f =
      Handle<JSFunction>::cast(test::RunJS(isolate(), script));
=======
TEST_F(CompilerDispatcherTest, AsyncAbortAllPendingWorkerTask) {
  MockPlatform platform;
  CompilerDispatcher dispatcher(i_isolate(), &platform, FLAG_stack_size);

  const char script[] = TEST_SCRIPT();
  Handle<JSFunction> f = RunJS<JSFunction>(script);
>>>>>>> 84bd6f3c
  Handle<SharedFunctionInfo> shared(f->shared(), i_isolate());

  ASSERT_FALSE(platform.IdleTaskPending());
  ASSERT_TRUE(dispatcher.Enqueue(shared));
  ASSERT_TRUE(platform.IdleTaskPending());

  ASSERT_EQ(dispatcher.jobs_.size(), 1u);
  ASSERT_EQ(UnoptimizedCompileJob::Status::kInitial,
            dispatcher.jobs_.begin()->second->status());

  // Make compiling super expensive, and advance job as much as possible on the
  // foreground thread.
  dispatcher.tracer_->RecordCompile(50000.0, 1);
  platform.RunIdleTask(10.0, 0.0);
  ASSERT_EQ(UnoptimizedCompileJob::Status::kPrepared,
            dispatcher.jobs_.begin()->second->status());

  ASSERT_TRUE(dispatcher.IsEnqueued(shared));
  ASSERT_FALSE(shared->is_compiled());
  ASSERT_FALSE(platform.IdleTaskPending());
  ASSERT_TRUE(platform.WorkerTasksPending());

  // The background task hasn't yet started, so we can just cancel it.
  dispatcher.AbortAll(BlockingBehavior::kDontBlock);
  ASSERT_FALSE(platform.ForegroundTasksPending());

  ASSERT_FALSE(dispatcher.IsEnqueued(shared));
  ASSERT_FALSE(shared->is_compiled());

  platform.RunWorkerTasksAndBlock(V8::GetCurrentPlatform());

  if (platform.IdleTaskPending()) platform.ClearIdleTask();
  ASSERT_FALSE(platform.WorkerTasksPending());
  ASSERT_FALSE(platform.ForegroundTasksPending());
}

<<<<<<< HEAD
TEST_F(CompilerDispatcherTest, AsyncAbortAllRunningBackgroundTask) {
  MockPlatform platform(V8::GetCurrentPlatform()->GetTracingController());
  CompilerDispatcher dispatcher(i_isolate(), &platform, FLAG_stack_size);

  const char script1[] = TEST_SCRIPT();
  Handle<JSFunction> f1 =
      Handle<JSFunction>::cast(test::RunJS(isolate(), script1));
  Handle<SharedFunctionInfo> shared1(f1->shared(), i_isolate());

  const char script2[] = TEST_SCRIPT();
  Handle<JSFunction> f2 =
      Handle<JSFunction>::cast(test::RunJS(isolate(), script2));
=======
TEST_F(CompilerDispatcherTest, AsyncAbortAllRunningWorkerTask) {
  MockPlatform platform;
  CompilerDispatcher dispatcher(i_isolate(), &platform, FLAG_stack_size);

  const char script1[] = TEST_SCRIPT();
  Handle<JSFunction> f1 = RunJS<JSFunction>(script1);
  Handle<SharedFunctionInfo> shared1(f1->shared(), i_isolate());

  const char script2[] = TEST_SCRIPT();
  Handle<JSFunction> f2 = RunJS<JSFunction>(script2);
>>>>>>> 84bd6f3c
  Handle<SharedFunctionInfo> shared2(f2->shared(), i_isolate());

  ASSERT_FALSE(platform.IdleTaskPending());
  ASSERT_TRUE(dispatcher.Enqueue(shared1));
  ASSERT_TRUE(platform.IdleTaskPending());

  ASSERT_EQ(dispatcher.jobs_.size(), 1u);
  ASSERT_EQ(UnoptimizedCompileJob::Status::kInitial,
            dispatcher.jobs_.begin()->second->status());

  // Make compiling super expensive, and advance job as much as possible on the
  // foreground thread.
  dispatcher.tracer_->RecordCompile(50000.0, 1);
  platform.RunIdleTask(10.0, 0.0);
  ASSERT_EQ(UnoptimizedCompileJob::Status::kPrepared,
            dispatcher.jobs_.begin()->second->status());

  ASSERT_TRUE(dispatcher.IsEnqueued(shared1));
  ASSERT_FALSE(shared1->is_compiled());
  ASSERT_FALSE(platform.IdleTaskPending());
  ASSERT_TRUE(platform.WorkerTasksPending());

  // Kick off background tasks and freeze them.
  dispatcher.block_for_testing_.SetValue(true);
  platform.RunWorkerTasks(V8::GetCurrentPlatform());

  // Busy loop until the background task started running.
  while (dispatcher.block_for_testing_.Value()) {
  }
  dispatcher.AbortAll(BlockingBehavior::kDontBlock);
  ASSERT_TRUE(platform.ForegroundTasksPending());

  // We can't schedule new tasks while we're aborting.
  ASSERT_FALSE(dispatcher.Enqueue(shared2));

  // Run the first AbortTask. Since the background job is still pending, it
  // can't do anything.
  platform.RunForegroundTasks();
  {
    base::LockGuard<base::Mutex> lock(&dispatcher.mutex_);
    ASSERT_TRUE(dispatcher.abort_);
  }

  // Release background task.
  dispatcher.semaphore_for_testing_.Signal();

  // Busy loop until the background task scheduled another AbortTask task.
  while (!platform.ForegroundTasksPending()) {
  }

  platform.RunForegroundTasks();
  ASSERT_TRUE(dispatcher.jobs_.empty());
  {
    base::LockGuard<base::Mutex> lock(&dispatcher.mutex_);
    ASSERT_FALSE(dispatcher.abort_);
  }

  ASSERT_TRUE(platform.IdleTaskPending());
  platform.RunIdleTask(5.0, 1.0);
  ASSERT_FALSE(platform.WorkerTasksPending());
  ASSERT_FALSE(platform.ForegroundTasksPending());

  // Now it's possible to enqueue new functions again.
  ASSERT_TRUE(dispatcher.Enqueue(shared2));
  ASSERT_TRUE(platform.IdleTaskPending());
  ASSERT_FALSE(platform.WorkerTasksPending());
  ASSERT_FALSE(platform.ForegroundTasksPending());
  platform.ClearIdleTask();
}

TEST_F(CompilerDispatcherTest, FinishNowDuringAbortAll) {
  MockPlatform platform(V8::GetCurrentPlatform()->GetTracingController());
  CompilerDispatcher dispatcher(i_isolate(), &platform, FLAG_stack_size);

  const char script[] = TEST_SCRIPT();
<<<<<<< HEAD
  Handle<JSFunction> f =
      Handle<JSFunction>::cast(test::RunJS(isolate(), script));
=======
  Handle<JSFunction> f = RunJS<JSFunction>(script);
>>>>>>> 84bd6f3c
  Handle<SharedFunctionInfo> shared(f->shared(), i_isolate());

  ASSERT_FALSE(platform.IdleTaskPending());
  ASSERT_TRUE(dispatcher.Enqueue(shared));
  ASSERT_TRUE(platform.IdleTaskPending());

  ASSERT_EQ(dispatcher.jobs_.size(), 1u);
  ASSERT_EQ(UnoptimizedCompileJob::Status::kInitial,
            dispatcher.jobs_.begin()->second->status());

  // Make compiling super expensive, and advance job as much as possible on the
  // foreground thread.
  dispatcher.tracer_->RecordCompile(50000.0, 1);
  platform.RunIdleTask(10.0, 0.0);
  ASSERT_EQ(UnoptimizedCompileJob::Status::kPrepared,
            dispatcher.jobs_.begin()->second->status());

  ASSERT_TRUE(dispatcher.IsEnqueued(shared));
  ASSERT_FALSE(shared->is_compiled());
  ASSERT_FALSE(platform.IdleTaskPending());
  ASSERT_TRUE(platform.WorkerTasksPending());

  // Kick off background tasks and freeze them.
  dispatcher.block_for_testing_.SetValue(true);
  platform.RunWorkerTasks(V8::GetCurrentPlatform());

  // Busy loop until the background task started running.
  while (dispatcher.block_for_testing_.Value()) {
  }
  dispatcher.AbortAll(BlockingBehavior::kDontBlock);
  ASSERT_TRUE(platform.ForegroundTasksPending());

  // Run the first AbortTask. Since the background job is still pending, it
  // can't do anything.
  platform.RunForegroundTasks();
  {
    base::LockGuard<base::Mutex> lock(&dispatcher.mutex_);
    ASSERT_TRUE(dispatcher.abort_);
  }

  // While the background thread holds on to a job, it is still enqueud.
  ASSERT_TRUE(dispatcher.IsEnqueued(shared));

  // Release background task.
  dispatcher.semaphore_for_testing_.Signal();

  // Force the compilation to finish, even while aborting.
  ASSERT_TRUE(dispatcher.FinishNow(shared));
  ASSERT_TRUE(dispatcher.jobs_.empty());

  // Busy wait for the background task to finish.
  for (;;) {
    base::LockGuard<base::Mutex> lock(&dispatcher.mutex_);
<<<<<<< HEAD
    if (dispatcher.num_background_tasks_ == 0) {
=======
    if (dispatcher.num_worker_tasks_ == 0) {
>>>>>>> 84bd6f3c
      break;
    }
  }

  ASSERT_TRUE(platform.ForegroundTasksPending());
  ASSERT_TRUE(platform.IdleTaskPending());
<<<<<<< HEAD
  ASSERT_FALSE(platform.BackgroundTasksPending());
=======
  ASSERT_FALSE(platform.WorkerTasksPending());
>>>>>>> 84bd6f3c

  platform.RunForegroundTasks();
  {
    base::LockGuard<base::Mutex> lock(&dispatcher.mutex_);
    ASSERT_FALSE(dispatcher.abort_);
  }

  platform.ClearForegroundTasks();
  platform.ClearIdleTask();
}

TEST_F(CompilerDispatcherTest, MemoryPressure) {
  MockPlatform platform(V8::GetCurrentPlatform()->GetTracingController());
  CompilerDispatcher dispatcher(i_isolate(), &platform, FLAG_stack_size);

  const char script[] = TEST_SCRIPT();
<<<<<<< HEAD
  Handle<JSFunction> f =
      Handle<JSFunction>::cast(test::RunJS(isolate(), script));
=======
  Handle<JSFunction> f = RunJS<JSFunction>(script);
>>>>>>> 84bd6f3c
  Handle<SharedFunctionInfo> shared(f->shared(), i_isolate());

  // Can't enqueue tasks under memory pressure.
  dispatcher.MemoryPressureNotification(v8::MemoryPressureLevel::kCritical,
                                        true);
  ASSERT_FALSE(dispatcher.Enqueue(shared));

  dispatcher.MemoryPressureNotification(v8::MemoryPressureLevel::kNone, true);
  ASSERT_TRUE(dispatcher.Enqueue(shared));

  // Memory pressure cancels current jobs.
  dispatcher.MemoryPressureNotification(v8::MemoryPressureLevel::kCritical,
                                        true);
  ASSERT_FALSE(dispatcher.IsEnqueued(shared));
  platform.ClearIdleTask();
}

namespace {

class PressureNotificationTask : public CancelableTask {
 public:
  PressureNotificationTask(Isolate* isolate, CompilerDispatcher* dispatcher,
                           base::Semaphore* sem)
      : CancelableTask(isolate), dispatcher_(dispatcher), sem_(sem) {}
  ~PressureNotificationTask() override {}

  void RunInternal() override {
    dispatcher_->MemoryPressureNotification(v8::MemoryPressureLevel::kCritical,
                                            false);
    sem_->Signal();
  }

 private:
  CompilerDispatcher* dispatcher_;
  base::Semaphore* sem_;

  DISALLOW_COPY_AND_ASSIGN(PressureNotificationTask);
};

}  // namespace

TEST_F(CompilerDispatcherTest, MemoryPressureFromBackground) {
  MockPlatform platform(V8::GetCurrentPlatform()->GetTracingController());
  CompilerDispatcher dispatcher(i_isolate(), &platform, FLAG_stack_size);

  const char script[] = TEST_SCRIPT();
<<<<<<< HEAD
  Handle<JSFunction> f =
      Handle<JSFunction>::cast(test::RunJS(isolate(), script));
=======
  Handle<JSFunction> f = RunJS<JSFunction>(script);
>>>>>>> 84bd6f3c
  Handle<SharedFunctionInfo> shared(f->shared(), i_isolate());

  ASSERT_TRUE(dispatcher.Enqueue(shared));
  base::Semaphore sem(0);
  V8::GetCurrentPlatform()->CallOnWorkerThread(
      base::make_unique<PressureNotificationTask>(i_isolate(), &dispatcher,
                                                  &sem));

  sem.Wait();

  // A memory pressure task is pending, and running it will cancel the job.
  ASSERT_TRUE(platform.ForegroundTasksPending());
  ASSERT_TRUE(dispatcher.IsEnqueued(shared));
  platform.RunForegroundTasks();
  ASSERT_FALSE(dispatcher.IsEnqueued(shared));
  ASSERT_FALSE(shared->is_compiled());

  // Since the AbortAll() call is made from a task, AbortAll thinks that there
  // is at least one task running, and fires of an AbortTask to be safe.
  ASSERT_TRUE(platform.ForegroundTasksPending());
  platform.RunForegroundTasks();
  ASSERT_FALSE(platform.ForegroundTasksPending());

  platform.ClearIdleTask();
}

TEST_F(CompilerDispatcherTest, EnqueueJob) {
<<<<<<< HEAD
  MockPlatform platform(V8::GetCurrentPlatform()->GetTracingController());
  CompilerDispatcher dispatcher(i_isolate(), &platform, FLAG_stack_size);
  const char script[] = TEST_SCRIPT();
  Handle<JSFunction> f =
      Handle<JSFunction>::cast(test::RunJS(isolate(), script));
  Handle<SharedFunctionInfo> shared(f->shared(), i_isolate());
  std::unique_ptr<CompilerDispatcherJob> job(
      new CompilerDispatcherJob(i_isolate(), dispatcher.tracer_.get(), shared,
                                dispatcher.max_stack_size_));
  ASSERT_FALSE(dispatcher.IsEnqueued(shared));
  dispatcher.Enqueue(std::move(job));
  ASSERT_TRUE(dispatcher.IsEnqueued(shared));

  ASSERT_TRUE(platform.IdleTaskPending());
  platform.ClearIdleTask();
  ASSERT_FALSE(platform.BackgroundTasksPending());
}

TEST_F(CompilerDispatcherTest, EnqueueWithoutSFI) {
  MockPlatform platform(V8::GetCurrentPlatform()->GetTracingController());
  CompilerDispatcher dispatcher(i_isolate(), &platform, FLAG_stack_size);
  ASSERT_TRUE(dispatcher.jobs_.empty());
  ASSERT_TRUE(dispatcher.shared_to_job_id_.empty());
  std::unique_ptr<test::FinishCallback> callback(new test::FinishCallback());
  std::unique_ptr<test::ScriptResource> resource(
      new test::ScriptResource(test_script, strlen(test_script)));
  ASSERT_TRUE(callback->result() == nullptr);
  ASSERT_TRUE(dispatcher.Enqueue(CreateSource(i_isolate(), resource.get()), 0,
                                 static_cast<int>(resource->length()), SLOPPY,
                                 1, false, false, false, 0, callback.get(),
                                 nullptr));
  ASSERT_TRUE(!dispatcher.jobs_.empty());
  ASSERT_TRUE(dispatcher.jobs_.begin()->second->status() ==
              CompileJobStatus::kReadyToParse);
  ASSERT_TRUE(dispatcher.shared_to_job_id_.empty());
  ASSERT_TRUE(callback->result() == nullptr);

  ASSERT_TRUE(platform.IdleTaskPending());
  platform.ClearIdleTask();
  ASSERT_TRUE(platform.BackgroundTasksPending());
  platform.ClearBackgroundTasks();
}

TEST_F(CompilerDispatcherTest, EnqueueAndStep) {
  MockPlatform platform(V8::GetCurrentPlatform()->GetTracingController());
  CompilerDispatcher dispatcher(i_isolate(), &platform, FLAG_stack_size);

  const char script[] = TEST_SCRIPT();
  Handle<JSFunction> f =
      Handle<JSFunction>::cast(test::RunJS(isolate(), script));
=======
  MockPlatform platform;
  CompilerDispatcher dispatcher(i_isolate(), &platform, FLAG_stack_size);
  const char script[] = TEST_SCRIPT();
  Handle<JSFunction> f = RunJS<JSFunction>(script);
>>>>>>> 84bd6f3c
  Handle<SharedFunctionInfo> shared(f->shared(), i_isolate());
  std::unique_ptr<CompilerDispatcherJob> job(
      new UnoptimizedCompileJob(i_isolate(), dispatcher.tracer_.get(), shared,
                                dispatcher.max_stack_size_));
  ASSERT_FALSE(dispatcher.IsEnqueued(shared));
<<<<<<< HEAD
  ASSERT_TRUE(dispatcher.EnqueueAndStep(shared));
  ASSERT_TRUE(dispatcher.IsEnqueued(shared));

  ASSERT_TRUE(dispatcher.jobs_.begin()->second->status() ==
              CompileJobStatus::kReadyToParse);

  ASSERT_TRUE(platform.IdleTaskPending());
  platform.ClearIdleTask();
  ASSERT_TRUE(platform.BackgroundTasksPending());
  platform.ClearBackgroundTasks();
}

TEST_F(CompilerDispatcherTest, EnqueueParsed) {
  MockPlatform platform(V8::GetCurrentPlatform()->GetTracingController());
  CompilerDispatcher dispatcher(i_isolate(), &platform, FLAG_stack_size);

  const char source[] = TEST_SCRIPT();
  Handle<JSFunction> f =
      Handle<JSFunction>::cast(test::RunJS(isolate(), source));
  Handle<SharedFunctionInfo> shared(f->shared(), i_isolate());
  Handle<Script> script(Script::cast(shared->script()), i_isolate());

  ParseInfo parse_info(shared);
  ASSERT_TRUE(Compiler::ParseAndAnalyze(&parse_info, i_isolate()));
  std::shared_ptr<DeferredHandles> handles;

  ASSERT_FALSE(dispatcher.IsEnqueued(shared));
  ASSERT_TRUE(dispatcher.Enqueue(script, shared, parse_info.literal(),
                                 parse_info.zone_shared(), handles, handles));
=======
  dispatcher.Enqueue(std::move(job));
>>>>>>> 84bd6f3c
  ASSERT_TRUE(dispatcher.IsEnqueued(shared));

  ASSERT_TRUE(platform.IdleTaskPending());
  platform.ClearIdleTask();
  ASSERT_FALSE(platform.WorkerTasksPending());
}

<<<<<<< HEAD
TEST_F(CompilerDispatcherTest, EnqueueAndStepParsed) {
  MockPlatform platform(V8::GetCurrentPlatform()->GetTracingController());
  CompilerDispatcher dispatcher(i_isolate(), &platform, FLAG_stack_size);

  const char source[] = TEST_SCRIPT();
  Handle<JSFunction> f =
      Handle<JSFunction>::cast(test::RunJS(isolate(), source));
  Handle<SharedFunctionInfo> shared(f->shared(), i_isolate());
  Handle<Script> script(Script::cast(shared->script()), i_isolate());

  ParseInfo parse_info(shared);
  ASSERT_TRUE(Compiler::ParseAndAnalyze(&parse_info, i_isolate()));
  std::shared_ptr<DeferredHandles> handles;
=======
TEST_F(CompilerDispatcherTest, EnqueueAndStep) {
  MockPlatform platform;
  CompilerDispatcher dispatcher(i_isolate(), &platform, FLAG_stack_size);

  const char script[] = TEST_SCRIPT();
  Handle<JSFunction> f = RunJS<JSFunction>(script);
  Handle<SharedFunctionInfo> shared(f->shared(), i_isolate());
>>>>>>> 84bd6f3c

  ASSERT_FALSE(dispatcher.IsEnqueued(shared));
  ASSERT_TRUE(dispatcher.EnqueueAndStep(shared));
  ASSERT_TRUE(dispatcher.IsEnqueued(shared));

  ASSERT_EQ(UnoptimizedCompileJob::Status::kPrepared,
            dispatcher.jobs_.begin()->second->status());

  ASSERT_TRUE(platform.IdleTaskPending());
  platform.ClearIdleTask();
<<<<<<< HEAD
  platform.ClearBackgroundTasks();
}

TEST_F(CompilerDispatcherTest, CompileParsedOutOfScope) {
  MockPlatform platform(V8::GetCurrentPlatform()->GetTracingController());
  CompilerDispatcher dispatcher(i_isolate(), &platform, FLAG_stack_size);

  const char source[] = TEST_SCRIPT();
  Handle<JSFunction> f =
      Handle<JSFunction>::cast(test::RunJS(isolate(), source));
  Handle<SharedFunctionInfo> shared(f->shared(), i_isolate());
  Handle<Script> script(Script::cast(shared->script()), i_isolate());

  {
    HandleScope scope(i_isolate());  // Create handles scope for parsing.

    ASSERT_FALSE(shared->is_compiled());
    ParseInfo parse_info(shared);

    ASSERT_TRUE(parsing::ParseAny(&parse_info, i_isolate()));
    DeferredHandleScope handles_scope(i_isolate());
    { ASSERT_TRUE(Compiler::Analyze(&parse_info, i_isolate())); }
    std::shared_ptr<DeferredHandles> compilation_handles(
        handles_scope.Detach());

    ASSERT_FALSE(platform.IdleTaskPending());
    ASSERT_TRUE(dispatcher.Enqueue(
        script, shared, parse_info.literal(), parse_info.zone_shared(),
        parse_info.deferred_handles(), compilation_handles));
    ASSERT_TRUE(platform.IdleTaskPending());
  }
  // Exit the handles scope and destroy ParseInfo before running the idle task.

  // Since time doesn't progress on the MockPlatform, this is enough idle time
  // to finish compiling the function.
  platform.RunIdleTask(1000.0, 0.0);

  ASSERT_FALSE(dispatcher.IsEnqueued(shared));
  ASSERT_TRUE(shared->is_compiled());
}

namespace {

const char kExtensionSource[] = "native function Dummy();";

class MockNativeFunctionExtension : public Extension {
 public:
  MockNativeFunctionExtension()
      : Extension("mock-extension", kExtensionSource), function_(&Dummy) {}

  virtual v8::Local<v8::FunctionTemplate> GetNativeFunctionTemplate(
      v8::Isolate* isolate, v8::Local<v8::String> name) {
    return v8::FunctionTemplate::New(isolate, function_);
  }

  static void Dummy(const v8::FunctionCallbackInfo<v8::Value>& args) { return; }

 private:
  v8::FunctionCallback function_;

  DISALLOW_COPY_AND_ASSIGN(MockNativeFunctionExtension);
};

}  // namespace

TEST_F(CompilerDispatcherTestWithoutContext, CompileExtensionWithoutContext) {
  MockPlatform platform(V8::GetCurrentPlatform()->GetTracingController());
  CompilerDispatcher dispatcher(i_isolate(), &platform, FLAG_stack_size);
  Local<v8::Context> context = v8::Context::New(isolate());

  MockNativeFunctionExtension extension;
  Handle<String> script_str =
      i_isolate()
          ->factory()
          ->NewStringFromUtf8(CStrVector(kExtensionSource))
          .ToHandleChecked();
  Handle<Script> script = i_isolate()->factory()->NewScript(script_str);
  script->set_type(Script::TYPE_EXTENSION);

  Handle<SharedFunctionInfo> shared;
  {
    v8::Context::Scope scope(context);

    ParseInfo parse_info(script);
    parse_info.set_extension(&extension);

    ASSERT_TRUE(parsing::ParseAny(&parse_info, i_isolate()));
    Handle<FixedArray> shared_infos_array(i_isolate()->factory()->NewFixedArray(
        parse_info.max_function_literal_id() + 1));
    parse_info.script()->set_shared_function_infos(*shared_infos_array);
    DeferredHandleScope handles_scope(i_isolate());
    { ASSERT_TRUE(Compiler::Analyze(&parse_info, i_isolate())); }
    std::shared_ptr<DeferredHandles> compilation_handles(
        handles_scope.Detach());

    shared = i_isolate()->factory()->NewSharedFunctionInfoForLiteral(
        parse_info.literal(), script);
    parse_info.set_shared_info(shared);

    ASSERT_FALSE(platform.IdleTaskPending());
    ASSERT_TRUE(dispatcher.Enqueue(
        script, shared, parse_info.literal(), parse_info.zone_shared(),
        parse_info.deferred_handles(), compilation_handles));
    ASSERT_TRUE(platform.IdleTaskPending());
  }
  // Exit the context scope before running the idle task.

  // Since time doesn't progress on the MockPlatform, this is enough idle time
  // to finish compiling the function.
  platform.RunIdleTask(1000.0, 0.0);

  ASSERT_FALSE(dispatcher.IsEnqueued(shared));
  ASSERT_TRUE(shared->is_compiled());
=======
  ASSERT_TRUE(platform.WorkerTasksPending());
  platform.ClearWorkerTasks();
>>>>>>> 84bd6f3c
}

TEST_F(CompilerDispatcherTest, CompileLazyFinishesDispatcherJob) {
  // Use the real dispatcher so that CompileLazy checks the same one for
  // enqueued functions.
  CompilerDispatcher* dispatcher = i_isolate()->compiler_dispatcher();

<<<<<<< HEAD
  const char source[] = TEST_SCRIPT();
  Handle<JSFunction> f =
      Handle<JSFunction>::cast(test::RunJS(isolate(), source));
=======
  const char script[] = "function lazy() { return 42; }; lazy;";
  Handle<JSFunction> f = RunJS<JSFunction>(script);
>>>>>>> 84bd6f3c
  Handle<SharedFunctionInfo> shared(f->shared(), i_isolate());

  ASSERT_FALSE(shared->is_compiled());
  ASSERT_FALSE(dispatcher->IsEnqueued(shared));
  ASSERT_TRUE(dispatcher->Enqueue(shared));
  ASSERT_TRUE(dispatcher->IsEnqueued(shared));

  // Now force the function to run and ensure CompileLazy finished and dequeues
  // it from the dispatcher.
<<<<<<< HEAD
  test::RunJS(isolate(), "g()();");
=======
  RunJS("lazy();");
>>>>>>> 84bd6f3c
  ASSERT_TRUE(shared->is_compiled());
  ASSERT_FALSE(dispatcher->IsEnqueued(shared));
}

TEST_F(CompilerDispatcherTest, CompileLazy2FinishesDispatcherJob) {
  // Use the real dispatcher so that CompileLazy checks the same one for
  // enqueued functions.
  CompilerDispatcher* dispatcher = i_isolate()->compiler_dispatcher();

  const char source2[] = "function lazy2() { return 42; }; lazy2;";
<<<<<<< HEAD
  Handle<JSFunction> lazy2 =
      Handle<JSFunction>::cast(test::RunJS(isolate(), source2));
=======
  Handle<JSFunction> lazy2 = RunJS<JSFunction>(source2);
>>>>>>> 84bd6f3c
  Handle<SharedFunctionInfo> shared2(lazy2->shared(), i_isolate());
  ASSERT_FALSE(shared2->is_compiled());

  const char source1[] = "function lazy1() { return lazy2(); }; lazy1;";
<<<<<<< HEAD
  Handle<JSFunction> lazy1 =
      Handle<JSFunction>::cast(test::RunJS(isolate(), source1));
=======
  Handle<JSFunction> lazy1 = RunJS<JSFunction>(source1);
>>>>>>> 84bd6f3c
  Handle<SharedFunctionInfo> shared1(lazy1->shared(), i_isolate());
  ASSERT_FALSE(shared1->is_compiled());

  ASSERT_TRUE(dispatcher->Enqueue(shared1));
  ASSERT_TRUE(dispatcher->Enqueue(shared2));

<<<<<<< HEAD
  test::RunJS(isolate(), "lazy1();");
=======
  RunJS("lazy1();");
>>>>>>> 84bd6f3c
  ASSERT_TRUE(shared1->is_compiled());
  ASSERT_TRUE(shared2->is_compiled());
  ASSERT_FALSE(dispatcher->IsEnqueued(shared1));
  ASSERT_FALSE(dispatcher->IsEnqueued(shared2));
}

TEST_F(CompilerDispatcherTest, EnqueueAndStepTwice) {
  MockPlatform platform(V8::GetCurrentPlatform()->GetTracingController());
  CompilerDispatcher dispatcher(i_isolate(), &platform, FLAG_stack_size);

<<<<<<< HEAD
  const char source[] = TEST_SCRIPT();
  Handle<JSFunction> f =
      Handle<JSFunction>::cast(test::RunJS(isolate(), source));
  Handle<SharedFunctionInfo> shared(f->shared(), i_isolate());
  Handle<Script> script(Script::cast(shared->script()), i_isolate());

  ParseInfo parse_info(shared);
  ASSERT_TRUE(Compiler::ParseAndAnalyze(&parse_info, i_isolate()));
  std::shared_ptr<DeferredHandles> handles;
=======
  const char script[] = TEST_SCRIPT();
  Handle<JSFunction> f = RunJS<JSFunction>(script);
  Handle<SharedFunctionInfo> shared(f->shared(), i_isolate());
>>>>>>> 84bd6f3c

  ASSERT_FALSE(dispatcher.IsEnqueued(shared));
  ASSERT_TRUE(dispatcher.EnqueueAndStep(shared));
  ASSERT_TRUE(dispatcher.IsEnqueued(shared));
  ASSERT_EQ(UnoptimizedCompileJob::Status::kPrepared,
            dispatcher.jobs_.begin()->second->status());

  // EnqueueAndStep of the same function again (shouldn't step the job.
  ASSERT_TRUE(dispatcher.EnqueueAndStep(shared));
  ASSERT_EQ(UnoptimizedCompileJob::Status::kPrepared,
            dispatcher.jobs_.begin()->second->status());

  ASSERT_TRUE(platform.IdleTaskPending());
  ASSERT_TRUE(platform.WorkerTasksPending());
  platform.ClearIdleTask();
  platform.ClearWorkerTasks();
}

TEST_F(CompilerDispatcherTest, CompileMultipleOnBackgroundThread) {
<<<<<<< HEAD
  MockPlatform platform(V8::GetCurrentPlatform()->GetTracingController());
  CompilerDispatcher dispatcher(i_isolate(), &platform, FLAG_stack_size);

  const char script1[] = TEST_SCRIPT();
  Handle<JSFunction> f1 =
      Handle<JSFunction>::cast(test::RunJS(isolate(), script1));
  Handle<SharedFunctionInfo> shared1(f1->shared(), i_isolate());
  const char script2[] = TEST_SCRIPT();
  Handle<JSFunction> f2 =
      Handle<JSFunction>::cast(test::RunJS(isolate(), script2));
=======
  MockPlatform platform;
  CompilerDispatcher dispatcher(i_isolate(), &platform, FLAG_stack_size);

  const char script1[] = TEST_SCRIPT();
  Handle<JSFunction> f1 = RunJS<JSFunction>(script1);
  Handle<SharedFunctionInfo> shared1(f1->shared(), i_isolate());
  const char script2[] = TEST_SCRIPT();
  Handle<JSFunction> f2 = RunJS<JSFunction>(script2);
>>>>>>> 84bd6f3c
  Handle<SharedFunctionInfo> shared2(f2->shared(), i_isolate());

  ASSERT_FALSE(platform.IdleTaskPending());
  ASSERT_TRUE(dispatcher.Enqueue(shared1));
  ASSERT_TRUE(dispatcher.Enqueue(shared2));
  ASSERT_TRUE(platform.IdleTaskPending());

  ASSERT_EQ(dispatcher.jobs_.size(), 2u);
<<<<<<< HEAD
  ASSERT_TRUE(dispatcher.jobs_.begin()->second->status() ==
              CompileJobStatus::kInitial);
  ASSERT_TRUE((++dispatcher.jobs_.begin())->second->status() ==
              CompileJobStatus::kInitial);
=======
  ASSERT_EQ(UnoptimizedCompileJob::Status::kInitial,
            dispatcher.jobs_.begin()->second->status());
  ASSERT_EQ(UnoptimizedCompileJob::Status::kInitial,
            (++dispatcher.jobs_.begin())->second->status());
>>>>>>> 84bd6f3c

  // Make compiling super expensive, and advance job as much as possible on the
  // foreground thread.
  dispatcher.tracer_->RecordCompile(50000.0, 1);
  platform.RunIdleTask(10.0, 0.0);
  ASSERT_EQ(dispatcher.jobs_.size(), 2u);
<<<<<<< HEAD
  ASSERT_TRUE(dispatcher.jobs_.begin()->second->status() ==
              CompileJobStatus::kReadyToCompile);
  ASSERT_TRUE((++dispatcher.jobs_.begin())->second->status() ==
              CompileJobStatus::kReadyToCompile);
=======
  ASSERT_EQ(UnoptimizedCompileJob::Status::kPrepared,
            dispatcher.jobs_.begin()->second->status());
  ASSERT_EQ(UnoptimizedCompileJob::Status::kPrepared,
            (++dispatcher.jobs_.begin())->second->status());
>>>>>>> 84bd6f3c

  ASSERT_TRUE(dispatcher.IsEnqueued(shared1));
  ASSERT_TRUE(dispatcher.IsEnqueued(shared2));
  ASSERT_FALSE(shared1->is_compiled());
  ASSERT_FALSE(shared2->is_compiled());
  ASSERT_FALSE(platform.IdleTaskPending());
<<<<<<< HEAD
  ASSERT_TRUE(platform.BackgroundTasksPending());

  platform.RunBackgroundTasksAndBlock(V8::GetCurrentPlatform());

  ASSERT_TRUE(platform.IdleTaskPending());
  ASSERT_FALSE(platform.BackgroundTasksPending());
  ASSERT_EQ(dispatcher.jobs_.size(), 2u);
  ASSERT_TRUE(dispatcher.jobs_.begin()->second->status() ==
              CompileJobStatus::kCompiled);
  ASSERT_TRUE((++dispatcher.jobs_.begin())->second->status() ==
              CompileJobStatus::kCompiled);
=======
  ASSERT_TRUE(platform.WorkerTasksPending());

  platform.RunWorkerTasksAndBlock(V8::GetCurrentPlatform());

  ASSERT_TRUE(platform.IdleTaskPending());
  ASSERT_FALSE(platform.WorkerTasksPending());
  ASSERT_EQ(dispatcher.jobs_.size(), 2u);
  ASSERT_EQ(UnoptimizedCompileJob::Status::kCompiled,
            dispatcher.jobs_.begin()->second->status());
  ASSERT_EQ(UnoptimizedCompileJob::Status::kCompiled,
            (++dispatcher.jobs_.begin())->second->status());
>>>>>>> 84bd6f3c

  // Now grant a lot of idle time and freeze time.
  platform.RunIdleTask(1000.0, 0.0);

  ASSERT_FALSE(dispatcher.IsEnqueued(shared1));
  ASSERT_FALSE(dispatcher.IsEnqueued(shared2));
  ASSERT_TRUE(shared1->is_compiled());
  ASSERT_TRUE(shared2->is_compiled());
  ASSERT_FALSE(platform.IdleTaskPending());
}

<<<<<<< HEAD
=======
#undef _STR
#undef STR
#undef _SCRIPT
#undef SCRIPT
#undef TEST_SCRIPT

>>>>>>> 84bd6f3c
}  // namespace internal
}  // namespace v8<|MERGE_RESOLUTION|>--- conflicted
+++ resolved
@@ -32,14 +32,8 @@
 #define STR(x) _STR(x)
 #define _SCRIPT(fn, a, b, c) a fn b fn c
 #define SCRIPT(a, b, c) _SCRIPT("f" STR(__LINE__), a, b, c)
-<<<<<<< HEAD
-#define TEST_SCRIPT()                           \
-  SCRIPT("function g() { var y = 1; function ", \
-         "(x) { return x * y }; return ", "; } g();")
-=======
 #define TEST_SCRIPT() \
   "function f" STR(__LINE__) "(x, y) { return x * y }; f" STR(__LINE__) ";"
->>>>>>> 84bd6f3c
 
 namespace v8 {
 namespace internal {
@@ -50,10 +44,6 @@
     CHECK_NULL(save_flags_);
     save_flags_ = new SaveFlags();
     FLAG_single_threaded = true;
-<<<<<<< HEAD
-    FLAG_ignition = true;
-=======
->>>>>>> 84bd6f3c
     FlagList::EnforceFlagImplications();
     FLAG_compiler_dispatcher = true;
   }
@@ -95,20 +85,12 @@
 
 class MockPlatform : public v8::Platform {
  public:
-<<<<<<< HEAD
-  explicit MockPlatform(v8::TracingController* tracing_controller)
-=======
   MockPlatform()
->>>>>>> 84bd6f3c
       : time_(0.0),
         time_step_(0.0),
         idle_task_(nullptr),
         sem_(0),
-<<<<<<< HEAD
-        tracing_controller_(tracing_controller) {}
-=======
         tracing_controller_(V8::GetCurrentPlatform()->GetTracingController()) {}
->>>>>>> 84bd6f3c
   ~MockPlatform() override {
     base::LockGuard<base::Mutex> lock(&mutex_);
     EXPECT_TRUE(foreground_tasks_.empty());
@@ -159,13 +141,10 @@
     return time_;
   }
 
-<<<<<<< HEAD
-=======
   double CurrentClockTimeMillis() override {
     return time_ * base::Time::kMillisecondsPerSecond;
   }
 
->>>>>>> 84bd6f3c
   v8::TracingController* GetTracingController() override {
     return tracing_controller_;
   }
@@ -334,27 +313,20 @@
   DISALLOW_COPY_AND_ASSIGN(MockPlatform);
 };
 
-const char test_script[] = "(x) { x*x; }";
-
 }  // namespace
 
 TEST_F(CompilerDispatcherTest, Construct) {
-  MockPlatform platform(V8::GetCurrentPlatform()->GetTracingController());
+  MockPlatform platform;
   CompilerDispatcher dispatcher(i_isolate(), &platform, FLAG_stack_size);
 }
 
 TEST_F(CompilerDispatcherTest, IsEnqueued) {
-  MockPlatform platform(V8::GetCurrentPlatform()->GetTracingController());
-  CompilerDispatcher dispatcher(i_isolate(), &platform, FLAG_stack_size);
-
-  const char script[] = TEST_SCRIPT();
-<<<<<<< HEAD
-  Handle<JSFunction> f =
-      Handle<JSFunction>::cast(test::RunJS(isolate(), script));
-=======
-  Handle<JSFunction> f = RunJS<JSFunction>(script);
-
->>>>>>> 84bd6f3c
+  MockPlatform platform;
+  CompilerDispatcher dispatcher(i_isolate(), &platform, FLAG_stack_size);
+
+  const char script[] = TEST_SCRIPT();
+  Handle<JSFunction> f = RunJS<JSFunction>(script);
+
   Handle<SharedFunctionInfo> shared(f->shared(), i_isolate());
 
   ASSERT_FALSE(dispatcher.IsEnqueued(shared));
@@ -367,16 +339,11 @@
 }
 
 TEST_F(CompilerDispatcherTest, FinishNow) {
-  MockPlatform platform(V8::GetCurrentPlatform()->GetTracingController());
-  CompilerDispatcher dispatcher(i_isolate(), &platform, FLAG_stack_size);
-
-  const char script[] = TEST_SCRIPT();
-<<<<<<< HEAD
-  Handle<JSFunction> f =
-      Handle<JSFunction>::cast(test::RunJS(isolate(), script));
-=======
-  Handle<JSFunction> f = RunJS<JSFunction>(script);
->>>>>>> 84bd6f3c
+  MockPlatform platform;
+  CompilerDispatcher dispatcher(i_isolate(), &platform, FLAG_stack_size);
+
+  const char script[] = TEST_SCRIPT();
+  Handle<JSFunction> f = RunJS<JSFunction>(script);
   Handle<SharedFunctionInfo> shared(f->shared(), i_isolate());
 
   ASSERT_FALSE(shared->is_compiled());
@@ -390,11 +357,7 @@
 }
 
 TEST_F(CompilerDispatcherTest, FinishAllNow) {
-<<<<<<< HEAD
-  MockPlatform platform(V8::GetCurrentPlatform()->GetTracingController());
-=======
-  MockPlatform platform;
->>>>>>> 84bd6f3c
+  MockPlatform platform;
   CompilerDispatcher dispatcher(i_isolate(), &platform, FLAG_stack_size);
 
   constexpr int num_funcs = 2;
@@ -405,16 +368,9 @@
     std::stringstream ss;
     ss << 'f' << STR(__LINE__) << '_' << i;
     std::string func_name = ss.str();
-<<<<<<< HEAD
-    std::string script("function g() { function " + func_name +
-                       "(x) { var a =  'x'; }; return " + func_name +
-                       "; } g();");
-    f[i] = Handle<JSFunction>::cast(test::RunJS(isolate(), script.c_str()));
-=======
     std::string script("function f" + func_name + "(x, y) { return x * y }; f" +
                        func_name + ";");
     f[i] = RunJS<JSFunction>(script.c_str());
->>>>>>> 84bd6f3c
     shared[i] = Handle<SharedFunctionInfo>(f[i]->shared(), i_isolate());
     ASSERT_FALSE(shared[i]->is_compiled());
     ASSERT_TRUE(dispatcher.Enqueue(shared[i]));
@@ -426,24 +382,15 @@
     ASSERT_TRUE(shared[i]->is_compiled());
   }
   platform.ClearIdleTask();
-<<<<<<< HEAD
-  platform.ClearBackgroundTasks();
-=======
   platform.ClearWorkerTasks();
->>>>>>> 84bd6f3c
 }
 
 TEST_F(CompilerDispatcherTest, IdleTask) {
-  MockPlatform platform(V8::GetCurrentPlatform()->GetTracingController());
-  CompilerDispatcher dispatcher(i_isolate(), &platform, FLAG_stack_size);
-
-  const char script[] = TEST_SCRIPT();
-<<<<<<< HEAD
-  Handle<JSFunction> f =
-      Handle<JSFunction>::cast(test::RunJS(isolate(), script));
-=======
-  Handle<JSFunction> f = RunJS<JSFunction>(script);
->>>>>>> 84bd6f3c
+  MockPlatform platform;
+  CompilerDispatcher dispatcher(i_isolate(), &platform, FLAG_stack_size);
+
+  const char script[] = TEST_SCRIPT();
+  Handle<JSFunction> f = RunJS<JSFunction>(script);
   Handle<SharedFunctionInfo> shared(f->shared(), i_isolate());
 
   ASSERT_FALSE(platform.IdleTaskPending());
@@ -459,16 +406,11 @@
 }
 
 TEST_F(CompilerDispatcherTest, IdleTaskSmallIdleTime) {
-  MockPlatform platform(V8::GetCurrentPlatform()->GetTracingController());
-  CompilerDispatcher dispatcher(i_isolate(), &platform, FLAG_stack_size);
-
-  const char script[] = TEST_SCRIPT();
-<<<<<<< HEAD
-  Handle<JSFunction> f =
-      Handle<JSFunction>::cast(test::RunJS(isolate(), script));
-=======
-  Handle<JSFunction> f = RunJS<JSFunction>(script);
->>>>>>> 84bd6f3c
+  MockPlatform platform;
+  CompilerDispatcher dispatcher(i_isolate(), &platform, FLAG_stack_size);
+
+  const char script[] = TEST_SCRIPT();
+  Handle<JSFunction> f = RunJS<JSFunction>(script);
   Handle<SharedFunctionInfo> shared(f->shared(), i_isolate());
 
   ASSERT_FALSE(platform.IdleTaskPending());
@@ -502,19 +444,10 @@
 }
 
 TEST_F(CompilerDispatcherTest, IdleTaskException) {
-  MockPlatform platform(V8::GetCurrentPlatform()->GetTracingController());
+  MockPlatform platform;
   CompilerDispatcher dispatcher(i_isolate(), &platform, 50);
 
   std::string func_name("f" STR(__LINE__));
-<<<<<<< HEAD
-  std::string script("function g() { function " + func_name + "(x) { var a = ");
-  for (int i = 0; i < 1000; i++) {
-    script += "'x' + ";
-  }
-  script += " 'x'; }; return " + func_name + "; } g();";
-  Handle<JSFunction> f =
-      Handle<JSFunction>::cast(test::RunJS(isolate(), script.c_str()));
-=======
   std::string script("function " + func_name + "(x) { var a = ");
   for (int i = 0; i < 500; i++) {
     // Alternate + and - to avoid n-ary operation nodes.
@@ -522,7 +455,6 @@
   }
   script += " 'x'; }; " + func_name + ";";
   Handle<JSFunction> f = RunJS<JSFunction>(script.c_str());
->>>>>>> 84bd6f3c
   Handle<SharedFunctionInfo> shared(f->shared(), i_isolate());
 
   ASSERT_FALSE(platform.IdleTaskPending());
@@ -539,16 +471,11 @@
 }
 
 TEST_F(CompilerDispatcherTest, CompileOnBackgroundThread) {
-  MockPlatform platform(V8::GetCurrentPlatform()->GetTracingController());
-  CompilerDispatcher dispatcher(i_isolate(), &platform, FLAG_stack_size);
-
-  const char script[] = TEST_SCRIPT();
-<<<<<<< HEAD
-  Handle<JSFunction> f =
-      Handle<JSFunction>::cast(test::RunJS(isolate(), script));
-=======
-  Handle<JSFunction> f = RunJS<JSFunction>(script);
->>>>>>> 84bd6f3c
+  MockPlatform platform;
+  CompilerDispatcher dispatcher(i_isolate(), &platform, FLAG_stack_size);
+
+  const char script[] = TEST_SCRIPT();
+  Handle<JSFunction> f = RunJS<JSFunction>(script);
   Handle<SharedFunctionInfo> shared(f->shared(), i_isolate());
 
   ASSERT_FALSE(platform.IdleTaskPending());
@@ -586,22 +513,12 @@
   ASSERT_FALSE(platform.IdleTaskPending());
 }
 
-<<<<<<< HEAD
-TEST_F(CompilerDispatcherTest, FinishNowWithBackgroundTask) {
-  MockPlatform platform(V8::GetCurrentPlatform()->GetTracingController());
-  CompilerDispatcher dispatcher(i_isolate(), &platform, FLAG_stack_size);
-
-  const char script[] = TEST_SCRIPT();
-  Handle<JSFunction> f =
-      Handle<JSFunction>::cast(test::RunJS(isolate(), script));
-=======
 TEST_F(CompilerDispatcherTest, FinishNowWithWorkerTask) {
   MockPlatform platform;
   CompilerDispatcher dispatcher(i_isolate(), &platform, FLAG_stack_size);
 
   const char script[] = TEST_SCRIPT();
   Handle<JSFunction> f = RunJS<JSFunction>(script);
->>>>>>> 84bd6f3c
   Handle<SharedFunctionInfo> shared(f->shared(), i_isolate());
 
   ASSERT_FALSE(platform.IdleTaskPending());
@@ -636,25 +553,15 @@
 }
 
 TEST_F(CompilerDispatcherTest, IdleTaskMultipleJobs) {
-  MockPlatform platform(V8::GetCurrentPlatform()->GetTracingController());
+  MockPlatform platform;
   CompilerDispatcher dispatcher(i_isolate(), &platform, FLAG_stack_size);
 
   const char script1[] = TEST_SCRIPT();
-<<<<<<< HEAD
-  Handle<JSFunction> f1 =
-      Handle<JSFunction>::cast(test::RunJS(isolate(), script1));
-  Handle<SharedFunctionInfo> shared1(f1->shared(), i_isolate());
-
-  const char script2[] = TEST_SCRIPT();
-  Handle<JSFunction> f2 =
-      Handle<JSFunction>::cast(test::RunJS(isolate(), script2));
-=======
   Handle<JSFunction> f1 = RunJS<JSFunction>(script1);
   Handle<SharedFunctionInfo> shared1(f1->shared(), i_isolate());
 
   const char script2[] = TEST_SCRIPT();
   Handle<JSFunction> f2 = RunJS<JSFunction>(script2);
->>>>>>> 84bd6f3c
   Handle<SharedFunctionInfo> shared2(f2->shared(), i_isolate());
 
   ASSERT_FALSE(platform.IdleTaskPending());
@@ -673,19 +580,10 @@
 }
 
 TEST_F(CompilerDispatcherTest, FinishNowException) {
-  MockPlatform platform(V8::GetCurrentPlatform()->GetTracingController());
+  MockPlatform platform;
   CompilerDispatcher dispatcher(i_isolate(), &platform, 50);
 
   std::string func_name("f" STR(__LINE__));
-<<<<<<< HEAD
-  std::string script("function g() { function " + func_name + "(x) { var a = ");
-  for (int i = 0; i < 1000; i++) {
-    script += "'x' + ";
-  }
-  script += " 'x'; }; return " + func_name + "; } g();";
-  Handle<JSFunction> f =
-      Handle<JSFunction>::cast(test::RunJS(isolate(), script.c_str()));
-=======
   std::string script("function " + func_name + "(x) { var a = ");
   for (int i = 0; i < 500; i++) {
     // Alternate + and - to avoid n-ary operation nodes.
@@ -693,7 +591,6 @@
   }
   script += " 'x'; }; " + func_name + ";";
   Handle<JSFunction> f = RunJS<JSFunction>(script.c_str());
->>>>>>> 84bd6f3c
   Handle<SharedFunctionInfo> shared(f->shared(), i_isolate());
 
   ASSERT_FALSE(platform.IdleTaskPending());
@@ -710,22 +607,12 @@
   platform.ClearIdleTask();
 }
 
-<<<<<<< HEAD
-TEST_F(CompilerDispatcherTest, AsyncAbortAllPendingBackgroundTask) {
-  MockPlatform platform(V8::GetCurrentPlatform()->GetTracingController());
-  CompilerDispatcher dispatcher(i_isolate(), &platform, FLAG_stack_size);
-
-  const char script[] = TEST_SCRIPT();
-  Handle<JSFunction> f =
-      Handle<JSFunction>::cast(test::RunJS(isolate(), script));
-=======
 TEST_F(CompilerDispatcherTest, AsyncAbortAllPendingWorkerTask) {
   MockPlatform platform;
   CompilerDispatcher dispatcher(i_isolate(), &platform, FLAG_stack_size);
 
   const char script[] = TEST_SCRIPT();
   Handle<JSFunction> f = RunJS<JSFunction>(script);
->>>>>>> 84bd6f3c
   Handle<SharedFunctionInfo> shared(f->shared(), i_isolate());
 
   ASSERT_FALSE(platform.IdleTaskPending());
@@ -762,20 +649,6 @@
   ASSERT_FALSE(platform.ForegroundTasksPending());
 }
 
-<<<<<<< HEAD
-TEST_F(CompilerDispatcherTest, AsyncAbortAllRunningBackgroundTask) {
-  MockPlatform platform(V8::GetCurrentPlatform()->GetTracingController());
-  CompilerDispatcher dispatcher(i_isolate(), &platform, FLAG_stack_size);
-
-  const char script1[] = TEST_SCRIPT();
-  Handle<JSFunction> f1 =
-      Handle<JSFunction>::cast(test::RunJS(isolate(), script1));
-  Handle<SharedFunctionInfo> shared1(f1->shared(), i_isolate());
-
-  const char script2[] = TEST_SCRIPT();
-  Handle<JSFunction> f2 =
-      Handle<JSFunction>::cast(test::RunJS(isolate(), script2));
-=======
 TEST_F(CompilerDispatcherTest, AsyncAbortAllRunningWorkerTask) {
   MockPlatform platform;
   CompilerDispatcher dispatcher(i_isolate(), &platform, FLAG_stack_size);
@@ -786,7 +659,6 @@
 
   const char script2[] = TEST_SCRIPT();
   Handle<JSFunction> f2 = RunJS<JSFunction>(script2);
->>>>>>> 84bd6f3c
   Handle<SharedFunctionInfo> shared2(f2->shared(), i_isolate());
 
   ASSERT_FALSE(platform.IdleTaskPending());
@@ -858,16 +730,11 @@
 }
 
 TEST_F(CompilerDispatcherTest, FinishNowDuringAbortAll) {
-  MockPlatform platform(V8::GetCurrentPlatform()->GetTracingController());
-  CompilerDispatcher dispatcher(i_isolate(), &platform, FLAG_stack_size);
-
-  const char script[] = TEST_SCRIPT();
-<<<<<<< HEAD
-  Handle<JSFunction> f =
-      Handle<JSFunction>::cast(test::RunJS(isolate(), script));
-=======
-  Handle<JSFunction> f = RunJS<JSFunction>(script);
->>>>>>> 84bd6f3c
+  MockPlatform platform;
+  CompilerDispatcher dispatcher(i_isolate(), &platform, FLAG_stack_size);
+
+  const char script[] = TEST_SCRIPT();
+  Handle<JSFunction> f = RunJS<JSFunction>(script);
   Handle<SharedFunctionInfo> shared(f->shared(), i_isolate());
 
   ASSERT_FALSE(platform.IdleTaskPending());
@@ -921,22 +788,14 @@
   // Busy wait for the background task to finish.
   for (;;) {
     base::LockGuard<base::Mutex> lock(&dispatcher.mutex_);
-<<<<<<< HEAD
-    if (dispatcher.num_background_tasks_ == 0) {
-=======
     if (dispatcher.num_worker_tasks_ == 0) {
->>>>>>> 84bd6f3c
       break;
     }
   }
 
   ASSERT_TRUE(platform.ForegroundTasksPending());
   ASSERT_TRUE(platform.IdleTaskPending());
-<<<<<<< HEAD
-  ASSERT_FALSE(platform.BackgroundTasksPending());
-=======
   ASSERT_FALSE(platform.WorkerTasksPending());
->>>>>>> 84bd6f3c
 
   platform.RunForegroundTasks();
   {
@@ -949,16 +808,11 @@
 }
 
 TEST_F(CompilerDispatcherTest, MemoryPressure) {
-  MockPlatform platform(V8::GetCurrentPlatform()->GetTracingController());
-  CompilerDispatcher dispatcher(i_isolate(), &platform, FLAG_stack_size);
-
-  const char script[] = TEST_SCRIPT();
-<<<<<<< HEAD
-  Handle<JSFunction> f =
-      Handle<JSFunction>::cast(test::RunJS(isolate(), script));
-=======
-  Handle<JSFunction> f = RunJS<JSFunction>(script);
->>>>>>> 84bd6f3c
+  MockPlatform platform;
+  CompilerDispatcher dispatcher(i_isolate(), &platform, FLAG_stack_size);
+
+  const char script[] = TEST_SCRIPT();
+  Handle<JSFunction> f = RunJS<JSFunction>(script);
   Handle<SharedFunctionInfo> shared(f->shared(), i_isolate());
 
   // Can't enqueue tasks under memory pressure.
@@ -1001,16 +855,11 @@
 }  // namespace
 
 TEST_F(CompilerDispatcherTest, MemoryPressureFromBackground) {
-  MockPlatform platform(V8::GetCurrentPlatform()->GetTracingController());
-  CompilerDispatcher dispatcher(i_isolate(), &platform, FLAG_stack_size);
-
-  const char script[] = TEST_SCRIPT();
-<<<<<<< HEAD
-  Handle<JSFunction> f =
-      Handle<JSFunction>::cast(test::RunJS(isolate(), script));
-=======
-  Handle<JSFunction> f = RunJS<JSFunction>(script);
->>>>>>> 84bd6f3c
+  MockPlatform platform;
+  CompilerDispatcher dispatcher(i_isolate(), &platform, FLAG_stack_size);
+
+  const char script[] = TEST_SCRIPT();
+  Handle<JSFunction> f = RunJS<JSFunction>(script);
   Handle<SharedFunctionInfo> shared(f->shared(), i_isolate());
 
   ASSERT_TRUE(dispatcher.Enqueue(shared));
@@ -1038,259 +887,42 @@
 }
 
 TEST_F(CompilerDispatcherTest, EnqueueJob) {
-<<<<<<< HEAD
-  MockPlatform platform(V8::GetCurrentPlatform()->GetTracingController());
-  CompilerDispatcher dispatcher(i_isolate(), &platform, FLAG_stack_size);
-  const char script[] = TEST_SCRIPT();
-  Handle<JSFunction> f =
-      Handle<JSFunction>::cast(test::RunJS(isolate(), script));
-  Handle<SharedFunctionInfo> shared(f->shared(), i_isolate());
-  std::unique_ptr<CompilerDispatcherJob> job(
-      new CompilerDispatcherJob(i_isolate(), dispatcher.tracer_.get(), shared,
-                                dispatcher.max_stack_size_));
-  ASSERT_FALSE(dispatcher.IsEnqueued(shared));
-  dispatcher.Enqueue(std::move(job));
-  ASSERT_TRUE(dispatcher.IsEnqueued(shared));
-
-  ASSERT_TRUE(platform.IdleTaskPending());
-  platform.ClearIdleTask();
-  ASSERT_FALSE(platform.BackgroundTasksPending());
-}
-
-TEST_F(CompilerDispatcherTest, EnqueueWithoutSFI) {
-  MockPlatform platform(V8::GetCurrentPlatform()->GetTracingController());
-  CompilerDispatcher dispatcher(i_isolate(), &platform, FLAG_stack_size);
-  ASSERT_TRUE(dispatcher.jobs_.empty());
-  ASSERT_TRUE(dispatcher.shared_to_job_id_.empty());
-  std::unique_ptr<test::FinishCallback> callback(new test::FinishCallback());
-  std::unique_ptr<test::ScriptResource> resource(
-      new test::ScriptResource(test_script, strlen(test_script)));
-  ASSERT_TRUE(callback->result() == nullptr);
-  ASSERT_TRUE(dispatcher.Enqueue(CreateSource(i_isolate(), resource.get()), 0,
-                                 static_cast<int>(resource->length()), SLOPPY,
-                                 1, false, false, false, 0, callback.get(),
-                                 nullptr));
-  ASSERT_TRUE(!dispatcher.jobs_.empty());
-  ASSERT_TRUE(dispatcher.jobs_.begin()->second->status() ==
-              CompileJobStatus::kReadyToParse);
-  ASSERT_TRUE(dispatcher.shared_to_job_id_.empty());
-  ASSERT_TRUE(callback->result() == nullptr);
-
-  ASSERT_TRUE(platform.IdleTaskPending());
-  platform.ClearIdleTask();
-  ASSERT_TRUE(platform.BackgroundTasksPending());
-  platform.ClearBackgroundTasks();
-}
-
-TEST_F(CompilerDispatcherTest, EnqueueAndStep) {
-  MockPlatform platform(V8::GetCurrentPlatform()->GetTracingController());
-  CompilerDispatcher dispatcher(i_isolate(), &platform, FLAG_stack_size);
-
-  const char script[] = TEST_SCRIPT();
-  Handle<JSFunction> f =
-      Handle<JSFunction>::cast(test::RunJS(isolate(), script));
-=======
-  MockPlatform platform;
-  CompilerDispatcher dispatcher(i_isolate(), &platform, FLAG_stack_size);
-  const char script[] = TEST_SCRIPT();
-  Handle<JSFunction> f = RunJS<JSFunction>(script);
->>>>>>> 84bd6f3c
+  MockPlatform platform;
+  CompilerDispatcher dispatcher(i_isolate(), &platform, FLAG_stack_size);
+  const char script[] = TEST_SCRIPT();
+  Handle<JSFunction> f = RunJS<JSFunction>(script);
   Handle<SharedFunctionInfo> shared(f->shared(), i_isolate());
   std::unique_ptr<CompilerDispatcherJob> job(
       new UnoptimizedCompileJob(i_isolate(), dispatcher.tracer_.get(), shared,
                                 dispatcher.max_stack_size_));
   ASSERT_FALSE(dispatcher.IsEnqueued(shared));
-<<<<<<< HEAD
+  dispatcher.Enqueue(std::move(job));
+  ASSERT_TRUE(dispatcher.IsEnqueued(shared));
+
+  ASSERT_TRUE(platform.IdleTaskPending());
+  platform.ClearIdleTask();
+  ASSERT_FALSE(platform.WorkerTasksPending());
+}
+
+TEST_F(CompilerDispatcherTest, EnqueueAndStep) {
+  MockPlatform platform;
+  CompilerDispatcher dispatcher(i_isolate(), &platform, FLAG_stack_size);
+
+  const char script[] = TEST_SCRIPT();
+  Handle<JSFunction> f = RunJS<JSFunction>(script);
+  Handle<SharedFunctionInfo> shared(f->shared(), i_isolate());
+
+  ASSERT_FALSE(dispatcher.IsEnqueued(shared));
   ASSERT_TRUE(dispatcher.EnqueueAndStep(shared));
   ASSERT_TRUE(dispatcher.IsEnqueued(shared));
 
-  ASSERT_TRUE(dispatcher.jobs_.begin()->second->status() ==
-              CompileJobStatus::kReadyToParse);
+  ASSERT_EQ(UnoptimizedCompileJob::Status::kPrepared,
+            dispatcher.jobs_.begin()->second->status());
 
   ASSERT_TRUE(platform.IdleTaskPending());
   platform.ClearIdleTask();
-  ASSERT_TRUE(platform.BackgroundTasksPending());
-  platform.ClearBackgroundTasks();
-}
-
-TEST_F(CompilerDispatcherTest, EnqueueParsed) {
-  MockPlatform platform(V8::GetCurrentPlatform()->GetTracingController());
-  CompilerDispatcher dispatcher(i_isolate(), &platform, FLAG_stack_size);
-
-  const char source[] = TEST_SCRIPT();
-  Handle<JSFunction> f =
-      Handle<JSFunction>::cast(test::RunJS(isolate(), source));
-  Handle<SharedFunctionInfo> shared(f->shared(), i_isolate());
-  Handle<Script> script(Script::cast(shared->script()), i_isolate());
-
-  ParseInfo parse_info(shared);
-  ASSERT_TRUE(Compiler::ParseAndAnalyze(&parse_info, i_isolate()));
-  std::shared_ptr<DeferredHandles> handles;
-
-  ASSERT_FALSE(dispatcher.IsEnqueued(shared));
-  ASSERT_TRUE(dispatcher.Enqueue(script, shared, parse_info.literal(),
-                                 parse_info.zone_shared(), handles, handles));
-=======
-  dispatcher.Enqueue(std::move(job));
->>>>>>> 84bd6f3c
-  ASSERT_TRUE(dispatcher.IsEnqueued(shared));
-
-  ASSERT_TRUE(platform.IdleTaskPending());
-  platform.ClearIdleTask();
-  ASSERT_FALSE(platform.WorkerTasksPending());
-}
-
-<<<<<<< HEAD
-TEST_F(CompilerDispatcherTest, EnqueueAndStepParsed) {
-  MockPlatform platform(V8::GetCurrentPlatform()->GetTracingController());
-  CompilerDispatcher dispatcher(i_isolate(), &platform, FLAG_stack_size);
-
-  const char source[] = TEST_SCRIPT();
-  Handle<JSFunction> f =
-      Handle<JSFunction>::cast(test::RunJS(isolate(), source));
-  Handle<SharedFunctionInfo> shared(f->shared(), i_isolate());
-  Handle<Script> script(Script::cast(shared->script()), i_isolate());
-
-  ParseInfo parse_info(shared);
-  ASSERT_TRUE(Compiler::ParseAndAnalyze(&parse_info, i_isolate()));
-  std::shared_ptr<DeferredHandles> handles;
-=======
-TEST_F(CompilerDispatcherTest, EnqueueAndStep) {
-  MockPlatform platform;
-  CompilerDispatcher dispatcher(i_isolate(), &platform, FLAG_stack_size);
-
-  const char script[] = TEST_SCRIPT();
-  Handle<JSFunction> f = RunJS<JSFunction>(script);
-  Handle<SharedFunctionInfo> shared(f->shared(), i_isolate());
->>>>>>> 84bd6f3c
-
-  ASSERT_FALSE(dispatcher.IsEnqueued(shared));
-  ASSERT_TRUE(dispatcher.EnqueueAndStep(shared));
-  ASSERT_TRUE(dispatcher.IsEnqueued(shared));
-
-  ASSERT_EQ(UnoptimizedCompileJob::Status::kPrepared,
-            dispatcher.jobs_.begin()->second->status());
-
-  ASSERT_TRUE(platform.IdleTaskPending());
-  platform.ClearIdleTask();
-<<<<<<< HEAD
-  platform.ClearBackgroundTasks();
-}
-
-TEST_F(CompilerDispatcherTest, CompileParsedOutOfScope) {
-  MockPlatform platform(V8::GetCurrentPlatform()->GetTracingController());
-  CompilerDispatcher dispatcher(i_isolate(), &platform, FLAG_stack_size);
-
-  const char source[] = TEST_SCRIPT();
-  Handle<JSFunction> f =
-      Handle<JSFunction>::cast(test::RunJS(isolate(), source));
-  Handle<SharedFunctionInfo> shared(f->shared(), i_isolate());
-  Handle<Script> script(Script::cast(shared->script()), i_isolate());
-
-  {
-    HandleScope scope(i_isolate());  // Create handles scope for parsing.
-
-    ASSERT_FALSE(shared->is_compiled());
-    ParseInfo parse_info(shared);
-
-    ASSERT_TRUE(parsing::ParseAny(&parse_info, i_isolate()));
-    DeferredHandleScope handles_scope(i_isolate());
-    { ASSERT_TRUE(Compiler::Analyze(&parse_info, i_isolate())); }
-    std::shared_ptr<DeferredHandles> compilation_handles(
-        handles_scope.Detach());
-
-    ASSERT_FALSE(platform.IdleTaskPending());
-    ASSERT_TRUE(dispatcher.Enqueue(
-        script, shared, parse_info.literal(), parse_info.zone_shared(),
-        parse_info.deferred_handles(), compilation_handles));
-    ASSERT_TRUE(platform.IdleTaskPending());
-  }
-  // Exit the handles scope and destroy ParseInfo before running the idle task.
-
-  // Since time doesn't progress on the MockPlatform, this is enough idle time
-  // to finish compiling the function.
-  platform.RunIdleTask(1000.0, 0.0);
-
-  ASSERT_FALSE(dispatcher.IsEnqueued(shared));
-  ASSERT_TRUE(shared->is_compiled());
-}
-
-namespace {
-
-const char kExtensionSource[] = "native function Dummy();";
-
-class MockNativeFunctionExtension : public Extension {
- public:
-  MockNativeFunctionExtension()
-      : Extension("mock-extension", kExtensionSource), function_(&Dummy) {}
-
-  virtual v8::Local<v8::FunctionTemplate> GetNativeFunctionTemplate(
-      v8::Isolate* isolate, v8::Local<v8::String> name) {
-    return v8::FunctionTemplate::New(isolate, function_);
-  }
-
-  static void Dummy(const v8::FunctionCallbackInfo<v8::Value>& args) { return; }
-
- private:
-  v8::FunctionCallback function_;
-
-  DISALLOW_COPY_AND_ASSIGN(MockNativeFunctionExtension);
-};
-
-}  // namespace
-
-TEST_F(CompilerDispatcherTestWithoutContext, CompileExtensionWithoutContext) {
-  MockPlatform platform(V8::GetCurrentPlatform()->GetTracingController());
-  CompilerDispatcher dispatcher(i_isolate(), &platform, FLAG_stack_size);
-  Local<v8::Context> context = v8::Context::New(isolate());
-
-  MockNativeFunctionExtension extension;
-  Handle<String> script_str =
-      i_isolate()
-          ->factory()
-          ->NewStringFromUtf8(CStrVector(kExtensionSource))
-          .ToHandleChecked();
-  Handle<Script> script = i_isolate()->factory()->NewScript(script_str);
-  script->set_type(Script::TYPE_EXTENSION);
-
-  Handle<SharedFunctionInfo> shared;
-  {
-    v8::Context::Scope scope(context);
-
-    ParseInfo parse_info(script);
-    parse_info.set_extension(&extension);
-
-    ASSERT_TRUE(parsing::ParseAny(&parse_info, i_isolate()));
-    Handle<FixedArray> shared_infos_array(i_isolate()->factory()->NewFixedArray(
-        parse_info.max_function_literal_id() + 1));
-    parse_info.script()->set_shared_function_infos(*shared_infos_array);
-    DeferredHandleScope handles_scope(i_isolate());
-    { ASSERT_TRUE(Compiler::Analyze(&parse_info, i_isolate())); }
-    std::shared_ptr<DeferredHandles> compilation_handles(
-        handles_scope.Detach());
-
-    shared = i_isolate()->factory()->NewSharedFunctionInfoForLiteral(
-        parse_info.literal(), script);
-    parse_info.set_shared_info(shared);
-
-    ASSERT_FALSE(platform.IdleTaskPending());
-    ASSERT_TRUE(dispatcher.Enqueue(
-        script, shared, parse_info.literal(), parse_info.zone_shared(),
-        parse_info.deferred_handles(), compilation_handles));
-    ASSERT_TRUE(platform.IdleTaskPending());
-  }
-  // Exit the context scope before running the idle task.
-
-  // Since time doesn't progress on the MockPlatform, this is enough idle time
-  // to finish compiling the function.
-  platform.RunIdleTask(1000.0, 0.0);
-
-  ASSERT_FALSE(dispatcher.IsEnqueued(shared));
-  ASSERT_TRUE(shared->is_compiled());
-=======
   ASSERT_TRUE(platform.WorkerTasksPending());
   platform.ClearWorkerTasks();
->>>>>>> 84bd6f3c
 }
 
 TEST_F(CompilerDispatcherTest, CompileLazyFinishesDispatcherJob) {
@@ -1298,14 +930,8 @@
   // enqueued functions.
   CompilerDispatcher* dispatcher = i_isolate()->compiler_dispatcher();
 
-<<<<<<< HEAD
-  const char source[] = TEST_SCRIPT();
-  Handle<JSFunction> f =
-      Handle<JSFunction>::cast(test::RunJS(isolate(), source));
-=======
   const char script[] = "function lazy() { return 42; }; lazy;";
   Handle<JSFunction> f = RunJS<JSFunction>(script);
->>>>>>> 84bd6f3c
   Handle<SharedFunctionInfo> shared(f->shared(), i_isolate());
 
   ASSERT_FALSE(shared->is_compiled());
@@ -1315,11 +941,7 @@
 
   // Now force the function to run and ensure CompileLazy finished and dequeues
   // it from the dispatcher.
-<<<<<<< HEAD
-  test::RunJS(isolate(), "g()();");
-=======
   RunJS("lazy();");
->>>>>>> 84bd6f3c
   ASSERT_TRUE(shared->is_compiled());
   ASSERT_FALSE(dispatcher->IsEnqueued(shared));
 }
@@ -1330,33 +952,19 @@
   CompilerDispatcher* dispatcher = i_isolate()->compiler_dispatcher();
 
   const char source2[] = "function lazy2() { return 42; }; lazy2;";
-<<<<<<< HEAD
-  Handle<JSFunction> lazy2 =
-      Handle<JSFunction>::cast(test::RunJS(isolate(), source2));
-=======
   Handle<JSFunction> lazy2 = RunJS<JSFunction>(source2);
->>>>>>> 84bd6f3c
   Handle<SharedFunctionInfo> shared2(lazy2->shared(), i_isolate());
   ASSERT_FALSE(shared2->is_compiled());
 
   const char source1[] = "function lazy1() { return lazy2(); }; lazy1;";
-<<<<<<< HEAD
-  Handle<JSFunction> lazy1 =
-      Handle<JSFunction>::cast(test::RunJS(isolate(), source1));
-=======
   Handle<JSFunction> lazy1 = RunJS<JSFunction>(source1);
->>>>>>> 84bd6f3c
   Handle<SharedFunctionInfo> shared1(lazy1->shared(), i_isolate());
   ASSERT_FALSE(shared1->is_compiled());
 
   ASSERT_TRUE(dispatcher->Enqueue(shared1));
   ASSERT_TRUE(dispatcher->Enqueue(shared2));
 
-<<<<<<< HEAD
-  test::RunJS(isolate(), "lazy1();");
-=======
   RunJS("lazy1();");
->>>>>>> 84bd6f3c
   ASSERT_TRUE(shared1->is_compiled());
   ASSERT_TRUE(shared2->is_compiled());
   ASSERT_FALSE(dispatcher->IsEnqueued(shared1));
@@ -1364,24 +972,12 @@
 }
 
 TEST_F(CompilerDispatcherTest, EnqueueAndStepTwice) {
-  MockPlatform platform(V8::GetCurrentPlatform()->GetTracingController());
-  CompilerDispatcher dispatcher(i_isolate(), &platform, FLAG_stack_size);
-
-<<<<<<< HEAD
-  const char source[] = TEST_SCRIPT();
-  Handle<JSFunction> f =
-      Handle<JSFunction>::cast(test::RunJS(isolate(), source));
-  Handle<SharedFunctionInfo> shared(f->shared(), i_isolate());
-  Handle<Script> script(Script::cast(shared->script()), i_isolate());
-
-  ParseInfo parse_info(shared);
-  ASSERT_TRUE(Compiler::ParseAndAnalyze(&parse_info, i_isolate()));
-  std::shared_ptr<DeferredHandles> handles;
-=======
-  const char script[] = TEST_SCRIPT();
-  Handle<JSFunction> f = RunJS<JSFunction>(script);
-  Handle<SharedFunctionInfo> shared(f->shared(), i_isolate());
->>>>>>> 84bd6f3c
+  MockPlatform platform;
+  CompilerDispatcher dispatcher(i_isolate(), &platform, FLAG_stack_size);
+
+  const char script[] = TEST_SCRIPT();
+  Handle<JSFunction> f = RunJS<JSFunction>(script);
+  Handle<SharedFunctionInfo> shared(f->shared(), i_isolate());
 
   ASSERT_FALSE(dispatcher.IsEnqueued(shared));
   ASSERT_TRUE(dispatcher.EnqueueAndStep(shared));
@@ -1401,18 +997,6 @@
 }
 
 TEST_F(CompilerDispatcherTest, CompileMultipleOnBackgroundThread) {
-<<<<<<< HEAD
-  MockPlatform platform(V8::GetCurrentPlatform()->GetTracingController());
-  CompilerDispatcher dispatcher(i_isolate(), &platform, FLAG_stack_size);
-
-  const char script1[] = TEST_SCRIPT();
-  Handle<JSFunction> f1 =
-      Handle<JSFunction>::cast(test::RunJS(isolate(), script1));
-  Handle<SharedFunctionInfo> shared1(f1->shared(), i_isolate());
-  const char script2[] = TEST_SCRIPT();
-  Handle<JSFunction> f2 =
-      Handle<JSFunction>::cast(test::RunJS(isolate(), script2));
-=======
   MockPlatform platform;
   CompilerDispatcher dispatcher(i_isolate(), &platform, FLAG_stack_size);
 
@@ -1421,7 +1005,6 @@
   Handle<SharedFunctionInfo> shared1(f1->shared(), i_isolate());
   const char script2[] = TEST_SCRIPT();
   Handle<JSFunction> f2 = RunJS<JSFunction>(script2);
->>>>>>> 84bd6f3c
   Handle<SharedFunctionInfo> shared2(f2->shared(), i_isolate());
 
   ASSERT_FALSE(platform.IdleTaskPending());
@@ -1430,53 +1013,26 @@
   ASSERT_TRUE(platform.IdleTaskPending());
 
   ASSERT_EQ(dispatcher.jobs_.size(), 2u);
-<<<<<<< HEAD
-  ASSERT_TRUE(dispatcher.jobs_.begin()->second->status() ==
-              CompileJobStatus::kInitial);
-  ASSERT_TRUE((++dispatcher.jobs_.begin())->second->status() ==
-              CompileJobStatus::kInitial);
-=======
   ASSERT_EQ(UnoptimizedCompileJob::Status::kInitial,
             dispatcher.jobs_.begin()->second->status());
   ASSERT_EQ(UnoptimizedCompileJob::Status::kInitial,
             (++dispatcher.jobs_.begin())->second->status());
->>>>>>> 84bd6f3c
 
   // Make compiling super expensive, and advance job as much as possible on the
   // foreground thread.
   dispatcher.tracer_->RecordCompile(50000.0, 1);
   platform.RunIdleTask(10.0, 0.0);
   ASSERT_EQ(dispatcher.jobs_.size(), 2u);
-<<<<<<< HEAD
-  ASSERT_TRUE(dispatcher.jobs_.begin()->second->status() ==
-              CompileJobStatus::kReadyToCompile);
-  ASSERT_TRUE((++dispatcher.jobs_.begin())->second->status() ==
-              CompileJobStatus::kReadyToCompile);
-=======
   ASSERT_EQ(UnoptimizedCompileJob::Status::kPrepared,
             dispatcher.jobs_.begin()->second->status());
   ASSERT_EQ(UnoptimizedCompileJob::Status::kPrepared,
             (++dispatcher.jobs_.begin())->second->status());
->>>>>>> 84bd6f3c
 
   ASSERT_TRUE(dispatcher.IsEnqueued(shared1));
   ASSERT_TRUE(dispatcher.IsEnqueued(shared2));
   ASSERT_FALSE(shared1->is_compiled());
   ASSERT_FALSE(shared2->is_compiled());
   ASSERT_FALSE(platform.IdleTaskPending());
-<<<<<<< HEAD
-  ASSERT_TRUE(platform.BackgroundTasksPending());
-
-  platform.RunBackgroundTasksAndBlock(V8::GetCurrentPlatform());
-
-  ASSERT_TRUE(platform.IdleTaskPending());
-  ASSERT_FALSE(platform.BackgroundTasksPending());
-  ASSERT_EQ(dispatcher.jobs_.size(), 2u);
-  ASSERT_TRUE(dispatcher.jobs_.begin()->second->status() ==
-              CompileJobStatus::kCompiled);
-  ASSERT_TRUE((++dispatcher.jobs_.begin())->second->status() ==
-              CompileJobStatus::kCompiled);
-=======
   ASSERT_TRUE(platform.WorkerTasksPending());
 
   platform.RunWorkerTasksAndBlock(V8::GetCurrentPlatform());
@@ -1488,7 +1044,6 @@
             dispatcher.jobs_.begin()->second->status());
   ASSERT_EQ(UnoptimizedCompileJob::Status::kCompiled,
             (++dispatcher.jobs_.begin())->second->status());
->>>>>>> 84bd6f3c
 
   // Now grant a lot of idle time and freeze time.
   platform.RunIdleTask(1000.0, 0.0);
@@ -1500,14 +1055,11 @@
   ASSERT_FALSE(platform.IdleTaskPending());
 }
 
-<<<<<<< HEAD
-=======
 #undef _STR
 #undef STR
 #undef _SCRIPT
 #undef SCRIPT
 #undef TEST_SCRIPT
 
->>>>>>> 84bd6f3c
 }  // namespace internal
 }  // namespace v8