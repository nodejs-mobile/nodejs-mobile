--- conflicted
+++ resolved
@@ -15,10 +15,7 @@
 #include "src/wasm/wasm-module.h"
 #include "src/wasm/wasm-opcodes.h"
 
-<<<<<<< HEAD
-=======
 #include "test/common/wasm/flag-utils.h"
->>>>>>> 84bd6f3c
 #include "test/common/wasm/test-signatures.h"
 #include "test/common/wasm/wasm-macro-gen.h"
 
@@ -56,38 +53,6 @@
 #define WASM_BRV_IF_ZERO(depth, val) \
   val, WASM_ZERO, kExprBrIf, static_cast<byte>(depth)
 
-<<<<<<< HEAD
-#define EXPECT_VERIFIES_C(sig, x) Verify(true, sigs.sig(), x, x + arraysize(x))
-
-#define EXPECT_FAILURE_C(sig, x) Verify(false, sigs.sig(), x, x + arraysize(x))
-
-#define EXPECT_VERIFIES_SC(sig, x) Verify(true, sig, x, x + arraysize(x))
-
-#define EXPECT_FAILURE_SC(sig, x) Verify(false, sig, x, x + arraysize(x))
-
-#define EXPECT_VERIFIES_S(env, ...)                  \
-  do {                                               \
-    static byte code[] = {__VA_ARGS__};              \
-    Verify(true, env, code, code + arraysize(code)); \
-  } while (false)
-
-#define EXPECT_FAILURE_S(env, ...)                    \
-  do {                                                \
-    static byte code[] = {__VA_ARGS__};               \
-    Verify(false, env, code, code + arraysize(code)); \
-  } while (false)
-
-#define EXPECT_VERIFIES(sig, ...)                        \
-  do {                                                   \
-    static const byte code[] = {__VA_ARGS__};            \
-    Verify(true, sigs.sig(), code, code + sizeof(code)); \
-  } while (false)
-
-#define EXPECT_FAILURE(sig, ...)                          \
-  do {                                                    \
-    static const byte code[] = {__VA_ARGS__};             \
-    Verify(false, sigs.sig(), code, code + sizeof(code)); \
-=======
 #define EXPECT_VERIFIES_C(sig, x) \
   Verify(true, sigs.sig(), x, x + arraysize(x), kAppendEnd)
 
@@ -122,7 +87,6 @@
   do {                                                                \
     static const byte code[] = {__VA_ARGS__};                         \
     Verify(false, sigs.sig(), code, code + sizeof(code), kAppendEnd); \
->>>>>>> 84bd6f3c
   } while (false)
 
 class FunctionBodyDecoderTest : public TestWithZone {
@@ -165,26 +129,6 @@
   // Prepends local variable declarations and renders nice error messages for
   // verification failures.
   void Verify(bool expected_success, FunctionSig* sig, const byte* start,
-<<<<<<< HEAD
-              const byte* end) {
-    PrepareBytecode(&start, &end);
-
-    // Verify the code.
-    DecodeResult result = VerifyWasmCode(
-        zone()->allocator(), module == nullptr ? nullptr : module->module, sig,
-        start, end);
-
-    if (result.ok() != expected_success) {
-      uint32_t pc = result.error_offset();
-      std::ostringstream str;
-      if (expected_success) {
-        str << "Verification failed: pc = +" << pc
-            << ", msg = " << result.error_msg();
-      } else {
-        str << "Verification successed, expected failure; pc = +" << pc;
-      }
-      EXPECT_TRUE(false) << str.str();
-=======
               const byte* end, AppendEnd append_end) {
     PrepareBytecode(&start, &end, append_end);
 
@@ -199,7 +143,6 @@
           << ", msg = " << result.error_msg();
     } else {
       str << "Verification successed, expected failure; pc = +" << pc;
->>>>>>> 84bd6f3c
     }
     EXPECT_EQ(result.ok(), expected_success) << str.str();
   }
@@ -261,12 +204,7 @@
 // globals, or memories.
 class TestModuleBuilder {
  public:
-<<<<<<< HEAD
-  explicit TestModuleEnv(ModuleOrigin origin = kWasmOrigin)
-      : ModuleEnv(&mod, nullptr) {
-=======
   explicit TestModuleBuilder(ModuleOrigin origin = kWasmOrigin) {
->>>>>>> 84bd6f3c
     mod.set_origin(origin);
   }
   byte AddGlobal(ValueType type, bool mutability = true) {
@@ -332,13 +270,8 @@
 
 TEST_F(FunctionBodyDecoderTest, EmptyFunction) {
   byte code[] = {0};
-<<<<<<< HEAD
-  Verify(true, sigs.v_v(), code, code);
-  Verify(false, sigs.i_i(), code, code);
-=======
   Verify(true, sigs.v_v(), code, code, kAppendEnd);
   Verify(false, sigs.i_i(), code, code, kAppendEnd);
->>>>>>> 84bd6f3c
 }
 
 TEST_F(FunctionBodyDecoderTest, IncompleteIf1) {
@@ -394,13 +327,9 @@
   byte code[] = {kExprI32Const, 0xAA, 0xBB, 0xCC, 0x44};
 
   for (int size = 1; size <= 4; size++) {
-<<<<<<< HEAD
-    Verify(false, sigs.i_i(), code, code + size);
-=======
     Verify(false, sigs.i_i(), code, code + size, kAppendEnd);
     // Should also fail without the trailing 'end' opcode.
     Verify(false, sigs.i_i(), code, code + size, kOmitEnd);
->>>>>>> 84bd6f3c
   }
 }
 
@@ -586,11 +515,7 @@
     buffer[0] = kExprBlock;
     buffer[1] = kLocalVoid;
     buffer[i + 2] = kExprEnd;
-<<<<<<< HEAD
-    Verify(true, sigs.v_i(), buffer, buffer + i + 3);
-=======
     Verify(true, sigs.v_i(), buffer, buffer + i + 3, kAppendEnd);
->>>>>>> 84bd6f3c
   }
 }
 
@@ -737,12 +662,8 @@
   byte code[] = {WASM_BLOCK(kExprNop, kExprNop, kExprNop, kExprNop)};
   EXPECT_VERIFIES_C(v_v, code);
   for (size_t i = 1; i < arraysize(code); i++) {
-<<<<<<< HEAD
-    Verify(false, sigs.v_v(), code, code + i);
-=======
     Verify(false, sigs.v_v(), code, code + i, kAppendEnd);
     Verify(false, sigs.v_v(), code, code + i, kOmitEnd);
->>>>>>> 84bd6f3c
   }
 }
 
@@ -1073,12 +994,8 @@
   static const byte kCode[] = {
       WASM_IF_ELSE(WASM_GET_LOCAL(0), WASM_GET_LOCAL(0), WASM_GET_LOCAL(0))};
   for (size_t len = 3; len < arraysize(kCode); len++) {
-<<<<<<< HEAD
-    Verify(false, sigs.i_i(), kCode, kCode + len);
-=======
     Verify(false, sigs.i_i(), kCode, kCode + len, kAppendEnd);
     Verify(false, sigs.i_i(), kCode, kCode + len, kOmitEnd);
->>>>>>> 84bd6f3c
   }
 }
 
@@ -1395,15 +1312,9 @@
 }
 
 TEST_F(FunctionBodyDecoderTest, StoreMemOffset) {
-<<<<<<< HEAD
-  TestModuleEnv module_env;
-  module = &module_env;
-  module_env.InitializeMemory();
-=======
   TestModuleBuilder builder;
   module = builder.module();
   builder.InitializeMemory();
->>>>>>> 84bd6f3c
   for (byte offset = 0; offset < 128; offset += 7) {
     byte code[] = {WASM_STORE_MEM_OFFSET(MachineType::Int32(), offset,
                                          WASM_ZERO, WASM_ZERO)};
@@ -2286,12 +2197,8 @@
 TEST_F(FunctionBodyDecoderTest, BrTable_off_end) {
   static byte code[] = {B1(WASM_BR_TABLE(WASM_GET_LOCAL(0), 0, BR_TARGET(0)))};
   for (size_t len = 1; len < sizeof(code); len++) {
-<<<<<<< HEAD
-    Verify(false, sigs.i_i(), code, code + len);
-=======
     Verify(false, sigs.i_i(), code, code + len, kAppendEnd);
     Verify(false, sigs.i_i(), code, code + len, kOmitEnd);
->>>>>>> 84bd6f3c
   }
 }
 
@@ -2780,48 +2687,20 @@
   }
 }
 
-TEST_F(FunctionBodyDecoderTest, Regression709741) {
-  AddLocals(kWasmI32, kV8MaxWasmFunctionLocals - 1);
-  EXPECT_VERIFIES(v_v, WASM_NOP);
-  byte code[] = {WASM_NOP};
-  const byte* start = code;
-  const byte* end = code + sizeof(code);
-  PrepareBytecode(&start, &end);
-
-  for (const byte* i = start; i < end; i++) {
-    DecodeResult result =
-        VerifyWasmCode(zone()->allocator(), nullptr, sigs.v_v(), start, i);
-    if (result.ok()) {
-      std::ostringstream str;
-      str << "Expected verification to fail";
-    }
-  }
-}
-
 class BranchTableIteratorTest : public TestWithZone {
  public:
   BranchTableIteratorTest() : TestWithZone() {}
   void CheckBrTableSize(const byte* start, const byte* end) {
     Decoder decoder(start, end);
-<<<<<<< HEAD
-    BranchTableOperand<true> operand(&decoder, start);
-    BranchTableIterator<true> iterator(&decoder, operand);
-=======
     BranchTableImmediate<Decoder::kValidate> operand(&decoder, start);
     BranchTableIterator<Decoder::kValidate> iterator(&decoder, operand);
->>>>>>> 84bd6f3c
     EXPECT_EQ(end - start - 1u, iterator.length());
     EXPECT_TRUE(decoder.ok());
   }
   void CheckBrTableError(const byte* start, const byte* end) {
     Decoder decoder(start, end);
-<<<<<<< HEAD
-    BranchTableOperand<true> operand(&decoder, start);
-    BranchTableIterator<true> iterator(&decoder, operand);
-=======
     BranchTableImmediate<Decoder::kValidate> operand(&decoder, start);
     BranchTableIterator<Decoder::kValidate> iterator(&decoder, operand);
->>>>>>> 84bd6f3c
     iterator.length();
     EXPECT_FALSE(decoder.ok());
   }
@@ -3108,14 +2987,7 @@
   EXPECT_LENGTH_N(3, kSimdPrefix, static_cast<byte>(kExpr##name & 0xFF));
   FOREACH_SIMD_1_OPERAND_OPCODE(TEST_SIMD)
 #undef TEST_SIMD
-<<<<<<< HEAD
-  EXPECT_LENGTH_N(6, kSimdPrefix, static_cast<byte>(kExprS32x4Shuffle & 0xff));
-  EXPECT_LENGTH_N(10, kSimdPrefix, static_cast<byte>(kExprS16x8Shuffle & 0xff));
-  EXPECT_LENGTH_N(18, kSimdPrefix, static_cast<byte>(kExprS8x16Shuffle & 0xff));
-#undef TEST_SIMD
-=======
   EXPECT_LENGTH_N(18, kSimdPrefix, static_cast<byte>(kExprS8x16Shuffle & 0xFF));
->>>>>>> 84bd6f3c
   // test for bad simd opcode
   EXPECT_LENGTH_N(2, kSimdPrefix, 0xFF);
 }
