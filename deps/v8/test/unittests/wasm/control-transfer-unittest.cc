// Copyright 2016 the V8 project authors. All rights reserved.
// Use of this source code is governed by a BSD-style license that can be
// found in the LICENSE file.

#include "test/unittests/test-utils.h"
#include "testing/gmock/include/gmock/gmock.h"

#include "src/v8.h"
#include "src/wasm/wasm-interpreter.h"

#include "test/common/wasm/wasm-macro-gen.h"

using testing::MakeMatcher;
using testing::Matcher;
using testing::MatcherInterface;
using testing::MatchResultListener;
using testing::StringMatchResultListener;

namespace v8 {
namespace internal {
namespace wasm {

<<<<<<< HEAD
#define B1(a) kExprBlock, a, kExprEnd
#define B2(a, b) kExprBlock, a, b, kExprEnd
#define B3(a, b, c) kExprBlock, a, b, c, kExprEnd

#define TRANSFER_VOID 0
#define TRANSFER_ONE 1

=======
>>>>>>> 84bd6f3c
struct ExpectedControlTransfer {
  pc_t pc;
  pcdiff_t pc_diff;
  uint32_t sp_diff;
  uint32_t target_arity;
};

// For nicer error messages.
class ControlTransferMatcher
    : public MatcherInterface<const ControlTransferEntry&> {
 public:
  explicit ControlTransferMatcher(pc_t pc,
                                  const ExpectedControlTransfer& expected)
      : pc_(pc), expected_(expected) {}

  void DescribeTo(std::ostream* os) const override {
    *os << "@" << pc_ << ": pcdiff = " << expected_.pc_diff
        << ", spdiff = " << expected_.sp_diff
        << ", target arity = " << expected_.target_arity;
  }

  bool MatchAndExplain(const ControlTransferEntry& input,
                       MatchResultListener* listener) const override {
    if (input.pc_diff == expected_.pc_diff &&
        input.sp_diff == expected_.sp_diff &&
        input.target_arity == expected_.target_arity) {
      return true;
    }
    *listener << "@" << pc_ << ": pcdiff = " << input.pc_diff
              << ", spdiff = " << input.sp_diff
              << ", target arity = " << input.target_arity;
    return false;
  }

 private:
  pc_t pc_;
  const ExpectedControlTransfer& expected_;
};

class ControlTransferTest : public TestWithZone {
 public:
  template <int code_len>
  void CheckTransfers(
      const byte (&code)[code_len],
      std::initializer_list<ExpectedControlTransfer> expected_transfers) {
    byte code_with_end[code_len + 1];  // NOLINT: code_len is a constant here
    memcpy(code_with_end, code, code_len);
    code_with_end[code_len] = kExprEnd;

    ControlTransferMap map = WasmInterpreter::ComputeControlTransfersForTesting(
        zone(), nullptr, code_with_end, code_with_end + code_len + 1);
    // Check all control targets in the map.
    for (auto& expected_transfer : expected_transfers) {
      pc_t pc = expected_transfer.pc;
      EXPECT_TRUE(map.count(pc) > 0) << "expected control target @" << pc;
      if (!map.count(pc)) continue;
      auto& entry = map[pc];
      EXPECT_THAT(entry, MakeMatcher(new ControlTransferMatcher(
                             pc, expected_transfer)));
    }

    // Check there are no other control targets.
    CheckNoOtherTargets(code_with_end, code_with_end + code_len + 1, map,
                        expected_transfers);
  }

  void CheckNoOtherTargets(
      const byte* start, const byte* end, ControlTransferMap& map,
      std::initializer_list<ExpectedControlTransfer> targets) {
    // Check there are no other control targets.
    for (pc_t pc = 0; start + pc < end; pc++) {
      bool found = false;
      for (auto& target : targets) {
        if (target.pc == pc) {
          found = true;
          break;
        }
      }
      if (found) continue;
      EXPECT_TRUE(map.count(pc) == 0) << "expected no control @ +" << pc;
    }
  }
};

TEST_F(ControlTransferTest, SimpleIf) {
  byte code[] = {
      kExprI32Const,  // @0
      0,              // @1
      kExprIf,        // @2
      kLocalVoid,     // @3
      kExprEnd        // @4
  };
  CheckTransfers(code, {{2, 2, 0, 0}});
}

TEST_F(ControlTransferTest, SimpleIf1) {
  byte code[] = {
      kExprI32Const,  // @0
      0,              // @1
      kExprIf,        // @2
      kLocalVoid,     // @3
      kExprNop,       // @4
      kExprEnd        // @5
  };
  CheckTransfers(code, {{2, 3, 0, 0}});
}

TEST_F(ControlTransferTest, SimpleIf2) {
  byte code[] = {
      kExprI32Const,  // @0
      0,              // @1
      kExprIf,        // @2
      kLocalVoid,     // @3
      kExprNop,       // @4
      kExprNop,       // @5
      kExprEnd        // @6
  };
  CheckTransfers(code, {{2, 4, 0, 0}});
}

TEST_F(ControlTransferTest, SimpleIfElse) {
  byte code[] = {
      kExprI32Const,  // @0
      0,              // @1
      kExprIf,        // @2
      kLocalVoid,     // @3
      kExprElse,      // @4
      kExprEnd        // @5
  };
  CheckTransfers(code, {{2, 3, 0, 0}, {4, 2, 0, 0}});
}

TEST_F(ControlTransferTest, SimpleIfElse_v1) {
  byte code[] = {
      kExprI32Const,  // @0
      0,              // @1
      kExprIf,        // @2
      kLocalVoid,     // @3
      kExprI32Const,  // @4
      0,              // @5
      kExprElse,      // @6
      kExprI32Const,  // @7
      0,              // @8
      kExprEnd        // @9
  };
  CheckTransfers(code, {{2, 5, 0, 0}, {6, 4, 1, 0}});
}

TEST_F(ControlTransferTest, SimpleIfElse1) {
  byte code[] = {
      kExprI32Const,  // @0
      0,              // @1
      kExprIf,        // @2
      kLocalVoid,     // @3
      kExprElse,      // @4
      kExprNop,       // @5
      kExprEnd        // @6
  };
  CheckTransfers(code, {{2, 3, 0, 0}, {4, 3, 0, 0}});
}

TEST_F(ControlTransferTest, IfBr) {
  byte code[] = {
      kExprI32Const,  // @0
      0,              // @1
      kExprIf,        // @2
      kLocalVoid,     // @3
      kExprBr,        // @4
      0,              // @5
      kExprEnd        // @6
  };
  CheckTransfers(code, {{2, 4, 0, 0}, {4, 3, 0, 0}});
}

TEST_F(ControlTransferTest, IfBrElse) {
  byte code[] = {
      kExprI32Const,  // @0
      0,              // @1
      kExprIf,        // @2
      kLocalVoid,     // @3
      kExprBr,        // @4
      0,              // @5
      kExprElse,      // @6
      kExprEnd        // @7
  };
  CheckTransfers(code, {{2, 5, 0, 0}, {4, 4, 0, 0}, {6, 2, 0, 0}});
}

TEST_F(ControlTransferTest, IfElseBr) {
  byte code[] = {
      kExprI32Const,  // @0
      0,              // @1
      kExprIf,        // @2
      kLocalVoid,     // @3
      kExprElse,      // @4
      kExprBr,        // @5
      0,              // @6
      kExprEnd        // @7
  };
  CheckTransfers(code, {{2, 3, 0, 0}, {4, 4, 0, 0}, {5, 3, 0, 0}});
}

TEST_F(ControlTransferTest, BlockEmpty) {
  byte code[] = {
      kExprBlock,  // @0
      kLocalVoid,  // @1
      kExprEnd     // @2
  };
  CheckTransfers(code, {});
}

TEST_F(ControlTransferTest, Br0) {
  byte code[] = {
      kExprBlock,  // @0
      kLocalVoid,  // @1
      kExprBr,     // @2
      0,           // @3
      kExprEnd     // @4
  };
  CheckTransfers(code, {{2, 3, 0, 0}});
}

TEST_F(ControlTransferTest, Br1) {
  byte code[] = {
      kExprBlock,  // @0
      kLocalVoid,  // @1
      kExprNop,    // @2
      kExprBr,     // @3
      0,           // @4
      kExprEnd     // @5
  };
  CheckTransfers(code, {{3, 3, 0, 0}});
}

TEST_F(ControlTransferTest, Br_v1a) {
  byte code[] = {
      kExprBlock,     // @0
      kLocalVoid,     // @1
      kExprI32Const,  // @2
      0,              // @3
      kExprBr,        // @4
      0,              // @5
      kExprEnd        // @6
  };
  CheckTransfers(code, {{4, 3, 1, 0}});
}

TEST_F(ControlTransferTest, Br_v1b) {
  byte code[] = {
      kExprBlock,     // @0
      kLocalVoid,     // @1
      kExprI32Const,  // @2
      0,              // @3
      kExprBr,        // @4
      0,              // @5
      kExprEnd        // @6
  };
  CheckTransfers(code, {{4, 3, 1, 0}});
}

TEST_F(ControlTransferTest, Br_v1c) {
  byte code[] = {
      kExprI32Const,  // @0
      0,              // @1
      kExprBlock,     // @2
      kLocalVoid,     // @3
      kExprBr,        // @4
      0,              // @5
      kExprEnd        // @6
  };
  CheckTransfers(code, {{4, 3, 0, 0}});
}

TEST_F(ControlTransferTest, Br_v1d) {
  byte code[] = {
      kExprBlock,     // @0
      kLocalI32,      // @1
      kExprI32Const,  // @2
      0,              // @3
      kExprBr,        // @4
      0,              // @5
      kExprEnd        // @6
  };
  CheckTransfers(code, {{4, 3, 1, 1}});
}

TEST_F(ControlTransferTest, Br2) {
  byte code[] = {
      kExprBlock,  // @0
      kLocalVoid,  // @1
      kExprNop,    // @2
      kExprNop,    // @3
      kExprBr,     // @4
      0,           // @5
      kExprEnd     // @6
  };
  CheckTransfers(code, {{4, 3, 0, 0}});
}

TEST_F(ControlTransferTest, Br0b) {
  byte code[] = {
      kExprBlock,  // @0
      kLocalVoid,  // @1
      kExprBr,     // @2
      0,           // @3
      kExprNop,    // @4
      kExprEnd     // @5
  };
  CheckTransfers(code, {{2, 4, 0, 0}});
}

TEST_F(ControlTransferTest, Br0c) {
  byte code[] = {
      kExprBlock,  // @0
      kLocalVoid,  // @1
      kExprBr,     // @2
      0,           // @3
      kExprNop,    // @4
      kExprNop,    // @5
      kExprEnd     // @6
  };
  CheckTransfers(code, {{2, 5, 0, 0}});
}

TEST_F(ControlTransferTest, SimpleLoop1) {
  byte code[] = {
      kExprLoop,   // @0
      kLocalVoid,  // @1
      kExprBr,     // @2
      0,           // @3
      kExprEnd     // @4
  };
  CheckTransfers(code, {{2, -2, 0, 0}});
}

TEST_F(ControlTransferTest, SimpleLoop2) {
  byte code[] = {
      kExprLoop,   // @0
      kLocalVoid,  // @1
      kExprNop,    // @2
      kExprBr,     // @3
      0,           // @4
      kExprEnd     // @5
  };
  CheckTransfers(code, {{3, -3, 0, 0}});
}

TEST_F(ControlTransferTest, SimpleLoopExit1) {
  byte code[] = {
      kExprLoop,   // @0
      kLocalVoid,  // @1
      kExprBr,     // @2
      1,           // @3
      kExprEnd     // @4
  };
  CheckTransfers(code, {{2, 4, 0, 0}});
}

TEST_F(ControlTransferTest, SimpleLoopExit2) {
  byte code[] = {
      kExprLoop,   // @0
      kLocalVoid,  // @1
      kExprNop,    // @2
      kExprBr,     // @3
      1,           // @4
      kExprEnd     // @5
  };
  CheckTransfers(code, {{3, 4, 0, 0}});
}

TEST_F(ControlTransferTest, BrTable0) {
  byte code[] = {
      kExprBlock,     // @0
      kLocalVoid,     // @1
      kExprI32Const,  // @2
      0,              // @3
      kExprBrTable,   // @4
      0,              // @5
      U32V_1(0),      // @6
      kExprEnd        // @7
  };
  CheckTransfers(code, {{4, 4, 0, 0}});
}

TEST_F(ControlTransferTest, BrTable0_v1a) {
  byte code[] = {
      kExprBlock,     // @0
      kLocalVoid,     // @1
      kExprI32Const,  // @2
      0,              // @3
      kExprI32Const,  // @4
      0,              // @5
      kExprBrTable,   // @6
      0,              // @7
      U32V_1(0),      // @8
      kExprEnd        // @9
  };
  CheckTransfers(code, {{6, 4, 1, 0}});
}

TEST_F(ControlTransferTest, BrTable0_v1b) {
  byte code[] = {
      kExprBlock,     // @0
      kLocalVoid,     // @1
      kExprI32Const,  // @2
      0,              // @3
      kExprI32Const,  // @4
      0,              // @5
      kExprBrTable,   // @6
      0,              // @7
      U32V_1(0),      // @8
      kExprEnd        // @9
  };
  CheckTransfers(code, {{6, 4, 1, 0}});
}

TEST_F(ControlTransferTest, BrTable1) {
  byte code[] = {
      kExprBlock,     // @0
      kLocalVoid,     // @1
      kExprI32Const,  // @2
      0,              // @3
      kExprBrTable,   // @4
      1,              // @5
      U32V_1(0),      // @6
      U32V_1(0),      // @7
      kExprEnd        // @8
  };
  CheckTransfers(code, {{4, 5, 0, 0}, {5, 4, 0, 0}});
}

TEST_F(ControlTransferTest, BrTable2) {
  byte code[] = {
      kExprBlock,     // @0
      kLocalVoid,     // @1
      kExprBlock,     // @2
      kLocalVoid,     // @3
      kExprI32Const,  // @4
      0,              // @5
      kExprBrTable,   // @6
      2,              // @7
      U32V_1(0),      // @8
      U32V_1(0),      // @9
      U32V_1(1),      // @10
      kExprEnd,       // @11
      kExprEnd        // @12
  };
  CheckTransfers(code, {{6, 6, 0, 0}, {7, 5, 0, 0}, {8, 5, 0, 0}});
}

TEST_F(ControlTransferTest, BiggerSpDiffs) {
  byte code[] = {
      kExprBlock,     // @0
      kLocalI32,      // @1
      kExprI32Const,  // @2
      0,              // @3
      kExprBlock,     // @4
      kLocalVoid,     // @5
      kExprI32Const,  // @6
      0,              // @7
      kExprI32Const,  // @8
      0,              // @9
      kExprI32Const,  // @10
      0,              // @11
      kExprBrIf,      // @12
      0,              // @13
      kExprBr,        // @14
      1,              // @15
      kExprEnd,       // @16
      kExprEnd        // @17
  };
  CheckTransfers(code, {{12, 5, 2, 0}, {14, 4, 3, 1}});
}

TEST_F(ControlTransferTest, NoInfoForUnreachableCode) {
  byte code[] = {
      kExprBlock,        // @0
      kLocalVoid,        // @1
      kExprBr,           // @2
      0,                 // @3
      kExprBr,           // @4 -- no control transfer entry!
      1,                 // @5
      kExprEnd,          // @6
      kExprBlock,        // @7
      kLocalVoid,        // @8
      kExprUnreachable,  // @9
      kExprI32Const,     // @10
      0,                 // @11
      kExprIf,           // @12 -- no control transfer entry!
      kLocalVoid,        // @13
      kExprBr,           // @14 -- no control transfer entry!
      0,                 // @15
      kExprElse,         // @16 -- no control transfer entry!
      kExprEnd,          // @17
      kExprEnd           // @18
  };
  CheckTransfers(code, {{2, 5, 0, 0}});
}

}  // namespace wasm
}  // namespace internal
}  // namespace v8<|MERGE_RESOLUTION|>--- conflicted
+++ resolved
@@ -20,16 +20,6 @@
 namespace internal {
 namespace wasm {
 
-<<<<<<< HEAD
-#define B1(a) kExprBlock, a, kExprEnd
-#define B2(a, b) kExprBlock, a, b, kExprEnd
-#define B3(a, b, c) kExprBlock, a, b, c, kExprEnd
-
-#define TRANSFER_VOID 0
-#define TRANSFER_ONE 1
-
-=======
->>>>>>> 84bd6f3c
 struct ExpectedControlTransfer {
   pc_t pc;
   pcdiff_t pc_diff;
