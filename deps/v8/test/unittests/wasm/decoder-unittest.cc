--- conflicted
+++ resolved
@@ -19,52 +19,6 @@
   Decoder decoder;
 };
 
-<<<<<<< HEAD
-#define CHECK_UINT32V_INLINE(expected, expected_length, ...)            \
-  do {                                                                  \
-    const byte data[] = {__VA_ARGS__};                                  \
-    decoder.Reset(data, data + sizeof(data));                           \
-    unsigned length;                                                    \
-    EXPECT_EQ(static_cast<uint32_t>(expected),                          \
-              decoder.read_u32v<true>(decoder.start(), &length));       \
-    EXPECT_EQ(static_cast<unsigned>(expected_length), length);          \
-    EXPECT_EQ(data, decoder.pc());                                      \
-    EXPECT_TRUE(decoder.ok());                                          \
-    EXPECT_EQ(static_cast<uint32_t>(expected), decoder.consume_u32v()); \
-    EXPECT_EQ(data + expected_length, decoder.pc());                    \
-  } while (false)
-
-#define CHECK_INT32V_INLINE(expected, expected_length, ...)                 \
-  do {                                                                      \
-    const byte data[] = {__VA_ARGS__};                                      \
-    decoder.Reset(data, data + sizeof(data));                               \
-    unsigned length;                                                        \
-    EXPECT_EQ(expected, decoder.read_i32v<true>(decoder.start(), &length)); \
-    EXPECT_EQ(static_cast<unsigned>(expected_length), length);              \
-    EXPECT_EQ(data, decoder.pc());                                          \
-    EXPECT_TRUE(decoder.ok());                                              \
-    EXPECT_EQ(expected, decoder.consume_i32v());                            \
-    EXPECT_EQ(data + expected_length, decoder.pc());                        \
-  } while (false)
-
-#define CHECK_UINT64V_INLINE(expected, expected_length, ...)       \
-  do {                                                             \
-    const byte data[] = {__VA_ARGS__};                             \
-    decoder.Reset(data, data + sizeof(data));                      \
-    unsigned length;                                               \
-    EXPECT_EQ(static_cast<uint64_t>(expected),                     \
-              decoder.read_u64v<false>(decoder.start(), &length)); \
-    EXPECT_EQ(static_cast<unsigned>(expected_length), length);     \
-  } while (false)
-
-#define CHECK_INT64V_INLINE(expected, expected_length, ...)                  \
-  do {                                                                       \
-    const byte data[] = {__VA_ARGS__};                                       \
-    decoder.Reset(data, data + sizeof(data));                                \
-    unsigned length;                                                         \
-    EXPECT_EQ(expected, decoder.read_i64v<false>(decoder.start(), &length)); \
-    EXPECT_EQ(static_cast<unsigned>(expected_length), length);               \
-=======
 #define CHECK_UINT32V_INLINE(expected, expected_length, ...)              \
   do {                                                                    \
     const byte data[] = {__VA_ARGS__};                                    \
@@ -113,7 +67,6 @@
     EXPECT_EQ(expected, decoder.read_i64v<Decoder::kValidate>(decoder.start(), \
                                                               &length));       \
     EXPECT_EQ(static_cast<unsigned>(expected_length), length);                 \
->>>>>>> 84bd6f3c
   } while (false)
 
 TEST_F(DecoderTest, ReadU32v_OneByte) {
@@ -425,11 +378,7 @@
   static const byte data[] = {U32V_1(11)};
   unsigned length = 0;
   decoder.Reset(data, data);
-<<<<<<< HEAD
-  decoder.read_u32v<true>(decoder.start(), &length);
-=======
   decoder.read_u32v<Decoder::kValidate>(decoder.start(), &length);
->>>>>>> 84bd6f3c
   EXPECT_EQ(0u, length);
   EXPECT_FALSE(decoder.ok());
 }
@@ -439,11 +388,7 @@
   for (size_t i = 0; i < sizeof(data); i++) {
     unsigned length = 0;
     decoder.Reset(data, data + i);
-<<<<<<< HEAD
-    decoder.read_u32v<true>(decoder.start(), &length);
-=======
     decoder.read_u32v<Decoder::kValidate>(decoder.start(), &length);
->>>>>>> 84bd6f3c
     EXPECT_EQ(i, length);
     EXPECT_FALSE(decoder.ok());
   }
@@ -454,11 +399,7 @@
   for (size_t i = 0; i < sizeof(data); i++) {
     unsigned length = 0;
     decoder.Reset(data, data + i);
-<<<<<<< HEAD
-    decoder.read_u32v<true>(decoder.start(), &length);
-=======
     decoder.read_u32v<Decoder::kValidate>(decoder.start(), &length);
->>>>>>> 84bd6f3c
     EXPECT_EQ(i, length);
     EXPECT_FALSE(decoder.ok());
   }
@@ -469,11 +410,7 @@
   for (size_t i = 0; i < sizeof(data); i++) {
     unsigned length = 0;
     decoder.Reset(data, data + i);
-<<<<<<< HEAD
-    decoder.read_u32v<true>(decoder.start(), &length);
-=======
     decoder.read_u32v<Decoder::kValidate>(decoder.start(), &length);
->>>>>>> 84bd6f3c
     EXPECT_EQ(i, length);
     EXPECT_FALSE(decoder.ok());
   }
@@ -484,11 +421,7 @@
   for (size_t i = 0; i < sizeof(data); i++) {
     unsigned length = 0;
     decoder.Reset(data, data + i);
-<<<<<<< HEAD
-    decoder.read_u32v<true>(decoder.start(), &length);
-=======
     decoder.read_u32v<Decoder::kValidate>(decoder.start(), &length);
->>>>>>> 84bd6f3c
     EXPECT_EQ(i, length);
     EXPECT_FALSE(decoder.ok());
   }
@@ -500,11 +433,7 @@
     data[4] = static_cast<byte>(i << 4);
     unsigned length = 0;
     decoder.Reset(data, data + sizeof(data));
-<<<<<<< HEAD
-    decoder.read_u32v<true>(decoder.start(), &length);
-=======
     decoder.read_u32v<Decoder::kValidate>(decoder.start(), &length);
->>>>>>> 84bd6f3c
     EXPECT_EQ(5u, length);
     EXPECT_FALSE(decoder.ok());
   }
@@ -515,11 +444,7 @@
   unsigned length = 0;
   byte data[] = {0xFF, 0xFF, 0xFF, 0xFF, 0x7F};
   decoder.Reset(data, data + sizeof(data));
-<<<<<<< HEAD
-  decoder.read_i32v<true>(decoder.start(), &length);
-=======
   decoder.read_i32v<Decoder::kValidate>(decoder.start(), &length);
->>>>>>> 84bd6f3c
   EXPECT_EQ(5u, length);
   EXPECT_TRUE(decoder.ok());
 }
@@ -529,11 +454,7 @@
   unsigned length = 0;
   byte data[] = {0x80, 0x80, 0x80, 0x80, 0x77};
   decoder.Reset(data, data + sizeof(data));
-<<<<<<< HEAD
-  decoder.read_i32v<true>(decoder.start(), &length);
-=======
   decoder.read_i32v<Decoder::kValidate>(decoder.start(), &length);
->>>>>>> 84bd6f3c
   EXPECT_EQ(5u, length);
   EXPECT_FALSE(decoder.ok());
 }
@@ -568,11 +489,7 @@
       for (unsigned limit = 0; limit <= kMaxSize; limit++) {
         decoder.Reset(data, data + limit);
         unsigned rlen;
-<<<<<<< HEAD
-        uint32_t result = decoder.read_u32v<true>(data, &rlen);
-=======
         uint32_t result = decoder.read_u32v<Decoder::kValidate>(data, &rlen);
->>>>>>> 84bd6f3c
         if (limit < length) {
           EXPECT_FALSE(decoder.ok());
         } else {
@@ -628,11 +545,7 @@
     for (unsigned limit = 0; limit <= kMaxSize; limit++) {
       decoder.Reset(data, data + limit);
       unsigned length;
-<<<<<<< HEAD
-      uint64_t result = decoder.read_u64v<true>(data, &length);
-=======
       uint64_t result = decoder.read_u64v<Decoder::kValidate>(data, &length);
->>>>>>> 84bd6f3c
       if (limit <= index) {
         EXPECT_FALSE(decoder.ok());
       } else {
@@ -673,11 +586,7 @@
       for (unsigned limit = 0; limit <= kMaxSize; limit++) {
         decoder.Reset(data, data + limit);
         unsigned rlen;
-<<<<<<< HEAD
-        uint64_t result = decoder.read_u64v<true>(data, &rlen);
-=======
         uint64_t result = decoder.read_u64v<Decoder::kValidate>(data, &rlen);
->>>>>>> 84bd6f3c
         if (limit < length) {
           EXPECT_FALSE(decoder.ok());
         } else {
@@ -719,11 +628,7 @@
       for (unsigned limit = 0; limit <= kMaxSize; limit++) {
         decoder.Reset(data, data + limit);
         unsigned rlen;
-<<<<<<< HEAD
-        int64_t result = decoder.read_i64v<true>(data, &rlen);
-=======
         int64_t result = decoder.read_i64v<Decoder::kValidate>(data, &rlen);
->>>>>>> 84bd6f3c
         if (limit < length) {
           EXPECT_FALSE(decoder.ok());
         } else {
@@ -742,11 +647,7 @@
     data[9] = static_cast<byte>(i << 1);
     unsigned length = 0;
     decoder.Reset(data, data + sizeof(data));
-<<<<<<< HEAD
-    decoder.read_u64v<true>(decoder.start(), &length);
-=======
     decoder.read_u64v<Decoder::kValidate>(decoder.start(), &length);
->>>>>>> 84bd6f3c
     EXPECT_EQ(10u, length);
     EXPECT_FALSE(decoder.ok());
   }
@@ -757,11 +658,7 @@
   unsigned length = 0;
   byte data[] = {0xFF, 0xFF, 0xFF, 0xFF, 0xFF, 0xFF, 0xFF, 0xFF, 0xFF, 0x7F};
   decoder.Reset(data, data + sizeof(data));
-<<<<<<< HEAD
-  decoder.read_i64v<true>(decoder.start(), &length);
-=======
   decoder.read_i64v<Decoder::kValidate>(decoder.start(), &length);
->>>>>>> 84bd6f3c
   EXPECT_EQ(10u, length);
   EXPECT_TRUE(decoder.ok());
 }
@@ -771,11 +668,7 @@
   unsigned length = 0;
   byte data[] = {0x80, 0x80, 0x80, 0x80, 0x80, 0x80, 0x80, 0x80, 0x80, 0x77};
   decoder.Reset(data, data + sizeof(data));
-<<<<<<< HEAD
-  decoder.read_i64v<true>(decoder.start(), &length);
-=======
   decoder.read_i64v<Decoder::kValidate>(decoder.start(), &length);
->>>>>>> 84bd6f3c
   EXPECT_EQ(10u, length);
   EXPECT_FALSE(decoder.ok());
 }
