// Copyright 2016 the V8 project authors. All rights reserved.
// Use of this source code is governed by a BSD-style license that can be
// found in the LICENSE file.

#include <cmath>
#include <iostream>
#include <limits>

#include "src/compiler.h"
#include "src/objects-inl.h"
#include "src/objects.h"
<<<<<<< HEAD
=======
#include "src/objects/hash-table-inl.h"
>>>>>>> 84bd6f3c
#include "test/unittests/test-utils.h"

#include "testing/gtest/include/gtest/gtest.h"

namespace v8 {
namespace internal {

namespace {

bool IsInStringInstanceTypeList(InstanceType instance_type) {
  switch (instance_type) {
#define ASSERT_INSTANCE_TYPE(type, ...) \
  STATIC_ASSERT(InstanceType::type < InstanceType::FIRST_NONSTRING_TYPE);
    STRING_TYPE_LIST(ASSERT_INSTANCE_TYPE)
#undef ASSERT_INSTANCE_TYPE
#define TEST_INSTANCE_TYPE(type, ...) case InstanceType::type:
    STRING_TYPE_LIST(TEST_INSTANCE_TYPE)
#undef TEST_INSTANCE_TYPE
    return true;
    default:
      EXPECT_LE(InstanceType::FIRST_NONSTRING_TYPE, instance_type);
      return false;
  }
}

void CheckOneInstanceType(InstanceType instance_type) {
  if (IsInStringInstanceTypeList(instance_type)) {
    EXPECT_TRUE((instance_type & kIsNotStringMask) == kStringTag)
        << "Failing IsString mask check for " << instance_type;
  } else {
    EXPECT_FALSE((instance_type & kIsNotStringMask) == kStringTag)
        << "Failing !IsString mask check for " << instance_type;
  }
}

}  // namespace

TEST(Object, InstanceTypeList) {
#define TEST_INSTANCE_TYPE(type) CheckOneInstanceType(InstanceType::type);

  INSTANCE_TYPE_LIST(TEST_INSTANCE_TYPE)
#undef TEST_INSTANCE_TYPE
}

TEST(Object, InstanceTypeListOrder) {
  int current = 0;
  int last = -1;
  InstanceType current_type = static_cast<InstanceType>(current);
  EXPECT_EQ(current_type, InstanceType::FIRST_TYPE);
  EXPECT_EQ(current_type, InstanceType::INTERNALIZED_STRING_TYPE);
#define TEST_INSTANCE_TYPE(type)                                           \
  current_type = InstanceType::type;                                       \
  current = static_cast<int>(current_type);                                \
  if (current > static_cast<int>(LAST_NAME_TYPE)) {                        \
    EXPECT_LE(last + 1, current);                                          \
  }                                                                        \
  EXPECT_LT(last, current) << " INSTANCE_TYPE_LIST is not ordered: "       \
                           << "last = " << static_cast<InstanceType>(last) \
                           << " vs. current = " << current_type;           \
  last = current;

  INSTANCE_TYPE_LIST(TEST_INSTANCE_TYPE)
#undef TEST_INSTANCE_TYPE
}

TEST(Object, StructListOrder) {
  int current = static_cast<int>(InstanceType::ACCESS_CHECK_INFO_TYPE);
  int last = current - 1;
  ASSERT_LT(0, last);
  InstanceType current_type = static_cast<InstanceType>(current);
#define TEST_STRUCT(type, class, name)                 \
  current_type = InstanceType::type##_TYPE;            \
  current = static_cast<int>(current_type);            \
  EXPECT_EQ(last + 1, current)                         \
      << " STRUCT_LIST is not ordered: "               \
      << " last = " << static_cast<InstanceType>(last) \
      << " vs. current = " << current_type;            \
  last = current;

  STRUCT_LIST(TEST_STRUCT)
#undef TEST_STRUCT
}

typedef TestWithIsolate ObjectWithIsolate;

TEST_F(ObjectWithIsolate, DictionaryGrowth) {
<<<<<<< HEAD
  Handle<SeededNumberDictionary> dict =
      SeededNumberDictionary::New(isolate(), 1);
=======
  Handle<NumberDictionary> dict = NumberDictionary::New(isolate(), 1);
>>>>>>> 84bd6f3c
  Handle<Object> value = isolate()->factory()->null_value();
  PropertyDetails details = PropertyDetails::Empty();

  // This test documents the expected growth behavior of a dictionary getting
  // elements added to it one by one.
  STATIC_ASSERT(HashTableBase::kMinCapacity == 4);
  uint32_t i = 1;
  // 3 elements fit into the initial capacity.
  for (; i <= 3; i++) {
<<<<<<< HEAD
    dict = SeededNumberDictionary::Add(dict, i, value, details);
=======
    dict = NumberDictionary::Add(dict, i, value, details);
>>>>>>> 84bd6f3c
    CHECK_EQ(4, dict->Capacity());
  }
  // 4th element triggers growth.
  DCHECK_EQ(4, i);
  for (; i <= 5; i++) {
<<<<<<< HEAD
    dict = SeededNumberDictionary::Add(dict, i, value, details);
=======
    dict = NumberDictionary::Add(dict, i, value, details);
>>>>>>> 84bd6f3c
    CHECK_EQ(8, dict->Capacity());
  }
  // 6th element triggers growth.
  DCHECK_EQ(6, i);
  for (; i <= 11; i++) {
<<<<<<< HEAD
    dict = SeededNumberDictionary::Add(dict, i, value, details);
=======
    dict = NumberDictionary::Add(dict, i, value, details);
>>>>>>> 84bd6f3c
    CHECK_EQ(16, dict->Capacity());
  }
  // 12th element triggers growth.
  DCHECK_EQ(12, i);
  for (; i <= 21; i++) {
<<<<<<< HEAD
    dict = SeededNumberDictionary::Add(dict, i, value, details);
=======
    dict = NumberDictionary::Add(dict, i, value, details);
>>>>>>> 84bd6f3c
    CHECK_EQ(32, dict->Capacity());
  }
  // 22nd element triggers growth.
  DCHECK_EQ(22, i);
  for (; i <= 43; i++) {
<<<<<<< HEAD
    dict = SeededNumberDictionary::Add(dict, i, value, details);
=======
    dict = NumberDictionary::Add(dict, i, value, details);
>>>>>>> 84bd6f3c
    CHECK_EQ(64, dict->Capacity());
  }
  // 44th element triggers growth.
  DCHECK_EQ(44, i);
  for (; i <= 50; i++) {
<<<<<<< HEAD
    dict = SeededNumberDictionary::Add(dict, i, value, details);
=======
    dict = NumberDictionary::Add(dict, i, value, details);
>>>>>>> 84bd6f3c
    CHECK_EQ(128, dict->Capacity());
  }

  // If we grow by larger chunks, the next (sufficiently big) power of 2 is
  // chosen as the capacity.
<<<<<<< HEAD
  dict = SeededNumberDictionary::New(isolate(), 1);
  dict = SeededNumberDictionary::EnsureCapacity(dict, 65, 1);
  CHECK_EQ(128, dict->Capacity());

  dict = SeededNumberDictionary::New(isolate(), 1);
  dict = SeededNumberDictionary::EnsureCapacity(dict, 30, 1);
  CHECK_EQ(64, dict->Capacity());
}

=======
  dict = NumberDictionary::New(isolate(), 1);
  dict = NumberDictionary::EnsureCapacity(dict, 65);
  CHECK_EQ(128, dict->Capacity());

  dict = NumberDictionary::New(isolate(), 1);
  dict = NumberDictionary::EnsureCapacity(dict, 30);
  CHECK_EQ(64, dict->Capacity());
}

TEST_F(TestWithNativeContext, EmptyFunctionScopeInfo) {
  // Check that the empty_function has a properly set up ScopeInfo.
  Handle<JSFunction> function = RunJS<JSFunction>("(function(){})");

  Handle<ScopeInfo> scope_info(function->shared()->scope_info());
  Handle<ScopeInfo> empty_function_scope_info(
      isolate()->empty_function()->shared()->scope_info());

  EXPECT_EQ(scope_info->length(), empty_function_scope_info->length());
  EXPECT_EQ(scope_info->Flags(), empty_function_scope_info->Flags());
  EXPECT_EQ(scope_info->ParameterCount(),
            empty_function_scope_info->ParameterCount());
  EXPECT_EQ(scope_info->StackLocalCount(),
            empty_function_scope_info->StackLocalCount());
  EXPECT_EQ(scope_info->ContextLocalCount(),
            empty_function_scope_info->ContextLocalCount());
}

>>>>>>> 84bd6f3c
}  // namespace internal
}  // namespace v8<|MERGE_RESOLUTION|>--- conflicted
+++ resolved
@@ -9,10 +9,7 @@
 #include "src/compiler.h"
 #include "src/objects-inl.h"
 #include "src/objects.h"
-<<<<<<< HEAD
-=======
 #include "src/objects/hash-table-inl.h"
->>>>>>> 84bd6f3c
 #include "test/unittests/test-utils.h"
 
 #include "testing/gtest/include/gtest/gtest.h"
@@ -99,12 +96,7 @@
 typedef TestWithIsolate ObjectWithIsolate;
 
 TEST_F(ObjectWithIsolate, DictionaryGrowth) {
-<<<<<<< HEAD
-  Handle<SeededNumberDictionary> dict =
-      SeededNumberDictionary::New(isolate(), 1);
-=======
   Handle<NumberDictionary> dict = NumberDictionary::New(isolate(), 1);
->>>>>>> 84bd6f3c
   Handle<Object> value = isolate()->factory()->null_value();
   PropertyDetails details = PropertyDetails::Empty();
 
@@ -114,77 +106,42 @@
   uint32_t i = 1;
   // 3 elements fit into the initial capacity.
   for (; i <= 3; i++) {
-<<<<<<< HEAD
-    dict = SeededNumberDictionary::Add(dict, i, value, details);
-=======
     dict = NumberDictionary::Add(dict, i, value, details);
->>>>>>> 84bd6f3c
     CHECK_EQ(4, dict->Capacity());
   }
   // 4th element triggers growth.
   DCHECK_EQ(4, i);
   for (; i <= 5; i++) {
-<<<<<<< HEAD
-    dict = SeededNumberDictionary::Add(dict, i, value, details);
-=======
     dict = NumberDictionary::Add(dict, i, value, details);
->>>>>>> 84bd6f3c
     CHECK_EQ(8, dict->Capacity());
   }
   // 6th element triggers growth.
   DCHECK_EQ(6, i);
   for (; i <= 11; i++) {
-<<<<<<< HEAD
-    dict = SeededNumberDictionary::Add(dict, i, value, details);
-=======
     dict = NumberDictionary::Add(dict, i, value, details);
->>>>>>> 84bd6f3c
     CHECK_EQ(16, dict->Capacity());
   }
   // 12th element triggers growth.
   DCHECK_EQ(12, i);
   for (; i <= 21; i++) {
-<<<<<<< HEAD
-    dict = SeededNumberDictionary::Add(dict, i, value, details);
-=======
     dict = NumberDictionary::Add(dict, i, value, details);
->>>>>>> 84bd6f3c
     CHECK_EQ(32, dict->Capacity());
   }
   // 22nd element triggers growth.
   DCHECK_EQ(22, i);
   for (; i <= 43; i++) {
-<<<<<<< HEAD
-    dict = SeededNumberDictionary::Add(dict, i, value, details);
-=======
     dict = NumberDictionary::Add(dict, i, value, details);
->>>>>>> 84bd6f3c
     CHECK_EQ(64, dict->Capacity());
   }
   // 44th element triggers growth.
   DCHECK_EQ(44, i);
   for (; i <= 50; i++) {
-<<<<<<< HEAD
-    dict = SeededNumberDictionary::Add(dict, i, value, details);
-=======
     dict = NumberDictionary::Add(dict, i, value, details);
->>>>>>> 84bd6f3c
     CHECK_EQ(128, dict->Capacity());
   }
 
   // If we grow by larger chunks, the next (sufficiently big) power of 2 is
   // chosen as the capacity.
-<<<<<<< HEAD
-  dict = SeededNumberDictionary::New(isolate(), 1);
-  dict = SeededNumberDictionary::EnsureCapacity(dict, 65, 1);
-  CHECK_EQ(128, dict->Capacity());
-
-  dict = SeededNumberDictionary::New(isolate(), 1);
-  dict = SeededNumberDictionary::EnsureCapacity(dict, 30, 1);
-  CHECK_EQ(64, dict->Capacity());
-}
-
-=======
   dict = NumberDictionary::New(isolate(), 1);
   dict = NumberDictionary::EnsureCapacity(dict, 65);
   CHECK_EQ(128, dict->Capacity());
@@ -212,6 +169,5 @@
             empty_function_scope_info->ContextLocalCount());
 }
 
->>>>>>> 84bd6f3c
 }  // namespace internal
 }  // namespace v8