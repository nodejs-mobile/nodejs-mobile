--- conflicted
+++ resolved
@@ -1196,28 +1196,6 @@
   ASSERT_TRUE(value->IsDate());
   EXPECT_TRUE(std::isnan(Date::Cast(*value)->ValueOf()));
 #else
-<<<<<<< HEAD
-  DecodeTest({0xff, 0x09, 0x3f, 0x00, 0x44, 0x41, 0x2e, 0x84, 0x80, 0x00, 0x00,
-              0x00, 0x00, 0x00},
-             [](Local<Value> value) {
-               ASSERT_TRUE(value->IsDate());
-               EXPECT_EQ(1e6, Date::Cast(*value)->ValueOf());
-               EXPECT_TRUE("Object.getPrototypeOf(result) === Date.prototype");
-             });
-  DecodeTest(
-      {0xff, 0x09, 0x3f, 0x00, 0x44, 0xc2, 0x87, 0x89, 0x27, 0x45, 0x20, 0x00,
-       0x00, 0x00},
-      [](Local<Value> value) {
-        ASSERT_TRUE(value->IsDate());
-        EXPECT_TRUE("result.toISOString() === '1867-07-01T00:00:00.000Z'");
-      });
-  DecodeTest({0xff, 0x09, 0x3f, 0x00, 0x44, 0x7f, 0xf8, 0x00, 0x00, 0x00, 0x00,
-              0x00, 0x00, 0x00},
-             [](Local<Value> value) {
-               ASSERT_TRUE(value->IsDate());
-               EXPECT_TRUE(std::isnan(Date::Cast(*value)->ValueOf()));
-             });
-=======
   value = DecodeTest({0xFF, 0x09, 0x3F, 0x00, 0x44, 0x41, 0x2E, 0x84, 0x80,
                       0x00, 0x00, 0x00, 0x00, 0x00});
   ASSERT_TRUE(value->IsDate());
@@ -1233,7 +1211,6 @@
                       0x00, 0x00, 0x00, 0x00, 0x00});
   ASSERT_TRUE(value->IsDate());
   EXPECT_TRUE(std::isnan(Date::Cast(*value)->ValueOf()));
->>>>>>> 84bd6f3c
 #endif
   value = DecodeTest({0xFF, 0x09, 0x3F, 0x00, 0x6F, 0x3F, 0x01, 0x53,
                       0x01, 0x61, 0x3F, 0x01, 0x44, 0x00, 0x20, 0x39,
@@ -1424,44 +1401,6 @@
 
   InvalidDecodeTest(
       {0xFF, 0x09, 0x3F, 0x00, 0x52, 0x03, 0x66, 0x6F, 0x6F, 0x7F});
-}
-
-// Tests that invalid flags are not accepted by the deserializer. In particular,
-// the dotAll flag ('s') is only valid when the corresponding flag is enabled.
-TEST_F(ValueSerializerTest, DecodeRegExpDotAll) {
-  i::FLAG_harmony_regexp_dotall = false;
-  DecodeTest({0xff, 0x09, 0x3f, 0x00, 0x52, 0x03, 0x66, 0x6f, 0x6f, 0x1f},
-             [this](Local<Value> value) {
-               ASSERT_TRUE(value->IsRegExp());
-               EXPECT_TRUE(EvaluateScriptForResultBool(
-                   "Object.getPrototypeOf(result) === RegExp.prototype"));
-               EXPECT_TRUE(EvaluateScriptForResultBool(
-                   "result.toString() === '/foo/gimuy'"));
-             });
-  InvalidDecodeTest(
-      {0xff, 0x09, 0x3f, 0x00, 0x52, 0x03, 0x66, 0x6f, 0x6f, 0x3f});
-  InvalidDecodeTest(
-      {0xff, 0x09, 0x3f, 0x00, 0x52, 0x03, 0x66, 0x6f, 0x6f, 0x7f});
-
-  i::FLAG_harmony_regexp_dotall = true;
-  DecodeTest({0xff, 0x09, 0x3f, 0x00, 0x52, 0x03, 0x66, 0x6f, 0x6f, 0x1f},
-             [this](Local<Value> value) {
-               ASSERT_TRUE(value->IsRegExp());
-               EXPECT_TRUE(EvaluateScriptForResultBool(
-                   "Object.getPrototypeOf(result) === RegExp.prototype"));
-               EXPECT_TRUE(EvaluateScriptForResultBool(
-                   "result.toString() === '/foo/gimuy'"));
-             });
-  DecodeTest({0xff, 0x09, 0x3f, 0x00, 0x52, 0x03, 0x66, 0x6f, 0x6f, 0x3f},
-             [this](Local<Value> value) {
-               ASSERT_TRUE(value->IsRegExp());
-               EXPECT_TRUE(EvaluateScriptForResultBool(
-                   "Object.getPrototypeOf(result) === RegExp.prototype"));
-               EXPECT_TRUE(EvaluateScriptForResultBool(
-                   "result.toString() === '/foo/gimsuy'"));
-             });
-  InvalidDecodeTest(
-      {0xff, 0x09, 0x3f, 0x00, 0x52, 0x03, 0x66, 0x6f, 0x6f, 0x7f});
 }
 
 TEST_F(ValueSerializerTest, RoundTripMap) {
@@ -1672,13 +1611,8 @@
     Context::Scope context_scope(context);
     TryCatch try_catch(isolate);
 
-<<<<<<< HEAD
-    const std::vector<uint8_t> data = {0xff, 0x09, 0x3f, 0x00, 0x42,
-                                       0x03, 0x00, 0x80, 0xff, 0x00};
-=======
     const std::vector<uint8_t> data = {0xFF, 0x09, 0x3F, 0x00, 0x42,
                                        0x03, 0x00, 0x80, 0xFF, 0x00};
->>>>>>> 84bd6f3c
     ValueDeserializer deserializer(isolate, &data[0],
                                    static_cast<int>(data.size()), nullptr);
     deserializer.SetSupportsLegacyWireFormat(true);
@@ -2491,10 +2425,7 @@
   }
 
   Local<WasmCompiledModule> MakeWasm() {
-<<<<<<< HEAD
-=======
     Context::Scope scope(serialization_context());
->>>>>>> 84bd6f3c
     return WasmCompiledModule::DeserializeOrCompile(
                isolate(), {nullptr, 0},
                {kIncrementerWasm, sizeof(kIncrementerWasm)})
@@ -2502,24 +2433,6 @@
   }
 
   void ExpectPass() {
-<<<<<<< HEAD
-    RoundTripTest(
-        [this]() { return MakeWasm(); },
-        [this](Local<Value> value) {
-          ASSERT_TRUE(value->IsWebAssemblyCompiledModule());
-          EXPECT_TRUE(EvaluateScriptForResultBool(
-              "new WebAssembly.Instance(result).exports.increment(8) === 9"));
-        });
-  }
-
-  void ExpectFail() {
-    EncodeTest(
-        [this]() { return MakeWasm(); },
-        [this](const std::vector<uint8_t>& data) { InvalidDecodeTest(data); });
-  }
-
-  Local<Value> GetComplexObjectWithDuplicate() {
-=======
     Local<Value> value = RoundTripTest(MakeWasm());
     Context::Scope scope(deserialization_context());
     ASSERT_TRUE(value->IsWebAssemblyCompiledModule());
@@ -2534,7 +2447,6 @@
 
   Local<Value> GetComplexObjectWithDuplicate() {
     Context::Scope scope(serialization_context());
->>>>>>> 84bd6f3c
     Local<Value> wasm_module = MakeWasm();
     serialization_context()
         ->Global()
@@ -2551,16 +2463,6 @@
 
   void VerifyComplexObject(Local<Value> value) {
     ASSERT_TRUE(value->IsObject());
-<<<<<<< HEAD
-    EXPECT_TRUE(EvaluateScriptForResultBool(
-        "result.mod1 instanceof WebAssembly.Module"));
-    EXPECT_TRUE(EvaluateScriptForResultBool(
-        "result.mod2 instanceof WebAssembly.Module"));
-    EXPECT_TRUE(EvaluateScriptForResultBool("result.num === 2"));
-  }
-
-  Local<Value> GetComplexObjectWithMany() {
-=======
     ExpectScriptTrue("result.mod1 instanceof WebAssembly.Module");
     ExpectScriptTrue("result.mod2 instanceof WebAssembly.Module");
     ExpectScriptTrue("result.num === 2");
@@ -2568,7 +2470,6 @@
 
   Local<Value> GetComplexObjectWithMany() {
     Context::Scope scope(serialization_context());
->>>>>>> 84bd6f3c
     Local<Value> wasm_module1 = MakeWasm();
     Local<Value> wasm_module2 = MakeWasm();
     serialization_context()
@@ -2610,20 +2511,6 @@
 // embedder must decide serialization policy.
 TEST_F(ValueSerializerTestWithWasm, DefaultSerializationDelegate) {
   EnableThrowingSerializer();
-<<<<<<< HEAD
-  InvalidEncodeTest(
-      [this]() { return MakeWasm(); },
-      [](Local<Message> message) {
-        size_t msg_len = static_cast<size_t>(message->Get()->Length());
-        std::unique_ptr<char[]> buff(new char[msg_len + 1]);
-        message->Get()->WriteOneByte(reinterpret_cast<uint8_t*>(buff.get()));
-        // the message ends with the custom error string
-        size_t custom_msg_len = strlen(kUnsupportedSerialization);
-        ASSERT_GE(msg_len, custom_msg_len);
-        size_t start_pos = msg_len - custom_msg_len;
-        ASSERT_EQ(strcmp(&buff.get()[start_pos], kUnsupportedSerialization), 0);
-      });
-=======
   Local<Message> message = InvalidEncodeTest(MakeWasm());
   size_t msg_len = static_cast<size_t>(message->Get()->Length());
   std::unique_ptr<char[]> buff(new char[msg_len + 1]);
@@ -2633,17 +2520,13 @@
   ASSERT_GE(msg_len, custom_msg_len);
   size_t start_pos = msg_len - custom_msg_len;
   ASSERT_EQ(strcmp(&buff.get()[start_pos], kUnsupportedSerialization), 0);
->>>>>>> 84bd6f3c
 }
 
 // The default deserializer throws if wasm transfer is attempted
 TEST_F(ValueSerializerTestWithWasm, DefaultDeserializationDelegate) {
   EnableTransferSerialization();
   EnableDefaultDeserializer();
-<<<<<<< HEAD
-  EncodeTest(
-      [this]() { return MakeWasm(); },
-      [this](const std::vector<uint8_t>& data) { InvalidDecodeTest(data); });
+  ExpectFail();
 }
 
 // We only want to allow deserialization through
@@ -2669,34 +2552,6 @@
   ExpectFail();
 }
 
-=======
-  ExpectFail();
-}
-
-// We only want to allow deserialization through
-// transferred modules - which requres both serializer
-// and deserializer to understand that - or through
-// explicitly allowing inlined data, which requires
-// deserializer opt-in (we default the serializer to
-// inlined data because we don't trust that data on the
-// receiving end anyway).
-
-TEST_F(ValueSerializerTestWithWasm, RoundtripWasmTransfer) {
-  EnableTransferSerialization();
-  EnableTransferDeserialization();
-  ExpectPass();
-}
-
-TEST_F(ValueSerializerTestWithWasm, RountripWasmInline) {
-  SetExpectInlineWasm(true);
-  ExpectPass();
-}
-
-TEST_F(ValueSerializerTestWithWasm, CannotDeserializeWasmInlineData) {
-  ExpectFail();
-}
-
->>>>>>> 84bd6f3c
 TEST_F(ValueSerializerTestWithWasm, CannotTransferWasmWhenExpectingInline) {
   EnableTransferSerialization();
   SetExpectInlineWasm(true);
@@ -2706,67 +2561,31 @@
 TEST_F(ValueSerializerTestWithWasm, ComplexObjectDuplicateTransfer) {
   EnableTransferSerialization();
   EnableTransferDeserialization();
-<<<<<<< HEAD
-  RoundTripTest(
-      [this]() { return GetComplexObjectWithDuplicate(); },
-      [this](Local<Value> value) {
-        VerifyComplexObject(value);
-        EXPECT_TRUE(EvaluateScriptForResultBool("result.mod1 === result.mod2"));
-      });
-=======
   Local<Value> value = RoundTripTest(GetComplexObjectWithDuplicate());
   VerifyComplexObject(value);
   ExpectScriptTrue("result.mod1 === result.mod2");
->>>>>>> 84bd6f3c
 }
 
 TEST_F(ValueSerializerTestWithWasm, ComplexObjectDuplicateInline) {
   SetExpectInlineWasm(true);
-<<<<<<< HEAD
-  RoundTripTest(
-      [this]() { return GetComplexObjectWithDuplicate(); },
-      [this](Local<Value> value) {
-        VerifyComplexObject(value);
-        EXPECT_TRUE(EvaluateScriptForResultBool("result.mod1 === result.mod2"));
-      });
-=======
   Local<Value> value = RoundTripTest(GetComplexObjectWithDuplicate());
   VerifyComplexObject(value);
   ExpectScriptTrue("result.mod1 === result.mod2");
->>>>>>> 84bd6f3c
 }
 
 TEST_F(ValueSerializerTestWithWasm, ComplexObjectWithManyTransfer) {
   EnableTransferSerialization();
   EnableTransferDeserialization();
-<<<<<<< HEAD
-  RoundTripTest(
-      [this]() { return GetComplexObjectWithMany(); },
-      [this](Local<Value> value) {
-        VerifyComplexObject(value);
-        EXPECT_TRUE(EvaluateScriptForResultBool("result.mod1 != result.mod2"));
-      });
-=======
   Local<Value> value = RoundTripTest(GetComplexObjectWithMany());
   VerifyComplexObject(value);
   ExpectScriptTrue("result.mod1 != result.mod2");
->>>>>>> 84bd6f3c
 }
 
 TEST_F(ValueSerializerTestWithWasm, ComplexObjectWithManyInline) {
   SetExpectInlineWasm(true);
-<<<<<<< HEAD
-  RoundTripTest(
-      [this]() { return GetComplexObjectWithMany(); },
-      [this](Local<Value> value) {
-        VerifyComplexObject(value);
-        EXPECT_TRUE(EvaluateScriptForResultBool("result.mod1 != result.mod2"));
-      });
-=======
   Local<Value> value = RoundTripTest(GetComplexObjectWithMany());
   VerifyComplexObject(value);
   ExpectScriptTrue("result.mod1 != result.mod2");
->>>>>>> 84bd6f3c
 }
 
 // As produced around Chrome 56.
