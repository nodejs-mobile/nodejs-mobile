--- conflicted
+++ resolved
@@ -29,12 +29,8 @@
 using ToBooleanMode = BytecodeArrayBuilder::ToBooleanMode;
 
 TEST_F(BytecodeArrayBuilderTest, AllBytecodesGenerated) {
-<<<<<<< HEAD
-  BytecodeArrayBuilder builder(isolate(), zone(), 1, 131);
-=======
   FeedbackVectorSpec feedback_spec(zone());
   BytecodeArrayBuilder builder(zone(), 1, 131, &feedback_spec);
->>>>>>> 84bd6f3c
   Factory* factory = isolate()->factory();
   AstValueFactory ast_factory(zone(), isolate()->ast_string_constants(),
                               isolate()->heap()->HashSeed());
@@ -46,16 +42,11 @@
   Register reg(0);
   Register other(reg.index() + 1);
   Register wide(128);
-<<<<<<< HEAD
-  RegisterList reg_list(0, 10);
-  RegisterList empty, single(0, 1), pair(0, 2), triple(0, 3);
-=======
   RegisterList empty;
   RegisterList single = BytecodeUtils::NewRegisterList(0, 1);
   RegisterList pair = BytecodeUtils::NewRegisterList(0, 2);
   RegisterList triple = BytecodeUtils::NewRegisterList(0, 3);
   RegisterList reg_list = BytecodeUtils::NewRegisterList(0, 10);
->>>>>>> 84bd6f3c
 
   // Emit argument creation operations.
   builder.CreateArguments(CreateArgumentsType::kMappedArguments)
@@ -200,10 +191,6 @@
       .CallUndefinedReceiver(reg, empty, 1)
       .CallUndefinedReceiver(reg, single, 1)
       .CallUndefinedReceiver(reg, pair, 1)
-<<<<<<< HEAD
-      .TailCall(reg, reg_list, 1)
-=======
->>>>>>> 84bd6f3c
       .CallRuntime(Runtime::kIsArray, reg)
       .CallRuntimeForPair(Runtime::kLoadLookupSlotForCall, reg_list, pair)
       .CallJSRuntime(Context::OBJECT_CREATE, reg_list)
@@ -233,10 +220,7 @@
       .BinaryOperationSmiLiteral(Token::Value::MUL, Smi::FromInt(42), 2)
       .BinaryOperationSmiLiteral(Token::Value::DIV, Smi::FromInt(42), 2)
       .BinaryOperationSmiLiteral(Token::Value::MOD, Smi::FromInt(42), 2)
-<<<<<<< HEAD
-=======
       .BinaryOperationSmiLiteral(Token::Value::EXP, Smi::FromInt(42), 2)
->>>>>>> 84bd6f3c
       .BinaryOperationSmiLiteral(Token::Value::BIT_OR, Smi::FromInt(42), 2)
       .BinaryOperationSmiLiteral(Token::Value::BIT_XOR, Smi::FromInt(42), 2)
       .BinaryOperationSmiLiteral(Token::Value::BIT_AND, Smi::FromInt(42), 2)
@@ -244,18 +228,12 @@
       .BinaryOperationSmiLiteral(Token::Value::SAR, Smi::FromInt(42), 2)
       .BinaryOperationSmiLiteral(Token::Value::SHR, Smi::FromInt(42), 2);
 
-<<<<<<< HEAD
-  // Emit count operatior invocations
-  builder.CountOperation(Token::Value::ADD, 1)
-      .CountOperation(Token::Value::SUB, 1);
-=======
   // Emit unary and count operator invocations.
   builder.UnaryOperation(Token::Value::INC, 1)
       .UnaryOperation(Token::Value::DEC, 1)
       .UnaryOperation(Token::Value::ADD, 1)
       .UnaryOperation(Token::Value::SUB, 1)
       .UnaryOperation(Token::Value::BIT_NOT, 1);
->>>>>>> 84bd6f3c
 
   // Emit unary operator invocations.
   builder.LogicalNot(ToBooleanMode::kConvertToBoolean)
@@ -271,35 +249,20 @@
   // Emit test operator invocations.
   builder.CompareOperation(Token::Value::EQ, reg, 1)
       .CompareOperation(Token::Value::EQ_STRICT, reg, 2)
-<<<<<<< HEAD
-      .CompareOperation(Token::Value::EQ_STRICT, reg)
-=======
->>>>>>> 84bd6f3c
       .CompareOperation(Token::Value::LT, reg, 3)
       .CompareOperation(Token::Value::GT, reg, 4)
       .CompareOperation(Token::Value::LTE, reg, 5)
       .CompareOperation(Token::Value::GTE, reg, 6)
       .CompareTypeOf(TestTypeOfFlags::LiteralFlag::kNumber)
-<<<<<<< HEAD
-      .CompareOperation(Token::Value::INSTANCEOF, reg)
-      .CompareOperation(Token::Value::IN, reg)
-=======
       .CompareOperation(Token::Value::INSTANCEOF, reg, 7)
       .CompareOperation(Token::Value::IN, reg)
       .CompareReference(reg)
->>>>>>> 84bd6f3c
       .CompareUndetectable()
       .CompareUndefined()
       .CompareNull();
 
   // Emit conversion operator invocations.
-<<<<<<< HEAD
-  builder.ConvertAccumulatorToNumber(reg, 1)
-      .ConvertAccumulatorToObject(reg)
-      .ConvertAccumulatorToName(reg);
-=======
   builder.ToNumber(1).ToNumeric(1).ToObject(reg).ToName(reg).ToString();
->>>>>>> 84bd6f3c
 
   // Emit GetSuperConstructor.
   builder.GetSuperConstructor(reg);
@@ -313,11 +276,7 @@
   {
     BytecodeLabel start, after_jump1, after_jump2, after_jump3, after_jump4,
         after_jump5, after_jump6, after_jump7, after_jump8, after_jump9,
-<<<<<<< HEAD
-        after_jump10, after_jump11;
-=======
         after_jump10;
->>>>>>> 84bd6f3c
     builder.Bind(&start)
         .Jump(&after_jump1)
         .Bind(&after_jump1)
@@ -329,20 +288,6 @@
         .Bind(&after_jump4)
         .JumpIfNotUndefined(&after_jump5)
         .Bind(&after_jump5)
-<<<<<<< HEAD
-        .JumpIfNotHole(&after_jump6)
-        .Bind(&after_jump6)
-        .JumpIfJSReceiver(&after_jump7)
-        .Bind(&after_jump7)
-        .JumpIfTrue(ToBooleanMode::kConvertToBoolean, &after_jump8)
-        .Bind(&after_jump8)
-        .JumpIfTrue(ToBooleanMode::kAlreadyBoolean, &after_jump9)
-        .Bind(&after_jump9)
-        .JumpIfFalse(ToBooleanMode::kConvertToBoolean, &after_jump10)
-        .Bind(&after_jump10)
-        .JumpIfFalse(ToBooleanMode::kAlreadyBoolean, &after_jump11)
-        .Bind(&after_jump11)
-=======
         .JumpIfJSReceiver(&after_jump6)
         .Bind(&after_jump6)
         .JumpIfTrue(ToBooleanMode::kConvertToBoolean, &after_jump7)
@@ -353,16 +298,11 @@
         .Bind(&after_jump9)
         .JumpIfFalse(ToBooleanMode::kAlreadyBoolean, &after_jump10)
         .Bind(&after_jump10)
->>>>>>> 84bd6f3c
         .JumpLoop(&start, 0);
   }
 
   // Longer jumps with constant operands
-<<<<<<< HEAD
-  BytecodeLabel end[11];
-=======
   BytecodeLabel end[10];
->>>>>>> 84bd6f3c
   {
     BytecodeLabel after_jump;
     builder.Jump(&end[0])
@@ -375,14 +315,8 @@
         .JumpIfNotNull(&end[6])
         .JumpIfUndefined(&end[7])
         .JumpIfNotUndefined(&end[8])
-<<<<<<< HEAD
-        .JumpIfNotHole(&end[9])
-        .LoadLiteral(ast_factory.prototype_string())
-        .JumpIfJSReceiver(&end[10]);
-=======
         .LoadLiteral(ast_factory.prototype_string())
         .JumpIfJSReceiver(&end[9]);
->>>>>>> 84bd6f3c
   }
 
   // Emit Smi table switch bytecode.
@@ -453,9 +387,6 @@
       .StoreModuleVariable(1, 42);
 
   // Emit generator operations.
-<<<<<<< HEAD
-  builder.SuspendGenerator(reg, SuspendFlags::kYield).ResumeGenerator(reg);
-=======
   {
     // We have to skip over suspend because it returns and marks the remaining
     // bytecode dead.
@@ -467,7 +398,6 @@
   }
   BytecodeJumpTable* gen_jump_table = builder.AllocateJumpTable(1, 0);
   builder.SwitchOnGeneratorState(reg, gen_jump_table).Bind(gen_jump_table, 0);
->>>>>>> 84bd6f3c
 
   // Intrinsics handled by the interpreter.
   builder.CallRuntime(Runtime::kInlineIsArray, reg_list);
@@ -528,20 +458,9 @@
   // Insert entry for illegal bytecode as this is never willingly emitted.
   scorecard[Bytecodes::ToByte(Bytecode::kIllegal)] = 1;
 
-<<<<<<< HEAD
-  // Insert entry for nop bytecode as this often gets optimized out.
-  scorecard[Bytecodes::ToByte(Bytecode::kNop)] = 1;
-
-  if (!FLAG_type_profile) {
-    // Bytecode for CollectTypeProfile is only emitted when
-    // Type Information for DevTools is turned on.
-    scorecard[Bytecodes::ToByte(Bytecode::kCollectTypeProfile)] = 1;
-  }
-=======
   // Bytecode for CollectTypeProfile is only emitted when
   // Type Information for DevTools is turned on.
   scorecard[Bytecodes::ToByte(Bytecode::kCollectTypeProfile)] = 1;
->>>>>>> 84bd6f3c
 
   // Check return occurs at the end and only once in the BytecodeArray.
   CHECK_EQ(final_bytecode, Bytecode::kReturn);
@@ -560,26 +479,11 @@
 TEST_F(BytecodeArrayBuilderTest, FrameSizesLookGood) {
   for (int locals = 0; locals < 5; locals++) {
     for (int temps = 0; temps < 3; temps++) {
-<<<<<<< HEAD
-      BytecodeArrayBuilder builder(isolate(), zone(), 1, locals);
-=======
       BytecodeArrayBuilder builder(zone(), 1, locals);
->>>>>>> 84bd6f3c
       BytecodeRegisterAllocator* allocator(builder.register_allocator());
       for (int i = 0; i < locals; i++) {
         builder.LoadLiteral(Smi::kZero);
         builder.StoreAccumulatorInRegister(Register(i));
-<<<<<<< HEAD
-      }
-      for (int i = 0; i < temps; i++) {
-        Register temp = allocator->NewRegister();
-        builder.LoadLiteral(Smi::kZero);
-        builder.StoreAccumulatorInRegister(temp);
-        // Ensure temporaries are used so not optimized away by the
-        // register optimizer.
-        builder.ConvertAccumulatorToName(temp);
-      }
-=======
       }
       for (int i = 0; i < temps; i++) {
         Register temp = allocator->NewRegister();
@@ -589,7 +493,6 @@
         // register optimizer.
         builder.ToName(temp);
       }
->>>>>>> 84bd6f3c
       builder.Return();
 
       Handle<BytecodeArray> the_array = builder.ToBytecodeArray(isolate());
@@ -613,11 +516,7 @@
 
 
 TEST_F(BytecodeArrayBuilderTest, Parameters) {
-<<<<<<< HEAD
-  BytecodeArrayBuilder builder(isolate(), zone(), 10, 0);
-=======
   BytecodeArrayBuilder builder(zone(), 10, 0);
->>>>>>> 84bd6f3c
 
   Register receiver(builder.Receiver());
   Register param8(builder.Parameter(8));
@@ -626,11 +525,7 @@
 
 
 TEST_F(BytecodeArrayBuilderTest, Constants) {
-<<<<<<< HEAD
-  BytecodeArrayBuilder builder(isolate(), zone(), 1, 0);
-=======
   BytecodeArrayBuilder builder(zone(), 1, 0);
->>>>>>> 84bd6f3c
   AstValueFactory ast_factory(zone(), isolate()->ast_string_constants(),
                               isolate()->heap()->HashSeed());
 
@@ -654,21 +549,13 @@
   ast_factory.Internalize(isolate());
   Handle<BytecodeArray> array = builder.ToBytecodeArray(isolate());
   // Should only have one entry for each identical constant.
-<<<<<<< HEAD
-  CHECK_EQ(array->constant_pool()->length(), 3);
-=======
   EXPECT_EQ(4, array->constant_pool()->length());
->>>>>>> 84bd6f3c
 }
 
 TEST_F(BytecodeArrayBuilderTest, ForwardJumps) {
   static const int kFarJumpDistance = 256 + 20;
 
-<<<<<<< HEAD
-  BytecodeArrayBuilder builder(isolate(), zone(), 1, 1);
-=======
   BytecodeArrayBuilder builder(zone(), 1, 1);
->>>>>>> 84bd6f3c
 
   Register reg(0);
   BytecodeLabel far0, far1, far2, far3, far4;
@@ -783,11 +670,7 @@
 
 
 TEST_F(BytecodeArrayBuilderTest, BackwardJumps) {
-<<<<<<< HEAD
-  BytecodeArrayBuilder builder(isolate(), zone(), 1, 1);
-=======
   BytecodeArrayBuilder builder(zone(), 1, 1);
->>>>>>> 84bd6f3c
 
   Register reg(0);
 
@@ -835,11 +718,7 @@
 }
 
 TEST_F(BytecodeArrayBuilderTest, SmallSwitch) {
-<<<<<<< HEAD
-  BytecodeArrayBuilder builder(isolate(), zone(), 1, 1);
-=======
   BytecodeArrayBuilder builder(zone(), 1, 1);
->>>>>>> 84bd6f3c
 
   // Small jump table that fits into the single-size constant pool
   int small_jump_table_size = 5;
@@ -887,11 +766,7 @@
 }
 
 TEST_F(BytecodeArrayBuilderTest, WideSwitch) {
-<<<<<<< HEAD
-  BytecodeArrayBuilder builder(isolate(), zone(), 1, 1);
-=======
   BytecodeArrayBuilder builder(zone(), 1, 1);
->>>>>>> 84bd6f3c
 
   // Large jump table that requires a wide Switch bytecode.
   int large_jump_table_size = 256;
@@ -939,11 +814,7 @@
 }
 
 TEST_F(BytecodeArrayBuilderTest, LabelReuse) {
-<<<<<<< HEAD
-  BytecodeArrayBuilder builder(isolate(), zone(), 1, 0);
-=======
   BytecodeArrayBuilder builder(zone(), 1, 0);
->>>>>>> 84bd6f3c
 
   // Labels can only have 1 forward reference, but
   // can be referred to mulitple times once bound.
@@ -977,11 +848,7 @@
 TEST_F(BytecodeArrayBuilderTest, LabelAddressReuse) {
   static const int kRepeats = 3;
 
-<<<<<<< HEAD
-  BytecodeArrayBuilder builder(isolate(), zone(), 1, 0);
-=======
   BytecodeArrayBuilder builder(zone(), 1, 0);
->>>>>>> 84bd6f3c
   for (int i = 0; i < kRepeats; i++) {
     BytecodeLabel label, after_jump0, after_jump1;
     builder.Jump(&label)
