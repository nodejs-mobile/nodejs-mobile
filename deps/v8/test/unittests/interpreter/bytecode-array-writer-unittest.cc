--- conflicted
+++ resolved
@@ -27,8 +27,6 @@
 #define B(Name) static_cast<uint8_t>(Bytecode::k##Name)
 #define R(i) static_cast<uint32_t>(Register(i).ToOperand())
 
-#define R(i) static_cast<uint32_t>(Register(i).ToOperand())
-
 class BytecodeArrayWriterUnittest : public TestWithIsolateAndZone {
  public:
   BytecodeArrayWriterUnittest()
@@ -145,13 +143,8 @@
     CHECK_EQ(bytecodes()->at(i), expected_bytes[i]);
   }
 
-<<<<<<< HEAD
-  Handle<BytecodeArray> bytecode_array = writer()->ToBytecodeArray(
-      isolate(), 0, 0, factory()->empty_fixed_array());
-=======
   Handle<BytecodeArray> bytecode_array =
       writer()->ToBytecodeArray(isolate(), 0, 0, factory()->empty_byte_array());
->>>>>>> 84bd6f3c
   CHECK_EQ(bytecodes()->size(), arraysize(expected_bytes));
 
   PositionTableEntry expected_positions[] = {
@@ -295,59 +288,6 @@
       writer()->ToBytecodeArray(isolate(), 0, 0, factory()->empty_byte_array());
   SourcePositionTableIterator source_iterator(
       bytecode_array->SourcePositionTable());
-<<<<<<< HEAD
-  for (size_t i = 0; i < arraysize(expected_positions); ++i) {
-    const PositionTableEntry& expected = expected_positions[i];
-    CHECK_EQ(source_iterator.code_offset(), expected.code_offset);
-    CHECK_EQ(source_iterator.source_position().ScriptOffset(),
-             expected.source_position);
-    CHECK_EQ(source_iterator.is_statement(), expected.is_statement);
-    source_iterator.Advance();
-  }
-  CHECK(source_iterator.done());
-}
-
-TEST_F(BytecodeArrayWriterUnittest, ElideNoneffectfulBytecodes) {
-  if (!i::FLAG_ignition_elide_noneffectful_bytecodes) return;
-
-  static const uint8_t expected_bytes[] = {
-      // clang-format off
-      /*  0  10 E> */ B(StackCheck),
-      /*  1  55 S> */ B(Ldar), R8(20),
-      /*  3        */ B(Star), R8(20),
-      /*  5        */ B(CreateMappedArguments),
-      /*  6  60 S> */ B(LdaSmi), U8(127),
-      /*  8  70 S> */ B(Ldar), R8(20),
-      /*  10 75 S> */ B(Return),
-      // clang-format on
-  };
-
-  static const PositionTableEntry expected_positions[] = {{0, 10, false},
-                                                          {1, 55, true},
-                                                          {6, 60, false},
-                                                          {8, 70, true},
-                                                          {10, 75, true}};
-
-  Write(Bytecode::kStackCheck, {10, false});
-  Write(Bytecode::kLdaSmi, 127, {55, true});  // Should be elided.
-  Write(Bytecode::kLdar, Register(20).ToOperand());
-  Write(Bytecode::kStar, Register(20).ToOperand());
-  Write(Bytecode::kLdar, Register(20).ToOperand());  // Should be elided.
-  Write(Bytecode::kCreateMappedArguments);
-  Write(Bytecode::kLdaSmi, 127, {60, false});  // Not elided due to source info.
-  Write(Bytecode::kLdar, Register(20).ToOperand(), {70, true});
-  Write(Bytecode::kReturn, {75, true});
-
-  CHECK_EQ(bytecodes()->size(), arraysize(expected_bytes));
-  for (size_t i = 0; i < arraysize(expected_bytes); ++i) {
-    CHECK_EQ(static_cast<int>(bytecodes()->at(i)),
-             static_cast<int>(expected_bytes[i]));
-  }
-
-  Handle<BytecodeArray> bytecode_array = writer()->ToBytecodeArray(
-      isolate(), 0, 0, factory()->empty_fixed_array());
-  SourcePositionTableIterator source_iterator(
-      bytecode_array->SourcePositionTable());
   for (size_t i = 0; i < arraysize(expected_positions); ++i) {
     const PositionTableEntry& expected = expected_positions[i];
     CHECK_EQ(source_iterator.code_offset(), expected.code_offset);
@@ -410,74 +350,6 @@
              static_cast<int>(expected_bytes[i]));
   }
 
-  Handle<BytecodeArray> bytecode_array = writer()->ToBytecodeArray(
-      isolate(), 0, 0, factory()->empty_fixed_array());
-  SourcePositionTableIterator source_iterator(
-      bytecode_array->SourcePositionTable());
-=======
->>>>>>> 84bd6f3c
-  for (size_t i = 0; i < arraysize(expected_positions); ++i) {
-    const PositionTableEntry& expected = expected_positions[i];
-    CHECK_EQ(source_iterator.code_offset(), expected.code_offset);
-    CHECK_EQ(source_iterator.source_position().ScriptOffset(),
-             expected.source_position);
-    CHECK_EQ(source_iterator.is_statement(), expected.is_statement);
-    source_iterator.Advance();
-  }
-  CHECK(source_iterator.done());
-}
-
-TEST_F(BytecodeArrayWriterUnittest, DeadcodeElimination) {
-  static const uint8_t expected_bytes[] = {
-      // clang-format off
-      /*  0  10 E> */ B(StackCheck),
-      /*  1  55 S> */ B(LdaSmi), U8(127),
-      /*  3        */ B(Jump), U8(2),
-      /*  5  65 S> */ B(LdaSmi), U8(127),
-      /*  7        */ B(JumpIfFalse), U8(3),
-      /*  9  75 S> */ B(Return),
-      /*  10       */ B(JumpIfFalse), U8(3),
-      /*  12       */ B(Throw),
-      /*  13       */ B(JumpIfFalse), U8(3),
-      /*  15       */ B(ReThrow),
-      /*  16       */ B(Return),
-      // clang-format on
-  };
-
-  static const PositionTableEntry expected_positions[] = {
-      {0, 10, false}, {1, 55, true}, {5, 65, true}, {9, 75, true}};
-
-  BytecodeLabel after_jump, after_conditional_jump, after_return, after_throw,
-      after_rethrow;
-
-  Write(Bytecode::kStackCheck, {10, false});
-  Write(Bytecode::kLdaSmi, 127, {55, true});
-  WriteJump(Bytecode::kJump, &after_jump);
-  Write(Bytecode::kLdaSmi, 127);                               // Dead code.
-  WriteJump(Bytecode::kJumpIfFalse, &after_conditional_jump);  // Dead code.
-  writer()->BindLabel(&after_jump);
-  writer()->BindLabel(&after_conditional_jump);
-  Write(Bytecode::kLdaSmi, 127, {65, true});
-  WriteJump(Bytecode::kJumpIfFalse, &after_return);
-  Write(Bytecode::kReturn, {75, true});
-  Write(Bytecode::kLdaSmi, 127, {100, true});  // Dead code.
-  writer()->BindLabel(&after_return);
-  WriteJump(Bytecode::kJumpIfFalse, &after_throw);
-  Write(Bytecode::kThrow);
-  Write(Bytecode::kLdaSmi, 127);  // Dead code.
-  writer()->BindLabel(&after_throw);
-  WriteJump(Bytecode::kJumpIfFalse, &after_rethrow);
-  Write(Bytecode::kReThrow);
-  Write(Bytecode::kLdaSmi, 127);  // Dead code.
-  writer()->BindLabel(&after_rethrow);
-  Write(Bytecode::kReturn);
-
-  CHECK_EQ(bytecodes()->size(), arraysize(expected_bytes));
-  for (size_t i = 0; i < arraysize(expected_bytes); ++i) {
-    CHECK_EQ(static_cast<int>(bytecodes()->at(i)),
-             static_cast<int>(expected_bytes[i]));
-  }
-
   Handle<BytecodeArray> bytecode_array =
       writer()->ToBytecodeArray(isolate(), 0, 0, factory()->empty_byte_array());
   SourcePositionTableIterator source_iterator(
