// Copyright 2014 the V8 project authors. All rights reserved.
// Use of this source code is governed by a BSD-style license that can be
// found in the LICENSE file.

#include "include/libplatform/libplatform.h"
#include "include/v8.h"
#include "src/base/compiler-specific.h"
#include "testing/gmock/include/gmock/gmock.h"

namespace {

class DefaultPlatformEnvironment final : public ::testing::Environment {
 public:
  DefaultPlatformEnvironment() {}

  void SetUp() override {
<<<<<<< HEAD
    EXPECT_EQ(NULL, platform_);
    platform_ = v8::platform::CreateDefaultPlatform(
        0, v8::platform::IdleTaskSupport::kEnabled);
    ASSERT_TRUE(platform_ != NULL);
    v8::V8::InitializePlatform(platform_);
=======
    platform_ = v8::platform::NewDefaultPlatform(
        0, v8::platform::IdleTaskSupport::kEnabled);
    ASSERT_TRUE(platform_.get() != NULL);
    v8::V8::InitializePlatform(platform_.get());
>>>>>>> 84bd6f3c
    ASSERT_TRUE(v8::V8::Initialize());
  }

  void TearDown() override {
    ASSERT_TRUE(platform_.get() != NULL);
    v8::V8::Dispose();
    v8::V8::ShutdownPlatform();
  }

 private:
  std::unique_ptr<v8::Platform> platform_;
};

}  // namespace


int main(int argc, char** argv) {
  // Don't catch SEH exceptions and continue as the following tests might hang
  // in an broken environment on windows.
  testing::GTEST_FLAG(catch_exceptions) = false;
  testing::InitGoogleMock(&argc, argv);
  testing::AddGlobalTestEnvironment(new DefaultPlatformEnvironment);
  v8::V8::SetFlagsFromCommandLine(&argc, argv, true);
  v8::V8::InitializeExternalStartupData(argv[0]);
  return RUN_ALL_TESTS();
}<|MERGE_RESOLUTION|>--- conflicted
+++ resolved
@@ -14,18 +14,10 @@
   DefaultPlatformEnvironment() {}
 
   void SetUp() override {
-<<<<<<< HEAD
-    EXPECT_EQ(NULL, platform_);
-    platform_ = v8::platform::CreateDefaultPlatform(
-        0, v8::platform::IdleTaskSupport::kEnabled);
-    ASSERT_TRUE(platform_ != NULL);
-    v8::V8::InitializePlatform(platform_);
-=======
     platform_ = v8::platform::NewDefaultPlatform(
         0, v8::platform::IdleTaskSupport::kEnabled);
     ASSERT_TRUE(platform_.get() != NULL);
     v8::V8::InitializePlatform(platform_.get());
->>>>>>> 84bd6f3c
     ASSERT_TRUE(v8::V8::Initialize());
   }
 
