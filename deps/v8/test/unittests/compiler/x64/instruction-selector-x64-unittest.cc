// Copyright 2014 the V8 project authors. All rights reserved.
// Use of this source code is governed by a BSD-style license that can be
// found in the LICENSE file.

#include "test/unittests/compiler/instruction-selector-unittest.h"

#include "src/compiler/node-matchers.h"
#include "src/objects-inl.h"

namespace v8 {
namespace internal {
namespace compiler {

// -----------------------------------------------------------------------------
// Conversions.


TEST_F(InstructionSelectorTest, ChangeFloat32ToFloat64WithParameter) {
  StreamBuilder m(this, MachineType::Float32(), MachineType::Float64());
  m.Return(m.ChangeFloat32ToFloat64(m.Parameter(0)));
  Stream s = m.Build();
  ASSERT_EQ(1U, s.size());
  EXPECT_EQ(kSSEFloat32ToFloat64, s[0]->arch_opcode());
  EXPECT_EQ(1U, s[0]->InputCount());
  EXPECT_EQ(1U, s[0]->OutputCount());
}


TEST_F(InstructionSelectorTest, ChangeInt32ToInt64WithParameter) {
  StreamBuilder m(this, MachineType::Int64(), MachineType::Int32());
  m.Return(m.ChangeInt32ToInt64(m.Parameter(0)));
  Stream s = m.Build();
  ASSERT_EQ(1U, s.size());
  EXPECT_EQ(kX64Movsxlq, s[0]->arch_opcode());
}

TEST_F(InstructionSelectorTest, ChangeUint32ToFloat64WithParameter) {
  StreamBuilder m(this, MachineType::Float64(), MachineType::Uint32());
  m.Return(m.ChangeUint32ToFloat64(m.Parameter(0)));
  Stream s = m.Build();
  ASSERT_EQ(1U, s.size());
  EXPECT_EQ(kSSEUint32ToFloat64, s[0]->arch_opcode());
}


TEST_F(InstructionSelectorTest, ChangeUint32ToUint64WithParameter) {
  StreamBuilder m(this, MachineType::Uint64(), MachineType::Uint32());
  m.Return(m.ChangeUint32ToUint64(m.Parameter(0)));
  Stream s = m.Build();
  ASSERT_EQ(1U, s.size());
  EXPECT_EQ(kX64Movl, s[0]->arch_opcode());
}


TEST_F(InstructionSelectorTest, TruncateFloat64ToFloat32WithParameter) {
  StreamBuilder m(this, MachineType::Float64(), MachineType::Float32());
  m.Return(m.TruncateFloat64ToFloat32(m.Parameter(0)));
  Stream s = m.Build();
  ASSERT_EQ(1U, s.size());
  EXPECT_EQ(kSSEFloat64ToFloat32, s[0]->arch_opcode());
  EXPECT_EQ(1U, s[0]->InputCount());
  EXPECT_EQ(1U, s[0]->OutputCount());
}


TEST_F(InstructionSelectorTest, TruncateInt64ToInt32WithParameter) {
  StreamBuilder m(this, MachineType::Int32(), MachineType::Int64());
  m.Return(m.TruncateInt64ToInt32(m.Parameter(0)));
  Stream s = m.Build();
  ASSERT_EQ(1U, s.size());
  EXPECT_EQ(kX64Movl, s[0]->arch_opcode());
}

namespace {
struct LoadWithToInt64Extension {
  MachineType type;
  ArchOpcode expected_opcode;
};

std::ostream& operator<<(std::ostream& os,
                         const LoadWithToInt64Extension& i32toi64) {
  return os << i32toi64.type;
}

static const LoadWithToInt64Extension kLoadWithToInt64Extensions[] = {
    {MachineType::Int8(), kX64Movsxbq},
    {MachineType::Uint8(), kX64Movzxbq},
    {MachineType::Int16(), kX64Movsxwq},
    {MachineType::Uint16(), kX64Movzxwq},
    {MachineType::Int32(), kX64Movsxlq}};

}  // namespace

typedef InstructionSelectorTestWithParam<LoadWithToInt64Extension>
    InstructionSelectorChangeInt32ToInt64Test;

TEST_P(InstructionSelectorChangeInt32ToInt64Test, ChangeInt32ToInt64WithLoad) {
  const LoadWithToInt64Extension extension = GetParam();
  StreamBuilder m(this, MachineType::Int64(), MachineType::Pointer());
  m.Return(m.ChangeInt32ToInt64(m.Load(extension.type, m.Parameter(0))));
  Stream s = m.Build();
  ASSERT_EQ(1U, s.size());
  EXPECT_EQ(extension.expected_opcode, s[0]->arch_opcode());
}

INSTANTIATE_TEST_CASE_P(InstructionSelectorTest,
                        InstructionSelectorChangeInt32ToInt64Test,
                        ::testing::ValuesIn(kLoadWithToInt64Extensions));

// -----------------------------------------------------------------------------
// Loads and stores


namespace {

struct MemoryAccess {
  MachineType type;
  ArchOpcode load_opcode;
  ArchOpcode store_opcode;
};


std::ostream& operator<<(std::ostream& os, const MemoryAccess& memacc) {
  return os << memacc.type;
}


static const MemoryAccess kMemoryAccesses[] = {
    {MachineType::Int8(), kX64Movsxbl, kX64Movb},
    {MachineType::Uint8(), kX64Movzxbl, kX64Movb},
    {MachineType::Int16(), kX64Movsxwl, kX64Movw},
    {MachineType::Uint16(), kX64Movzxwl, kX64Movw},
    {MachineType::Int32(), kX64Movl, kX64Movl},
    {MachineType::Uint32(), kX64Movl, kX64Movl},
    {MachineType::Int64(), kX64Movq, kX64Movq},
    {MachineType::Uint64(), kX64Movq, kX64Movq},
    {MachineType::Float32(), kX64Movss, kX64Movss},
    {MachineType::Float64(), kX64Movsd, kX64Movsd}};

}  // namespace


typedef InstructionSelectorTestWithParam<MemoryAccess>
    InstructionSelectorMemoryAccessTest;


TEST_P(InstructionSelectorMemoryAccessTest, LoadWithParameters) {
  const MemoryAccess memacc = GetParam();
  StreamBuilder m(this, memacc.type, MachineType::Pointer(),
                  MachineType::Int32());
  m.Return(m.Load(memacc.type, m.Parameter(0), m.Parameter(1)));
  Stream s = m.Build();
  ASSERT_EQ(1U, s.size());
  EXPECT_EQ(memacc.load_opcode, s[0]->arch_opcode());
  EXPECT_EQ(2U, s[0]->InputCount());
  EXPECT_EQ(1U, s[0]->OutputCount());
}


TEST_P(InstructionSelectorMemoryAccessTest, StoreWithParameters) {
  const MemoryAccess memacc = GetParam();
  StreamBuilder m(this, MachineType::Int32(), MachineType::Pointer(),
                  MachineType::Int32(), memacc.type);
  m.Store(memacc.type.representation(), m.Parameter(0), m.Parameter(1),
          m.Parameter(2), kNoWriteBarrier);
  m.Return(m.Int32Constant(0));
  Stream s = m.Build();
  ASSERT_EQ(1U, s.size());
  EXPECT_EQ(memacc.store_opcode, s[0]->arch_opcode());
  EXPECT_EQ(3U, s[0]->InputCount());
  EXPECT_EQ(0U, s[0]->OutputCount());
}


INSTANTIATE_TEST_CASE_P(InstructionSelectorTest,
                        InstructionSelectorMemoryAccessTest,
                        ::testing::ValuesIn(kMemoryAccesses));


// -----------------------------------------------------------------------------
// ChangeUint32ToUint64.


namespace {

typedef Node* (RawMachineAssembler::*Constructor)(Node*, Node*);


struct BinaryOperation {
  Constructor constructor;
  const char* constructor_name;
};


std::ostream& operator<<(std::ostream& os, const BinaryOperation& bop) {
  return os << bop.constructor_name;
}


const BinaryOperation kWord32BinaryOperations[] = {
    {&RawMachineAssembler::Word32And, "Word32And"},
    {&RawMachineAssembler::Word32Or, "Word32Or"},
    {&RawMachineAssembler::Word32Xor, "Word32Xor"},
    {&RawMachineAssembler::Word32Shl, "Word32Shl"},
    {&RawMachineAssembler::Word32Shr, "Word32Shr"},
    {&RawMachineAssembler::Word32Sar, "Word32Sar"},
    {&RawMachineAssembler::Word32Ror, "Word32Ror"},
    {&RawMachineAssembler::Word32Equal, "Word32Equal"},
    {&RawMachineAssembler::Int32Add, "Int32Add"},
    {&RawMachineAssembler::Int32Sub, "Int32Sub"},
    {&RawMachineAssembler::Int32Mul, "Int32Mul"},
    {&RawMachineAssembler::Int32MulHigh, "Int32MulHigh"},
    {&RawMachineAssembler::Int32Div, "Int32Div"},
    {&RawMachineAssembler::Int32LessThan, "Int32LessThan"},
    {&RawMachineAssembler::Int32LessThanOrEqual, "Int32LessThanOrEqual"},
    {&RawMachineAssembler::Int32Mod, "Int32Mod"},
    {&RawMachineAssembler::Uint32Div, "Uint32Div"},
    {&RawMachineAssembler::Uint32LessThan, "Uint32LessThan"},
    {&RawMachineAssembler::Uint32LessThanOrEqual, "Uint32LessThanOrEqual"},
    {&RawMachineAssembler::Uint32Mod, "Uint32Mod"}};

}  // namespace


typedef InstructionSelectorTestWithParam<BinaryOperation>
    InstructionSelectorChangeUint32ToUint64Test;


TEST_P(InstructionSelectorChangeUint32ToUint64Test, ChangeUint32ToUint64) {
  const BinaryOperation& bop = GetParam();
  StreamBuilder m(this, MachineType::Uint64(), MachineType::Int32(),
                  MachineType::Int32());
  Node* const p0 = m.Parameter(0);
  Node* const p1 = m.Parameter(1);
  m.Return(m.ChangeUint32ToUint64((m.*bop.constructor)(p0, p1)));
  Stream s = m.Build();
  ASSERT_EQ(1U, s.size());
}


INSTANTIATE_TEST_CASE_P(InstructionSelectorTest,
                        InstructionSelectorChangeUint32ToUint64Test,
                        ::testing::ValuesIn(kWord32BinaryOperations));

// -----------------------------------------------------------------------------
// CanElideChangeUint32ToUint64

namespace {

template <typename T>
struct MachInst {
  T constructor;
  const char* constructor_name;
  ArchOpcode arch_opcode;
  MachineType machine_type;
};

typedef MachInst<Node* (RawMachineAssembler::*)(Node*, Node*)> MachInst2;

// X64 instructions that clear the top 32 bits of the destination.
const MachInst2 kCanElideChangeUint32ToUint64[] = {
    {&RawMachineAssembler::Word32And, "Word32And", kX64And32,
     MachineType::Uint32()},
    {&RawMachineAssembler::Word32Or, "Word32Or", kX64Or32,
     MachineType::Uint32()},
    {&RawMachineAssembler::Word32Xor, "Word32Xor", kX64Xor32,
     MachineType::Uint32()},
    {&RawMachineAssembler::Word32Shl, "Word32Shl", kX64Shl32,
     MachineType::Uint32()},
    {&RawMachineAssembler::Word32Shr, "Word32Shr", kX64Shr32,
     MachineType::Uint32()},
    {&RawMachineAssembler::Word32Sar, "Word32Sar", kX64Sar32,
     MachineType::Uint32()},
    {&RawMachineAssembler::Word32Ror, "Word32Ror", kX64Ror32,
     MachineType::Uint32()},
    {&RawMachineAssembler::Word32Equal, "Word32Equal", kX64Cmp32,
     MachineType::Uint32()},
    {&RawMachineAssembler::Int32Add, "Int32Add", kX64Lea32,
     MachineType::Int32()},
    {&RawMachineAssembler::Int32Sub, "Int32Sub", kX64Sub32,
     MachineType::Int32()},
    {&RawMachineAssembler::Int32Mul, "Int32Mul", kX64Imul32,
     MachineType::Int32()},
    {&RawMachineAssembler::Int32MulHigh, "Int32MulHigh", kX64ImulHigh32,
     MachineType::Int32()},
    {&RawMachineAssembler::Int32Div, "Int32Div", kX64Idiv32,
     MachineType::Int32()},
    {&RawMachineAssembler::Int32LessThan, "Int32LessThan", kX64Cmp32,
     MachineType::Int32()},
    {&RawMachineAssembler::Int32LessThanOrEqual, "Int32LessThanOrEqual",
     kX64Cmp32, MachineType::Int32()},
    {&RawMachineAssembler::Int32Mod, "Int32Mod", kX64Idiv32,
     MachineType::Int32()},
    {&RawMachineAssembler::Uint32Div, "Uint32Div", kX64Udiv32,
     MachineType::Uint32()},
    {&RawMachineAssembler::Uint32LessThan, "Uint32LessThan", kX64Cmp32,
     MachineType::Uint32()},
    {&RawMachineAssembler::Uint32LessThanOrEqual, "Uint32LessThanOrEqual",
     kX64Cmp32, MachineType::Uint32()},
    {&RawMachineAssembler::Uint32Mod, "Uint32Mod", kX64Udiv32,
     MachineType::Uint32()},
};

}  // namespace

typedef InstructionSelectorTestWithParam<MachInst2>
    InstructionSelectorElidedChangeUint32ToUint64Test;

TEST_P(InstructionSelectorElidedChangeUint32ToUint64Test, Parameter) {
  const MachInst2 binop = GetParam();
  StreamBuilder m(this, MachineType::Uint64(), binop.machine_type,
                  binop.machine_type);
  m.Return(m.ChangeUint32ToUint64(
      (m.*binop.constructor)(m.Parameter(0), m.Parameter(1))));
  Stream s = m.Build();
  // Make sure the `ChangeUint32ToUint64` node turned into a no-op.
  ASSERT_EQ(1U, s.size());
  EXPECT_EQ(binop.arch_opcode, s[0]->arch_opcode());
  EXPECT_EQ(2U, s[0]->InputCount());
  EXPECT_EQ(1U, s[0]->OutputCount());
}

INSTANTIATE_TEST_CASE_P(InstructionSelectorTest,
                        InstructionSelectorElidedChangeUint32ToUint64Test,
                        ::testing::ValuesIn(kCanElideChangeUint32ToUint64));

// ChangeUint32ToUint64AfterLoad
TEST_F(InstructionSelectorTest, ChangeUint32ToUint64AfterLoad) {
  // For each case, make sure the `ChangeUint32ToUint64` node turned into a
  // no-op.

  // movzxbl
  {
    StreamBuilder m(this, MachineType::Uint64(), MachineType::Pointer(),
                    MachineType::Int32());
    m.Return(m.ChangeUint32ToUint64(
        m.Load(MachineType::Uint8(), m.Parameter(0), m.Parameter(1))));
    Stream s = m.Build();
    ASSERT_EQ(1U, s.size());
    EXPECT_EQ(kX64Movzxbl, s[0]->arch_opcode());
    EXPECT_EQ(kMode_MR1, s[0]->addressing_mode());
    EXPECT_EQ(2U, s[0]->InputCount());
    EXPECT_EQ(1U, s[0]->OutputCount());
  }
  // movsxbl
  {
    StreamBuilder m(this, MachineType::Uint64(), MachineType::Pointer(),
                    MachineType::Int32());
    m.Return(m.ChangeUint32ToUint64(
        m.Load(MachineType::Int8(), m.Parameter(0), m.Parameter(1))));
    Stream s = m.Build();
    ASSERT_EQ(1U, s.size());
    EXPECT_EQ(kX64Movsxbl, s[0]->arch_opcode());
    EXPECT_EQ(kMode_MR1, s[0]->addressing_mode());
    EXPECT_EQ(2U, s[0]->InputCount());
    EXPECT_EQ(1U, s[0]->OutputCount());
  }
  // movzxwl
  {
    StreamBuilder m(this, MachineType::Uint64(), MachineType::Pointer(),
                    MachineType::Int32());
    m.Return(m.ChangeUint32ToUint64(
        m.Load(MachineType::Uint16(), m.Parameter(0), m.Parameter(1))));
    Stream s = m.Build();
    ASSERT_EQ(1U, s.size());
    EXPECT_EQ(kX64Movzxwl, s[0]->arch_opcode());
    EXPECT_EQ(kMode_MR1, s[0]->addressing_mode());
    EXPECT_EQ(2U, s[0]->InputCount());
    EXPECT_EQ(1U, s[0]->OutputCount());
  }
  // movsxwl
  {
    StreamBuilder m(this, MachineType::Uint64(), MachineType::Pointer(),
                    MachineType::Int32());
    m.Return(m.ChangeUint32ToUint64(
        m.Load(MachineType::Int16(), m.Parameter(0), m.Parameter(1))));
    Stream s = m.Build();
    ASSERT_EQ(1U, s.size());
    EXPECT_EQ(kX64Movsxwl, s[0]->arch_opcode());
    EXPECT_EQ(kMode_MR1, s[0]->addressing_mode());
    EXPECT_EQ(2U, s[0]->InputCount());
    EXPECT_EQ(1U, s[0]->OutputCount());
  }
}

// -----------------------------------------------------------------------------
// TruncateInt64ToInt32.


TEST_F(InstructionSelectorTest, TruncateInt64ToInt32WithWord64Sar) {
  StreamBuilder m(this, MachineType::Int32(), MachineType::Int64());
  Node* const p = m.Parameter(0);
  Node* const t = m.TruncateInt64ToInt32(m.Word64Sar(p, m.Int64Constant(32)));
  m.Return(t);
  Stream s = m.Build();
  ASSERT_EQ(1U, s.size());
  EXPECT_EQ(kX64Shr, s[0]->arch_opcode());
  ASSERT_EQ(2U, s[0]->InputCount());
  EXPECT_EQ(s.ToVreg(p), s.ToVreg(s[0]->InputAt(0)));
  EXPECT_EQ(32, s.ToInt32(s[0]->InputAt(1)));
  ASSERT_EQ(1U, s[0]->OutputCount());
  EXPECT_TRUE(s.IsSameAsFirst(s[0]->OutputAt(0)));
  EXPECT_EQ(s.ToVreg(t), s.ToVreg(s[0]->OutputAt(0)));
}


TEST_F(InstructionSelectorTest, TruncateInt64ToInt32WithWord64Shr) {
  StreamBuilder m(this, MachineType::Int32(), MachineType::Int64());
  Node* const p = m.Parameter(0);
  Node* const t = m.TruncateInt64ToInt32(m.Word64Shr(p, m.Int64Constant(32)));
  m.Return(t);
  Stream s = m.Build();
  ASSERT_EQ(1U, s.size());
  EXPECT_EQ(kX64Shr, s[0]->arch_opcode());
  ASSERT_EQ(2U, s[0]->InputCount());
  EXPECT_EQ(s.ToVreg(p), s.ToVreg(s[0]->InputAt(0)));
  EXPECT_EQ(32, s.ToInt32(s[0]->InputAt(1)));
  ASSERT_EQ(1U, s[0]->OutputCount());
  EXPECT_TRUE(s.IsSameAsFirst(s[0]->OutputAt(0)));
  EXPECT_EQ(s.ToVreg(t), s.ToVreg(s[0]->OutputAt(0)));
}


// -----------------------------------------------------------------------------
// Addition.


TEST_F(InstructionSelectorTest, Int32AddWithInt32ParametersLea) {
  StreamBuilder m(this, MachineType::Int32(), MachineType::Int32(),
                  MachineType::Int32());
  Node* const p0 = m.Parameter(0);
  Node* const p1 = m.Parameter(1);
  Node* const a0 = m.Int32Add(p0, p1);
  // Additional uses of input to add chooses lea
  Node* const a1 = m.Int32Div(p0, p1);
  m.Return(m.Int32Div(a0, a1));
  Stream s = m.Build();
  ASSERT_EQ(3U, s.size());
  EXPECT_EQ(kX64Lea32, s[0]->arch_opcode());
  ASSERT_EQ(2U, s[0]->InputCount());
  EXPECT_EQ(s.ToVreg(p1), s.ToVreg(s[0]->InputAt(1)));
  EXPECT_EQ(s.ToVreg(p0), s.ToVreg(s[0]->InputAt(0)));
}


TEST_F(InstructionSelectorTest, Int32AddConstantAsLeaSingle) {
  StreamBuilder m(this, MachineType::Int32(), MachineType::Int32());
  Node* const p0 = m.Parameter(0);
  Node* const c0 = m.Int32Constant(15);
  // If one of the add's operands is only used once, use an "leal", even though
  // an "addl" could be used. The "leal" has proven faster--out best guess is
  // that it gives the register allocation more freedom and it doesn't set
  // flags, reducing pressure in the CPU's pipeline. If we're lucky with
  // register allocation, then code generation will select an "addl" later for
  // the cases that have been measured to be faster.
  Node* const v0 = m.Int32Add(p0, c0);
  m.Return(v0);
  Stream s = m.Build();
  ASSERT_EQ(1U, s.size());
  EXPECT_EQ(kX64Lea32, s[0]->arch_opcode());
  EXPECT_EQ(kMode_MRI, s[0]->addressing_mode());
  ASSERT_EQ(2U, s[0]->InputCount());
  EXPECT_EQ(s.ToVreg(p0), s.ToVreg(s[0]->InputAt(0)));
  EXPECT_TRUE(s[0]->InputAt(1)->IsImmediate());
}


TEST_F(InstructionSelectorTest, Int32AddConstantAsAdd) {
  StreamBuilder m(this, MachineType::Int32(), MachineType::Int32());
  Node* const p0 = m.Parameter(0);
  Node* const c0 = m.Int32Constant(1);
  // If there is only a single use of an add's input and the immediate constant
  // for the add is 1, don't use an inc. It is much slower on modern Intel
  // architectures.
  m.Return(m.Int32Add(p0, c0));
  Stream s = m.Build();
  ASSERT_EQ(1U, s.size());
  EXPECT_EQ(kX64Lea32, s[0]->arch_opcode());
  EXPECT_EQ(kMode_MRI, s[0]->addressing_mode());
  ASSERT_EQ(2U, s[0]->InputCount());
  EXPECT_EQ(s.ToVreg(p0), s.ToVreg(s[0]->InputAt(0)));
  EXPECT_TRUE(s[0]->InputAt(1)->IsImmediate());
}


TEST_F(InstructionSelectorTest, Int32AddConstantAsLeaDouble) {
  StreamBuilder m(this, MachineType::Int32(), MachineType::Int32());
  Node* const p0 = m.Parameter(0);
  Node* const c0 = m.Int32Constant(15);
  // A second use of an add's input uses lea
  Node* const a0 = m.Int32Add(p0, c0);
  m.Return(m.Int32Div(a0, p0));
  Stream s = m.Build();
  ASSERT_EQ(2U, s.size());
  EXPECT_EQ(kX64Lea32, s[0]->arch_opcode());
  EXPECT_EQ(kMode_MRI, s[0]->addressing_mode());
  ASSERT_EQ(2U, s[0]->InputCount());
  EXPECT_EQ(s.ToVreg(p0), s.ToVreg(s[0]->InputAt(0)));
  EXPECT_TRUE(s[0]->InputAt(1)->IsImmediate());
}


TEST_F(InstructionSelectorTest, Int32AddCommutedConstantAsLeaSingle) {
  StreamBuilder m(this, MachineType::Int32(), MachineType::Int32());
  Node* const p0 = m.Parameter(0);
  Node* const c0 = m.Int32Constant(15);
  // If one of the add's operands is only used once, use an "leal", even though
  // an "addl" could be used. The "leal" has proven faster--out best guess is
  // that it gives the register allocation more freedom and it doesn't set
  // flags, reducing pressure in the CPU's pipeline. If we're lucky with
  // register allocation, then code generation will select an "addl" later for
  // the cases that have been measured to be faster.
  m.Return(m.Int32Add(c0, p0));
  Stream s = m.Build();
  ASSERT_EQ(1U, s.size());
  EXPECT_EQ(kX64Lea32, s[0]->arch_opcode());
  EXPECT_EQ(kMode_MRI, s[0]->addressing_mode());
  ASSERT_EQ(2U, s[0]->InputCount());
  EXPECT_EQ(s.ToVreg(p0), s.ToVreg(s[0]->InputAt(0)));
  EXPECT_TRUE(s[0]->InputAt(1)->IsImmediate());
}


TEST_F(InstructionSelectorTest, Int32AddCommutedConstantAsLeaDouble) {
  StreamBuilder m(this, MachineType::Int32(), MachineType::Int32());
  Node* const p0 = m.Parameter(0);
  Node* const c0 = m.Int32Constant(15);
  // A second use of an add's input uses lea
  Node* const a0 = m.Int32Add(c0, p0);
  USE(a0);
  m.Return(m.Int32Div(a0, p0));
  Stream s = m.Build();
  ASSERT_EQ(2U, s.size());
  EXPECT_EQ(kX64Lea32, s[0]->arch_opcode());
  EXPECT_EQ(kMode_MRI, s[0]->addressing_mode());
  ASSERT_EQ(2U, s[0]->InputCount());
  EXPECT_EQ(s.ToVreg(p0), s.ToVreg(s[0]->InputAt(0)));
  EXPECT_TRUE(s[0]->InputAt(1)->IsImmediate());
}


TEST_F(InstructionSelectorTest, Int32AddSimpleAsAdd) {
  StreamBuilder m(this, MachineType::Int32(), MachineType::Int32(),
                  MachineType::Int32());
  Node* const p0 = m.Parameter(0);
  Node* const p1 = m.Parameter(1);
  // If one of the add's operands is only used once, use an "leal", even though
  // an "addl" could be used. The "leal" has proven faster--out best guess is
  // that it gives the register allocation more freedom and it doesn't set
  // flags, reducing pressure in the CPU's pipeline. If we're lucky with
  // register allocation, then code generation will select an "addl" later for
  // the cases that have been measured to be faster.
  m.Return(m.Int32Add(p0, p1));
  Stream s = m.Build();
  ASSERT_EQ(1U, s.size());
  EXPECT_EQ(kX64Lea32, s[0]->arch_opcode());
  EXPECT_EQ(kMode_MR1, s[0]->addressing_mode());
  ASSERT_EQ(2U, s[0]->InputCount());
  EXPECT_EQ(s.ToVreg(p0), s.ToVreg(s[0]->InputAt(0)));
  EXPECT_EQ(s.ToVreg(p1), s.ToVreg(s[0]->InputAt(1)));
}


TEST_F(InstructionSelectorTest, Int32AddSimpleAsLea) {
  StreamBuilder m(this, MachineType::Int32(), MachineType::Int32(),
                  MachineType::Int32());
  Node* const p0 = m.Parameter(0);
  Node* const p1 = m.Parameter(1);
  // If all of of the add's operands are used multiple times, use an "leal".
  Node* const v1 = m.Int32Add(p0, p1);
  m.Return(m.Int32Add(m.Int32Add(v1, p1), p0));
  Stream s = m.Build();
  ASSERT_EQ(3U, s.size());
  EXPECT_EQ(kX64Lea32, s[0]->arch_opcode());
  EXPECT_EQ(kMode_MR1, s[0]->addressing_mode());
  ASSERT_EQ(2U, s[0]->InputCount());
  EXPECT_EQ(s.ToVreg(p0), s.ToVreg(s[0]->InputAt(0)));
  EXPECT_EQ(s.ToVreg(p1), s.ToVreg(s[0]->InputAt(1)));
}


TEST_F(InstructionSelectorTest, Int32AddScaled2Mul) {
  StreamBuilder m(this, MachineType::Int32(), MachineType::Int32(),
                  MachineType::Int32());
  Node* const p0 = m.Parameter(0);
  Node* const p1 = m.Parameter(1);
  Node* const s0 = m.Int32Mul(p1, m.Int32Constant(2));
  m.Return(m.Int32Add(p0, s0));
  Stream s = m.Build();
  ASSERT_EQ(1U, s.size());
  EXPECT_EQ(kX64Lea32, s[0]->arch_opcode());
  EXPECT_EQ(kMode_MR2, s[0]->addressing_mode());
  ASSERT_EQ(2U, s[0]->InputCount());
  EXPECT_EQ(s.ToVreg(p0), s.ToVreg(s[0]->InputAt(0)));
  EXPECT_EQ(s.ToVreg(p1), s.ToVreg(s[0]->InputAt(1)));
}


TEST_F(InstructionSelectorTest, Int32AddCommutedScaled2Mul) {
  StreamBuilder m(this, MachineType::Int32(), MachineType::Int32(),
                  MachineType::Int32());
  Node* const p0 = m.Parameter(0);
  Node* const p1 = m.Parameter(1);
  Node* const s0 = m.Int32Mul(p1, m.Int32Constant(2));
  m.Return(m.Int32Add(s0, p0));
  Stream s = m.Build();
  ASSERT_EQ(1U, s.size());
  EXPECT_EQ(kX64Lea32, s[0]->arch_opcode());
  EXPECT_EQ(kMode_MR2, s[0]->addressing_mode());
  ASSERT_EQ(2U, s[0]->InputCount());
  EXPECT_EQ(s.ToVreg(p0), s.ToVreg(s[0]->InputAt(0)));
  EXPECT_EQ(s.ToVreg(p1), s.ToVreg(s[0]->InputAt(1)));
}


TEST_F(InstructionSelectorTest, Int32AddScaled2Shl) {
  StreamBuilder m(this, MachineType::Int32(), MachineType::Int32(),
                  MachineType::Int32());
  Node* const p0 = m.Parameter(0);
  Node* const p1 = m.Parameter(1);
  Node* const s0 = m.Word32Shl(p1, m.Int32Constant(1));
  m.Return(m.Int32Add(p0, s0));
  Stream s = m.Build();
  ASSERT_EQ(1U, s.size());
  EXPECT_EQ(kX64Lea32, s[0]->arch_opcode());
  EXPECT_EQ(kMode_MR2, s[0]->addressing_mode());
  ASSERT_EQ(2U, s[0]->InputCount());
  EXPECT_EQ(s.ToVreg(p0), s.ToVreg(s[0]->InputAt(0)));
  EXPECT_EQ(s.ToVreg(p1), s.ToVreg(s[0]->InputAt(1)));
}


TEST_F(InstructionSelectorTest, Int32AddCommutedScaled2Shl) {
  StreamBuilder m(this, MachineType::Int32(), MachineType::Int32(),
                  MachineType::Int32());
  Node* const p0 = m.Parameter(0);
  Node* const p1 = m.Parameter(1);
  Node* const s0 = m.Word32Shl(p1, m.Int32Constant(1));
  m.Return(m.Int32Add(s0, p0));
  Stream s = m.Build();
  ASSERT_EQ(1U, s.size());
  EXPECT_EQ(kX64Lea32, s[0]->arch_opcode());
  EXPECT_EQ(kMode_MR2, s[0]->addressing_mode());
  ASSERT_EQ(2U, s[0]->InputCount());
  EXPECT_EQ(s.ToVreg(p0), s.ToVreg(s[0]->InputAt(0)));
  EXPECT_EQ(s.ToVreg(p1), s.ToVreg(s[0]->InputAt(1)));
}


TEST_F(InstructionSelectorTest, Int32AddScaled4Mul) {
  StreamBuilder m(this, MachineType::Int32(), MachineType::Int32(),
                  MachineType::Int32());
  Node* const p0 = m.Parameter(0);
  Node* const p1 = m.Parameter(1);
  Node* const s0 = m.Int32Mul(p1, m.Int32Constant(4));
  m.Return(m.Int32Add(p0, s0));
  Stream s = m.Build();
  ASSERT_EQ(1U, s.size());
  EXPECT_EQ(kX64Lea32, s[0]->arch_opcode());
  EXPECT_EQ(kMode_MR4, s[0]->addressing_mode());
  ASSERT_EQ(2U, s[0]->InputCount());
  EXPECT_EQ(s.ToVreg(p0), s.ToVreg(s[0]->InputAt(0)));
  EXPECT_EQ(s.ToVreg(p1), s.ToVreg(s[0]->InputAt(1)));
}


TEST_F(InstructionSelectorTest, Int32AddScaled4Shl) {
  StreamBuilder m(this, MachineType::Int32(), MachineType::Int32(),
                  MachineType::Int32());
  Node* const p0 = m.Parameter(0);
  Node* const p1 = m.Parameter(1);
  Node* const s0 = m.Word32Shl(p1, m.Int32Constant(2));
  m.Return(m.Int32Add(p0, s0));
  Stream s = m.Build();
  ASSERT_EQ(1U, s.size());
  EXPECT_EQ(kX64Lea32, s[0]->arch_opcode());
  EXPECT_EQ(kMode_MR4, s[0]->addressing_mode());
  ASSERT_EQ(2U, s[0]->InputCount());
  EXPECT_EQ(s.ToVreg(p0), s.ToVreg(s[0]->InputAt(0)));
  EXPECT_EQ(s.ToVreg(p1), s.ToVreg(s[0]->InputAt(1)));
}


TEST_F(InstructionSelectorTest, Int32AddScaled8Mul) {
  StreamBuilder m(this, MachineType::Int32(), MachineType::Int32(),
                  MachineType::Int32());
  Node* const p0 = m.Parameter(0);
  Node* const p1 = m.Parameter(1);
  Node* const s0 = m.Int32Mul(p1, m.Int32Constant(8));
  m.Return(m.Int32Add(p0, s0));
  Stream s = m.Build();
  ASSERT_EQ(1U, s.size());
  EXPECT_EQ(kX64Lea32, s[0]->arch_opcode());
  EXPECT_EQ(kMode_MR8, s[0]->addressing_mode());
  ASSERT_EQ(2U, s[0]->InputCount());
  EXPECT_EQ(s.ToVreg(p0), s.ToVreg(s[0]->InputAt(0)));
  EXPECT_EQ(s.ToVreg(p1), s.ToVreg(s[0]->InputAt(1)));
}


TEST_F(InstructionSelectorTest, Int32AddScaled8Shl) {
  StreamBuilder m(this, MachineType::Int32(), MachineType::Int32(),
                  MachineType::Int32());
  Node* const p0 = m.Parameter(0);
  Node* const p1 = m.Parameter(1);
  Node* const s0 = m.Word32Shl(p1, m.Int32Constant(3));
  m.Return(m.Int32Add(p0, s0));
  Stream s = m.Build();
  ASSERT_EQ(1U, s.size());
  EXPECT_EQ(kX64Lea32, s[0]->arch_opcode());
  EXPECT_EQ(kMode_MR8, s[0]->addressing_mode());
  ASSERT_EQ(2U, s[0]->InputCount());
  EXPECT_EQ(s.ToVreg(p0), s.ToVreg(s[0]->InputAt(0)));
  EXPECT_EQ(s.ToVreg(p1), s.ToVreg(s[0]->InputAt(1)));
}


TEST_F(InstructionSelectorTest, Int32AddScaled2MulWithConstant) {
  StreamBuilder m(this, MachineType::Int32(), MachineType::Int32(),
                  MachineType::Int32());
  Node* const p0 = m.Parameter(0);
  Node* const p1 = m.Parameter(1);
  Node* const s0 = m.Int32Mul(p1, m.Int32Constant(2));
  Node* const c0 = m.Int32Constant(15);
  m.Return(m.Int32Add(c0, m.Int32Add(p0, s0)));
  Stream s = m.Build();
  ASSERT_EQ(1U, s.size());
  EXPECT_EQ(kX64Lea32, s[0]->arch_opcode());
  EXPECT_EQ(kMode_MR2I, s[0]->addressing_mode());
  ASSERT_EQ(3U, s[0]->InputCount());
  EXPECT_EQ(s.ToVreg(p0), s.ToVreg(s[0]->InputAt(0)));
  EXPECT_EQ(s.ToVreg(p1), s.ToVreg(s[0]->InputAt(1)));
  EXPECT_TRUE(s[0]->InputAt(2)->IsImmediate());
}


TEST_F(InstructionSelectorTest, Int32AddScaled2MulWithConstantShuffle1) {
  StreamBuilder m(this, MachineType::Int32(), MachineType::Int32(),
                  MachineType::Int32());
  Node* const p0 = m.Parameter(0);
  Node* const p1 = m.Parameter(1);
  Node* const s0 = m.Int32Mul(p1, m.Int32Constant(2));
  Node* const c0 = m.Int32Constant(15);
  m.Return(m.Int32Add(p0, m.Int32Add(s0, c0)));
  Stream s = m.Build();
  ASSERT_EQ(1U, s.size());
  EXPECT_EQ(kX64Lea32, s[0]->arch_opcode());
  EXPECT_EQ(kMode_MR2I, s[0]->addressing_mode());
  ASSERT_EQ(3U, s[0]->InputCount());
  EXPECT_EQ(s.ToVreg(p0), s.ToVreg(s[0]->InputAt(0)));
  EXPECT_EQ(s.ToVreg(p1), s.ToVreg(s[0]->InputAt(1)));
  EXPECT_TRUE(s[0]->InputAt(2)->IsImmediate());
}


TEST_F(InstructionSelectorTest, Int32AddScaled2MulWithConstantShuffle2) {
  StreamBuilder m(this, MachineType::Int32(), MachineType::Int32(),
                  MachineType::Int32());
  Node* const p0 = m.Parameter(0);
  Node* const p1 = m.Parameter(1);
  Node* const s0 = m.Int32Mul(p1, m.Int32Constant(2));
  Node* const c0 = m.Int32Constant(15);
  m.Return(m.Int32Add(s0, m.Int32Add(c0, p0)));
  Stream s = m.Build();
  ASSERT_EQ(1U, s.size());
  EXPECT_EQ(kX64Lea32, s[0]->arch_opcode());
  EXPECT_EQ(kMode_MR2I, s[0]->addressing_mode());
  ASSERT_EQ(3U, s[0]->InputCount());
  EXPECT_EQ(s.ToVreg(p0), s.ToVreg(s[0]->InputAt(0)));
  EXPECT_EQ(s.ToVreg(p1), s.ToVreg(s[0]->InputAt(1)));
  EXPECT_TRUE(s[0]->InputAt(2)->IsImmediate());
}


TEST_F(InstructionSelectorTest, Int32AddScaled2MulWithConstantShuffle3) {
  StreamBuilder m(this, MachineType::Int32(), MachineType::Int32(),
                  MachineType::Int32());
  Node* const p0 = m.Parameter(0);
  Node* const p1 = m.Parameter(1);
  Node* const s0 = m.Int32Mul(p1, m.Int32Constant(2));
  Node* const c0 = m.Int32Constant(15);
  m.Return(m.Int32Add(m.Int32Add(s0, c0), p0));
  Stream s = m.Build();
  ASSERT_EQ(1U, s.size());
  EXPECT_EQ(kX64Lea32, s[0]->arch_opcode());
  EXPECT_EQ(kMode_MR2I, s[0]->addressing_mode());
  ASSERT_EQ(3U, s[0]->InputCount());
  EXPECT_EQ(s.ToVreg(p0), s.ToVreg(s[0]->InputAt(0)));
  EXPECT_EQ(s.ToVreg(p1), s.ToVreg(s[0]->InputAt(1)));
  EXPECT_TRUE(s[0]->InputAt(2)->IsImmediate());
}


TEST_F(InstructionSelectorTest, Int32AddScaled2MulWithConstantShuffle4) {
  StreamBuilder m(this, MachineType::Int32(), MachineType::Int32(),
                  MachineType::Int32());
  Node* const p0 = m.Parameter(0);
  Node* const p1 = m.Parameter(1);
  Node* const s0 = m.Int32Mul(p1, m.Int32Constant(2));
  Node* const c0 = m.Int32Constant(15);
  m.Return(m.Int32Add(m.Int32Add(c0, p0), s0));
  Stream s = m.Build();
  ASSERT_EQ(1U, s.size());
  EXPECT_EQ(kX64Lea32, s[0]->arch_opcode());
  EXPECT_EQ(kMode_MR2I, s[0]->addressing_mode());
  ASSERT_EQ(3U, s[0]->InputCount());
  EXPECT_EQ(s.ToVreg(p0), s.ToVreg(s[0]->InputAt(0)));
  EXPECT_EQ(s.ToVreg(p1), s.ToVreg(s[0]->InputAt(1)));
  EXPECT_TRUE(s[0]->InputAt(2)->IsImmediate());
}


TEST_F(InstructionSelectorTest, Int32AddScaled2MulWithConstantShuffle5) {
  StreamBuilder m(this, MachineType::Int32(), MachineType::Int32(),
                  MachineType::Int32());
  Node* const p0 = m.Parameter(0);
  Node* const p1 = m.Parameter(1);
  Node* const s0 = m.Int32Mul(p1, m.Int32Constant(2));
  Node* const c0 = m.Int32Constant(15);
  m.Return(m.Int32Add(m.Int32Add(p0, s0), c0));
  Stream s = m.Build();
  ASSERT_EQ(1U, s.size());
  EXPECT_EQ(kX64Lea32, s[0]->arch_opcode());
  EXPECT_EQ(kMode_MR2I, s[0]->addressing_mode());
  ASSERT_EQ(3U, s[0]->InputCount());
  EXPECT_EQ(s.ToVreg(p0), s.ToVreg(s[0]->InputAt(0)));
  EXPECT_EQ(s.ToVreg(p1), s.ToVreg(s[0]->InputAt(1)));
  EXPECT_TRUE(s[0]->InputAt(2)->IsImmediate());
}


TEST_F(InstructionSelectorTest, Int32AddScaled2ShlWithConstant) {
  StreamBuilder m(this, MachineType::Int32(), MachineType::Int32(),
                  MachineType::Int32());
  Node* const p0 = m.Parameter(0);
  Node* const p1 = m.Parameter(1);
  Node* const s0 = m.Word32Shl(p1, m.Int32Constant(1));
  Node* const c0 = m.Int32Constant(15);
  m.Return(m.Int32Add(c0, m.Int32Add(p0, s0)));
  Stream s = m.Build();
  ASSERT_EQ(1U, s.size());
  EXPECT_EQ(kX64Lea32, s[0]->arch_opcode());
  EXPECT_EQ(kMode_MR2I, s[0]->addressing_mode());
  ASSERT_EQ(3U, s[0]->InputCount());
  EXPECT_EQ(s.ToVreg(p0), s.ToVreg(s[0]->InputAt(0)));
  EXPECT_EQ(s.ToVreg(p1), s.ToVreg(s[0]->InputAt(1)));
  EXPECT_TRUE(s[0]->InputAt(2)->IsImmediate());
}


TEST_F(InstructionSelectorTest, Int32AddScaled4MulWithConstant) {
  StreamBuilder m(this, MachineType::Int32(), MachineType::Int32(),
                  MachineType::Int32());
  Node* const p0 = m.Parameter(0);
  Node* const p1 = m.Parameter(1);
  Node* const s0 = m.Int32Mul(p1, m.Int32Constant(4));
  Node* const c0 = m.Int32Constant(15);
  m.Return(m.Int32Add(c0, m.Int32Add(p0, s0)));
  Stream s = m.Build();
  ASSERT_EQ(1U, s.size());
  EXPECT_EQ(kX64Lea32, s[0]->arch_opcode());
  EXPECT_EQ(kMode_MR4I, s[0]->addressing_mode());
  ASSERT_EQ(3U, s[0]->InputCount());
  EXPECT_EQ(s.ToVreg(p0), s.ToVreg(s[0]->InputAt(0)));
  EXPECT_EQ(s.ToVreg(p1), s.ToVreg(s[0]->InputAt(1)));
  EXPECT_TRUE(s[0]->InputAt(2)->IsImmediate());
}


TEST_F(InstructionSelectorTest, Int32AddScaled4ShlWithConstant) {
  StreamBuilder m(this, MachineType::Int32(), MachineType::Int32(),
                  MachineType::Int32());
  Node* const p0 = m.Parameter(0);
  Node* const p1 = m.Parameter(1);
  Node* const s0 = m.Word32Shl(p1, m.Int32Constant(2));
  Node* const c0 = m.Int32Constant(15);
  m.Return(m.Int32Add(c0, m.Int32Add(p0, s0)));
  Stream s = m.Build();
  ASSERT_EQ(1U, s.size());
  EXPECT_EQ(kX64Lea32, s[0]->arch_opcode());
  EXPECT_EQ(kMode_MR4I, s[0]->addressing_mode());
  ASSERT_EQ(3U, s[0]->InputCount());
  EXPECT_EQ(s.ToVreg(p0), s.ToVreg(s[0]->InputAt(0)));
  EXPECT_EQ(s.ToVreg(p1), s.ToVreg(s[0]->InputAt(1)));
  EXPECT_TRUE(s[0]->InputAt(2)->IsImmediate());
}


TEST_F(InstructionSelectorTest, Int32AddScaled8MulWithConstant) {
  StreamBuilder m(this, MachineType::Int32(), MachineType::Int32(),
                  MachineType::Int32());
  Node* const p0 = m.Parameter(0);
  Node* const p1 = m.Parameter(1);
  Node* const s0 = m.Int32Mul(p1, m.Int32Constant(8));
  Node* const c0 = m.Int32Constant(15);
  m.Return(m.Int32Add(c0, m.Int32Add(p0, s0)));
  Stream s = m.Build();
  ASSERT_EQ(1U, s.size());
  EXPECT_EQ(kX64Lea32, s[0]->arch_opcode());
  EXPECT_EQ(kMode_MR8I, s[0]->addressing_mode());
  ASSERT_EQ(3U, s[0]->InputCount());
  EXPECT_EQ(s.ToVreg(p0), s.ToVreg(s[0]->InputAt(0)));
  EXPECT_EQ(s.ToVreg(p1), s.ToVreg(s[0]->InputAt(1)));
  EXPECT_TRUE(s[0]->InputAt(2)->IsImmediate());
}


TEST_F(InstructionSelectorTest, Int32AddScaled8ShlWithConstant) {
  StreamBuilder m(this, MachineType::Int32(), MachineType::Int32(),
                  MachineType::Int32());
  Node* const p0 = m.Parameter(0);
  Node* const p1 = m.Parameter(1);
  Node* const s0 = m.Word32Shl(p1, m.Int32Constant(3));
  Node* const c0 = m.Int32Constant(15);
  m.Return(m.Int32Add(c0, m.Int32Add(p0, s0)));
  Stream s = m.Build();
  ASSERT_EQ(1U, s.size());
  EXPECT_EQ(kX64Lea32, s[0]->arch_opcode());
  EXPECT_EQ(kMode_MR8I, s[0]->addressing_mode());
  ASSERT_EQ(3U, s[0]->InputCount());
  EXPECT_EQ(s.ToVreg(p0), s.ToVreg(s[0]->InputAt(0)));
  EXPECT_EQ(s.ToVreg(p1), s.ToVreg(s[0]->InputAt(1)));
  EXPECT_TRUE(s[0]->InputAt(2)->IsImmediate());
}


TEST_F(InstructionSelectorTest, Int32SubConstantAsSub) {
  StreamBuilder m(this, MachineType::Int32(), MachineType::Int32());
  Node* const p0 = m.Parameter(0);
  Node* const c0 = m.Int32Constant(-1);
  // If there is only a single use of on of the sub's non-constant input, use a
  // "subl" instruction.
  m.Return(m.Int32Sub(p0, c0));
  Stream s = m.Build();
  ASSERT_EQ(1U, s.size());
  EXPECT_EQ(kX64Lea32, s[0]->arch_opcode());
  EXPECT_EQ(kMode_MRI, s[0]->addressing_mode());
  ASSERT_EQ(2U, s[0]->InputCount());
  EXPECT_EQ(s.ToVreg(p0), s.ToVreg(s[0]->InputAt(0)));
  EXPECT_TRUE(s[0]->InputAt(1)->IsImmediate());
}


TEST_F(InstructionSelectorTest, Int32SubConstantAsLea) {
  StreamBuilder m(this, MachineType::Int32(), MachineType::Int32());
  Node* const p0 = m.Parameter(0);
  Node* const c0 = m.Int32Constant(-1);
  // If there are multiple uses of on of the sub's non-constant input, use a
  // "leal" instruction.
  Node* const v0 = m.Int32Sub(p0, c0);
  m.Return(m.Int32Div(p0, v0));
  Stream s = m.Build();
  ASSERT_EQ(2U, s.size());
  EXPECT_EQ(kX64Lea32, s[0]->arch_opcode());
  EXPECT_EQ(kMode_MRI, s[0]->addressing_mode());
  ASSERT_EQ(2U, s[0]->InputCount());
  EXPECT_EQ(s.ToVreg(p0), s.ToVreg(s[0]->InputAt(0)));
  EXPECT_TRUE(s[0]->InputAt(1)->IsImmediate());
}


TEST_F(InstructionSelectorTest, Int32AddScaled2Other) {
  StreamBuilder m(this, MachineType::Int32(), MachineType::Int32(),
                  MachineType::Int32(), MachineType::Int32());
  Node* const p0 = m.Parameter(0);
  Node* const p1 = m.Parameter(1);
  Node* const p2 = m.Parameter(2);
  Node* const s0 = m.Int32Mul(p1, m.Int32Constant(2));
  Node* const a0 = m.Int32Add(s0, p2);
  Node* const a1 = m.Int32Add(p0, a0);
  m.Return(a1);
  Stream s = m.Build();
  ASSERT_EQ(2U, s.size());
  EXPECT_EQ(kX64Lea32, s[0]->arch_opcode());
  EXPECT_EQ(kMode_MR2, s[0]->addressing_mode());
  ASSERT_EQ(2U, s[0]->InputCount());
  EXPECT_EQ(s.ToVreg(p2), s.ToVreg(s[0]->InputAt(0)));
  EXPECT_EQ(s.ToVreg(p1), s.ToVreg(s[0]->InputAt(1)));
  EXPECT_EQ(s.ToVreg(a0), s.ToVreg(s[0]->OutputAt(0)));
  ASSERT_EQ(2U, s[1]->InputCount());
  EXPECT_EQ(kX64Lea32, s[1]->arch_opcode());
  EXPECT_EQ(s.ToVreg(p0), s.ToVreg(s[1]->InputAt(0)));
  EXPECT_EQ(s.ToVreg(a0), s.ToVreg(s[1]->InputAt(1)));
  EXPECT_EQ(s.ToVreg(a1), s.ToVreg(s[1]->OutputAt(0)));
}


// -----------------------------------------------------------------------------
// Multiplication.


TEST_F(InstructionSelectorTest, Int32MulWithInt32MulWithParameters) {
  StreamBuilder m(this, MachineType::Int32(), MachineType::Int32(),
                  MachineType::Int32());
  Node* const p0 = m.Parameter(0);
  Node* const p1 = m.Parameter(1);
  Node* const m0 = m.Int32Mul(p0, p1);
  m.Return(m.Int32Mul(m0, p0));
  Stream s = m.Build();
  ASSERT_EQ(2U, s.size());
  EXPECT_EQ(kX64Imul32, s[0]->arch_opcode());
  ASSERT_EQ(2U, s[0]->InputCount());
  EXPECT_EQ(s.ToVreg(p1), s.ToVreg(s[0]->InputAt(0)));
  EXPECT_EQ(s.ToVreg(p0), s.ToVreg(s[0]->InputAt(1)));
  ASSERT_EQ(1U, s[0]->OutputCount());
  EXPECT_EQ(s.ToVreg(m0), s.ToVreg(s[0]->OutputAt(0)));
  EXPECT_EQ(kX64Imul32, s[1]->arch_opcode());
  ASSERT_EQ(2U, s[1]->InputCount());
  EXPECT_EQ(s.ToVreg(p0), s.ToVreg(s[1]->InputAt(0)));
  EXPECT_EQ(s.ToVreg(m0), s.ToVreg(s[1]->InputAt(1)));
}


TEST_F(InstructionSelectorTest, Int32MulHigh) {
  StreamBuilder m(this, MachineType::Int32(), MachineType::Int32(),
                  MachineType::Int32());
  Node* const p0 = m.Parameter(0);
  Node* const p1 = m.Parameter(1);
  Node* const n = m.Int32MulHigh(p0, p1);
  m.Return(n);
  Stream s = m.Build();
  ASSERT_EQ(1U, s.size());
  EXPECT_EQ(kX64ImulHigh32, s[0]->arch_opcode());
  ASSERT_EQ(2U, s[0]->InputCount());
  EXPECT_EQ(s.ToVreg(p0), s.ToVreg(s[0]->InputAt(0)));
  EXPECT_TRUE(s.IsFixed(s[0]->InputAt(0), rax));
  EXPECT_EQ(s.ToVreg(p1), s.ToVreg(s[0]->InputAt(1)));
  EXPECT_TRUE(!s.IsUsedAtStart(s[0]->InputAt(1)));
  ASSERT_LE(1U, s[0]->OutputCount());
  EXPECT_EQ(s.ToVreg(n), s.ToVreg(s[0]->Output()));
  EXPECT_TRUE(s.IsFixed(s[0]->OutputAt(0), rdx));
}


TEST_F(InstructionSelectorTest, Uint32MulHigh) {
  StreamBuilder m(this, MachineType::Uint32(), MachineType::Uint32(),
                  MachineType::Uint32());
  Node* const p0 = m.Parameter(0);
  Node* const p1 = m.Parameter(1);
  Node* const n = m.Uint32MulHigh(p0, p1);
  m.Return(n);
  Stream s = m.Build();
  ASSERT_EQ(1U, s.size());
  EXPECT_EQ(kX64UmulHigh32, s[0]->arch_opcode());
  ASSERT_EQ(2U, s[0]->InputCount());
  EXPECT_EQ(s.ToVreg(p0), s.ToVreg(s[0]->InputAt(0)));
  EXPECT_TRUE(s.IsFixed(s[0]->InputAt(0), rax));
  EXPECT_EQ(s.ToVreg(p1), s.ToVreg(s[0]->InputAt(1)));
  EXPECT_TRUE(!s.IsUsedAtStart(s[0]->InputAt(1)));
  ASSERT_LE(1U, s[0]->OutputCount());
  EXPECT_EQ(s.ToVreg(n), s.ToVreg(s[0]->Output()));
  EXPECT_TRUE(s.IsFixed(s[0]->OutputAt(0), rdx));
}


TEST_F(InstructionSelectorTest, Int32Mul2BecomesLea) {
  StreamBuilder m(this, MachineType::Uint32(), MachineType::Uint32(),
                  MachineType::Uint32());
  Node* const p0 = m.Parameter(0);
  Node* const c1 = m.Int32Constant(2);
  Node* const n = m.Int32Mul(p0, c1);
  m.Return(n);
  Stream s = m.Build();
  ASSERT_EQ(1U, s.size());
  EXPECT_EQ(kX64Lea32, s[0]->arch_opcode());
  EXPECT_EQ(kMode_MR1, s[0]->addressing_mode());
  ASSERT_EQ(2U, s[0]->InputCount());
  EXPECT_EQ(s.ToVreg(p0), s.ToVreg(s[0]->InputAt(0)));
  EXPECT_EQ(s.ToVreg(p0), s.ToVreg(s[0]->InputAt(1)));
}


TEST_F(InstructionSelectorTest, Int32Mul3BecomesLea) {
  StreamBuilder m(this, MachineType::Uint32(), MachineType::Uint32(),
                  MachineType::Uint32());
  Node* const p0 = m.Parameter(0);
  Node* const c1 = m.Int32Constant(3);
  Node* const n = m.Int32Mul(p0, c1);
  m.Return(n);
  Stream s = m.Build();
  ASSERT_EQ(1U, s.size());
  EXPECT_EQ(kX64Lea32, s[0]->arch_opcode());
  EXPECT_EQ(kMode_MR2, s[0]->addressing_mode());
  ASSERT_EQ(2U, s[0]->InputCount());
  EXPECT_EQ(s.ToVreg(p0), s.ToVreg(s[0]->InputAt(0)));
  EXPECT_EQ(s.ToVreg(p0), s.ToVreg(s[0]->InputAt(1)));
}


TEST_F(InstructionSelectorTest, Int32Mul4BecomesLea) {
  StreamBuilder m(this, MachineType::Uint32(), MachineType::Uint32(),
                  MachineType::Uint32());
  Node* const p0 = m.Parameter(0);
  Node* const c1 = m.Int32Constant(4);
  Node* const n = m.Int32Mul(p0, c1);
  m.Return(n);
  Stream s = m.Build();
  ASSERT_EQ(1U, s.size());
  EXPECT_EQ(kX64Lea32, s[0]->arch_opcode());
  EXPECT_EQ(kMode_M4, s[0]->addressing_mode());
  ASSERT_EQ(1U, s[0]->InputCount());
  EXPECT_EQ(s.ToVreg(p0), s.ToVreg(s[0]->InputAt(0)));
}


TEST_F(InstructionSelectorTest, Int32Mul5BecomesLea) {
  StreamBuilder m(this, MachineType::Uint32(), MachineType::Uint32(),
                  MachineType::Uint32());
  Node* const p0 = m.Parameter(0);
  Node* const c1 = m.Int32Constant(5);
  Node* const n = m.Int32Mul(p0, c1);
  m.Return(n);
  Stream s = m.Build();
  ASSERT_EQ(1U, s.size());
  EXPECT_EQ(kX64Lea32, s[0]->arch_opcode());
  EXPECT_EQ(kMode_MR4, s[0]->addressing_mode());
  ASSERT_EQ(2U, s[0]->InputCount());
  EXPECT_EQ(s.ToVreg(p0), s.ToVreg(s[0]->InputAt(0)));
  EXPECT_EQ(s.ToVreg(p0), s.ToVreg(s[0]->InputAt(1)));
}


TEST_F(InstructionSelectorTest, Int32Mul8BecomesLea) {
  StreamBuilder m(this, MachineType::Uint32(), MachineType::Uint32(),
                  MachineType::Uint32());
  Node* const p0 = m.Parameter(0);
  Node* const c1 = m.Int32Constant(8);
  Node* const n = m.Int32Mul(p0, c1);
  m.Return(n);
  Stream s = m.Build();
  ASSERT_EQ(1U, s.size());
  EXPECT_EQ(kX64Lea32, s[0]->arch_opcode());
  EXPECT_EQ(kMode_M8, s[0]->addressing_mode());
  ASSERT_EQ(1U, s[0]->InputCount());
  EXPECT_EQ(s.ToVreg(p0), s.ToVreg(s[0]->InputAt(0)));
}


TEST_F(InstructionSelectorTest, Int32Mul9BecomesLea) {
  StreamBuilder m(this, MachineType::Uint32(), MachineType::Uint32(),
                  MachineType::Uint32());
  Node* const p0 = m.Parameter(0);
  Node* const c1 = m.Int32Constant(9);
  Node* const n = m.Int32Mul(p0, c1);
  m.Return(n);
  Stream s = m.Build();
  ASSERT_EQ(1U, s.size());
  EXPECT_EQ(kX64Lea32, s[0]->arch_opcode());
  EXPECT_EQ(kMode_MR8, s[0]->addressing_mode());
  ASSERT_EQ(2U, s[0]->InputCount());
  EXPECT_EQ(s.ToVreg(p0), s.ToVreg(s[0]->InputAt(0)));
  EXPECT_EQ(s.ToVreg(p0), s.ToVreg(s[0]->InputAt(1)));
}


// -----------------------------------------------------------------------------
// Word32Shl.


TEST_F(InstructionSelectorTest, Int32Shl1BecomesLea) {
  StreamBuilder m(this, MachineType::Uint32(), MachineType::Uint32(),
                  MachineType::Uint32());
  Node* const p0 = m.Parameter(0);
  Node* const c1 = m.Int32Constant(1);
  Node* const n = m.Word32Shl(p0, c1);
  m.Return(n);
  Stream s = m.Build();
  ASSERT_EQ(1U, s.size());
  EXPECT_EQ(kX64Lea32, s[0]->arch_opcode());
  EXPECT_EQ(kMode_MR1, s[0]->addressing_mode());
  ASSERT_EQ(2U, s[0]->InputCount());
  EXPECT_EQ(s.ToVreg(p0), s.ToVreg(s[0]->InputAt(0)));
  EXPECT_EQ(s.ToVreg(p0), s.ToVreg(s[0]->InputAt(1)));
}


TEST_F(InstructionSelectorTest, Int32Shl2BecomesLea) {
  StreamBuilder m(this, MachineType::Uint32(), MachineType::Uint32(),
                  MachineType::Uint32());
  Node* const p0 = m.Parameter(0);
  Node* const c1 = m.Int32Constant(2);
  Node* const n = m.Word32Shl(p0, c1);
  m.Return(n);
  Stream s = m.Build();
  ASSERT_EQ(1U, s.size());
  EXPECT_EQ(kX64Lea32, s[0]->arch_opcode());
  EXPECT_EQ(kMode_M4, s[0]->addressing_mode());
  ASSERT_EQ(1U, s[0]->InputCount());
  EXPECT_EQ(s.ToVreg(p0), s.ToVreg(s[0]->InputAt(0)));
}


TEST_F(InstructionSelectorTest, Int32Shl4BecomesLea) {
  StreamBuilder m(this, MachineType::Uint32(), MachineType::Uint32(),
                  MachineType::Uint32());
  Node* const p0 = m.Parameter(0);
  Node* const c1 = m.Int32Constant(3);
  Node* const n = m.Word32Shl(p0, c1);
  m.Return(n);
  Stream s = m.Build();
  ASSERT_EQ(1U, s.size());
  EXPECT_EQ(kX64Lea32, s[0]->arch_opcode());
  EXPECT_EQ(kMode_M8, s[0]->addressing_mode());
  ASSERT_EQ(1U, s[0]->InputCount());
  EXPECT_EQ(s.ToVreg(p0), s.ToVreg(s[0]->InputAt(0)));
}


// -----------------------------------------------------------------------------
// Binops with a memory operand.

TEST_F(InstructionSelectorTest, LoadAnd32) {
  StreamBuilder m(this, MachineType::Int32(), MachineType::Int32(),
                  MachineType::Int32());
  Node* const p0 = m.Parameter(0);
  Node* const p1 = m.Parameter(1);
  m.Return(
      m.Word32And(p0, m.Load(MachineType::Int32(), p1, m.Int32Constant(127))));
  Stream s = m.Build();
  ASSERT_EQ(1U, s.size());
  EXPECT_EQ(kX64And32, s[0]->arch_opcode());
  ASSERT_EQ(3U, s[0]->InputCount());
  EXPECT_EQ(s.ToVreg(p0), s.ToVreg(s[0]->InputAt(0)));
  EXPECT_EQ(s.ToVreg(p1), s.ToVreg(s[0]->InputAt(1)));
}

TEST_F(InstructionSelectorTest, LoadOr32) {
  StreamBuilder m(this, MachineType::Int32(), MachineType::Int32(),
                  MachineType::Int32());
  Node* const p0 = m.Parameter(0);
  Node* const p1 = m.Parameter(1);
  m.Return(
      m.Word32Or(p0, m.Load(MachineType::Int32(), p1, m.Int32Constant(127))));
  Stream s = m.Build();
  ASSERT_EQ(1U, s.size());
  EXPECT_EQ(kX64Or32, s[0]->arch_opcode());
  ASSERT_EQ(3U, s[0]->InputCount());
  EXPECT_EQ(s.ToVreg(p0), s.ToVreg(s[0]->InputAt(0)));
  EXPECT_EQ(s.ToVreg(p1), s.ToVreg(s[0]->InputAt(1)));
}

TEST_F(InstructionSelectorTest, LoadXor32) {
  StreamBuilder m(this, MachineType::Int32(), MachineType::Int32(),
                  MachineType::Int32());
  Node* const p0 = m.Parameter(0);
  Node* const p1 = m.Parameter(1);
  m.Return(
      m.Word32Xor(p0, m.Load(MachineType::Int32(), p1, m.Int32Constant(127))));
  Stream s = m.Build();
  ASSERT_EQ(1U, s.size());
  EXPECT_EQ(kX64Xor32, s[0]->arch_opcode());
  ASSERT_EQ(3U, s[0]->InputCount());
  EXPECT_EQ(s.ToVreg(p0), s.ToVreg(s[0]->InputAt(0)));
  EXPECT_EQ(s.ToVreg(p1), s.ToVreg(s[0]->InputAt(1)));
}
<<<<<<< HEAD

TEST_F(InstructionSelectorTest, LoadAdd32) {
  StreamBuilder m(this, MachineType::Int32(), MachineType::Int32(),
                  MachineType::Int32());
  Node* const p0 = m.Parameter(0);
  Node* const p1 = m.Parameter(1);
  m.Return(
      m.Int32Add(p0, m.Load(MachineType::Int32(), p1, m.Int32Constant(127))));
  Stream s = m.Build();
  // Use lea instead of add, so memory operand is invalid.
  ASSERT_EQ(2U, s.size());
  EXPECT_EQ(kX64Movl, s[0]->arch_opcode());
  EXPECT_EQ(kX64Lea32, s[1]->arch_opcode());
}

TEST_F(InstructionSelectorTest, LoadSub32) {
  StreamBuilder m(this, MachineType::Int32(), MachineType::Int32(),
                  MachineType::Int32());
  Node* const p0 = m.Parameter(0);
  Node* const p1 = m.Parameter(1);
  m.Return(
      m.Int32Sub(p0, m.Load(MachineType::Int32(), p1, m.Int32Constant(127))));
  Stream s = m.Build();
  ASSERT_EQ(1U, s.size());
  EXPECT_EQ(kX64Sub32, s[0]->arch_opcode());
  ASSERT_EQ(3U, s[0]->InputCount());
  EXPECT_EQ(s.ToVreg(p0), s.ToVreg(s[0]->InputAt(0)));
  EXPECT_EQ(s.ToVreg(p1), s.ToVreg(s[0]->InputAt(1)));
}

TEST_F(InstructionSelectorTest, LoadAnd64) {
  StreamBuilder m(this, MachineType::Int64(), MachineType::Int64(),
                  MachineType::Int64());
  Node* const p0 = m.Parameter(0);
  Node* const p1 = m.Parameter(1);
  m.Return(
      m.Word64And(p0, m.Load(MachineType::Int64(), p1, m.Int32Constant(127))));
  Stream s = m.Build();
  ASSERT_EQ(1U, s.size());
  EXPECT_EQ(kX64And, s[0]->arch_opcode());
  ASSERT_EQ(3U, s[0]->InputCount());
  EXPECT_EQ(s.ToVreg(p0), s.ToVreg(s[0]->InputAt(0)));
  EXPECT_EQ(s.ToVreg(p1), s.ToVreg(s[0]->InputAt(1)));
}

=======

TEST_F(InstructionSelectorTest, LoadAdd32) {
  StreamBuilder m(this, MachineType::Int32(), MachineType::Int32(),
                  MachineType::Int32());
  Node* const p0 = m.Parameter(0);
  Node* const p1 = m.Parameter(1);
  m.Return(
      m.Int32Add(p0, m.Load(MachineType::Int32(), p1, m.Int32Constant(127))));
  Stream s = m.Build();
  // Use lea instead of add, so memory operand is invalid.
  ASSERT_EQ(2U, s.size());
  EXPECT_EQ(kX64Movl, s[0]->arch_opcode());
  EXPECT_EQ(kX64Lea32, s[1]->arch_opcode());
}

TEST_F(InstructionSelectorTest, LoadSub32) {
  StreamBuilder m(this, MachineType::Int32(), MachineType::Int32(),
                  MachineType::Int32());
  Node* const p0 = m.Parameter(0);
  Node* const p1 = m.Parameter(1);
  m.Return(
      m.Int32Sub(p0, m.Load(MachineType::Int32(), p1, m.Int32Constant(127))));
  Stream s = m.Build();
  ASSERT_EQ(1U, s.size());
  EXPECT_EQ(kX64Sub32, s[0]->arch_opcode());
  ASSERT_EQ(3U, s[0]->InputCount());
  EXPECT_EQ(s.ToVreg(p0), s.ToVreg(s[0]->InputAt(0)));
  EXPECT_EQ(s.ToVreg(p1), s.ToVreg(s[0]->InputAt(1)));
}

TEST_F(InstructionSelectorTest, LoadAnd64) {
  StreamBuilder m(this, MachineType::Int64(), MachineType::Int64(),
                  MachineType::Int64());
  Node* const p0 = m.Parameter(0);
  Node* const p1 = m.Parameter(1);
  m.Return(
      m.Word64And(p0, m.Load(MachineType::Int64(), p1, m.Int32Constant(127))));
  Stream s = m.Build();
  ASSERT_EQ(1U, s.size());
  EXPECT_EQ(kX64And, s[0]->arch_opcode());
  ASSERT_EQ(3U, s[0]->InputCount());
  EXPECT_EQ(s.ToVreg(p0), s.ToVreg(s[0]->InputAt(0)));
  EXPECT_EQ(s.ToVreg(p1), s.ToVreg(s[0]->InputAt(1)));
}

>>>>>>> 84bd6f3c
TEST_F(InstructionSelectorTest, LoadOr64) {
  StreamBuilder m(this, MachineType::Int64(), MachineType::Int64(),
                  MachineType::Int64());
  Node* const p0 = m.Parameter(0);
  Node* const p1 = m.Parameter(1);
  m.Return(
      m.Word64Or(p0, m.Load(MachineType::Int64(), p1, m.Int32Constant(127))));
  Stream s = m.Build();
  ASSERT_EQ(1U, s.size());
  EXPECT_EQ(kX64Or, s[0]->arch_opcode());
  ASSERT_EQ(3U, s[0]->InputCount());
  EXPECT_EQ(s.ToVreg(p0), s.ToVreg(s[0]->InputAt(0)));
  EXPECT_EQ(s.ToVreg(p1), s.ToVreg(s[0]->InputAt(1)));
}

TEST_F(InstructionSelectorTest, LoadXor64) {
  StreamBuilder m(this, MachineType::Int64(), MachineType::Int64(),
                  MachineType::Int64());
  Node* const p0 = m.Parameter(0);
  Node* const p1 = m.Parameter(1);
  m.Return(
      m.Word64Xor(p0, m.Load(MachineType::Int64(), p1, m.Int32Constant(127))));
  Stream s = m.Build();
  ASSERT_EQ(1U, s.size());
  EXPECT_EQ(kX64Xor, s[0]->arch_opcode());
  ASSERT_EQ(3U, s[0]->InputCount());
  EXPECT_EQ(s.ToVreg(p0), s.ToVreg(s[0]->InputAt(0)));
  EXPECT_EQ(s.ToVreg(p1), s.ToVreg(s[0]->InputAt(1)));
}

TEST_F(InstructionSelectorTest, LoadAdd64) {
  StreamBuilder m(this, MachineType::Int64(), MachineType::Int64(),
                  MachineType::Int64());
  Node* const p0 = m.Parameter(0);
  Node* const p1 = m.Parameter(1);
  m.Return(
      m.Int64Add(p0, m.Load(MachineType::Int64(), p1, m.Int32Constant(127))));
  Stream s = m.Build();
  // Use lea instead of add, so memory operand is invalid.
  ASSERT_EQ(2U, s.size());
  EXPECT_EQ(kX64Movq, s[0]->arch_opcode());
  EXPECT_EQ(kX64Lea, s[1]->arch_opcode());
}

TEST_F(InstructionSelectorTest, LoadSub64) {
  StreamBuilder m(this, MachineType::Int64(), MachineType::Int64(),
                  MachineType::Int64());
  Node* const p0 = m.Parameter(0);
  Node* const p1 = m.Parameter(1);
  m.Return(
      m.Int64Sub(p0, m.Load(MachineType::Int64(), p1, m.Int32Constant(127))));
  Stream s = m.Build();
  ASSERT_EQ(1U, s.size());
  EXPECT_EQ(kX64Sub, s[0]->arch_opcode());
  ASSERT_EQ(3U, s[0]->InputCount());
  EXPECT_EQ(s.ToVreg(p0), s.ToVreg(s[0]->InputAt(0)));
  EXPECT_EQ(s.ToVreg(p1), s.ToVreg(s[0]->InputAt(1)));
}

// -----------------------------------------------------------------------------
// Floating point operations.

TEST_F(InstructionSelectorTest, Float32Abs) {
  {
    StreamBuilder m(this, MachineType::Float32(), MachineType::Float32());
    Node* const p0 = m.Parameter(0);
    Node* const n = m.Float32Abs(p0);
    m.Return(n);
    Stream s = m.Build();
    ASSERT_EQ(1U, s.size());
    EXPECT_EQ(kSSEFloat32Abs, s[0]->arch_opcode());
    ASSERT_EQ(1U, s[0]->InputCount());
    EXPECT_EQ(s.ToVreg(p0), s.ToVreg(s[0]->InputAt(0)));
    ASSERT_EQ(1U, s[0]->OutputCount());
    EXPECT_TRUE(s.IsSameAsFirst(s[0]->Output()));
    EXPECT_EQ(s.ToVreg(n), s.ToVreg(s[0]->Output()));
    EXPECT_EQ(kFlags_none, s[0]->flags_mode());
  }
  {
    StreamBuilder m(this, MachineType::Float32(), MachineType::Float32());
    Node* const p0 = m.Parameter(0);
    Node* const n = m.Float32Abs(p0);
    m.Return(n);
    Stream s = m.Build(AVX);
    ASSERT_EQ(1U, s.size());
    EXPECT_EQ(kAVXFloat32Abs, s[0]->arch_opcode());
    ASSERT_EQ(1U, s[0]->InputCount());
    EXPECT_EQ(s.ToVreg(p0), s.ToVreg(s[0]->InputAt(0)));
    ASSERT_EQ(1U, s[0]->OutputCount());
    EXPECT_EQ(s.ToVreg(n), s.ToVreg(s[0]->Output()));
    EXPECT_EQ(kFlags_none, s[0]->flags_mode());
  }
}


TEST_F(InstructionSelectorTest, Float64Abs) {
  {
    StreamBuilder m(this, MachineType::Float64(), MachineType::Float64());
    Node* const p0 = m.Parameter(0);
    Node* const n = m.Float64Abs(p0);
    m.Return(n);
    Stream s = m.Build();
    ASSERT_EQ(1U, s.size());
    EXPECT_EQ(kSSEFloat64Abs, s[0]->arch_opcode());
    ASSERT_EQ(1U, s[0]->InputCount());
    EXPECT_EQ(s.ToVreg(p0), s.ToVreg(s[0]->InputAt(0)));
    ASSERT_EQ(1U, s[0]->OutputCount());
    EXPECT_TRUE(s.IsSameAsFirst(s[0]->Output()));
    EXPECT_EQ(s.ToVreg(n), s.ToVreg(s[0]->Output()));
    EXPECT_EQ(kFlags_none, s[0]->flags_mode());
  }
  {
    StreamBuilder m(this, MachineType::Float64(), MachineType::Float64());
    Node* const p0 = m.Parameter(0);
    Node* const n = m.Float64Abs(p0);
    m.Return(n);
    Stream s = m.Build(AVX);
    ASSERT_EQ(1U, s.size());
    EXPECT_EQ(kAVXFloat64Abs, s[0]->arch_opcode());
    ASSERT_EQ(1U, s[0]->InputCount());
    EXPECT_EQ(s.ToVreg(p0), s.ToVreg(s[0]->InputAt(0)));
    ASSERT_EQ(1U, s[0]->OutputCount());
    EXPECT_EQ(s.ToVreg(n), s.ToVreg(s[0]->Output()));
    EXPECT_EQ(kFlags_none, s[0]->flags_mode());
  }
}


TEST_F(InstructionSelectorTest, Float64BinopArithmetic) {
  {
    StreamBuilder m(this, MachineType::Float64(), MachineType::Float64(),
                    MachineType::Float64());
    Node* add = m.Float64Add(m.Parameter(0), m.Parameter(1));
    Node* mul = m.Float64Mul(add, m.Parameter(1));
    Node* sub = m.Float64Sub(mul, add);
    Node* ret = m.Float64Div(mul, sub);
    m.Return(ret);
    Stream s = m.Build(AVX);
    ASSERT_EQ(4U, s.size());
    EXPECT_EQ(kAVXFloat64Add, s[0]->arch_opcode());
    EXPECT_EQ(kAVXFloat64Mul, s[1]->arch_opcode());
    EXPECT_EQ(kAVXFloat64Sub, s[2]->arch_opcode());
    EXPECT_EQ(kAVXFloat64Div, s[3]->arch_opcode());
  }
  {
    StreamBuilder m(this, MachineType::Float64(), MachineType::Float64(),
                    MachineType::Float64());
    Node* add = m.Float64Add(m.Parameter(0), m.Parameter(1));
    Node* mul = m.Float64Mul(add, m.Parameter(1));
    Node* sub = m.Float64Sub(mul, add);
    Node* ret = m.Float64Div(mul, sub);
    m.Return(ret);
    Stream s = m.Build();
    ASSERT_EQ(4U, s.size());
    EXPECT_EQ(kSSEFloat64Add, s[0]->arch_opcode());
    EXPECT_EQ(kSSEFloat64Mul, s[1]->arch_opcode());
    EXPECT_EQ(kSSEFloat64Sub, s[2]->arch_opcode());
    EXPECT_EQ(kSSEFloat64Div, s[3]->arch_opcode());
  }
}

// -----------------------------------------------------------------------------
// Miscellaneous.


TEST_F(InstructionSelectorTest, Word64ShlWithChangeInt32ToInt64) {
  TRACED_FORRANGE(int64_t, x, 32, 63) {
    StreamBuilder m(this, MachineType::Int64(), MachineType::Int32());
    Node* const p0 = m.Parameter(0);
    Node* const n = m.Word64Shl(m.ChangeInt32ToInt64(p0), m.Int64Constant(x));
    m.Return(n);
    Stream s = m.Build();
    ASSERT_EQ(1U, s.size());
    EXPECT_EQ(kX64Shl, s[0]->arch_opcode());
    ASSERT_EQ(2U, s[0]->InputCount());
    EXPECT_EQ(s.ToVreg(p0), s.ToVreg(s[0]->InputAt(0)));
    EXPECT_EQ(x, s.ToInt32(s[0]->InputAt(1)));
    ASSERT_EQ(1U, s[0]->OutputCount());
    EXPECT_TRUE(s.IsSameAsFirst(s[0]->Output()));
    EXPECT_EQ(s.ToVreg(n), s.ToVreg(s[0]->Output()));
  }
}


TEST_F(InstructionSelectorTest, Word64ShlWithChangeUint32ToUint64) {
  TRACED_FORRANGE(int64_t, x, 32, 63) {
    StreamBuilder m(this, MachineType::Int64(), MachineType::Uint32());
    Node* const p0 = m.Parameter(0);
    Node* const n = m.Word64Shl(m.ChangeUint32ToUint64(p0), m.Int64Constant(x));
    m.Return(n);
    Stream s = m.Build();
    ASSERT_EQ(1U, s.size());
    EXPECT_EQ(kX64Shl, s[0]->arch_opcode());
    ASSERT_EQ(2U, s[0]->InputCount());
    EXPECT_EQ(s.ToVreg(p0), s.ToVreg(s[0]->InputAt(0)));
    EXPECT_EQ(x, s.ToInt32(s[0]->InputAt(1)));
    ASSERT_EQ(1U, s[0]->OutputCount());
    EXPECT_TRUE(s.IsSameAsFirst(s[0]->Output()));
    EXPECT_EQ(s.ToVreg(n), s.ToVreg(s[0]->Output()));
  }
}

TEST_F(InstructionSelectorTest, Word32AndWith0xFF) {
  {
    StreamBuilder m(this, MachineType::Int32(), MachineType::Int32());
    Node* const p0 = m.Parameter(0);
    Node* const n = m.Word32And(p0, m.Int32Constant(0xFF));
    m.Return(n);
    Stream s = m.Build();
    ASSERT_EQ(1U, s.size());
    EXPECT_EQ(kX64Movzxbl, s[0]->arch_opcode());
    ASSERT_EQ(1U, s[0]->InputCount());
    EXPECT_EQ(s.ToVreg(p0), s.ToVreg(s[0]->InputAt(0)));
    ASSERT_EQ(1U, s[0]->OutputCount());
    EXPECT_EQ(s.ToVreg(n), s.ToVreg(s[0]->Output()));
  }
  {
    StreamBuilder m(this, MachineType::Int32(), MachineType::Int32());
    Node* const p0 = m.Parameter(0);
    Node* const n = m.Word32And(m.Int32Constant(0xFF), p0);
    m.Return(n);
    Stream s = m.Build();
    ASSERT_EQ(1U, s.size());
    EXPECT_EQ(kX64Movzxbl, s[0]->arch_opcode());
    ASSERT_EQ(1U, s[0]->InputCount());
    EXPECT_EQ(s.ToVreg(p0), s.ToVreg(s[0]->InputAt(0)));
    ASSERT_EQ(1U, s[0]->OutputCount());
    EXPECT_EQ(s.ToVreg(n), s.ToVreg(s[0]->Output()));
  }
}

TEST_F(InstructionSelectorTest, Word32AndWith0xFFFF) {
  {
    StreamBuilder m(this, MachineType::Int32(), MachineType::Int32());
    Node* const p0 = m.Parameter(0);
    Node* const n = m.Word32And(p0, m.Int32Constant(0xFFFF));
    m.Return(n);
    Stream s = m.Build();
    ASSERT_EQ(1U, s.size());
    EXPECT_EQ(kX64Movzxwl, s[0]->arch_opcode());
    ASSERT_EQ(1U, s[0]->InputCount());
    EXPECT_EQ(s.ToVreg(p0), s.ToVreg(s[0]->InputAt(0)));
    ASSERT_EQ(1U, s[0]->OutputCount());
    EXPECT_EQ(s.ToVreg(n), s.ToVreg(s[0]->Output()));
  }
  {
    StreamBuilder m(this, MachineType::Int32(), MachineType::Int32());
    Node* const p0 = m.Parameter(0);
    Node* const n = m.Word32And(m.Int32Constant(0xFFFF), p0);
    m.Return(n);
    Stream s = m.Build();
    ASSERT_EQ(1U, s.size());
    EXPECT_EQ(kX64Movzxwl, s[0]->arch_opcode());
    ASSERT_EQ(1U, s[0]->InputCount());
    EXPECT_EQ(s.ToVreg(p0), s.ToVreg(s[0]->InputAt(0)));
    ASSERT_EQ(1U, s[0]->OutputCount());
    EXPECT_EQ(s.ToVreg(n), s.ToVreg(s[0]->Output()));
  }
}


TEST_F(InstructionSelectorTest, Word32Clz) {
  StreamBuilder m(this, MachineType::Uint32(), MachineType::Uint32());
  Node* const p0 = m.Parameter(0);
  Node* const n = m.Word32Clz(p0);
  m.Return(n);
  Stream s = m.Build();
  ASSERT_EQ(1U, s.size());
  EXPECT_EQ(kX64Lzcnt32, s[0]->arch_opcode());
  ASSERT_EQ(1U, s[0]->InputCount());
  EXPECT_EQ(s.ToVreg(p0), s.ToVreg(s[0]->InputAt(0)));
  ASSERT_EQ(1U, s[0]->OutputCount());
  EXPECT_EQ(s.ToVreg(n), s.ToVreg(s[0]->Output()));
}

TEST_F(InstructionSelectorTest, LoadAndWord64ShiftRight32) {
  {
    StreamBuilder m(this, MachineType::Uint64(), MachineType::Uint32());
    Node* const p0 = m.Parameter(0);
    Node* const load = m.Load(MachineType::Uint64(), p0);
    Node* const shift = m.Word64Shr(load, m.Int32Constant(32));
    m.Return(shift);
    Stream s = m.Build();
    ASSERT_EQ(1U, s.size());
    EXPECT_EQ(kX64Movl, s[0]->arch_opcode());
    ASSERT_EQ(2U, s[0]->InputCount());
    EXPECT_EQ(s.ToVreg(p0), s.ToVreg(s[0]->InputAt(0)));
    EXPECT_EQ(4, s.ToInt32(s[0]->InputAt(1)));
    ASSERT_EQ(1U, s[0]->OutputCount());
    EXPECT_EQ(s.ToVreg(shift), s.ToVreg(s[0]->Output()));
  }
  {
    StreamBuilder m(this, MachineType::Int64(), MachineType::Int32());
    Node* const p0 = m.Parameter(0);
    Node* const load = m.Load(MachineType::Int64(), p0);
    Node* const shift = m.Word64Sar(load, m.Int32Constant(32));
    m.Return(shift);
    Stream s = m.Build();
    ASSERT_EQ(1U, s.size());
    EXPECT_EQ(kX64Movsxlq, s[0]->arch_opcode());
    ASSERT_EQ(2U, s[0]->InputCount());
    EXPECT_EQ(s.ToVreg(p0), s.ToVreg(s[0]->InputAt(0)));
    EXPECT_EQ(4, s.ToInt32(s[0]->InputAt(1)));
    ASSERT_EQ(1U, s[0]->OutputCount());
    EXPECT_EQ(s.ToVreg(shift), s.ToVreg(s[0]->Output()));
  }
  {
    StreamBuilder m(this, MachineType::Int64(), MachineType::Int32());
    Node* const p0 = m.Parameter(0);
    Node* const load = m.Load(MachineType::Int64(), p0);
    Node* const shift = m.Word64Sar(load, m.Int32Constant(32));
    Node* const truncate = m.TruncateInt64ToInt32(shift);
    m.Return(truncate);
    Stream s = m.Build();
    ASSERT_EQ(1U, s.size());
    EXPECT_EQ(kX64Movl, s[0]->arch_opcode());
    ASSERT_EQ(2U, s[0]->InputCount());
    EXPECT_EQ(s.ToVreg(p0), s.ToVreg(s[0]->InputAt(0)));
    EXPECT_EQ(4, s.ToInt32(s[0]->InputAt(1)));
    ASSERT_EQ(1U, s[0]->OutputCount());
    EXPECT_EQ(s.ToVreg(shift), s.ToVreg(s[0]->Output()));
  }
}

TEST_F(InstructionSelectorTest, SpeculationFence) {
  StreamBuilder m(this, MachineType::Int32());
  m.SpeculationFence();
  m.Return(m.Int32Constant(0));
  Stream s = m.Build();
  ASSERT_EQ(1U, s.size());
  EXPECT_EQ(kLFence, s[0]->arch_opcode());
}

}  // namespace compiler
}  // namespace internal
}  // namespace v8<|MERGE_RESOLUTION|>--- conflicted
+++ resolved
@@ -1253,7 +1253,6 @@
   EXPECT_EQ(s.ToVreg(p0), s.ToVreg(s[0]->InputAt(0)));
   EXPECT_EQ(s.ToVreg(p1), s.ToVreg(s[0]->InputAt(1)));
 }
-<<<<<<< HEAD
 
 TEST_F(InstructionSelectorTest, LoadAdd32) {
   StreamBuilder m(this, MachineType::Int32(), MachineType::Int32(),
@@ -1299,53 +1298,6 @@
   EXPECT_EQ(s.ToVreg(p1), s.ToVreg(s[0]->InputAt(1)));
 }
 
-=======
-
-TEST_F(InstructionSelectorTest, LoadAdd32) {
-  StreamBuilder m(this, MachineType::Int32(), MachineType::Int32(),
-                  MachineType::Int32());
-  Node* const p0 = m.Parameter(0);
-  Node* const p1 = m.Parameter(1);
-  m.Return(
-      m.Int32Add(p0, m.Load(MachineType::Int32(), p1, m.Int32Constant(127))));
-  Stream s = m.Build();
-  // Use lea instead of add, so memory operand is invalid.
-  ASSERT_EQ(2U, s.size());
-  EXPECT_EQ(kX64Movl, s[0]->arch_opcode());
-  EXPECT_EQ(kX64Lea32, s[1]->arch_opcode());
-}
-
-TEST_F(InstructionSelectorTest, LoadSub32) {
-  StreamBuilder m(this, MachineType::Int32(), MachineType::Int32(),
-                  MachineType::Int32());
-  Node* const p0 = m.Parameter(0);
-  Node* const p1 = m.Parameter(1);
-  m.Return(
-      m.Int32Sub(p0, m.Load(MachineType::Int32(), p1, m.Int32Constant(127))));
-  Stream s = m.Build();
-  ASSERT_EQ(1U, s.size());
-  EXPECT_EQ(kX64Sub32, s[0]->arch_opcode());
-  ASSERT_EQ(3U, s[0]->InputCount());
-  EXPECT_EQ(s.ToVreg(p0), s.ToVreg(s[0]->InputAt(0)));
-  EXPECT_EQ(s.ToVreg(p1), s.ToVreg(s[0]->InputAt(1)));
-}
-
-TEST_F(InstructionSelectorTest, LoadAnd64) {
-  StreamBuilder m(this, MachineType::Int64(), MachineType::Int64(),
-                  MachineType::Int64());
-  Node* const p0 = m.Parameter(0);
-  Node* const p1 = m.Parameter(1);
-  m.Return(
-      m.Word64And(p0, m.Load(MachineType::Int64(), p1, m.Int32Constant(127))));
-  Stream s = m.Build();
-  ASSERT_EQ(1U, s.size());
-  EXPECT_EQ(kX64And, s[0]->arch_opcode());
-  ASSERT_EQ(3U, s[0]->InputCount());
-  EXPECT_EQ(s.ToVreg(p0), s.ToVreg(s[0]->InputAt(0)));
-  EXPECT_EQ(s.ToVreg(p1), s.ToVreg(s[0]->InputAt(1)));
-}
-
->>>>>>> 84bd6f3c
 TEST_F(InstructionSelectorTest, LoadOr64) {
   StreamBuilder m(this, MachineType::Int64(), MachineType::Int64(),
                   MachineType::Int64());
