--- conflicted
+++ resolved
@@ -91,11 +91,7 @@
 SaveFlags* BytecodeAnalysisTest::save_flags_ = nullptr;
 
 TEST_F(BytecodeAnalysisTest, EmptyBlock) {
-<<<<<<< HEAD
-  interpreter::BytecodeArrayBuilder builder(isolate(), zone(), 3, 3);
-=======
-  interpreter::BytecodeArrayBuilder builder(zone(), 3, 3);
->>>>>>> 84bd6f3c
+  interpreter::BytecodeArrayBuilder builder(zone(), 3, 3);
   std::vector<std::pair<std::string, std::string>> expected_liveness;
 
   interpreter::Register reg_0(0);
@@ -109,11 +105,7 @@
 }
 
 TEST_F(BytecodeAnalysisTest, SimpleLoad) {
-<<<<<<< HEAD
-  interpreter::BytecodeArrayBuilder builder(isolate(), zone(), 3, 3);
-=======
-  interpreter::BytecodeArrayBuilder builder(zone(), 3, 3);
->>>>>>> 84bd6f3c
+  interpreter::BytecodeArrayBuilder builder(zone(), 3, 3);
   std::vector<std::pair<std::string, std::string>> expected_liveness;
 
   interpreter::Register reg_0(0);
@@ -130,11 +122,7 @@
 }
 
 TEST_F(BytecodeAnalysisTest, StoreThenLoad) {
-<<<<<<< HEAD
-  interpreter::BytecodeArrayBuilder builder(isolate(), zone(), 3, 3);
-=======
-  interpreter::BytecodeArrayBuilder builder(zone(), 3, 3);
->>>>>>> 84bd6f3c
+  interpreter::BytecodeArrayBuilder builder(zone(), 3, 3);
   std::vector<std::pair<std::string, std::string>> expected_liveness;
 
   interpreter::Register reg_0(0);
@@ -154,11 +142,7 @@
 }
 
 TEST_F(BytecodeAnalysisTest, DiamondLoad) {
-<<<<<<< HEAD
-  interpreter::BytecodeArrayBuilder builder(isolate(), zone(), 3, 3);
-=======
-  interpreter::BytecodeArrayBuilder builder(zone(), 3, 3);
->>>>>>> 84bd6f3c
+  interpreter::BytecodeArrayBuilder builder(zone(), 3, 3);
   std::vector<std::pair<std::string, std::string>> expected_liveness;
 
   interpreter::Register reg_0(0);
@@ -195,11 +179,7 @@
 }
 
 TEST_F(BytecodeAnalysisTest, DiamondLookupsAndBinds) {
-<<<<<<< HEAD
-  interpreter::BytecodeArrayBuilder builder(isolate(), zone(), 3, 3);
-=======
-  interpreter::BytecodeArrayBuilder builder(zone(), 3, 3);
->>>>>>> 84bd6f3c
+  interpreter::BytecodeArrayBuilder builder(zone(), 3, 3);
   std::vector<std::pair<std::string, std::string>> expected_liveness;
 
   interpreter::Register reg_0(0);
@@ -246,11 +226,7 @@
 }
 
 TEST_F(BytecodeAnalysisTest, SimpleLoop) {
-<<<<<<< HEAD
-  interpreter::BytecodeArrayBuilder builder(isolate(), zone(), 3, 3);
-=======
-  interpreter::BytecodeArrayBuilder builder(zone(), 3, 3);
->>>>>>> 84bd6f3c
+  interpreter::BytecodeArrayBuilder builder(zone(), 3, 3);
   std::vector<std::pair<std::string, std::string>> expected_liveness;
 
   interpreter::Register reg_0(0);
@@ -262,18 +238,12 @@
   expected_liveness.emplace_back("..LL", "L.L.");
 
   {
-<<<<<<< HEAD
-    interpreter::LoopBuilder loop_builder(&builder);
-    loop_builder.LoopHeader();
-
-=======
     interpreter::LoopBuilder loop_builder(&builder, nullptr, nullptr);
     loop_builder.LoopHeader();
 
     builder.LoadUndefined();
     expected_liveness.emplace_back("L.L.", "L.LL");
 
->>>>>>> 84bd6f3c
     builder.JumpIfTrue(ToBooleanMode::kConvertToBoolean,
                        loop_builder.break_labels()->New());
     expected_liveness.emplace_back("L.LL", "L.L.");
@@ -304,11 +274,7 @@
 }
 
 TEST_F(BytecodeAnalysisTest, TryCatch) {
-<<<<<<< HEAD
-  interpreter::BytecodeArrayBuilder builder(isolate(), zone(), 3, 3);
-=======
-  interpreter::BytecodeArrayBuilder builder(zone(), 3, 3);
->>>>>>> 84bd6f3c
+  interpreter::BytecodeArrayBuilder builder(zone(), 3, 3);
   std::vector<std::pair<std::string, std::string>> expected_liveness;
 
   interpreter::Register reg_0(0);
@@ -357,31 +323,21 @@
 }
 
 TEST_F(BytecodeAnalysisTest, DiamondInLoop) {
-<<<<<<< HEAD
-  interpreter::BytecodeArrayBuilder builder(isolate(), zone(), 3, 3);
-=======
   // For a logic diamond inside a loop, the liveness down one path of the
   // diamond should eventually propagate up the other path when the loop is
   // reprocessed.
 
   interpreter::BytecodeArrayBuilder builder(zone(), 3, 3);
->>>>>>> 84bd6f3c
-  std::vector<std::pair<std::string, std::string>> expected_liveness;
-
-  interpreter::Register reg_0(0);
-
-  {
-<<<<<<< HEAD
-    interpreter::LoopBuilder loop_builder(&builder);
-    loop_builder.LoopHeader();
-
-=======
+  std::vector<std::pair<std::string, std::string>> expected_liveness;
+
+  interpreter::Register reg_0(0);
+
+  {
     interpreter::LoopBuilder loop_builder(&builder, nullptr, nullptr);
     loop_builder.LoopHeader();
 
     builder.LoadUndefined();
     expected_liveness.emplace_back("L...", "L..L");
->>>>>>> 84bd6f3c
     builder.JumpIfTrue(ToBooleanMode::kConvertToBoolean,
                        loop_builder.break_labels()->New());
     expected_liveness.emplace_back("L..L", "L..L");
@@ -389,11 +345,7 @@
     interpreter::BytecodeLabel ld1_label;
     interpreter::BytecodeLabel end_label;
     builder.JumpIfTrue(ToBooleanMode::kConvertToBoolean, &ld1_label);
-<<<<<<< HEAD
-    expected_liveness.emplace_back("L..L", "L..L");
-=======
     expected_liveness.emplace_back("L..L", "L...");
->>>>>>> 84bd6f3c
 
     {
       builder.Jump(&end_label);
@@ -425,9 +377,6 @@
 }
 
 TEST_F(BytecodeAnalysisTest, KillingLoopInsideLoop) {
-<<<<<<< HEAD
-  interpreter::BytecodeArrayBuilder builder(isolate(), zone(), 3, 3);
-=======
   // For a loop inside a loop, the inner loop has to be processed after the
   // outer loop has been processed, to ensure that it can propagate the
   // information in its header. Consider
@@ -449,27 +398,16 @@
   // r1 becomes live in 3 (via 5), but r0 stays dead (because of 4).
 
   interpreter::BytecodeArrayBuilder builder(zone(), 3, 3);
->>>>>>> 84bd6f3c
   std::vector<std::pair<std::string, std::string>> expected_liveness;
 
   interpreter::Register reg_0(0);
   interpreter::Register reg_1(1);
 
-<<<<<<< HEAD
-  builder.StoreAccumulatorInRegister(reg_0);
-  expected_liveness.emplace_back(".L.L", "LL..");
-
-  {
-    interpreter::LoopBuilder loop_builder(&builder);
-    loop_builder.LoopHeader();
-
-=======
   {
     interpreter::LoopBuilder loop_builder(&builder, nullptr, nullptr);
     loop_builder.LoopHeader();
 
     // Gen r0.
->>>>>>> 84bd6f3c
     builder.LoadAccumulatorWithRegister(reg_0);
     expected_liveness.emplace_back("LL..", ".L..");
 
@@ -479,14 +417,6 @@
 
     builder.JumpIfTrue(ToBooleanMode::kConvertToBoolean,
                        loop_builder.break_labels()->New());
-<<<<<<< HEAD
-    expected_liveness.emplace_back(".L.L", ".L.L");
-
-    {
-      interpreter::LoopBuilder inner_loop_builder(&builder);
-      inner_loop_builder.LoopHeader();
-
-=======
     expected_liveness.emplace_back(".L.L", ".L..");
 
     {
@@ -496,17 +426,12 @@
       // Kill r0.
       builder.LoadUndefined();
       expected_liveness.emplace_back(".L..", ".L.L");
->>>>>>> 84bd6f3c
       builder.StoreAccumulatorInRegister(reg_0);
       expected_liveness.emplace_back(".L.L", "LL.L");
 
       builder.JumpIfTrue(ToBooleanMode::kConvertToBoolean,
                          inner_loop_builder.break_labels()->New());
-<<<<<<< HEAD
-      expected_liveness.emplace_back("LL.L", "LL.L");
-=======
       expected_liveness.emplace_back("LL.L", "LL..");
->>>>>>> 84bd6f3c
 
       inner_loop_builder.BindContinueTarget();
       inner_loop_builder.JumpToHeader(1);
@@ -517,8 +442,6 @@
     loop_builder.JumpToHeader(0);
     expected_liveness.emplace_back("LL..", "LL..");
   }
-<<<<<<< HEAD
-=======
 
   builder.LoadUndefined();
   expected_liveness.emplace_back("....", "...L");
@@ -568,7 +491,6 @@
 
   builder.LoadAccumulatorWithRegister(reg_0);
   expected_liveness.emplace_back("L...", "...L");
->>>>>>> 84bd6f3c
 
   builder.Return();
   expected_liveness.emplace_back("...L", "....");
