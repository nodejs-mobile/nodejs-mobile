--- conflicted
+++ resolved
@@ -31,17 +31,11 @@
 class DefaultPlatformWithMockTime : public DefaultPlatform {
  public:
   DefaultPlatformWithMockTime()
-<<<<<<< HEAD
-      : DefaultPlatform(IdleTaskSupport::kEnabled), time_(0) {}
-  double MonotonicallyIncreasingTime() override { return time_; }
-  void IncreaseTime(double seconds) { time_ += seconds; }
-=======
       : DefaultPlatform(IdleTaskSupport::kEnabled, nullptr) {
     mock_time_ = 0.0;
     SetTimeFunctionForTesting([]() { return mock_time_; });
   }
   void IncreaseTime(double seconds) { mock_time_ += seconds; }
->>>>>>> 84bd6f3c
 
  private:
   static double mock_time_;
