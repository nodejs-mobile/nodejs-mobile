--- conflicted
+++ resolved
@@ -21,10 +21,6 @@
   ]
 
   deps = [
-<<<<<<< HEAD
-    ":default_tests",
-=======
->>>>>>> 84bd6f3c
     "inspector:inspector-test",
     "mkgrokdump:mkgrokdump",
   ]
@@ -37,19 +33,6 @@
       "unittests:unittests",
     ]
   }
-<<<<<<< HEAD
-
-  if (v8_test_isolation_mode != "noop") {
-    deps += [
-      ":benchmarks_run",
-      ":bot_default_run",
-      ":default_run",
-      ":mozilla_run",
-      "test262:test262_run",
-    ]
-  }
-=======
->>>>>>> 84bd6f3c
 }
 
 ###############################################################################
@@ -59,61 +42,9 @@
 group("v8_perf") {
   testonly = true
 
-<<<<<<< HEAD
-  if (v8_test_isolation_mode != "noop") {
-    deps = [
-      ":cctest_run",
-      ":fuzzer_run",
-      ":inspector-test_run",
-      ":intl_run",
-      ":message_run",
-      ":mjsunit_run",
-      ":mkgrokdump_run",
-      ":preparser_run",
-      ":unittests_run",
-      ":wasm_spec_tests_run",
-    ]
-  }
-}
-
-v8_isolate_run("bot_default") {
-  deps = [
-    ":default_tests",
-    ":webkit_run",
-  ]
-
-  isolate = "bot_default.isolate"
-}
-
-v8_isolate_run("default") {
-  deps = [
-    ":default_tests",
-  ]
-
-  isolate = "default.isolate"
-}
-
-v8_isolate_run("optimize_for_size") {
-  deps = [
-    ":cctest_run",
-    ":inspector-test_run",
-    ":intl_run",
-    ":mjsunit_run",
-    ":webkit_run",
-  ]
-
-  isolate = "optimize_for_size.isolate"
-}
-
-v8_isolate_run("perf") {
-  deps = [
-    ":cctest_exe_run",
-    "..:d8_run",
-=======
   data_deps = [
     "cctest:cctest",
     "..:d8",
->>>>>>> 84bd6f3c
   ]
 
   data = [
@@ -150,18 +81,8 @@
   ]
 }
 
-<<<<<<< HEAD
-v8_isolate_run("inspector-test") {
-  deps = [
-    "inspector:inspector-test",
-  ]
-
-  isolate = "inspector/inspector.isolate"
-}
-=======
 group("v8_default") {
   testonly = true
->>>>>>> 84bd6f3c
 
   data_deps = [
     "cctest:cctest",
@@ -191,26 +112,8 @@
   ]
 }
 
-<<<<<<< HEAD
-v8_isolate_run("mkgrokdump") {
-  deps = [
-    "mkgrokdump:mkgrokdump",
-  ]
-
-  isolate = "mkgrokdump/mkgrokdump.isolate"
-}
-
-v8_isolate_run("mozilla") {
-  deps = [
-    "..:d8_run",
-  ]
-
-  isolate = "mozilla/mozilla.isolate"
-}
-=======
 group("v8_d8_default") {
   testonly = true
->>>>>>> 84bd6f3c
 
   data_deps = [
     "debugger:v8_debugger",
@@ -225,23 +128,9 @@
 group("v8_run_num_fuzzer") {
   testonly = true
 
-<<<<<<< HEAD
-v8_isolate_run("wasm_spec_tests") {
-  deps = [
-    "..:d8_run",
-  ]
-
-  isolate = "wasm-spec-tests/wasm-spec-tests.isolate"
-}
-
-v8_isolate_run("webkit") {
-  deps = [
-    "..:d8_run",
-=======
   data_deps = [
     "benchmarks:v8_benchmarks",
     "mjsunit:v8_mjsunit",
     "webkit:v8_webkit",
->>>>>>> 84bd6f3c
   ]
 }