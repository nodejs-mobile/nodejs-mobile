--- conflicted
+++ resolved
@@ -81,11 +81,7 @@
 // This script, test-api.js and mjsunit.js has been loaded.  If using d8, d8
 // loads a normal script during startup too.
 assertTrue(normal_count == 3 || normal_count == 4);
-<<<<<<< HEAD
-assertTrue(inspector_count == 1);
-=======
 assertTrue(inspector_count == 0);
->>>>>>> 84bd6f3c
 
 // Test a builtins script.
 var array_script = Debug.findScript('native array.js');
