--- conflicted
+++ resolved
@@ -24,12 +24,6 @@
   # Slow tests
   'debug/debug-scopes': [PASS, SLOW],
   'debug/debug-stepout-scope-part*': [PASS, SLOW],
-<<<<<<< HEAD
-  'debug/ignition/debug-step-prefix-bytecodes': [PASS, SLOW],
-
-  # Too slow in debug mode and on slow platforms.
-  'regress/regress-2318': [PASS, SLOW, ['mode == debug or (arch != ia32 and arch != x64) or asan == True or msan == True', SKIP]],
-=======
   'debug/ignition/debug-step-prefix-bytecodes': [PASS, SLOW, ['mode == debug', SKIP]],
 
   # Too slow in debug mode and on slow platforms.
@@ -37,20 +31,16 @@
 
   # forcing weak callback in asan build change break order
   'debug/debug-stepin-builtin-callback': [['asan == True or msan == True', SKIP]],
->>>>>>> 84bd6f3c
 }],  # ALWAYS
 
 ##############################################################################
-['variant == stress or variant == noturbofan_stress', {
+['variant == stress', {
   # TODO(jarin/mstarzinger): Functions with eval or debugger now get optimized
   # with Turbofan, which has issues with the debugger issues.
   'debug/debug-evaluate-locals': [FAIL],
 
   # Very slow in stress mode.
   'regress/regress-2318': [SKIP],
-<<<<<<< HEAD
-}],  # variant == stress or variant == noturbofan_stress
-=======
 
   # https://crbug.com/v8/7626
   'debug/debug-stepout-scope-part*': [PASS, ['tsan', SKIP]],
@@ -61,7 +51,6 @@
   # BUG(chromium:772010).
   'debug/debug-*': [PASS, ['system == windows', SKIP]],
 }],  # variant == stress_incremental_marking
->>>>>>> 84bd6f3c
 
 ##############################################################################
 ['gc_stress == True', {
@@ -86,31 +75,6 @@
 }],  # 'gc_stress == True'
 
 ##############################################################################
-<<<<<<< HEAD
-['variant == turbofan_opt', {
-  # TODO(jarin/mstarzinger): Investigate debugger issues with TurboFan.
-  'debug/debug-evaluate-locals': [FAIL],
-}],  # variant == turbofan_opt
-
-##############################################################################
-['variant == wasm_traps', {
-  '*': [SKIP],
-}],  # variant == wasm_traps
-
-##############################################################################
-['arch == arm and not simulator_run', {
-  # Too slow on chromebooks.
-  'debug/ignition/debug-step-prefix-bytecodes': [SKIP],
-}],  # 'arch == arm and not simulator_run'
-
-##############################################################################
-['variant in [noturbofan, noturbofan_stress] and system == macos and asan', {
-  # Too slow for old pipeline and mac asan.
-  'debug/*': [SKIP],
-}],  # variant in [noturbofan, noturbofan_stress] and system == macos and asan
-
-##############################################################################
-=======
 ['variant == no_wasm_traps', {
   '*': [SKIP],
 }],  # variant == no_wasm_traps
@@ -122,7 +86,6 @@
 }],  # 'arch == arm and not simulator_run'
 
 ##############################################################################
->>>>>>> 84bd6f3c
 ['arch == s390 or arch == s390x', {
 
   # Stack manipulations in LiveEdit is not implemented for this arch.
