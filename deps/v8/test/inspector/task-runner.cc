// Copyright 2016 the V8 project authors. All rights reserved.
// Use of this source code is governed by a BSD-style license that can be
// found in the LICENSE file.

#include "test/inspector/task-runner.h"

#if !defined(_WIN32) && !defined(_WIN64)
#include <unistd.h>  // NOLINT
#endif               // !defined(_WIN32) && !defined(_WIN64)

namespace {

void ReportUncaughtException(v8::Isolate* isolate,
                             const v8::TryCatch& try_catch) {
  CHECK(try_catch.HasCaught());
  v8::HandleScope handle_scope(isolate);
<<<<<<< HEAD
  std::string message = *v8::String::Utf8Value(try_catch.Message()->Get());
  int line = try_catch.Message()
                 ->GetLineNumber(isolate->GetCurrentContext())
                 .FromJust();
  std::string source_line =
      *v8::String::Utf8Value(try_catch.Message()
                                 ->GetSourceLine(isolate->GetCurrentContext())
                                 .ToLocalChecked());
  fprintf(stderr, "Unhandle exception: %s @%s[%d]\n", message.data(),
          source_line.data(), line);
}

v8::internal::Vector<uint16_t> ToVector(v8::Local<v8::String> str) {
  v8::internal::Vector<uint16_t> buffer =
      v8::internal::Vector<uint16_t>::New(str->Length());
  str->Write(buffer.start(), 0, str->Length());
  return buffer;
=======
  std::string message =
      *v8::String::Utf8Value(isolate, try_catch.Message()->Get());
  int line = try_catch.Message()
                 ->GetLineNumber(isolate->GetCurrentContext())
                 .FromJust();
  std::string source_line = *v8::String::Utf8Value(
      isolate, try_catch.Message()
                   ->GetSourceLine(isolate->GetCurrentContext())
                   .ToLocalChecked());
  fprintf(stderr, "Unhandle exception: %s @%s[%d]\n", message.data(),
          source_line.data(), line);
>>>>>>> 84bd6f3c
}

}  //  namespace

TaskRunner::TaskRunner(IsolateData::SetupGlobalTasks setup_global_tasks,
                       bool catch_exceptions,
                       v8::base::Semaphore* ready_semaphore,
<<<<<<< HEAD
                       v8::StartupData* startup_data,
                       InspectorClientImpl::FrontendChannel* channel)
    : Thread(Options("Task Runner")),
      setup_global_tasks_(std::move(setup_global_tasks)),
      startup_data_(startup_data),
      channel_(channel),
=======
                       v8::StartupData* startup_data, bool with_inspector)
    : Thread(Options("Task Runner")),
      setup_global_tasks_(std::move(setup_global_tasks)),
      startup_data_(startup_data),
      with_inspector_(with_inspector),
>>>>>>> 84bd6f3c
      catch_exceptions_(catch_exceptions),
      ready_semaphore_(ready_semaphore),
      data_(nullptr),
      process_queue_semaphore_(0),
      nested_loop_count_(0) {
  Start();
}

TaskRunner::~TaskRunner() { Join(); }

void TaskRunner::Run() {
  data_.reset(new IsolateData(this, std::move(setup_global_tasks_),
<<<<<<< HEAD
                              startup_data_, channel_));
=======
                              startup_data_, with_inspector_));
>>>>>>> 84bd6f3c
  if (ready_semaphore_) ready_semaphore_->Signal();
  RunMessageLoop(false);
}

void TaskRunner::RunMessageLoop(bool only_protocol) {
  int loop_number = ++nested_loop_count_;
  while (nested_loop_count_ == loop_number && !is_terminated_.Value()) {
    TaskRunner::Task* task = GetNext(only_protocol);
    if (!task) return;
    v8::Isolate::Scope isolate_scope(isolate());
    if (catch_exceptions_) {
      v8::TryCatch try_catch(isolate());
<<<<<<< HEAD
      task->RunOnIsolate(data_.get());
=======
      task->Run(data_.get());
>>>>>>> 84bd6f3c
      delete task;
      if (try_catch.HasCaught()) {
        ReportUncaughtException(isolate(), try_catch);
        fflush(stdout);
        fflush(stderr);
        _exit(0);
      }
    } else {
<<<<<<< HEAD
      task->RunOnIsolate(data_.get());
=======
      task->Run(data_.get());
>>>>>>> 84bd6f3c
      delete task;
    }
  }
}

void TaskRunner::QuitMessageLoop() {
  DCHECK_LT(0, nested_loop_count_);
  --nested_loop_count_;
}

void TaskRunner::Append(Task* task) {
  queue_.Enqueue(task);
  process_queue_semaphore_.Signal();
}

void TaskRunner::Terminate() {
  is_terminated_.Increment(1);
  process_queue_semaphore_.Signal();
}

TaskRunner::Task* TaskRunner::GetNext(bool only_protocol) {
  for (;;) {
    if (is_terminated_.Value()) return nullptr;
    if (only_protocol) {
      Task* task = nullptr;
      if (queue_.Dequeue(&task)) {
        if (task->is_priority_task()) return task;
        deffered_queue_.Enqueue(task);
      }
    } else {
      Task* task = nullptr;
      if (deffered_queue_.Dequeue(&task)) return task;
      if (queue_.Dequeue(&task)) return task;
    }
    process_queue_semaphore_.Wait();
  }
  return nullptr;
<<<<<<< HEAD
}

AsyncTask::AsyncTask(IsolateData* data, const char* task_name)
    : instrumenting_(data && task_name) {
  if (!instrumenting_) return;
  data->inspector()->inspector()->asyncTaskScheduled(
      v8_inspector::StringView(reinterpret_cast<const uint8_t*>(task_name),
                               strlen(task_name)),
      this, false);
}

void AsyncTask::Run() {
  if (instrumenting_) data()->inspector()->inspector()->asyncTaskStarted(this);
  AsyncRun();
  if (instrumenting_) data()->inspector()->inspector()->asyncTaskFinished(this);
}

ExecuteStringTask::ExecuteStringTask(
    IsolateData* data, int context_group_id, const char* task_name,
    const v8::internal::Vector<uint16_t>& expression,
    v8::Local<v8::String> name, v8::Local<v8::Integer> line_offset,
    v8::Local<v8::Integer> column_offset, v8::Local<v8::Boolean> is_module)
    : AsyncTask(data, task_name),
      expression_(expression),
      name_(ToVector(name)),
      line_offset_(line_offset.As<v8::Int32>()->Value()),
      column_offset_(column_offset.As<v8::Int32>()->Value()),
      is_module_(is_module->Value()),
      context_group_id_(context_group_id) {}

ExecuteStringTask::ExecuteStringTask(
    const v8::internal::Vector<const char>& expression, int context_group_id)
    : AsyncTask(nullptr, nullptr),
      expression_utf8_(expression),
      context_group_id_(context_group_id) {}

void ExecuteStringTask::AsyncRun() {
  v8::MicrotasksScope microtasks_scope(isolate(),
                                       v8::MicrotasksScope::kRunMicrotasks);
  v8::HandleScope handle_scope(isolate());
  v8::Local<v8::Context> context = data()->GetContext(context_group_id_);
  v8::Context::Scope context_scope(context);

  v8::Local<v8::String> name =
      v8::String::NewFromTwoByte(isolate(), name_.start(),
                                 v8::NewStringType::kNormal, name_.length())
          .ToLocalChecked();
  v8::Local<v8::Integer> line_offset =
      v8::Integer::New(isolate(), line_offset_);
  v8::Local<v8::Integer> column_offset =
      v8::Integer::New(isolate(), column_offset_);

  v8::ScriptOrigin origin(
      name, line_offset, column_offset,
      /* resource_is_shared_cross_origin */ v8::Local<v8::Boolean>(),
      /* script_id */ v8::Local<v8::Integer>(),
      /* source_map_url */ v8::Local<v8::Value>(),
      /* resource_is_opaque */ v8::Local<v8::Boolean>(),
      /* is_wasm */ v8::Local<v8::Boolean>(),
      v8::Boolean::New(isolate(), is_module_));
  v8::Local<v8::String> source;
  if (expression_.length()) {
    source = v8::String::NewFromTwoByte(isolate(), expression_.start(),
                                        v8::NewStringType::kNormal,
                                        expression_.length())
                 .ToLocalChecked();
  } else {
    source = v8::String::NewFromUtf8(isolate(), expression_utf8_.start(),
                                     v8::NewStringType::kNormal,
                                     expression_utf8_.length())
                 .ToLocalChecked();
  }

  v8::ScriptCompiler::Source scriptSource(source, origin);
  if (!is_module_) {
    v8::Local<v8::Script> script;
    if (!v8::ScriptCompiler::Compile(context, &scriptSource).ToLocal(&script))
      return;
    v8::MaybeLocal<v8::Value> result;
    result = script->Run(context);
  } else {
    data()->RegisterModule(context, name_, &scriptSource);
  }
=======
>>>>>>> 84bd6f3c
}<|MERGE_RESOLUTION|>--- conflicted
+++ resolved
@@ -14,25 +14,6 @@
                              const v8::TryCatch& try_catch) {
   CHECK(try_catch.HasCaught());
   v8::HandleScope handle_scope(isolate);
-<<<<<<< HEAD
-  std::string message = *v8::String::Utf8Value(try_catch.Message()->Get());
-  int line = try_catch.Message()
-                 ->GetLineNumber(isolate->GetCurrentContext())
-                 .FromJust();
-  std::string source_line =
-      *v8::String::Utf8Value(try_catch.Message()
-                                 ->GetSourceLine(isolate->GetCurrentContext())
-                                 .ToLocalChecked());
-  fprintf(stderr, "Unhandle exception: %s @%s[%d]\n", message.data(),
-          source_line.data(), line);
-}
-
-v8::internal::Vector<uint16_t> ToVector(v8::Local<v8::String> str) {
-  v8::internal::Vector<uint16_t> buffer =
-      v8::internal::Vector<uint16_t>::New(str->Length());
-  str->Write(buffer.start(), 0, str->Length());
-  return buffer;
-=======
   std::string message =
       *v8::String::Utf8Value(isolate, try_catch.Message()->Get());
   int line = try_catch.Message()
@@ -44,7 +25,6 @@
                    .ToLocalChecked());
   fprintf(stderr, "Unhandle exception: %s @%s[%d]\n", message.data(),
           source_line.data(), line);
->>>>>>> 84bd6f3c
 }
 
 }  //  namespace
@@ -52,20 +32,11 @@
 TaskRunner::TaskRunner(IsolateData::SetupGlobalTasks setup_global_tasks,
                        bool catch_exceptions,
                        v8::base::Semaphore* ready_semaphore,
-<<<<<<< HEAD
-                       v8::StartupData* startup_data,
-                       InspectorClientImpl::FrontendChannel* channel)
-    : Thread(Options("Task Runner")),
-      setup_global_tasks_(std::move(setup_global_tasks)),
-      startup_data_(startup_data),
-      channel_(channel),
-=======
                        v8::StartupData* startup_data, bool with_inspector)
     : Thread(Options("Task Runner")),
       setup_global_tasks_(std::move(setup_global_tasks)),
       startup_data_(startup_data),
       with_inspector_(with_inspector),
->>>>>>> 84bd6f3c
       catch_exceptions_(catch_exceptions),
       ready_semaphore_(ready_semaphore),
       data_(nullptr),
@@ -78,11 +49,7 @@
 
 void TaskRunner::Run() {
   data_.reset(new IsolateData(this, std::move(setup_global_tasks_),
-<<<<<<< HEAD
-                              startup_data_, channel_));
-=======
                               startup_data_, with_inspector_));
->>>>>>> 84bd6f3c
   if (ready_semaphore_) ready_semaphore_->Signal();
   RunMessageLoop(false);
 }
@@ -95,11 +62,7 @@
     v8::Isolate::Scope isolate_scope(isolate());
     if (catch_exceptions_) {
       v8::TryCatch try_catch(isolate());
-<<<<<<< HEAD
-      task->RunOnIsolate(data_.get());
-=======
       task->Run(data_.get());
->>>>>>> 84bd6f3c
       delete task;
       if (try_catch.HasCaught()) {
         ReportUncaughtException(isolate(), try_catch);
@@ -108,11 +71,7 @@
         _exit(0);
       }
     } else {
-<<<<<<< HEAD
-      task->RunOnIsolate(data_.get());
-=======
       task->Run(data_.get());
->>>>>>> 84bd6f3c
       delete task;
     }
   }
@@ -150,90 +109,4 @@
     process_queue_semaphore_.Wait();
   }
   return nullptr;
-<<<<<<< HEAD
-}
-
-AsyncTask::AsyncTask(IsolateData* data, const char* task_name)
-    : instrumenting_(data && task_name) {
-  if (!instrumenting_) return;
-  data->inspector()->inspector()->asyncTaskScheduled(
-      v8_inspector::StringView(reinterpret_cast<const uint8_t*>(task_name),
-                               strlen(task_name)),
-      this, false);
-}
-
-void AsyncTask::Run() {
-  if (instrumenting_) data()->inspector()->inspector()->asyncTaskStarted(this);
-  AsyncRun();
-  if (instrumenting_) data()->inspector()->inspector()->asyncTaskFinished(this);
-}
-
-ExecuteStringTask::ExecuteStringTask(
-    IsolateData* data, int context_group_id, const char* task_name,
-    const v8::internal::Vector<uint16_t>& expression,
-    v8::Local<v8::String> name, v8::Local<v8::Integer> line_offset,
-    v8::Local<v8::Integer> column_offset, v8::Local<v8::Boolean> is_module)
-    : AsyncTask(data, task_name),
-      expression_(expression),
-      name_(ToVector(name)),
-      line_offset_(line_offset.As<v8::Int32>()->Value()),
-      column_offset_(column_offset.As<v8::Int32>()->Value()),
-      is_module_(is_module->Value()),
-      context_group_id_(context_group_id) {}
-
-ExecuteStringTask::ExecuteStringTask(
-    const v8::internal::Vector<const char>& expression, int context_group_id)
-    : AsyncTask(nullptr, nullptr),
-      expression_utf8_(expression),
-      context_group_id_(context_group_id) {}
-
-void ExecuteStringTask::AsyncRun() {
-  v8::MicrotasksScope microtasks_scope(isolate(),
-                                       v8::MicrotasksScope::kRunMicrotasks);
-  v8::HandleScope handle_scope(isolate());
-  v8::Local<v8::Context> context = data()->GetContext(context_group_id_);
-  v8::Context::Scope context_scope(context);
-
-  v8::Local<v8::String> name =
-      v8::String::NewFromTwoByte(isolate(), name_.start(),
-                                 v8::NewStringType::kNormal, name_.length())
-          .ToLocalChecked();
-  v8::Local<v8::Integer> line_offset =
-      v8::Integer::New(isolate(), line_offset_);
-  v8::Local<v8::Integer> column_offset =
-      v8::Integer::New(isolate(), column_offset_);
-
-  v8::ScriptOrigin origin(
-      name, line_offset, column_offset,
-      /* resource_is_shared_cross_origin */ v8::Local<v8::Boolean>(),
-      /* script_id */ v8::Local<v8::Integer>(),
-      /* source_map_url */ v8::Local<v8::Value>(),
-      /* resource_is_opaque */ v8::Local<v8::Boolean>(),
-      /* is_wasm */ v8::Local<v8::Boolean>(),
-      v8::Boolean::New(isolate(), is_module_));
-  v8::Local<v8::String> source;
-  if (expression_.length()) {
-    source = v8::String::NewFromTwoByte(isolate(), expression_.start(),
-                                        v8::NewStringType::kNormal,
-                                        expression_.length())
-                 .ToLocalChecked();
-  } else {
-    source = v8::String::NewFromUtf8(isolate(), expression_utf8_.start(),
-                                     v8::NewStringType::kNormal,
-                                     expression_utf8_.length())
-                 .ToLocalChecked();
-  }
-
-  v8::ScriptCompiler::Source scriptSource(source, origin);
-  if (!is_module_) {
-    v8::Local<v8::Script> script;
-    if (!v8::ScriptCompiler::Compile(context, &scriptSource).ToLocal(&script))
-      return;
-    v8::MaybeLocal<v8::Value> result;
-    result = script->Run(context);
-  } else {
-    data()->RegisterModule(context, name_, &scriptSource);
-  }
-=======
->>>>>>> 84bd6f3c
 }