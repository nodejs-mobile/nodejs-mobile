// Copyright 2016 the V8 project authors. All rights reserved.
// Use of this source code is governed by a BSD-style license that can be
// found in the LICENSE file.

#ifndef V8_TEST_INSPECTOR_PROTOCOL_TASK_RUNNER_H_
#define V8_TEST_INSPECTOR_PROTOCOL_TASK_RUNNER_H_

#include <map>

#include "include/v8-inspector.h"
#include "include/v8-platform.h"
#include "include/v8.h"
#include "src/base/atomic-utils.h"
#include "src/base/macros.h"
#include "src/base/platform/platform.h"
#include "src/locked-queue-inl.h"
#include "src/vector.h"
#include "test/inspector/isolate-data.h"

class TaskRunner : public v8::base::Thread {
 public:
  class Task {
   public:
    virtual ~Task() {}
<<<<<<< HEAD
    virtual bool is_inspector_task() = 0;
    void RunOnIsolate(IsolateData* data) {
      data_ = data;
      Run();
      data_ = nullptr;
    }

   protected:
    virtual void Run() = 0;
    v8::Isolate* isolate() const { return data_->isolate(); }
    IsolateData* data() const { return data_; }

   private:
    IsolateData* data_ = nullptr;
=======
    virtual bool is_priority_task() = 0;
    virtual void Run(IsolateData* data) = 0;
>>>>>>> 84bd6f3c
  };

  TaskRunner(IsolateData::SetupGlobalTasks setup_global_tasks,
             bool catch_exceptions, v8::base::Semaphore* ready_semaphore,
<<<<<<< HEAD
             v8::StartupData* startup_data,
             InspectorClientImpl::FrontendChannel* channel);
=======
             v8::StartupData* startup_data, bool with_inspector);
>>>>>>> 84bd6f3c
  virtual ~TaskRunner();
  IsolateData* data() const { return data_.get(); }

  // Thread implementation.
  void Run() override;

  // Should be called from the same thread and only from task.
  void RunMessageLoop(bool only_protocol);
  void QuitMessageLoop();

  // TaskRunner takes ownership.
  void Append(Task* task);

  void Terminate();

 private:
  Task* GetNext(bool only_protocol);
  v8::Isolate* isolate() const { return data_->isolate(); }

  IsolateData::SetupGlobalTasks setup_global_tasks_;
  v8::StartupData* startup_data_;
<<<<<<< HEAD
  InspectorClientImpl::FrontendChannel* channel_;
=======
  bool with_inspector_;
>>>>>>> 84bd6f3c
  bool catch_exceptions_;
  v8::base::Semaphore* ready_semaphore_;
  std::unique_ptr<IsolateData> data_;

  // deferred_queue_ combined with queue_ (in this order) have all tasks in the
  // correct order. Sometimes we skip non-protocol tasks by moving them from
  // queue_ to deferred_queue_.
  v8::internal::LockedQueue<Task*> queue_;
  v8::internal::LockedQueue<Task*> deffered_queue_;
  v8::base::Semaphore process_queue_semaphore_;

  int nested_loop_count_;

  v8::base::AtomicNumber<int> is_terminated_;

  DISALLOW_COPY_AND_ASSIGN(TaskRunner);
};

<<<<<<< HEAD
class AsyncTask : public TaskRunner::Task {
 public:
  AsyncTask(IsolateData* data, const char* task_name);
  virtual ~AsyncTask() = default;

 protected:
  virtual void AsyncRun() = 0;
  void Run() override;

  bool instrumenting_;
};

class ExecuteStringTask : public AsyncTask {
 public:
  ExecuteStringTask(IsolateData* data, int context_group_id,
                    const char* task_name,
                    const v8::internal::Vector<uint16_t>& expression,
                    v8::Local<v8::String> name,
                    v8::Local<v8::Integer> line_offset,
                    v8::Local<v8::Integer> column_offset,
                    v8::Local<v8::Boolean> is_module);
  ExecuteStringTask(const v8::internal::Vector<const char>& expression,
                    int context_group_id);
  bool is_inspector_task() override { return false; }

 private:
  void AsyncRun() override;

  v8::internal::Vector<uint16_t> expression_;
  v8::internal::Vector<const char> expression_utf8_;
  v8::internal::Vector<uint16_t> name_;
  int32_t line_offset_ = 0;
  int32_t column_offset_ = 0;
  bool is_module_ = false;
  int context_group_id_;

  DISALLOW_COPY_AND_ASSIGN(ExecuteStringTask);
};

=======
>>>>>>> 84bd6f3c
#endif  //  V8_TEST_INSPECTOR_PROTOCOL_TASK_RUNNER_H_<|MERGE_RESOLUTION|>--- conflicted
+++ resolved
@@ -22,35 +22,13 @@
   class Task {
    public:
     virtual ~Task() {}
-<<<<<<< HEAD
-    virtual bool is_inspector_task() = 0;
-    void RunOnIsolate(IsolateData* data) {
-      data_ = data;
-      Run();
-      data_ = nullptr;
-    }
-
-   protected:
-    virtual void Run() = 0;
-    v8::Isolate* isolate() const { return data_->isolate(); }
-    IsolateData* data() const { return data_; }
-
-   private:
-    IsolateData* data_ = nullptr;
-=======
     virtual bool is_priority_task() = 0;
     virtual void Run(IsolateData* data) = 0;
->>>>>>> 84bd6f3c
   };
 
   TaskRunner(IsolateData::SetupGlobalTasks setup_global_tasks,
              bool catch_exceptions, v8::base::Semaphore* ready_semaphore,
-<<<<<<< HEAD
-             v8::StartupData* startup_data,
-             InspectorClientImpl::FrontendChannel* channel);
-=======
              v8::StartupData* startup_data, bool with_inspector);
->>>>>>> 84bd6f3c
   virtual ~TaskRunner();
   IsolateData* data() const { return data_.get(); }
 
@@ -72,11 +50,7 @@
 
   IsolateData::SetupGlobalTasks setup_global_tasks_;
   v8::StartupData* startup_data_;
-<<<<<<< HEAD
-  InspectorClientImpl::FrontendChannel* channel_;
-=======
   bool with_inspector_;
->>>>>>> 84bd6f3c
   bool catch_exceptions_;
   v8::base::Semaphore* ready_semaphore_;
   std::unique_ptr<IsolateData> data_;
@@ -95,46 +69,4 @@
   DISALLOW_COPY_AND_ASSIGN(TaskRunner);
 };
 
-<<<<<<< HEAD
-class AsyncTask : public TaskRunner::Task {
- public:
-  AsyncTask(IsolateData* data, const char* task_name);
-  virtual ~AsyncTask() = default;
-
- protected:
-  virtual void AsyncRun() = 0;
-  void Run() override;
-
-  bool instrumenting_;
-};
-
-class ExecuteStringTask : public AsyncTask {
- public:
-  ExecuteStringTask(IsolateData* data, int context_group_id,
-                    const char* task_name,
-                    const v8::internal::Vector<uint16_t>& expression,
-                    v8::Local<v8::String> name,
-                    v8::Local<v8::Integer> line_offset,
-                    v8::Local<v8::Integer> column_offset,
-                    v8::Local<v8::Boolean> is_module);
-  ExecuteStringTask(const v8::internal::Vector<const char>& expression,
-                    int context_group_id);
-  bool is_inspector_task() override { return false; }
-
- private:
-  void AsyncRun() override;
-
-  v8::internal::Vector<uint16_t> expression_;
-  v8::internal::Vector<const char> expression_utf8_;
-  v8::internal::Vector<uint16_t> name_;
-  int32_t line_offset_ = 0;
-  int32_t column_offset_ = 0;
-  bool is_module_ = false;
-  int context_group_id_;
-
-  DISALLOW_COPY_AND_ASSIGN(ExecuteStringTask);
-};
-
-=======
->>>>>>> 84bd6f3c
 #endif  //  V8_TEST_INSPECTOR_PROTOCOL_TASK_RUNNER_H_