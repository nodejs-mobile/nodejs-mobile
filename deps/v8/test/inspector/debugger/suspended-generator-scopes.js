--- conflicted
+++ resolved
@@ -4,13 +4,8 @@
 
 let {session, contextGroup, Protocol} = InspectorTest.start('Tests that suspended generators produce scopes');
 
-<<<<<<< HEAD
-contextGroup.addScript(
-`function *gen(a) {
-=======
 contextGroup.addScript(`
 function *gen(a) {
->>>>>>> 84bd6f3c
   var b = 42;
   yield a;
   return b;
