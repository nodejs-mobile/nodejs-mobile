--- conflicted
+++ resolved
@@ -1,16 +1,10 @@
 Tests how wasm scripts are reported
 Check that inspector gets two wasm scripts at module creation time.
 Script #0 parsed. URL: v8://test/testFunction
-<<<<<<< HEAD
-Script #1 parsed. URL: v8://test/runTestRunction
-Script #2 parsed. URL: wasm://wasm/wasm-7b04570e/wasm-7b04570e-0
-Script #3 parsed. URL: wasm://wasm/wasm-7b04570e/wasm-7b04570e-1
-=======
 Script #1 parsed. URL: 
 Script #2 parsed. URL: v8://test/runTestRunction
 Script #3 parsed. URL: wasm://wasm/wasm-7b04570e/wasm-7b04570e-0
 Script #4 parsed. URL: wasm://wasm/wasm-7b04570e/wasm-7b04570e-1
->>>>>>> 84bd6f3c
 Source for wasm://wasm/wasm-7b04570e/wasm-7b04570e-0:
 func $nopFunction
   nop
