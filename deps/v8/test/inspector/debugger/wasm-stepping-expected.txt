Tests stepping through wasm scripts
Installing code an global variable.
Calling instantiate function.
Waiting for two wasm scripts to be parsed.
Ignoring script with url v8://test/callInstantiate
Got wasm script: wasm://wasm/wasm-0c10a5fe/wasm-0c10a5fe-0
Requesting source for wasm://wasm/wasm-0c10a5fe/wasm-0c10a5fe-0...
Got wasm script: wasm://wasm/wasm-0c10a5fe/wasm-0c10a5fe-1
Requesting source for wasm://wasm/wasm-0c10a5fe/wasm-0c10a5fe-1...
func $wasm_A
  nop
  nop
end

func $wasm_B (param i32)
  loop
    get_local 0
    if
      get_local 0
      i32.const 1
      i32.sub
      set_local 0
      call 0
      br 1
    end
  end
end

Setting breakpoint on line 7 (on the setlocal before the call), url wasm://wasm/wasm-0c10a5fe/wasm-0c10a5fe-1
{
    columnNumber : 6
    lineNumber : 7
    scriptId : <scriptId>
}
Paused at wasm://wasm/wasm-0c10a5fe/wasm-0c10a5fe-1:7:6:       >set_local 0
at wasm_B (7:6):
 - scope (global):
   -- skipped
 - scope (local):
<<<<<<< HEAD
   param#0: 4 (number)
=======
   locals: {"arg#0":4} (Object)
>>>>>>> 84bd6f3c
   stack: {"0":3} (Object)
at (anonymous) (0:17):
 - scope (global):
   -- skipped
Debugger.stepInto called
Paused at wasm://wasm/wasm-0c10a5fe/wasm-0c10a5fe-1:8:6:       >call 0
at wasm_B (8:6):
 - scope (global):
   -- skipped
 - scope (local):
<<<<<<< HEAD
   param#0: 3 (number)
=======
   locals: {"arg#0":3} (Object)
>>>>>>> 84bd6f3c
   stack: {} (Object)
at (anonymous) (0:17):
 - scope (global):
   -- skipped
Debugger.stepInto called
Paused at wasm://wasm/wasm-0c10a5fe/wasm-0c10a5fe-0:1:2:   >nop
at wasm_A (1:2):
 - scope (global):
   -- skipped
 - scope (local):
   stack: {} (Object)
at wasm_B (8:6):
 - scope (global):
   -- skipped
 - scope (local):
<<<<<<< HEAD
   param#0: 3 (number)
=======
   locals: {"arg#0":3} (Object)
>>>>>>> 84bd6f3c
   stack: {} (Object)
at (anonymous) (0:17):
 - scope (global):
   -- skipped
Debugger.stepOver called
Paused at wasm://wasm/wasm-0c10a5fe/wasm-0c10a5fe-0:2:2:   >nop
at wasm_A (2:2):
 - scope (global):
   -- skipped
 - scope (local):
   stack: {} (Object)
at wasm_B (8:6):
 - scope (global):
   -- skipped
 - scope (local):
<<<<<<< HEAD
   param#0: 3 (number)
=======
   locals: {"arg#0":3} (Object)
>>>>>>> 84bd6f3c
   stack: {} (Object)
at (anonymous) (0:17):
 - scope (global):
   -- skipped
Debugger.stepOut called
Paused at wasm://wasm/wasm-0c10a5fe/wasm-0c10a5fe-1:9:6:       >br 1
at wasm_B (9:6):
 - scope (global):
   -- skipped
 - scope (local):
<<<<<<< HEAD
   param#0: 3 (number)
=======
   locals: {"arg#0":3} (Object)
>>>>>>> 84bd6f3c
   stack: {} (Object)
at (anonymous) (0:17):
 - scope (global):
   -- skipped
Debugger.stepOut called
Paused at wasm://wasm/wasm-0c10a5fe/wasm-0c10a5fe-1:7:6:       >set_local 0
at wasm_B (7:6):
 - scope (global):
   -- skipped
 - scope (local):
<<<<<<< HEAD
   param#0: 3 (number)
=======
   locals: {"arg#0":3} (Object)
>>>>>>> 84bd6f3c
   stack: {"0":2} (Object)
at (anonymous) (0:17):
 - scope (global):
   -- skipped
Debugger.stepOver called
Paused at wasm://wasm/wasm-0c10a5fe/wasm-0c10a5fe-1:8:6:       >call 0
at wasm_B (8:6):
 - scope (global):
   -- skipped
 - scope (local):
<<<<<<< HEAD
   param#0: 2 (number)
=======
   locals: {"arg#0":2} (Object)
>>>>>>> 84bd6f3c
   stack: {} (Object)
at (anonymous) (0:17):
 - scope (global):
   -- skipped
Debugger.stepOver called
Paused at wasm://wasm/wasm-0c10a5fe/wasm-0c10a5fe-1:9:6:       >br 1
at wasm_B (9:6):
 - scope (global):
   -- skipped
 - scope (local):
<<<<<<< HEAD
   param#0: 2 (number)
=======
   locals: {"arg#0":2} (Object)
>>>>>>> 84bd6f3c
   stack: {} (Object)
at (anonymous) (0:17):
 - scope (global):
   -- skipped
Debugger.resume called
Paused at wasm://wasm/wasm-0c10a5fe/wasm-0c10a5fe-1:7:6:       >set_local 0
at wasm_B (7:6):
 - scope (global):
   -- skipped
 - scope (local):
<<<<<<< HEAD
   param#0: 2 (number)
=======
   locals: {"arg#0":2} (Object)
>>>>>>> 84bd6f3c
   stack: {"0":1} (Object)
at (anonymous) (0:17):
 - scope (global):
   -- skipped
Debugger.stepInto called
Paused at wasm://wasm/wasm-0c10a5fe/wasm-0c10a5fe-1:8:6:       >call 0
at wasm_B (8:6):
 - scope (global):
   -- skipped
 - scope (local):
<<<<<<< HEAD
   param#0: 1 (number)
=======
   locals: {"arg#0":1} (Object)
>>>>>>> 84bd6f3c
   stack: {} (Object)
at (anonymous) (0:17):
 - scope (global):
   -- skipped
Debugger.stepInto called
Paused at wasm://wasm/wasm-0c10a5fe/wasm-0c10a5fe-0:1:2:   >nop
at wasm_A (1:2):
 - scope (global):
   -- skipped
 - scope (local):
   stack: {} (Object)
at wasm_B (8:6):
 - scope (global):
   -- skipped
 - scope (local):
<<<<<<< HEAD
   param#0: 1 (number)
=======
   locals: {"arg#0":1} (Object)
>>>>>>> 84bd6f3c
   stack: {} (Object)
at (anonymous) (0:17):
 - scope (global):
   -- skipped
Debugger.stepOut called
Paused at wasm://wasm/wasm-0c10a5fe/wasm-0c10a5fe-1:9:6:       >br 1
at wasm_B (9:6):
 - scope (global):
   -- skipped
 - scope (local):
<<<<<<< HEAD
   param#0: 1 (number)
=======
   locals: {"arg#0":1} (Object)
>>>>>>> 84bd6f3c
   stack: {} (Object)
at (anonymous) (0:17):
 - scope (global):
   -- skipped
Debugger.stepInto called
Paused at wasm://wasm/wasm-0c10a5fe/wasm-0c10a5fe-1:1:2:   >loop
at wasm_B (1:2):
 - scope (global):
   -- skipped
 - scope (local):
<<<<<<< HEAD
   param#0: 1 (number)
=======
   locals: {"arg#0":1} (Object)
>>>>>>> 84bd6f3c
   stack: {} (Object)
at (anonymous) (0:17):
 - scope (global):
   -- skipped
Debugger.stepInto called
Paused at wasm://wasm/wasm-0c10a5fe/wasm-0c10a5fe-1:2:4:     >get_local 0
at wasm_B (2:4):
 - scope (global):
   -- skipped
 - scope (local):
<<<<<<< HEAD
   param#0: 1 (number)
=======
   locals: {"arg#0":1} (Object)
>>>>>>> 84bd6f3c
   stack: {} (Object)
at (anonymous) (0:17):
 - scope (global):
   -- skipped
Debugger.stepInto called
Paused at wasm://wasm/wasm-0c10a5fe/wasm-0c10a5fe-1:3:4:     >if
at wasm_B (3:4):
 - scope (global):
   -- skipped
 - scope (local):
<<<<<<< HEAD
   param#0: 1 (number)
=======
   locals: {"arg#0":1} (Object)
>>>>>>> 84bd6f3c
   stack: {"0":1} (Object)
at (anonymous) (0:17):
 - scope (global):
   -- skipped
Debugger.stepInto called
Paused at wasm://wasm/wasm-0c10a5fe/wasm-0c10a5fe-1:4:6:       >get_local 0
at wasm_B (4:6):
 - scope (global):
   -- skipped
 - scope (local):
<<<<<<< HEAD
   param#0: 1 (number)
=======
   locals: {"arg#0":1} (Object)
>>>>>>> 84bd6f3c
   stack: {} (Object)
at (anonymous) (0:17):
 - scope (global):
   -- skipped
Debugger.stepInto called
Paused at wasm://wasm/wasm-0c10a5fe/wasm-0c10a5fe-1:5:6:       >i32.const 1
at wasm_B (5:6):
 - scope (global):
   -- skipped
 - scope (local):
<<<<<<< HEAD
   param#0: 1 (number)
=======
   locals: {"arg#0":1} (Object)
>>>>>>> 84bd6f3c
   stack: {"0":1} (Object)
at (anonymous) (0:17):
 - scope (global):
   -- skipped
Debugger.stepInto called
Paused at wasm://wasm/wasm-0c10a5fe/wasm-0c10a5fe-1:6:6:       >i32.sub
at wasm_B (6:6):
 - scope (global):
   -- skipped
 - scope (local):
<<<<<<< HEAD
   param#0: 1 (number)
=======
   locals: {"arg#0":1} (Object)
>>>>>>> 84bd6f3c
   stack: {"0":1,"1":1} (Object)
at (anonymous) (0:17):
 - scope (global):
   -- skipped
Debugger.stepInto called
Paused at wasm://wasm/wasm-0c10a5fe/wasm-0c10a5fe-1:7:6:       >set_local 0
at wasm_B (7:6):
 - scope (global):
   -- skipped
 - scope (local):
<<<<<<< HEAD
   param#0: 1 (number)
=======
   locals: {"arg#0":1} (Object)
>>>>>>> 84bd6f3c
   stack: {"0":0} (Object)
at (anonymous) (0:17):
 - scope (global):
   -- skipped
Debugger.stepInto called
Paused at wasm://wasm/wasm-0c10a5fe/wasm-0c10a5fe-1:8:6:       >call 0
at wasm_B (8:6):
 - scope (global):
   -- skipped
 - scope (local):
<<<<<<< HEAD
   param#0: 0 (number)
=======
   locals: {"arg#0":0} (Object)
>>>>>>> 84bd6f3c
   stack: {} (Object)
at (anonymous) (0:17):
 - scope (global):
   -- skipped
Debugger.stepInto called
Paused at wasm://wasm/wasm-0c10a5fe/wasm-0c10a5fe-0:1:2:   >nop
at wasm_A (1:2):
 - scope (global):
   -- skipped
 - scope (local):
   stack: {} (Object)
at wasm_B (8:6):
 - scope (global):
   -- skipped
 - scope (local):
<<<<<<< HEAD
   param#0: 0 (number)
=======
   locals: {"arg#0":0} (Object)
>>>>>>> 84bd6f3c
   stack: {} (Object)
at (anonymous) (0:17):
 - scope (global):
   -- skipped
Debugger.stepInto called
Paused at wasm://wasm/wasm-0c10a5fe/wasm-0c10a5fe-0:2:2:   >nop
at wasm_A (2:2):
 - scope (global):
   -- skipped
 - scope (local):
   stack: {} (Object)
at wasm_B (8:6):
 - scope (global):
   -- skipped
 - scope (local):
<<<<<<< HEAD
   param#0: 0 (number)
=======
   locals: {"arg#0":0} (Object)
>>>>>>> 84bd6f3c
   stack: {} (Object)
at (anonymous) (0:17):
 - scope (global):
   -- skipped
Debugger.stepInto called
Paused at wasm://wasm/wasm-0c10a5fe/wasm-0c10a5fe-0:3:0: >end
at wasm_A (3:0):
 - scope (global):
   -- skipped
 - scope (local):
   stack: {} (Object)
at wasm_B (8:6):
 - scope (global):
   -- skipped
 - scope (local):
<<<<<<< HEAD
   param#0: 0 (number)
=======
   locals: {"arg#0":0} (Object)
>>>>>>> 84bd6f3c
   stack: {} (Object)
at (anonymous) (0:17):
 - scope (global):
   -- skipped
Debugger.stepInto called
Paused at wasm://wasm/wasm-0c10a5fe/wasm-0c10a5fe-1:9:6:       >br 1
at wasm_B (9:6):
 - scope (global):
   -- skipped
 - scope (local):
<<<<<<< HEAD
   param#0: 0 (number)
=======
   locals: {"arg#0":0} (Object)
>>>>>>> 84bd6f3c
   stack: {} (Object)
at (anonymous) (0:17):
 - scope (global):
   -- skipped
Debugger.resume called
exports.main returned!
Finished!<|MERGE_RESOLUTION|>--- conflicted
+++ resolved
@@ -37,11 +37,7 @@
  - scope (global):
    -- skipped
  - scope (local):
-<<<<<<< HEAD
-   param#0: 4 (number)
-=======
    locals: {"arg#0":4} (Object)
->>>>>>> 84bd6f3c
    stack: {"0":3} (Object)
 at (anonymous) (0:17):
  - scope (global):
@@ -52,11 +48,7 @@
  - scope (global):
    -- skipped
  - scope (local):
-<<<<<<< HEAD
-   param#0: 3 (number)
-=======
-   locals: {"arg#0":3} (Object)
->>>>>>> 84bd6f3c
+   locals: {"arg#0":3} (Object)
    stack: {} (Object)
 at (anonymous) (0:17):
  - scope (global):
@@ -72,11 +64,7 @@
  - scope (global):
    -- skipped
  - scope (local):
-<<<<<<< HEAD
-   param#0: 3 (number)
-=======
-   locals: {"arg#0":3} (Object)
->>>>>>> 84bd6f3c
+   locals: {"arg#0":3} (Object)
    stack: {} (Object)
 at (anonymous) (0:17):
  - scope (global):
@@ -92,11 +80,7 @@
  - scope (global):
    -- skipped
  - scope (local):
-<<<<<<< HEAD
-   param#0: 3 (number)
-=======
-   locals: {"arg#0":3} (Object)
->>>>>>> 84bd6f3c
+   locals: {"arg#0":3} (Object)
    stack: {} (Object)
 at (anonymous) (0:17):
  - scope (global):
@@ -107,11 +91,7 @@
  - scope (global):
    -- skipped
  - scope (local):
-<<<<<<< HEAD
-   param#0: 3 (number)
-=======
-   locals: {"arg#0":3} (Object)
->>>>>>> 84bd6f3c
+   locals: {"arg#0":3} (Object)
    stack: {} (Object)
 at (anonymous) (0:17):
  - scope (global):
@@ -122,11 +102,7 @@
  - scope (global):
    -- skipped
  - scope (local):
-<<<<<<< HEAD
-   param#0: 3 (number)
-=======
-   locals: {"arg#0":3} (Object)
->>>>>>> 84bd6f3c
+   locals: {"arg#0":3} (Object)
    stack: {"0":2} (Object)
 at (anonymous) (0:17):
  - scope (global):
@@ -137,11 +113,7 @@
  - scope (global):
    -- skipped
  - scope (local):
-<<<<<<< HEAD
-   param#0: 2 (number)
-=======
    locals: {"arg#0":2} (Object)
->>>>>>> 84bd6f3c
    stack: {} (Object)
 at (anonymous) (0:17):
  - scope (global):
@@ -152,11 +124,7 @@
  - scope (global):
    -- skipped
  - scope (local):
-<<<<<<< HEAD
-   param#0: 2 (number)
-=======
    locals: {"arg#0":2} (Object)
->>>>>>> 84bd6f3c
    stack: {} (Object)
 at (anonymous) (0:17):
  - scope (global):
@@ -167,11 +135,7 @@
  - scope (global):
    -- skipped
  - scope (local):
-<<<<<<< HEAD
-   param#0: 2 (number)
-=======
    locals: {"arg#0":2} (Object)
->>>>>>> 84bd6f3c
    stack: {"0":1} (Object)
 at (anonymous) (0:17):
  - scope (global):
@@ -182,11 +146,7 @@
  - scope (global):
    -- skipped
  - scope (local):
-<<<<<<< HEAD
-   param#0: 1 (number)
-=======
-   locals: {"arg#0":1} (Object)
->>>>>>> 84bd6f3c
+   locals: {"arg#0":1} (Object)
    stack: {} (Object)
 at (anonymous) (0:17):
  - scope (global):
@@ -202,11 +162,7 @@
  - scope (global):
    -- skipped
  - scope (local):
-<<<<<<< HEAD
-   param#0: 1 (number)
-=======
-   locals: {"arg#0":1} (Object)
->>>>>>> 84bd6f3c
+   locals: {"arg#0":1} (Object)
    stack: {} (Object)
 at (anonymous) (0:17):
  - scope (global):
@@ -217,11 +173,7 @@
  - scope (global):
    -- skipped
  - scope (local):
-<<<<<<< HEAD
-   param#0: 1 (number)
-=======
-   locals: {"arg#0":1} (Object)
->>>>>>> 84bd6f3c
+   locals: {"arg#0":1} (Object)
    stack: {} (Object)
 at (anonymous) (0:17):
  - scope (global):
@@ -232,11 +184,7 @@
  - scope (global):
    -- skipped
  - scope (local):
-<<<<<<< HEAD
-   param#0: 1 (number)
-=======
-   locals: {"arg#0":1} (Object)
->>>>>>> 84bd6f3c
+   locals: {"arg#0":1} (Object)
    stack: {} (Object)
 at (anonymous) (0:17):
  - scope (global):
@@ -247,11 +195,7 @@
  - scope (global):
    -- skipped
  - scope (local):
-<<<<<<< HEAD
-   param#0: 1 (number)
-=======
-   locals: {"arg#0":1} (Object)
->>>>>>> 84bd6f3c
+   locals: {"arg#0":1} (Object)
    stack: {} (Object)
 at (anonymous) (0:17):
  - scope (global):
@@ -262,11 +206,7 @@
  - scope (global):
    -- skipped
  - scope (local):
-<<<<<<< HEAD
-   param#0: 1 (number)
-=======
-   locals: {"arg#0":1} (Object)
->>>>>>> 84bd6f3c
+   locals: {"arg#0":1} (Object)
    stack: {"0":1} (Object)
 at (anonymous) (0:17):
  - scope (global):
@@ -277,11 +217,7 @@
  - scope (global):
    -- skipped
  - scope (local):
-<<<<<<< HEAD
-   param#0: 1 (number)
-=======
-   locals: {"arg#0":1} (Object)
->>>>>>> 84bd6f3c
+   locals: {"arg#0":1} (Object)
    stack: {} (Object)
 at (anonymous) (0:17):
  - scope (global):
@@ -292,11 +228,7 @@
  - scope (global):
    -- skipped
  - scope (local):
-<<<<<<< HEAD
-   param#0: 1 (number)
-=======
-   locals: {"arg#0":1} (Object)
->>>>>>> 84bd6f3c
+   locals: {"arg#0":1} (Object)
    stack: {"0":1} (Object)
 at (anonymous) (0:17):
  - scope (global):
@@ -307,11 +239,7 @@
  - scope (global):
    -- skipped
  - scope (local):
-<<<<<<< HEAD
-   param#0: 1 (number)
-=======
-   locals: {"arg#0":1} (Object)
->>>>>>> 84bd6f3c
+   locals: {"arg#0":1} (Object)
    stack: {"0":1,"1":1} (Object)
 at (anonymous) (0:17):
  - scope (global):
@@ -322,11 +250,7 @@
  - scope (global):
    -- skipped
  - scope (local):
-<<<<<<< HEAD
-   param#0: 1 (number)
-=======
-   locals: {"arg#0":1} (Object)
->>>>>>> 84bd6f3c
+   locals: {"arg#0":1} (Object)
    stack: {"0":0} (Object)
 at (anonymous) (0:17):
  - scope (global):
@@ -337,11 +261,7 @@
  - scope (global):
    -- skipped
  - scope (local):
-<<<<<<< HEAD
-   param#0: 0 (number)
-=======
-   locals: {"arg#0":0} (Object)
->>>>>>> 84bd6f3c
+   locals: {"arg#0":0} (Object)
    stack: {} (Object)
 at (anonymous) (0:17):
  - scope (global):
@@ -357,11 +277,7 @@
  - scope (global):
    -- skipped
  - scope (local):
-<<<<<<< HEAD
-   param#0: 0 (number)
-=======
-   locals: {"arg#0":0} (Object)
->>>>>>> 84bd6f3c
+   locals: {"arg#0":0} (Object)
    stack: {} (Object)
 at (anonymous) (0:17):
  - scope (global):
@@ -377,11 +293,7 @@
  - scope (global):
    -- skipped
  - scope (local):
-<<<<<<< HEAD
-   param#0: 0 (number)
-=======
-   locals: {"arg#0":0} (Object)
->>>>>>> 84bd6f3c
+   locals: {"arg#0":0} (Object)
    stack: {} (Object)
 at (anonymous) (0:17):
  - scope (global):
@@ -397,11 +309,7 @@
  - scope (global):
    -- skipped
  - scope (local):
-<<<<<<< HEAD
-   param#0: 0 (number)
-=======
-   locals: {"arg#0":0} (Object)
->>>>>>> 84bd6f3c
+   locals: {"arg#0":0} (Object)
    stack: {} (Object)
 at (anonymous) (0:17):
  - scope (global):
@@ -412,11 +320,7 @@
  - scope (global):
    -- skipped
  - scope (local):
-<<<<<<< HEAD
-   param#0: 0 (number)
-=======
-   locals: {"arg#0":0} (Object)
->>>>>>> 84bd6f3c
+   locals: {"arg#0":0} (Object)
    stack: {} (Object)
 at (anonymous) (0:17):
  - scope (global):
