// Copyright 2016 the V8 project authors. All rights reserved.
// Use of this source code is governed by a BSD-style license that can be
// found in the LICENSE file.
// TODO(luoe): remove flag when it is on by default.
// Flags: --harmony-bigint

<<<<<<< HEAD
let {session, contextGroup, Protocol} = InspectorTest.start("Tests that Runtime.callFunctionOn works with awaitPromise flag.");

InspectorTest.runTestSuite([
  function testArguments(next)
  {
    callFunctionOn(
      "({a : 1})",
      "function(arg1, arg2, arg3, arg4) { return \"\" + arg1 + \"|\" + arg2 + \"|\" + arg3 + \"|\" + arg4; }",
      [ "undefined", "NaN", "({a:2})", "this"],
      /* returnByValue */ true,
      /* generatePreview */ false,
      /* awaitPromise */ false)
      .then((result) => InspectorTest.logMessage(result))
      .then(() => next());
=======
let {session, contextGroup, Protocol} = InspectorTest.start('Tests that Runtime.callFunctionOn works with awaitPromise flag.');
let callFunctionOn = Protocol.Runtime.callFunctionOn.bind(Protocol.Runtime);

let remoteObject1;
let remoteObject2;
let executionContextId;

Protocol.Runtime.enable();
Protocol.Runtime.onExecutionContextCreated(messageObject => {
  executionContextId = messageObject.params.context.id;
  InspectorTest.runAsyncTestSuite(testSuite);
});

let testSuite = [
  async function prepareTestSuite() {
    let result = await Protocol.Runtime.evaluate({ expression: '({a : 1})' });
    remoteObject1 = result.result.result;
    result = await Protocol.Runtime.evaluate({ expression: '({a : 2})' });
    remoteObject2 = result.result.result;

    await Protocol.Runtime.evaluate({ expression: 'globalObjectProperty = 42;' });
  },

  async function testArguments() {
    InspectorTest.logMessage(await callFunctionOn({
      objectId: remoteObject1.objectId,
      functionDeclaration: 'function(arg1, arg2, arg3, arg4) { return \'\' + arg1 + \'|\' + arg2 + \'|\' + arg3 + \'|\' + arg4; }',
      arguments: prepareArguments([undefined, NaN, remoteObject2, remoteObject1]),
      returnByValue: true,
      generatePreview: false,
      awaitPromise: false
    }));
  },

  async function testUnserializableArguments() {
    InspectorTest.logMessage(await callFunctionOn({
      objectId: remoteObject1.objectId,
      functionDeclaration: 'function(arg1, arg2, arg3, arg4, arg5) { return \'\' + Object.is(arg1, -0) + \'|\' + Object.is(arg2, NaN) + \'|\' + Object.is(arg3, Infinity) + \'|\' + Object.is(arg4, -Infinity) + \'|\' + (typeof arg5); }',
      arguments: prepareArguments([-0, NaN, Infinity, -Infinity, 2n]),
      returnByValue: true,
      generatePreview: false,
      awaitPromise: false
    }));
  },

  async function testComplexArguments() {
    InspectorTest.logMessage(await callFunctionOn({
      objectId: remoteObject1.objectId,
      functionDeclaration: 'function(arg) { return arg.foo; }',
      arguments: prepareArguments([{foo: 'bar'}]),
      returnByValue: true,
      generatePreview: false,
      awaitPromise: false
    }));
  },

  async function testSyntaxErrorInFunction() {
    InspectorTest.logMessage(await callFunctionOn({
      objectId: remoteObject1.objectId,
      functionDeclaration: '\n  }',
      arguments: prepareArguments([]),
      returnByValue: false,
      generatePreview: false,
      awaitPromise: true
    }));
  },

  async function testExceptionInFunctionExpression() {
    InspectorTest.logMessage(await callFunctionOn({
      objectId: remoteObject1.objectId,
      functionDeclaration: '(function() { throw new Error() })()',
      arguments: prepareArguments([]),
      returnByValue: false,
      generatePreview: false,
      awaitPromise: true
    }));
  },

  async function testFunctionReturnNotPromise() {
   InspectorTest.logMessage(await callFunctionOn({
      objectId: remoteObject1.objectId,
      functionDeclaration: '(function() { return 239; })',
      arguments: prepareArguments([]),
      returnByValue: true,
      generatePreview: false,
      awaitPromise: true
    }));
>>>>>>> 84bd6f3c
  },

  async function testFunctionReturnResolvedPromiseReturnByValue() {
    InspectorTest.logMessage(await callFunctionOn({
      objectId: remoteObject1.objectId,
      functionDeclaration: '(function(arg) { return Promise.resolve({a : this.a + arg.a}); })',
      arguments: prepareArguments([ remoteObject2 ]),
      returnByValue: true,
      generatePreview: false,
      awaitPromise: true
    }));
  },

  async function testFunctionReturnResolvedPromiseWithPreview() {
    InspectorTest.logMessage(await callFunctionOn({
      objectId: remoteObject1.objectId,
      functionDeclaration: '(function(arg) { return Promise.resolve({a : this.a + arg.a}); })',
      arguments: prepareArguments([ remoteObject2 ]),
      returnByValue: false,
      generatePreview: true,
      awaitPromise: true
    }));
  },

  async function testFunctionReturnRejectedPromise() {
    InspectorTest.logMessage(await callFunctionOn({
      objectId: remoteObject1.objectId,
      functionDeclaration: '(function(arg) { return Promise.reject({a : this.a + arg.a}); })',
      arguments: prepareArguments([ remoteObject2 ]),
      returnByValue: true,
      generatePreview: false,
      awaitPromise: true
    }));
  },

  async function testEvaluateOnExecutionContext() {
    InspectorTest.logMessage(await callFunctionOn({
      executionContextId,
      functionDeclaration: '(function(arg) { return this.globalObjectProperty + arg; })',
      arguments: prepareArguments([ 28 ]),
      returnByValue: true,
      generatePreview: false,
      awaitPromise: false
    }));
  },

  async function testPassingBothObjectIdAndExecutionContextId() {
    InspectorTest.logMessage(await callFunctionOn({
      executionContextId,
      objectId: remoteObject1.objectId,
      functionDeclaration: '(function() { return 42; })',
      arguments: prepareArguments([]),
      returnByValue: true,
      generatePreview: false,
      awaitPromise: false
    }));
  },
];

function prepareArguments(args) {
  return args.map(arg => {
    if (Object.is(arg, -0))
      return {unserializableValue: '-0'};
    if (Object.is(arg, NaN) || Object.is(arg, Infinity) || Object.is(arg, -Infinity))
      return {unserializableValue: arg + ''};
    if (typeof arg === 'bigint')
      return {unserializableValue: arg + 'n'};
    if (arg && arg.objectId)
      return {objectId: arg.objectId};
    return {value: arg};
  });
}<|MERGE_RESOLUTION|>--- conflicted
+++ resolved
@@ -4,22 +4,6 @@
 // TODO(luoe): remove flag when it is on by default.
 // Flags: --harmony-bigint
 
-<<<<<<< HEAD
-let {session, contextGroup, Protocol} = InspectorTest.start("Tests that Runtime.callFunctionOn works with awaitPromise flag.");
-
-InspectorTest.runTestSuite([
-  function testArguments(next)
-  {
-    callFunctionOn(
-      "({a : 1})",
-      "function(arg1, arg2, arg3, arg4) { return \"\" + arg1 + \"|\" + arg2 + \"|\" + arg3 + \"|\" + arg4; }",
-      [ "undefined", "NaN", "({a:2})", "this"],
-      /* returnByValue */ true,
-      /* generatePreview */ false,
-      /* awaitPromise */ false)
-      .then((result) => InspectorTest.logMessage(result))
-      .then(() => next());
-=======
 let {session, contextGroup, Protocol} = InspectorTest.start('Tests that Runtime.callFunctionOn works with awaitPromise flag.');
 let callFunctionOn = Protocol.Runtime.callFunctionOn.bind(Protocol.Runtime);
 
@@ -107,7 +91,6 @@
       generatePreview: false,
       awaitPromise: true
     }));
->>>>>>> 84bd6f3c
   },
 
   async function testFunctionReturnResolvedPromiseReturnByValue() {
