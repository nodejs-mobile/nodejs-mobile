// Copyright 2016 the V8 project authors. All rights reserved.
// Use of this source code is governed by a BSD-style license that can be
// found in the LICENSE file.

let {session, contextGroup, Protocol} = InspectorTest.start('Checks Runtime.getProperties method');

InspectorTest.runAsyncTestSuite([
<<<<<<< HEAD
  async function testObject5() {
    let objectId = (await Protocol.Runtime.evaluate({
      expression: '(function(){var r = Object(5); r.foo = \'cat\';return r;})()'
    })).result.result.objectId;
    let props = await Protocol.Runtime.getProperties({ objectId, ownProperties: true });
    logGetPropertiesResult(props.result);
  },

  async function testNotOwn() {
    let objectId = (await Protocol.Runtime.evaluate({
      expression: '({ a: 2, set b(_) {}, get b() {return 5;}, __proto__: { a: 3, c: 4, get d() {return 6;} }})'
    })).result.result.objectId;
    let props = await Protocol.Runtime.getProperties({ objectId, ownProperties: false });
    logGetPropertiesResult(props.result);
  },

  async function testAccessorsOnly() {
    let objectId = (await Protocol.Runtime.evaluate({
      expression: '({ a: 2, set b(_) {}, get b() {return 5;}, c: \'c\', set d(_){} })'
    })).result.result.objectId;
    let props = await Protocol.Runtime.getProperties({ objectId, ownProperties: true, accessorPropertiesOnly: true });
    logGetPropertiesResult(props.result);
  },

  async function testArray() {
    let objectId = (await Protocol.Runtime.evaluate({
      expression: '[\'red\', \'green\', \'blue\']'
    })).result.result.objectId;
    let props = await Protocol.Runtime.getProperties({ objectId, ownProperties: true });
    logGetPropertiesResult(props.result);
  },

  async function testBound() {
    let objectId = (await Protocol.Runtime.evaluate({
      expression: 'Number.bind({}, 5)'
    })).result.result.objectId;
    let props = await Protocol.Runtime.getProperties({ objectId, ownProperties: true });
    logGetPropertiesResult(props.result);
  },

  async function testObjectThrowsLength() {
    let objectId = (await Protocol.Runtime.evaluate({
      expression: '({get length() { throw \'Length called\'; }})'
    })).result.result.objectId;
    let props = await Protocol.Runtime.getProperties({ objectId, ownProperties: true });
    logGetPropertiesResult(props.result);
  },

  async function testTypedArrayWithoutLength() {
    let objectId = (await Protocol.Runtime.evaluate({
      expression: '({__proto__: Uint8Array.prototype})'
    })).result.result.objectId;
    let props = await Protocol.Runtime.getProperties({ objectId, ownProperties: true });
    logGetPropertiesResult(props.result);
  },
]);

function logGetPropertiesResult(protocolResult) {
=======
  function testObject5() {
    return logExpressionProperties('(function(){var r = Object(5); r.foo = \'cat\';return r;})()');
  },

  function testNotOwn() {
    return logExpressionProperties('({ a: 2, set b(_) {}, get b() {return 5;}, __proto__: { a: 3, c: 4, get d() {return 6;} }})', { ownProperties: false });
  },

  function testAccessorsOnly() {
    return logExpressionProperties('({ a: 2, set b(_) {}, get b() {return 5;}, c: \'c\', set d(_){} })', { ownProperties: true, accessorPropertiesOnly: true});
  },

  function testArray() {
    return logExpressionProperties('[\'red\', \'green\', \'blue\']');
  },

  function testBound() {
    return logExpressionProperties('Number.bind({}, 5)');
  },

  function testObjectThrowsLength() {
    return logExpressionProperties('({get length() { throw \'Length called\'; }})');
  },

  function testTypedArrayWithoutLength() {
    return logExpressionProperties('({__proto__: Uint8Array.prototype})');
  },

  async function testArrayBuffer() {
    let objectId = await evaluateToObjectId('new Uint8Array([1, 1, 1, 1, 1, 1, 1, 1]).buffer');
    let props = await Protocol.Runtime.getProperties({ objectId, ownProperties: true });
    for (let prop of props.result.result) {
      if (prop.name === '__proto__')
        continue;
      InspectorTest.log(prop.name);
      await logGetPropertiesResult(prop.value.objectId);
    }
  },

  async function testArrayBufferWithBrokenUintCtor() {
    await evaluateToObjectId(`(function() {
      this.uint8array_old = this.Uint8Array;
      this.Uint8Array = 42;
    })()`);
    await logExpressionProperties('new Int8Array([1, 1, 1, 1, 1, 1, 1]).buffer');
    await evaluateToObjectId(`(function() {
      this.Uint8Array = this.uint8array_old;
      delete this.uint8array_old;
    })()`);
  }
]);

async function logExpressionProperties(expression, flags) {
  const objectId = await evaluateToObjectId(expression);
  return await logGetPropertiesResult(objectId, flags);
}

async function evaluateToObjectId(expression) {
  return (await Protocol.Runtime.evaluate({ expression })).result.result.objectId;
}

async function logGetPropertiesResult(objectId, flags = { ownProperties: true }) {
>>>>>>> 84bd6f3c
  function hasGetterSetter(property, fieldName) {
    var v = property[fieldName];
    if (!v) return false;
    return v.type !== "undefined"
  }

<<<<<<< HEAD
  var propertyArray = protocolResult.result;
=======
  flags.objectId = objectId;
  let props = await Protocol.Runtime.getProperties(flags);
  var propertyArray = props.result.result;
>>>>>>> 84bd6f3c
  propertyArray.sort(NamedThingComparator);
  for (var i = 0; i < propertyArray.length; i++) {
    var p = propertyArray[i];
    var v = p.value;
    var own = p.isOwn ? "own" : "inherited";
    if (v)
      InspectorTest.log("  " + p.name + " " + own + " " + v.type + " " + v.value);
    else
      InspectorTest.log("  " + p.name + " " + own + " no value" +
        (hasGetterSetter(p, "get") ? ", getter" : "") + (hasGetterSetter(p, "set") ? ", setter" : ""));
  }
  var internalPropertyArray = props.result.internalProperties;
  if (internalPropertyArray) {
    InspectorTest.log("Internal properties");
    internalPropertyArray.sort(NamedThingComparator);
    for (var i = 0; i < internalPropertyArray.length; i++) {
      var p = internalPropertyArray[i];
      var v = p.value;
      InspectorTest.log("  " + p.name + " " + v.type + " " + v.value);
    }
  }

  function NamedThingComparator(o1, o2) {
    return o1.name === o2.name ? 0 : (o1.name < o2.name ? -1 : 1);
  }
}<|MERGE_RESOLUTION|>--- conflicted
+++ resolved
@@ -5,66 +5,6 @@
 let {session, contextGroup, Protocol} = InspectorTest.start('Checks Runtime.getProperties method');
 
 InspectorTest.runAsyncTestSuite([
-<<<<<<< HEAD
-  async function testObject5() {
-    let objectId = (await Protocol.Runtime.evaluate({
-      expression: '(function(){var r = Object(5); r.foo = \'cat\';return r;})()'
-    })).result.result.objectId;
-    let props = await Protocol.Runtime.getProperties({ objectId, ownProperties: true });
-    logGetPropertiesResult(props.result);
-  },
-
-  async function testNotOwn() {
-    let objectId = (await Protocol.Runtime.evaluate({
-      expression: '({ a: 2, set b(_) {}, get b() {return 5;}, __proto__: { a: 3, c: 4, get d() {return 6;} }})'
-    })).result.result.objectId;
-    let props = await Protocol.Runtime.getProperties({ objectId, ownProperties: false });
-    logGetPropertiesResult(props.result);
-  },
-
-  async function testAccessorsOnly() {
-    let objectId = (await Protocol.Runtime.evaluate({
-      expression: '({ a: 2, set b(_) {}, get b() {return 5;}, c: \'c\', set d(_){} })'
-    })).result.result.objectId;
-    let props = await Protocol.Runtime.getProperties({ objectId, ownProperties: true, accessorPropertiesOnly: true });
-    logGetPropertiesResult(props.result);
-  },
-
-  async function testArray() {
-    let objectId = (await Protocol.Runtime.evaluate({
-      expression: '[\'red\', \'green\', \'blue\']'
-    })).result.result.objectId;
-    let props = await Protocol.Runtime.getProperties({ objectId, ownProperties: true });
-    logGetPropertiesResult(props.result);
-  },
-
-  async function testBound() {
-    let objectId = (await Protocol.Runtime.evaluate({
-      expression: 'Number.bind({}, 5)'
-    })).result.result.objectId;
-    let props = await Protocol.Runtime.getProperties({ objectId, ownProperties: true });
-    logGetPropertiesResult(props.result);
-  },
-
-  async function testObjectThrowsLength() {
-    let objectId = (await Protocol.Runtime.evaluate({
-      expression: '({get length() { throw \'Length called\'; }})'
-    })).result.result.objectId;
-    let props = await Protocol.Runtime.getProperties({ objectId, ownProperties: true });
-    logGetPropertiesResult(props.result);
-  },
-
-  async function testTypedArrayWithoutLength() {
-    let objectId = (await Protocol.Runtime.evaluate({
-      expression: '({__proto__: Uint8Array.prototype})'
-    })).result.result.objectId;
-    let props = await Protocol.Runtime.getProperties({ objectId, ownProperties: true });
-    logGetPropertiesResult(props.result);
-  },
-]);
-
-function logGetPropertiesResult(protocolResult) {
-=======
   function testObject5() {
     return logExpressionProperties('(function(){var r = Object(5); r.foo = \'cat\';return r;})()');
   },
@@ -127,20 +67,15 @@
 }
 
 async function logGetPropertiesResult(objectId, flags = { ownProperties: true }) {
->>>>>>> 84bd6f3c
   function hasGetterSetter(property, fieldName) {
     var v = property[fieldName];
     if (!v) return false;
     return v.type !== "undefined"
   }
 
-<<<<<<< HEAD
-  var propertyArray = protocolResult.result;
-=======
   flags.objectId = objectId;
   let props = await Protocol.Runtime.getProperties(flags);
   var propertyArray = props.result.result;
->>>>>>> 84bd6f3c
   propertyArray.sort(NamedThingComparator);
   for (var i = 0; i < propertyArray.length; i++) {
     var p = propertyArray[i];
