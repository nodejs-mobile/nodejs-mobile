--- conflicted
+++ resolved
@@ -65,11 +65,8 @@
 });
 var objInheritsGetterProperty = {__proto__: parentObj};
 inspector.allowAccessorFormatting(objInheritsGetterProperty);
-<<<<<<< HEAD
-=======
 
 var arrayWithLongValues = ["a".repeat(101), 2n**401n];
->>>>>>> 84bd6f3c
 `);
 
 contextGroup.setupInjectedScriptEnvironment();
@@ -150,8 +147,6 @@
     Protocol.Runtime.evaluate({ "expression": "Object.create([1,2])", "generatePreview": true })
         .then(result => InspectorTest.logMessage(result.result.result.preview))
         .then(next);
-<<<<<<< HEAD
-=======
   },
 
   function testArrayWithLongValues(next)
@@ -159,6 +154,5 @@
     Protocol.Runtime.evaluate({ "expression": "arrayWithLongValues", "generatePreview": true })
         .then(result => InspectorTest.logMessage(result.result.result.preview))
         .then(next);
->>>>>>> 84bd6f3c
   }
 ]);