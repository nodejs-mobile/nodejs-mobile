--- conflicted
+++ resolved
@@ -49,8 +49,6 @@
   length own no value, getter
 
 Running test: testTypedArrayWithoutLength
-<<<<<<< HEAD
-=======
   __proto__ own object undefined
 
 Running test: testArrayBuffer
@@ -88,5 +86,4 @@
 Running test: testArrayBufferWithBrokenUintCtor
   [[Int8Array]] own object undefined
   [[Uint8Array]] own object undefined
->>>>>>> 84bd6f3c
   __proto__ own object undefined