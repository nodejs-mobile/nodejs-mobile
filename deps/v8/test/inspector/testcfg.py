--- conflicted
+++ resolved
@@ -3,11 +3,6 @@
 # found in the LICENSE file.
 
 import os
-<<<<<<< HEAD
-import re
-import shlex
-=======
->>>>>>> 84bd6f3c
 
 from testrunner.local import testsuite
 from testrunner.local import utils
@@ -38,22 +33,9 @@
           tests.append(test)
     return tests
 
-<<<<<<< HEAD
-  def GetFlagsForTestCase(self, testcase, context):
-    source = self.GetSourceForTest(testcase)
-    flags = [] + context.mode_flags
-    flags_match = re.findall(FLAGS_PATTERN, source)
-    for match in flags_match:
-      flags += shlex.split(match.strip())
-    testname = testcase.path.split(os.path.sep)[-1]
-    testfilename = os.path.join(self.root, testcase.path + self.suffix())
-    protocoltestfilename = os.path.join(self.root, PROTOCOL_TEST_JS)
-    return testcase.flags + flags + [ protocoltestfilename, testfilename ]
-=======
   def _test_class(self):
     return TestCase
 
->>>>>>> 84bd6f3c
 
 class TestCase(testcase.TestCase):
   def __init__(self, *args, **kwargs):
