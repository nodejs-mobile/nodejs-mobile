# Copyright 2008 the V8 project authors. All rights reserved.
# Redistribution and use in source and binary forms, with or without
# modification, are permitted provided that the following conditions are
# met:
#
#     * Redistributions of source code must retain the above copyright
#       notice, this list of conditions and the following disclaimer.
#     * Redistributions in binary form must reproduce the above
#       copyright notice, this list of conditions and the following
#       disclaimer in the documentation and/or other materials provided
#       with the distribution.
#     * Neither the name of Google Inc. nor the names of its
#       contributors may be used to endorse or promote products derived
#       from this software without specific prior written permission.
#
# THIS SOFTWARE IS PROVIDED BY THE COPYRIGHT HOLDERS AND CONTRIBUTORS
# "AS IS" AND ANY EXPRESS OR IMPLIED WARRANTIES, INCLUDING, BUT NOT
# LIMITED TO, THE IMPLIED WARRANTIES OF MERCHANTABILITY AND FITNESS FOR
# A PARTICULAR PURPOSE ARE DISCLAIMED. IN NO EVENT SHALL THE COPYRIGHT
# OWNER OR CONTRIBUTORS BE LIABLE FOR ANY DIRECT, INDIRECT, INCIDENTAL,
# SPECIAL, EXEMPLARY, OR CONSEQUENTIAL DAMAGES (INCLUDING, BUT NOT
# LIMITED TO, PROCUREMENT OF SUBSTITUTE GOODS OR SERVICES; LOSS OF USE,
# DATA, OR PROFITS; OR BUSINESS INTERRUPTION) HOWEVER CAUSED AND ON ANY
# THEORY OF LIABILITY, WHETHER IN CONTRACT, STRICT LIABILITY, OR TORT
# (INCLUDING NEGLIGENCE OR OTHERWISE) ARISING IN ANY WAY OUT OF THE USE
# OF THIS SOFTWARE, EVEN IF ADVISED OF THE POSSIBILITY OF SUCH DAMAGE.

import os
import re

from testrunner.local import testsuite
from testrunner.local import utils
from testrunner.objects import testcase
from testrunner.outproc import message


INVALID_FLAGS = ["--enable-slow-asserts"]
MODULE_PATTERN = re.compile(r"^// MODULE$", flags=re.MULTILINE)


class TestSuite(testsuite.TestSuite):
  def ListTests(self):
    tests = []
    for dirname, dirs, files in os.walk(self.root):
      for dotted in [x for x in dirs if x.startswith('.')]:
        dirs.remove(dotted)
      dirs.sort()
      files.sort()
      for filename in files:
        if filename.endswith(".js"):
          fullpath = os.path.join(dirname, filename)
          relpath = fullpath[len(self.root) + 1 : -3]
          testname = relpath.replace(os.path.sep, "/")
          test = self._create_test(testname)
          tests.append(test)
    return tests

  def _test_class(self):
    return TestCase


class TestCase(testcase.TestCase):
  def __init__(self, *args, **kwargs):
    super(TestCase, self).__init__(*args, **kwargs)

    source = self.get_source()
    self._source_files = self._parse_source_files(source)
    self._source_flags = self._parse_source_flags(source)

  def _parse_source_files(self, source):
    files = []
    if MODULE_PATTERN.search(source):
<<<<<<< HEAD
      result.append("--module")
    result = [x for x in result if x not in INVALID_FLAGS]
    result.append(os.path.join(self.root, testcase.path + ".js"))
    return testcase.flags + result

  def GetSourceForTest(self, testcase):
    filename = os.path.join(self.root, testcase.path + self.suffix())
    with open(filename) as f:
      return f.read()

  def _IgnoreLine(self, string):
    """Ignore empty lines, valgrind output, Android output."""
    if not string: return True
    if not string.strip(): return True
    return (string.startswith("==") or string.startswith("**") or
            string.startswith("ANDROID"))

  def IsFailureOutput(self, testcase):
    output = testcase.output
    testpath = testcase.path
    expected_path = os.path.join(self.root, testpath + ".out")
    expected_lines = []
    # Can't use utils.ReadLinesFrom() here because it strips whitespace.
    with open(expected_path) as f:
      for line in f:
        if line.startswith("#") or not line.strip(): continue
        expected_lines.append(line)
    raw_lines = output.stdout.splitlines()
    actual_lines = [ s for s in raw_lines if not self._IgnoreLine(s) ]
    env = { "basename": os.path.basename(testpath + ".js") }
    if len(expected_lines) != len(actual_lines):
      return True
    for (expected, actual) in itertools.izip_longest(
        expected_lines, actual_lines, fillvalue=''):
      pattern = re.escape(expected.rstrip() % env)
      pattern = pattern.replace("\\*", ".*")
      pattern = pattern.replace("\\{NUMBER\\}", "\d(?:\.\d*)?")
      pattern = "^%s$" % pattern
      if not re.match(pattern, actual):
=======
      files.append("--module")
    files.append(os.path.join(self.suite.root, self.path + ".js"))
    return files

  def _expected_fail(self):
    path = self.path
    while path:
      head, tail = os.path.split(path)
      if tail == 'fail':
>>>>>>> 84bd6f3c
        return True
      path = head
    return False

  def _get_cmd_params(self):
    params = super(TestCase, self)._get_cmd_params()
    return [p for p in params if p not in INVALID_FLAGS]

  def _get_files_params(self):
    return self._source_files

  def _get_source_flags(self):
    return self._source_flags

  def _get_source_path(self):
    return os.path.join(self.suite.root, self.path + self._get_suffix())

  @property
  def output_proc(self):
    return message.OutProc(self.expected_outcomes,
                           os.path.join(self.suite.root, self.path),
                           self._expected_fail())


def GetSuite(*args, **kwargs):
  return TestSuite(*args, **kwargs)<|MERGE_RESOLUTION|>--- conflicted
+++ resolved
@@ -70,47 +70,6 @@
   def _parse_source_files(self, source):
     files = []
     if MODULE_PATTERN.search(source):
-<<<<<<< HEAD
-      result.append("--module")
-    result = [x for x in result if x not in INVALID_FLAGS]
-    result.append(os.path.join(self.root, testcase.path + ".js"))
-    return testcase.flags + result
-
-  def GetSourceForTest(self, testcase):
-    filename = os.path.join(self.root, testcase.path + self.suffix())
-    with open(filename) as f:
-      return f.read()
-
-  def _IgnoreLine(self, string):
-    """Ignore empty lines, valgrind output, Android output."""
-    if not string: return True
-    if not string.strip(): return True
-    return (string.startswith("==") or string.startswith("**") or
-            string.startswith("ANDROID"))
-
-  def IsFailureOutput(self, testcase):
-    output = testcase.output
-    testpath = testcase.path
-    expected_path = os.path.join(self.root, testpath + ".out")
-    expected_lines = []
-    # Can't use utils.ReadLinesFrom() here because it strips whitespace.
-    with open(expected_path) as f:
-      for line in f:
-        if line.startswith("#") or not line.strip(): continue
-        expected_lines.append(line)
-    raw_lines = output.stdout.splitlines()
-    actual_lines = [ s for s in raw_lines if not self._IgnoreLine(s) ]
-    env = { "basename": os.path.basename(testpath + ".js") }
-    if len(expected_lines) != len(actual_lines):
-      return True
-    for (expected, actual) in itertools.izip_longest(
-        expected_lines, actual_lines, fillvalue=''):
-      pattern = re.escape(expected.rstrip() % env)
-      pattern = pattern.replace("\\*", ".*")
-      pattern = pattern.replace("\\{NUMBER\\}", "\d(?:\.\d*)?")
-      pattern = "^%s$" % pattern
-      if not re.match(pattern, actual):
-=======
       files.append("--module")
     files.append(os.path.join(self.suite.root, self.path + ".js"))
     return files
@@ -120,7 +79,6 @@
     while path:
       head, tail = os.path.split(path)
       if tail == 'fail':
->>>>>>> 84bd6f3c
         return True
       path = head
     return False
