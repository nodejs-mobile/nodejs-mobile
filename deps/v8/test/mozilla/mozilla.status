# Copyright 2011 the V8 project authors. All rights reserved.
# Redistribution and use in source and binary forms, with or without
# modification, are permitted provided that the following conditions are
# met:
#
#     * Redistributions of source code must retain the above copyright
#       notice, this list of conditions and the following disclaimer.
#     * Redistributions in binary form must reproduce the above
#       copyright notice, this list of conditions and the following
#       disclaimer in the documentation and/or other materials provided
#       with the distribution.
#     * Neither the name of Google Inc. nor the names of its
#       contributors may be used to endorse or promote products derived
#       from this software without specific prior written permission.
#
# THIS SOFTWARE IS PROVIDED BY THE COPYRIGHT HOLDERS AND CONTRIBUTORS
# "AS IS" AND ANY EXPRESS OR IMPLIED WARRANTIES, INCLUDING, BUT NOT
# LIMITED TO, THE IMPLIED WARRANTIES OF MERCHANTABILITY AND FITNESS FOR
# A PARTICULAR PURPOSE ARE DISCLAIMED. IN NO EVENT SHALL THE COPYRIGHT
# OWNER OR CONTRIBUTORS BE LIABLE FOR ANY DIRECT, INDIRECT, INCIDENTAL,
# SPECIAL, EXEMPLARY, OR CONSEQUENTIAL DAMAGES (INCLUDING, BUT NOT
# LIMITED TO, PROCUREMENT OF SUBSTITUTE GOODS OR SERVICES; LOSS OF USE,
# DATA, OR PROFITS; OR BUSINESS INTERRUPTION) HOWEVER CAUSED AND ON ANY
# THEORY OF LIABILITY, WHETHER IN CONTRACT, STRICT LIABILITY, OR TORT
# (INCLUDING NEGLIGENCE OR OTHERWISE) ARISING IN ANY WAY OUT OF THE USE
# OF THIS SOFTWARE, EVEN IF ADVISED OF THE POSSIBILITY OF SUCH DAMAGE.

# This file is up to date with respect to Mozilla's CVS repository as of
# 2010-06-29. If new tests are added to Mozilla's CVS it may need to be
# updated.

# To get the mozilla tests:
# cd /path/to/checkout/test/mozilla
# rm -rf data
# cvs -d :pserver:anonymous@cvs-mirror.mozilla.org:/cvsroot co -D 2010-06-29 mozilla/js/tests
# mv mozilla/js/tests data
# rm -rf mozilla

# --------------------------------------------------------------------
# If you add a test case to this file, please try to provide
# an explanation of why the test fails; this may ease future
# debugging.
# --------------------------------------------------------------------

[
[ALWAYS, {
  ##################### NEEDS INVESTIGATION ##############

  # BUG(2893): These tests started to fail after i18n support was turned on.
  # Need to investigate why.
  'ecma_3/Number/15.7.4.3-02': [PASS, FAIL],
  'ecma_3/Date/15.9.5.5-02': [PASS, FAIL],

  ################## TURBO-FAN FAILURES ###################

  # TODO(turbofan): These are all covered by mjsunit as well. Enable them once
  # we pass 'mjsunit' and 'webkit' with TurboFan.
  'js1_5/Regress/regress-80981': [PASS, NO_VARIANTS],

  # TODO(turbofan): Causes timeouts since top-level code is optimized.
  'ecma_3/Statements/regress-324650': [PASS, NO_VARIANTS],
  'ecma_3/Statements/regress-444979': [PASS, NO_VARIANTS],
  'ecma_3/Statements/regress-74474-002': [PASS, NO_VARIANTS],
  'ecma_3/Statements/regress-74474-003': [PASS, NO_VARIANTS],
  'js1_5/Regress/regress-111557': [PASS, NO_VARIANTS],
  'js1_5/Regress/regress-155081': [PASS, NO_VARIANTS],
  'js1_5/Regress/regress-155081-2': [PASS, NO_VARIANTS],
  'js1_5/Regress/regress-159334': [PASS, NO_VARIANTS],
  'js1_5/Regress/regress-321971': [PASS, NO_VARIANTS],
  'js1_5/Regress/regress-451322': [PASS, NO_VARIANTS],

  # TODO(turbofan): Large switch statements crash.
  'js1_5/Regress/regress-398085-01': [PASS, NO_VARIANTS],

  ############################ INVALID TESTS #############################

  # Function length properties are configurable in ES6
  'ecma/Array/15.4.4.3-1': [FAIL],
  'ecma/Array/15.4.4.4-1': [FAIL],
  'ecma/Array/15.4.4.4-2': [FAIL],
  'ecma/String/15.5.4.10-1': [FAIL],
  'ecma/String/15.5.4.11-1': [FAIL],
  'ecma/String/15.5.4.7-2': [FAIL],
  'ecma/String/15.5.4.8-1': [FAIL],
  'ecma/String/15.5.4.9-1': [FAIL],

  # Date.prototype is an Object, not a Date
  'ecma/Date/15.9.5': [FAIL],

  # In ES6, the completion value of a 0-iterations loop is 'undefined'.
  'ecma/Statements/12.6.3-2': [PASS, FAIL],

  # ES2015 ToLength semantics
  'ecma_3/RegExp/15.10.6.2-2': [FAIL],

  # Escaped keywords are early errors in ES6
  'ecma_3/Unicode/uc-003': [FAIL],

  # RegExp.multiline is not part of any ECMAScript specification, and is
  # slated for deprecation in Mozilla
  # (https://bugzilla.mozilla.org/show_bug.cgi?id=1220457)
  'js1_5/Regress/regress-418504': [FAIL],

  # ES2015 const redefinition throws, initializers are required, and no
  # global object properties are made, unlike Mozilla legacy const
  'js1_5/Regress/regress-103602': [FAIL],
  'js1_5/Regress/regress-321874': [FAIL],
  'js1_5/Regress/regress-383674': [FAIL],
  'js1_5/extensions/regress-452565': [FAIL],
  'js1_5/extensions/scope-001': [FAIL],
  # To add insult to injury, these tests time out in debug mode
  'js1_5/Regress/regress-360969-03': [FAIL, ['mode == debug', NO_VARIANTS]],
  'js1_5/Regress/regress-360969-04': [FAIL, ['mode == debug', NO_VARIANTS]],

  # Function declarations are no longer allowed as the body of a with statement.
  'js1_5/Regress/regress-326453': [FAIL],

  # Invalid according to ES2015 syntax. (Details: crbug.com/726625)
  'ecma_3/extensions/regress-368516': [FAIL],

  # Function.prototype.toString revision.
  # (https://chromium-review.googlesource.com/c/546941#message-5dc0f5efe277388501e8870e39ec70383dfc7db8)
  'js1_5/Scope/regress-185485': [FAIL],

  ##################### SKIPPED TESTS #####################

  # This test checks that we behave properly in an out-of-memory
  # situation.  The test fails in V8 with an exception and takes a long
  # time to do so.
  'js1_5/Regress/regress-271716-n': [SKIP],

  # BUG(960): This test has an insane amount of output when it times out,
  # messing up ability to see other failures on the waterfall.
  'js1_5/extensions/regress-342960': [SKIP],

  # This test uses a unitialized variable. A Bug has been filed:
  # https://bugzilla.mozilla.org/show_bug.cgi?id=575575
  'js1_5/Array/regress-465980-02': [SKIP],

  # These tests are simply wrong (i.e., they do not test what they intend
  # to test).
  # In particular, these two compare numbers to NaN with != in the current
  # version of the Mozilla tests. This is *fixed* in a later version.
  # The tests should be re-enabled when switching to a new version.
  'ecma_3/Date/15.9.3.2-1': [SKIP],
  'js1_2/function/Number': [SKIP],

  # TODO(2018): Might timeout in debug mode.
  'js1_5/GC/regress-203278-2': [PASS, ['mode == debug', NO_VARIANTS, FAIL]],

  # These tests use invalid LHS expressions in assignments.
  'js1_5/Regress/regress-319391': [SKIP],
  'js1_5/Regress/regress-350253': [SKIP],
  'js1_5/Regress/regress-462292': [SKIP],
  'js1_5/decompilation/regress-443071-01': [SKIP],

  ##################### SLOW TESTS #####################

  # Compiles a long chain of && or || operations, can time out under slower
  # variants.
  'js1_5/Expressions/regress-394673': [PASS, NO_VARIANTS],

  # This takes a long time to run (~100 seconds). It should only be run
  # by the really patient.
  'js1_5/GC/regress-324278': [SKIP],

  # This takes a long time to run because our indexOf operation is
  # pretty slow - it causes a lot of GCs; see issue
  # #926379. We could consider marking this SKIP because it takes a
  # while to run to completion.
  'js1_5/GC/regress-338653': [SKIP],

  # This test is designed to run until it runs out of memory. This takes
  # a very long time because it builds strings character by character
  # and compiles a lot of regular expressions. We could consider marking
  # this SKIP because it takes a while to run to completion.
  'js1_5/GC/regress-346794': [SKIP],

  # Runs out of memory while trying to build huge string of 'x'
  # characters. This takes a long time to run (~32 seconds).
  'js1_5/GC/regress-348532': [SKIP],


  # Runs for too long: huge array with getters and setters. As it says
  # in the test: "This test will probably run out of memory".
  'js1_5/extensions/regress-345967': [SKIP],

  # Slow with arm64 simulator in debug.
  'ecma_3/Statements/regress-302439': [PASS, ['mode == debug', SLOW]],

  ##################### FLAKY TESTS #####################

  # These tests time out in debug mode but pass in product mode
  'js1_5/Regress/regress-360969-05': [PASS, ['mode == debug', NO_VARIANTS]],
  'js1_5/Regress/regress-360969-06': [PASS, ['mode == debug', NO_VARIANTS]],
  'js1_5/extensions/regress-365527': [PASS, SLOW, ['mode == debug', NO_VARIANTS]],

  'js1_5/Regress/regress-280769-3': [PASS, ['mode == debug', FAIL]],
  'js1_5/Regress/regress-203278-1': [PASS, ['mode == debug', FAIL]],
  'js1_5/Regress/regress-244470': [PASS, ['mode == debug', FAIL]],
  'ecma_3/RegExp/regress-209067': [PASS, ['mode == debug', FAIL]],
  'js1_5/GC/regress-278725': [PASS, ['mode == debug', FAIL]],
  # http://b/issue?id=1206983
  'js1_5/Regress/regress-367561-03': [PASS, ['mode == debug', FAIL], NO_VARIANTS],
  'ecma/FunctionObjects/15.3.1.1-3': [PASS, FAIL, ['mode == debug', NO_VARIANTS]],
  'ecma/FunctionObjects/15.3.2.1-3': [PASS, FAIL, ['mode == debug', NO_VARIANTS]],
  'ecma/FunctionObjects/15.3.5-1': [PASS, FAIL, ['mode == debug', NO_VARIANTS]],
  'ecma/Date/15.9.5.10-2': [PASS, FAIL, ['mode == debug', NO_VARIANTS]],

  # These tests create two Date objects just after each other and
  # expects them to match.  Sometimes this happens on the border
  # between one second and the next.
  'ecma/Date/15.9.2.1': [PASS, FAIL],
  'ecma/Date/15.9.2.2-1': [PASS, FAIL],
  'ecma/Date/15.9.2.2-2': [PASS, FAIL],
  'ecma/Date/15.9.2.2-3': [PASS, FAIL],
  'ecma/Date/15.9.2.2-4': [PASS, FAIL],
  'ecma/Date/15.9.2.2-5': [PASS, FAIL],
  'ecma/Date/15.9.2.2-6': [PASS, FAIL],

  # 1026139: These date tests fail on arm and mips.
  # These date tests also fail in a time zone without daylight saving time.
  'ecma/Date/15.9.5.29-1': [PASS, FAIL],
  'ecma/Date/15.9.5.28-1': [PASS, FAIL],

  # 1050186: Arm/MIPS vm is broken; probably unrelated to dates
  'ecma/Array/15.4.4.5-3': [PASS, ['arch == arm or arch == mipsel or arch == mips', FAIL]],

  # These 4 tests made an incorrect assumption that the timezone offset of any
  # given timezone has not changed over time. With icu-timezone-data enabled
  # and https://github.com/tc39/ecma262/pull/778 implemented, the historical
  # timezone offset is handled properly and these tests are broken in i18n
  # build. It's non-trivial to fix them because they strive to work in *any*
  # timezone.
  # TODO(jshin): Add equivalent tests with a specific timezone using TZ variable
  # on Linux to mjsunit.

  'ecma/Date/15.9.5.16': [PASS,  ['no_i18n == False', FAIL]],
  'ecma/Date/15.9.5.18': [PASS,  ['no_i18n == False', FAIL]],
  'ecma/Date/15.9.5.22-1': [PASS, ['no_i18n == False', FAIL]],

  # 1050186: Arm/MIPS vm is broken;  probably unrelated to dates
  'ecma/Date/15.9.5.22-2': [PASS, ['no_i18n == False or arch == arm or arch == mipsel or arch == mips', FAIL]],

  # Flaky test that fails due to what appears to be a bug in the test.
  # Occurs depending on current time
  'ecma/Date/15.9.5.8': [PASS, FAIL],

  # Severely brain-damaged test. Access to local variables must not
  # be more than 2.5 times faster than access to global variables? WTF?
  'js1_5/Regress/regress-169559': [PASS, FAIL],


  # Test that rely on specific timezone (not working in Denmark).
  'js1_5/Regress/regress-58116': [PASS, FAIL],


  # Flaky random() test. Tests the distribution of calls to Math.random().
  'js1_5/Regress/regress-211590': [PASS, FAIL],


  # Flaky tests; expect BigO-order computations to yield 1, but the code
  # cannot handle outliers. See bug #925864.
  'ecma_3/RegExp/regress-311414': [PASS, FAIL],
  'ecma_3/RegExp/regress-289669': [PASS, FAIL],
  'js1_5/String/regress-314890': [PASS, FAIL],
  'js1_5/String/regress-56940-01': [PASS, FAIL],
  'js1_5/String/regress-56940-02': [PASS, FAIL],
  'js1_5/String/regress-157334-01': [PASS, FAIL],
  'js1_5/String/regress-322772': [PASS, FAIL],
  'js1_5/Array/regress-99120-01': [PASS, FAIL, NO_VARIANTS],
  'js1_5/Array/regress-99120-02': [PASS, FAIL],
  'js1_5/Regress/regress-347306-01': [PASS, FAIL],
  'js1_5/Regress/regress-416628': [PASS, FAIL, NO_VARIANTS],


  # The following two tests assume that daylight savings time starts first
  # Sunday in April. This is not true when executing the tests outside
  # California! In Denmark the adjustment starts one week earlier.
  # Tests based on shell that use dates in this gap are flaky.
  'ecma/Date/15.9.5.10-1': [PASS, FAIL],
  'ecma/Date/15.9.5.12-1': [PASS, FAIL],
  'ecma/Date/15.9.5.14': [PASS, FAIL],
  'ecma/Date/15.9.5.34-1': [PASS, FAIL],


  # These tests sometimes pass (in particular on Windows). They build up
  # a lot of stuff on the stack, which normally causes a stack overflow,
  # but sometimes it makes it through?
  'js1_5/Regress/regress-98901': [PASS, FAIL],


  # Tests that sorting arrays of ints is less than 3 times as fast
  # as sorting arrays of strings.
  'js1_5/extensions/regress-371636': [PASS, FAIL, ['mode == debug', NO_VARIANTS]],


  # Tests depend on GC timings. Inherently flaky.
  'js1_5/GC/regress-383269-01': [PASS, FAIL],
  'js1_5/GC/regress-383269-02': [PASS, FAIL],
  'js1_5/Regress/regress-404755': [PASS, FAIL],


  # Test that depends on timer resolution. Fails every now and then
  # if we're unlucky enough to get a context switch at a bad time.
  # TODO(mstarzinger): Switch off TF on windows due to timeouts.
  'js1_5/extensions/regress-363258': [PASS, FAIL, ['system == windows', NO_VARIANTS]],


  # Test that assumes specific runtime for a regexp, flaky in debug mode.
  'ecma_3/RegExp/regress-85721': [PASS, ['mode == debug', FAIL]],


  # Test that assumes specific execution time, flaky in debug mode.
  'js1_5/Array/regress-101964': [PASS, ['mode == debug', FAIL]],


  ##################### INCOMPATIBLE TESTS #####################

  # This section is for tests that fail in both V8 and JSC.  Thus they
  # have been determined to be incompatible between Mozilla and V8/JSC.

  # d8 does not implement a window object.
  'js1_5/Regress/regress-317476': [FAIL],
  'js1_5/Regress/regress-314401': [FAIL],

  # d8 implements setTimeout, but not clearTimeout.
  'js1_5/GC/regress-319980-01': [FAIL],

  # Any local 'arguments' variable should not be allowed to shadow the value
  # returned via the indirect 'arguments' property accessor.
  'js1_4/Functions/function-001': [FAIL_OK],

  # Fail because it calls builtins as functions and do not expect the
  # builtin to have undefined as the receiver.
  'ecma/String/15.5.4.6-2': [FAIL_OK],

  # Fail because it expects String.prototype.split to distinguish whether
  # separator was undefined or not passed at all.
  'ecma/String/15.5.4.8-2': [FAIL_OK],

  # Fail because of toLowerCase and toUpperCase conversion.
  'ecma/String/15.5.4.11-2': [FAIL_OK],
  'ecma/String/15.5.4.11-5': [FAIL_OK],
  'ecma/String/15.5.4.12-1': [FAIL_OK],
  'ecma/String/15.5.4.12-4': [FAIL_OK],

  # This test uses an older version of the unicode standard that fails
  # us because we correctly convert the armenian small ligature ech-yiwn
  # to the two upper-case characters ECH and YIWN, whereas the older
  # unicode version converts it to itself.
  'ecma/String/15.5.4.12-5': [FAIL_OK],

  # Creates a linked list of arrays until we run out of memory or timeout.
  'js1_5/Regress/regress-312588': [SKIP],


  # Runs out of memory because it compiles huge functions.
  'js1_5/Function/regress-338001': [FAIL_OK],
  'js1_5/Function/regress-338121-01': [FAIL_OK],
  'js1_5/Function/regress-338121-02': [FAIL_OK],
  'js1_5/Function/regress-338121-03': [FAIL_OK],

  # Expectes 'prototype' property of functions to be enumerable.
  'js1_5/Function/10.1.6-01': [FAIL_OK],

  #:=== RegExp:===
  # We don't match the syntax error message of Mozilla for invalid
  # RegExp flags.
  'ecma_3/RegExp/15.10.4.1-6': [FAIL_OK],

  # PCRE's match limit is reached.  SpiderMonkey hangs on the first one,
  # JSC returns true somehow.  Maybe they up the match limit?  There is
  # an open V8 bug 676063 about this.
  # TODO(yangguo): Hangs on complex regexp. Please investigate if this gives
  # any useful coverage.
  'ecma_3/RegExp/regress-330684': [SKIP],


  # This test contains a regexp that runs exponentially long.  Spidermonkey
  # standalone will hang, though apparently inside Firefox it will trigger a
  # long-running-script timeout.  JSCRE passes by hitting the matchLimit and
  # just pretending that an exhaustive search found no match.
  # TODO(yangguo): Hangs on complex regexp. Please investigate if this gives
  # any useful coverage.
  'ecma_3/RegExp/regress-307456': [SKIP],


  # We do not detect overflow in bounds for back references and {}
  # quantifiers.  Might fix by parsing numbers differently?
  'js1_5/Regress/regress-230216-2': [FAIL_OK],


  # BUG(v8:3767)
  'js1_5/Regress/regress-280769-2': [PASS, ['arch == arm64', SKIP]],

  # Regexps too big.
  'js1_5/Regress/regress-280769-1': [SKIP],
  'js1_5/Regress/regress-280769-5': [SKIP],


  # We do not support static RegExp.multiline - should we?.
  'js1_2/regexp/RegExp_multiline': [FAIL_OK],
  'js1_2/regexp/RegExp_multiline_as_array': [FAIL_OK],
  'js1_2/regexp/beginLine': [FAIL_OK],
  'js1_2/regexp/endLine': [FAIL_OK],

  # We no longer let calls to test and exec with no argument implicitly
  # use the previous input.
  'js1_2/regexp/RegExp_input': [FAIL_OK],
  'js1_2/regexp/RegExp_input_as_array': [FAIL_OK],


  # To be compatible with safari typeof a regexp yields 'function';
  # in firefox it yields 'object'.
  'js1_2/function/regexparg-1': [FAIL_OK],


  # Date trouble?
  'js1_5/Date/regress-301738-02': [FAIL_OK],


  # This test fails for all browsers on in the CET timezone.
  'ecma/Date/15.9.5.35-1': [PASS, FAIL_OK],


  # Spidermonkey allows stuff in parenthesis directly after the minutes
  # in a date.  JSC does not, so we don't either.
  'js1_5/Date/regress-309925-02': [FAIL_OK],


  # Print string after deleting array element?
  'js1_5/Expressions/regress-96526-delelem': [FAIL_OK],


  # Stack overflows should be InternalError: too much recursion?
  'js1_5/Regress/regress-234389': [FAIL_OK],


  # This may very well be a bogus test. I'm not sure yet.
  'js1_5/Regress/regress-320119': [FAIL_OK],


  # No support for toSource().
  'js1_5/Regress/regress-313967-01': [FAIL_OK],
  'js1_5/Regress/regress-313967-02': [FAIL_OK],
  'js1_5/extensions/regress-459606': [FAIL_OK],

  # This fails because we don't have stack space for Function.prototype.apply
  # with very large numbers of arguments.  The test uses 2^24 arguments.
  'js1_5/Array/regress-350256-03': [FAIL_OK],


  # Extra arguments not handled properly in String.prototype.match
  'js1_5/Regress/regress-179524': [FAIL_OK],


  # Uncategorized failures. Please help categorize (or fix) these failures.
  'js1_5/Regress/regress-172699': [FAIL_OK],


  # Assumes that the prototype of a function is enumerable. Non-ECMA,
  # see section 15.3.3.1, page 86.
  'ecma/GlobalObject/15.1.2.2-1': [FAIL_OK],
  'ecma/GlobalObject/15.1.2.3-1': [FAIL_OK],
  'ecma/GlobalObject/15.1.2.4': [FAIL_OK],
  'ecma/GlobalObject/15.1.2.5-1': [FAIL_OK],
  'ecma/GlobalObject/15.1.2.6': [FAIL_OK],
  'ecma/GlobalObject/15.1.2.7': [FAIL_OK],


  # Leading zero no longer signal octal numbers (ECMA-262 Annex E 15.1.2.2).
  'ecma/GlobalObject/15.1.2.2-2': [FAIL_OK],


  # Tests that rely on specific details of function decompilation or
  # print strings for errors. Non-ECMA behavior.
  'js1_2/function/tostring-2': [FAIL_OK],
  'js1_2/Objects/toString-001': [FAIL_OK],
  'js1_5/LexicalConventions/regress-469940': [FAIL_OK],
  'js1_5/Exceptions/regress-332472': [FAIL_OK],
  'js1_5/Regress/regress-173067': [FAIL_OK],
  'js1_5/Regress/regress-328664': [FAIL_OK],
  'js1_5/Regress/regress-252892': [FAIL_OK],
  'js1_5/Regress/regress-352208': [FAIL_OK],
  'ecma_3/Array/15.4.5.1-01': [FAIL_OK],
  'ecma_3/Array/regress-387501': [FAIL_OK],
  'ecma_3/LexicalConventions/7.9.1': [FAIL_OK],
  'ecma_3/RegExp/regress-375711': [FAIL_OK],
  'ecma_3/Unicode/regress-352044-01': [FAIL_OK],
  'ecma_3/extensions/regress-274152': [FAIL_OK],
  'js1_5/Regress/regress-372364': [FAIL_OK],
  'js1_5/Regress/regress-420919': [FAIL_OK],
  'js1_5/Regress/regress-422348': [FAIL_OK],
  'js1_5/Regress/regress-410852': [FAIL_OK],
  'ecma_3/RegExp/regress-375715-04': [FAIL_OK],
  'js1_5/decompilation/regress-456964-01': [FAIL_OK],
  'js1_5/decompilation/regress-437288-02': [FAIL_OK],
  'js1_5/decompilation/regress-457824': [FAIL_OK],
  'js1_5/decompilation/regress-460116-01': [FAIL_OK],
  'js1_5/decompilation/regress-460116-02': [FAIL_OK],
  'js1_5/decompilation/regress-460501': [FAIL_OK],
  'js1_5/decompilation/regress-460116-03': [FAIL_OK],
  'js1_5/decompilation/regress-461110': [FAIL_OK],


  # Tests that use uneval.  Non-ECMA.
  'js1_5/GC/regress-418128': [FAIL_OK],
  'js1_5/extensions/regress-465276': [FAIL_OK],
  'js1_5/Error/regress-465377': [FAIL_OK],

  # Tests that use the watch method.  Non-ECMA.
  'js1_5/extensions/regress-435345-01': [FAIL_OK],
  'js1_5/extensions/regress-455413': [FAIL_OK],


  # Uses Mozilla-specific QName, XML, XMLList and Iterator.
  'js1_5/Regress/regress-407323': [FAIL_OK],
  'js1_5/Regress/regress-407957': [FAIL_OK],


  # Relies on JavaScript 1.2 / 1.3 deprecated features.
  'js1_2/function/String': [FAIL_OK],
  'js1_2/operator/equality': [FAIL_OK],
  'js1_2/version120/boolean-001': [FAIL_OK],
  'js1_2/String/concat': [FAIL_OK],
  'js1_2/function/Function_object': [FAIL_OK],
  'js1_2/function/tostring-1': [FAIL_OK],
  'js1_2/version120/regress-99663': [FAIL_OK],
  'js1_2/regexp/RegExp_lastIndex': [FAIL_OK],
  'js1_2/regexp/string_split': [FAIL_OK],


  # RegExps are not callable.
  'js1_2/regexp/simple_form': [FAIL_OK],
  'js1_2/regexp/regress-6359': [FAIL_OK],
  'js1_2/regexp/regress-9141': [FAIL_OK],
  'js1_5/Regress/regress-224956': [FAIL_OK],
  'js1_5/Regress/regress-325925': [FAIL_OK],
  'ecma_2/RegExp/regress-001': [FAIL_OK],

  # We do not check for bad surrogate pairs when quoting strings.
  'js1_5/Regress/regress-315974': [FAIL_OK],


  # Use unsupported "watch".
  'js1_5/Regress/regress-213482': [FAIL_OK],
  'js1_5/Regress/regress-240577': [FAIL_OK],
  'js1_5/Regress/regress-355344': [FAIL_OK],
  'js1_5/Object/regress-362872-01': [FAIL_OK],
  'js1_5/Object/regress-362872-02': [FAIL_OK],
  'js1_5/Regress/regress-361467': [FAIL_OK],
  'js1_5/Regress/regress-385393-06': [FAIL_OK],
  'js1_5/Regress/regress-506567': [FAIL_OK],


  # Use special Mozilla getter/setter syntax
  'js1_5/Regress/regress-354924': [FAIL_OK],
  'js1_5/Regress/regress-355341': [FAIL_OK],
  'js1_5/GC/regress-316885-01': [FAIL_OK],
  'js1_5/GetSet/getset-002': [FAIL_OK],
  'js1_5/GetSet/regress-353264': [FAIL_OK],
  'js1_5/Regress/regress-361617': [FAIL_OK],
  'js1_5/Regress/regress-362583': [FAIL_OK],
  'js1_5/extensions/regress-356378': [FAIL_OK],
  'js1_5/extensions/regress-452178': [FAIL_OK],


  # Requires Mozilla-specific strict mode or options() function.
  'ecma_3/Object/8.6.1-01': [FAIL_OK],
  'js1_5/Exceptions/regress-315147': [FAIL_OK],
  'js1_5/Regress/regress-106244': [FAIL_OK],
  'js1_5/Regress/regress-317533': [FAIL_OK],
  'js1_5/Regress/regress-323314-1': [FAIL_OK],
  'js1_5/Regress/regress-352197': [FAIL_OK],


  # Equivalent to assert(false).
  'ecma_2/RegExp/exec-001': [FAIL_OK],
  'ecma_2/String/replace-001': [FAIL_OK],


  # We do not strip unicode format control characters. This is really
  # required for working with non-latin character sets.  We match JSC
  # and IE here.  Firefox matches the spec (section 7.1).
  'ecma_3/Unicode/uc-001': [FAIL_OK],


  # A non-breaking space doesn't match \s in a regular expression.  This
  # behaviour matches JSC.  All the VMs have different behaviours in which
  # characters match \s so we do the same as JSC until they change.
  'ecma_3/Unicode/uc-002': [PASS, FAIL_OK],


  # String.prototype.split on empty strings always returns an array
  # with one element (as specified in ECMA-262).
  'js1_2/Array/array_split_1': [FAIL_OK],


  # The concat() method is defined in Array.prototype; not Array.
  'js1_5/Array/regress-313153': [FAIL_OK],

  # The join() method is defined on Array.prototype; not Array.
  'js1_5/Array/regress-474529': [FAIL_OK],

  # The lastIndexOf() method is defined on Array.prototype, not Array.
  'ecma_3/Array/15.5.4.8-01': [FAIL_OK],

  # Properties fileName, and lineNumber of Error instances are
  # not supported. Mozilla specific extension.
  'js1_5/Exceptions/errstack-001': [FAIL_OK],
  'js1_5/Exceptions/regress-257751': [FAIL_OK],
  'js1_5/Regress/regress-119719': [FAIL_OK],
  'js1_5/Regress/regress-167328': [FAIL_OK],
  'js1_5/Regress/regress-243869': [FAIL_OK],


  # Unsupported import/export and <xml> literals. Mozilla extensions.
  'js1_5/Regress/regress-249211': [FAIL_OK],
  'js1_5/Regress/regress-309242': [FAIL_OK],
  'js1_5/Regress/regress-350692': [FAIL_OK],
  'js1_5/extensions/regress-421621': [FAIL_OK],
  'js1_5/extensions/regress-432075': [FAIL_OK],


  # The length of Error functions is 1 not 3.
  'js1_5/Exceptions/regress-123002': [FAIL_OK],


  # Reserved keywords as function names, etc is not supported.
  'js1_5/LexicalConventions/regress-343675': [FAIL_OK],


  # Tests if future reserved keywords of ECMA-262, edition 3 emit warnings. We
  # implement the edition 5 behaviour and fail on use of edition 5 future
  # reserved keywords as identifiers.
  'js1_5/Regress/regress-240317': [FAIL_OK],


  # Unsupported list comprehensions: [ ... for ... ] and for each.
  'js1_5/Regress/regress-352009': [FAIL_OK],
  'js1_5/Regress/regress-349648': [FAIL_OK],


  # Expects top level arguments (passed on command line?) to be
  # the empty string?
  'js1_5/Regress/regress-336100': [FAIL_OK],


  # This test fails due to http://code.google.com/p/v8/issues/detail?id=187
  # Failure to clear captures when a lookahead is unwound.
  'ecma_3/RegExp/15.10.2-1': [PASS, FAIL_OK],

  # This test requires a failure if we try to compile a function with more
  # than 65536 arguments.  This seems to be a Mozilla restriction.
  'js1_5/Regress/regress-290575': [PASS, FAIL_OK],


  # Function is deletable in V8 and JSC.
  'js1_5/Regress/regress-352604': [FAIL_OK],


  # Cannot call strings as functions. Expects not to crash.
  'js1_5/Regress/regress-417893': [FAIL_OK],


  # Illegal escape-sequences in string literals. Has already been fixed
  # by most engines (i.e. V8, JSC, Opera and FF).
  'ecma/Array/15.4.5.1-1': [FAIL_OK],
  'ecma/LexicalConventions/7.7.4': [FAIL_OK],
  'ecma_2/RegExp/hex-001': [FAIL_OK],
  'js1_2/regexp/hexadecimal': [FAIL_OK],


  # The source field of RegExp objects is properly escaped. We match JSC.
  'ecma_2/RegExp/constructor-001': [FAIL_OK],
  'ecma_2/RegExp/function-001': [FAIL_OK],
  'ecma_2/RegExp/properties-001': [FAIL_OK],


  # Negative hexadecimal literals are parsed as NaN. This test is outdated.
  'ecma/TypeConversion/9.3.1-3': [FAIL_OK],

  ##################### FAILING TESTS #####################

  # This section is for tests that fail in V8 and pass in JSC.
  # Tests that fail in both V8 and JSC belong in the FAIL_OK
  # category.

  # This fails because we don't handle Function.prototype.apply with very large
  # numbers of arguments (depending on max stack size).  350256-02 needs more
  # than 4Mbytes of stack space.
  'js1_5/Array/regress-350256-02': [FAIL],

  # This test seems designed to fail (it produces a 700Mbyte string).
  # We fail on out of memory.  The important thing is not to crash.
  'js1_5/Regress/regress-303213': [FAIL, ['mode == debug', NO_VARIANTS]],

  # This test fails since we now throw in String.prototype.match when apply
  # is given null or undefined as this argument (and so does firefox nightly).
  'js1_5/Regress/regress-295052': [FAIL],

  # Bug 762: http://code.google.com/p/v8/issues/detail?id=762
  # We do not correctly handle assignments within "with"
  'ecma_3/Statements/12.10-01': [FAIL],

  ##################### MOZILLA EXTENSION TESTS #####################

  'ecma/extensions/15.1.2.1-1': [FAIL_OK],
  'ecma_3/extensions/regress-385393-03': [FAIL_OK],
  'ecma_3/extensions/7.9.1': [FAIL_OK],
  'js1_5/extensions/catchguard-001': [FAIL_OK],
  'js1_5/extensions/catchguard-002': [FAIL_OK],
  'js1_5/extensions/catchguard-003': [FAIL_OK],
  'js1_5/extensions/getset-001': [FAIL_OK],
  'js1_5/extensions/getset-003': [FAIL_OK],
  'js1_5/extensions/no-such-method': [FAIL_OK],
  'js1_5/extensions/regress-104077': [FAIL_OK],
  'js1_5/extensions/regress-226078': [FAIL_OK],
  'js1_5/extensions/regress-303277': [FAIL_OK],
  'js1_5/extensions/regress-304897': [FAIL_OK],
  'js1_5/extensions/regress-306738': [FAIL_OK],
  'js1_5/extensions/regress-311161': [FAIL_OK],
  'js1_5/extensions/regress-311583': [FAIL_OK],
  'js1_5/extensions/regress-311792-01': [FAIL_OK],
  'js1_5/extensions/regress-312278': [FAIL_OK],
  'js1_5/extensions/regress-313630': [FAIL_OK],
  'js1_5/extensions/regress-313803': [FAIL_OK],
  'js1_5/extensions/regress-314874': [FAIL_OK],
  'js1_5/extensions/regress-322957': [FAIL_OK],
  'js1_5/extensions/regress-328556': [FAIL_OK],
  'js1_5/extensions/regress-333541': [FAIL_OK],
  'js1_5/extensions/regress-335700': [FAIL_OK],
  'js1_5/extensions/regress-336409-1': [FAIL_OK],
  'js1_5/extensions/regress-336409-2': [FAIL_OK],
  'js1_5/extensions/regress-336410-2': [FAIL_OK],
  'js1_5/extensions/regress-346494-01': [FAIL_OK],
  'js1_5/extensions/regress-346494': [FAIL_OK],
  'js1_5/extensions/regress-347306-02': [FAIL_OK],
  'js1_5/extensions/regress-348986': [FAIL_OK],
  'js1_5/extensions/regress-349616': [FAIL_OK],
  'js1_5/extensions/regress-350312-02': [FAIL_OK],
  'js1_5/extensions/regress-350312-03': [FAIL_OK],
  'js1_5/extensions/regress-350531': [FAIL_OK],
  'js1_5/extensions/regress-351102-01': [FAIL_OK],
  'js1_5/extensions/regress-351102-02': [FAIL_OK],
  'js1_5/extensions/regress-351102-06': [FAIL_OK],
  'js1_5/extensions/regress-351973': [FAIL_OK],
  'js1_5/extensions/regress-352060': [FAIL_OK],
  'js1_5/extensions/regress-352094': [FAIL_OK],
  'js1_5/extensions/regress-352261': [FAIL_OK],
  'js1_5/extensions/regress-352281': [FAIL_OK],
  'js1_5/extensions/regress-352455': [FAIL_OK],
  'js1_5/extensions/regress-352604': [FAIL_OK],
  'js1_5/extensions/regress-353214': [FAIL_OK],
  'js1_5/extensions/regress-355339': [FAIL_OK],
  'js1_5/extensions/regress-355497': [FAIL_OK],
  'js1_5/extensions/regress-355622': [FAIL_OK],
  'js1_5/extensions/regress-355736': [FAIL_OK],
  'js1_5/extensions/regress-356085': [FAIL_OK],
  'js1_5/extensions/regress-356106': [FAIL_OK],
  'js1_5/extensions/regress-358594-01': [FAIL_OK],
  'js1_5/extensions/regress-358594-02': [FAIL_OK],
  'js1_5/extensions/regress-358594-03': [FAIL_OK],
  'js1_5/extensions/regress-358594-04': [FAIL_OK],
  'js1_5/extensions/regress-358594-05': [FAIL_OK],
  'js1_5/extensions/regress-358594-06': [FAIL_OK],
  'js1_5/extensions/regress-361346': [FAIL_OK],
  'js1_5/extensions/regress-361360': [FAIL_OK],
  'js1_5/extensions/regress-361558': [FAIL_OK],
  'js1_5/extensions/regress-361571': [FAIL_OK],
  'js1_5/extensions/regress-361856': [FAIL_OK],
  'js1_5/extensions/regress-361964': [FAIL_OK],
  'js1_5/extensions/regress-363988': [FAIL_OK],
  'js1_5/extensions/regress-365869': [FAIL_OK],

  # Uses non ES5 compatible syntax for setter
  'js1_5/extensions/regress-367501-01': [FAIL_OK],
  'js1_5/extensions/regress-367501-02': [FAIL_OK],
  'js1_5/extensions/regress-367501-03': [FAIL_OK],
  'js1_5/extensions/regress-367501-04': [FAIL_OK],

  'js1_5/extensions/regress-367630': [FAIL_OK],
  'js1_5/extensions/regress-367923': [FAIL_OK],
  'js1_5/extensions/regress-368859': [FAIL_OK],
  'js1_5/extensions/regress-369696-01': [FAIL_OK],
  'js1_5/extensions/regress-369696-02': [FAIL_OK],
  'js1_5/extensions/regress-369696-03': [FAIL_OK],
  'js1_5/extensions/regress-374589': [FAIL_OK],
  'js1_5/extensions/regress-375801': [FAIL_OK],
  'js1_5/extensions/regress-376052': [FAIL_OK],
  'js1_5/extensions/regress-379523': [FAIL_OK],
  'js1_5/extensions/regress-380581': [FAIL_OK],
  'js1_5/extensions/regress-380831': [FAIL_OK],
  'js1_5/extensions/regress-381205': [FAIL_OK],
  'js1_5/extensions/regress-381211': [FAIL_OK],
  'js1_5/extensions/regress-381304': [FAIL_OK],
  'js1_5/extensions/regress-382509': [FAIL_OK],
  'js1_5/extensions/regress-383965': [FAIL_OK],
  'js1_5/extensions/regress-384680': [FAIL_OK],
  'js1_5/extensions/regress-385393-09': [FAIL_OK],
  'js1_5/extensions/regress-407501': [FAIL_OK],
  'js1_5/extensions/regress-418730': [FAIL_OK],
  'js1_5/extensions/regress-420612': [FAIL_OK],
  'js1_5/extensions/regress-420869-01': [FAIL_OK],
  'js1_5/extensions/regress-424257': [FAIL_OK],
  'js1_5/extensions/regress-424683-01': [FAIL_OK],
  'js1_5/extensions/regress-429739': [FAIL_OK],
  'js1_5/extensions/regress-454142': [FAIL_OK],
  'js1_5/extensions/regress-465145': [FAIL_OK],
  'js1_5/extensions/regress-469625': [FAIL_OK],
  'js1_5/extensions/regress-472787': [FAIL_OK],
  'js1_5/extensions/regress-44009': [FAIL_OK],
  'js1_5/extensions/regress-50447-1': [FAIL_OK],
  'js1_5/extensions/regress-50447': [FAIL_OK],
  'js1_5/extensions/regress-90596-001': [FAIL_OK],
  'js1_5/extensions/regress-90596-002': [FAIL_OK],
  'js1_5/extensions/regress-96284-001': [FAIL_OK],
  'js1_5/extensions/regress-96284-002': [FAIL_OK],
  'js1_5/extensions/toLocaleFormat-01': [FAIL_OK],
  'js1_5/extensions/toLocaleFormat-02': [FAIL_OK],

  # TODO(yangguo): Both tests have complex regular expressions (nested (.*)*
  # and the like). Please investigate if these tests provide any coverage.
  # Furthermore, an exception is expected which is not thrown by v8.
  'js1_5/extensions/regress-330569': [SKIP],
  'js1_5/extensions/regress-351448': [SKIP],
  # In the 64-bit version, this test takes longer to run out of memory
  # than it does in the 32-bit version when attempting to generate a huge
  # error message in debug mode.
  'js1_5/extensions/regress-336410-1': [FAIL_OK, ['mode == debug and arch == x64', NO_VARIANTS]],

  # These tests fail due to __defineGetter__ & friends throwing
  # for undefined receivers.
  'js1_5/extensions/regress-313500': [SKIP],
  'js1_5/extensions/regress-325269': [SKIP],

  ##################### DECOMPILATION TESTS #####################

  # We don't really about the outcome of running the
  # decompilation tests as long as they don't crash or
  # timeout.

  'js1_5/decompilation/regress-344120': [PASS, FAIL],
  'js1_5/decompilation/regress-346892': [PASS, FAIL],
  'js1_5/decompilation/regress-346902': [PASS, FAIL],
  'js1_5/decompilation/regress-346904': [PASS, FAIL],
  'js1_5/decompilation/regress-346915': [PASS, FAIL],
  'js1_5/decompilation/regress-349484': [PASS, FAIL],
  'js1_5/decompilation/regress-349489': [PASS, FAIL],
  'js1_5/decompilation/regress-349491': [PASS, FAIL],
  'js1_5/decompilation/regress-349596': [PASS, FAIL],
  'js1_5/decompilation/regress-349650': [PASS, FAIL],
  'js1_5/decompilation/regress-349663': [PASS, FAIL],
  'js1_5/decompilation/regress-350242': [PASS, FAIL],
  'js1_5/decompilation/regress-350263': [PASS, FAIL],
  'js1_5/decompilation/regress-350271': [PASS, FAIL],
  'js1_5/decompilation/regress-350666': [PASS, FAIL],
  'js1_5/decompilation/regress-350670': [PASS, FAIL],
  'js1_5/decompilation/regress-351104': [PASS, FAIL],
  'js1_5/decompilation/regress-351219': [PASS, FAIL],
  'js1_5/decompilation/regress-351336': [PASS, FAIL],
  'js1_5/decompilation/regress-351597': [PASS, FAIL],
  'js1_5/decompilation/regress-351625': [PASS, FAIL],
  'js1_5/decompilation/regress-351626': [PASS, FAIL],
  'js1_5/decompilation/regress-351693': [PASS, FAIL],
  'js1_5/decompilation/regress-351705': [PASS, FAIL],
  'js1_5/decompilation/regress-351793': [PASS, FAIL],
  'js1_5/decompilation/regress-352013': [PASS, FAIL],
  'js1_5/decompilation/regress-352022': [PASS, FAIL],
  'js1_5/decompilation/regress-352073': [PASS, FAIL],
  'js1_5/decompilation/regress-352202': [PASS, FAIL],
  'js1_5/decompilation/regress-352312': [PASS, FAIL],
  'js1_5/decompilation/regress-352360': [PASS, FAIL],
  'js1_5/decompilation/regress-352375': [PASS, FAIL],
  'js1_5/decompilation/regress-352453': [PASS, FAIL],
  'js1_5/decompilation/regress-352649': [PASS, FAIL],
  'js1_5/decompilation/regress-352873-01': [PASS, FAIL],
  'js1_5/decompilation/regress-352873-02': [PASS, FAIL],
  'js1_5/decompilation/regress-353000': [PASS, FAIL],
  'js1_5/decompilation/regress-353120': [PASS, FAIL],
  'js1_5/decompilation/regress-353146': [PASS, FAIL],
  'js1_5/decompilation/regress-354878': [PASS, FAIL],
  'js1_5/decompilation/regress-354910': [PASS, FAIL],
  'js1_5/decompilation/regress-355992': [PASS, FAIL],
  'js1_5/decompilation/regress-356083': [PASS, FAIL],
  'js1_5/decompilation/regress-356248': [PASS, FAIL],
  'js1_5/decompilation/regress-371692': [PASS, FAIL],
  'js1_5/decompilation/regress-373678': [PASS, FAIL],
  'js1_5/decompilation/regress-375639': [PASS, FAIL],
  'js1_5/decompilation/regress-375882': [PASS, FAIL],
  'js1_5/decompilation/regress-376564': [PASS, FAIL],
  'js1_5/decompilation/regress-383721': [PASS, FAIL],
  'js1_5/decompilation/regress-406555': [PASS, FAIL],
  'js1_5/decompilation/regress-460870': [PASS, FAIL],
}],  # ALWAYS


['no_i18n == True and mode == debug', {
  # Tests too slow for no18n debug.
  'ecma_3/Statements/regress-302439': [PASS, NO_VARIANTS],
  'js1_5/Regress/regress-98901': [SKIP],
  'ecma_3/RegExp/perlstress-001': [PASS, NO_VARIANTS],
  'js1_5/extensions/regress-311161': [FAIL_OK, NO_VARIANTS],
}],  # 'no_i18n == True and mode == debug'


['arch == arm or arch == arm64', {

  # BUG(3251229): Times out when running new crankshaft test script.
  'ecma_3/RegExp/regress-311414': [SKIP],
  'ecma/Date/15.9.5.8': [SKIP],
  'ecma/Date/15.9.5.10-2': [SKIP],
  'ecma/Date/15.9.5.11-2': [SKIP],
  'ecma/Date/15.9.5.12-2': [SKIP],
  'js1_5/Array/regress-99120-02': [SKIP],
  'js1_5/extensions/regress-371636': [SKIP],
  'js1_5/Regress/regress-203278-1': [SKIP],
  'js1_5/Regress/regress-404755': [SKIP],
  'js1_5/Regress/regress-451322': [SKIP],

  # BUG(1040): This test might time out.
  'js1_5/GC/regress-203278-2': [PASS, SLOW, NO_VARIANTS],
}],  # 'arch == arm or arch == arm64'


['arch ==  arm64', {
  # BUG(v8:3503): Times out in debug mode.
  'js1_5/Regress/regress-280769-2': [PASS, FAIL, ['mode == debug', SKIP]],
  # BUG(v8:3716): Flaky failure.
  'ecma/Date/15.9.5.26-1': [PASS, FAIL],
}],  # 'arch ==  arm64'


['arch == mipsel or arch == mips64el or arch == mips64', {

  # BUG(3251229): Times out when running new crankshaft test script.
  'ecma_3/RegExp/regress-311414': [SKIP],
  'ecma/Date/15.9.5.8': [SKIP],
  'ecma/Date/15.9.5.10-2': [SKIP],
  'ecma/Date/15.9.5.11-2': [SKIP],
  'ecma/Date/15.9.5.12-2': [SKIP],
  'js1_5/Array/regress-99120-02': [SKIP],
  'js1_5/extensions/regress-371636': [SKIP],
  'js1_5/Regress/regress-203278-1': [SKIP],
  'js1_5/Regress/regress-404755': [SKIP],
  'js1_5/Regress/regress-451322': [SKIP],


  # BUG(1040): This test might time out.
  'js1_5/GC/regress-203278-2': [PASS, SLOW, NO_VARIANTS],
}],  # 'arch == mipsel or arch == mips64el or arch == mips64'

['arch == mipsel and simulator_run', {
  # Crashes due to C stack overflow.
  'js1_5/extensions/regress-355497': [SKIP],
}], # 'arch == mipsel and simulator_run'

['arch == mips64el and simulator_run', {
<<<<<<< HEAD
  'js1_5/extensions/regress-355497': [FAIL_OK, 'Flags: --sim-stack-size=512'],
=======
  'js1_5/extensions/regress-355497': [FAIL_OK, '--sim-stack-size=512'],
>>>>>>> 84bd6f3c
}], # 'arch == mips64el and simulator_run'

['arch == mips', {

  # BUG(3251229): Times out when running new crankshaft test script.
  'ecma_3/RegExp/regress-311414': [SKIP],
  'ecma/Date/15.9.5.8': [SKIP],
  'ecma/Date/15.9.5.10-2': [SKIP],
  'ecma/Date/15.9.5.11-2': [SKIP],
  'ecma/Date/15.9.5.12-2': [SKIP],
  'js1_5/Array/regress-99120-02': [SKIP],
  'js1_5/extensions/regress-371636': [SKIP],
  'js1_5/Regress/regress-203278-1': [SKIP],
  'js1_5/Regress/regress-404755': [SKIP],
  'js1_5/Regress/regress-451322': [SKIP],


  # BUG(1040): This test might time out.
  'js1_5/GC/regress-203278-2': [PASS, SLOW, NO_VARIANTS],
}],  # 'arch == mips'

['arch == arm and simulator_run', {

  #BUG(3837): Crashes due to C stack overflow.
  'js1_5/extensions/regress-355497': [SKIP],
}],  # 'arch == arm and simulator_run'

['arch == arm64 and simulator_run', {

  'js1_5/GC/regress-203278-2': [SKIP],

  # These tests time out in debug mode but pass in product mode
  'js1_5/Regress/regress-360969-03': [SKIP],
  'js1_5/Regress/regress-360969-04': [SKIP],
  'js1_5/Regress/regress-360969-05': [SKIP],
  'js1_5/Regress/regress-360969-06': [SKIP],
  'js1_5/extensions/regress-365527': [SKIP],
  'ecma/Date/15.9.5.10-2': [SKIP],
  'js1_5/Regress/regress-416628': [SKIP],
  'js1_5/extensions/regress-371636': [SKIP],
  'ecma_3/RegExp/regress-330684': [SKIP],
  'ecma_3/RegExp/regress-307456': [SKIP],
  'js1_5/Regress/regress-303213': [SKIP],
  'js1_5/extensions/regress-330569': [SKIP],
  'js1_5/extensions/regress-351448': [SKIP],
  'js1_5/extensions/regress-336410-1': [SKIP],

  #BUG(3152): Avoid C stack overflow.
<<<<<<< HEAD
  'js1_5/extensions/regress-355497': [FAIL_OK, 'Flags: --sim-stack-size=512'],
}],  # 'arch == arm64 and simulator_run'
=======
  'js1_5/extensions/regress-355497': [FAIL_OK, '--sim-stack-size=512'],
}],  # 'arch == arm64 and simulator_run'

['tsan', {
  # https://crbug.com/v8/7632
  'ecma_3/RegExp/regress-85721': [SKIP],
}],  # tsan
>>>>>>> 84bd6f3c

['variant == no_wasm_traps', {
  '*': [SKIP],
}],  # variant == no_wasm_traps

]<|MERGE_RESOLUTION|>--- conflicted
+++ resolved
@@ -957,11 +957,7 @@
 }], # 'arch == mipsel and simulator_run'
 
 ['arch == mips64el and simulator_run', {
-<<<<<<< HEAD
-  'js1_5/extensions/regress-355497': [FAIL_OK, 'Flags: --sim-stack-size=512'],
-=======
   'js1_5/extensions/regress-355497': [FAIL_OK, '--sim-stack-size=512'],
->>>>>>> 84bd6f3c
 }], # 'arch == mips64el and simulator_run'
 
 ['arch == mips', {
@@ -1010,10 +1006,6 @@
   'js1_5/extensions/regress-336410-1': [SKIP],
 
   #BUG(3152): Avoid C stack overflow.
-<<<<<<< HEAD
-  'js1_5/extensions/regress-355497': [FAIL_OK, 'Flags: --sim-stack-size=512'],
-}],  # 'arch == arm64 and simulator_run'
-=======
   'js1_5/extensions/regress-355497': [FAIL_OK, '--sim-stack-size=512'],
 }],  # 'arch == arm64 and simulator_run'
 
@@ -1021,7 +1013,6 @@
   # https://crbug.com/v8/7632
   'ecma_3/RegExp/regress-85721': [SKIP],
 }],  # tsan
->>>>>>> 84bd6f3c
 
 ['variant == no_wasm_traps', {
   '*': [SKIP],
