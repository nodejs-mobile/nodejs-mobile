# Copyright 2013 the V8 project authors. All rights reserved.
# Copyright (C) 2005, 2006, 2007, 2008, 2009 Apple Inc. All rights reserved.
#
# Redistribution and use in source and binary forms, with or without
# modification, are permitted provided that the following conditions
# are met:
# 1.  Redistributions of source code must retain the above copyright
#     notice, this list of conditions and the following disclaimer.
# 2.  Redistributions in binary form must reproduce the above copyright
#     notice, this list of conditions and the following disclaimer in the
#     documentation and/or other materials provided with the distribution.
#
# THIS SOFTWARE IS PROVIDED BY APPLE INC. AND ITS CONTRIBUTORS ``AS IS'' AND ANY
# EXPRESS OR IMPLIED WARRANTIES, INCLUDING, BUT NOT LIMITED TO, THE IMPLIED
# WARRANTIES OF MERCHANTABILITY AND FITNESS FOR A PARTICULAR PURPOSE ARE
# DISCLAIMED. IN NO EVENT SHALL APPLE INC. OR ITS CONTRIBUTORS BE LIABLE FOR ANY
# DIRECT, INDIRECT, INCIDENTAL, SPECIAL, EXEMPLARY, OR CONSEQUENTIAL DAMAGES
# (INCLUDING, BUT NOT LIMITED TO, PROCUREMENT OF SUBSTITUTE GOODS OR SERVICES;
# LOSS OF USE, DATA, OR PROFITS; OR BUSINESS INTERRUPTION) HOWEVER CAUSED AND ON
# ANY THEORY OF LIABILITY, WHETHER IN CONTRACT, STRICT LIABILITY, OR TORT
# (INCLUDING NEGLIGENCE OR OTHERWISE) ARISING IN ANY WAY OUT OF THE USE OF THIS
# SOFTWARE, EVEN IF ADVISED OF THE POSSIBILITY OF SUCH DAMAGE.

Tests for the parseFloat function.

On success, you will see a series of "PASS" messages, followed by "TEST COMPLETE".


PASS parseFloat() is NaN
PASS parseFloat('') is NaN
PASS parseFloat(' ') is NaN
PASS parseFloat(' 0') is 0
PASS parseFloat('0 ') is 0
PASS parseFloat('x0') is NaN
PASS parseFloat('0x') is 0
PASS parseFloat(' 1') is 1
PASS parseFloat('1 ') is 1
PASS parseFloat('x1') is NaN
PASS parseFloat('1x') is 1
PASS parseFloat(' 2.3') is 2.3
PASS parseFloat('2.3 ') is 2.3
PASS parseFloat('x2.3') is NaN
PASS parseFloat('2.3x') is 2.3
PASS parseFloat('0x2') is 0
PASS parseFloat('1' + nonASCIINonSpaceCharacter) is 1
PASS parseFloat(nonASCIINonSpaceCharacter + '1') is NaN
PASS parseFloat('1' + illegalUTF16Sequence) is 1
PASS parseFloat(illegalUTF16Sequence + '1') is NaN
PASS parseFloat(tab + '1') is 1
PASS parseFloat(nbsp + '1') is 1
PASS parseFloat(ff + '1') is 1
PASS parseFloat(vt + '1') is 1
PASS parseFloat(cr + '1') is 1
PASS parseFloat(lf + '1') is 1
PASS parseFloat(ls + '1') is 1
PASS parseFloat(ps + '1') is 1
PASS parseFloat(oghamSpaceMark + '1') is 1
<<<<<<< HEAD
FAIL parseFloat(mongolianVowelSeparator + '1') should be 1. Was NaN.
=======
PASS parseFloat(mongolianVowelSeparator + '1') is NaN
>>>>>>> 84bd6f3c
PASS parseFloat(enQuad + '1') is 1
PASS parseFloat(emQuad + '1') is 1
PASS parseFloat(enSpace + '1') is 1
PASS parseFloat(emSpace + '1') is 1
PASS parseFloat(threePerEmSpace + '1') is 1
PASS parseFloat(fourPerEmSpace + '1') is 1
PASS parseFloat(sixPerEmSpace + '1') is 1
PASS parseFloat(figureSpace + '1') is 1
PASS parseFloat(punctuationSpace + '1') is 1
PASS parseFloat(thinSpace + '1') is 1
PASS parseFloat(hairSpace + '1') is 1
PASS parseFloat(narrowNoBreakSpace + '1') is 1
PASS parseFloat(mediumMathematicalSpace + '1') is 1
PASS parseFloat(ideographicSpace + '1') is 1
PASS successfullyParsed is true

TEST COMPLETE
<|MERGE_RESOLUTION|>--- conflicted
+++ resolved
@@ -55,11 +55,7 @@
 PASS parseFloat(ls + '1') is 1
 PASS parseFloat(ps + '1') is 1
 PASS parseFloat(oghamSpaceMark + '1') is 1
-<<<<<<< HEAD
-FAIL parseFloat(mongolianVowelSeparator + '1') should be 1. Was NaN.
-=======
 PASS parseFloat(mongolianVowelSeparator + '1') is NaN
->>>>>>> 84bd6f3c
 PASS parseFloat(enQuad + '1') is 1
 PASS parseFloat(emQuad + '1') is 1
 PASS parseFloat(enSpace + '1') is 1
