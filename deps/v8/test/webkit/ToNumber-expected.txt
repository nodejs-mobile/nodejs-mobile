--- conflicted
+++ resolved
@@ -77,11 +77,7 @@
 PASS +ls is 0
 PASS +ps is 0
 PASS +oghamSpaceMark is 0
-<<<<<<< HEAD
-FAIL +mongolianVowelSeparator should be 0. Was NaN.
-=======
 PASS +mongolianVowelSeparator is NaN
->>>>>>> 84bd6f3c
 PASS +enQuad is 0
 PASS +emQuad is 0
 PASS +enSpace is 0
@@ -105,11 +101,7 @@
 PASS +(ls + '1') is 1
 PASS +(ps + '1') is 1
 PASS +(oghamSpaceMark + '1') is 1
-<<<<<<< HEAD
-FAIL +(mongolianVowelSeparator + '1') should be 1. Was NaN.
-=======
 PASS +(mongolianVowelSeparator + '1') is NaN
->>>>>>> 84bd6f3c
 PASS +(enQuad + '1') is 1
 PASS +(emQuad + '1') is 1
 PASS +(enSpace + '1') is 1
@@ -133,11 +125,7 @@
 PASS +('1' + ls) is 1
 PASS +('1' + ps) is 1
 PASS +('1' + oghamSpaceMark) is 1
-<<<<<<< HEAD
-FAIL +('1' + mongolianVowelSeparator) should be 1. Was NaN.
-=======
 PASS +('1' + mongolianVowelSeparator) is NaN
->>>>>>> 84bd6f3c
 PASS +('1' + enQuad) is 1
 PASS +('1' + emQuad) is 1
 PASS +('1' + enSpace) is 1
