// Copyright 2008 the V8 project authors. All rights reserved.
// Redistribution and use in source and binary forms, with or without
// modification, are permitted provided that the following conditions are
// met:
//
//     * Redistributions of source code must retain the above copyright
//       notice, this list of conditions and the following disclaimer.
//     * Redistributions in binary form must reproduce the above
//       copyright notice, this list of conditions and the following
//       disclaimer in the documentation and/or other materials provided
//       with the distribution.
//     * Neither the name of Google Inc. nor the names of its
//       contributors may be used to endorse or promote products derived
//       from this software without specific prior written permission.
//
// THIS SOFTWARE IS PROVIDED BY THE COPYRIGHT HOLDERS AND CONTRIBUTORS
// "AS IS" AND ANY EXPRESS OR IMPLIED WARRANTIES, INCLUDING, BUT NOT
// LIMITED TO, THE IMPLIED WARRANTIES OF MERCHANTABILITY AND FITNESS FOR
// A PARTICULAR PURPOSE ARE DISCLAIMED. IN NO EVENT SHALL THE COPYRIGHT
// OWNER OR CONTRIBUTORS BE LIABLE FOR ANY DIRECT, INDIRECT, INCIDENTAL,
// SPECIAL, EXEMPLARY, OR CONSEQUENTIAL DAMAGES (INCLUDING, BUT NOT
// LIMITED TO, PROCUREMENT OF SUBSTITUTE GOODS OR SERVICES; LOSS OF USE,
// DATA, OR PROFITS; OR BUSINESS INTERRUPTION) HOWEVER CAUSED AND ON ANY
// THEORY OF LIABILITY, WHETHER IN CONTRACT, STRICT LIABILITY, OR TORT
// (INCLUDING NEGLIGENCE OR OTHERWISE) ARISING IN ANY WAY OUT OF THE USE
// OF THIS SOFTWARE, EVEN IF ADVISED OF THE POSSIBILITY OF SUCH DAMAGE.

function MjsUnitAssertionError(message) {
  this.message = message;
  // Temporarily install a custom stack trace formatter and restore the
  // previous value.
  let prevPrepareStackTrace = Error.prepareStackTrace;
  try {
    Error.prepareStackTrace = MjsUnitAssertionError.prepareStackTrace;
    // This allows fetching the stack trace using TryCatch::StackTrace.
    this.stack = new Error("MjsUnitAssertionError").stack;
  } finally {
    Error.prepareStackTrace = prevPrepareStackTrace;
  }
}

/*
 * This file is included in all mini jsunit test cases.  The test
 * framework expects lines that signal failed tests to start with
 * the f-word and ignore all other lines.
 */

MjsUnitAssertionError.prototype.toString = function () {
  return this.message + "\n\nStack: " + this.stack;
};


// Expected and found values the same objects, or the same primitive
// values.
// For known primitive values, please use assertEquals.
var assertSame;

// Inverse of assertSame.
var assertNotSame;

// Expected and found values are identical primitive values or functions
// or similarly structured objects (checking internal properties
// of, e.g., Number and Date objects, the elements of arrays
// and the properties of non-Array objects).
var assertEquals;

// Expected and found values are not identical primitive values or functions
// or similarly structured objects (checking internal properties
// of, e.g., Number and Date objects, the elements of arrays
// and the properties of non-Array objects).
var assertNotEquals;

// The difference between expected and found value is within certain tolerance.
var assertEqualsDelta;

// The found object is an Array with the same length and elements
// as the expected object. The expected object doesn't need to be an Array,
// as long as it's "array-ish".
var assertArrayEquals;

// The found object must have the same enumerable properties as the
// expected object. The type of object isn't checked.
var assertPropertiesEqual;

// Assert that the string conversion of the found value is equal to
// the expected string. Only kept for backwards compatibility, please
// check the real structure of the found value.
var assertToStringEquals;

// Checks that the found value is true. Use with boolean expressions
// for tests that doesn't have their own assertXXX function.
var assertTrue;

// Checks that the found value is false.
var assertFalse;

// Checks that the found value is null. Kept for historical compatibility,
// please just use assertEquals(null, expected).
var assertNull;

// Checks that the found value is *not* null.
var assertNotNull;

// Assert that the passed function or eval code throws an exception.
// The optional second argument is an exception constructor that the
// thrown exception is checked against with "instanceof".
// The optional third argument is a message type string that is compared
// to the type property on the thrown exception.
var assertThrows;

// Assert that the passed function throws an exception.
// The exception is checked against the second argument using assertEquals.
var assertThrowsEquals;

// Assert that the passed function or eval code does not throw an exception.
var assertDoesNotThrow;

// Asserts that the found value is an instance of the constructor passed
// as the second argument.
var assertInstanceof;

// Assert that this code is never executed (i.e., always fails if executed).
var assertUnreachable;

// Assert that the function code is (not) optimized.  If "no sync" is passed
// as second argument, we do not wait for the concurrent optimization thread to
// finish when polling for optimization status.
// Only works with --allow-natives-syntax.
var assertOptimized;
var assertUnoptimized;

// Assert that a string contains another expected substring.
var assertContains;

// Assert that a string matches a given regex.
var assertMatches;

<<<<<<< HEAD
// Assert the result of a promise.
=======
// Assert that a promise resolves or rejects.
// Parameters:
// {promise} - the promise
// {success} - optional - a callback which is called with the result of the
//             resolving promise.
//  {fail} -   optional - a callback which is called with the result of the
//             rejecting promise. If the promise is rejected but no {fail}
//             callback is set, the error is propagated out of the promise
//             chain.
>>>>>>> 84bd6f3c
var assertPromiseResult;

var promiseTestChain;
var promiseTestCount = 0;

// These bits must be in sync with bits defined in Runtime_GetOptimizationStatus
var V8OptimizationStatus = {
  kIsFunction: 1 << 0,
  kNeverOptimize: 1 << 1,
  kAlwaysOptimize: 1 << 2,
  kMaybeDeopted: 1 << 3,
  kOptimized: 1 << 4,
  kTurboFanned: 1 << 5,
  kInterpreted: 1 << 6,
  kMarkedForOptimization: 1 << 7,
  kMarkedForConcurrentOptimization: 1 << 8,
  kOptimizingConcurrently: 1 << 9,
  kIsExecuting: 1 << 10,
  kTopmostFrameIsTurboFanned: 1 << 11,
};

// Returns true if --no-opt mode is on.
var isNeverOptimize;

// Returns true if --always-opt mode is on.
var isAlwaysOptimize;

// Returns true if given function in interpreted.
var isInterpreted;

// Returns true if given function is optimized.
var isOptimized;

// Returns true if given function is compiled by TurboFan.
var isTurboFanned;

<<<<<<< HEAD
// Monkey-patchable all-purpose failure handler.
var failWithMessage;

=======
// Used for async tests. See definition below for more documentation.
var testAsync;

// Monkey-patchable all-purpose failure handler.
var failWithMessage;

// Returns a pretty-printed string representation of the passed value.
var prettyPrinted;
>>>>>>> 84bd6f3c

(function () {  // Scope for utility functions.

  var ObjectPrototypeToString = Object.prototype.toString;
  var NumberPrototypeValueOf = Number.prototype.valueOf;
  var BooleanPrototypeValueOf = Boolean.prototype.valueOf;
  var StringPrototypeValueOf = String.prototype.valueOf;
  var DatePrototypeValueOf = Date.prototype.valueOf;
  var RegExpPrototypeToString = RegExp.prototype.toString;
  var ArrayPrototypeForEach = Array.prototype.forEach;
  var ArrayPrototypeJoin = Array.prototype.join;
  var ArrayPrototypeMap = Array.prototype.map;
  var ArrayPrototypePush = Array.prototype.push;

  var BigIntPrototypeValueOf;
  // TODO(neis): Remove try-catch once BigInts are enabled by default.
  try {
    BigIntPrototypeValueOf = BigInt.prototype.valueOf;
  } catch(e) {}

  function classOf(object) {
    // Argument must not be null or undefined.
    var string = ObjectPrototypeToString.call(object);
    // String has format [object <ClassName>].
    return string.substring(8, string.length - 1);
  }


  function ValueOf(value) {
    switch (classOf(value)) {
      case "Number":
        return NumberPrototypeValueOf.call(value);
      case "BigInt":
        return BigIntPrototypeValueOf.call(value);
      case "String":
        return StringPrototypeValueOf.call(value);
      case "Boolean":
        return BooleanPrototypeValueOf.call(value);
      case "Date":
        return DatePrototypeValueOf.call(value);
      default:
        return value;
    }
  }


  prettyPrinted = function prettyPrinted(value) {
    switch (typeof value) {
      case "string":
        return JSON.stringify(value);
      case "bigint":
        return String(value) + "n";
      case "number":
        if (value === 0 && (1 / value) < 0) return "-0";
        // FALLTHROUGH.
      case "boolean":
      case "undefined":
      case "function":
      case "symbol":
        return String(value);
      case "object":
        if (value === null) return "null";
        var objectClass = classOf(value);
        switch (objectClass) {
          case "Number":
          case "BigInt":
          case "String":
          case "Boolean":
          case "Date":
            return objectClass + "(" + prettyPrinted(ValueOf(value)) + ")";
          case "RegExp":
            return RegExpPrototypeToString.call(value);
          case "Array":
            var mapped = ArrayPrototypeMap.call(
                value, prettyPrintedArrayElement);
            var joined = ArrayPrototypeJoin.call(mapped, ",");
            return "[" + joined + "]";
          case "Uint8Array":
          case "Int8Array":
          case "Int16Array":
          case "Uint16Array":
          case "Uint32Array":
          case "Int32Array":
          case "Float32Array":
          case "Float64Array":
            var joined = ArrayPrototypeJoin.call(value, ",");
            return objectClass + "([" + joined + "])";
          case "Object":
            break;
          default:
            return objectClass + "()";
        }
        // [[Class]] is "Object".
        var name = value.constructor.name;
        if (name) return name + "()";
        return "Object()";
      default:
        return "-- unknown value --";
    }
  }


  function prettyPrintedArrayElement(value, index, array) {
    if (value === undefined && !(index in array)) return "";
    return prettyPrinted(value);
  }


  failWithMessage = function failWithMessage(message) {
    throw new MjsUnitAssertionError(message);
  }

  function formatFailureText(expectedText, found, name_opt) {
    var message = "Fail" + "ure";
    if (name_opt) {
      // Fix this when we ditch the old test runner.
      message += " (" + name_opt + ")";
    }

    var foundText = prettyPrinted(found);
    if (expectedText.length <= 40 && foundText.length <= 40) {
      message += ": expected <" + expectedText + "> found <" + foundText + ">";
    } else {
      message += ":\nexpected:\n" + expectedText + "\nfound:\n" + foundText;
    }
<<<<<<< HEAD
    return failWithMessage(message);
=======
    return message;
  }

  function fail(expectedText, found, name_opt) {
    return failWithMessage(formatFailureText(expectedText, found, name_opt));
>>>>>>> 84bd6f3c
  }


  function deepObjectEquals(a, b) {
    var aProps = Object.keys(a);
    aProps.sort();
    var bProps = Object.keys(b);
    bProps.sort();
    if (!deepEquals(aProps, bProps)) {
      return false;
    }
    for (var i = 0; i < aProps.length; i++) {
      if (!deepEquals(a[aProps[i]], b[aProps[i]])) {
        return false;
      }
    }
    return true;
  }


  function deepEquals(a, b) {
    if (a === b) {
      // Check for -0.
      if (a === 0) return (1 / a) === (1 / b);
      return true;
    }
    if (typeof a !== typeof b) return false;
    if (typeof a === "number") return isNaN(a) && isNaN(b);
    if (typeof a !== "object" && typeof a !== "function") return false;
    // Neither a nor b is primitive.
    var objectClass = classOf(a);
    if (objectClass !== classOf(b)) return false;
    if (objectClass === "RegExp") {
      // For RegExp, just compare pattern and flags using its toString.
      return RegExpPrototypeToString.call(a) ===
             RegExpPrototypeToString.call(b);
    }
    // Functions are only identical to themselves.
    if (objectClass === "Function") return false;
    if (objectClass === "Array") {
      var elementCount = 0;
      if (a.length !== b.length) {
        return false;
      }
      for (var i = 0; i < a.length; i++) {
        if (!deepEquals(a[i], b[i])) return false;
      }
      return true;
    }
    if (objectClass === "String" || objectClass === "Number" ||
      objectClass === "BigInt" || objectClass === "Boolean" ||
      objectClass === "Date") {
      if (ValueOf(a) !== ValueOf(b)) return false;
    }
    return deepObjectEquals(a, b);
  }

  assertSame = function assertSame(expected, found, name_opt) {
    // TODO(mstarzinger): We should think about using Harmony's egal operator
    // or the function equivalent Object.is() here.
    if (found === expected) {
      if (expected !== 0 || (1 / expected) === (1 / found)) return;
    } else if ((expected !== expected) && (found !== found)) {
      return;
    }
    fail(prettyPrinted(expected), found, name_opt);
  };

  assertNotSame = function assertNotSame(expected, found, name_opt) {
    // TODO(mstarzinger): We should think about using Harmony's egal operator
    // or the function equivalent Object.is() here.
    if (found !== expected) {
      if (expected === 0 || (1 / expected) !== (1 / found)) return;
    } else if (!((expected !== expected) && (found !== found))) {
      return;
    }
    fail(prettyPrinted(expected), found, name_opt);
  }

  assertEquals = function assertEquals(expected, found, name_opt) {
    if (!deepEquals(found, expected)) {
      fail(prettyPrinted(expected), found, name_opt);
    }
  };

  assertNotEquals = function assertNotEquals(expected, found, name_opt) {
    if (deepEquals(found, expected)) {
      fail("not equals to " + prettyPrinted(expected), found, name_opt);
    }
  };


  assertEqualsDelta =
      function assertEqualsDelta(expected, found, delta, name_opt) {
    if (Math.abs(expected - found) > delta) {
<<<<<<< HEAD
      fail(PrettyPrint(expected) + " +- " + PrettyPrint(delta), found, name_opt);
=======
      fail(prettyPrinted(expected) + " +- " + prettyPrinted(delta), found, name_opt);
>>>>>>> 84bd6f3c
    }
  };


  assertArrayEquals = function assertArrayEquals(expected, found, name_opt) {
    var start = "";
    if (name_opt) {
      start = name_opt + " - ";
    }
    assertEquals(expected.length, found.length, start + "array length");
    if (expected.length === found.length) {
      for (var i = 0; i < expected.length; ++i) {
        assertEquals(expected[i], found[i],
                     start + "array element at index " + i);
      }
    }
  };


  assertPropertiesEqual = function assertPropertiesEqual(expected, found,
                                                         name_opt) {
    // Check properties only.
    if (!deepObjectEquals(expected, found)) {
      fail(expected, found, name_opt);
    }
  };


  assertToStringEquals = function assertToStringEquals(expected, found,
                                                       name_opt) {
    if (expected !== String(found)) {
      fail(expected, found, name_opt);
    }
  };


  assertTrue = function assertTrue(value, name_opt) {
    assertEquals(true, value, name_opt);
  };


  assertFalse = function assertFalse(value, name_opt) {
    assertEquals(false, value, name_opt);
  };


  assertNull = function assertNull(value, name_opt) {
    if (value !== null) {
      fail("null", value, name_opt);
    }
  };


  assertNotNull = function assertNotNull(value, name_opt) {
    if (value === null) {
      fail("not null", value, name_opt);
    }
  };


  assertThrows = function assertThrows(code, type_opt, cause_opt) {
    try {
      if (typeof code === 'function') {
        code();
      } else {
        eval(code);
      }
    } catch (e) {
      if (typeof type_opt === 'function') {
        assertInstanceof(e, type_opt);
      } else if (type_opt !== void 0) {
        failWithMessage(
            'invalid use of assertThrows, maybe you want assertThrowsEquals');
      }
      if (arguments.length >= 3) {
<<<<<<< HEAD
        assertEquals(cause_opt, e.message);
=======
        if (cause_opt instanceof RegExp) {
          assertMatches(cause_opt, e.message, "Error message");
        } else {
          assertEquals(cause_opt, e.message, "Error message");
        }
>>>>>>> 84bd6f3c
      }
      // Success.
      return;
    }
    failWithMessage('Did not throw exception');
  };


  assertThrowsEquals = function assertThrowsEquals(fun, val) {
    try {
      fun();
    } catch(e) {
      assertEquals(val, e);
      return;
    }
    failWithMessage("Did not throw exception");
  };


  assertInstanceof = function assertInstanceof(obj, type) {
    if (!(obj instanceof type)) {
      var actualTypeName = null;
      var actualConstructor = Object.getPrototypeOf(obj).constructor;
      if (typeof actualConstructor === "function") {
        actualTypeName = actualConstructor.name || String(actualConstructor);
      }
      failWithMessage("Object <" + prettyPrinted(obj) + "> is not an instance of <" +
               (type.name || type) + ">" +
               (actualTypeName ? " but of <" + actualTypeName + ">" : ""));
    }
  };


   assertDoesNotThrow = function assertDoesNotThrow(code, name_opt) {
    try {
      if (typeof code === 'function') {
        return code();
      } else {
        return eval(code);
      }
    } catch (e) {
      failWithMessage("threw an exception: " + (e.message || e));
    }
  };

  assertUnreachable = function assertUnreachable(name_opt) {
    // Fix this when we ditch the old test runner.
    var message = "Fail" + "ure: unreachable";
    if (name_opt) {
      message += " - " + name_opt;
    }
    failWithMessage(message);
  };

  assertContains = function(sub, value, name_opt) {
    if (value == null ? (sub != null) : value.indexOf(sub) == -1) {
      fail("contains '" + String(sub) + "'", value, name_opt);
    }
  };

  assertMatches = function(regexp, str, name_opt) {
    if (!(regexp instanceof RegExp)) {
      regexp = new RegExp(regexp);
    }
    if (!str.match(regexp)) {
      fail("should match '" + regexp + "'", str, name_opt);
    }
  };

<<<<<<< HEAD
  assertPromiseResult = function(promise, success, fail) {
    // Use --allow-natives-syntax to use this function. Note that this function
    // overwrites {failWithMessage} permanently with %AbortJS.

    // We have to patch mjsunit because normal assertion failures just throw
    // exceptions which are swallowed in a then clause.
    // We use eval here to avoid parsing issues with the natives syntax.
    if (!success) success = () => {};

    failWithMessage = (msg) => eval("%AbortJS(msg)");
    if (!fail) {
      fail = result => failWithMessage("assertPromiseResult failed: " + result);
    }

    var test_promise =
        promise.then(
          result => {
            try {
              success(result);
            } catch (e) {
              failWithMessage(e);
            }
          },
          result => {
            fail(result);
          }
        )
        .then((x)=> {
          if (--promiseTestCount == 0) testRunner.notifyDone();
=======
  function concatenateErrors(stack, exception) {
    // If the exception does not contain a stack trace, wrap it in a new Error.
    if (!exception.stack) exception = new Error(exception);

    // If the exception already provides a special stack trace, we do not modify
    // it.
    if (typeof exception.stack !== 'string') {
      return exception;
    }
    exception.stack = stack + '\n\n' + exception.stack;
    return exception;
  }

  assertPromiseResult = function(promise, success, fail) {
    const stack = (new Error()).stack;

    var test_promise = promise.then(
        result => {
          try {
            if (--promiseTestCount == 0) testRunner.notifyDone();
            if (success) success(result);
          } catch (e) {
            // Use setTimeout to throw the error again to get out of the promise
            // chain.
            setTimeout(_ => {
              throw concatenateErrors(stack, e);
            }, 0);
          }
        },
        result => {
          try {
            if (--promiseTestCount == 0) testRunner.notifyDone();
            if (!fail) throw result;
            fail(result);
          } catch (e) {
            // Use setTimeout to throw the error again to get out of the promise
            // chain.
            setTimeout(_ => {
              throw concatenateErrors(stack, e);
            }, 0);
          }
>>>>>>> 84bd6f3c
        });

    if (!promiseTestChain) promiseTestChain = Promise.resolve();
    // waitUntilDone is idempotent.
    testRunner.waitUntilDone();
    ++promiseTestCount;
    return promiseTestChain.then(test_promise);
  };

  var OptimizationStatusImpl = undefined;

  var OptimizationStatus = function(fun, sync_opt) {
    if (OptimizationStatusImpl === undefined) {
      try {
        OptimizationStatusImpl = new Function(
            "fun", "sync", "return %GetOptimizationStatus(fun, sync);");
      } catch (e) {
        throw new Error("natives syntax not allowed");
      }
    }
    return OptimizationStatusImpl(fun, sync_opt);
  }

  assertUnoptimized = function assertUnoptimized(
      fun, sync_opt, name_opt, skip_if_maybe_deopted = true) {
    if (sync_opt === undefined) sync_opt = "";
    var opt_status = OptimizationStatus(fun, sync_opt);
    // Tests that use assertUnoptimized() do not make sense if --always-opt
    // option is provided. Such tests must add --no-always-opt to flags comment.
    assertFalse((opt_status & V8OptimizationStatus.kAlwaysOptimize) !== 0,
                "test does not make sense with --always-opt");
    assertTrue((opt_status & V8OptimizationStatus.kIsFunction) !== 0, name_opt);
    if (skip_if_maybe_deopted &&
        (opt_status & V8OptimizationStatus.kMaybeDeopted) !== 0) {
      // When --deopt-every-n-times flag is specified it's no longer guaranteed
      // that particular function is still deoptimized, so keep running the test
      // to stress test the deoptimizer.
      return;
    }
    assertFalse((opt_status & V8OptimizationStatus.kOptimized) !== 0, name_opt);
  }

  assertOptimized = function assertOptimized(
      fun, sync_opt, name_opt, skip_if_maybe_deopted = true) {
    if (sync_opt === undefined) sync_opt = "";
    var opt_status = OptimizationStatus(fun, sync_opt);
    // Tests that use assertOptimized() do not make sense if --no-opt
    // option is provided. Such tests must add --opt to flags comment.
    assertFalse((opt_status & V8OptimizationStatus.kNeverOptimize) !== 0,
                "test does not make sense with --no-opt");
    assertTrue((opt_status & V8OptimizationStatus.kIsFunction) !== 0, name_opt);
    if (skip_if_maybe_deopted &&
        (opt_status & V8OptimizationStatus.kMaybeDeopted) !== 0) {
      // When --deopt-every-n-times flag is specified it's no longer guaranteed
      // that particular function is still optimized, so keep running the test
      // to stress test the deoptimizer.
      return;
    }
    assertTrue((opt_status & V8OptimizationStatus.kOptimized) !== 0, name_opt);
  }

  isNeverOptimize = function isNeverOptimize() {
    var opt_status = OptimizationStatus(undefined, "");
    return (opt_status & V8OptimizationStatus.kNeverOptimize) !== 0;
  }

  isAlwaysOptimize = function isAlwaysOptimize() {
    var opt_status = OptimizationStatus(undefined, "");
    return (opt_status & V8OptimizationStatus.kAlwaysOptimize) !== 0;
  }

  isInterpreted = function isInterpreted(fun) {
    var opt_status = OptimizationStatus(fun, "");
    assertTrue((opt_status & V8OptimizationStatus.kIsFunction) !== 0,
               "not a function");
    return (opt_status & V8OptimizationStatus.kOptimized) === 0 &&
           (opt_status & V8OptimizationStatus.kInterpreted) !== 0;
  }

  isOptimized = function isOptimized(fun) {
    var opt_status = OptimizationStatus(fun, "");
    assertTrue((opt_status & V8OptimizationStatus.kIsFunction) !== 0,
               "not a function");
    return (opt_status & V8OptimizationStatus.kOptimized) !== 0;
  }

  isTurboFanned = function isTurboFanned(fun) {
    var opt_status = OptimizationStatus(fun, "");
    assertTrue((opt_status & V8OptimizationStatus.kIsFunction) !== 0,
               "not a function");
    return (opt_status & V8OptimizationStatus.kOptimized) !== 0 &&
           (opt_status & V8OptimizationStatus.kTurboFanned) !== 0;
  }

  // Custom V8-specific stack trace formatter that is temporarily installed on
  // the Error object.
  MjsUnitAssertionError.prepareStackTrace = function(error, stack) {
    // Trigger default formatting with recursion.
    try {
      // Filter-out all but the first mjsunit frame.
      let filteredStack = [];
      let inMjsunit = true;
      for (let i = 0; i < stack.length; i++) {
        let frame = stack[i];
        if (inMjsunit) {
          let file = frame.getFileName();
          if (!file || !file.endsWith("mjsunit.js")) {
            inMjsunit = false;
            // Push the last mjsunit frame, typically containing the assertion
            // function.
            if (i > 0) ArrayPrototypePush.call(filteredStack, stack[i-1]);
            ArrayPrototypePush.call(filteredStack, stack[i]);
          }
          continue;
        }
        ArrayPrototypePush.call(filteredStack, frame);
      }
      stack = filteredStack;

      // Infer function names and calculate {max_name_length}
      let max_name_length = 0;
      ArrayPrototypeForEach.call(stack, each => {
        let name = each.getFunctionName();
        if (name == null) name = "";
        if (each.isEval()) {
          name = name;
        } else if (each.isConstructor()) {
          name = "new " + name;
        } else if (each.isNative()) {
          name = "native " + name;
        } else if (!each.isToplevel()) {
          name = each.getTypeName() + "." + name;
        }
        each.name = name;
        max_name_length = Math.max(name.length, max_name_length)
      });

      // Format stack frames.
      stack = ArrayPrototypeMap.call(stack, each => {
        let frame = "    at " + each.name.padEnd(max_name_length);
        let fileName = each.getFileName();
        if (each.isEval()) return frame + " " + each.getEvalOrigin();
        frame += " " + (fileName ? fileName : "");
        let line= each.getLineNumber();
        frame += " " + (line ? line : "");
        let column = each.getColumnNumber();
        frame += (column ? ":" + column : "");
        return frame;
      });
      return "" + error.message + "\n" + ArrayPrototypeJoin.call(stack, "\n");
    } catch(e) {};
    return error.stack;
  }

  /**
   * This is to be used through the testAsync helper function defined
   * below.
   *
   * This requires the --allow-natives-syntax flag to allow calling
   * runtime functions.
   *
   * There must be at least one assertion in an async test. A test
   * with no assertions will fail.
   *
   * @example
   * testAsync(assert => {
   *   assert.plan(1) // There should be one assertion in this test.
   *   Promise.resolve(1)
   *    .then(val => assert.equals(1, val),
   *          assert.unreachable);
   * })
   */
  class AsyncAssertion {
    constructor(test, name) {
      this.expectedAsserts_ = -1;
      this.actualAsserts_ = 0;
      this.test_ = test;
      this.name_ = name || '';
    }

    /**
     * Sets the number of expected asserts in the test. The test fails
     * if the number of asserts computed after running the test is not
     * equal to this specified value.
     * @param {number} expectedAsserts
     */
    plan(expectedAsserts) {
      this.expectedAsserts_ = expectedAsserts;
    }

    fail(expectedText, found) {
      let message = formatFailureText(expectedText, found);
      message += "\nin test:" + this.name_
      message += "\n" + Function.prototype.toString.apply(this.test_);
      eval("%AbortJS(message)");
    }

    equals(expected, found, name_opt) {
      this.actualAsserts_++;
      if (!deepEquals(expected, found)) {
        this.fail(prettyPrinted(expected), found, name_opt);
      }
    }

    unreachable() {
      let message = "Failure: unreachable in test: " + this.name_;
      message += "\n" + Function.prototype.toString.apply(this.test_);
      eval("%AbortJS(message)");
    }

    unexpectedRejection(details) {
      return (error) => {
        let message =
            "Failure: unexpected Promise rejection in test: " + this.name_;
        if (details) message += "\n    @" + details;
        if (error instanceof Error) {
          message += "\n" + String(error.stack);
        } else {
          message += "\n" + String(error);
        }
        message += "\n\n" + Function.prototype.toString.apply(this.test_);
        eval("%AbortJS(message)");
      };
    }

    drainMicrotasks() {
      eval("%RunMicrotasks()");
    }

    done_() {
      if (this.expectedAsserts_ === -1) {
        let message = "Please call t.plan(count) to initialize test harness " +
            "with correct assert count (Note: count > 0)";
        eval("%AbortJS(message)");
      }

      if (this.expectedAsserts_ !== this.actualAsserts_) {
        let message = "Expected asserts: " + this.expectedAsserts_;
        message += ", Actual asserts: " + this.actualAsserts_;
        message += "\nin test: " + this.name_;
        message += "\n" + Function.prototype.toString.apply(this.test_);
        eval("%AbortJS(message)");
      }
    }
  }

  /** This is used to test async functions and promises.
   * @param {testCallback} test - test function
   * @param {string} [name] - optional name of the test
   *
   *
   * @callback testCallback
   * @param {AsyncAssertion} assert
   */
  testAsync = function(test, name) {
    let assert = new AsyncAssertion(test, name);
    test(assert);
    eval("%RunMicrotasks()");
    assert.done_();
  }
})();<|MERGE_RESOLUTION|>--- conflicted
+++ resolved
@@ -135,9 +135,6 @@
 // Assert that a string matches a given regex.
 var assertMatches;
 
-<<<<<<< HEAD
-// Assert the result of a promise.
-=======
 // Assert that a promise resolves or rejects.
 // Parameters:
 // {promise} - the promise
@@ -147,7 +144,6 @@
 //             rejecting promise. If the promise is rejected but no {fail}
 //             callback is set, the error is propagated out of the promise
 //             chain.
->>>>>>> 84bd6f3c
 var assertPromiseResult;
 
 var promiseTestChain;
@@ -184,20 +180,14 @@
 // Returns true if given function is compiled by TurboFan.
 var isTurboFanned;
 
-<<<<<<< HEAD
+// Used for async tests. See definition below for more documentation.
+var testAsync;
+
 // Monkey-patchable all-purpose failure handler.
 var failWithMessage;
 
-=======
-// Used for async tests. See definition below for more documentation.
-var testAsync;
-
-// Monkey-patchable all-purpose failure handler.
-var failWithMessage;
-
 // Returns a pretty-printed string representation of the passed value.
 var prettyPrinted;
->>>>>>> 84bd6f3c
 
 (function () {  // Scope for utility functions.
 
@@ -323,15 +313,11 @@
     } else {
       message += ":\nexpected:\n" + expectedText + "\nfound:\n" + foundText;
     }
-<<<<<<< HEAD
-    return failWithMessage(message);
-=======
     return message;
   }
 
   function fail(expectedText, found, name_opt) {
     return failWithMessage(formatFailureText(expectedText, found, name_opt));
->>>>>>> 84bd6f3c
   }
 
 
@@ -427,11 +413,7 @@
   assertEqualsDelta =
       function assertEqualsDelta(expected, found, delta, name_opt) {
     if (Math.abs(expected - found) > delta) {
-<<<<<<< HEAD
-      fail(PrettyPrint(expected) + " +- " + PrettyPrint(delta), found, name_opt);
-=======
       fail(prettyPrinted(expected) + " +- " + prettyPrinted(delta), found, name_opt);
->>>>>>> 84bd6f3c
     }
   };
 
@@ -507,20 +489,16 @@
             'invalid use of assertThrows, maybe you want assertThrowsEquals');
       }
       if (arguments.length >= 3) {
-<<<<<<< HEAD
-        assertEquals(cause_opt, e.message);
-=======
         if (cause_opt instanceof RegExp) {
           assertMatches(cause_opt, e.message, "Error message");
         } else {
           assertEquals(cause_opt, e.message, "Error message");
         }
->>>>>>> 84bd6f3c
       }
       // Success.
       return;
     }
-    failWithMessage('Did not throw exception');
+    failWithMessage("Did not throw exception");
   };
 
 
@@ -585,37 +563,6 @@
     }
   };
 
-<<<<<<< HEAD
-  assertPromiseResult = function(promise, success, fail) {
-    // Use --allow-natives-syntax to use this function. Note that this function
-    // overwrites {failWithMessage} permanently with %AbortJS.
-
-    // We have to patch mjsunit because normal assertion failures just throw
-    // exceptions which are swallowed in a then clause.
-    // We use eval here to avoid parsing issues with the natives syntax.
-    if (!success) success = () => {};
-
-    failWithMessage = (msg) => eval("%AbortJS(msg)");
-    if (!fail) {
-      fail = result => failWithMessage("assertPromiseResult failed: " + result);
-    }
-
-    var test_promise =
-        promise.then(
-          result => {
-            try {
-              success(result);
-            } catch (e) {
-              failWithMessage(e);
-            }
-          },
-          result => {
-            fail(result);
-          }
-        )
-        .then((x)=> {
-          if (--promiseTestCount == 0) testRunner.notifyDone();
-=======
   function concatenateErrors(stack, exception) {
     // If the exception does not contain a stack trace, wrap it in a new Error.
     if (!exception.stack) exception = new Error(exception);
@@ -657,7 +604,6 @@
               throw concatenateErrors(stack, e);
             }, 0);
           }
->>>>>>> 84bd6f3c
         });
 
     if (!promiseTestChain) promiseTestChain = Promise.resolve();
