--- conflicted
+++ resolved
@@ -25,12 +25,7 @@
 // (INCLUDING NEGLIGENCE OR OTHERWISE) ARISING IN ANY WAY OUT OF THE USE
 // OF THIS SOFTWARE, EVEN IF ADVISED OF THE POSSIBILITY OF SUCH DAMAGE.
 
-<<<<<<< HEAD
-// Flags: --allow-natives-syntax --expose-gc
-// Flags: --opt --no-always-opt
-=======
 // Flags: --allow-natives-syntax --expose-gc --opt --no-always-opt --deopt-every-n-times=0
->>>>>>> 84bd6f3c
 
 var elements_kind = {
   packed_smi               :  'packed smi elements',
