--- conflicted
+++ resolved
@@ -68,11 +68,7 @@
   // without deoptimizing. Grow by 9s. If we set elements too sparsely, the
   // array will convert to dictionary mode.
   a = new Array(99999);
-<<<<<<< HEAD
-  assertTrue(%HasFastSmiElements(a));
-=======
   assertTrue(%HasSmiElements(a));
->>>>>>> 84bd6f3c
   for (var i = 0; i < 263000; i += 9) {
     foo2(a, i);
   }
