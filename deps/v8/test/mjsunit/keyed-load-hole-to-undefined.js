--- conflicted
+++ resolved
@@ -2,12 +2,7 @@
 // Use of this source code is governed by a BSD-style license that can be
 // found in the LICENSE file.
 
-<<<<<<< HEAD
-// Flags: --allow-natives-syntax
-// Flags: --no-stress-opt --opt --no-always-opt
-=======
 // Flags: --allow-natives-syntax --no-stress-opt --opt --no-always-opt
->>>>>>> 84bd6f3c
 
 // --nostress-opt is specified because the test corrupts the "pristine"
 // array prototype chain by storing an element, and this is tracked
