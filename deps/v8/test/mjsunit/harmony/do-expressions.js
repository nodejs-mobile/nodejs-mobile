// Copyright 2015 the V8 project authors. All rights reserved.
// Use of this source code is governed by a BSD-style license that can be
// found in the LICENSE file.

<<<<<<< HEAD
// Flags: --harmony-do-expressions --allow-natives-syntax --no-always-opt
// Flags: --opt
=======
// Flags: --harmony-do-expressions --allow-natives-syntax --no-always-opt --opt
>>>>>>> 84bd6f3c

function returnValue(v) { return v; }
function MyError() {}
var global = this;

function TestBasic() {
  // Looping and lexical declarations
  assertEquals(512, returnValue(do {
    let n = 2;
    for (let i = 0; i < 4; i++) n <<= 2;
  }));

  // Strings do the right thing
  assertEquals("spooky halloween", returnValue(do {
    "happy halloween".replace('happy', 'spooky');
  }));

  // Do expressions with no completion produce an undefined value
  assertEquals(undefined, returnValue(do {}));
  assertEquals(undefined, returnValue(do { var x = 99; }));
  assertEquals(undefined, returnValue(do { function f() {}; }));
  assertEquals(undefined, returnValue(do { let z = 33; }));

  // Propagation of exception
  assertThrows(function() {
    (do {
      throw new MyError();
      "potatoes";
    });
  }, MyError);

  assertThrows(function() {
    return do {
      throw new MyError();
      "potatoes";
    };
  }, MyError);

  // Return value within do-block overrides `return |do-expression|`
  assertEquals("inner-return", (function() {
    return "outer-return" + do {
      return "inner-return";
      "";
    };
  })());

  var count = 0, n = 1;
  // Breaking out |do-expression|
  assertEquals(3, (function() {
    for (var i = 0; i < 10; ++i) (count += 2 * do { if (i === 3) break; ++n });
    return i;
  })());
  // (2 * 2) + (2 * 3) + (2 * 4)
  assertEquals(18, count);

  // Continue in |do-expression|
  count = 0, n = 1;
  assertEquals([1, 3, 5, 7, 9], (function() {
    var values = [];
    for (var i = 0; i < 10; ++i) {
      count += 2 * (do {
        if ((i & 1) === 0) continue;
        values.push(i);
        ++n;
      }) + 1;
    }
    // (2*2) + 1 + (2*3) + 1 + (2*4) + 1 + (2*5) + 1 + (2*6) + 1
    return values;
  })());
  assertEquals(count, 45);

  assertThrows("(do { break; });", SyntaxError);
  assertThrows("(do { continue; });", SyntaxError);

  // Real-world use case for desugaring
  var array = [1, 2, 3, 4, 5], iterable = [6, 7, 8,9];
  assertEquals([1, 2, 3, 4, 5, 6, 7, 8, 9], do {
    for (var element of iterable) array.push(element);
    array;
  });

  // Nested do-expressions
  assertEquals(125, do { (do { (do { 5 * 5 * 5 }) }) });

  // Directives are not honoured
  (do {
    "use strict";
    foo = 80;
    assertEquals(foo, 80);
  });

  // Non-empty operand stack testing
  var O = {
    method1() {
      let x = 256;
      return x + do {
        for (var i = 0; i < 4; ++i) x += i;
      } + 17;
    },
    method2() {
      let x = 256;
      this.reset();
      return x + do {
        for (var i = 0; i < this.length(); ++i) x += this.index() * 2;
      };
    },
    _index: 0,
    index() {
      return ++this._index;
    },
    _length: 4,
    length() { return this._length; },
    reset() { this._index = 0; }
  };
  assertEquals(535, O["method" + do { 1 } + ""]());
  assertEquals(532, O["method" + do { ({ valueOf() { return "2"; } }); }]());
  assertEquals(532, O[
      do { let s = ""; for (let c of "method") s += c; } + "2"]());
}
TestBasic();


function TestDeoptimization1() {
  function f(v) {
    return 88 + do {
      v.a * v.b + v.c;
    };
  }

  var o1 = {};
  o1.a = 10;
  o1.b = 5;
  o1.c = 50;

  var o2 = {};
  o2.c = 100;
  o2.a = 10;
  o2.b = 10;

  assertEquals(188, f(o1));
  assertEquals(188, f(o1));
  %OptimizeFunctionOnNextCall(f);
  assertEquals(188, f(o1));
  assertOptimized(f);
  assertEquals(288, f(o2));
  assertUnoptimized(f);
  assertEquals(288, f(o2));
}
TestDeoptimization1();


function TestInParameterInitializers() {
  var first_name = "George";
  var last_name = "Jetson";
  function fn1(name = do { first_name + " " + last_name }) {
    return name;
  }
  assertEquals("George Jetson", fn1());

  var _items = [1, 2, 3, NaN, 4, 5];
  function fn2(items = do {
    let items = [];
    for (var el of _items) {
      if (el !== el) {
        items;
        break;
      }
      items.push(el), items;
    }
  }) {
    return items;
  }
  assertEquals([1, 2, 3], fn2());

  function thrower() { throw new MyError(); }
  function fn3(exception = do {  try { thrower(); } catch (e) { e } }) {
    return exception;
  }
  assertDoesNotThrow(fn3);
  assertInstanceof(fn3(), MyError);

  function fn4(exception = do { throw new MyError() }) {}
  function catcher(fn) {
    try {
      fn();
      assertUnreachable("fn() initializer should throw");
    } catch (e) {
      assertInstanceof(e, MyError);
    }
  }
  catcher(fn4);
}
TestInParameterInitializers();


function TestWithEval() {
  (function sloppy1() {
    assertEquals(do { eval("var x = 5"), x }, 5);
    assertEquals(x, 5);
  })();

  assertThrows(function strict1() {
    "use strict";
    (do { eval("var x = 5"), x }, 5);
  }, ReferenceError);

  assertThrows(function strict2() {
    (do { eval("'use strict'; var x = 5"), x }, 5);
  }, ReferenceError);
}
TestWithEval();


function TestHoisting() {
  (do { var a = 1; });
  assertEquals(a, 1);
  assertEquals(global.a, undefined);

  (do {
    for (let it of [1, 2, 3, 4, 5]) {
      var b = it;
    }
  });
  assertEquals(b, 5);
  assertEquals(global.b, undefined);

  {
    let x = 1

    // TODO(caitp): ensure VariableStatements in |do-expressions| in parameter
    // initializers, are evaluated in the same VariableEnvironment as they would
    // be for eval().
    // function f1(a = do { var x = 2 }, b = x) { return b }
    // assertEquals(1, f1())

    // function f2(a = x, b = do { var x = 2 }) { return a }
    // assertEquals(1, f2())

    function f3({a = do { var x = 2 }, b = x}) { return b }
    assertEquals(2, f3({}))

    function f4({a = x, b = do { var x = 2 }}) { return b }
    assertEquals(undefined, f4({}))

    function f5(a = do { var y = 0 }) {}
    assertThrows(() => y, ReferenceError)
  }

  // TODO(caitp): Always block-scope function declarations in |do| expressions
  //(do {
  //  assertEquals(true, inner_func());
  //  function inner_func() { return true; }
  //});
  //assertThrows(function() { return innerFunc(); }, ReferenceError);
}
TestHoisting();


// v8:4661

function tryFinallySimple() { (do { try {} finally {} }); }
tryFinallySimple();
tryFinallySimple();
tryFinallySimple();
tryFinallySimple();

var finallyRanCount = 0;
function tryFinallyDoExpr() {
  return (do {
    try {
      throw "BOO";
    } catch (e) {
      "Caught: " + e + " (" + finallyRanCount + ")"
    } finally {
      ++finallyRanCount;
    }
  });
}
assertEquals("Caught: BOO (0)", tryFinallyDoExpr());
assertEquals(1, finallyRanCount);
assertEquals("Caught: BOO (1)", tryFinallyDoExpr());
assertEquals(2, finallyRanCount);
assertEquals("Caught: BOO (2)", tryFinallyDoExpr());
assertEquals(3, finallyRanCount);
assertEquals("Caught: BOO (3)", tryFinallyDoExpr());
assertEquals(4, finallyRanCount);


function TestOSR() {
  var numbers = do {
    let nums = [];
    for (let i = 0; i < 1000; ++i) {
      let value = (Math.random() * 100) | 0;
      nums.push(value === 0 ? 1 : value), nums;
    }
  };
  assertEquals(numbers.length, 1000);
}

for (var i = 0; i < 64; ++i) TestOSR();<|MERGE_RESOLUTION|>--- conflicted
+++ resolved
@@ -2,12 +2,7 @@
 // Use of this source code is governed by a BSD-style license that can be
 // found in the LICENSE file.
 
-<<<<<<< HEAD
-// Flags: --harmony-do-expressions --allow-natives-syntax --no-always-opt
-// Flags: --opt
-=======
 // Flags: --harmony-do-expressions --allow-natives-syntax --no-always-opt --opt
->>>>>>> 84bd6f3c
 
 function returnValue(v) { return v; }
 function MyError() {}
