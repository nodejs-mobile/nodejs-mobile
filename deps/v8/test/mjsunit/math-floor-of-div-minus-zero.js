--- conflicted
+++ resolved
@@ -25,11 +25,7 @@
 // (INCLUDING NEGLIGENCE OR OTHERWISE) ARISING IN ANY WAY OUT OF THE USE
 // OF THIS SOFTWARE, EVEN IF ADVISED OF THE POSSIBILITY OF SUCH DAMAGE.
 
-<<<<<<< HEAD
-// Flags: --allow-natives-syntax --nouse-inlining --opt
-=======
 // Flags: --allow-natives-syntax --opt
->>>>>>> 84bd6f3c
 
 // Test for negative zero that doesn't need bail out
 
