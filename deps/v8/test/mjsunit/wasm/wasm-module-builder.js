--- conflicted
+++ resolved
@@ -107,13 +107,8 @@
 
   addBody(body) {
     for (let b of body) {
-<<<<<<< HEAD
-      if (typeof b != 'number')
-        throw new Error('invalid body (entries have to be numbers): ' + body);
-=======
       if (typeof b !== 'number' || (b & (~0xFF)) !== 0 )
         throw new Error('invalid body (entries must be 8 bit numbers): ' + body);
->>>>>>> 84bd6f3c
     }
     this.body = body.slice();
     // Automatically add the end for the function block to the body.
@@ -391,22 +386,11 @@
     }
 
     // Add functions declarations
-<<<<<<< HEAD
-    let num_function_names = 0;
-    let names = false;
-=======
->>>>>>> 84bd6f3c
     if (wasm.functions.length > 0) {
       if (debug) print("emitting function decls @ " + binary.length);
       binary.emit_section(kFunctionSectionCode, section => {
         section.emit_u32v(wasm.functions.length);
         for (let func of wasm.functions) {
-<<<<<<< HEAD
-          if (func.name !== undefined) {
-            ++num_function_names;
-          }
-=======
->>>>>>> 84bd6f3c
           section.emit_u32v(func.type_index);
         }
       });
@@ -569,13 +553,7 @@
         for (let func of wasm.functions) {
           // Function body length will be patched later.
           let local_decls = [];
-<<<<<<< HEAD
-          let l = func.locals;
-          if (l !== undefined) {
-            let local_decls_count = 0;
-=======
           for (let l of func.locals || []) {
->>>>>>> 84bd6f3c
             if (l.i32_count > 0) {
               local_decls.push({count: l.i32_count, type: kWasmI32});
             }
@@ -636,21 +614,6 @@
       binary.emit_bytes(exp);
     }
 
-<<<<<<< HEAD
-    // Add function names.
-    if (num_function_names > 0) {
-      if (debug) print('emitting names @ ' + binary.length);
-      binary.emit_section(kUnknownSectionCode, section => {
-        section.emit_string('name');
-        section.emit_section(kFunctionNamesCode, name_section => {
-          name_section.emit_u32v(num_function_names);
-          for (let func of wasm.functions) {
-            if (func.name === undefined) continue;
-            name_section.emit_u32v(func.index);
-            name_section.emit_string(func.name);
-          }
-        });
-=======
     // Add names.
     let num_function_names = 0;
     let num_functions_with_local_names = 0;
@@ -696,7 +659,6 @@
             }
           });
         }
->>>>>>> 84bd6f3c
       });
     }
 
