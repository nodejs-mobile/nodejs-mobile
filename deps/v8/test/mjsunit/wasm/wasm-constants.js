--- conflicted
+++ resolved
@@ -72,10 +72,6 @@
 
 // Name section types
 let kModuleNameCode = 0;
-let kFunctionNamesCode = 1;
-let kLocalNamesCode = 2;
-
-// Name section types
 let kFunctionNamesCode = 1;
 let kLocalNamesCode = 2;
 
@@ -345,7 +341,6 @@
 let kExprI64ReinterpretF64 = 0xbd;
 let kExprF32ReinterpretI32 = 0xbe;
 let kExprF64ReinterpretI64 = 0xbf;
-let kExprS128LoadMem = 0xc0;
 
 // Prefix opcodes
 let kAtomicPrefix = 0xfe;
@@ -416,12 +411,7 @@
   throw new MjsUnitAssertionError('Did not trap, expected: ' + kTrapMsgs[trap]);
 }
 
-<<<<<<< HEAD
-function assertWasmThrows(value, code) {
-  assertEquals('number', typeof value);
-=======
 function assertWasmThrows(runtime_id, values, code) {
->>>>>>> 84bd6f3c
   try {
     if (typeof code === 'function') {
       code();
@@ -429,14 +419,6 @@
       eval(code);
     }
   } catch (e) {
-<<<<<<< HEAD
-    assertEquals('number', typeof e);
-    assertEquals(value, e);
-    // Success.
-    return;
-  }
-  throw new MjsUnitAssertionError('Did not throw, expected: ' + value);
-=======
     assertTrue(e instanceof WebAssembly.RuntimeError);
     var e_runtime_id = e['WasmExceptionRuntimeId'];
     assertEquals(e_runtime_id, runtime_id);
@@ -467,5 +449,4 @@
 
 function wasmF64Const(f) {
   return [kExprF64Const].concat(Array.from(new Uint8Array((new Float64Array([f])).buffer)));
->>>>>>> 84bd6f3c
 }