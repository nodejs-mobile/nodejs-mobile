// Copyright 2015 the V8 project authors. All rights reserved.
// Use of this source code is governed by a BSD-style license that can be
// found in the LICENSE file.

// Flags: --expose-wasm --allow-natives-syntax --expose-gc

load("test/mjsunit/wasm/wasm-constants.js");
load("test/mjsunit/wasm/wasm-module-builder.js");

(function SerializeAndDeserializeModule() {
  var builder = new WasmModuleBuilder();
  builder.addImportedMemory("", "memory", 1);
  var kSig_v_i = makeSig([kWasmI32], []);
  var signature = builder.addType(kSig_v_i);
  builder.addImport("", "some_value", kSig_i_v);
  builder.addImport("", "writer", signature);

  builder.addFunction("main", kSig_i_i)
    .addBody([
      kExprGetLocal, 0,
      kExprI32LoadMem, 0, 0,
      kExprI32Const, 1,
      kExprCallIndirect, signature, kTableZero,
      kExprGetLocal,0,
      kExprI32LoadMem,0, 0,
      kExprCallFunction, 0,
      kExprI32Add
    ]).exportFunc();

  // writer(mem[i]);
  // return mem[i] + some_value();
  builder.addFunction("_wrap_writer", signature)
    .addBody([
      kExprGetLocal, 0,
      kExprCallFunction, 1]);
  builder.appendToTable([2, 3]);

  var wire_bytes = builder.toBuffer();
  var module = new WebAssembly.Module(wire_bytes);
  var mem_1 = new WebAssembly.Memory({initial: 1});
  var view_1 = new Int32Array(mem_1.buffer);
  view_1[0] = 42;
  var outval_1;
  var i1 = new WebAssembly.Instance(module, {"":
                                             {some_value: () => 1,
                                              writer: (x) => outval_1 = x ,
                                              memory: mem_1}
                                            });

  assertEquals(43, i1.exports.main(0));

  assertEquals(42, outval_1);
  var buff = %SerializeWasmModule(module);
  module = null;
  gc();
  module = %DeserializeWasmModule(buff, wire_bytes);

  var mem_2 = new WebAssembly.Memory({initial: 2});
  var view_2 = new Int32Array(mem_2.buffer);

  view_2[0] = 50;

  var outval_2;
  var i2 = new WebAssembly.Instance(module, {"":
                                             {some_value: () => 1,
                                              writer: (x) => outval_2 = x ,
                                              memory: mem_2}
                                            });

  assertEquals(51, i2.exports.main(0));

  assertEquals(50, outval_2);
  // The instances don't share memory through deserialization.
  assertEquals(43, i1.exports.main(0));
})();

(function DeserializeInvalidObject() {
  var invalid_buffer = new ArrayBuffer(10);

  module = %DeserializeWasmModule(invalid_buffer, invalid_buffer);
  assertEquals(module, undefined);
})();

(function RelationBetweenModuleAndClone() {
  let builder = new WasmModuleBuilder();
  builder.addFunction("main", kSig_i_v)
    .addBody([kExprI32Const, 42])
    .exportFunc();

  var wire_bytes = builder.toBuffer();
  var compiled_module = new WebAssembly.Module(wire_bytes);
  var serialized = %SerializeWasmModule(compiled_module);
  var clone = %DeserializeWasmModule(serialized, wire_bytes);

  assertNotNull(clone);
  assertFalse(clone == undefined);
  assertFalse(clone == compiled_module);
  assertEquals(clone.constructor, compiled_module.constructor);
})();

(function SerializeWrappersWithSameSignature() {
  let builder = new WasmModuleBuilder();
  builder.addFunction("main", kSig_i_v)
    .addBody([kExprI32Const, 42])
    .exportFunc();
  builder.addFunction("main_same_signature", kSig_i_v)
    .addBody([kExprI32Const, 23])
    .exportFunc();

  var wire_bytes = builder.toBuffer();
  var compiled_module = new WebAssembly.Module(wire_bytes);
  var serialized = %SerializeWasmModule(compiled_module);
  var clone = %DeserializeWasmModule(serialized, wire_bytes);

  assertNotNull(clone);
  assertFalse(clone == undefined);
  assertFalse(clone == compiled_module);
  assertEquals(clone.constructor, compiled_module.constructor);
})();

(function SerializeAfterInstantiation() {
  let builder = new WasmModuleBuilder();
  builder.addFunction("main", kSig_i_v)
    .addBody([kExprI32Const, 42])
    .exportFunc();

  var wire_bytes = builder.toBuffer()
  var compiled_module = new WebAssembly.Module(wire_bytes);
  var instance1 = new WebAssembly.Instance(compiled_module);
  var instance2 = new WebAssembly.Instance(compiled_module);
  var serialized = %SerializeWasmModule(compiled_module);
  var clone = %DeserializeWasmModule(serialized, wire_bytes);

  assertNotNull(clone);
  assertFalse(clone == undefined);
  assertFalse(clone == compiled_module);
  assertEquals(clone.constructor, compiled_module.constructor);
  var instance3 = new WebAssembly.Instance(clone);
  assertFalse(instance3 == undefined);
})();


(function SerializeAfterInstantiationWithMemory() {
  let builder = new WasmModuleBuilder();
  builder.addImportedMemory("", "memory", 1);
  builder.addFunction("main", kSig_i_v)
    .addBody([kExprI32Const, 42])
    .exportFunc();

  var wire_bytes = builder.toBuffer()
  var compiled_module = new WebAssembly.Module(wire_bytes);
  var mem_1 = new WebAssembly.Memory({initial: 1});
  var ffi =  {"":{memory:mem_1}};
  var instance1 = new WebAssembly.Instance(compiled_module, ffi);
  var serialized = %SerializeWasmModule(compiled_module);
  var clone = %DeserializeWasmModule(serialized, wire_bytes);

  assertNotNull(clone);
  assertFalse(clone == undefined);
  assertFalse(clone == compiled_module);
  assertEquals(clone.constructor, compiled_module.constructor);
  var instance2 = new WebAssembly.Instance(clone, ffi);
  assertFalse(instance2 == undefined);
})();

(function GlobalsArePrivateBetweenClones() {
  var builder = new WasmModuleBuilder();
  builder.addGlobal(kWasmI32, true);
  builder.addFunction("read", kSig_i_v)
    .addBody([
      kExprGetGlobal, 0])
    .exportFunc();

  builder.addFunction("write", kSig_v_i)
    .addBody([
      kExprGetLocal, 0,
      kExprSetGlobal, 0])
    .exportFunc();

  var wire_bytes = builder.toBuffer();
  var module = new WebAssembly.Module(wire_bytes);
  var i1 = new WebAssembly.Instance(module);
  // serialize and replace module
  var buff = %SerializeWasmModule(module);
  var module_clone = %DeserializeWasmModule(buff, wire_bytes);
  var i2 = new WebAssembly.Instance(module_clone);
  i1.exports.write(1);
  i2.exports.write(2);
  assertEquals(1, i1.exports.read());
  assertEquals(2, i2.exports.read());
})();

(function SharedTableTest() {
  let kTableSize = 3;
  var sig_index1;

  function MakeTableExportingModule(constant) {
    // A module that defines a table and exports it.
    var builder = new WasmModuleBuilder();
    builder.addType(kSig_i_i);
    builder.addType(kSig_i_ii);
    sig_index1 = builder.addType(kSig_i_v);
    var f1 = builder.addFunction("f1", sig_index1)
        .addBody([kExprI32Const, constant]);

    builder.addFunction("main", kSig_i_ii)
      .addBody([
        kExprGetLocal, 0,   // --
        kExprCallIndirect, sig_index1, kTableZero])  // --
      .exportAs("main");

<<<<<<< HEAD
    builder.setFunctionTableLength(kTableSize);
=======
    builder.setFunctionTableBounds(kTableSize, kTableSize);
>>>>>>> 84bd6f3c
    builder.addFunctionTableInit(0, false, [f1.index]);
    builder.addExportOfKind("table", kExternalTable, 0);

    return new WebAssembly.Module(builder.toBuffer());
  }
  var m1 = MakeTableExportingModule(11);

  // Module {m2} imports the table and adds {f2}.
  var builder = new WasmModuleBuilder();
  builder.addType(kSig_i_ii);
  var sig_index2 = builder.addType(kSig_i_v);
  var f2 = builder.addFunction("f2", sig_index2)
    .addBody([kExprI32Const, 22]);

  builder.addFunction("main", kSig_i_ii)
    .addBody([
      kExprGetLocal, 0,   // --
      kExprCallIndirect, sig_index2, kTableZero])  // --
    .exportAs("main");

  builder.addImportedTable("z", "table", kTableSize, kTableSize);
  builder.addFunctionTableInit(1, false, [f2.index], true);
  var m2_bytes = builder.toBuffer();
  var m2 = new WebAssembly.Module(m2_bytes);

  assertFalse(sig_index1 == sig_index2);

  var i1 = new WebAssembly.Instance(m1);
  var i2 = new WebAssembly.Instance(m2, {z: {table: i1.exports.table}});

  var serialized_m2 = %SerializeWasmModule(m2);
  var m2_clone = %DeserializeWasmModule(serialized_m2, m2_bytes);

  var m3 = MakeTableExportingModule(33);
  var i3 = new WebAssembly.Instance(m3);
  var i2_prime = new WebAssembly.Instance(m2_clone,
                                          {z: {table: i3.exports.table}});

  assertEquals(11, i1.exports.main(0));
  assertEquals(11, i2.exports.main(0));

  assertEquals(22, i1.exports.main(1));
  assertEquals(22, i2.exports.main(1));

  assertEquals(33, i3.exports.main(0));
  assertEquals(33, i2_prime.exports.main(0));

  assertThrows(() => i1.exports.main(2));
  assertThrows(() => i2.exports.main(2));
  assertThrows(() => i1.exports.main(3));
  assertThrows(() => i2.exports.main(3));

<<<<<<< HEAD
=======
})();

(function BranchTableAfterSerialization() {
  print(arguments.callee.name);
  const builder = new WasmModuleBuilder();
  builder.addFunction('main', kSig_i_i)
      .addBody([kExprBlock, kWasmStmt,
                  kExprBlock, kWasmStmt,
                    kExprBlock, kWasmStmt,
                      kExprBlock, kWasmStmt,
                        kExprBlock, kWasmStmt,
                          kExprBlock, kWasmStmt,
                            kExprBlock, kWasmStmt,
                              kExprGetLocal, 0,
                              kExprBrTable, 6, 0, 1, 2, 3, 4, 5, 6,
                            kExprEnd,
                            kExprI32Const, 3,
                            kExprReturn,
                          kExprEnd,
                          kExprI32Const, 7,
                          kExprReturn,
                        kExprEnd,
                        kExprI32Const, 9,
                        kExprReturn,
                      kExprEnd,
                      kExprI32Const, 11,
                      kExprReturn,
                    kExprEnd,
                    kExprI32Const, 23,
                    kExprReturn,
                  kExprEnd,
                  kExprI32Const, 35,
                  kExprReturn,
                kExprEnd,
                kExprI32Const, 42,
                kExprReturn])
      .exportFunc();

  var wire_bytes = builder.toBuffer();
  var module = new WebAssembly.Module(wire_bytes);
  var buffer = %SerializeWasmModule(module);
  module = %DeserializeWasmModule(buffer, wire_bytes);
  var instance = new WebAssembly.Instance(module);

  assertEquals(3, instance.exports.main(0));
  assertEquals(7, instance.exports.main(1));
  assertEquals(9, instance.exports.main(2));
  assertEquals(11, instance.exports.main(3));
  assertEquals(23, instance.exports.main(4));
  assertEquals(35, instance.exports.main(5));
  assertEquals(42, instance.exports.main(6));
  assertEquals(42, instance.exports.main(9));
>>>>>>> 84bd6f3c
})();<|MERGE_RESOLUTION|>--- conflicted
+++ resolved
@@ -209,11 +209,7 @@
         kExprCallIndirect, sig_index1, kTableZero])  // --
       .exportAs("main");
 
-<<<<<<< HEAD
-    builder.setFunctionTableLength(kTableSize);
-=======
     builder.setFunctionTableBounds(kTableSize, kTableSize);
->>>>>>> 84bd6f3c
     builder.addFunctionTableInit(0, false, [f1.index]);
     builder.addExportOfKind("table", kExternalTable, 0);
 
@@ -266,8 +262,6 @@
   assertThrows(() => i1.exports.main(3));
   assertThrows(() => i2.exports.main(3));
 
-<<<<<<< HEAD
-=======
 })();
 
 (function BranchTableAfterSerialization() {
@@ -320,5 +314,4 @@
   assertEquals(35, instance.exports.main(5));
   assertEquals(42, instance.exports.main(6));
   assertEquals(42, instance.exports.main(9));
->>>>>>> 84bd6f3c
 })();