--- conflicted
+++ resolved
@@ -24,13 +24,8 @@
     assertContains(exp[4], frames[i].getFileName(), "["+i+"].getFileName()");
     var toString;
     if (exp[0]) {
-<<<<<<< HEAD
-      var fun_str = exp[1] !== null ? exp[1] : "<WASM UNNAMED>";
-      toString = fun_str + " (<WASM>[" + exp[2] + "]+" + exp[3] + ")";
-=======
       toString = "wasm-function[" + exp[2] + "]:" + exp[3];
       if (exp[1] !== null) toString = exp[1] + " (" + toString + ")";
->>>>>>> 84bd6f3c
     } else {
       toString = exp[4] + ":" + exp[2] + ":";
     }
@@ -73,21 +68,12 @@
 var module = builder.instantiate({mod: {func: STACK}});
 
 (function testSimpleStack() {
-<<<<<<< HEAD
-  var expected_string = "Error\n" +
-    // The line numbers below will change as this test gains / loses lines..
-    "    at STACK (stack.js:40:11)\n" +           // --
-    "    at main (<WASM>[1]+1)\n" +               // --
-    "    at testSimpleStack (stack.js:79:18)\n" + // --
-    "    at stack.js:81:3";                       // --
-=======
   var expected_string = 'Error\n' +
       // The line numbers below will change as this test gains / loses lines..
       '    at STACK (stack.js:39:11)\n' +            // --
       '    at main (wasm-function[1]:1)\n' +         // --
       '    at testSimpleStack (stack.js:78:18)\n' +  // --
       '    at stack.js:80:3';                        // --
->>>>>>> 84bd6f3c
 
   module.exports.main();
   assertEquals(expected_string, stripPath(stack));
@@ -104,10 +90,10 @@
 
   verifyStack(stack, [
       // isWasm           function   line  pos        file
-      [   false,           "STACK",    40,   0, "stack.js"],
+      [   false,           "STACK",    39,   0, "stack.js"],
       [    true,            "main",     1,   1,       null],
-      [   false, "testStackFrames",    90,   0, "stack.js"],
-      [   false,              null,    99,   0, "stack.js"]
+      [   false, "testStackFrames",    89,   0, "stack.js"],
+      [   false,              null,    98,   0, "stack.js"]
   ]);
 })();
 
@@ -120,8 +106,8 @@
     verifyStack(e.stack, [
         // isWasm               function   line  pos        file
         [    true,    "exec_unreachable",    2,    1,       null],
-        [   false, "testWasmUnreachable",  103,    0, "stack.js"],
-        [   false,                  null,  114,    0, "stack.js"]
+        [   false, "testWasmUnreachable",  102,    0, "stack.js"],
+        [   false,                  null,  113,    0, "stack.js"]
     ]);
   }
 })();
@@ -136,8 +122,8 @@
         // isWasm                  function   line  pos        file
         [    true,                     null,     3,   3,       null],
         [    true, "call_mem_out_of_bounds",     4,   1,       null],
-        [   false, "testWasmMemOutOfBounds",   118,   0, "stack.js"],
-        [   false,                     null,   130,   0, "stack.js"]
+        [   false, "testWasmMemOutOfBounds",   117,   0, "stack.js"],
+        [   false,                     null,   129,   0, "stack.js"]
     ]);
   }
 })();
