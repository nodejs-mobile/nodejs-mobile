// Copyright 2015 the V8 project authors. All rights reserved.
// Use of this source code is governed by a BSD-style license that can be
// found in the LICENSE file.

<<<<<<< HEAD
var a = [0,1,2,,,,7];
var proto = {}
a.__proto__ = proto;
var visits = 0;
Array.prototype.forEach.call(a, (v,i,o) => { ++visits; proto[4] = 4; });
assertEquals(5, visits);
=======
(()=>{
  var a = [0,1,2,,,,7];
  var proto = {}
  a.__proto__ = proto;
  var visits = 0;
  Array.prototype.forEach.call(a, (v,i,o) => { ++visits; proto[4] = 4; });
  assertEquals(5, visits);
})();

// We have a fast path for arrays with the initial array prototype.
// If elements are inserted into the initial array prototype as we traverse
// a holey array, we should gracefully exit the fast path.
(()=>{
  let a = [1, 2, 3,,,, 7];
  function poison(v, i) {
    if (i === 2) {
      [].__proto__[4] = 3;
    }
    return v*v;
  }
  a.forEach(poison);
})();

// Same, but for a double array.
(()=>{
  let a = [1, 2.5, 3,,,, 7];
  function poison(v, i) {
    if (i === 2) {
      [].__proto__[4] = 3;
    }
    return v*v;
  }
  a.forEach(poison);
})();
>>>>>>> 84bd6f3c
<|MERGE_RESOLUTION|>--- conflicted
+++ resolved
@@ -2,14 +2,6 @@
 // Use of this source code is governed by a BSD-style license that can be
 // found in the LICENSE file.
 
-<<<<<<< HEAD
-var a = [0,1,2,,,,7];
-var proto = {}
-a.__proto__ = proto;
-var visits = 0;
-Array.prototype.forEach.call(a, (v,i,o) => { ++visits; proto[4] = 4; });
-assertEquals(5, visits);
-=======
 (()=>{
   var a = [0,1,2,,,,7];
   var proto = {}
@@ -43,5 +35,4 @@
     return v*v;
   }
   a.forEach(poison);
-})();
->>>>>>> 84bd6f3c
+})();