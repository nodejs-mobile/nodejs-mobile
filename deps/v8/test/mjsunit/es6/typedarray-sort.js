// Copyright 2015 the V8 project authors. All rights reserved.
// Use of this source code is governed by a BSD-style license that can be
// found in the LICENSE file.

// Flags: --allow-natives-syntax

var typedArrayConstructors = [
  Uint8Array,
  Int8Array,
  Uint16Array,
  Int16Array,
  Uint32Array,
  Int32Array,
  Uint8ClampedArray,
  Float32Array,
  Float64Array
];

function assertArrayLikeEquals(value, expected, type) {
  assertEquals(value.__proto__, type.prototype);
  // Don't test value.length because we mess with that;
  // instead in certain callsites we check that length
  // is set appropriately.
  for (var i = 0; i < expected.length; ++i) {
    // Use Object.is to differentiate between +-0
    assertSame(expected[i], value[i]);
  }
}

for (var constructor of typedArrayConstructors) {
  // Test default numerical sorting order
  var a = new constructor([100, 7, 45])
  assertEquals(a.sort(), a);
  assertArrayLikeEquals(a, [7, 45, 100], constructor);
  assertEquals(a.length, 3);

  // For arrays of floats, certain handling of +-0/NaN
  if (constructor === Float32Array || constructor === Float64Array) {
    var b = new constructor([+0, -0, NaN, -0, NaN, +0])
    b.sort();
    assertArrayLikeEquals(b, [-0, -0, +0, +0, NaN, NaN], constructor);
    assertEquals(b.length, 6);
  }

  // Custom sort--backwards
  a.sort(function(x, y) { return y - x; });
  assertArrayLikeEquals(a, [100, 45, 7], constructor);

  // Basic TypedArray method properties:
  // Length field is ignored
  Object.defineProperty(a, 'length', {value: 1});
  assertEquals(a.sort(), a);
  assertArrayLikeEquals(a, [7, 45, 100], constructor);
  assertEquals(a.length, 1);
  // Method doesn't work on other objects
  assertThrows(function() { a.sort.call([]); }, TypeError);

  // Do not touch elements out of byte offset
  var buf = new ArrayBuffer(constructor.BYTES_PER_ELEMENT * 3);
  var a = new constructor(buf, constructor.BYTES_PER_ELEMENT);
  var b = new constructor(buf);
  b[0] = 3; b[1] = 2; b[2] = 1;
  a.sort();
  assertArrayLikeEquals(a, [1, 2], constructor);

  // Detached Operation
  var array = new constructor([1, 2, 3, 4, 5, 6, 7, 8, 9, 10]);
  %ArrayBufferNeuter(array.buffer);
  assertThrows(() => array.sort(), TypeError);
<<<<<<< HEAD
=======
}

// The following creates a test for each typed element kind, where the array
// to sort consists of some max/min/zero elements.
//
// When providing a custom compare function, the torque version of
// TypedArray.p.sort needs to convert array elements to "Number"/"BigInt"
// and back. The following test checks the edge cases for that conversion.

let constructorsWithArrays = [
  {ctor: Uint8Array, array: [255, 254, 4, 3, 2, 1, 0]},
  {ctor: Int8Array, array: [127, 126, 1, 0, -1, -127, -128]},
  {ctor: Uint16Array, array: [2 ** 16 - 1, 2 ** 16 - 2, 4, 3, 2, 1, 0]},
  {
    ctor: Int16Array,
    array: [2 ** 15 - 1, 2 ** 15 - 2, 1, 0, -1, -(2 ** 15 - 1), -(2 ** 15)]
  },
  {ctor: Uint32Array, array: [2 ** 32 - 1, 2 ** 32 - 2, 4, 3, 2, 1, 0]},
  {
    ctor: Int32Array,
    array: [2 ** 31 - 1, 2 ** 31 - 2, 1, 0, -1, -(2 ** 31 - 1), -(2 ** 31)]
  },
  {
    ctor: Float32Array,
    array: [2 ** 24, 2 ** 24 - 1, 1, 0,-1, -(2 ** 24 - 1), -(2 ** 24)]
  },
  {
    ctor: Float64Array,
    array: [2 ** 53, 2 ** 53 - 1, 1, 0, -1, -(2 ** 53 - 1), -(2 ** 53)]
  },
  {
    ctor: BigUint64Array,
    array: [2n ** 64n - 1n, 2n ** 64n - 2n, 4n, 3n, 2n, 1n, 0n]
  },
  {
    ctor: BigInt64Array,
    array: [2n ** 63n - 1n, 2n ** 63n - 2n, 1n, 0n,
            -1n, -(2n ** 63n - 1n), -(2n ** 63n)]
  }
];

// Compare function needs to return a Number in all cases, and not a BigInt.
// Hence we can not simply return "a - b".
function cmpfn(a, b) {
  if (a < b) return -1;
  if (b < a) return 1;
  return 0;
}

for (let constructor of constructorsWithArrays) {
  let array = new constructor.ctor(constructor.array);

  assertEquals(array.sort(cmpfn), array);
  assertArrayLikeEquals(array, constructor.array.reverse(), constructor.ctor);
  assertEquals(array.length, constructor.array.length);
>>>>>>> 84bd6f3c
}<|MERGE_RESOLUTION|>--- conflicted
+++ resolved
@@ -67,8 +67,6 @@
   var array = new constructor([1, 2, 3, 4, 5, 6, 7, 8, 9, 10]);
   %ArrayBufferNeuter(array.buffer);
   assertThrows(() => array.sort(), TypeError);
-<<<<<<< HEAD
-=======
 }
 
 // The following creates a test for each typed element kind, where the array
@@ -124,5 +122,4 @@
   assertEquals(array.sort(cmpfn), array);
   assertArrayLikeEquals(array, constructor.array.reverse(), constructor.ctor);
   assertEquals(array.length, constructor.array.length);
->>>>>>> 84bd6f3c
 }