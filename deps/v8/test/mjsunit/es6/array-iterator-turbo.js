// Copyright 2016 the V8 project authors. All rights reserved.
// Use of this source code is governed by a BSD-style license that can be
// found in the LICENSE file.

<<<<<<< HEAD
// Flags: --turbo --turbo-escape --allow-natives-syntax --no-always-opt
// Flags: --opt --turbo-filter=*
=======
// Flags: --turbo-escape --allow-natives-syntax --no-always-opt
// Flags: --opt --turbo-filter=* --no-force-slow-path
>>>>>>> 84bd6f3c

"use strict";

let global = this;
let tests = {
  FastElementsKind() {
    let runners = {
      PACKED_SMI_ELEMENTS(array) {
        let sum = 0;
        for (let x of array) sum += x;
        return sum;
      },

      HOLEY_SMI_ELEMENTS(array) {
        let sum = 0;
        for (let x of array) {
          if (x) sum += x;
        }
        return sum;
      },

      PACKED_ELEMENTS(array) {
        let ret = "";
        for (let str of array) ret += `> ${str}`;
        return ret;
      },

      HOLEY_ELEMENTS(array) {
        let ret = "";
        for (let str of array) ret += `> ${str}`;
        return ret;
      },

      PACKED_DOUBLE_ELEMENTS(array) {
        let sum = 0.0;
        for (let x of array) sum += x;
          return sum;
      },

      // TODO(6587): Re-enable the below test case once we no longer deopt due
      // to non-truncating uses of {CheckFloat64Hole} nodes.
<<<<<<< HEAD
      /*FAST_HOLEY_DOUBLE_ELEMENTS(array) {
=======
      /*HOLEY_DOUBLE_ELEMENTS(array) {
>>>>>>> 84bd6f3c
        let sum = 0.0;
        for (let x of array) {
          if (x) sum += x;
        }
        return sum;
      }*/
    };

    let tests = {
      PACKED_SMI_ELEMENTS: {
        array: [1, 2, 3, 4, 5, 6, 7, 8, 9, 10],
        expected: 55,
        array2: [1, 2, 3],
        expected2: 6
      },
      HOLEY_SMI_ELEMENTS: {
        array: [1, , 3, , 5, , 7, , 9, ,],
        expected: 25,
        array2: [1, , 3],
        expected2: 4
      },
      PACKED_ELEMENTS: {
        array: ["a", "b", "c", "d", "e", "f", "g", "h", "i", "j"],
        expected: "> a> b> c> d> e> f> g> h> i> j",
        array2: ["a", "b", "c"],
        expected2: "> a> b> c"
      },
      HOLEY_ELEMENTS: {
        array: ["a", , "c", , "e", , "g", , "i", ,],
        expected: "> a> undefined> c> undefined> e> undefined> g" +
                  "> undefined> i> undefined",
        array2: ["a", , "c"],
        expected2: "> a> undefined> c"
      },
      PACKED_DOUBLE_ELEMENTS: {
        array: [0.1, 0.2, 0.3, 0.4, 0.5, 0.6, 0.7, 0.8, 0.9, 1.0],
        expected: 5.5,
        array2: [0.6, 0.4, 0.2],
        expected2: 1.2
      },
      // TODO(6587): Re-enable the below test case once we no longer deopt due
      // to non-truncating uses of {CheckFloat64Hole} nodes.
<<<<<<< HEAD
      /*FAST_HOLEY_DOUBLE_ELEMENTS: {
=======
      /*HOLEY_DOUBLE_ELEMENTS: {
>>>>>>> 84bd6f3c
        array: [0.1, , 0.3, , 0.5, , 0.7, , 0.9, ,],
        expected: 2.5,
        array2: [0.1, , 0.3],
        expected2: 0.4
      }*/
    };

    for (let key of Object.keys(runners)) {
      let fn = runners[key];
      let { array, expected, array2, expected2 } = tests[key];

      // Warmup:
      fn(array);
      fn(array);
      %OptimizeFunctionOnNextCall(fn);
      fn(array);

      assertOptimized(fn, '', key);
      assertEquals(expected, fn(array), key);
      assertOptimized(fn, '', key);

      // Check no deopt when another array with the same map is used
      assertTrue(%HaveSameMap(array, array2), key);
      assertOptimized(fn, '', key);
      assertEquals(expected2, fn(array2), key);

      // CheckMaps bailout
      let newArray = Object.defineProperty(
          [1, 2, 3], 2, { enumerable: false, configurable: false,
                          get() { return 7; } });
      fn(newArray);
      assertUnoptimized(fn, '', key);
    }
  },

  TypedArrays() {
    let tests = {
      Uint8Array: {
        array: new Uint8Array([1, 2, 3, 4, 5, 6, 7, 8, -1, 256]),
        expected: 291,
        array2: new Uint8Array([1, 2, 3]),
        expected2: 6
      },

      Int8Array: {
        array: new Int8Array([1, 2, 3, 4, 5, 6, 7, 8, -129, 128]),
        expected: 35,
        array2: new Int8Array([1, 2, 3]),
        expected2: 6
      },

      Uint16Array: {
        array: new Uint16Array([1, 2, 3, 4, 5, 6, 7, 8, -1, 0x10000]),
        expected: 65571,
        array2: new Uint16Array([1, 2, 3]),
        expected2: 6
      },

      Int16Array: {
        array: new Int16Array([1, 2, 3, 4, 5, 6, 7, 8, -32769, 0x7FFF]),
        expected: 65570,
        array2: new Int16Array([1, 2, 3]),
        expected2: 6
      },

      Uint32Array: {
        array: new Uint32Array([1, 2, 3, 4, 5, 6, 7, 8, -1, 0x100000000]),
        expected: 4294967331,
        array2: new Uint32Array([1, 2, 3]),
        expected2: 6
      },

      Int32Array: {
        array: new Int32Array([1, 2, 3, 4, 5, 6, 7, 8,
                               -2147483649, 0x7FFFFFFF]),
        expected: 4294967330,
        array2: new Int32Array([1, 2, 3]),
        expected2: 6
      },

      Float32Array: {
        array: new Float32Array([9.5, 8.0, 7.0, 7.0, 5.0, 4.0, 3.0, 2.0]),
        expected: 45.5,
        array2: new Float32Array([10.5, 5.5, 1.5]),
        expected2: 17.5
      },

      Float64Array: {
        array: new Float64Array([9.5, 8.0, 7.0, 7.0, 5.0, 4.0, 3.0, 2.0]),
        expected: 45.5,
        array2: new Float64Array([10.5, 5.5, 1.5]),
        expected2: 17.5
      },

      Uint8ClampedArray: {
        array: new Uint8ClampedArray([4.3, 7.45632, 3.14, 4.61, 5.0004, 6.493,
                                      7.12, 8, 1.7, 3.6]),
        expected: 51,
        array2: new Uint8ClampedArray([1, 2, 3]),
        expected2: 6
      }
    };

    for (let key of Object.keys(tests)) {
      let test = tests[key];
      let { array, expected, array2, expected2 } = test;

      let sum = function(array) {
        let ret = 0;
        for (let x of array) ret += x;
        return ret;
      };

      // Warmup
      sum(array);
      sum(array);
      %OptimizeFunctionOnNextCall(sum);
      assertEquals(expected, sum(array), key);

      assertOptimized(sum, '', key);

      // Not deoptimized when called on typed array of same type / map
      assertTrue(%HaveSameMap(array, array2));
      assertEquals(expected2, sum(array2), key);
      assertOptimized(sum, '', key);

      // Throw when detached
      let clone = new array.constructor(array);
      %ArrayBufferNeuter(clone.buffer);
      assertThrows(() => sum(clone), TypeError);

      // Clear the slate for the next iteration.
      %DeoptimizeFunction(sum);
      %ClearFunctionFeedback(sum);
    }
  }
};

for (let name of Object.keys(tests)) {
  let test = tests[name];
  test();
}<|MERGE_RESOLUTION|>--- conflicted
+++ resolved
@@ -2,13 +2,8 @@
 // Use of this source code is governed by a BSD-style license that can be
 // found in the LICENSE file.
 
-<<<<<<< HEAD
-// Flags: --turbo --turbo-escape --allow-natives-syntax --no-always-opt
-// Flags: --opt --turbo-filter=*
-=======
 // Flags: --turbo-escape --allow-natives-syntax --no-always-opt
 // Flags: --opt --turbo-filter=* --no-force-slow-path
->>>>>>> 84bd6f3c
 
 "use strict";
 
@@ -50,11 +45,7 @@
 
       // TODO(6587): Re-enable the below test case once we no longer deopt due
       // to non-truncating uses of {CheckFloat64Hole} nodes.
-<<<<<<< HEAD
-      /*FAST_HOLEY_DOUBLE_ELEMENTS(array) {
-=======
       /*HOLEY_DOUBLE_ELEMENTS(array) {
->>>>>>> 84bd6f3c
         let sum = 0.0;
         for (let x of array) {
           if (x) sum += x;
@@ -97,11 +88,7 @@
       },
       // TODO(6587): Re-enable the below test case once we no longer deopt due
       // to non-truncating uses of {CheckFloat64Hole} nodes.
-<<<<<<< HEAD
-      /*FAST_HOLEY_DOUBLE_ELEMENTS: {
-=======
       /*HOLEY_DOUBLE_ELEMENTS: {
->>>>>>> 84bd6f3c
         array: [0.1, , 0.3, , 0.5, , 0.7, , 0.9, ,],
         expected: 2.5,
         array2: [0.1, , 0.3],
