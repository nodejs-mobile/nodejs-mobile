--- conflicted
+++ resolved
@@ -629,8 +629,6 @@
   a101[0] = 42;
   b101.set(a101);
   assertArrayPrefix([42], b101);
-<<<<<<< HEAD
-=======
 
   // Detached array buffer when accessing a source element
   var a111 = new Int8Array(100);
@@ -739,7 +737,6 @@
       }
     }
   }
->>>>>>> 84bd6f3c
 }
 
 TestTypedArraySet();
@@ -1015,9 +1012,6 @@
     assertEquals("byte length of Uint32Array should be a multiple of 4",
                  e.message);
   }
-<<<<<<< HEAD
-})();
-=======
 })();
 
 // Regression test 761654
@@ -1027,5 +1021,4 @@
   let a = new Int8Array();
 
   a.set(v0);
-});
->>>>>>> 84bd6f3c
+});