--- conflicted
+++ resolved
@@ -351,8 +351,6 @@
   assertTrue(%HaveSameMap(args1, args2));
   args2.length = "aa"
   assertTrue(%HaveSameMap(args1, args2));
-<<<<<<< HEAD
-=======
 })();
 
 
@@ -367,5 +365,4 @@
   f7(1,2,3,4,5,6);
   f7(1,2,3,4,5,6,7);
   f7(1,2,3,4,5,6,7,8);
->>>>>>> 84bd6f3c
 })();