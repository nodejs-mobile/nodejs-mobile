--- conflicted
+++ resolved
@@ -2,12 +2,8 @@
 // Use of this source code is governed by a BSD-style license that can be
 // found in the LICENSE file.
 
-<<<<<<< HEAD
-// Flags: --allow-natives-syntax --debug-code --gc-interval=201 --verify-heap --max-inlined-source-size=999999 --max-inlined-nodes=999999 --max-inlined-nodes-cumulative=999999
-=======
 // Flags: --allow-natives-syntax --debug-code --gc-interval=201 --verify-heap
 // Flags: --max-inlined-bytecode-size=999999 --max-inlined-bytecode-size-cumulative=999999
->>>>>>> 84bd6f3c
 // Flags: --opt --no-always-opt
 
 // Begin stripped down and modified version of mjsunit.js for easy minimization in CF.
