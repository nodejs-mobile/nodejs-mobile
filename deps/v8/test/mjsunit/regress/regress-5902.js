// Copyright 2017 the V8 project authors. All rights reserved.
// Use of this source code is governed by a BSD-style license that can be
// found in the LICENSE file.

// Flags: --allow-natives-syntax

var log = [];

function check(predicate, item) {
  if (!predicate) log.push(item);
}

var global = this;

Object.getOwnPropertyNames(global).forEach(function(name) {
  // Only check for global properties with uppercase names.
  if (name[0] != name[0].toUpperCase()) return;

  var obj = global[name];

  // Skip non-receivers.
  if (!%IsJSReceiver(obj)) return;

  // Skip non-natives.
  if (!obj.toString().includes('native')) return;

  // Construct an instance.
  try {
    new obj();
  } catch (e) {
  }

  // Check the object.
  check(%HasFastProperties(obj), `${name}`);

  // Check the constructor.
  var constructor = obj.constructor;
  if (!%IsJSReceiver(constructor)) return;
  check(%HasFastProperties(constructor), `${name}.constructor`);

  // Check the prototype.
  var prototype = obj.prototype;
  if (!%IsJSReceiver(prototype)) return;
  check(%HasFastProperties(prototype), `${name}.prototype`);

  // Check the prototype.constructor.
  var prototype_constructor = prototype.constructor;
  if (!%IsJSReceiver(prototype_constructor)) return;
  check(
      %HasFastProperties(prototype_constructor),
      `${name}.prototype.constructor`);
});

<<<<<<< HEAD
// This is the current set of dictionary mode objects.
// Remove items as we fix them. See issue 5902.
assertEquals(
    [
      'Error.prototype',
      'EvalError.prototype', 'RangeError.prototype', 'ReferenceError.prototype',
      'SyntaxError.prototype', 'TypeError.prototype', 'URIError.prototype',
    ],
    log);
=======
// There should be no dictionary mode builtin objects.
assertEquals([], log);
>>>>>>> 84bd6f3c
<|MERGE_RESOLUTION|>--- conflicted
+++ resolved
@@ -51,17 +51,5 @@
       `${name}.prototype.constructor`);
 });
 
-<<<<<<< HEAD
-// This is the current set of dictionary mode objects.
-// Remove items as we fix them. See issue 5902.
-assertEquals(
-    [
-      'Error.prototype',
-      'EvalError.prototype', 'RangeError.prototype', 'ReferenceError.prototype',
-      'SyntaxError.prototype', 'TypeError.prototype', 'URIError.prototype',
-    ],
-    log);
-=======
 // There should be no dictionary mode builtin objects.
-assertEquals([], log);
->>>>>>> 84bd6f3c
+assertEquals([], log);