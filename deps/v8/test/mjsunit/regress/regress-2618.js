--- conflicted
+++ resolved
@@ -26,13 +26,10 @@
 // OF THIS SOFTWARE, EVEN IF ADVISED OF THE POSSIBILITY OF SUCH DAMAGE.
 
 // Flags: --use-osr --allow-natives-syntax --ignition-osr --opt
-<<<<<<< HEAD
-=======
 // Flags: --no-always-opt
 
 // Can't OSR with always-opt.
 assertFalse(isAlwaysOptimize());
->>>>>>> 84bd6f3c
 
 function f() {
   do {
