--- conflicted
+++ resolved
@@ -2,11 +2,7 @@
 // Use of this source code is governed by a BSD-style license that can be
 // found in the LICENSE file.
 
-<<<<<<< HEAD
-// Flags: --ignition --stack-size=100
-=======
 // Flags: --stack-size=100
->>>>>>> 84bd6f3c
 
 function Module(stdlib) {
   "use asm";
