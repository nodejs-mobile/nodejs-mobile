// Copyright 2014 the V8 project authors. All rights reserved.
// Use of this source code is governed by a BSD-style license that can be
// found in the LICENSE file.

// Flags: --allow-natives-syntax --expose-gc --stress-compaction --gc-interval=255

function deepEquals(a, b) { if (a === b) { if (a === 0) return (1 / a) === (1 / b); return true; } if (typeof a != typeof b) return false; if (typeof a == "number") return isNaN(a) && isNaN(b); if (typeof a !== "object" && typeof a !== "function") return false; var objectClass = classOf(a); if (objectClass !== classOf(b)) return false; if (objectClass === "RegExp") { return (a.toString() === b.toString()); } if (objectClass === "Function") return false; if (objectClass === "Array") { var elementCount = 0; if (a.length != b.length) { return false; } for (var i = 0; i < a.length; i++) { if (!deepEquals(a[i], b[i])) return false; } return true; } if (objectClass == "String" || objectClass == "Number" || objectClass == "Boolean" || objectClass == "Date") { if (a.valueOf() !== b.valueOf()) return false; } return deepObjectEquals(a, b); }
assertSame = function assertSame(expected, found, name_opt) { if (found === expected) { if (expected !== 0 || (1 / expected) == (1 / found)) return; } else if ((expected !== expected) && (found !== found)) { return; } fail(PrettyPrint(expected), found, name_opt); }; assertEquals = function assertEquals(expected, found, name_opt) { if (!deepEquals(found, expected)) { fail(PrettyPrint(expected), found, name_opt); } };
assertEqualsDelta = function assertEqualsDelta(expected, found, delta, name_opt) { assertTrue(Math.abs(expected - found) <= delta, name_opt); }; assertArrayEquals = function assertArrayEquals(expected, found, name_opt) { var start = ""; if (name_opt) { start = name_opt + " - "; } assertEquals(expected.length, found.length, start + "array length"); if (expected.length == found.length) { for (var i = 0; i < expected.length; ++i) { assertEquals(expected[i], found[i], start + "array element at index " + i); } } };
assertTrue = function assertTrue(value, name_opt) { assertEquals(true, value, name_opt); };
assertFalse = function assertFalse(value, name_opt) { assertEquals(false, value, name_opt); };
// End stripped down and modified version of mjsunit.js.

var __v_0 = {};
var __v_1 = {};
function __f_3() { }
function __f_4(obj) {
  for (var __v_2 = 0; __v_2 < 26; __v_2++) {
    obj["__v_5" + __v_2] = 0;
  }
}
function __f_0(__v_1, __v_6) {
    (new __f_3()).__proto__ = __v_1;
}
%DebugPrint(undefined);
function __f_1(__v_4, add_first, __v_6, same_map_as) {
  var __v_1 = __v_4 ? new __f_3() : {};
  assertTrue(__v_4 || %HasFastProperties(__v_1));
  if (add_first) {
    __f_4(__v_1);
    assertFalse(%HasFastProperties(__v_1));
    __f_0(__v_1, __v_6);
    assertFalse(%HasFastProperties(__v_1));
  } else {
    __f_0(__v_1, __v_6);
<<<<<<< HEAD
    assertTrue(__v_4 || %HasFastProperties(__v_1));
    __f_4(__v_1);
    assertTrue(__v_4 || %HasFastProperties(__v_1));
=======
    assertTrue(__v_4 || !%HasFastProperties(__v_1));
    __f_4(__v_1);
    assertTrue(__v_4 || !%HasFastProperties(__v_1));
>>>>>>> 84bd6f3c
  }
}
gc();
for (var __v_2 = 0; __v_2 < 4; __v_2++) {
  var __v_6 = ((__v_2 & 2) != 7);
  var __v_4 = ((__v_2 & 2) != 0);
  __f_1(__v_4, true, __v_6);
  var __v_0 = __f_1(__v_4, false, __v_6);
  __f_1(__v_4, false, __v_6, __v_0);
}
__v_5 = {a: 1, b: 2, c: 3};<|MERGE_RESOLUTION|>--- conflicted
+++ resolved
@@ -33,15 +33,9 @@
     assertFalse(%HasFastProperties(__v_1));
   } else {
     __f_0(__v_1, __v_6);
-<<<<<<< HEAD
-    assertTrue(__v_4 || %HasFastProperties(__v_1));
-    __f_4(__v_1);
-    assertTrue(__v_4 || %HasFastProperties(__v_1));
-=======
     assertTrue(__v_4 || !%HasFastProperties(__v_1));
     __f_4(__v_1);
     assertTrue(__v_4 || !%HasFastProperties(__v_1));
->>>>>>> 84bd6f3c
   }
 }
 gc();
