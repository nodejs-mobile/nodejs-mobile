// Copyright 2016 the V8 project authors. All rights reserved.
// Use of this source code is governed by a BSD-style license that can be
// found in the LICENSE file.

<<<<<<< HEAD
// Flags: --ignition --turbo --always-opt
=======
// Flags: --always-opt
>>>>>>> 84bd6f3c

function f () {
  var x = "";
  function g() {
    try {
      eval('');
      return x;
    } catch(e) {
    }
  }
  return g();
}

f();<|MERGE_RESOLUTION|>--- conflicted
+++ resolved
@@ -2,11 +2,7 @@
 // Use of this source code is governed by a BSD-style license that can be
 // found in the LICENSE file.
 
-<<<<<<< HEAD
-// Flags: --ignition --turbo --always-opt
-=======
 // Flags: --always-opt
->>>>>>> 84bd6f3c
 
 function f () {
   var x = "";
