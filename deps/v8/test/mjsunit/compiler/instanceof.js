// Copyright 2016 the V8 project authors. All rights reserved.
// Use of this source code is governed by a BSD-style license that can be
// found in the LICENSE file.

// Flags: --allow-natives-syntax

function A() {}
var a = new A();

var B = {
  [Symbol.hasInstance](o) {
    return false;
  }
};
%ToFastProperties(B.__proto__);

var C = Object.create({
  [Symbol.hasInstance](o) {
    return true;
  }
});
%ToFastProperties(C.__proto__);

var D = Object.create({
  [Symbol.hasInstance](o) {
    return o === a;
  }
});
%ToFastProperties(D.__proto__);

var E = Object.create({
  [Symbol.hasInstance](o) {
    if (o === a) throw o;
    return true;
  }
});
%ToFastProperties(E.__proto__);

function F() {}
F.__proto__ = null;

(function() {
  function foo(o) { return o instanceof A; }

  assertTrue(foo(a));
  assertTrue(foo(a));
  assertTrue(foo(new A()));
  %OptimizeFunctionOnNextCall(foo);
  assertTrue(foo(a));
  assertTrue(foo(new A()));
})();

(function() {
  function foo(o) {
    try {
      return o instanceof A;
    } catch (e) {
      return e;
    }
  }

  assertTrue(foo(a));
  assertTrue(foo(a));
  assertTrue(foo(new A()));
  assertEquals(1, foo(new Proxy({}, {getPrototypeOf() { throw 1; }})));
  %OptimizeFunctionOnNextCall(foo);
  assertTrue(foo(a));
  assertTrue(foo(new A()));
  assertEquals(1, foo(new Proxy({}, {getPrototypeOf() { throw 1; }})));
})();

(function() {
  function foo(o) { return o instanceof B; }

  assertFalse(foo(a));
  assertFalse(foo(a));
  assertFalse(foo(new A()));
  %OptimizeFunctionOnNextCall(foo);
  assertFalse(foo(a));
  assertFalse(foo(new A()));
})();

(function() {
  function foo(o) { return o instanceof C; }

  assertTrue(foo(a));
  assertTrue(foo(a));
  assertTrue(foo(new A()));
  %OptimizeFunctionOnNextCall(foo);
  assertTrue(foo(a));
  assertTrue(foo(new A()));
})();

(function() {
  function foo(o) { return o instanceof D; }

  assertTrue(foo(a));
  assertTrue(foo(a));
  assertFalse(foo(new A()));
  %OptimizeFunctionOnNextCall(foo);
  assertTrue(foo(a));
  assertFalse(foo(new A()));
})();

(function() {
  function foo(o) {
    try {
      return o instanceof E;
    } catch (e) {
      return false;
    }
  }

  assertFalse(foo(a));
  assertTrue(foo(new A()));
  %OptimizeFunctionOnNextCall(foo);
  assertFalse(foo(a));
  assertTrue(foo(new A()));
})();

(function() {
  function foo(o) {
    return o instanceof F;
  }

  assertFalse(foo(a));
  assertFalse(foo(new A()));
  assertTrue(foo(new F()));
  %OptimizeFunctionOnNextCall(foo);
  assertFalse(foo(a));
  assertFalse(foo(new A()));
  assertTrue(foo(new F()));
})();

(function() {
  function foo() {
    var a = new A();
    return a instanceof A;
  }

  assertTrue(foo());
  assertTrue(foo());
  %OptimizeFunctionOnNextCall(foo);
  assertTrue(foo());
<<<<<<< HEAD
=======
})();

(function() {
  class B extends A {};

  function makeFoo() {
    return function foo(b) {
      return b instanceof B;
    }
  }
  makeFoo();
  const foo = makeFoo();

  assertTrue(foo(new B));
  assertFalse(foo(new A));
  %OptimizeFunctionOnNextCall(foo);
  assertTrue(foo(new B));
  assertFalse(foo(new A));
>>>>>>> 84bd6f3c
})();<|MERGE_RESOLUTION|>--- conflicted
+++ resolved
@@ -142,8 +142,6 @@
   assertTrue(foo());
   %OptimizeFunctionOnNextCall(foo);
   assertTrue(foo());
-<<<<<<< HEAD
-=======
 })();
 
 (function() {
@@ -162,5 +160,4 @@
   %OptimizeFunctionOnNextCall(foo);
   assertTrue(foo(new B));
   assertFalse(foo(new A));
->>>>>>> 84bd6f3c
 })();