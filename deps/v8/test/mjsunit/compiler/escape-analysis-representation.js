--- conflicted
+++ resolved
@@ -25,11 +25,7 @@
 // (INCLUDING NEGLIGENCE OR OTHERWISE) ARISING IN ANY WAY OUT OF THE USE
 // OF THIS SOFTWARE, EVEN IF ADVISED OF THE POSSIBILITY OF SUCH DAMAGE.
 
-<<<<<<< HEAD
-// Flags: --allow-natives-syntax --use-escape-analysis
-=======
 // Flags: --allow-natives-syntax
->>>>>>> 84bd6f3c
 
 // This tests that captured objects materialized through the deoptimizer
 // have field descriptors with a representation matching the values that
