--- conflicted
+++ resolved
@@ -290,15 +290,6 @@
     self._mjsunit_files.append(
         os.path.join(self.suite.root, "mjsunit_suppressions.js"))
 
-<<<<<<< HEAD
-    env_match = ENV_PATTERN.search(source)
-    if env_match:
-      for env_pair in env_match.group(1).strip().split():
-        var, value = env_pair.split('=')
-        testcase.env[var] = value
-
-    return testcase.flags + flags
-=======
   def _prepare_outcomes(self, *args, **kwargs):
     super(SuppressedTestCase, self)._prepare_outcomes(*args, **kwargs)
     # Skip tests expected to fail. We suppress all asserts anyways, but some
@@ -306,7 +297,6 @@
     # can't differentiate that.
     if statusfile.FAIL in self._statusfile_outcomes:
       self._statusfile_outcomes = [statusfile.SKIP]
->>>>>>> 84bd6f3c
 
   def _get_extra_flags(self, *args, **kwargs):
     return (
