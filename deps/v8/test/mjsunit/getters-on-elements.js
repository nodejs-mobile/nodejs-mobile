--- conflicted
+++ resolved
@@ -80,11 +80,7 @@
   assertUnoptimized(foo);
   // Smi and Double elements transition the KeyedLoadIC to Generic state
   // here, because they miss twice with the same map when loading the hole.
-<<<<<<< HEAD
-  // For FAST_HOLEY_ELEMENTS, however, the IC knows how to convert the hole
-=======
   // For HOLEY_ELEMENTS, however, the IC knows how to convert the hole
->>>>>>> 84bd6f3c
   // to undefined if the prototype is the original array prototype, so it
   // stays monomorphic for now...
   foo(a);
