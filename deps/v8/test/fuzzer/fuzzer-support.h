// Copyright 2016 the V8 project authors. All rights reserved.
// Use of this source code is governed by a BSD-style license that can be
// found in the LICENSE file.

#ifndef TEST_FUZZER_FUZZER_SUPPORT_H_
#define TEST_FUZZER_FUZZER_SUPPORT_H_

#include "include/libplatform/libplatform.h"
#include "include/v8.h"

namespace v8_fuzzer {

class FuzzerSupport {
 public:
  FuzzerSupport(int* argc, char*** argv);

  ~FuzzerSupport();

  static void InitializeFuzzerSupport(int* argc, char*** argv);

  static FuzzerSupport* Get();

<<<<<<< HEAD
  v8::Isolate* GetIsolate() const;
=======
  v8::Isolate* GetIsolate() const { return isolate_; }

>>>>>>> 84bd6f3c
  v8::Local<v8::Context> GetContext();

  bool PumpMessageLoop(v8::platform::MessageLoopBehavior =
                           v8::platform::MessageLoopBehavior::kDoNotWait);

 private:
  // Prevent copying. Not implemented.
  FuzzerSupport(const FuzzerSupport&);
  FuzzerSupport& operator=(const FuzzerSupport&);

  static std::unique_ptr<FuzzerSupport> fuzzer_support_;
  std::unique_ptr<v8::Platform> platform_;
  v8::ArrayBuffer::Allocator* allocator_;
  v8::Isolate* isolate_;
  v8::Global<v8::Context> context_;
};

}  // namespace v8_fuzzer

#endif  //  TEST_FUZZER_FUZZER_SUPPORT_H_<|MERGE_RESOLUTION|>--- conflicted
+++ resolved
@@ -20,12 +20,8 @@
 
   static FuzzerSupport* Get();
 
-<<<<<<< HEAD
-  v8::Isolate* GetIsolate() const;
-=======
   v8::Isolate* GetIsolate() const { return isolate_; }
 
->>>>>>> 84bd6f3c
   v8::Local<v8::Context> GetContext();
 
   bool PumpMessageLoop(v8::platform::MessageLoopBehavior =
