// Copyright 2014 the V8 project authors. All rights reserved.
// Use of this source code is governed by a BSD-style license that can be
// found in the LICENSE file.

#include <stdlib.h>
#include <utility>

#include "src/v8.h"

#include "src/accessors.h"
#include "src/api.h"
#include "src/compilation-cache.h"
#include "src/execution.h"
#include "src/field-type.h"
#include "src/global-handles.h"
#include "src/heap/factory.h"
#include "src/heap/incremental-marking.h"
#include "src/heap/spaces.h"
#include "src/ic/ic.h"
#include "src/layout-descriptor.h"
#include "src/macro-assembler.h"
#include "src/objects-inl.h"
#include "src/objects/api-callbacks.h"
#include "src/property.h"
#include "test/cctest/cctest.h"
#include "test/cctest/heap/heap-utils.h"

namespace v8 {
namespace internal {
namespace test_unboxed_doubles {

#if V8_DOUBLE_FIELDS_UNBOXING


//
// Helper functions.
//


static void InitializeVerifiedMapDescriptors(
    Map* map, DescriptorArray* descriptors,
    LayoutDescriptor* layout_descriptor) {
  map->InitializeDescriptors(descriptors, layout_descriptor);
  CHECK(layout_descriptor->IsConsistentWithMap(map, true));
}


static Handle<String> MakeString(const char* str) {
  Isolate* isolate = CcTest::i_isolate();
  Factory* factory = isolate->factory();
  return factory->InternalizeUtf8String(str);
}


static Handle<String> MakeName(const char* str, int suffix) {
  EmbeddedVector<char, 128> buffer;
  SNPrintF(buffer, "%s%d", str, suffix);
  return MakeString(buffer.start());
}


Handle<JSObject> GetObject(const char* name) {
  return Handle<JSObject>::cast(
      v8::Utils::OpenHandle(*v8::Local<v8::Object>::Cast(
          CcTest::global()
              ->Get(v8::Isolate::GetCurrent()->GetCurrentContext(),
                    v8_str(name))
              .ToLocalChecked())));
}


static double GetDoubleFieldValue(JSObject* obj, FieldIndex field_index) {
  if (obj->IsUnboxedDoubleField(field_index)) {
    return obj->RawFastDoublePropertyAt(field_index);
  } else {
    Object* value = obj->RawFastPropertyAt(field_index);
    CHECK(value->IsMutableHeapNumber());
    return HeapNumber::cast(value)->value();
  }
}

void WriteToField(JSObject* object, int descriptor, Object* value) {
  DescriptorArray* descriptors = object->map()->instance_descriptors();
  PropertyDetails details = descriptors->GetDetails(descriptor);
  object->WriteToField(descriptor, details, value);
}

const int kNumberOfBits = 32;

enum TestPropertyKind {
  PROP_ACCESSOR_INFO,
  PROP_SMI,
  PROP_DOUBLE,
  PROP_TAGGED,
  PROP_KIND_NUMBER
};

static Representation representations[PROP_KIND_NUMBER] = {
    Representation::None(), Representation::Smi(), Representation::Double(),
    Representation::Tagged()};


static Handle<DescriptorArray> CreateDescriptorArray(Isolate* isolate,
                                                     TestPropertyKind* props,
                                                     int kPropsCount) {
  Factory* factory = isolate->factory();

  Handle<DescriptorArray> descriptors =
      DescriptorArray::Allocate(isolate, 0, kPropsCount);

  int next_field_offset = 0;
  for (int i = 0; i < kPropsCount; i++) {
    EmbeddedVector<char, 64> buffer;
    SNPrintF(buffer, "prop%d", i);
    Handle<String> name = factory->InternalizeUtf8String(buffer.start());

    TestPropertyKind kind = props[i];

    Descriptor d;
    if (kind == PROP_ACCESSOR_INFO) {
      Handle<AccessorInfo> info =
          Accessors::MakeAccessor(isolate, name, nullptr, nullptr);
      d = Descriptor::AccessorConstant(name, info, NONE);

    } else {
      d = Descriptor::DataField(name, next_field_offset, NONE,
                                representations[kind]);
    }
    descriptors->Append(&d);
    PropertyDetails details = d.GetDetails();
    if (details.location() == kField) {
      next_field_offset += details.field_width_in_words();
    }
  }
  return descriptors;
}


TEST(LayoutDescriptorBasicFast) {
  CcTest::InitializeVM();
  v8::HandleScope scope(CcTest::isolate());

  LayoutDescriptor* layout_desc = LayoutDescriptor::FastPointerLayout();

  CHECK(!layout_desc->IsSlowLayout());
  CHECK(layout_desc->IsFastPointerLayout());
  CHECK_EQ(kSmiValueSize, layout_desc->capacity());

  for (int i = 0; i < kSmiValueSize + 13; i++) {
    CHECK(layout_desc->IsTagged(i));
  }
  CHECK(layout_desc->IsTagged(-1));
  CHECK(layout_desc->IsTagged(-12347));
  CHECK(layout_desc->IsTagged(15635));
  CHECK(layout_desc->IsFastPointerLayout());

  for (int i = 0; i < kSmiValueSize; i++) {
    layout_desc = layout_desc->SetTaggedForTesting(i, false);
    CHECK(!layout_desc->IsTagged(i));
    layout_desc = layout_desc->SetTaggedForTesting(i, true);
    CHECK(layout_desc->IsTagged(i));
  }
  CHECK(layout_desc->IsFastPointerLayout());

  int sequence_length;
  CHECK_EQ(true, layout_desc->IsTagged(0, std::numeric_limits<int>::max(),
                                       &sequence_length));
  CHECK_EQ(std::numeric_limits<int>::max(), sequence_length);

  CHECK(layout_desc->IsTagged(0, 7, &sequence_length));
  CHECK_EQ(7, sequence_length);
}


TEST(LayoutDescriptorBasicSlow) {
  CcTest::InitializeVM();
  Isolate* isolate = CcTest::i_isolate();
  v8::HandleScope scope(CcTest::isolate());

  Handle<LayoutDescriptor> layout_descriptor;
  const int kPropsCount = kSmiValueSize * 3;
  TestPropertyKind props[kPropsCount];
  for (int i = 0; i < kPropsCount; i++) {
    // All properties tagged.
    props[i] = PROP_TAGGED;
  }

  {
    Handle<DescriptorArray> descriptors =
        CreateDescriptorArray(isolate, props, kPropsCount);

    Handle<Map> map = Map::Create(isolate, kPropsCount);

    layout_descriptor = LayoutDescriptor::New(map, descriptors, kPropsCount);
    CHECK_EQ(LayoutDescriptor::FastPointerLayout(), *layout_descriptor);
    CHECK_EQ(kSmiValueSize, layout_descriptor->capacity());
    InitializeVerifiedMapDescriptors(*map, *descriptors, *layout_descriptor);
  }

  props[0] = PROP_DOUBLE;
  props[kPropsCount - 1] = PROP_DOUBLE;

  Handle<DescriptorArray> descriptors =
      CreateDescriptorArray(isolate, props, kPropsCount);

  {
    int inobject_properties = kPropsCount - 1;
    Handle<Map> map = Map::Create(isolate, inobject_properties);

    // Should be fast as the only double property is the first one.
    layout_descriptor = LayoutDescriptor::New(map, descriptors, kPropsCount);
    CHECK_NE(LayoutDescriptor::FastPointerLayout(), *layout_descriptor);
    CHECK(!layout_descriptor->IsSlowLayout());
    CHECK(!layout_descriptor->IsFastPointerLayout());

    CHECK(!layout_descriptor->IsTagged(0));
    for (int i = 1; i < kPropsCount; i++) {
      CHECK(layout_descriptor->IsTagged(i));
    }
    InitializeVerifiedMapDescriptors(*map, *descriptors, *layout_descriptor);
  }

  {
    int inobject_properties = kPropsCount;
    Handle<Map> map = Map::Create(isolate, inobject_properties);

    layout_descriptor = LayoutDescriptor::New(map, descriptors, kPropsCount);
    CHECK_NE(LayoutDescriptor::FastPointerLayout(), *layout_descriptor);
    CHECK(layout_descriptor->IsSlowLayout());
    CHECK(!layout_descriptor->IsFastPointerLayout());
    CHECK_GT(layout_descriptor->capacity(), kSmiValueSize);

    CHECK(!layout_descriptor->IsTagged(0));
    CHECK(!layout_descriptor->IsTagged(kPropsCount - 1));
    for (int i = 1; i < kPropsCount - 1; i++) {
      CHECK(layout_descriptor->IsTagged(i));
    }

    InitializeVerifiedMapDescriptors(*map, *descriptors, *layout_descriptor);

    // Here we have truly slow layout descriptor, so play with the bits.
    CHECK(layout_descriptor->IsTagged(-1));
    CHECK(layout_descriptor->IsTagged(-12347));
    CHECK(layout_descriptor->IsTagged(15635));

    LayoutDescriptor* layout_desc = *layout_descriptor;
    // Play with the bits but leave it in consistent state with map at the end.
    for (int i = 1; i < kPropsCount - 1; i++) {
      layout_desc = layout_desc->SetTaggedForTesting(i, false);
      CHECK(!layout_desc->IsTagged(i));
      layout_desc = layout_desc->SetTaggedForTesting(i, true);
      CHECK(layout_desc->IsTagged(i));
    }
    CHECK(layout_desc->IsSlowLayout());
    CHECK(!layout_desc->IsFastPointerLayout());
    CHECK(layout_descriptor->IsConsistentWithMap(*map, true));
  }
}


static void TestLayoutDescriptorQueries(int layout_descriptor_length,
                                        int* bit_flip_positions,
                                        int max_sequence_length) {
  Handle<LayoutDescriptor> layout_descriptor = LayoutDescriptor::NewForTesting(
      CcTest::i_isolate(), layout_descriptor_length);
  layout_descriptor_length = layout_descriptor->capacity();
  LayoutDescriptor* layout_desc = *layout_descriptor;

  {
    // Fill in the layout descriptor.
    int cur_bit_flip_index = 0;
    bool tagged = true;
    for (int i = 0; i < layout_descriptor_length; i++) {
      if (i == bit_flip_positions[cur_bit_flip_index]) {
        tagged = !tagged;
        ++cur_bit_flip_index;
        CHECK(i < bit_flip_positions[cur_bit_flip_index]);  // check test data
      }
      layout_desc = layout_desc->SetTaggedForTesting(i, tagged);
    }
  }

  if (layout_desc->IsFastPointerLayout()) {
    return;
  }

  {
    // Check queries.
    int cur_bit_flip_index = 0;
    bool tagged = true;
    for (int i = 0; i < layout_descriptor_length; i++) {
      if (i == bit_flip_positions[cur_bit_flip_index]) {
        tagged = !tagged;
        ++cur_bit_flip_index;
      }
      CHECK_EQ(tagged, layout_desc->IsTagged(i));

      int next_bit_flip_position = bit_flip_positions[cur_bit_flip_index];
      int expected_sequence_length;
      if (next_bit_flip_position < layout_desc->capacity()) {
        expected_sequence_length = next_bit_flip_position - i;
      } else {
        expected_sequence_length = tagged ? std::numeric_limits<int>::max()
                                          : (layout_desc->capacity() - i);
      }
      expected_sequence_length =
          Min(expected_sequence_length, max_sequence_length);
      int sequence_length;
      CHECK_EQ(tagged,
               layout_desc->IsTagged(i, max_sequence_length, &sequence_length));
      CHECK_GT(sequence_length, 0);

      CHECK_EQ(expected_sequence_length, sequence_length);
    }

    int sequence_length;
    CHECK_EQ(true,
             layout_desc->IsTagged(layout_descriptor_length,
                                   max_sequence_length, &sequence_length));
    CHECK_EQ(max_sequence_length, sequence_length);
  }
}


static void TestLayoutDescriptorQueriesFast(int max_sequence_length) {
  {
    LayoutDescriptor* layout_desc = LayoutDescriptor::FastPointerLayout();
    int sequence_length;
    for (int i = 0; i < kNumberOfBits; i++) {
      CHECK_EQ(true,
               layout_desc->IsTagged(i, max_sequence_length, &sequence_length));
      CHECK_GT(sequence_length, 0);
      CHECK_EQ(max_sequence_length, sequence_length);
    }
  }

  {
    int bit_flip_positions[] = {1000};
    TestLayoutDescriptorQueries(kSmiValueSize, bit_flip_positions,
                                max_sequence_length);
  }

  {
    int bit_flip_positions[] = {0, 1000};
    TestLayoutDescriptorQueries(kSmiValueSize, bit_flip_positions,
                                max_sequence_length);
  }

  {
    int bit_flip_positions[kNumberOfBits + 1];
    for (int i = 0; i <= kNumberOfBits; i++) {
      bit_flip_positions[i] = i;
    }
    TestLayoutDescriptorQueries(kSmiValueSize, bit_flip_positions,
                                max_sequence_length);
  }

  {
    int bit_flip_positions[] = {3, 7, 8, 10, 15, 21, 30, 1000};
    TestLayoutDescriptorQueries(kSmiValueSize, bit_flip_positions,
                                max_sequence_length);
  }

  {
    int bit_flip_positions[] = {0,  1,  2,  3,  5,  7,  9,
                                12, 15, 18, 22, 26, 29, 1000};
    TestLayoutDescriptorQueries(kSmiValueSize, bit_flip_positions,
                                max_sequence_length);
  }
}


TEST(LayoutDescriptorQueriesFastLimited7) {
  CcTest::InitializeVM();
  v8::HandleScope scope(CcTest::isolate());

  TestLayoutDescriptorQueriesFast(7);
}


TEST(LayoutDescriptorQueriesFastLimited13) {
  CcTest::InitializeVM();
  v8::HandleScope scope(CcTest::isolate());

  TestLayoutDescriptorQueriesFast(13);
}


TEST(LayoutDescriptorQueriesFastUnlimited) {
  CcTest::InitializeVM();
  v8::HandleScope scope(CcTest::isolate());

  TestLayoutDescriptorQueriesFast(std::numeric_limits<int>::max());
}


static void TestLayoutDescriptorQueriesSlow(int max_sequence_length) {
  {
    int bit_flip_positions[] = {10000};
    TestLayoutDescriptorQueries(kMaxNumberOfDescriptors, bit_flip_positions,
                                max_sequence_length);
  }

  {
    int bit_flip_positions[] = {0, 10000};
    TestLayoutDescriptorQueries(kMaxNumberOfDescriptors, bit_flip_positions,
                                max_sequence_length);
  }

  {
    int bit_flip_positions[kMaxNumberOfDescriptors + 1];
    for (int i = 0; i < kMaxNumberOfDescriptors; i++) {
      bit_flip_positions[i] = i;
    }
    bit_flip_positions[kMaxNumberOfDescriptors] = 10000;
    TestLayoutDescriptorQueries(kMaxNumberOfDescriptors, bit_flip_positions,
                                max_sequence_length);
  }

  {
    int bit_flip_positions[] = {3,  7,  8,  10, 15,  21,   30,
                                37, 54, 80, 99, 383, 10000};
    TestLayoutDescriptorQueries(kMaxNumberOfDescriptors, bit_flip_positions,
                                max_sequence_length);
  }

  {
    int bit_flip_positions[] = {0,   10,  20,  30,  50,  70,  90,
                                120, 150, 180, 220, 260, 290, 10000};
    TestLayoutDescriptorQueries(kMaxNumberOfDescriptors, bit_flip_positions,
                                max_sequence_length);
  }

  {
    int bit_flip_positions[kMaxNumberOfDescriptors + 1];
    int cur = 0;
    for (int i = 0; i < kMaxNumberOfDescriptors; i++) {
      bit_flip_positions[i] = cur;
      cur = (cur + 1) * 2;
    }
    CHECK_LT(cur, 10000);
    bit_flip_positions[kMaxNumberOfDescriptors] = 10000;
    TestLayoutDescriptorQueries(kMaxNumberOfDescriptors, bit_flip_positions,
                                max_sequence_length);
  }

  {
    int bit_flip_positions[kMaxNumberOfDescriptors + 1];
    int cur = 3;
    for (int i = 0; i < kMaxNumberOfDescriptors; i++) {
      bit_flip_positions[i] = cur;
      cur = (cur + 1) * 2;
    }
    CHECK_LT(cur, 10000);
    bit_flip_positions[kMaxNumberOfDescriptors] = 10000;
    TestLayoutDescriptorQueries(kMaxNumberOfDescriptors, bit_flip_positions,
                                max_sequence_length);
  }
}


TEST(LayoutDescriptorQueriesSlowLimited7) {
  CcTest::InitializeVM();
  v8::HandleScope scope(CcTest::isolate());

  TestLayoutDescriptorQueriesSlow(7);
}


TEST(LayoutDescriptorQueriesSlowLimited13) {
  CcTest::InitializeVM();
  v8::HandleScope scope(CcTest::isolate());

  TestLayoutDescriptorQueriesSlow(13);
}


TEST(LayoutDescriptorQueriesSlowLimited42) {
  CcTest::InitializeVM();
  v8::HandleScope scope(CcTest::isolate());

  TestLayoutDescriptorQueriesSlow(42);
}


TEST(LayoutDescriptorQueriesSlowUnlimited) {
  CcTest::InitializeVM();
  v8::HandleScope scope(CcTest::isolate());

  TestLayoutDescriptorQueriesSlow(std::numeric_limits<int>::max());
}


TEST(LayoutDescriptorCreateNewFast) {
  CcTest::InitializeVM();
  Isolate* isolate = CcTest::i_isolate();
  v8::HandleScope scope(CcTest::isolate());

  Handle<LayoutDescriptor> layout_descriptor;
  TestPropertyKind props[] = {
      PROP_ACCESSOR_INFO,
      PROP_TAGGED,  // field #0
      PROP_ACCESSOR_INFO,
      PROP_DOUBLE,  // field #1
      PROP_ACCESSOR_INFO,
      PROP_TAGGED,  // field #2
      PROP_ACCESSOR_INFO,
  };
  const int kPropsCount = arraysize(props);

  Handle<DescriptorArray> descriptors =
      CreateDescriptorArray(isolate, props, kPropsCount);

  {
    Handle<Map> map = Map::Create(isolate, 0);
    layout_descriptor = LayoutDescriptor::New(map, descriptors, kPropsCount);
    CHECK_EQ(LayoutDescriptor::FastPointerLayout(), *layout_descriptor);
    InitializeVerifiedMapDescriptors(*map, *descriptors, *layout_descriptor);
  }

  {
    Handle<Map> map = Map::Create(isolate, 1);
    layout_descriptor = LayoutDescriptor::New(map, descriptors, kPropsCount);
    CHECK_EQ(LayoutDescriptor::FastPointerLayout(), *layout_descriptor);
    InitializeVerifiedMapDescriptors(*map, *descriptors, *layout_descriptor);
  }

  {
    Handle<Map> map = Map::Create(isolate, 2);
    layout_descriptor = LayoutDescriptor::New(map, descriptors, kPropsCount);
    CHECK_NE(LayoutDescriptor::FastPointerLayout(), *layout_descriptor);
    CHECK(!layout_descriptor->IsSlowLayout());
    CHECK(layout_descriptor->IsTagged(0));
    CHECK(!layout_descriptor->IsTagged(1));
    CHECK(layout_descriptor->IsTagged(2));
    CHECK(layout_descriptor->IsTagged(125));
    InitializeVerifiedMapDescriptors(*map, *descriptors, *layout_descriptor);
  }
}


TEST(LayoutDescriptorCreateNewSlow) {
  CcTest::InitializeVM();
  Isolate* isolate = CcTest::i_isolate();
  v8::HandleScope scope(CcTest::isolate());

  Handle<LayoutDescriptor> layout_descriptor;
  const int kPropsCount = kSmiValueSize * 3;
  TestPropertyKind props[kPropsCount];
  for (int i = 0; i < kPropsCount; i++) {
    props[i] = static_cast<TestPropertyKind>(i % PROP_KIND_NUMBER);
  }

  Handle<DescriptorArray> descriptors =
      CreateDescriptorArray(isolate, props, kPropsCount);

  {
    Handle<Map> map = Map::Create(isolate, 0);
    layout_descriptor = LayoutDescriptor::New(map, descriptors, kPropsCount);
    CHECK_EQ(LayoutDescriptor::FastPointerLayout(), *layout_descriptor);
    InitializeVerifiedMapDescriptors(*map, *descriptors, *layout_descriptor);
  }

  {
    Handle<Map> map = Map::Create(isolate, 1);
    layout_descriptor = LayoutDescriptor::New(map, descriptors, kPropsCount);
    CHECK_EQ(LayoutDescriptor::FastPointerLayout(), *layout_descriptor);
    InitializeVerifiedMapDescriptors(*map, *descriptors, *layout_descriptor);
  }

  {
    Handle<Map> map = Map::Create(isolate, 2);
    layout_descriptor = LayoutDescriptor::New(map, descriptors, kPropsCount);
    CHECK_NE(LayoutDescriptor::FastPointerLayout(), *layout_descriptor);
    CHECK(!layout_descriptor->IsSlowLayout());
    CHECK(layout_descriptor->IsTagged(0));
    CHECK(!layout_descriptor->IsTagged(1));
    CHECK(layout_descriptor->IsTagged(2));
    CHECK(layout_descriptor->IsTagged(125));
    InitializeVerifiedMapDescriptors(*map, *descriptors, *layout_descriptor);
  }

  {
    int inobject_properties = kPropsCount / 2;
    Handle<Map> map = Map::Create(isolate, inobject_properties);
    layout_descriptor = LayoutDescriptor::New(map, descriptors, kPropsCount);
    CHECK_NE(LayoutDescriptor::FastPointerLayout(), *layout_descriptor);
    CHECK(layout_descriptor->IsSlowLayout());
    for (int i = 0; i < inobject_properties; i++) {
      // PROP_DOUBLE has index 1 among DATA properties.
      const bool tagged = (i % (PROP_KIND_NUMBER - 1)) != 1;
      CHECK_EQ(tagged, layout_descriptor->IsTagged(i));
    }
    // Every property after inobject_properties must be tagged.
    for (int i = inobject_properties; i < kPropsCount; i++) {
      CHECK(layout_descriptor->IsTagged(i));
    }
    InitializeVerifiedMapDescriptors(*map, *descriptors, *layout_descriptor);

    // Now test LayoutDescriptor::cast_gc_safe().
    Handle<LayoutDescriptor> layout_descriptor_copy =
        LayoutDescriptor::New(map, descriptors, kPropsCount);

    LayoutDescriptor* layout_desc = *layout_descriptor;
    CHECK_EQ(layout_desc, LayoutDescriptor::cast(layout_desc));
    CHECK_EQ(layout_desc, LayoutDescriptor::cast_gc_safe(layout_desc));
    CHECK(layout_desc->IsSlowLayout());
    // Now make it look like a forwarding pointer to layout_descriptor_copy.
    MapWord map_word = layout_desc->map_word();
    CHECK(!map_word.IsForwardingAddress());
    layout_desc->set_map_word(
        MapWord::FromForwardingAddress(*layout_descriptor_copy));
    CHECK(layout_desc->map_word().IsForwardingAddress());
    CHECK_EQ(layout_desc, LayoutDescriptor::cast_gc_safe(layout_desc));

    // Restore it back.
    layout_desc->set_map_word(map_word);
    CHECK_EQ(layout_desc, LayoutDescriptor::cast(layout_desc));
  }
}


static Handle<LayoutDescriptor> TestLayoutDescriptorAppend(
    Isolate* isolate, int inobject_properties, TestPropertyKind* props,
    int kPropsCount) {
  Factory* factory = isolate->factory();

  Handle<DescriptorArray> descriptors =
      DescriptorArray::Allocate(isolate, 0, kPropsCount);

  Handle<Map> map = Map::Create(isolate, inobject_properties);
  map->InitializeDescriptors(*descriptors,
                             LayoutDescriptor::FastPointerLayout());

  int next_field_offset = 0;
  for (int i = 0; i < kPropsCount; i++) {
    EmbeddedVector<char, 64> buffer;
    SNPrintF(buffer, "prop%d", i);
    Handle<String> name = factory->InternalizeUtf8String(buffer.start());

    Handle<LayoutDescriptor> layout_descriptor;
    TestPropertyKind kind = props[i];
    Descriptor d;
    if (kind == PROP_ACCESSOR_INFO) {
      Handle<AccessorInfo> info =
          Accessors::MakeAccessor(isolate, name, nullptr, nullptr);
      d = Descriptor::AccessorConstant(name, info, NONE);

    } else {
      d = Descriptor::DataField(name, next_field_offset, NONE,
                                representations[kind]);
    }
    PropertyDetails details = d.GetDetails();
    layout_descriptor = LayoutDescriptor::ShareAppend(map, details);
    descriptors->Append(&d);
    if (details.location() == kField) {
      int field_width_in_words = details.field_width_in_words();
      next_field_offset += field_width_in_words;

      int field_index = details.field_index();
      bool is_inobject = field_index < map->GetInObjectProperties();
      for (int bit = 0; bit < field_width_in_words; bit++) {
        CHECK_EQ(is_inobject && (kind == PROP_DOUBLE),
                 !layout_descriptor->IsTagged(field_index + bit));
      }
      CHECK(layout_descriptor->IsTagged(next_field_offset));
    }
    map->InitializeDescriptors(*descriptors, *layout_descriptor);
  }
  Handle<LayoutDescriptor> layout_descriptor(map->layout_descriptor(), isolate);
  CHECK(layout_descriptor->IsConsistentWithMap(*map, true));
  return layout_descriptor;
}


TEST(LayoutDescriptorAppend) {
  CcTest::InitializeVM();
  Isolate* isolate = CcTest::i_isolate();
  v8::HandleScope scope(CcTest::isolate());

  Handle<LayoutDescriptor> layout_descriptor;
  const int kPropsCount = kSmiValueSize * 3;
  TestPropertyKind props[kPropsCount];
  for (int i = 0; i < kPropsCount; i++) {
    props[i] = static_cast<TestPropertyKind>(i % PROP_KIND_NUMBER);
  }

  layout_descriptor =
      TestLayoutDescriptorAppend(isolate, 0, props, kPropsCount);
  CHECK(!layout_descriptor->IsSlowLayout());

  layout_descriptor =
      TestLayoutDescriptorAppend(isolate, 13, props, kPropsCount);
  CHECK(!layout_descriptor->IsSlowLayout());

  layout_descriptor =
      TestLayoutDescriptorAppend(isolate, kSmiValueSize, props, kPropsCount);
  CHECK(!layout_descriptor->IsSlowLayout());

  layout_descriptor = TestLayoutDescriptorAppend(isolate, kSmiValueSize * 2,
                                                 props, kPropsCount);
  CHECK(layout_descriptor->IsSlowLayout());

  layout_descriptor =
      TestLayoutDescriptorAppend(isolate, kPropsCount, props, kPropsCount);
  CHECK(layout_descriptor->IsSlowLayout());
}


TEST(LayoutDescriptorAppendAllDoubles) {
  CcTest::InitializeVM();
  Isolate* isolate = CcTest::i_isolate();
  v8::HandleScope scope(CcTest::isolate());

  Handle<LayoutDescriptor> layout_descriptor;
  const int kPropsCount = kSmiValueSize * 3;
  TestPropertyKind props[kPropsCount];
  for (int i = 0; i < kPropsCount; i++) {
    props[i] = PROP_DOUBLE;
  }

  layout_descriptor =
      TestLayoutDescriptorAppend(isolate, 0, props, kPropsCount);
  CHECK(!layout_descriptor->IsSlowLayout());

  layout_descriptor =
      TestLayoutDescriptorAppend(isolate, 13, props, kPropsCount);
  CHECK(!layout_descriptor->IsSlowLayout());

  layout_descriptor =
      TestLayoutDescriptorAppend(isolate, kSmiValueSize, props, kPropsCount);
  CHECK(!layout_descriptor->IsSlowLayout());

  layout_descriptor = TestLayoutDescriptorAppend(isolate, kSmiValueSize + 1,
                                                 props, kPropsCount);
  CHECK(layout_descriptor->IsSlowLayout());

  layout_descriptor = TestLayoutDescriptorAppend(isolate, kSmiValueSize * 2,
                                                 props, kPropsCount);
  CHECK(layout_descriptor->IsSlowLayout());

  layout_descriptor =
      TestLayoutDescriptorAppend(isolate, kPropsCount, props, kPropsCount);
  CHECK(layout_descriptor->IsSlowLayout());

  {
    // Ensure layout descriptor switches into slow mode at the right moment.
    layout_descriptor =
        TestLayoutDescriptorAppend(isolate, kPropsCount, props, kSmiValueSize);
    CHECK(!layout_descriptor->IsSlowLayout());

    layout_descriptor = TestLayoutDescriptorAppend(isolate, kPropsCount, props,
                                                   kSmiValueSize + 1);
    CHECK(layout_descriptor->IsSlowLayout());
  }
}


static Handle<LayoutDescriptor> TestLayoutDescriptorAppendIfFastOrUseFull(
    Isolate* isolate, int inobject_properties,
    Handle<DescriptorArray> descriptors, int number_of_descriptors) {
  Handle<Map> initial_map = Map::Create(isolate, inobject_properties);

  Handle<LayoutDescriptor> full_layout_descriptor = LayoutDescriptor::New(
      initial_map, descriptors, descriptors->number_of_descriptors());

  int nof = 0;
  bool switched_to_slow_mode = false;

  // This method calls LayoutDescriptor::AppendIfFastOrUseFull() internally
  // and does all the required map-descriptors related book keeping.
  Handle<Map> last_map = Map::AddMissingTransitionsForTesting(
      initial_map, descriptors, full_layout_descriptor);

  // Follow back pointers to construct a sequence of maps from |map|
  // to |last_map|.
  int descriptors_length = descriptors->number_of_descriptors();
  std::vector<Handle<Map>> maps(descriptors_length);
  {
    CHECK(last_map->is_stable());
    Map* map = *last_map;
    for (int i = 0; i < descriptors_length; i++) {
      maps[descriptors_length - 1 - i] = handle(map, isolate);
      Object* maybe_map = map->GetBackPointer();
      CHECK(maybe_map->IsMap());
      map = Map::cast(maybe_map);
      CHECK(!map->is_stable());
    }
    CHECK_EQ(1, maps[0]->NumberOfOwnDescriptors());
  }

  Handle<Map> map;
  // Now check layout descriptors of all intermediate maps.
  for (int i = 0; i < number_of_descriptors; i++) {
    PropertyDetails details = descriptors->GetDetails(i);
    map = maps[i];
    LayoutDescriptor* layout_desc = map->layout_descriptor();

    if (layout_desc->IsSlowLayout()) {
      switched_to_slow_mode = true;
      CHECK_EQ(*full_layout_descriptor, layout_desc);
    } else {
      CHECK(!switched_to_slow_mode);
      if (details.location() == kField) {
        nof++;
        int field_index = details.field_index();
        int field_width_in_words = details.field_width_in_words();

        bool is_inobject = field_index < map->GetInObjectProperties();
        for (int bit = 0; bit < field_width_in_words; bit++) {
          CHECK_EQ(is_inobject && details.representation().IsDouble(),
                   !layout_desc->IsTagged(field_index + bit));
        }
        CHECK(layout_desc->IsTagged(field_index + field_width_in_words));
      }
    }
    CHECK(map->layout_descriptor()->IsConsistentWithMap(*map));
  }

  Handle<LayoutDescriptor> layout_descriptor(map->GetLayoutDescriptor(),
                                             isolate);
  CHECK(layout_descriptor->IsConsistentWithMap(*map));
  return layout_descriptor;
}


TEST(LayoutDescriptorAppendIfFastOrUseFull) {
  CcTest::InitializeVM();
  Isolate* isolate = CcTest::i_isolate();
  v8::HandleScope scope(CcTest::isolate());

  Handle<LayoutDescriptor> layout_descriptor;
  const int kPropsCount = kSmiValueSize * 3;
  TestPropertyKind props[kPropsCount];
  for (int i = 0; i < kPropsCount; i++) {
    props[i] = static_cast<TestPropertyKind>(i % PROP_KIND_NUMBER);
  }
  Handle<DescriptorArray> descriptors =
      CreateDescriptorArray(isolate, props, kPropsCount);

  layout_descriptor = TestLayoutDescriptorAppendIfFastOrUseFull(
      isolate, 0, descriptors, kPropsCount);
  CHECK(!layout_descriptor->IsSlowLayout());

  layout_descriptor = TestLayoutDescriptorAppendIfFastOrUseFull(
      isolate, 13, descriptors, kPropsCount);
  CHECK(!layout_descriptor->IsSlowLayout());

  layout_descriptor = TestLayoutDescriptorAppendIfFastOrUseFull(
      isolate, kSmiValueSize, descriptors, kPropsCount);
  CHECK(!layout_descriptor->IsSlowLayout());

  layout_descriptor = TestLayoutDescriptorAppendIfFastOrUseFull(
      isolate, kSmiValueSize * 2, descriptors, kPropsCount);
  CHECK(layout_descriptor->IsSlowLayout());

  layout_descriptor = TestLayoutDescriptorAppendIfFastOrUseFull(
      isolate, kPropsCount, descriptors, kPropsCount);
  CHECK(layout_descriptor->IsSlowLayout());
}


TEST(LayoutDescriptorAppendIfFastOrUseFullAllDoubles) {
  CcTest::InitializeVM();
  Isolate* isolate = CcTest::i_isolate();
  v8::HandleScope scope(CcTest::isolate());

  Handle<LayoutDescriptor> layout_descriptor;
  const int kPropsCount = kSmiValueSize * 3;
  TestPropertyKind props[kPropsCount];
  for (int i = 0; i < kPropsCount; i++) {
    props[i] = PROP_DOUBLE;
  }
  Handle<DescriptorArray> descriptors =
      CreateDescriptorArray(isolate, props, kPropsCount);

  layout_descriptor = TestLayoutDescriptorAppendIfFastOrUseFull(
      isolate, 0, descriptors, kPropsCount);
  CHECK(!layout_descriptor->IsSlowLayout());

  layout_descriptor = TestLayoutDescriptorAppendIfFastOrUseFull(
      isolate, 13, descriptors, kPropsCount);
  CHECK(!layout_descriptor->IsSlowLayout());

  layout_descriptor = TestLayoutDescriptorAppendIfFastOrUseFull(
      isolate, kSmiValueSize, descriptors, kPropsCount);
  CHECK(!layout_descriptor->IsSlowLayout());

  layout_descriptor = TestLayoutDescriptorAppendIfFastOrUseFull(
      isolate, kSmiValueSize + 1, descriptors, kPropsCount);
  CHECK(layout_descriptor->IsSlowLayout());

  layout_descriptor = TestLayoutDescriptorAppendIfFastOrUseFull(
      isolate, kSmiValueSize * 2, descriptors, kPropsCount);
  CHECK(layout_descriptor->IsSlowLayout());

  layout_descriptor = TestLayoutDescriptorAppendIfFastOrUseFull(
      isolate, kPropsCount, descriptors, kPropsCount);
  CHECK(layout_descriptor->IsSlowLayout());

  {
    // Ensure layout descriptor switches into slow mode at the right moment.
    layout_descriptor = TestLayoutDescriptorAppendIfFastOrUseFull(
        isolate, kPropsCount, descriptors, kSmiValueSize);
    CHECK(!layout_descriptor->IsSlowLayout());

    layout_descriptor = TestLayoutDescriptorAppendIfFastOrUseFull(
        isolate, kPropsCount, descriptors, kSmiValueSize + 1);
    CHECK(layout_descriptor->IsSlowLayout());
  }
}


TEST(Regress436816) {
  ManualGCScope manual_gc_scope;
  CcTest::InitializeVM();
  Isolate* isolate = CcTest::i_isolate();
  Factory* factory = isolate->factory();
  v8::HandleScope scope(CcTest::isolate());

  // Force a GC to free up space before we allocate objects whose
  // mid-test states would fail heap verification.
  CcTest::CollectAllGarbage();

  const int kPropsCount = kSmiValueSize * 3;
  TestPropertyKind props[kPropsCount];
  for (int i = 0; i < kPropsCount; i++) {
    props[i] = PROP_DOUBLE;
  }
  Handle<DescriptorArray> descriptors =
      CreateDescriptorArray(isolate, props, kPropsCount);

  Handle<Map> map = Map::Create(isolate, kPropsCount);
  Handle<LayoutDescriptor> layout_descriptor =
      LayoutDescriptor::New(map, descriptors, kPropsCount);
  map->InitializeDescriptors(*descriptors, *layout_descriptor);

  Handle<JSObject> object = factory->NewJSObjectFromMap(map, TENURED);

  Address fake_address = static_cast<Address>(~kHeapObjectTagMask);
  HeapObject* fake_object = HeapObject::FromAddress(fake_address);
  CHECK(fake_object->IsHeapObject());

  uint64_t boom_value = bit_cast<uint64_t>(fake_object);
  for (int i = 0; i < kPropsCount; i++) {
    FieldIndex index = FieldIndex::ForDescriptor(*map, i);
    CHECK(map->IsUnboxedDoubleField(index));
    object->RawFastDoublePropertyAsBitsAtPut(index, boom_value);
  }
  CHECK(object->HasFastProperties());
  CHECK(!object->map()->HasFastPointerLayout());

  Handle<Map> normalized_map =
      Map::Normalize(map, KEEP_INOBJECT_PROPERTIES, "testing");
  JSObject::MigrateToMap(object, normalized_map);
  CHECK(!object->HasFastProperties());
  CHECK(object->map()->HasFastPointerLayout());

  // Trigger GCs and heap verification.
  CcTest::CollectAllGarbage();
}


TEST(DescriptorArrayTrimming) {
  ManualGCScope manual_gc_scope;
  CcTest::InitializeVM();
  v8::HandleScope scope(CcTest::isolate());
  Isolate* isolate = CcTest::i_isolate();

  const int kFieldCount = 128;
  const int kSplitFieldIndex = 32;
  const int kTrimmedLayoutDescriptorLength = 64;

  Handle<FieldType> any_type = FieldType::Any(isolate);
  Handle<Map> map = Map::Create(isolate, kFieldCount);
  for (int i = 0; i < kSplitFieldIndex; i++) {
    map = Map::CopyWithField(map, MakeName("prop", i), any_type, NONE, kMutable,
                             Representation::Smi(), INSERT_TRANSITION)
              .ToHandleChecked();
  }
  map =
      Map::CopyWithField(map, MakeName("dbl", kSplitFieldIndex), any_type, NONE,
                         kMutable, Representation::Double(), INSERT_TRANSITION)
          .ToHandleChecked();
  CHECK(map->layout_descriptor()->IsConsistentWithMap(*map, true));
  CHECK(map->layout_descriptor()->IsSlowLayout());
  CHECK(map->owns_descriptors());
  CHECK_EQ(8, map->layout_descriptor()->length());

  {
    // Add transitions to double fields.
    v8::HandleScope scope(CcTest::isolate());

    Handle<Map> tmp_map = map;
    for (int i = kSplitFieldIndex + 1; i < kFieldCount; i++) {
      tmp_map = Map::CopyWithField(tmp_map, MakeName("dbl", i), any_type, NONE,
                                   kMutable, Representation::Double(),
                                   INSERT_TRANSITION)
                    .ToHandleChecked();
      CHECK(tmp_map->layout_descriptor()->IsConsistentWithMap(*tmp_map, true));
    }
    // Check that descriptors are shared.
    CHECK(tmp_map->owns_descriptors());
    CHECK_EQ(map->instance_descriptors(), tmp_map->instance_descriptors());
    CHECK_EQ(map->layout_descriptor(), tmp_map->layout_descriptor());
  }
  CHECK(map->layout_descriptor()->IsSlowLayout());
  CHECK_EQ(16, map->layout_descriptor()->length());

  // The unused tail of the layout descriptor is now "durty" because of sharing.
  CHECK(map->layout_descriptor()->IsConsistentWithMap(*map));
  for (int i = kSplitFieldIndex + 1; i < kTrimmedLayoutDescriptorLength; i++) {
    CHECK(!map->layout_descriptor()->IsTagged(i));
  }
  CHECK_LT(map->NumberOfOwnDescriptors(),
           map->instance_descriptors()->number_of_descriptors());

  // Call GC that should trim both |map|'s descriptor array and layout
  // descriptor.
  CcTest::CollectAllGarbage();

  // The unused tail of the layout descriptor is now "clean" again.
  CHECK(map->layout_descriptor()->IsConsistentWithMap(*map, true));
  CHECK(map->owns_descriptors());
  CHECK_EQ(map->NumberOfOwnDescriptors(),
           map->instance_descriptors()->number_of_descriptors());
  CHECK(map->layout_descriptor()->IsSlowLayout());
  CHECK_EQ(8, map->layout_descriptor()->length());

  {
    // Add transitions to tagged fields.
    v8::HandleScope scope(CcTest::isolate());

    Handle<Map> tmp_map = map;
    for (int i = kSplitFieldIndex + 1; i < kFieldCount - 1; i++) {
      tmp_map = Map::CopyWithField(tmp_map, MakeName("tagged", i), any_type,
                                   NONE, kMutable, Representation::Tagged(),
                                   INSERT_TRANSITION)
                    .ToHandleChecked();
      CHECK(tmp_map->layout_descriptor()->IsConsistentWithMap(*tmp_map, true));
    }
    tmp_map =
        Map::CopyWithField(tmp_map, MakeString("dbl"), any_type, NONE, kMutable,
                           Representation::Double(), INSERT_TRANSITION)
            .ToHandleChecked();
    CHECK(tmp_map->layout_descriptor()->IsConsistentWithMap(*tmp_map, true));
    // Check that descriptors are shared.
    CHECK(tmp_map->owns_descriptors());
    CHECK_EQ(map->instance_descriptors(), tmp_map->instance_descriptors());
  }
  CHECK(map->layout_descriptor()->IsSlowLayout());
}


TEST(DoScavenge) {
  CcTest::InitializeVM();
  v8::HandleScope scope(CcTest::isolate());
  Isolate* isolate = CcTest::i_isolate();
  Factory* factory = isolate->factory();

  // The plan: create |obj| with double field in new space, do scanvenge so
  // that |obj| is moved to old space, construct a double value that looks like
  // a pointer to "from space" pointer. Do scavenge one more time and ensure
  // that it didn't crash or corrupt the double value stored in the object.

  Handle<FieldType> any_type = FieldType::Any(isolate);
  Handle<Map> map = Map::Create(isolate, 10);
  map = Map::CopyWithField(map, MakeName("prop", 0), any_type, NONE, kMutable,
                           Representation::Double(), INSERT_TRANSITION)
            .ToHandleChecked();

  // Create object in new space.
  Handle<JSObject> obj = factory->NewJSObjectFromMap(map, NOT_TENURED);

  Handle<HeapNumber> heap_number = factory->NewHeapNumber(42.5);
  WriteToField(*obj, 0, *heap_number);

  {
    // Ensure the object is properly set up.
    FieldIndex field_index = FieldIndex::ForDescriptor(*map, 0);
    CHECK(field_index.is_inobject() && field_index.is_double());
    CHECK_EQ(FLAG_unbox_double_fields, map->IsUnboxedDoubleField(field_index));
    CHECK_EQ(42.5, GetDoubleFieldValue(*obj, field_index));
  }
  CHECK(isolate->heap()->new_space()->Contains(*obj));

  // Do scavenge so that |obj| is moved to survivor space.
  CcTest::CollectGarbage(i::NEW_SPACE);

  // Create temp object in the new space.
  Handle<JSArray> temp = factory->NewJSArray(0, PACKED_ELEMENTS);
  CHECK(isolate->heap()->new_space()->Contains(*temp));

  // Construct a double value that looks like a pointer to the new space object
  // and store it into the obj.
  Address fake_object = reinterpret_cast<Address>(*temp) + kPointerSize;
  double boom_value = bit_cast<double>(fake_object);

  FieldIndex field_index = FieldIndex::ForDescriptor(obj->map(), 0);
  Handle<HeapNumber> boom_number = factory->NewHeapNumber(boom_value, MUTABLE);
  obj->FastPropertyAtPut(field_index, *boom_number);

  // Now |obj| moves to old gen and it has a double field that looks like
  // a pointer to a from semi-space.
  CcTest::CollectGarbage(i::NEW_SPACE);

  CHECK(isolate->heap()->old_space()->Contains(*obj));

  CHECK_EQ(boom_value, GetDoubleFieldValue(*obj, field_index));
}


TEST(DoScavengeWithIncrementalWriteBarrier) {
  if (FLAG_never_compact || !FLAG_incremental_marking) return;
  ManualGCScope manual_gc_scope;
  CcTest::InitializeVM();
  v8::HandleScope scope(CcTest::isolate());
  Isolate* isolate = CcTest::i_isolate();
  Factory* factory = isolate->factory();
  Heap* heap = CcTest::heap();
  PagedSpace* old_space = heap->old_space();

  // The plan: create |obj_value| in old space and ensure that it is allocated
  // on evacuation candidate page, create |obj| with double and tagged fields
  // in new space and write |obj_value| to tagged field of |obj|, do two
  // scavenges to promote |obj| to old space, a GC in old space and ensure that
  // the tagged value was properly updated after candidates evacuation.

  Handle<FieldType> any_type = FieldType::Any(isolate);
  Handle<Map> map = Map::Create(isolate, 10);
  map = Map::CopyWithField(map, MakeName("prop", 0), any_type, NONE, kMutable,
                           Representation::Double(), INSERT_TRANSITION)
            .ToHandleChecked();
  map = Map::CopyWithField(map, MakeName("prop", 1), any_type, NONE, kMutable,
                           Representation::Tagged(), INSERT_TRANSITION)
            .ToHandleChecked();

  // Create |obj_value| in old space.
  Handle<HeapObject> obj_value;
  Page* ec_page;
  {
    AlwaysAllocateScope always_allocate(isolate);
    // Make sure |obj_value| is placed on an old-space evacuation candidate.
    heap::SimulateFullSpace(old_space);
    obj_value = factory->NewJSArray(32 * KB, HOLEY_ELEMENTS, TENURED);
    ec_page = Page::FromAddress(obj_value->address());
  }

  // Create object in new space.
  Handle<JSObject> obj = factory->NewJSObjectFromMap(map, NOT_TENURED);

  Handle<HeapNumber> heap_number = factory->NewHeapNumber(42.5);
  WriteToField(*obj, 0, *heap_number);
  WriteToField(*obj, 1, *obj_value);

  {
    // Ensure the object is properly set up.
    FieldIndex field_index = FieldIndex::ForDescriptor(*map, 0);
    CHECK(field_index.is_inobject() && field_index.is_double());
    CHECK_EQ(FLAG_unbox_double_fields, map->IsUnboxedDoubleField(field_index));
    CHECK_EQ(42.5, GetDoubleFieldValue(*obj, field_index));

    field_index = FieldIndex::ForDescriptor(*map, 1);
    CHECK(field_index.is_inobject() && !field_index.is_double());
    CHECK(!map->IsUnboxedDoubleField(field_index));
  }
  CHECK(isolate->heap()->new_space()->Contains(*obj));

  // Heap is ready, force |ec_page| to become an evacuation candidate and
  // simulate incremental marking.
  FLAG_stress_compaction = true;
  FLAG_manual_evacuation_candidates_selection = true;
  heap::ForceEvacuationCandidate(ec_page);
  heap::SimulateIncrementalMarking(heap);
  // Disable stress compaction mode in order to let GC do scavenge.
  FLAG_stress_compaction = false;

  // Check that everything is ready for triggering incremental write barrier
  // during scavenge (i.e. that |obj| is black and incremental marking is
  // in compacting mode and |obj_value|'s page is an evacuation candidate).
  IncrementalMarking* marking = heap->incremental_marking();
  CHECK(marking->IsCompacting());
<<<<<<< HEAD
  CHECK(ObjectMarking::IsBlack(*obj, MarkingState::Internal(*obj)));
=======
  IncrementalMarking::MarkingState* marking_state =
      heap->incremental_marking()->marking_state();
  CHECK(marking_state->IsBlack(*obj));
>>>>>>> 84bd6f3c
  CHECK(MarkCompactCollector::IsOnEvacuationCandidate(*obj_value));

  // Trigger GCs so that |obj| moves to old gen.
  CcTest::CollectGarbage(i::NEW_SPACE);  // in survivor space now
  CcTest::CollectGarbage(i::NEW_SPACE);  // in old gen now

  CHECK(isolate->heap()->old_space()->Contains(*obj));
  CHECK(isolate->heap()->old_space()->Contains(*obj_value));
  CHECK(MarkCompactCollector::IsOnEvacuationCandidate(*obj_value));

  CcTest::CollectGarbage(i::OLD_SPACE);

  // |obj_value| must be evacuated.
  CHECK(!MarkCompactCollector::IsOnEvacuationCandidate(*obj_value));

  FieldIndex field_index = FieldIndex::ForDescriptor(*map, 1);
  CHECK_EQ(*obj_value, obj->RawFastPropertyAt(field_index));
}


static void TestLayoutDescriptorHelper(Isolate* isolate,
                                       int inobject_properties,
                                       Handle<DescriptorArray> descriptors,
                                       int number_of_descriptors) {
  Handle<Map> map = Map::Create(isolate, inobject_properties);

  Handle<LayoutDescriptor> layout_descriptor = LayoutDescriptor::New(
      map, descriptors, descriptors->number_of_descriptors());
  InitializeVerifiedMapDescriptors(*map, *descriptors, *layout_descriptor);

  LayoutDescriptorHelper helper(*map);
  bool all_fields_tagged = true;

  int instance_size = map->instance_size();

  int end_offset = instance_size * 2;
  int first_non_tagged_field_offset = end_offset;
  for (int i = 0; i < number_of_descriptors; i++) {
    PropertyDetails details = descriptors->GetDetails(i);
    if (details.location() != kField) continue;
    FieldIndex index = FieldIndex::ForDescriptor(*map, i);
    if (!index.is_inobject()) continue;
    all_fields_tagged &= !details.representation().IsDouble();
    bool expected_tagged = !index.is_double();
    if (!expected_tagged) {
      first_non_tagged_field_offset =
          Min(first_non_tagged_field_offset, index.offset());
    }

    int end_of_region_offset;
    CHECK_EQ(expected_tagged, helper.IsTagged(index.offset()));
    CHECK_EQ(expected_tagged, helper.IsTagged(index.offset(), instance_size,
                                              &end_of_region_offset));
    CHECK_GT(end_of_region_offset, 0);
    CHECK_EQ(end_of_region_offset % kPointerSize, 0);
    CHECK(end_of_region_offset <= instance_size);

    for (int offset = index.offset(); offset < end_of_region_offset;
         offset += kPointerSize) {
      CHECK_EQ(expected_tagged, helper.IsTagged(index.offset()));
    }
    if (end_of_region_offset < instance_size) {
      CHECK_EQ(!expected_tagged, helper.IsTagged(end_of_region_offset));
    } else {
      CHECK(helper.IsTagged(end_of_region_offset));
    }
  }

  for (int offset = 0; offset < JSObject::kHeaderSize; offset += kPointerSize) {
    // Header queries
    CHECK(helper.IsTagged(offset));
    int end_of_region_offset;
    CHECK(helper.IsTagged(offset, end_offset, &end_of_region_offset));
    CHECK_EQ(first_non_tagged_field_offset, end_of_region_offset);

    // Out of bounds queries
    CHECK(helper.IsTagged(offset + instance_size));
  }

  CHECK_EQ(all_fields_tagged, helper.all_fields_tagged());
}


TEST(LayoutDescriptorHelperMixed) {
  CcTest::InitializeVM();
  Isolate* isolate = CcTest::i_isolate();
  v8::HandleScope scope(CcTest::isolate());

  Handle<LayoutDescriptor> layout_descriptor;
  const int kPropsCount = kSmiValueSize * 3;
  TestPropertyKind props[kPropsCount];
  for (int i = 0; i < kPropsCount; i++) {
    props[i] = static_cast<TestPropertyKind>(i % PROP_KIND_NUMBER);
  }
  Handle<DescriptorArray> descriptors =
      CreateDescriptorArray(isolate, props, kPropsCount);

  TestLayoutDescriptorHelper(isolate, 0, descriptors, kPropsCount);

  TestLayoutDescriptorHelper(isolate, 13, descriptors, kPropsCount);

  TestLayoutDescriptorHelper(isolate, kSmiValueSize, descriptors, kPropsCount);

  TestLayoutDescriptorHelper(isolate, kSmiValueSize * 2, descriptors,
                             kPropsCount);

  TestLayoutDescriptorHelper(isolate, kPropsCount, descriptors, kPropsCount);
}


TEST(LayoutDescriptorHelperAllTagged) {
  CcTest::InitializeVM();
  Isolate* isolate = CcTest::i_isolate();
  v8::HandleScope scope(CcTest::isolate());

  Handle<LayoutDescriptor> layout_descriptor;
  const int kPropsCount = kSmiValueSize * 3;
  TestPropertyKind props[kPropsCount];
  for (int i = 0; i < kPropsCount; i++) {
    props[i] = PROP_TAGGED;
  }
  Handle<DescriptorArray> descriptors =
      CreateDescriptorArray(isolate, props, kPropsCount);

  TestLayoutDescriptorHelper(isolate, 0, descriptors, kPropsCount);

  TestLayoutDescriptorHelper(isolate, 13, descriptors, kPropsCount);

  TestLayoutDescriptorHelper(isolate, kSmiValueSize, descriptors, kPropsCount);

  TestLayoutDescriptorHelper(isolate, kSmiValueSize * 2, descriptors,
                             kPropsCount);

  TestLayoutDescriptorHelper(isolate, kPropsCount, descriptors, kPropsCount);
}


TEST(LayoutDescriptorHelperAllDoubles) {
  CcTest::InitializeVM();
  Isolate* isolate = CcTest::i_isolate();
  v8::HandleScope scope(CcTest::isolate());

  Handle<LayoutDescriptor> layout_descriptor;
  const int kPropsCount = kSmiValueSize * 3;
  TestPropertyKind props[kPropsCount];
  for (int i = 0; i < kPropsCount; i++) {
    props[i] = PROP_DOUBLE;
  }
  Handle<DescriptorArray> descriptors =
      CreateDescriptorArray(isolate, props, kPropsCount);

  TestLayoutDescriptorHelper(isolate, 0, descriptors, kPropsCount);

  TestLayoutDescriptorHelper(isolate, 13, descriptors, kPropsCount);

  TestLayoutDescriptorHelper(isolate, kSmiValueSize, descriptors, kPropsCount);

  TestLayoutDescriptorHelper(isolate, kSmiValueSize * 2, descriptors,
                             kPropsCount);

  TestLayoutDescriptorHelper(isolate, kPropsCount, descriptors, kPropsCount);
}


TEST(LayoutDescriptorSharing) {
  CcTest::InitializeVM();
  v8::HandleScope scope(CcTest::isolate());
  Isolate* isolate = CcTest::i_isolate();
  Handle<FieldType> any_type = FieldType::Any(isolate);

  Handle<Map> split_map;
  {
    Handle<Map> map = Map::Create(isolate, 64);
    for (int i = 0; i < 32; i++) {
      Handle<String> name = MakeName("prop", i);
      map = Map::CopyWithField(map, name, any_type, NONE, kMutable,
                               Representation::Smi(), INSERT_TRANSITION)
                .ToHandleChecked();
    }
    split_map =
        Map::CopyWithField(map, MakeString("dbl"), any_type, NONE, kMutable,
                           Representation::Double(), INSERT_TRANSITION)
            .ToHandleChecked();
  }
  Handle<LayoutDescriptor> split_layout_descriptor(
      split_map->layout_descriptor(), isolate);
  CHECK(split_layout_descriptor->IsConsistentWithMap(*split_map, true));
  CHECK(split_layout_descriptor->IsSlowLayout());
  CHECK(split_map->owns_descriptors());

  Handle<Map> map1 =
      Map::CopyWithField(split_map, MakeString("foo"), any_type, NONE, kMutable,
                         Representation::Double(), INSERT_TRANSITION)
          .ToHandleChecked();
  CHECK(!split_map->owns_descriptors());
  CHECK_EQ(*split_layout_descriptor, split_map->layout_descriptor());

  // Layout descriptors should be shared with |split_map|.
  CHECK(map1->owns_descriptors());
  CHECK_EQ(*split_layout_descriptor, map1->layout_descriptor());
  CHECK(map1->layout_descriptor()->IsConsistentWithMap(*map1, true));

  Handle<Map> map2 =
      Map::CopyWithField(split_map, MakeString("bar"), any_type, NONE, kMutable,
                         Representation::Tagged(), INSERT_TRANSITION)
          .ToHandleChecked();

  // Layout descriptors should not be shared with |split_map|.
  CHECK(map2->owns_descriptors());
  CHECK_NE(*split_layout_descriptor, map2->layout_descriptor());
  CHECK(map2->layout_descriptor()->IsConsistentWithMap(*map2, true));
}


static void TestWriteBarrier(Handle<Map> map, Handle<Map> new_map,
                             int tagged_descriptor, int double_descriptor,
                             bool check_tagged_value = true) {
  FLAG_stress_compaction = true;
  FLAG_manual_evacuation_candidates_selection = true;
  Isolate* isolate = CcTest::i_isolate();
  Factory* factory = isolate->factory();
  Heap* heap = CcTest::heap();
  PagedSpace* old_space = heap->old_space();

  // The plan: create |obj| by |map| in old space, create |obj_value| in
  // new space and ensure that write barrier is triggered when |obj_value| is
  // written to property |tagged_descriptor| of |obj|.
  // Then migrate object to |new_map| and set proper value for property
  // |double_descriptor|. Call GC and ensure that it did not crash during
  // store buffer entries updating.

  Handle<JSObject> obj;
  Handle<HeapObject> obj_value;
  {
    AlwaysAllocateScope always_allocate(isolate);
    obj = factory->NewJSObjectFromMap(map, TENURED);
    CHECK(old_space->Contains(*obj));

    obj_value = factory->NewHeapNumber(0.);
  }

  CHECK(heap->InNewSpace(*obj_value));

  {
    FieldIndex index = FieldIndex::ForDescriptor(*map, tagged_descriptor);
    const int n = 153;
    for (int i = 0; i < n; i++) {
      obj->FastPropertyAtPut(index, *obj_value);
    }
  }

  // Migrate |obj| to |new_map| which should shift fields and put the
  // |boom_value| to the slot that was earlier recorded by write barrier.
  JSObject::MigrateToMap(obj, new_map);

  Address fake_object = reinterpret_cast<Address>(*obj_value) + kPointerSize;
  uint64_t boom_value = bit_cast<uint64_t>(fake_object);

  FieldIndex double_field_index =
      FieldIndex::ForDescriptor(*new_map, double_descriptor);
  CHECK(obj->IsUnboxedDoubleField(double_field_index));
  obj->RawFastDoublePropertyAsBitsAtPut(double_field_index, boom_value);

  // Trigger GC to evacuate all candidates.
  CcTest::CollectGarbage(NEW_SPACE);

  if (check_tagged_value) {
    FieldIndex tagged_field_index =
        FieldIndex::ForDescriptor(*new_map, tagged_descriptor);
    CHECK_EQ(*obj_value, obj->RawFastPropertyAt(tagged_field_index));
  }
  CHECK_EQ(boom_value, obj->RawFastDoublePropertyAsBitsAt(double_field_index));
}


static void TestIncrementalWriteBarrier(Handle<Map> map, Handle<Map> new_map,
                                        int tagged_descriptor,
                                        int double_descriptor,
                                        bool check_tagged_value = true) {
  if (FLAG_never_compact || !FLAG_incremental_marking) return;
  ManualGCScope manual_gc_scope;
  FLAG_manual_evacuation_candidates_selection = true;
  Isolate* isolate = CcTest::i_isolate();
  Factory* factory = isolate->factory();
  Heap* heap = CcTest::heap();
  PagedSpace* old_space = heap->old_space();

  // The plan: create |obj| by |map| in old space, create |obj_value| in
  // old space and ensure it end up in evacuation candidate page. Start
  // incremental marking and ensure that incremental write barrier is triggered
  // when |obj_value| is written to property |tagged_descriptor| of |obj|.
  // Then migrate object to |new_map| and set proper value for property
  // |double_descriptor|. Call GC and ensure that it did not crash during
  // slots buffer entries updating.

  Handle<JSObject> obj;
  Handle<HeapObject> obj_value;
  Page* ec_page;
  {
    AlwaysAllocateScope always_allocate(isolate);
    obj = factory->NewJSObjectFromMap(map, TENURED);
    CHECK(old_space->Contains(*obj));

    // Make sure |obj_value| is placed on an old-space evacuation candidate.
    heap::SimulateFullSpace(old_space);
    obj_value = factory->NewJSArray(32 * KB, HOLEY_ELEMENTS, TENURED);
    ec_page = Page::FromAddress(obj_value->address());
    CHECK_NE(ec_page, Page::FromAddress(obj->address()));
  }

  // Heap is ready, force |ec_page| to become an evacuation candidate and
  // simulate incremental marking.
  heap::ForceEvacuationCandidate(ec_page);
  heap::SimulateIncrementalMarking(heap);

  // Check that everything is ready for triggering incremental write barrier
  // (i.e. that both |obj| and |obj_value| are black and the marking phase is
  // still active and |obj_value|'s page is indeed an evacuation candidate).
  IncrementalMarking* marking = heap->incremental_marking();
  CHECK(marking->IsMarking());
<<<<<<< HEAD
  CHECK(ObjectMarking::IsBlack(*obj, MarkingState::Internal(*obj)));
  CHECK(ObjectMarking::IsBlack(*obj_value, MarkingState::Internal(*obj_value)));
=======
  IncrementalMarking::MarkingState* marking_state = marking->marking_state();
  CHECK(marking_state->IsBlack(*obj));
  CHECK(marking_state->IsBlack(*obj_value));
>>>>>>> 84bd6f3c
  CHECK(MarkCompactCollector::IsOnEvacuationCandidate(*obj_value));

  // Trigger incremental write barrier, which should add a slot to remembered
  // set.
  {
    FieldIndex index = FieldIndex::ForDescriptor(*map, tagged_descriptor);
    obj->FastPropertyAtPut(index, *obj_value);
  }

  // Migrate |obj| to |new_map| which should shift fields and put the
  // |boom_value| to the slot that was earlier recorded by incremental write
  // barrier.
  JSObject::MigrateToMap(obj, new_map);

  uint64_t boom_value = UINT64_C(0xBAAD0176A37C28E1);

  FieldIndex double_field_index =
      FieldIndex::ForDescriptor(*new_map, double_descriptor);
  CHECK(obj->IsUnboxedDoubleField(double_field_index));
  obj->RawFastDoublePropertyAsBitsAtPut(double_field_index, boom_value);

  // Trigger GC to evacuate all candidates.
  CcTest::CollectGarbage(OLD_SPACE);

  // Ensure that the values are still there and correct.
  CHECK(!MarkCompactCollector::IsOnEvacuationCandidate(*obj_value));

  if (check_tagged_value) {
    FieldIndex tagged_field_index =
        FieldIndex::ForDescriptor(*new_map, tagged_descriptor);
    CHECK_EQ(*obj_value, obj->RawFastPropertyAt(tagged_field_index));
  }
  CHECK_EQ(boom_value, obj->RawFastDoublePropertyAsBitsAt(double_field_index));
}

enum OldToWriteBarrierKind {
  OLD_TO_OLD_WRITE_BARRIER,
  OLD_TO_NEW_WRITE_BARRIER
};
static void TestWriteBarrierObjectShiftFieldsRight(
    OldToWriteBarrierKind write_barrier_kind) {
  ManualGCScope manual_gc_scope;
  CcTest::InitializeVM();
  Isolate* isolate = CcTest::i_isolate();
  v8::HandleScope scope(CcTest::isolate());

  Handle<FieldType> any_type = FieldType::Any(isolate);

  CompileRun("function func() { return 1; }");

  Handle<JSObject> func = GetObject("func");

  Handle<Map> map = Map::Create(isolate, 10);
  map = Map::CopyWithConstant(map, MakeName("prop", 0), func, NONE,
                              INSERT_TRANSITION).ToHandleChecked();
  map = Map::CopyWithField(map, MakeName("prop", 1), any_type, NONE, kMutable,
                           Representation::Double(), INSERT_TRANSITION)
            .ToHandleChecked();
  map = Map::CopyWithField(map, MakeName("prop", 2), any_type, NONE, kMutable,
                           Representation::Tagged(), INSERT_TRANSITION)
            .ToHandleChecked();

  // Shift fields right by turning constant property to a field.
  Handle<Map> new_map = Map::ReconfigureProperty(
      map, 0, kData, NONE, Representation::Tagged(), any_type);

  if (write_barrier_kind == OLD_TO_NEW_WRITE_BARRIER) {
    TestWriteBarrier(map, new_map, 2, 1);
  } else {
    CHECK_EQ(OLD_TO_OLD_WRITE_BARRIER, write_barrier_kind);
    TestIncrementalWriteBarrier(map, new_map, 2, 1);
  }
}

TEST(WriteBarrierObjectShiftFieldsRight) {
  TestWriteBarrierObjectShiftFieldsRight(OLD_TO_NEW_WRITE_BARRIER);
}


TEST(IncrementalWriteBarrierObjectShiftFieldsRight) {
  TestWriteBarrierObjectShiftFieldsRight(OLD_TO_OLD_WRITE_BARRIER);
}


// TODO(ishell): add respective tests for property kind reconfiguring from
// accessor field to double, once accessor fields are supported by
// Map::ReconfigureProperty().


// TODO(ishell): add respective tests for fast property removal case once
// Map::ReconfigureProperty() supports that.

#endif

}  // namespace test_unboxed_doubles
}  // namespace internal
}  // namespace v8<|MERGE_RESOLUTION|>--- conflicted
+++ resolved
@@ -1180,13 +1180,9 @@
   // in compacting mode and |obj_value|'s page is an evacuation candidate).
   IncrementalMarking* marking = heap->incremental_marking();
   CHECK(marking->IsCompacting());
-<<<<<<< HEAD
-  CHECK(ObjectMarking::IsBlack(*obj, MarkingState::Internal(*obj)));
-=======
   IncrementalMarking::MarkingState* marking_state =
       heap->incremental_marking()->marking_state();
   CHECK(marking_state->IsBlack(*obj));
->>>>>>> 84bd6f3c
   CHECK(MarkCompactCollector::IsOnEvacuationCandidate(*obj_value));
 
   // Trigger GCs so that |obj| moves to old gen.
@@ -1507,14 +1503,9 @@
   // still active and |obj_value|'s page is indeed an evacuation candidate).
   IncrementalMarking* marking = heap->incremental_marking();
   CHECK(marking->IsMarking());
-<<<<<<< HEAD
-  CHECK(ObjectMarking::IsBlack(*obj, MarkingState::Internal(*obj)));
-  CHECK(ObjectMarking::IsBlack(*obj_value, MarkingState::Internal(*obj_value)));
-=======
   IncrementalMarking::MarkingState* marking_state = marking->marking_state();
   CHECK(marking_state->IsBlack(*obj));
   CHECK(marking_state->IsBlack(*obj_value));
->>>>>>> 84bd6f3c
   CHECK(MarkCompactCollector::IsOnEvacuationCandidate(*obj_value));
 
   // Trigger incremental write barrier, which should add a slot to remembered
