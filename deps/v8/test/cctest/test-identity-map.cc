--- conflicted
+++ resolved
@@ -774,10 +774,7 @@
 }
 
 TEST(GCShortCutting) {
-<<<<<<< HEAD
-=======
   ManualGCScope manual_gc_scope;
->>>>>>> 84bd6f3c
   IdentityMapTester t;
   Isolate* isolate = CcTest::i_isolate();
   Factory* factory = isolate->factory();
