// Copyright 2013 the V8 project authors. All rights reserved.
// Redistribution and use in source and binary forms, with or without
// modification, are permitted provided that the following conditions are
// met:
//
//     * Redistributions of source code must retain the above copyright
//       notice, this list of conditions and the following disclaimer.
//     * Redistributions in binary form must reproduce the above
//       copyright notice, this list of conditions and the following
//       disclaimer in the documentation and/or other materials provided
//       with the distribution.
//     * Neither the name of Google Inc. nor the names of its
//       contributors may be used to endorse or promote products derived
//       from this software without specific prior written permission.
//
// THIS SOFTWARE IS PROVIDED BY THE COPYRIGHT HOLDERS AND CONTRIBUTORS
// "AS IS" AND ANY EXPRESS OR IMPLIED WARRANTIES, INCLUDING, BUT NOT
// LIMITED TO, THE IMPLIED WARRANTIES OF MERCHANTABILITY AND FITNESS FOR
// A PARTICULAR PURPOSE ARE DISCLAIMED. IN NO EVENT SHALL THE COPYRIGHT
// OWNER OR CONTRIBUTORS BE LIABLE FOR ANY DIRECT, INDIRECT, INCIDENTAL,
// SPECIAL, EXEMPLARY, OR CONSEQUENTIAL DAMAGES (INCLUDING, BUT NOT
// LIMITED TO, PROCUREMENT OF SUBSTITUTE GOODS OR SERVICES; LOSS OF USE,
// DATA, OR PROFITS; OR BUSINESS INTERRUPTION) HOWEVER CAUSED AND ON ANY
// THEORY OF LIABILITY, WHETHER IN CONTRACT, STRICT LIABILITY, OR TORT
// (INCLUDING NEGLIGENCE OR OTHERWISE) ARISING IN ANY WAY OUT OF THE USE
// OF THIS SOFTWARE, EVEN IF ADVISED OF THE POSSIBILITY OF SUCH DAMAGE.

#include <stdlib.h>
#include <iostream>  // NOLINT(readability/streams)

#include "src/api.h"
#include "src/base/utils/random-number-generator.h"
#include "src/macro-assembler.h"
#include "src/mips/macro-assembler-mips.h"
#include "src/objects-inl.h"
#include "src/simulator.h"
#include "src/v8.h"
#include "test/cctest/cctest.h"

namespace v8 {
namespace internal {

// TODO(mips): Refine these signatures per test case.
using F1 = Object*(int x, int p1, int p2, int p3, int p4);
using F3 = Object*(void* p, int p1, int p2, int p3, int p4);
using F4 = Object*(void* p0, void* p1, int p2, int p3, int p4);

#define __ masm->

TEST(BYTESWAP) {
  CcTest::InitializeVM();
  Isolate* isolate = CcTest::i_isolate();
  HandleScope handles(isolate);

  struct T {
    int32_t r1;
    int32_t r2;
    int32_t r3;
    int32_t r4;
    int32_t r5;
    int32_t t1;
    int32_t t2;
    int32_t t3;
    int32_t t4;
    int32_t t5;
    int32_t p1;
    int32_t p2;
    int32_t p3;
    int32_t p4;
    int32_t p5;
  };
  T t;

  MacroAssembler assembler(isolate, nullptr, 0,
                           v8::internal::CodeObjectRequired::kYes);
  MacroAssembler* masm = &assembler;

  __ lw(a2, MemOperand(a0, offsetof(T, r1)));
  __ ByteSwapSigned(a1, a2, 4);
  __ sw(a2, MemOperand(a0, offsetof(T, p1)));
  __ sw(a1, MemOperand(a0, offsetof(T, t1)));
  __ ByteSwapSigned(a2, a2, 4);
  __ sw(a2, MemOperand(a0, offsetof(T, r1)));

  __ lw(a2, MemOperand(a0, offsetof(T, r2)));
  __ ByteSwapSigned(a1, a2, 2);
  __ sw(a2, MemOperand(a0, offsetof(T, p2)));
  __ sw(a1, MemOperand(a0, offsetof(T, t2)));
  __ ByteSwapSigned(a2, a2, 2);
  __ sw(a2, MemOperand(a0, offsetof(T, r2)));

  __ lw(a2, MemOperand(a0, offsetof(T, r3)));
  __ ByteSwapSigned(a1, a2, 1);
  __ sw(a2, MemOperand(a0, offsetof(T, p3)));
  __ sw(a1, MemOperand(a0, offsetof(T, t3)));
  __ ByteSwapSigned(a2, a2, 1);
  __ sw(a2, MemOperand(a0, offsetof(T, r3)));

  __ lw(a2, MemOperand(a0, offsetof(T, r4)));
  __ ByteSwapUnsigned(a1, a2, 1);
  __ sw(a2, MemOperand(a0, offsetof(T, p4)));
  __ sw(a1, MemOperand(a0, offsetof(T, t4)));
  __ ByteSwapUnsigned(a2, a2, 1);
  __ sw(a2, MemOperand(a0, offsetof(T, r4)));

  __ lw(a2, MemOperand(a0, offsetof(T, r5)));
  __ ByteSwapUnsigned(a1, a2, 2);
  __ sw(a2, MemOperand(a0, offsetof(T, p5)));
  __ sw(a1, MemOperand(a0, offsetof(T, t5)));
  __ ByteSwapUnsigned(a2, a2, 2);
  __ sw(a2, MemOperand(a0, offsetof(T, r5)));

  __ jr(ra);
  __ nop();

  CodeDesc desc;
  masm->GetCode(isolate, &desc);
  Handle<Code> code =
      isolate->factory()->NewCode(desc, Code::STUB, Handle<Code>());
  auto f = GeneratedCode<F3>::FromCode(*code);
  t.r1 = 0x781A15C3;
  t.r2 = 0x2CDE;
  t.r3 = 0x9F;
  t.r4 = 0x9F;
  t.r5 = 0x2CDE;
  f.Call(&t, 0, 0, 0, 0);

  CHECK_EQ(static_cast<int32_t>(0xC3151A78), t.r1);
  CHECK_EQ(static_cast<int32_t>(0xDE2C0000), t.r2);
  CHECK_EQ(static_cast<int32_t>(0x9FFFFFFF), t.r3);
  CHECK_EQ(static_cast<int32_t>(0x9F000000), t.r4);
  CHECK_EQ(static_cast<int32_t>(0xDE2C0000), t.r5);

  CHECK_EQ(t.t1, t.r1);
  CHECK_EQ(t.t2, t.r2);
  CHECK_EQ(t.t3, t.r3);
  CHECK_EQ(t.t4, t.r4);
  CHECK_EQ(t.t5, t.r5);

  CHECK_EQ(static_cast<int32_t>(0x781A15C3), t.p1);
  CHECK_EQ(static_cast<int32_t>(0x2CDE), t.p2);
  CHECK_EQ(static_cast<int32_t>(0x9F), t.p3);
  CHECK_EQ(static_cast<int32_t>(0x9F), t.p4);
  CHECK_EQ(static_cast<int32_t>(0x2CDE), t.p5);
}

static void TestNaN(const char *code) {
  // NaN value is different on MIPS and x86 architectures, and TEST(NaNx)
  // tests checks the case where a x86 NaN value is serialized into the
  // snapshot on the simulator during cross compilation.
  v8::HandleScope scope(CcTest::isolate());
  v8::Local<v8::Context> context = CcTest::NewContext(PRINT_EXTENSION);
  v8::Context::Scope context_scope(context);

  v8::Local<v8::Script> script =
      v8::Script::Compile(context, v8_str(code)).ToLocalChecked();
  v8::Local<v8::Object> result =
      v8::Local<v8::Object>::Cast(script->Run(context).ToLocalChecked());
  i::Handle<i::JSReceiver> o = v8::Utils::OpenHandle(*result);
  i::Handle<i::JSArray> array1(reinterpret_cast<i::JSArray*>(*o));
  i::FixedDoubleArray* a = i::FixedDoubleArray::cast(array1->elements());
  double value = a->get_scalar(0);
  CHECK(std::isnan(value) &&
        bit_cast<uint64_t>(value) ==
            bit_cast<uint64_t>(std::numeric_limits<double>::quiet_NaN()));
}


TEST(NaN0) {
  TestNaN(
          "var result;"
          "for (var i = 0; i < 2; i++) {"
          "  result = new Array(Number.NaN, Number.POSITIVE_INFINITY);"
          "}"
          "result;");
}


TEST(NaN1) {
  TestNaN(
          "var result;"
          "for (var i = 0; i < 2; i++) {"
          "  result = [NaN];"
          "}"
          "result;");
}


TEST(jump_tables4) {
  // Similar to test-assembler-mips jump_tables1, with extra test for branch
  // trampoline required before emission of the dd table (where trampolines are
  // blocked), and proper transition to long-branch mode.
  // Regression test for v8:4294.
  CcTest::InitializeVM();
  Isolate* isolate = CcTest::i_isolate();
  HandleScope scope(isolate);
  MacroAssembler assembler(isolate, nullptr, 0,
                           v8::internal::CodeObjectRequired::kYes);
  MacroAssembler* masm = &assembler;

  const int kNumCases = 512;
  int values[kNumCases];
  isolate->random_number_generator()->NextBytes(values, sizeof(values));
  Label labels[kNumCases];
  Label near_start, end, done;

  __ Push(ra);
  __ mov(v0, zero_reg);

  __ Branch(&end);
  __ bind(&near_start);

  // Generate slightly less than 32K instructions, which will soon require
  // trampoline for branch distance fixup.
  for (int i = 0; i < 32768 - 256; ++i) {
    __ addiu(v0, v0, 1);
  }

  __ GenerateSwitchTable(a0, kNumCases,
                         [&labels](size_t i) { return labels + i; });

  for (int i = 0; i < kNumCases; ++i) {
    __ bind(&labels[i]);
    __ li(v0, values[i]);
    __ Branch(&done);
  }

  __ bind(&done);
  __ Pop(ra);
  __ jr(ra);
  __ nop();

  __ bind(&end);
  __ Branch(&near_start);

  CodeDesc desc;
  masm->GetCode(isolate, &desc);
  Handle<Code> code =
      isolate->factory()->NewCode(desc, Code::STUB, Handle<Code>());
#ifdef OBJECT_PRINT
  code->Print(std::cout);
#endif
  auto f = GeneratedCode<F1>::FromCode(*code);
  for (int i = 0; i < kNumCases; ++i) {
    int res = reinterpret_cast<int>(f.Call(i, 0, 0, 0, 0));
    ::printf("f(%d) = %d\n", i, res);
    CHECK_EQ(values[i], res);
  }
}


TEST(jump_tables5) {
  if (!IsMipsArchVariant(kMips32r6)) return;

  // Similar to test-assembler-mips jump_tables1, with extra test for emitting a
  // compact branch instruction before emission of the dd table.
  CcTest::InitializeVM();
  Isolate* isolate = CcTest::i_isolate();
  HandleScope scope(isolate);
  MacroAssembler assembler(isolate, nullptr, 0,
                           v8::internal::CodeObjectRequired::kYes);
  MacroAssembler* masm = &assembler;

  const int kNumCases = 512;
  int values[kNumCases];
  isolate->random_number_generator()->NextBytes(values, sizeof(values));
  Label labels[kNumCases];
  Label done;

  __ Push(ra);

  {
    __ BlockTrampolinePoolFor(kNumCases + 6 + 1);
    PredictableCodeSizeScope predictable(
        masm, kNumCases * kPointerSize + ((6 + 1) * Assembler::kInstrSize));

    __ addiupc(at, 6 + 1);
    __ Lsa(at, at, a0, 2);
    __ lw(at, MemOperand(at));
    __ jalr(at);
    __ nop();  // Branch delay slot nop.
    __ bc(&done);
    // A nop instruction must be generated by the forbidden slot guard
    // (Assembler::dd(Label*)).
    for (int i = 0; i < kNumCases; ++i) {
      __ dd(&labels[i]);
    }
  }

  for (int i = 0; i < kNumCases; ++i) {
    __ bind(&labels[i]);
    __ li(v0, values[i]);
    __ jr(ra);
    __ nop();
  }

  __ bind(&done);
  __ Pop(ra);
  __ jr(ra);
  __ nop();

  CodeDesc desc;
  masm->GetCode(isolate, &desc);
  Handle<Code> code =
      isolate->factory()->NewCode(desc, Code::STUB, Handle<Code>());
#ifdef OBJECT_PRINT
  code->Print(std::cout);
#endif
  auto f = GeneratedCode<F1>::FromCode(*code);
  for (int i = 0; i < kNumCases; ++i) {
    int32_t res = reinterpret_cast<int32_t>(f.Call(i, 0, 0, 0, 0));
    ::printf("f(%d) = %d\n", i, res);
    CHECK_EQ(values[i], res);
  }
}

TEST(jump_tables6) {
  // Similar to test-assembler-mips jump_tables1, with extra test for branch
  // trampoline required after emission of the dd table (where trampolines are
  // blocked). This test checks if number of really generated instructions is
  // greater than number of counted instructions from code, as we are expecting
  // generation of trampoline in this case (when number of kFillInstr
  // instructions is close to 32K)
  CcTest::InitializeVM();
  Isolate* isolate = CcTest::i_isolate();
  HandleScope scope(isolate);
  MacroAssembler assembler(isolate, nullptr, 0,
                           v8::internal::CodeObjectRequired::kYes);
  MacroAssembler* masm = &assembler;

  const int kSwitchTableCases = 40;

  const int kInstrSize = Assembler::kInstrSize;
  const int kMaxBranchOffset = Assembler::kMaxBranchOffset;
  const int kTrampolineSlotsSize = Assembler::kTrampolineSlotsSize;
  const int kSwitchTablePrologueSize = MacroAssembler::kSwitchTablePrologueSize;

  const int kMaxOffsetForTrampolineStart =
      kMaxBranchOffset - 16 * kTrampolineSlotsSize;
  const int kFillInstr = (kMaxOffsetForTrampolineStart / kInstrSize) -
                         (kSwitchTablePrologueSize + kSwitchTableCases) - 20;

  int values[kSwitchTableCases];
  isolate->random_number_generator()->NextBytes(values, sizeof(values));
  Label labels[kSwitchTableCases];
  Label near_start, end, done;

  __ Push(ra);
  __ mov(v0, zero_reg);

  int offs1 = masm->pc_offset();
  int gen_insn = 0;

  __ Branch(&end);
  gen_insn += Assembler::IsCompactBranchSupported() ? 1 : 2;
  __ bind(&near_start);

  // Generate slightly less than 32K instructions, which will soon require
  // trampoline for branch distance fixup.
  for (int i = 0; i < kFillInstr; ++i) {
    __ addiu(v0, v0, 1);
  }
  gen_insn += kFillInstr;

  __ GenerateSwitchTable(a0, kSwitchTableCases,
                         [&labels](size_t i) { return labels + i; });
  gen_insn += (kSwitchTablePrologueSize + kSwitchTableCases);

  for (int i = 0; i < kSwitchTableCases; ++i) {
    __ bind(&labels[i]);
    __ li(v0, values[i]);
    __ Branch(&done);
  }
  gen_insn +=
      ((Assembler::IsCompactBranchSupported() ? 3 : 4) * kSwitchTableCases);

  // If offset from here to first branch instr is greater than max allowed
  // offset for trampoline ...
  CHECK_LT(kMaxOffsetForTrampolineStart, masm->pc_offset() - offs1);
  // ... number of generated instructions must be greater then "gen_insn",
  // as we are expecting trampoline generation
  CHECK_LT(gen_insn, (masm->pc_offset() - offs1) / kInstrSize);

  __ bind(&done);
  __ Pop(ra);
  __ jr(ra);
  __ nop();

  __ bind(&end);
  __ Branch(&near_start);

  CodeDesc desc;
  masm->GetCode(isolate, &desc);
  Handle<Code> code =
      isolate->factory()->NewCode(desc, Code::STUB, Handle<Code>());
#ifdef OBJECT_PRINT
  code->Print(std::cout);
#endif
  auto f = GeneratedCode<F1>::FromCode(*code);
  for (int i = 0; i < kSwitchTableCases; ++i) {
    int res = reinterpret_cast<int>(f.Call(i, 0, 0, 0, 0));
    ::printf("f(%d) = %d\n", i, res);
    CHECK_EQ(values[i], res);
  }
}

static uint32_t run_lsa(uint32_t rt, uint32_t rs, int8_t sa) {
  Isolate* isolate = CcTest::i_isolate();
  HandleScope scope(isolate);
  MacroAssembler assembler(isolate, nullptr, 0,
                           v8::internal::CodeObjectRequired::kYes);
  MacroAssembler* masm = &assembler;

  __ Lsa(v0, a0, a1, sa);
  __ jr(ra);
  __ nop();

  CodeDesc desc;
  assembler.GetCode(isolate, &desc);
  Handle<Code> code =
      isolate->factory()->NewCode(desc, Code::STUB, Handle<Code>());

  auto f = GeneratedCode<F1>::FromCode(*code);

  uint32_t res = reinterpret_cast<uint32_t>(f.Call(rt, rs, 0, 0, 0));

  return res;
}


TEST(Lsa) {
  CcTest::InitializeVM();
  struct TestCaseLsa {
    int32_t rt;
    int32_t rs;
    uint8_t sa;
    uint32_t expected_res;
  };

  struct TestCaseLsa tc[] = {// rt, rs, sa, expected_res
                             {0x4, 0x1, 1, 0x6},
                             {0x4, 0x1, 2, 0x8},
                             {0x4, 0x1, 3, 0xC},
                             {0x4, 0x1, 4, 0x14},
                             {0x4, 0x1, 5, 0x24},
                             {0x0, 0x1, 1, 0x2},
                             {0x0, 0x1, 2, 0x4},
                             {0x0, 0x1, 3, 0x8},
                             {0x0, 0x1, 4, 0x10},
                             {0x0, 0x1, 5, 0x20},
                             {0x4, 0x0, 1, 0x4},
                             {0x4, 0x0, 2, 0x4},
                             {0x4, 0x0, 3, 0x4},
                             {0x4, 0x0, 4, 0x4},
                             {0x4, 0x0, 5, 0x4},

                             // Shift overflow.
                             {0x4, INT32_MAX, 1, 0x2},
                             {0x4, INT32_MAX >> 1, 2, 0x0},
                             {0x4, INT32_MAX >> 2, 3, 0xFFFFFFFC},
                             {0x4, INT32_MAX >> 3, 4, 0xFFFFFFF4},
                             {0x4, INT32_MAX >> 4, 5, 0xFFFFFFE4},

                             // Signed addition overflow.
                             {INT32_MAX - 1, 0x1, 1, 0x80000000},
                             {INT32_MAX - 3, 0x1, 2, 0x80000000},
                             {INT32_MAX - 7, 0x1, 3, 0x80000000},
                             {INT32_MAX - 15, 0x1, 4, 0x80000000},
                             {INT32_MAX - 31, 0x1, 5, 0x80000000},

                             // Addition overflow.
                             {-2, 0x1, 1, 0x0},
                             {-4, 0x1, 2, 0x0},
                             {-8, 0x1, 3, 0x0},
                             {-16, 0x1, 4, 0x0},
                             {-32, 0x1, 5, 0x0}};

  size_t nr_test_cases = sizeof(tc) / sizeof(TestCaseLsa);
  for (size_t i = 0; i < nr_test_cases; ++i) {
    uint32_t res = run_lsa(tc[i].rt, tc[i].rs, tc[i].sa);
    PrintF("0x%x =? 0x%x == lsa(v0, %x, %x, %hhu)\n", tc[i].expected_res, res,
           tc[i].rt, tc[i].rs, tc[i].sa);
    CHECK_EQ(tc[i].expected_res, res);
  }
}

static const std::vector<uint32_t> cvt_trunc_uint32_test_values() {
  static const uint32_t kValues[] = {0x00000000, 0x00000001, 0x00FFFF00,
                                     0x7FFFFFFF, 0x80000000, 0x80000001,
                                     0x80FFFF00, 0x8FFFFFFF, 0xFFFFFFFF};
  return std::vector<uint32_t>(&kValues[0], &kValues[arraysize(kValues)]);
}

static const std::vector<int32_t> cvt_trunc_int32_test_values() {
  static const int32_t kValues[] = {
      static_cast<int32_t>(0x00000000), static_cast<int32_t>(0x00000001),
      static_cast<int32_t>(0x00FFFF00), static_cast<int32_t>(0x7FFFFFFF),
      static_cast<int32_t>(0x80000000), static_cast<int32_t>(0x80000001),
      static_cast<int32_t>(0x80FFFF00), static_cast<int32_t>(0x8FFFFFFF),
      static_cast<int32_t>(0xFFFFFFFF)};
  return std::vector<int32_t>(&kValues[0], &kValues[arraysize(kValues)]);
}

// Helper macros that can be used in FOR_INT32_INPUTS(i) { ... *i ... }
#define FOR_INPUTS(ctype, itype, var, test_vector)           \
  std::vector<ctype> var##_vec = test_vector();              \
  for (std::vector<ctype>::iterator var = var##_vec.begin(); \
       var != var##_vec.end(); ++var)

#define FOR_INPUTS2(ctype, itype, var, var2, test_vector)  \
  std::vector<ctype> var##_vec = test_vector();            \
  std::vector<ctype>::iterator var;                        \
  std::vector<ctype>::reverse_iterator var2;               \
  for (var = var##_vec.begin(), var2 = var##_vec.rbegin(); \
       var != var##_vec.end(); ++var, ++var2)

#define FOR_ENUM_INPUTS(var, type, test_vector) \
  FOR_INPUTS(enum type, type, var, test_vector)
#define FOR_STRUCT_INPUTS(var, type, test_vector) \
  FOR_INPUTS(struct type, type, var, test_vector)
#define FOR_UINT32_INPUTS(var, test_vector) \
  FOR_INPUTS(uint32_t, uint32, var, test_vector)
#define FOR_INT32_INPUTS(var, test_vector) \
  FOR_INPUTS(int32_t, int32, var, test_vector)
#define FOR_INT32_INPUTS2(var, var2, test_vector) \
  FOR_INPUTS2(int32_t, int32, var, var2, test_vector)

#define FOR_UINT64_INPUTS(var, test_vector) \
  FOR_INPUTS(uint64_t, uint32, var, test_vector)

template <typename RET_TYPE, typename IN_TYPE, typename Func>
RET_TYPE run_Cvt(IN_TYPE x, Func GenerateConvertInstructionFunc) {
  typedef RET_TYPE(F_CVT)(IN_TYPE x0, int x1, int x2, int x3, int x4);

  Isolate* isolate = CcTest::i_isolate();
  HandleScope scope(isolate);
  MacroAssembler assm(isolate, nullptr, 0,
                      v8::internal::CodeObjectRequired::kYes);
  MacroAssembler* masm = &assm;

  __ mtc1(a0, f4);
  GenerateConvertInstructionFunc(masm);
  __ mfc1(v0, f2);
  __ jr(ra);
  __ nop();

  CodeDesc desc;
  assm.GetCode(isolate, &desc);
  Handle<Code> code =
      isolate->factory()->NewCode(desc, Code::STUB, Handle<Code>());

  auto f = GeneratedCode<F_CVT>::FromCode(*code);

  return reinterpret_cast<RET_TYPE>(f.Call(x, 0, 0, 0, 0));
}

TEST(cvt_s_w_Trunc_uw_s) {
  CcTest::InitializeVM();
  FOR_UINT32_INPUTS(i, cvt_trunc_uint32_test_values) {
    uint32_t input = *i;
    auto fn = [](MacroAssembler* masm) {
      __ cvt_s_w(f0, f4);
      __ Trunc_uw_s(f2, f0, f6);
    };
    CHECK_EQ(static_cast<float>(input), run_Cvt<uint32_t>(input, fn));
  }
}

TEST(cvt_d_w_Trunc_w_d) {
  CcTest::InitializeVM();
  FOR_INT32_INPUTS(i, cvt_trunc_int32_test_values) {
    int32_t input = *i;
    auto fn = [](MacroAssembler* masm) {
      __ cvt_d_w(f0, f4);
      __ Trunc_w_d(f2, f0);
    };
    CHECK_EQ(static_cast<double>(input), run_Cvt<int32_t>(input, fn));
  }
}

static const std::vector<int32_t> overflow_int32_test_values() {
  static const int32_t kValues[] = {
      static_cast<int32_t>(0xF0000000), static_cast<int32_t>(0x00000001),
      static_cast<int32_t>(0xFF000000), static_cast<int32_t>(0x0000F000),
      static_cast<int32_t>(0x0F000000), static_cast<int32_t>(0x991234AB),
      static_cast<int32_t>(0xB0FFFF01), static_cast<int32_t>(0x00006FFF),
      static_cast<int32_t>(0xFFFFFFFF)};
  return std::vector<int32_t>(&kValues[0], &kValues[arraysize(kValues)]);
}

TEST(OverflowInstructions) {
  CcTest::InitializeVM();
  Isolate* isolate = CcTest::i_isolate();
  HandleScope handles(isolate);

  struct T {
    int32_t lhs;
    int32_t rhs;
    int32_t output_add;
    int32_t output_add2;
    int32_t output_sub;
    int32_t output_sub2;
    int32_t output_mul;
    int32_t output_mul2;
    int32_t overflow_add;
    int32_t overflow_add2;
    int32_t overflow_sub;
    int32_t overflow_sub2;
    int32_t overflow_mul;
    int32_t overflow_mul2;
  };
  T t;

  FOR_INT32_INPUTS(i, overflow_int32_test_values) {
    FOR_INT32_INPUTS(j, overflow_int32_test_values) {
      int32_t ii = *i;
      int32_t jj = *j;
      int32_t expected_add, expected_sub, expected_mul;
      bool expected_add_ovf, expected_sub_ovf, expected_mul_ovf;
      MacroAssembler assembler(isolate, nullptr, 0,
                               v8::internal::CodeObjectRequired::kYes);
      MacroAssembler* masm = &assembler;

      __ lw(t0, MemOperand(a0, offsetof(T, lhs)));
      __ lw(t1, MemOperand(a0, offsetof(T, rhs)));

      __ AddOverflow(t2, t0, Operand(t1), t3);
      __ sw(t2, MemOperand(a0, offsetof(T, output_add)));
      __ sw(t3, MemOperand(a0, offsetof(T, overflow_add)));
      __ mov(t3, zero_reg);
      __ AddOverflow(t0, t0, Operand(t1), t3);
      __ sw(t0, MemOperand(a0, offsetof(T, output_add2)));
      __ sw(t3, MemOperand(a0, offsetof(T, overflow_add2)));

      __ lw(t0, MemOperand(a0, offsetof(T, lhs)));
      __ lw(t1, MemOperand(a0, offsetof(T, rhs)));

      __ SubOverflow(t2, t0, Operand(t1), t3);
      __ sw(t2, MemOperand(a0, offsetof(T, output_sub)));
      __ sw(t3, MemOperand(a0, offsetof(T, overflow_sub)));
      __ mov(t3, zero_reg);
      __ SubOverflow(t0, t0, Operand(t1), t3);
      __ sw(t0, MemOperand(a0, offsetof(T, output_sub2)));
      __ sw(t3, MemOperand(a0, offsetof(T, overflow_sub2)));

      __ lw(t0, MemOperand(a0, offsetof(T, lhs)));
      __ lw(t1, MemOperand(a0, offsetof(T, rhs)));

      __ MulOverflow(t2, t0, Operand(t1), t3);
      __ sw(t2, MemOperand(a0, offsetof(T, output_mul)));
      __ sw(t3, MemOperand(a0, offsetof(T, overflow_mul)));
      __ mov(t3, zero_reg);
      __ MulOverflow(t0, t0, Operand(t1), t3);
      __ sw(t0, MemOperand(a0, offsetof(T, output_mul2)));
      __ sw(t3, MemOperand(a0, offsetof(T, overflow_mul2)));

      __ jr(ra);
      __ nop();

      CodeDesc desc;
      masm->GetCode(isolate, &desc);
      Handle<Code> code =
          isolate->factory()->NewCode(desc, Code::STUB, Handle<Code>());
      auto f = GeneratedCode<F3>::FromCode(*code);
      t.lhs = ii;
      t.rhs = jj;
      f.Call(&t, 0, 0, 0, 0);

      expected_add_ovf = base::bits::SignedAddOverflow32(ii, jj, &expected_add);
      expected_sub_ovf = base::bits::SignedSubOverflow32(ii, jj, &expected_sub);
      expected_mul_ovf = base::bits::SignedMulOverflow32(ii, jj, &expected_mul);

      CHECK_EQ(expected_add_ovf, t.overflow_add < 0);
      CHECK_EQ(expected_sub_ovf, t.overflow_sub < 0);
      CHECK_EQ(expected_mul_ovf, t.overflow_mul != 0);

      CHECK_EQ(t.overflow_add, t.overflow_add2);
      CHECK_EQ(t.overflow_sub, t.overflow_sub2);
      CHECK_EQ(t.overflow_mul, t.overflow_mul2);

      CHECK_EQ(expected_add, t.output_add);
      CHECK_EQ(expected_add, t.output_add2);
      CHECK_EQ(expected_sub, t.output_sub);
      CHECK_EQ(expected_sub, t.output_sub2);
      if (!expected_mul_ovf) {
        CHECK_EQ(expected_mul, t.output_mul);
        CHECK_EQ(expected_mul, t.output_mul2);
      }
    }
  }
}


TEST(min_max_nan) {
  CcTest::InitializeVM();
  Isolate* isolate = CcTest::i_isolate();
  HandleScope scope(isolate);
  MacroAssembler assembler(isolate, nullptr, 0,
                           v8::internal::CodeObjectRequired::kYes);
  MacroAssembler* masm = &assembler;

  struct TestFloat {
    double a;
    double b;
    double c;
    double d;
    float e;
    float f;
    float g;
    float h;
  };

  TestFloat test;
  const double dnan = std::numeric_limits<double>::quiet_NaN();
  const double dinf = std::numeric_limits<double>::infinity();
  const double dminf = -std::numeric_limits<double>::infinity();
  const float fnan = std::numeric_limits<float>::quiet_NaN();
  const float finf = std::numeric_limits<float>::infinity();
  const float fminf = std::numeric_limits<float>::infinity();
  const int kTableLength = 13;

  double inputsa[kTableLength] = {2.0,  3.0,  -0.0, 0.0,  42.0, dinf, dminf,
                                  dinf, dnan, 3.0,  dinf, dnan, dnan};
  double inputsb[kTableLength] = {3.0,   2.0, 0.0,  -0.0, dinf, 42.0, dinf,
                                  dminf, 3.0, dnan, dnan, dinf, dnan};
  double outputsdmin[kTableLength] = {2.0,  2.0,   -0.0,  -0.0, 42.0,
                                      42.0, dminf, dminf, dnan, dnan,
                                      dnan, dnan,  dnan};
  double outputsdmax[kTableLength] = {3.0,  3.0,  0.0,  0.0,  dinf, dinf, dinf,
                                      dinf, dnan, dnan, dnan, dnan, dnan};

  float inputse[kTableLength] = {2.0,  3.0,  -0.0, 0.0,  42.0, finf, fminf,
                                 finf, fnan, 3.0,  finf, fnan, fnan};
  float inputsf[kTableLength] = {3.0,   2.0, 0.0,  -0.0, finf, 42.0, finf,
                                 fminf, 3.0, fnan, fnan, finf, fnan};
  float outputsfmin[kTableLength] = {2.0,   2.0,  -0.0, -0.0, 42.0, 42.0, fminf,
                                     fminf, fnan, fnan, fnan, fnan, fnan};
  float outputsfmax[kTableLength] = {3.0,  3.0,  0.0,  0.0,  finf, finf, finf,
                                     finf, fnan, fnan, fnan, fnan, fnan};

  auto handle_dnan = [masm](FPURegister dst, Label* nan, Label* back) {
    __ bind(nan);
<<<<<<< HEAD
    __ LoadRoot(at, Heap::kNanValueRootIndex);
    __ Ldc1(dst, FieldMemOperand(at, HeapNumber::kValueOffset));
=======
    __ LoadRoot(t8, Heap::kNanValueRootIndex);
    __ Ldc1(dst, FieldMemOperand(t8, HeapNumber::kValueOffset));
>>>>>>> 84bd6f3c
    __ Branch(back);
  };

  auto handle_snan = [masm, fnan](FPURegister dst, Label* nan, Label* back) {
    __ bind(nan);
    __ Move(dst, fnan);
    __ Branch(back);
  };

  Label handle_mind_nan, handle_maxd_nan, handle_mins_nan, handle_maxs_nan;
  Label back_mind_nan, back_maxd_nan, back_mins_nan, back_maxs_nan;

  __ push(s6);
  __ InitializeRootRegister();
  __ Ldc1(f4, MemOperand(a0, offsetof(TestFloat, a)));
  __ Ldc1(f8, MemOperand(a0, offsetof(TestFloat, b)));
  __ lwc1(f2, MemOperand(a0, offsetof(TestFloat, e)));
  __ lwc1(f6, MemOperand(a0, offsetof(TestFloat, f)));
  __ Float64Min(f10, f4, f8, &handle_mind_nan);
  __ bind(&back_mind_nan);
  __ Float64Max(f12, f4, f8, &handle_maxd_nan);
  __ bind(&back_maxd_nan);
  __ Float32Min(f14, f2, f6, &handle_mins_nan);
  __ bind(&back_mins_nan);
  __ Float32Max(f16, f2, f6, &handle_maxs_nan);
  __ bind(&back_maxs_nan);
  __ Sdc1(f10, MemOperand(a0, offsetof(TestFloat, c)));
  __ Sdc1(f12, MemOperand(a0, offsetof(TestFloat, d)));
  __ swc1(f14, MemOperand(a0, offsetof(TestFloat, g)));
  __ swc1(f16, MemOperand(a0, offsetof(TestFloat, h)));
  __ pop(s6);
  __ jr(ra);
  __ nop();

  handle_dnan(f10, &handle_mind_nan, &back_mind_nan);
  handle_dnan(f12, &handle_maxd_nan, &back_maxd_nan);
  handle_snan(f14, &handle_mins_nan, &back_mins_nan);
  handle_snan(f16, &handle_maxs_nan, &back_maxs_nan);

  CodeDesc desc;
  masm->GetCode(isolate, &desc);
  Handle<Code> code =
      isolate->factory()->NewCode(desc, Code::STUB, Handle<Code>());
  auto f = GeneratedCode<F3>::FromCode(*code);
  for (int i = 0; i < kTableLength; i++) {
    test.a = inputsa[i];
    test.b = inputsb[i];
    test.e = inputse[i];
    test.f = inputsf[i];

    f.Call(&test, 0, 0, 0, 0);

    CHECK_EQ(0, memcmp(&test.c, &outputsdmin[i], sizeof(test.c)));
    CHECK_EQ(0, memcmp(&test.d, &outputsdmax[i], sizeof(test.d)));
    CHECK_EQ(0, memcmp(&test.g, &outputsfmin[i], sizeof(test.g)));
    CHECK_EQ(0, memcmp(&test.h, &outputsfmax[i], sizeof(test.h)));
  }
}

template <typename IN_TYPE, typename Func>
bool run_Unaligned(char* memory_buffer, int32_t in_offset, int32_t out_offset,
                   IN_TYPE value, Func GenerateUnalignedInstructionFunc) {
  typedef int32_t(F_CVT)(char* x0, int x1, int x2, int x3, int x4);

  Isolate* isolate = CcTest::i_isolate();
  HandleScope scope(isolate);
  MacroAssembler assm(isolate, nullptr, 0,
                      v8::internal::CodeObjectRequired::kYes);
  MacroAssembler* masm = &assm;
  IN_TYPE res;

  GenerateUnalignedInstructionFunc(masm, in_offset, out_offset);
  __ jr(ra);
  __ nop();

  CodeDesc desc;
  assm.GetCode(isolate, &desc);
  Handle<Code> code =
      isolate->factory()->NewCode(desc, Code::STUB, Handle<Code>());

  auto f = GeneratedCode<F_CVT>::FromCode(*code);

  MemCopy(memory_buffer + in_offset, &value, sizeof(IN_TYPE));
  f.Call(memory_buffer, 0, 0, 0, 0);
  MemCopy(&res, memory_buffer + out_offset, sizeof(IN_TYPE));

  return res == value;
}

static const std::vector<uint64_t> unsigned_test_values() {
  static const uint64_t kValues[] = {
      0x2180F18A06384414, 0x000A714532102277, 0xBC1ACCCF180649F0,
      0x8000000080008000, 0x0000000000000001, 0xFFFFFFFFFFFFFFFF,
  };
  return std::vector<uint64_t>(&kValues[0], &kValues[arraysize(kValues)]);
}

static const std::vector<int32_t> unsigned_test_offset() {
  static const int32_t kValues[] = {// value, offset
                                    -132 * KB, -21 * KB, 0, 19 * KB, 135 * KB};
  return std::vector<int32_t>(&kValues[0], &kValues[arraysize(kValues)]);
}

static const std::vector<int32_t> unsigned_test_offset_increment() {
  static const int32_t kValues[] = {-5, -4, -3, -2, -1, 0, 1, 2, 3, 4, 5};
  return std::vector<int32_t>(&kValues[0], &kValues[arraysize(kValues)]);
}

TEST(Ulh) {
  CcTest::InitializeVM();

  static const int kBufferSize = 300 * KB;
  char memory_buffer[kBufferSize];
  char* buffer_middle = memory_buffer + (kBufferSize / 2);

  FOR_UINT64_INPUTS(i, unsigned_test_values) {
    FOR_INT32_INPUTS2(j1, j2, unsigned_test_offset) {
      FOR_INT32_INPUTS2(k1, k2, unsigned_test_offset_increment) {
        uint16_t value = static_cast<uint64_t>(*i & 0xFFFF);
        int32_t in_offset = *j1 + *k1;
        int32_t out_offset = *j2 + *k2;

        auto fn_1 = [](MacroAssembler* masm, int32_t in_offset,
                       int32_t out_offset) {
          __ Ulh(v0, MemOperand(a0, in_offset));
          __ Ush(v0, MemOperand(a0, out_offset), v0);
        };
        CHECK_EQ(true, run_Unaligned<uint16_t>(buffer_middle, in_offset,
                                               out_offset, value, fn_1));

        auto fn_2 = [](MacroAssembler* masm, int32_t in_offset,
                       int32_t out_offset) {
          __ mov(t0, a0);
          __ Ulh(a0, MemOperand(a0, in_offset));
          __ Ush(a0, MemOperand(t0, out_offset), v0);
        };
        CHECK_EQ(true, run_Unaligned<uint16_t>(buffer_middle, in_offset,
                                               out_offset, value, fn_2));

        auto fn_3 = [](MacroAssembler* masm, int32_t in_offset,
                       int32_t out_offset) {
          __ mov(t0, a0);
          __ Ulhu(a0, MemOperand(a0, in_offset));
          __ Ush(a0, MemOperand(t0, out_offset), t1);
        };
        CHECK_EQ(true, run_Unaligned<uint16_t>(buffer_middle, in_offset,
                                               out_offset, value, fn_3));

        auto fn_4 = [](MacroAssembler* masm, int32_t in_offset,
                       int32_t out_offset) {
          __ Ulhu(v0, MemOperand(a0, in_offset));
          __ Ush(v0, MemOperand(a0, out_offset), t1);
        };
        CHECK_EQ(true, run_Unaligned<uint16_t>(buffer_middle, in_offset,
                                               out_offset, value, fn_4));
      }
    }
  }
}

TEST(Ulh_bitextension) {
  CcTest::InitializeVM();

  static const int kBufferSize = 300 * KB;
  char memory_buffer[kBufferSize];
  char* buffer_middle = memory_buffer + (kBufferSize / 2);

  FOR_UINT64_INPUTS(i, unsigned_test_values) {
    FOR_INT32_INPUTS2(j1, j2, unsigned_test_offset) {
      FOR_INT32_INPUTS2(k1, k2, unsigned_test_offset_increment) {
        uint16_t value = static_cast<uint64_t>(*i & 0xFFFF);
        int32_t in_offset = *j1 + *k1;
        int32_t out_offset = *j2 + *k2;

        auto fn = [](MacroAssembler* masm, int32_t in_offset,
                     int32_t out_offset) {
          Label success, fail, end, different;
          __ Ulh(t0, MemOperand(a0, in_offset));
          __ Ulhu(t1, MemOperand(a0, in_offset));
          __ Branch(&different, ne, t0, Operand(t1));

          // If signed and unsigned values are same, check
          // the upper bits to see if they are zero
          __ sra(t0, t0, 15);
          __ Branch(&success, eq, t0, Operand(zero_reg));
          __ Branch(&fail);

          // If signed and unsigned values are different,
          // check that the upper bits are complementary
          __ bind(&different);
          __ sra(t1, t1, 15);
          __ Branch(&fail, ne, t1, Operand(1));
          __ sra(t0, t0, 15);
          __ addiu(t0, t0, 1);
          __ Branch(&fail, ne, t0, Operand(zero_reg));
          // Fall through to success

          __ bind(&success);
          __ Ulh(t0, MemOperand(a0, in_offset));
          __ Ush(t0, MemOperand(a0, out_offset), v0);
          __ Branch(&end);
          __ bind(&fail);
          __ Ush(zero_reg, MemOperand(a0, out_offset), v0);
          __ bind(&end);
        };
        CHECK_EQ(true, run_Unaligned<uint16_t>(buffer_middle, in_offset,
                                               out_offset, value, fn));
      }
    }
  }
}

TEST(Ulw) {
  CcTest::InitializeVM();

  static const int kBufferSize = 300 * KB;
  char memory_buffer[kBufferSize];
  char* buffer_middle = memory_buffer + (kBufferSize / 2);

  FOR_UINT64_INPUTS(i, unsigned_test_values) {
    FOR_INT32_INPUTS2(j1, j2, unsigned_test_offset) {
      FOR_INT32_INPUTS2(k1, k2, unsigned_test_offset_increment) {
        uint32_t value = static_cast<uint32_t>(*i & 0xFFFFFFFF);
        int32_t in_offset = *j1 + *k1;
        int32_t out_offset = *j2 + *k2;

        auto fn_1 = [](MacroAssembler* masm, int32_t in_offset,
                       int32_t out_offset) {
          __ Ulw(v0, MemOperand(a0, in_offset));
          __ Usw(v0, MemOperand(a0, out_offset));
        };
        CHECK_EQ(true, run_Unaligned<uint32_t>(buffer_middle, in_offset,
                                               out_offset, value, fn_1));

        auto fn_2 = [](MacroAssembler* masm, int32_t in_offset,
                       int32_t out_offset) {
          __ mov(t0, a0);
          __ Ulw(a0, MemOperand(a0, in_offset));
          __ Usw(a0, MemOperand(t0, out_offset));
        };
        CHECK_EQ(true,
                 run_Unaligned<uint32_t>(buffer_middle, in_offset, out_offset,
                                         (uint32_t)value, fn_2));
      }
    }
  }
}

TEST(Ulwc1) {
  CcTest::InitializeVM();

  static const int kBufferSize = 300 * KB;
  char memory_buffer[kBufferSize];
  char* buffer_middle = memory_buffer + (kBufferSize / 2);

  FOR_UINT64_INPUTS(i, unsigned_test_values) {
    FOR_INT32_INPUTS2(j1, j2, unsigned_test_offset) {
      FOR_INT32_INPUTS2(k1, k2, unsigned_test_offset_increment) {
        float value = static_cast<float>(*i & 0xFFFFFFFF);
        int32_t in_offset = *j1 + *k1;
        int32_t out_offset = *j2 + *k2;

        auto fn = [](MacroAssembler* masm, int32_t in_offset,
                     int32_t out_offset) {
          __ Ulwc1(f0, MemOperand(a0, in_offset), t0);
          __ Uswc1(f0, MemOperand(a0, out_offset), t0);
        };
        CHECK_EQ(true, run_Unaligned<float>(buffer_middle, in_offset,
                                            out_offset, value, fn));
      }
    }
  }
}

TEST(Uldc1) {
  CcTest::InitializeVM();

  static const int kBufferSize = 300 * KB;
  char memory_buffer[kBufferSize];
  char* buffer_middle = memory_buffer + (kBufferSize / 2);

  FOR_UINT64_INPUTS(i, unsigned_test_values) {
    FOR_INT32_INPUTS2(j1, j2, unsigned_test_offset) {
      FOR_INT32_INPUTS2(k1, k2, unsigned_test_offset_increment) {
        double value = static_cast<double>(*i);
        int32_t in_offset = *j1 + *k1;
        int32_t out_offset = *j2 + *k2;

        auto fn = [](MacroAssembler* masm, int32_t in_offset,
                     int32_t out_offset) {
          __ Uldc1(f0, MemOperand(a0, in_offset), t0);
          __ Usdc1(f0, MemOperand(a0, out_offset), t0);
        };
        CHECK_EQ(true, run_Unaligned<double>(buffer_middle, in_offset,
                                             out_offset, value, fn));
      }
    }
  }
}

static const std::vector<uint32_t> sltu_test_values() {
  static const uint32_t kValues[] = {
      0,          1,          0x7FFE,     0x7FFF,     0x8000,
      0x8001,     0xFFFE,     0xFFFF,     0xFFFF7FFE, 0xFFFF7FFF,
      0xFFFF8000, 0xFFFF8001, 0xFFFFFFFE, 0xFFFFFFFF,
  };
  return std::vector<uint32_t>(&kValues[0], &kValues[arraysize(kValues)]);
}

template <typename Func>
bool run_Sltu(uint32_t rs, uint32_t rd, Func GenerateSltuInstructionFunc) {
  typedef int32_t(F_CVT)(uint32_t x0, uint32_t x1, int x2, int x3, int x4);

  Isolate* isolate = CcTest::i_isolate();
  HandleScope scope(isolate);
  MacroAssembler assm(isolate, nullptr, 0,
                      v8::internal::CodeObjectRequired::kYes);
  MacroAssembler* masm = &assm;

  GenerateSltuInstructionFunc(masm, rd);
  __ jr(ra);
  __ nop();

  CodeDesc desc;
  assm.GetCode(isolate, &desc);
  Handle<Code> code =
      isolate->factory()->NewCode(desc, Code::STUB, Handle<Code>());

  auto f = GeneratedCode<F_CVT>::FromCode(*code);
  int32_t res = reinterpret_cast<int32_t>(f.Call(rs, rd, 0, 0, 0));
  return res == 1;
}

TEST(Sltu) {
  CcTest::InitializeVM();

  FOR_UINT32_INPUTS(i, sltu_test_values) {
    FOR_UINT32_INPUTS(j, sltu_test_values) {
      uint32_t rs = *i;
      uint32_t rd = *j;

      auto fn_1 = [](MacroAssembler* masm, uint32_t imm) {
        __ Sltu(v0, a0, Operand(imm));
      };
      CHECK_EQ(rs < rd, run_Sltu(rs, rd, fn_1));

      auto fn_2 = [](MacroAssembler* masm, uint32_t imm) {
        __ Sltu(v0, a0, a1);
      };
      CHECK_EQ(rs < rd, run_Sltu(rs, rd, fn_2));
    }
  }
}

template <typename T, typename Inputs, typename Results>
static GeneratedCode<F4> GenerateMacroFloat32MinMax(MacroAssembler* masm) {
  T a = T::from_code(4);  // f4
  T b = T::from_code(6);  // f6
  T c = T::from_code(8);  // f8

  Label ool_min_abc, ool_min_aab, ool_min_aba;
  Label ool_max_abc, ool_max_aab, ool_max_aba;

  Label done_min_abc, done_min_aab, done_min_aba;
  Label done_max_abc, done_max_aab, done_max_aba;

#define FLOAT_MIN_MAX(fminmax, res, x, y, done, ool, res_field) \
  __ lwc1(x, MemOperand(a0, offsetof(Inputs, src1_)));          \
  __ lwc1(y, MemOperand(a0, offsetof(Inputs, src2_)));          \
  __ fminmax(res, x, y, &ool);                                  \
  __ bind(&done);                                               \
  __ swc1(a, MemOperand(a1, offsetof(Results, res_field)))

  // a = min(b, c);
  FLOAT_MIN_MAX(Float32Min, a, b, c, done_min_abc, ool_min_abc, min_abc_);
  // a = min(a, b);
  FLOAT_MIN_MAX(Float32Min, a, a, b, done_min_aab, ool_min_aab, min_aab_);
  // a = min(b, a);
  FLOAT_MIN_MAX(Float32Min, a, b, a, done_min_aba, ool_min_aba, min_aba_);

  // a = max(b, c);
  FLOAT_MIN_MAX(Float32Max, a, b, c, done_max_abc, ool_max_abc, max_abc_);
  // a = max(a, b);
  FLOAT_MIN_MAX(Float32Max, a, a, b, done_max_aab, ool_max_aab, max_aab_);
  // a = max(b, a);
  FLOAT_MIN_MAX(Float32Max, a, b, a, done_max_aba, ool_max_aba, max_aba_);

#undef FLOAT_MIN_MAX

  __ jr(ra);
  __ nop();

  // Generate out-of-line cases.
  __ bind(&ool_min_abc);
  __ Float32MinOutOfLine(a, b, c);
  __ Branch(&done_min_abc);

  __ bind(&ool_min_aab);
  __ Float32MinOutOfLine(a, a, b);
  __ Branch(&done_min_aab);

  __ bind(&ool_min_aba);
  __ Float32MinOutOfLine(a, b, a);
  __ Branch(&done_min_aba);

  __ bind(&ool_max_abc);
  __ Float32MaxOutOfLine(a, b, c);
  __ Branch(&done_max_abc);

  __ bind(&ool_max_aab);
  __ Float32MaxOutOfLine(a, a, b);
  __ Branch(&done_max_aab);

  __ bind(&ool_max_aba);
  __ Float32MaxOutOfLine(a, b, a);
  __ Branch(&done_max_aba);

  CodeDesc desc;
  masm->GetCode(masm->isolate(), &desc);
  Handle<Code> code =
      masm->isolate()->factory()->NewCode(desc, Code::STUB, Handle<Code>());
#ifdef DEBUG
  OFStream os(stdout);
  code->Print(os);
#endif
  return GeneratedCode<F4>::FromCode(*code);
}

TEST(macro_float_minmax_f32) {
  // Test the Float32Min and Float32Max macros.
  CcTest::InitializeVM();
  Isolate* isolate = CcTest::i_isolate();
  HandleScope scope(isolate);

  MacroAssembler assembler(isolate, nullptr, 0,
                           v8::internal::CodeObjectRequired::kYes);
  MacroAssembler* masm = &assembler;

  struct Inputs {
    float src1_;
    float src2_;
  };

  struct Results {
    // Check all register aliasing possibilities in order to exercise all
    // code-paths in the macro assembler.
    float min_abc_;
    float min_aab_;
    float min_aba_;
    float max_abc_;
    float max_aab_;
    float max_aba_;
  };

  GeneratedCode<F4> f =
      GenerateMacroFloat32MinMax<FPURegister, Inputs, Results>(masm);

#define CHECK_MINMAX(src1, src2, min, max)                                   \
  do {                                                                       \
    Inputs inputs = {src1, src2};                                            \
    Results results;                                                         \
    f.Call(&inputs, &results, 0, 0, 0);                                      \
    CHECK_EQ(bit_cast<uint32_t>(min), bit_cast<uint32_t>(results.min_abc_)); \
    CHECK_EQ(bit_cast<uint32_t>(min), bit_cast<uint32_t>(results.min_aab_)); \
    CHECK_EQ(bit_cast<uint32_t>(min), bit_cast<uint32_t>(results.min_aba_)); \
    CHECK_EQ(bit_cast<uint32_t>(max), bit_cast<uint32_t>(results.max_abc_)); \
    CHECK_EQ(bit_cast<uint32_t>(max), bit_cast<uint32_t>(results.max_aab_)); \
    CHECK_EQ(bit_cast<uint32_t>(max), bit_cast<uint32_t>(results.max_aba_)); \
    /* Use a bit_cast to correctly identify -0.0 and NaNs. */                \
  } while (0)

  float nan_a = std::numeric_limits<float>::quiet_NaN();
  float nan_b = std::numeric_limits<float>::quiet_NaN();

  CHECK_MINMAX(1.0f, -1.0f, -1.0f, 1.0f);
  CHECK_MINMAX(-1.0f, 1.0f, -1.0f, 1.0f);
  CHECK_MINMAX(0.0f, -1.0f, -1.0f, 0.0f);
  CHECK_MINMAX(-1.0f, 0.0f, -1.0f, 0.0f);
  CHECK_MINMAX(-0.0f, -1.0f, -1.0f, -0.0f);
  CHECK_MINMAX(-1.0f, -0.0f, -1.0f, -0.0f);
  CHECK_MINMAX(0.0f, 1.0f, 0.0f, 1.0f);
  CHECK_MINMAX(1.0f, 0.0f, 0.0f, 1.0f);

  CHECK_MINMAX(0.0f, 0.0f, 0.0f, 0.0f);
  CHECK_MINMAX(-0.0f, -0.0f, -0.0f, -0.0f);
  CHECK_MINMAX(-0.0f, 0.0f, -0.0f, 0.0f);
  CHECK_MINMAX(0.0f, -0.0f, -0.0f, 0.0f);

  CHECK_MINMAX(0.0f, nan_a, nan_a, nan_a);
  CHECK_MINMAX(nan_a, 0.0f, nan_a, nan_a);
  CHECK_MINMAX(nan_a, nan_b, nan_a, nan_a);
  CHECK_MINMAX(nan_b, nan_a, nan_b, nan_b);

#undef CHECK_MINMAX
}

template <typename T, typename Inputs, typename Results>
static GeneratedCode<F4> GenerateMacroFloat64MinMax(MacroAssembler* masm) {
  T a = T::from_code(4);  // f4
  T b = T::from_code(6);  // f6
  T c = T::from_code(8);  // f8

  Label ool_min_abc, ool_min_aab, ool_min_aba;
  Label ool_max_abc, ool_max_aab, ool_max_aba;

  Label done_min_abc, done_min_aab, done_min_aba;
  Label done_max_abc, done_max_aab, done_max_aba;

#define FLOAT_MIN_MAX(fminmax, res, x, y, done, ool, res_field) \
  __ Ldc1(x, MemOperand(a0, offsetof(Inputs, src1_)));          \
  __ Ldc1(y, MemOperand(a0, offsetof(Inputs, src2_)));          \
  __ fminmax(res, x, y, &ool);                                  \
  __ bind(&done);                                               \
  __ Sdc1(a, MemOperand(a1, offsetof(Results, res_field)))

  // a = min(b, c);
  FLOAT_MIN_MAX(Float64Min, a, b, c, done_min_abc, ool_min_abc, min_abc_);
  // a = min(a, b);
  FLOAT_MIN_MAX(Float64Min, a, a, b, done_min_aab, ool_min_aab, min_aab_);
  // a = min(b, a);
  FLOAT_MIN_MAX(Float64Min, a, b, a, done_min_aba, ool_min_aba, min_aba_);

  // a = max(b, c);
  FLOAT_MIN_MAX(Float64Max, a, b, c, done_max_abc, ool_max_abc, max_abc_);
  // a = max(a, b);
  FLOAT_MIN_MAX(Float64Max, a, a, b, done_max_aab, ool_max_aab, max_aab_);
  // a = max(b, a);
  FLOAT_MIN_MAX(Float64Max, a, b, a, done_max_aba, ool_max_aba, max_aba_);

#undef FLOAT_MIN_MAX

  __ jr(ra);
  __ nop();

  // Generate out-of-line cases.
  __ bind(&ool_min_abc);
  __ Float64MinOutOfLine(a, b, c);
  __ Branch(&done_min_abc);

  __ bind(&ool_min_aab);
  __ Float64MinOutOfLine(a, a, b);
  __ Branch(&done_min_aab);

  __ bind(&ool_min_aba);
  __ Float64MinOutOfLine(a, b, a);
  __ Branch(&done_min_aba);

  __ bind(&ool_max_abc);
  __ Float64MaxOutOfLine(a, b, c);
  __ Branch(&done_max_abc);

  __ bind(&ool_max_aab);
  __ Float64MaxOutOfLine(a, a, b);
  __ Branch(&done_max_aab);

  __ bind(&ool_max_aba);
  __ Float64MaxOutOfLine(a, b, a);
  __ Branch(&done_max_aba);

  CodeDesc desc;
  masm->GetCode(masm->isolate(), &desc);
  Handle<Code> code =
      masm->isolate()->factory()->NewCode(desc, Code::STUB, Handle<Code>());
#ifdef DEBUG
  OFStream os(stdout);
  code->Print(os);
#endif
  return GeneratedCode<F4>::FromCode(*code);
}

TEST(macro_float_minmax_f64) {
  // Test the Float64Min and Float64Max macros.
  CcTest::InitializeVM();
  Isolate* isolate = CcTest::i_isolate();
  HandleScope scope(isolate);

  MacroAssembler assembler(isolate, nullptr, 0,
                           v8::internal::CodeObjectRequired::kYes);
  MacroAssembler* masm = &assembler;

  struct Inputs {
    double src1_;
    double src2_;
  };

  struct Results {
    // Check all register aliasing possibilities in order to exercise all
    // code-paths in the macro assembler.
    double min_abc_;
    double min_aab_;
    double min_aba_;
    double max_abc_;
    double max_aab_;
    double max_aba_;
  };

  GeneratedCode<F4> f =
      GenerateMacroFloat64MinMax<DoubleRegister, Inputs, Results>(masm);

#define CHECK_MINMAX(src1, src2, min, max)                                   \
  do {                                                                       \
    Inputs inputs = {src1, src2};                                            \
    Results results;                                                         \
    f.Call(&inputs, &results, 0, 0, 0);                                      \
    CHECK_EQ(bit_cast<uint64_t>(min), bit_cast<uint64_t>(results.min_abc_)); \
    CHECK_EQ(bit_cast<uint64_t>(min), bit_cast<uint64_t>(results.min_aab_)); \
    CHECK_EQ(bit_cast<uint64_t>(min), bit_cast<uint64_t>(results.min_aba_)); \
    CHECK_EQ(bit_cast<uint64_t>(max), bit_cast<uint64_t>(results.max_abc_)); \
    CHECK_EQ(bit_cast<uint64_t>(max), bit_cast<uint64_t>(results.max_aab_)); \
    CHECK_EQ(bit_cast<uint64_t>(max), bit_cast<uint64_t>(results.max_aba_)); \
    /* Use a bit_cast to correctly identify -0.0 and NaNs. */                \
  } while (0)

  double nan_a = std::numeric_limits<double>::quiet_NaN();
  double nan_b = std::numeric_limits<double>::quiet_NaN();

  CHECK_MINMAX(1.0, -1.0, -1.0, 1.0);
  CHECK_MINMAX(-1.0, 1.0, -1.0, 1.0);
  CHECK_MINMAX(0.0, -1.0, -1.0, 0.0);
  CHECK_MINMAX(-1.0, 0.0, -1.0, 0.0);
  CHECK_MINMAX(-0.0, -1.0, -1.0, -0.0);
  CHECK_MINMAX(-1.0, -0.0, -1.0, -0.0);
  CHECK_MINMAX(0.0, 1.0, 0.0, 1.0);
  CHECK_MINMAX(1.0, 0.0, 0.0, 1.0);

  CHECK_MINMAX(0.0, 0.0, 0.0, 0.0);
  CHECK_MINMAX(-0.0, -0.0, -0.0, -0.0);
  CHECK_MINMAX(-0.0, 0.0, -0.0, 0.0);
  CHECK_MINMAX(0.0, -0.0, -0.0, 0.0);

  CHECK_MINMAX(0.0, nan_a, nan_a, nan_a);
  CHECK_MINMAX(nan_a, 0.0, nan_a, nan_a);
  CHECK_MINMAX(nan_a, nan_b, nan_a, nan_a);
  CHECK_MINMAX(nan_b, nan_a, nan_b, nan_b);

#undef CHECK_MINMAX
}

#undef __

}  // namespace internal
}  // namespace v8<|MERGE_RESOLUTION|>--- conflicted
+++ resolved
@@ -740,13 +740,8 @@
 
   auto handle_dnan = [masm](FPURegister dst, Label* nan, Label* back) {
     __ bind(nan);
-<<<<<<< HEAD
-    __ LoadRoot(at, Heap::kNanValueRootIndex);
-    __ Ldc1(dst, FieldMemOperand(at, HeapNumber::kValueOffset));
-=======
     __ LoadRoot(t8, Heap::kNanValueRootIndex);
     __ Ldc1(dst, FieldMemOperand(t8, HeapNumber::kValueOffset));
->>>>>>> 84bd6f3c
     __ Branch(back);
   };
 
