--- conflicted
+++ resolved
@@ -27,29 +27,6 @@
   return origin;
 }
 
-<<<<<<< HEAD
-MaybeLocal<Module> FailAlwaysResolveCallback(Local<Context> context,
-                                             Local<String> specifier,
-                                             Local<Module> referrer) {
-  Isolate* isolate = context->GetIsolate();
-  isolate->ThrowException(v8_str("boom"));
-  return MaybeLocal<Module>();
-}
-
-static int g_count = 0;
-MaybeLocal<Module> FailOnSecondCallResolveCallback(Local<Context> context,
-                                                   Local<String> specifier,
-                                                   Local<Module> referrer) {
-  Isolate* isolate = CcTest::isolate();
-  if (g_count++ > 0) {
-    isolate->ThrowException(v8_str("booom"));
-    return MaybeLocal<Module>();
-  }
-  Local<String> source_text = v8_str("");
-  ScriptOrigin origin = ModuleOrigin(v8_str("module.js"), isolate);
-  ScriptCompiler::Source source(source_text, origin);
-  return ScriptCompiler::CompileModule(isolate, &source).ToLocalChecked();
-=======
 static Local<Module> dep1;
 static Local<Module> dep2;
 MaybeLocal<Module> ResolveCallback(Local<Context> context,
@@ -64,7 +41,6 @@
     isolate->ThrowException(v8_str("boom"));
     return MaybeLocal<Module>();
   }
->>>>>>> 84bd6f3c
 }
 
 TEST(ModuleInstantiationFailures1) {
@@ -96,16 +72,10 @@
   // Instantiation should fail.
   {
     v8::TryCatch inner_try_catch(isolate);
-<<<<<<< HEAD
-    CHECK(!module->Instantiate(env.local(), FailAlwaysResolveCallback));
-    CHECK(inner_try_catch.HasCaught());
-    CHECK(inner_try_catch.Exception()->StrictEquals(v8_str("boom")));
-=======
     CHECK(module->InstantiateModule(env.local(), ResolveCallback).IsNothing());
     CHECK(inner_try_catch.HasCaught());
     CHECK(inner_try_catch.Exception()->StrictEquals(v8_str("boom")));
     CHECK_EQ(Module::kUninstantiated, module->GetStatus());
->>>>>>> 84bd6f3c
   }
 
   // Start over again...
@@ -144,18 +114,6 @@
   LocalContext env;
   v8::TryCatch try_catch(isolate);
 
-<<<<<<< HEAD
-  // Instantiation should fail if a sub-module fails to resolve.
-  g_count = 0;
-  {
-    v8::TryCatch inner_try_catch(isolate);
-    CHECK(!module->Instantiate(env.local(), FailOnSecondCallResolveCallback));
-    CHECK(inner_try_catch.HasCaught());
-    CHECK(inner_try_catch.Exception()->StrictEquals(v8_str("booom")));
-  }
-
-  CHECK(!try_catch.HasCaught());
-=======
   // root1.js
   Local<Module> root;
   {
@@ -227,7 +185,6 @@
     CHECK_EQ(Module::kInstantiated, dep1->GetStatus());
     CHECK_EQ(Module::kUninstantiated, dep2->GetStatus());
   }
->>>>>>> 84bd6f3c
 }
 
 static MaybeLocal<Module> CompileSpecifierAsModuleResolveCallback(
@@ -262,7 +219,50 @@
   ExpectInt32("Object.expando", 10);
 
   CHECK(!try_catch.HasCaught());
-<<<<<<< HEAD
+}
+
+TEST(ModuleEvaluationError) {
+  Isolate* isolate = CcTest::isolate();
+  HandleScope scope(isolate);
+  LocalContext env;
+  v8::TryCatch try_catch(isolate);
+
+  Local<String> source_text =
+      v8_str("Object.x = (Object.x || 0) + 1; throw 'boom';");
+  ScriptOrigin origin = ModuleOrigin(v8_str("file.js"), CcTest::isolate());
+  ScriptCompiler::Source source(source_text, origin);
+  Local<Module> module =
+      ScriptCompiler::CompileModule(isolate, &source).ToLocalChecked();
+  CHECK_EQ(Module::kUninstantiated, module->GetStatus());
+  CHECK(module
+            ->InstantiateModule(env.local(),
+                                CompileSpecifierAsModuleResolveCallback)
+            .FromJust());
+  CHECK_EQ(Module::kInstantiated, module->GetStatus());
+
+  {
+    v8::TryCatch inner_try_catch(isolate);
+    CHECK(module->Evaluate(env.local()).IsEmpty());
+    CHECK(inner_try_catch.HasCaught());
+    CHECK(inner_try_catch.Exception()->StrictEquals(v8_str("boom")));
+    CHECK_EQ(Module::kErrored, module->GetStatus());
+    Local<Value> exception = module->GetException();
+    CHECK(exception->StrictEquals(v8_str("boom")));
+    ExpectInt32("Object.x", 1);
+  }
+
+  {
+    v8::TryCatch inner_try_catch(isolate);
+    CHECK(module->Evaluate(env.local()).IsEmpty());
+    CHECK(inner_try_catch.HasCaught());
+    CHECK(inner_try_catch.Exception()->StrictEquals(v8_str("boom")));
+    CHECK_EQ(Module::kErrored, module->GetStatus());
+    Local<Value> exception = module->GetException();
+    CHECK(exception->StrictEquals(v8_str("boom")));
+    ExpectInt32("Object.x", 1);
+  }
+
+  CHECK(!try_catch.HasCaught());
 }
 
 TEST(ModuleEvaluationCompletion1) {
@@ -297,133 +297,6 @@
     ScriptCompiler::Source source(source_text, origin);
     Local<Module> module =
         ScriptCompiler::CompileModule(isolate, &source).ToLocalChecked();
-    CHECK(module->Instantiate(env.local(),
-                              CompileSpecifierAsModuleResolveCallback));
-    CHECK(module->Evaluate(env.local()).ToLocalChecked()->IsUndefined());
-  }
-
-  CHECK(!try_catch.HasCaught());
-}
-
-TEST(ModuleEvaluationCompletion2) {
-  Isolate* isolate = CcTest::isolate();
-  HandleScope scope(isolate);
-  LocalContext env;
-  v8::TryCatch try_catch(isolate);
-
-  const char* sources[] = {
-      "'gaga'; ",
-      "'gaga'; var a = 1",
-      "'gaga'; import '42'",
-      "'gaga'; export * from '42'",
-      "'gaga'; export {} from '42'",
-      "'gaga'; export {}",
-      "'gaga'; var a = 1; export {a}",
-      "'gaga'; export function foo() {}",
-      "'gaga'; export class C extends null {}",
-      "'gaga'; export let a = 1",
-      "'gaga'; export default 1",
-      "'gaga'; export default function foo() {}",
-      "'gaga'; export default function () {}",
-      "'gaga'; export default (function () {})",
-      "'gaga'; export default class C extends null {}",
-      "'gaga'; export default (class C extends null {})",
-  };
-
-  for (auto src : sources) {
-    Local<String> source_text = v8_str(src);
-    ScriptOrigin origin = ModuleOrigin(v8_str("file.js"), CcTest::isolate());
-    ScriptCompiler::Source source(source_text, origin);
-    Local<Module> module =
-        ScriptCompiler::CompileModule(isolate, &source).ToLocalChecked();
-    CHECK(module->Instantiate(env.local(),
-                              CompileSpecifierAsModuleResolveCallback));
-    CHECK(module->Evaluate(env.local())
-              .ToLocalChecked()
-              ->StrictEquals(v8_str("gaga")));
-  }
-
-  CHECK(!try_catch.HasCaught());
-=======
->>>>>>> 84bd6f3c
-}
-
-TEST(ModuleEvaluationError) {
-  Isolate* isolate = CcTest::isolate();
-  HandleScope scope(isolate);
-  LocalContext env;
-  v8::TryCatch try_catch(isolate);
-
-  Local<String> source_text =
-      v8_str("Object.x = (Object.x || 0) + 1; throw 'boom';");
-  ScriptOrigin origin = ModuleOrigin(v8_str("file.js"), CcTest::isolate());
-  ScriptCompiler::Source source(source_text, origin);
-  Local<Module> module =
-      ScriptCompiler::CompileModule(isolate, &source).ToLocalChecked();
-  CHECK_EQ(Module::kUninstantiated, module->GetStatus());
-  CHECK(module
-            ->InstantiateModule(env.local(),
-                                CompileSpecifierAsModuleResolveCallback)
-            .FromJust());
-  CHECK_EQ(Module::kInstantiated, module->GetStatus());
-
-  {
-    v8::TryCatch inner_try_catch(isolate);
-    CHECK(module->Evaluate(env.local()).IsEmpty());
-    CHECK(inner_try_catch.HasCaught());
-    CHECK(inner_try_catch.Exception()->StrictEquals(v8_str("boom")));
-    CHECK_EQ(Module::kErrored, module->GetStatus());
-    Local<Value> exception = module->GetException();
-    CHECK(exception->StrictEquals(v8_str("boom")));
-    ExpectInt32("Object.x", 1);
-  }
-
-  {
-    v8::TryCatch inner_try_catch(isolate);
-    CHECK(module->Evaluate(env.local()).IsEmpty());
-    CHECK(inner_try_catch.HasCaught());
-    CHECK(inner_try_catch.Exception()->StrictEquals(v8_str("boom")));
-    CHECK_EQ(Module::kErrored, module->GetStatus());
-    Local<Value> exception = module->GetException();
-    CHECK(exception->StrictEquals(v8_str("boom")));
-    ExpectInt32("Object.x", 1);
-  }
-
-  CHECK(!try_catch.HasCaught());
-}
-
-TEST(ModuleEvaluationCompletion1) {
-  Isolate* isolate = CcTest::isolate();
-  HandleScope scope(isolate);
-  LocalContext env;
-  v8::TryCatch try_catch(isolate);
-
-  const char* sources[] = {
-      "",
-      "var a = 1",
-      "import '42'",
-      "export * from '42'",
-      "export {} from '42'",
-      "export {}",
-      "var a = 1; export {a}",
-      "export function foo() {}",
-      "export class C extends null {}",
-      "export let a = 1",
-      "export default 1",
-      "export default function foo() {}",
-      "export default function () {}",
-      "export default (function () {})",
-      "export default class C extends null {}",
-      "export default (class C extends null {})",
-      "for (var i = 0; i < 5; ++i) {}",
-  };
-
-  for (auto src : sources) {
-    Local<String> source_text = v8_str(src);
-    ScriptOrigin origin = ModuleOrigin(v8_str("file.js"), CcTest::isolate());
-    ScriptCompiler::Source source(source_text, origin);
-    Local<Module> module =
-        ScriptCompiler::CompileModule(isolate, &source).ToLocalChecked();
     CHECK_EQ(Module::kUninstantiated, module->GetStatus());
     CHECK(module
               ->InstantiateModule(env.local(),
