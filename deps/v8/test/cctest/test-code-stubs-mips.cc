// Copyright 2013 the V8 project authors. All rights reserved.
// Rrdistribution and use in source and binary forms, with or without
// modification, are permitted provided that the following conditions are
// met:
//
//     * Rrdistributions of source code must retain the above copyright
//       notice, this list of conditions and the following disclaimer.
//     * Rrdistributions in binary form must reproduce the above
//       copyright notice, this list of conditions and the following
//       disclaimer in the documentation and/or other materials provided
//       with the distribution.
//     * Neither the name of Google Inc. nor the names of its
//       contributors may be used to endorse or promote products derived
//       from this software without specific prior written permission.
//
// THIS SOFTWARE IS PROVIDED BY THE COPYRIGHT HOLDERS AND CONTRIBUTORS
// "AS IS" AND ANY EXPRESS OR IMPLIED WARRANTIES, INCLUDING, BUT NOT
// LIMITED TO, THE IMPLIED WARRANTIES OF MERCHANTABILITY AND FITNESS FOR
// A PARTICULAR PURPOSE ARE DISCLAIMED. IN NO EVENT SHALL THE COPYRIGHT
// OWNER OR CONTRIBUTORS BE LIABLE FOR ANY DIRECT, INDIRECT, INCIDENTAL,
// SPECIAL, EXEMPLARY, OR CONSEQUENTIAL DAMAGES (INCLUDING, BUT NOT
// LIMITED TO, PROCUREMENT OF SUBSTITUTE GOODS OR SERVICES; LOSS OF USE,
// DATA, OR PROFITS; OR BUSINESS INTERRUPTION) HOWEVER CAUSED AND ON ANY
// THEORY OF LIABILITY, WHETHER IN CONTRACT, STRICT LIABILITY, OR TORT
// (INCLUDING NEGLIGENCE OR OTHERWISE) ARISING IN ANY WAY OUT OF THE USE
// OF THIS SOFTWARE, EVEN IF ADVISED OF THE POSSIBILITY OF SUCH DAMAGE.

#include <stdlib.h>

#include "src/v8.h"

#include "src/base/platform/platform.h"
#include "src/code-stubs.h"
#include "src/heap/factory.h"
#include "src/macro-assembler.h"
#include "src/mips/constants-mips.h"
#include "src/objects-inl.h"
#include "src/register-configuration.h"
#include "src/simulator.h"
#include "test/cctest/cctest.h"
#include "test/cctest/test-code-stubs.h"

namespace v8 {
namespace internal {

#define __ masm.

ConvertDToIFunc MakeConvertDToIFuncTrampoline(Isolate* isolate,
                                              Register destination_reg) {
  HandleScope handles(isolate);

  size_t allocated;
  byte* buffer = AllocateAssemblerBuffer(&allocated);
  MacroAssembler masm(isolate, buffer, static_cast<int>(allocated),
                      v8::internal::CodeObjectRequired::kYes);

  Handle<Code> code = BUILTIN_CODE(isolate, DoubleToI);
  Address start = code->InstructionStart();

  // Save callee save registers.
  __ MultiPush(kCalleeSaved | ra.bit());

  // Save callee-saved FPU registers.
  __ MultiPushFPU(kCalleeSavedFPU);
  // Set up the reserved register for 0.0.
  __ Move(kDoubleRegZero, 0.0);

  // For softfp, move the input value into f12.
  if (IsMipsSoftFloatABI) {
    __ Move(f12, a0, a1);
  }
  // Push the double argument.
  __ Subu(sp, sp, Operand(kDoubleSize));
  __ Sdc1(f12, MemOperand(sp));
<<<<<<< HEAD
  __ Move(source_reg, sp);
=======
>>>>>>> 84bd6f3c

  // Save registers make sure they don't get clobbered.
  int source_reg_offset = kDoubleSize;
  int reg_num = 2;
  for (; reg_num < Register::kNumRegisters; ++reg_num) {
    if (RegisterConfiguration::Default()->IsAllocatableGeneralCode(reg_num)) {
      Register reg = Register::from_code(reg_num);
      if (reg != destination_reg) {
        __ push(reg);
        source_reg_offset += kPointerSize;
      }
    }
  }

  // Re-push the double argument.
  __ Subu(sp, sp, Operand(kDoubleSize));
  __ Sdc1(f12, MemOperand(sp));

  // Call through to the actual stub
<<<<<<< HEAD
  if (inline_fastpath) {
    __ Ldc1(f12, MemOperand(source_reg));
    __ TryInlineTruncateDoubleToI(destination_reg, f12, &done);
    if (destination_reg.is(source_reg) && !source_reg.is(sp)) {
      // Restore clobbered source_reg.
      __ Addu(source_reg, sp, Operand(source_reg_offset));
    }
  }
=======
>>>>>>> 84bd6f3c
  __ Call(start, RelocInfo::EXTERNAL_REFERENCE);
  __ lw(destination_reg, MemOperand(sp, 0));

  __ Addu(sp, sp, Operand(kDoubleSize));

  // Make sure no registers have been unexpectedly clobbered
  for (--reg_num; reg_num >= 2; --reg_num) {
    if (RegisterConfiguration::Default()->IsAllocatableGeneralCode(reg_num)) {
      Register reg = Register::from_code(reg_num);
      if (reg != destination_reg) {
        __ lw(at, MemOperand(sp, 0));
        __ Assert(eq, AbortReason::kRegisterWasClobbered, reg, Operand(at));
        __ Addu(sp, sp, Operand(kPointerSize));
      }
    }
  }

  __ Addu(sp, sp, Operand(kDoubleSize));

  __ Move(v0, destination_reg);
  Label ok;
  __ Branch(&ok, eq, v0, Operand(zero_reg));
  __ bind(&ok);

  // Restore callee-saved FPU registers.
  __ MultiPopFPU(kCalleeSavedFPU);

  // Restore callee save registers.
  __ MultiPop(kCalleeSaved | ra.bit());

  Label ok1;
  __ Branch(&ok1, eq, v0, Operand(zero_reg));
  __ bind(&ok1);
  __ Ret();

  CodeDesc desc;
  masm.GetCode(isolate, &desc);
  MakeAssemblerBufferExecutable(buffer, allocated);
  Assembler::FlushICache(buffer, allocated);
  return (reinterpret_cast<ConvertDToIFunc>(
      reinterpret_cast<intptr_t>(buffer)));
}

#undef __


static Isolate* GetIsolateFrom(LocalContext* context) {
  return reinterpret_cast<Isolate*>((*context)->GetIsolate());
}


int32_t RunGeneratedCodeCallWrapper(ConvertDToIFunc func,
                                    double from) {
#ifdef USE_SIMULATOR
  Simulator::current(CcTest::i_isolate())
      ->CallFP(FUNCTION_ADDR(func), from, 0.);
  return Simulator::current(CcTest::i_isolate())->get_register(v0.code());
#else
  return (*func)(from);
#endif
}


TEST(ConvertDToI) {
  CcTest::InitializeVM();
  LocalContext context;
  Isolate* isolate = GetIsolateFrom(&context);
  HandleScope scope(isolate);

#if DEBUG
  // Verify that the tests actually work with the C version. In the release
  // code, the compiler optimizes it away because it's all constant, but does it
  // wrong, triggering an assert on gcc.
  RunAllTruncationTests(&ConvertDToICVersion);
#endif

  Register dest_registers[] = {
      v0, v1, a0, a1, a2, a3, t0, t1, t2, t3, t4, t5};

  for (size_t d = 0; d < sizeof(dest_registers) / sizeof(Register); d++) {
    RunAllTruncationTests(
        RunGeneratedCodeCallWrapper,
        MakeConvertDToIFuncTrampoline(isolate, dest_registers[d]));
  }
}

}  // namespace internal
}  // namespace v8<|MERGE_RESOLUTION|>--- conflicted
+++ resolved
@@ -72,10 +72,6 @@
   // Push the double argument.
   __ Subu(sp, sp, Operand(kDoubleSize));
   __ Sdc1(f12, MemOperand(sp));
-<<<<<<< HEAD
-  __ Move(source_reg, sp);
-=======
->>>>>>> 84bd6f3c
 
   // Save registers make sure they don't get clobbered.
   int source_reg_offset = kDoubleSize;
@@ -95,17 +91,6 @@
   __ Sdc1(f12, MemOperand(sp));
 
   // Call through to the actual stub
-<<<<<<< HEAD
-  if (inline_fastpath) {
-    __ Ldc1(f12, MemOperand(source_reg));
-    __ TryInlineTruncateDoubleToI(destination_reg, f12, &done);
-    if (destination_reg.is(source_reg) && !source_reg.is(sp)) {
-      // Restore clobbered source_reg.
-      __ Addu(source_reg, sp, Operand(source_reg_offset));
-    }
-  }
-=======
->>>>>>> 84bd6f3c
   __ Call(start, RelocInfo::EXTERNAL_REFERENCE);
   __ lw(destination_reg, MemOperand(sp, 0));
 
