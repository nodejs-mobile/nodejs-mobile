// Copyright 2011 the V8 project authors. All rights reserved.
// Redistribution and use in source and binary forms, with or without
// modification, are permitted provided that the following conditions are
// met:
//
//     * Redistributions of source code must retain the above copyright
//       notice, this list of conditions and the following disclaimer.
//     * Redistributions in binary form must reproduce the above
//       copyright notice, this list of conditions and the following
//       disclaimer in the documentation and/or other materials provided
//       with the distribution.
//     * Neither the name of Google Inc. nor the names of its
//       contributors may be used to endorse or promote products derived
//       from this software without specific prior written permission.
//
// THIS SOFTWARE IS PROVIDED BY THE COPYRIGHT HOLDERS AND CONTRIBUTORS
// "AS IS" AND ANY EXPRESS OR IMPLIED WARRANTIES, INCLUDING, BUT NOT
// LIMITED TO, THE IMPLIED WARRANTIES OF MERCHANTABILITY AND FITNESS FOR
// A PARTICULAR PURPOSE ARE DISCLAIMED. IN NO EVENT SHALL THE COPYRIGHT
// OWNER OR CONTRIBUTORS BE LIABLE FOR ANY DIRECT, INDIRECT, INCIDENTAL,
// SPECIAL, EXEMPLARY, OR CONSEQUENTIAL DAMAGES (INCLUDING, BUT NOT
// LIMITED TO, PROCUREMENT OF SUBSTITUTE GOODS OR SERVICES; LOSS OF USE,
// DATA, OR PROFITS; OR BUSINESS INTERRUPTION) HOWEVER CAUSED AND ON ANY
// THEORY OF LIABILITY, WHETHER IN CONTRACT, STRICT LIABILITY, OR TORT
// (INCLUDING NEGLIGENCE OR OTHERWISE) ARISING IN ANY WAY OUT OF THE USE
// OF THIS SOFTWARE, EVEN IF ADVISED OF THE POSSIBILITY OF SUCH DAMAGE.

#include <stdlib.h>

#include "src/v8.h"

#include "src/code-factory.h"
#include "src/debug/debug.h"
#include "src/disasm.h"
#include "src/disassembler.h"
#include "src/frames-inl.h"
#include "src/macro-assembler.h"
#include "test/cctest/cctest.h"

namespace v8 {
namespace internal {

#define __ assm.

static void DummyStaticFunction(Object* result) {
}


TEST(DisasmIa320) {
  CcTest::InitializeVM();
  Isolate* isolate = CcTest::i_isolate();
  HandleScope scope(isolate);
  v8::internal::byte buffer[8192];
  Assembler assm(isolate, buffer, sizeof buffer);
<<<<<<< HEAD
  DummyStaticFunction(NULL);  // just bloody use it (DELETE; debugging)
=======
  DummyStaticFunction(nullptr);  // just bloody use it (DELETE; debugging)
>>>>>>> 84bd6f3c
  // Short immediate instructions
  __ adc(eax, 12345678);
  __ add(eax, Immediate(12345678));
  __ or_(eax, 12345678);
  __ sub(eax, Immediate(12345678));
  __ xor_(eax, 12345678);
  __ and_(eax, 12345678);
  Handle<FixedArray> foo = isolate->factory()->NewFixedArray(10, TENURED);
  __ cmp(eax, foo);

  // ---- This one caused crash
  __ mov(ebx,  Operand(esp, ecx, times_2, 0));  // [esp+ecx*4]

  // ---- All instructions that I can think of
  __ add(edx, ebx);
  __ add(edx, Operand(12, RelocInfo::NONE));
  __ add(edx, Operand(ebx, 0));
  __ add(edx, Operand(ebx, 16));
  __ add(edx, Operand(ebx, 1999));
  __ add(edx, Operand(ebx, -4));
  __ add(edx, Operand(ebx, -1999));
  __ add(edx, Operand(esp, 0));
  __ add(edx, Operand(esp, 16));
  __ add(edx, Operand(esp, 1999));
  __ add(edx, Operand(esp, -4));
  __ add(edx, Operand(esp, -1999));
  __ nop();
  __ add(esi, Operand(ecx, times_4, 0));
  __ add(esi, Operand(ecx, times_4, 24));
  __ add(esi, Operand(ecx, times_4, -4));
  __ add(esi, Operand(ecx, times_4, -1999));
  __ nop();
  __ add(edi, Operand(ebp, ecx, times_4, 0));
  __ add(edi, Operand(ebp, ecx, times_4, 12));
  __ add(edi, Operand(ebp, ecx, times_4, -8));
  __ add(edi, Operand(ebp, ecx, times_4, -3999));
  __ add(Operand(ebp, ecx, times_4, 12), Immediate(12));

  __ nop();
  __ add(ebx, Immediate(12));
  __ nop();
  __ adc(edx, Operand(ebx));
  __ adc(ecx, 12);
  __ adc(ecx, 1000);
  __ nop();
  __ and_(edx, 3);
  __ and_(edx, Operand(esp, 4));
  __ cmp(edx, 3);
  __ cmp(edx, Operand(esp, 4));
  __ cmp(Operand(ebp, ecx, times_4, 0), Immediate(1000));
  Handle<FixedArray> foo2 = isolate->factory()->NewFixedArray(10, TENURED);
  __ cmp(ebx, foo2);
  __ cmpb(ebx, Operand(ebp, ecx, times_2, 0));
  __ cmpb(Operand(ebp, ecx, times_2, 0), ebx);
  __ or_(edx, 3);
  __ xor_(edx, 3);
  __ nop();
  __ cpuid();
  __ movsx_b(edx, ecx);
  __ movsx_w(edx, ecx);
  __ movzx_b(edx, ecx);
  __ movzx_w(edx, ecx);

  __ nop();
  __ imul(edx, ecx);
  __ shld(edx, ecx, 10);
  __ shld_cl(edx, ecx);
  __ shrd(edx, ecx, 10);
  __ shrd_cl(edx, ecx);
  __ bts(edx, ecx);
  __ bts(Operand(ebx, ecx, times_4, 0), ecx);
  __ nop();
  __ pushad();
  __ popad();
  __ pushfd();
  __ popfd();
  __ push(Immediate(12));
  __ push(Immediate(23456));
  __ push(ecx);
  __ push(esi);
  __ push(Operand(ebp, JavaScriptFrameConstants::kFunctionOffset));
  __ push(Operand(ebx, ecx, times_4, 0));
  __ push(Operand(ebx, ecx, times_4, 0));
  __ push(Operand(ebx, ecx, times_4, 10000));
  __ pop(edx);
  __ pop(eax);
  __ pop(Operand(ebx, ecx, times_4, 0));
  __ nop();

  __ add(edx, Operand(esp, 16));
  __ add(edx, ecx);
  __ mov_b(edx, ecx);
  __ mov_b(ecx, 6);
  __ mov_b(Operand(ebx, ecx, times_4, 10000), 6);
  __ mov_b(Operand(esp, 16), edx);
  __ mov_w(edx, Operand(esp, 16));
  __ mov_w(Operand(esp, 16), edx);
  __ nop();
  __ movsx_w(edx, Operand(esp, 12));
  __ movsx_b(edx, Operand(esp, 12));
  __ movzx_w(edx, Operand(esp, 12));
  __ movzx_b(edx, Operand(esp, 12));
  __ nop();
  __ mov(edx, 1234567);
  __ mov(edx, Operand(esp, 12));
  __ mov(Operand(ebx, ecx, times_4, 10000), Immediate(12345));
  __ mov(Operand(ebx, ecx, times_4, 10000), edx);
  __ nop();
  __ dec_b(edx);
  __ dec_b(Operand(eax, 10));
  __ dec_b(Operand(ebx, ecx, times_4, 10000));
  __ dec(edx);
  __ cdq();

  __ nop();
  __ idiv(edx);
  __ idiv(Operand(edx, ecx, times_1, 1));
  __ idiv(Operand(esp, 12));
  __ div(edx);
  __ div(Operand(edx, ecx, times_1, 1));
  __ div(Operand(esp, 12));
  __ mul(edx);
  __ neg(edx);
  __ not_(edx);
  __ test(Operand(ebx, ecx, times_4, 10000), Immediate(123456));

  __ imul(edx, Operand(ebx, ecx, times_4, 10000));
  __ imul(edx, ecx, 12);
  __ imul(edx, Operand(edx, eax, times_2, 42), 8);
  __ imul(edx, ecx, 1000);
  __ imul(edx, Operand(ebx, ecx, times_4, 1), 9000);

  __ inc(edx);
  __ inc(Operand(ebx, ecx, times_4, 10000));
  __ push(Operand(ebx, ecx, times_4, 10000));
  __ pop(Operand(ebx, ecx, times_4, 10000));
  __ call(Operand(ebx, ecx, times_4, 10000));
  __ jmp(Operand(ebx, ecx, times_4, 10000));

  __ lea(edx, Operand(ebx, ecx, times_4, 10000));
  __ or_(edx, 12345);
  __ or_(edx, Operand(ebx, ecx, times_4, 10000));

  __ nop();

  __ rcl(edx, 1);
  __ rcl(edx, 7);
  __ rcr(edx, 1);
  __ rcr(edx, 7);
  __ ror(edx, 1);
  __ ror(edx, 6);
  __ ror_cl(edx);
  __ ror(Operand(ebx, ecx, times_4, 10000), 1);
  __ ror(Operand(ebx, ecx, times_4, 10000), 6);
  __ ror_cl(Operand(ebx, ecx, times_4, 10000));
  __ sar(edx, 1);
  __ sar(edx, 6);
  __ sar_cl(edx);
  __ sar(Operand(ebx, ecx, times_4, 10000), 1);
  __ sar(Operand(ebx, ecx, times_4, 10000), 6);
  __ sar_cl(Operand(ebx, ecx, times_4, 10000));
  __ sbb(edx, Operand(ebx, ecx, times_4, 10000));
  __ shl(edx, 1);
  __ shl(edx, 6);
  __ shl_cl(edx);
  __ shl(Operand(ebx, ecx, times_4, 10000), 1);
  __ shl(Operand(ebx, ecx, times_4, 10000), 6);
  __ shl_cl(Operand(ebx, ecx, times_4, 10000));
  __ shrd_cl(Operand(ebx, ecx, times_4, 10000), edx);
  __ shr(edx, 1);
  __ shr(edx, 7);
  __ shr_cl(edx);
  __ shr(Operand(ebx, ecx, times_4, 10000), 1);
  __ shr(Operand(ebx, ecx, times_4, 10000), 6);
  __ shr_cl(Operand(ebx, ecx, times_4, 10000));


  // Immediates

  __ adc(edx, 12345);

  __ add(ebx, Immediate(12));
  __ add(Operand(edx, ecx, times_4, 10000), Immediate(12));

  __ and_(ebx, 12345);

  __ cmp(ebx, 12345);
  __ cmp(ebx, Immediate(12));
  __ cmp(Operand(edx, ecx, times_4, 10000), Immediate(12));
  __ cmpb(eax, Immediate(100));

  __ or_(ebx, 12345);

  __ sub(ebx, Immediate(12));
  __ sub(Operand(edx, ecx, times_4, 10000), Immediate(12));

  __ xor_(ebx, 12345);

  __ imul(edx, ecx, 12);
  __ imul(edx, ecx, 1000);

  __ cld();
  __ rep_movs();
  __ rep_stos();
  __ stos();

  __ sub(edx, Operand(ebx, ecx, times_4, 10000));
  __ sub(edx, ebx);

  __ test(edx, Immediate(12345));
  __ test(edx, Operand(ebx, ecx, times_8, 10000));
  __ test(Operand(esi, edi, times_1, -20000000), Immediate(300000000));
  __ test_b(edx, Operand(ecx, ebx, times_2, 1000));
  __ test_b(Operand(eax, -20), Immediate(0x9A));
  __ nop();

  __ xor_(edx, 12345);
  __ xor_(edx, Operand(ebx, ecx, times_8, 10000));
  __ bts(Operand(ebx, ecx, times_8, 10000), edx);
  __ hlt();
  __ int3();
  __ ret(0);
  __ ret(8);

  // Calls

  Label L1, L2;
  __ bind(&L1);
  __ nop();
  __ call(&L1);
  __ call(&L2);
  __ nop();
  __ bind(&L2);
  __ call(Operand(ebx, ecx, times_4, 10000));
  __ nop();
  Handle<Code> ic = BUILTIN_CODE(isolate, LoadIC);
  __ call(ic, RelocInfo::CODE_TARGET);
  __ nop();
  __ call(FUNCTION_ADDR(DummyStaticFunction), RelocInfo::RUNTIME_ENTRY);
  __ nop();

  __ jmp(&L1);
  __ jmp(Operand(ebx, ecx, times_4, 10000));
  __ jmp(ic, RelocInfo::CODE_TARGET);
  __ nop();


  Label Ljcc;
  __ nop();
  // long jumps
  __ j(overflow, &Ljcc);
  __ j(no_overflow, &Ljcc);
  __ j(below, &Ljcc);
  __ j(above_equal, &Ljcc);
  __ j(equal, &Ljcc);
  __ j(not_equal, &Ljcc);
  __ j(below_equal, &Ljcc);
  __ j(above, &Ljcc);
  __ j(sign, &Ljcc);
  __ j(not_sign, &Ljcc);
  __ j(parity_even, &Ljcc);
  __ j(parity_odd, &Ljcc);
  __ j(less, &Ljcc);
  __ j(greater_equal, &Ljcc);
  __ j(less_equal, &Ljcc);
  __ j(greater, &Ljcc);
  __ nop();
  __ bind(&Ljcc);
  // short jumps
  __ j(overflow, &Ljcc);
  __ j(no_overflow, &Ljcc);
  __ j(below, &Ljcc);
  __ j(above_equal, &Ljcc);
  __ j(equal, &Ljcc);
  __ j(not_equal, &Ljcc);
  __ j(below_equal, &Ljcc);
  __ j(above, &Ljcc);
  __ j(sign, &Ljcc);
  __ j(not_sign, &Ljcc);
  __ j(parity_even, &Ljcc);
  __ j(parity_odd, &Ljcc);
  __ j(less, &Ljcc);
  __ j(greater_equal, &Ljcc);
  __ j(less_equal, &Ljcc);
  __ j(greater, &Ljcc);

  // 0xD9 instructions
  __ nop();

  __ fld(1);
  __ fld1();
  __ fldz();
  __ fldpi();
  __ fabs();
  __ fchs();
  __ fprem();
  __ fprem1();
  __ fincstp();
  __ ftst();
  __ fxch(3);
  __ fld_s(Operand(ebx, ecx, times_4, 10000));
  __ fstp_s(Operand(ebx, ecx, times_4, 10000));
  __ ffree(3);
  __ fld_d(Operand(ebx, ecx, times_4, 10000));
  __ fstp_d(Operand(ebx, ecx, times_4, 10000));
  __ nop();

  __ fild_s(Operand(ebx, ecx, times_4, 10000));
  __ fistp_s(Operand(ebx, ecx, times_4, 10000));
  __ fild_d(Operand(ebx, ecx, times_4, 10000));
  __ fistp_d(Operand(ebx, ecx, times_4, 10000));
  __ fnstsw_ax();
  __ nop();
  __ fadd(3);
  __ fsub(3);
  __ fmul(3);
  __ fdiv(3);

  __ faddp(3);
  __ fsubp(3);
  __ fmulp(3);
  __ fdivp(3);
  __ fcompp();
  __ fwait();
  __ frndint();
  __ fninit();
  __ nop();

  // SSE instruction
  {
    // Move operation
    __ movaps(xmm0, xmm1);
    __ movups(xmm0, xmm1);
    __ movups(xmm0, Operand(edx, 4));
    __ movups(Operand(edx, 4), xmm0);
    __ shufps(xmm0, xmm0, 0x0);
    __ cvtsd2ss(xmm0, xmm1);
    __ cvtsd2ss(xmm0, Operand(ebx, ecx, times_4, 10000));

    // logic operation
    __ andps(xmm0, xmm1);
    __ andps(xmm0, Operand(ebx, ecx, times_4, 10000));
    __ orps(xmm0, xmm1);
    __ orps(xmm0, Operand(ebx, ecx, times_4, 10000));
    __ xorps(xmm0, xmm1);
    __ xorps(xmm0, Operand(ebx, ecx, times_4, 10000));

    // Arithmetic operation
    __ addss(xmm1, xmm0);
    __ addss(xmm1, Operand(ebx, ecx, times_4, 10000));
    __ mulss(xmm1, xmm0);
    __ mulss(xmm1, Operand(ebx, ecx, times_4, 10000));
    __ subss(xmm1, xmm0);
    __ subss(xmm1, Operand(ebx, ecx, times_4, 10000));
    __ divss(xmm1, xmm0);
    __ divss(xmm1, Operand(ebx, ecx, times_4, 10000));
    __ maxss(xmm1, xmm0);
    __ maxss(xmm1, Operand(ebx, ecx, times_4, 10000));
    __ minss(xmm1, xmm0);
    __ minss(xmm1, Operand(ebx, ecx, times_4, 10000));
    __ sqrtss(xmm1, xmm0);
    __ sqrtss(xmm1, Operand(ebx, ecx, times_4, 10000));
    __ addps(xmm1, xmm0);
    __ addps(xmm1, Operand(ebx, ecx, times_4, 10000));
    __ subps(xmm1, xmm0);
    __ subps(xmm1, Operand(ebx, ecx, times_4, 10000));
    __ mulps(xmm1, xmm0);
    __ mulps(xmm1, Operand(ebx, ecx, times_4, 10000));
    __ divps(xmm1, xmm0);
    __ divps(xmm1, Operand(ebx, ecx, times_4, 10000));
    __ minps(xmm1, xmm0);
    __ minps(xmm1, Operand(ebx, ecx, times_4, 10000));
    __ maxps(xmm1, xmm0);
    __ maxps(xmm1, Operand(ebx, ecx, times_4, 10000));
    __ rcpps(xmm1, xmm0);
    __ rcpps(xmm1, Operand(ebx, ecx, times_4, 10000));
    __ rsqrtps(xmm1, xmm0);
    __ rsqrtps(xmm1, Operand(ebx, ecx, times_4, 10000));

    __ cmpeqps(xmm5, xmm1);
    __ cmpeqps(xmm5, Operand(ebx, ecx, times_4, 10000));
    __ cmpltps(xmm5, xmm1);
    __ cmpltps(xmm5, Operand(ebx, ecx, times_4, 10000));
    __ cmpleps(xmm5, xmm1);
    __ cmpleps(xmm5, Operand(ebx, ecx, times_4, 10000));
    __ cmpneqps(xmm5, xmm1);
    __ cmpneqps(xmm5, Operand(ebx, ecx, times_4, 10000));

    __ ucomiss(xmm0, xmm1);
    __ ucomiss(xmm0, Operand(ebx, ecx, times_4, 10000));
  }
  {
    __ cvttss2si(edx, Operand(ebx, ecx, times_4, 10000));
    __ cvtsi2sd(xmm1, Operand(ebx, ecx, times_4, 10000));
    __ cvtss2sd(xmm1, Operand(ebx, ecx, times_4, 10000));
    __ cvtss2sd(xmm1, xmm0);
    __ cvtdq2ps(xmm1, xmm0);
    __ cvtdq2ps(xmm1, Operand(ebx, ecx, times_4, 10000));
    __ cvttps2dq(xmm1, xmm0);
    __ cvttps2dq(xmm1, Operand(ebx, ecx, times_4, 10000));
    __ movsd(xmm1, Operand(ebx, ecx, times_4, 10000));
    __ movsd(Operand(ebx, ecx, times_4, 10000), xmm1);
    // 128 bit move instructions.
    __ movdqa(xmm0, Operand(ebx, ecx, times_4, 10000));
    __ movdqa(Operand(ebx, ecx, times_4, 10000), xmm0);
    __ movdqu(xmm0, Operand(ebx, ecx, times_4, 10000));
    __ movdqu(Operand(ebx, ecx, times_4, 10000), xmm0);

    __ movd(xmm0, edi);
    __ movd(xmm0, Operand(ebx, ecx, times_4, 10000));
    __ movd(eax, xmm1);
    __ movd(Operand(ebx, ecx, times_4, 10000), xmm1);

    __ addsd(xmm1, xmm0);
    __ addsd(xmm1, Operand(ebx, ecx, times_4, 10000));
    __ mulsd(xmm1, xmm0);
    __ mulsd(xmm1, Operand(ebx, ecx, times_4, 10000));
    __ subsd(xmm1, xmm0);
    __ subsd(xmm1, Operand(ebx, ecx, times_4, 10000));
    __ divsd(xmm1, xmm0);
    __ divsd(xmm1, Operand(ebx, ecx, times_4, 10000));
    __ minsd(xmm1, xmm0);
    __ minsd(xmm1, Operand(ebx, ecx, times_4, 10000));
    __ maxsd(xmm1, xmm0);
    __ maxsd(xmm1, Operand(ebx, ecx, times_4, 10000));
    __ sqrtsd(xmm1, xmm0);
    __ sqrtsd(xmm1, Operand(ebx, ecx, times_4, 10000));
    __ ucomisd(xmm0, xmm1);
    __ cmpltsd(xmm0, xmm1);

    __ andpd(xmm0, xmm1);

    __ psllw(xmm0, 17);
    __ pslld(xmm0, 17);
    __ psrlw(xmm0, 17);
    __ psrld(xmm0, 17);
    __ psraw(xmm0, 17);
    __ psrad(xmm0, 17);
    __ psllq(xmm0, 17);
    __ psllq(xmm0, xmm1);
    __ psrlq(xmm0, 17);
    __ psrlq(xmm0, xmm1);

<<<<<<< HEAD
    __ pinsrw(xmm5, edx, 5);
    __ pinsrw(xmm5, Operand(edx, 4), 5);

#define EMIT_SSE2_INSTR(instruction, notUsed1, notUsed2, notUsed3) \
  __ instruction(xmm5, xmm1);                                      \
  __ instruction(xmm5, Operand(edx, 4));

=======
    __ pshuflw(xmm5, xmm1, 5);
    __ pshuflw(xmm5, Operand(edx, 4), 5);
    __ pshufd(xmm5, xmm1, 5);
    __ pshufd(xmm5, Operand(edx, 4), 5);
    __ pinsrw(xmm5, edx, 5);
    __ pinsrw(xmm5, Operand(edx, 4), 5);

#define EMIT_SSE2_INSTR(instruction, notUsed1, notUsed2, notUsed3) \
  __ instruction(xmm5, xmm1);                                      \
  __ instruction(xmm5, Operand(edx, 4));

>>>>>>> 84bd6f3c
    SSE2_INSTRUCTION_LIST(EMIT_SSE2_INSTR)
#undef EMIT_SSE2_INSTR
  }

  // cmov.
  {
    __ cmov(overflow, eax, Operand(eax, 0));
    __ cmov(no_overflow, eax, Operand(eax, 1));
    __ cmov(below, eax, Operand(eax, 2));
    __ cmov(above_equal, eax, Operand(eax, 3));
    __ cmov(equal, eax, Operand(ebx, 0));
    __ cmov(not_equal, eax, Operand(ebx, 1));
    __ cmov(below_equal, eax, Operand(ebx, 2));
    __ cmov(above, eax, Operand(ebx, 3));
    __ cmov(sign, eax, Operand(ecx, 0));
    __ cmov(not_sign, eax, Operand(ecx, 1));
    __ cmov(parity_even, eax, Operand(ecx, 2));
    __ cmov(parity_odd, eax, Operand(ecx, 3));
    __ cmov(less, eax, Operand(edx, 0));
    __ cmov(greater_equal, eax, Operand(edx, 1));
    __ cmov(less_equal, eax, Operand(edx, 2));
    __ cmov(greater, eax, Operand(edx, 3));
  }

  {
    if (CpuFeatures::IsSupported(SSE3)) {
      CpuFeatureScope scope(&assm, SSE3);
      __ haddps(xmm1, xmm0);
      __ haddps(xmm1, Operand(ebx, ecx, times_4, 10000));
    }
  }

#define EMIT_SSE34_INSTR(instruction, notUsed1, notUsed2, notUsed3, notUsed4) \
  __ instruction(xmm5, xmm1);                                                 \
  __ instruction(xmm5, Operand(edx, 4));

  {
    if (CpuFeatures::IsSupported(SSSE3)) {
      CpuFeatureScope scope(&assm, SSSE3);
      SSSE3_INSTRUCTION_LIST(EMIT_SSE34_INSTR)
    }
  }

  {
    if (CpuFeatures::IsSupported(SSE4_1)) {
      CpuFeatureScope scope(&assm, SSE4_1);
      __ pblendw(xmm5, xmm1, 5);
      __ pblendw(xmm5, Operand(edx, 4), 5);
      __ pextrb(eax, xmm0, 1);
      __ pextrb(Operand(edx, 4), xmm0, 1);
      __ pextrw(eax, xmm0, 1);
      __ pextrw(Operand(edx, 4), xmm0, 1);
      __ pextrd(eax, xmm0, 1);
      __ pextrd(Operand(edx, 4), xmm0, 1);
      __ insertps(xmm1, xmm2, 0);
      __ insertps(xmm1, Operand(edx, 4), 0);
      __ pinsrb(xmm1, eax, 0);
      __ pinsrb(xmm1, Operand(edx, 4), 0);
      __ pinsrd(xmm1, eax, 0);
      __ pinsrd(xmm1, Operand(edx, 4), 0);
      __ extractps(eax, xmm1, 0);
<<<<<<< HEAD

#define EMIT_SSE4_INSTR(instruction, notUsed1, notUsed2, notUsed3, notUsed4) \
  __ instruction(xmm5, xmm1);                                                \
  __ instruction(xmm5, Operand(edx, 4));

      SSE4_INSTRUCTION_LIST(EMIT_SSE4_INSTR)
#undef EMIT_SSE4_INSTR
=======
      __ ptest(xmm5, xmm1);
      __ ptest(xmm5, Operand(edx, 4));

      SSE4_INSTRUCTION_LIST(EMIT_SSE34_INSTR)
>>>>>>> 84bd6f3c
    }
  }
#undef EMIT_SSE34_INSTR

  // AVX instruction
  {
    if (CpuFeatures::IsSupported(AVX)) {
      CpuFeatureScope scope(&assm, AVX);
      __ vaddsd(xmm0, xmm1, xmm2);
      __ vaddsd(xmm0, xmm1, Operand(ebx, ecx, times_4, 10000));
      __ vmulsd(xmm0, xmm1, xmm2);
      __ vmulsd(xmm0, xmm1, Operand(ebx, ecx, times_4, 10000));
      __ vsubsd(xmm0, xmm1, xmm2);
      __ vsubsd(xmm0, xmm1, Operand(ebx, ecx, times_4, 10000));
      __ vdivsd(xmm0, xmm1, xmm2);
      __ vdivsd(xmm0, xmm1, Operand(ebx, ecx, times_4, 10000));
      __ vminsd(xmm0, xmm1, xmm2);
      __ vminsd(xmm0, xmm1, Operand(ebx, ecx, times_4, 10000));
      __ vmaxsd(xmm0, xmm1, xmm2);
      __ vmaxsd(xmm0, xmm1, Operand(ebx, ecx, times_4, 10000));
      __ vsqrtsd(xmm0, xmm1, xmm2);
      __ vsqrtsd(xmm0, xmm1, Operand(ebx, ecx, times_4, 10000));

      __ vaddss(xmm0, xmm1, xmm2);
      __ vaddss(xmm0, xmm1, Operand(ebx, ecx, times_4, 10000));
      __ vmulss(xmm0, xmm1, xmm2);
      __ vmulss(xmm0, xmm1, Operand(ebx, ecx, times_4, 10000));
      __ vsubss(xmm0, xmm1, xmm2);
      __ vsubss(xmm0, xmm1, Operand(ebx, ecx, times_4, 10000));
      __ vdivss(xmm0, xmm1, xmm2);
      __ vdivss(xmm0, xmm1, Operand(ebx, ecx, times_4, 10000));
      __ vminss(xmm0, xmm1, xmm2);
      __ vminss(xmm0, xmm1, Operand(ebx, ecx, times_4, 10000));
      __ vmaxss(xmm0, xmm1, xmm2);
      __ vmaxss(xmm0, xmm1, Operand(ebx, ecx, times_4, 10000));
      __ vsqrtss(xmm0, xmm1, xmm2);
      __ vsqrtss(xmm0, xmm1, Operand(ebx, ecx, times_4, 10000));

      __ vandps(xmm0, xmm1, xmm2);
      __ vandps(xmm0, xmm1, Operand(ebx, ecx, times_4, 10000));
      __ vxorps(xmm0, xmm1, xmm2);
      __ vxorps(xmm0, xmm1, Operand(ebx, ecx, times_4, 10000));
      __ vaddps(xmm0, xmm1, xmm2);
      __ vaddps(xmm0, xmm1, Operand(ebx, ecx, times_4, 10000));
      __ vmulps(xmm0, xmm1, xmm2);
      __ vmulps(xmm0, xmm1, Operand(ebx, ecx, times_4, 10000));
      __ vsubps(xmm0, xmm1, xmm2);
      __ vsubps(xmm0, xmm1, Operand(ebx, ecx, times_4, 10000));
      __ vminps(xmm0, xmm1, xmm2);
      __ vminps(xmm0, xmm1, Operand(ebx, ecx, times_4, 10000));
      __ vdivps(xmm0, xmm1, xmm2);
      __ vdivps(xmm0, xmm1, Operand(ebx, ecx, times_4, 10000));
      __ vmaxps(xmm0, xmm1, xmm2);
      __ vmaxps(xmm0, xmm1, Operand(ebx, ecx, times_4, 10000));
      __ vrcpps(xmm1, xmm0);
      __ vrcpps(xmm1, Operand(ebx, ecx, times_4, 10000));
      __ vrsqrtps(xmm1, xmm0);
      __ vrsqrtps(xmm1, Operand(ebx, ecx, times_4, 10000));
<<<<<<< HEAD
=======
      __ vmovaps(xmm0, xmm1);
      __ vshufps(xmm0, xmm1, xmm2, 3);
      __ vshufps(xmm0, xmm1, Operand(edx, 4), 3);
      __ vhaddps(xmm0, xmm1, xmm2);
      __ vhaddps(xmm0, xmm1, Operand(ebx, ecx, times_4, 10000));
>>>>>>> 84bd6f3c

      __ vcmpeqps(xmm5, xmm4, xmm1);
      __ vcmpeqps(xmm5, xmm4, Operand(ebx, ecx, times_4, 10000));
      __ vcmpltps(xmm5, xmm4, xmm1);
      __ vcmpltps(xmm5, xmm4, Operand(ebx, ecx, times_4, 10000));
      __ vcmpleps(xmm5, xmm4, xmm1);
      __ vcmpleps(xmm5, xmm4, Operand(ebx, ecx, times_4, 10000));
      __ vcmpneqps(xmm5, xmm4, xmm1);
      __ vcmpneqps(xmm5, xmm4, Operand(ebx, ecx, times_4, 10000));

      __ vandpd(xmm0, xmm1, xmm2);
      __ vandpd(xmm0, xmm1, Operand(ebx, ecx, times_4, 10000));
      __ vxorpd(xmm0, xmm1, xmm2);
      __ vxorpd(xmm0, xmm1, Operand(ebx, ecx, times_4, 10000));
      __ vaddpd(xmm0, xmm1, xmm2);
      __ vaddpd(xmm0, xmm1, Operand(ebx, ecx, times_4, 10000));
      __ vmulpd(xmm0, xmm1, xmm2);
      __ vmulpd(xmm0, xmm1, Operand(ebx, ecx, times_4, 10000));
      __ vsubpd(xmm0, xmm1, xmm2);
      __ vsubpd(xmm0, xmm1, Operand(ebx, ecx, times_4, 10000));
      __ vminpd(xmm0, xmm1, xmm2);
      __ vminpd(xmm0, xmm1, Operand(ebx, ecx, times_4, 10000));
      __ vdivpd(xmm0, xmm1, xmm2);
      __ vdivpd(xmm0, xmm1, Operand(ebx, ecx, times_4, 10000));
      __ vmaxpd(xmm0, xmm1, xmm2);
      __ vmaxpd(xmm0, xmm1, Operand(ebx, ecx, times_4, 10000));

<<<<<<< HEAD
=======
      __ vptest(xmm5, xmm1);
      __ vptest(xmm5, Operand(edx, 4));

>>>>>>> 84bd6f3c
      __ vpsllw(xmm0, xmm7, 21);
      __ vpslld(xmm0, xmm7, 21);
      __ vpsrlw(xmm0, xmm7, 21);
      __ vpsrld(xmm0, xmm7, 21);
      __ vpsraw(xmm0, xmm7, 21);
      __ vpsrad(xmm0, xmm7, 21);

<<<<<<< HEAD
=======
      __ vpshuflw(xmm5, xmm1, 5);
      __ vpshuflw(xmm5, Operand(edx, 4), 5);
      __ vpshufd(xmm5, xmm1, 5);
      __ vpshufd(xmm5, Operand(edx, 4), 5);
      __ vpblendw(xmm5, xmm1, xmm0, 5);
      __ vpblendw(xmm5, xmm1, Operand(edx, 4), 5);
      __ vpextrb(eax, xmm0, 1);
      __ vpextrb(Operand(edx, 4), xmm0, 1);
      __ vpextrw(eax, xmm0, 1);
      __ vpextrw(Operand(edx, 4), xmm0, 1);
      __ vpextrd(eax, xmm0, 1);
      __ vpextrd(Operand(edx, 4), xmm0, 1);
      __ vinsertps(xmm0, xmm1, xmm2, 0);
      __ vinsertps(xmm0, xmm1, Operand(edx, 4), 0);
      __ vpinsrb(xmm0, xmm1, eax, 0);
      __ vpinsrb(xmm0, xmm1, Operand(edx, 4), 0);
      __ vpinsrw(xmm0, xmm1, eax, 0);
      __ vpinsrw(xmm0, xmm1, Operand(edx, 4), 0);
      __ vpinsrd(xmm0, xmm1, eax, 0);
      __ vpinsrd(xmm0, xmm1, Operand(edx, 4), 0);

>>>>>>> 84bd6f3c
      __ vcvtdq2ps(xmm1, xmm0);
      __ vcvtdq2ps(xmm1, Operand(ebx, ecx, times_4, 10000));
      __ vcvttps2dq(xmm1, xmm0);
      __ vcvttps2dq(xmm1, Operand(ebx, ecx, times_4, 10000));

<<<<<<< HEAD
=======
      __ vmovdqu(xmm0, Operand(ebx, ecx, times_4, 10000));
      __ vmovdqu(Operand(ebx, ecx, times_4, 10000), xmm0);
      __ vmovd(xmm0, edi);
      __ vmovd(xmm0, Operand(ebx, ecx, times_4, 10000));
      __ vmovd(eax, xmm1);
      __ vmovd(Operand(ebx, ecx, times_4, 10000), xmm1);
>>>>>>> 84bd6f3c
#define EMIT_SSE2_AVXINSTR(instruction, notUsed1, notUsed2, notUsed3) \
  __ v##instruction(xmm7, xmm5, xmm1);                                \
  __ v##instruction(xmm7, xmm5, Operand(edx, 4));

      SSE2_INSTRUCTION_LIST(EMIT_SSE2_AVXINSTR)
#undef EMIT_SSE2_AVXINSTR

<<<<<<< HEAD
#define EMIT_SSE4_AVXINSTR(instruction, notUsed1, notUsed2, notUsed3, \
                           notUsed4)                                  \
  __ v##instruction(xmm7, xmm5, xmm1);                                \
  __ v##instruction(xmm7, xmm5, Operand(edx, 4));

      SSE4_INSTRUCTION_LIST(EMIT_SSE4_AVXINSTR)
#undef EMIT_SSE4_AVXINSTR
=======
#define EMIT_SSE34_AVXINSTR(instruction, notUsed1, notUsed2, notUsed3, \
                            notUsed4)                                  \
  __ v##instruction(xmm7, xmm5, xmm1);                                 \
  __ v##instruction(xmm7, xmm5, Operand(edx, 4));

      SSSE3_INSTRUCTION_LIST(EMIT_SSE34_AVXINSTR)
      SSE4_INSTRUCTION_LIST(EMIT_SSE34_AVXINSTR)
#undef EMIT_SSE34_AVXINSTR
>>>>>>> 84bd6f3c
    }
  }

  // FMA3 instruction
  {
    if (CpuFeatures::IsSupported(FMA3)) {
      CpuFeatureScope scope(&assm, FMA3);
      __ vfmadd132sd(xmm0, xmm1, xmm2);
      __ vfmadd132sd(xmm0, xmm1, Operand(ebx, ecx, times_4, 10000));
      __ vfmadd213sd(xmm0, xmm1, xmm2);
      __ vfmadd213sd(xmm0, xmm1, Operand(ebx, ecx, times_4, 10000));
      __ vfmadd231sd(xmm0, xmm1, xmm2);
      __ vfmadd231sd(xmm0, xmm1, Operand(ebx, ecx, times_4, 10000));

      __ vfmsub132sd(xmm0, xmm1, xmm2);
      __ vfmsub132sd(xmm0, xmm1, Operand(ebx, ecx, times_4, 10000));
      __ vfmsub213sd(xmm0, xmm1, xmm2);
      __ vfmsub213sd(xmm0, xmm1, Operand(ebx, ecx, times_4, 10000));
      __ vfmsub231sd(xmm0, xmm1, xmm2);
      __ vfmsub231sd(xmm0, xmm1, Operand(ebx, ecx, times_4, 10000));

      __ vfnmadd132sd(xmm0, xmm1, xmm2);
      __ vfnmadd132sd(xmm0, xmm1, Operand(ebx, ecx, times_4, 10000));
      __ vfnmadd213sd(xmm0, xmm1, xmm2);
      __ vfnmadd213sd(xmm0, xmm1, Operand(ebx, ecx, times_4, 10000));
      __ vfnmadd231sd(xmm0, xmm1, xmm2);
      __ vfnmadd231sd(xmm0, xmm1, Operand(ebx, ecx, times_4, 10000));

      __ vfnmsub132sd(xmm0, xmm1, xmm2);
      __ vfnmsub132sd(xmm0, xmm1, Operand(ebx, ecx, times_4, 10000));
      __ vfnmsub213sd(xmm0, xmm1, xmm2);
      __ vfnmsub213sd(xmm0, xmm1, Operand(ebx, ecx, times_4, 10000));
      __ vfnmsub231sd(xmm0, xmm1, xmm2);
      __ vfnmsub231sd(xmm0, xmm1, Operand(ebx, ecx, times_4, 10000));

      __ vfmadd132ss(xmm0, xmm1, xmm2);
      __ vfmadd132ss(xmm0, xmm1, Operand(ebx, ecx, times_4, 10000));
      __ vfmadd213ss(xmm0, xmm1, xmm2);
      __ vfmadd213ss(xmm0, xmm1, Operand(ebx, ecx, times_4, 10000));
      __ vfmadd231ss(xmm0, xmm1, xmm2);
      __ vfmadd231ss(xmm0, xmm1, Operand(ebx, ecx, times_4, 10000));

      __ vfmsub132ss(xmm0, xmm1, xmm2);
      __ vfmsub132ss(xmm0, xmm1, Operand(ebx, ecx, times_4, 10000));
      __ vfmsub213ss(xmm0, xmm1, xmm2);
      __ vfmsub213ss(xmm0, xmm1, Operand(ebx, ecx, times_4, 10000));
      __ vfmsub231ss(xmm0, xmm1, xmm2);
      __ vfmsub231ss(xmm0, xmm1, Operand(ebx, ecx, times_4, 10000));

      __ vfnmadd132ss(xmm0, xmm1, xmm2);
      __ vfnmadd132ss(xmm0, xmm1, Operand(ebx, ecx, times_4, 10000));
      __ vfnmadd213ss(xmm0, xmm1, xmm2);
      __ vfnmadd213ss(xmm0, xmm1, Operand(ebx, ecx, times_4, 10000));
      __ vfnmadd231ss(xmm0, xmm1, xmm2);
      __ vfnmadd231ss(xmm0, xmm1, Operand(ebx, ecx, times_4, 10000));

      __ vfnmsub132ss(xmm0, xmm1, xmm2);
      __ vfnmsub132ss(xmm0, xmm1, Operand(ebx, ecx, times_4, 10000));
      __ vfnmsub213ss(xmm0, xmm1, xmm2);
      __ vfnmsub213ss(xmm0, xmm1, Operand(ebx, ecx, times_4, 10000));
      __ vfnmsub231ss(xmm0, xmm1, xmm2);
      __ vfnmsub231ss(xmm0, xmm1, Operand(ebx, ecx, times_4, 10000));
    }
  }

  // BMI1 instructions
  {
    if (CpuFeatures::IsSupported(BMI1)) {
      CpuFeatureScope scope(&assm, BMI1);
      __ andn(eax, ebx, ecx);
      __ andn(eax, ebx, Operand(ebx, ecx, times_4, 10000));
      __ bextr(eax, ebx, ecx);
      __ bextr(eax, Operand(ebx, ecx, times_4, 10000), ebx);
      __ blsi(eax, ebx);
      __ blsi(eax, Operand(ebx, ecx, times_4, 10000));
      __ blsmsk(eax, ebx);
      __ blsmsk(eax, Operand(ebx, ecx, times_4, 10000));
      __ blsr(eax, ebx);
      __ blsr(eax, Operand(ebx, ecx, times_4, 10000));
      __ tzcnt(eax, ebx);
      __ tzcnt(eax, Operand(ebx, ecx, times_4, 10000));
    }
  }

  // LZCNT instructions
  {
    if (CpuFeatures::IsSupported(LZCNT)) {
      CpuFeatureScope scope(&assm, LZCNT);
      __ lzcnt(eax, ebx);
      __ lzcnt(eax, Operand(ebx, ecx, times_4, 10000));
    }
  }

  // POPCNT instructions
  {
    if (CpuFeatures::IsSupported(POPCNT)) {
      CpuFeatureScope scope(&assm, POPCNT);
      __ popcnt(eax, ebx);
      __ popcnt(eax, Operand(ebx, ecx, times_4, 10000));
    }
  }

  // BMI2 instructions
  {
    if (CpuFeatures::IsSupported(BMI2)) {
      CpuFeatureScope scope(&assm, BMI2);
      __ bzhi(eax, ebx, ecx);
      __ bzhi(eax, Operand(ebx, ecx, times_4, 10000), ebx);
      __ mulx(eax, ebx, ecx);
      __ mulx(eax, ebx, Operand(ebx, ecx, times_4, 10000));
      __ pdep(eax, ebx, ecx);
      __ pdep(eax, ebx, Operand(ebx, ecx, times_4, 10000));
      __ pext(eax, ebx, ecx);
      __ pext(eax, ebx, Operand(ebx, ecx, times_4, 10000));
      __ sarx(eax, ebx, ecx);
      __ sarx(eax, Operand(ebx, ecx, times_4, 10000), ebx);
      __ shlx(eax, ebx, ecx);
      __ shlx(eax, Operand(ebx, ecx, times_4, 10000), ebx);
      __ shrx(eax, ebx, ecx);
      __ shrx(eax, Operand(ebx, ecx, times_4, 10000), ebx);
      __ rorx(eax, ebx, 31);
      __ rorx(eax, Operand(ebx, ecx, times_4, 10000), 31);
    }
  }

  // xchg.
  {
    __ xchg_b(eax, Operand(eax, 8));
    __ xchg_w(eax, Operand(ebx, 8));
    __ xchg(eax, eax);
    __ xchg(eax, ebx);
    __ xchg(ebx, ebx);
    __ xchg(ebx, Operand(esp, 12));
  }

  // cmpxchg.
  {
    __ cmpxchg_b(Operand(esp, 12), eax);
    __ cmpxchg_w(Operand(ebx, ecx, times_4, 10000), eax);
    __ cmpxchg(Operand(ebx, ecx, times_4, 10000), eax);
  }

  // lock prefix.
  {
    __ lock();
    __ cmpxchg(Operand(esp, 12), ebx);

    __ lock();
    __ xchg_w(eax, Operand(ecx, 8));
  }

  // Nop instructions
  for (int i = 0; i < 16; i++) {
    __ Nop(i);
  }

  __ ret(0);

  CodeDesc desc;
  assm.GetCode(isolate, &desc);
  Handle<Code> code =
      isolate->factory()->NewCode(desc, Code::STUB, Handle<Code>());
  USE(code);
#ifdef OBJECT_PRINT
  OFStream os(stdout);
  code->Print(os);
  Address begin = code->raw_instruction_start();
  Address end = code->raw_instruction_end();
  disasm::Disassembler::Disassemble(stdout, reinterpret_cast<byte*>(begin),
                                    reinterpret_cast<byte*>(end));
#endif
}

#undef __

}  // namespace internal
}  // namespace v8<|MERGE_RESOLUTION|>--- conflicted
+++ resolved
@@ -52,11 +52,7 @@
   HandleScope scope(isolate);
   v8::internal::byte buffer[8192];
   Assembler assm(isolate, buffer, sizeof buffer);
-<<<<<<< HEAD
-  DummyStaticFunction(NULL);  // just bloody use it (DELETE; debugging)
-=======
   DummyStaticFunction(nullptr);  // just bloody use it (DELETE; debugging)
->>>>>>> 84bd6f3c
   // Short immediate instructions
   __ adc(eax, 12345678);
   __ add(eax, Immediate(12345678));
@@ -500,15 +496,6 @@
     __ psrlq(xmm0, 17);
     __ psrlq(xmm0, xmm1);
 
-<<<<<<< HEAD
-    __ pinsrw(xmm5, edx, 5);
-    __ pinsrw(xmm5, Operand(edx, 4), 5);
-
-#define EMIT_SSE2_INSTR(instruction, notUsed1, notUsed2, notUsed3) \
-  __ instruction(xmm5, xmm1);                                      \
-  __ instruction(xmm5, Operand(edx, 4));
-
-=======
     __ pshuflw(xmm5, xmm1, 5);
     __ pshuflw(xmm5, Operand(edx, 4), 5);
     __ pshufd(xmm5, xmm1, 5);
@@ -520,7 +507,6 @@
   __ instruction(xmm5, xmm1);                                      \
   __ instruction(xmm5, Operand(edx, 4));
 
->>>>>>> 84bd6f3c
     SSE2_INSTRUCTION_LIST(EMIT_SSE2_INSTR)
 #undef EMIT_SSE2_INSTR
   }
@@ -582,20 +568,10 @@
       __ pinsrd(xmm1, eax, 0);
       __ pinsrd(xmm1, Operand(edx, 4), 0);
       __ extractps(eax, xmm1, 0);
-<<<<<<< HEAD
-
-#define EMIT_SSE4_INSTR(instruction, notUsed1, notUsed2, notUsed3, notUsed4) \
-  __ instruction(xmm5, xmm1);                                                \
-  __ instruction(xmm5, Operand(edx, 4));
-
-      SSE4_INSTRUCTION_LIST(EMIT_SSE4_INSTR)
-#undef EMIT_SSE4_INSTR
-=======
       __ ptest(xmm5, xmm1);
       __ ptest(xmm5, Operand(edx, 4));
 
       SSE4_INSTRUCTION_LIST(EMIT_SSE34_INSTR)
->>>>>>> 84bd6f3c
     }
   }
 #undef EMIT_SSE34_INSTR
@@ -654,14 +630,11 @@
       __ vrcpps(xmm1, Operand(ebx, ecx, times_4, 10000));
       __ vrsqrtps(xmm1, xmm0);
       __ vrsqrtps(xmm1, Operand(ebx, ecx, times_4, 10000));
-<<<<<<< HEAD
-=======
       __ vmovaps(xmm0, xmm1);
       __ vshufps(xmm0, xmm1, xmm2, 3);
       __ vshufps(xmm0, xmm1, Operand(edx, 4), 3);
       __ vhaddps(xmm0, xmm1, xmm2);
       __ vhaddps(xmm0, xmm1, Operand(ebx, ecx, times_4, 10000));
->>>>>>> 84bd6f3c
 
       __ vcmpeqps(xmm5, xmm4, xmm1);
       __ vcmpeqps(xmm5, xmm4, Operand(ebx, ecx, times_4, 10000));
@@ -689,12 +662,9 @@
       __ vmaxpd(xmm0, xmm1, xmm2);
       __ vmaxpd(xmm0, xmm1, Operand(ebx, ecx, times_4, 10000));
 
-<<<<<<< HEAD
-=======
       __ vptest(xmm5, xmm1);
       __ vptest(xmm5, Operand(edx, 4));
 
->>>>>>> 84bd6f3c
       __ vpsllw(xmm0, xmm7, 21);
       __ vpslld(xmm0, xmm7, 21);
       __ vpsrlw(xmm0, xmm7, 21);
@@ -702,8 +672,6 @@
       __ vpsraw(xmm0, xmm7, 21);
       __ vpsrad(xmm0, xmm7, 21);
 
-<<<<<<< HEAD
-=======
       __ vpshuflw(xmm5, xmm1, 5);
       __ vpshuflw(xmm5, Operand(edx, 4), 5);
       __ vpshufd(xmm5, xmm1, 5);
@@ -725,21 +693,17 @@
       __ vpinsrd(xmm0, xmm1, eax, 0);
       __ vpinsrd(xmm0, xmm1, Operand(edx, 4), 0);
 
->>>>>>> 84bd6f3c
       __ vcvtdq2ps(xmm1, xmm0);
       __ vcvtdq2ps(xmm1, Operand(ebx, ecx, times_4, 10000));
       __ vcvttps2dq(xmm1, xmm0);
       __ vcvttps2dq(xmm1, Operand(ebx, ecx, times_4, 10000));
 
-<<<<<<< HEAD
-=======
       __ vmovdqu(xmm0, Operand(ebx, ecx, times_4, 10000));
       __ vmovdqu(Operand(ebx, ecx, times_4, 10000), xmm0);
       __ vmovd(xmm0, edi);
       __ vmovd(xmm0, Operand(ebx, ecx, times_4, 10000));
       __ vmovd(eax, xmm1);
       __ vmovd(Operand(ebx, ecx, times_4, 10000), xmm1);
->>>>>>> 84bd6f3c
 #define EMIT_SSE2_AVXINSTR(instruction, notUsed1, notUsed2, notUsed3) \
   __ v##instruction(xmm7, xmm5, xmm1);                                \
   __ v##instruction(xmm7, xmm5, Operand(edx, 4));
@@ -747,15 +711,6 @@
       SSE2_INSTRUCTION_LIST(EMIT_SSE2_AVXINSTR)
 #undef EMIT_SSE2_AVXINSTR
 
-<<<<<<< HEAD
-#define EMIT_SSE4_AVXINSTR(instruction, notUsed1, notUsed2, notUsed3, \
-                           notUsed4)                                  \
-  __ v##instruction(xmm7, xmm5, xmm1);                                \
-  __ v##instruction(xmm7, xmm5, Operand(edx, 4));
-
-      SSE4_INSTRUCTION_LIST(EMIT_SSE4_AVXINSTR)
-#undef EMIT_SSE4_AVXINSTR
-=======
 #define EMIT_SSE34_AVXINSTR(instruction, notUsed1, notUsed2, notUsed3, \
                             notUsed4)                                  \
   __ v##instruction(xmm7, xmm5, xmm1);                                 \
@@ -764,7 +719,6 @@
       SSSE3_INSTRUCTION_LIST(EMIT_SSE34_AVXINSTR)
       SSE4_INSTRUCTION_LIST(EMIT_SSE34_AVXINSTR)
 #undef EMIT_SSE34_AVXINSTR
->>>>>>> 84bd6f3c
     }
   }
 
