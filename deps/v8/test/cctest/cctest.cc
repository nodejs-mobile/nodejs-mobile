// Copyright 2008 the V8 project authors. All rights reserved.
// Redistribution and use in source and binary forms, with or without
// modification, are permitted provided that the following conditions are
// met:
//
//     * Redistributions of source code must retain the above copyright
//       notice, this list of conditions and the following disclaimer.
//     * Redistributions in binary form must reproduce the above
//       copyright notice, this list of conditions and the following
//       disclaimer in the documentation and/or other materials provided
//       with the distribution.
//     * Neither the name of Google Inc. nor the names of its
//       contributors may be used to endorse or promote products derived
//       from this software without specific prior written permission.
//
// THIS SOFTWARE IS PROVIDED BY THE COPYRIGHT HOLDERS AND CONTRIBUTORS
// "AS IS" AND ANY EXPRESS OR IMPLIED WARRANTIES, INCLUDING, BUT NOT
// LIMITED TO, THE IMPLIED WARRANTIES OF MERCHANTABILITY AND FITNESS FOR
// A PARTICULAR PURPOSE ARE DISCLAIMED. IN NO EVENT SHALL THE COPYRIGHT
// OWNER OR CONTRIBUTORS BE LIABLE FOR ANY DIRECT, INDIRECT, INCIDENTAL,
// SPECIAL, EXEMPLARY, OR CONSEQUENTIAL DAMAGES (INCLUDING, BUT NOT
// LIMITED TO, PROCUREMENT OF SUBSTITUTE GOODS OR SERVICES; LOSS OF USE,
// DATA, OR PROFITS; OR BUSINESS INTERRUPTION) HOWEVER CAUSED AND ON ANY
// THEORY OF LIABILITY, WHETHER IN CONTRACT, STRICT LIABILITY, OR TORT
// (INCLUDING NEGLIGENCE OR OTHERWISE) ARISING IN ANY WAY OUT OF THE USE
// OF THIS SOFTWARE, EVEN IF ADVISED OF THE POSSIBILITY OF SUCH DAMAGE.

#include "include/v8.h"
#include "test/cctest/cctest.h"

#include "include/libplatform/libplatform.h"
#include "src/debug/debug.h"
#include "src/objects-inl.h"
#include "src/trap-handler/trap-handler.h"
#include "test/cctest/print-extension.h"
#include "test/cctest/profiler-extension.h"
#include "test/cctest/trace-extension.h"

#if V8_OS_WIN
#include <windows.h>  // NOLINT
#if V8_CC_MSVC
#include <crtdbg.h>
#endif
#endif

enum InitializationState { kUnset, kUninitialized, kInitialized };
static InitializationState initialization_state_ = kUnset;
static bool disable_automatic_dispose_ = false;

CcTest* CcTest::last_ = nullptr;
bool CcTest::initialize_called_ = false;
v8::base::Atomic32 CcTest::isolate_used_ = 0;
v8::ArrayBuffer::Allocator* CcTest::allocator_ = nullptr;
v8::Isolate* CcTest::isolate_ = nullptr;

CcTest::CcTest(TestFunction* callback, const char* file, const char* name,
               bool enabled, bool initialize)
    : callback_(callback),
      name_(name),
      enabled_(enabled),
      initialize_(initialize),
      prev_(last_) {
  // Find the base name of this test (const_cast required on Windows).
  char *basename = strrchr(const_cast<char *>(file), '/');
  if (!basename) {
    basename = strrchr(const_cast<char *>(file), '\\');
  }
  if (!basename) {
    basename = v8::internal::StrDup(file);
  } else {
    basename = v8::internal::StrDup(basename + 1);
  }
  // Drop the extension, if there is one.
  char *extension = strrchr(basename, '.');
  if (extension) *extension = 0;
  // Install this test in the list of tests
  file_ = basename;
  prev_ = last_;
  last_ = this;
}


void CcTest::Run() {
  if (!initialize_) {
<<<<<<< HEAD
    CHECK(initialization_state_ != kInitialized);
    initialization_state_ = kUninitialized;
    CHECK(CcTest::isolate_ == NULL);
  } else {
    CHECK(initialization_state_ != kUninitialized);
=======
    CHECK_NE(initialization_state_, kInitialized);
    initialization_state_ = kUninitialized;
    CHECK_NULL(CcTest::isolate_);
  } else {
    CHECK_NE(initialization_state_, kUninitialized);
>>>>>>> 84bd6f3c
    initialization_state_ = kInitialized;
    if (isolate_ == nullptr) {
      v8::Isolate::CreateParams create_params;
      create_params.array_buffer_allocator = allocator_;
      isolate_ = v8::Isolate::New(create_params);
    }
    isolate_->Enter();
  }
#ifdef DEBUG
  const size_t active_isolates = i::Isolate::non_disposed_isolates();
#endif  // DEBUG
  callback_();
#ifdef DEBUG
  // This DCHECK ensures that all Isolates are properly disposed after finishing
  // the test. Stray Isolates lead to stray tasks in the platform which can
  // interact weirdly when swapping in new platforms (for testing) or during
  // shutdown.
  DCHECK_EQ(active_isolates, i::Isolate::non_disposed_isolates());
#endif  // DEBUG
  if (initialize_) {
    if (v8::Locker::IsActive()) {
      v8::Locker locker(isolate_);
      EmptyMessageQueues(isolate_);
    } else {
      EmptyMessageQueues(isolate_);
    }
    isolate_->Exit();
  }
}

i::Heap* CcTest::heap() { return i_isolate()->heap(); }

void CcTest::CollectGarbage(i::AllocationSpace space) {
  heap()->CollectGarbage(space, i::GarbageCollectionReason::kTesting);
}

void CcTest::CollectAllGarbage() {
  CollectAllGarbage(i::Heap::kFinalizeIncrementalMarkingMask);
}

void CcTest::CollectAllGarbage(int flags) {
  heap()->CollectAllGarbage(flags, i::GarbageCollectionReason::kTesting);
}

void CcTest::CollectAllAvailableGarbage() {
  heap()->CollectAllAvailableGarbage(i::GarbageCollectionReason::kTesting);
}

v8::base::RandomNumberGenerator* CcTest::random_number_generator() {
  return InitIsolateOnce()->random_number_generator();
}

v8::Local<v8::Object> CcTest::global() {
  return isolate()->GetCurrentContext()->Global();
}

void CcTest::InitializeVM() {
  CHECK(!v8::base::Relaxed_Load(&isolate_used_));
  CHECK(!initialize_called_);
  initialize_called_ = true;
  v8::HandleScope handle_scope(CcTest::isolate());
  v8::Context::New(CcTest::isolate())->Enter();
}

void CcTest::TearDown() {
  if (isolate_ != nullptr) isolate_->Dispose();
}

v8::Local<v8::Context> CcTest::NewContext(CcTestExtensionFlags extensions,
                                          v8::Isolate* isolate) {
    const char* extension_names[kMaxExtensions];
    int extension_count = 0;
  #define CHECK_EXTENSION_FLAG(Name, Id) \
    if (extensions.Contains(Name##_ID)) extension_names[extension_count++] = Id;
    EXTENSION_LIST(CHECK_EXTENSION_FLAG)
  #undef CHECK_EXTENSION_FLAG
    v8::ExtensionConfiguration config(extension_count, extension_names);
    v8::Local<v8::Context> context = v8::Context::New(isolate, &config);
    CHECK(!context.IsEmpty());
    return context;
}


void CcTest::DisableAutomaticDispose() {
  CHECK_EQ(kUninitialized, initialization_state_);
  disable_automatic_dispose_ = true;
}

LocalContext::~LocalContext() {
  v8::HandleScope scope(isolate_);
  v8::Local<v8::Context>::New(isolate_, context_)->Exit();
  context_.Reset();
}

void LocalContext::Initialize(v8::Isolate* isolate,
                              v8::ExtensionConfiguration* extensions,
                              v8::Local<v8::ObjectTemplate> global_template,
                              v8::Local<v8::Value> global_object) {
  v8::HandleScope scope(isolate);
  v8::Local<v8::Context> context =
      v8::Context::New(isolate, extensions, global_template, global_object);
  context_.Reset(isolate, context);
  context->Enter();
  // We can't do this later perhaps because of a fatal error.
  isolate_ = isolate;
}

// This indirection is needed because HandleScopes cannot be heap-allocated, and
// we don't want any unnecessary #includes in cctest.h.
class InitializedHandleScopeImpl {
 public:
  explicit InitializedHandleScopeImpl(i::Isolate* isolate)
      : handle_scope_(isolate) {}

 private:
  i::HandleScope handle_scope_;
};

InitializedHandleScope::InitializedHandleScope()
    : main_isolate_(CcTest::InitIsolateOnce()),
      initialized_handle_scope_impl_(
          new InitializedHandleScopeImpl(main_isolate_)) {}

InitializedHandleScope::~InitializedHandleScope() {}

HandleAndZoneScope::HandleAndZoneScope()
    : main_zone_(new i::Zone(&allocator_, ZONE_NAME)) {}

HandleAndZoneScope::~HandleAndZoneScope() {}

static void PrintTestList(CcTest* current) {
  if (current == nullptr) return;
  PrintTestList(current->prev());
  printf("%s/%s\n", current->file(), current->name());
}


static void SuggestTestHarness(int tests) {
  if (tests == 0) return;
  printf("Running multiple tests in sequence is deprecated and may cause "
         "bogus failure.  Consider using tools/run-tests.py instead.\n");
}


int main(int argc, char* argv[]) {
#if V8_OS_WIN
  UINT new_flags =
      SEM_FAILCRITICALERRORS | SEM_NOGPFAULTERRORBOX | SEM_NOOPENFILEERRORBOX;
  UINT existing_flags = SetErrorMode(new_flags);
  SetErrorMode(existing_flags | new_flags);
#if V8_CC_MSVC
  _CrtSetReportMode(_CRT_WARN, _CRTDBG_MODE_DEBUG | _CRTDBG_MODE_FILE);
  _CrtSetReportFile(_CRT_WARN, _CRTDBG_FILE_STDERR);
  _CrtSetReportMode(_CRT_ASSERT, _CRTDBG_MODE_DEBUG | _CRTDBG_MODE_FILE);
  _CrtSetReportFile(_CRT_ASSERT, _CRTDBG_FILE_STDERR);
  _CrtSetReportMode(_CRT_ERROR, _CRTDBG_MODE_DEBUG | _CRTDBG_MODE_FILE);
  _CrtSetReportFile(_CRT_ERROR, _CRTDBG_FILE_STDERR);
  _set_error_mode(_OUT_TO_STDERR);
#endif  // V8_CC_MSVC
#endif  // V8_OS_WIN

  // hack to print cctest specific flags
  for (int i = 1; i < argc; i++) {
    char* arg = argv[i];
    if ((strcmp(arg, "--help") == 0) || (strcmp(arg, "-h") == 0)) {
      printf("Usage: %s [--list] [[V8_FLAGS] CCTEST]\n", argv[0]);
      printf("\n");
      printf("Options:\n");
      printf("  --list:   list all cctests\n");
      printf("  CCTEST:   cctest identfier returned by --list\n");
      printf("  D8_FLAGS: see d8 output below\n");
      printf("\n\n");
    }
  }

  v8::V8::InitializeICUDefaultLocation(argv[0]);
  std::unique_ptr<v8::Platform> platform(v8::platform::NewDefaultPlatform());
  v8::V8::InitializePlatform(platform.get());
  v8::internal::FlagList::SetFlagsFromCommandLine(&argc, argv, true);
  v8::V8::Initialize();
  v8::V8::InitializeExternalStartupData(argv[0]);

<<<<<<< HEAD
  if (i::trap_handler::UseTrapHandler()) {
    v8::V8::RegisterDefaultSignalHandler();
=======
  if (V8_TRAP_HANDLER_SUPPORTED && i::FLAG_wasm_trap_handler) {
    constexpr bool use_default_signal_handler = true;
    CHECK(v8::V8::EnableWebAssemblyTrapHandler(use_default_signal_handler));
>>>>>>> 84bd6f3c
  }

  CcTest::set_array_buffer_allocator(
      v8::ArrayBuffer::Allocator::NewDefaultAllocator());

  i::PrintExtension print_extension;
  v8::RegisterExtension(&print_extension);
  i::ProfilerExtension profiler_extension;
  v8::RegisterExtension(&profiler_extension);
  i::TraceExtension trace_extension;
  v8::RegisterExtension(&trace_extension);

  int tests_run = 0;
  bool print_run_count = true;
  for (int i = 1; i < argc; i++) {
    char* arg = argv[i];
    if (strcmp(arg, "--list") == 0) {
      PrintTestList(CcTest::last());
      print_run_count = false;

    } else {
      char* arg_copy = v8::internal::StrDup(arg);
      char* testname = strchr(arg_copy, '/');
      if (testname) {
        // Split the string in two by nulling the slash and then run
        // exact matches.
        *testname = 0;
        char* file = arg_copy;
        char* name = testname + 1;
        CcTest* test = CcTest::last();
        while (test != nullptr) {
          if (test->enabled()
              && strcmp(test->file(), file) == 0
              && strcmp(test->name(), name) == 0) {
            SuggestTestHarness(tests_run++);
            test->Run();
          }
          test = test->prev();
        }

      } else {
        // Run all tests with the specified file or test name.
        char* file_or_name = arg_copy;
        CcTest* test = CcTest::last();
        while (test != nullptr) {
          if (test->enabled()
              && (strcmp(test->file(), file_or_name) == 0
                  || strcmp(test->name(), file_or_name) == 0)) {
            SuggestTestHarness(tests_run++);
            test->Run();
          }
          test = test->prev();
        }
      }
      v8::internal::DeleteArray<char>(arg_copy);
    }
  }
  if (print_run_count && tests_run != 1)
    printf("Ran %i tests.\n", tests_run);
  CcTest::TearDown();
  // TODO(svenpanne) See comment above.
  // if (!disable_automatic_dispose_) v8::V8::Dispose();
  v8::V8::ShutdownPlatform();
  return 0;
}

RegisterThreadedTest* RegisterThreadedTest::first_ = nullptr;
int RegisterThreadedTest::count_ = 0;<|MERGE_RESOLUTION|>--- conflicted
+++ resolved
@@ -82,19 +82,11 @@
 
 void CcTest::Run() {
   if (!initialize_) {
-<<<<<<< HEAD
-    CHECK(initialization_state_ != kInitialized);
-    initialization_state_ = kUninitialized;
-    CHECK(CcTest::isolate_ == NULL);
-  } else {
-    CHECK(initialization_state_ != kUninitialized);
-=======
     CHECK_NE(initialization_state_, kInitialized);
     initialization_state_ = kUninitialized;
     CHECK_NULL(CcTest::isolate_);
   } else {
     CHECK_NE(initialization_state_, kUninitialized);
->>>>>>> 84bd6f3c
     initialization_state_ = kInitialized;
     if (isolate_ == nullptr) {
       v8::Isolate::CreateParams create_params;
@@ -277,14 +269,9 @@
   v8::V8::Initialize();
   v8::V8::InitializeExternalStartupData(argv[0]);
 
-<<<<<<< HEAD
-  if (i::trap_handler::UseTrapHandler()) {
-    v8::V8::RegisterDefaultSignalHandler();
-=======
   if (V8_TRAP_HANDLER_SUPPORTED && i::FLAG_wasm_trap_handler) {
     constexpr bool use_default_signal_handler = true;
     CHECK(v8::V8::EnableWebAssemblyTrapHandler(use_default_signal_handler));
->>>>>>> 84bd6f3c
   }
 
   CcTest::set_array_buffer_allocator(
