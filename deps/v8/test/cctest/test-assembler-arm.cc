// Copyright 2012 the V8 project authors. All rights reserved.
// Redistribution and use in source and binary forms, with or without
// modification, are permitted provided that the following conditions are
// met:
//
//     * Redistributions of source code must retain the above copyright
//       notice, this list of conditions and the following disclaimer.
//     * Redistributions in binary form must reproduce the above
//       copyright notice, this list of conditions and the following
//       disclaimer in the documentation and/or other materials provided
//       with the distribution.
//     * Neither the name of Google Inc. nor the names of its
//       contributors may be used to endorse or promote products derived
//       from this software without specific prior written permission.
//
// THIS SOFTWARE IS PROVIDED BY THE COPYRIGHT HOLDERS AND CONTRIBUTORS
// "AS IS" AND ANY EXPRESS OR IMPLIED WARRANTIES, INCLUDING, BUT NOT
// LIMITED TO, THE IMPLIED WARRANTIES OF MERCHANTABILITY AND FITNESS FOR
// A PARTICULAR PURPOSE ARE DISCLAIMED. IN NO EVENT SHALL THE COPYRIGHT
// OWNER OR CONTRIBUTORS BE LIABLE FOR ANY DIRECT, INDIRECT, INCIDENTAL,
// SPECIAL, EXEMPLARY, OR CONSEQUENTIAL DAMAGES (INCLUDING, BUT NOT
// LIMITED TO, PROCUREMENT OF SUBSTITUTE GOODS OR SERVICES; LOSS OF USE,
// DATA, OR PROFITS; OR BUSINESS INTERRUPTION) HOWEVER CAUSED AND ON ANY
// THEORY OF LIABILITY, WHETHER IN CONTRACT, STRICT LIABILITY, OR TORT
// (INCLUDING NEGLIGENCE OR OTHERWISE) ARISING IN ANY WAY OUT OF THE USE
// OF THIS SOFTWARE, EVEN IF ADVISED OF THE POSSIBILITY OF SUCH DAMAGE.

#include <iostream>  // NOLINT(readability/streams)

<<<<<<< HEAD
#include "src/arm/simulator-arm.h"
=======
>>>>>>> 84bd6f3c
#include "src/assembler-inl.h"
#include "src/base/utils/random-number-generator.h"
#include "src/disassembler.h"
#include "src/double.h"
#include "src/heap/factory.h"
#include "src/macro-assembler.h"
#include "src/ostreams.h"
<<<<<<< HEAD
#include "src/v8.h"
#include "test/cctest/cctest.h"
=======
#include "src/simulator.h"
#include "src/v8.h"
#include "test/cctest/assembler-helper-arm.h"
#include "test/cctest/cctest.h"
#include "test/cctest/compiler/value-helper.h"
>>>>>>> 84bd6f3c

namespace v8 {
namespace internal {
namespace test_assembler_arm {

using base::RandomNumberGenerator;

#define __ assm.

TEST(0) {
  CcTest::InitializeVM();
  Isolate* isolate = CcTest::i_isolate();
  HandleScope scope(isolate);

  Assembler assm(isolate, nullptr, 0);

  __ add(r0, r0, Operand(r1));
  __ mov(pc, Operand(lr));

  CodeDesc desc;
  assm.GetCode(isolate, &desc);
  Handle<Code> code =
      isolate->factory()->NewCode(desc, Code::STUB, Handle<Code>());
#ifdef DEBUG
  OFStream os(stdout);
  code->Print(os);
#endif
  auto f = GeneratedCode<F_iiiii>::FromCode(*code);
  int res = reinterpret_cast<int>(f.Call(3, 4, 0, 0, 0));
  ::printf("f() = %d\n", res);
  CHECK_EQ(7, res);
}


TEST(1) {
  CcTest::InitializeVM();
  Isolate* isolate = CcTest::i_isolate();
  HandleScope scope(isolate);

  Assembler assm(isolate, nullptr, 0);
  Label L, C;

  __ mov(r1, Operand(r0));
  __ mov(r0, Operand::Zero());
  __ b(&C);

  __ bind(&L);
  __ add(r0, r0, Operand(r1));
  __ sub(r1, r1, Operand(1));

  __ bind(&C);
  __ teq(r1, Operand::Zero());
  __ b(ne, &L);
  __ mov(pc, Operand(lr));

  CodeDesc desc;
  assm.GetCode(isolate, &desc);
  Handle<Code> code =
      isolate->factory()->NewCode(desc, Code::STUB, Handle<Code>());
#ifdef DEBUG
  OFStream os(stdout);
  code->Print(os);
#endif
  auto f = GeneratedCode<F_iiiii>::FromCode(*code);
  int res = reinterpret_cast<int>(f.Call(100, 0, 0, 0, 0));
  ::printf("f() = %d\n", res);
  CHECK_EQ(5050, res);
}


TEST(2) {
  CcTest::InitializeVM();
  Isolate* isolate = CcTest::i_isolate();
  HandleScope scope(isolate);

  Assembler assm(isolate, nullptr, 0);
  Label L, C;

  __ mov(r1, Operand(r0));
  __ mov(r0, Operand(1));
  __ b(&C);

  __ bind(&L);
  __ mul(r0, r1, r0);
  __ sub(r1, r1, Operand(1));

  __ bind(&C);
  __ teq(r1, Operand::Zero());
  __ b(ne, &L);
  __ mov(pc, Operand(lr));

  // some relocated stuff here, not executed
  __ RecordComment("dead code, just testing relocations");
  __ mov(r0, Operand(isolate->factory()->true_value()));
  __ RecordComment("dead code, just testing immediate operands");
  __ mov(r0, Operand(-1));
  __ mov(r0, Operand(0xFF000000));
  __ mov(r0, Operand(0xF0F0F0F0));
  __ mov(r0, Operand(0xFFF0FFFF));

  CodeDesc desc;
  assm.GetCode(isolate, &desc);
  Handle<Code> code =
      isolate->factory()->NewCode(desc, Code::STUB, Handle<Code>());
#ifdef DEBUG
  OFStream os(stdout);
  code->Print(os);
#endif
  auto f = GeneratedCode<F_iiiii>::FromCode(*code);
  int res = reinterpret_cast<int>(f.Call(10, 0, 0, 0, 0));
  ::printf("f() = %d\n", res);
  CHECK_EQ(3628800, res);
}


TEST(3) {
  CcTest::InitializeVM();
  Isolate* isolate = CcTest::i_isolate();
  HandleScope scope(isolate);

  typedef struct {
    int i;
    char c;
    int16_t s;
  } T;
  T t;

  Assembler assm(isolate, nullptr, 0);
  Label L, C;

  __ mov(ip, Operand(sp));
  __ stm(db_w, sp, r4.bit() | fp.bit() | lr.bit());
  __ sub(fp, ip, Operand(4));
  __ mov(r4, Operand(r0));
  __ ldr(r0, MemOperand(r4, offsetof(T, i)));
  __ mov(r2, Operand(r0, ASR, 1));
  __ str(r2, MemOperand(r4, offsetof(T, i)));
  __ ldrsb(r2, MemOperand(r4, offsetof(T, c)));
  __ add(r0, r2, Operand(r0));
  __ mov(r2, Operand(r2, LSL, 2));
  __ strb(r2, MemOperand(r4, offsetof(T, c)));
  __ ldrsh(r2, MemOperand(r4, offsetof(T, s)));
  __ add(r0, r2, Operand(r0));
  __ mov(r2, Operand(r2, ASR, 3));
  __ strh(r2, MemOperand(r4, offsetof(T, s)));
  __ ldm(ia_w, sp, r4.bit() | fp.bit() | pc.bit());

  CodeDesc desc;
  assm.GetCode(isolate, &desc);
  Handle<Code> code =
      isolate->factory()->NewCode(desc, Code::STUB, Handle<Code>());
#ifdef DEBUG
  OFStream os(stdout);
  code->Print(os);
#endif
  auto f = GeneratedCode<F_piiii>::FromCode(*code);
  t.i = 100000;
  t.c = 10;
  t.s = 1000;
  int res = reinterpret_cast<int>(f.Call(&t, 0, 0, 0, 0));
  ::printf("f() = %d\n", res);
  CHECK_EQ(101010, res);
  CHECK_EQ(100000/2, t.i);
  CHECK_EQ(10*4, t.c);
  CHECK_EQ(1000/8, t.s);
}


TEST(4) {
  // Test the VFP floating point instructions.
  CcTest::InitializeVM();
  Isolate* isolate = CcTest::i_isolate();
  HandleScope scope(isolate);

  typedef struct {
    double a;
    double b;
    double c;
    double d;
    double e;
    double f;
    double g;
    double h;
    int i;
    double j;
    double m;
    double n;
    float o;
    float p;
    float x;
    float y;
  } T;
  T t;

  // Create a function that accepts &t, and loads, manipulates, and stores
  // the doubles and floats.
  Assembler assm(isolate, nullptr, 0);
  Label L, C;

  if (CpuFeatures::IsSupported(VFPv3)) {
    CpuFeatureScope scope(&assm, VFPv3);

    __ mov(ip, Operand(sp));
    __ stm(db_w, sp, r4.bit() | fp.bit() | lr.bit());
    __ sub(fp, ip, Operand(4));

    __ mov(r4, Operand(r0));
    __ vldr(d6, r4, offsetof(T, a));
    __ vldr(d7, r4, offsetof(T, b));
    __ vadd(d5, d6, d7);
    __ vstr(d5, r4, offsetof(T, c));

    __ vmla(d5, d6, d7);
    __ vmls(d5, d5, d6);

    __ vmov(r2, r3, d5);
    __ vmov(d4, r2, r3);
    __ vstr(d4, r4, offsetof(T, b));

    // Load t.x and t.y, switch values, and store back to the struct.
    __ vldr(s0, r4, offsetof(T, x));
    __ vldr(s1, r4, offsetof(T, y));
    __ vmov(s2, s0);
    __ vmov(s0, s1);
    __ vmov(s1, s2);
    __ vstr(s0, r4, offsetof(T, x));
    __ vstr(s1, r4, offsetof(T, y));

    // Move a literal into a register that can be encoded in the instruction.
    __ vmov(d4, Double(1.0));
    __ vstr(d4, r4, offsetof(T, e));

    // Move a literal into a register that requires 64 bits to encode.
    // 0x3FF0000010000000 = 1.000000059604644775390625
    __ vmov(d4, Double(1.000000059604644775390625));
    __ vstr(d4, r4, offsetof(T, d));

    // Convert from floating point to integer.
    __ vmov(d4, Double(2.0));
    __ vcvt_s32_f64(s1, d4);
    __ vstr(s1, r4, offsetof(T, i));

    // Convert from integer to floating point.
    __ mov(lr, Operand(42));
    __ vmov(s1, lr);
    __ vcvt_f64_s32(d4, s1);
    __ vstr(d4, r4, offsetof(T, f));

    // Convert from fixed point to floating point.
    __ mov(lr, Operand(2468));
    __ vmov(s8, lr);
    __ vcvt_f64_s32(d4, 2);
    __ vstr(d4, r4, offsetof(T, j));

    // Test vabs.
    __ vldr(d1, r4, offsetof(T, g));
    __ vabs(d0, d1);
    __ vstr(d0, r4, offsetof(T, g));
    __ vldr(d2, r4, offsetof(T, h));
    __ vabs(d0, d2);
    __ vstr(d0, r4, offsetof(T, h));

    // Test vneg.
    __ vldr(d1, r4, offsetof(T, m));
    __ vneg(d0, d1);
    __ vstr(d0, r4, offsetof(T, m));
    __ vldr(d1, r4, offsetof(T, n));
    __ vneg(d0, d1);
    __ vstr(d0, r4, offsetof(T, n));

    // Test vmov for single-precision immediates.
    __ vmov(s0, Float32(0.25f));
    __ vstr(s0, r4, offsetof(T, o));
    __ vmov(s0, Float32(-16.0f));
    __ vstr(s0, r4, offsetof(T, p));

    __ ldm(ia_w, sp, r4.bit() | fp.bit() | pc.bit());

    CodeDesc desc;
    assm.GetCode(isolate, &desc);
    Handle<Code> code =
        isolate->factory()->NewCode(desc, Code::STUB, Handle<Code>());
#ifdef DEBUG
    OFStream os(stdout);
    code->Print(os);
#endif
    auto f = GeneratedCode<F_piiii>::FromCode(*code);
    t.a = 1.5;
    t.b = 2.75;
    t.c = 17.17;
    t.d = 0.0;
    t.e = 0.0;
    t.f = 0.0;
    t.g = -2718.2818;
    t.h = 31415926.5;
    t.i = 0;
    t.j = 0;
    t.m = -2718.2818;
    t.n = 123.456;
    t.x = 4.5;
    t.y = 9.0;
    f.Call(&t, 0, 0, 0, 0);
    CHECK_EQ(-16.0f, t.p);
    CHECK_EQ(0.25f, t.o);
    CHECK_EQ(-123.456, t.n);
    CHECK_EQ(2718.2818, t.m);
    CHECK_EQ(2, t.i);
    CHECK_EQ(2718.2818, t.g);
    CHECK_EQ(31415926.5, t.h);
    CHECK_EQ(617.0, t.j);
    CHECK_EQ(42.0, t.f);
    CHECK_EQ(1.0, t.e);
    CHECK_EQ(1.000000059604644775390625, t.d);
    CHECK_EQ(4.25, t.c);
    CHECK_EQ(-4.1875, t.b);
    CHECK_EQ(1.5, t.a);
    CHECK_EQ(4.5f, t.y);
    CHECK_EQ(9.0f, t.x);
  }
}


TEST(5) {
  // Test the ARMv7 bitfield instructions.
  CcTest::InitializeVM();
  Isolate* isolate = CcTest::i_isolate();
  HandleScope scope(isolate);

  Assembler assm(isolate, nullptr, 0);

  if (CpuFeatures::IsSupported(ARMv7)) {
    CpuFeatureScope scope(&assm, ARMv7);
    // On entry, r0 = 0xAAAAAAAA = 0b10..10101010.
    __ ubfx(r0, r0, 1, 12);  // 0b00..010101010101 = 0x555
    __ sbfx(r0, r0, 0, 5);   // 0b11..111111110101 = -11
    __ bfc(r0, 1, 3);        // 0b11..111111110001 = -15
    __ mov(r1, Operand(7));
    __ bfi(r0, r1, 3, 3);    // 0b11..111111111001 = -7
    __ mov(pc, Operand(lr));

    CodeDesc desc;
    assm.GetCode(isolate, &desc);
    Handle<Code> code =
        isolate->factory()->NewCode(desc, Code::STUB, Handle<Code>());
#ifdef DEBUG
    OFStream os(stdout);
    code->Print(os);
#endif
    auto f = GeneratedCode<F_iiiii>::FromCode(*code);
    int res = reinterpret_cast<int>(f.Call(0xAAAAAAAA, 0, 0, 0, 0));
    ::printf("f() = %d\n", res);
    CHECK_EQ(-7, res);
  }
}


TEST(6) {
  // Test saturating instructions.
  CcTest::InitializeVM();
  Isolate* isolate = CcTest::i_isolate();
  HandleScope scope(isolate);

  Assembler assm(isolate, nullptr, 0);

  __ usat(r1, 8, Operand(r0));           // Sat 0xFFFF to 0-255 = 0xFF.
  __ usat(r2, 12, Operand(r0, ASR, 9));  // Sat (0xFFFF>>9) to 0-4095 = 0x7F.
  __ usat(r3, 1, Operand(r0, LSL, 16));  // Sat (0xFFFF<<16) to 0-1 = 0x0.
  __ add(r0, r1, Operand(r2));
  __ add(r0, r0, Operand(r3));
  __ mov(pc, Operand(lr));

  CodeDesc desc;
  assm.GetCode(isolate, &desc);
  Handle<Code> code =
      isolate->factory()->NewCode(desc, Code::STUB, Handle<Code>());
#ifdef DEBUG
  OFStream os(stdout);
  code->Print(os);
#endif
  auto f = GeneratedCode<F_iiiii>::FromCode(*code);
  int res = reinterpret_cast<int>(f.Call(0xFFFF, 0, 0, 0, 0));
  ::printf("f() = %d\n", res);
  CHECK_EQ(382, res);
}


enum VCVTTypes {
  s32_f64,
  u32_f64
};

static void TestRoundingMode(VCVTTypes types,
                             VFPRoundingMode mode,
                             double value,
                             int expected,
                             bool expected_exception = false) {
  Isolate* isolate = CcTest::i_isolate();
  HandleScope scope(isolate);

  Assembler assm(isolate, nullptr, 0);

  Label wrong_exception;

  __ vmrs(r1);
  // Set custom FPSCR.
  __ bic(r2, r1, Operand(kVFPRoundingModeMask | kVFPExceptionMask));
  __ orr(r2, r2, Operand(mode));
  __ vmsr(r2);

  // Load value, convert, and move back result to r0 if everything went well.
  __ vmov(d1, Double(value));
  switch (types) {
    case s32_f64:
      __ vcvt_s32_f64(s0, d1, kFPSCRRounding);
      break;

    case u32_f64:
      __ vcvt_u32_f64(s0, d1, kFPSCRRounding);
      break;

    default:
      UNREACHABLE();
      break;
  }
  // Check for vfp exceptions
  __ vmrs(r2);
  __ tst(r2, Operand(kVFPExceptionMask));
  // Check that we behaved as expected.
  __ b(&wrong_exception, expected_exception ? eq : ne);
  // There was no exception. Retrieve the result and return.
  __ vmov(r0, s0);
  __ mov(pc, Operand(lr));

  // The exception behaviour is not what we expected.
  // Load a special value and return.
  __ bind(&wrong_exception);
  __ mov(r0, Operand(11223344));
  __ mov(pc, Operand(lr));

  CodeDesc desc;
  assm.GetCode(isolate, &desc);
  Handle<Code> code =
      isolate->factory()->NewCode(desc, Code::STUB, Handle<Code>());
#ifdef DEBUG
  OFStream os(stdout);
  code->Print(os);
#endif
  auto f = GeneratedCode<F_iiiii>::FromCode(*code);
  int res = reinterpret_cast<int>(f.Call(0, 0, 0, 0, 0));
  ::printf("res = %d\n", res);
  CHECK_EQ(expected, res);
}


TEST(7) {
  CcTest::InitializeVM();
  // Test vfp rounding modes.

  // s32_f64 (double to integer).

  TestRoundingMode(s32_f64, RN,  0, 0);
  TestRoundingMode(s32_f64, RN,  0.5, 0);
  TestRoundingMode(s32_f64, RN, -0.5, 0);
  TestRoundingMode(s32_f64, RN,  1.5, 2);
  TestRoundingMode(s32_f64, RN, -1.5, -2);
  TestRoundingMode(s32_f64, RN,  123.7, 124);
  TestRoundingMode(s32_f64, RN, -123.7, -124);
  TestRoundingMode(s32_f64, RN,  123456.2,  123456);
  TestRoundingMode(s32_f64, RN, -123456.2, -123456);
  TestRoundingMode(s32_f64, RN, static_cast<double>(kMaxInt), kMaxInt);
  TestRoundingMode(s32_f64, RN, (kMaxInt + 0.49), kMaxInt);
  TestRoundingMode(s32_f64, RN, (kMaxInt + 1.0), kMaxInt, true);
  TestRoundingMode(s32_f64, RN, (kMaxInt + 0.5), kMaxInt, true);
  TestRoundingMode(s32_f64, RN, static_cast<double>(kMinInt), kMinInt);
  TestRoundingMode(s32_f64, RN, (kMinInt - 0.5), kMinInt);
  TestRoundingMode(s32_f64, RN, (kMinInt - 1.0), kMinInt, true);
  TestRoundingMode(s32_f64, RN, (kMinInt - 0.51), kMinInt, true);

  TestRoundingMode(s32_f64, RM,  0, 0);
  TestRoundingMode(s32_f64, RM,  0.5, 0);
  TestRoundingMode(s32_f64, RM, -0.5, -1);
  TestRoundingMode(s32_f64, RM,  123.7, 123);
  TestRoundingMode(s32_f64, RM, -123.7, -124);
  TestRoundingMode(s32_f64, RM,  123456.2,  123456);
  TestRoundingMode(s32_f64, RM, -123456.2, -123457);
  TestRoundingMode(s32_f64, RM, static_cast<double>(kMaxInt), kMaxInt);
  TestRoundingMode(s32_f64, RM, (kMaxInt + 0.5), kMaxInt);
  TestRoundingMode(s32_f64, RM, (kMaxInt + 1.0), kMaxInt, true);
  TestRoundingMode(s32_f64, RM, static_cast<double>(kMinInt), kMinInt);
  TestRoundingMode(s32_f64, RM, (kMinInt - 0.5), kMinInt, true);
  TestRoundingMode(s32_f64, RM, (kMinInt + 0.5), kMinInt);

  TestRoundingMode(s32_f64, RZ,  0, 0);
  TestRoundingMode(s32_f64, RZ,  0.5, 0);
  TestRoundingMode(s32_f64, RZ, -0.5, 0);
  TestRoundingMode(s32_f64, RZ,  123.7,  123);
  TestRoundingMode(s32_f64, RZ, -123.7, -123);
  TestRoundingMode(s32_f64, RZ,  123456.2,  123456);
  TestRoundingMode(s32_f64, RZ, -123456.2, -123456);
  TestRoundingMode(s32_f64, RZ, static_cast<double>(kMaxInt), kMaxInt);
  TestRoundingMode(s32_f64, RZ, (kMaxInt + 0.5), kMaxInt);
  TestRoundingMode(s32_f64, RZ, (kMaxInt + 1.0), kMaxInt, true);
  TestRoundingMode(s32_f64, RZ, static_cast<double>(kMinInt), kMinInt);
  TestRoundingMode(s32_f64, RZ, (kMinInt - 0.5), kMinInt);
  TestRoundingMode(s32_f64, RZ, (kMinInt - 1.0), kMinInt, true);


  // u32_f64 (double to integer).

  // Negative values.
  TestRoundingMode(u32_f64, RN, -0.5, 0);
  TestRoundingMode(u32_f64, RN, -123456.7, 0, true);
  TestRoundingMode(u32_f64, RN, static_cast<double>(kMinInt), 0, true);
  TestRoundingMode(u32_f64, RN, kMinInt - 1.0, 0, true);

  TestRoundingMode(u32_f64, RM, -0.5, 0, true);
  TestRoundingMode(u32_f64, RM, -123456.7, 0, true);
  TestRoundingMode(u32_f64, RM, static_cast<double>(kMinInt), 0, true);
  TestRoundingMode(u32_f64, RM, kMinInt - 1.0, 0, true);

  TestRoundingMode(u32_f64, RZ, -0.5, 0);
  TestRoundingMode(u32_f64, RZ, -123456.7, 0, true);
  TestRoundingMode(u32_f64, RZ, static_cast<double>(kMinInt), 0, true);
  TestRoundingMode(u32_f64, RZ, kMinInt - 1.0, 0, true);

  // Positive values.
  // kMaxInt is the maximum *signed* integer: 0x7FFFFFFF.
  static const uint32_t kMaxUInt = 0xFFFFFFFFu;
  TestRoundingMode(u32_f64, RZ,  0, 0);
  TestRoundingMode(u32_f64, RZ,  0.5, 0);
  TestRoundingMode(u32_f64, RZ,  123.7,  123);
  TestRoundingMode(u32_f64, RZ,  123456.2,  123456);
  TestRoundingMode(u32_f64, RZ, static_cast<double>(kMaxInt), kMaxInt);
  TestRoundingMode(u32_f64, RZ, (kMaxInt + 0.5), kMaxInt);
  TestRoundingMode(u32_f64, RZ, (kMaxInt + 1.0),
                                static_cast<uint32_t>(kMaxInt) + 1);
  TestRoundingMode(u32_f64, RZ, (kMaxUInt + 0.5), kMaxUInt);
  TestRoundingMode(u32_f64, RZ, (kMaxUInt + 1.0), kMaxUInt, true);

  TestRoundingMode(u32_f64, RM,  0, 0);
  TestRoundingMode(u32_f64, RM,  0.5, 0);
  TestRoundingMode(u32_f64, RM,  123.7, 123);
  TestRoundingMode(u32_f64, RM,  123456.2,  123456);
  TestRoundingMode(u32_f64, RM, static_cast<double>(kMaxInt), kMaxInt);
  TestRoundingMode(u32_f64, RM, (kMaxInt + 0.5), kMaxInt);
  TestRoundingMode(u32_f64, RM, (kMaxInt + 1.0),
                                static_cast<uint32_t>(kMaxInt) + 1);
  TestRoundingMode(u32_f64, RM, (kMaxUInt + 0.5), kMaxUInt);
  TestRoundingMode(u32_f64, RM, (kMaxUInt + 1.0), kMaxUInt, true);

  TestRoundingMode(u32_f64, RN,  0, 0);
  TestRoundingMode(u32_f64, RN,  0.5, 0);
  TestRoundingMode(u32_f64, RN,  1.5, 2);
  TestRoundingMode(u32_f64, RN,  123.7, 124);
  TestRoundingMode(u32_f64, RN,  123456.2,  123456);
  TestRoundingMode(u32_f64, RN, static_cast<double>(kMaxInt), kMaxInt);
  TestRoundingMode(u32_f64, RN, (kMaxInt + 0.49), kMaxInt);
  TestRoundingMode(u32_f64, RN, (kMaxInt + 0.5),
                                static_cast<uint32_t>(kMaxInt) + 1);
  TestRoundingMode(u32_f64, RN, (kMaxUInt + 0.49), kMaxUInt);
  TestRoundingMode(u32_f64, RN, (kMaxUInt + 0.5), kMaxUInt, true);
  TestRoundingMode(u32_f64, RN, (kMaxUInt + 1.0), kMaxUInt, true);
}


TEST(8) {
  // Test VFP multi load/store with ia_w.
  CcTest::InitializeVM();
  Isolate* isolate = CcTest::i_isolate();
  HandleScope scope(isolate);

  typedef struct {
    double a;
    double b;
    double c;
    double d;
    double e;
    double f;
    double g;
    double h;
  } D;
  D d;

  typedef struct {
    float a;
    float b;
    float c;
    float d;
    float e;
    float f;
    float g;
    float h;
  } F;
  F f;

  // Create a function that uses vldm/vstm to move some double and
  // single precision values around in memory.
  Assembler assm(isolate, nullptr, 0);

  __ mov(ip, Operand(sp));
  __ stm(db_w, sp, r4.bit() | fp.bit() | lr.bit());
  __ sub(fp, ip, Operand(4));

  __ add(r4, r0, Operand(static_cast<int32_t>(offsetof(D, a))));
  __ vldm(ia_w, r4, d0, d3);
  __ vldm(ia_w, r4, d4, d7);

  __ add(r4, r0, Operand(static_cast<int32_t>(offsetof(D, a))));
  __ vstm(ia_w, r4, d6, d7);
  __ vstm(ia_w, r4, d0, d5);

  __ add(r4, r1, Operand(static_cast<int32_t>(offsetof(F, a))));
  __ vldm(ia_w, r4, s0, s3);
  __ vldm(ia_w, r4, s4, s7);

  __ add(r4, r1, Operand(static_cast<int32_t>(offsetof(F, a))));
  __ vstm(ia_w, r4, s6, s7);
  __ vstm(ia_w, r4, s0, s5);

  __ ldm(ia_w, sp, r4.bit() | fp.bit() | pc.bit());

  CodeDesc desc;
  assm.GetCode(isolate, &desc);
  Handle<Code> code =
      isolate->factory()->NewCode(desc, Code::STUB, Handle<Code>());
#ifdef DEBUG
  OFStream os(stdout);
  code->Print(os);
#endif
  auto fn = GeneratedCode<F_ppiii>::FromCode(*code);
  d.a = 1.1;
  d.b = 2.2;
  d.c = 3.3;
  d.d = 4.4;
  d.e = 5.5;
  d.f = 6.6;
  d.g = 7.7;
  d.h = 8.8;

  f.a = 1.0;
  f.b = 2.0;
  f.c = 3.0;
  f.d = 4.0;
  f.e = 5.0;
  f.f = 6.0;
  f.g = 7.0;
  f.h = 8.0;

  fn.Call(&d, &f, 0, 0, 0);

  CHECK_EQ(7.7, d.a);
  CHECK_EQ(8.8, d.b);
  CHECK_EQ(1.1, d.c);
  CHECK_EQ(2.2, d.d);
  CHECK_EQ(3.3, d.e);
  CHECK_EQ(4.4, d.f);
  CHECK_EQ(5.5, d.g);
  CHECK_EQ(6.6, d.h);

  CHECK_EQ(7.0f, f.a);
  CHECK_EQ(8.0f, f.b);
  CHECK_EQ(1.0f, f.c);
  CHECK_EQ(2.0f, f.d);
  CHECK_EQ(3.0f, f.e);
  CHECK_EQ(4.0f, f.f);
  CHECK_EQ(5.0f, f.g);
  CHECK_EQ(6.0f, f.h);
}


TEST(9) {
  // Test VFP multi load/store with ia.
  CcTest::InitializeVM();
  Isolate* isolate = CcTest::i_isolate();
  HandleScope scope(isolate);

  typedef struct {
    double a;
    double b;
    double c;
    double d;
    double e;
    double f;
    double g;
    double h;
  } D;
  D d;

  typedef struct {
    float a;
    float b;
    float c;
    float d;
    float e;
    float f;
    float g;
    float h;
  } F;
  F f;

  // Create a function that uses vldm/vstm to move some double and
  // single precision values around in memory.
  Assembler assm(isolate, nullptr, 0);

  __ mov(ip, Operand(sp));
  __ stm(db_w, sp, r4.bit() | fp.bit() | lr.bit());
  __ sub(fp, ip, Operand(4));

  __ add(r4, r0, Operand(static_cast<int32_t>(offsetof(D, a))));
  __ vldm(ia, r4, d0, d3);
  __ add(r4, r4, Operand(4 * 8));
  __ vldm(ia, r4, d4, d7);

  __ add(r4, r0, Operand(static_cast<int32_t>(offsetof(D, a))));
  __ vstm(ia, r4, d6, d7);
  __ add(r4, r4, Operand(2 * 8));
  __ vstm(ia, r4, d0, d5);

  __ add(r4, r1, Operand(static_cast<int32_t>(offsetof(F, a))));
  __ vldm(ia, r4, s0, s3);
  __ add(r4, r4, Operand(4 * 4));
  __ vldm(ia, r4, s4, s7);

  __ add(r4, r1, Operand(static_cast<int32_t>(offsetof(F, a))));
  __ vstm(ia, r4, s6, s7);
  __ add(r4, r4, Operand(2 * 4));
  __ vstm(ia, r4, s0, s5);

  __ ldm(ia_w, sp, r4.bit() | fp.bit() | pc.bit());

  CodeDesc desc;
  assm.GetCode(isolate, &desc);
  Handle<Code> code =
      isolate->factory()->NewCode(desc, Code::STUB, Handle<Code>());
#ifdef DEBUG
  OFStream os(stdout);
  code->Print(os);
#endif
  auto fn = GeneratedCode<F_ppiii>::FromCode(*code);
  d.a = 1.1;
  d.b = 2.2;
  d.c = 3.3;
  d.d = 4.4;
  d.e = 5.5;
  d.f = 6.6;
  d.g = 7.7;
  d.h = 8.8;

  f.a = 1.0;
  f.b = 2.0;
  f.c = 3.0;
  f.d = 4.0;
  f.e = 5.0;
  f.f = 6.0;
  f.g = 7.0;
  f.h = 8.0;

  fn.Call(&d, &f, 0, 0, 0);

  CHECK_EQ(7.7, d.a);
  CHECK_EQ(8.8, d.b);
  CHECK_EQ(1.1, d.c);
  CHECK_EQ(2.2, d.d);
  CHECK_EQ(3.3, d.e);
  CHECK_EQ(4.4, d.f);
  CHECK_EQ(5.5, d.g);
  CHECK_EQ(6.6, d.h);

  CHECK_EQ(7.0f, f.a);
  CHECK_EQ(8.0f, f.b);
  CHECK_EQ(1.0f, f.c);
  CHECK_EQ(2.0f, f.d);
  CHECK_EQ(3.0f, f.e);
  CHECK_EQ(4.0f, f.f);
  CHECK_EQ(5.0f, f.g);
  CHECK_EQ(6.0f, f.h);
}


TEST(10) {
  // Test VFP multi load/store with db_w.
  CcTest::InitializeVM();
  Isolate* isolate = CcTest::i_isolate();
  HandleScope scope(isolate);

  typedef struct {
    double a;
    double b;
    double c;
    double d;
    double e;
    double f;
    double g;
    double h;
  } D;
  D d;

  typedef struct {
    float a;
    float b;
    float c;
    float d;
    float e;
    float f;
    float g;
    float h;
  } F;
  F f;

  // Create a function that uses vldm/vstm to move some double and
  // single precision values around in memory.
  Assembler assm(isolate, nullptr, 0);

  __ mov(ip, Operand(sp));
  __ stm(db_w, sp, r4.bit() | fp.bit() | lr.bit());
  __ sub(fp, ip, Operand(4));

  __ add(r4, r0, Operand(static_cast<int32_t>(offsetof(D, h)) + 8));
  __ vldm(db_w, r4, d4, d7);
  __ vldm(db_w, r4, d0, d3);

  __ add(r4, r0, Operand(static_cast<int32_t>(offsetof(D, h)) + 8));
  __ vstm(db_w, r4, d0, d5);
  __ vstm(db_w, r4, d6, d7);

  __ add(r4, r1, Operand(static_cast<int32_t>(offsetof(F, h)) + 4));
  __ vldm(db_w, r4, s4, s7);
  __ vldm(db_w, r4, s0, s3);

  __ add(r4, r1, Operand(static_cast<int32_t>(offsetof(F, h)) + 4));
  __ vstm(db_w, r4, s0, s5);
  __ vstm(db_w, r4, s6, s7);

  __ ldm(ia_w, sp, r4.bit() | fp.bit() | pc.bit());

  CodeDesc desc;
  assm.GetCode(isolate, &desc);
  Handle<Code> code =
      isolate->factory()->NewCode(desc, Code::STUB, Handle<Code>());
#ifdef DEBUG
  OFStream os(stdout);
  code->Print(os);
#endif
  auto fn = GeneratedCode<F_ppiii>::FromCode(*code);
  d.a = 1.1;
  d.b = 2.2;
  d.c = 3.3;
  d.d = 4.4;
  d.e = 5.5;
  d.f = 6.6;
  d.g = 7.7;
  d.h = 8.8;

  f.a = 1.0;
  f.b = 2.0;
  f.c = 3.0;
  f.d = 4.0;
  f.e = 5.0;
  f.f = 6.0;
  f.g = 7.0;
  f.h = 8.0;

  fn.Call(&d, &f, 0, 0, 0);

  CHECK_EQ(7.7, d.a);
  CHECK_EQ(8.8, d.b);
  CHECK_EQ(1.1, d.c);
  CHECK_EQ(2.2, d.d);
  CHECK_EQ(3.3, d.e);
  CHECK_EQ(4.4, d.f);
  CHECK_EQ(5.5, d.g);
  CHECK_EQ(6.6, d.h);

  CHECK_EQ(7.0f, f.a);
  CHECK_EQ(8.0f, f.b);
  CHECK_EQ(1.0f, f.c);
  CHECK_EQ(2.0f, f.d);
  CHECK_EQ(3.0f, f.e);
  CHECK_EQ(4.0f, f.f);
  CHECK_EQ(5.0f, f.g);
  CHECK_EQ(6.0f, f.h);
}


TEST(11) {
  // Test instructions using the carry flag.
  CcTest::InitializeVM();
  Isolate* isolate = CcTest::i_isolate();
  HandleScope scope(isolate);

  typedef struct {
    int32_t a;
    int32_t b;
    int32_t c;
    int32_t d;
  } I;
  I i;

  i.a = 0xABCD0001;
  i.b = 0xABCD0000;

  Assembler assm(isolate, nullptr, 0);

  // Test HeapObject untagging.
  __ ldr(r1, MemOperand(r0, offsetof(I, a)));
  __ mov(r1, Operand(r1, ASR, 1), SetCC);
  __ adc(r1, r1, Operand(r1), LeaveCC, cs);
  __ str(r1, MemOperand(r0, offsetof(I, a)));

  __ ldr(r2, MemOperand(r0, offsetof(I, b)));
  __ mov(r2, Operand(r2, ASR, 1), SetCC);
  __ adc(r2, r2, Operand(r2), LeaveCC, cs);
  __ str(r2, MemOperand(r0, offsetof(I, b)));

  // Test corner cases.
  __ mov(r1, Operand(0xFFFFFFFF));
  __ mov(r2, Operand::Zero());
  __ mov(r3, Operand(r1, ASR, 1), SetCC);  // Set the carry.
  __ adc(r3, r1, Operand(r2));
  __ str(r3, MemOperand(r0, offsetof(I, c)));

  __ mov(r1, Operand(0xFFFFFFFF));
  __ mov(r2, Operand::Zero());
  __ mov(r3, Operand(r2, ASR, 1), SetCC);  // Unset the carry.
  __ adc(r3, r1, Operand(r2));
  __ str(r3, MemOperand(r0, offsetof(I, d)));

  __ mov(pc, Operand(lr));

  CodeDesc desc;
  assm.GetCode(isolate, &desc);
  Handle<Code> code =
      isolate->factory()->NewCode(desc, Code::STUB, Handle<Code>());
#ifdef DEBUG
  OFStream os(stdout);
  code->Print(os);
#endif
  auto f = GeneratedCode<F_piiii>::FromCode(*code);
  f.Call(&i, 0, 0, 0, 0);

  CHECK_EQ(static_cast<int32_t>(0xABCD0001), i.a);
  CHECK_EQ(static_cast<int32_t>(0xABCD0000) >> 1, i.b);
  CHECK_EQ(0x00000000, i.c);
  CHECK_EQ(static_cast<int32_t>(0xFFFFFFFF), i.d);
}


TEST(12) {
  // Test chaining of label usages within instructions (issue 1644).
  CcTest::InitializeVM();
  Isolate* isolate = CcTest::i_isolate();
  HandleScope scope(isolate);

  Assembler assm(isolate, nullptr, 0);
  Label target;
  __ b(eq, &target);
  __ b(ne, &target);
  __ bind(&target);
  __ nop();
}


TEST(13) {
  // Test VFP instructions using registers d16-d31.
  CcTest::InitializeVM();
  Isolate* isolate = CcTest::i_isolate();
  HandleScope scope(isolate);

  if (!CpuFeatures::IsSupported(VFP32DREGS)) {
    return;
  }

  typedef struct {
    double a;
    double b;
    double c;
    double x;
    double y;
    double z;
    double i;
    double j;
    double k;
    uint32_t low;
    uint32_t high;
  } T;
  T t;

  // Create a function that accepts &t, and loads, manipulates, and stores
  // the doubles and floats.
  Assembler assm(isolate, nullptr, 0);
  Label L, C;

  if (CpuFeatures::IsSupported(VFPv3)) {
    CpuFeatureScope scope(&assm, VFPv3);

    __ stm(db_w, sp, r4.bit() | lr.bit());

    // Load a, b, c into d16, d17, d18.
    __ mov(r4, Operand(r0));
    __ vldr(d16, r4, offsetof(T, a));
    __ vldr(d17, r4, offsetof(T, b));
    __ vldr(d18, r4, offsetof(T, c));

    __ vneg(d25, d16);
    __ vadd(d25, d25, d17);
    __ vsub(d25, d25, d18);
    __ vmul(d25, d25, d25);
    __ vdiv(d25, d25, d18);

    __ vmov(d16, d25);
    __ vsqrt(d17, d25);
    __ vneg(d17, d17);
    __ vabs(d17, d17);
    __ vmla(d18, d16, d17);

    // Store d16, d17, d18 into a, b, c.
    __ mov(r4, Operand(r0));
    __ vstr(d16, r4, offsetof(T, a));
    __ vstr(d17, r4, offsetof(T, b));
    __ vstr(d18, r4, offsetof(T, c));

    // Load x, y, z into d29-d31.
    __ add(r4, r0, Operand(static_cast<int32_t>(offsetof(T, x))));
    __ vldm(ia_w, r4, d29, d31);

    // Swap d29 and d30 via r registers.
    __ vmov(r1, r2, d29);
    __ vmov(d29, d30);
    __ vmov(d30, r1, r2);

    // Convert to and from integer.
    __ vcvt_s32_f64(s1, d31);
    __ vcvt_f64_u32(d31, s1);

    // Store d29-d31 into x, y, z.
    __ add(r4, r0, Operand(static_cast<int32_t>(offsetof(T, x))));
    __ vstm(ia_w, r4, d29, d31);

    // Move constants into d20, d21, d22 and store into i, j, k.
    __ vmov(d20, Double(14.7610017472335499));
    __ vmov(d21, Double(16.0));
    __ mov(r1, Operand(372106121));
    __ mov(r2, Operand(1079146608));
    __ vmov(d22, VmovIndexLo, r1);
    __ vmov(d22, VmovIndexHi, r2);
    __ add(r4, r0, Operand(static_cast<int32_t>(offsetof(T, i))));
    __ vstm(ia_w, r4, d20, d22);
    // Move d22 into low and high.
    __ vmov(r4, VmovIndexLo, d22);
    __ str(r4, MemOperand(r0, offsetof(T, low)));
    __ vmov(r4, VmovIndexHi, d22);
    __ str(r4, MemOperand(r0, offsetof(T, high)));

    __ ldm(ia_w, sp, r4.bit() | pc.bit());

    CodeDesc desc;
    assm.GetCode(isolate, &desc);
    Handle<Code> code =
        isolate->factory()->NewCode(desc, Code::STUB, Handle<Code>());
#ifdef DEBUG
    OFStream os(stdout);
    code->Print(os);
#endif
    auto f = GeneratedCode<F_piiii>::FromCode(*code);
    t.a = 1.5;
    t.b = 2.75;
    t.c = 17.17;
    t.x = 1.5;
    t.y = 2.75;
    t.z = 17.17;
    f.Call(&t, 0, 0, 0, 0);
    CHECK_EQ(14.7610017472335499, t.a);
    CHECK_EQ(3.84200491244266251, t.b);
    CHECK_EQ(73.8818412254460241, t.c);
    CHECK_EQ(2.75, t.x);
    CHECK_EQ(1.5, t.y);
    CHECK_EQ(17.0, t.z);
    CHECK_EQ(14.7610017472335499, t.i);
    CHECK_EQ(16.0, t.j);
    CHECK_EQ(73.8818412254460241, t.k);
    CHECK_EQ(372106121u, t.low);
    CHECK_EQ(1079146608u, t.high);
  }
}


TEST(14) {
  // Test the VFP Canonicalized Nan mode.
  CcTest::InitializeVM();
  Isolate* isolate = CcTest::i_isolate();
  HandleScope scope(isolate);

  typedef struct {
    double left;
    double right;
    double add_result;
    double sub_result;
    double mul_result;
    double div_result;
  } T;
  T t;

  // Create a function that makes the four basic operations.
  Assembler assm(isolate, nullptr, 0);

  // Ensure FPSCR state (as JSEntryStub does).
  Label fpscr_done;
  __ vmrs(r1);
  __ tst(r1, Operand(kVFPDefaultNaNModeControlBit));
  __ b(ne, &fpscr_done);
  __ orr(r1, r1, Operand(kVFPDefaultNaNModeControlBit));
  __ vmsr(r1);
  __ bind(&fpscr_done);

  __ vldr(d0, r0, offsetof(T, left));
  __ vldr(d1, r0, offsetof(T, right));
  __ vadd(d2, d0, d1);
  __ vstr(d2, r0, offsetof(T, add_result));
  __ vsub(d2, d0, d1);
  __ vstr(d2, r0, offsetof(T, sub_result));
  __ vmul(d2, d0, d1);
  __ vstr(d2, r0, offsetof(T, mul_result));
  __ vdiv(d2, d0, d1);
  __ vstr(d2, r0, offsetof(T, div_result));

  __ mov(pc, Operand(lr));

  CodeDesc desc;
  assm.GetCode(isolate, &desc);
  Handle<Code> code =
      isolate->factory()->NewCode(desc, Code::STUB, Handle<Code>());
#ifdef DEBUG
  OFStream os(stdout);
  code->Print(os);
#endif
  auto f = GeneratedCode<F_piiii>::FromCode(*code);
  t.left = bit_cast<double>(kHoleNanInt64);
  t.right = 1;
  t.add_result = 0;
  t.sub_result = 0;
  t.mul_result = 0;
  t.div_result = 0;
  f.Call(&t, 0, 0, 0, 0);
  const uint32_t kArmNanUpper32 = 0x7FF80000;
  const uint32_t kArmNanLower32 = 0x00000000;
#ifdef DEBUG
  const uint64_t kArmNanInt64 =
      (static_cast<uint64_t>(kArmNanUpper32) << 32) | kArmNanLower32;
  CHECK_NE(kArmNanInt64, kHoleNanInt64);
#endif
  // With VFP2 the sign of the canonicalized Nan is undefined. So
  // we remove the sign bit for the upper tests.
  CHECK_EQ(kArmNanUpper32,
           (bit_cast<int64_t>(t.add_result) >> 32) & 0x7FFFFFFF);
  CHECK_EQ(kArmNanLower32, bit_cast<int64_t>(t.add_result) & 0xFFFFFFFFu);
  CHECK_EQ(kArmNanUpper32,
           (bit_cast<int64_t>(t.sub_result) >> 32) & 0x7FFFFFFF);
  CHECK_EQ(kArmNanLower32, bit_cast<int64_t>(t.sub_result) & 0xFFFFFFFFu);
  CHECK_EQ(kArmNanUpper32,
           (bit_cast<int64_t>(t.mul_result) >> 32) & 0x7FFFFFFF);
  CHECK_EQ(kArmNanLower32, bit_cast<int64_t>(t.mul_result) & 0xFFFFFFFFu);
  CHECK_EQ(kArmNanUpper32,
           (bit_cast<int64_t>(t.div_result) >> 32) & 0x7FFFFFFF);
  CHECK_EQ(kArmNanLower32, bit_cast<int64_t>(t.div_result) & 0xFFFFFFFFu);
}

#define CHECK_EQ_SPLAT(field, ex) \
  CHECK_EQ(ex, t.field[0]);       \
  CHECK_EQ(ex, t.field[1]);       \
  CHECK_EQ(ex, t.field[2]);       \
  CHECK_EQ(ex, t.field[3]);

#define CHECK_EQ_32X2(field, ex0, ex1) \
  CHECK_EQ(ex0, t.field[0]);           \
  CHECK_EQ(ex1, t.field[1]);

#define CHECK_EQ_32X4(field, ex0, ex1, ex2, ex3) \
  CHECK_EQ(ex0, t.field[0]);                     \
  CHECK_EQ(ex1, t.field[1]);                     \
  CHECK_EQ(ex2, t.field[2]);                     \
  CHECK_EQ(ex3, t.field[3]);

#define CHECK_ESTIMATE(expected, tolerance, value) \
  CHECK_LT((expected) - (tolerance), value);       \
  CHECK_GT((expected) + (tolerance), value);

#define CHECK_ESTIMATE_SPLAT(field, ex, tol) \
  CHECK_ESTIMATE(ex, tol, t.field[0]);       \
  CHECK_ESTIMATE(ex, tol, t.field[1]);       \
  CHECK_ESTIMATE(ex, tol, t.field[2]);       \
  CHECK_ESTIMATE(ex, tol, t.field[3]);

#define INT32_TO_FLOAT(val) \
  std::round(static_cast<float>(bit_cast<int32_t>(val)))
#define UINT32_TO_FLOAT(val) \
  std::round(static_cast<float>(bit_cast<uint32_t>(val)))

TEST(15) {
  // Test the Neon instructions.
  CcTest::InitializeVM();
  Isolate* isolate = CcTest::i_isolate();
  HandleScope scope(isolate);

  typedef struct {
    uint32_t src0;
    uint32_t src1;
    uint32_t src2;
    uint32_t src3;
    uint32_t src4;
    uint32_t src5;
    uint32_t src6;
    uint32_t src7;
    uint32_t dst0;
    uint32_t dst1;
    uint32_t dst2;
    uint32_t dst3;
    uint32_t dst4;
    uint32_t dst5;
    uint32_t dst6;
    uint32_t dst7;
    uint32_t srcA0;
    uint32_t srcA1;
    uint32_t dstA0;
    uint32_t dstA1;
    uint32_t dstA2;
    uint32_t dstA3;
    uint32_t lane_test[4];
    uint64_t vmov_to_scalar1, vmov_to_scalar2;
    uint32_t vmov_from_scalar_s8, vmov_from_scalar_u8;
    uint32_t vmov_from_scalar_s16, vmov_from_scalar_u16;
    uint32_t vmov_from_scalar_32;
    uint32_t vmov[4], vmvn[4];
    uint32_t vmovl_s8[4], vmovl_u16[4], vmovl_s32[4];
    uint32_t vqmovn_s8[2], vqmovn_u16[2], vqmovn_s32[2];
    int32_t vcvt_s32_f32[4];
    uint32_t vcvt_u32_f32[4];
    float vcvt_f32_s32[4], vcvt_f32_u32[4];
    uint32_t vdup8[4], vdup16[4], vdup32[4];
    float vabsf[4], vnegf[4];
    uint32_t vabs_s8[4], vabs_s16[4], vabs_s32[4];
    uint32_t vneg_s8[4], vneg_s16[4], vneg_s32[4];
    uint32_t veor[4], vand[4], vorr[4];
    float vdupf[4], vaddf[4], vpaddf[2], vsubf[4], vmulf[4];
    uint32_t vdupf_16[2], vdupf_8[4];
    uint32_t vmin_s8[4], vmin_u16[4], vmin_s32[4];
    uint32_t vmax_s8[4], vmax_u16[4], vmax_s32[4];
    uint32_t vpadd_i8[2], vpadd_i16[2], vpadd_i32[2];
    uint32_t vpmin_s8[2], vpmin_u16[2], vpmin_s32[2];
    uint32_t vpmax_s8[2], vpmax_u16[2], vpmax_s32[2];
    uint32_t vadd8[4], vadd16[4], vadd32[4];
    uint32_t vqadd_s8[4], vqadd_u16[4], vqadd_s32[4];
    uint32_t vsub8[4], vsub16[4], vsub32[4];
    uint32_t vqsub_u8[4], vqsub_s16[4], vqsub_u32[4];
    uint32_t vmul8[4], vmul16[4], vmul32[4];
    uint32_t vshl8[4], vshl16[4], vshl32[5];
    uint32_t vshr_s8[4], vshr_u16[4], vshr_s32[5];
    uint32_t vsli_64[2], vsri_64[2], vsli_32[2], vsri_32[2];
    uint32_t vceq[4], vceqf[4], vcgef[4], vcgtf[4];
    uint32_t vcge_s8[4], vcge_u16[4], vcge_s32[4];
    uint32_t vcgt_s8[4], vcgt_u16[4], vcgt_s32[4];
    float vrecpe[4], vrecps[4], vrsqrte[4], vrsqrts[4];
    float vminf[4], vmaxf[4];
    uint32_t vtst[4], vbsl[4];
    uint32_t vext[4];
    uint32_t vzip8a[4], vzip8b[4], vzip16a[4], vzip16b[4], vzip32a[4],
        vzip32b[4];
    uint32_t vzipd8a[2], vzipd8b[2], vzipd16a[2], vzipd16b[2];
    uint32_t vuzp8a[4], vuzp8b[4], vuzp16a[4], vuzp16b[4], vuzp32a[4],
        vuzp32b[4];
    uint32_t vuzpd8a[2], vuzpd8b[2], vuzpd16a[2], vuzpd16b[2];
    uint32_t vrev64_32[4], vrev64_16[4], vrev64_8[4];
    uint32_t vrev32_16[4], vrev32_8[4], vrev16_8[4];
    uint32_t vtrn8a[4], vtrn8b[4], vtrn16a[4], vtrn16b[4], vtrn32a[4],
        vtrn32b[4];
    uint32_t vtrnd8a[2], vtrnd8b[2], vtrnd16a[2], vtrnd16b[2], vtrnd32a[2],
        vtrnd32b[2];
    uint32_t vtbl[2], vtbx[2];
  } T;
  T t;

  // Create a function that accepts &t, and loads, manipulates, and stores
  // the doubles, floats, and SIMD values.
  Assembler assm(isolate, nullptr, 0);

  if (CpuFeatures::IsSupported(NEON)) {
    CpuFeatureScope scope(&assm, NEON);

    __ stm(db_w, sp, r4.bit() | r5.bit() | lr.bit());
    // Move 32 bytes with neon.
    __ add(r4, r0, Operand(static_cast<int32_t>(offsetof(T, src0))));
    __ vld1(Neon8, NeonListOperand(d0, 4), NeonMemOperand(r4));
    __ add(r4, r0, Operand(static_cast<int32_t>(offsetof(T, dst0))));
    __ vst1(Neon8, NeonListOperand(d0, 4), NeonMemOperand(r4));

    // Expand 8 bytes into 8 words(16 bits).
    __ add(r4, r0, Operand(static_cast<int32_t>(offsetof(T, srcA0))));
    __ vld1(Neon8, NeonListOperand(d0), NeonMemOperand(r4));
    __ vmovl(NeonU8, q0, d0);
    __ add(r4, r0, Operand(static_cast<int32_t>(offsetof(T, dstA0))));
    __ vst1(Neon8, NeonListOperand(d0, 2), NeonMemOperand(r4));

    // The same expansion, but with different source and destination registers.
    __ add(r4, r0, Operand(static_cast<int32_t>(offsetof(T, srcA0))));
    __ vld1(Neon8, NeonListOperand(d1), NeonMemOperand(r4));
    __ vmovl(NeonS8, q1, d1);
    __ add(r4, r0, Operand(static_cast<int32_t>(offsetof(T, vmovl_s8))));
    __ vst1(Neon8, NeonListOperand(q1), NeonMemOperand(r4));
    __ vmovl(NeonU16, q2, d3);
    __ add(r4, r0, Operand(static_cast<int32_t>(offsetof(T, vmovl_u16))));
    __ vst1(Neon8, NeonListOperand(q2), NeonMemOperand(r4));
    __ vmovl(NeonS32, q3, d4);
    __ add(r4, r0, Operand(static_cast<int32_t>(offsetof(T, vmovl_s32))));
    __ vst1(Neon8, NeonListOperand(q3), NeonMemOperand(r4));
    // Narrow what we widened.
    __ vqmovn(NeonU16, d0, q2);
    __ vstr(d0, r0, offsetof(T, vqmovn_u16));
    __ vmov(d1, d0);
    __ vqmovn(NeonS8, d2, q0);
    __ vstr(d2, r0, offsetof(T, vqmovn_s8));
    __ vqmovn(NeonS32, d4, q3);
    __ vstr(d4, r0, offsetof(T, vqmovn_s32));

    // ARM core register to scalar.
    __ mov(r4, Operand(0xFFFFFFF8));
    __ vmov(d0, Double(0.0));
    __ vmov(NeonS8, d0, 1, r4);
    __ vmov(NeonS16, d0, 1, r4);
    __ vmov(NeonS32, d0, 1, r4);
    __ vstr(d0, r0, offsetof(T, vmov_to_scalar1));
    __ vmov(d0, Double(0.0));
    __ vmov(NeonS8, d0, 3, r4);
    __ vmov(NeonS16, d0, 3, r4);
    __ vstr(d0, r0, offsetof(T, vmov_to_scalar2));

    // Scalar to ARM core register.
    __ mov(r4, Operand(0xFFFFFF00));
    __ mov(r5, Operand(0xFFFFFFFF));
    __ vmov(d0, r4, r5);
    __ vmov(NeonS8, r4, d0, 1);
    __ str(r4, MemOperand(r0, offsetof(T, vmov_from_scalar_s8)));
    __ vmov(NeonU8, r4, d0, 1);
    __ str(r4, MemOperand(r0, offsetof(T, vmov_from_scalar_u8)));
    __ vmov(NeonS16, r4, d0, 1);
    __ str(r4, MemOperand(r0, offsetof(T, vmov_from_scalar_s16)));
    __ vmov(NeonU16, r4, d0, 1);
    __ str(r4, MemOperand(r0, offsetof(T, vmov_from_scalar_u16)));
    __ vmov(NeonS32, r4, d0, 1);
    __ str(r4, MemOperand(r0, offsetof(T, vmov_from_scalar_32)));

    // vmov for q-registers.
    __ add(r4, r0, Operand(static_cast<int32_t>(offsetof(T, lane_test))));
    __ vld1(Neon8, NeonListOperand(q0), NeonMemOperand(r4));
    __ vmov(q1, q0);
    __ add(r4, r0, Operand(static_cast<int32_t>(offsetof(T, vmov))));
    __ vst1(Neon8, NeonListOperand(q1), NeonMemOperand(r4));

    // vmvn.
    __ add(r4, r0, Operand(static_cast<int32_t>(offsetof(T, lane_test))));
    __ vld1(Neon8, NeonListOperand(q0), NeonMemOperand(r4));
    __ vmvn(q1, q0);
    __ add(r4, r0, Operand(static_cast<int32_t>(offsetof(T, vmvn))));
    __ vst1(Neon8, NeonListOperand(q1), NeonMemOperand(r4));

    // vcvt for q-registers.
    __ vmov(s0, Float32(-1.5f));
    __ vmov(s1, Float32(-1.0f));
    __ vmov(s2, Float32(1.0f));
    __ vmov(s3, Float32(1.5f));
    __ vcvt_s32_f32(q1, q0);
    __ add(r4, r0, Operand(static_cast<int32_t>(offsetof(T, vcvt_s32_f32))));
    __ vst1(Neon8, NeonListOperand(q1), NeonMemOperand(r4));
    __ vcvt_u32_f32(q1, q0);
    __ add(r4, r0, Operand(static_cast<int32_t>(offsetof(T, vcvt_u32_f32))));
    __ vst1(Neon8, NeonListOperand(q1), NeonMemOperand(r4));
    __ mov(r4, Operand(kMinInt));
    __ mov(r5, Operand(kMaxInt));
    __ vmov(d0, r4, r5);
    __ mov(r4, Operand(kMaxUInt32));
    __ mov(r5, Operand(kMinInt + 1));
    __ vmov(d1, r4, r5);  // q0 = [kMinInt, kMaxInt, kMaxUInt32, kMinInt + 1]
    __ vcvt_f32_s32(q1, q0);
    __ add(r4, r0, Operand(static_cast<int32_t>(offsetof(T, vcvt_f32_s32))));
    __ vst1(Neon8, NeonListOperand(q1), NeonMemOperand(r4));
    __ vcvt_f32_u32(q1, q0);
    __ add(r4, r0, Operand(static_cast<int32_t>(offsetof(T, vcvt_f32_u32))));
    __ vst1(Neon8, NeonListOperand(q1), NeonMemOperand(r4));

    // vdup (from register).
<<<<<<< HEAD
    __ mov(r4, Operand(0xa));
=======
    __ mov(r4, Operand(0xA));
>>>>>>> 84bd6f3c
    __ vdup(Neon8, q0, r4);
    __ vdup(Neon16, q1, r4);
    __ vdup(Neon32, q2, r4);
    __ add(r4, r0, Operand(static_cast<int32_t>(offsetof(T, vdup8))));
    __ vst1(Neon8, NeonListOperand(q0), NeonMemOperand(r4));
    __ add(r4, r0, Operand(static_cast<int32_t>(offsetof(T, vdup16))));
    __ vst1(Neon8, NeonListOperand(q1), NeonMemOperand(r4));
    __ add(r4, r0, Operand(static_cast<int32_t>(offsetof(T, vdup32))));
    __ vst1(Neon8, NeonListOperand(q2), NeonMemOperand(r4));

    // vdup (from scalar).
<<<<<<< HEAD
    __ vmov(s0, -1.0);
=======
    __ vmov(s0, Float32(-1.0f));
>>>>>>> 84bd6f3c
    __ vdup(Neon32, q1, d0, 0);
    __ add(r4, r0, Operand(static_cast<int32_t>(offsetof(T, vdupf))));
    __ vst1(Neon8, NeonListOperand(q1), NeonMemOperand(r4));
    __ vdup(Neon16, d2, d0, 1);
    __ vstr(d2, r0, offsetof(T, vdupf_16));
    __ vdup(Neon8, q1, d0, 3);
    __ add(r4, r0, Operand(static_cast<int32_t>(offsetof(T, vdupf_8))));
    __ vst1(Neon8, NeonListOperand(q1), NeonMemOperand(r4));

    // vabs (float).
    __ vmov(s0, Float32(-1.0f));
    __ vmov(s1, Float32(-0.0f));
    __ vmov(s2, Float32(0.0f));
    __ vmov(s3, Float32(1.0f));
    __ vabs(q1, q0);
    __ add(r4, r0, Operand(static_cast<int32_t>(offsetof(T, vabsf))));
    __ vst1(Neon8, NeonListOperand(q1), NeonMemOperand(r4));
    // vneg (float).
    __ vneg(q1, q0);
    __ add(r4, r0, Operand(static_cast<int32_t>(offsetof(T, vnegf))));
    __ vst1(Neon8, NeonListOperand(q1), NeonMemOperand(r4));

    // vabs (integer).
    __ mov(r4, Operand(0x7F7F7F7F));
    __ mov(r5, Operand(0x01010101));
    __ vmov(d0, r4, r5);
    __ mov(r4, Operand(0xFFFFFFFF));
    __ mov(r5, Operand(0x80808080));
    __ vmov(d1, r4, r5);
    __ vabs(Neon8, q1, q0);
    __ add(r4, r0, Operand(static_cast<int32_t>(offsetof(T, vabs_s8))));
    __ vst1(Neon8, NeonListOperand(q1), NeonMemOperand(r4));
    __ vabs(Neon16, q1, q0);
    __ add(r4, r0, Operand(static_cast<int32_t>(offsetof(T, vabs_s16))));
    __ vst1(Neon8, NeonListOperand(q1), NeonMemOperand(r4));
    __ vabs(Neon32, q1, q0);
    __ add(r4, r0, Operand(static_cast<int32_t>(offsetof(T, vabs_s32))));
    __ vst1(Neon8, NeonListOperand(q1), NeonMemOperand(r4));
    // vneg (integer).
    __ vneg(Neon8, q1, q0);
    __ add(r4, r0, Operand(static_cast<int32_t>(offsetof(T, vneg_s8))));
    __ vst1(Neon8, NeonListOperand(q1), NeonMemOperand(r4));
    __ vneg(Neon16, q1, q0);
    __ add(r4, r0, Operand(static_cast<int32_t>(offsetof(T, vneg_s16))));
    __ vst1(Neon8, NeonListOperand(q1), NeonMemOperand(r4));
    __ vneg(Neon32, q1, q0);
    __ add(r4, r0, Operand(static_cast<int32_t>(offsetof(T, vneg_s32))));
    __ vst1(Neon8, NeonListOperand(q1), NeonMemOperand(r4));

    // veor.
    __ mov(r4, Operand(0xAA));
    __ vdup(Neon16, q0, r4);
    __ mov(r4, Operand(0x55));
    __ vdup(Neon16, q1, r4);
    __ veor(q1, q1, q0);
    __ add(r4, r0, Operand(static_cast<int32_t>(offsetof(T, veor))));
    __ vst1(Neon8, NeonListOperand(q1), NeonMemOperand(r4));
    // vand.
    __ mov(r4, Operand(0xFF));
    __ vdup(Neon16, q0, r4);
    __ mov(r4, Operand(0xFE));
    __ vdup(Neon16, q1, r4);
    __ vand(q1, q1, q0);
    __ add(r4, r0, Operand(static_cast<int32_t>(offsetof(T, vand))));
    __ vst1(Neon8, NeonListOperand(q1), NeonMemOperand(r4));
    // vorr.
    __ mov(r4, Operand(0xAA));
    __ vdup(Neon16, q0, r4);
    __ mov(r4, Operand(0x55));
    __ vdup(Neon16, q1, r4);
    __ vorr(q1, q1, q0);
    __ add(r4, r0, Operand(static_cast<int32_t>(offsetof(T, vorr))));
    __ vst1(Neon8, NeonListOperand(q1), NeonMemOperand(r4));

    // vmin (float).
<<<<<<< HEAD
    __ vmov(s4, 2.0);
    __ vdup(Neon32, q0, d2, 0);
    __ vmov(s4, 1.0);
=======
    __ vmov(s4, Float32(2.0f));
    __ vdup(Neon32, q0, d2, 0);
    __ vmov(s4, Float32(1.0f));
>>>>>>> 84bd6f3c
    __ vdup(Neon32, q1, d2, 0);
    __ vmin(q1, q1, q0);
    __ add(r4, r0, Operand(static_cast<int32_t>(offsetof(T, vminf))));
    __ vst1(Neon8, NeonListOperand(q1), NeonMemOperand(r4));
    // vmax (float).
<<<<<<< HEAD
    __ vmov(s4, 2.0);
    __ vdup(Neon32, q0, d2, 0);
    __ vmov(s4, 1.0);
=======
    __ vmov(s4, Float32(2.0f));
    __ vdup(Neon32, q0, d2, 0);
    __ vmov(s4, Float32(1.0f));
>>>>>>> 84bd6f3c
    __ vdup(Neon32, q1, d2, 0);
    __ vmax(q1, q1, q0);
    __ add(r4, r0, Operand(static_cast<int32_t>(offsetof(T, vmaxf))));
    __ vst1(Neon8, NeonListOperand(q1), NeonMemOperand(r4));
    // vadd (float).
<<<<<<< HEAD
    __ vmov(s4, 1.0);
=======
    __ vmov(s4, Float32(1.0f));
>>>>>>> 84bd6f3c
    __ vdup(Neon32, q0, d2, 0);
    __ vdup(Neon32, q1, d2, 0);
    __ vadd(q1, q1, q0);
    __ add(r4, r0, Operand(static_cast<int32_t>(offsetof(T, vaddf))));
    __ vst1(Neon8, NeonListOperand(q1), NeonMemOperand(r4));
    // vpadd (float).
<<<<<<< HEAD
    __ vmov(s0, 1.0);
    __ vmov(s1, 2.0);
    __ vmov(s2, 3.0);
    __ vmov(s3, 4.0);
    __ vpadd(d2, d0, d1);
    __ vstr(d2, r0, offsetof(T, vpaddf));
    // vsub (float).
    __ vmov(s4, 2.0);
    __ vdup(Neon32, q0, d2, 0);
    __ vmov(s4, 1.0);
=======
    __ vmov(s0, Float32(1.0f));
    __ vmov(s1, Float32(2.0f));
    __ vmov(s2, Float32(3.0f));
    __ vmov(s3, Float32(4.0f));
    __ vpadd(d2, d0, d1);
    __ vstr(d2, r0, offsetof(T, vpaddf));
    // vsub (float).
    __ vmov(s4, Float32(2.0f));
    __ vdup(Neon32, q0, d2, 0);
    __ vmov(s4, Float32(1.0f));
>>>>>>> 84bd6f3c
    __ vdup(Neon32, q1, d2, 0);
    __ vsub(q1, q1, q0);
    __ add(r4, r0, Operand(static_cast<int32_t>(offsetof(T, vsubf))));
    __ vst1(Neon8, NeonListOperand(q1), NeonMemOperand(r4));
    // vmul (float).
<<<<<<< HEAD
    __ vmov(s4, 2.0);
=======
    __ vmov(s4, Float32(2.0f));
>>>>>>> 84bd6f3c
    __ vdup(Neon32, q0, d2, 0);
    __ vdup(Neon32, q1, d2, 0);
    __ vmul(q1, q1, q0);
    __ add(r4, r0, Operand(static_cast<int32_t>(offsetof(T, vmulf))));
    __ vst1(Neon8, NeonListOperand(q1), NeonMemOperand(r4));
    // vrecpe.
<<<<<<< HEAD
    __ vmov(s4, 2.0);
=======
    __ vmov(s4, Float32(2.0f));
>>>>>>> 84bd6f3c
    __ vdup(Neon32, q0, d2, 0);
    __ vrecpe(q1, q0);
    __ add(r4, r0, Operand(static_cast<int32_t>(offsetof(T, vrecpe))));
    __ vst1(Neon8, NeonListOperand(q1), NeonMemOperand(r4));
    // vrecps.
<<<<<<< HEAD
    __ vmov(s4, 2.0);
    __ vdup(Neon32, q0, d2, 0);
    __ vmov(s4, 1.5);
=======
    __ vmov(s4, Float32(2.0f));
    __ vdup(Neon32, q0, d2, 0);
    __ vmov(s4, Float32(1.5f));
>>>>>>> 84bd6f3c
    __ vdup(Neon32, q1, d2, 0);
    __ vrecps(q1, q0, q1);
    __ add(r4, r0, Operand(static_cast<int32_t>(offsetof(T, vrecps))));
    __ vst1(Neon8, NeonListOperand(q1), NeonMemOperand(r4));
    // vrsqrte.
<<<<<<< HEAD
    __ vmov(s4, 4.0);
=======
    __ vmov(s4, Float32(4.0f));
>>>>>>> 84bd6f3c
    __ vdup(Neon32, q0, d2, 0);
    __ vrsqrte(q1, q0);
    __ add(r4, r0, Operand(static_cast<int32_t>(offsetof(T, vrsqrte))));
    __ vst1(Neon8, NeonListOperand(q1), NeonMemOperand(r4));
    // vrsqrts.
<<<<<<< HEAD
    __ vmov(s4, 2.0);
    __ vdup(Neon32, q0, d2, 0);
    __ vmov(s4, 2.5);
=======
    __ vmov(s4, Float32(2.0f));
    __ vdup(Neon32, q0, d2, 0);
    __ vmov(s4, Float32(2.5f));
>>>>>>> 84bd6f3c
    __ vdup(Neon32, q1, d2, 0);
    __ vrsqrts(q1, q0, q1);
    __ add(r4, r0, Operand(static_cast<int32_t>(offsetof(T, vrsqrts))));
    __ vst1(Neon8, NeonListOperand(q1), NeonMemOperand(r4));
    // vceq (float).
<<<<<<< HEAD
    __ vmov(s4, 1.0);
=======
    __ vmov(s4, Float32(1.0f));
>>>>>>> 84bd6f3c
    __ vdup(Neon32, q0, d2, 0);
    __ vdup(Neon32, q1, d2, 0);
    __ vceq(q1, q1, q0);
    __ add(r4, r0, Operand(static_cast<int32_t>(offsetof(T, vceqf))));
    __ vst1(Neon8, NeonListOperand(q1), NeonMemOperand(r4));
    // vcge (float).
<<<<<<< HEAD
    __ vmov(s0, 1.0);
    __ vmov(s1, -1.0);
    __ vmov(s2, -0.0);
    __ vmov(s3, 0.0);
=======
    __ vmov(s0, Float32(1.0f));
    __ vmov(s1, Float32(-1.0f));
    __ vmov(s2, Float32(-0.0f));
    __ vmov(s3, Float32(0.0f));
>>>>>>> 84bd6f3c
    __ vdup(Neon32, q1, d1, 1);
    __ vcge(q2, q1, q0);
    __ add(r4, r0, Operand(static_cast<int32_t>(offsetof(T, vcgef))));
    __ vst1(Neon8, NeonListOperand(q2), NeonMemOperand(r4));
    __ vcgt(q2, q1, q0);
    __ add(r4, r0, Operand(static_cast<int32_t>(offsetof(T, vcgtf))));
    __ vst1(Neon8, NeonListOperand(q2), NeonMemOperand(r4));

    // vmin/vmax integer.
    __ mov(r4, Operand(0x03));
    __ vdup(Neon16, q0, r4);
    __ vdup(Neon8, q1, r4);
    __ vmin(NeonS8, q2, q0, q1);
    __ add(r4, r0, Operand(static_cast<int32_t>(offsetof(T, vmin_s8))));
    __ vst1(Neon8, NeonListOperand(q2), NeonMemOperand(r4));
    __ vmax(NeonS8, q2, q0, q1);
    __ add(r4, r0, Operand(static_cast<int32_t>(offsetof(T, vmax_s8))));
    __ vst1(Neon8, NeonListOperand(q2), NeonMemOperand(r4));
    __ mov(r4, Operand(0xFF));
    __ vdup(Neon16, q0, r4);
    __ vdup(Neon8, q1, r4);
    __ vmin(NeonU16, q2, q0, q1);
    __ add(r4, r0, Operand(static_cast<int32_t>(offsetof(T, vmin_u16))));
    __ vst1(Neon8, NeonListOperand(q2), NeonMemOperand(r4));
    __ vmax(NeonU16, q2, q0, q1);
    __ add(r4, r0, Operand(static_cast<int32_t>(offsetof(T, vmax_u16))));
    __ vst1(Neon8, NeonListOperand(q2), NeonMemOperand(r4));
    __ mov(r4, Operand(0xFF));
    __ vdup(Neon32, q0, r4);
    __ vdup(Neon8, q1, r4);
    __ vmin(NeonS32, q2, q0, q1);
    __ add(r4, r0, Operand(static_cast<int32_t>(offsetof(T, vmin_s32))));
    __ vst1(Neon8, NeonListOperand(q2), NeonMemOperand(r4));
    __ vmax(NeonS32, q2, q0, q1);
    __ add(r4, r0, Operand(static_cast<int32_t>(offsetof(T, vmax_s32))));
    __ vst1(Neon8, NeonListOperand(q2), NeonMemOperand(r4));

    // vpadd integer.
    __ mov(r4, Operand(0x03));
    __ vdup(Neon16, q0, r4);
    __ vdup(Neon8, q1, r4);
    __ vpadd(Neon8, d0, d0, d2);
    __ vstr(d0, r0, offsetof(T, vpadd_i8));
    __ vpadd(Neon16, d0, d0, d2);
    __ vstr(d0, r0, offsetof(T, vpadd_i16));
    __ vpadd(Neon32, d0, d0, d2);
    __ vstr(d0, r0, offsetof(T, vpadd_i32));

    // vpmin/vpmax integer.
    __ mov(r4, Operand(0x03));
    __ vdup(Neon16, q0, r4);
    __ vdup(Neon8, q1, r4);
    __ vpmin(NeonS8, d4, d0, d2);
    __ vstr(d4, r0, offsetof(T, vpmin_s8));
    __ vpmax(NeonS8, d4, d0, d2);
    __ vstr(d4, r0, offsetof(T, vpmax_s8));
<<<<<<< HEAD
    __ mov(r4, Operand(0xffff));
=======
    __ mov(r4, Operand(0xFFFF));
>>>>>>> 84bd6f3c
    __ vdup(Neon32, q0, r4);
    __ vdup(Neon16, q1, r4);
    __ vpmin(NeonU16, d4, d0, d2);
    __ vstr(d4, r0, offsetof(T, vpmin_u16));
    __ vpmax(NeonU16, d4, d0, d2);
    __ vstr(d4, r0, offsetof(T, vpmax_u16));
<<<<<<< HEAD
    __ mov(r4, Operand(0xff));
=======
    __ mov(r4, Operand(0xFF));
>>>>>>> 84bd6f3c
    __ veor(q0, q0, q0);
    __ vmov(s0, r4);
    __ vdup(Neon8, q1, r4);
    __ vpmin(NeonS32, d4, d0, d2);
    __ vstr(d4, r0, offsetof(T, vpmin_s32));
    __ vpmax(NeonS32, d4, d0, d2);
    __ vstr(d4, r0, offsetof(T, vpmax_s32));

    // vadd (integer).
    __ mov(r4, Operand(0x81));
    __ vdup(Neon8, q0, r4);
    __ mov(r4, Operand(0x82));
    __ vdup(Neon8, q1, r4);
    __ vadd(Neon8, q1, q1, q0);
    __ add(r4, r0, Operand(static_cast<int32_t>(offsetof(T, vadd8))));
    __ vst1(Neon8, NeonListOperand(q1), NeonMemOperand(r4));
    __ mov(r4, Operand(0x8001));
    __ vdup(Neon16, q0, r4);
    __ mov(r4, Operand(0x8002));
    __ vdup(Neon16, q1, r4);
    __ vadd(Neon16, q1, q1, q0);
    __ add(r4, r0, Operand(static_cast<int32_t>(offsetof(T, vadd16))));
    __ vst1(Neon8, NeonListOperand(q1), NeonMemOperand(r4));
    __ mov(r4, Operand(0x80000001));
    __ vdup(Neon32, q0, r4);
    __ mov(r4, Operand(0x80000002));
    __ vdup(Neon32, q1, r4);
    __ vadd(Neon32, q1, q1, q0);
    __ add(r4, r0, Operand(static_cast<int32_t>(offsetof(T, vadd32))));
    __ vst1(Neon8, NeonListOperand(q1), NeonMemOperand(r4));

    // vqadd.
    __ mov(r4, Operand(0x81));
    __ vdup(Neon8, q0, r4);
    __ mov(r4, Operand(0x82));
    __ vdup(Neon8, q1, r4);
    __ vqadd(NeonS8, q1, q1, q0);
    __ add(r4, r0, Operand(static_cast<int32_t>(offsetof(T, vqadd_s8))));
    __ vst1(Neon8, NeonListOperand(q1), NeonMemOperand(r4));
    __ mov(r4, Operand(0x8000));
    __ vdup(Neon16, q0, r4);
    __ vdup(Neon16, q1, r4);
    __ vqadd(NeonU16, q1, q1, q0);
    __ add(r4, r0, Operand(static_cast<int32_t>(offsetof(T, vqadd_u16))));
    __ vst1(Neon8, NeonListOperand(q1), NeonMemOperand(r4));
    __ mov(r4, Operand(0x80000001));
    __ vdup(Neon32, q0, r4);
    __ mov(r4, Operand(0x80000002));
    __ vdup(Neon32, q1, r4);
    __ vqadd(NeonS32, q1, q1, q0);
    __ add(r4, r0, Operand(static_cast<int32_t>(offsetof(T, vqadd_s32))));
    __ vst1(Neon8, NeonListOperand(q1), NeonMemOperand(r4));

    // vsub (integer).
    __ mov(r4, Operand(0x01));
    __ vdup(Neon8, q0, r4);
    __ mov(r4, Operand(0x03));
    __ vdup(Neon8, q1, r4);
    __ vsub(Neon8, q1, q0, q1);
    __ add(r4, r0, Operand(static_cast<int32_t>(offsetof(T, vsub8))));
    __ vst1(Neon8, NeonListOperand(q1), NeonMemOperand(r4));
    __ mov(r4, Operand(0x0001));
    __ vdup(Neon16, q0, r4);
    __ mov(r4, Operand(0x0003));
    __ vdup(Neon16, q1, r4);
    __ vsub(Neon16, q1, q0, q1);
    __ add(r4, r0, Operand(static_cast<int32_t>(offsetof(T, vsub16))));
    __ vst1(Neon8, NeonListOperand(q1), NeonMemOperand(r4));
    __ mov(r4, Operand(0x00000001));
    __ vdup(Neon32, q0, r4);
    __ mov(r4, Operand(0x00000003));
    __ vdup(Neon32, q1, r4);
    __ vsub(Neon32, q1, q0, q1);
    __ add(r4, r0, Operand(static_cast<int32_t>(offsetof(T, vsub32))));
    __ vst1(Neon8, NeonListOperand(q1), NeonMemOperand(r4));

    // vqsub.
    __ mov(r4, Operand(0x7F));
    __ vdup(Neon8, q0, r4);
    __ mov(r4, Operand(0x3F));
    __ vdup(Neon8, q1, r4);
    __ vqsub(NeonU8, q1, q1, q0);
    __ add(r4, r0, Operand(static_cast<int32_t>(offsetof(T, vqsub_u8))));
    __ vst1(Neon8, NeonListOperand(q1), NeonMemOperand(r4));
    __ mov(r4, Operand(0x8000));
    __ vdup(Neon16, q0, r4);
    __ mov(r4, Operand(0x7FFF));
    __ vdup(Neon16, q1, r4);
    __ vqsub(NeonS16, q1, q1, q0);
    __ add(r4, r0, Operand(static_cast<int32_t>(offsetof(T, vqsub_s16))));
    __ vst1(Neon8, NeonListOperand(q1), NeonMemOperand(r4));
    __ mov(r4, Operand(0x80000001));
    __ vdup(Neon32, q0, r4);
    __ mov(r4, Operand(0x80000000));
    __ vdup(Neon32, q1, r4);
    __ vqsub(NeonU32, q1, q1, q0);
    __ add(r4, r0, Operand(static_cast<int32_t>(offsetof(T, vqsub_u32))));
    __ vst1(Neon8, NeonListOperand(q1), NeonMemOperand(r4));

    // vmul (integer).
    __ mov(r4, Operand(0x02));
    __ vdup(Neon8, q0, r4);
    __ vmul(Neon8, q1, q0, q0);
    __ add(r4, r0, Operand(static_cast<int32_t>(offsetof(T, vmul8))));
    __ vst1(Neon8, NeonListOperand(q1), NeonMemOperand(r4));
    __ mov(r4, Operand(0x0002));
    __ vdup(Neon16, q0, r4);
    __ vmul(Neon16, q1, q0, q0);
    __ add(r4, r0, Operand(static_cast<int32_t>(offsetof(T, vmul16))));
    __ vst1(Neon8, NeonListOperand(q1), NeonMemOperand(r4));
    __ mov(r4, Operand(0x00000002));
    __ vdup(Neon32, q0, r4);
    __ vmul(Neon32, q1, q0, q0);
    __ add(r4, r0, Operand(static_cast<int32_t>(offsetof(T, vmul32))));
    __ vst1(Neon8, NeonListOperand(q1), NeonMemOperand(r4));

    // vshl.
    __ mov(r4, Operand(0x55));
    __ vdup(Neon8, q0, r4);
    __ vshl(NeonS8, q1, q0, 1);
    __ add(r4, r0, Operand(static_cast<int32_t>(offsetof(T, vshl8))));
    __ vst1(Neon8, NeonListOperand(q1), NeonMemOperand(r4));
    __ vshl(NeonU16, q1, q0, 9);
    __ add(r4, r0, Operand(static_cast<int32_t>(offsetof(T, vshl16))));
    __ vst1(Neon8, NeonListOperand(q1), NeonMemOperand(r4));
    __ vshl(NeonS32, q1, q0, 17);
    __ add(r4, r0, Operand(static_cast<int32_t>(offsetof(T, vshl32))));
    __ vst1(Neon8, NeonListOperand(q1), NeonMemOperand(r4));

    // vshr.s, vshr.u.
    __ mov(r4, Operand(0x80));
    __ vdup(Neon8, q0, r4);
    __ vshr(NeonS8, q1, q0, 1);
    __ add(r4, r0, Operand(static_cast<int32_t>(offsetof(T, vshr_s8))));
    __ vst1(Neon8, NeonListOperand(q1), NeonMemOperand(r4));
    __ vshr(NeonU16, q1, q0, 9);
    __ add(r4, r0, Operand(static_cast<int32_t>(offsetof(T, vshr_u16))));
    __ vst1(Neon8, NeonListOperand(q1), NeonMemOperand(r4));
    __ vshr(NeonS32, q1, q0, 17);
    __ add(r4, r0, Operand(static_cast<int32_t>(offsetof(T, vshr_s32))));
    __ vst1(Neon8, NeonListOperand(q1), NeonMemOperand(r4));

    // vsli, vsri.
<<<<<<< HEAD
    __ mov(r4, Operand(0xffffffff));
=======
    __ mov(r4, Operand(0xFFFFFFFF));
>>>>>>> 84bd6f3c
    __ mov(r5, Operand(0x1));
    __ vmov(d0, r4, r5);
    __ vmov(d1, r5, r5);
    __ vsli(Neon64, d1, d0, 32);
    __ vstr(d1, r0, offsetof(T, vsli_64));
    __ vmov(d0, r5, r4);
    __ vmov(d1, r5, r5);
    __ vsri(Neon64, d1, d0, 32);
    __ vstr(d1, r0, offsetof(T, vsri_64));
    __ vmov(d0, r4, r5);
    __ vmov(d1, r5, r5);
    __ vsli(Neon32, d1, d0, 16);
    __ vstr(d1, r0, offsetof(T, vsli_32));
    __ vmov(d0, r5, r4);
    __ vmov(d1, r5, r5);
    __ vsri(Neon32, d1, d0, 16);
    __ vstr(d1, r0, offsetof(T, vsri_32));

    // vceq.
    __ mov(r4, Operand(0x03));
    __ vdup(Neon8, q0, r4);
    __ vdup(Neon16, q1, r4);
    __ vceq(Neon8, q1, q0, q1);
    __ add(r4, r0, Operand(static_cast<int32_t>(offsetof(T, vceq))));
    __ vst1(Neon8, NeonListOperand(q1), NeonMemOperand(r4));

    // vcge/vcgt (integer).
    __ mov(r4, Operand(0x03));
    __ vdup(Neon16, q0, r4);
    __ vdup(Neon8, q1, r4);
    __ vcge(NeonS8, q2, q0, q1);
    __ add(r4, r0, Operand(static_cast<int32_t>(offsetof(T, vcge_s8))));
    __ vst1(Neon8, NeonListOperand(q2), NeonMemOperand(r4));
    __ vcgt(NeonS8, q2, q0, q1);
    __ add(r4, r0, Operand(static_cast<int32_t>(offsetof(T, vcgt_s8))));
    __ vst1(Neon8, NeonListOperand(q2), NeonMemOperand(r4));
    __ mov(r4, Operand(0xFF));
    __ vdup(Neon16, q0, r4);
    __ vdup(Neon8, q1, r4);
    __ vcge(NeonU16, q2, q0, q1);
    __ add(r4, r0, Operand(static_cast<int32_t>(offsetof(T, vcge_u16))));
    __ vst1(Neon8, NeonListOperand(q2), NeonMemOperand(r4));
    __ vcgt(NeonU16, q2, q0, q1);
    __ add(r4, r0, Operand(static_cast<int32_t>(offsetof(T, vcgt_u16))));
    __ vst1(Neon8, NeonListOperand(q2), NeonMemOperand(r4));
    __ mov(r4, Operand(0xFF));
    __ vdup(Neon32, q0, r4);
    __ vdup(Neon8, q1, r4);
    __ vcge(NeonS32, q2, q0, q1);
    __ add(r4, r0, Operand(static_cast<int32_t>(offsetof(T, vcge_s32))));
    __ vst1(Neon8, NeonListOperand(q2), NeonMemOperand(r4));
    __ vcgt(NeonS32, q2, q0, q1);
    __ add(r4, r0, Operand(static_cast<int32_t>(offsetof(T, vcgt_s32))));
    __ vst1(Neon8, NeonListOperand(q2), NeonMemOperand(r4));

    // vtst.
    __ mov(r4, Operand(0x03));
    __ vdup(Neon8, q0, r4);
    __ mov(r4, Operand(0x02));
    __ vdup(Neon16, q1, r4);
    __ vtst(Neon8, q1, q0, q1);
    __ add(r4, r0, Operand(static_cast<int32_t>(offsetof(T, vtst))));
    __ vst1(Neon8, NeonListOperand(q1), NeonMemOperand(r4));

    // vbsl.
    __ mov(r4, Operand(0x00FF));
    __ vdup(Neon16, q0, r4);
    __ mov(r4, Operand(0x01));
    __ vdup(Neon8, q1, r4);
    __ mov(r4, Operand(0x02));
    __ vdup(Neon8, q2, r4);
    __ vbsl(q0, q1, q2);
    __ add(r4, r0, Operand(static_cast<int32_t>(offsetof(T, vbsl))));
    __ vst1(Neon8, NeonListOperand(q0), NeonMemOperand(r4));

    // vext.
    __ add(r4, r0, Operand(static_cast<int32_t>(offsetof(T, lane_test))));
    __ vld1(Neon8, NeonListOperand(q0), NeonMemOperand(r4));
    __ vmov(q1, q0);
    __ vext(q2, q0, q1, 3);
    __ add(r4, r0, Operand(static_cast<int32_t>(offsetof(T, vext))));
    __ vst1(Neon8, NeonListOperand(q2), NeonMemOperand(r4));

    // vzip (q-register).
    __ add(r4, r0, Operand(static_cast<int32_t>(offsetof(T, lane_test))));
    __ vld1(Neon8, NeonListOperand(q0), NeonMemOperand(r4));
    __ vmov(q1, q0);
    __ vzip(Neon8, q0, q1);
    __ add(r4, r0, Operand(static_cast<int32_t>(offsetof(T, vzip8a))));
    __ vst1(Neon8, NeonListOperand(q0), NeonMemOperand(r4));
    __ add(r4, r0, Operand(static_cast<int32_t>(offsetof(T, vzip8b))));
    __ vst1(Neon8, NeonListOperand(q1), NeonMemOperand(r4));
    __ add(r4, r0, Operand(static_cast<int32_t>(offsetof(T, lane_test))));
    __ vld1(Neon8, NeonListOperand(q0), NeonMemOperand(r4));
    __ vmov(q1, q0);
    __ vzip(Neon16, q0, q1);
    __ add(r4, r0, Operand(static_cast<int32_t>(offsetof(T, vzip16a))));
    __ vst1(Neon8, NeonListOperand(q0), NeonMemOperand(r4));
    __ add(r4, r0, Operand(static_cast<int32_t>(offsetof(T, vzip16b))));
    __ vst1(Neon8, NeonListOperand(q1), NeonMemOperand(r4));
    __ add(r4, r0, Operand(static_cast<int32_t>(offsetof(T, lane_test))));
    __ vld1(Neon8, NeonListOperand(q0), NeonMemOperand(r4));
    __ vmov(q1, q0);
    __ vzip(Neon32, q0, q1);
    __ add(r4, r0, Operand(static_cast<int32_t>(offsetof(T, vzip32a))));
    __ vst1(Neon8, NeonListOperand(q0), NeonMemOperand(r4));
    __ add(r4, r0, Operand(static_cast<int32_t>(offsetof(T, vzip32b))));
    __ vst1(Neon8, NeonListOperand(q1), NeonMemOperand(r4));

    // vzip (d-register).
    __ vldr(d2, r0, offsetof(T, lane_test));
    __ vmov(d0, d2);
    __ vmov(d1, d2);
    __ vzip(Neon8, d0, d1);
    __ vstr(d0, r0, offsetof(T, vzipd8a));
    __ vstr(d1, r0, offsetof(T, vzipd8b));
    __ vmov(d0, d2);
    __ vmov(d1, d2);
    __ vzip(Neon16, d0, d1);
    __ vstr(d0, r0, offsetof(T, vzipd16a));
    __ vstr(d1, r0, offsetof(T, vzipd16b));

    // vuzp (q-register).
    __ add(r4, r0, Operand(static_cast<int32_t>(offsetof(T, lane_test))));
    __ vld1(Neon8, NeonListOperand(q0), NeonMemOperand(r4));
    __ vmov(q1, q0);
    __ vuzp(Neon8, q0, q1);
    __ add(r4, r0, Operand(static_cast<int32_t>(offsetof(T, vuzp8a))));
    __ vst1(Neon8, NeonListOperand(q0), NeonMemOperand(r4));
    __ add(r4, r0, Operand(static_cast<int32_t>(offsetof(T, vuzp8b))));
    __ vst1(Neon8, NeonListOperand(q1), NeonMemOperand(r4));
    __ add(r4, r0, Operand(static_cast<int32_t>(offsetof(T, lane_test))));
    __ vld1(Neon8, NeonListOperand(q0), NeonMemOperand(r4));
    __ vmov(q1, q0);
    __ vuzp(Neon16, q0, q1);
    __ add(r4, r0, Operand(static_cast<int32_t>(offsetof(T, vuzp16a))));
    __ vst1(Neon8, NeonListOperand(q0), NeonMemOperand(r4));
    __ add(r4, r0, Operand(static_cast<int32_t>(offsetof(T, vuzp16b))));
    __ vst1(Neon8, NeonListOperand(q1), NeonMemOperand(r4));
    __ add(r4, r0, Operand(static_cast<int32_t>(offsetof(T, lane_test))));
    __ vld1(Neon8, NeonListOperand(q0), NeonMemOperand(r4));
    __ vmov(q1, q0);
    __ vuzp(Neon32, q0, q1);
    __ add(r4, r0, Operand(static_cast<int32_t>(offsetof(T, vuzp32a))));
    __ vst1(Neon8, NeonListOperand(q0), NeonMemOperand(r4));
    __ add(r4, r0, Operand(static_cast<int32_t>(offsetof(T, vuzp32b))));
    __ vst1(Neon8, NeonListOperand(q1), NeonMemOperand(r4));

    // vuzp (d-register).
    __ vldr(d2, r0, offsetof(T, lane_test));
    __ vmov(d0, d2);
    __ vmov(d1, d2);
    __ vuzp(Neon8, d0, d1);
    __ vstr(d0, r0, offsetof(T, vuzpd8a));
    __ vstr(d1, r0, offsetof(T, vuzpd8b));
    __ vmov(d0, d2);
    __ vmov(d1, d2);
    __ vuzp(Neon16, d0, d1);
    __ vstr(d0, r0, offsetof(T, vuzpd16a));
    __ vstr(d1, r0, offsetof(T, vuzpd16b));

    // vtrn (q-register).
    __ add(r4, r0, Operand(static_cast<int32_t>(offsetof(T, lane_test))));
    __ vld1(Neon8, NeonListOperand(q0), NeonMemOperand(r4));
    __ vmov(q1, q0);
    __ vtrn(Neon8, q0, q1);
    __ add(r4, r0, Operand(static_cast<int32_t>(offsetof(T, vtrn8a))));
    __ vst1(Neon8, NeonListOperand(q0), NeonMemOperand(r4));
    __ add(r4, r0, Operand(static_cast<int32_t>(offsetof(T, vtrn8b))));
    __ vst1(Neon8, NeonListOperand(q1), NeonMemOperand(r4));
    __ add(r4, r0, Operand(static_cast<int32_t>(offsetof(T, lane_test))));
    __ vld1(Neon8, NeonListOperand(q0), NeonMemOperand(r4));
    __ vmov(q1, q0);
    __ vtrn(Neon16, q0, q1);
    __ add(r4, r0, Operand(static_cast<int32_t>(offsetof(T, vtrn16a))));
    __ vst1(Neon8, NeonListOperand(q0), NeonMemOperand(r4));
    __ add(r4, r0, Operand(static_cast<int32_t>(offsetof(T, vtrn16b))));
    __ vst1(Neon8, NeonListOperand(q1), NeonMemOperand(r4));
    __ add(r4, r0, Operand(static_cast<int32_t>(offsetof(T, lane_test))));
    __ vld1(Neon8, NeonListOperand(q0), NeonMemOperand(r4));
    __ vmov(q1, q0);
    __ vtrn(Neon32, q0, q1);
    __ add(r4, r0, Operand(static_cast<int32_t>(offsetof(T, vtrn32a))));
    __ vst1(Neon8, NeonListOperand(q0), NeonMemOperand(r4));
    __ add(r4, r0, Operand(static_cast<int32_t>(offsetof(T, vtrn32b))));
    __ vst1(Neon8, NeonListOperand(q1), NeonMemOperand(r4));

    // vtrn (d-register).
    __ vldr(d2, r0, offsetof(T, lane_test));
    __ vmov(d0, d2);
    __ vmov(d1, d2);
    __ vtrn(Neon8, d0, d1);
    __ vstr(d0, r0, offsetof(T, vtrnd8a));
    __ vstr(d1, r0, offsetof(T, vtrnd8b));
    __ vmov(d0, d2);
    __ vmov(d1, d2);
    __ vtrn(Neon16, d0, d1);
    __ vstr(d0, r0, offsetof(T, vtrnd16a));
    __ vstr(d1, r0, offsetof(T, vtrnd16b));
    __ vmov(d0, d2);
    __ vmov(d1, d2);
    __ vtrn(Neon32, d0, d1);
    __ vstr(d0, r0, offsetof(T, vtrnd32a));
    __ vstr(d1, r0, offsetof(T, vtrnd32b));

    // vrev64/32/16
    __ add(r4, r0, Operand(static_cast<int32_t>(offsetof(T, lane_test))));
    __ vld1(Neon8, NeonListOperand(q0), NeonMemOperand(r4));
    __ vrev64(Neon32, q1, q0);
    __ add(r4, r0, Operand(static_cast<int32_t>(offsetof(T, vrev64_32))));
    __ vst1(Neon8, NeonListOperand(q1), NeonMemOperand(r4));
    __ vrev64(Neon16, q1, q0);
    __ add(r4, r0, Operand(static_cast<int32_t>(offsetof(T, vrev64_16))));
    __ vst1(Neon8, NeonListOperand(q1), NeonMemOperand(r4));
    __ vrev64(Neon8, q1, q0);
    __ add(r4, r0, Operand(static_cast<int32_t>(offsetof(T, vrev64_8))));
    __ vst1(Neon8, NeonListOperand(q1), NeonMemOperand(r4));
    __ vrev32(Neon16, q1, q0);
    __ add(r4, r0, Operand(static_cast<int32_t>(offsetof(T, vrev32_16))));
    __ vst1(Neon8, NeonListOperand(q1), NeonMemOperand(r4));
    __ vrev32(Neon8, q1, q0);
    __ add(r4, r0, Operand(static_cast<int32_t>(offsetof(T, vrev32_8))));
    __ vst1(Neon8, NeonListOperand(q1), NeonMemOperand(r4));
    __ vrev16(Neon8, q1, q0);
    __ add(r4, r0, Operand(static_cast<int32_t>(offsetof(T, vrev16_8))));
    __ vst1(Neon8, NeonListOperand(q1), NeonMemOperand(r4));

    // vtb[l/x].
    __ mov(r4, Operand(0x06040200));
    __ mov(r5, Operand(0xFF050301));
    __ vmov(d2, r4, r5);  // d2 = ff05030106040200
    __ vtbl(d0, NeonListOperand(d2, 1), d2);
    __ vstr(d0, r0, offsetof(T, vtbl));
    __ vtbx(d2, NeonListOperand(d2, 1), d2);
    __ vstr(d2, r0, offsetof(T, vtbx));

    // Restore and return.
    __ ldm(ia_w, sp, r4.bit() | r5.bit() | pc.bit());

    CodeDesc desc;
    assm.GetCode(isolate, &desc);
    Handle<Code> code =
        isolate->factory()->NewCode(desc, Code::STUB, Handle<Code>());
#ifdef DEBUG
    OFStream os(stdout);
    code->Print(os);
#endif
    auto f = GeneratedCode<F_piiii>::FromCode(*code);
    t.src0 = 0x01020304;
    t.src1 = 0x11121314;
    t.src2 = 0x21222324;
    t.src3 = 0x31323334;
    t.src4 = 0x41424344;
    t.src5 = 0x51525354;
    t.src6 = 0x61626364;
    t.src7 = 0x71727374;
    t.dst0 = 0;
    t.dst1 = 0;
    t.dst2 = 0;
    t.dst3 = 0;
    t.dst4 = 0;
    t.dst5 = 0;
    t.dst6 = 0;
    t.dst7 = 0;
    t.srcA0 = 0x41424344;
    t.srcA1 = 0x81828384;
    t.dstA0 = 0;
    t.dstA1 = 0;
    t.dstA2 = 0;
    t.dstA3 = 0;
    t.lane_test[0] = 0x03020100;
    t.lane_test[1] = 0x07060504;
    t.lane_test[2] = 0x0B0A0908;
    t.lane_test[3] = 0x0F0E0D0C;
    f.Call(&t, 0, 0, 0, 0);

    CHECK_EQ(0x01020304u, t.dst0);
    CHECK_EQ(0x11121314u, t.dst1);
    CHECK_EQ(0x21222324u, t.dst2);
    CHECK_EQ(0x31323334u, t.dst3);
    CHECK_EQ(0x41424344u, t.dst4);
    CHECK_EQ(0x51525354u, t.dst5);
    CHECK_EQ(0x61626364u, t.dst6);
    CHECK_EQ(0x71727374u, t.dst7);
    CHECK_EQ(0x00430044u, t.dstA0);
    CHECK_EQ(0x00410042u, t.dstA1);
    CHECK_EQ(0x00830084u, t.dstA2);
    CHECK_EQ(0x00810082u, t.dstA3);
<<<<<<< HEAD

    CHECK_EQ_32X4(vmovl_s8, 0x00430044u, 0x00410042u, 0xff83ff84u, 0xff81ff82u);
    CHECK_EQ_32X4(vmovl_u16, 0xff84u, 0xff83u, 0xff82u, 0xff81u);
    CHECK_EQ_32X4(vmovl_s32, 0xff84u, 0x0u, 0xff83u, 0x0u);
    CHECK_EQ_32X2(vqmovn_u16, 0xff83ff84u, 0xff81ff82u);
    CHECK_EQ_32X2(vqmovn_s8, 0x81828384u, 0x81828384u);
    CHECK_EQ_32X2(vqmovn_s32, 0xff84u, 0xff83u);
=======
>>>>>>> 84bd6f3c

    CHECK_EQ_32X4(vmovl_s8, 0x00430044u, 0x00410042u, 0xFF83FF84u, 0xFF81FF82u);
    CHECK_EQ_32X4(vmovl_u16, 0xFF84u, 0xFF83u, 0xFF82u, 0xFF81u);
    CHECK_EQ_32X4(vmovl_s32, 0xFF84u, 0x0u, 0xFF83u, 0x0u);
    CHECK_EQ_32X2(vqmovn_u16, 0xFF83FF84u, 0xFF81FF82u);
    CHECK_EQ_32X2(vqmovn_s8, 0x81828384u, 0x81828384u);
    CHECK_EQ_32X2(vqmovn_s32, 0xFF84u, 0xFF83u);

    CHECK_EQ(0xFFFFFFF8FFF8F800u, t.vmov_to_scalar1);
    CHECK_EQ(0xFFF80000F8000000u, t.vmov_to_scalar2);
    CHECK_EQ(0xFFFFFFFFu, t.vmov_from_scalar_s8);
    CHECK_EQ(0xFFu, t.vmov_from_scalar_u8);
    CHECK_EQ(0xFFFFFFFFu, t.vmov_from_scalar_s16);
    CHECK_EQ(0xFFFFu, t.vmov_from_scalar_u16);
    CHECK_EQ(0xFFFFFFFFu, t.vmov_from_scalar_32);

    CHECK_EQ_32X4(vmov, 0x03020100u, 0x07060504u, 0x0B0A0908u, 0x0F0E0D0Cu);
    CHECK_EQ_32X4(vmvn, 0xFCFDFEFFu, 0xF8F9FAFBu, 0xF4F5F6F7u, 0xF0F1F2F3u);

<<<<<<< HEAD
    CHECK_EQ_SPLAT(vdup8, 0x0a0a0a0au);
    CHECK_EQ_SPLAT(vdup16, 0x000a000au);
    CHECK_EQ_SPLAT(vdup32, 0x0000000au);
    CHECK_EQ_SPLAT(vdupf, -1.0);  // bit pattern is 0xbf800000.
    CHECK_EQ_32X2(vdupf_16, 0xbf80bf80u, 0xbf80bf80u);
    CHECK_EQ_SPLAT(vdupf_8, 0xbfbfbfbfu);
=======
    CHECK_EQ_SPLAT(vdup8, 0x0A0A0A0Au);
    CHECK_EQ_SPLAT(vdup16, 0x000A000Au);
    CHECK_EQ_SPLAT(vdup32, 0x0000000Au);
    CHECK_EQ_SPLAT(vdupf, -1.0);  // bit pattern is 0xBF800000.
    CHECK_EQ_32X2(vdupf_16, 0xBF80BF80u, 0xBF80BF80u);
    CHECK_EQ_SPLAT(vdupf_8, 0xBFBFBFBFu);
>>>>>>> 84bd6f3c

    // src: [-1, -1, 1, 1]
    CHECK_EQ_32X4(vcvt_s32_f32, -1, -1, 1, 1);
    CHECK_EQ_32X4(vcvt_u32_f32, 0u, 0u, 1u, 1u);
    // src: [kMinInt, kMaxInt, kMaxUInt32, kMinInt + 1]
    CHECK_EQ_32X4(vcvt_f32_s32, INT32_TO_FLOAT(kMinInt),
                  INT32_TO_FLOAT(kMaxInt), INT32_TO_FLOAT(kMaxUInt32),
                  INT32_TO_FLOAT(kMinInt + 1));
    CHECK_EQ_32X4(vcvt_f32_u32, UINT32_TO_FLOAT(kMinInt),
                  UINT32_TO_FLOAT(kMaxInt), UINT32_TO_FLOAT(kMaxUInt32),
                  UINT32_TO_FLOAT(kMinInt + 1));

    CHECK_EQ_32X4(vabsf, 1.0, 0.0, 0.0, 1.0);
    CHECK_EQ_32X4(vnegf, 1.0, 0.0, -0.0, -1.0);
    // src: [0x7F7F7F7F, 0x01010101, 0xFFFFFFFF, 0x80808080]
    CHECK_EQ_32X4(vabs_s8, 0x7F7F7F7Fu, 0x01010101u, 0x01010101u, 0x80808080u);
    CHECK_EQ_32X4(vabs_s16, 0x7F7F7F7Fu, 0x01010101u, 0x00010001u, 0x7F807F80u);
    CHECK_EQ_32X4(vabs_s32, 0x7F7F7F7Fu, 0x01010101u, 0x00000001u, 0x7F7F7F80u);
    CHECK_EQ_32X4(vneg_s8, 0x81818181u, 0xFFFFFFFFu, 0x01010101u, 0x80808080u);
    CHECK_EQ_32X4(vneg_s16, 0x80818081u, 0xFEFFFEFFu, 0x00010001u, 0x7F807F80u);
    CHECK_EQ_32X4(vneg_s32, 0x80808081u, 0xFEFEFEFFu, 0x00000001u, 0x7F7F7F80u);

    CHECK_EQ_SPLAT(veor, 0x00FF00FFu);
    CHECK_EQ_SPLAT(vand, 0x00FE00FEu);
    CHECK_EQ_SPLAT(vorr, 0x00FF00FFu);
    CHECK_EQ_SPLAT(vaddf, 2.0);
    CHECK_EQ_32X2(vpaddf, 3.0, 7.0);
    CHECK_EQ_SPLAT(vminf, 1.0);
    CHECK_EQ_SPLAT(vmaxf, 2.0);
    CHECK_EQ_SPLAT(vsubf, -1.0);
    CHECK_EQ_SPLAT(vmulf, 4.0);
    CHECK_ESTIMATE_SPLAT(vrecpe, 0.5f, 0.1f);  // 1 / 2
    CHECK_EQ_SPLAT(vrecps, -1.0f);   // 2 - (2 * 1.5)
    CHECK_ESTIMATE_SPLAT(vrsqrte, 0.5f, 0.1f);  // 1 / sqrt(4)
    CHECK_EQ_SPLAT(vrsqrts, -1.0f);  // (3 - (2 * 2.5)) / 2
    CHECK_EQ_SPLAT(vceqf, 0xFFFFFFFFu);
    // [0] >= [-1, 1, -0, 0]
    CHECK_EQ_32X4(vcgef, 0u, 0xFFFFFFFFu, 0xFFFFFFFFu, 0xFFFFFFFFu);
    CHECK_EQ_32X4(vcgtf, 0u, 0xFFFFFFFFu, 0u, 0u);
    // [0, 3, 0, 3, ...] and [3, 3, 3, 3, ...]
    CHECK_EQ_SPLAT(vmin_s8, 0x00030003u);
    CHECK_EQ_SPLAT(vmax_s8, 0x03030303u);
<<<<<<< HEAD
    // [0x00ff, 0x00ff, ...] and [0xffff, 0xffff, ...]
    CHECK_EQ_SPLAT(vmin_u16, 0x00ff00ffu);
    CHECK_EQ_SPLAT(vmax_u16, 0xffffffffu);
    // [0x000000ff, 0x000000ff, ...] and [0xffffffff, 0xffffffff, ...]
    CHECK_EQ_SPLAT(vmin_s32, 0xffffffffu);
    CHECK_EQ_SPLAT(vmax_s32, 0xffu);
    // [0, 3, 0, 3, ...] and [3, 3, 3, 3, ...]
    CHECK_EQ_32X2(vpadd_i8, 0x03030303u, 0x06060606u);
    CHECK_EQ_32X2(vpadd_i16, 0x0c0c0606u, 0x06060606u);
    CHECK_EQ_32X2(vpadd_i32, 0x12120c0cu, 0x06060606u);
    CHECK_EQ_32X2(vpmin_s8, 0x00000000u, 0x03030303u);
    CHECK_EQ_32X2(vpmax_s8, 0x03030303u, 0x03030303u);
    // [0, ffff, 0, ffff] and [ffff, ffff]
    CHECK_EQ_32X2(vpmin_u16, 0x00000000u, 0xffffffffu);
    CHECK_EQ_32X2(vpmax_u16, 0xffffffffu, 0xffffffffu);
    // [0x000000ff, 0x00000000u] and [0xffffffff, 0xffffffff, ...]
    CHECK_EQ_32X2(vpmin_s32, 0x00u, 0xffffffffu);
    CHECK_EQ_32X2(vpmax_s32, 0xffu, 0xffffffffu);
=======
    // [0x00FF, 0x00FF, ...] and [0xFFFF, 0xFFFF, ...]
    CHECK_EQ_SPLAT(vmin_u16, 0x00FF00FFu);
    CHECK_EQ_SPLAT(vmax_u16, 0xFFFFFFFFu);
    // [0x000000FF, 0x000000FF, ...] and [0xFFFFFFFF, 0xFFFFFFFF, ...]
    CHECK_EQ_SPLAT(vmin_s32, 0xFFFFFFFFu);
    CHECK_EQ_SPLAT(vmax_s32, 0xFFu);
    // [0, 3, 0, 3, ...] and [3, 3, 3, 3, ...]
    CHECK_EQ_32X2(vpadd_i8, 0x03030303u, 0x06060606u);
    CHECK_EQ_32X2(vpadd_i16, 0x0C0C0606u, 0x06060606u);
    CHECK_EQ_32X2(vpadd_i32, 0x12120C0Cu, 0x06060606u);
    CHECK_EQ_32X2(vpmin_s8, 0x00000000u, 0x03030303u);
    CHECK_EQ_32X2(vpmax_s8, 0x03030303u, 0x03030303u);
    // [0, ffff, 0, ffff] and [ffff, ffff]
    CHECK_EQ_32X2(vpmin_u16, 0x00000000u, 0xFFFFFFFFu);
    CHECK_EQ_32X2(vpmax_u16, 0xFFFFFFFFu, 0xFFFFFFFFu);
    // [0x000000FF, 0x00000000u] and [0xFFFFFFFF, 0xFFFFFFFF, ...]
    CHECK_EQ_32X2(vpmin_s32, 0x00u, 0xFFFFFFFFu);
    CHECK_EQ_32X2(vpmax_s32, 0xFFu, 0xFFFFFFFFu);
>>>>>>> 84bd6f3c
    CHECK_EQ_SPLAT(vadd8, 0x03030303u);
    CHECK_EQ_SPLAT(vadd16, 0x00030003u);
    CHECK_EQ_SPLAT(vadd32, 0x00000003u);
    CHECK_EQ_SPLAT(vqadd_s8, 0x80808080u);
    CHECK_EQ_SPLAT(vqadd_u16, 0xFFFFFFFFu);
    CHECK_EQ_SPLAT(vqadd_s32, 0x80000000u);
    CHECK_EQ_SPLAT(vqsub_u8, 0x00000000u);
    CHECK_EQ_SPLAT(vqsub_s16, 0x7FFF7FFFu);
    CHECK_EQ_SPLAT(vqsub_u32, 0x00000000u);
    CHECK_EQ_SPLAT(vsub8, 0xFEFEFEFEu);
    CHECK_EQ_SPLAT(vsub16, 0xFFFEFFFEu);
    CHECK_EQ_SPLAT(vsub32, 0xFFFFFFFEu);
    CHECK_EQ_SPLAT(vmul8, 0x04040404u);
    CHECK_EQ_SPLAT(vmul16, 0x00040004u);
    CHECK_EQ_SPLAT(vmul32, 0x00000004u);
    CHECK_EQ_SPLAT(vshl8, 0xAAAAAAAAu);
    CHECK_EQ_SPLAT(vshl16, 0xAA00AA00u);
    CHECK_EQ_SPLAT(vshl32, 0xAAAA0000u);
    CHECK_EQ_SPLAT(vshr_s8, 0xC0C0C0C0u);
    CHECK_EQ_SPLAT(vshr_u16, 0x00400040u);
<<<<<<< HEAD
    CHECK_EQ_SPLAT(vshr_s32, 0xffffc040u);
    CHECK_EQ_32X2(vsli_64, 0x01u, 0xffffffffu);
    CHECK_EQ_32X2(vsri_64, 0xffffffffu, 0x01u);
    CHECK_EQ_32X2(vsli_32, 0xffff0001u, 0x00010001u);
    CHECK_EQ_32X2(vsri_32, 0x00000000u, 0x0000ffffu);
    CHECK_EQ_SPLAT(vceq, 0x00ff00ffu);
=======
    CHECK_EQ_SPLAT(vshr_s32, 0xFFFFC040u);
    CHECK_EQ_32X2(vsli_64, 0x01u, 0xFFFFFFFFu);
    CHECK_EQ_32X2(vsri_64, 0xFFFFFFFFu, 0x01u);
    CHECK_EQ_32X2(vsli_32, 0xFFFF0001u, 0x00010001u);
    CHECK_EQ_32X2(vsri_32, 0x00000000u, 0x0000FFFFu);
    CHECK_EQ_SPLAT(vceq, 0x00FF00FFu);
>>>>>>> 84bd6f3c
    // [0, 3, 0, 3, ...] >= [3, 3, 3, 3, ...]
    CHECK_EQ_SPLAT(vcge_s8, 0x00FF00FFu);
    CHECK_EQ_SPLAT(vcgt_s8, 0u);
    // [0x00FF, 0x00FF, ...] >= [0xFFFF, 0xFFFF, ...]
    CHECK_EQ_SPLAT(vcge_u16, 0u);
    CHECK_EQ_SPLAT(vcgt_u16, 0u);
    // [0x000000FF, 0x000000FF, ...] >= [0xFFFFFFFF, 0xFFFFFFFF, ...]
    CHECK_EQ_SPLAT(vcge_s32, 0xFFFFFFFFu);
    CHECK_EQ_SPLAT(vcgt_s32, 0xFFFFFFFFu);
    CHECK_EQ_SPLAT(vtst, 0x00FF00FFu);
    CHECK_EQ_SPLAT(vbsl, 0x02010201u);

    CHECK_EQ_32X4(vext, 0x06050403u, 0x0A090807u, 0x0E0D0C0Bu, 0x0201000Fu);

    CHECK_EQ_32X4(vzip8a, 0x01010000u, 0x03030202u, 0x05050404u, 0x07070606u);
    CHECK_EQ_32X4(vzip8b, 0x09090808u, 0x0B0B0A0Au, 0x0D0D0C0Cu, 0x0F0F0E0Eu);
    CHECK_EQ_32X4(vzip16a, 0x01000100u, 0x03020302u, 0x05040504u, 0x07060706u);
    CHECK_EQ_32X4(vzip16b, 0x09080908u, 0x0B0A0B0Au, 0x0D0C0D0Cu, 0x0F0E0F0Eu);
    CHECK_EQ_32X4(vzip32a, 0x03020100u, 0x03020100u, 0x07060504u, 0x07060504u);
    CHECK_EQ_32X4(vzip32b, 0x0B0A0908u, 0x0B0A0908u, 0x0F0E0D0Cu, 0x0F0E0D0Cu);

    CHECK_EQ_32X2(vzipd8a, 0x01010000u, 0x03030202u);
    CHECK_EQ_32X2(vzipd8b, 0x05050404u, 0x07070606u);
    CHECK_EQ_32X2(vzipd16a, 0x01000100u, 0x03020302u);
    CHECK_EQ_32X2(vzipd16b, 0x05040504u, 0x07060706u);

    CHECK_EQ_32X4(vuzp8a, 0x06040200u, 0x0E0C0A08u, 0x06040200u, 0x0E0C0A08u);
    CHECK_EQ_32X4(vuzp8b, 0x07050301u, 0x0F0D0B09u, 0x07050301u, 0x0F0D0B09u);
    CHECK_EQ_32X4(vuzp16a, 0x05040100u, 0x0D0C0908u, 0x05040100u, 0x0D0C0908u);
    CHECK_EQ_32X4(vuzp16b, 0x07060302u, 0x0F0E0B0Au, 0x07060302u, 0x0F0E0B0Au);
    CHECK_EQ_32X4(vuzp32a, 0x03020100u, 0x0B0A0908u, 0x03020100u, 0x0B0A0908u);
    CHECK_EQ_32X4(vuzp32b, 0x07060504u, 0x0F0E0D0Cu, 0x07060504u, 0x0F0E0D0Cu);

    CHECK_EQ_32X2(vuzpd8a, 0x06040200u, 0x06040200u);
    CHECK_EQ_32X2(vuzpd8b, 0x07050301u, 0x07050301u);
    CHECK_EQ_32X2(vuzpd16a, 0x05040100u, 0x05040100u);
    CHECK_EQ_32X2(vuzpd16b, 0x07060302u, 0x07060302u);

    CHECK_EQ_32X4(vtrn8a, 0x02020000u, 0x06060404u, 0x0A0A0808u, 0x0E0E0C0Cu);
    CHECK_EQ_32X4(vtrn8b, 0x03030101u, 0x07070505u, 0x0B0B0909u, 0x0F0F0D0Du);
    CHECK_EQ_32X4(vtrn16a, 0x01000100u, 0x05040504u, 0x09080908u, 0x0D0C0D0Cu);
    CHECK_EQ_32X4(vtrn16b, 0x03020302u, 0x07060706u, 0x0B0A0B0Au, 0x0F0E0F0Eu);
    CHECK_EQ_32X4(vtrn32a, 0x03020100u, 0x03020100u, 0x0B0A0908u, 0x0B0A0908u);
    CHECK_EQ_32X4(vtrn32b, 0x07060504u, 0x07060504u, 0x0F0E0D0Cu, 0x0F0E0D0Cu);

    CHECK_EQ_32X2(vtrnd8a, 0x02020000u, 0x06060404u);
    CHECK_EQ_32X2(vtrnd8b, 0x03030101u, 0x07070505u);
    CHECK_EQ_32X2(vtrnd16a, 0x01000100u, 0x05040504u);
    CHECK_EQ_32X2(vtrnd16b, 0x03020302u, 0x07060706u);
    CHECK_EQ_32X2(vtrnd32a, 0x03020100u, 0x03020100u);
    CHECK_EQ_32X2(vtrnd32b, 0x07060504u, 0x07060504u);

    CHECK_EQ_32X2(vzipd8a, 0x01010000u, 0x03030202u);
    CHECK_EQ_32X2(vzipd8b, 0x05050404u, 0x07070606u);
    CHECK_EQ_32X2(vzipd16a, 0x01000100u, 0x03020302u);
    CHECK_EQ_32X2(vzipd16b, 0x05040504u, 0x07060706u);

    CHECK_EQ_32X4(vuzp8a, 0x06040200u, 0x0e0c0a08u, 0x06040200u, 0x0e0c0a08u);
    CHECK_EQ_32X4(vuzp8b, 0x07050301u, 0x0f0d0b09u, 0x07050301u, 0x0f0d0b09u);
    CHECK_EQ_32X4(vuzp16a, 0x05040100u, 0x0d0c0908u, 0x05040100u, 0x0d0c0908u);
    CHECK_EQ_32X4(vuzp16b, 0x07060302u, 0x0f0e0b0au, 0x07060302u, 0x0f0e0b0au);
    CHECK_EQ_32X4(vuzp32a, 0x03020100u, 0x0b0a0908u, 0x03020100u, 0x0b0a0908u);
    CHECK_EQ_32X4(vuzp32b, 0x07060504u, 0x0f0e0d0cu, 0x07060504u, 0x0f0e0d0cu);

    CHECK_EQ_32X2(vuzpd8a, 0x06040200u, 0x06040200u);
    CHECK_EQ_32X2(vuzpd8b, 0x07050301u, 0x07050301u);
    CHECK_EQ_32X2(vuzpd16a, 0x05040100u, 0x05040100u);
    CHECK_EQ_32X2(vuzpd16b, 0x07060302u, 0x07060302u);

    CHECK_EQ_32X4(vtrn8a, 0x02020000u, 0x06060404u, 0x0a0a0808u, 0x0e0e0c0cu);
    CHECK_EQ_32X4(vtrn8b, 0x03030101u, 0x07070505u, 0x0b0b0909u, 0x0f0f0d0du);
    CHECK_EQ_32X4(vtrn16a, 0x01000100u, 0x05040504u, 0x09080908u, 0x0d0c0d0cu);
    CHECK_EQ_32X4(vtrn16b, 0x03020302u, 0x07060706u, 0x0b0a0b0au, 0x0f0e0f0eu);
    CHECK_EQ_32X4(vtrn32a, 0x03020100u, 0x03020100u, 0x0b0a0908u, 0x0b0a0908u);
    CHECK_EQ_32X4(vtrn32b, 0x07060504u, 0x07060504u, 0x0f0e0d0cu, 0x0f0e0d0cu);

    CHECK_EQ_32X2(vtrnd8a, 0x02020000u, 0x06060404u);
    CHECK_EQ_32X2(vtrnd8b, 0x03030101u, 0x07070505u);
    CHECK_EQ_32X2(vtrnd16a, 0x01000100u, 0x05040504u);
    CHECK_EQ_32X2(vtrnd16b, 0x03020302u, 0x07060706u);
    CHECK_EQ_32X2(vtrnd32a, 0x03020100u, 0x03020100u);
    CHECK_EQ_32X2(vtrnd32b, 0x07060504u, 0x07060504u);

    // src: 0 1 2 3  4 5 6 7  8 9 a b  c d e f (little endian)
    CHECK_EQ_32X4(vrev64_32, 0x07060504u, 0x03020100u, 0x0F0E0D0Cu,
                  0x0B0A0908u);
    CHECK_EQ_32X4(vrev64_16, 0x05040706u, 0x01000302u, 0x0D0C0F0Eu,
                  0x09080B0Au);
    CHECK_EQ_32X4(vrev64_8, 0x04050607u, 0x00010203u, 0x0C0D0E0Fu, 0x08090A0Bu);
    CHECK_EQ_32X4(vrev32_16, 0x01000302u, 0x05040706u, 0x09080B0Au,
                  0x0D0C0F0Eu);
    CHECK_EQ_32X4(vrev32_8, 0x00010203u, 0x04050607u, 0x08090A0Bu, 0x0C0D0E0Fu);
    CHECK_EQ_32X4(vrev16_8, 0x02030001u, 0x06070405u, 0x0A0B0809u, 0x0E0F0C0Du);

    CHECK_EQ(0x05010400u, t.vtbl[0]);
    CHECK_EQ(0x00030602u, t.vtbl[1]);
    CHECK_EQ(0x05010400u, t.vtbx[0]);
    CHECK_EQ(0xFF030602u, t.vtbx[1]);
  }
}

TEST(16) {
  // Test the pkh, uxtb, uxtab and uxtb16 instructions.
  CcTest::InitializeVM();
  Isolate* isolate = CcTest::i_isolate();
  HandleScope scope(isolate);

  typedef struct {
    uint32_t src0;
    uint32_t src1;
    uint32_t src2;
    uint32_t dst0;
    uint32_t dst1;
    uint32_t dst2;
    uint32_t dst3;
    uint32_t dst4;
  } T;
  T t;

  // Create a function that accepts &t, and loads, manipulates, and stores
  // the doubles and floats.
  Assembler assm(isolate, nullptr, 0);

  __ stm(db_w, sp, r4.bit() | lr.bit());

  __ mov(r4, Operand(r0));
  __ ldr(r0, MemOperand(r4, offsetof(T, src0)));
  __ ldr(r1, MemOperand(r4, offsetof(T, src1)));

  __ pkhbt(r2, r0, Operand(r1, LSL, 8));
  __ str(r2, MemOperand(r4, offsetof(T, dst0)));

  __ pkhtb(r2, r0, Operand(r1, ASR, 8));
  __ str(r2, MemOperand(r4, offsetof(T, dst1)));

  __ uxtb16(r2, r0, 8);
  __ str(r2, MemOperand(r4, offsetof(T, dst2)));

  __ uxtb(r2, r0, 8);
  __ str(r2, MemOperand(r4, offsetof(T, dst3)));

  __ ldr(r0, MemOperand(r4, offsetof(T, src2)));
  __ uxtab(r2, r0, r1, 8);
  __ str(r2, MemOperand(r4, offsetof(T, dst4)));

  __ ldm(ia_w, sp, r4.bit() | pc.bit());

  CodeDesc desc;
  assm.GetCode(isolate, &desc);
  Handle<Code> code =
      isolate->factory()->NewCode(desc, Code::STUB, Handle<Code>());
#ifdef DEBUG
  OFStream os(stdout);
  code->Print(os);
#endif
  auto f = GeneratedCode<F_piiii>::FromCode(*code);
  t.src0 = 0x01020304;
  t.src1 = 0x11121314;
  t.src2 = 0x11121300;
  t.dst0 = 0;
  t.dst1 = 0;
  t.dst2 = 0;
  t.dst3 = 0;
  t.dst4 = 0;
  f.Call(&t, 0, 0, 0, 0);
  CHECK_EQ(0x12130304u, t.dst0);
  CHECK_EQ(0x01021213u, t.dst1);
  CHECK_EQ(0x00010003u, t.dst2);
  CHECK_EQ(0x00000003u, t.dst3);
  CHECK_EQ(0x11121313u, t.dst4);
}


TEST(17) {
  // Test generating labels at high addresses.
  // Should not assert.
  CcTest::InitializeVM();
  Isolate* isolate = CcTest::i_isolate();
  HandleScope scope(isolate);

  // Generate a code segment that will be longer than 2^24 bytes.
  Assembler assm(isolate, nullptr, 0);
  for (size_t i = 0; i < 1 << 23 ; ++i) {  // 2^23
    __ nop();
  }

  Label target;
  __ b(eq, &target);
  __ bind(&target);
  __ nop();
}

#define TEST_SDIV(expected_, dividend_, divisor_) \
  t.dividend = dividend_;                         \
  t.divisor = divisor_;                           \
  t.result = 0;                                   \
  f.Call(&t, 0, 0, 0, 0);                         \
  CHECK_EQ(expected_, t.result);

TEST(sdiv) {
  // Test the sdiv.
  CcTest::InitializeVM();
  Isolate* isolate = CcTest::i_isolate();
  HandleScope scope(isolate);
  Assembler assm(isolate, nullptr, 0);

  struct T {
    int32_t dividend;
    int32_t divisor;
    int32_t result;
  } t;

  if (CpuFeatures::IsSupported(SUDIV)) {
    CpuFeatureScope scope(&assm, SUDIV);

    __ mov(r3, Operand(r0));

    __ ldr(r0, MemOperand(r3, offsetof(T, dividend)));
    __ ldr(r1, MemOperand(r3, offsetof(T, divisor)));

    __ sdiv(r2, r0, r1);
    __ str(r2, MemOperand(r3, offsetof(T, result)));

  __ bx(lr);

    CodeDesc desc;
    assm.GetCode(isolate, &desc);
    Handle<Code> code =
        isolate->factory()->NewCode(desc, Code::STUB, Handle<Code>());
#ifdef DEBUG
    OFStream os(stdout);
    code->Print(os);
#endif
    auto f = GeneratedCode<F_piiii>::FromCode(*code);
    TEST_SDIV(0, kMinInt, 0);
    TEST_SDIV(0, 1024, 0);
    TEST_SDIV(1073741824, kMinInt, -2);
    TEST_SDIV(kMinInt, kMinInt, -1);
    TEST_SDIV(5, 10, 2);
    TEST_SDIV(3, 10, 3);
    TEST_SDIV(-5, 10, -2);
    TEST_SDIV(-3, 10, -3);
    TEST_SDIV(-5, -10, 2);
    TEST_SDIV(-3, -10, 3);
    TEST_SDIV(5, -10, -2);
    TEST_SDIV(3, -10, -3);
  }
}


#undef TEST_SDIV

#define TEST_UDIV(expected_, dividend_, divisor_) \
  t.dividend = dividend_;                         \
  t.divisor = divisor_;                           \
  t.result = 0;                                   \
  f.Call(&t, 0, 0, 0, 0);                         \
  CHECK_EQ(expected_, t.result);

TEST(udiv) {
  // Test the udiv.
  CcTest::InitializeVM();
  Isolate* isolate = CcTest::i_isolate();
  HandleScope scope(isolate);
  Assembler assm(isolate, nullptr, 0);

  struct T {
    uint32_t dividend;
    uint32_t divisor;
    uint32_t result;
  } t;

  if (CpuFeatures::IsSupported(SUDIV)) {
    CpuFeatureScope scope(&assm, SUDIV);

    __ mov(r3, Operand(r0));

    __ ldr(r0, MemOperand(r3, offsetof(T, dividend)));
    __ ldr(r1, MemOperand(r3, offsetof(T, divisor)));

    __ sdiv(r2, r0, r1);
    __ str(r2, MemOperand(r3, offsetof(T, result)));

    __ bx(lr);

    CodeDesc desc;
    assm.GetCode(isolate, &desc);
    Handle<Code> code =
        isolate->factory()->NewCode(desc, Code::STUB, Handle<Code>());
#ifdef DEBUG
    OFStream os(stdout);
    code->Print(os);
#endif
    auto f = GeneratedCode<F_piiii>::FromCode(*code);
    TEST_UDIV(0u, 0, 0);
    TEST_UDIV(0u, 1024, 0);
    TEST_UDIV(5u, 10, 2);
    TEST_UDIV(3u, 10, 3);
  }
}


#undef TEST_UDIV


TEST(smmla) {
  CcTest::InitializeVM();
  Isolate* const isolate = CcTest::i_isolate();
  HandleScope scope(isolate);
  RandomNumberGenerator* const rng = isolate->random_number_generator();
  Assembler assm(isolate, nullptr, 0);
  __ smmla(r1, r1, r2, r3);
  __ str(r1, MemOperand(r0));
  __ bx(lr);
  CodeDesc desc;
  assm.GetCode(isolate, &desc);
  Handle<Code> code =
      isolate->factory()->NewCode(desc, Code::STUB, Handle<Code>());
#ifdef OBJECT_PRINT
  code->Print(std::cout);
#endif
  auto f = GeneratedCode<F_piiii>::FromCode(*code);
  for (size_t i = 0; i < 128; ++i) {
    int32_t r, x = rng->NextInt(), y = rng->NextInt(), z = rng->NextInt();
    f.Call(&r, x, y, z, 0);
    CHECK_EQ(base::bits::SignedMulHighAndAdd32(x, y, z), r);
  }
}


TEST(smmul) {
  CcTest::InitializeVM();
  Isolate* const isolate = CcTest::i_isolate();
  HandleScope scope(isolate);
  RandomNumberGenerator* const rng = isolate->random_number_generator();
  Assembler assm(isolate, nullptr, 0);
  __ smmul(r1, r1, r2);
  __ str(r1, MemOperand(r0));
  __ bx(lr);
  CodeDesc desc;
  assm.GetCode(isolate, &desc);
  Handle<Code> code =
      isolate->factory()->NewCode(desc, Code::STUB, Handle<Code>());
#ifdef OBJECT_PRINT
  code->Print(std::cout);
#endif
  auto f = GeneratedCode<F_piiii>::FromCode(*code);
  for (size_t i = 0; i < 128; ++i) {
    int32_t r, x = rng->NextInt(), y = rng->NextInt();
    f.Call(&r, x, y, 0, 0);
    CHECK_EQ(base::bits::SignedMulHigh32(x, y), r);
  }
}


TEST(sxtb) {
  CcTest::InitializeVM();
  Isolate* const isolate = CcTest::i_isolate();
  HandleScope scope(isolate);
  RandomNumberGenerator* const rng = isolate->random_number_generator();
  Assembler assm(isolate, nullptr, 0);
  __ sxtb(r1, r1);
  __ str(r1, MemOperand(r0));
  __ bx(lr);
  CodeDesc desc;
  assm.GetCode(isolate, &desc);
  Handle<Code> code =
      isolate->factory()->NewCode(desc, Code::STUB, Handle<Code>());
#ifdef OBJECT_PRINT
  code->Print(std::cout);
#endif
  auto f = GeneratedCode<F_piiii>::FromCode(*code);
  for (size_t i = 0; i < 128; ++i) {
    int32_t r, x = rng->NextInt();
    f.Call(&r, x, 0, 0, 0);
    CHECK_EQ(static_cast<int32_t>(static_cast<int8_t>(x)), r);
  }
}


TEST(sxtab) {
  CcTest::InitializeVM();
  Isolate* const isolate = CcTest::i_isolate();
  HandleScope scope(isolate);
  RandomNumberGenerator* const rng = isolate->random_number_generator();
  Assembler assm(isolate, nullptr, 0);
  __ sxtab(r1, r2, r1);
  __ str(r1, MemOperand(r0));
  __ bx(lr);
  CodeDesc desc;
  assm.GetCode(isolate, &desc);
  Handle<Code> code =
      isolate->factory()->NewCode(desc, Code::STUB, Handle<Code>());
#ifdef OBJECT_PRINT
  code->Print(std::cout);
#endif
  auto f = GeneratedCode<F_piiii>::FromCode(*code);
  for (size_t i = 0; i < 128; ++i) {
    int32_t r, x = rng->NextInt(), y = rng->NextInt();
    f.Call(&r, x, y, 0, 0);
    CHECK_EQ(static_cast<int32_t>(static_cast<int8_t>(x)) + y, r);
  }
}


TEST(sxth) {
  CcTest::InitializeVM();
  Isolate* const isolate = CcTest::i_isolate();
  HandleScope scope(isolate);
  RandomNumberGenerator* const rng = isolate->random_number_generator();
  Assembler assm(isolate, nullptr, 0);
  __ sxth(r1, r1);
  __ str(r1, MemOperand(r0));
  __ bx(lr);
  CodeDesc desc;
  assm.GetCode(isolate, &desc);
  Handle<Code> code =
      isolate->factory()->NewCode(desc, Code::STUB, Handle<Code>());
#ifdef OBJECT_PRINT
  code->Print(std::cout);
#endif
  auto f = GeneratedCode<F_piiii>::FromCode(*code);
  for (size_t i = 0; i < 128; ++i) {
    int32_t r, x = rng->NextInt();
    f.Call(&r, x, 0, 0, 0);
    CHECK_EQ(static_cast<int32_t>(static_cast<int16_t>(x)), r);
  }
}


TEST(sxtah) {
  CcTest::InitializeVM();
  Isolate* const isolate = CcTest::i_isolate();
  HandleScope scope(isolate);
  RandomNumberGenerator* const rng = isolate->random_number_generator();
  Assembler assm(isolate, nullptr, 0);
  __ sxtah(r1, r2, r1);
  __ str(r1, MemOperand(r0));
  __ bx(lr);
  CodeDesc desc;
  assm.GetCode(isolate, &desc);
  Handle<Code> code =
      isolate->factory()->NewCode(desc, Code::STUB, Handle<Code>());
#ifdef OBJECT_PRINT
  code->Print(std::cout);
#endif
  auto f = GeneratedCode<F_piiii>::FromCode(*code);
  for (size_t i = 0; i < 128; ++i) {
    int32_t r, x = rng->NextInt(), y = rng->NextInt();
    f.Call(&r, x, y, 0, 0);
    CHECK_EQ(static_cast<int32_t>(static_cast<int16_t>(x)) + y, r);
  }
}


TEST(uxtb) {
  CcTest::InitializeVM();
  Isolate* const isolate = CcTest::i_isolate();
  HandleScope scope(isolate);
  RandomNumberGenerator* const rng = isolate->random_number_generator();
  Assembler assm(isolate, nullptr, 0);
  __ uxtb(r1, r1);
  __ str(r1, MemOperand(r0));
  __ bx(lr);
  CodeDesc desc;
  assm.GetCode(isolate, &desc);
  Handle<Code> code =
      isolate->factory()->NewCode(desc, Code::STUB, Handle<Code>());
#ifdef OBJECT_PRINT
  code->Print(std::cout);
#endif
  auto f = GeneratedCode<F_piiii>::FromCode(*code);
  for (size_t i = 0; i < 128; ++i) {
    int32_t r, x = rng->NextInt();
    f.Call(&r, x, 0, 0, 0);
    CHECK_EQ(static_cast<int32_t>(static_cast<uint8_t>(x)), r);
  }
}


TEST(uxtab) {
  CcTest::InitializeVM();
  Isolate* const isolate = CcTest::i_isolate();
  HandleScope scope(isolate);
  RandomNumberGenerator* const rng = isolate->random_number_generator();
  Assembler assm(isolate, nullptr, 0);
  __ uxtab(r1, r2, r1);
  __ str(r1, MemOperand(r0));
  __ bx(lr);
  CodeDesc desc;
  assm.GetCode(isolate, &desc);
  Handle<Code> code =
      isolate->factory()->NewCode(desc, Code::STUB, Handle<Code>());
#ifdef OBJECT_PRINT
  code->Print(std::cout);
#endif
  auto f = GeneratedCode<F_piiii>::FromCode(*code);
  for (size_t i = 0; i < 128; ++i) {
    int32_t r, x = rng->NextInt(), y = rng->NextInt();
    f.Call(&r, x, y, 0, 0);
    CHECK_EQ(static_cast<int32_t>(static_cast<uint8_t>(x)) + y, r);
  }
}


TEST(uxth) {
  CcTest::InitializeVM();
  Isolate* const isolate = CcTest::i_isolate();
  HandleScope scope(isolate);
  RandomNumberGenerator* const rng = isolate->random_number_generator();
  Assembler assm(isolate, nullptr, 0);
  __ uxth(r1, r1);
  __ str(r1, MemOperand(r0));
  __ bx(lr);
  CodeDesc desc;
  assm.GetCode(isolate, &desc);
  Handle<Code> code =
      isolate->factory()->NewCode(desc, Code::STUB, Handle<Code>());
#ifdef OBJECT_PRINT
  code->Print(std::cout);
#endif
  auto f = GeneratedCode<F_piiii>::FromCode(*code);
  for (size_t i = 0; i < 128; ++i) {
    int32_t r, x = rng->NextInt();
    f.Call(&r, x, 0, 0, 0);
    CHECK_EQ(static_cast<int32_t>(static_cast<uint16_t>(x)), r);
  }
}


TEST(uxtah) {
  CcTest::InitializeVM();
  Isolate* const isolate = CcTest::i_isolate();
  HandleScope scope(isolate);
  RandomNumberGenerator* const rng = isolate->random_number_generator();
  Assembler assm(isolate, nullptr, 0);
  __ uxtah(r1, r2, r1);
  __ str(r1, MemOperand(r0));
  __ bx(lr);
  CodeDesc desc;
  assm.GetCode(isolate, &desc);
  Handle<Code> code =
      isolate->factory()->NewCode(desc, Code::STUB, Handle<Code>());
#ifdef OBJECT_PRINT
  code->Print(std::cout);
#endif
  auto f = GeneratedCode<F_piiii>::FromCode(*code);
  for (size_t i = 0; i < 128; ++i) {
    int32_t r, x = rng->NextInt(), y = rng->NextInt();
    f.Call(&r, x, y, 0, 0);
    CHECK_EQ(static_cast<int32_t>(static_cast<uint16_t>(x)) + y, r);
  }
}

#define TEST_RBIT(expected_, input_) \
  t.input = input_;                  \
  t.result = 0;                      \
  f.Call(&t, 0, 0, 0, 0);            \
  CHECK_EQ(static_cast<uint32_t>(expected_), t.result);

TEST(rbit) {
  CcTest::InitializeVM();
  Isolate* const isolate = CcTest::i_isolate();
  HandleScope scope(isolate);
  Assembler assm(isolate, nullptr, 0);

  if (CpuFeatures::IsSupported(ARMv7)) {
    CpuFeatureScope scope(&assm, ARMv7);

    typedef struct {
      uint32_t input;
      uint32_t result;
    } T;
    T t;

    __ ldr(r1, MemOperand(r0, offsetof(T, input)));
    __ rbit(r1, r1);
    __ str(r1, MemOperand(r0, offsetof(T, result)));
    __ bx(lr);

    CodeDesc desc;
    assm.GetCode(isolate, &desc);
    Handle<Code> code =
        isolate->factory()->NewCode(desc, Code::STUB, Handle<Code>());

#ifdef OBJECT_PRINT
    code->Print(std::cout);
#endif

    auto f = GeneratedCode<F_piiii>::FromCode(*code);
    TEST_RBIT(0xFFFFFFFF, 0xFFFFFFFF);
    TEST_RBIT(0x00000000, 0x00000000);
    TEST_RBIT(0xFFFF0000, 0x0000FFFF);
    TEST_RBIT(0xFF00FF00, 0x00FF00FF);
    TEST_RBIT(0xF0F0F0F0, 0x0F0F0F0F);
    TEST_RBIT(0x1E6A2C48, 0x12345678);
  }
}


TEST(code_relative_offset) {
  // Test extracting the offset of a label from the beginning of the code
  // in a register.
  CcTest::InitializeVM();
  Isolate* isolate = CcTest::i_isolate();
  HandleScope scope(isolate);
  // Initialize a code object that will contain the code.
  Handle<HeapObject> code_object(isolate->heap()->self_reference_marker(),
                                 isolate);

  Assembler assm(isolate, nullptr, 0);

  Label start, target_away, target_faraway;

  __ stm(db_w, sp, r4.bit() | r5.bit() | lr.bit());

  // r3 is used as the address zero, the test will crash when we load it.
  __ mov(r3, Operand::Zero());

  // r5 will be a pointer to the start of the code.
  __ mov(r5, Operand(code_object));
  __ mov_label_offset(r4, &start);

  __ mov_label_offset(r1, &target_faraway);
  __ str(r1, MemOperand(sp, kPointerSize, NegPreIndex));

  __ mov_label_offset(r1, &target_away);

  // Jump straight to 'target_away' the first time and use the relative
  // position the second time. This covers the case when extracting the
  // position of a label which is linked.
  __ mov(r2, Operand::Zero());
  __ bind(&start);
  __ cmp(r2, Operand::Zero());
  __ b(eq, &target_away);
  __ add(pc, r5, r1);
  // Emit invalid instructions to push the label between 2^8 and 2^16
  // instructions away. The test will crash if they are reached.
  for (int i = 0; i < (1 << 10); i++) {
    __ ldr(r3, MemOperand(r3));
  }
  __ bind(&target_away);
  // This will be hit twice: r0 = r0 + 5 + 5.
  __ add(r0, r0, Operand(5));

  __ ldr(r1, MemOperand(sp, kPointerSize, PostIndex), ne);
  __ add(pc, r5, r4, LeaveCC, ne);

  __ mov(r2, Operand(1));
  __ b(&start);
  // Emit invalid instructions to push the label between 2^16 and 2^24
  // instructions away. The test will crash if they are reached.
  for (int i = 0; i < (1 << 21); i++) {
    __ ldr(r3, MemOperand(r3));
  }
  __ bind(&target_faraway);
  // r0 = r0 + 5 + 5 + 11
  __ add(r0, r0, Operand(11));

  __ ldm(ia_w, sp, r4.bit() | r5.bit() | pc.bit());

  CodeDesc desc;
  assm.GetCode(isolate, &desc);
  Handle<Code> code =
      isolate->factory()->NewCode(desc, Code::STUB, code_object);
  auto f = GeneratedCode<F_iiiii>::FromCode(*code);
  int res = reinterpret_cast<int>(f.Call(21, 0, 0, 0, 0));
  ::printf("f() = %d\n", res);
  CHECK_EQ(42, res);
}

TEST(msr_mrs) {
  // Test msr and mrs.
  CcTest::InitializeVM();
  Isolate* isolate = CcTest::i_isolate();
  HandleScope scope(isolate);

  Assembler assm(isolate, nullptr, 0);

  // Create a helper function:
  //  void TestMsrMrs(uint32_t nzcv,
  //                  uint32_t * result_conditionals,
  //                  uint32_t * result_mrs);
  __ msr(CPSR_f, Operand(r0));

  // Test that the condition flags have taken effect.
  __ mov(r3, Operand(0));
  __ orr(r3, r3, Operand(1 << 31), LeaveCC, mi);  // N
  __ orr(r3, r3, Operand(1 << 30), LeaveCC, eq);  // Z
  __ orr(r3, r3, Operand(1 << 29), LeaveCC, cs);  // C
  __ orr(r3, r3, Operand(1 << 28), LeaveCC, vs);  // V
  __ str(r3, MemOperand(r1));

  // Also check mrs, ignoring everything other than the flags.
  __ mrs(r3, CPSR);
  __ and_(r3, r3, Operand(kSpecialCondition));
  __ str(r3, MemOperand(r2));

  __ bx(lr);

  CodeDesc desc;
  assm.GetCode(isolate, &desc);
  Handle<Code> code =
      isolate->factory()->NewCode(desc, Code::STUB, Handle<Code>());
#ifdef DEBUG
  OFStream os(stdout);
  code->Print(os);
#endif
  auto f = GeneratedCode<F_ippii>::FromCode(*code);

#define CHECK_MSR_MRS(n, z, c, v)                                  \
  do {                                                             \
    uint32_t nzcv = (n << 31) | (z << 30) | (c << 29) | (v << 28); \
    uint32_t result_conditionals = -1;                             \
    uint32_t result_mrs = -1;                                      \
    f.Call(nzcv, &result_conditionals, &result_mrs, 0, 0);         \
    CHECK_EQ(nzcv, result_conditionals);                           \
    CHECK_EQ(nzcv, result_mrs);                                    \
  } while (0);

  //            N  Z  C  V
  CHECK_MSR_MRS(0, 0, 0, 0);
  CHECK_MSR_MRS(0, 0, 0, 1);
  CHECK_MSR_MRS(0, 0, 1, 0);
  CHECK_MSR_MRS(0, 0, 1, 1);
  CHECK_MSR_MRS(0, 1, 0, 0);
  CHECK_MSR_MRS(0, 1, 0, 1);
  CHECK_MSR_MRS(0, 1, 1, 0);
  CHECK_MSR_MRS(0, 1, 1, 1);
  CHECK_MSR_MRS(1, 0, 0, 0);
  CHECK_MSR_MRS(1, 0, 0, 1);
  CHECK_MSR_MRS(1, 0, 1, 0);
  CHECK_MSR_MRS(1, 0, 1, 1);
  CHECK_MSR_MRS(1, 1, 0, 0);
  CHECK_MSR_MRS(1, 1, 0, 1);
  CHECK_MSR_MRS(1, 1, 1, 0);
  CHECK_MSR_MRS(1, 1, 1, 1);

#undef CHECK_MSR_MRS
}

TEST(ARMv8_float32_vrintX) {
  // Test the vrintX floating point instructions.
  CcTest::InitializeVM();
  Isolate* isolate = CcTest::i_isolate();
  HandleScope scope(isolate);

  typedef struct {
    float input;
    float ar;
    float nr;
    float mr;
    float pr;
    float zr;
  } T;
  T t;

  // Create a function that accepts &t, and loads, manipulates, and stores
  // the floats.
  Assembler assm(isolate, nullptr, 0);
  Label L, C;


  if (CpuFeatures::IsSupported(ARMv8)) {
    CpuFeatureScope scope(&assm, ARMv8);

    __ mov(ip, Operand(sp));
    __ stm(db_w, sp, r4.bit() | fp.bit() | lr.bit());

    __ mov(r4, Operand(r0));

    // Test vrinta
    __ vldr(s6, r4, offsetof(T, input));
    __ vrinta(s5, s6);
    __ vstr(s5, r4, offsetof(T, ar));

    // Test vrintn
    __ vldr(s6, r4, offsetof(T, input));
    __ vrintn(s5, s6);
    __ vstr(s5, r4, offsetof(T, nr));

    // Test vrintp
    __ vldr(s6, r4, offsetof(T, input));
    __ vrintp(s5, s6);
    __ vstr(s5, r4, offsetof(T, pr));

    // Test vrintm
    __ vldr(s6, r4, offsetof(T, input));
    __ vrintm(s5, s6);
    __ vstr(s5, r4, offsetof(T, mr));

    // Test vrintz
    __ vldr(s6, r4, offsetof(T, input));
    __ vrintz(s5, s6);
    __ vstr(s5, r4, offsetof(T, zr));

    __ ldm(ia_w, sp, r4.bit() | fp.bit() | pc.bit());

    CodeDesc desc;
    assm.GetCode(isolate, &desc);
    Handle<Code> code =
        isolate->factory()->NewCode(desc, Code::STUB, Handle<Code>());
#ifdef DEBUG
    OFStream os(stdout);
    code->Print(os);
#endif
    auto f = GeneratedCode<F_piiii>::FromCode(*code);

#define CHECK_VRINT(input_val, ares, nres, mres, pres, zres) \
  t.input = input_val;                                       \
  f.Call(&t, 0, 0, 0, 0);                                    \
  CHECK_EQ(ares, t.ar);                                      \
  CHECK_EQ(nres, t.nr);                                      \
  CHECK_EQ(mres, t.mr);                                      \
  CHECK_EQ(pres, t.pr);                                      \
  CHECK_EQ(zres, t.zr);

    CHECK_VRINT(-0.5, -1.0, -0.0, -1.0, -0.0, -0.0)
    CHECK_VRINT(-0.6, -1.0, -1.0, -1.0, -0.0, -0.0)
    CHECK_VRINT(-1.1, -1.0, -1.0, -2.0, -1.0, -1.0)
    CHECK_VRINT(0.5, 1.0, 0.0, 0.0, 1.0, 0.0)
    CHECK_VRINT(0.6, 1.0, 1.0, 0.0, 1.0, 0.0)
    CHECK_VRINT(1.1, 1.0, 1.0, 1.0, 2.0, 1.0)
    float inf = std::numeric_limits<float>::infinity();
    CHECK_VRINT(inf, inf, inf, inf, inf, inf)
    CHECK_VRINT(-inf, -inf, -inf, -inf, -inf, -inf)
    CHECK_VRINT(-0.0, -0.0, -0.0, -0.0, -0.0, -0.0)

    // Check NaN propagation.
    float nan = std::numeric_limits<float>::quiet_NaN();
    t.input = nan;
    f.Call(&t, 0, 0, 0, 0);
    CHECK_EQ(bit_cast<int32_t>(nan), bit_cast<int32_t>(t.ar));
    CHECK_EQ(bit_cast<int32_t>(nan), bit_cast<int32_t>(t.nr));
    CHECK_EQ(bit_cast<int32_t>(nan), bit_cast<int32_t>(t.mr));
    CHECK_EQ(bit_cast<int32_t>(nan), bit_cast<int32_t>(t.pr));
    CHECK_EQ(bit_cast<int32_t>(nan), bit_cast<int32_t>(t.zr));

#undef CHECK_VRINT
  }
}


TEST(ARMv8_vrintX) {
  // Test the vrintX floating point instructions.
  CcTest::InitializeVM();
  Isolate* isolate = CcTest::i_isolate();
  HandleScope scope(isolate);

  typedef struct {
    double input;
    double ar;
    double nr;
    double mr;
    double pr;
    double zr;
  } T;
  T t;

  // Create a function that accepts &t, and loads, manipulates, and stores
  // the doubles and floats.
  Assembler assm(isolate, nullptr, 0);
  Label L, C;


  if (CpuFeatures::IsSupported(ARMv8)) {
    CpuFeatureScope scope(&assm, ARMv8);

    __ mov(ip, Operand(sp));
    __ stm(db_w, sp, r4.bit() | fp.bit() | lr.bit());

    __ mov(r4, Operand(r0));

    // Test vrinta
    __ vldr(d6, r4, offsetof(T, input));
    __ vrinta(d5, d6);
    __ vstr(d5, r4, offsetof(T, ar));

    // Test vrintn
    __ vldr(d6, r4, offsetof(T, input));
    __ vrintn(d5, d6);
    __ vstr(d5, r4, offsetof(T, nr));

    // Test vrintp
    __ vldr(d6, r4, offsetof(T, input));
    __ vrintp(d5, d6);
    __ vstr(d5, r4, offsetof(T, pr));

    // Test vrintm
    __ vldr(d6, r4, offsetof(T, input));
    __ vrintm(d5, d6);
    __ vstr(d5, r4, offsetof(T, mr));

    // Test vrintz
    __ vldr(d6, r4, offsetof(T, input));
    __ vrintz(d5, d6);
    __ vstr(d5, r4, offsetof(T, zr));

    __ ldm(ia_w, sp, r4.bit() | fp.bit() | pc.bit());

    CodeDesc desc;
    assm.GetCode(isolate, &desc);
    Handle<Code> code =
        isolate->factory()->NewCode(desc, Code::STUB, Handle<Code>());
#ifdef DEBUG
    OFStream os(stdout);
    code->Print(os);
#endif
    auto f = GeneratedCode<F_piiii>::FromCode(*code);

#define CHECK_VRINT(input_val, ares, nres, mres, pres, zres) \
  t.input = input_val;                                       \
  f.Call(&t, 0, 0, 0, 0);                                    \
  CHECK_EQ(ares, t.ar);                                      \
  CHECK_EQ(nres, t.nr);                                      \
  CHECK_EQ(mres, t.mr);                                      \
  CHECK_EQ(pres, t.pr);                                      \
  CHECK_EQ(zres, t.zr);

    CHECK_VRINT(-0.5, -1.0, -0.0, -1.0, -0.0, -0.0)
    CHECK_VRINT(-0.6, -1.0, -1.0, -1.0, -0.0, -0.0)
    CHECK_VRINT(-1.1, -1.0, -1.0, -2.0, -1.0, -1.0)
    CHECK_VRINT(0.5, 1.0, 0.0, 0.0, 1.0, 0.0)
    CHECK_VRINT(0.6, 1.0, 1.0, 0.0, 1.0, 0.0)
    CHECK_VRINT(1.1, 1.0, 1.0, 1.0, 2.0, 1.0)
    double inf = std::numeric_limits<double>::infinity();
    CHECK_VRINT(inf, inf, inf, inf, inf, inf)
    CHECK_VRINT(-inf, -inf, -inf, -inf, -inf, -inf)
    CHECK_VRINT(-0.0, -0.0, -0.0, -0.0, -0.0, -0.0)

    // Check NaN propagation.
    double nan = std::numeric_limits<double>::quiet_NaN();
    t.input = nan;
    f.Call(&t, 0, 0, 0, 0);
    CHECK_EQ(bit_cast<int64_t>(nan), bit_cast<int64_t>(t.ar));
    CHECK_EQ(bit_cast<int64_t>(nan), bit_cast<int64_t>(t.nr));
    CHECK_EQ(bit_cast<int64_t>(nan), bit_cast<int64_t>(t.mr));
    CHECK_EQ(bit_cast<int64_t>(nan), bit_cast<int64_t>(t.pr));
    CHECK_EQ(bit_cast<int64_t>(nan), bit_cast<int64_t>(t.zr));

#undef CHECK_VRINT
  }
}

TEST(ARMv8_vsel) {
  // Test the vsel floating point instructions.
  CcTest::InitializeVM();
  Isolate* isolate = CcTest::i_isolate();
  HandleScope scope(isolate);

  Assembler assm(isolate, nullptr, 0);

  // Used to indicate whether a condition passed or failed.
  static constexpr float kResultPass = 1.0f;
  static constexpr float kResultFail = -kResultPass;

  struct ResultsF32 {
    float vseleq_;
    float vselge_;
    float vselgt_;
    float vselvs_;

    // The following conditions aren't architecturally supported, but the
    // assembler implements them by swapping the inputs.
    float vselne_;
    float vsellt_;
    float vselle_;
    float vselvc_;
  };

  struct ResultsF64 {
    double vseleq_;
    double vselge_;
    double vselgt_;
    double vselvs_;

    // The following conditions aren't architecturally supported, but the
    // assembler implements them by swapping the inputs.
    double vselne_;
    double vsellt_;
    double vselle_;
    double vselvc_;
  };

  if (CpuFeatures::IsSupported(ARMv8)) {
    CpuFeatureScope scope(&assm, ARMv8);

    // Create a helper function:
    //  void TestVsel(uint32_t nzcv,
    //                ResultsF32* results_f32,
    //                ResultsF64* results_f64);
    __ msr(CPSR_f, Operand(r0));

    __ vmov(s1, Float32(kResultPass));
    __ vmov(s2, Float32(kResultFail));

    __ vsel(eq, s0, s1, s2);
    __ vstr(s0, r1, offsetof(ResultsF32, vseleq_));
    __ vsel(ge, s0, s1, s2);
    __ vstr(s0, r1, offsetof(ResultsF32, vselge_));
    __ vsel(gt, s0, s1, s2);
    __ vstr(s0, r1, offsetof(ResultsF32, vselgt_));
    __ vsel(vs, s0, s1, s2);
    __ vstr(s0, r1, offsetof(ResultsF32, vselvs_));

    __ vsel(ne, s0, s1, s2);
    __ vstr(s0, r1, offsetof(ResultsF32, vselne_));
    __ vsel(lt, s0, s1, s2);
    __ vstr(s0, r1, offsetof(ResultsF32, vsellt_));
    __ vsel(le, s0, s1, s2);
    __ vstr(s0, r1, offsetof(ResultsF32, vselle_));
    __ vsel(vc, s0, s1, s2);
    __ vstr(s0, r1, offsetof(ResultsF32, vselvc_));

    __ vmov(d1, Double(kResultPass));
    __ vmov(d2, Double(kResultFail));

    __ vsel(eq, d0, d1, d2);
    __ vstr(d0, r2, offsetof(ResultsF64, vseleq_));
    __ vsel(ge, d0, d1, d2);
    __ vstr(d0, r2, offsetof(ResultsF64, vselge_));
    __ vsel(gt, d0, d1, d2);
    __ vstr(d0, r2, offsetof(ResultsF64, vselgt_));
    __ vsel(vs, d0, d1, d2);
    __ vstr(d0, r2, offsetof(ResultsF64, vselvs_));

    __ vsel(ne, d0, d1, d2);
    __ vstr(d0, r2, offsetof(ResultsF64, vselne_));
    __ vsel(lt, d0, d1, d2);
    __ vstr(d0, r2, offsetof(ResultsF64, vsellt_));
    __ vsel(le, d0, d1, d2);
    __ vstr(d0, r2, offsetof(ResultsF64, vselle_));
    __ vsel(vc, d0, d1, d2);
    __ vstr(d0, r2, offsetof(ResultsF64, vselvc_));

    __ bx(lr);

    CodeDesc desc;
    assm.GetCode(isolate, &desc);
    Handle<Code> code =
        isolate->factory()->NewCode(desc, Code::STUB, Handle<Code>());
#ifdef DEBUG
    OFStream os(stdout);
    code->Print(os);
#endif
    auto f = GeneratedCode<F_ippii>::FromCode(*code);

    STATIC_ASSERT(kResultPass == -kResultFail);
#define CHECK_VSEL(n, z, c, v, vseleq, vselge, vselgt, vselvs)     \
  do {                                                             \
    ResultsF32 results_f32;                                        \
    ResultsF64 results_f64;                                        \
    uint32_t nzcv = (n << 31) | (z << 30) | (c << 29) | (v << 28); \
    f.Call(nzcv, &results_f32, &results_f64, 0, 0);                \
    CHECK_EQ(vseleq, results_f32.vseleq_);                         \
    CHECK_EQ(vselge, results_f32.vselge_);                         \
    CHECK_EQ(vselgt, results_f32.vselgt_);                         \
    CHECK_EQ(vselvs, results_f32.vselvs_);                         \
    CHECK_EQ(-vseleq, results_f32.vselne_);                        \
    CHECK_EQ(-vselge, results_f32.vsellt_);                        \
    CHECK_EQ(-vselgt, results_f32.vselle_);                        \
    CHECK_EQ(-vselvs, results_f32.vselvc_);                        \
    CHECK_EQ(vseleq, results_f64.vseleq_);                         \
    CHECK_EQ(vselge, results_f64.vselge_);                         \
    CHECK_EQ(vselgt, results_f64.vselgt_);                         \
    CHECK_EQ(vselvs, results_f64.vselvs_);                         \
    CHECK_EQ(-vseleq, results_f64.vselne_);                        \
    CHECK_EQ(-vselge, results_f64.vsellt_);                        \
    CHECK_EQ(-vselgt, results_f64.vselle_);                        \
    CHECK_EQ(-vselvs, results_f64.vselvc_);                        \
  } while (0);

    //         N  Z  C  V  vseleq       vselge       vselgt       vselvs
    CHECK_VSEL(0, 0, 0, 0, kResultFail, kResultPass, kResultPass, kResultFail);
    CHECK_VSEL(0, 0, 0, 1, kResultFail, kResultFail, kResultFail, kResultPass);
    CHECK_VSEL(0, 0, 1, 0, kResultFail, kResultPass, kResultPass, kResultFail);
    CHECK_VSEL(0, 0, 1, 1, kResultFail, kResultFail, kResultFail, kResultPass);
    CHECK_VSEL(0, 1, 0, 0, kResultPass, kResultPass, kResultFail, kResultFail);
    CHECK_VSEL(0, 1, 0, 1, kResultPass, kResultFail, kResultFail, kResultPass);
    CHECK_VSEL(0, 1, 1, 0, kResultPass, kResultPass, kResultFail, kResultFail);
    CHECK_VSEL(0, 1, 1, 1, kResultPass, kResultFail, kResultFail, kResultPass);
    CHECK_VSEL(1, 0, 0, 0, kResultFail, kResultFail, kResultFail, kResultFail);
    CHECK_VSEL(1, 0, 0, 1, kResultFail, kResultPass, kResultPass, kResultPass);
    CHECK_VSEL(1, 0, 1, 0, kResultFail, kResultFail, kResultFail, kResultFail);
    CHECK_VSEL(1, 0, 1, 1, kResultFail, kResultPass, kResultPass, kResultPass);
    CHECK_VSEL(1, 1, 0, 0, kResultPass, kResultFail, kResultFail, kResultFail);
    CHECK_VSEL(1, 1, 0, 1, kResultPass, kResultPass, kResultFail, kResultPass);
    CHECK_VSEL(1, 1, 1, 0, kResultPass, kResultFail, kResultFail, kResultFail);
    CHECK_VSEL(1, 1, 1, 1, kResultPass, kResultPass, kResultFail, kResultPass);

#undef CHECK_VSEL
  }
}

TEST(ARMv8_vminmax_f64) {
  // Test the vminnm and vmaxnm floating point instructions.
  CcTest::InitializeVM();
  Isolate* isolate = CcTest::i_isolate();
  HandleScope scope(isolate);

  Assembler assm(isolate, nullptr, 0);

  struct Inputs {
    double left_;
    double right_;
  };

  struct Results {
    double vminnm_;
    double vmaxnm_;
  };

  if (CpuFeatures::IsSupported(ARMv8)) {
    CpuFeatureScope scope(&assm, ARMv8);

    // Create a helper function:
    //  void TestVminmax(const Inputs* inputs,
    //                   Results* results);
    __ vldr(d1, r0, offsetof(Inputs, left_));
    __ vldr(d2, r0, offsetof(Inputs, right_));

    __ vminnm(d0, d1, d2);
    __ vstr(d0, r1, offsetof(Results, vminnm_));
    __ vmaxnm(d0, d1, d2);
    __ vstr(d0, r1, offsetof(Results, vmaxnm_));

    __ bx(lr);

    CodeDesc desc;
    assm.GetCode(isolate, &desc);
    Handle<Code> code =
        isolate->factory()->NewCode(desc, Code::STUB, Handle<Code>());
#ifdef DEBUG
    OFStream os(stdout);
    code->Print(os);
#endif
    auto f = GeneratedCode<F_ppiii>::FromCode(*code);

#define CHECK_VMINMAX(left, right, vminnm, vmaxnm)                             \
  do {                                                                         \
    Inputs inputs = {left, right};                                             \
    Results results;                                                           \
    f.Call(&inputs, &results, 0, 0, 0);                                        \
    /* Use a bit_cast to correctly identify -0.0 and NaNs. */                  \
    CHECK_EQ(bit_cast<uint64_t>(vminnm), bit_cast<uint64_t>(results.vminnm_)); \
    CHECK_EQ(bit_cast<uint64_t>(vmaxnm), bit_cast<uint64_t>(results.vmaxnm_)); \
  } while (0);

    double nan_a = bit_cast<double>(UINT64_C(0x7FF8000000000001));
    double nan_b = bit_cast<double>(UINT64_C(0x7FF8000000000002));

    CHECK_VMINMAX(1.0, -1.0, -1.0, 1.0);
    CHECK_VMINMAX(-1.0, 1.0, -1.0, 1.0);
    CHECK_VMINMAX(0.0, -1.0, -1.0, 0.0);
    CHECK_VMINMAX(-1.0, 0.0, -1.0, 0.0);
    CHECK_VMINMAX(-0.0, -1.0, -1.0, -0.0);
    CHECK_VMINMAX(-1.0, -0.0, -1.0, -0.0);
    CHECK_VMINMAX(0.0, 1.0, 0.0, 1.0);
    CHECK_VMINMAX(1.0, 0.0, 0.0, 1.0);

    CHECK_VMINMAX(0.0, 0.0, 0.0, 0.0);
    CHECK_VMINMAX(-0.0, -0.0, -0.0, -0.0);
    CHECK_VMINMAX(-0.0, 0.0, -0.0, 0.0);
    CHECK_VMINMAX(0.0, -0.0, -0.0, 0.0);

    CHECK_VMINMAX(0.0, nan_a, 0.0, 0.0);
    CHECK_VMINMAX(nan_a, 0.0, 0.0, 0.0);
    CHECK_VMINMAX(nan_a, nan_b, nan_a, nan_a);
    CHECK_VMINMAX(nan_b, nan_a, nan_b, nan_b);

#undef CHECK_VMINMAX
  }
}

TEST(ARMv8_vminmax_f32) {
  // Test the vminnm and vmaxnm floating point instructions.
  CcTest::InitializeVM();
  Isolate* isolate = CcTest::i_isolate();
  HandleScope scope(isolate);

  Assembler assm(isolate, nullptr, 0);

  struct Inputs {
    float left_;
    float right_;
  };

  struct Results {
    float vminnm_;
    float vmaxnm_;
  };

  if (CpuFeatures::IsSupported(ARMv8)) {
    CpuFeatureScope scope(&assm, ARMv8);

    // Create a helper function:
    //  void TestVminmax(const Inputs* inputs,
    //                   Results* results);
    __ vldr(s1, r0, offsetof(Inputs, left_));
    __ vldr(s2, r0, offsetof(Inputs, right_));

    __ vminnm(s0, s1, s2);
    __ vstr(s0, r1, offsetof(Results, vminnm_));
    __ vmaxnm(s0, s1, s2);
    __ vstr(s0, r1, offsetof(Results, vmaxnm_));

    __ bx(lr);

    CodeDesc desc;
    assm.GetCode(isolate, &desc);
    Handle<Code> code =
        isolate->factory()->NewCode(desc, Code::STUB, Handle<Code>());
#ifdef DEBUG
    OFStream os(stdout);
    code->Print(os);
#endif
    auto f = GeneratedCode<F_ppiii>::FromCode(*code);

#define CHECK_VMINMAX(left, right, vminnm, vmaxnm)                             \
  do {                                                                         \
    Inputs inputs = {left, right};                                             \
    Results results;                                                           \
    f.Call(&inputs, &results, 0, 0, 0);                                        \
    /* Use a bit_cast to correctly identify -0.0 and NaNs. */                  \
    CHECK_EQ(bit_cast<uint32_t>(vminnm), bit_cast<uint32_t>(results.vminnm_)); \
    CHECK_EQ(bit_cast<uint32_t>(vmaxnm), bit_cast<uint32_t>(results.vmaxnm_)); \
  } while (0);

    float nan_a = bit_cast<float>(UINT32_C(0x7FC00001));
    float nan_b = bit_cast<float>(UINT32_C(0x7FC00002));

    CHECK_VMINMAX(1.0f, -1.0f, -1.0f, 1.0f);
    CHECK_VMINMAX(-1.0f, 1.0f, -1.0f, 1.0f);
    CHECK_VMINMAX(0.0f, -1.0f, -1.0f, 0.0f);
    CHECK_VMINMAX(-1.0f, 0.0f, -1.0f, 0.0f);
    CHECK_VMINMAX(-0.0f, -1.0f, -1.0f, -0.0f);
    CHECK_VMINMAX(-1.0f, -0.0f, -1.0f, -0.0f);
    CHECK_VMINMAX(0.0f, 1.0f, 0.0f, 1.0f);
    CHECK_VMINMAX(1.0f, 0.0f, 0.0f, 1.0f);

    CHECK_VMINMAX(0.0f, 0.0f, 0.0f, 0.0f);
    CHECK_VMINMAX(-0.0f, -0.0f, -0.0f, -0.0f);
    CHECK_VMINMAX(-0.0f, 0.0f, -0.0f, 0.0f);
    CHECK_VMINMAX(0.0f, -0.0f, -0.0f, 0.0f);

    CHECK_VMINMAX(0.0f, nan_a, 0.0f, 0.0f);
    CHECK_VMINMAX(nan_a, 0.0f, 0.0f, 0.0f);
    CHECK_VMINMAX(nan_a, nan_b, nan_a, nan_a);
    CHECK_VMINMAX(nan_b, nan_a, nan_b, nan_b);

#undef CHECK_VMINMAX
  }
}

template <typename T, typename Inputs, typename Results>
static GeneratedCode<F_ppiii> GenerateMacroFloatMinMax(MacroAssembler& assm) {
  T a = T::from_code(0);  // d0/s0
  T b = T::from_code(1);  // d1/s1
  T c = T::from_code(2);  // d2/s2

  // Create a helper function:
  //  void TestFloatMinMax(const Inputs* inputs,
  //                       Results* results);
  Label ool_min_abc, ool_min_aab, ool_min_aba;
  Label ool_max_abc, ool_max_aab, ool_max_aba;

  Label done_min_abc, done_min_aab, done_min_aba;
  Label done_max_abc, done_max_aab, done_max_aba;

  // a = min(b, c);
  __ vldr(b, r0, offsetof(Inputs, left_));
  __ vldr(c, r0, offsetof(Inputs, right_));
  __ FloatMin(a, b, c, &ool_min_abc);
  __ bind(&done_min_abc);
  __ vstr(a, r1, offsetof(Results, min_abc_));

  // a = min(a, b);
  __ vldr(a, r0, offsetof(Inputs, left_));
  __ vldr(b, r0, offsetof(Inputs, right_));
  __ FloatMin(a, a, b, &ool_min_aab);
  __ bind(&done_min_aab);
  __ vstr(a, r1, offsetof(Results, min_aab_));

  // a = min(b, a);
  __ vldr(b, r0, offsetof(Inputs, left_));
  __ vldr(a, r0, offsetof(Inputs, right_));
  __ FloatMin(a, b, a, &ool_min_aba);
  __ bind(&done_min_aba);
  __ vstr(a, r1, offsetof(Results, min_aba_));

  // a = max(b, c);
  __ vldr(b, r0, offsetof(Inputs, left_));
  __ vldr(c, r0, offsetof(Inputs, right_));
  __ FloatMax(a, b, c, &ool_max_abc);
  __ bind(&done_max_abc);
  __ vstr(a, r1, offsetof(Results, max_abc_));

  // a = max(a, b);
  __ vldr(a, r0, offsetof(Inputs, left_));
  __ vldr(b, r0, offsetof(Inputs, right_));
  __ FloatMax(a, a, b, &ool_max_aab);
  __ bind(&done_max_aab);
  __ vstr(a, r1, offsetof(Results, max_aab_));

  // a = max(b, a);
  __ vldr(b, r0, offsetof(Inputs, left_));
  __ vldr(a, r0, offsetof(Inputs, right_));
  __ FloatMax(a, b, a, &ool_max_aba);
  __ bind(&done_max_aba);
  __ vstr(a, r1, offsetof(Results, max_aba_));

  __ bx(lr);

  // Generate out-of-line cases.
  __ bind(&ool_min_abc);
  __ FloatMinOutOfLine(a, b, c);
  __ b(&done_min_abc);

  __ bind(&ool_min_aab);
  __ FloatMinOutOfLine(a, a, b);
  __ b(&done_min_aab);

  __ bind(&ool_min_aba);
  __ FloatMinOutOfLine(a, b, a);
  __ b(&done_min_aba);

  __ bind(&ool_max_abc);
  __ FloatMaxOutOfLine(a, b, c);
  __ b(&done_max_abc);

  __ bind(&ool_max_aab);
  __ FloatMaxOutOfLine(a, a, b);
  __ b(&done_max_aab);

  __ bind(&ool_max_aba);
  __ FloatMaxOutOfLine(a, b, a);
  __ b(&done_max_aba);

  CodeDesc desc;
  assm.GetCode(assm.isolate(), &desc);
  Handle<Code> code =
      assm.isolate()->factory()->NewCode(desc, Code::STUB, Handle<Code>());
#ifdef DEBUG
  OFStream os(stdout);
  code->Print(os);
#endif
  return GeneratedCode<F_ppiii>::FromCode(*code);
}

TEST(macro_float_minmax_f64) {
  // Test the FloatMin and FloatMax macros.
  CcTest::InitializeVM();
  Isolate* isolate = CcTest::i_isolate();
  HandleScope scope(isolate);

  MacroAssembler assm(isolate, nullptr, 0, CodeObjectRequired::kYes);

  struct Inputs {
    double left_;
    double right_;
  };

  struct Results {
    // Check all register aliasing possibilities in order to exercise all
    // code-paths in the macro assembler.
    double min_abc_;
    double min_aab_;
    double min_aba_;
    double max_abc_;
    double max_aab_;
    double max_aba_;
  };

  auto f = GenerateMacroFloatMinMax<DwVfpRegister, Inputs, Results>(assm);

#define CHECK_MINMAX(left, right, min, max)                                  \
  do {                                                                       \
    Inputs inputs = {left, right};                                           \
    Results results;                                                         \
    f.Call(&inputs, &results, 0, 0, 0);                                      \
    /* Use a bit_cast to correctly identify -0.0 and NaNs. */                \
    CHECK_EQ(bit_cast<uint64_t>(min), bit_cast<uint64_t>(results.min_abc_)); \
    CHECK_EQ(bit_cast<uint64_t>(min), bit_cast<uint64_t>(results.min_aab_)); \
    CHECK_EQ(bit_cast<uint64_t>(min), bit_cast<uint64_t>(results.min_aba_)); \
    CHECK_EQ(bit_cast<uint64_t>(max), bit_cast<uint64_t>(results.max_abc_)); \
    CHECK_EQ(bit_cast<uint64_t>(max), bit_cast<uint64_t>(results.max_aab_)); \
    CHECK_EQ(bit_cast<uint64_t>(max), bit_cast<uint64_t>(results.max_aba_)); \
  } while (0)

  double nan_a = bit_cast<double>(UINT64_C(0x7FF8000000000001));
  double nan_b = bit_cast<double>(UINT64_C(0x7FF8000000000002));

  CHECK_MINMAX(1.0, -1.0, -1.0, 1.0);
  CHECK_MINMAX(-1.0, 1.0, -1.0, 1.0);
  CHECK_MINMAX(0.0, -1.0, -1.0, 0.0);
  CHECK_MINMAX(-1.0, 0.0, -1.0, 0.0);
  CHECK_MINMAX(-0.0, -1.0, -1.0, -0.0);
  CHECK_MINMAX(-1.0, -0.0, -1.0, -0.0);
  CHECK_MINMAX(0.0, 1.0, 0.0, 1.0);
  CHECK_MINMAX(1.0, 0.0, 0.0, 1.0);

  CHECK_MINMAX(0.0, 0.0, 0.0, 0.0);
  CHECK_MINMAX(-0.0, -0.0, -0.0, -0.0);
  CHECK_MINMAX(-0.0, 0.0, -0.0, 0.0);
  CHECK_MINMAX(0.0, -0.0, -0.0, 0.0);

  CHECK_MINMAX(0.0, nan_a, nan_a, nan_a);
  CHECK_MINMAX(nan_a, 0.0, nan_a, nan_a);
  CHECK_MINMAX(nan_a, nan_b, nan_a, nan_a);
  CHECK_MINMAX(nan_b, nan_a, nan_b, nan_b);

#undef CHECK_MINMAX
}

TEST(macro_float_minmax_f32) {
  // Test the FloatMin and FloatMax macros.
  CcTest::InitializeVM();
  Isolate* isolate = CcTest::i_isolate();
  HandleScope scope(isolate);

  MacroAssembler assm(isolate, nullptr, 0, CodeObjectRequired::kYes);

  struct Inputs {
    float left_;
    float right_;
  };

  struct Results {
    // Check all register aliasing possibilities in order to exercise all
    // code-paths in the macro assembler.
    float min_abc_;
    float min_aab_;
    float min_aba_;
    float max_abc_;
    float max_aab_;
    float max_aba_;
  };

  auto f = GenerateMacroFloatMinMax<SwVfpRegister, Inputs, Results>(assm);

#define CHECK_MINMAX(left, right, min, max)                                  \
  do {                                                                       \
    Inputs inputs = {left, right};                                           \
    Results results;                                                         \
    f.Call(&inputs, &results, 0, 0, 0);                                      \
    /* Use a bit_cast to correctly identify -0.0 and NaNs. */                \
    CHECK_EQ(bit_cast<uint32_t>(min), bit_cast<uint32_t>(results.min_abc_)); \
    CHECK_EQ(bit_cast<uint32_t>(min), bit_cast<uint32_t>(results.min_aab_)); \
    CHECK_EQ(bit_cast<uint32_t>(min), bit_cast<uint32_t>(results.min_aba_)); \
    CHECK_EQ(bit_cast<uint32_t>(max), bit_cast<uint32_t>(results.max_abc_)); \
    CHECK_EQ(bit_cast<uint32_t>(max), bit_cast<uint32_t>(results.max_aab_)); \
    CHECK_EQ(bit_cast<uint32_t>(max), bit_cast<uint32_t>(results.max_aba_)); \
  } while (0)

  float nan_a = bit_cast<float>(UINT32_C(0x7FC00001));
  float nan_b = bit_cast<float>(UINT32_C(0x7FC00002));

  CHECK_MINMAX(1.0f, -1.0f, -1.0f, 1.0f);
  CHECK_MINMAX(-1.0f, 1.0f, -1.0f, 1.0f);
  CHECK_MINMAX(0.0f, -1.0f, -1.0f, 0.0f);
  CHECK_MINMAX(-1.0f, 0.0f, -1.0f, 0.0f);
  CHECK_MINMAX(-0.0f, -1.0f, -1.0f, -0.0f);
  CHECK_MINMAX(-1.0f, -0.0f, -1.0f, -0.0f);
  CHECK_MINMAX(0.0f, 1.0f, 0.0f, 1.0f);
  CHECK_MINMAX(1.0f, 0.0f, 0.0f, 1.0f);

  CHECK_MINMAX(0.0f, 0.0f, 0.0f, 0.0f);
  CHECK_MINMAX(-0.0f, -0.0f, -0.0f, -0.0f);
  CHECK_MINMAX(-0.0f, 0.0f, -0.0f, 0.0f);
  CHECK_MINMAX(0.0f, -0.0f, -0.0f, 0.0f);

  CHECK_MINMAX(0.0f, nan_a, nan_a, nan_a);
  CHECK_MINMAX(nan_a, 0.0f, nan_a, nan_a);
  CHECK_MINMAX(nan_a, nan_b, nan_a, nan_a);
  CHECK_MINMAX(nan_b, nan_a, nan_b, nan_b);

#undef CHECK_MINMAX
}

TEST(unaligned_loads) {
  // All supported ARM targets allow unaligned accesses.
  CcTest::InitializeVM();
  Isolate* isolate = CcTest::i_isolate();
  HandleScope scope(isolate);

  typedef struct {
    uint32_t ldrh;
    uint32_t ldrsh;
    uint32_t ldr;
  } T;
  T t;

  Assembler assm(isolate, nullptr, 0);
  __ ldrh(ip, MemOperand(r1, r2));
  __ str(ip, MemOperand(r0, offsetof(T, ldrh)));
  __ ldrsh(ip, MemOperand(r1, r2));
  __ str(ip, MemOperand(r0, offsetof(T, ldrsh)));
  __ ldr(ip, MemOperand(r1, r2));
  __ str(ip, MemOperand(r0, offsetof(T, ldr)));
  __ bx(lr);

  CodeDesc desc;
  assm.GetCode(isolate, &desc);
  Handle<Code> code =
      isolate->factory()->NewCode(desc, Code::STUB, Handle<Code>());
#ifdef DEBUG
  OFStream os(stdout);
  code->Print(os);
#endif
  auto f = GeneratedCode<F_ppiii>::FromCode(*code);

#ifndef V8_TARGET_LITTLE_ENDIAN
#error This test assumes a little-endian layout.
#endif
  uint64_t data = UINT64_C(0x84838281807F7E7D);
  f.Call(&t, &data, 0, 0, 0);
  CHECK_EQ(0x00007E7Du, t.ldrh);
  CHECK_EQ(0x00007E7Du, t.ldrsh);
  CHECK_EQ(0x807F7E7Du, t.ldr);
  f.Call(&t, &data, 1, 0, 0);
  CHECK_EQ(0x00007F7Eu, t.ldrh);
  CHECK_EQ(0x00007F7Eu, t.ldrsh);
  CHECK_EQ(0x81807F7Eu, t.ldr);
  f.Call(&t, &data, 2, 0, 0);
  CHECK_EQ(0x0000807Fu, t.ldrh);
  CHECK_EQ(0xFFFF807Fu, t.ldrsh);
  CHECK_EQ(0x8281807Fu, t.ldr);
  f.Call(&t, &data, 3, 0, 0);
  CHECK_EQ(0x00008180u, t.ldrh);
  CHECK_EQ(0xFFFF8180u, t.ldrsh);
  CHECK_EQ(0x83828180u, t.ldr);
}

TEST(unaligned_stores) {
  // All supported ARM targets allow unaligned accesses.
  CcTest::InitializeVM();
  Isolate* isolate = CcTest::i_isolate();
  HandleScope scope(isolate);

  Assembler assm(isolate, nullptr, 0);
  __ strh(r3, MemOperand(r0, r2));
  __ str(r3, MemOperand(r1, r2));
  __ bx(lr);

  CodeDesc desc;
  assm.GetCode(isolate, &desc);
  Handle<Code> code =
      isolate->factory()->NewCode(desc, Code::STUB, Handle<Code>());
#ifdef DEBUG
  OFStream os(stdout);
  code->Print(os);
#endif
  auto f = GeneratedCode<F_ppiii>::FromCode(*code);

#ifndef V8_TARGET_LITTLE_ENDIAN
#error This test assumes a little-endian layout.
#endif
  {
    uint64_t strh = 0;
    uint64_t str = 0;
    f.Call(&strh, &str, 0, 0xFEDCBA98, 0);
    CHECK_EQ(UINT64_C(0x000000000000BA98), strh);
    CHECK_EQ(UINT64_C(0x00000000FEDCBA98), str);
  }
  {
    uint64_t strh = 0;
    uint64_t str = 0;
    f.Call(&strh, &str, 1, 0xFEDCBA98, 0);
    CHECK_EQ(UINT64_C(0x0000000000BA9800), strh);
    CHECK_EQ(UINT64_C(0x000000FEDCBA9800), str);
  }
  {
    uint64_t strh = 0;
    uint64_t str = 0;
    f.Call(&strh, &str, 2, 0xFEDCBA98, 0);
    CHECK_EQ(UINT64_C(0x00000000BA980000), strh);
    CHECK_EQ(UINT64_C(0x0000FEDCBA980000), str);
  }
  {
    uint64_t strh = 0;
    uint64_t str = 0;
    f.Call(&strh, &str, 3, 0xFEDCBA98, 0);
    CHECK_EQ(UINT64_C(0x000000BA98000000), strh);
    CHECK_EQ(UINT64_C(0x00FEDCBA98000000), str);
  }
}

TEST(vswp) {
  if (!CpuFeatures::IsSupported(NEON)) return;

  CcTest::InitializeVM();
  Isolate* isolate = CcTest::i_isolate();
  HandleScope scope(isolate);
  Assembler assm(isolate, nullptr, 0);

  typedef struct {
    uint64_t vswp_d0;
    uint64_t vswp_d1;
    uint64_t vswp_d30;
    uint64_t vswp_d31;
    uint32_t vswp_q4[4];
    uint32_t vswp_q5[4];
  } T;
  T t;

  __ stm(db_w, sp, r4.bit() | r5.bit() | r6.bit() | r7.bit() | lr.bit());

  uint64_t one = bit_cast<uint64_t>(1.0);
  __ mov(r5, Operand(one >> 32));
  __ mov(r4, Operand(one & 0xFFFFFFFF));
  uint64_t minus_one = bit_cast<uint64_t>(-1.0);
  __ mov(r7, Operand(minus_one >> 32));
  __ mov(r6, Operand(minus_one & 0xFFFFFFFF));

  __ vmov(d0, r4, r5);  // d0 = 1.0
  __ vmov(d1, r6, r7);  // d1 = -1.0
  __ vswp(d0, d1);
  __ vstr(d0, r0, offsetof(T, vswp_d0));
  __ vstr(d1, r0, offsetof(T, vswp_d1));

  if (CpuFeatures::IsSupported(VFP32DREGS)) {
    __ vmov(d30, r4, r5);  // d30 = 1.0
    __ vmov(d31, r6, r7);  // d31 = -1.0
    __ vswp(d30, d31);
    __ vstr(d30, r0, offsetof(T, vswp_d30));
    __ vstr(d31, r0, offsetof(T, vswp_d31));
  }

  // q-register swap.
  const uint32_t test_1 = 0x01234567;
  const uint32_t test_2 = 0x89ABCDEF;
  __ mov(r4, Operand(test_1));
  __ mov(r5, Operand(test_2));
  __ vdup(Neon32, q4, r4);
  __ vdup(Neon32, q5, r5);
  __ vswp(q4, q5);
  __ add(r6, r0, Operand(static_cast<int32_t>(offsetof(T, vswp_q4))));
  __ vst1(Neon8, NeonListOperand(q4), NeonMemOperand(r6));
  __ add(r6, r0, Operand(static_cast<int32_t>(offsetof(T, vswp_q5))));
  __ vst1(Neon8, NeonListOperand(q5), NeonMemOperand(r6));

  __ ldm(ia_w, sp, r4.bit() | r5.bit() | r6.bit() | r7.bit() | pc.bit());
  __ bx(lr);

  CodeDesc desc;
  assm.GetCode(isolate, &desc);
  Handle<Code> code =
      isolate->factory()->NewCode(desc, Code::STUB, Handle<Code>());
#ifdef DEBUG
  OFStream os(stdout);
  code->Print(os);
#endif
  auto f = GeneratedCode<F_piiii>::FromCode(*code);
  f.Call(&t, 0, 0, 0, 0);
  CHECK_EQ(minus_one, t.vswp_d0);
  CHECK_EQ(one, t.vswp_d1);
  if (CpuFeatures::IsSupported(VFP32DREGS)) {
    CHECK_EQ(minus_one, t.vswp_d30);
    CHECK_EQ(one, t.vswp_d31);
  }
  CHECK_EQ(t.vswp_q4[0], test_2);
  CHECK_EQ(t.vswp_q4[1], test_2);
  CHECK_EQ(t.vswp_q4[2], test_2);
  CHECK_EQ(t.vswp_q4[3], test_2);
  CHECK_EQ(t.vswp_q5[0], test_1);
  CHECK_EQ(t.vswp_q5[1], test_1);
  CHECK_EQ(t.vswp_q5[2], test_1);
  CHECK_EQ(t.vswp_q5[3], test_1);
}

TEST(regress4292_b) {
  CcTest::InitializeVM();
  Isolate* isolate = CcTest::i_isolate();
  HandleScope scope(isolate);

  Assembler assm(isolate, nullptr, 0);
  Label end;
  __ mov(r0, Operand(isolate->factory()->infinity_value()));
  for (int i = 0; i < 1020; ++i) {
    __ b(hi, &end);
  }
  __ bind(&end);
}


TEST(regress4292_bl) {
  CcTest::InitializeVM();
  Isolate* isolate = CcTest::i_isolate();
  HandleScope scope(isolate);

  Assembler assm(isolate, nullptr, 0);
  Label end;
  __ mov(r0, Operand(isolate->factory()->infinity_value()));
  for (int i = 0; i < 1020; ++i) {
    __ bl(hi, &end);
  }
  __ bind(&end);
}


TEST(regress4292_blx) {
  CcTest::InitializeVM();
  Isolate* isolate = CcTest::i_isolate();
  HandleScope scope(isolate);

  Assembler assm(isolate, nullptr, 0);
  Label end;
  __ mov(r0, Operand(isolate->factory()->infinity_value()));
  for (int i = 0; i < 1020; ++i) {
    __ blx(&end);
  }
  __ bind(&end);
}


TEST(regress4292_CheckConstPool) {
  CcTest::InitializeVM();
  Isolate* isolate = CcTest::i_isolate();
  HandleScope scope(isolate);

  Assembler assm(isolate, nullptr, 0);
  __ mov(r0, Operand(isolate->factory()->infinity_value()));
  __ BlockConstPoolFor(1019);
  for (int i = 0; i < 1019; ++i) __ nop();
  __ vldr(d0, MemOperand(r0, 0));
}

TEST(use_scratch_register_scope) {
  CcTest::InitializeVM();
  Isolate* isolate = CcTest::i_isolate();
  HandleScope scope(isolate);

  Assembler assm(isolate, nullptr, 0);

  // The assembler should have ip as a scratch by default.
  CHECK_EQ(*assm.GetScratchRegisterList(), ip.bit());

  {
    UseScratchRegisterScope temps(&assm);
    CHECK_EQ(*assm.GetScratchRegisterList(), ip.bit());

    Register scratch = temps.Acquire();
    CHECK_EQ(scratch.code(), ip.code());
    CHECK_EQ(*assm.GetScratchRegisterList(), 0);
  }

  CHECK_EQ(*assm.GetScratchRegisterList(), ip.bit());
}

TEST(use_scratch_vfp_register_scope) {
  CcTest::InitializeVM();
  Isolate* isolate = CcTest::i_isolate();
  HandleScope scope(isolate);

  Assembler assm(isolate, nullptr, 0);

  VfpRegList orig_scratches = *assm.GetScratchVfpRegisterList();

  if (CpuFeatures::IsSupported(VFP32DREGS)) {
    CHECK_EQ(orig_scratches, d14.ToVfpRegList() | d15.ToVfpRegList());
  } else {
    CHECK_EQ(orig_scratches, d14.ToVfpRegList());
  }

  // Test each configuration of scratch registers we can have at the same time.

  {
    UseScratchRegisterScope temps(&assm);

    SwVfpRegister s1_scratch = temps.AcquireS();
    CHECK_EQ(s1_scratch, s28);

    SwVfpRegister s2_scratch = temps.AcquireS();
    CHECK_EQ(s2_scratch, s29);

    if (CpuFeatures::IsSupported(VFP32DREGS)) {
      SwVfpRegister s3_scratch = temps.AcquireS();
      CHECK_EQ(s3_scratch, s30);

      SwVfpRegister s4_scratch = temps.AcquireS();
      CHECK_EQ(s4_scratch, s31);
    }
  }

  CHECK_EQ(*assm.GetScratchVfpRegisterList(), orig_scratches);

  {
    UseScratchRegisterScope temps(&assm);

    SwVfpRegister s1_scratch = temps.AcquireS();
    CHECK_EQ(s1_scratch, s28);

    SwVfpRegister s2_scratch = temps.AcquireS();
    CHECK_EQ(s2_scratch, s29);

    if (CpuFeatures::IsSupported(VFP32DREGS)) {
      DwVfpRegister d_scratch = temps.AcquireD();
      CHECK_EQ(d_scratch, d15);
    }
  }

  CHECK_EQ(*assm.GetScratchVfpRegisterList(), orig_scratches);

  {
    UseScratchRegisterScope temps(&assm);

    DwVfpRegister d_scratch = temps.AcquireD();
    CHECK_EQ(d_scratch, d14);

    if (CpuFeatures::IsSupported(VFP32DREGS)) {
      SwVfpRegister s1_scratch = temps.AcquireS();
      CHECK_EQ(s1_scratch, s30);

      SwVfpRegister s2_scratch = temps.AcquireS();
      CHECK_EQ(s2_scratch, s31);
    }
  }

  CHECK_EQ(*assm.GetScratchVfpRegisterList(), orig_scratches);

  {
    UseScratchRegisterScope temps(&assm);

    DwVfpRegister d1_scratch = temps.AcquireD();
    CHECK_EQ(d1_scratch, d14);

    if (CpuFeatures::IsSupported(VFP32DREGS)) {
      DwVfpRegister d2_scratch = temps.AcquireD();
      CHECK_EQ(d2_scratch, d15);
    }
  }

  CHECK_EQ(*assm.GetScratchVfpRegisterList(), orig_scratches);

  if (CpuFeatures::IsSupported(NEON)) {
    UseScratchRegisterScope temps(&assm);

    QwNeonRegister q_scratch = temps.AcquireQ();
    CHECK_EQ(q_scratch, q7);
  }

  CHECK_EQ(*assm.GetScratchVfpRegisterList(), orig_scratches);
}

TEST(split_add_immediate) {
  CcTest::InitializeVM();
  Isolate* isolate = CcTest::i_isolate();
  HandleScope scope(isolate);

  {
    Assembler assm(isolate, nullptr, 0);
    __ mov(r1, r0);
    // Re-use the destination as a scratch.
    __ add(r0, r1, Operand(0x12345678));
    __ blx(lr);

    CodeDesc desc;
    assm.GetCode(isolate, &desc);
    Handle<Code> code =
        isolate->factory()->NewCode(desc, Code::STUB, Handle<Code>());
#ifdef DEBUG
    OFStream os(stdout);
    code->Print(os);
#endif
    auto f = GeneratedCode<F_iiiii>::FromCode(*code);
    uint32_t res = reinterpret_cast<int>(f.Call(0, 0, 0, 0, 0));
    ::printf("f() = 0x%x\n", res);
    CHECK_EQ(0x12345678, res);
  }

  {
    Assembler assm(isolate, nullptr, 0);
    // Use ip as a scratch.
    __ add(r0, r0, Operand(0x12345678));
    __ blx(lr);

    CodeDesc desc;
    assm.GetCode(isolate, &desc);
    Handle<Code> code =
        isolate->factory()->NewCode(desc, Code::STUB, Handle<Code>());
#ifdef DEBUG
    OFStream os(stdout);
    code->Print(os);
#endif
    auto f = GeneratedCode<F_iiiii>::FromCode(*code);
    uint32_t res = reinterpret_cast<int>(f.Call(0, 0, 0, 0, 0));
    ::printf("f() = 0x%x\n", res);
    CHECK_EQ(0x12345678, res);
  }

  {
    Assembler assm(isolate, nullptr, 0);
    UseScratchRegisterScope temps(&assm);
    Register reserved = temps.Acquire();
    USE(reserved);
    // If ip is not available, split the operation into multiple additions.
    __ add(r0, r0, Operand(0x12345678));
    __ blx(lr);

    CodeDesc desc;
    assm.GetCode(isolate, &desc);
    Handle<Code> code =
        isolate->factory()->NewCode(desc, Code::STUB, Handle<Code>());
#ifdef DEBUG
    OFStream os(stdout);
    code->Print(os);
#endif
    auto f = GeneratedCode<F_iiiii>::FromCode(*code);
    uint32_t res = reinterpret_cast<int>(f.Call(0, 0, 0, 0, 0));
    ::printf("f() = 0x%x\n", res);
    CHECK_EQ(0x12345678, res);
  }
}

namespace {

std::vector<Float32> Float32Inputs() {
  std::vector<Float32> inputs;
  FOR_FLOAT32_INPUTS(f) {
    inputs.push_back(Float32::FromBits(bit_cast<uint32_t>(*f)));
  }
  FOR_UINT32_INPUTS(bits) { inputs.push_back(Float32::FromBits(*bits)); }
  return inputs;
}

std::vector<Float64> Float64Inputs() {
  std::vector<Float64> inputs;
  FOR_FLOAT64_INPUTS(f) {
    inputs.push_back(Float64::FromBits(bit_cast<uint64_t>(*f)));
  }
  FOR_UINT64_INPUTS(bits) { inputs.push_back(Float64::FromBits(*bits)); }
  return inputs;
}

}  // namespace

TEST(vabs_32) {
  Isolate* isolate = CcTest::i_isolate();
  HandleScope scope(isolate);

  auto f = AssembleCode<F_iiiii>([](Assembler& assm) {
    __ vmov(s0, r0);
    __ vabs(s0, s0);
    __ vmov(r0, s0);
  });

  for (Float32 f32 : Float32Inputs()) {
    Float32 res = Float32::FromBits(
        reinterpret_cast<uint32_t>(f.Call(f32.get_bits(), 0, 0, 0, 0)));
    Float32 exp = Float32::FromBits(f32.get_bits() & ~(1 << 31));
    CHECK_EQ(exp.get_bits(), res.get_bits());
  }
}

TEST(vabs_64) {
  Isolate* isolate = CcTest::i_isolate();
  HandleScope scope(isolate);

  auto f = AssembleCode<F_iiiii>([](Assembler& assm) {
    __ vmov(d0, r0, r1);
    __ vabs(d0, d0);
    __ vmov(r1, r0, d0);
  });

  for (Float64 f64 : Float64Inputs()) {
    uint32_t p0 = static_cast<uint32_t>(f64.get_bits());
    uint32_t p1 = static_cast<uint32_t>(f64.get_bits() >> 32);
    uint32_t res = reinterpret_cast<uint32_t>(f.Call(p0, p1, 0, 0, 0));
    Float64 exp = Float64::FromBits(f64.get_bits() & ~(1ull << 63));
    // We just get back the top word, so only compare that one.
    CHECK_EQ(exp.get_bits() >> 32, res);
  }
}

TEST(vneg_32) {
  Isolate* isolate = CcTest::i_isolate();
  HandleScope scope(isolate);

  auto f = AssembleCode<F_iiiii>([](Assembler& assm) {
    __ vmov(s0, r0);
    __ vneg(s0, s0);
    __ vmov(r0, s0);
  });

  for (Float32 f32 : Float32Inputs()) {
    Float32 res = Float32::FromBits(
        reinterpret_cast<uint32_t>(f.Call(f32.get_bits(), 0, 0, 0, 0)));
    Float32 exp = Float32::FromBits(f32.get_bits() ^ (1 << 31));
    CHECK_EQ(exp.get_bits(), res.get_bits());
  }
}

TEST(vneg_64) {
  Isolate* isolate = CcTest::i_isolate();
  HandleScope scope(isolate);

  auto f = AssembleCode<F_iiiii>([](Assembler& assm) {
    __ vmov(d0, r0, r1);
    __ vneg(d0, d0);
    __ vmov(r1, r0, d0);
  });

  for (Float64 f64 : Float64Inputs()) {
    uint32_t p0 = static_cast<uint32_t>(f64.get_bits());
    uint32_t p1 = static_cast<uint32_t>(f64.get_bits() >> 32);
    uint32_t res = reinterpret_cast<uint32_t>(f.Call(p0, p1, 0, 0, 0));
    Float64 exp = Float64::FromBits(f64.get_bits() ^ (1ull << 63));
    // We just get back the top word, so only compare that one.
    CHECK_EQ(exp.get_bits() >> 32, res);
  }
}

#undef __

}  // namespace test_assembler_arm
}  // namespace internal
}  // namespace v8<|MERGE_RESOLUTION|>--- conflicted
+++ resolved
@@ -27,10 +27,6 @@
 
 #include <iostream>  // NOLINT(readability/streams)
 
-<<<<<<< HEAD
-#include "src/arm/simulator-arm.h"
-=======
->>>>>>> 84bd6f3c
 #include "src/assembler-inl.h"
 #include "src/base/utils/random-number-generator.h"
 #include "src/disassembler.h"
@@ -38,16 +34,11 @@
 #include "src/heap/factory.h"
 #include "src/macro-assembler.h"
 #include "src/ostreams.h"
-<<<<<<< HEAD
-#include "src/v8.h"
-#include "test/cctest/cctest.h"
-=======
 #include "src/simulator.h"
 #include "src/v8.h"
 #include "test/cctest/assembler-helper-arm.h"
 #include "test/cctest/cctest.h"
 #include "test/cctest/compiler/value-helper.h"
->>>>>>> 84bd6f3c
 
 namespace v8 {
 namespace internal {
@@ -1436,11 +1427,7 @@
     __ vst1(Neon8, NeonListOperand(q1), NeonMemOperand(r4));
 
     // vdup (from register).
-<<<<<<< HEAD
-    __ mov(r4, Operand(0xa));
-=======
     __ mov(r4, Operand(0xA));
->>>>>>> 84bd6f3c
     __ vdup(Neon8, q0, r4);
     __ vdup(Neon16, q1, r4);
     __ vdup(Neon32, q2, r4);
@@ -1452,11 +1439,7 @@
     __ vst1(Neon8, NeonListOperand(q2), NeonMemOperand(r4));
 
     // vdup (from scalar).
-<<<<<<< HEAD
-    __ vmov(s0, -1.0);
-=======
     __ vmov(s0, Float32(-1.0f));
->>>>>>> 84bd6f3c
     __ vdup(Neon32, q1, d0, 0);
     __ add(r4, r0, Operand(static_cast<int32_t>(offsetof(T, vdupf))));
     __ vst1(Neon8, NeonListOperand(q1), NeonMemOperand(r4));
@@ -1532,57 +1515,29 @@
     __ vst1(Neon8, NeonListOperand(q1), NeonMemOperand(r4));
 
     // vmin (float).
-<<<<<<< HEAD
-    __ vmov(s4, 2.0);
-    __ vdup(Neon32, q0, d2, 0);
-    __ vmov(s4, 1.0);
-=======
     __ vmov(s4, Float32(2.0f));
     __ vdup(Neon32, q0, d2, 0);
     __ vmov(s4, Float32(1.0f));
->>>>>>> 84bd6f3c
     __ vdup(Neon32, q1, d2, 0);
     __ vmin(q1, q1, q0);
     __ add(r4, r0, Operand(static_cast<int32_t>(offsetof(T, vminf))));
     __ vst1(Neon8, NeonListOperand(q1), NeonMemOperand(r4));
     // vmax (float).
-<<<<<<< HEAD
-    __ vmov(s4, 2.0);
-    __ vdup(Neon32, q0, d2, 0);
-    __ vmov(s4, 1.0);
-=======
     __ vmov(s4, Float32(2.0f));
     __ vdup(Neon32, q0, d2, 0);
     __ vmov(s4, Float32(1.0f));
->>>>>>> 84bd6f3c
     __ vdup(Neon32, q1, d2, 0);
     __ vmax(q1, q1, q0);
     __ add(r4, r0, Operand(static_cast<int32_t>(offsetof(T, vmaxf))));
     __ vst1(Neon8, NeonListOperand(q1), NeonMemOperand(r4));
     // vadd (float).
-<<<<<<< HEAD
-    __ vmov(s4, 1.0);
-=======
     __ vmov(s4, Float32(1.0f));
->>>>>>> 84bd6f3c
     __ vdup(Neon32, q0, d2, 0);
     __ vdup(Neon32, q1, d2, 0);
     __ vadd(q1, q1, q0);
     __ add(r4, r0, Operand(static_cast<int32_t>(offsetof(T, vaddf))));
     __ vst1(Neon8, NeonListOperand(q1), NeonMemOperand(r4));
     // vpadd (float).
-<<<<<<< HEAD
-    __ vmov(s0, 1.0);
-    __ vmov(s1, 2.0);
-    __ vmov(s2, 3.0);
-    __ vmov(s3, 4.0);
-    __ vpadd(d2, d0, d1);
-    __ vstr(d2, r0, offsetof(T, vpaddf));
-    // vsub (float).
-    __ vmov(s4, 2.0);
-    __ vdup(Neon32, q0, d2, 0);
-    __ vmov(s4, 1.0);
-=======
     __ vmov(s0, Float32(1.0f));
     __ vmov(s1, Float32(2.0f));
     __ vmov(s2, Float32(3.0f));
@@ -1593,93 +1548,57 @@
     __ vmov(s4, Float32(2.0f));
     __ vdup(Neon32, q0, d2, 0);
     __ vmov(s4, Float32(1.0f));
->>>>>>> 84bd6f3c
     __ vdup(Neon32, q1, d2, 0);
     __ vsub(q1, q1, q0);
     __ add(r4, r0, Operand(static_cast<int32_t>(offsetof(T, vsubf))));
     __ vst1(Neon8, NeonListOperand(q1), NeonMemOperand(r4));
     // vmul (float).
-<<<<<<< HEAD
-    __ vmov(s4, 2.0);
-=======
     __ vmov(s4, Float32(2.0f));
->>>>>>> 84bd6f3c
     __ vdup(Neon32, q0, d2, 0);
     __ vdup(Neon32, q1, d2, 0);
     __ vmul(q1, q1, q0);
     __ add(r4, r0, Operand(static_cast<int32_t>(offsetof(T, vmulf))));
     __ vst1(Neon8, NeonListOperand(q1), NeonMemOperand(r4));
     // vrecpe.
-<<<<<<< HEAD
-    __ vmov(s4, 2.0);
-=======
     __ vmov(s4, Float32(2.0f));
->>>>>>> 84bd6f3c
     __ vdup(Neon32, q0, d2, 0);
     __ vrecpe(q1, q0);
     __ add(r4, r0, Operand(static_cast<int32_t>(offsetof(T, vrecpe))));
     __ vst1(Neon8, NeonListOperand(q1), NeonMemOperand(r4));
     // vrecps.
-<<<<<<< HEAD
-    __ vmov(s4, 2.0);
-    __ vdup(Neon32, q0, d2, 0);
-    __ vmov(s4, 1.5);
-=======
     __ vmov(s4, Float32(2.0f));
     __ vdup(Neon32, q0, d2, 0);
     __ vmov(s4, Float32(1.5f));
->>>>>>> 84bd6f3c
     __ vdup(Neon32, q1, d2, 0);
     __ vrecps(q1, q0, q1);
     __ add(r4, r0, Operand(static_cast<int32_t>(offsetof(T, vrecps))));
     __ vst1(Neon8, NeonListOperand(q1), NeonMemOperand(r4));
     // vrsqrte.
-<<<<<<< HEAD
-    __ vmov(s4, 4.0);
-=======
     __ vmov(s4, Float32(4.0f));
->>>>>>> 84bd6f3c
     __ vdup(Neon32, q0, d2, 0);
     __ vrsqrte(q1, q0);
     __ add(r4, r0, Operand(static_cast<int32_t>(offsetof(T, vrsqrte))));
     __ vst1(Neon8, NeonListOperand(q1), NeonMemOperand(r4));
     // vrsqrts.
-<<<<<<< HEAD
-    __ vmov(s4, 2.0);
-    __ vdup(Neon32, q0, d2, 0);
-    __ vmov(s4, 2.5);
-=======
     __ vmov(s4, Float32(2.0f));
     __ vdup(Neon32, q0, d2, 0);
     __ vmov(s4, Float32(2.5f));
->>>>>>> 84bd6f3c
     __ vdup(Neon32, q1, d2, 0);
     __ vrsqrts(q1, q0, q1);
     __ add(r4, r0, Operand(static_cast<int32_t>(offsetof(T, vrsqrts))));
     __ vst1(Neon8, NeonListOperand(q1), NeonMemOperand(r4));
     // vceq (float).
-<<<<<<< HEAD
-    __ vmov(s4, 1.0);
-=======
     __ vmov(s4, Float32(1.0f));
->>>>>>> 84bd6f3c
     __ vdup(Neon32, q0, d2, 0);
     __ vdup(Neon32, q1, d2, 0);
     __ vceq(q1, q1, q0);
     __ add(r4, r0, Operand(static_cast<int32_t>(offsetof(T, vceqf))));
     __ vst1(Neon8, NeonListOperand(q1), NeonMemOperand(r4));
     // vcge (float).
-<<<<<<< HEAD
-    __ vmov(s0, 1.0);
-    __ vmov(s1, -1.0);
-    __ vmov(s2, -0.0);
-    __ vmov(s3, 0.0);
-=======
     __ vmov(s0, Float32(1.0f));
     __ vmov(s1, Float32(-1.0f));
     __ vmov(s2, Float32(-0.0f));
     __ vmov(s3, Float32(0.0f));
->>>>>>> 84bd6f3c
     __ vdup(Neon32, q1, d1, 1);
     __ vcge(q2, q1, q0);
     __ add(r4, r0, Operand(static_cast<int32_t>(offsetof(T, vcgef))));
@@ -1736,22 +1655,14 @@
     __ vstr(d4, r0, offsetof(T, vpmin_s8));
     __ vpmax(NeonS8, d4, d0, d2);
     __ vstr(d4, r0, offsetof(T, vpmax_s8));
-<<<<<<< HEAD
-    __ mov(r4, Operand(0xffff));
-=======
     __ mov(r4, Operand(0xFFFF));
->>>>>>> 84bd6f3c
     __ vdup(Neon32, q0, r4);
     __ vdup(Neon16, q1, r4);
     __ vpmin(NeonU16, d4, d0, d2);
     __ vstr(d4, r0, offsetof(T, vpmin_u16));
     __ vpmax(NeonU16, d4, d0, d2);
     __ vstr(d4, r0, offsetof(T, vpmax_u16));
-<<<<<<< HEAD
-    __ mov(r4, Operand(0xff));
-=======
     __ mov(r4, Operand(0xFF));
->>>>>>> 84bd6f3c
     __ veor(q0, q0, q0);
     __ vmov(s0, r4);
     __ vdup(Neon8, q1, r4);
@@ -1895,11 +1806,7 @@
     __ vst1(Neon8, NeonListOperand(q1), NeonMemOperand(r4));
 
     // vsli, vsri.
-<<<<<<< HEAD
-    __ mov(r4, Operand(0xffffffff));
-=======
     __ mov(r4, Operand(0xFFFFFFFF));
->>>>>>> 84bd6f3c
     __ mov(r5, Operand(0x1));
     __ vmov(d0, r4, r5);
     __ vmov(d1, r5, r5);
@@ -2188,16 +2095,6 @@
     CHECK_EQ(0x00410042u, t.dstA1);
     CHECK_EQ(0x00830084u, t.dstA2);
     CHECK_EQ(0x00810082u, t.dstA3);
-<<<<<<< HEAD
-
-    CHECK_EQ_32X4(vmovl_s8, 0x00430044u, 0x00410042u, 0xff83ff84u, 0xff81ff82u);
-    CHECK_EQ_32X4(vmovl_u16, 0xff84u, 0xff83u, 0xff82u, 0xff81u);
-    CHECK_EQ_32X4(vmovl_s32, 0xff84u, 0x0u, 0xff83u, 0x0u);
-    CHECK_EQ_32X2(vqmovn_u16, 0xff83ff84u, 0xff81ff82u);
-    CHECK_EQ_32X2(vqmovn_s8, 0x81828384u, 0x81828384u);
-    CHECK_EQ_32X2(vqmovn_s32, 0xff84u, 0xff83u);
-=======
->>>>>>> 84bd6f3c
 
     CHECK_EQ_32X4(vmovl_s8, 0x00430044u, 0x00410042u, 0xFF83FF84u, 0xFF81FF82u);
     CHECK_EQ_32X4(vmovl_u16, 0xFF84u, 0xFF83u, 0xFF82u, 0xFF81u);
@@ -2217,21 +2114,12 @@
     CHECK_EQ_32X4(vmov, 0x03020100u, 0x07060504u, 0x0B0A0908u, 0x0F0E0D0Cu);
     CHECK_EQ_32X4(vmvn, 0xFCFDFEFFu, 0xF8F9FAFBu, 0xF4F5F6F7u, 0xF0F1F2F3u);
 
-<<<<<<< HEAD
-    CHECK_EQ_SPLAT(vdup8, 0x0a0a0a0au);
-    CHECK_EQ_SPLAT(vdup16, 0x000a000au);
-    CHECK_EQ_SPLAT(vdup32, 0x0000000au);
-    CHECK_EQ_SPLAT(vdupf, -1.0);  // bit pattern is 0xbf800000.
-    CHECK_EQ_32X2(vdupf_16, 0xbf80bf80u, 0xbf80bf80u);
-    CHECK_EQ_SPLAT(vdupf_8, 0xbfbfbfbfu);
-=======
     CHECK_EQ_SPLAT(vdup8, 0x0A0A0A0Au);
     CHECK_EQ_SPLAT(vdup16, 0x000A000Au);
     CHECK_EQ_SPLAT(vdup32, 0x0000000Au);
     CHECK_EQ_SPLAT(vdupf, -1.0);  // bit pattern is 0xBF800000.
     CHECK_EQ_32X2(vdupf_16, 0xBF80BF80u, 0xBF80BF80u);
     CHECK_EQ_SPLAT(vdupf_8, 0xBFBFBFBFu);
->>>>>>> 84bd6f3c
 
     // src: [-1, -1, 1, 1]
     CHECK_EQ_32X4(vcvt_s32_f32, -1, -1, 1, 1);
@@ -2274,26 +2162,6 @@
     // [0, 3, 0, 3, ...] and [3, 3, 3, 3, ...]
     CHECK_EQ_SPLAT(vmin_s8, 0x00030003u);
     CHECK_EQ_SPLAT(vmax_s8, 0x03030303u);
-<<<<<<< HEAD
-    // [0x00ff, 0x00ff, ...] and [0xffff, 0xffff, ...]
-    CHECK_EQ_SPLAT(vmin_u16, 0x00ff00ffu);
-    CHECK_EQ_SPLAT(vmax_u16, 0xffffffffu);
-    // [0x000000ff, 0x000000ff, ...] and [0xffffffff, 0xffffffff, ...]
-    CHECK_EQ_SPLAT(vmin_s32, 0xffffffffu);
-    CHECK_EQ_SPLAT(vmax_s32, 0xffu);
-    // [0, 3, 0, 3, ...] and [3, 3, 3, 3, ...]
-    CHECK_EQ_32X2(vpadd_i8, 0x03030303u, 0x06060606u);
-    CHECK_EQ_32X2(vpadd_i16, 0x0c0c0606u, 0x06060606u);
-    CHECK_EQ_32X2(vpadd_i32, 0x12120c0cu, 0x06060606u);
-    CHECK_EQ_32X2(vpmin_s8, 0x00000000u, 0x03030303u);
-    CHECK_EQ_32X2(vpmax_s8, 0x03030303u, 0x03030303u);
-    // [0, ffff, 0, ffff] and [ffff, ffff]
-    CHECK_EQ_32X2(vpmin_u16, 0x00000000u, 0xffffffffu);
-    CHECK_EQ_32X2(vpmax_u16, 0xffffffffu, 0xffffffffu);
-    // [0x000000ff, 0x00000000u] and [0xffffffff, 0xffffffff, ...]
-    CHECK_EQ_32X2(vpmin_s32, 0x00u, 0xffffffffu);
-    CHECK_EQ_32X2(vpmax_s32, 0xffu, 0xffffffffu);
-=======
     // [0x00FF, 0x00FF, ...] and [0xFFFF, 0xFFFF, ...]
     CHECK_EQ_SPLAT(vmin_u16, 0x00FF00FFu);
     CHECK_EQ_SPLAT(vmax_u16, 0xFFFFFFFFu);
@@ -2312,7 +2180,6 @@
     // [0x000000FF, 0x00000000u] and [0xFFFFFFFF, 0xFFFFFFFF, ...]
     CHECK_EQ_32X2(vpmin_s32, 0x00u, 0xFFFFFFFFu);
     CHECK_EQ_32X2(vpmax_s32, 0xFFu, 0xFFFFFFFFu);
->>>>>>> 84bd6f3c
     CHECK_EQ_SPLAT(vadd8, 0x03030303u);
     CHECK_EQ_SPLAT(vadd16, 0x00030003u);
     CHECK_EQ_SPLAT(vadd32, 0x00000003u);
@@ -2333,21 +2200,12 @@
     CHECK_EQ_SPLAT(vshl32, 0xAAAA0000u);
     CHECK_EQ_SPLAT(vshr_s8, 0xC0C0C0C0u);
     CHECK_EQ_SPLAT(vshr_u16, 0x00400040u);
-<<<<<<< HEAD
-    CHECK_EQ_SPLAT(vshr_s32, 0xffffc040u);
-    CHECK_EQ_32X2(vsli_64, 0x01u, 0xffffffffu);
-    CHECK_EQ_32X2(vsri_64, 0xffffffffu, 0x01u);
-    CHECK_EQ_32X2(vsli_32, 0xffff0001u, 0x00010001u);
-    CHECK_EQ_32X2(vsri_32, 0x00000000u, 0x0000ffffu);
-    CHECK_EQ_SPLAT(vceq, 0x00ff00ffu);
-=======
     CHECK_EQ_SPLAT(vshr_s32, 0xFFFFC040u);
     CHECK_EQ_32X2(vsli_64, 0x01u, 0xFFFFFFFFu);
     CHECK_EQ_32X2(vsri_64, 0xFFFFFFFFu, 0x01u);
     CHECK_EQ_32X2(vsli_32, 0xFFFF0001u, 0x00010001u);
     CHECK_EQ_32X2(vsri_32, 0x00000000u, 0x0000FFFFu);
     CHECK_EQ_SPLAT(vceq, 0x00FF00FFu);
->>>>>>> 84bd6f3c
     // [0, 3, 0, 3, ...] >= [3, 3, 3, 3, ...]
     CHECK_EQ_SPLAT(vcge_s8, 0x00FF00FFu);
     CHECK_EQ_SPLAT(vcgt_s8, 0u);
@@ -2392,37 +2250,6 @@
     CHECK_EQ_32X4(vtrn16b, 0x03020302u, 0x07060706u, 0x0B0A0B0Au, 0x0F0E0F0Eu);
     CHECK_EQ_32X4(vtrn32a, 0x03020100u, 0x03020100u, 0x0B0A0908u, 0x0B0A0908u);
     CHECK_EQ_32X4(vtrn32b, 0x07060504u, 0x07060504u, 0x0F0E0D0Cu, 0x0F0E0D0Cu);
-
-    CHECK_EQ_32X2(vtrnd8a, 0x02020000u, 0x06060404u);
-    CHECK_EQ_32X2(vtrnd8b, 0x03030101u, 0x07070505u);
-    CHECK_EQ_32X2(vtrnd16a, 0x01000100u, 0x05040504u);
-    CHECK_EQ_32X2(vtrnd16b, 0x03020302u, 0x07060706u);
-    CHECK_EQ_32X2(vtrnd32a, 0x03020100u, 0x03020100u);
-    CHECK_EQ_32X2(vtrnd32b, 0x07060504u, 0x07060504u);
-
-    CHECK_EQ_32X2(vzipd8a, 0x01010000u, 0x03030202u);
-    CHECK_EQ_32X2(vzipd8b, 0x05050404u, 0x07070606u);
-    CHECK_EQ_32X2(vzipd16a, 0x01000100u, 0x03020302u);
-    CHECK_EQ_32X2(vzipd16b, 0x05040504u, 0x07060706u);
-
-    CHECK_EQ_32X4(vuzp8a, 0x06040200u, 0x0e0c0a08u, 0x06040200u, 0x0e0c0a08u);
-    CHECK_EQ_32X4(vuzp8b, 0x07050301u, 0x0f0d0b09u, 0x07050301u, 0x0f0d0b09u);
-    CHECK_EQ_32X4(vuzp16a, 0x05040100u, 0x0d0c0908u, 0x05040100u, 0x0d0c0908u);
-    CHECK_EQ_32X4(vuzp16b, 0x07060302u, 0x0f0e0b0au, 0x07060302u, 0x0f0e0b0au);
-    CHECK_EQ_32X4(vuzp32a, 0x03020100u, 0x0b0a0908u, 0x03020100u, 0x0b0a0908u);
-    CHECK_EQ_32X4(vuzp32b, 0x07060504u, 0x0f0e0d0cu, 0x07060504u, 0x0f0e0d0cu);
-
-    CHECK_EQ_32X2(vuzpd8a, 0x06040200u, 0x06040200u);
-    CHECK_EQ_32X2(vuzpd8b, 0x07050301u, 0x07050301u);
-    CHECK_EQ_32X2(vuzpd16a, 0x05040100u, 0x05040100u);
-    CHECK_EQ_32X2(vuzpd16b, 0x07060302u, 0x07060302u);
-
-    CHECK_EQ_32X4(vtrn8a, 0x02020000u, 0x06060404u, 0x0a0a0808u, 0x0e0e0c0cu);
-    CHECK_EQ_32X4(vtrn8b, 0x03030101u, 0x07070505u, 0x0b0b0909u, 0x0f0f0d0du);
-    CHECK_EQ_32X4(vtrn16a, 0x01000100u, 0x05040504u, 0x09080908u, 0x0d0c0d0cu);
-    CHECK_EQ_32X4(vtrn16b, 0x03020302u, 0x07060706u, 0x0b0a0b0au, 0x0f0e0f0eu);
-    CHECK_EQ_32X4(vtrn32a, 0x03020100u, 0x03020100u, 0x0b0a0908u, 0x0b0a0908u);
-    CHECK_EQ_32X4(vtrn32b, 0x07060504u, 0x07060504u, 0x0f0e0d0cu, 0x0f0e0d0cu);
 
     CHECK_EQ_32X2(vtrnd8a, 0x02020000u, 0x06060404u);
     CHECK_EQ_32X2(vtrnd8b, 0x03030101u, 0x07070505u);
