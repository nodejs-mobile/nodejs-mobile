--- conflicted
+++ resolved
@@ -10,11 +10,8 @@
 #include "src/snapshot/code-serializer.h"
 #include "src/version.h"
 #include "src/wasm/module-decoder.h"
-<<<<<<< HEAD
-=======
 #include "src/wasm/wasm-engine.h"
 #include "src/wasm/wasm-memory.h"
->>>>>>> 84bd6f3c
 #include "src/wasm/wasm-module-builder.h"
 #include "src/wasm/wasm-module.h"
 #include "src/wasm/wasm-objects-inl.h"
@@ -261,11 +258,7 @@
     uint32_t* slot = reinterpret_cast<uint32_t*>(
         const_cast<uint8_t*>(serialized_bytes_.first) +
         SerializedCodeData::kPayloadLengthOffset);
-<<<<<<< HEAD
-    *slot = 0xfefefefeu;
-=======
     *slot = 0u;
->>>>>>> 84bd6f3c
   }
 
   v8::MaybeLocal<v8::WasmCompiledModule> Deserialize() {
@@ -284,21 +277,12 @@
         v8::Utils::OpenHandle(*deserialized_module));
     {
       DisallowHeapAllocation assume_no_gc;
-<<<<<<< HEAD
-      Handle<WasmCompiledModule> compiled_part(
-          WasmCompiledModule::cast(module_object->GetEmbedderField(0)),
-          current_isolate());
-      CHECK_EQ(memcmp(compiled_part->module_bytes()->GetCharsAddress(),
-                      wire_bytes().first, wire_bytes().second),
-               0);
-=======
       CHECK_EQ(
           memcmp(
               reinterpret_cast<const uint8_t*>(
                   module_object->shared()->module_bytes()->GetCharsAddress()),
               wire_bytes().first, wire_bytes().second),
           0);
->>>>>>> 84bd6f3c
     }
     Handle<WasmInstanceObject> instance =
         current_isolate()
@@ -463,90 +447,8 @@
   Cleanup();
 }
 
-<<<<<<< HEAD
-std::unique_ptr<const uint8_t[]> CreatePayload(const uint8_t* start,
-                                               size_t size) {
-  uint8_t* ret = new uint8_t[size];
-  memcpy(ret, start, size);
-  return std::unique_ptr<const uint8_t[]>(const_cast<const uint8_t*>(ret));
-}
-
-TEST(ModuleBuilder) {
-  v8::internal::AccountingAllocator allocator;
-  Zone zone(&allocator, ZONE_NAME);
-  ZoneBuffer buffer(&zone);
-  WasmSerializationTest::BuildWireBytes(&zone, &buffer);
-  CHECK_GT(buffer.size(), 0);
-  size_t third = buffer.size() / 3;
-  size_t first_mark = third - 2;
-  size_t second_mark = buffer.size() - 2 - third;
-  CHECK(0 < first_mark);
-  CHECK(first_mark < second_mark);
-  CHECK(second_mark < buffer.size());
-  Isolate* i_isolate = CcTest::InitIsolateOnce();
-  v8::WasmModuleObjectBuilder builder(CcTest::isolate());
-  std::unique_ptr<const uint8_t[]> first_part =
-      CreatePayload(buffer.begin(), first_mark);
-  std::unique_ptr<const uint8_t[]> second_part =
-      CreatePayload(buffer.begin() + first_mark, second_mark - first_mark);
-  std::unique_ptr<const uint8_t[]> third_part =
-      CreatePayload(buffer.begin() + second_mark, buffer.size() - second_mark);
-  builder.OnBytesReceived(first_part.get(), first_mark);
-  builder.OnBytesReceived(second_part.get(), second_mark - first_mark);
-  builder.OnBytesReceived(third_part.get(), buffer.size() - second_mark);
-  {
-    HandleScope scope(i_isolate);
-    v8::MaybeLocal<v8::WasmCompiledModule> maybe_module = builder.Finish();
-    CHECK(!maybe_module.IsEmpty());
-  }
-}
-
-TEST(FailingModuleBuilder) {
-  v8::internal::AccountingAllocator allocator;
-  Zone zone(&allocator, ZONE_NAME);
-  ZoneBuffer buffer(&zone);
-  WasmSerializationTest::BuildWireBytes(&zone, &buffer);
-  CHECK_GT(buffer.size(), 0);
-  size_t third = buffer.size() / 3;
-  size_t first_mark = third - 2;
-  size_t second_mark = buffer.size() - 2 - third;
-  CHECK(0 < first_mark);
-  CHECK(first_mark < second_mark);
-  CHECK(second_mark < buffer.size());
-  Isolate* i_isolate = CcTest::InitIsolateOnce();
-  v8::WasmModuleObjectBuilder builder(CcTest::isolate());
-  std::unique_ptr<const uint8_t[]> first_part =
-      CreatePayload(buffer.begin(), first_mark);
-  builder.OnBytesReceived(first_part.get(), first_mark);
-  {
-    HandleScope scope(i_isolate);
-    v8::MaybeLocal<v8::WasmCompiledModule> maybe_module = builder.Finish();
-    CHECK(maybe_module.IsEmpty());
-  }
-}
-
-bool False(v8::Local<v8::Context> context) { return false; }
-
-TEST(BlockWasmCodeGen) {
-  v8::internal::AccountingAllocator allocator;
-  Zone zone(&allocator, ZONE_NAME);
-  ZoneBuffer buffer(&zone);
-  WasmSerializationTest::BuildWireBytes(&zone, &buffer);
-  Isolate* isolate = CcTest::InitIsolateOnce();
-  HandleScope scope(isolate);
-  testing::SetupIsolateForWasmModule(isolate);
-  CcTest::isolate()->SetAllowCodeGenerationFromStringsCallback(False);
-
-  ErrorThrower thrower(isolate, "block codegen");
-  MaybeHandle<WasmModuleObject> ret = wasm::SyncCompile(
-      isolate, &thrower, ModuleWireBytes(buffer.begin(), buffer.end()));
-  CcTest::isolate()->SetAllowCodeGenerationFromStringsCallback(nullptr);
-  CHECK(ret.is_null());
-  CHECK(thrower.error());
-=======
 bool False(v8::Local<v8::Context> context, v8::Local<v8::String> source) {
   return false;
->>>>>>> 84bd6f3c
 }
 
 TEST(BlockWasmCodeGenAtDeserialization) {
@@ -575,15 +477,10 @@
     HandleScope scope(from_isolate);
     testing::SetupIsolateForWasmModule(from_isolate);
 
-<<<<<<< HEAD
-    MaybeHandle<WasmModuleObject> module_object = SyncCompile(
-        from_isolate, &thrower, ModuleWireBytes(buffer.begin(), buffer.end()));
-=======
     MaybeHandle<WasmModuleObject> module_object =
         from_isolate->wasm_engine()->SyncCompile(
             from_isolate, &thrower,
             ModuleWireBytes(buffer.begin(), buffer.end()));
->>>>>>> 84bd6f3c
     v8::Local<v8::WasmCompiledModule> v8_module =
         v8::Local<v8::WasmCompiledModule>::Cast(v8::Utils::ToLocal(
             Handle<JSObject>::cast(module_object.ToHandleChecked())));
@@ -595,15 +492,6 @@
     create_params.array_buffer_allocator =
         from_isolate->array_buffer_allocator();
     v8::Isolate* to_isolate = v8::Isolate::New(create_params);
-<<<<<<< HEAD
-    v8::HandleScope new_scope(to_isolate);
-    v8::Local<v8::Context> deserialization_context =
-        v8::Context::New(to_isolate);
-    deserialization_context->Enter();
-    v8::MaybeLocal<v8::WasmCompiledModule> mod =
-        v8::WasmCompiledModule::FromTransferrableModule(to_isolate, store[0]);
-    CHECK(!mod.IsEmpty());
-=======
     {
       v8::HandleScope new_scope(to_isolate);
       v8::Local<v8::Context> deserialization_context =
@@ -614,7 +502,6 @@
       CHECK(!mod.IsEmpty());
     }
     to_isolate->Dispose();
->>>>>>> 84bd6f3c
   }
 }
 
@@ -746,21 +633,12 @@
     testing::SetupIsolateForWasmModule(isolate);
     ErrorThrower thrower(isolate, "Test");
     const Handle<WasmInstanceObject> instance =
-<<<<<<< HEAD
-        testing::CompileInstantiateWasmModuleForTesting(
-            isolate, &thrower, buffer.begin(), buffer.end(),
-            ModuleOrigin::kWasmOrigin);
-    CHECK(!instance.is_null());
-
-    Handle<JSArrayBuffer> memory(instance->memory_buffer(), isolate);
-=======
         CompileAndInstantiateForTesting(
             isolate, &thrower, ModuleWireBytes(buffer.begin(), buffer.end()))
             .ToHandleChecked();
 
     Handle<JSArrayBuffer> memory(instance->memory_object()->array_buffer(),
                                  isolate);
->>>>>>> 84bd6f3c
     int32_t* memory_array = reinterpret_cast<int32_t*>(memory->backing_store());
 
     InterruptThread thread(isolate, memory_array);
@@ -1123,8 +1001,6 @@
   Cleanup();
 }
 
-<<<<<<< HEAD
-=======
 // Utility to free the allocated memory for a buffer that is manually
 // externalized in a test.
 struct ManuallyExternalizedBuffer {
@@ -1153,16 +1029,10 @@
   }
 };
 
->>>>>>> 84bd6f3c
 TEST(Run_WasmModule_Buffer_Externalized_GrowMem) {
   {
     Isolate* isolate = CcTest::InitIsolateOnce();
     HandleScope scope(isolate);
-<<<<<<< HEAD
-    // Initial memory size = 16 + GrowWebAssemblyMemory(4) + GrowMemory(6)
-    static const int kExpectedValue = 26;
-=======
->>>>>>> 84bd6f3c
     TestSignatures sigs;
     v8::internal::AccountingAllocator allocator;
     Zone zone(&allocator, ZONE_NAME);
@@ -1179,45 +1049,6 @@
     testing::SetupIsolateForWasmModule(isolate);
     ErrorThrower thrower(isolate, "Test");
     const Handle<WasmInstanceObject> instance =
-<<<<<<< HEAD
-        testing::CompileInstantiateWasmModuleForTesting(
-            isolate, &thrower, buffer.begin(), buffer.end(),
-            ModuleOrigin::kWasmOrigin);
-    CHECK(!instance.is_null());
-    Handle<JSArrayBuffer> memory(instance->memory_buffer(), isolate);
-    void* const old_allocation_base = memory->allocation_base();
-    size_t const old_allocation_length = memory->allocation_length();
-
-    // Fake the Embedder flow by creating a memory object, externalize and grow.
-    Handle<WasmMemoryObject> mem_obj =
-        WasmMemoryObject::New(isolate, memory, 100);
-
-    v8::Utils::ToLocal(memory)->Externalize();
-
-    uint32_t result = WasmMemoryObject::Grow(isolate, mem_obj, 4);
-    const bool free_memory = true;
-    wasm::DetachWebAssemblyMemoryBuffer(isolate, memory, free_memory);
-    CHECK_EQ(16, result);
-    memory = handle(mem_obj->buffer());
-    instance->set_memory_buffer(*memory);
-    // Externalize should make no difference without the JS API as in this case
-    // the buffer is not detached.
-    v8::Utils::ToLocal(memory)->Externalize();
-    result = testing::RunWasmModuleForTesting(isolate, instance, 0, nullptr,
-                                              ModuleOrigin::kWasmOrigin);
-    CHECK_EQ(kExpectedValue, result);
-    // Free the buffer as the tracker does not know about it.
-    const v8::ArrayBuffer::Allocator::AllocationMode allocation_mode =
-        memory->allocation_mode();
-    CHECK_NOT_NULL(memory->allocation_base());
-    isolate->array_buffer_allocator()->Free(memory->allocation_base(),
-                                            memory->allocation_length(),
-                                            allocation_mode);
-    isolate->array_buffer_allocator()->Free(
-        old_allocation_base, old_allocation_length, allocation_mode);
-    memory->set_allocation_base(nullptr);
-    memory->set_allocation_length(0);
-=======
         CompileAndInstantiateForTesting(
             isolate, &thrower, ModuleWireBytes(buffer.begin(), buffer.end()))
             .ToHandleChecked();
@@ -1243,7 +1074,6 @@
     CHECK(buffer2.buffer_->was_neutered());  // growing always neuters
     CHECK_EQ(0, buffer2.buffer_->byte_length()->Number());
     CHECK_NE(*buffer2.buffer_, memory_object->array_buffer());
->>>>>>> 84bd6f3c
   }
   Cleanup();
 }
@@ -1252,22 +1082,6 @@
   {
     Isolate* isolate = CcTest::InitIsolateOnce();
     HandleScope scope(isolate);
-<<<<<<< HEAD
-    void* backing_store =
-        isolate->array_buffer_allocator()->Allocate(16 * WasmModule::kPageSize);
-    Handle<JSArrayBuffer> buffer = wasm::SetupArrayBuffer(
-        isolate, backing_store, 16 * WasmModule::kPageSize, backing_store,
-        16 * WasmModule::kPageSize, false, false);
-    Handle<WasmMemoryObject> mem_obj =
-        WasmMemoryObject::New(isolate, buffer, 100);
-    v8::Utils::ToLocal(buffer)->Externalize();
-    int32_t result = WasmMemoryObject::Grow(isolate, mem_obj, 0);
-    wasm::DetachWebAssemblyMemoryBuffer(isolate, buffer, false);
-    CHECK_EQ(16, result);
-
-    isolate->array_buffer_allocator()->Free(backing_store,
-                                            16 * WasmModule::kPageSize);
-=======
     Handle<JSArrayBuffer> buffer;
     CHECK(wasm::NewArrayBuffer(isolate, 16 * kWasmPageSize).ToHandle(&buffer));
     Handle<WasmMemoryObject> mem_obj =
@@ -1280,7 +1094,6 @@
         contents.AllocationBase(), contents.AllocationLength(), contents.Data(),
         contents.AllocationMode(), is_wasm_memory};
     JSArrayBuffer::FreeBackingStore(isolate, allocation);
->>>>>>> 84bd6f3c
   }
   Cleanup();
 }
@@ -1291,20 +1104,6 @@
     // https://bugs.chromium.org/p/chromium/issues/detail?id=731046
     Isolate* isolate = CcTest::InitIsolateOnce();
     HandleScope scope(isolate);
-<<<<<<< HEAD
-    void* backing_store =
-        isolate->array_buffer_allocator()->Allocate(16 * WasmModule::kPageSize);
-    Handle<JSArrayBuffer> buffer = wasm::SetupArrayBuffer(
-        isolate, backing_store, 16 * WasmModule::kPageSize, backing_store,
-        16 * WasmModule::kPageSize, false, false);
-    v8::Utils::ToLocal(buffer)->Externalize();
-    wasm::DetachWebAssemblyMemoryBuffer(isolate, buffer, true);
-    isolate->array_buffer_allocator()->Free(backing_store,
-                                            16 * WasmModule::kPageSize);
-  }
-  Cleanup();
-}
-=======
     Handle<JSArrayBuffer> buffer;
     CHECK(wasm::NewArrayBuffer(isolate, 16 * kWasmPageSize).ToHandle(&buffer));
     auto const contents = v8::Utils::ToLocal(buffer)->Externalize();
@@ -1390,5 +1189,4 @@
 
 }  // namespace wasm
 }  // namespace internal
-}  // namespace v8
->>>>>>> 84bd6f3c
+}  // namespace v8