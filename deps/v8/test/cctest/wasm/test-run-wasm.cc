--- conflicted
+++ resolved
@@ -326,29 +326,6 @@
 }
 
 
-<<<<<<< HEAD
-  FOR_UINT32_INPUTS(i) {
-    FOR_UINT32_INPUTS(j) {
-      uint32_t expected = (*i) >> (*j & 0x1f);
-      CHECK_EQ(expected, r.Call(*i, *j));
-    }
-  }
-}
-
-WASM_EXEC_TEST(I32Sar) {
-  WasmRunner<int32_t, int32_t, int32_t> r(execution_mode);
-  BUILD(r, WASM_I32_SAR(WASM_GET_LOCAL(0), WASM_GET_LOCAL(1)));
-
-  FOR_INT32_INPUTS(i) {
-    FOR_INT32_INPUTS(j) {
-      int32_t expected = (*i) >> (*j & 0x1f);
-      CHECK_EQ(expected, r.Call(*i, *j));
-    }
-  }
-}
-
-=======
->>>>>>> 84bd6f3c
 WASM_EXEC_TEST(Int32DivS_trap) {
   WasmRunner<int32_t, int32_t, int32_t> r(execution_mode);
   BUILD(r, WASM_I32_DIVS(WASM_GET_LOCAL(0), WASM_GET_LOCAL(1)));
@@ -442,11 +419,7 @@
 }
 
 WASM_EXEC_TEST(Int32DivU_byzero_const) {
-<<<<<<< HEAD
-  for (uint32_t denom = 0xfffffffe; denom < 8; ++denom) {
-=======
   for (uint32_t denom = 0xFFFFFFFE; denom < 8; ++denom) {
->>>>>>> 84bd6f3c
     WasmRunner<uint32_t, uint32_t> r(execution_mode);
     BUILD(r, WASM_I32_DIVU(WASM_GET_LOCAL(0), WASM_I32V_1(denom)));
 
@@ -1085,20 +1058,11 @@
 #endif
 
 WASM_EXEC_TEST(LoadMaxUint32Offset) {
-<<<<<<< HEAD
-  // TODO(eholk): Fix this test for the trap handler.
-  if (trap_handler::UseTrapHandler()) return;
-=======
->>>>>>> 84bd6f3c
   WasmRunner<int32_t> r(execution_mode);
   r.builder().AddMemory(kWasmPageSize);
 
   BUILD(r, WASM_LOAD_MEM_OFFSET(MachineType::Int32(),  // type
-<<<<<<< HEAD
-                                U32V_5(0xffffffff),    // offset
-=======
                                 U32V_5(0xFFFFFFFF),    // offset
->>>>>>> 84bd6f3c
                                 WASM_ZERO));           // index
 
   CHECK_TRAP32(r.Call());
@@ -1122,44 +1086,28 @@
 
 WASM_EXEC_TEST(UnalignedFloat32Load) {
   WasmRunner<float> r(execution_mode);
-<<<<<<< HEAD
-  r.module().AddMemoryElems<float>(8);
-=======
   r.builder().AddMemory(kWasmPageSize);
->>>>>>> 84bd6f3c
   BUILD(r, WASM_LOAD_MEM_ALIGNMENT(MachineType::Float32(), WASM_ONE, 2));
   r.Call();
 }
 
 WASM_EXEC_TEST(UnalignedFloat64Load) {
   WasmRunner<double> r(execution_mode);
-<<<<<<< HEAD
-  r.module().AddMemoryElems<double>(8);
-=======
   r.builder().AddMemory(kWasmPageSize);
->>>>>>> 84bd6f3c
   BUILD(r, WASM_LOAD_MEM_ALIGNMENT(MachineType::Float64(), WASM_ONE, 3));
   r.Call();
 }
 
 WASM_EXEC_TEST(UnalignedInt32Load) {
   WasmRunner<uint32_t> r(execution_mode);
-<<<<<<< HEAD
-  r.module().AddMemoryElems<uint32_t>(8);
-=======
   r.builder().AddMemory(kWasmPageSize);
->>>>>>> 84bd6f3c
   BUILD(r, WASM_LOAD_MEM_ALIGNMENT(MachineType::Int32(), WASM_ONE, 2));
   r.Call();
 }
 
 WASM_EXEC_TEST(UnalignedInt32Store) {
   WasmRunner<int32_t> r(execution_mode);
-<<<<<<< HEAD
-  r.module().AddMemoryElems<uint32_t>(8);
-=======
   r.builder().AddMemory(kWasmPageSize);
->>>>>>> 84bd6f3c
   BUILD(r, WASM_SEQ(WASM_STORE_MEM_ALIGNMENT(MachineType::Int32(), WASM_ONE, 2,
                                              WASM_I32V_1(1)),
                     WASM_I32V_1(12)));
@@ -1168,11 +1116,7 @@
 
 WASM_EXEC_TEST(UnalignedFloat32Store) {
   WasmRunner<int32_t> r(execution_mode);
-<<<<<<< HEAD
-  r.module().AddMemoryElems<float>(8);
-=======
   r.builder().AddMemory(kWasmPageSize);
->>>>>>> 84bd6f3c
   BUILD(r, WASM_SEQ(WASM_STORE_MEM_ALIGNMENT(MachineType::Float32(), WASM_ONE,
                                              2, WASM_F32(1.0)),
                     WASM_I32V_1(12)));
@@ -1181,11 +1125,7 @@
 
 WASM_EXEC_TEST(UnalignedFloat64Store) {
   WasmRunner<int32_t> r(execution_mode);
-<<<<<<< HEAD
-  r.module().AddMemoryElems<double>(8);
-=======
   r.builder().AddMemory(kWasmPageSize);
->>>>>>> 84bd6f3c
   BUILD(r, WASM_SEQ(WASM_STORE_MEM_ALIGNMENT(MachineType::Float64(), WASM_ONE,
                                              3, WASM_F64(1.0)),
                     WASM_I32V_1(12)));
@@ -1560,11 +1500,6 @@
 }
 
 WASM_EXEC_TEST(LoadMemI32_oob) {
-<<<<<<< HEAD
-  // TODO(eholk): Fix this test for the trap handler.
-  if (trap_handler::UseTrapHandler()) return;
-=======
->>>>>>> 84bd6f3c
   WasmRunner<int32_t, uint32_t> r(execution_mode);
   int32_t* memory =
       r.builder().AddMemoryElems<int32_t>(kWasmPageSize / sizeof(int32_t));
@@ -1585,11 +1520,6 @@
 }
 
 WASM_EXEC_TEST(LoadMem_offset_oob) {
-<<<<<<< HEAD
-  // TODO(eholk): Fix this test for the trap handler.
-  if (trap_handler::UseTrapHandler()) return;
-=======
->>>>>>> 84bd6f3c
   static const MachineType machineTypes[] = {
       MachineType::Int8(),   MachineType::Uint8(),  MachineType::Int16(),
       MachineType::Uint16(), MachineType::Int32(),  MachineType::Uint32(),
@@ -1644,14 +1574,6 @@
 }
 
 WASM_EXEC_TEST(LoadMemI32_const_oob_misaligned) {
-<<<<<<< HEAD
-  // TODO(eholk): Fix this test for the trap handler.
-  if (trap_handler::UseTrapHandler()) return;
-  constexpr byte kMemSize = 12;
-  // TODO(titzer): Fix misaligned accesses on MIPS and re-enable.
-  for (byte offset = 0; offset < kMemSize + 5; ++offset) {
-    for (byte index = 0; index < kMemSize + 5; ++index) {
-=======
   // This test accesses memory starting at kRunwayLength bytes before the end of
   // the memory until a few bytes beyond.
   constexpr byte kRunwayLength = 12;
@@ -1659,7 +1581,6 @@
   for (byte offset = 0; offset < kRunwayLength + 5; ++offset) {
     for (uint32_t index = kWasmPageSize - kRunwayLength;
          index < kWasmPageSize + 5; ++index) {
->>>>>>> 84bd6f3c
       WasmRunner<int32_t> r(execution_mode);
       r.builder().AddMemoryElems<byte>(kWasmPageSize);
       r.builder().RandomizeMemory();
@@ -1667,13 +1588,8 @@
       BUILD(r, WASM_LOAD_MEM_OFFSET(MachineType::Int32(), offset,
                                     WASM_I32V_3(index)));
 
-<<<<<<< HEAD
-      if (offset + index <= (kMemSize - sizeof(int32_t))) {
-        CHECK_EQ(r.module().raw_val_at<int32_t>(offset + index), r.Call());
-=======
       if (offset + index + sizeof(int32_t) <= kWasmPageSize) {
         CHECK_EQ(r.builder().raw_val_at<int32_t>(offset + index), r.Call());
->>>>>>> 84bd6f3c
       } else {
         CHECK_TRAP(r.Call());
       }
@@ -1682,20 +1598,12 @@
 }
 
 WASM_EXEC_TEST(LoadMemI32_const_oob) {
-<<<<<<< HEAD
-  // TODO(eholk): Fix this test for the trap handler.
-  if (trap_handler::UseTrapHandler()) return;
-  constexpr byte kMemSize = 24;
-  for (byte offset = 0; offset < kMemSize + 5; offset += 4) {
-    for (byte index = 0; index < kMemSize + 5; index += 4) {
-=======
   // This test accesses memory starting at kRunwayLength bytes before the end of
   // the memory until a few bytes beyond.
   constexpr byte kRunwayLength = 24;
   for (byte offset = 0; offset < kRunwayLength + 5; offset += 4) {
     for (uint32_t index = kWasmPageSize - kRunwayLength;
          index < kWasmPageSize + 5; index += 4) {
->>>>>>> 84bd6f3c
       WasmRunner<int32_t> r(execution_mode);
       r.builder().AddMemoryElems<byte>(kWasmPageSize);
       r.builder().RandomizeMemory();
@@ -1703,13 +1611,8 @@
       BUILD(r, WASM_LOAD_MEM_OFFSET(MachineType::Int32(), offset,
                                     WASM_I32V_3(index)));
 
-<<<<<<< HEAD
-      if (offset + index <= (kMemSize - sizeof(int32_t))) {
-        CHECK_EQ(r.module().raw_val_at<int32_t>(offset + index), r.Call());
-=======
       if (offset + index + sizeof(int32_t) <= kWasmPageSize) {
         CHECK_EQ(r.builder().raw_val_at<int32_t>(offset + index), r.Call());
->>>>>>> 84bd6f3c
       } else {
         CHECK_TRAP(r.Call());
       }
@@ -1760,11 +1663,6 @@
 }
 
 WASM_EXEC_TEST(StoreMem_offset_oob) {
-<<<<<<< HEAD
-  // TODO(eholk): Fix this test for the trap handler.
-  if (trap_handler::UseTrapHandler()) return;
-=======
->>>>>>> 84bd6f3c
   // 64-bit cases are handled in test-run-wasm-64.cc
   static const MachineType machineTypes[] = {
       MachineType::Int8(),    MachineType::Uint8(),  MachineType::Int16(),
@@ -2481,11 +2379,7 @@
     ADD_CODE(code, WASM_CALL_FUNCTION0(t.function_index()));
 
     // Store the result in a local.
-<<<<<<< HEAD
-    byte local_index = r.AllocateLocal(WasmOpcodes::ValueTypeFor(result));
-=======
     byte local_index = r.AllocateLocal(ValueTypes::ValueTypeFor(result));
->>>>>>> 84bd6f3c
     ADD_CODE(code, kExprSetLocal, local_index);
 
     // Store the result in memory.
@@ -2988,8 +2882,6 @@
   }
 }
 
-<<<<<<< HEAD
-=======
 WASM_EXEC_TEST(I32SConvertSatF32) {
   EXPERIMENTAL_FLAG_SCOPE(sat_f2i_conversions);
   WasmRunner<int32_t, float> r(execution_mode);
@@ -3007,7 +2899,6 @@
   }
 }
 
->>>>>>> 84bd6f3c
 WASM_EXEC_TEST(I32SConvertF64) {
   WasmRunner<int32_t, double> r(execution_mode);
   BUILD(r, WASM_I32_SCONVERT_F64(WASM_GET_LOCAL(0)));
@@ -3021,8 +2912,6 @@
   }
 }
 
-<<<<<<< HEAD
-=======
 WASM_EXEC_TEST(I32SConvertSatF64) {
   EXPERIMENTAL_FLAG_SCOPE(sat_f2i_conversions);
   WasmRunner<int32_t, double> r(execution_mode);
@@ -3039,7 +2928,6 @@
   }
 }
 
->>>>>>> 84bd6f3c
 WASM_EXEC_TEST(I32UConvertF32) {
   WasmRunner<uint32_t, float> r(execution_mode);
   BUILD(r, WASM_I32_UCONVERT_F32(WASM_GET_LOCAL(0)));
@@ -3052,8 +2940,6 @@
   }
 }
 
-<<<<<<< HEAD
-=======
 WASM_EXEC_TEST(I32UConvertSatF32) {
   EXPERIMENTAL_FLAG_SCOPE(sat_f2i_conversions);
   WasmRunner<uint32_t, float> r(execution_mode);
@@ -3070,7 +2956,6 @@
   }
 }
 
->>>>>>> 84bd6f3c
 WASM_EXEC_TEST(I32UConvertF64) {
   WasmRunner<uint32_t, double> r(execution_mode);
   BUILD(r, WASM_I32_UCONVERT_F64(WASM_GET_LOCAL(0)));
@@ -3233,8 +3118,6 @@
   CHECK_EQ(18, r.Call());
 }
 
-<<<<<<< HEAD
-=======
 WASM_EXEC_TEST(BranchOverUnreachableCodeInLoop0) {
   WasmRunner<int32_t> r(execution_mode);
   BUILD(r,
@@ -3276,7 +3159,6 @@
   CHECK_EQ(18, r.Call());
 }
 
->>>>>>> 84bd6f3c
 WASM_EXEC_TEST(BlockInsideUnreachable) {
   WasmRunner<int32_t> r(execution_mode);
   BUILD(r, WASM_RETURN1(WASM_I32V_1(17)), WASM_BLOCK(WASM_BR(0)));
@@ -3289,9 +3171,6 @@
       r, WASM_RETURN1(WASM_I32V_1(17)),
       WASM_IF_ELSE_I(WASM_ONE, WASM_BRV(0, WASM_ONE), WASM_RETURN1(WASM_ONE)));
   CHECK_EQ(17, r.Call());
-<<<<<<< HEAD
-}
-=======
 }
 
 // This test targets binops in Liftoff.
@@ -3603,5 +3482,4 @@
 }  // namespace test_run_wasm
 }  // namespace wasm
 }  // namespace internal
-}  // namespace v8
->>>>>>> 84bd6f3c
+}  // namespace v8