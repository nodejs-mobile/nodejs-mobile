--- conflicted
+++ resolved
@@ -7,11 +7,7 @@
 #include "src/frames-inl.h"
 #include "src/property-descriptor.h"
 #include "src/utils.h"
-<<<<<<< HEAD
-#include "src/wasm/wasm-objects.h"
-=======
 #include "src/wasm/wasm-objects-inl.h"
->>>>>>> 84bd6f3c
 
 #include "test/cctest/cctest.h"
 #include "test/cctest/compiler/value-helper.h"
@@ -29,12 +25,7 @@
     WasmSharedModuleData* shared, debug::Location start, debug::Location end,
     std::initializer_list<debug::Location> expected_locations_init) {
   std::vector<debug::BreakLocation> locations;
-<<<<<<< HEAD
-  bool success =
-      compiled_module->GetPossibleBreakpoints(start, end, &locations);
-=======
   bool success = shared->GetPossibleBreakpoints(start, end, &locations);
->>>>>>> 84bd6f3c
   CHECK(success);
 
   printf("got %d locations: ", static_cast<int>(locations.size()));
@@ -53,19 +44,11 @@
              locations[i].GetColumnNumber());
   }
 }
-<<<<<<< HEAD
-void CheckLocationsFail(WasmCompiledModule *compiled_module,
-                        debug::Location start, debug::Location end) {
-  std::vector<debug::BreakLocation> locations;
-  bool success =
-      compiled_module->GetPossibleBreakpoints(start, end, &locations);
-=======
 
 void CheckLocationsFail(WasmSharedModuleData* shared, debug::Location start,
                         debug::Location end) {
   std::vector<debug::BreakLocation> locations;
   bool success = shared->GetPossibleBreakpoints(start, end, &locations);
->>>>>>> 84bd6f3c
   CHECK(!success);
 }
 
@@ -105,11 +88,7 @@
 
   void BreakProgramRequested(v8::Local<v8::Context> paused_context,
                              v8::Local<v8::Object> exec_state,
-<<<<<<< HEAD
-                             v8::Local<v8::Value> break_points_hit) override {
-=======
                              const std::vector<int>&) override {
->>>>>>> 84bd6f3c
     printf("Break #%d\n", count_);
     CHECK_GT(expected_breaks_.size(), count_);
 
@@ -134,30 +113,6 @@
   }
 };
 
-<<<<<<< HEAD
-Handle<JSObject> MakeFakeBreakpoint(Isolate* isolate, int position) {
-  Handle<JSObject> obj =
-      isolate->factory()->NewJSObject(isolate->object_function());
-  // Generate an "isTriggered" method that always returns true.
-  // This can/must be refactored once we remove remaining JS parts from the
-  // debugger (bug 5530).
-  Handle<String> source = isolate->factory()->NewStringFromStaticChars("true");
-  Handle<Context> context(isolate->context(), isolate);
-  Handle<JSFunction> triggered_fun =
-      Compiler::GetFunctionFromString(context, source, NO_PARSE_RESTRICTION,
-                                      kNoSourcePosition)
-          .ToHandleChecked();
-  PropertyDescriptor desc;
-  desc.set_value(triggered_fun);
-  Handle<String> name =
-      isolate->factory()->InternalizeUtf8String(CStrVector("isTriggered"));
-  CHECK(
-      JSObject::DefineOwnProperty(isolate, obj, name, &desc, Object::DONT_THROW)
-          .FromMaybe(false));
-  return obj;
-}
-=======
->>>>>>> 84bd6f3c
 
 void SetBreakpoint(WasmRunnerBase& runner, int function_index, int byte_offset,
                    int expected_set_byte_offset = -1) {
@@ -185,11 +140,7 @@
 
 // Wrapper with operator<<.
 struct WasmValWrapper {
-<<<<<<< HEAD
-  WasmVal val;
-=======
   WasmValue val;
->>>>>>> 84bd6f3c
 
   bool operator==(const WasmValWrapper& other) const {
     return val == other.val;
@@ -199,11 +150,7 @@
 // Only needed in debug builds. Avoid unused warning otherwise.
 #ifdef DEBUG
 std::ostream& operator<<(std::ostream& out, const WasmValWrapper& wrapper) {
-<<<<<<< HEAD
-  switch (wrapper.val.type) {
-=======
   switch (wrapper.val.type()) {
->>>>>>> 84bd6f3c
     case kWasmI32:
       out << "i32: " << wrapper.val.to<int32_t>();
       break;
@@ -226,13 +173,8 @@
 class CollectValuesBreakHandler : public debug::DebugDelegate {
  public:
   struct BreakpointValues {
-<<<<<<< HEAD
-    std::vector<WasmVal> locals;
-    std::vector<WasmVal> stack;
-=======
     std::vector<WasmValue> locals;
     std::vector<WasmValue> stack;
->>>>>>> 84bd6f3c
   };
 
   explicit CollectValuesBreakHandler(
@@ -252,11 +194,7 @@
 
   void BreakProgramRequested(v8::Local<v8::Context> paused_context,
                              v8::Local<v8::Object> exec_state,
-<<<<<<< HEAD
-                             v8::Local<v8::Value> break_points_hit) override {
-=======
                              const std::vector<int>&) override {
->>>>>>> 84bd6f3c
     printf("Break #%d\n", count_);
     CHECK_GT(expected_values_.size(), count_);
     auto& expected = expected_values_[count_];
@@ -286,23 +224,6 @@
   }
 };
 
-<<<<<<< HEAD
-// Special template to explicitly cast to WasmVal.
-template <typename Arg>
-WasmVal MakeWasmVal(Arg arg) {
-  return WasmVal(arg);
-}
-// Translate long to i64 (ambiguous otherwise).
-template <>
-WasmVal MakeWasmVal(long arg) {  // NOLINT: allow long parameter
-  return WasmVal(static_cast<int64_t>(arg));
-}
-
-template <typename... Args>
-std::vector<WasmVal> wasmVec(Args... args) {
-  std::array<WasmVal, sizeof...(args)> arr{{MakeWasmVal(args)...}};
-  return std::vector<WasmVal>{arr.begin(), arr.end()};
-=======
 // Special template to explicitly cast to WasmValue.
 template <typename Arg>
 WasmValue MakeWasmVal(Arg arg) {
@@ -318,7 +239,6 @@
 std::vector<WasmValue> wasmVec(Args... args) {
   std::array<WasmValue, sizeof...(args)> arr{{MakeWasmVal(args)...}};
   return std::vector<WasmValue>{arr.begin(), arr.end()};
->>>>>>> 84bd6f3c
 }
 
 }  // namespace
@@ -438,19 +358,11 @@
              .is_null());
 }
 
-<<<<<<< HEAD
-TEST(WasmGetLocalsAndStack) {
-  WasmRunner<void, int> runner(kExecuteCompiled);
-  runner.AllocateLocal(ValueType::kWord64);
-  runner.AllocateLocal(ValueType::kFloat32);
-  runner.AllocateLocal(ValueType::kFloat64);
-=======
 WASM_COMPILED_EXEC_TEST(WasmGetLocalsAndStack) {
   WasmRunner<void, int> runner(execution_mode);
   runner.AllocateLocal(kWasmI64);
   runner.AllocateLocal(kWasmF32);
   runner.AllocateLocal(kWasmF64);
->>>>>>> 84bd6f3c
 
   BUILD(runner,
         // set [1] to 17
@@ -463,11 +375,7 @@
 
   Isolate* isolate = runner.main_isolate();
   Handle<JSFunction> main_fun_wrapper =
-<<<<<<< HEAD
-      runner.module().WrapCode(runner.function_index());
-=======
       runner.builder().WrapCode(runner.function_index());
->>>>>>> 84bd6f3c
 
   // Set breakpoint at the first instruction (7 bytes for local decls: num
   // entries + 3x<count, type>).
@@ -493,12 +401,8 @@
   Handle<Object> global(isolate->context()->global_object(), isolate);
   Handle<Object> args[]{handle(Smi::FromInt(7), isolate)};
   CHECK(!Execution::Call(isolate, main_fun_wrapper, global, 1, args).is_null());
-<<<<<<< HEAD
-}
-=======
 }
 
 }  // namespace wasm
 }  // namespace internal
-}  // namespace v8
->>>>>>> 84bd6f3c
+}  // namespace v8