// Copyright 2017 the V8 project authors. All rights reserved.
// Use of this source code is governed by a BSD-style license that can be
// found in the LICENSE file.

#include <cstdint>

#include "src/assembler-inl.h"
#include "src/objects-inl.h"
#include "src/wasm/wasm-objects.h"
#include "test/cctest/cctest.h"
#include "test/cctest/compiler/value-helper.h"
#include "test/cctest/wasm/wasm-run-utils.h"
#include "test/common/wasm/wasm-macro-gen.h"

namespace v8 {
namespace internal {
namespace wasm {

/**
 * We test the interface from Wasm compiled code to the Wasm interpreter by
 * building a module with two functions. The external function is called from
 * this test, and will be compiled code. It takes its arguments and passes them
 * on to the internal function, which will be redirected to the interpreter.
 * If the internal function has an i64 parameter, is has to be replaced by two
 * i32 parameters on the external function.
 * The internal function just converts all its arguments to f64, sums them up
 * and returns the sum.
 */
namespace {

template <typename T>
class ArgPassingHelper {
 public:
  ArgPassingHelper(WasmRunnerBase& runner, WasmFunctionCompiler& inner_compiler,
                   std::initializer_list<uint8_t> bytes_inner_function,
                   std::initializer_list<uint8_t> bytes_outer_function,
                   const T& expected_lambda)
      : isolate_(runner.main_isolate()),
        expected_lambda_(expected_lambda),
        debug_info_(WasmInstanceObject::GetOrCreateDebugInfo(
            runner.builder().instance_object())) {
    std::vector<uint8_t> inner_code{bytes_inner_function};
    inner_compiler.Build(inner_code.data(),
                         inner_code.data() + inner_code.size());

    std::vector<uint8_t> outer_code{bytes_outer_function};
    runner.Build(outer_code.data(), outer_code.data() + outer_code.size());

    int funcs_to_redict[] = {static_cast<int>(inner_compiler.function_index())};
<<<<<<< HEAD
    WasmDebugInfo::RedirectToInterpreter(debug_info_,
                                         ArrayVector(funcs_to_redict));
    main_fun_wrapper_ = runner.module().WrapCode(runner.function_index());
=======
    runner.builder().Link();
    WasmDebugInfo::RedirectToInterpreter(debug_info_,
                                         ArrayVector(funcs_to_redict));
    main_fun_wrapper_ = runner.builder().WrapCode(runner.function_index());
>>>>>>> 84bd6f3c
  }

  template <typename... Args>
  void CheckCall(Args... args) {
    Handle<Object> arg_objs[] = {isolate_->factory()->NewNumber(args)...};

    uint64_t num_interpreted_before = debug_info_->NumInterpretedCalls();
    Handle<Object> global(isolate_->context()->global_object(), isolate_);
    MaybeHandle<Object> retval = Execution::Call(
        isolate_, main_fun_wrapper_, global, arraysize(arg_objs), arg_objs);
    uint64_t num_interpreted_after = debug_info_->NumInterpretedCalls();
    // Check that we really went through the interpreter.
    CHECK_EQ(num_interpreted_before + 1, num_interpreted_after);
    // Check the result.
    double result = retval.ToHandleChecked()->Number();
    double expected = expected_lambda_(args...);
    CHECK_DOUBLE_EQ(expected, result);
  }

 private:
  Isolate* isolate_;
  T expected_lambda_;
  Handle<WasmDebugInfo> debug_info_;
  Handle<JSFunction> main_fun_wrapper_;
};

template <typename T>
static ArgPassingHelper<T> GetHelper(
    WasmRunnerBase& runner, WasmFunctionCompiler& inner_compiler,
    std::initializer_list<uint8_t> bytes_inner_function,
    std::initializer_list<uint8_t> bytes_outer_function,
    const T& expected_lambda) {
  return ArgPassingHelper<T>(runner, inner_compiler, bytes_inner_function,
                             bytes_outer_function, expected_lambda);
}

}  // namespace

// Pass int32_t, return int32_t.
TEST(TestArgumentPassing_int32) {
  WasmRunner<int32_t, int32_t> runner(kExecuteTurbofan);
  WasmFunctionCompiler& f2 = runner.NewFunction<int32_t, int32_t>();

  auto helper = GetHelper(
      runner, f2,
      {// Return 2*<0> + 1.
       WASM_I32_ADD(WASM_I32_MUL(WASM_I32V_1(2), WASM_GET_LOCAL(0)), WASM_ONE)},
      {// Call f2 with param <0>.
       WASM_GET_LOCAL(0), WASM_CALL_FUNCTION0(f2.function_index())},
      [](int32_t a) { return 2 * a + 1; });

  FOR_INT32_INPUTS(v) { helper.CheckCall(*v); }
}

// Pass int64_t, return double.
TEST(TestArgumentPassing_double_int64) {
<<<<<<< HEAD
  WasmRunner<double, int32_t, int32_t> runner(kExecuteCompiled);
=======
  WasmRunner<double, int32_t, int32_t> runner(kExecuteTurbofan);
>>>>>>> 84bd6f3c
  WasmFunctionCompiler& f2 = runner.NewFunction<double, int64_t>();

  auto helper = GetHelper(
      runner, f2,
      {// Return (double)<0>.
       WASM_F64_SCONVERT_I64(WASM_GET_LOCAL(0))},
      {// Call f2 with param (<0> | (<1> << 32)).
       WASM_I64_IOR(WASM_I64_UCONVERT_I32(WASM_GET_LOCAL(0)),
                    WASM_I64_SHL(WASM_I64_UCONVERT_I32(WASM_GET_LOCAL(1)),
                                 WASM_I64V_1(32))),
       WASM_CALL_FUNCTION0(f2.function_index())},
      [](int32_t a, int32_t b) {
        int64_t a64 = static_cast<int64_t>(a) & 0xFFFFFFFF;
        int64_t b64 = static_cast<int64_t>(b) << 32;
        return static_cast<double>(a64 | b64);
      });

  FOR_INT32_INPUTS(v1) {
    FOR_INT32_INPUTS(v2) { helper.CheckCall(*v1, *v2); }
  }

  FOR_INT64_INPUTS(v) {
    int32_t v1 = static_cast<int32_t>(*v);
    int32_t v2 = static_cast<int32_t>(*v >> 32);
    helper.CheckCall(v1, v2);
    helper.CheckCall(v2, v1);
  }
}

// Pass double, return int64_t.
TEST(TestArgumentPassing_int64_double) {
  // Outer function still returns double.
<<<<<<< HEAD
  WasmRunner<double, double> runner(kExecuteCompiled);
=======
  WasmRunner<double, double> runner(kExecuteTurbofan);
>>>>>>> 84bd6f3c
  WasmFunctionCompiler& f2 = runner.NewFunction<int64_t, double>();

  auto helper = GetHelper(
      runner, f2,
      {// Return (int64_t)<0>.
       WASM_I64_SCONVERT_F64(WASM_GET_LOCAL(0))},
      {// Call f2 with param <0>, convert returned value back to double.
       WASM_F64_SCONVERT_I64(WASM_SEQ(
           WASM_GET_LOCAL(0), WASM_CALL_FUNCTION0(f2.function_index())))},
      [](double d) { return d; });

  for (int64_t i : compiler::ValueHelper::int64_vector()) {
    helper.CheckCall(i);
  }
}

// Pass float, return double.
TEST(TestArgumentPassing_float_double) {
  WasmRunner<double, float> runner(kExecuteTurbofan);
  WasmFunctionCompiler& f2 = runner.NewFunction<double, float>();

  auto helper = GetHelper(
      runner, f2,
      {// Return 2*(double)<0> + 1.
       WASM_F64_ADD(
           WASM_F64_MUL(WASM_F64(2), WASM_F64_CONVERT_F32(WASM_GET_LOCAL(0))),
           WASM_F64(1))},
      {// Call f2 with param <0>.
       WASM_GET_LOCAL(0), WASM_CALL_FUNCTION0(f2.function_index())},
      [](float f) { return 2. * static_cast<double>(f) + 1.; });

  FOR_FLOAT32_INPUTS(f) { helper.CheckCall(*f); }
}

// Pass two doubles, return double.
TEST(TestArgumentPassing_double_double) {
  WasmRunner<double, double, double> runner(kExecuteTurbofan);
  WasmFunctionCompiler& f2 = runner.NewFunction<double, double, double>();

  auto helper = GetHelper(runner, f2,
                          {// Return <0> + <1>.
                           WASM_F64_ADD(WASM_GET_LOCAL(0), WASM_GET_LOCAL(1))},
                          {// Call f2 with params <0>, <1>.
                           WASM_GET_LOCAL(0), WASM_GET_LOCAL(1),
                           WASM_CALL_FUNCTION0(f2.function_index())},
                          [](double a, double b) { return a + b; });

  FOR_FLOAT64_INPUTS(d1) {
    FOR_FLOAT64_INPUTS(d2) { helper.CheckCall(*d1, *d2); }
  }
}

// Pass int32_t, int64_t, float and double, return double.
TEST(TestArgumentPassing_AllTypes) {
  // The second and third argument will be combined to an i64.
  WasmRunner<double, int32_t, int32_t, int32_t, float, double> runner(
<<<<<<< HEAD
      kExecuteCompiled);
=======
      kExecuteTurbofan);
>>>>>>> 84bd6f3c
  WasmFunctionCompiler& f2 =
      runner.NewFunction<double, int32_t, int64_t, float, double>();

  auto helper = GetHelper(
      runner, f2,
      {
          // Convert all arguments to double, add them and return the sum.
          WASM_F64_ADD(          // <0+1+2> + <3>
              WASM_F64_ADD(      // <0+1> + <2>
                  WASM_F64_ADD(  // <0> + <1>
                      WASM_F64_SCONVERT_I32(
                          WASM_GET_LOCAL(0)),  // <0> to double
                      WASM_F64_SCONVERT_I64(
                          WASM_GET_LOCAL(1))),               // <1> to double
                  WASM_F64_CONVERT_F32(WASM_GET_LOCAL(2))),  // <2> to double
              WASM_GET_LOCAL(3))                             // <3>
      },
      {WASM_GET_LOCAL(0),                                      // first arg
       WASM_I64_IOR(WASM_I64_UCONVERT_I32(WASM_GET_LOCAL(1)),  // second arg
                    WASM_I64_SHL(WASM_I64_UCONVERT_I32(WASM_GET_LOCAL(2)),
                                 WASM_I64V_1(32))),
       WASM_GET_LOCAL(3),  // third arg
       WASM_GET_LOCAL(4),  // fourth arg
       WASM_CALL_FUNCTION0(f2.function_index())},
      [](int32_t a, int32_t b, int32_t c, float d, double e) {
        return 0. + a + (static_cast<int64_t>(b) & 0xFFFFFFFF) +
               ((static_cast<int64_t>(c) & 0xFFFFFFFF) << 32) + d + e;
      });

  auto CheckCall = [&](int32_t a, int64_t b, float c, double d) {
    int32_t b0 = static_cast<int32_t>(b);
    int32_t b1 = static_cast<int32_t>(b >> 32);
    helper.CheckCall(a, b0, b1, c, d);
    helper.CheckCall(a, b1, b0, c, d);
  };

  Vector<const int32_t> test_values_i32 = compiler::ValueHelper::int32_vector();
  Vector<const int64_t> test_values_i64 = compiler::ValueHelper::int64_vector();
  Vector<const float> test_values_f32 = compiler::ValueHelper::float32_vector();
  Vector<const double> test_values_f64 =
      compiler::ValueHelper::float64_vector();
  size_t max_len =
      std::max(std::max(test_values_i32.size(), test_values_i64.size()),
               std::max(test_values_f32.size(), test_values_f64.size()));
  for (size_t i = 0; i < max_len; ++i) {
    int32_t i32 = test_values_i32[i % test_values_i32.size()];
    int64_t i64 = test_values_i64[i % test_values_i64.size()];
    float f32 = test_values_f32[i % test_values_f32.size()];
    double f64 = test_values_f64[i % test_values_f64.size()];
    CheckCall(i32, i64, f32, f64);
  }
}

}  // namespace wasm
}  // namespace internal
}  // namespace v8<|MERGE_RESOLUTION|>--- conflicted
+++ resolved
@@ -47,16 +47,10 @@
     runner.Build(outer_code.data(), outer_code.data() + outer_code.size());
 
     int funcs_to_redict[] = {static_cast<int>(inner_compiler.function_index())};
-<<<<<<< HEAD
-    WasmDebugInfo::RedirectToInterpreter(debug_info_,
-                                         ArrayVector(funcs_to_redict));
-    main_fun_wrapper_ = runner.module().WrapCode(runner.function_index());
-=======
     runner.builder().Link();
     WasmDebugInfo::RedirectToInterpreter(debug_info_,
                                          ArrayVector(funcs_to_redict));
     main_fun_wrapper_ = runner.builder().WrapCode(runner.function_index());
->>>>>>> 84bd6f3c
   }
 
   template <typename... Args>
@@ -113,11 +107,7 @@
 
 // Pass int64_t, return double.
 TEST(TestArgumentPassing_double_int64) {
-<<<<<<< HEAD
-  WasmRunner<double, int32_t, int32_t> runner(kExecuteCompiled);
-=======
   WasmRunner<double, int32_t, int32_t> runner(kExecuteTurbofan);
->>>>>>> 84bd6f3c
   WasmFunctionCompiler& f2 = runner.NewFunction<double, int64_t>();
 
   auto helper = GetHelper(
@@ -150,11 +140,7 @@
 // Pass double, return int64_t.
 TEST(TestArgumentPassing_int64_double) {
   // Outer function still returns double.
-<<<<<<< HEAD
-  WasmRunner<double, double> runner(kExecuteCompiled);
-=======
   WasmRunner<double, double> runner(kExecuteTurbofan);
->>>>>>> 84bd6f3c
   WasmFunctionCompiler& f2 = runner.NewFunction<int64_t, double>();
 
   auto helper = GetHelper(
@@ -211,11 +197,7 @@
 TEST(TestArgumentPassing_AllTypes) {
   // The second and third argument will be combined to an i64.
   WasmRunner<double, int32_t, int32_t, int32_t, float, double> runner(
-<<<<<<< HEAD
-      kExecuteCompiled);
-=======
       kExecuteTurbofan);
->>>>>>> 84bd6f3c
   WasmFunctionCompiler& f2 =
       runner.NewFunction<double, int32_t, int64_t, float, double>();
 
