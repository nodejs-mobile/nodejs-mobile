--- conflicted
+++ resolved
@@ -319,11 +319,7 @@
   if (kArchVariant == kMips64r2) {
     __ Ldc1(f4, MemOperand(a0, offsetof(T, h)));
     __ Ldc1(f6, MemOperand(a0, offsetof(T, i)));
-<<<<<<< HEAD
-    __ madd_d(f14, f6, f4, f6);
-=======
     __ Madd_d(f14, f6, f4, f6, f8);
->>>>>>> 84bd6f3c
     __ Sdc1(f14, MemOperand(a0, offsetof(T, h)));
   }
 
@@ -414,12 +410,8 @@
   } T;
   T t;
 
-<<<<<<< HEAD
-  MacroAssembler assm(isolate, NULL, 0, v8::internal::CodeObjectRequired::kYes);
-=======
   MacroAssembler assm(isolate, nullptr, 0,
                       v8::internal::CodeObjectRequired::kYes);
->>>>>>> 84bd6f3c
   Label L, C;
 
   __ Ldc1(f4, MemOperand(a0, offsetof(T, a)));
@@ -485,12 +477,8 @@
   } T;
   T t;
 
-<<<<<<< HEAD
-  MacroAssembler assm(isolate, NULL, 0, v8::internal::CodeObjectRequired::kYes);
-=======
   MacroAssembler assm(isolate, nullptr, 0,
                       v8::internal::CodeObjectRequired::kYes);
->>>>>>> 84bd6f3c
   Label L, C;
 
   // Load all structure elements to registers.
@@ -558,12 +546,8 @@
   } T;
   T t;
 
-<<<<<<< HEAD
-  MacroAssembler assm(isolate, NULL, 0, v8::internal::CodeObjectRequired::kYes);
-=======
   MacroAssembler assm(isolate, nullptr, 0,
                       v8::internal::CodeObjectRequired::kYes);
->>>>>>> 84bd6f3c
   Label L, C;
 
   // Basic word load/store.
@@ -854,12 +838,8 @@
   } T;
   T t;
 
-<<<<<<< HEAD
-  MacroAssembler assm(isolate, NULL, 0, v8::internal::CodeObjectRequired::kYes);
-=======
   MacroAssembler assm(isolate, nullptr, 0,
                       v8::internal::CodeObjectRequired::kYes);
->>>>>>> 84bd6f3c
   Label L, C;
 
   if (kArchVariant == kMips64r2) {
@@ -959,11 +939,7 @@
     } T;
     T t;
 
-<<<<<<< HEAD
-    MacroAssembler assm(isolate, NULL, 0,
-=======
     MacroAssembler assm(isolate, nullptr, 0,
->>>>>>> 84bd6f3c
                         v8::internal::CodeObjectRequired::kYes);
 
     // Test all combinations of LWL and vAddr.
@@ -1425,12 +1401,8 @@
   };
   T t;
 
-<<<<<<< HEAD
-  MacroAssembler assm(isolate, NULL, 0, v8::internal::CodeObjectRequired::kYes);
-=======
   MacroAssembler assm(isolate, nullptr, 0,
                       v8::internal::CodeObjectRequired::kYes);
->>>>>>> 84bd6f3c
   Label L, C;
 
   // Basic 32-bit word load/store, with un-signed data.
@@ -3306,12 +3278,8 @@
   CcTest::InitializeVM();
   Isolate* isolate = CcTest::i_isolate();
   HandleScope scope(isolate);
-<<<<<<< HEAD
-  MacroAssembler assm(isolate, NULL, 0, v8::internal::CodeObjectRequired::kYes);
-=======
   MacroAssembler assm(isolate, nullptr, 0,
                       v8::internal::CodeObjectRequired::kYes);
->>>>>>> 84bd6f3c
 
   const int kNumCases = 512;
   int values[kNumCases];
@@ -3378,12 +3346,8 @@
   CcTest::InitializeVM();
   Isolate* isolate = CcTest::i_isolate();
   HandleScope scope(isolate);
-<<<<<<< HEAD
-  MacroAssembler assm(isolate, NULL, 0, v8::internal::CodeObjectRequired::kYes);
-=======
   MacroAssembler assm(isolate, nullptr, 0,
                       v8::internal::CodeObjectRequired::kYes);
->>>>>>> 84bd6f3c
 
   const int kNumCases = 512;
   int values[kNumCases];
@@ -3452,12 +3416,8 @@
   CcTest::InitializeVM();
   Isolate* isolate = CcTest::i_isolate();
   HandleScope scope(isolate);
-<<<<<<< HEAD
-  MacroAssembler assm(isolate, NULL, 0, v8::internal::CodeObjectRequired::kYes);
-=======
   MacroAssembler assm(isolate, nullptr, 0,
                       v8::internal::CodeObjectRequired::kYes);
->>>>>>> 84bd6f3c
 
   const int kNumCases = 512;
   Handle<Object> values[kNumCases];
@@ -3552,11 +3512,7 @@
     } T;
     T t;
 
-<<<<<<< HEAD
-    MacroAssembler assm(isolate, NULL, 0,
-=======
     MacroAssembler assm(isolate, nullptr, 0,
->>>>>>> 84bd6f3c
                         v8::internal::CodeObjectRequired::kYes);
 
     __ Ld(a4, MemOperand(a0, offsetof(T, r1)));
@@ -6416,15 +6372,9 @@
 TEST(madd_msub_s) {
   if (kArchVariant == kMips64r6) return;
   helper_madd_msub_maddf_msubf<float>([](MacroAssembler& assm) {
-<<<<<<< HEAD
-    __ madd_s(f10, f4, f6, f8);
-    __ Swc1(f10, MemOperand(a0, offsetof(TestCaseMaddMsub<float>, fd_add)));
-    __ msub_s(f16, f4, f6, f8);
-=======
     __ Madd_s(f10, f4, f6, f8, f12);
     __ Swc1(f10, MemOperand(a0, offsetof(TestCaseMaddMsub<float>, fd_add)));
     __ Msub_s(f16, f4, f6, f8, f12);
->>>>>>> 84bd6f3c
     __ Swc1(f16, MemOperand(a0, offsetof(TestCaseMaddMsub<float>, fd_sub)));
   });
 }
@@ -6432,15 +6382,9 @@
 TEST(madd_msub_d) {
   if (kArchVariant == kMips64r6) return;
   helper_madd_msub_maddf_msubf<double>([](MacroAssembler& assm) {
-<<<<<<< HEAD
-    __ madd_d(f10, f4, f6, f8);
-    __ Sdc1(f10, MemOperand(a0, offsetof(TestCaseMaddMsub<double>, fd_add)));
-    __ msub_d(f16, f4, f6, f8);
-=======
     __ Madd_d(f10, f4, f6, f8, f12);
     __ Sdc1(f10, MemOperand(a0, offsetof(TestCaseMaddMsub<double>, fd_add)));
     __ Msub_d(f16, f4, f6, f8, f12);
->>>>>>> 84bd6f3c
     __ Sdc1(f16, MemOperand(a0, offsetof(TestCaseMaddMsub<double>, fd_sub)));
   });
 }
@@ -6465,8 +6409,6 @@
   });
 }
 
-<<<<<<< HEAD
-=======
 uint64_t run_Subu(uint64_t imm, int32_t num_instr) {
   Isolate* isolate = CcTest::i_isolate();
   HandleScope scope(isolate);
@@ -6649,17 +6591,12 @@
   }
 }
 
->>>>>>> 84bd6f3c
 uint64_t run_Dins(uint64_t imm, uint64_t source, uint16_t pos, uint16_t size) {
   Isolate* isolate = CcTest::i_isolate();
   HandleScope scope(isolate);
 
-<<<<<<< HEAD
-  MacroAssembler assm(isolate, NULL, 0, v8::internal::CodeObjectRequired::kYes);
-=======
   MacroAssembler assm(isolate, nullptr, 0,
                       v8::internal::CodeObjectRequired::kYes);
->>>>>>> 84bd6f3c
 
   __ li(v0, imm);
   __ li(t0, source);
@@ -6668,22 +6605,12 @@
   __ nop();
 
   CodeDesc desc;
-<<<<<<< HEAD
-  assm.GetCode(&desc);
-  Handle<Code> code = isolate->factory()->NewCode(
-      desc, Code::ComputeFlags(Code::STUB), Handle<Code>());
-  F2 f = FUNCTION_CAST<F2>(code->entry());
-
-  uint64_t res = reinterpret_cast<uint64_t>(
-      CALL_GENERATED_CODE(isolate, f, 0, 0, 0, 0, 0));
-=======
   assm.GetCode(isolate, &desc);
   Handle<Code> code =
       isolate->factory()->NewCode(desc, Code::STUB, Handle<Code>());
   auto f = GeneratedCode<F2>::FromCode(*code);
 
   uint64_t res = reinterpret_cast<uint64_t>(f.Call(0, 0, 0, 0, 0));
->>>>>>> 84bd6f3c
 
   return res;
 }
@@ -6703,10 +6630,7 @@
 
   // We load imm to v0 and source to t0 and then call
   // Dins(v0, t0, pos, size) to test cases listed below.
-<<<<<<< HEAD
-=======
   // clang-format off
->>>>>>> 84bd6f3c
   struct TestCaseDins tc[] = {
       // imm, source, pos, size, expected_res
       {0x5555555555555555, 0x1ABCDEF01, 31, 1, 0x55555555D5555555},
@@ -6717,14 +6641,9 @@
       {0x1234, 0xABCDABCDABCDABCD, 0, 64, 0xABCDABCDABCDABCD},
       {0xABCD, 0xABCEABCF, 32, 1, 0x10000ABCD},
       {0xABCD, 0xABCEABCF, 63, 1, 0x800000000000ABCD},
-<<<<<<< HEAD
-      {0xABCD, 0xABC1ABC2ABC3ABC4, 32, 32, 0xABC3ABC40000ABCD},
-  };
-=======
       {0x10000ABCD, 0xABC1ABC2ABC3ABC4, 32, 32, 0xABC3ABC40000ABCD},
   };
   // clang-format on
->>>>>>> 84bd6f3c
 
   size_t nr_test_cases = sizeof(tc) / sizeof(TestCaseDins);
   for (size_t i = 0; i < nr_test_cases; ++i) {
@@ -6733,9 +6652,6 @@
   }
 }
 
-<<<<<<< HEAD
-#undef __
-=======
 uint64_t run_Ins(uint64_t imm, uint64_t source, uint16_t pos, uint16_t size) {
   Isolate* isolate = CcTest::i_isolate();
   HandleScope scope(isolate);
@@ -11489,5 +11405,4 @@
 #undef __
 
 }  // namespace internal
-}  // namespace v8
->>>>>>> 84bd6f3c
+}  // namespace v8