--- conflicted
+++ resolved
@@ -729,13 +729,7 @@
                                          .As<v8::Function>();
   i::Handle<i::JSFunction> i_function =
       i::Handle<i::JSFunction>::cast(v8::Utils::OpenHandle(*function));
-<<<<<<< HEAD
-  // Set a high deopt count to trigger bail out.
-  i_function->shared()->set_opt_count(i::FLAG_max_deopt_count + 1);
-  i_function->shared()->set_deopt_count(i::FLAG_max_deopt_count + 1);
-=======
   USE(i_function);
->>>>>>> 84bd6f3c
 
   CompileRun(
       "%OptimizeFunctionOnNextCall(Debugger);"
