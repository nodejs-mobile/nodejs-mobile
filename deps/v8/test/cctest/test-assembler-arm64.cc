--- conflicted
+++ resolved
@@ -41,11 +41,7 @@
 #include "src/arm64/utils-arm64.h"
 #include "src/base/platform/platform.h"
 #include "src/base/utils/random-number-generator.h"
-<<<<<<< HEAD
-#include "src/factory.h"
-=======
 #include "src/heap/factory.h"
->>>>>>> 84bd6f3c
 #include "src/macro-assembler.h"
 #include "test/cctest/cctest.h"
 #include "test/cctest/test-utils-arm64.h"
@@ -176,17 +172,6 @@
 
 #else  // ifdef USE_SIMULATOR.
 // Run the test on real hardware or models.
-<<<<<<< HEAD
-#define SETUP_SIZE(buf_size)                                            \
-  Isolate* isolate = CcTest::i_isolate();                               \
-  HandleScope scope(isolate);                                           \
-  CHECK(isolate != NULL);                                               \
-  size_t actual_size;                                                   \
-  byte* buf = static_cast<byte*>(                                       \
-      v8::base::OS::Allocate(buf_size, &actual_size, true));            \
-  MacroAssembler masm(isolate, buf, static_cast<unsigned>(actual_size), \
-                      v8::internal::CodeObjectRequired::kYes);          \
-=======
 #define SETUP_SIZE(buf_size)                                     \
   Isolate* isolate = CcTest::i_isolate();                        \
   HandleScope scope(isolate);                                    \
@@ -195,7 +180,6 @@
   byte* buf = AllocateAssemblerBuffer(&allocated, buf_size);     \
   MacroAssembler masm(isolate, buf, static_cast<int>(allocated), \
                       v8::internal::CodeObjectRequired::kYes);   \
->>>>>>> 84bd6f3c
   RegisterDump core;
 
 #define RESET()                                                \
@@ -857,17 +841,6 @@
 
   // Test bic into sp when the constant cannot be encoded in the immediate
   // field.
-<<<<<<< HEAD
-  // Use x20 to preserve csp. We check for the result via x21 because the
-  // test infrastructure requires that csp be restored to its original value.
-  __ SetStackPointer(jssp);  // Change stack pointer to avoid consistency check.
-  __ Mov(x20, csp);
-  __ Mov(x0, 0xffffff);
-  __ Bic(csp, x0, Operand(0xabcdef));
-  __ Mov(x21, csp);
-  __ Mov(csp, x20);
-  __ SetStackPointer(csp);  // Restore stack pointer.
-=======
   // Use x20 to preserve sp. We check for the result via x21 because the
   // test infrastructure requires that sp be restored to its original value.
   __ Mov(x20, sp);
@@ -875,7 +848,6 @@
   __ Bic(sp, x0, Operand(0xABCDEF));
   __ Mov(x21, sp);
   __ Mov(sp, x20);
->>>>>>> 84bd6f3c
   END();
 
   RUN();
@@ -7195,48 +7167,6 @@
   // pre-shifted encodable immediate followed by a post-shift applied to
   // the arithmetic or logical operation.
 
-<<<<<<< HEAD
-  // Save csp and change stack pointer to avoid consistency check.
-  __ SetStackPointer(jssp);
-  __ Mov(x29, csp);
-
-  // Set the registers to known values.
-  __ Mov(x0, 0x1000);
-  __ Mov(csp, 0x1000);
-
-  // Arithmetic ops.
-  __ Add(x1, x0, 0x1f7de);
-  __ Add(w2, w0, 0xffffff1);
-  __ Adds(x3, x0, 0x18001);
-  __ Adds(w4, w0, 0xffffff1);
-  __ Add(x5, x0, 0x10100);
-  __ Sub(w6, w0, 0xffffff1);
-  __ Subs(x7, x0, 0x18001);
-  __ Subs(w8, w0, 0xffffff1);
-
-  // Logical ops.
-  __ And(x9, x0, 0x1f7de);
-  __ Orr(w10, w0, 0xffffff1);
-  __ Eor(x11, x0, 0x18001);
-
-  // Ops using the stack pointer.
-  __ Add(csp, csp, 0x1f7f0);
-  __ Mov(x12, csp);
-  __ Mov(csp, 0x1000);
-
-  __ Adds(x13, csp, 0x1f7f0);
-
-  __ Orr(csp, x0, 0x1f7f0);
-  __ Mov(x14, csp);
-  __ Mov(csp, 0x1000);
-
-  __ Add(csp, csp, 0x10100);
-  __ Mov(x15, csp);
-
-  //  Restore csp.
-  __ Mov(csp, x29);
-  __ SetStackPointer(csp);
-=======
   // Save sp.
   __ Mov(x29, sp);
 
@@ -7275,27 +7205,11 @@
 
   //  Restore sp.
   __ Mov(sp, x29);
->>>>>>> 84bd6f3c
   END();
 
   RUN();
 
   CHECK_EQUAL_64(0x1000, x0);
-<<<<<<< HEAD
-  CHECK_EQUAL_64(0x207de, x1);
-  CHECK_EQUAL_64(0x10000ff1, x2);
-  CHECK_EQUAL_64(0x19001, x3);
-  CHECK_EQUAL_64(0x10000ff1, x4);
-  CHECK_EQUAL_64(0x11100, x5);
-  CHECK_EQUAL_64(0xf000100f, x6);
-  CHECK_EQUAL_64(0xfffffffffffe8fff, x7);
-  CHECK_EQUAL_64(0xf000100f, x8);
-  CHECK_EQUAL_64(0x1000, x9);
-  CHECK_EQUAL_64(0xffffff1, x10);
-  CHECK_EQUAL_64(0x207f0, x12);
-  CHECK_EQUAL_64(0x207f0, x13);
-  CHECK_EQUAL_64(0x1f7f0, x14);
-=======
   CHECK_EQUAL_64(0x207DE, x1);
   CHECK_EQUAL_64(0x10000FF1, x2);
   CHECK_EQUAL_64(0x19001, x3);
@@ -7309,7 +7223,6 @@
   CHECK_EQUAL_64(0x207F0, x12);
   CHECK_EQUAL_64(0x207F0, x13);
   CHECK_EQUAL_64(0x1F7F0, x14);
->>>>>>> 84bd6f3c
   CHECK_EQUAL_64(0x11100, x15);
 
   TEARDOWN();
