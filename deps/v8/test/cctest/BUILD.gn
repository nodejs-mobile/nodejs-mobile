--- conflicted
+++ resolved
@@ -50,15 +50,9 @@
     "$target_gen_dir/resources.cc",
 
     ### gcmole(all) ###
-<<<<<<< HEAD
-    "../common/wasm/test-signatures.h",
-    "../common/wasm/wasm-macro-gen.h",
-    "ast-types-fuzz.h",
-=======
     "../../test/common/wasm/flag-utils.h",
     "../../test/common/wasm/test-signatures.h",
     "../../test/common/wasm/wasm-macro-gen.h",
->>>>>>> 84bd6f3c
     "cctest.cc",
     "cctest.h",
     "compiler/c-signature.h",
@@ -122,10 +116,7 @@
     "heap/test-array-buffer-tracker.cc",
     "heap/test-compaction.cc",
     "heap/test-concurrent-marking.cc",
-<<<<<<< HEAD
-=======
     "heap/test-embedder-tracing.cc",
->>>>>>> 84bd6f3c
     "heap/test-heap.cc",
     "heap/test-incremental-marking.cc",
     "heap/test-invalidated-slots.cc",
@@ -250,11 +241,7 @@
     "wasm/test-run-wasm-interpreter.cc",
     "wasm/test-run-wasm-js.cc",
     "wasm/test-run-wasm-module.cc",
-<<<<<<< HEAD
-    "wasm/test-run-wasm-relocation.cc",
-=======
     "wasm/test-run-wasm-sign-extension.cc",
->>>>>>> 84bd6f3c
     "wasm/test-run-wasm-simd.cc",
     "wasm/test-run-wasm.cc",
     "wasm/test-streaming-compilation.cc",
@@ -290,12 +277,7 @@
       "test-code-stubs.h",
       "test-disasm-arm.cc",
       "test-macro-assembler-arm.cc",
-<<<<<<< HEAD
-      "test-run-wasm-relocation-arm.cc",
-      "test-simulator-arm.cc",
-=======
       "test-sync-primitives-arm.cc",
->>>>>>> 84bd6f3c
     ]
   } else if (v8_current_cpu == "arm64") {
     sources += [  ### gcmole(arch:arm64) ###
@@ -307,17 +289,10 @@
       "test-fuzz-arm64.cc",
       "test-javascript-arm64.cc",
       "test-js-arm64-variables.cc",
-<<<<<<< HEAD
-      "test-run-wasm-relocation-arm64.cc",
-      "test-simulator-arm64.cc",
-      "test-utils-arm64.cc",
-      "test-utils-arm64.h",
-=======
       "test-sync-primitives-arm64.cc",
       "test-utils-arm64.cc",
       "test-utils-arm64.h",
       "wasm/test-run-wasm-atomics64.cc",
->>>>>>> 84bd6f3c
     ]
   } else if (v8_current_cpu == "x86") {
     sources += [  ### gcmole(arch:ia32) ###
@@ -327,11 +302,6 @@
       "test-code-stubs.h",
       "test-disasm-ia32.cc",
       "test-log-stack-tracer.cc",
-<<<<<<< HEAD
-      "test-macro-assembler-ia32.cc",
-      "test-run-wasm-relocation-ia32.cc",
-=======
->>>>>>> 84bd6f3c
     ]
   } else if (v8_current_cpu == "mips") {
     sources += [  ### gcmole(arch:mips) ###
@@ -378,22 +348,7 @@
       "test-disasm-x64.cc",
       "test-log-stack-tracer.cc",
       "test-macro-assembler-x64.cc",
-<<<<<<< HEAD
-      "test-run-wasm-relocation-x64.cc",
-    ]
-  } else if (v8_current_cpu == "x87") {
-    sources += [  ### gcmole(arch:x87) ###
-      "test-assembler-x87.cc",
-      "test-code-stubs-x87.cc",
-      "test-code-stubs.cc",
-      "test-code-stubs.h",
-      "test-disasm-x87.cc",
-      "test-log-stack-tracer.cc",
-      "test-macro-assembler-x87.cc",
-      "test-run-wasm-relocation-x87.cc",
-=======
       "wasm/test-run-wasm-atomics64.cc",
->>>>>>> 84bd6f3c
     ]
   } else if (v8_current_cpu == "ppc" || v8_current_cpu == "ppc64") {
     sources += [  ### gcmole(arch:ppc) ###
@@ -418,11 +373,7 @@
 
   public_deps = [
     ":resources",
-<<<<<<< HEAD
-    "../..:v8_builtins_generators",
-=======
     "../..:v8_initializers",
->>>>>>> 84bd6f3c
     "../..:v8_libbase",
     "../..:v8_libplatform",
     "../..:wasm_module_runner",
