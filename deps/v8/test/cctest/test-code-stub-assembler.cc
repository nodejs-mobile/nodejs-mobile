// Copyright 2015 the V8 project authors. All rights reserved.
// Use of this source code is governed by a BSD-style license that can be
// found in the LICENSE file.

#include <cmath>

#include "src/api.h"
#include "src/base/utils/random-number-generator.h"
#include "src/builtins/builtins-promise-gen.h"
<<<<<<< HEAD
=======
#include "src/builtins/builtins-string-gen.h"
#include "src/char-predicates.h"
>>>>>>> 84bd6f3c
#include "src/code-factory.h"
#include "src/code-stub-assembler.h"
#include "src/compiler/node.h"
#include "src/debug/debug.h"
#include "src/isolate.h"
#include "src/objects-inl.h"
#include "src/objects/hash-table-inl.h"
#include "src/objects/promise-inl.h"
#include "test/cctest/compiler/code-assembler-tester.h"
#include "test/cctest/compiler/function-tester.h"

namespace v8 {
namespace internal {
namespace compiler {

namespace {

using Label = CodeAssemblerLabel;
using Variable = CodeAssemblerVariable;
template <class T>
using TVariable = TypedCodeAssemblerVariable<T>;

Handle<String> MakeString(const char* str) {
  Isolate* isolate = CcTest::i_isolate();
  Factory* factory = isolate->factory();
  return factory->InternalizeUtf8String(str);
}

Handle<String> MakeName(const char* str, int suffix) {
  EmbeddedVector<char, 128> buffer;
  SNPrintF(buffer, "%s%d", str, suffix);
  return MakeString(buffer.start());
}

int sum9(int a0, int a1, int a2, int a3, int a4, int a5, int a6, int a7,
         int a8) {
  return a0 + a1 + a2 + a3 + a4 + a5 + a6 + a7 + a8;
}

static int sum3(int a0, int a1, int a2) { return a0 + a1 + a2; }

}  // namespace

TEST(CallCFunction9) {
  Isolate* isolate(CcTest::InitIsolateOnce());

  const int kNumParams = 0;
  CodeAssemblerTester asm_tester(isolate, kNumParams);
  CodeStubAssembler m(asm_tester.state());

  {
    Node* const fun_constant = m.ExternalConstant(
        ExternalReference::Create(reinterpret_cast<Address>(sum9)));

    MachineType type_intptr = MachineType::IntPtr();

    Node* const result = m.CallCFunction9(
        type_intptr, type_intptr, type_intptr, type_intptr, type_intptr,
        type_intptr, type_intptr, type_intptr, type_intptr, type_intptr,
        fun_constant, m.IntPtrConstant(0), m.IntPtrConstant(1),
        m.IntPtrConstant(2), m.IntPtrConstant(3), m.IntPtrConstant(4),
        m.IntPtrConstant(5), m.IntPtrConstant(6), m.IntPtrConstant(7),
        m.IntPtrConstant(8));
    m.Return(m.SmiTag(result));
  }

  FunctionTester ft(asm_tester.GenerateCode(), kNumParams);

  Handle<Object> result = ft.Call().ToHandleChecked();
  CHECK_EQ(36, Handle<Smi>::cast(result)->value());
}

TEST(CallCFunction3WithCallerSavedRegisters) {
  Isolate* isolate(CcTest::InitIsolateOnce());

  const int kNumParams = 0;
  CodeAssemblerTester asm_tester(isolate, kNumParams);
  CodeStubAssembler m(asm_tester.state());

  {
    Node* const fun_constant = m.ExternalConstant(
        ExternalReference::Create(reinterpret_cast<Address>(sum3)));

    MachineType type_intptr = MachineType::IntPtr();

    Node* const result = m.CallCFunction3WithCallerSavedRegisters(
        type_intptr, type_intptr, type_intptr, type_intptr, fun_constant,
        m.IntPtrConstant(0), m.IntPtrConstant(1), m.IntPtrConstant(2),
        kSaveFPRegs);
    m.Return(m.SmiTag(result));
  }

  FunctionTester ft(asm_tester.GenerateCode(), kNumParams);

  Handle<Object> result = ft.Call().ToHandleChecked();
  CHECK_EQ(3, Handle<Smi>::cast(result)->value());
}

namespace {

void CheckToUint32Result(uint32_t expected, Handle<Object> result) {
  const int64_t result_int64 = NumberToInt64(*result);
  const uint32_t result_uint32 = NumberToUint32(*result);

  CHECK_EQ(static_cast<int64_t>(result_uint32), result_int64);
  CHECK_EQ(expected, result_uint32);

  // Ensure that the result is normalized to a Smi, i.e. a HeapNumber is only
  // returned if the result is not within Smi range.
  const bool expected_fits_into_intptr =
      static_cast<int64_t>(expected) <=
      static_cast<int64_t>(std::numeric_limits<intptr_t>::max());
  if (expected_fits_into_intptr &&
      Smi::IsValid(static_cast<intptr_t>(expected))) {
    CHECK(result->IsSmi());
  } else {
    CHECK(result->IsHeapNumber());
  }
}

}  // namespace

TEST(ToUint32) {
  Isolate* isolate(CcTest::InitIsolateOnce());
  Factory* factory = isolate->factory();

  const int kNumParams = 1;
  CodeAssemblerTester asm_tester(isolate, kNumParams);
  CodeStubAssembler m(asm_tester.state());

  const int kContextOffset = 2;
  Node* const context = m.Parameter(kNumParams + kContextOffset);
  Node* const input = m.Parameter(0);
  m.Return(m.ToUint32(context, input));

  FunctionTester ft(asm_tester.GenerateCode(), kNumParams);

  // clang-format off
  double inputs[] = {
     std::nan("-1"), std::nan("1"), std::nan("2"),
    -std::numeric_limits<double>::infinity(),
     std::numeric_limits<double>::infinity(),
    -0.0, -0.001, -0.5, -0.999, -1.0,
     0.0,  0.001,  0.5,  0.999,  1.0,
    -2147483647.9, -2147483648.0, -2147483648.5, -2147483648.9,  // SmiMin.
     2147483646.9,  2147483647.0,  2147483647.5,  2147483647.9,  // SmiMax.
    -4294967295.9, -4294967296.0, -4294967296.5, -4294967297.0,  // - 2^32.
     4294967295.9,  4294967296.0,  4294967296.5,  4294967297.0,  //   2^32.
  };

  uint32_t expectations[] = {
     0, 0, 0,
     0,
     0,
     0, 0, 0, 0, 4294967295,
     0, 0, 0, 0, 1,
     2147483649, 2147483648, 2147483648, 2147483648,
     2147483646, 2147483647, 2147483647, 2147483647,
     1, 0, 0, 4294967295,
     4294967295, 0, 0, 1,
  };
  // clang-format on

  STATIC_ASSERT(arraysize(inputs) == arraysize(expectations));

  const int test_count = arraysize(inputs);
  for (int i = 0; i < test_count; i++) {
    Handle<Object> input_obj = factory->NewNumber(inputs[i]);
    Handle<HeapNumber> input_num;

    // Check with Smi input.
    if (input_obj->IsSmi()) {
      Handle<Smi> input_smi = Handle<Smi>::cast(input_obj);
      Handle<Object> result = ft.Call(input_smi).ToHandleChecked();
      CheckToUint32Result(expectations[i], result);
      input_num = factory->NewHeapNumber(inputs[i]);
    } else {
      input_num = Handle<HeapNumber>::cast(input_obj);
    }

    // Check with HeapNumber input.
    {
      CHECK(input_num->IsHeapNumber());
      Handle<Object> result = ft.Call(input_num).ToHandleChecked();
      CheckToUint32Result(expectations[i], result);
    }
  }

  // A couple of final cases for ToNumber conversions.
  CheckToUint32Result(0, ft.Call(factory->undefined_value()).ToHandleChecked());
  CheckToUint32Result(0, ft.Call(factory->null_value()).ToHandleChecked());
  CheckToUint32Result(0, ft.Call(factory->false_value()).ToHandleChecked());
  CheckToUint32Result(1, ft.Call(factory->true_value()).ToHandleChecked());
  CheckToUint32Result(
      42,
      ft.Call(factory->NewStringFromAsciiChecked("0x2A")).ToHandleChecked());

  ft.CheckThrows(factory->match_symbol());
}

namespace {
void IsValidPositiveSmiCase(Isolate* isolate, intptr_t value, bool expected) {
  const int kNumParams = 0;
  CodeAssemblerTester asm_tester(isolate, kNumParams);

  CodeStubAssembler m(asm_tester.state());
  m.Return(
      m.SelectBooleanConstant(m.IsValidPositiveSmi(m.IntPtrConstant(value))));

  FunctionTester ft(asm_tester.GenerateCode(), kNumParams);
  MaybeHandle<Object> maybe_handle = ft.Call();

  if (expected) {
    CHECK(maybe_handle.ToHandleChecked()->IsTrue(isolate));
  } else {
    CHECK(maybe_handle.ToHandleChecked()->IsFalse(isolate));
  }
}
}  // namespace

TEST(IsValidPositiveSmi) {
  Isolate* isolate(CcTest::InitIsolateOnce());

  IsValidPositiveSmiCase(isolate, -1, false);
  IsValidPositiveSmiCase(isolate, 0, true);
  IsValidPositiveSmiCase(isolate, 1, true);

#ifdef V8_TARGET_ARCH_32_BIT
  IsValidPositiveSmiCase(isolate, 0x3FFFFFFFU, true);
  IsValidPositiveSmiCase(isolate, 0xC0000000U, false);
  IsValidPositiveSmiCase(isolate, 0x40000000U, false);
  IsValidPositiveSmiCase(isolate, 0xBFFFFFFFU, false);
#else
  typedef std::numeric_limits<int32_t> int32_limits;
  IsValidPositiveSmiCase(isolate, int32_limits::max(), true);
  IsValidPositiveSmiCase(isolate, int32_limits::min(), false);
  IsValidPositiveSmiCase(isolate,
                         static_cast<intptr_t>(int32_limits::max()) + 1, false);
  IsValidPositiveSmiCase(isolate,
                         static_cast<intptr_t>(int32_limits::min()) - 1, false);
#endif
}

namespace {

int sum9(int a0, int a1, int a2, int a3, int a4, int a5, int a6, int a7,
         int a8) {
  return a0 + a1 + a2 + a3 + a4 + a5 + a6 + a7 + a8;
}

}  // namespace

TEST(CallCFunction9) {
  Isolate* isolate(CcTest::InitIsolateOnce());

  const int kNumParams = 0;
  CodeAssemblerTester data(isolate, kNumParams);
  CodeStubAssembler m(data.state());

  {
    Node* const fun_constant = m.ExternalConstant(
        ExternalReference(reinterpret_cast<Address>(sum9), isolate));

    MachineType type_intptr = MachineType::IntPtr();

    Node* const result = m.CallCFunction9(
        type_intptr, type_intptr, type_intptr, type_intptr, type_intptr,
        type_intptr, type_intptr, type_intptr, type_intptr, type_intptr,
        fun_constant, m.IntPtrConstant(0), m.IntPtrConstant(1),
        m.IntPtrConstant(2), m.IntPtrConstant(3), m.IntPtrConstant(4),
        m.IntPtrConstant(5), m.IntPtrConstant(6), m.IntPtrConstant(7),
        m.IntPtrConstant(8));
    m.Return(m.SmiTag(result));
  }

  Handle<Code> code = data.GenerateCode();
  FunctionTester ft(code, kNumParams);

  Handle<Object> result = ft.Call().ToHandleChecked();
  CHECK_EQ(36, Handle<Smi>::cast(result)->value());
}

namespace {

void CheckToUint32Result(uint32_t expected, Handle<Object> result) {
  const int64_t result_int64 = NumberToInt64(*result);
  const uint32_t result_uint32 = NumberToUint32(*result);

  CHECK_EQ(static_cast<int64_t>(result_uint32), result_int64);
  CHECK_EQ(expected, result_uint32);

  // Ensure that the result is normalized to a Smi, i.e. a HeapNumber is only
  // returned if the result is not within Smi range.
  const bool expected_fits_into_intptr =
      static_cast<int64_t>(expected) <=
      static_cast<int64_t>(std::numeric_limits<intptr_t>::max());
  if (expected_fits_into_intptr &&
      Smi::IsValid(static_cast<intptr_t>(expected))) {
    CHECK(result->IsSmi());
  } else {
    CHECK(result->IsHeapNumber());
  }
}

}  // namespace

TEST(ToUint32) {
  Isolate* isolate(CcTest::InitIsolateOnce());
  Factory* factory = isolate->factory();

  const int kNumParams = 1;
  CodeAssemblerTester data(isolate, kNumParams);
  CodeStubAssembler m(data.state());

  const int kContextOffset = 2;
  Node* const context = m.Parameter(kNumParams + kContextOffset);
  Node* const input = m.Parameter(0);
  m.Return(m.ToUint32(context, input));

  Handle<Code> code = data.GenerateCode();
  FunctionTester ft(code, kNumParams);

  // clang-format off
  double inputs[] = {
     std::nan("-1"), std::nan("1"), std::nan("2"),
    -std::numeric_limits<double>::infinity(),
     std::numeric_limits<double>::infinity(),
    -0.0, -0.001, -0.5, -0.999, -1.0,
     0.0,  0.001,  0.5,  0.999,  1.0,
    -2147483647.9, -2147483648.0, -2147483648.5, -2147483648.9,  // SmiMin.
     2147483646.9,  2147483647.0,  2147483647.5,  2147483647.9,  // SmiMax.
    -4294967295.9, -4294967296.0, -4294967296.5, -4294967297.0,  // - 2^32.
     4294967295.9,  4294967296.0,  4294967296.5,  4294967297.0,  //   2^32.
  };

  uint32_t expectations[] = {
     0, 0, 0,
     0,
     0,
     0, 0, 0, 0, 4294967295,
     0, 0, 0, 0, 1,
     2147483649, 2147483648, 2147483648, 2147483648,
     2147483646, 2147483647, 2147483647, 2147483647,
     1, 0, 0, 4294967295,
     4294967295, 0, 0, 1,
  };
  // clang-format on

  STATIC_ASSERT(arraysize(inputs) == arraysize(expectations));

  const int test_count = arraysize(inputs);
  for (int i = 0; i < test_count; i++) {
    Handle<Object> input_obj = factory->NewNumber(inputs[i]);
    Handle<HeapNumber> input_num;

    // Check with Smi input.
    if (input_obj->IsSmi()) {
      Handle<Smi> input_smi = Handle<Smi>::cast(input_obj);
      Handle<Object> result = ft.Call(input_smi).ToHandleChecked();
      CheckToUint32Result(expectations[i], result);
      input_num = factory->NewHeapNumber(inputs[i]);
    } else {
      input_num = Handle<HeapNumber>::cast(input_obj);
    }

    // Check with HeapNumber input.
    {
      CHECK(input_num->IsHeapNumber());
      Handle<Object> result = ft.Call(input_num).ToHandleChecked();
      CheckToUint32Result(expectations[i], result);
    }
  }

  // A couple of final cases for ToNumber conversions.
  CheckToUint32Result(0, ft.Call(factory->undefined_value()).ToHandleChecked());
  CheckToUint32Result(0, ft.Call(factory->null_value()).ToHandleChecked());
  CheckToUint32Result(0, ft.Call(factory->false_value()).ToHandleChecked());
  CheckToUint32Result(1, ft.Call(factory->true_value()).ToHandleChecked());
  CheckToUint32Result(
      42,
      ft.Call(factory->NewStringFromAsciiChecked("0x2A")).ToHandleChecked());

  ft.CheckThrows(factory->match_symbol());
}

TEST(FixedArrayAccessSmiIndex) {
  Isolate* isolate(CcTest::InitIsolateOnce());
  CodeAssemblerTester asm_tester(isolate);
  CodeStubAssembler m(asm_tester.state());
  Handle<FixedArray> array = isolate->factory()->NewFixedArray(5);
  array->set(4, Smi::FromInt(733));
  m.Return(m.LoadFixedArrayElement(m.HeapConstant(array),
                                   m.SmiTag(m.IntPtrConstant(4)), 0,
                                   CodeStubAssembler::SMI_PARAMETERS));
  FunctionTester ft(asm_tester.GenerateCode());
  MaybeHandle<Object> result = ft.Call();
  CHECK_EQ(733, Handle<Smi>::cast(result.ToHandleChecked())->value());
}

TEST(LoadHeapNumberValue) {
  Isolate* isolate(CcTest::InitIsolateOnce());
  CodeAssemblerTester asm_tester(isolate);
  CodeStubAssembler m(asm_tester.state());
  Handle<HeapNumber> number = isolate->factory()->NewHeapNumber(1234);
  m.Return(m.SmiFromInt32(m.Signed(
      m.ChangeFloat64ToUint32(m.LoadHeapNumberValue(m.HeapConstant(number))))));
  FunctionTester ft(asm_tester.GenerateCode());
  MaybeHandle<Object> result = ft.Call();
  CHECK_EQ(1234, Handle<Smi>::cast(result.ToHandleChecked())->value());
}

TEST(LoadInstanceType) {
  Isolate* isolate(CcTest::InitIsolateOnce());
  CodeAssemblerTester asm_tester(isolate);
  CodeStubAssembler m(asm_tester.state());
  Handle<HeapObject> undefined = isolate->factory()->undefined_value();
  m.Return(m.SmiFromInt32(m.LoadInstanceType(m.HeapConstant(undefined))));
  FunctionTester ft(asm_tester.GenerateCode());
  MaybeHandle<Object> result = ft.Call();
  CHECK_EQ(InstanceType::ODDBALL_TYPE,
           Handle<Smi>::cast(result.ToHandleChecked())->value());
}

TEST(DecodeWordFromWord32) {
  Isolate* isolate(CcTest::InitIsolateOnce());
  CodeAssemblerTester asm_tester(isolate);
  CodeStubAssembler m(asm_tester.state());

  class TestBitField : public BitField<unsigned, 3, 3> {};
  m.Return(m.SmiTag(
      m.Signed(m.DecodeWordFromWord32<TestBitField>(m.Int32Constant(0x2F)))));
  FunctionTester ft(asm_tester.GenerateCode());
  MaybeHandle<Object> result = ft.Call();
  // value  = 00101111
  // mask   = 00111000
  // result = 101
  CHECK_EQ(5, Handle<Smi>::cast(result.ToHandleChecked())->value());
}

TEST(JSFunction) {
  const int kNumParams = 3;  // Receiver, left, right.
  Isolate* isolate(CcTest::InitIsolateOnce());
  CodeAssemblerTester asm_tester(isolate, kNumParams);
  CodeStubAssembler m(asm_tester.state());
  m.Return(m.SmiFromInt32(
      m.Int32Add(m.SmiToInt32(m.Parameter(1)), m.SmiToInt32(m.Parameter(2)))));

  FunctionTester ft(asm_tester.GenerateCode(), kNumParams);

  MaybeHandle<Object> result = ft.Call(isolate->factory()->undefined_value(),
                                       handle(Smi::FromInt(23), isolate),
                                       handle(Smi::FromInt(34), isolate));
  CHECK_EQ(57, Handle<Smi>::cast(result.ToHandleChecked())->value());
}

TEST(ComputeIntegerHash) {
  Isolate* isolate(CcTest::InitIsolateOnce());
  const int kNumParams = 1;
  CodeAssemblerTester asm_tester(isolate, kNumParams);
  CodeStubAssembler m(asm_tester.state());

  m.Return(m.SmiFromInt32(m.ComputeSeededHash(m.SmiUntag(m.Parameter(0)))));

  FunctionTester ft(asm_tester.GenerateCode(), kNumParams);

  base::RandomNumberGenerator rand_gen(FLAG_random_seed);

  for (int i = 0; i < 1024; i++) {
    int k = rand_gen.NextInt(Smi::kMaxValue);

    Handle<Smi> key(Smi::FromInt(k), isolate);
    Handle<Object> result = ft.Call(key).ToHandleChecked();

    uint32_t hash = ComputeSeededHash(k, isolate->heap()->HashSeed());
    Smi* expected = Smi::FromInt(hash & Smi::kMaxValue);
    CHECK_EQ(expected, Smi::cast(*result));
  }
}

TEST(ToString) {
  Isolate* isolate(CcTest::InitIsolateOnce());
  const int kNumParams = 1;
  CodeAssemblerTester asm_tester(isolate, kNumParams);
  CodeStubAssembler m(asm_tester.state());
  m.Return(m.ToString(m.Parameter(kNumParams + 2), m.Parameter(0)));

  FunctionTester ft(asm_tester.GenerateCode(), kNumParams);

  Handle<FixedArray> test_cases = isolate->factory()->NewFixedArray(5);
  Handle<FixedArray> smi_test = isolate->factory()->NewFixedArray(2);
  smi_test->set(0, Smi::FromInt(42));
  Handle<String> str(isolate->factory()->InternalizeUtf8String("42"));
  smi_test->set(1, *str);
  test_cases->set(0, *smi_test);

  Handle<FixedArray> number_test = isolate->factory()->NewFixedArray(2);
  Handle<HeapNumber> num(isolate->factory()->NewHeapNumber(3.14));
  number_test->set(0, *num);
  str = isolate->factory()->InternalizeUtf8String("3.14");
  number_test->set(1, *str);
  test_cases->set(1, *number_test);

  Handle<FixedArray> string_test = isolate->factory()->NewFixedArray(2);
  str = isolate->factory()->InternalizeUtf8String("test");
  string_test->set(0, *str);
  string_test->set(1, *str);
  test_cases->set(2, *string_test);

  Handle<FixedArray> oddball_test = isolate->factory()->NewFixedArray(2);
  oddball_test->set(0, isolate->heap()->undefined_value());
  str = isolate->factory()->InternalizeUtf8String("undefined");
  oddball_test->set(1, *str);
  test_cases->set(3, *oddball_test);

  Handle<FixedArray> tostring_test = isolate->factory()->NewFixedArray(2);
  Handle<FixedArray> js_array_storage = isolate->factory()->NewFixedArray(2);
  js_array_storage->set(0, Smi::FromInt(1));
  js_array_storage->set(1, Smi::FromInt(2));
  Handle<JSArray> js_array = isolate->factory()->NewJSArray(2);
  JSArray::SetContent(js_array, js_array_storage);
  tostring_test->set(0, *js_array);
  str = isolate->factory()->InternalizeUtf8String("1,2");
  tostring_test->set(1, *str);
  test_cases->set(4, *tostring_test);

  for (int i = 0; i < 5; ++i) {
    Handle<FixedArray> test = handle(FixedArray::cast(test_cases->get(i)));
    Handle<Object> obj = handle(test->get(0), isolate);
    Handle<String> expected = handle(String::cast(test->get(1)));
    Handle<Object> result = ft.Call(obj).ToHandleChecked();
    CHECK(result->IsString());
    CHECK(String::Equals(Handle<String>::cast(result), expected));
  }
}

TEST(TryToName) {
  Isolate* isolate(CcTest::InitIsolateOnce());

  const int kNumParams = 3;
  CodeAssemblerTester asm_tester(isolate, kNumParams);
  CodeStubAssembler m(asm_tester.state());

  enum Result { kKeyIsIndex, kKeyIsUnique, kBailout };
  {
    Node* key = m.Parameter(0);
    Node* expected_result = m.Parameter(1);
    Node* expected_arg = m.Parameter(2);

    Label passed(&m), failed(&m);
    Label if_keyisindex(&m), if_keyisunique(&m), if_bailout(&m);
    {
      Variable var_index(&m, MachineType::PointerRepresentation());
      Variable var_unique(&m, MachineRepresentation::kTagged);

      m.TryToName(key, &if_keyisindex, &var_index, &if_keyisunique, &var_unique,
                  &if_bailout);

      m.BIND(&if_keyisindex);
      m.GotoIfNot(m.WordEqual(expected_result,
                              m.SmiConstant(Smi::FromInt(kKeyIsIndex))),
                  &failed);
      m.Branch(m.WordEqual(m.SmiUntag(expected_arg), var_index.value()),
               &passed, &failed);

      m.BIND(&if_keyisunique);
      m.GotoIfNot(m.WordEqual(expected_result,
                              m.SmiConstant(Smi::FromInt(kKeyIsUnique))),
                  &failed);
      m.Branch(m.WordEqual(expected_arg, var_unique.value()), &passed, &failed);
    }

    m.BIND(&if_bailout);
    m.Branch(
        m.WordEqual(expected_result, m.SmiConstant(Smi::FromInt(kBailout))),
        &passed, &failed);

    m.BIND(&passed);
    m.Return(m.BooleanConstant(true));

    m.BIND(&failed);
    m.Return(m.BooleanConstant(false));
  }

  FunctionTester ft(asm_tester.GenerateCode(), kNumParams);

  Handle<Object> expect_index(Smi::FromInt(kKeyIsIndex), isolate);
  Handle<Object> expect_unique(Smi::FromInt(kKeyIsUnique), isolate);
  Handle<Object> expect_bailout(Smi::FromInt(kBailout), isolate);

  {
    // TryToName(<zero smi>) => if_keyisindex: smi value.
    Handle<Object> key(Smi::kZero, isolate);
    ft.CheckTrue(key, expect_index, key);
  }

  {
    // TryToName(<positive smi>) => if_keyisindex: smi value.
    Handle<Object> key(Smi::FromInt(153), isolate);
    ft.CheckTrue(key, expect_index, key);
  }

  {
    // TryToName(<negative smi>) => if_keyisindex: smi value.
    // A subsequent bounds check needs to take care of this case.
    Handle<Object> key(Smi::FromInt(-1), isolate);
    ft.CheckTrue(key, expect_index, key);
  }

  {
    // TryToName(<heap number with int value>) => if_keyisindex: number.
    Handle<Object> key(isolate->factory()->NewHeapNumber(153));
    Handle<Object> index(Smi::FromInt(153), isolate);
    ft.CheckTrue(key, expect_index, index);
  }

  {
    // TryToName(<true>) => if_keyisunique: "true".
    Handle<Object> key = isolate->factory()->true_value();
    Handle<Object> unique = isolate->factory()->InternalizeUtf8String("true");
    ft.CheckTrue(key, expect_unique, unique);
  }

  {
    // TryToName(<false>) => if_keyisunique: "false".
    Handle<Object> key = isolate->factory()->false_value();
    Handle<Object> unique = isolate->factory()->InternalizeUtf8String("false");
    ft.CheckTrue(key, expect_unique, unique);
  }

  {
    // TryToName(<null>) => if_keyisunique: "null".
    Handle<Object> key = isolate->factory()->null_value();
    Handle<Object> unique = isolate->factory()->InternalizeUtf8String("null");
    ft.CheckTrue(key, expect_unique, unique);
  }

  {
    // TryToName(<undefined>) => if_keyisunique: "undefined".
    Handle<Object> key = isolate->factory()->undefined_value();
    Handle<Object> unique =
        isolate->factory()->InternalizeUtf8String("undefined");
    ft.CheckTrue(key, expect_unique, unique);
  }

  {
    // TryToName(<symbol>) => if_keyisunique: <symbol>.
    Handle<Object> key = isolate->factory()->NewSymbol();
    ft.CheckTrue(key, expect_unique, key);
  }

  {
    // TryToName(<internalized string>) => if_keyisunique: <internalized string>
    Handle<Object> key = isolate->factory()->InternalizeUtf8String("test");
    ft.CheckTrue(key, expect_unique, key);
  }

  {
    // TryToName(<internalized number string>) => if_keyisindex: number.
    Handle<Object> key = isolate->factory()->InternalizeUtf8String("153");
    Handle<Object> index(Smi::FromInt(153), isolate);
    ft.CheckTrue(key, expect_index, index);
  }

  {
    // TryToName(<internalized uncacheable number string>) => bailout
    Handle<Object> key =
        isolate->factory()->InternalizeUtf8String("4294967294");
    ft.CheckTrue(key, expect_bailout);
  }

  {
    // TryToName(<non-internalized number string>) => if_keyisindex: number.
    Handle<String> key = isolate->factory()->NewStringFromAsciiChecked("153");
    uint32_t dummy;
    CHECK(key->AsArrayIndex(&dummy));
    CHECK(key->HasHashCode());
    CHECK(!key->IsInternalizedString());
    Handle<Object> index(Smi::FromInt(153), isolate);
    ft.CheckTrue(key, expect_index, index);
  }

  {
    // TryToName(<number string without cached index>) => bailout.
    Handle<String> key = isolate->factory()->NewStringFromAsciiChecked("153");
    CHECK(!key->HasHashCode());
    ft.CheckTrue(key, expect_bailout);
  }

  {
    // TryToName(<non-internalized string>) => bailout.
    Handle<Object> key = isolate->factory()->NewStringFromAsciiChecked("test");
    ft.CheckTrue(key, expect_bailout);
  }

  if (FLAG_thin_strings) {
    // TryToName(<thin string>) => internalized version.
    Handle<String> s = isolate->factory()->NewStringFromAsciiChecked("foo");
    Handle<String> internalized = isolate->factory()->InternalizeString(s);
    ft.CheckTrue(s, expect_unique, internalized);
  }

  if (FLAG_thin_strings) {
    // TryToName(<thin two-byte string>) => internalized version.
    uc16 array1[] = {2001, 2002, 2003};
    Vector<const uc16> str1(array1);
    Handle<String> s =
        isolate->factory()->NewStringFromTwoByte(str1).ToHandleChecked();
    Handle<String> internalized = isolate->factory()->InternalizeString(s);
    ft.CheckTrue(s, expect_unique, internalized);
  }
}

namespace {

template <typename Dictionary>
void TestEntryToIndex() {
  Isolate* isolate(CcTest::InitIsolateOnce());

  const int kNumParams = 1;
  CodeAssemblerTester asm_tester(isolate, kNumParams);
  CodeStubAssembler m(asm_tester.state());
  {
    TNode<IntPtrT> entry = m.SmiUntag(m.Parameter(0));
    TNode<IntPtrT> result = m.EntryToIndex<Dictionary>(entry);
    m.Return(m.SmiTag(result));
  }

  FunctionTester ft(asm_tester.GenerateCode(), kNumParams);

  // Test a wide range of entries but staying linear in the first 100 entries.
  for (int entry = 0; entry < Dictionary::kMaxCapacity;
       entry = entry * 1.01 + 1) {
    Handle<Object> result =
        ft.Call(handle(Smi::FromInt(entry), isolate)).ToHandleChecked();
    CHECK_EQ(Dictionary::EntryToIndex(entry), Smi::ToInt(*result));
  }
}

TEST(NameDictionaryEntryToIndex) { TestEntryToIndex<NameDictionary>(); }
TEST(GlobalDictionaryEntryToIndex) { TestEntryToIndex<GlobalDictionary>(); }

}  // namespace

namespace {

template <typename Dictionary>
void TestNameDictionaryLookup() {
  Isolate* isolate(CcTest::InitIsolateOnce());

  const int kNumParams = 4;
  CodeAssemblerTester asm_tester(isolate, kNumParams);
  CodeStubAssembler m(asm_tester.state());

  enum Result { kFound, kNotFound };
  {
    TNode<Dictionary> dictionary = m.CAST(m.Parameter(0));
    TNode<Name> unique_name = m.CAST(m.Parameter(1));
    TNode<Smi> expected_result = m.CAST(m.Parameter(2));
    TNode<Object> expected_arg = m.CAST(m.Parameter(3));

    Label passed(&m), failed(&m);
    Label if_found(&m), if_not_found(&m);
    TVariable<IntPtrT> var_name_index(&m);

    m.NameDictionaryLookup<Dictionary>(dictionary, unique_name, &if_found,
                                       &var_name_index, &if_not_found);
    m.BIND(&if_found);
    m.GotoIfNot(
        m.WordEqual(expected_result, m.SmiConstant(Smi::FromInt(kFound))),
        &failed);
    m.Branch(
        m.WordEqual(m.SmiUntag(m.CAST(expected_arg)), var_name_index.value()),
        &passed, &failed);

    m.BIND(&if_not_found);
    m.Branch(
        m.WordEqual(expected_result, m.SmiConstant(Smi::FromInt(kNotFound))),
        &passed, &failed);

    m.BIND(&passed);
    m.Return(m.BooleanConstant(true));

    m.BIND(&failed);
    m.Return(m.BooleanConstant(false));
  }

  FunctionTester ft(asm_tester.GenerateCode(), kNumParams);

  Handle<Object> expect_found(Smi::FromInt(kFound), isolate);
  Handle<Object> expect_not_found(Smi::FromInt(kNotFound), isolate);

  Handle<Dictionary> dictionary = Dictionary::New(isolate, 40);
  PropertyDetails fake_details = PropertyDetails::Empty();

  Factory* factory = isolate->factory();
  Handle<Name> keys[] = {
      factory->InternalizeUtf8String("0"),
      factory->InternalizeUtf8String("42"),
      factory->InternalizeUtf8String("-153"),
      factory->InternalizeUtf8String("0.0"),
      factory->InternalizeUtf8String("4.2"),
      factory->InternalizeUtf8String(""),
      factory->InternalizeUtf8String("name"),
      factory->NewSymbol(),
      factory->NewPrivateSymbol(),
  };

  for (size_t i = 0; i < arraysize(keys); i++) {
    Handle<Object> value = factory->NewPropertyCell(keys[i]);
    dictionary = Dictionary::Add(dictionary, keys[i], value, fake_details);
  }

  for (size_t i = 0; i < arraysize(keys); i++) {
    int entry = dictionary->FindEntry(keys[i]);
    int name_index =
        Dictionary::EntryToIndex(entry) + Dictionary::kEntryKeyIndex;
    CHECK_NE(Dictionary::kNotFound, entry);

    Handle<Object> expected_name_index(Smi::FromInt(name_index), isolate);
    ft.CheckTrue(dictionary, keys[i], expect_found, expected_name_index);
  }

  Handle<Name> non_existing_keys[] = {
      factory->InternalizeUtf8String("1"),
      factory->InternalizeUtf8String("-42"),
      factory->InternalizeUtf8String("153"),
      factory->InternalizeUtf8String("-1.0"),
      factory->InternalizeUtf8String("1.3"),
      factory->InternalizeUtf8String("a"),
      factory->InternalizeUtf8String("boom"),
      factory->NewSymbol(),
      factory->NewPrivateSymbol(),
  };

  for (size_t i = 0; i < arraysize(non_existing_keys); i++) {
    int entry = dictionary->FindEntry(non_existing_keys[i]);
    CHECK_EQ(Dictionary::kNotFound, entry);

    ft.CheckTrue(dictionary, non_existing_keys[i], expect_not_found);
  }
}

}  // namespace

TEST(NameDictionaryLookup) { TestNameDictionaryLookup<NameDictionary>(); }

TEST(GlobalDictionaryLookup) { TestNameDictionaryLookup<GlobalDictionary>(); }

TEST(NumberDictionaryLookup) {
  Isolate* isolate(CcTest::InitIsolateOnce());

  const int kNumParams = 4;
  CodeAssemblerTester asm_tester(isolate, kNumParams);
  CodeStubAssembler m(asm_tester.state());

  enum Result { kFound, kNotFound };
  {
    TNode<NumberDictionary> dictionary = m.CAST(m.Parameter(0));
    TNode<IntPtrT> key = m.SmiUntag(m.Parameter(1));
    TNode<Smi> expected_result = m.CAST(m.Parameter(2));
    TNode<Object> expected_arg = m.CAST(m.Parameter(3));

    Label passed(&m), failed(&m);
    Label if_found(&m), if_not_found(&m);
    TVariable<IntPtrT> var_entry(&m);

<<<<<<< HEAD
    m.NumberDictionaryLookup<Dictionary>(dictionary, key, &if_found, &var_entry,
                                         &if_not_found);
=======
    m.NumberDictionaryLookup(dictionary, key, &if_found, &var_entry,
                             &if_not_found);
>>>>>>> 84bd6f3c
    m.BIND(&if_found);
    m.GotoIfNot(
        m.WordEqual(expected_result, m.SmiConstant(Smi::FromInt(kFound))),
        &failed);
    m.Branch(m.WordEqual(m.SmiUntag(m.CAST(expected_arg)), var_entry.value()),
             &passed, &failed);

    m.BIND(&if_not_found);
    m.Branch(
        m.WordEqual(expected_result, m.SmiConstant(Smi::FromInt(kNotFound))),
        &passed, &failed);

    m.BIND(&passed);
    m.Return(m.BooleanConstant(true));

    m.BIND(&failed);
    m.Return(m.BooleanConstant(false));
  }

  FunctionTester ft(asm_tester.GenerateCode(), kNumParams);

  Handle<Object> expect_found(Smi::FromInt(kFound), isolate);
  Handle<Object> expect_not_found(Smi::FromInt(kNotFound), isolate);

  const int kKeysCount = 1000;
  Handle<NumberDictionary> dictionary =
      NumberDictionary::New(isolate, kKeysCount);
  uint32_t keys[kKeysCount];

  Handle<Object> fake_value(Smi::FromInt(42), isolate);
  PropertyDetails fake_details = PropertyDetails::Empty();

  base::RandomNumberGenerator rand_gen(FLAG_random_seed);

  for (int i = 0; i < kKeysCount; i++) {
    int random_key = rand_gen.NextInt(Smi::kMaxValue);
    keys[i] = static_cast<uint32_t>(random_key);
    if (dictionary->FindEntry(keys[i]) != NumberDictionary::kNotFound) continue;

    dictionary =
        NumberDictionary::Add(dictionary, keys[i], fake_value, fake_details);
  }

  // Now try querying existing keys.
  for (int i = 0; i < kKeysCount; i++) {
    int entry = dictionary->FindEntry(keys[i]);
    CHECK_NE(NumberDictionary::kNotFound, entry);

    Handle<Object> key(Smi::FromInt(keys[i]), isolate);
    Handle<Object> expected_entry(Smi::FromInt(entry), isolate);
    ft.CheckTrue(dictionary, key, expect_found, expected_entry);
  }

  // Now try querying random keys which do not exist in the dictionary.
  for (int i = 0; i < kKeysCount;) {
    int random_key = rand_gen.NextInt(Smi::kMaxValue);
    int entry = dictionary->FindEntry(random_key);
    if (entry != NumberDictionary::kNotFound) continue;
    i++;

    Handle<Object> key(Smi::FromInt(random_key), isolate);
    ft.CheckTrue(dictionary, key, expect_not_found);
  }
}

TEST(TransitionLookup) {
  Isolate* isolate(CcTest::InitIsolateOnce());

  const int kNumParams = 4;
  CodeAssemblerTester asm_tester(isolate, kNumParams);

  enum Result { kFound, kNotFound };

  class TempAssembler : public CodeStubAssembler {
   public:
    explicit TempAssembler(compiler::CodeAssemblerState* state)
        : CodeStubAssembler(state) {}

    void Generate() {
      TNode<TransitionArray> transitions = CAST(Parameter(0));
      TNode<Name> name = CAST(Parameter(1));
      TNode<Smi> expected_result = CAST(Parameter(2));
      TNode<Object> expected_arg = CAST(Parameter(3));

      Label passed(this), failed(this);
      Label if_found(this), if_not_found(this);
      TVARIABLE(IntPtrT, var_transition_index);

      TransitionLookup(name, transitions, &if_found, &var_transition_index,
                       &if_not_found);

      BIND(&if_found);
      GotoIfNot(WordEqual(expected_result, SmiConstant(kFound)), &failed);
      Branch(WordEqual(expected_arg, SmiTag(var_transition_index.value())),
             &passed, &failed);

      BIND(&if_not_found);
      Branch(WordEqual(expected_result, SmiConstant(kNotFound)), &passed,
             &failed);

      BIND(&passed);
      Return(BooleanConstant(true));

      BIND(&failed);
      Return(BooleanConstant(false));
    }
  };
  TempAssembler(asm_tester.state()).Generate();

  FunctionTester ft(asm_tester.GenerateCode(), kNumParams);

  Handle<Object> expect_found(Smi::FromInt(kFound), isolate);
  Handle<Object> expect_not_found(Smi::FromInt(kNotFound), isolate);

  const int ATTRS_COUNT = (READ_ONLY | DONT_ENUM | DONT_DELETE) + 1;
  STATIC_ASSERT(ATTRS_COUNT == 8);

  const int kKeysCount = 300;
  Handle<Map> root_map = Map::Create(isolate, 0);
  Handle<Name> keys[kKeysCount];

  base::RandomNumberGenerator rand_gen(FLAG_random_seed);

  Factory* factory = isolate->factory();
  Handle<FieldType> any = FieldType::Any(isolate);

  for (int i = 0; i < kKeysCount; i++) {
    Handle<Name> name;
    if (i % 30 == 0) {
      name = factory->NewPrivateSymbol();
    } else if (i % 10 == 0) {
      name = factory->NewSymbol();
    } else {
      int random_key = rand_gen.NextInt(Smi::kMaxValue);
      name = MakeName("p", random_key);
    }
    keys[i] = name;

    bool is_private = name->IsPrivate();
    PropertyAttributes base_attributes = is_private ? DONT_ENUM : NONE;

    // Ensure that all the combinations of cases are covered:
    // 1) there is a "base" attributes transition
    // 2) there are other non-base attributes transitions
    if ((i & 1) == 0) {
      CHECK(!Map::CopyWithField(root_map, name, any, base_attributes, kMutable,
                                Representation::Tagged(), INSERT_TRANSITION)
                 .is_null());
    }

    if ((i & 2) == 0) {
      for (int j = 0; j < ATTRS_COUNT; j++) {
        PropertyAttributes attributes = static_cast<PropertyAttributes>(j);
        if (attributes == base_attributes) continue;
        // Don't add private symbols with enumerable attributes.
        if (is_private && ((attributes & DONT_ENUM) == 0)) continue;
        CHECK(!Map::CopyWithField(root_map, name, any, attributes, kMutable,
                                  Representation::Tagged(), INSERT_TRANSITION)
                   .is_null());
      }
    }
  }

  CHECK(root_map->raw_transitions()->ToStrongHeapObject()->IsTransitionArray());
  Handle<TransitionArray> transitions(
      TransitionArray::cast(root_map->raw_transitions()->ToStrongHeapObject()));
  DCHECK(transitions->IsSortedNoDuplicates());

  // Ensure we didn't overflow transition array and therefore all the
  // combinations of cases are covered.
  CHECK(TransitionsAccessor(root_map).CanHaveMoreTransitions());

  // Now try querying keys.
  bool positive_lookup_tested = false;
  bool negative_lookup_tested = false;
  for (int i = 0; i < kKeysCount; i++) {
    Handle<Name> name = keys[i];

    int transition_number = transitions->SearchNameForTesting(*name);

    if (transition_number != TransitionArray::kNotFound) {
      Handle<Smi> expected_value(
          Smi::FromInt(TransitionArray::ToKeyIndex(transition_number)),
          isolate);
      ft.CheckTrue(transitions, name, expect_found, expected_value);
      positive_lookup_tested = true;
    } else {
      ft.CheckTrue(transitions, name, expect_not_found);
      negative_lookup_tested = true;
    }
  }
  CHECK(positive_lookup_tested);
  CHECK(negative_lookup_tested);
}

namespace {

void AddProperties(Handle<JSObject> object, Handle<Name> names[],
                   size_t count) {
  Isolate* isolate = object->GetIsolate();
  for (size_t i = 0; i < count; i++) {
    Handle<Object> value(Smi::FromInt(static_cast<int>(42 + i)), isolate);
    JSObject::AddProperty(object, names[i], value, NONE);
  }
}

Handle<AccessorPair> CreateAccessorPair(FunctionTester* ft,
                                        const char* getter_body,
                                        const char* setter_body) {
  Handle<AccessorPair> pair = ft->isolate->factory()->NewAccessorPair();
  if (getter_body) {
    pair->set_getter(*ft->NewFunction(getter_body));
  }
  if (setter_body) {
    pair->set_setter(*ft->NewFunction(setter_body));
  }
  return pair;
}

void AddProperties(Handle<JSObject> object, Handle<Name> names[],
                   size_t names_count, Handle<Object> values[],
                   size_t values_count, int seed = 0) {
  Isolate* isolate = object->GetIsolate();
  for (size_t i = 0; i < names_count; i++) {
    Handle<Object> value = values[(seed + i) % values_count];
    if (value->IsAccessorPair()) {
      Handle<AccessorPair> pair = Handle<AccessorPair>::cast(value);
      Handle<Object> getter(pair->getter(), isolate);
      Handle<Object> setter(pair->setter(), isolate);
      JSObject::DefineAccessor(object, names[i], getter, setter, NONE).Check();
    } else {
      JSObject::AddProperty(object, names[i], value, NONE);
    }
  }
}

}  // namespace

TEST(TryHasOwnProperty) {
  Isolate* isolate(CcTest::InitIsolateOnce());

  const int kNumParams = 4;
  CodeAssemblerTester asm_tester(isolate, kNumParams);
  CodeStubAssembler m(asm_tester.state());

  enum Result { kFound, kNotFound, kBailout };
  {
    Node* object = m.Parameter(0);
    Node* unique_name = m.Parameter(1);
    Node* expected_result = m.Parameter(2);

    Label passed(&m), failed(&m);
    Label if_found(&m), if_not_found(&m), if_bailout(&m);

    Node* map = m.LoadMap(object);
    Node* instance_type = m.LoadMapInstanceType(map);

    m.TryHasOwnProperty(object, map, instance_type, unique_name, &if_found,
                        &if_not_found, &if_bailout);

    m.BIND(&if_found);
    m.Branch(m.WordEqual(expected_result, m.SmiConstant(Smi::FromInt(kFound))),
             &passed, &failed);

    m.BIND(&if_not_found);
    m.Branch(
        m.WordEqual(expected_result, m.SmiConstant(Smi::FromInt(kNotFound))),
        &passed, &failed);

    m.BIND(&if_bailout);
    m.Branch(
        m.WordEqual(expected_result, m.SmiConstant(Smi::FromInt(kBailout))),
        &passed, &failed);

    m.BIND(&passed);
    m.Return(m.BooleanConstant(true));

    m.BIND(&failed);
    m.Return(m.BooleanConstant(false));
  }

  FunctionTester ft(asm_tester.GenerateCode(), kNumParams);

  Handle<Object> expect_found(Smi::FromInt(kFound), isolate);
  Handle<Object> expect_not_found(Smi::FromInt(kNotFound), isolate);
  Handle<Object> expect_bailout(Smi::FromInt(kBailout), isolate);

  Factory* factory = isolate->factory();

  Handle<Name> deleted_property_name =
      factory->InternalizeUtf8String("deleted");

  Handle<Name> names[] = {
      factory->InternalizeUtf8String("a"),
      factory->InternalizeUtf8String("bb"),
      factory->InternalizeUtf8String("ccc"),
      factory->InternalizeUtf8String("dddd"),
      factory->InternalizeUtf8String("eeeee"),
      factory->InternalizeUtf8String(""),
      factory->InternalizeUtf8String("name"),
      factory->NewSymbol(),
      factory->NewPrivateSymbol(),
  };

  std::vector<Handle<JSObject>> objects;

  {
    // Fast object, no inobject properties.
    int inobject_properties = 0;
    Handle<Map> map = Map::Create(isolate, inobject_properties);
    Handle<JSObject> object = factory->NewJSObjectFromMap(map);
    AddProperties(object, names, arraysize(names));
    CHECK_EQ(JS_OBJECT_TYPE, object->map()->instance_type());
    CHECK_EQ(inobject_properties, object->map()->GetInObjectProperties());
    CHECK(!object->map()->is_dictionary_map());
    objects.push_back(object);
  }

  {
    // Fast object, all inobject properties.
    int inobject_properties = arraysize(names) * 2;
    Handle<Map> map = Map::Create(isolate, inobject_properties);
    Handle<JSObject> object = factory->NewJSObjectFromMap(map);
    AddProperties(object, names, arraysize(names));
    CHECK_EQ(JS_OBJECT_TYPE, object->map()->instance_type());
    CHECK_EQ(inobject_properties, object->map()->GetInObjectProperties());
    CHECK(!object->map()->is_dictionary_map());
    objects.push_back(object);
  }

  {
    // Fast object, half inobject properties.
    int inobject_properties = arraysize(names) / 2;
    Handle<Map> map = Map::Create(isolate, inobject_properties);
    Handle<JSObject> object = factory->NewJSObjectFromMap(map);
    AddProperties(object, names, arraysize(names));
    CHECK_EQ(JS_OBJECT_TYPE, object->map()->instance_type());
    CHECK_EQ(inobject_properties, object->map()->GetInObjectProperties());
    CHECK(!object->map()->is_dictionary_map());
    objects.push_back(object);
  }

  {
    // Dictionary mode object.
    Handle<JSFunction> function =
        factory->NewFunctionForTest(factory->empty_string());
    Handle<JSObject> object = factory->NewJSObject(function);
    AddProperties(object, names, arraysize(names));
    JSObject::NormalizeProperties(object, CLEAR_INOBJECT_PROPERTIES, 0, "test");

    JSObject::AddProperty(object, deleted_property_name, object, NONE);
    CHECK(JSObject::DeleteProperty(object, deleted_property_name,
                                   LanguageMode::kSloppy)
              .FromJust());

    CHECK_EQ(JS_OBJECT_TYPE, object->map()->instance_type());
    CHECK(object->map()->is_dictionary_map());
    objects.push_back(object);
  }

  {
    // Global object.
    Handle<JSFunction> function =
        factory->NewFunctionForTest(factory->empty_string());
    JSFunction::EnsureHasInitialMap(function);
    function->initial_map()->set_instance_type(JS_GLOBAL_OBJECT_TYPE);
    function->initial_map()->set_is_prototype_map(true);
    function->initial_map()->set_is_dictionary_map(true);
    function->initial_map()->set_may_have_interesting_symbols(true);
    Handle<JSObject> object = factory->NewJSGlobalObject(function);
    AddProperties(object, names, arraysize(names));

    JSObject::AddProperty(object, deleted_property_name, object, NONE);
    CHECK(JSObject::DeleteProperty(object, deleted_property_name,
                                   LanguageMode::kSloppy)
              .FromJust());

    CHECK_EQ(JS_GLOBAL_OBJECT_TYPE, object->map()->instance_type());
    CHECK(object->map()->is_dictionary_map());
    objects.push_back(object);
  }

  {
    for (Handle<JSObject> object : objects) {
      for (size_t name_index = 0; name_index < arraysize(names); name_index++) {
        Handle<Name> name = names[name_index];
        CHECK(JSReceiver::HasProperty(object, name).FromJust());
        ft.CheckTrue(object, name, expect_found);
      }
    }
  }

  {
    Handle<Name> non_existing_names[] = {
        factory->NewSymbol(),
        factory->InternalizeUtf8String("ne_a"),
        factory->InternalizeUtf8String("ne_bb"),
        factory->NewPrivateSymbol(),
        factory->InternalizeUtf8String("ne_ccc"),
        factory->InternalizeUtf8String("ne_dddd"),
        deleted_property_name,
    };
    for (Handle<JSObject> object : objects) {
      for (size_t key_index = 0; key_index < arraysize(non_existing_names);
           key_index++) {
        Handle<Name> name = non_existing_names[key_index];
        CHECK(!JSReceiver::HasProperty(object, name).FromJust());
        ft.CheckTrue(object, name, expect_not_found);
      }
    }
  }

  {
    Handle<JSFunction> function =
        factory->NewFunctionForTest(factory->empty_string());
    Handle<JSProxy> object = factory->NewJSProxy(function, objects[0]);
    CHECK_EQ(JS_PROXY_TYPE, object->map()->instance_type());
    ft.CheckTrue(object, names[0], expect_bailout);
  }

  {
    Handle<JSObject> object = isolate->global_proxy();
    CHECK_EQ(JS_GLOBAL_PROXY_TYPE, object->map()->instance_type());
    ft.CheckTrue(object, names[0], expect_bailout);
  }
}

TEST(TryGetOwnProperty) {
  Isolate* isolate(CcTest::InitIsolateOnce());
  Factory* factory = isolate->factory();

  const int kNumParams = 2;
  CodeAssemblerTester asm_tester(isolate, kNumParams);
  CodeStubAssembler m(asm_tester.state());

  Handle<Symbol> not_found_symbol = factory->NewSymbol();
  Handle<Symbol> bailout_symbol = factory->NewSymbol();
  {
    Node* object = m.Parameter(0);
    Node* unique_name = m.Parameter(1);
    Node* context = m.Parameter(kNumParams + 2);

    Variable var_value(&m, MachineRepresentation::kTagged);
    Label if_found(&m), if_not_found(&m), if_bailout(&m);

    Node* map = m.LoadMap(object);
    Node* instance_type = m.LoadMapInstanceType(map);

    m.TryGetOwnProperty(context, object, object, map, instance_type,
                        unique_name, &if_found, &var_value, &if_not_found,
                        &if_bailout);

    m.BIND(&if_found);
    m.Return(var_value.value());

    m.BIND(&if_not_found);
    m.Return(m.HeapConstant(not_found_symbol));

    m.BIND(&if_bailout);
    m.Return(m.HeapConstant(bailout_symbol));
  }

  FunctionTester ft(asm_tester.GenerateCode(), kNumParams);

  Handle<Name> deleted_property_name =
      factory->InternalizeUtf8String("deleted");

  Handle<Name> names[] = {
      factory->InternalizeUtf8String("bb"),
      factory->NewSymbol(),
      factory->InternalizeUtf8String("a"),
      factory->InternalizeUtf8String("ccc"),
      factory->InternalizeUtf8String("esajefe"),
      factory->NewPrivateSymbol(),
      factory->InternalizeUtf8String("eeeee"),
      factory->InternalizeUtf8String("p1"),
      factory->InternalizeUtf8String("acshw23e"),
      factory->InternalizeUtf8String(""),
      factory->InternalizeUtf8String("dddd"),
      factory->NewPrivateSymbol(),
      factory->InternalizeUtf8String("name"),
      factory->InternalizeUtf8String("p2"),
      factory->InternalizeUtf8String("p3"),
      factory->InternalizeUtf8String("p4"),
      factory->NewPrivateSymbol(),
  };
  Handle<Object> values[] = {
      factory->NewFunctionForTest(factory->empty_string()),
      factory->NewSymbol(),
      factory->InternalizeUtf8String("a"),
      CreateAccessorPair(&ft, "() => 188;", "() => 199;"),
      factory->NewFunctionForTest(factory->InternalizeUtf8String("bb")),
      factory->InternalizeUtf8String("ccc"),
      CreateAccessorPair(&ft, "() => 88;", nullptr),
      handle(Smi::FromInt(1), isolate),
      factory->InternalizeUtf8String(""),
      CreateAccessorPair(&ft, nullptr, "() => 99;"),
      factory->NewHeapNumber(4.2),
      handle(Smi::FromInt(153), isolate),
      factory->NewJSObject(
          factory->NewFunctionForTest(factory->empty_string())),
      factory->NewPrivateSymbol(),
  };
  STATIC_ASSERT(arraysize(values) < arraysize(names));

  base::RandomNumberGenerator rand_gen(FLAG_random_seed);

  std::vector<Handle<JSObject>> objects;

  {
    // Fast object, no inobject properties.
    int inobject_properties = 0;
    Handle<Map> map = Map::Create(isolate, inobject_properties);
    Handle<JSObject> object = factory->NewJSObjectFromMap(map);
    AddProperties(object, names, arraysize(names), values, arraysize(values),
                  rand_gen.NextInt());
    CHECK_EQ(JS_OBJECT_TYPE, object->map()->instance_type());
    CHECK_EQ(inobject_properties, object->map()->GetInObjectProperties());
    CHECK(!object->map()->is_dictionary_map());
    objects.push_back(object);
  }

  {
    // Fast object, all inobject properties.
    int inobject_properties = arraysize(names) * 2;
    Handle<Map> map = Map::Create(isolate, inobject_properties);
    Handle<JSObject> object = factory->NewJSObjectFromMap(map);
    AddProperties(object, names, arraysize(names), values, arraysize(values),
                  rand_gen.NextInt());
    CHECK_EQ(JS_OBJECT_TYPE, object->map()->instance_type());
    CHECK_EQ(inobject_properties, object->map()->GetInObjectProperties());
    CHECK(!object->map()->is_dictionary_map());
    objects.push_back(object);
  }

  {
    // Fast object, half inobject properties.
    int inobject_properties = arraysize(names) / 2;
    Handle<Map> map = Map::Create(isolate, inobject_properties);
    Handle<JSObject> object = factory->NewJSObjectFromMap(map);
    AddProperties(object, names, arraysize(names), values, arraysize(values),
                  rand_gen.NextInt());
    CHECK_EQ(JS_OBJECT_TYPE, object->map()->instance_type());
    CHECK_EQ(inobject_properties, object->map()->GetInObjectProperties());
    CHECK(!object->map()->is_dictionary_map());
    objects.push_back(object);
  }

  {
    // Dictionary mode object.
    Handle<JSFunction> function =
        factory->NewFunctionForTest(factory->empty_string());
    Handle<JSObject> object = factory->NewJSObject(function);
    AddProperties(object, names, arraysize(names), values, arraysize(values),
                  rand_gen.NextInt());
    JSObject::NormalizeProperties(object, CLEAR_INOBJECT_PROPERTIES, 0, "test");

    JSObject::AddProperty(object, deleted_property_name, object, NONE);
    CHECK(JSObject::DeleteProperty(object, deleted_property_name,
                                   LanguageMode::kSloppy)
              .FromJust());

    CHECK_EQ(JS_OBJECT_TYPE, object->map()->instance_type());
    CHECK(object->map()->is_dictionary_map());
    objects.push_back(object);
  }

  {
    // Global object.
    Handle<JSGlobalObject> object = isolate->global_object();
    AddProperties(object, names, arraysize(names), values, arraysize(values),
                  rand_gen.NextInt());

    JSObject::AddProperty(object, deleted_property_name, object, NONE);
    CHECK(JSObject::DeleteProperty(object, deleted_property_name,
                                   LanguageMode::kSloppy)
              .FromJust());

    CHECK_EQ(JS_GLOBAL_OBJECT_TYPE, object->map()->instance_type());
    CHECK(object->map()->is_dictionary_map());
    objects.push_back(object);
  }

  // TODO(ishell): test proxy and interceptors when they are supported.

  {
    for (Handle<JSObject> object : objects) {
      for (size_t name_index = 0; name_index < arraysize(names); name_index++) {
        Handle<Name> name = names[name_index];
        Handle<Object> expected_value =
            JSReceiver::GetProperty(object, name).ToHandleChecked();
        Handle<Object> value = ft.Call(object, name).ToHandleChecked();
        CHECK(expected_value->SameValue(*value));
      }
    }
  }

  {
    Handle<Name> non_existing_names[] = {
        factory->NewSymbol(),
        factory->InternalizeUtf8String("ne_a"),
        factory->InternalizeUtf8String("ne_bb"),
        factory->NewPrivateSymbol(),
        factory->InternalizeUtf8String("ne_ccc"),
        factory->InternalizeUtf8String("ne_dddd"),
        deleted_property_name,
    };
    for (Handle<JSObject> object : objects) {
      for (size_t key_index = 0; key_index < arraysize(non_existing_names);
           key_index++) {
        Handle<Name> name = non_existing_names[key_index];
        Handle<Object> expected_value =
            JSReceiver::GetProperty(object, name).ToHandleChecked();
        CHECK(expected_value->IsUndefined(isolate));
        Handle<Object> value = ft.Call(object, name).ToHandleChecked();
        CHECK_EQ(*not_found_symbol, *value);
      }
    }
  }

  {
    Handle<JSFunction> function =
        factory->NewFunctionForTest(factory->empty_string());
    Handle<JSProxy> object = factory->NewJSProxy(function, objects[0]);
    CHECK_EQ(JS_PROXY_TYPE, object->map()->instance_type());
    Handle<Object> value = ft.Call(object, names[0]).ToHandleChecked();
    // Proxies are not supported yet.
    CHECK_EQ(*bailout_symbol, *value);
  }

  {
    Handle<JSObject> object = isolate->global_proxy();
    CHECK_EQ(JS_GLOBAL_PROXY_TYPE, object->map()->instance_type());
    // Global proxies are not supported yet.
    Handle<Object> value = ft.Call(object, names[0]).ToHandleChecked();
    CHECK_EQ(*bailout_symbol, *value);
  }
}

namespace {

void AddElement(Handle<JSObject> object, uint32_t index, Handle<Object> value,
                PropertyAttributes attributes = NONE) {
  JSObject::AddDataElement(object, index, value, attributes).ToHandleChecked();
}

}  // namespace

TEST(TryLookupElement) {
  Isolate* isolate(CcTest::InitIsolateOnce());

  const int kNumParams = 3;
  CodeAssemblerTester asm_tester(isolate, kNumParams);
  CodeStubAssembler m(asm_tester.state());

  enum Result { kFound, kAbsent, kNotFound, kBailout };
  {
    Node* object = m.Parameter(0);
    Node* index = m.SmiUntag(m.Parameter(1));
    Node* expected_result = m.Parameter(2);

    Label passed(&m), failed(&m);
    Label if_found(&m), if_not_found(&m), if_bailout(&m), if_absent(&m);

    Node* map = m.LoadMap(object);
    Node* instance_type = m.LoadMapInstanceType(map);

    m.TryLookupElement(object, map, instance_type, index, &if_found, &if_absent,
                       &if_not_found, &if_bailout);

    m.BIND(&if_found);
    m.Branch(m.WordEqual(expected_result, m.SmiConstant(Smi::FromInt(kFound))),
             &passed, &failed);

    m.BIND(&if_absent);
    m.Branch(m.WordEqual(expected_result, m.SmiConstant(Smi::FromInt(kAbsent))),
             &passed, &failed);

    m.BIND(&if_not_found);
    m.Branch(
        m.WordEqual(expected_result, m.SmiConstant(Smi::FromInt(kNotFound))),
        &passed, &failed);

    m.BIND(&if_bailout);
    m.Branch(
        m.WordEqual(expected_result, m.SmiConstant(Smi::FromInt(kBailout))),
        &passed, &failed);

    m.BIND(&passed);
    m.Return(m.BooleanConstant(true));

    m.BIND(&failed);
    m.Return(m.BooleanConstant(false));
  }

  FunctionTester ft(asm_tester.GenerateCode(), kNumParams);

  Factory* factory = isolate->factory();
  Handle<Object> smi0(Smi::kZero, isolate);
  Handle<Object> smi1(Smi::FromInt(1), isolate);
  Handle<Object> smi7(Smi::FromInt(7), isolate);
  Handle<Object> smi13(Smi::FromInt(13), isolate);
  Handle<Object> smi42(Smi::FromInt(42), isolate);

  Handle<Object> expect_found(Smi::FromInt(kFound), isolate);
  Handle<Object> expect_absent(Smi::FromInt(kAbsent), isolate);
  Handle<Object> expect_not_found(Smi::FromInt(kNotFound), isolate);
  Handle<Object> expect_bailout(Smi::FromInt(kBailout), isolate);

#define CHECK_FOUND(object, index)                         \
  CHECK(JSReceiver::HasElement(object, index).FromJust()); \
  ft.CheckTrue(object, smi##index, expect_found);

#define CHECK_NOT_FOUND(object, index)                      \
  CHECK(!JSReceiver::HasElement(object, index).FromJust()); \
  ft.CheckTrue(object, smi##index, expect_not_found);

#define CHECK_ABSENT(object, index)                                        \
  {                                                                        \
    bool success;                                                          \
    Handle<Smi> smi(Smi::FromInt(index), isolate);                         \
    LookupIterator it =                                                    \
        LookupIterator::PropertyOrElement(isolate, object, smi, &success); \
    CHECK(success);                                                        \
    CHECK(!JSReceiver::HasProperty(&it).FromJust());                       \
    ft.CheckTrue(object, smi, expect_absent);                              \
  }

  {
    Handle<JSArray> object = factory->NewJSArray(0, PACKED_SMI_ELEMENTS);
    AddElement(object, 0, smi0);
    AddElement(object, 1, smi0);
    CHECK_EQ(PACKED_SMI_ELEMENTS, object->map()->elements_kind());

    CHECK_FOUND(object, 0);
    CHECK_FOUND(object, 1);
    CHECK_NOT_FOUND(object, 7);
    CHECK_NOT_FOUND(object, 13);
    CHECK_NOT_FOUND(object, 42);
  }

  {
    Handle<JSArray> object = factory->NewJSArray(0, HOLEY_SMI_ELEMENTS);
    AddElement(object, 0, smi0);
    AddElement(object, 13, smi0);
    CHECK_EQ(HOLEY_SMI_ELEMENTS, object->map()->elements_kind());

    CHECK_FOUND(object, 0);
    CHECK_NOT_FOUND(object, 1);
    CHECK_NOT_FOUND(object, 7);
    CHECK_FOUND(object, 13);
    CHECK_NOT_FOUND(object, 42);
  }

  {
    Handle<JSArray> object = factory->NewJSArray(0, PACKED_ELEMENTS);
    AddElement(object, 0, smi0);
    AddElement(object, 1, smi0);
    CHECK_EQ(PACKED_ELEMENTS, object->map()->elements_kind());

    CHECK_FOUND(object, 0);
    CHECK_FOUND(object, 1);
    CHECK_NOT_FOUND(object, 7);
    CHECK_NOT_FOUND(object, 13);
    CHECK_NOT_FOUND(object, 42);
  }

  {
    Handle<JSArray> object = factory->NewJSArray(0, HOLEY_ELEMENTS);
    AddElement(object, 0, smi0);
    AddElement(object, 13, smi0);
    CHECK_EQ(HOLEY_ELEMENTS, object->map()->elements_kind());

    CHECK_FOUND(object, 0);
    CHECK_NOT_FOUND(object, 1);
    CHECK_NOT_FOUND(object, 7);
    CHECK_FOUND(object, 13);
    CHECK_NOT_FOUND(object, 42);
  }

  {
    Handle<JSTypedArray> object = factory->NewJSTypedArray(INT32_ELEMENTS, 2);
    Local<v8::ArrayBuffer> buffer = Utils::ToLocal(object->GetBuffer());

    CHECK_EQ(INT32_ELEMENTS, object->map()->elements_kind());

    CHECK_FOUND(object, 0);
    CHECK_FOUND(object, 1);
    CHECK_ABSENT(object, -10);
    CHECK_ABSENT(object, 13);
    CHECK_ABSENT(object, 42);

    v8::ArrayBuffer::Contents contents = buffer->Externalize();
    buffer->Neuter();
    isolate->array_buffer_allocator()->Free(contents.Data(),
                                            contents.ByteLength());

    CHECK_ABSENT(object, 0);
    CHECK_ABSENT(object, 1);
    CHECK_ABSENT(object, -10);
    CHECK_ABSENT(object, 13);
    CHECK_ABSENT(object, 42);
  }

  {
    Handle<JSFunction> constructor = isolate->string_function();
    Handle<JSObject> object = factory->NewJSObject(constructor);
    Handle<String> str = factory->InternalizeUtf8String("ab");
    Handle<JSValue>::cast(object)->set_value(*str);
    AddElement(object, 13, smi0);
    CHECK_EQ(FAST_STRING_WRAPPER_ELEMENTS, object->map()->elements_kind());

    CHECK_FOUND(object, 0);
    CHECK_FOUND(object, 1);
    CHECK_NOT_FOUND(object, 7);
    CHECK_FOUND(object, 13);
    CHECK_NOT_FOUND(object, 42);
  }

  {
    Handle<JSFunction> constructor = isolate->string_function();
    Handle<JSObject> object = factory->NewJSObject(constructor);
    Handle<String> str = factory->InternalizeUtf8String("ab");
    Handle<JSValue>::cast(object)->set_value(*str);
    AddElement(object, 13, smi0);
    JSObject::NormalizeElements(object);
    CHECK_EQ(SLOW_STRING_WRAPPER_ELEMENTS, object->map()->elements_kind());

    CHECK_FOUND(object, 0);
    CHECK_FOUND(object, 1);
    CHECK_NOT_FOUND(object, 7);
    CHECK_FOUND(object, 13);
    CHECK_NOT_FOUND(object, 42);
  }

// TODO(ishell): uncomment once NO_ELEMENTS kind is supported.
//  {
//    Handle<Map> map = Map::Create(isolate, 0);
//    map->set_elements_kind(NO_ELEMENTS);
//    Handle<JSObject> object = factory->NewJSObjectFromMap(map);
//    CHECK_EQ(NO_ELEMENTS, object->map()->elements_kind());
//
//    CHECK_NOT_FOUND(object, 0);
//    CHECK_NOT_FOUND(object, 1);
//    CHECK_NOT_FOUND(object, 7);
//    CHECK_NOT_FOUND(object, 13);
//    CHECK_NOT_FOUND(object, 42);
//  }

#undef CHECK_FOUND
#undef CHECK_NOT_FOUND

  {
    Handle<JSArray> handler = factory->NewJSArray(0);
    Handle<JSFunction> function =
        factory->NewFunctionForTest(factory->empty_string());
    Handle<JSProxy> object = factory->NewJSProxy(function, handler);
    CHECK_EQ(JS_PROXY_TYPE, object->map()->instance_type());
    ft.CheckTrue(object, smi0, expect_bailout);
  }

  {
    Handle<JSObject> object = isolate->global_object();
    CHECK_EQ(JS_GLOBAL_OBJECT_TYPE, object->map()->instance_type());
    ft.CheckTrue(object, smi0, expect_bailout);
  }

  {
    Handle<JSObject> object = isolate->global_proxy();
    CHECK_EQ(JS_GLOBAL_PROXY_TYPE, object->map()->instance_type());
    ft.CheckTrue(object, smi0, expect_bailout);
  }
}

TEST(AllocateJSObjectFromMap) {
  Isolate* isolate(CcTest::InitIsolateOnce());
  Factory* factory = isolate->factory();

  const int kNumParams = 3;
  CodeAssemblerTester asm_tester(isolate, kNumParams);
  CodeStubAssembler m(asm_tester.state());

  {
    Node* map = m.Parameter(0);
    Node* properties = m.Parameter(1);
    Node* elements = m.Parameter(2);

    Node* result = m.AllocateJSObjectFromMap(map, properties, elements);

    m.Return(result);
  }

  FunctionTester ft(asm_tester.GenerateCode(), kNumParams);

  Handle<Map> maps[] = {
      handle(isolate->object_function()->initial_map(), isolate),
      handle(isolate->array_function()->initial_map(), isolate),
  };

  {
    Handle<FixedArray> empty_fixed_array = factory->empty_fixed_array();
    Handle<PropertyArray> empty_property_array =
        factory->empty_property_array();
    for (size_t i = 0; i < arraysize(maps); i++) {
      Handle<Map> map = maps[i];
      Handle<JSObject> result = Handle<JSObject>::cast(
          ft.Call(map, empty_fixed_array, empty_fixed_array).ToHandleChecked());
      CHECK_EQ(result->map(), *map);
      CHECK_EQ(result->property_array(), *empty_property_array);
      CHECK_EQ(result->elements(), *empty_fixed_array);
      CHECK(result->HasFastProperties());
#ifdef VERIFY_HEAP
      isolate->heap()->Verify();
#endif
    }
  }

  {
    // TODO(cbruni): handle in-object properties
    Handle<JSObject> object = Handle<JSObject>::cast(
        v8::Utils::OpenHandle(*CompileRun("var object = {a:1,b:2, 1:1, 2:2}; "
                                          "object")));
    JSObject::NormalizeProperties(object, KEEP_INOBJECT_PROPERTIES, 0,
                                  "Normalize");
    Handle<JSObject> result = Handle<JSObject>::cast(
        ft.Call(handle(object->map(), isolate),
                handle(object->property_dictionary(), isolate),
                handle(object->elements(), isolate))
            .ToHandleChecked());
    CHECK_EQ(result->map(), object->map());
    CHECK_EQ(result->property_dictionary(), object->property_dictionary());
    CHECK(!result->HasFastProperties());
#ifdef VERIFY_HEAP
    isolate->heap()->Verify();
#endif
  }
#undef VERIFY
}

TEST(AllocateNameDictionary) {
  Isolate* isolate(CcTest::InitIsolateOnce());

  const int kNumParams = 1;
  CodeAssemblerTester asm_tester(isolate, kNumParams);
  CodeStubAssembler m(asm_tester.state());

  {
    Node* capacity = m.Parameter(0);
    Node* result = m.AllocateNameDictionary(m.SmiUntag(capacity));
    m.Return(result);
  }

  FunctionTester ft(asm_tester.GenerateCode(), kNumParams);

  {
    for (int i = 0; i < 256; i = i * 1.1 + 1) {
      Handle<Object> result =
          ft.Call(handle(Smi::FromInt(i), isolate)).ToHandleChecked();
      Handle<NameDictionary> dict = NameDictionary::New(isolate, i);
      // Both dictionaries should be memory equal.
      int size =
          FixedArrayBase::kHeaderSize + (dict->length() - 1) * kPointerSize;
      CHECK_EQ(0, memcmp(*dict, *result, size));
    }
  }
}

TEST(PopAndReturnConstant) {
  Isolate* isolate(CcTest::InitIsolateOnce());

  const int kNumParams = 4;
  const int kNumProgrammaticParams = 2;
  CodeAssemblerTester asm_tester(isolate, kNumParams - kNumProgrammaticParams);
  CodeStubAssembler m(asm_tester.state());

  // Call a function that return |kNumProgramaticParams| parameters in addition
  // to those specified by the static descriptor. |kNumProgramaticParams| is
  // specified as a constant.
  m.PopAndReturn(m.Int32Constant(kNumProgrammaticParams),
                 m.SmiConstant(Smi::FromInt(1234)));

  FunctionTester ft(asm_tester.GenerateCode(), kNumParams);
  Handle<Object> result;
  for (int test_count = 0; test_count < 100; ++test_count) {
    result = ft.Call(isolate->factory()->undefined_value(),
                     Handle<Smi>(Smi::FromInt(1234), isolate),
                     isolate->factory()->undefined_value(),
                     isolate->factory()->undefined_value())
                 .ToHandleChecked();
    CHECK_EQ(1234, Handle<Smi>::cast(result)->value());
  }
}

TEST(PopAndReturnVariable) {
  Isolate* isolate(CcTest::InitIsolateOnce());

  const int kNumParams = 4;
  const int kNumProgrammaticParams = 2;
  CodeAssemblerTester asm_tester(isolate, kNumParams - kNumProgrammaticParams);
  CodeStubAssembler m(asm_tester.state());

  // Call a function that return |kNumProgramaticParams| parameters in addition
  // to those specified by the static descriptor. |kNumProgramaticParams| is
  // passed in as a parameter to the function so that it can't be recongized as
  // a constant.
  m.PopAndReturn(m.SmiUntag(m.Parameter(1)), m.SmiConstant(Smi::FromInt(1234)));

  FunctionTester ft(asm_tester.GenerateCode(), kNumParams);
  Handle<Object> result;
  for (int test_count = 0; test_count < 100; ++test_count) {
    result = ft.Call(isolate->factory()->undefined_value(),
                     Handle<Smi>(Smi::FromInt(1234), isolate),
                     isolate->factory()->undefined_value(),
                     Handle<Smi>(Smi::FromInt(kNumProgrammaticParams), isolate))
                 .ToHandleChecked();
    CHECK_EQ(1234, Handle<Smi>::cast(result)->value());
  }
}

TEST(OneToTwoByteStringCopy) {
  Isolate* isolate(CcTest::InitIsolateOnce());

  const int kNumParams = 2;
  CodeAssemblerTester asm_tester(isolate, kNumParams);
  CodeStubAssembler m(asm_tester.state());

  m.CopyStringCharacters(m.Parameter(0), m.Parameter(1), m.IntPtrConstant(0),
                         m.IntPtrConstant(0), m.IntPtrConstant(5),
                         String::ONE_BYTE_ENCODING, String::TWO_BYTE_ENCODING);
  m.Return(m.SmiConstant(Smi::FromInt(0)));

  Handle<String> string1 = isolate->factory()->InternalizeUtf8String("abcde");
  uc16 array[] = {1000, 1001, 1002, 1003, 1004};
  Vector<const uc16> str(array);
  Handle<String> string2 =
      isolate->factory()->NewStringFromTwoByte(str).ToHandleChecked();
  FunctionTester ft(asm_tester.GenerateCode(), kNumParams);
  ft.Call(string1, string2);
  CHECK_EQ(Handle<SeqOneByteString>::cast(string1)->GetChars()[0],
           Handle<SeqTwoByteString>::cast(string2)->GetChars()[0]);
  CHECK_EQ(Handle<SeqOneByteString>::cast(string1)->GetChars()[1],
           Handle<SeqTwoByteString>::cast(string2)->GetChars()[1]);
  CHECK_EQ(Handle<SeqOneByteString>::cast(string1)->GetChars()[2],
           Handle<SeqTwoByteString>::cast(string2)->GetChars()[2]);
  CHECK_EQ(Handle<SeqOneByteString>::cast(string1)->GetChars()[3],
           Handle<SeqTwoByteString>::cast(string2)->GetChars()[3]);
  CHECK_EQ(Handle<SeqOneByteString>::cast(string1)->GetChars()[4],
           Handle<SeqTwoByteString>::cast(string2)->GetChars()[4]);
}

TEST(OneToOneByteStringCopy) {
  Isolate* isolate(CcTest::InitIsolateOnce());

  const int kNumParams = 2;
  CodeAssemblerTester asm_tester(isolate, kNumParams);
  CodeStubAssembler m(asm_tester.state());

  m.CopyStringCharacters(m.Parameter(0), m.Parameter(1), m.IntPtrConstant(0),
                         m.IntPtrConstant(0), m.IntPtrConstant(5),
                         String::ONE_BYTE_ENCODING, String::ONE_BYTE_ENCODING);
  m.Return(m.SmiConstant(Smi::FromInt(0)));

  Handle<String> string1 = isolate->factory()->InternalizeUtf8String("abcde");
  uint8_t array[] = {100, 101, 102, 103, 104};
  Vector<const uint8_t> str(array);
  Handle<String> string2 =
      isolate->factory()->NewStringFromOneByte(str).ToHandleChecked();
  FunctionTester ft(asm_tester.GenerateCode(), kNumParams);
  ft.Call(string1, string2);
  CHECK_EQ(Handle<SeqOneByteString>::cast(string1)->GetChars()[0],
           Handle<SeqOneByteString>::cast(string2)->GetChars()[0]);
  CHECK_EQ(Handle<SeqOneByteString>::cast(string1)->GetChars()[1],
           Handle<SeqOneByteString>::cast(string2)->GetChars()[1]);
  CHECK_EQ(Handle<SeqOneByteString>::cast(string1)->GetChars()[2],
           Handle<SeqOneByteString>::cast(string2)->GetChars()[2]);
  CHECK_EQ(Handle<SeqOneByteString>::cast(string1)->GetChars()[3],
           Handle<SeqOneByteString>::cast(string2)->GetChars()[3]);
  CHECK_EQ(Handle<SeqOneByteString>::cast(string1)->GetChars()[4],
           Handle<SeqOneByteString>::cast(string2)->GetChars()[4]);
}

TEST(OneToOneByteStringCopyNonZeroStart) {
  Isolate* isolate(CcTest::InitIsolateOnce());

  const int kNumParams = 2;
  CodeAssemblerTester asm_tester(isolate, kNumParams);
  CodeStubAssembler m(asm_tester.state());

  m.CopyStringCharacters(m.Parameter(0), m.Parameter(1), m.IntPtrConstant(0),
                         m.IntPtrConstant(3), m.IntPtrConstant(2),
                         String::ONE_BYTE_ENCODING, String::ONE_BYTE_ENCODING);
  m.Return(m.SmiConstant(Smi::FromInt(0)));

  Handle<String> string1 = isolate->factory()->InternalizeUtf8String("abcde");
  uint8_t array[] = {100, 101, 102, 103, 104};
  Vector<const uint8_t> str(array);
  Handle<String> string2 =
      isolate->factory()->NewStringFromOneByte(str).ToHandleChecked();
  FunctionTester ft(asm_tester.GenerateCode(), kNumParams);
  ft.Call(string1, string2);
  CHECK_EQ(Handle<SeqOneByteString>::cast(string1)->GetChars()[0],
           Handle<SeqOneByteString>::cast(string2)->GetChars()[3]);
  CHECK_EQ(Handle<SeqOneByteString>::cast(string1)->GetChars()[1],
           Handle<SeqOneByteString>::cast(string2)->GetChars()[4]);
  CHECK_EQ(100, Handle<SeqOneByteString>::cast(string2)->GetChars()[0]);
  CHECK_EQ(101, Handle<SeqOneByteString>::cast(string2)->GetChars()[1]);
  CHECK_EQ(102, Handle<SeqOneByteString>::cast(string2)->GetChars()[2]);
}

TEST(TwoToTwoByteStringCopy) {
  Isolate* isolate(CcTest::InitIsolateOnce());

  const int kNumParams = 2;
  CodeAssemblerTester asm_tester(isolate, kNumParams);
  CodeStubAssembler m(asm_tester.state());

  m.CopyStringCharacters(m.Parameter(0), m.Parameter(1), m.IntPtrConstant(0),
                         m.IntPtrConstant(0), m.IntPtrConstant(5),
                         String::TWO_BYTE_ENCODING, String::TWO_BYTE_ENCODING);
  m.Return(m.SmiConstant(Smi::FromInt(0)));

  uc16 array1[] = {2000, 2001, 2002, 2003, 2004};
  Vector<const uc16> str1(array1);
  Handle<String> string1 =
      isolate->factory()->NewStringFromTwoByte(str1).ToHandleChecked();
  uc16 array2[] = {1000, 1001, 1002, 1003, 1004};
  Vector<const uc16> str2(array2);
  Handle<String> string2 =
      isolate->factory()->NewStringFromTwoByte(str2).ToHandleChecked();
  FunctionTester ft(asm_tester.GenerateCode(), kNumParams);
  ft.Call(string1, string2);
  CHECK_EQ(Handle<SeqTwoByteString>::cast(string1)->GetChars()[0],
           Handle<SeqTwoByteString>::cast(string2)->GetChars()[0]);
  CHECK_EQ(Handle<SeqTwoByteString>::cast(string1)->GetChars()[1],
           Handle<SeqTwoByteString>::cast(string2)->GetChars()[1]);
  CHECK_EQ(Handle<SeqTwoByteString>::cast(string1)->GetChars()[2],
           Handle<SeqTwoByteString>::cast(string2)->GetChars()[2]);
  CHECK_EQ(Handle<SeqTwoByteString>::cast(string1)->GetChars()[3],
           Handle<SeqTwoByteString>::cast(string2)->GetChars()[3]);
  CHECK_EQ(Handle<SeqTwoByteString>::cast(string1)->GetChars()[4],
           Handle<SeqTwoByteString>::cast(string2)->GetChars()[4]);
}

TEST(Arguments) {
  Isolate* isolate(CcTest::InitIsolateOnce());

  const int kNumParams = 4;
  CodeAssemblerTester asm_tester(isolate, kNumParams);
  CodeStubAssembler m(asm_tester.state());

  CodeStubArguments arguments(&m, m.IntPtrConstant(3));

  CSA_ASSERT(
      &m, m.WordEqual(arguments.AtIndex(0), m.SmiConstant(Smi::FromInt(12))));
  CSA_ASSERT(
      &m, m.WordEqual(arguments.AtIndex(1), m.SmiConstant(Smi::FromInt(13))));
  CSA_ASSERT(
      &m, m.WordEqual(arguments.AtIndex(2), m.SmiConstant(Smi::FromInt(14))));

  arguments.PopAndReturn(arguments.GetReceiver());

  FunctionTester ft(asm_tester.GenerateCode(), kNumParams);
  Handle<Object> result = ft.Call(isolate->factory()->undefined_value(),
                                  Handle<Smi>(Smi::FromInt(12), isolate),
                                  Handle<Smi>(Smi::FromInt(13), isolate),
                                  Handle<Smi>(Smi::FromInt(14), isolate))
                              .ToHandleChecked();
  CHECK_EQ(*isolate->factory()->undefined_value(), *result);
}

TEST(ArgumentsWithSmiConstantIndices) {
  Isolate* isolate(CcTest::InitIsolateOnce());

  const int kNumParams = 4;
  CodeAssemblerTester asm_tester(isolate, kNumParams);
  CodeStubAssembler m(asm_tester.state());

  CodeStubArguments arguments(&m, m.SmiConstant(3), nullptr,
                              CodeStubAssembler::SMI_PARAMETERS);

  CSA_ASSERT(&m,
             m.WordEqual(arguments.AtIndex(m.SmiConstant(0),
                                           CodeStubAssembler::SMI_PARAMETERS),
                         m.SmiConstant(Smi::FromInt(12))));
  CSA_ASSERT(&m,
             m.WordEqual(arguments.AtIndex(m.SmiConstant(1),
                                           CodeStubAssembler::SMI_PARAMETERS),
                         m.SmiConstant(Smi::FromInt(13))));
  CSA_ASSERT(&m,
             m.WordEqual(arguments.AtIndex(m.SmiConstant(2),
                                           CodeStubAssembler::SMI_PARAMETERS),
                         m.SmiConstant(Smi::FromInt(14))));

  arguments.PopAndReturn(arguments.GetReceiver());

  FunctionTester ft(asm_tester.GenerateCode(), kNumParams);
  Handle<Object> result = ft.Call(isolate->factory()->undefined_value(),
                                  Handle<Smi>(Smi::FromInt(12), isolate),
                                  Handle<Smi>(Smi::FromInt(13), isolate),
                                  Handle<Smi>(Smi::FromInt(14), isolate))
                              .ToHandleChecked();
  CHECK_EQ(*isolate->factory()->undefined_value(), *result);
}

TNode<Smi> NonConstantSmi(CodeStubAssembler* m, int value) {
  // Generate a SMI with the given value and feed it through a Phi so it can't
  // be inferred to be constant.
  Variable var(m, MachineRepresentation::kTagged, m->SmiConstant(value));
  Label dummy_done(m);
  // Even though the Goto always executes, it will taint the variable and thus
  // make it appear non-constant when used later.
  m->GotoIf(m->Int32Constant(1), &dummy_done);
  var.Bind(m->SmiConstant(value));
  m->Goto(&dummy_done);
  m->BIND(&dummy_done);

  // Ensure that the above hackery actually created a non-constant SMI.
  Smi* smi_constant;
  CHECK(!m->ToSmiConstant(var.value(), smi_constant));

  return m->UncheckedCast<Smi>(var.value());
}

TEST(ArgumentsWithSmiIndices) {
  Isolate* isolate(CcTest::InitIsolateOnce());

  const int kNumParams = 4;
  CodeAssemblerTester asm_tester(isolate, kNumParams);
  CodeStubAssembler m(asm_tester.state());

  CodeStubArguments arguments(&m, m.SmiConstant(3), nullptr,
                              CodeStubAssembler::SMI_PARAMETERS);

  CSA_ASSERT(&m,
             m.WordEqual(arguments.AtIndex(NonConstantSmi(&m, 0),
                                           CodeStubAssembler::SMI_PARAMETERS),
                         m.SmiConstant(Smi::FromInt(12))));
  CSA_ASSERT(&m,
             m.WordEqual(arguments.AtIndex(NonConstantSmi(&m, 1),
                                           CodeStubAssembler::SMI_PARAMETERS),
                         m.SmiConstant(Smi::FromInt(13))));
  CSA_ASSERT(&m,
             m.WordEqual(arguments.AtIndex(NonConstantSmi(&m, 2),
                                           CodeStubAssembler::SMI_PARAMETERS),
                         m.SmiConstant(Smi::FromInt(14))));

  arguments.PopAndReturn(arguments.GetReceiver());

  FunctionTester ft(asm_tester.GenerateCode(), kNumParams);
  Handle<Object> result = ft.Call(isolate->factory()->undefined_value(),
                                  Handle<Smi>(Smi::FromInt(12), isolate),
                                  Handle<Smi>(Smi::FromInt(13), isolate),
                                  Handle<Smi>(Smi::FromInt(14), isolate))
                              .ToHandleChecked();
  CHECK_EQ(*isolate->factory()->undefined_value(), *result);
}

TEST(ArgumentsForEach) {
  Isolate* isolate(CcTest::InitIsolateOnce());

  const int kNumParams = 4;
  CodeAssemblerTester asm_tester(isolate, kNumParams);
  CodeStubAssembler m(asm_tester.state());

  CodeStubArguments arguments(&m, m.IntPtrConstant(3));

  TVariable<Smi> sum(&m);
  CodeAssemblerVariableList list({&sum}, m.zone());

  sum = m.SmiConstant(0);

  arguments.ForEach(list, [&m, &sum](Node* arg) {
    sum = m.SmiAdd(sum.value(), m.CAST(arg));
  });

  arguments.PopAndReturn(sum.value());

  FunctionTester ft(asm_tester.GenerateCode(), kNumParams);
  Handle<Object> result = ft.Call(isolate->factory()->undefined_value(),
                                  Handle<Smi>(Smi::FromInt(12), isolate),
                                  Handle<Smi>(Smi::FromInt(13), isolate),
                                  Handle<Smi>(Smi::FromInt(14), isolate))
                              .ToHandleChecked();
  CHECK_EQ(Smi::FromInt(12 + 13 + 14), *result);
}

TEST(IsDebugActive) {
  Isolate* isolate(CcTest::InitIsolateOnce());

  const int kNumParams = 1;
  CodeAssemblerTester asm_tester(isolate, kNumParams);
  CodeStubAssembler m(asm_tester.state());

  Label if_active(&m), if_not_active(&m);

  m.Branch(m.IsDebugActive(), &if_active, &if_not_active);
  m.BIND(&if_active);
  m.Return(m.TrueConstant());
  m.BIND(&if_not_active);
  m.Return(m.FalseConstant());

  FunctionTester ft(asm_tester.GenerateCode(), kNumParams);
  CHECK(!isolate->debug()->is_active());
  Handle<Object> result =
      ft.Call(isolate->factory()->undefined_value()).ToHandleChecked();
  CHECK_EQ(isolate->heap()->false_value(), *result);

  bool* debug_is_active = reinterpret_cast<bool*>(
      ExternalReference::debug_is_active_address(isolate).address());

  // Cheat to enable debug (TODO: do this properly).
  *debug_is_active = true;

  result = ft.Call(isolate->factory()->undefined_value()).ToHandleChecked();
  CHECK_EQ(isolate->heap()->true_value(), *result);

  // Reset debug mode.
  *debug_is_active = false;
}

class AppendJSArrayCodeStubAssembler : public CodeStubAssembler {
 public:
  AppendJSArrayCodeStubAssembler(compiler::CodeAssemblerState* state,
                                 ElementsKind kind)
      : CodeStubAssembler(state), kind_(kind) {}

  void TestAppendJSArrayImpl(Isolate* isolate, CodeAssemblerTester* csa_tester,
                             Object* o1, Object* o2, Object* o3, Object* o4,
                             int initial_size, int result_size) {
    Handle<JSArray> array = isolate->factory()->NewJSArray(
        kind_, 2, initial_size, INITIALIZE_ARRAY_ELEMENTS_WITH_HOLE);
    JSObject::SetElement(isolate, array, 0,
                         Handle<Smi>(Smi::FromInt(1), isolate),
                         LanguageMode::kSloppy)
        .Check();
    JSObject::SetElement(isolate, array, 1,
                         Handle<Smi>(Smi::FromInt(2), isolate),
                         LanguageMode::kSloppy)
        .Check();
    CodeStubArguments args(this, IntPtrConstant(kNumParams));
    TVariable<IntPtrT> arg_index(this);
    Label bailout(this);
<<<<<<< HEAD
    arg_index.Bind(IntPtrConstant(0));
    Node* length = BuildAppendJSArray(kind_, HeapConstant(array), args,
                                      arg_index, &bailout);
=======
    arg_index = IntPtrConstant(0);
    Node* length = BuildAppendJSArray(kind_, HeapConstant(array), &args,
                                      &arg_index, &bailout);
>>>>>>> 84bd6f3c
    Return(length);

    BIND(&bailout);
    Return(SmiTag(IntPtrAdd(arg_index.value(), IntPtrConstant(2))));

    FunctionTester ft(csa_tester->GenerateCode(), kNumParams);

    Handle<Object> result =
        ft.Call(Handle<Object>(o1, isolate), Handle<Object>(o2, isolate),
                Handle<Object>(o3, isolate), Handle<Object>(o4, isolate))
            .ToHandleChecked();

    CHECK_EQ(kind_, array->GetElementsKind());
    CHECK_EQ(result_size, Handle<Smi>::cast(result)->value());
    CHECK_EQ(result_size, Smi::ToInt(array->length()));
    Object* obj = *JSObject::GetElement(isolate, array, 2).ToHandleChecked();
    CHECK_EQ(result_size < 3 ? isolate->heap()->undefined_value() : o1, obj);
    obj = *JSObject::GetElement(isolate, array, 3).ToHandleChecked();
    CHECK_EQ(result_size < 4 ? isolate->heap()->undefined_value() : o2, obj);
    obj = *JSObject::GetElement(isolate, array, 4).ToHandleChecked();
    CHECK_EQ(result_size < 5 ? isolate->heap()->undefined_value() : o3, obj);
    obj = *JSObject::GetElement(isolate, array, 5).ToHandleChecked();
    CHECK_EQ(result_size < 6 ? isolate->heap()->undefined_value() : o4, obj);
  }

  static void TestAppendJSArray(Isolate* isolate, ElementsKind kind, Object* o1,
                                Object* o2, Object* o3, Object* o4,
                                int initial_size, int result_size) {
    CodeAssemblerTester asm_tester(isolate, kNumParams);
    AppendJSArrayCodeStubAssembler m(asm_tester.state(), kind);
    m.TestAppendJSArrayImpl(isolate, &asm_tester, o1, o2, o3, o4, initial_size,
                            result_size);
  }

 private:
  static const int kNumParams = 4;
  ElementsKind kind_;
};

TEST(BuildAppendJSArrayFastElement) {
  Isolate* isolate(CcTest::InitIsolateOnce());
  AppendJSArrayCodeStubAssembler::TestAppendJSArray(
      isolate, PACKED_ELEMENTS, Smi::FromInt(3), Smi::FromInt(4),
      Smi::FromInt(5), Smi::FromInt(6), 6, 6);
}

TEST(BuildAppendJSArrayFastElementGrow) {
  Isolate* isolate(CcTest::InitIsolateOnce());
  AppendJSArrayCodeStubAssembler::TestAppendJSArray(
      isolate, PACKED_ELEMENTS, Smi::FromInt(3), Smi::FromInt(4),
      Smi::FromInt(5), Smi::FromInt(6), 2, 6);
}

TEST(BuildAppendJSArrayFastSmiElement) {
  Isolate* isolate(CcTest::InitIsolateOnce());
  AppendJSArrayCodeStubAssembler::TestAppendJSArray(
      isolate, PACKED_SMI_ELEMENTS, Smi::FromInt(3), Smi::FromInt(4),
      Smi::FromInt(5), Smi::FromInt(6), 6, 6);
}

TEST(BuildAppendJSArrayFastSmiElementGrow) {
  Isolate* isolate(CcTest::InitIsolateOnce());
  AppendJSArrayCodeStubAssembler::TestAppendJSArray(
      isolate, PACKED_SMI_ELEMENTS, Smi::FromInt(3), Smi::FromInt(4),
      Smi::FromInt(5), Smi::FromInt(6), 2, 6);
}

TEST(BuildAppendJSArrayFastSmiElementObject) {
  Isolate* isolate(CcTest::InitIsolateOnce());
  AppendJSArrayCodeStubAssembler::TestAppendJSArray(
      isolate, PACKED_SMI_ELEMENTS, Smi::FromInt(3), Smi::FromInt(4),
      isolate->heap()->undefined_value(), Smi::FromInt(6), 6, 4);
}

TEST(BuildAppendJSArrayFastSmiElementObjectGrow) {
  Isolate* isolate(CcTest::InitIsolateOnce());
  AppendJSArrayCodeStubAssembler::TestAppendJSArray(
      isolate, PACKED_SMI_ELEMENTS, Smi::FromInt(3), Smi::FromInt(4),
      isolate->heap()->undefined_value(), Smi::FromInt(6), 2, 4);
}

TEST(BuildAppendJSArrayFastDoubleElements) {
  Isolate* isolate(CcTest::InitIsolateOnce());
  AppendJSArrayCodeStubAssembler::TestAppendJSArray(
      isolate, PACKED_DOUBLE_ELEMENTS, Smi::FromInt(3), Smi::FromInt(4),
      Smi::FromInt(5), Smi::FromInt(6), 6, 6);
}

TEST(BuildAppendJSArrayFastDoubleElementsGrow) {
  Isolate* isolate(CcTest::InitIsolateOnce());
  AppendJSArrayCodeStubAssembler::TestAppendJSArray(
      isolate, PACKED_DOUBLE_ELEMENTS, Smi::FromInt(3), Smi::FromInt(4),
      Smi::FromInt(5), Smi::FromInt(6), 2, 6);
}

TEST(BuildAppendJSArrayFastDoubleElementsObject) {
  Isolate* isolate(CcTest::InitIsolateOnce());
  AppendJSArrayCodeStubAssembler::TestAppendJSArray(
      isolate, PACKED_DOUBLE_ELEMENTS, Smi::FromInt(3), Smi::FromInt(4),
      isolate->heap()->undefined_value(), Smi::FromInt(6), 6, 4);
}

namespace {

template <typename Stub, typename... Args>
void Recompile(Args... args) {
  Stub stub(args...);
  stub.DeleteStubFromCacheForTesting();
  stub.GetCode();
}

}  // namespace

void CustomPromiseHook(v8::PromiseHookType type, v8::Local<v8::Promise> promise,
                       v8::Local<v8::Value> parentPromise) {}

TEST(IsPromiseHookEnabled) {
  Isolate* isolate(CcTest::InitIsolateOnce());

  const int kNumParams = 1;
  CodeAssemblerTester asm_tester(isolate, kNumParams);
  CodeStubAssembler m(asm_tester.state());

  m.Return(m.SelectBooleanConstant(m.IsPromiseHookEnabledOrDebugIsActive()));

  FunctionTester ft(asm_tester.GenerateCode(), kNumParams);
  Handle<Object> result =
      ft.Call(isolate->factory()->undefined_value()).ToHandleChecked();
  CHECK_EQ(isolate->heap()->false_value(), *result);

  isolate->SetPromiseHook(CustomPromiseHook);
  result = ft.Call(isolate->factory()->undefined_value()).ToHandleChecked();
  CHECK_EQ(isolate->heap()->true_value(), *result);

  isolate->SetPromiseHook(nullptr);
  result = ft.Call(isolate->factory()->undefined_value()).ToHandleChecked();
  CHECK_EQ(isolate->heap()->false_value(), *result);
}

TEST(AllocateAndInitJSPromise) {
  Isolate* isolate(CcTest::InitIsolateOnce());

  const int kNumParams = 1;
  CodeAssemblerTester asm_tester(isolate, kNumParams);
  PromiseBuiltinsAssembler m(asm_tester.state());

  Node* const context = m.Parameter(kNumParams + 2);
  Node* const promise = m.AllocateAndInitJSPromise(context);
  m.Return(promise);

  FunctionTester ft(asm_tester.GenerateCode(), kNumParams);
  Handle<Object> result =
      ft.Call(isolate->factory()->undefined_value()).ToHandleChecked();
  CHECK(result->IsJSPromise());
}

TEST(AllocateAndSetJSPromise) {
  Isolate* isolate(CcTest::InitIsolateOnce());

  const int kNumParams = 1;
  CodeAssemblerTester asm_tester(isolate, kNumParams);
  PromiseBuiltinsAssembler m(asm_tester.state());

  Node* const context = m.Parameter(kNumParams + 2);
  Node* const promise = m.AllocateAndSetJSPromise(
      context, v8::Promise::kRejected, m.SmiConstant(1));
  m.Return(promise);

  FunctionTester ft(asm_tester.GenerateCode(), kNumParams);
  Handle<Object> result =
      ft.Call(isolate->factory()->undefined_value()).ToHandleChecked();
  CHECK(result->IsJSPromise());
  Handle<JSPromise> js_promise = Handle<JSPromise>::cast(result);
  CHECK_EQ(v8::Promise::kRejected, js_promise->status());
  CHECK_EQ(Smi::FromInt(1), js_promise->result());
  CHECK(!js_promise->has_handler());
}

<<<<<<< HEAD
TEST(AllocatePromiseReactionJobInfo) {
  Isolate* isolate(CcTest::InitIsolateOnce());

  const int kNumParams = 1;
  CodeAssemblerTester data(isolate, kNumParams);
  CodeStubAssembler m(data.state());
  PromiseBuiltinsAssembler p(data.state());

  Node* const context = m.Parameter(kNumParams + 2);
  Node* const tasks = m.AllocateFixedArray(FAST_ELEMENTS, m.IntPtrConstant(1));
  m.StoreFixedArrayElement(tasks, 0, m.UndefinedConstant());
  Node* const deferred_promise =
      m.AllocateFixedArray(FAST_ELEMENTS, m.IntPtrConstant(1));
  m.StoreFixedArrayElement(deferred_promise, 0, m.UndefinedConstant());
  Node* const info = m.AllocatePromiseReactionJobInfo(
      m.SmiConstant(1), tasks, deferred_promise, m.UndefinedConstant(),
      m.UndefinedConstant(), context);
  m.Return(info);

  Handle<Code> code = data.GenerateCode();
  CHECK(!code.is_null());

  FunctionTester ft(code, kNumParams);
  Handle<Object> result =
      ft.Call(isolate->factory()->undefined_value()).ToHandleChecked();
  CHECK(result->IsPromiseReactionJobInfo());
  Handle<PromiseReactionJobInfo> promise_info =
      Handle<PromiseReactionJobInfo>::cast(result);
  CHECK_EQ(Smi::FromInt(1), promise_info->value());
  CHECK(promise_info->tasks()->IsFixedArray());
  CHECK(promise_info->deferred_promise()->IsFixedArray());
  CHECK(promise_info->deferred_on_resolve()->IsUndefined(isolate));
  CHECK(promise_info->deferred_on_reject()->IsUndefined(isolate));
  CHECK(promise_info->context()->IsContext());
}

TEST(AllocatePromiseResolveThenableJobInfo) {
  Isolate* isolate(CcTest::InitIsolateOnce());

  const int kNumParams = 1;
  CodeAssemblerTester data(isolate, kNumParams);
  PromiseBuiltinsAssembler p(data.state());

  Node* const context = p.Parameter(kNumParams + 2);
  Node* const native_context = p.LoadNativeContext(context);
  Node* const thenable = p.AllocateAndInitJSPromise(context);
  Node* const then =
      p.GetProperty(context, thenable, isolate->factory()->then_string());
  Node* resolve = nullptr;
  Node* reject = nullptr;
  std::tie(resolve, reject) = p.CreatePromiseResolvingFunctions(
      thenable, p.FalseConstant(), native_context);

  Node* const info = p.AllocatePromiseResolveThenableJobInfo(
      thenable, then, resolve, reject, context);
  p.Return(info);

  Handle<Code> code = data.GenerateCode();
  CHECK(!code.is_null());

  FunctionTester ft(code, kNumParams);
  Handle<Object> result =
      ft.Call(isolate->factory()->undefined_value()).ToHandleChecked();
  CHECK(result->IsPromiseResolveThenableJobInfo());
  Handle<PromiseResolveThenableJobInfo> promise_info =
      Handle<PromiseResolveThenableJobInfo>::cast(result);
  CHECK(promise_info->thenable()->IsJSPromise());
  CHECK(promise_info->then()->IsJSFunction());
  CHECK(promise_info->resolve()->IsJSFunction());
  CHECK(promise_info->reject()->IsJSFunction());
  CHECK(promise_info->context()->IsContext());
}

=======
>>>>>>> 84bd6f3c
TEST(IsSymbol) {
  Isolate* isolate(CcTest::InitIsolateOnce());

  const int kNumParams = 1;
  CodeAssemblerTester asm_tester(isolate, kNumParams);
  CodeStubAssembler m(asm_tester.state());

  Node* const symbol = m.Parameter(0);
  m.Return(m.SelectBooleanConstant(m.IsSymbol(symbol)));

  FunctionTester ft(asm_tester.GenerateCode(), kNumParams);
  Handle<Object> result =
      ft.Call(isolate->factory()->NewSymbol()).ToHandleChecked();
  CHECK_EQ(isolate->heap()->true_value(), *result);

  result = ft.Call(isolate->factory()->empty_string()).ToHandleChecked();
  CHECK_EQ(isolate->heap()->false_value(), *result);
}

TEST(IsPrivateSymbol) {
  Isolate* isolate(CcTest::InitIsolateOnce());

  const int kNumParams = 1;
  CodeAssemblerTester asm_tester(isolate, kNumParams);
  CodeStubAssembler m(asm_tester.state());

  Node* const symbol = m.Parameter(0);
  m.Return(m.SelectBooleanConstant(m.IsPrivateSymbol(symbol)));

  FunctionTester ft(asm_tester.GenerateCode(), kNumParams);
  Handle<Object> result =
      ft.Call(isolate->factory()->NewSymbol()).ToHandleChecked();
  CHECK_EQ(isolate->heap()->false_value(), *result);

  result = ft.Call(isolate->factory()->empty_string()).ToHandleChecked();
  CHECK_EQ(isolate->heap()->false_value(), *result);

  result = ft.Call(isolate->factory()->NewPrivateSymbol()).ToHandleChecked();
  CHECK_EQ(isolate->heap()->true_value(), *result);
}

TEST(PromiseHasHandler) {
  Isolate* isolate(CcTest::InitIsolateOnce());

  const int kNumParams = 1;
  CodeAssemblerTester asm_tester(isolate, kNumParams);
  PromiseBuiltinsAssembler m(asm_tester.state());

  Node* const context = m.Parameter(kNumParams + 2);
  Node* const promise =
      m.AllocateAndInitJSPromise(context, m.UndefinedConstant());
  m.Return(m.SelectBooleanConstant(m.PromiseHasHandler(promise)));

  FunctionTester ft(asm_tester.GenerateCode(), kNumParams);
  Handle<Object> result =
      ft.Call(isolate->factory()->undefined_value()).ToHandleChecked();
  CHECK_EQ(isolate->heap()->false_value(), *result);
}

TEST(CreatePromiseResolvingFunctionsContext) {
  Isolate* isolate(CcTest::InitIsolateOnce());

  const int kNumParams = 1;
  CodeAssemblerTester asm_tester(isolate, kNumParams);
  PromiseBuiltinsAssembler m(asm_tester.state());

  Node* const context = m.Parameter(kNumParams + 2);
  Node* const native_context = m.LoadNativeContext(context);
  Node* const promise =
      m.AllocateAndInitJSPromise(context, m.UndefinedConstant());
  Node* const promise_context = m.CreatePromiseResolvingFunctionsContext(
      promise, m.BooleanConstant(false), native_context);
  m.Return(promise_context);

  FunctionTester ft(asm_tester.GenerateCode(), kNumParams);
  Handle<Object> result =
      ft.Call(isolate->factory()->undefined_value()).ToHandleChecked();
  CHECK(result->IsContext());
  Handle<Context> context_js = Handle<Context>::cast(result);
  CHECK_EQ(isolate->native_context()->scope_info(), context_js->scope_info());
  CHECK_EQ(isolate->heap()->the_hole_value(), context_js->extension());
  CHECK_EQ(*isolate->native_context(), context_js->native_context());
  CHECK(context_js->get(PromiseBuiltinsAssembler::kPromiseSlot)->IsJSPromise());
  CHECK_EQ(isolate->heap()->false_value(),
           context_js->get(PromiseBuiltinsAssembler::kDebugEventSlot));
}

TEST(CreatePromiseResolvingFunctions) {
  Isolate* isolate(CcTest::InitIsolateOnce());

  const int kNumParams = 1;
  CodeAssemblerTester asm_tester(isolate, kNumParams);
  PromiseBuiltinsAssembler m(asm_tester.state());

  Node* const context = m.Parameter(kNumParams + 2);
  Node* const native_context = m.LoadNativeContext(context);
  Node* const promise =
      m.AllocateAndInitJSPromise(context, m.UndefinedConstant());
  Node *resolve, *reject;
  std::tie(resolve, reject) = m.CreatePromiseResolvingFunctions(
      promise, m.BooleanConstant(false), native_context);
  Node* const kSize = m.IntPtrConstant(2);
  Node* const arr = m.AllocateFixedArray(PACKED_ELEMENTS, kSize);
  m.StoreFixedArrayElement(arr, 0, resolve);
  m.StoreFixedArrayElement(arr, 1, reject);
  m.Return(arr);

  FunctionTester ft(asm_tester.GenerateCode(), kNumParams);
  Handle<Object> result_obj =
      ft.Call(isolate->factory()->undefined_value()).ToHandleChecked();
  CHECK(result_obj->IsFixedArray());
  Handle<FixedArray> result_arr = Handle<FixedArray>::cast(result_obj);
  CHECK(result_arr->get(0)->IsJSFunction());
  CHECK(result_arr->get(1)->IsJSFunction());
}

TEST(NewElementsCapacity) {
  Isolate* isolate(CcTest::InitIsolateOnce());
  CodeAssemblerTester asm_tester(isolate, 1);
  CodeStubAssembler m(asm_tester.state());
  m.Return(m.SmiTag(m.CalculateNewElementsCapacity(
      m.SmiUntag(m.Parameter(0)), CodeStubAssembler::INTPTR_PARAMETERS)));

  FunctionTester ft(asm_tester.GenerateCode(), 1);
  Handle<Smi> test_value = Handle<Smi>(Smi::FromInt(0), isolate);
  Handle<Smi> result_obj = ft.CallChecked<Smi>(test_value);
  CHECK_EQ(
      result_obj->value(),
      static_cast<int>(JSObject::NewElementsCapacity(test_value->value())));
  test_value = Handle<Smi>(Smi::FromInt(1), isolate);
  result_obj = ft.CallChecked<Smi>(test_value);
  CHECK_EQ(
      result_obj->value(),
      static_cast<int>(JSObject::NewElementsCapacity(test_value->value())));
  test_value = Handle<Smi>(Smi::FromInt(2), isolate);
  result_obj = ft.CallChecked<Smi>(test_value);
  CHECK_EQ(
      result_obj->value(),
      static_cast<int>(JSObject::NewElementsCapacity(test_value->value())));
  test_value = Handle<Smi>(Smi::FromInt(1025), isolate);
  result_obj = ft.CallChecked<Smi>(test_value);
  CHECK_EQ(
      result_obj->value(),
      static_cast<int>(JSObject::NewElementsCapacity(test_value->value())));
}

TEST(NewElementsCapacitySmi) {
  Isolate* isolate(CcTest::InitIsolateOnce());
  CodeAssemblerTester asm_tester(isolate, 1);
  CodeStubAssembler m(asm_tester.state());
  m.Return(m.CalculateNewElementsCapacity(m.Parameter(0),
                                          CodeStubAssembler::SMI_PARAMETERS));

  FunctionTester ft(asm_tester.GenerateCode(), 1);
  Handle<Smi> test_value = Handle<Smi>(Smi::FromInt(0), isolate);
  Handle<Smi> result_obj = ft.CallChecked<Smi>(test_value);
  CHECK_EQ(
      result_obj->value(),
      static_cast<int>(JSObject::NewElementsCapacity(test_value->value())));
  test_value = Handle<Smi>(Smi::FromInt(1), isolate);
  result_obj = ft.CallChecked<Smi>(test_value);
  CHECK_EQ(
      result_obj->value(),
      static_cast<int>(JSObject::NewElementsCapacity(test_value->value())));
  test_value = Handle<Smi>(Smi::FromInt(2), isolate);
  result_obj = ft.CallChecked<Smi>(test_value);
  CHECK_EQ(
      result_obj->value(),
      static_cast<int>(JSObject::NewElementsCapacity(test_value->value())));
  test_value = Handle<Smi>(Smi::FromInt(1025), isolate);
  result_obj = ft.CallChecked<Smi>(test_value);
  CHECK_EQ(
      result_obj->value(),
      static_cast<int>(JSObject::NewElementsCapacity(test_value->value())));
}

TEST(AllocateFunctionWithMapAndContext) {
  Isolate* isolate(CcTest::InitIsolateOnce());

  const int kNumParams = 1;
  CodeAssemblerTester asm_tester(isolate, kNumParams);
  PromiseBuiltinsAssembler m(asm_tester.state());

  Node* const context = m.Parameter(kNumParams + 2);
  Node* const native_context = m.LoadNativeContext(context);
  Node* const promise =
      m.AllocateAndInitJSPromise(context, m.UndefinedConstant());
  Node* promise_context = m.CreatePromiseResolvingFunctionsContext(
      promise, m.BooleanConstant(false), native_context);
  Node* resolve_info = m.LoadContextElement(
      native_context,
      Context::PROMISE_CAPABILITY_DEFAULT_RESOLVE_SHARED_FUN_INDEX);
  Node* const map = m.LoadContextElement(
      native_context, Context::STRICT_FUNCTION_WITHOUT_PROTOTYPE_MAP_INDEX);
  Node* const resolve =
      m.AllocateFunctionWithMapAndContext(map, resolve_info, promise_context);
  m.Return(resolve);

  FunctionTester ft(asm_tester.GenerateCode(), kNumParams);
  Handle<Object> result_obj =
      ft.Call(isolate->factory()->undefined_value()).ToHandleChecked();
  CHECK(result_obj->IsJSFunction());
  Handle<JSFunction> fun = Handle<JSFunction>::cast(result_obj);
  CHECK_EQ(isolate->heap()->empty_property_array(), fun->property_array());
  CHECK_EQ(isolate->heap()->empty_fixed_array(), fun->elements());
  CHECK_EQ(isolate->heap()->many_closures_cell(), fun->feedback_cell());
  CHECK(!fun->has_prototype_slot());
  CHECK_EQ(*isolate->promise_capability_default_resolve_shared_fun(),
           fun->shared());
  CHECK_EQ(isolate->promise_capability_default_resolve_shared_fun()->GetCode(),
           fun->code());
}

TEST(CreatePromiseGetCapabilitiesExecutorContext) {
  Isolate* isolate(CcTest::InitIsolateOnce());

  const int kNumParams = 1;
  CodeAssemblerTester asm_tester(isolate, kNumParams);
  PromiseBuiltinsAssembler m(asm_tester.state());

  Node* const context = m.Parameter(kNumParams + 2);
  Node* const native_context = m.LoadNativeContext(context);

  Node* const map = m.LoadRoot(Heap::kPromiseCapabilityMapRootIndex);
  Node* const capability = m.AllocateStruct(map);
  m.StoreObjectFieldNoWriteBarrier(
      capability, PromiseCapability::kPromiseOffset, m.UndefinedConstant());
  m.StoreObjectFieldNoWriteBarrier(
      capability, PromiseCapability::kResolveOffset, m.UndefinedConstant());
  m.StoreObjectFieldNoWriteBarrier(capability, PromiseCapability::kRejectOffset,
                                   m.UndefinedConstant());
  Node* const executor_context =
      m.CreatePromiseGetCapabilitiesExecutorContext(capability, native_context);
  m.Return(executor_context);

  FunctionTester ft(asm_tester.GenerateCode(), kNumParams);
  Handle<Object> result_obj =
      ft.Call(isolate->factory()->undefined_value()).ToHandleChecked();
  CHECK(result_obj->IsContext());
  Handle<Context> context_js = Handle<Context>::cast(result_obj);
  CHECK_EQ(PromiseBuiltinsAssembler::kCapabilitiesContextLength,
           context_js->length());
  CHECK_EQ(isolate->native_context()->scope_info(), context_js->scope_info());
  CHECK_EQ(isolate->heap()->the_hole_value(), context_js->extension());
  CHECK_EQ(*isolate->native_context(), context_js->native_context());
  CHECK(context_js->get(PromiseBuiltinsAssembler::kCapabilitySlot)
            ->IsPromiseCapability());
}

TEST(NewPromiseCapability) {
  Isolate* isolate(CcTest::InitIsolateOnce());

  {  // Builtin Promise
    const int kNumParams = 1;
    CodeAssemblerTester asm_tester(isolate, kNumParams);
    PromiseBuiltinsAssembler m(asm_tester.state());

    Node* const context = m.Parameter(kNumParams + 2);
    Node* const native_context = m.LoadNativeContext(context);
    Node* const promise_constructor =
        m.LoadContextElement(native_context, Context::PROMISE_FUNCTION_INDEX);

    Node* const debug_event = m.TrueConstant();
    Node* const capability =
        m.CallBuiltin(Builtins::kNewPromiseCapability, context,
                      promise_constructor, debug_event);
    m.Return(capability);

    FunctionTester ft(asm_tester.GenerateCode(), kNumParams);

    Handle<Object> result_obj =
        ft.Call(isolate->factory()->undefined_value()).ToHandleChecked();
    CHECK(result_obj->IsPromiseCapability());
    Handle<PromiseCapability> result =
        Handle<PromiseCapability>::cast(result_obj);

    CHECK(result->promise()->IsJSPromise());
    CHECK(result->resolve()->IsJSFunction());
    CHECK(result->reject()->IsJSFunction());
    CHECK_EQ(*isolate->promise_capability_default_reject_shared_fun(),
             JSFunction::cast(result->reject())->shared());
    CHECK_EQ(*isolate->promise_capability_default_resolve_shared_fun(),
             JSFunction::cast(result->resolve())->shared());

    Handle<JSFunction> callbacks[] = {
        handle(JSFunction::cast(result->resolve())),
        handle(JSFunction::cast(result->reject()))};

    for (auto&& callback : callbacks) {
      Handle<Context> context(Context::cast(callback->context()));
      CHECK_EQ(isolate->native_context()->scope_info(), context->scope_info());
      CHECK_EQ(isolate->heap()->the_hole_value(), context->extension());
      CHECK_EQ(*isolate->native_context(), context->native_context());
      CHECK_EQ(PromiseBuiltinsAssembler::kPromiseContextLength,
               context->length());
      CHECK_EQ(context->get(PromiseBuiltinsAssembler::kPromiseSlot),
               result->promise());
    }
  }

  {  // Custom Promise
    const int kNumParams = 2;
    CodeAssemblerTester asm_tester(isolate, kNumParams);
    PromiseBuiltinsAssembler m(asm_tester.state());

    Node* const context = m.Parameter(kNumParams + 2);

    Node* const constructor = m.Parameter(1);
    Node* const debug_event = m.TrueConstant();
    Node* const capability = m.CallBuiltin(Builtins::kNewPromiseCapability,
                                           context, constructor, debug_event);
    m.Return(capability);

    FunctionTester ft(asm_tester.GenerateCode(), kNumParams);

    Handle<JSFunction> constructor_fn =
        Handle<JSFunction>::cast(v8::Utils::OpenHandle(*CompileRun(
            "(function FakePromise(executor) {"
            "  var self = this;"
            "  function resolve(value) { self.resolvedValue = value; }"
            "  function reject(reason) { self.rejectedReason = reason; }"
            "  executor(resolve, reject);"
            "})")));

    Handle<Object> result_obj =
        ft.Call(isolate->factory()->undefined_value(), constructor_fn)
            .ToHandleChecked();
    CHECK(result_obj->IsPromiseCapability());
    Handle<PromiseCapability> result =
        Handle<PromiseCapability>::cast(result_obj);

    CHECK(result->promise()->IsJSObject());
    Handle<JSObject> promise(JSObject::cast(result->promise()));
    CHECK_EQ(constructor_fn->prototype_or_initial_map(), promise->map());
    CHECK(result->resolve()->IsJSFunction());
    CHECK(result->reject()->IsJSFunction());

    Handle<String> resolved_str =
        isolate->factory()->NewStringFromAsciiChecked("resolvedStr");
    Handle<String> rejected_str =
        isolate->factory()->NewStringFromAsciiChecked("rejectedStr");

    Handle<Object> argv1[] = {resolved_str};
    Handle<Object> ret =
        Execution::Call(isolate, handle(result->resolve(), isolate),
                        isolate->factory()->undefined_value(), 1, argv1)
            .ToHandleChecked();

    Handle<Object> prop1 =
        JSReceiver::GetProperty(isolate, promise, "resolvedValue")
            .ToHandleChecked();
    CHECK_EQ(*resolved_str, *prop1);

    Handle<Object> argv2[] = {rejected_str};
    ret = Execution::Call(isolate, handle(result->reject(), isolate),
                          isolate->factory()->undefined_value(), 1, argv2)
              .ToHandleChecked();
    Handle<Object> prop2 =
        JSReceiver::GetProperty(isolate, promise, "rejectedReason")
            .ToHandleChecked();
    CHECK_EQ(*rejected_str, *prop2);
  }
}

TEST(DirectMemoryTest8BitWord32Immediate) {
  Isolate* isolate(CcTest::InitIsolateOnce());

  const int kNumParams = 0;
  CodeAssemblerTester asm_tester(isolate, kNumParams);
  CodeStubAssembler m(asm_tester.state());
  int8_t buffer[] = {1, 2, 4, 8, 17, 33, 65, 127};
  const int element_count = 8;
  Label bad(&m);

  Node* buffer_node = m.IntPtrConstant(reinterpret_cast<intptr_t>(buffer));
  for (size_t i = 0; i < element_count; ++i) {
    for (size_t j = 0; j < element_count; ++j) {
      Node* loaded = m.LoadBufferObject(buffer_node, static_cast<int>(i),
                                        MachineType::Uint8());
      Node* masked = m.Word32And(loaded, m.Int32Constant(buffer[j]));
      if ((buffer[j] & buffer[i]) != 0) {
        m.GotoIf(m.Word32Equal(masked, m.Int32Constant(0)), &bad);
      } else {
        m.GotoIf(m.Word32NotEqual(masked, m.Int32Constant(0)), &bad);
      }
    }
  }

  m.Return(m.SmiConstant(1));

  m.BIND(&bad);
  m.Return(m.SmiConstant(0));

  FunctionTester ft(asm_tester.GenerateCode(), kNumParams);
  CHECK_EQ(1, ft.CallChecked<Smi>()->value());
}

TEST(DirectMemoryTest16BitWord32Immediate) {
  Isolate* isolate(CcTest::InitIsolateOnce());
  const int kNumParams = 0;
  CodeAssemblerTester asm_tester(isolate, kNumParams);
  CodeStubAssembler m(asm_tester.state());
  int16_t buffer[] = {156, 2234, 4544, 8444, 1723, 3888, 658, 1278};
  const int element_count = 8;
  Label bad(&m);

  Node* buffer_node = m.IntPtrConstant(reinterpret_cast<intptr_t>(buffer));
  for (size_t i = 0; i < element_count; ++i) {
    for (size_t j = 0; j < element_count; ++j) {
      Node* loaded =
          m.LoadBufferObject(buffer_node, static_cast<int>(i * sizeof(int16_t)),
                             MachineType::Uint16());
      Node* masked = m.Word32And(loaded, m.Int32Constant(buffer[j]));
      if ((buffer[j] & buffer[i]) != 0) {
        m.GotoIf(m.Word32Equal(masked, m.Int32Constant(0)), &bad);
      } else {
        m.GotoIf(m.Word32NotEqual(masked, m.Int32Constant(0)), &bad);
      }
    }
  }

  m.Return(m.SmiConstant(1));

  m.BIND(&bad);
  m.Return(m.SmiConstant(0));

  FunctionTester ft(asm_tester.GenerateCode(), kNumParams);
  CHECK_EQ(1, ft.CallChecked<Smi>()->value());
}

TEST(DirectMemoryTest8BitWord32) {
  Isolate* isolate(CcTest::InitIsolateOnce());
  const int kNumParams = 0;
  CodeAssemblerTester asm_tester(isolate, kNumParams);
  CodeStubAssembler m(asm_tester.state());
  int8_t buffer[] = {1, 2, 4, 8, 17, 33, 65, 127, 67, 38};
  const int element_count = 10;
  Label bad(&m);
  Node* constants[element_count];

  Node* buffer_node = m.IntPtrConstant(reinterpret_cast<intptr_t>(buffer));
  for (size_t i = 0; i < element_count; ++i) {
    constants[i] = m.LoadBufferObject(buffer_node, static_cast<int>(i),
                                      MachineType::Uint8());
  }

  for (size_t i = 0; i < element_count; ++i) {
    for (size_t j = 0; j < element_count; ++j) {
      Node* loaded = m.LoadBufferObject(buffer_node, static_cast<int>(i),
                                        MachineType::Uint8());
      Node* masked = m.Word32And(loaded, constants[j]);
      if ((buffer[j] & buffer[i]) != 0) {
        m.GotoIf(m.Word32Equal(masked, m.Int32Constant(0)), &bad);
      } else {
        m.GotoIf(m.Word32NotEqual(masked, m.Int32Constant(0)), &bad);
      }

      masked = m.Word32And(constants[i], constants[j]);
      if ((buffer[j] & buffer[i]) != 0) {
        m.GotoIf(m.Word32Equal(masked, m.Int32Constant(0)), &bad);
      } else {
        m.GotoIf(m.Word32NotEqual(masked, m.Int32Constant(0)), &bad);
      }
    }
  }

  m.Return(m.SmiConstant(1));

  m.BIND(&bad);
  m.Return(m.SmiConstant(0));

  FunctionTester ft(asm_tester.GenerateCode(), kNumParams);
  CHECK_EQ(1, ft.CallChecked<Smi>()->value());
}

TEST(DirectMemoryTest16BitWord32) {
  Isolate* isolate(CcTest::InitIsolateOnce());
  const int kNumParams = 0;
  CodeAssemblerTester asm_tester(isolate, kNumParams);
  CodeStubAssembler m(asm_tester.state());
  int16_t buffer[] = {1, 2, 4, 8, 12345, 33, 65, 255, 67, 3823};
  const int element_count = 10;
  Label bad(&m);
  Node* constants[element_count];

  Node* buffer_node1 = m.IntPtrConstant(reinterpret_cast<intptr_t>(buffer));
  for (size_t i = 0; i < element_count; ++i) {
    constants[i] =
        m.LoadBufferObject(buffer_node1, static_cast<int>(i * sizeof(int16_t)),
                           MachineType::Uint16());
  }
  Node* buffer_node2 = m.IntPtrConstant(reinterpret_cast<intptr_t>(buffer));

  for (size_t i = 0; i < element_count; ++i) {
    for (size_t j = 0; j < element_count; ++j) {
      Node* loaded = m.LoadBufferObject(buffer_node1,
                                        static_cast<int>(i * sizeof(int16_t)),
                                        MachineType::Uint16());
      Node* masked = m.Word32And(loaded, constants[j]);
      if ((buffer[j] & buffer[i]) != 0) {
        m.GotoIf(m.Word32Equal(masked, m.Int32Constant(0)), &bad);
      } else {
        m.GotoIf(m.Word32NotEqual(masked, m.Int32Constant(0)), &bad);
      }

      // Force a memory access relative to a high-number register.
      loaded = m.LoadBufferObject(buffer_node2,
                                  static_cast<int>(i * sizeof(int16_t)),
                                  MachineType::Uint16());
      masked = m.Word32And(loaded, constants[j]);
      if ((buffer[j] & buffer[i]) != 0) {
        m.GotoIf(m.Word32Equal(masked, m.Int32Constant(0)), &bad);
      } else {
        m.GotoIf(m.Word32NotEqual(masked, m.Int32Constant(0)), &bad);
      }

      masked = m.Word32And(constants[i], constants[j]);
      if ((buffer[j] & buffer[i]) != 0) {
        m.GotoIf(m.Word32Equal(masked, m.Int32Constant(0)), &bad);
      } else {
        m.GotoIf(m.Word32NotEqual(masked, m.Int32Constant(0)), &bad);
      }
    }
  }

  m.Return(m.SmiConstant(1));

  m.BIND(&bad);
  m.Return(m.SmiConstant(0));

  FunctionTester ft(asm_tester.GenerateCode(), kNumParams);
  CHECK_EQ(1, ft.CallChecked<Smi>()->value());
}

TEST(LoadJSArrayElementsMap) {
  Isolate* isolate(CcTest::InitIsolateOnce());
  const int kNumParams = 1;
  CodeAssemblerTester asm_tester(isolate, kNumParams);
  {
    CodeStubAssembler m(asm_tester.state());
    Node* context = m.Parameter(kNumParams + 2);
    Node* native_context = m.LoadNativeContext(context);
    Node* kind = m.SmiToInt32(m.Parameter(0));
    m.Return(m.LoadJSArrayElementsMap(kind, native_context));
  }

  FunctionTester ft(asm_tester.GenerateCode(), kNumParams);
  for (int kind = 0; kind <= HOLEY_DOUBLE_ELEMENTS; kind++) {
    Handle<Map> csa_result =
        ft.CallChecked<Map>(handle(Smi::FromInt(kind), isolate));
    ElementsKind elements_kind = static_cast<ElementsKind>(kind);
    Handle<Map> result(
        isolate->native_context()->GetInitialJSArrayMap(elements_kind));
    CHECK_EQ(*csa_result, *result);
  }
}

TEST(AllocateStruct) {
  Isolate* isolate(CcTest::InitIsolateOnce());

  const int kNumParams = 3;
  CodeAssemblerTester asm_tester(isolate, kNumParams);
  CodeStubAssembler m(asm_tester.state());

  {
    Node* map = m.Parameter(0);
    Node* result = m.AllocateStruct(map);

    m.Return(result);
  }

  FunctionTester ft(asm_tester.GenerateCode(), kNumParams);

  Handle<Map> maps[] = {
      handle(isolate->heap()->tuple3_map(), isolate),
      handle(isolate->heap()->tuple2_map(), isolate),
  };

  {
    for (size_t i = 0; i < 2; i++) {
      Handle<Map> map = maps[i];
      Handle<Struct> result =
          Handle<Struct>::cast(ft.Call(map).ToHandleChecked());
      CHECK_EQ(result->map(), *map);
#ifdef VERIFY_HEAP
      isolate->heap()->Verify();
#endif
    }
  }
}

TEST(GotoIfNotWhiteSpaceOrLineTerminator) {
  Isolate* isolate(CcTest::InitIsolateOnce());

  const int kNumParams = 1;
  CodeAssemblerTester asm_tester(isolate, kNumParams);
  StringTrimAssembler m(asm_tester.state());

  {  // Returns true if whitespace, false otherwise.
    Label if_not_whitespace(&m);

    m.GotoIfNotWhiteSpaceOrLineTerminator(m.SmiToInt32(m.Parameter(0)),
                                          &if_not_whitespace);
    m.Return(m.TrueConstant());

    m.BIND(&if_not_whitespace);
    m.Return(m.FalseConstant());
  }
  FunctionTester ft(asm_tester.GenerateCode(), kNumParams);

  Handle<Object> true_value = ft.true_value();
  Handle<Object> false_value = ft.false_value();

  for (uc16 c = 0; c < 0xFFFF; c++) {
    Handle<Object> expected_value =
        WhiteSpaceOrLineTerminator::Is(c) ? true_value : false_value;
    ft.CheckCall(expected_value, handle(Smi::FromInt(c), isolate));
  }
}

TEST(BranchIfNumberRelationalComparison) {
  Isolate* isolate(CcTest::InitIsolateOnce());
  Factory* f = isolate->factory();
  const int kNumParams = 2;
  CodeAssemblerTester asm_tester(isolate, kNumParams);
  {
    CodeStubAssembler m(asm_tester.state());
    Label return_true(&m), return_false(&m);
    m.BranchIfNumberRelationalComparison(Operation::kGreaterThanOrEqual,
                                         m.Parameter(0), m.Parameter(1),
                                         &return_true, &return_false);
    m.BIND(&return_true);
    m.Return(m.BooleanConstant(true));
    m.BIND(&return_false);
    m.Return(m.BooleanConstant(false));
  }

  FunctionTester ft(asm_tester.GenerateCode(), kNumParams);

  ft.CheckTrue(f->NewNumber(0), f->NewNumber(0));
  ft.CheckTrue(f->NewNumber(1), f->NewNumber(0));
  ft.CheckTrue(f->NewNumber(1), f->NewNumber(1));
  ft.CheckFalse(f->NewNumber(0), f->NewNumber(1));
  ft.CheckFalse(f->NewNumber(-1), f->NewNumber(0));
  ft.CheckTrue(f->NewNumber(-1), f->NewNumber(-1));

  ft.CheckTrue(f->NewNumber(-1), f->NewNumber(-1.5));
  ft.CheckFalse(f->NewNumber(-1.5), f->NewNumber(-1));
  ft.CheckTrue(f->NewNumber(-1.5), f->NewNumber(-1.5));
}

TEST(IsNumberArrayIndex) {
  Isolate* isolate(CcTest::InitIsolateOnce());
  const int kNumParams = 1;
  CodeAssemblerTester asm_tester(isolate, kNumParams);
  {
    CodeStubAssembler m(asm_tester.state());
    m.Return(m.SmiFromInt32(
        m.UncheckedCast<Int32T>(m.IsNumberArrayIndex(m.Parameter(0)))));
  }

  FunctionTester ft(asm_tester.GenerateCode(), kNumParams);

  double indices[] = {Smi::kMinValue,
                      -11,
                      -1,
                      0,
                      1,
                      2,
                      Smi::kMaxValue,
                      -11.0,
                      -11.1,
                      -2.0,
                      -1.0,
                      -0.0,
                      0.0,
                      0.00001,
                      0.1,
                      1,
                      2,
                      Smi::kMinValue - 1.0,
                      Smi::kMinValue + 1.0,
                      Smi::kMinValue + 1.2,
                      kMaxInt + 1.2,
                      kMaxInt - 10.0,
                      kMaxInt - 1.0,
                      kMaxInt,
                      kMaxInt + 1.0,
                      kMaxInt + 10.0};

  for (size_t i = 0; i < arraysize(indices); i++) {
    Handle<Object> index = isolate->factory()->NewNumber(indices[i]);
    uint32_t array_index;
    CHECK_EQ(index->ToArrayIndex(&array_index),
             (ft.CallChecked<Smi>(index)->value() == 1));
  }
}

TEST(NumberMinMax) {
  Isolate* isolate(CcTest::InitIsolateOnce());
  const int kNumParams = 2;
  CodeAssemblerTester asm_tester_min(isolate, kNumParams);
  {
    CodeStubAssembler m(asm_tester_min.state());
    m.Return(m.NumberMin(m.Parameter(0), m.Parameter(1)));
  }
  FunctionTester ft_min(asm_tester_min.GenerateCode(), kNumParams);

  CodeAssemblerTester asm_tester_max(isolate, kNumParams);
  {
    CodeStubAssembler m(asm_tester_max.state());
    m.Return(m.NumberMax(m.Parameter(0), m.Parameter(1)));
  }
  FunctionTester ft_max(asm_tester_max.GenerateCode(), kNumParams);

  // Test smi values.
  Handle<Smi> smi_1(Smi::FromInt(1), isolate);
  Handle<Smi> smi_2(Smi::FromInt(2), isolate);
  Handle<Smi> smi_5(Smi::FromInt(5), isolate);
  CHECK_EQ(ft_min.CallChecked<Smi>(smi_1, smi_2)->value(), 1);
  CHECK_EQ(ft_min.CallChecked<Smi>(smi_2, smi_1)->value(), 1);
  CHECK_EQ(ft_max.CallChecked<Smi>(smi_1, smi_2)->value(), 2);
  CHECK_EQ(ft_max.CallChecked<Smi>(smi_2, smi_1)->value(), 2);

  // Test double values.
  Handle<Object> double_a = isolate->factory()->NewNumber(2.5);
  Handle<Object> double_b = isolate->factory()->NewNumber(3.5);
  Handle<Object> nan =
      isolate->factory()->NewNumber(std::numeric_limits<double>::quiet_NaN());
  Handle<Object> infinity = isolate->factory()->NewNumber(V8_INFINITY);

  CHECK_EQ(ft_min.CallChecked<HeapNumber>(double_a, double_b)->value(), 2.5);
  CHECK_EQ(ft_min.CallChecked<HeapNumber>(double_b, double_a)->value(), 2.5);
  CHECK_EQ(ft_min.CallChecked<HeapNumber>(infinity, double_a)->value(), 2.5);
  CHECK_EQ(ft_min.CallChecked<HeapNumber>(double_a, infinity)->value(), 2.5);
  CHECK(std::isnan(ft_min.CallChecked<HeapNumber>(nan, double_a)->value()));
  CHECK(std::isnan(ft_min.CallChecked<HeapNumber>(double_a, nan)->value()));

  CHECK_EQ(ft_max.CallChecked<HeapNumber>(double_a, double_b)->value(), 3.5);
  CHECK_EQ(ft_max.CallChecked<HeapNumber>(double_b, double_a)->value(), 3.5);
  CHECK_EQ(ft_max.CallChecked<HeapNumber>(infinity, double_a)->value(),
           V8_INFINITY);
  CHECK_EQ(ft_max.CallChecked<HeapNumber>(double_a, infinity)->value(),
           V8_INFINITY);
  CHECK(std::isnan(ft_max.CallChecked<HeapNumber>(nan, double_a)->value()));
  CHECK(std::isnan(ft_max.CallChecked<HeapNumber>(double_a, nan)->value()));

  // Mixed smi/double values.
  CHECK_EQ(ft_max.CallChecked<HeapNumber>(smi_1, double_b)->value(), 3.5);
  CHECK_EQ(ft_max.CallChecked<HeapNumber>(double_b, smi_1)->value(), 3.5);
  CHECK_EQ(ft_min.CallChecked<HeapNumber>(smi_5, double_b)->value(), 3.5);
  CHECK_EQ(ft_min.CallChecked<HeapNumber>(double_b, smi_5)->value(), 3.5);
}

TEST(NumberAddSub) {
  Isolate* isolate(CcTest::InitIsolateOnce());
  const int kNumParams = 2;
  CodeAssemblerTester asm_tester_add(isolate, kNumParams);
  {
    CodeStubAssembler m(asm_tester_add.state());
    m.Return(m.NumberAdd(m.Parameter(0), m.Parameter(1)));
  }
  FunctionTester ft_add(asm_tester_add.GenerateCode(), kNumParams);

  CodeAssemblerTester asm_tester_sub(isolate, kNumParams);
  {
    CodeStubAssembler m(asm_tester_sub.state());
    m.Return(m.NumberSub(m.Parameter(0), m.Parameter(1)));
  }
  FunctionTester ft_sub(asm_tester_sub.GenerateCode(), kNumParams);

  // Test smi values.
  Handle<Smi> smi_1(Smi::FromInt(1), isolate);
  Handle<Smi> smi_2(Smi::FromInt(2), isolate);
  CHECK_EQ(ft_add.CallChecked<Smi>(smi_1, smi_2)->value(), 3);
  CHECK_EQ(ft_sub.CallChecked<Smi>(smi_2, smi_1)->value(), 1);

  // Test double values.
  Handle<Object> double_a = isolate->factory()->NewNumber(2.5);
  Handle<Object> double_b = isolate->factory()->NewNumber(3.0);
  CHECK_EQ(ft_add.CallChecked<HeapNumber>(double_a, double_b)->value(), 5.5);
  CHECK_EQ(ft_sub.CallChecked<HeapNumber>(double_a, double_b)->value(), -.5);

  // Test overflow.
  Handle<Smi> smi_max(Smi::FromInt(Smi::kMaxValue), isolate);
  Handle<Smi> smi_min(Smi::FromInt(Smi::kMinValue), isolate);
  CHECK_EQ(ft_add.CallChecked<HeapNumber>(smi_max, smi_1)->value(),
           static_cast<double>(Smi::kMaxValue) + 1);
  CHECK_EQ(ft_sub.CallChecked<HeapNumber>(smi_min, smi_1)->value(),
           static_cast<double>(Smi::kMinValue) - 1);

  // Test mixed smi/double values.
  CHECK_EQ(ft_add.CallChecked<HeapNumber>(smi_1, double_a)->value(), 3.5);
  CHECK_EQ(ft_add.CallChecked<HeapNumber>(double_a, smi_1)->value(), 3.5);
  CHECK_EQ(ft_sub.CallChecked<HeapNumber>(smi_1, double_a)->value(), -1.5);
  CHECK_EQ(ft_sub.CallChecked<HeapNumber>(double_a, smi_1)->value(), 1.5);
}

TEST(CloneEmptyFixedArray) {
  Isolate* isolate(CcTest::InitIsolateOnce());
  const int kNumParams = 1;
  CodeAssemblerTester asm_tester(isolate, kNumParams);
  {
    CodeStubAssembler m(asm_tester.state());
    m.Return(m.CloneFixedArray(m.Parameter(0)));
  }
  FunctionTester ft(asm_tester.GenerateCode(), kNumParams);

  Handle<FixedArray> source(isolate->factory()->empty_fixed_array());
  Handle<Object> result_raw = ft.Call(source).ToHandleChecked();
  FixedArray* result(FixedArray::cast(*result_raw));
  CHECK_EQ(0, result->length());
  CHECK_EQ(*(isolate->factory()->empty_fixed_array()), result);
}

TEST(CloneFixedArray) {
  Isolate* isolate(CcTest::InitIsolateOnce());
  const int kNumParams = 1;
  CodeAssemblerTester asm_tester(isolate, kNumParams);
  {
    CodeStubAssembler m(asm_tester.state());
    m.Return(m.CloneFixedArray(m.Parameter(0)));
  }
  FunctionTester ft(asm_tester.GenerateCode(), kNumParams);

  Handle<FixedArray> source(isolate->factory()->NewFixedArrayWithHoles(5));
  source->set(1, Smi::FromInt(1234));
  Handle<Object> result_raw = ft.Call(source).ToHandleChecked();
  FixedArray* result(FixedArray::cast(*result_raw));
  CHECK_EQ(5, result->length());
  CHECK(result->get(0)->IsTheHole(isolate));
  CHECK_EQ(Smi::cast(result->get(1))->value(), 1234);
  CHECK(result->get(2)->IsTheHole(isolate));
  CHECK(result->get(3)->IsTheHole(isolate));
  CHECK(result->get(4)->IsTheHole(isolate));
}

TEST(CloneFixedArrayCOW) {
  Isolate* isolate(CcTest::InitIsolateOnce());
  const int kNumParams = 1;
  CodeAssemblerTester asm_tester(isolate, kNumParams);
  {
    CodeStubAssembler m(asm_tester.state());
    m.Return(m.CloneFixedArray(m.Parameter(0)));
  }
  FunctionTester ft(asm_tester.GenerateCode(), kNumParams);

  Handle<FixedArray> source(isolate->factory()->NewFixedArrayWithHoles(5));
  source->set(1, Smi::FromInt(1234));
  source->set_map(isolate->heap()->fixed_cow_array_map());
  Handle<Object> result_raw = ft.Call(source).ToHandleChecked();
  FixedArray* result(FixedArray::cast(*result_raw));
  CHECK_EQ(*source, result);
}

TEST(ExtractFixedArrayCOWForceCopy) {
  Isolate* isolate(CcTest::InitIsolateOnce());
  const int kNumParams = 1;
  CodeAssemblerTester asm_tester(isolate, kNumParams);
  {
    CodeStubAssembler m(asm_tester.state());
    CodeStubAssembler::ExtractFixedArrayFlags flags;
    flags |= CodeStubAssembler::ExtractFixedArrayFlag::kAllFixedArrays;
    m.Return(m.ExtractFixedArray(m.Parameter(0), m.SmiConstant(0), nullptr,
                                 nullptr, flags,
                                 CodeStubAssembler::SMI_PARAMETERS));
  }
  FunctionTester ft(asm_tester.GenerateCode(), kNumParams);

  Handle<FixedArray> source(isolate->factory()->NewFixedArrayWithHoles(5));
  source->set(1, Smi::FromInt(1234));
  source->set_map(isolate->heap()->fixed_cow_array_map());
  Handle<Object> result_raw = ft.Call(source).ToHandleChecked();
  FixedArray* result(FixedArray::cast(*result_raw));
  CHECK_NE(*source, result);
  CHECK_EQ(5, result->length());
  CHECK(result->get(0)->IsTheHole(isolate));
  CHECK_EQ(Smi::cast(result->get(1))->value(), 1234);
  CHECK(result->get(2)->IsTheHole(isolate));
  CHECK(result->get(3)->IsTheHole(isolate));
  CHECK(result->get(4)->IsTheHole(isolate));
}

TEST(ExtractFixedArraySimple) {
  Isolate* isolate(CcTest::InitIsolateOnce());
  const int kNumParams = 3;
  CodeAssemblerTester asm_tester(isolate, kNumParams);
  {
    CodeStubAssembler m(asm_tester.state());
    CodeStubAssembler::ExtractFixedArrayFlags flags;
    flags |= CodeStubAssembler::ExtractFixedArrayFlag::kAllFixedArrays;
    flags |= CodeStubAssembler::ExtractFixedArrayFlag::kDontCopyCOW;
    m.Return(m.ExtractFixedArray(m.Parameter(0), m.Parameter(1), m.Parameter(2),
                                 nullptr, flags,
                                 CodeStubAssembler::SMI_PARAMETERS));
  }
  FunctionTester ft(asm_tester.GenerateCode(), kNumParams);

  Handle<FixedArray> source(isolate->factory()->NewFixedArrayWithHoles(5));
  source->set(1, Smi::FromInt(1234));
  Handle<Object> result_raw =
      ft.Call(source, Handle<Smi>(Smi::FromInt(1), isolate),
              Handle<Smi>(Smi::FromInt(2), isolate))
          .ToHandleChecked();
  FixedArray* result(FixedArray::cast(*result_raw));
  CHECK_EQ(2, result->length());
  CHECK_EQ(Smi::cast(result->get(0))->value(), 1234);
  CHECK(result->get(1)->IsTheHole(isolate));
}

TEST(ExtractFixedArraySimpleSmiConstant) {
  Isolate* isolate(CcTest::InitIsolateOnce());
  const int kNumParams = 1;
  CodeAssemblerTester asm_tester(isolate, kNumParams);
  {
    CodeStubAssembler m(asm_tester.state());
    CodeStubAssembler::ExtractFixedArrayFlags flags;
    flags |= CodeStubAssembler::ExtractFixedArrayFlag::kAllFixedArrays;
    flags |= CodeStubAssembler::ExtractFixedArrayFlag::kDontCopyCOW;
    m.Return(m.ExtractFixedArray(m.Parameter(0), m.SmiConstant(1),
                                 m.SmiConstant(2), nullptr, flags,
                                 CodeStubAssembler::SMI_PARAMETERS));
  }
  FunctionTester ft(asm_tester.GenerateCode(), kNumParams);

  Handle<FixedArray> source(isolate->factory()->NewFixedArrayWithHoles(5));
  source->set(1, Smi::FromInt(1234));
  Handle<Object> result_raw = ft.Call(source).ToHandleChecked();
  FixedArray* result(FixedArray::cast(*result_raw));
  CHECK_EQ(2, result->length());
  CHECK_EQ(Smi::cast(result->get(0))->value(), 1234);
  CHECK(result->get(1)->IsTheHole(isolate));
}

TEST(ExtractFixedArraySimpleIntPtrConstant) {
  Isolate* isolate(CcTest::InitIsolateOnce());
  const int kNumParams = 1;
  CodeAssemblerTester asm_tester(isolate, kNumParams);
  {
    CodeStubAssembler m(asm_tester.state());
    CodeStubAssembler::ExtractFixedArrayFlags flags;
    flags |= CodeStubAssembler::ExtractFixedArrayFlag::kAllFixedArrays;
    flags |= CodeStubAssembler::ExtractFixedArrayFlag::kDontCopyCOW;
    m.Return(m.ExtractFixedArray(m.Parameter(0), m.IntPtrConstant(1),
                                 m.IntPtrConstant(2), nullptr, flags,
                                 CodeStubAssembler::INTPTR_PARAMETERS));
  }
  FunctionTester ft(asm_tester.GenerateCode(), kNumParams);

  Handle<FixedArray> source(isolate->factory()->NewFixedArrayWithHoles(5));
  source->set(1, Smi::FromInt(1234));
  Handle<Object> result_raw = ft.Call(source).ToHandleChecked();
  FixedArray* result(FixedArray::cast(*result_raw));
  CHECK_EQ(2, result->length());
  CHECK_EQ(Smi::cast(result->get(0))->value(), 1234);
  CHECK(result->get(1)->IsTheHole(isolate));
}

TEST(ExtractFixedArraySimpleIntPtrConstantNoDoubles) {
  Isolate* isolate(CcTest::InitIsolateOnce());
  const int kNumParams = 1;
  CodeAssemblerTester asm_tester(isolate, kNumParams);
  {
    CodeStubAssembler m(asm_tester.state());
    m.Return(m.ExtractFixedArray(
        m.Parameter(0), m.IntPtrConstant(1), m.IntPtrConstant(2), nullptr,
        CodeStubAssembler::ExtractFixedArrayFlag::kFixedArrays,
        CodeStubAssembler::INTPTR_PARAMETERS));
  }
  FunctionTester ft(asm_tester.GenerateCode(), kNumParams);

  Handle<FixedArray> source(isolate->factory()->NewFixedArrayWithHoles(5));
  source->set(1, Smi::FromInt(1234));
  Handle<Object> result_raw = ft.Call(source).ToHandleChecked();
  FixedArray* result(FixedArray::cast(*result_raw));
  CHECK_EQ(2, result->length());
  CHECK_EQ(Smi::cast(result->get(0))->value(), 1234);
  CHECK(result->get(1)->IsTheHole(isolate));
}

TEST(ExtractFixedArraySimpleIntPtrParameters) {
  Isolate* isolate(CcTest::InitIsolateOnce());
  const int kNumParams = 3;
  CodeAssemblerTester asm_tester(isolate, kNumParams);
  {
    CodeStubAssembler m(asm_tester.state());
    Node* p1_untagged = m.SmiUntag(m.Parameter(1));
    Node* p2_untagged = m.SmiUntag(m.Parameter(2));
    m.Return(m.ExtractFixedArray(m.Parameter(0), p1_untagged, p2_untagged));
  }
  FunctionTester ft(asm_tester.GenerateCode(), kNumParams);

  Handle<FixedArray> source(isolate->factory()->NewFixedArrayWithHoles(5));
  source->set(1, Smi::FromInt(1234));
  Handle<Object> result_raw =
      ft.Call(source, Handle<Smi>(Smi::FromInt(1), isolate),
              Handle<Smi>(Smi::FromInt(2), isolate))
          .ToHandleChecked();
  FixedArray* result(FixedArray::cast(*result_raw));
  CHECK_EQ(2, result->length());
  CHECK_EQ(Smi::cast(result->get(0))->value(), 1234);
  CHECK(result->get(1)->IsTheHole(isolate));

  Handle<FixedDoubleArray> source_double = Handle<FixedDoubleArray>::cast(
      isolate->factory()->NewFixedDoubleArray(5));
  source_double->set(0, 10);
  source_double->set(1, 11);
  source_double->set(2, 12);
  source_double->set(3, 13);
  source_double->set(4, 14);
  Handle<Object> double_result_raw =
      ft.Call(source_double, Handle<Smi>(Smi::FromInt(1), isolate),
              Handle<Smi>(Smi::FromInt(2), isolate))
          .ToHandleChecked();
  FixedDoubleArray* double_result(FixedDoubleArray::cast(*double_result_raw));
  CHECK_EQ(2, double_result->length());
  CHECK_EQ(double_result->get_scalar(0), 11);
  CHECK_EQ(double_result->get_scalar(1), 12);
}

TEST(SingleInputPhiElimination) {
  Isolate* isolate(CcTest::InitIsolateOnce());
  const int kNumParams = 2;
  CodeAssemblerTester asm_tester(isolate, kNumParams);
  {
    CodeStubAssembler m(asm_tester.state());
    Variable temp1(&m, MachineRepresentation::kTagged);
    Variable temp2(&m, MachineRepresentation::kTagged);
    Label temp_label(&m, {&temp1, &temp2});
    Label end_label(&m, {&temp1, &temp2});
    temp1.Bind(m.Parameter(1));
    temp2.Bind(m.Parameter(1));
    m.Branch(m.WordEqual(m.Parameter(0), m.Parameter(1)), &end_label,
             &temp_label);
    temp1.Bind(m.Parameter(2));
    temp2.Bind(m.Parameter(2));
    m.BIND(&temp_label);
    m.Goto(&end_label);
    m.BIND(&end_label);
    m.Return(temp1.value());
  }
  FunctionTester ft(asm_tester.GenerateCode(), kNumParams);
  // Generating code without an assert is enough to make sure that the
  // single-input phi is properly eliminated.
}

}  // namespace compiler
}  // namespace internal
}  // namespace v8<|MERGE_RESOLUTION|>--- conflicted
+++ resolved
@@ -7,11 +7,8 @@
 #include "src/api.h"
 #include "src/base/utils/random-number-generator.h"
 #include "src/builtins/builtins-promise-gen.h"
-<<<<<<< HEAD
-=======
 #include "src/builtins/builtins-string-gen.h"
 #include "src/char-predicates.h"
->>>>>>> 84bd6f3c
 #include "src/code-factory.h"
 #include "src/code-stub-assembler.h"
 #include "src/compiler/node.h"
@@ -255,148 +252,6 @@
 #endif
 }
 
-namespace {
-
-int sum9(int a0, int a1, int a2, int a3, int a4, int a5, int a6, int a7,
-         int a8) {
-  return a0 + a1 + a2 + a3 + a4 + a5 + a6 + a7 + a8;
-}
-
-}  // namespace
-
-TEST(CallCFunction9) {
-  Isolate* isolate(CcTest::InitIsolateOnce());
-
-  const int kNumParams = 0;
-  CodeAssemblerTester data(isolate, kNumParams);
-  CodeStubAssembler m(data.state());
-
-  {
-    Node* const fun_constant = m.ExternalConstant(
-        ExternalReference(reinterpret_cast<Address>(sum9), isolate));
-
-    MachineType type_intptr = MachineType::IntPtr();
-
-    Node* const result = m.CallCFunction9(
-        type_intptr, type_intptr, type_intptr, type_intptr, type_intptr,
-        type_intptr, type_intptr, type_intptr, type_intptr, type_intptr,
-        fun_constant, m.IntPtrConstant(0), m.IntPtrConstant(1),
-        m.IntPtrConstant(2), m.IntPtrConstant(3), m.IntPtrConstant(4),
-        m.IntPtrConstant(5), m.IntPtrConstant(6), m.IntPtrConstant(7),
-        m.IntPtrConstant(8));
-    m.Return(m.SmiTag(result));
-  }
-
-  Handle<Code> code = data.GenerateCode();
-  FunctionTester ft(code, kNumParams);
-
-  Handle<Object> result = ft.Call().ToHandleChecked();
-  CHECK_EQ(36, Handle<Smi>::cast(result)->value());
-}
-
-namespace {
-
-void CheckToUint32Result(uint32_t expected, Handle<Object> result) {
-  const int64_t result_int64 = NumberToInt64(*result);
-  const uint32_t result_uint32 = NumberToUint32(*result);
-
-  CHECK_EQ(static_cast<int64_t>(result_uint32), result_int64);
-  CHECK_EQ(expected, result_uint32);
-
-  // Ensure that the result is normalized to a Smi, i.e. a HeapNumber is only
-  // returned if the result is not within Smi range.
-  const bool expected_fits_into_intptr =
-      static_cast<int64_t>(expected) <=
-      static_cast<int64_t>(std::numeric_limits<intptr_t>::max());
-  if (expected_fits_into_intptr &&
-      Smi::IsValid(static_cast<intptr_t>(expected))) {
-    CHECK(result->IsSmi());
-  } else {
-    CHECK(result->IsHeapNumber());
-  }
-}
-
-}  // namespace
-
-TEST(ToUint32) {
-  Isolate* isolate(CcTest::InitIsolateOnce());
-  Factory* factory = isolate->factory();
-
-  const int kNumParams = 1;
-  CodeAssemblerTester data(isolate, kNumParams);
-  CodeStubAssembler m(data.state());
-
-  const int kContextOffset = 2;
-  Node* const context = m.Parameter(kNumParams + kContextOffset);
-  Node* const input = m.Parameter(0);
-  m.Return(m.ToUint32(context, input));
-
-  Handle<Code> code = data.GenerateCode();
-  FunctionTester ft(code, kNumParams);
-
-  // clang-format off
-  double inputs[] = {
-     std::nan("-1"), std::nan("1"), std::nan("2"),
-    -std::numeric_limits<double>::infinity(),
-     std::numeric_limits<double>::infinity(),
-    -0.0, -0.001, -0.5, -0.999, -1.0,
-     0.0,  0.001,  0.5,  0.999,  1.0,
-    -2147483647.9, -2147483648.0, -2147483648.5, -2147483648.9,  // SmiMin.
-     2147483646.9,  2147483647.0,  2147483647.5,  2147483647.9,  // SmiMax.
-    -4294967295.9, -4294967296.0, -4294967296.5, -4294967297.0,  // - 2^32.
-     4294967295.9,  4294967296.0,  4294967296.5,  4294967297.0,  //   2^32.
-  };
-
-  uint32_t expectations[] = {
-     0, 0, 0,
-     0,
-     0,
-     0, 0, 0, 0, 4294967295,
-     0, 0, 0, 0, 1,
-     2147483649, 2147483648, 2147483648, 2147483648,
-     2147483646, 2147483647, 2147483647, 2147483647,
-     1, 0, 0, 4294967295,
-     4294967295, 0, 0, 1,
-  };
-  // clang-format on
-
-  STATIC_ASSERT(arraysize(inputs) == arraysize(expectations));
-
-  const int test_count = arraysize(inputs);
-  for (int i = 0; i < test_count; i++) {
-    Handle<Object> input_obj = factory->NewNumber(inputs[i]);
-    Handle<HeapNumber> input_num;
-
-    // Check with Smi input.
-    if (input_obj->IsSmi()) {
-      Handle<Smi> input_smi = Handle<Smi>::cast(input_obj);
-      Handle<Object> result = ft.Call(input_smi).ToHandleChecked();
-      CheckToUint32Result(expectations[i], result);
-      input_num = factory->NewHeapNumber(inputs[i]);
-    } else {
-      input_num = Handle<HeapNumber>::cast(input_obj);
-    }
-
-    // Check with HeapNumber input.
-    {
-      CHECK(input_num->IsHeapNumber());
-      Handle<Object> result = ft.Call(input_num).ToHandleChecked();
-      CheckToUint32Result(expectations[i], result);
-    }
-  }
-
-  // A couple of final cases for ToNumber conversions.
-  CheckToUint32Result(0, ft.Call(factory->undefined_value()).ToHandleChecked());
-  CheckToUint32Result(0, ft.Call(factory->null_value()).ToHandleChecked());
-  CheckToUint32Result(0, ft.Call(factory->false_value()).ToHandleChecked());
-  CheckToUint32Result(1, ft.Call(factory->true_value()).ToHandleChecked());
-  CheckToUint32Result(
-      42,
-      ft.Call(factory->NewStringFromAsciiChecked("0x2A")).ToHandleChecked());
-
-  ft.CheckThrows(factory->match_symbol());
-}
-
 TEST(FixedArrayAccessSmiIndex) {
   Isolate* isolate(CcTest::InitIsolateOnce());
   CodeAssemblerTester asm_tester(isolate);
@@ -878,13 +733,8 @@
     Label if_found(&m), if_not_found(&m);
     TVariable<IntPtrT> var_entry(&m);
 
-<<<<<<< HEAD
-    m.NumberDictionaryLookup<Dictionary>(dictionary, key, &if_found, &var_entry,
-                                         &if_not_found);
-=======
     m.NumberDictionaryLookup(dictionary, key, &if_found, &var_entry,
                              &if_not_found);
->>>>>>> 84bd6f3c
     m.BIND(&if_found);
     m.GotoIfNot(
         m.WordEqual(expected_result, m.SmiConstant(Smi::FromInt(kFound))),
@@ -2227,15 +2077,9 @@
     CodeStubArguments args(this, IntPtrConstant(kNumParams));
     TVariable<IntPtrT> arg_index(this);
     Label bailout(this);
-<<<<<<< HEAD
-    arg_index.Bind(IntPtrConstant(0));
-    Node* length = BuildAppendJSArray(kind_, HeapConstant(array), args,
-                                      arg_index, &bailout);
-=======
     arg_index = IntPtrConstant(0);
     Node* length = BuildAppendJSArray(kind_, HeapConstant(array), &args,
                                       &arg_index, &bailout);
->>>>>>> 84bd6f3c
     Return(length);
 
     BIND(&bailout);
@@ -2414,82 +2258,6 @@
   CHECK(!js_promise->has_handler());
 }
 
-<<<<<<< HEAD
-TEST(AllocatePromiseReactionJobInfo) {
-  Isolate* isolate(CcTest::InitIsolateOnce());
-
-  const int kNumParams = 1;
-  CodeAssemblerTester data(isolate, kNumParams);
-  CodeStubAssembler m(data.state());
-  PromiseBuiltinsAssembler p(data.state());
-
-  Node* const context = m.Parameter(kNumParams + 2);
-  Node* const tasks = m.AllocateFixedArray(FAST_ELEMENTS, m.IntPtrConstant(1));
-  m.StoreFixedArrayElement(tasks, 0, m.UndefinedConstant());
-  Node* const deferred_promise =
-      m.AllocateFixedArray(FAST_ELEMENTS, m.IntPtrConstant(1));
-  m.StoreFixedArrayElement(deferred_promise, 0, m.UndefinedConstant());
-  Node* const info = m.AllocatePromiseReactionJobInfo(
-      m.SmiConstant(1), tasks, deferred_promise, m.UndefinedConstant(),
-      m.UndefinedConstant(), context);
-  m.Return(info);
-
-  Handle<Code> code = data.GenerateCode();
-  CHECK(!code.is_null());
-
-  FunctionTester ft(code, kNumParams);
-  Handle<Object> result =
-      ft.Call(isolate->factory()->undefined_value()).ToHandleChecked();
-  CHECK(result->IsPromiseReactionJobInfo());
-  Handle<PromiseReactionJobInfo> promise_info =
-      Handle<PromiseReactionJobInfo>::cast(result);
-  CHECK_EQ(Smi::FromInt(1), promise_info->value());
-  CHECK(promise_info->tasks()->IsFixedArray());
-  CHECK(promise_info->deferred_promise()->IsFixedArray());
-  CHECK(promise_info->deferred_on_resolve()->IsUndefined(isolate));
-  CHECK(promise_info->deferred_on_reject()->IsUndefined(isolate));
-  CHECK(promise_info->context()->IsContext());
-}
-
-TEST(AllocatePromiseResolveThenableJobInfo) {
-  Isolate* isolate(CcTest::InitIsolateOnce());
-
-  const int kNumParams = 1;
-  CodeAssemblerTester data(isolate, kNumParams);
-  PromiseBuiltinsAssembler p(data.state());
-
-  Node* const context = p.Parameter(kNumParams + 2);
-  Node* const native_context = p.LoadNativeContext(context);
-  Node* const thenable = p.AllocateAndInitJSPromise(context);
-  Node* const then =
-      p.GetProperty(context, thenable, isolate->factory()->then_string());
-  Node* resolve = nullptr;
-  Node* reject = nullptr;
-  std::tie(resolve, reject) = p.CreatePromiseResolvingFunctions(
-      thenable, p.FalseConstant(), native_context);
-
-  Node* const info = p.AllocatePromiseResolveThenableJobInfo(
-      thenable, then, resolve, reject, context);
-  p.Return(info);
-
-  Handle<Code> code = data.GenerateCode();
-  CHECK(!code.is_null());
-
-  FunctionTester ft(code, kNumParams);
-  Handle<Object> result =
-      ft.Call(isolate->factory()->undefined_value()).ToHandleChecked();
-  CHECK(result->IsPromiseResolveThenableJobInfo());
-  Handle<PromiseResolveThenableJobInfo> promise_info =
-      Handle<PromiseResolveThenableJobInfo>::cast(result);
-  CHECK(promise_info->thenable()->IsJSPromise());
-  CHECK(promise_info->then()->IsJSFunction());
-  CHECK(promise_info->resolve()->IsJSFunction());
-  CHECK(promise_info->reject()->IsJSFunction());
-  CHECK(promise_info->context()->IsContext());
-}
-
-=======
->>>>>>> 84bd6f3c
 TEST(IsSymbol) {
   Isolate* isolate(CcTest::InitIsolateOnce());
 
