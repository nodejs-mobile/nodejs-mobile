// Copyright 2012 the V8 project authors. All rights reserved.
// Redistribution and use in source and binary forms, with or without
// modification, are permitted provided that the following conditions are
// met:
//
//     * Redistributions of source code must retain the above copyright
//       notice, this list of conditions and the following disclaimer.
//     * Redistributions in binary form must reproduce the above
//       copyright notice, this list of conditions and the following
//       disclaimer in the documentation and/or other materials provided
//       with the distribution.
//     * Neither the name of Google Inc. nor the names of its
//       contributors may be used to endorse or promote products derived
//       from this software without specific prior written permission.
//
// THIS SOFTWARE IS PROVIDED BY THE COPYRIGHT HOLDERS AND CONTRIBUTORS
// "AS IS" AND ANY EXPRESS OR IMPLIED WARRANTIES, INCLUDING, BUT NOT
// LIMITED TO, THE IMPLIED WARRANTIES OF MERCHANTABILITY AND FITNESS FOR
// A PARTICULAR PURPOSE ARE DISCLAIMED. IN NO EVENT SHALL THE COPYRIGHT
// OWNER OR CONTRIBUTORS BE LIABLE FOR ANY DIRECT, INDIRECT, INCIDENTAL,
// SPECIAL, EXEMPLARY, OR CONSEQUENTIAL DAMAGES (INCLUDING, BUT NOT
// LIMITED TO, PROCUREMENT OF SUBSTITUTE GOODS OR SERVICES; LOSS OF USE,
// DATA, OR PROFITS; OR BUSINESS INTERRUPTION) HOWEVER CAUSED AND ON ANY
// THEORY OF LIABILITY, WHETHER IN CONTRACT, STRICT LIABILITY, OR TORT
// (INCLUDING NEGLIGENCE OR OTHERWISE) ARISING IN ANY WAY OUT OF THE USE
// OF THIS SOFTWARE, EVEN IF ADVISED OF THE POSSIBILITY OF SUCH DAMAGE.

#include <iostream>  // NOLINT(readability/streams)

#include "src/v8.h"

#include "src/assembler-inl.h"
#include "src/base/utils/random-number-generator.h"
#include "src/disassembler.h"
#include "src/heap/factory.h"
#include "src/macro-assembler.h"
#include "src/mips/macro-assembler-mips.h"
#include "src/simulator.h"

#include "test/cctest/cctest.h"

namespace v8 {
namespace internal {

// Define these function prototypes to match JSEntryFunction in execution.cc.
// TODO(mips): Refine these signatures per test case.
typedef Object*(F1)(int x, int p1, int p2, int p3, int p4);
typedef Object*(F2)(int x, int y, int p2, int p3, int p4);
typedef Object*(F3)(void* p, int p1, int p2, int p3, int p4);
typedef Object*(F4)(void* p0, void* p1, int p2, int p3, int p4);

#define __ assm.

TEST(MIPS0) {
  CcTest::InitializeVM();
  Isolate* isolate = CcTest::i_isolate();
  HandleScope scope(isolate);

  MacroAssembler assm(isolate, nullptr, 0,
                      v8::internal::CodeObjectRequired::kYes);

  // Addition.
  __ addu(v0, a0, a1);
  __ jr(ra);
  __ nop();

  CodeDesc desc;
  assm.GetCode(isolate, &desc);
  Handle<Code> code =
      isolate->factory()->NewCode(desc, Code::STUB, Handle<Code>());
  auto f = GeneratedCode<F2>::FromCode(*code);
  int res = reinterpret_cast<int>(f.Call(0xAB0, 0xC, 0, 0, 0));
  CHECK_EQ(static_cast<int32_t>(0xABC), res);
}


TEST(MIPS1) {
  CcTest::InitializeVM();
  Isolate* isolate = CcTest::i_isolate();
  HandleScope scope(isolate);

  MacroAssembler assm(isolate, nullptr, 0,
                      v8::internal::CodeObjectRequired::kYes);
  Label L, C;

  __ mov(a1, a0);
  __ li(v0, 0);
  __ b(&C);
  __ nop();

  __ bind(&L);
  __ addu(v0, v0, a1);
  __ addiu(a1, a1, -1);

  __ bind(&C);
  __ xori(v1, a1, 0);
  __ Branch(&L, ne, v1, Operand(0));
  __ nop();

  __ jr(ra);
  __ nop();

  CodeDesc desc;
  assm.GetCode(isolate, &desc);
  Handle<Code> code =
      isolate->factory()->NewCode(desc, Code::STUB, Handle<Code>());
  auto f = GeneratedCode<F1>::FromCode(*code);
  int res = reinterpret_cast<int>(f.Call(50, 0, 0, 0, 0));
  CHECK_EQ(1275, res);
}


TEST(MIPS2) {
  CcTest::InitializeVM();
  Isolate* isolate = CcTest::i_isolate();
  HandleScope scope(isolate);

  MacroAssembler assm(isolate, nullptr, 0,
                      v8::internal::CodeObjectRequired::kYes);

  Label exit, error;

  // ----- Test all instructions.

  // Test lui, ori, and addiu, used in the li pseudo-instruction.
  // This way we can then safely load registers with chosen values.

  __ ori(t0, zero_reg, 0);
  __ lui(t0, 0x1234);
  __ ori(t0, t0, 0);
  __ ori(t0, t0, 0x0F0F);
  __ ori(t0, t0, 0xF0F0);
  __ addiu(t1, t0, 1);
  __ addiu(t2, t1, -0x10);

  // Load values in temporary registers.
  __ li(t0, 0x00000004);
  __ li(t1, 0x00001234);
  __ li(t2, 0x12345678);
  __ li(t3, 0x7FFFFFFF);
  __ li(t4, 0xFFFFFFFC);
  __ li(t5, 0xFFFFEDCC);
  __ li(t6, 0xEDCBA988);
  __ li(t7, 0x80000000);

  // SPECIAL class.
  __ srl(v0, t2, 8);    // 0x00123456
  __ sll(v0, v0, 11);   // 0x91A2B000
  __ sra(v0, v0, 3);    // 0xF2345600
  __ srav(v0, v0, t0);  // 0xFF234560
  __ sllv(v0, v0, t0);  // 0xF2345600
  __ srlv(v0, v0, t0);  // 0x0F234560
  __ Branch(&error, ne, v0, Operand(0x0F234560));
  __ nop();

  __ addu(v0, t0, t1);   // 0x00001238
  __ subu(v0, v0, t0);  // 0x00001234
  __ Branch(&error, ne, v0, Operand(0x00001234));
  __ nop();
  __ addu(v1, t3, t0);
  __ Branch(&error, ne, v1, Operand(0x80000003));
  __ nop();
  __ subu(v1, t7, t0);  // 0x7FFFFFFC
  __ Branch(&error, ne, v1, Operand(0x7FFFFFFC));
  __ nop();

  __ and_(v0, t1, t2);  // 0x00001230
  __ or_(v0, v0, t1);   // 0x00001234
  __ xor_(v0, v0, t2);  // 0x1234444C
  __ nor(v0, v0, t2);   // 0xEDCBA987
  __ Branch(&error, ne, v0, Operand(0xEDCBA983));
  __ nop();

  __ slt(v0, t7, t3);
  __ Branch(&error, ne, v0, Operand(0x1));
  __ nop();
  __ sltu(v0, t7, t3);
  __ Branch(&error, ne, v0, Operand(zero_reg));
  __ nop();
  // End of SPECIAL class.

  __ addiu(v0, zero_reg, 0x7421);  // 0x00007421
  __ addiu(v0, v0, -0x1);  // 0x00007420
  __ addiu(v0, v0, -0x20);  // 0x00007400
  __ Branch(&error, ne, v0, Operand(0x00007400));
  __ nop();
  __ addiu(v1, t3, 0x1);  // 0x80000000
  __ Branch(&error, ne, v1, Operand(0x80000000));
  __ nop();

  __ slti(v0, t1, 0x00002000);  // 0x1
  __ slti(v0, v0, 0xFFFF8000);  // 0x0
  __ Branch(&error, ne, v0, Operand(zero_reg));
  __ nop();
  __ sltiu(v0, t1, 0x00002000);  // 0x1
  __ sltiu(v0, v0, 0x00008000);  // 0x1
  __ Branch(&error, ne, v0, Operand(0x1));
  __ nop();

  __ andi(v0, t1, 0xF0F0);  // 0x00001030
  __ ori(v0, v0, 0x8A00);   // 0x00009A30
  __ xori(v0, v0, 0x83CC);  // 0x000019FC
  __ Branch(&error, ne, v0, Operand(0x000019FC));
  __ nop();
  __ lui(v1, 0x8123);  // 0x81230000
  __ Branch(&error, ne, v1, Operand(0x81230000));
  __ nop();

  // Bit twiddling instructions & conditional moves.
  // Uses t0-t7 as set above.
  __ Clz(v0, t0);       // 29
  __ Clz(v1, t1);       // 19
  __ addu(v0, v0, v1);  // 48
  __ Clz(v1, t2);       // 3
  __ addu(v0, v0, v1);  // 51
  __ Clz(v1, t7);       // 0
  __ addu(v0, v0, v1);  // 51
  __ Branch(&error, ne, v0, Operand(51));
  __ Movn(a0, t3, t0);  // Move a0<-t3 (t0 is NOT 0).
  __ Ins(a0, t1, 12, 8);  // 0x7FF34FFF
  __ Branch(&error, ne, a0, Operand(0x7FF34FFF));
  __ Movz(a0, t6, t7);    // a0 not updated (t7 is NOT 0).
  __ Ext(a1, a0, 8, 12);  // 0x34F
  __ Branch(&error, ne, a1, Operand(0x34F));
  __ Movz(a0, t6, v1);    // a0<-t6, v0 is 0, from 8 instr back.
  __ Branch(&error, ne, a0, Operand(t6));

  // Everything was correctly executed. Load the expected result.
  __ li(v0, 0x31415926);
  __ b(&exit);
  __ nop();

  __ bind(&error);
  // Got an error. Return a wrong result.
  __ li(v0, 666);

  __ bind(&exit);
  __ jr(ra);
  __ nop();

  CodeDesc desc;
  assm.GetCode(isolate, &desc);
  Handle<Code> code =
      isolate->factory()->NewCode(desc, Code::STUB, Handle<Code>());
  auto f = GeneratedCode<F2>::FromCode(*code);
  int res = reinterpret_cast<int>(f.Call(0xAB0, 0xC, 0, 0, 0));
  CHECK_EQ(static_cast<int32_t>(0x31415926), res);
}


TEST(MIPS3) {
  // Test floating point instructions.
  CcTest::InitializeVM();
  Isolate* isolate = CcTest::i_isolate();
  HandleScope scope(isolate);

  typedef struct {
    double a;
    double b;
    double c;
    double d;
    double e;
    double f;
    double g;
    double h;
    double i;
    float fa;
    float fb;
    float fc;
    float fd;
    float fe;
    float ff;
    float fg;
  } T;
  T t;

  // Create a function that accepts &t, and loads, manipulates, and stores
  // the doubles t.a ... t.f.
  MacroAssembler assm(isolate, nullptr, 0,
                      v8::internal::CodeObjectRequired::kYes);
  Label L, C;

  // Double precision floating point instructions.
  __ Ldc1(f4, MemOperand(a0, offsetof(T, a)));
  __ Ldc1(f6, MemOperand(a0, offsetof(T, b)));
  __ add_d(f8, f4, f6);
  __ Sdc1(f8, MemOperand(a0, offsetof(T, c)));  // c = a + b.

  __ mov_d(f10, f8);  // c
  __ neg_d(f12, f6);  // -b
  __ sub_d(f10, f10, f12);
  __ Sdc1(f10, MemOperand(a0, offsetof(T, d)));  // d = c - (-b).

  __ Sdc1(f4, MemOperand(a0, offsetof(T, b)));  // b = a.

  __ li(t0, 120);
  __ mtc1(t0, f14);
  __ cvt_d_w(f14, f14);   // f14 = 120.0.
  __ mul_d(f10, f10, f14);
  __ Sdc1(f10, MemOperand(a0, offsetof(T, e)));  // e = d * 120 = 1.8066e16.

  __ div_d(f12, f10, f4);
  __ Sdc1(f12, MemOperand(a0, offsetof(T, f)));  // f = e / a = 120.44.

  __ sqrt_d(f14, f12);
  __ Sdc1(f14, MemOperand(a0, offsetof(T, g)));
  // g = sqrt(f) = 10.97451593465515908537

  if (IsMipsArchVariant(kMips32r2)) {
    __ Ldc1(f4, MemOperand(a0, offsetof(T, h)));
    __ Ldc1(f6, MemOperand(a0, offsetof(T, i)));
    __ madd_d(f14, f6, f4, f6);
    __ Sdc1(f14, MemOperand(a0, offsetof(T, h)));
  }

  // Single precision floating point instructions.
  __ lwc1(f4, MemOperand(a0, offsetof(T, fa)) );
  __ lwc1(f6, MemOperand(a0, offsetof(T, fb)) );
  __ add_s(f8, f4, f6);
  __ swc1(f8, MemOperand(a0, offsetof(T, fc)) );  // fc = fa + fb.

  __ neg_s(f10, f6);  // -fb
  __ sub_s(f10, f8, f10);
  __ swc1(f10, MemOperand(a0, offsetof(T, fd)) );  // fd = fc - (-fb).

  __ swc1(f4, MemOperand(a0, offsetof(T, fb)) );   // fb = fa.

  __ li(t0, 120);
  __ mtc1(t0, f14);
  __ cvt_s_w(f14, f14);   // f14 = 120.0.
  __ mul_s(f10, f10, f14);
  __ swc1(f10, MemOperand(a0, offsetof(T, fe)) );  // fe = fd * 120

  __ div_s(f12, f10, f4);
  __ swc1(f12, MemOperand(a0, offsetof(T, ff)) );  // ff = fe / fa

  __ sqrt_s(f14, f12);
  __ swc1(f14, MemOperand(a0, offsetof(T, fg)) );

  __ jr(ra);
  __ nop();

  CodeDesc desc;
  assm.GetCode(isolate, &desc);
  Handle<Code> code =
      isolate->factory()->NewCode(desc, Code::STUB, Handle<Code>());
  auto f = GeneratedCode<F3>::FromCode(*code);
  // Double test values.
  t.a = 1.5e14;
  t.b = 2.75e11;
  t.c = 0.0;
  t.d = 0.0;
  t.e = 0.0;
  t.f = 0.0;
  t.h = 1.5;
  t.i = 2.75;
  // Single test values.
  t.fa = 1.5e6;
  t.fb = 2.75e4;
  t.fc = 0.0;
  t.fd = 0.0;
  t.fe = 0.0;
  t.ff = 0.0;
  f.Call(&t, 0, 0, 0, 0);
  // Expected double results.
  CHECK_EQ(1.5e14, t.a);
  CHECK_EQ(1.5e14, t.b);
  CHECK_EQ(1.50275e14, t.c);
  CHECK_EQ(1.50550e14, t.d);
  CHECK_EQ(1.8066e16, t.e);
  CHECK_EQ(120.44, t.f);
  CHECK_EQ(10.97451593465515908537, t.g);
  if (IsMipsArchVariant(kMips32r2)) {
    CHECK_EQ(6.875, t.h);
  }
  // Expected single results.
  CHECK_EQ(1.5e6, t.fa);
  CHECK_EQ(1.5e6, t.fb);
  CHECK_EQ(1.5275e06, t.fc);
  CHECK_EQ(1.5550e06, t.fd);
  CHECK_EQ(1.866e08, t.fe);
  CHECK_EQ(124.40000152587890625, t.ff);
  CHECK_EQ(11.1534748077392578125, t.fg);
}


TEST(MIPS4) {
  // Exchange between GP anf FP registers is done through memory
  // on FPXX compiled binaries and architectures that do not support
  // MTHC1 and MTFC1. If this is the case, skipping this test.
  if (IsFpxxMode() &&
      (IsMipsArchVariant(kMips32r1) || IsMipsArchVariant(kLoongson))) {
    return;
  }

  // Test moves between floating point and integer registers.
  CcTest::InitializeVM();
  Isolate* isolate = CcTest::i_isolate();
  HandleScope scope(isolate);

  typedef struct {
    double a;
    double b;
    double c;
  } T;
  T t;

<<<<<<< HEAD
  MacroAssembler assm(isolate, NULL, 0, v8::internal::CodeObjectRequired::kYes);
=======
  MacroAssembler assm(isolate, nullptr, 0,
                      v8::internal::CodeObjectRequired::kYes);
>>>>>>> 84bd6f3c
  Label L, C;

  __ Ldc1(f4, MemOperand(a0, offsetof(T, a)));
  __ Ldc1(f6, MemOperand(a0, offsetof(T, b)));

  // Swap f4 and f6, by using four integer registers, t0-t3.
  if (IsFp32Mode()) {
    __ mfc1(t0, f4);
    __ mfc1(t1, f5);
    __ mfc1(t2, f6);
    __ mfc1(t3, f7);

    __ mtc1(t0, f6);
    __ mtc1(t1, f7);
    __ mtc1(t2, f4);
    __ mtc1(t3, f5);
  } else {
    CHECK(!IsMipsArchVariant(kMips32r1) && !IsMipsArchVariant(kLoongson));
    DCHECK(IsFp64Mode() || IsFpxxMode());
    __ mfc1(t0, f4);
    __ mfhc1(t1, f4);
    __ mfc1(t2, f6);
    __ mfhc1(t3, f6);

    __ mtc1(t0, f6);
    __ mthc1(t1, f6);
    __ mtc1(t2, f4);
    __ mthc1(t3, f4);
  }

  // Store the swapped f4 and f5 back to memory.
  __ Sdc1(f4, MemOperand(a0, offsetof(T, a)));
  __ Sdc1(f6, MemOperand(a0, offsetof(T, c)));

  __ jr(ra);
  __ nop();

  CodeDesc desc;
  assm.GetCode(isolate, &desc);
  Handle<Code> code =
      isolate->factory()->NewCode(desc, Code::STUB, Handle<Code>());
  auto f = GeneratedCode<F3>::FromCode(*code);
  t.a = 1.5e22;
  t.b = 2.75e11;
  t.c = 17.17;
  f.Call(&t, 0, 0, 0, 0);

  CHECK_EQ(2.75e11, t.a);
  CHECK_EQ(2.75e11, t.b);
  CHECK_EQ(1.5e22, t.c);
}


TEST(MIPS5) {
  // Test conversions between doubles and integers.
  CcTest::InitializeVM();
  Isolate* isolate = CcTest::i_isolate();
  HandleScope scope(isolate);

  typedef struct {
    double a;
    double b;
    int i;
    int j;
  } T;
  T t;

<<<<<<< HEAD
  MacroAssembler assm(isolate, NULL, 0, v8::internal::CodeObjectRequired::kYes);
=======
  MacroAssembler assm(isolate, nullptr, 0,
                      v8::internal::CodeObjectRequired::kYes);
>>>>>>> 84bd6f3c
  Label L, C;

  // Load all structure elements to registers.
  __ Ldc1(f4, MemOperand(a0, offsetof(T, a)));
  __ Ldc1(f6, MemOperand(a0, offsetof(T, b)));
  __ lw(t0, MemOperand(a0, offsetof(T, i)) );
  __ lw(t1, MemOperand(a0, offsetof(T, j)) );

  // Convert double in f4 to int in element i.
  __ cvt_w_d(f8, f4);
  __ mfc1(t2, f8);
  __ sw(t2, MemOperand(a0, offsetof(T, i)) );

  // Convert double in f6 to int in element j.
  __ cvt_w_d(f10, f6);
  __ mfc1(t3, f10);
  __ sw(t3, MemOperand(a0, offsetof(T, j)) );

  // Convert int in original i (t0) to double in a.
  __ mtc1(t0, f12);
  __ cvt_d_w(f0, f12);
  __ Sdc1(f0, MemOperand(a0, offsetof(T, a)));

  // Convert int in original j (t1) to double in b.
  __ mtc1(t1, f14);
  __ cvt_d_w(f2, f14);
  __ Sdc1(f2, MemOperand(a0, offsetof(T, b)));

  __ jr(ra);
  __ nop();

  CodeDesc desc;
  assm.GetCode(isolate, &desc);
  Handle<Code> code =
      isolate->factory()->NewCode(desc, Code::STUB, Handle<Code>());
  auto f = GeneratedCode<F3>::FromCode(*code);
  t.a = 1.5e4;
  t.b = 2.75e8;
  t.i = 12345678;
  t.j = -100000;
  f.Call(&t, 0, 0, 0, 0);

  CHECK_EQ(12345678.0, t.a);
  CHECK_EQ(-100000.0, t.b);
  CHECK_EQ(15000, t.i);
  CHECK_EQ(275000000, t.j);
}


TEST(MIPS6) {
  // Test simple memory loads and stores.
  CcTest::InitializeVM();
  Isolate* isolate = CcTest::i_isolate();
  HandleScope scope(isolate);

  typedef struct {
    uint32_t ui;
    int32_t si;
    int32_t r1;
    int32_t r2;
    int32_t r3;
    int32_t r4;
    int32_t r5;
    int32_t r6;
  } T;
  T t;

  Assembler assm(isolate, nullptr, 0);
  Label L, C;

  // Basic word load/store.
  __ lw(t0, MemOperand(a0, offsetof(T, ui)) );
  __ sw(t0, MemOperand(a0, offsetof(T, r1)) );

  // lh with positive data.
  __ lh(t1, MemOperand(a0, offsetof(T, ui)) );
  __ sw(t1, MemOperand(a0, offsetof(T, r2)) );

  // lh with negative data.
  __ lh(t2, MemOperand(a0, offsetof(T, si)) );
  __ sw(t2, MemOperand(a0, offsetof(T, r3)) );

  // lhu with negative data.
  __ lhu(t3, MemOperand(a0, offsetof(T, si)) );
  __ sw(t3, MemOperand(a0, offsetof(T, r4)) );

  // lb with negative data.
  __ lb(t4, MemOperand(a0, offsetof(T, si)) );
  __ sw(t4, MemOperand(a0, offsetof(T, r5)) );

  // sh writes only 1/2 of word.
  __ lui(t5, 0x3333);
  __ ori(t5, t5, 0x3333);
  __ sw(t5, MemOperand(a0, offsetof(T, r6)) );
  __ lhu(t5, MemOperand(a0, offsetof(T, si)) );
  __ sh(t5, MemOperand(a0, offsetof(T, r6)) );

  __ jr(ra);
  __ nop();

  CodeDesc desc;
  assm.GetCode(isolate, &desc);
  Handle<Code> code =
      isolate->factory()->NewCode(desc, Code::STUB, Handle<Code>());
  auto f = GeneratedCode<F3>::FromCode(*code);
  t.ui = 0x11223344;
  t.si = 0x99AABBCC;
  f.Call(&t, 0, 0, 0, 0);

  CHECK_EQ(static_cast<int32_t>(0x11223344), t.r1);
#if __BYTE_ORDER == __LITTLE_ENDIAN
  CHECK_EQ(static_cast<int32_t>(0x3344), t.r2);
  CHECK_EQ(static_cast<int32_t>(0xFFFFBBCC), t.r3);
  CHECK_EQ(static_cast<int32_t>(0x0000BBCC), t.r4);
  CHECK_EQ(static_cast<int32_t>(0xFFFFFFCC), t.r5);
  CHECK_EQ(static_cast<int32_t>(0x3333BBCC), t.r6);
#elif __BYTE_ORDER == __BIG_ENDIAN
  CHECK_EQ(static_cast<int32_t>(0x1122), t.r2);
  CHECK_EQ(static_cast<int32_t>(0xFFFF99AA), t.r3);
  CHECK_EQ(static_cast<int32_t>(0x000099AA), t.r4);
  CHECK_EQ(static_cast<int32_t>(0xFFFFFF99), t.r5);
  CHECK_EQ(static_cast<int32_t>(0x99AA3333), t.r6);
#else
#error Unknown endianness
#endif
}


TEST(MIPS7) {
  // Test floating point compare and branch instructions.
  CcTest::InitializeVM();
  Isolate* isolate = CcTest::i_isolate();
  HandleScope scope(isolate);

  typedef struct {
    double a;
    double b;
    double c;
    double d;
    double e;
    double f;
    int32_t result;
  } T;
  T t;

  // Create a function that accepts &t, and loads, manipulates, and stores
  // the doubles t.a ... t.f.
  MacroAssembler assm(isolate, nullptr, 0,
                      v8::internal::CodeObjectRequired::kYes);
  Label neither_is_nan, less_than, outa_here;

  __ Ldc1(f4, MemOperand(a0, offsetof(T, a)));
  __ Ldc1(f6, MemOperand(a0, offsetof(T, b)));
  if (!IsMipsArchVariant(kMips32r6)) {
  __ c(UN, D, f4, f6);
  __ bc1f(&neither_is_nan);
  } else {
    __ cmp(UN, L, f2, f4, f6);
    __ bc1eqz(&neither_is_nan, f2);
  }
  __ nop();
  __ sw(zero_reg, MemOperand(a0, offsetof(T, result)) );
  __ Branch(&outa_here);

  __ bind(&neither_is_nan);

  if (IsMipsArchVariant(kLoongson)) {
    __ c(OLT, D, f6, f4);
    __ bc1t(&less_than);
  } else if (IsMipsArchVariant(kMips32r6)) {
    __ cmp(OLT, L, f2, f6, f4);
    __ bc1nez(&less_than, f2);
  } else {
    __ c(OLT, D, f6, f4, 2);
    __ bc1t(&less_than, 2);
  }

  __ nop();
  __ sw(zero_reg, MemOperand(a0, offsetof(T, result)) );
  __ Branch(&outa_here);

  __ bind(&less_than);
  __ Addu(t0, zero_reg, Operand(1));
  __ sw(t0, MemOperand(a0, offsetof(T, result)) );  // Set true.


  // This test-case should have additional tests.

  __ bind(&outa_here);

  __ jr(ra);
  __ nop();

  CodeDesc desc;
  assm.GetCode(isolate, &desc);
  Handle<Code> code =
      isolate->factory()->NewCode(desc, Code::STUB, Handle<Code>());
  auto f = GeneratedCode<F3>::FromCode(*code);
  t.a = 1.5e14;
  t.b = 2.75e11;
  t.c = 2.0;
  t.d = -4.0;
  t.e = 0.0;
  t.f = 0.0;
  t.result = 0;
  f.Call(&t, 0, 0, 0, 0);
  CHECK_EQ(1.5e14, t.a);
  CHECK_EQ(2.75e11, t.b);
  CHECK_EQ(1, t.result);
}


TEST(MIPS8) {
  // Test ROTR and ROTRV instructions.
  if (IsMipsArchVariant(kMips32r2)) {
    CcTest::InitializeVM();
    Isolate* isolate = CcTest::i_isolate();
    HandleScope scope(isolate);

    typedef struct {
      int32_t input;
      int32_t result_rotr_4;
      int32_t result_rotr_8;
      int32_t result_rotr_12;
      int32_t result_rotr_16;
      int32_t result_rotr_20;
      int32_t result_rotr_24;
      int32_t result_rotr_28;
      int32_t result_rotrv_4;
      int32_t result_rotrv_8;
      int32_t result_rotrv_12;
      int32_t result_rotrv_16;
      int32_t result_rotrv_20;
      int32_t result_rotrv_24;
      int32_t result_rotrv_28;
    } T;
    T t;

    MacroAssembler assm(isolate, nullptr, 0,
                        v8::internal::CodeObjectRequired::kYes);

    // Basic word load.
    __ lw(t0, MemOperand(a0, offsetof(T, input)) );

    // ROTR instruction (called through the Ror macro).
    __ Ror(t1, t0, 0x0004);
    __ Ror(t2, t0, 0x0008);
    __ Ror(t3, t0, 0x000C);
    __ Ror(t4, t0, 0x0010);
    __ Ror(t5, t0, 0x0014);
    __ Ror(t6, t0, 0x0018);
    __ Ror(t7, t0, 0x001C);

    // Basic word store.
    __ sw(t1, MemOperand(a0, offsetof(T, result_rotr_4)) );
    __ sw(t2, MemOperand(a0, offsetof(T, result_rotr_8)) );
    __ sw(t3, MemOperand(a0, offsetof(T, result_rotr_12)) );
    __ sw(t4, MemOperand(a0, offsetof(T, result_rotr_16)) );
    __ sw(t5, MemOperand(a0, offsetof(T, result_rotr_20)) );
    __ sw(t6, MemOperand(a0, offsetof(T, result_rotr_24)) );
    __ sw(t7, MemOperand(a0, offsetof(T, result_rotr_28)) );

    // ROTRV instruction (called through the Ror macro).
    __ li(t7, 0x0004);
    __ Ror(t1, t0, t7);
    __ li(t7, 0x0008);
    __ Ror(t2, t0, t7);
    __ li(t7, 0x000C);
    __ Ror(t3, t0, t7);
    __ li(t7, 0x0010);
    __ Ror(t4, t0, t7);
    __ li(t7, 0x0014);
    __ Ror(t5, t0, t7);
    __ li(t7, 0x0018);
    __ Ror(t6, t0, t7);
    __ li(t7, 0x001C);
    __ Ror(t7, t0, t7);

    // Basic word store.
    __ sw(t1, MemOperand(a0, offsetof(T, result_rotrv_4)) );
    __ sw(t2, MemOperand(a0, offsetof(T, result_rotrv_8)) );
    __ sw(t3, MemOperand(a0, offsetof(T, result_rotrv_12)) );
    __ sw(t4, MemOperand(a0, offsetof(T, result_rotrv_16)) );
    __ sw(t5, MemOperand(a0, offsetof(T, result_rotrv_20)) );
    __ sw(t6, MemOperand(a0, offsetof(T, result_rotrv_24)) );
    __ sw(t7, MemOperand(a0, offsetof(T, result_rotrv_28)) );

    __ jr(ra);
    __ nop();

    CodeDesc desc;
    assm.GetCode(isolate, &desc);
    Handle<Code> code =
        isolate->factory()->NewCode(desc, Code::STUB, Handle<Code>());
    auto f = GeneratedCode<F3>::FromCode(*code);
    t.input = 0x12345678;
    f.Call(&t, 0x0, 0, 0, 0);
    CHECK_EQ(static_cast<int32_t>(0x81234567), t.result_rotr_4);
    CHECK_EQ(static_cast<int32_t>(0x78123456), t.result_rotr_8);
    CHECK_EQ(static_cast<int32_t>(0x67812345), t.result_rotr_12);
    CHECK_EQ(static_cast<int32_t>(0x56781234), t.result_rotr_16);
    CHECK_EQ(static_cast<int32_t>(0x45678123), t.result_rotr_20);
    CHECK_EQ(static_cast<int32_t>(0x34567812), t.result_rotr_24);
    CHECK_EQ(static_cast<int32_t>(0x23456781), t.result_rotr_28);

    CHECK_EQ(static_cast<int32_t>(0x81234567), t.result_rotrv_4);
    CHECK_EQ(static_cast<int32_t>(0x78123456), t.result_rotrv_8);
    CHECK_EQ(static_cast<int32_t>(0x67812345), t.result_rotrv_12);
    CHECK_EQ(static_cast<int32_t>(0x56781234), t.result_rotrv_16);
    CHECK_EQ(static_cast<int32_t>(0x45678123), t.result_rotrv_20);
    CHECK_EQ(static_cast<int32_t>(0x34567812), t.result_rotrv_24);
    CHECK_EQ(static_cast<int32_t>(0x23456781), t.result_rotrv_28);
  }
}


TEST(MIPS9) {
  // Test BRANCH improvements.
  CcTest::InitializeVM();
  Isolate* isolate = CcTest::i_isolate();
  HandleScope scope(isolate);

  MacroAssembler assm(isolate, nullptr, 0,
                      v8::internal::CodeObjectRequired::kYes);
  Label exit, exit2, exit3;

  __ Branch(&exit, ge, a0, Operand(zero_reg));
  __ Branch(&exit2, ge, a0, Operand(0x00001FFF));
  __ Branch(&exit3, ge, a0, Operand(0x0001FFFF));

  __ bind(&exit);
  __ bind(&exit2);
  __ bind(&exit3);
  __ jr(ra);
  __ nop();

  CodeDesc desc;
  assm.GetCode(isolate, &desc);
  isolate->factory()->NewCode(desc, Code::STUB, Handle<Code>());
}


TEST(MIPS10) {
  // Test conversions between doubles and words.
  CcTest::InitializeVM();
  Isolate* isolate = CcTest::i_isolate();
  HandleScope scope(isolate);

  typedef struct {
    double a;
    double b;
    int32_t dbl_mant;
    int32_t dbl_exp;
    int32_t word;
    int32_t b_word;
  } T;
  T t;

<<<<<<< HEAD
  MacroAssembler assm(isolate, NULL, 0, v8::internal::CodeObjectRequired::kYes);
=======
  MacroAssembler assm(isolate, nullptr, 0,
                      v8::internal::CodeObjectRequired::kYes);
>>>>>>> 84bd6f3c
  Label L, C;

  if (IsMipsArchVariant(kMips32r1) || IsMipsArchVariant(kLoongson)) return;

  // Load all structure elements to registers.
  // (f0, f1) = a (fp32), f0 = a (fp64)
  __ Ldc1(f0, MemOperand(a0, offsetof(T, a)));

  __ mfc1(t0, f0);   // t0 = f0(31..0)
  __ mfhc1(t1, f0);  // t1 = sign_extend(f0(63..32))
  __ sw(t0, MemOperand(a0, offsetof(T, dbl_mant)));  // dbl_mant = t0
  __ sw(t1, MemOperand(a0, offsetof(T, dbl_exp)));   // dbl_exp = t1

  // Convert double in f0 to word, save hi/lo parts.
  __ cvt_w_d(f0, f0);  // a_word = (word)a
  __ mfc1(t0, f0);  // f0 has a 32-bits word. t0 = a_word
  __ sw(t0, MemOperand(a0, offsetof(T, word)));  // word = a_word

  // Convert the b word to double b.
  __ lw(t0, MemOperand(a0, offsetof(T, b_word)));
  __ mtc1(t0, f8);  // f8 has a 32-bits word.
  __ cvt_d_w(f10, f8);
  __ Sdc1(f10, MemOperand(a0, offsetof(T, b)));

  __ jr(ra);
  __ nop();

  CodeDesc desc;
  assm.GetCode(isolate, &desc);
  Handle<Code> code =
      isolate->factory()->NewCode(desc, Code::STUB, Handle<Code>());
  auto f = GeneratedCode<F3>::FromCode(*code);
  t.a = 2.147483646e+09;       // 0x7FFFFFFE -> 0xFF80000041DFFFFF as double.
  t.b_word = 0x0FF00FF0;       // 0x0FF00FF0 -> 0x as double.
  f.Call(&t, 0, 0, 0, 0);
  CHECK_EQ(static_cast<int32_t>(0x41DFFFFF), t.dbl_exp);
  CHECK_EQ(static_cast<int32_t>(0xFF800000), t.dbl_mant);
  CHECK_EQ(static_cast<int32_t>(0x7FFFFFFE), t.word);
  // 0x0FF00FF0 -> 2.6739096+e08
  CHECK_EQ(2.6739096e08, t.b);
}


TEST(MIPS11) {
  // Do not run test on MIPS32r6, as these instructions are removed.
  if (IsMipsArchVariant(kMips32r6)) return;
  // Test LWL, LWR, SWL and SWR instructions.
  CcTest::InitializeVM();
  Isolate* isolate = CcTest::i_isolate();
  HandleScope scope(isolate);

  typedef struct {
    int32_t reg_init;
    int32_t mem_init;
    int32_t lwl_0;
    int32_t lwl_1;
    int32_t lwl_2;
    int32_t lwl_3;
    int32_t lwr_0;
    int32_t lwr_1;
    int32_t lwr_2;
    int32_t lwr_3;
    int32_t swl_0;
    int32_t swl_1;
    int32_t swl_2;
    int32_t swl_3;
    int32_t swr_0;
    int32_t swr_1;
    int32_t swr_2;
    int32_t swr_3;
  } T;
  T t;

  Assembler assm(isolate, nullptr, 0);

  // Test all combinations of LWL and vAddr.
  __ lw(t0, MemOperand(a0, offsetof(T, reg_init)) );
  __ lwl(t0, MemOperand(a0, offsetof(T, mem_init)) );
  __ sw(t0, MemOperand(a0, offsetof(T, lwl_0)) );

  __ lw(t1, MemOperand(a0, offsetof(T, reg_init)) );
  __ lwl(t1, MemOperand(a0, offsetof(T, mem_init) + 1) );
  __ sw(t1, MemOperand(a0, offsetof(T, lwl_1)) );

  __ lw(t2, MemOperand(a0, offsetof(T, reg_init)) );
  __ lwl(t2, MemOperand(a0, offsetof(T, mem_init) + 2) );
  __ sw(t2, MemOperand(a0, offsetof(T, lwl_2)) );

  __ lw(t3, MemOperand(a0, offsetof(T, reg_init)) );
  __ lwl(t3, MemOperand(a0, offsetof(T, mem_init) + 3) );
  __ sw(t3, MemOperand(a0, offsetof(T, lwl_3)) );

  // Test all combinations of LWR and vAddr.
  __ lw(t0, MemOperand(a0, offsetof(T, reg_init)) );
  __ lwr(t0, MemOperand(a0, offsetof(T, mem_init)) );
  __ sw(t0, MemOperand(a0, offsetof(T, lwr_0)) );

  __ lw(t1, MemOperand(a0, offsetof(T, reg_init)) );
  __ lwr(t1, MemOperand(a0, offsetof(T, mem_init) + 1) );
  __ sw(t1, MemOperand(a0, offsetof(T, lwr_1)) );

  __ lw(t2, MemOperand(a0, offsetof(T, reg_init)) );
  __ lwr(t2, MemOperand(a0, offsetof(T, mem_init) + 2) );
  __ sw(t2, MemOperand(a0, offsetof(T, lwr_2)) );

  __ lw(t3, MemOperand(a0, offsetof(T, reg_init)) );
  __ lwr(t3, MemOperand(a0, offsetof(T, mem_init) + 3) );
  __ sw(t3, MemOperand(a0, offsetof(T, lwr_3)) );

  // Test all combinations of SWL and vAddr.
  __ lw(t0, MemOperand(a0, offsetof(T, mem_init)) );
  __ sw(t0, MemOperand(a0, offsetof(T, swl_0)) );
  __ lw(t0, MemOperand(a0, offsetof(T, reg_init)) );
  __ swl(t0, MemOperand(a0, offsetof(T, swl_0)) );

  __ lw(t1, MemOperand(a0, offsetof(T, mem_init)) );
  __ sw(t1, MemOperand(a0, offsetof(T, swl_1)) );
  __ lw(t1, MemOperand(a0, offsetof(T, reg_init)) );
  __ swl(t1, MemOperand(a0, offsetof(T, swl_1) + 1) );

  __ lw(t2, MemOperand(a0, offsetof(T, mem_init)) );
  __ sw(t2, MemOperand(a0, offsetof(T, swl_2)) );
  __ lw(t2, MemOperand(a0, offsetof(T, reg_init)) );
  __ swl(t2, MemOperand(a0, offsetof(T, swl_2) + 2) );

  __ lw(t3, MemOperand(a0, offsetof(T, mem_init)) );
  __ sw(t3, MemOperand(a0, offsetof(T, swl_3)) );
  __ lw(t3, MemOperand(a0, offsetof(T, reg_init)) );
  __ swl(t3, MemOperand(a0, offsetof(T, swl_3) + 3) );

  // Test all combinations of SWR and vAddr.
  __ lw(t0, MemOperand(a0, offsetof(T, mem_init)) );
  __ sw(t0, MemOperand(a0, offsetof(T, swr_0)) );
  __ lw(t0, MemOperand(a0, offsetof(T, reg_init)) );
  __ swr(t0, MemOperand(a0, offsetof(T, swr_0)) );

  __ lw(t1, MemOperand(a0, offsetof(T, mem_init)) );
  __ sw(t1, MemOperand(a0, offsetof(T, swr_1)) );
  __ lw(t1, MemOperand(a0, offsetof(T, reg_init)) );
  __ swr(t1, MemOperand(a0, offsetof(T, swr_1) + 1) );

  __ lw(t2, MemOperand(a0, offsetof(T, mem_init)) );
  __ sw(t2, MemOperand(a0, offsetof(T, swr_2)) );
  __ lw(t2, MemOperand(a0, offsetof(T, reg_init)) );
  __ swr(t2, MemOperand(a0, offsetof(T, swr_2) + 2) );

  __ lw(t3, MemOperand(a0, offsetof(T, mem_init)) );
  __ sw(t3, MemOperand(a0, offsetof(T, swr_3)) );
  __ lw(t3, MemOperand(a0, offsetof(T, reg_init)) );
  __ swr(t3, MemOperand(a0, offsetof(T, swr_3) + 3) );

  __ jr(ra);
  __ nop();

  CodeDesc desc;
  assm.GetCode(isolate, &desc);
  Handle<Code> code =
      isolate->factory()->NewCode(desc, Code::STUB, Handle<Code>());
  auto f = GeneratedCode<F3>::FromCode(*code);
  t.reg_init = 0xAABBCCDD;
  t.mem_init = 0x11223344;

  f.Call(&t, 0, 0, 0, 0);

#if __BYTE_ORDER == __LITTLE_ENDIAN
  CHECK_EQ(static_cast<int32_t>(0x44BBCCDD), t.lwl_0);
  CHECK_EQ(static_cast<int32_t>(0x3344CCDD), t.lwl_1);
  CHECK_EQ(static_cast<int32_t>(0x223344DD), t.lwl_2);
  CHECK_EQ(static_cast<int32_t>(0x11223344), t.lwl_3);

  CHECK_EQ(static_cast<int32_t>(0x11223344), t.lwr_0);
  CHECK_EQ(static_cast<int32_t>(0xAA112233), t.lwr_1);
  CHECK_EQ(static_cast<int32_t>(0xAABB1122), t.lwr_2);
  CHECK_EQ(static_cast<int32_t>(0xAABBCC11), t.lwr_3);

  CHECK_EQ(static_cast<int32_t>(0x112233AA), t.swl_0);
  CHECK_EQ(static_cast<int32_t>(0x1122AABB), t.swl_1);
  CHECK_EQ(static_cast<int32_t>(0x11AABBCC), t.swl_2);
  CHECK_EQ(static_cast<int32_t>(0xAABBCCDD), t.swl_3);

  CHECK_EQ(static_cast<int32_t>(0xAABBCCDD), t.swr_0);
  CHECK_EQ(static_cast<int32_t>(0xBBCCDD44), t.swr_1);
  CHECK_EQ(static_cast<int32_t>(0xCCDD3344), t.swr_2);
  CHECK_EQ(static_cast<int32_t>(0xDD223344), t.swr_3);
#elif __BYTE_ORDER == __BIG_ENDIAN
  CHECK_EQ(static_cast<int32_t>(0x11223344), t.lwl_0);
  CHECK_EQ(static_cast<int32_t>(0x223344DD), t.lwl_1);
  CHECK_EQ(static_cast<int32_t>(0x3344CCDD), t.lwl_2);
  CHECK_EQ(static_cast<int32_t>(0x44BBCCDD), t.lwl_3);

  CHECK_EQ(static_cast<int32_t>(0xAABBCC11), t.lwr_0);
  CHECK_EQ(static_cast<int32_t>(0xAABB1122), t.lwr_1);
  CHECK_EQ(static_cast<int32_t>(0xAA112233), t.lwr_2);
  CHECK_EQ(static_cast<int32_t>(0x11223344), t.lwr_3);

  CHECK_EQ(static_cast<int32_t>(0xAABBCCDD), t.swl_0);
  CHECK_EQ(static_cast<int32_t>(0x11AABBCC), t.swl_1);
  CHECK_EQ(static_cast<int32_t>(0x1122AABB), t.swl_2);
  CHECK_EQ(static_cast<int32_t>(0x112233AA), t.swl_3);

  CHECK_EQ(static_cast<int32_t>(0xDD223344), t.swr_0);
  CHECK_EQ(static_cast<int32_t>(0xCCDD3344), t.swr_1);
  CHECK_EQ(static_cast<int32_t>(0xBBCCDD44), t.swr_2);
  CHECK_EQ(static_cast<int32_t>(0xAABBCCDD), t.swr_3);
#else
#error Unknown endianness
#endif
}


TEST(MIPS12) {
  CcTest::InitializeVM();
  Isolate* isolate = CcTest::i_isolate();
  HandleScope scope(isolate);

  typedef struct {
      int32_t  x;
      int32_t  y;
      int32_t  y1;
      int32_t  y2;
      int32_t  y3;
      int32_t  y4;
  } T;
  T t;

  MacroAssembler assm(isolate, nullptr, 0,
                      v8::internal::CodeObjectRequired::kYes);

  __ mov(t6, fp);  // Save frame pointer.
  __ mov(fp, a0);  // Access struct T by fp.
  __ lw(t0, MemOperand(a0, offsetof(T, y)) );
  __ lw(t3, MemOperand(a0, offsetof(T, y4)) );

  __ addu(t1, t0, t3);
  __ subu(t4, t0, t3);
  __ nop();
  __ push(t0);  // These instructions disappear after opt.
  __ Pop();
  __ addu(t0, t0, t0);
  __ nop();
  __ Pop();     // These instructions disappear after opt.
  __ push(t3);
  __ nop();
  __ push(t3);  // These instructions disappear after opt.
  __ pop(t3);
  __ nop();
  __ push(t3);
  __ pop(t4);
  __ nop();
  __ sw(t0, MemOperand(fp, offsetof(T, y)) );
  __ lw(t0, MemOperand(fp, offsetof(T, y)) );
  __ nop();
  __ sw(t0, MemOperand(fp, offsetof(T, y)) );
  __ lw(t1, MemOperand(fp, offsetof(T, y)) );
  __ nop();
  __ push(t1);
  __ lw(t1, MemOperand(fp, offsetof(T, y)) );
  __ pop(t1);
  __ nop();
  __ push(t1);
  __ lw(t2, MemOperand(fp, offsetof(T, y)) );
  __ pop(t1);
  __ nop();
  __ push(t1);
  __ lw(t2, MemOperand(fp, offsetof(T, y)) );
  __ pop(t2);
  __ nop();
  __ push(t2);
  __ lw(t2, MemOperand(fp, offsetof(T, y)) );
  __ pop(t1);
  __ nop();
  __ push(t1);
  __ lw(t2, MemOperand(fp, offsetof(T, y)) );
  __ pop(t3);
  __ nop();

  __ mov(fp, t6);
  __ jr(ra);
  __ nop();

  CodeDesc desc;
  assm.GetCode(isolate, &desc);
  Handle<Code> code =
      isolate->factory()->NewCode(desc, Code::STUB, Handle<Code>());
  auto f = GeneratedCode<F3>::FromCode(*code);
  t.x = 1;
  t.y = 2;
  t.y1 = 3;
  t.y2 = 4;
  t.y3 = 0XBABA;
  t.y4 = 0xDEDA;

  f.Call(&t, 0, 0, 0, 0);

  CHECK_EQ(3, t.y1);
}


TEST(MIPS13) {
  // Test Cvt_d_uw and Trunc_uw_d macros.
  CcTest::InitializeVM();
  Isolate* isolate = CcTest::i_isolate();
  HandleScope scope(isolate);

  typedef struct {
    double cvt_big_out;
    double cvt_small_out;
    uint32_t trunc_big_out;
    uint32_t trunc_small_out;
    uint32_t cvt_big_in;
    uint32_t cvt_small_in;
  } T;
  T t;

  MacroAssembler assm(isolate, nullptr, 0,
                      v8::internal::CodeObjectRequired::kYes);

  __ sw(t0, MemOperand(a0, offsetof(T, cvt_small_in)));
  __ Cvt_d_uw(f10, t0, f4);
  __ Sdc1(f10, MemOperand(a0, offsetof(T, cvt_small_out)));

  __ Trunc_uw_d(f10, f10, f4);
  __ swc1(f10, MemOperand(a0, offsetof(T, trunc_small_out)));

  __ sw(t0, MemOperand(a0, offsetof(T, cvt_big_in)));
  __ Cvt_d_uw(f8, t0, f4);
  __ Sdc1(f8, MemOperand(a0, offsetof(T, cvt_big_out)));

  __ Trunc_uw_d(f8, f8, f4);
  __ swc1(f8, MemOperand(a0, offsetof(T, trunc_big_out)));

  __ jr(ra);
  __ nop();

  CodeDesc desc;
  assm.GetCode(isolate, &desc);
  Handle<Code> code =
      isolate->factory()->NewCode(desc, Code::STUB, Handle<Code>());
  auto f = GeneratedCode<F3>::FromCode(*code);

  t.cvt_big_in = 0xFFFFFFFF;
  t.cvt_small_in  = 333;

  f.Call(&t, 0, 0, 0, 0);

  CHECK_EQ(t.cvt_big_out, static_cast<double>(t.cvt_big_in));
  CHECK_EQ(t.cvt_small_out, static_cast<double>(t.cvt_small_in));

  CHECK_EQ(static_cast<int>(t.trunc_big_out), static_cast<int>(t.cvt_big_in));
  CHECK_EQ(static_cast<int>(t.trunc_small_out),
           static_cast<int>(t.cvt_small_in));
}


TEST(MIPS14) {
  // Test round, floor, ceil, trunc, cvt.
  CcTest::InitializeVM();
  Isolate* isolate = CcTest::i_isolate();
  HandleScope scope(isolate);

#define ROUND_STRUCT_ELEMENT(x) \
  uint32_t x##_isNaN2008; \
  int32_t x##_up_out; \
  int32_t x##_down_out; \
  int32_t neg_##x##_up_out; \
  int32_t neg_##x##_down_out; \
  uint32_t x##_err1_out; \
  uint32_t x##_err2_out; \
  uint32_t x##_err3_out; \
  uint32_t x##_err4_out; \
  int32_t x##_invalid_result;

  typedef struct {
    double round_up_in;
    double round_down_in;
    double neg_round_up_in;
    double neg_round_down_in;
    double err1_in;
    double err2_in;
    double err3_in;
    double err4_in;

    ROUND_STRUCT_ELEMENT(round)
    ROUND_STRUCT_ELEMENT(floor)
    ROUND_STRUCT_ELEMENT(ceil)
    ROUND_STRUCT_ELEMENT(trunc)
    ROUND_STRUCT_ELEMENT(cvt)
  } T;
  T t;

#undef ROUND_STRUCT_ELEMENT

  MacroAssembler assm(isolate, nullptr, 0,
                      v8::internal::CodeObjectRequired::kYes);

  // Save FCSR.
  __ cfc1(a1, FCSR);
  // Disable FPU exceptions.
  __ ctc1(zero_reg, FCSR);
#define RUN_ROUND_TEST(x)                                       \
  __ cfc1(t0, FCSR);                                            \
  __ sw(t0, MemOperand(a0, offsetof(T, x##_isNaN2008)));        \
  __ Ldc1(f0, MemOperand(a0, offsetof(T, round_up_in)));        \
  __ x##_w_d(f0, f0);                                           \
  __ swc1(f0, MemOperand(a0, offsetof(T, x##_up_out)));         \
                                                                \
  __ Ldc1(f0, MemOperand(a0, offsetof(T, round_down_in)));      \
  __ x##_w_d(f0, f0);                                           \
  __ swc1(f0, MemOperand(a0, offsetof(T, x##_down_out)));       \
                                                                \
  __ Ldc1(f0, MemOperand(a0, offsetof(T, neg_round_up_in)));    \
  __ x##_w_d(f0, f0);                                           \
  __ swc1(f0, MemOperand(a0, offsetof(T, neg_##x##_up_out)));   \
                                                                \
  __ Ldc1(f0, MemOperand(a0, offsetof(T, neg_round_down_in)));  \
  __ x##_w_d(f0, f0);                                           \
  __ swc1(f0, MemOperand(a0, offsetof(T, neg_##x##_down_out))); \
                                                                \
  __ Ldc1(f0, MemOperand(a0, offsetof(T, err1_in)));            \
  __ ctc1(zero_reg, FCSR);                                      \
  __ x##_w_d(f0, f0);                                           \
  __ cfc1(a2, FCSR);                                            \
  __ sw(a2, MemOperand(a0, offsetof(T, x##_err1_out)));         \
                                                                \
  __ Ldc1(f0, MemOperand(a0, offsetof(T, err2_in)));            \
  __ ctc1(zero_reg, FCSR);                                      \
  __ x##_w_d(f0, f0);                                           \
  __ cfc1(a2, FCSR);                                            \
  __ sw(a2, MemOperand(a0, offsetof(T, x##_err2_out)));         \
                                                                \
  __ Ldc1(f0, MemOperand(a0, offsetof(T, err3_in)));            \
  __ ctc1(zero_reg, FCSR);                                      \
  __ x##_w_d(f0, f0);                                           \
  __ cfc1(a2, FCSR);                                            \
  __ sw(a2, MemOperand(a0, offsetof(T, x##_err3_out)));         \
                                                                \
  __ Ldc1(f0, MemOperand(a0, offsetof(T, err4_in)));            \
  __ ctc1(zero_reg, FCSR);                                      \
  __ x##_w_d(f0, f0);                                           \
  __ cfc1(a2, FCSR);                                            \
  __ sw(a2, MemOperand(a0, offsetof(T, x##_err4_out)));         \
  __ swc1(f0, MemOperand(a0, offsetof(T, x##_invalid_result)));

  RUN_ROUND_TEST(round)
  RUN_ROUND_TEST(floor)
  RUN_ROUND_TEST(ceil)
  RUN_ROUND_TEST(trunc)
  RUN_ROUND_TEST(cvt)

  // Restore FCSR.
  __ ctc1(a1, FCSR);

  __ jr(ra);
  __ nop();

  CodeDesc desc;
  assm.GetCode(isolate, &desc);
  Handle<Code> code =
      isolate->factory()->NewCode(desc, Code::STUB, Handle<Code>());
  auto f = GeneratedCode<F3>::FromCode(*code);

  t.round_up_in = 123.51;
  t.round_down_in = 123.49;
  t.neg_round_up_in = -123.5;
  t.neg_round_down_in = -123.49;
  t.err1_in = 123.51;
  t.err2_in = 1;
  t.err3_in = static_cast<double>(1) + 0xFFFFFFFF;
  t.err4_in = NAN;

  f.Call(&t, 0, 0, 0, 0);

#define GET_FPU_ERR(x) (static_cast<int>(x & kFCSRFlagMask))
#define CHECK_NAN2008(x) (x & kFCSRNaN2008FlagMask)
#define CHECK_ROUND_RESULT(type)                                  \
  CHECK(GET_FPU_ERR(t.type##_err1_out) & kFCSRInexactFlagMask);   \
  CHECK_EQ(0, GET_FPU_ERR(t.type##_err2_out));                    \
  CHECK(GET_FPU_ERR(t.type##_err3_out) & kFCSRInvalidOpFlagMask); \
  CHECK(GET_FPU_ERR(t.type##_err4_out) & kFCSRInvalidOpFlagMask); \
  if (CHECK_NAN2008(t.type##_isNaN2008) && kArchVariant == kMips32r6) {\
    CHECK_EQ(static_cast<int32_t>(0), t.type##_invalid_result);\
  } else {\
    CHECK_EQ(static_cast<int32_t>(kFPUInvalidResult), t.type##_invalid_result);\
  }


  CHECK_ROUND_RESULT(round);
  CHECK_ROUND_RESULT(floor);
  CHECK_ROUND_RESULT(ceil);
  CHECK_ROUND_RESULT(cvt);
}


TEST(MIPS15) {
  // Test chaining of label usages within instructions (issue 1644).
  CcTest::InitializeVM();
  Isolate* isolate = CcTest::i_isolate();
  HandleScope scope(isolate);
  Assembler assm(isolate, nullptr, 0);

  Label target;
  __ beq(v0, v1, &target);
  __ nop();
  __ bne(v0, v1, &target);
  __ nop();
  __ bind(&target);
  __ nop();
}


// ----------------------mips32r6 specific tests----------------------
TEST(seleqz_selnez) {
  if (IsMipsArchVariant(kMips32r6)) {
    CcTest::InitializeVM();
    Isolate* isolate = CcTest::i_isolate();
    HandleScope scope(isolate);
    MacroAssembler assm(isolate, nullptr, 0,
                        v8::internal::CodeObjectRequired::kYes);

    typedef struct test {
      int a;
      int b;
      int c;
      int d;
      double e;
      double f;
      double g;
      double h;
      float i;
      float j;
      float k;
      float l;
    } Test;

    Test test;
    // Integer part of test.
    __ addiu(t1, zero_reg, 1);                      // t1 = 1
    __ seleqz(t3, t1, zero_reg);                    // t3 = 1
    __ sw(t3, MemOperand(a0, offsetof(Test, a)));  // a = 1
    __ seleqz(t2, t1, t1);                          // t2 = 0
    __ sw(t2, MemOperand(a0, offsetof(Test, b)));  // b = 0
    __ selnez(t3, t1, zero_reg);                    // t3 = 1;
    __ sw(t3, MemOperand(a0, offsetof(Test, c)));  // c = 0
    __ selnez(t3, t1, t1);                          // t3 = 1
    __ sw(t3, MemOperand(a0, offsetof(Test, d)));  // d = 1
    // Floating point part of test.
    __ Ldc1(f0, MemOperand(a0, offsetof(Test, e)));   // src
    __ Ldc1(f2, MemOperand(a0, offsetof(Test, f)));   // test
    __ lwc1(f8, MemOperand(a0, offsetof(Test, i)) );  // src
    __ lwc1(f10, MemOperand(a0, offsetof(Test, j)) );  // test
    __ seleqz_d(f4, f0, f2);
    __ selnez_d(f6, f0, f2);
    __ seleqz_s(f12, f8, f10);
    __ selnez_s(f14, f8, f10);
    __ Sdc1(f4, MemOperand(a0, offsetof(Test, g)));    // src
    __ Sdc1(f6, MemOperand(a0, offsetof(Test, h)));    // src
    __ swc1(f12, MemOperand(a0, offsetof(Test, k)) );  // src
    __ swc1(f14, MemOperand(a0, offsetof(Test, l)) );  // src
    __ jr(ra);
    __ nop();
    CodeDesc desc;
    assm.GetCode(isolate, &desc);
    Handle<Code> code =
        isolate->factory()->NewCode(desc, Code::STUB, Handle<Code>());
    auto f = GeneratedCode<F3>::FromCode(*code);

    (f.Call(&test, 0, 0, 0, 0));

    CHECK_EQ(1, test.a);
    CHECK_EQ(0, test.b);
    CHECK_EQ(0, test.c);
    CHECK_EQ(1, test.d);

    const int test_size = 3;
    const int input_size = 5;

    double inputs_D[input_size] = {0.0, 65.2, -70.32,
      18446744073709551621.0, -18446744073709551621.0};
    double outputs_D[input_size] = {0.0, 65.2, -70.32,
      18446744073709551621.0, -18446744073709551621.0};
    double tests_D[test_size*2] = {2.8, 2.9, -2.8, -2.9,
      18446744073709551616.0, 18446744073709555712.0};
    float inputs_S[input_size] = {0.0, 65.2, -70.32,
      18446744073709551621.0, -18446744073709551621.0};
    float outputs_S[input_size] = {0.0, 65.2, -70.32,
      18446744073709551621.0, -18446744073709551621.0};
    float tests_S[test_size*2] = {2.9, 2.8, -2.9, -2.8,
      18446744073709551616.0, 18446746272732807168.0};
    for (int j=0; j < test_size; j+=2) {
      for (int i=0; i < input_size; i++) {
        test.e = inputs_D[i];
        test.f = tests_D[j];
        test.i = inputs_S[i];
        test.j = tests_S[j];
        (f.Call(&test, 0, 0, 0, 0));
        CHECK_EQ(outputs_D[i], test.g);
        CHECK_EQ(0, test.h);
        CHECK_EQ(outputs_S[i], test.k);
        CHECK_EQ(0, test.l);

        test.f = tests_D[j+1];
        test.j = tests_S[j+1];
        (f.Call(&test, 0, 0, 0, 0));
        CHECK_EQ(0, test.g);
        CHECK_EQ(outputs_D[i], test.h);
        CHECK_EQ(0, test.k);
        CHECK_EQ(outputs_S[i], test.l);
      }
    }
  }
}


TEST(min_max) {
  if (IsMipsArchVariant(kMips32r6)) {
    CcTest::InitializeVM();
    Isolate* isolate = CcTest::i_isolate();
    HandleScope scope(isolate);
    MacroAssembler assm(isolate, nullptr, 0,
                        v8::internal::CodeObjectRequired::kYes);

    struct TestFloat {
      double a;
      double b;
      double c;
      double d;
      float e;
      float f;
      float g;
      float h;
    };

    TestFloat test;
    const double dnan = std::numeric_limits<double>::quiet_NaN();
    const double dinf = std::numeric_limits<double>::infinity();
    const double dminf = -std::numeric_limits<double>::infinity();
    const float fnan = std::numeric_limits<float>::quiet_NaN();
    const float finf = std::numeric_limits<float>::infinity();
    const float fminf = std::numeric_limits<float>::infinity();
    const int kTableLength = 13;
    double inputsa[kTableLength] = {2.0,  3.0,  dnan, 3.0,   -0.0, 0.0, dinf,
                                    dnan, 42.0, dinf, dminf, dinf, dnan};
    double inputsb[kTableLength] = {3.0,  2.0,  3.0,  dnan, 0.0,   -0.0, dnan,
                                    dinf, dinf, 42.0, dinf, dminf, dnan};
    double outputsdmin[kTableLength] = {2.0,   2.0,   3.0,  3.0,  -0.0,
                                        -0.0,  dinf,  dinf, 42.0, 42.0,
                                        dminf, dminf, dnan};
    double outputsdmax[kTableLength] = {3.0,  3.0,  3.0,  3.0,  0.0,  0.0, dinf,
                                        dinf, dinf, dinf, dinf, dinf, dnan};

    float inputse[kTableLength] = {2.0,  3.0,  fnan, 3.0,   -0.0, 0.0, finf,
                                   fnan, 42.0, finf, fminf, finf, fnan};
    float inputsf[kTableLength] = {3.0,  2.0,  3.0,  fnan, 0.0,   -0.0, fnan,
                                   finf, finf, 42.0, finf, fminf, fnan};
    float outputsfmin[kTableLength] = {2.0,   2.0,   3.0,  3.0,  -0.0,
                                       -0.0,  finf,  finf, 42.0, 42.0,
                                       fminf, fminf, fnan};
    float outputsfmax[kTableLength] = {3.0,  3.0,  3.0,  3.0,  0.0,  0.0, finf,
                                       finf, finf, finf, finf, finf, fnan};

    __ Ldc1(f4, MemOperand(a0, offsetof(TestFloat, a)));
    __ Ldc1(f8, MemOperand(a0, offsetof(TestFloat, b)));
    __ lwc1(f2, MemOperand(a0, offsetof(TestFloat, e)));
    __ lwc1(f6, MemOperand(a0, offsetof(TestFloat, f)));
    __ min_d(f10, f4, f8);
    __ max_d(f12, f4, f8);
    __ min_s(f14, f2, f6);
    __ max_s(f16, f2, f6);
    __ Sdc1(f10, MemOperand(a0, offsetof(TestFloat, c)));
    __ Sdc1(f12, MemOperand(a0, offsetof(TestFloat, d)));
    __ swc1(f14, MemOperand(a0, offsetof(TestFloat, g)));
    __ swc1(f16, MemOperand(a0, offsetof(TestFloat, h)));
    __ jr(ra);
    __ nop();

    CodeDesc desc;
    assm.GetCode(isolate, &desc);
    Handle<Code> code =
        isolate->factory()->NewCode(desc, Code::STUB, Handle<Code>());
    auto f = GeneratedCode<F3>::FromCode(*code);
    for (int i = 0; i < kTableLength; i++) {
      test.a = inputsa[i];
      test.b = inputsb[i];
      test.e = inputse[i];
      test.f = inputsf[i];

      f.Call(&test, 0, 0, 0, 0);

      CHECK_EQ(0, memcmp(&test.c, &outputsdmin[i], sizeof(test.c)));
      CHECK_EQ(0, memcmp(&test.d, &outputsdmax[i], sizeof(test.d)));
      CHECK_EQ(0, memcmp(&test.g, &outputsfmin[i], sizeof(test.g)));
      CHECK_EQ(0, memcmp(&test.h, &outputsfmax[i], sizeof(test.h)));
    }
  }
}


TEST(rint_d)  {
  if (IsMipsArchVariant(kMips32r6)) {
    const int kTableLength = 30;
    CcTest::InitializeVM();
    Isolate* isolate = CcTest::i_isolate();
    HandleScope scope(isolate);
    MacroAssembler assm(isolate, nullptr, 0,
                        v8::internal::CodeObjectRequired::kYes);

    typedef struct test_float {
      double a;
      double b;
      int fcsr;
    }TestFloat;

    TestFloat test;
    double inputs[kTableLength] = {18446744073709551617.0,
      4503599627370496.0, -4503599627370496.0,
      1.26782468584154733584017312973E30, 1.44860108245951772690707170478E147,
      1.7976931348623157E+308, 6.27463370218383111104242366943E-307,
      309485009821345068724781056.89,
      2.1, 2.6, 2.5, 3.1, 3.6, 3.5,
      -2.1, -2.6, -2.5, -3.1, -3.6, -3.5,
      37778931862957161709568.0, 37778931862957161709569.0,
      37778931862957161709580.0, 37778931862957161709581.0,
      37778931862957161709582.0, 37778931862957161709583.0,
      37778931862957161709584.0, 37778931862957161709585.0,
      37778931862957161709586.0, 37778931862957161709587.0};
    double outputs_RN[kTableLength] = {18446744073709551617.0,
      4503599627370496.0, -4503599627370496.0,
      1.26782468584154733584017312973E30, 1.44860108245951772690707170478E147,
      1.7976931348623157E308, 0,
      309485009821345068724781057.0,
      2.0, 3.0, 2.0, 3.0, 4.0, 4.0,
      -2.0, -3.0, -2.0, -3.0, -4.0, -4.0,
      37778931862957161709568.0, 37778931862957161709569.0,
      37778931862957161709580.0, 37778931862957161709581.0,
      37778931862957161709582.0, 37778931862957161709583.0,
      37778931862957161709584.0, 37778931862957161709585.0,
      37778931862957161709586.0, 37778931862957161709587.0};
    double outputs_RZ[kTableLength] = {18446744073709551617.0,
      4503599627370496.0, -4503599627370496.0,
      1.26782468584154733584017312973E30, 1.44860108245951772690707170478E147,
      1.7976931348623157E308, 0,
      309485009821345068724781057.0,
      2.0, 2.0, 2.0, 3.0, 3.0, 3.0,
      -2.0, -2.0, -2.0, -3.0, -3.0, -3.0,
      37778931862957161709568.0, 37778931862957161709569.0,
      37778931862957161709580.0, 37778931862957161709581.0,
      37778931862957161709582.0, 37778931862957161709583.0,
      37778931862957161709584.0, 37778931862957161709585.0,
      37778931862957161709586.0, 37778931862957161709587.0};
    double outputs_RP[kTableLength] = {18446744073709551617.0,
      4503599627370496.0, -4503599627370496.0,
      1.26782468584154733584017312973E30, 1.44860108245951772690707170478E147,
      1.7976931348623157E308, 1,
      309485009821345068724781057.0,
      3.0, 3.0, 3.0, 4.0, 4.0, 4.0,
      -2.0, -2.0, -2.0, -3.0, -3.0, -3.0,
      37778931862957161709568.0, 37778931862957161709569.0,
      37778931862957161709580.0, 37778931862957161709581.0,
      37778931862957161709582.0, 37778931862957161709583.0,
      37778931862957161709584.0, 37778931862957161709585.0,
      37778931862957161709586.0, 37778931862957161709587.0};
    double outputs_RM[kTableLength] = {18446744073709551617.0,
      4503599627370496.0, -4503599627370496.0,
      1.26782468584154733584017312973E30, 1.44860108245951772690707170478E147,
      1.7976931348623157E308, 0,
      309485009821345068724781057.0,
      2.0, 2.0, 2.0, 3.0, 3.0, 3.0,
      -3.0, -3.0, -3.0, -4.0, -4.0, -4.0,
      37778931862957161709568.0, 37778931862957161709569.0,
      37778931862957161709580.0, 37778931862957161709581.0,
      37778931862957161709582.0, 37778931862957161709583.0,
      37778931862957161709584.0, 37778931862957161709585.0,
      37778931862957161709586.0, 37778931862957161709587.0};
    int fcsr_inputs[4] =
      {kRoundToNearest, kRoundToZero, kRoundToPlusInf, kRoundToMinusInf};
    double* outputs[4] = {outputs_RN, outputs_RZ, outputs_RP, outputs_RM};
    __ Ldc1(f4, MemOperand(a0, offsetof(TestFloat, a)));
    __ lw(t0, MemOperand(a0, offsetof(TestFloat, fcsr)) );
    __ cfc1(t1, FCSR);
    __ ctc1(t0, FCSR);
    __ rint_d(f8, f4);
    __ Sdc1(f8, MemOperand(a0, offsetof(TestFloat, b)));
    __ ctc1(t1, FCSR);
    __ jr(ra);
    __ nop();

    CodeDesc desc;
    assm.GetCode(isolate, &desc);
    Handle<Code> code =
        isolate->factory()->NewCode(desc, Code::STUB, Handle<Code>());
    auto f = GeneratedCode<F3>::FromCode(*code);

    for (int j = 0; j < 4; j++) {
      test.fcsr = fcsr_inputs[j];
      for (int i = 0; i < kTableLength; i++) {
        test.a = inputs[i];
        (f.Call(&test, 0, 0, 0, 0));
        CHECK_EQ(test.b, outputs[j][i]);
      }
    }
  }
}


TEST(sel) {
  if (IsMipsArchVariant(kMips32r6)) {
    CcTest::InitializeVM();
    Isolate* isolate = CcTest::i_isolate();
    HandleScope scope(isolate);
    MacroAssembler assm(isolate, nullptr, 0,
                        v8::internal::CodeObjectRequired::kYes);

    typedef struct test {
      double dd;
      double ds;
      double dt;
      float fd;
      float fs;
      float ft;
    } Test;

    Test test;
    __ Ldc1(f0, MemOperand(a0, offsetof(Test, dd)));   // test
    __ Ldc1(f2, MemOperand(a0, offsetof(Test, ds)));   // src1
    __ Ldc1(f4, MemOperand(a0, offsetof(Test, dt)));   // src2
    __ lwc1(f6, MemOperand(a0, offsetof(Test, fd)) );  // test
    __ lwc1(f8, MemOperand(a0, offsetof(Test, fs)) );  // src1
    __ lwc1(f10, MemOperand(a0, offsetof(Test, ft)) );  // src2
    __ sel_d(f0, f2, f4);
    __ sel_s(f6, f8, f10);
    __ Sdc1(f0, MemOperand(a0, offsetof(Test, dd)));
    __ swc1(f6, MemOperand(a0, offsetof(Test, fd)) );
    __ jr(ra);
    __ nop();
    CodeDesc desc;
    assm.GetCode(isolate, &desc);
    Handle<Code> code =
        isolate->factory()->NewCode(desc, Code::STUB, Handle<Code>());
    auto f = GeneratedCode<F3>::FromCode(*code);

    const int test_size = 3;
    const int input_size = 5;

    double inputs_dt[input_size] = {0.0, 65.2, -70.32,
      18446744073709551621.0, -18446744073709551621.0};
    double inputs_ds[input_size] = {0.1, 69.88, -91.325,
      18446744073709551625.0, -18446744073709551625.0};
    float inputs_ft[input_size] = {0.0, 65.2, -70.32,
      18446744073709551621.0, -18446744073709551621.0};
    float inputs_fs[input_size] = {0.1, 69.88, -91.325,
      18446744073709551625.0, -18446744073709551625.0};
    double tests_D[test_size*2] = {2.8, 2.9, -2.8, -2.9,
      18446744073709551616.0, 18446744073709555712.0};
    float tests_S[test_size*2] = {2.9, 2.8, -2.9, -2.8,
      18446744073709551616.0, 18446746272732807168.0};
    for (int j=0; j < test_size; j+=2) {
      for (int i=0; i < input_size; i++) {
        test.dt = inputs_dt[i];
        test.dd = tests_D[j];
        test.ds = inputs_ds[i];
        test.ft = inputs_ft[i];
        test.fd = tests_S[j];
        test.fs = inputs_fs[i];
        (f.Call(&test, 0, 0, 0, 0));
        CHECK_EQ(test.dd, inputs_ds[i]);
        CHECK_EQ(test.fd, inputs_fs[i]);

        test.dd = tests_D[j+1];
        test.fd = tests_S[j+1];
        (f.Call(&test, 0, 0, 0, 0));
        CHECK_EQ(test.dd, inputs_dt[i]);
        CHECK_EQ(test.fd, inputs_ft[i]);
      }
    }
  }
}


TEST(rint_s)  {
  if (IsMipsArchVariant(kMips32r6)) {
    const int kTableLength = 30;
    CcTest::InitializeVM();
    Isolate* isolate = CcTest::i_isolate();
    HandleScope scope(isolate);
    MacroAssembler assm(isolate, nullptr, 0,
                        v8::internal::CodeObjectRequired::kYes);

    typedef struct test_float {
      float a;
      float b;
      int fcsr;
    }TestFloat;

    TestFloat test;
    float inputs[kTableLength] = {18446744073709551617.0,
      4503599627370496.0, -4503599627370496.0,
      1.26782468584154733584017312973E30, 1.44860108245951772690707170478E37,
      1.7976931348623157E+38, 6.27463370218383111104242366943E-37,
      309485009821345068724781056.89,
      2.1, 2.6, 2.5, 3.1, 3.6, 3.5,
      -2.1, -2.6, -2.5, -3.1, -3.6, -3.5,
      37778931862957161709568.0, 37778931862957161709569.0,
      37778931862957161709580.0, 37778931862957161709581.0,
      37778931862957161709582.0, 37778931862957161709583.0,
      37778931862957161709584.0, 37778931862957161709585.0,
      37778931862957161709586.0, 37778931862957161709587.0};
    float outputs_RN[kTableLength] = {18446744073709551617.0,
      4503599627370496.0, -4503599627370496.0,
      1.26782468584154733584017312973E30, 1.44860108245951772690707170478E37,
      1.7976931348623157E38, 0,
      309485009821345068724781057.0,
      2.0, 3.0, 2.0, 3.0, 4.0, 4.0,
      -2.0, -3.0, -2.0, -3.0, -4.0, -4.0,
      37778931862957161709568.0, 37778931862957161709569.0,
      37778931862957161709580.0, 37778931862957161709581.0,
      37778931862957161709582.0, 37778931862957161709583.0,
      37778931862957161709584.0, 37778931862957161709585.0,
      37778931862957161709586.0, 37778931862957161709587.0};
    float outputs_RZ[kTableLength] = {18446744073709551617.0,
      4503599627370496.0, -4503599627370496.0,
      1.26782468584154733584017312973E30, 1.44860108245951772690707170478E37,
      1.7976931348623157E38, 0,
      309485009821345068724781057.0,
      2.0, 2.0, 2.0, 3.0, 3.0, 3.0,
      -2.0, -2.0, -2.0, -3.0, -3.0, -3.0,
      37778931862957161709568.0, 37778931862957161709569.0,
      37778931862957161709580.0, 37778931862957161709581.0,
      37778931862957161709582.0, 37778931862957161709583.0,
      37778931862957161709584.0, 37778931862957161709585.0,
      37778931862957161709586.0, 37778931862957161709587.0};
    float outputs_RP[kTableLength] = {18446744073709551617.0,
      4503599627370496.0, -4503599627370496.0,
      1.26782468584154733584017312973E30, 1.44860108245951772690707170478E37,
      1.7976931348623157E38, 1,
      309485009821345068724781057.0,
      3.0, 3.0, 3.0, 4.0, 4.0, 4.0,
      -2.0, -2.0, -2.0, -3.0, -3.0, -3.0,
      37778931862957161709568.0, 37778931862957161709569.0,
      37778931862957161709580.0, 37778931862957161709581.0,
      37778931862957161709582.0, 37778931862957161709583.0,
      37778931862957161709584.0, 37778931862957161709585.0,
      37778931862957161709586.0, 37778931862957161709587.0};
    float outputs_RM[kTableLength] = {18446744073709551617.0,
      4503599627370496.0, -4503599627370496.0,
      1.26782468584154733584017312973E30, 1.44860108245951772690707170478E37,
      1.7976931348623157E38, 0,
      309485009821345068724781057.0,
      2.0, 2.0, 2.0, 3.0, 3.0, 3.0,
      -3.0, -3.0, -3.0, -4.0, -4.0, -4.0,
      37778931862957161709568.0, 37778931862957161709569.0,
      37778931862957161709580.0, 37778931862957161709581.0,
      37778931862957161709582.0, 37778931862957161709583.0,
      37778931862957161709584.0, 37778931862957161709585.0,
      37778931862957161709586.0, 37778931862957161709587.0};
    int fcsr_inputs[4] =
      {kRoundToNearest, kRoundToZero, kRoundToPlusInf, kRoundToMinusInf};
    float* outputs[4] = {outputs_RN, outputs_RZ, outputs_RP, outputs_RM};
    __ lwc1(f4, MemOperand(a0, offsetof(TestFloat, a)) );
    __ lw(t0, MemOperand(a0, offsetof(TestFloat, fcsr)) );
    __ cfc1(t1, FCSR);
    __ ctc1(t0, FCSR);
    __ rint_s(f8, f4);
    __ swc1(f8, MemOperand(a0, offsetof(TestFloat, b)) );
    __ ctc1(t1, FCSR);
    __ jr(ra);
    __ nop();

    CodeDesc desc;
    assm.GetCode(isolate, &desc);
    Handle<Code> code =
        isolate->factory()->NewCode(desc, Code::STUB, Handle<Code>());
    auto f = GeneratedCode<F3>::FromCode(*code);

    for (int j = 0; j < 4; j++) {
      test.fcsr = fcsr_inputs[j];
      for (int i = 0; i < kTableLength; i++) {
        test.a = inputs[i];
        (f.Call(&test, 0, 0, 0, 0));
        CHECK_EQ(test.b, outputs[j][i]);
      }
    }
  }
}


TEST(Cvt_d_uw) {
  CcTest::InitializeVM();
  Isolate* isolate = CcTest::i_isolate();
  HandleScope scope(isolate);
  MacroAssembler assm(isolate, nullptr, 0,
                      v8::internal::CodeObjectRequired::kYes);

  typedef struct test_struct {
    unsigned input;
    uint64_t output;
  } TestStruct;

  unsigned inputs[] = {0x0, 0xFFFFFFFF, 0x80000000, 0x7FFFFFFF};

  uint64_t outputs[] = {0x0, 0x41EFFFFFFFE00000, 0x41E0000000000000,
                        0x41DFFFFFFFC00000};

  int kTableLength = sizeof(inputs)/sizeof(inputs[0]);

  TestStruct test;

  __ lw(t1, MemOperand(a0, offsetof(TestStruct, input)));
  __ Cvt_d_uw(f4, t1, f6);
  __ Sdc1(f4, MemOperand(a0, offsetof(TestStruct, output)));
  __ jr(ra);
  __ nop();

  CodeDesc desc;
  assm.GetCode(isolate, &desc);
  Handle<Code> code =
      isolate->factory()->NewCode(desc, Code::STUB, Handle<Code>());
  auto f = GeneratedCode<F3>::FromCode(*code);
  for (int i = 0; i < kTableLength; i++) {
    test.input = inputs[i];
    (f.Call(&test, 0, 0, 0, 0));
    // Check outputs
    CHECK_EQ(test.output, outputs[i]);
  }
}


TEST(mina_maxa) {
  if (IsMipsArchVariant(kMips32r6)) {
    const int kTableLength = 23;
    CcTest::InitializeVM();
    Isolate* isolate = CcTest::i_isolate();
    HandleScope scope(isolate);
    MacroAssembler assm(isolate, nullptr, 0,
                        v8::internal::CodeObjectRequired::kYes);
    const double dnan = std::numeric_limits<double>::quiet_NaN();
    const double dinf = std::numeric_limits<double>::infinity();
    const double dminf = -std::numeric_limits<double>::infinity();
    const float fnan = std::numeric_limits<float>::quiet_NaN();
    const float finf = std::numeric_limits<float>::infinity();
    const float fminf = std::numeric_limits<float>::infinity();

    struct TestFloat {
      double a;
      double b;
      double resd;
      double resd1;
      float c;
      float d;
      float resf;
      float resf1;
    };

    TestFloat test;
    double inputsa[kTableLength] = {
        5.3,  4.8, 6.1,  9.8, 9.8,  9.8,  -10.0, -8.9, -9.8,  -10.0, -8.9, -9.8,
        dnan, 3.0, -0.0, 0.0, dinf, dnan, 42.0,  dinf, dminf, dinf,  dnan};
    double inputsb[kTableLength] = {
        4.8, 5.3,  6.1, -10.0, -8.9, -9.8, 9.8,  9.8,  9.8,  -9.8,  -11.2, -9.8,
        3.0, dnan, 0.0, -0.0,  dnan, dinf, dinf, 42.0, dinf, dminf, dnan};
    double resd[kTableLength] = {
        4.8, 4.8, 6.1,  9.8,  -8.9, -9.8, 9.8,  -8.9, -9.8,  -9.8,  -8.9, -9.8,
        3.0, 3.0, -0.0, -0.0, dinf, dinf, 42.0, 42.0, dminf, dminf, dnan};
    double resd1[kTableLength] = {
        5.3, 5.3, 6.1, -10.0, 9.8,  9.8,  -10.0, 9.8,  9.8,  -10.0, -11.2, -9.8,
        3.0, 3.0, 0.0, 0.0,   dinf, dinf, dinf,  dinf, dinf, dinf,  dnan};
    float inputsc[kTableLength] = {
        5.3,  4.8, 6.1,  9.8, 9.8,  9.8,  -10.0, -8.9, -9.8,  -10.0, -8.9, -9.8,
        fnan, 3.0, -0.0, 0.0, finf, fnan, 42.0,  finf, fminf, finf,  fnan};
    float inputsd[kTableLength] = {4.8,  5.3,  6.1,  -10.0, -8.9,  -9.8,
                                   9.8,  9.8,  9.8,  -9.8,  -11.2, -9.8,
                                   3.0,  fnan, -0.0, 0.0,   fnan,  finf,
                                   finf, 42.0, finf, fminf, fnan};
    float resf[kTableLength] = {
        4.8, 4.8, 6.1,  9.8,  -8.9, -9.8, 9.8,  -8.9, -9.8,  -9.8,  -8.9, -9.8,
        3.0, 3.0, -0.0, -0.0, finf, finf, 42.0, 42.0, fminf, fminf, fnan};
    float resf1[kTableLength] = {
        5.3, 5.3, 6.1, -10.0, 9.8,  9.8,  -10.0, 9.8,  9.8,  -10.0, -11.2, -9.8,
        3.0, 3.0, 0.0, 0.0,   finf, finf, finf,  finf, finf, finf,  fnan};

    __ Ldc1(f2, MemOperand(a0, offsetof(TestFloat, a)));
    __ Ldc1(f4, MemOperand(a0, offsetof(TestFloat, b)));
    __ lwc1(f8, MemOperand(a0, offsetof(TestFloat, c)) );
    __ lwc1(f10, MemOperand(a0, offsetof(TestFloat, d)) );
    __ mina_d(f6, f2, f4);
    __ mina_s(f12, f8, f10);
    __ maxa_d(f14, f2, f4);
    __ maxa_s(f16, f8, f10);
    __ swc1(f12, MemOperand(a0, offsetof(TestFloat, resf)) );
    __ Sdc1(f6, MemOperand(a0, offsetof(TestFloat, resd)));
    __ swc1(f16, MemOperand(a0, offsetof(TestFloat, resf1)) );
    __ Sdc1(f14, MemOperand(a0, offsetof(TestFloat, resd1)));
    __ jr(ra);
    __ nop();

    CodeDesc desc;
    assm.GetCode(isolate, &desc);
    Handle<Code> code =
        isolate->factory()->NewCode(desc, Code::STUB, Handle<Code>());
    auto f = GeneratedCode<F3>::FromCode(*code);
    for (int i = 0; i < kTableLength; i++) {
      test.a = inputsa[i];
      test.b = inputsb[i];
      test.c = inputsc[i];
      test.d = inputsd[i];
      (f.Call(&test, 0, 0, 0, 0));
      if (i < kTableLength - 1) {
        CHECK_EQ(test.resd, resd[i]);
        CHECK_EQ(test.resf, resf[i]);
        CHECK_EQ(test.resd1, resd1[i]);
        CHECK_EQ(test.resf1, resf1[i]);
      } else {
        CHECK(std::isnan(test.resd));
        CHECK(std::isnan(test.resf));
        CHECK(std::isnan(test.resd1));
        CHECK(std::isnan(test.resf1));
      }
    }
  }
}


// ----------------------mips32r2 specific tests----------------------
TEST(trunc_l) {
  if (IsMipsArchVariant(kMips32r2) && IsFp64Mode()) {
    CcTest::InitializeVM();
    Isolate* isolate = CcTest::i_isolate();
    HandleScope scope(isolate);
    MacroAssembler assm(isolate, nullptr, 0,
                        v8::internal::CodeObjectRequired::kYes);
    const double dFPU64InvalidResult = static_cast<double>(kFPU64InvalidResult);
    typedef struct test_float {
      uint32_t isNaN2008;
      double a;
      float b;
      int64_t c;  // a trunc result
      int64_t d;  // b trunc result
    }Test;
    const int kTableLength = 15;
    double inputs_D[kTableLength] = {
        2.1, 2.6, 2.5, 3.1, 3.6, 3.5,
        -2.1, -2.6, -2.5, -3.1, -3.6, -3.5,
        2147483648.0,
        std::numeric_limits<double>::quiet_NaN(),
        std::numeric_limits<double>::infinity()
        };
    float inputs_S[kTableLength] = {
        2.1, 2.6, 2.5, 3.1, 3.6, 3.5,
        -2.1, -2.6, -2.5, -3.1, -3.6, -3.5,
        2147483648.0,
        std::numeric_limits<float>::quiet_NaN(),
        std::numeric_limits<float>::infinity()
        };
    double outputs[kTableLength] = {
        2.0, 2.0, 2.0, 3.0, 3.0, 3.0,
        -2.0, -2.0, -2.0, -3.0, -3.0, -3.0,
        2147483648.0, dFPU64InvalidResult,
        dFPU64InvalidResult};
    double outputsNaN2008[kTableLength] = {
        2.0, 2.0, 2.0, 3.0, 3.0, 3.0,
        -2.0, -2.0, -2.0, -3.0, -3.0, -3.0,
        2147483648.0,
        0,
        dFPU64InvalidResult};

    __ cfc1(t1, FCSR);
    __ sw(t1, MemOperand(a0, offsetof(Test, isNaN2008)));
    __ Ldc1(f4, MemOperand(a0, offsetof(Test, a)));
    __ lwc1(f6, MemOperand(a0, offsetof(Test, b)) );
    __ trunc_l_d(f8, f4);
    __ trunc_l_s(f10, f6);
    __ Sdc1(f8, MemOperand(a0, offsetof(Test, c)));
    __ Sdc1(f10, MemOperand(a0, offsetof(Test, d)));
    __ jr(ra);
    __ nop();
    Test test;
    CodeDesc desc;
    assm.GetCode(isolate, &desc);
    Handle<Code> code =
        isolate->factory()->NewCode(desc, Code::STUB, Handle<Code>());
    auto f = GeneratedCode<F3>::FromCode(*code);
    for (int i = 0; i < kTableLength; i++) {
      test.a = inputs_D[i];
      test.b = inputs_S[i];
      (f.Call(&test, 0, 0, 0, 0));
      if ((test.isNaN2008 & kFCSRNaN2008FlagMask) &&
              kArchVariant == kMips32r6) {
        CHECK_EQ(test.c, outputsNaN2008[i]);
      } else {
        CHECK_EQ(test.c, outputs[i]);
      }
      CHECK_EQ(test.d, test.c);
    }
  }
}


TEST(movz_movn) {
  if (IsMipsArchVariant(kMips32r2)) {
    const int kTableLength = 4;
    CcTest::InitializeVM();
    Isolate* isolate = CcTest::i_isolate();
    HandleScope scope(isolate);
    MacroAssembler assm(isolate, nullptr, 0,
                        v8::internal::CodeObjectRequired::kYes);

    typedef struct test_float {
      int32_t rt;
      double a;
      double b;
      double bold;
      double b1;
      double bold1;
      float c;
      float d;
      float dold;
      float d1;
      float dold1;
    }TestFloat;

    TestFloat test;
    double inputs_D[kTableLength] = {
      5.3, -5.3, 5.3, -2.9
    };
    double inputs_S[kTableLength] = {
      4.8, 4.8, -4.8, -0.29
    };

    float outputs_S[kTableLength] = {
      4.8, 4.8, -4.8, -0.29
    };
    double outputs_D[kTableLength] = {
      5.3, -5.3, 5.3, -2.9
    };

    __ Ldc1(f2, MemOperand(a0, offsetof(TestFloat, a)));
    __ lwc1(f6, MemOperand(a0, offsetof(TestFloat, c)) );
    __ lw(t0, MemOperand(a0, offsetof(TestFloat, rt)) );
    __ Move(f12, 0.0);
    __ Move(f10, 0.0);
    __ Move(f16, 0.0);
    __ Move(f14, 0.0);
    __ Sdc1(f12, MemOperand(a0, offsetof(TestFloat, bold)));
    __ swc1(f10, MemOperand(a0, offsetof(TestFloat, dold)) );
    __ Sdc1(f16, MemOperand(a0, offsetof(TestFloat, bold1)));
    __ swc1(f14, MemOperand(a0, offsetof(TestFloat, dold1)) );
    __ movz_s(f10, f6, t0);
    __ movz_d(f12, f2, t0);
    __ movn_s(f14, f6, t0);
    __ movn_d(f16, f2, t0);
    __ swc1(f10, MemOperand(a0, offsetof(TestFloat, d)) );
    __ Sdc1(f12, MemOperand(a0, offsetof(TestFloat, b)));
    __ swc1(f14, MemOperand(a0, offsetof(TestFloat, d1)) );
    __ Sdc1(f16, MemOperand(a0, offsetof(TestFloat, b1)));
    __ jr(ra);
    __ nop();

    CodeDesc desc;
    assm.GetCode(isolate, &desc);
    Handle<Code> code =
        isolate->factory()->NewCode(desc, Code::STUB, Handle<Code>());
    auto f = GeneratedCode<F3>::FromCode(*code);
    for (int i = 0; i < kTableLength; i++) {
      test.a = inputs_D[i];
      test.c = inputs_S[i];

      test.rt = 1;
      (f.Call(&test, 0, 0, 0, 0));
      CHECK_EQ(test.b, test.bold);
      CHECK_EQ(test.d, test.dold);
      CHECK_EQ(test.b1, outputs_D[i]);
      CHECK_EQ(test.d1, outputs_S[i]);

      test.rt = 0;
      (f.Call(&test, 0, 0, 0, 0));
      CHECK_EQ(test.b, outputs_D[i]);
      CHECK_EQ(test.d, outputs_S[i]);
      CHECK_EQ(test.b1, test.bold1);
      CHECK_EQ(test.d1, test.dold1);
    }
  }
}


TEST(movt_movd) {
  if (IsMipsArchVariant(kMips32r2)) {
    const int kTableLength = 4;
    CcTest::InitializeVM();
    Isolate* isolate = CcTest::i_isolate();

    typedef struct test_float {
      double srcd;
      double dstd;
      double dstdold;
      double dstd1;
      double dstdold1;
      float srcf;
      float dstf;
      float dstfold;
      float dstf1;
      float dstfold1;
      int32_t cc;
      int32_t fcsr;
    }TestFloat;

    TestFloat test;
    double inputs_D[kTableLength] = {
      5.3, -5.3, 20.8, -2.9
    };
    double inputs_S[kTableLength] = {
      4.88, 4.8, -4.8, -0.29
    };

    float outputs_S[kTableLength] = {
      4.88, 4.8, -4.8, -0.29
    };
    double outputs_D[kTableLength] = {
      5.3, -5.3, 20.8, -2.9
    };
    int condition_flags[8] = {0, 1, 2, 3, 4, 5, 6, 7};

    for (int i = 0; i < kTableLength; i++) {
      test.srcd = inputs_D[i];
      test.srcf = inputs_S[i];

      for (int j = 0; j< 8; j++) {
        test.cc = condition_flags[j];
        if (test.cc == 0) {
          test.fcsr = 1 << 23;
        } else {
          test.fcsr = 1 << (24+condition_flags[j]);
        }
        HandleScope scope(isolate);
        MacroAssembler assm(isolate, nullptr, 0,
                            v8::internal::CodeObjectRequired::kYes);
        __ Ldc1(f2, MemOperand(a0, offsetof(TestFloat, srcd)));
        __ lwc1(f4, MemOperand(a0, offsetof(TestFloat, srcf)) );
        __ lw(t1, MemOperand(a0, offsetof(TestFloat, fcsr)) );
        __ cfc1(t0, FCSR);
        __ ctc1(t1, FCSR);
        __ li(t2, 0x0);
        __ mtc1(t2, f12);
        __ mtc1(t2, f10);
        __ Sdc1(f10, MemOperand(a0, offsetof(TestFloat, dstdold)));
        __ swc1(f12, MemOperand(a0, offsetof(TestFloat, dstfold)) );
        __ movt_s(f12, f4, test.cc);
        __ movt_d(f10, f2, test.cc);
        __ swc1(f12, MemOperand(a0, offsetof(TestFloat, dstf)) );
        __ Sdc1(f10, MemOperand(a0, offsetof(TestFloat, dstd)));
        __ Sdc1(f10, MemOperand(a0, offsetof(TestFloat, dstdold1)));
        __ swc1(f12, MemOperand(a0, offsetof(TestFloat, dstfold1)) );
        __ movf_s(f12, f4, test.cc);
        __ movf_d(f10, f2, test.cc);
        __ swc1(f12, MemOperand(a0, offsetof(TestFloat, dstf1)) );
        __ Sdc1(f10, MemOperand(a0, offsetof(TestFloat, dstd1)));
        __ ctc1(t0, FCSR);
        __ jr(ra);
        __ nop();

        CodeDesc desc;
        assm.GetCode(isolate, &desc);
        Handle<Code> code =
            isolate->factory()->NewCode(desc, Code::STUB, Handle<Code>());
        auto f = GeneratedCode<F3>::FromCode(*code);

        (f.Call(&test, 0, 0, 0, 0));
        CHECK_EQ(test.dstf, outputs_S[i]);
        CHECK_EQ(test.dstd, outputs_D[i]);
        CHECK_EQ(test.dstf1, test.dstfold1);
        CHECK_EQ(test.dstd1, test.dstdold1);
        test.fcsr = 0;
        (f.Call(&test, 0, 0, 0, 0));
        CHECK_EQ(test.dstf, test.dstfold);
        CHECK_EQ(test.dstd, test.dstdold);
        CHECK_EQ(test.dstf1, outputs_S[i]);
        CHECK_EQ(test.dstd1, outputs_D[i]);
      }
    }
  }
}


// ----------------------tests for all archs--------------------------
TEST(cvt_w_d) {
  CcTest::InitializeVM();
  Isolate* isolate = CcTest::i_isolate();
  HandleScope scope(isolate);
  MacroAssembler assm(isolate, nullptr, 0,
                      v8::internal::CodeObjectRequired::kYes);

  typedef struct test_float {
    double a;
    int32_t b;
    int32_t fcsr;
  }Test;
  const int kTableLength = 24;
  double inputs[kTableLength] = {
      2.1, 2.6, 2.5, 3.1, 3.6, 3.5,
      -2.1, -2.6, -2.5, -3.1, -3.6, -3.5,
      2147483637.0, 2147483638.0, 2147483639.0,
      2147483640.0, 2147483641.0, 2147483642.0,
      2147483643.0, 2147483644.0, 2147483645.0,
      2147483646.0, 2147483647.0, 2147483653.0
      };
  double outputs_RN[kTableLength] = {
      2.0, 3.0, 2.0, 3.0, 4.0, 4.0,
      -2.0, -3.0, -2.0, -3.0, -4.0, -4.0,
      2147483637.0, 2147483638.0, 2147483639.0,
      2147483640.0, 2147483641.0, 2147483642.0,
      2147483643.0, 2147483644.0, 2147483645.0,
      2147483646.0, 2147483647.0, kFPUInvalidResult};
  double outputs_RZ[kTableLength] = {
      2.0, 2.0, 2.0, 3.0, 3.0, 3.0,
      -2.0, -2.0, -2.0, -3.0, -3.0, -3.0,
      2147483637.0, 2147483638.0, 2147483639.0,
      2147483640.0, 2147483641.0, 2147483642.0,
      2147483643.0, 2147483644.0, 2147483645.0,
      2147483646.0, 2147483647.0, kFPUInvalidResult};
  double outputs_RP[kTableLength] = {
      3.0, 3.0, 3.0, 4.0, 4.0, 4.0,
      -2.0, -2.0, -2.0, -3.0, -3.0, -3.0,
      2147483637.0, 2147483638.0, 2147483639.0,
      2147483640.0, 2147483641.0, 2147483642.0,
      2147483643.0, 2147483644.0, 2147483645.0,
      2147483646.0, 2147483647.0, kFPUInvalidResult};
  double outputs_RM[kTableLength] = {
      2.0, 2.0, 2.0, 3.0, 3.0, 3.0,
      -3.0, -3.0, -3.0, -4.0, -4.0, -4.0,
      2147483637.0, 2147483638.0, 2147483639.0,
      2147483640.0, 2147483641.0, 2147483642.0,
      2147483643.0, 2147483644.0, 2147483645.0,
      2147483646.0, 2147483647.0, kFPUInvalidResult};
  int fcsr_inputs[4] =
      {kRoundToNearest, kRoundToZero, kRoundToPlusInf, kRoundToMinusInf};
  double* outputs[4] = {outputs_RN, outputs_RZ, outputs_RP, outputs_RM};
  __ Ldc1(f4, MemOperand(a0, offsetof(Test, a)));
  __ lw(t0, MemOperand(a0, offsetof(Test, fcsr)) );
  __ cfc1(t1, FCSR);
  __ ctc1(t0, FCSR);
  __ cvt_w_d(f8, f4);
  __ swc1(f8, MemOperand(a0, offsetof(Test, b)) );
  __ ctc1(t1, FCSR);
  __ jr(ra);
  __ nop();
  Test test;
  CodeDesc desc;
  assm.GetCode(isolate, &desc);
  Handle<Code> code =
      isolate->factory()->NewCode(desc, Code::STUB, Handle<Code>());
  auto f = GeneratedCode<F3>::FromCode(*code);
  for (int j = 0; j < 4; j++) {
    test.fcsr = fcsr_inputs[j];
    for (int i = 0; i < kTableLength; i++) {
      test.a = inputs[i];
      (f.Call(&test, 0, 0, 0, 0));
      CHECK_EQ(test.b, outputs[j][i]);
    }
  }
}


TEST(trunc_w) {
  CcTest::InitializeVM();
  Isolate* isolate = CcTest::i_isolate();
  HandleScope scope(isolate);
  MacroAssembler assm(isolate, nullptr, 0,
                      v8::internal::CodeObjectRequired::kYes);

  typedef struct test_float {
    uint32_t isNaN2008;
    double a;
    float b;
    int32_t c;  // a trunc result
    int32_t d;  // b trunc result
  }Test;
  const int kTableLength = 15;
  double inputs_D[kTableLength] = {
      2.1, 2.6, 2.5, 3.1, 3.6, 3.5,
      -2.1, -2.6, -2.5, -3.1, -3.6, -3.5,
      2147483648.0,
      std::numeric_limits<double>::quiet_NaN(),
      std::numeric_limits<double>::infinity()
      };
  float inputs_S[kTableLength] = {
      2.1, 2.6, 2.5, 3.1, 3.6, 3.5,
      -2.1, -2.6, -2.5, -3.1, -3.6, -3.5,
      2147483648.0,
      std::numeric_limits<float>::quiet_NaN(),
      std::numeric_limits<float>::infinity()
      };
  double outputs[kTableLength] = {
      2.0, 2.0, 2.0, 3.0, 3.0, 3.0,
      -2.0, -2.0, -2.0, -3.0, -3.0, -3.0,
      kFPUInvalidResult, kFPUInvalidResult,
      kFPUInvalidResult};
  double outputsNaN2008[kTableLength] = {
      2.0, 2.0, 2.0, 3.0, 3.0, 3.0,
      -2.0, -2.0, -2.0, -3.0, -3.0, -3.0,
      kFPUInvalidResult,
      0,
      kFPUInvalidResult};

  __ cfc1(t1, FCSR);
  __ sw(t1, MemOperand(a0, offsetof(Test, isNaN2008)));
  __ Ldc1(f4, MemOperand(a0, offsetof(Test, a)));
  __ lwc1(f6, MemOperand(a0, offsetof(Test, b)) );
  __ trunc_w_d(f8, f4);
  __ trunc_w_s(f10, f6);
  __ swc1(f8, MemOperand(a0, offsetof(Test, c)) );
  __ swc1(f10, MemOperand(a0, offsetof(Test, d)) );
  __ jr(ra);
  __ nop();
  Test test;
  CodeDesc desc;
  assm.GetCode(isolate, &desc);
  Handle<Code> code =
      isolate->factory()->NewCode(desc, Code::STUB, Handle<Code>());
  auto f = GeneratedCode<F3>::FromCode(*code);
  for (int i = 0; i < kTableLength; i++) {
    test.a = inputs_D[i];
    test.b = inputs_S[i];
    (f.Call(&test, 0, 0, 0, 0));
    if ((test.isNaN2008 & kFCSRNaN2008FlagMask) && kArchVariant == kMips32r6) {
      CHECK_EQ(test.c, outputsNaN2008[i]);
    } else {
      CHECK_EQ(test.c, outputs[i]);
    }
    CHECK_EQ(test.d, test.c);
  }
}


TEST(round_w) {
  CcTest::InitializeVM();
  Isolate* isolate = CcTest::i_isolate();
  HandleScope scope(isolate);
  MacroAssembler assm(isolate, nullptr, 0,
                      v8::internal::CodeObjectRequired::kYes);

  typedef struct test_float {
    uint32_t isNaN2008;
    double a;
    float b;
    int32_t c;  // a trunc result
    int32_t d;  // b trunc result
  }Test;
  const int kTableLength = 15;
  double inputs_D[kTableLength] = {
      2.1, 2.6, 2.5, 3.1, 3.6, 3.5,
      -2.1, -2.6, -2.5, -3.1, -3.6, -3.5,
      2147483648.0,
      std::numeric_limits<double>::quiet_NaN(),
      std::numeric_limits<double>::infinity()
      };
  float inputs_S[kTableLength] = {
      2.1, 2.6, 2.5, 3.1, 3.6, 3.5,
      -2.1, -2.6, -2.5, -3.1, -3.6, -3.5,
      2147483648.0,
      std::numeric_limits<float>::quiet_NaN(),
      std::numeric_limits<float>::infinity()
      };
  double outputs[kTableLength] = {
      2.0, 3.0, 2.0, 3.0, 4.0, 4.0,
      -2.0, -3.0, -2.0, -3.0, -4.0, -4.0,
      kFPUInvalidResult, kFPUInvalidResult,
      kFPUInvalidResult};
  double outputsNaN2008[kTableLength] = {
      2.0, 3.0, 2.0, 3.0, 4.0, 4.0,
      -2.0, -3.0, -2.0, -3.0, -4.0, -4.0,
      kFPUInvalidResult, 0,
      kFPUInvalidResult};

  __ cfc1(t1, FCSR);
  __ sw(t1, MemOperand(a0, offsetof(Test, isNaN2008)));
  __ Ldc1(f4, MemOperand(a0, offsetof(Test, a)));
  __ lwc1(f6, MemOperand(a0, offsetof(Test, b)) );
  __ round_w_d(f8, f4);
  __ round_w_s(f10, f6);
  __ swc1(f8, MemOperand(a0, offsetof(Test, c)) );
  __ swc1(f10, MemOperand(a0, offsetof(Test, d)) );
  __ jr(ra);
  __ nop();
  Test test;
  CodeDesc desc;
  assm.GetCode(isolate, &desc);
  Handle<Code> code =
      isolate->factory()->NewCode(desc, Code::STUB, Handle<Code>());
  auto f = GeneratedCode<F3>::FromCode(*code);
  for (int i = 0; i < kTableLength; i++) {
    test.a = inputs_D[i];
    test.b = inputs_S[i];
    (f.Call(&test, 0, 0, 0, 0));
    if ((test.isNaN2008 & kFCSRNaN2008FlagMask) && kArchVariant == kMips32r6) {
      CHECK_EQ(test.c, outputsNaN2008[i]);
    } else {
      CHECK_EQ(test.c, outputs[i]);
    }
    CHECK_EQ(test.d, test.c);
  }
}


TEST(round_l) {
  if (IsFp64Mode()) {
    CcTest::InitializeVM();
    Isolate* isolate = CcTest::i_isolate();
    HandleScope scope(isolate);
    MacroAssembler assm(isolate, nullptr, 0,
                        v8::internal::CodeObjectRequired::kYes);
    const double dFPU64InvalidResult = static_cast<double>(kFPU64InvalidResult);
    typedef struct test_float {
      uint32_t isNaN2008;
      double a;
      float b;
      int64_t c;
      int64_t d;
    }Test;
    const int kTableLength = 15;
    double inputs_D[kTableLength] = {
        2.1, 2.6, 2.5, 3.1, 3.6, 3.5,
        -2.1, -2.6, -2.5, -3.1, -3.6, -3.5,
        2147483648.0,
        std::numeric_limits<double>::quiet_NaN(),
        std::numeric_limits<double>::infinity()
        };
    float inputs_S[kTableLength] = {
        2.1, 2.6, 2.5, 3.1, 3.6, 3.5,
        -2.1, -2.6, -2.5, -3.1, -3.6, -3.5,
        2147483648.0,
        std::numeric_limits<float>::quiet_NaN(),
        std::numeric_limits<float>::infinity()
        };
    double outputs[kTableLength] = {
        2.0, 3.0, 2.0, 3.0, 4.0, 4.0,
        -2.0, -3.0, -2.0, -3.0, -4.0, -4.0,
        2147483648.0, dFPU64InvalidResult,
        dFPU64InvalidResult};
    double outputsNaN2008[kTableLength] = {
        2.0, 3.0, 2.0, 3.0, 4.0, 4.0,
        -2.0, -3.0, -2.0, -3.0, -4.0, -4.0,
        2147483648.0,
        0,
        dFPU64InvalidResult};

    __ cfc1(t1, FCSR);
    __ sw(t1, MemOperand(a0, offsetof(Test, isNaN2008)));
    __ Ldc1(f4, MemOperand(a0, offsetof(Test, a)));
    __ lwc1(f6, MemOperand(a0, offsetof(Test, b)) );
    __ round_l_d(f8, f4);
    __ round_l_s(f10, f6);
    __ Sdc1(f8, MemOperand(a0, offsetof(Test, c)));
    __ Sdc1(f10, MemOperand(a0, offsetof(Test, d)));
    __ jr(ra);
    __ nop();
    Test test;
    CodeDesc desc;
    assm.GetCode(isolate, &desc);
    Handle<Code> code =
        isolate->factory()->NewCode(desc, Code::STUB, Handle<Code>());
    auto f = GeneratedCode<F3>::FromCode(*code);
    for (int i = 0; i < kTableLength; i++) {
      test.a = inputs_D[i];
      test.b = inputs_S[i];
      (f.Call(&test, 0, 0, 0, 0));
      if ((test.isNaN2008 & kFCSRNaN2008FlagMask) &&
              kArchVariant == kMips32r6) {
        CHECK_EQ(test.c, outputsNaN2008[i]);
      } else {
        CHECK_EQ(test.c, outputs[i]);
      }
      CHECK_EQ(test.d, test.c);
    }
  }
}


TEST(sub) {
  const int kTableLength = 12;
  CcTest::InitializeVM();
  Isolate* isolate = CcTest::i_isolate();
  HandleScope scope(isolate);
  MacroAssembler assm(isolate, nullptr, 0,
                      v8::internal::CodeObjectRequired::kYes);

  typedef struct test_float {
    float a;
    float b;
    float resultS;
    double c;
    double d;
    double resultD;
  }TestFloat;

  TestFloat test;
  double inputfs_D[kTableLength] = {
    5.3, 4.8, 2.9, -5.3, -4.8, -2.9,
    5.3, 4.8, 2.9, -5.3, -4.8, -2.9
  };
  double inputft_D[kTableLength] = {
    4.8, 5.3, 2.9, 4.8, 5.3, 2.9,
    -4.8, -5.3, -2.9, -4.8, -5.3, -2.9
  };
  double outputs_D[kTableLength] = {
    0.5, -0.5, 0.0, -10.1, -10.1, -5.8,
    10.1, 10.1, 5.8, -0.5, 0.5, 0.0
  };
  float inputfs_S[kTableLength] = {
    5.3, 4.8, 2.9, -5.3, -4.8, -2.9,
    5.3, 4.8, 2.9, -5.3, -4.8, -2.9
  };
  float inputft_S[kTableLength] = {
    4.8, 5.3, 2.9, 4.8, 5.3, 2.9,
    -4.8, -5.3, -2.9, -4.8, -5.3, -2.9
  };
  float outputs_S[kTableLength] = {
    0.5, -0.5, 0.0, -10.1, -10.1, -5.8,
    10.1, 10.1, 5.8, -0.5, 0.5, 0.0
  };
  __ lwc1(f2, MemOperand(a0, offsetof(TestFloat, a)) );
  __ lwc1(f4, MemOperand(a0, offsetof(TestFloat, b)) );
  __ Ldc1(f8, MemOperand(a0, offsetof(TestFloat, c)));
  __ Ldc1(f10, MemOperand(a0, offsetof(TestFloat, d)));
  __ sub_s(f6, f2, f4);
  __ sub_d(f12, f8, f10);
  __ swc1(f6, MemOperand(a0, offsetof(TestFloat, resultS)) );
  __ Sdc1(f12, MemOperand(a0, offsetof(TestFloat, resultD)));
  __ jr(ra);
  __ nop();

  CodeDesc desc;
  assm.GetCode(isolate, &desc);
  Handle<Code> code =
      isolate->factory()->NewCode(desc, Code::STUB, Handle<Code>());
  auto f = GeneratedCode<F3>::FromCode(*code);
  for (int i = 0; i < kTableLength; i++) {
    test.a = inputfs_S[i];
    test.b = inputft_S[i];
    test.c = inputfs_D[i];
    test.d = inputft_D[i];
    (f.Call(&test, 0, 0, 0, 0));
    CHECK_EQ(test.resultS, outputs_S[i]);
    CHECK_EQ(test.resultD, outputs_D[i]);
  }
}


TEST(sqrt_rsqrt_recip) {
  const int kTableLength = 4;
  const double deltaDouble = 2E-15;
  const float deltaFloat = 2E-7;
  const float sqrt2_s = sqrt(2);
  const double sqrt2_d = sqrt(2);
  CcTest::InitializeVM();
  Isolate* isolate = CcTest::i_isolate();
  HandleScope scope(isolate);
  MacroAssembler assm(isolate, nullptr, 0,
                      v8::internal::CodeObjectRequired::kYes);

  typedef struct test_float {
    float a;
    float resultS;
    float resultS1;
    float resultS2;
    double c;
    double resultD;
    double resultD1;
    double resultD2;
  }TestFloat;
  TestFloat test;

  double inputs_D[kTableLength] = {
    0.0L, 4.0L, 2.0L, 4e-28L
  };

  double outputs_D[kTableLength] = {
    0.0L, 2.0L, sqrt2_d, 2e-14L
  };
  float inputs_S[kTableLength] = {
    0.0, 4.0, 2.0, 4e-28
  };

  float outputs_S[kTableLength] = {
    0.0, 2.0, sqrt2_s, 2e-14
  };


  __ lwc1(f2, MemOperand(a0, offsetof(TestFloat, a)) );
  __ Ldc1(f8, MemOperand(a0, offsetof(TestFloat, c)));
  __ sqrt_s(f6, f2);
  __ sqrt_d(f12, f8);

  if (IsMipsArchVariant(kMips32r2) || IsMipsArchVariant(kMips32r6)) {
    __ rsqrt_d(f14, f8);
    __ rsqrt_s(f16, f2);
    __ recip_d(f18, f8);
    __ recip_s(f4, f2);
  }
  __ swc1(f6, MemOperand(a0, offsetof(TestFloat, resultS)) );
  __ Sdc1(f12, MemOperand(a0, offsetof(TestFloat, resultD)));

  if (IsMipsArchVariant(kMips32r2) || IsMipsArchVariant(kMips32r6)) {
    __ swc1(f16, MemOperand(a0, offsetof(TestFloat, resultS1)) );
    __ Sdc1(f14, MemOperand(a0, offsetof(TestFloat, resultD1)));
    __ swc1(f4, MemOperand(a0, offsetof(TestFloat, resultS2)) );
    __ Sdc1(f18, MemOperand(a0, offsetof(TestFloat, resultD2)));
  }
  __ jr(ra);
  __ nop();

  CodeDesc desc;
  assm.GetCode(isolate, &desc);
  Handle<Code> code =
      isolate->factory()->NewCode(desc, Code::STUB, Handle<Code>());
  auto f = GeneratedCode<F3>::FromCode(*code);

  for (int i = 0; i < kTableLength; i++) {
    float f1;
    double d1;
    test.a = inputs_S[i];
    test.c = inputs_D[i];

    (f.Call(&test, 0, 0, 0, 0));

    CHECK_EQ(test.resultS, outputs_S[i]);
    CHECK_EQ(test.resultD, outputs_D[i]);

    if (IsMipsArchVariant(kMips32r2) || IsMipsArchVariant(kMips32r6)) {
      if (i != 0) {
        f1 = test.resultS1 - 1.0F/outputs_S[i];
        f1 = (f1 < 0) ? f1 : -f1;
        CHECK(f1 <= deltaFloat);
        d1 = test.resultD1 - 1.0L/outputs_D[i];
        d1 = (d1 < 0) ? d1 : -d1;
        CHECK(d1 <= deltaDouble);
        f1 = test.resultS2 - 1.0F/inputs_S[i];
        f1 = (f1 < 0) ? f1 : -f1;
        CHECK(f1 <= deltaFloat);
        d1 = test.resultD2 - 1.0L/inputs_D[i];
        d1 = (d1 < 0) ? d1 : -d1;
        CHECK(d1 <= deltaDouble);
      } else {
        CHECK_EQ(test.resultS1, 1.0F/outputs_S[i]);
        CHECK_EQ(test.resultD1, 1.0L/outputs_D[i]);
        CHECK_EQ(test.resultS2, 1.0F/inputs_S[i]);
        CHECK_EQ(test.resultD2, 1.0L/inputs_D[i]);
      }
    }
  }
}


TEST(neg) {
  const int kTableLength = 3;
  CcTest::InitializeVM();
  Isolate* isolate = CcTest::i_isolate();
  HandleScope scope(isolate);
  MacroAssembler assm(isolate, nullptr, 0,
                      v8::internal::CodeObjectRequired::kYes);

  typedef struct test_float {
    float a;
    float resultS;
    double c;
    double resultD;
  }TestFloat;

  TestFloat test;
  double inputs_D[kTableLength] = {
    0.0, 4.0, -2.0
  };

  double outputs_D[kTableLength] = {
    0.0, -4.0, 2.0
  };
  float inputs_S[kTableLength] = {
    0.0, 4.0, -2.0
  };

  float outputs_S[kTableLength] = {
    0.0, -4.0, 2.0
  };
  __ lwc1(f2, MemOperand(a0, offsetof(TestFloat, a)) );
  __ Ldc1(f8, MemOperand(a0, offsetof(TestFloat, c)));
  __ neg_s(f6, f2);
  __ neg_d(f12, f8);
  __ swc1(f6, MemOperand(a0, offsetof(TestFloat, resultS)) );
  __ Sdc1(f12, MemOperand(a0, offsetof(TestFloat, resultD)));
  __ jr(ra);
  __ nop();

  CodeDesc desc;
  assm.GetCode(isolate, &desc);
  Handle<Code> code =
      isolate->factory()->NewCode(desc, Code::STUB, Handle<Code>());
  auto f = GeneratedCode<F3>::FromCode(*code);
  for (int i = 0; i < kTableLength; i++) {
    test.a = inputs_S[i];
    test.c = inputs_D[i];
    (f.Call(&test, 0, 0, 0, 0));
    CHECK_EQ(test.resultS, outputs_S[i]);
    CHECK_EQ(test.resultD, outputs_D[i]);
  }
}


TEST(mul) {
  const int kTableLength = 4;
  CcTest::InitializeVM();
  Isolate* isolate = CcTest::i_isolate();
  HandleScope scope(isolate);
  MacroAssembler assm(isolate, nullptr, 0,
                      v8::internal::CodeObjectRequired::kYes);

  typedef struct test_float {
    float a;
    float b;
    float resultS;
    double c;
    double d;
    double resultD;
  }TestFloat;

  TestFloat test;
  double inputfs_D[kTableLength] = {
    5.3, -5.3, 5.3, -2.9
  };
  double inputft_D[kTableLength] = {
    4.8, 4.8, -4.8, -0.29
  };

  float inputfs_S[kTableLength] = {
    5.3, -5.3, 5.3, -2.9
  };
  float inputft_S[kTableLength] = {
    4.8, 4.8, -4.8, -0.29
  };

  __ lwc1(f2, MemOperand(a0, offsetof(TestFloat, a)) );
  __ lwc1(f4, MemOperand(a0, offsetof(TestFloat, b)) );
  __ Ldc1(f6, MemOperand(a0, offsetof(TestFloat, c)));
  __ Ldc1(f8, MemOperand(a0, offsetof(TestFloat, d)));
  __ mul_s(f10, f2, f4);
  __ mul_d(f12, f6, f8);
  __ swc1(f10, MemOperand(a0, offsetof(TestFloat, resultS)) );
  __ Sdc1(f12, MemOperand(a0, offsetof(TestFloat, resultD)));
  __ jr(ra);
  __ nop();

  CodeDesc desc;
  assm.GetCode(isolate, &desc);
  Handle<Code> code =
      isolate->factory()->NewCode(desc, Code::STUB, Handle<Code>());
  auto f = GeneratedCode<F3>::FromCode(*code);
  for (int i = 0; i < kTableLength; i++) {
    test.a = inputfs_S[i];
    test.b = inputft_S[i];
    test.c = inputfs_D[i];
    test.d = inputft_D[i];
    (f.Call(&test, 0, 0, 0, 0));
    CHECK_EQ(test.resultS, inputfs_S[i]*inputft_S[i]);
    CHECK_EQ(test.resultD, inputfs_D[i]*inputft_D[i]);
  }
}


TEST(mov) {
  const int kTableLength = 4;
  CcTest::InitializeVM();
  Isolate* isolate = CcTest::i_isolate();
  HandleScope scope(isolate);
  MacroAssembler assm(isolate, nullptr, 0,
                      v8::internal::CodeObjectRequired::kYes);

  typedef struct test_float {
    double a;
    double b;
    float c;
    float d;
  }TestFloat;

  TestFloat test;
  double inputs_D[kTableLength] = {
    5.3, -5.3, 5.3, -2.9
  };
  double inputs_S[kTableLength] = {
    4.8, 4.8, -4.8, -0.29
  };

  float outputs_S[kTableLength] = {
    4.8, 4.8, -4.8, -0.29
  };
  double outputs_D[kTableLength] = {
    5.3, -5.3, 5.3, -2.9
  };

  __ Ldc1(f4, MemOperand(a0, offsetof(TestFloat, a)));
  __ lwc1(f6, MemOperand(a0, offsetof(TestFloat, c)) );
  __ mov_s(f8, f6);
  __ mov_d(f10, f4);
  __ swc1(f8, MemOperand(a0, offsetof(TestFloat, d)) );
  __ Sdc1(f10, MemOperand(a0, offsetof(TestFloat, b)));

  __ jr(ra);
  __ nop();

  CodeDesc desc;
  assm.GetCode(isolate, &desc);
  Handle<Code> code =
      isolate->factory()->NewCode(desc, Code::STUB, Handle<Code>());
  auto f = GeneratedCode<F3>::FromCode(*code);
  for (int i = 0; i < kTableLength; i++) {
    test.a = inputs_D[i];
    test.c = inputs_S[i];

    (f.Call(&test, 0, 0, 0, 0));
    CHECK_EQ(test.b, outputs_D[i]);
    CHECK_EQ(test.d, outputs_S[i]);
  }
}


TEST(floor_w) {
  CcTest::InitializeVM();
  Isolate* isolate = CcTest::i_isolate();
  HandleScope scope(isolate);
  MacroAssembler assm(isolate, nullptr, 0,
                      v8::internal::CodeObjectRequired::kYes);

  typedef struct test_float {
    uint32_t isNaN2008;
    double a;
    float b;
    int32_t c;  // a floor result
    int32_t d;  // b floor result
  }Test;
  const int kTableLength = 15;
  double inputs_D[kTableLength] = {
      2.1, 2.6, 2.5, 3.1, 3.6, 3.5,
      -2.1, -2.6, -2.5, -3.1, -3.6, -3.5,
      2147483648.0,
      std::numeric_limits<double>::quiet_NaN(),
      std::numeric_limits<double>::infinity()
      };
  float inputs_S[kTableLength] = {
      2.1, 2.6, 2.5, 3.1, 3.6, 3.5,
      -2.1, -2.6, -2.5, -3.1, -3.6, -3.5,
      2147483648.0,
      std::numeric_limits<float>::quiet_NaN(),
      std::numeric_limits<float>::infinity()
      };
  double outputs[kTableLength] = {
      2.0, 2.0, 2.0, 3.0, 3.0, 3.0,
      -3.0, -3.0, -3.0, -4.0, -4.0, -4.0,
      kFPUInvalidResult, kFPUInvalidResult,
      kFPUInvalidResult};
  double outputsNaN2008[kTableLength] = {
      2.0, 2.0, 2.0, 3.0, 3.0, 3.0,
      -3.0, -3.0, -3.0, -4.0, -4.0, -4.0,
      kFPUInvalidResult,
      0,
      kFPUInvalidResult};

  __ cfc1(t1, FCSR);
  __ sw(t1, MemOperand(a0, offsetof(Test, isNaN2008)));
  __ Ldc1(f4, MemOperand(a0, offsetof(Test, a)));
  __ lwc1(f6, MemOperand(a0, offsetof(Test, b)) );
  __ floor_w_d(f8, f4);
  __ floor_w_s(f10, f6);
  __ swc1(f8, MemOperand(a0, offsetof(Test, c)) );
  __ swc1(f10, MemOperand(a0, offsetof(Test, d)) );
  __ jr(ra);
  __ nop();
  Test test;
  CodeDesc desc;
  assm.GetCode(isolate, &desc);
  Handle<Code> code =
      isolate->factory()->NewCode(desc, Code::STUB, Handle<Code>());
  auto f = GeneratedCode<F3>::FromCode(*code);
  for (int i = 0; i < kTableLength; i++) {
    test.a = inputs_D[i];
    test.b = inputs_S[i];
    (f.Call(&test, 0, 0, 0, 0));
    if ((test.isNaN2008 & kFCSRNaN2008FlagMask) && kArchVariant == kMips32r6) {
      CHECK_EQ(test.c, outputsNaN2008[i]);
    } else {
      CHECK_EQ(test.c, outputs[i]);
    }
    CHECK_EQ(test.d, test.c);
  }
}


TEST(floor_l) {
  if (IsFp64Mode()) {
    CcTest::InitializeVM();
    Isolate* isolate = CcTest::i_isolate();
    HandleScope scope(isolate);
    MacroAssembler assm(isolate, nullptr, 0,
                        v8::internal::CodeObjectRequired::kYes);
    const double dFPU64InvalidResult = static_cast<double>(kFPU64InvalidResult);
    typedef struct test_float {
      uint32_t isNaN2008;
      double a;
      float b;
      int64_t c;
      int64_t d;
    }Test;
    const int kTableLength = 15;
    double inputs_D[kTableLength] = {
        2.1, 2.6, 2.5, 3.1, 3.6, 3.5,
        -2.1, -2.6, -2.5, -3.1, -3.6, -3.5,
        2147483648.0,
        std::numeric_limits<double>::quiet_NaN(),
        std::numeric_limits<double>::infinity()
        };
    float inputs_S[kTableLength] = {
        2.1, 2.6, 2.5, 3.1, 3.6, 3.5,
        -2.1, -2.6, -2.5, -3.1, -3.6, -3.5,
        2147483648.0,
        std::numeric_limits<float>::quiet_NaN(),
        std::numeric_limits<float>::infinity()
        };
    double outputs[kTableLength] = {
        2.0, 2.0, 2.0, 3.0, 3.0, 3.0,
        -3.0, -3.0, -3.0, -4.0, -4.0, -4.0,
        2147483648.0, dFPU64InvalidResult,
        dFPU64InvalidResult};
    double outputsNaN2008[kTableLength] = {
        2.0, 2.0, 2.0, 3.0, 3.0, 3.0,
        -3.0, -3.0, -3.0, -4.0, -4.0, -4.0,
        2147483648.0,
        0,
        dFPU64InvalidResult};

    __ cfc1(t1, FCSR);
    __ sw(t1, MemOperand(a0, offsetof(Test, isNaN2008)));
    __ Ldc1(f4, MemOperand(a0, offsetof(Test, a)));
    __ lwc1(f6, MemOperand(a0, offsetof(Test, b)) );
    __ floor_l_d(f8, f4);
    __ floor_l_s(f10, f6);
    __ Sdc1(f8, MemOperand(a0, offsetof(Test, c)));
    __ Sdc1(f10, MemOperand(a0, offsetof(Test, d)));
    __ jr(ra);
    __ nop();
    Test test;
    CodeDesc desc;
    assm.GetCode(isolate, &desc);
    Handle<Code> code =
        isolate->factory()->NewCode(desc, Code::STUB, Handle<Code>());
    auto f = GeneratedCode<F3>::FromCode(*code);
    for (int i = 0; i < kTableLength; i++) {
      test.a = inputs_D[i];
      test.b = inputs_S[i];
      (f.Call(&test, 0, 0, 0, 0));
      if ((test.isNaN2008 & kFCSRNaN2008FlagMask) &&
              kArchVariant == kMips32r6) {
        CHECK_EQ(test.c, outputsNaN2008[i]);
      } else {
        CHECK_EQ(test.c, outputs[i]);
      }
      CHECK_EQ(test.d, test.c);
    }
  }
}


TEST(ceil_w) {
  CcTest::InitializeVM();
  Isolate* isolate = CcTest::i_isolate();
  HandleScope scope(isolate);
  MacroAssembler assm(isolate, nullptr, 0,
                      v8::internal::CodeObjectRequired::kYes);

  typedef struct test_float {
    uint32_t isNaN2008;
    double a;
    float b;
    int32_t c;  // a floor result
    int32_t d;  // b floor result
  }Test;
  const int kTableLength = 15;
  double inputs_D[kTableLength] = {
      2.1, 2.6, 2.5, 3.1, 3.6, 3.5,
      -2.1, -2.6, -2.5, -3.1, -3.6, -3.5,
      2147483648.0,
      std::numeric_limits<double>::quiet_NaN(),
      std::numeric_limits<double>::infinity()
      };
  float inputs_S[kTableLength] = {
      2.1, 2.6, 2.5, 3.1, 3.6, 3.5,
      -2.1, -2.6, -2.5, -3.1, -3.6, -3.5,
      2147483648.0,
      std::numeric_limits<float>::quiet_NaN(),
      std::numeric_limits<float>::infinity()
      };
  double outputs[kTableLength] = {
      3.0, 3.0, 3.0, 4.0, 4.0, 4.0,
      -2.0, -2.0, -2.0, -3.0, -3.0, -3.0,
      kFPUInvalidResult, kFPUInvalidResult,
      kFPUInvalidResult};
  double outputsNaN2008[kTableLength] = {
      3.0, 3.0, 3.0, 4.0, 4.0, 4.0,
      -2.0, -2.0, -2.0, -3.0, -3.0, -3.0,
      kFPUInvalidResult,
      0,
      kFPUInvalidResult};

  __ cfc1(t1, FCSR);
  __ sw(t1, MemOperand(a0, offsetof(Test, isNaN2008)));
  __ Ldc1(f4, MemOperand(a0, offsetof(Test, a)));
  __ lwc1(f6, MemOperand(a0, offsetof(Test, b)) );
  __ ceil_w_d(f8, f4);
  __ ceil_w_s(f10, f6);
  __ swc1(f8, MemOperand(a0, offsetof(Test, c)) );
  __ swc1(f10, MemOperand(a0, offsetof(Test, d)) );
  __ jr(ra);
  __ nop();
  Test test;
  CodeDesc desc;
  assm.GetCode(isolate, &desc);
  Handle<Code> code =
      isolate->factory()->NewCode(desc, Code::STUB, Handle<Code>());
  auto f = GeneratedCode<F3>::FromCode(*code);
  for (int i = 0; i < kTableLength; i++) {
    test.a = inputs_D[i];
    test.b = inputs_S[i];
    (f.Call(&test, 0, 0, 0, 0));
    if ((test.isNaN2008 & kFCSRNaN2008FlagMask) && kArchVariant == kMips32r6) {
      CHECK_EQ(test.c, outputsNaN2008[i]);
    } else {
      CHECK_EQ(test.c, outputs[i]);
    }
    CHECK_EQ(test.d, test.c);
  }
}


TEST(ceil_l) {
  if (IsFp64Mode()) {
    CcTest::InitializeVM();
    Isolate* isolate = CcTest::i_isolate();
    HandleScope scope(isolate);
    MacroAssembler assm(isolate, nullptr, 0,
                        v8::internal::CodeObjectRequired::kYes);
    const double dFPU64InvalidResult = static_cast<double>(kFPU64InvalidResult);
    typedef struct test_float {
      uint32_t isNaN2008;
      double a;
      float b;
      int64_t c;
      int64_t d;
    }Test;
    const int kTableLength = 15;
    double inputs_D[kTableLength] = {
        2.1, 2.6, 2.5, 3.1, 3.6, 3.5,
        -2.1, -2.6, -2.5, -3.1, -3.6, -3.5,
        2147483648.0,
        std::numeric_limits<double>::quiet_NaN(),
        std::numeric_limits<double>::infinity()
        };
    float inputs_S[kTableLength] = {
        2.1, 2.6, 2.5, 3.1, 3.6, 3.5,
        -2.1, -2.6, -2.5, -3.1, -3.6, -3.5,
        2147483648.0,
        std::numeric_limits<float>::quiet_NaN(),
        std::numeric_limits<float>::infinity()
        };
    double outputs[kTableLength] = {
        3.0, 3.0, 3.0, 4.0, 4.0, 4.0,
        -2.0, -2.0, -2.0, -3.0, -3.0, -3.0,
        2147483648.0, dFPU64InvalidResult,
        dFPU64InvalidResult};
    double outputsNaN2008[kTableLength] = {
        3.0, 3.0, 3.0, 4.0, 4.0, 4.0,
        -2.0, -2.0, -2.0, -3.0, -3.0, -3.0,
        2147483648.0,
        0,
        dFPU64InvalidResult};

    __ cfc1(t1, FCSR);
    __ sw(t1, MemOperand(a0, offsetof(Test, isNaN2008)));
    __ Ldc1(f4, MemOperand(a0, offsetof(Test, a)));
    __ lwc1(f6, MemOperand(a0, offsetof(Test, b)) );
    __ ceil_l_d(f8, f4);
    __ ceil_l_s(f10, f6);
    __ Sdc1(f8, MemOperand(a0, offsetof(Test, c)));
    __ Sdc1(f10, MemOperand(a0, offsetof(Test, d)));
    __ jr(ra);
    __ nop();
    Test test;
    CodeDesc desc;
    assm.GetCode(isolate, &desc);
    Handle<Code> code =
        isolate->factory()->NewCode(desc, Code::STUB, Handle<Code>());
    auto f = GeneratedCode<F3>::FromCode(*code);
    for (int i = 0; i < kTableLength; i++) {
      test.a = inputs_D[i];
      test.b = inputs_S[i];
      (f.Call(&test, 0, 0, 0, 0));
      if ((test.isNaN2008 & kFCSRNaN2008FlagMask) &&
              kArchVariant == kMips32r6) {
        CHECK_EQ(test.c, outputsNaN2008[i]);
      } else {
        CHECK_EQ(test.c, outputs[i]);
      }
      CHECK_EQ(test.d, test.c);
    }
  }
}


TEST(jump_tables1) {
  // Test jump tables with forward jumps.
  CcTest::InitializeVM();
  Isolate* isolate = CcTest::i_isolate();
  HandleScope scope(isolate);
  Assembler assm(isolate, nullptr, 0);

  const int kNumCases = 512;
  int values[kNumCases];
  isolate->random_number_generator()->NextBytes(values, sizeof(values));
  Label labels[kNumCases];

  __ addiu(sp, sp, -4);
  __ sw(ra, MemOperand(sp));

  Label done;
  {
    __ BlockTrampolinePoolFor(kNumCases + 7);
    PredictableCodeSizeScope predictable(
        &assm, (kNumCases + 7) * Assembler::kInstrSize);
    Label here;

    __ bal(&here);
    __ nop();
    __ bind(&here);
    __ sll(at, a0, 2);
    __ addu(at, at, ra);
    __ lw(at, MemOperand(at, 5 * Assembler::kInstrSize));
    __ jr(at);
    __ nop();
    for (int i = 0; i < kNumCases; ++i) {
      __ dd(&labels[i]);
    }
  }

  for (int i = 0; i < kNumCases; ++i) {
    __ bind(&labels[i]);
    __ lui(v0, (values[i] >> 16) & 0xFFFF);
    __ ori(v0, v0, values[i] & 0xFFFF);
    __ b(&done);
    __ nop();
  }

  __ bind(&done);
  __ lw(ra, MemOperand(sp));
  __ addiu(sp, sp, 4);
  __ jr(ra);
  __ nop();

  CHECK_EQ(0, assm.UnboundLabelsCount());

  CodeDesc desc;
  assm.GetCode(isolate, &desc);
  Handle<Code> code =
      isolate->factory()->NewCode(desc, Code::STUB, Handle<Code>());
#ifdef OBJECT_PRINT
  code->Print(std::cout);
#endif
  auto f = GeneratedCode<F1>::FromCode(*code);
  for (int i = 0; i < kNumCases; ++i) {
    int res = reinterpret_cast<int>(f.Call(i, 0, 0, 0, 0));
    ::printf("f(%d) = %d\n", i, res);
    CHECK_EQ(values[i], res);
  }
}


TEST(jump_tables2) {
  // Test jump tables with backward jumps.
  CcTest::InitializeVM();
  Isolate* isolate = CcTest::i_isolate();
  HandleScope scope(isolate);
  Assembler assm(isolate, nullptr, 0);

  const int kNumCases = 512;
  int values[kNumCases];
  isolate->random_number_generator()->NextBytes(values, sizeof(values));
  Label labels[kNumCases];

  __ addiu(sp, sp, -4);
  __ sw(ra, MemOperand(sp));

  Label done, dispatch;
  __ b(&dispatch);
  __ nop();

  for (int i = 0; i < kNumCases; ++i) {
    __ bind(&labels[i]);
    __ lui(v0, (values[i] >> 16) & 0xFFFF);
    __ ori(v0, v0, values[i] & 0xFFFF);
    __ b(&done);
    __ nop();
  }

  __ bind(&dispatch);
  {
    __ BlockTrampolinePoolFor(kNumCases + 7);
    PredictableCodeSizeScope predictable(
        &assm, (kNumCases + 7) * Assembler::kInstrSize);
    Label here;

    __ bal(&here);
    __ nop();
    __ bind(&here);
    __ sll(at, a0, 2);
    __ addu(at, at, ra);
    __ lw(at, MemOperand(at, 5 * Assembler::kInstrSize));
    __ jr(at);
    __ nop();
    for (int i = 0; i < kNumCases; ++i) {
      __ dd(&labels[i]);
    }
  }

  __ bind(&done);
  __ lw(ra, MemOperand(sp));
  __ addiu(sp, sp, 4);
  __ jr(ra);
  __ nop();

  CodeDesc desc;
  assm.GetCode(isolate, &desc);
  Handle<Code> code =
      isolate->factory()->NewCode(desc, Code::STUB, Handle<Code>());
#ifdef OBJECT_PRINT
  code->Print(std::cout);
#endif
  auto f = GeneratedCode<F1>::FromCode(*code);
  for (int i = 0; i < kNumCases; ++i) {
    int res = reinterpret_cast<int>(f.Call(i, 0, 0, 0, 0));
    ::printf("f(%d) = %d\n", i, res);
    CHECK_EQ(values[i], res);
  }
}


TEST(jump_tables3) {
  // Test jump tables with backward jumps and embedded heap objects.
  CcTest::InitializeVM();
  Isolate* isolate = CcTest::i_isolate();
  HandleScope scope(isolate);
  Assembler assm(isolate, nullptr, 0);

  const int kNumCases = 256;
  Handle<Object> values[kNumCases];
  for (int i = 0; i < kNumCases; ++i) {
    double value = isolate->random_number_generator()->NextDouble();
    values[i] = isolate->factory()->NewHeapNumber(value, IMMUTABLE, TENURED);
  }
  Label labels[kNumCases];
  Object* obj;
  int32_t imm32;

  __ addiu(sp, sp, -4);
  __ sw(ra, MemOperand(sp));

  Label done, dispatch;
  __ b(&dispatch);


  for (int i = 0; i < kNumCases; ++i) {
    __ bind(&labels[i]);
    obj = *values[i];
    imm32 = reinterpret_cast<intptr_t>(obj);
    __ lui(v0, (imm32 >> 16) & 0xFFFF);
    __ ori(v0, v0, imm32 & 0xFFFF);
    __ b(&done);
    __ nop();
  }

  __ bind(&dispatch);
  {
    __ BlockTrampolinePoolFor(kNumCases + 7);
    PredictableCodeSizeScope predictable(
        &assm, (kNumCases + 7) * Assembler::kInstrSize);
    Label here;

    __ bal(&here);
    __ nop();
    __ bind(&here);
    __ sll(at, a0, 2);
    __ addu(at, at, ra);
    __ lw(at, MemOperand(at, 5 * Assembler::kInstrSize));
    __ jr(at);
    __ nop();
    for (int i = 0; i < kNumCases; ++i) {
      __ dd(&labels[i]);
    }
  }

  __ bind(&done);
  __ lw(ra, MemOperand(sp));
  __ addiu(sp, sp, 4);
  __ jr(ra);
  __ nop();

  CodeDesc desc;
  assm.GetCode(isolate, &desc);
  Handle<Code> code =
      isolate->factory()->NewCode(desc, Code::STUB, Handle<Code>());
#ifdef OBJECT_PRINT
  code->Print(std::cout);
#endif
  auto f = GeneratedCode<F1>::FromCode(*code);
  for (int i = 0; i < kNumCases; ++i) {
    Handle<Object> result(f.Call(i, 0, 0, 0, 0), isolate);
#ifdef OBJECT_PRINT
    ::printf("f(%d) = ", i);
    result->Print(std::cout);
    ::printf("\n");
#endif
    CHECK(values[i].is_identical_to(result));
  }
}


TEST(BITSWAP) {
  // Test BITSWAP
  if (IsMipsArchVariant(kMips32r6)) {
    CcTest::InitializeVM();
    Isolate* isolate = CcTest::i_isolate();
    HandleScope scope(isolate);

    typedef struct {
      int32_t r1;
      int32_t r2;
      int32_t r3;
      int32_t r4;
    } T;
    T t;

    Assembler assm(isolate, nullptr, 0);

    __ lw(a2, MemOperand(a0, offsetof(T, r1)));
    __ nop();
    __ bitswap(a1, a2);
    __ sw(a1, MemOperand(a0, offsetof(T, r1)));

    __ lw(a2, MemOperand(a0, offsetof(T, r2)));
    __ nop();
    __ bitswap(a1, a2);
    __ sw(a1, MemOperand(a0, offsetof(T, r2)));

    __ jr(ra);
    __ nop();

    CodeDesc desc;
    assm.GetCode(isolate, &desc);
    Handle<Code> code =
        isolate->factory()->NewCode(desc, Code::STUB, Handle<Code>());
    auto f = GeneratedCode<F3>::FromCode(*code);
    t.r1 = 0x781A15C3;
    t.r2 = 0x8B71FCDE;
    f.Call(&t, 0, 0, 0, 0);

    CHECK_EQ(static_cast<int32_t>(0x1E58A8C3), t.r1);
    CHECK_EQ(static_cast<int32_t>(0xD18E3F7B), t.r2);
  }
}


TEST(class_fmt) {
  if (IsMipsArchVariant(kMips32r6)) {
    // Test CLASS.fmt instruction.
    CcTest::InitializeVM();
    Isolate* isolate = CcTest::i_isolate();
    HandleScope scope(isolate);

    typedef struct {
      double dSignalingNan;
      double dQuietNan;
      double dNegInf;
      double dNegNorm;
      double dNegSubnorm;
      double dNegZero;
      double dPosInf;
      double dPosNorm;
      double dPosSubnorm;
      double dPosZero;
      float  fSignalingNan;
      float  fQuietNan;
      float  fNegInf;
      float  fNegNorm;
      float  fNegSubnorm;
      float  fNegZero;
      float  fPosInf;
      float  fPosNorm;
      float  fPosSubnorm;
      float  fPosZero;  } T;
    T t;

    // Create a function that accepts &t, and loads, manipulates, and stores
    // the doubles t.a ... t.f.
    MacroAssembler assm(isolate, nullptr, 0,
                        v8::internal::CodeObjectRequired::kYes);

    __ Ldc1(f4, MemOperand(a0, offsetof(T, dSignalingNan)));
    __ class_d(f6, f4);
    __ Sdc1(f6, MemOperand(a0, offsetof(T, dSignalingNan)));

    __ Ldc1(f4, MemOperand(a0, offsetof(T, dQuietNan)));
    __ class_d(f6, f4);
    __ Sdc1(f6, MemOperand(a0, offsetof(T, dQuietNan)));

    __ Ldc1(f4, MemOperand(a0, offsetof(T, dNegInf)));
    __ class_d(f6, f4);
    __ Sdc1(f6, MemOperand(a0, offsetof(T, dNegInf)));

    __ Ldc1(f4, MemOperand(a0, offsetof(T, dNegNorm)));
    __ class_d(f6, f4);
    __ Sdc1(f6, MemOperand(a0, offsetof(T, dNegNorm)));

    __ Ldc1(f4, MemOperand(a0, offsetof(T, dNegSubnorm)));
    __ class_d(f6, f4);
    __ Sdc1(f6, MemOperand(a0, offsetof(T, dNegSubnorm)));

    __ Ldc1(f4, MemOperand(a0, offsetof(T, dNegZero)));
    __ class_d(f6, f4);
    __ Sdc1(f6, MemOperand(a0, offsetof(T, dNegZero)));

    __ Ldc1(f4, MemOperand(a0, offsetof(T, dPosInf)));
    __ class_d(f6, f4);
    __ Sdc1(f6, MemOperand(a0, offsetof(T, dPosInf)));

    __ Ldc1(f4, MemOperand(a0, offsetof(T, dPosNorm)));
    __ class_d(f6, f4);
    __ Sdc1(f6, MemOperand(a0, offsetof(T, dPosNorm)));

    __ Ldc1(f4, MemOperand(a0, offsetof(T, dPosSubnorm)));
    __ class_d(f6, f4);
    __ Sdc1(f6, MemOperand(a0, offsetof(T, dPosSubnorm)));

    __ Ldc1(f4, MemOperand(a0, offsetof(T, dPosZero)));
    __ class_d(f6, f4);
    __ Sdc1(f6, MemOperand(a0, offsetof(T, dPosZero)));

    // Testing instruction CLASS.S
    __ lwc1(f4, MemOperand(a0, offsetof(T, fSignalingNan)));
    __ class_s(f6, f4);
    __ swc1(f6, MemOperand(a0, offsetof(T, fSignalingNan)));

    __ lwc1(f4, MemOperand(a0, offsetof(T, fQuietNan)));
    __ class_s(f6, f4);
    __ swc1(f6, MemOperand(a0, offsetof(T, fQuietNan)));

    __ lwc1(f4, MemOperand(a0, offsetof(T, fNegInf)));
    __ class_s(f6, f4);
    __ swc1(f6, MemOperand(a0, offsetof(T, fNegInf)));

    __ lwc1(f4, MemOperand(a0, offsetof(T, fNegNorm)));
    __ class_s(f6, f4);
    __ swc1(f6, MemOperand(a0, offsetof(T, fNegNorm)));

    __ lwc1(f4, MemOperand(a0, offsetof(T, fNegSubnorm)));
    __ class_s(f6, f4);
    __ swc1(f6, MemOperand(a0, offsetof(T, fNegSubnorm)));

    __ lwc1(f4, MemOperand(a0, offsetof(T, fNegZero)));
    __ class_s(f6, f4);
    __ swc1(f6, MemOperand(a0, offsetof(T, fNegZero)));

    __ lwc1(f4, MemOperand(a0, offsetof(T, fPosInf)));
    __ class_s(f6, f4);
    __ swc1(f6, MemOperand(a0, offsetof(T, fPosInf)));

    __ lwc1(f4, MemOperand(a0, offsetof(T, fPosNorm)));
    __ class_s(f6, f4);
    __ swc1(f6, MemOperand(a0, offsetof(T, fPosNorm)));

    __ lwc1(f4, MemOperand(a0, offsetof(T, fPosSubnorm)));
    __ class_s(f6, f4);
    __ swc1(f6, MemOperand(a0, offsetof(T, fPosSubnorm)));

    __ lwc1(f4, MemOperand(a0, offsetof(T, fPosZero)));
    __ class_s(f6, f4);
    __ swc1(f6, MemOperand(a0, offsetof(T, fPosZero)));

    __ jr(ra);
    __ nop();

    CodeDesc desc;
    assm.GetCode(isolate, &desc);
    Handle<Code> code =
        isolate->factory()->NewCode(desc, Code::STUB, Handle<Code>());
    auto f = GeneratedCode<F3>::FromCode(*code);

    t.dSignalingNan =  std::numeric_limits<double>::signaling_NaN();
    t.dQuietNan = std::numeric_limits<double>::quiet_NaN();
    t.dNegInf       = -1.0 / 0.0;
    t.dNegNorm      = -5.0;
    t.dNegSubnorm   = -DBL_MIN / 2.0;
    t.dNegZero      = -0.0;
    t.dPosInf       = 2.0 / 0.0;
    t.dPosNorm      = 275.35;
    t.dPosSubnorm   = DBL_MIN / 2.0;
    t.dPosZero      = +0.0;
    // Float test values

    t.fSignalingNan = std::numeric_limits<float>::signaling_NaN();
    t.fQuietNan     = std::numeric_limits<float>::quiet_NaN();
    t.fNegInf       = -0.5/0.0;
    t.fNegNorm      = -FLT_MIN;
    t.fNegSubnorm   = -FLT_MIN / 1.5;
    t.fNegZero      = -0.0;
    t.fPosInf       = 100000.0 / 0.0;
    t.fPosNorm      = FLT_MAX;
    t.fPosSubnorm   = FLT_MIN / 20.0;
    t.fPosZero      = +0.0;

    f.Call(&t, 0, 0, 0, 0);
    // Expected double results.
    CHECK_EQ(bit_cast<int64_t>(t.dSignalingNan), 0x001);
    CHECK_EQ(bit_cast<int64_t>(t.dQuietNan),     0x002);
    CHECK_EQ(bit_cast<int64_t>(t.dNegInf),       0x004);
    CHECK_EQ(bit_cast<int64_t>(t.dNegNorm),      0x008);
    CHECK_EQ(bit_cast<int64_t>(t.dNegSubnorm),   0x010);
    CHECK_EQ(bit_cast<int64_t>(t.dNegZero),      0x020);
    CHECK_EQ(bit_cast<int64_t>(t.dPosInf),       0x040);
    CHECK_EQ(bit_cast<int64_t>(t.dPosNorm),      0x080);
    CHECK_EQ(bit_cast<int64_t>(t.dPosSubnorm),   0x100);
    CHECK_EQ(bit_cast<int64_t>(t.dPosZero),      0x200);

    // Expected float results.
    CHECK_EQ(bit_cast<int32_t>(t.fSignalingNan), 0x001);
    CHECK_EQ(bit_cast<int32_t>(t.fQuietNan),     0x002);
    CHECK_EQ(bit_cast<int32_t>(t.fNegInf),       0x004);
    CHECK_EQ(bit_cast<int32_t>(t.fNegNorm),      0x008);
    CHECK_EQ(bit_cast<int32_t>(t.fNegSubnorm),   0x010);
    CHECK_EQ(bit_cast<int32_t>(t.fNegZero),      0x020);
    CHECK_EQ(bit_cast<int32_t>(t.fPosInf),       0x040);
    CHECK_EQ(bit_cast<int32_t>(t.fPosNorm),      0x080);
    CHECK_EQ(bit_cast<int32_t>(t.fPosSubnorm),   0x100);
    CHECK_EQ(bit_cast<int32_t>(t.fPosZero),      0x200);
  }
}


TEST(ABS) {
  CcTest::InitializeVM();
  Isolate* isolate = CcTest::i_isolate();
  HandleScope scope(isolate);
  MacroAssembler assm(isolate, nullptr, 0,
                      v8::internal::CodeObjectRequired::kYes);

  typedef struct test_float {
    int64_t fir;
    double a;
    float b;
    double fcsr;
  } TestFloat;

  TestFloat test;

  // Save FIR.
  __ cfc1(a1, FCSR);
  // Disable FPU exceptions.
  __ ctc1(zero_reg, FCSR);

  __ Ldc1(f4, MemOperand(a0, offsetof(TestFloat, a)));
  __ abs_d(f10, f4);
  __ Sdc1(f10, MemOperand(a0, offsetof(TestFloat, a)));

  __ lwc1(f4, MemOperand(a0, offsetof(TestFloat, b)));
  __ abs_s(f10, f4);
  __ swc1(f10, MemOperand(a0, offsetof(TestFloat, b)));

  // Restore FCSR.
  __ ctc1(a1, FCSR);

  __ jr(ra);
  __ nop();

  CodeDesc desc;
  assm.GetCode(isolate, &desc);
  Handle<Code> code =
      isolate->factory()->NewCode(desc, Code::STUB, Handle<Code>());
  auto f = GeneratedCode<F3>::FromCode(*code);
  test.a = -2.0;
  test.b = -2.0;
  (f.Call(&test, 0, 0, 0, 0));
  CHECK_EQ(test.a, 2.0);
  CHECK_EQ(test.b, 2.0);

  test.a = 2.0;
  test.b = 2.0;
  (f.Call(&test, 0, 0, 0, 0));
  CHECK_EQ(test.a, 2.0);
  CHECK_EQ(test.b, 2.0);

  // Testing biggest positive number
  test.a = std::numeric_limits<double>::max();
  test.b = std::numeric_limits<float>::max();
  (f.Call(&test, 0, 0, 0, 0));
  CHECK_EQ(test.a, std::numeric_limits<double>::max());
  CHECK_EQ(test.b, std::numeric_limits<float>::max());

  // Testing smallest negative number
  test.a = -std::numeric_limits<double>::max();  // lowest()
  test.b = -std::numeric_limits<float>::max();   // lowest()
  (f.Call(&test, 0, 0, 0, 0));
  CHECK_EQ(test.a, std::numeric_limits<double>::max());
  CHECK_EQ(test.b, std::numeric_limits<float>::max());

  // Testing smallest positive number
  test.a = -std::numeric_limits<double>::min();
  test.b = -std::numeric_limits<float>::min();
  (f.Call(&test, 0, 0, 0, 0));
  CHECK_EQ(test.a, std::numeric_limits<double>::min());
  CHECK_EQ(test.b, std::numeric_limits<float>::min());

  // Testing infinity
  test.a = -std::numeric_limits<double>::max()
          / std::numeric_limits<double>::min();
  test.b = -std::numeric_limits<float>::max()
          / std::numeric_limits<float>::min();
  (f.Call(&test, 0, 0, 0, 0));
  CHECK_EQ(test.a, std::numeric_limits<double>::max()
                 / std::numeric_limits<double>::min());
  CHECK_EQ(test.b, std::numeric_limits<float>::max()
                 / std::numeric_limits<float>::min());

  test.a = std::numeric_limits<double>::quiet_NaN();
  test.b = std::numeric_limits<float>::quiet_NaN();
  (f.Call(&test, 0, 0, 0, 0));
  CHECK(std::isnan(test.a));
  CHECK(std::isnan(test.b));

  test.a = std::numeric_limits<double>::signaling_NaN();
  test.b = std::numeric_limits<float>::signaling_NaN();
  (f.Call(&test, 0, 0, 0, 0));
  CHECK(std::isnan(test.a));
  CHECK(std::isnan(test.b));
}


TEST(ADD_FMT) {
  CcTest::InitializeVM();
  Isolate* isolate = CcTest::i_isolate();
  HandleScope scope(isolate);
  MacroAssembler assm(isolate, nullptr, 0,
                      v8::internal::CodeObjectRequired::kYes);

  typedef struct test_float {
    double a;
    double b;
    double c;
    float fa;
    float fb;
    float fc;
  } TestFloat;

  TestFloat test;

  __ Ldc1(f4, MemOperand(a0, offsetof(TestFloat, a)));
  __ Ldc1(f8, MemOperand(a0, offsetof(TestFloat, b)));
  __ add_d(f10, f8, f4);
  __ Sdc1(f10, MemOperand(a0, offsetof(TestFloat, c)));

  __ lwc1(f4, MemOperand(a0, offsetof(TestFloat, fa)));
  __ lwc1(f8, MemOperand(a0, offsetof(TestFloat, fb)));
  __ add_s(f10, f8, f4);
  __ swc1(f10, MemOperand(a0, offsetof(TestFloat, fc)));

  __ jr(ra);
  __ nop();

  CodeDesc desc;
  assm.GetCode(isolate, &desc);
  Handle<Code> code =
      isolate->factory()->NewCode(desc, Code::STUB, Handle<Code>());
  auto f = GeneratedCode<F3>::FromCode(*code);
  test.a = 2.0;
  test.b = 3.0;
  test.fa = 2.0;
  test.fb = 3.0;
  (f.Call(&test, 0, 0, 0, 0));
  CHECK_EQ(test.c, 5.0);
  CHECK_EQ(test.fc, 5.0);

  test.a = std::numeric_limits<double>::max();
  test.b = -std::numeric_limits<double>::max();  // lowest()
  test.fa = std::numeric_limits<float>::max();
  test.fb = -std::numeric_limits<float>::max();  // lowest()
  (f.Call(&test, 0, 0, 0, 0));
  CHECK_EQ(test.c, 0.0);
  CHECK_EQ(test.fc, 0.0);

  test.a = std::numeric_limits<double>::max();
  test.b = std::numeric_limits<double>::max();
  test.fa = std::numeric_limits<float>::max();
  test.fb = std::numeric_limits<float>::max();
  (f.Call(&test, 0, 0, 0, 0));
  CHECK(!std::isfinite(test.c));
  CHECK(!std::isfinite(test.fc));

  test.a = 5.0;
  test.b = std::numeric_limits<double>::signaling_NaN();
  test.fa = 5.0;
  test.fb = std::numeric_limits<float>::signaling_NaN();
  (f.Call(&test, 0, 0, 0, 0));
  CHECK(std::isnan(test.c));
  CHECK(std::isnan(test.fc));
}


TEST(C_COND_FMT) {
  if ((IsMipsArchVariant(kMips32r1)) || (IsMipsArchVariant(kMips32r2))) {
    CcTest::InitializeVM();
    Isolate* isolate = CcTest::i_isolate();
    HandleScope scope(isolate);
    MacroAssembler assm(isolate, nullptr, 0,
                        v8::internal::CodeObjectRequired::kYes);

    typedef struct test_float {
      double dOp1;
      double dOp2;
      uint32_t dF;
      uint32_t dUn;
      uint32_t dEq;
      uint32_t dUeq;
      uint32_t dOlt;
      uint32_t dUlt;
      uint32_t dOle;
      uint32_t dUle;
      float fOp1;
      float fOp2;
      uint32_t fF;
      uint32_t fUn;
      uint32_t fEq;
      uint32_t fUeq;
      uint32_t fOlt;
      uint32_t fUlt;
      uint32_t fOle;
      uint32_t fUle;
    } TestFloat;

    TestFloat test;

    __ li(t1, 1);

    __ Ldc1(f4, MemOperand(a0, offsetof(TestFloat, dOp1)));
    __ Ldc1(f6, MemOperand(a0, offsetof(TestFloat, dOp2)));

    __ lwc1(f14, MemOperand(a0, offsetof(TestFloat, fOp1)));
    __ lwc1(f16, MemOperand(a0, offsetof(TestFloat, fOp2)));

    __ mov(t2, zero_reg);
    __ mov(t3, zero_reg);
    __ c_d(F, f4, f6, 0);
    __ c_s(F, f14, f16, 2);
    __ movt(t2, t1, 0);
    __ movt(t3, t1, 2);
    __ sw(t2, MemOperand(a0, offsetof(TestFloat, dF)) );
    __ sw(t3, MemOperand(a0, offsetof(TestFloat, fF)) );

    __ mov(t2, zero_reg);
    __ mov(t3, zero_reg);
    __ c_d(UN, f4, f6, 2);
    __ c_s(UN, f14, f16, 4);
    __ movt(t2, t1, 2);
    __ movt(t3, t1, 4);
    __ sw(t2, MemOperand(a0, offsetof(TestFloat, dUn)) );
    __ sw(t3, MemOperand(a0, offsetof(TestFloat, fUn)) );

    __ mov(t2, zero_reg);
    __ mov(t3, zero_reg);
    __ c_d(EQ, f4, f6, 4);
    __ c_s(EQ, f14, f16, 6);
    __ movt(t2, t1, 4);
    __ movt(t3, t1, 6);
    __ sw(t2, MemOperand(a0, offsetof(TestFloat, dEq)) );
    __ sw(t3, MemOperand(a0, offsetof(TestFloat, fEq)) );

    __ mov(t2, zero_reg);
    __ mov(t3, zero_reg);
    __ c_d(UEQ, f4, f6, 6);
    __ c_s(UEQ, f14, f16, 0);
    __ movt(t2, t1, 6);
    __ movt(t3, t1, 0);
    __ sw(t2, MemOperand(a0, offsetof(TestFloat, dUeq)) );
    __ sw(t3, MemOperand(a0, offsetof(TestFloat, fUeq)) );

    __ mov(t2, zero_reg);
    __ mov(t3, zero_reg);
    __ c_d(OLT, f4, f6, 0);
    __ c_s(OLT, f14, f16, 2);
    __ movt(t2, t1, 0);
    __ movt(t3, t1, 2);
    __ sw(t2, MemOperand(a0, offsetof(TestFloat, dOlt)) );
    __ sw(t3, MemOperand(a0, offsetof(TestFloat, fOlt)) );

    __ mov(t2, zero_reg);
    __ mov(t3, zero_reg);
    __ c_d(ULT, f4, f6, 2);
    __ c_s(ULT, f14, f16, 4);
    __ movt(t2, t1, 2);
    __ movt(t3, t1, 4);
    __ sw(t2, MemOperand(a0, offsetof(TestFloat, dUlt)) );
    __ sw(t3, MemOperand(a0, offsetof(TestFloat, fUlt)) );

    __ mov(t2, zero_reg);
    __ mov(t3, zero_reg);
    __ c_d(OLE, f4, f6, 4);
    __ c_s(OLE, f14, f16, 6);
    __ movt(t2, t1, 4);
    __ movt(t3, t1, 6);
    __ sw(t2, MemOperand(a0, offsetof(TestFloat, dOle)) );
    __ sw(t3, MemOperand(a0, offsetof(TestFloat, fOle)) );

    __ mov(t2, zero_reg);
    __ mov(t3, zero_reg);
    __ c_d(ULE, f4, f6, 6);
    __ c_s(ULE, f14, f16, 0);
    __ movt(t2, t1, 6);
    __ movt(t3, t1, 0);
    __ sw(t2, MemOperand(a0, offsetof(TestFloat, dUle)) );
    __ sw(t3, MemOperand(a0, offsetof(TestFloat, fUle)) );

    __ jr(ra);
    __ nop();

    CodeDesc desc;
    assm.GetCode(isolate, &desc);
    Handle<Code> code =
        isolate->factory()->NewCode(desc, Code::STUB, Handle<Code>());
    auto f = GeneratedCode<F3>::FromCode(*code);
    test.dOp1 = 2.0;
    test.dOp2 = 3.0;
    test.fOp1 = 2.0;
    test.fOp2 = 3.0;
    (f.Call(&test, 0, 0, 0, 0));
    CHECK_EQ(test.dF, 0U);
    CHECK_EQ(test.dUn, 0U);
    CHECK_EQ(test.dEq, 0U);
    CHECK_EQ(test.dUeq, 0U);
    CHECK_EQ(test.dOlt, 1U);
    CHECK_EQ(test.dUlt, 1U);
    CHECK_EQ(test.dOle, 1U);
    CHECK_EQ(test.dUle, 1U);
    CHECK_EQ(test.fF, 0U);
    CHECK_EQ(test.fUn, 0U);
    CHECK_EQ(test.fEq, 0U);
    CHECK_EQ(test.fUeq, 0U);
    CHECK_EQ(test.fOlt, 1U);
    CHECK_EQ(test.fUlt, 1U);
    CHECK_EQ(test.fOle, 1U);
    CHECK_EQ(test.fUle, 1U);

    test.dOp1 = std::numeric_limits<double>::max();
    test.dOp2 = std::numeric_limits<double>::min();
    test.fOp1 = std::numeric_limits<float>::min();
    test.fOp2 = -std::numeric_limits<float>::max();  // lowest()
    (f.Call(&test, 0, 0, 0, 0));
    CHECK_EQ(test.dF, 0U);
    CHECK_EQ(test.dUn, 0U);
    CHECK_EQ(test.dEq, 0U);
    CHECK_EQ(test.dUeq, 0U);
    CHECK_EQ(test.dOlt, 0U);
    CHECK_EQ(test.dUlt, 0U);
    CHECK_EQ(test.dOle, 0U);
    CHECK_EQ(test.dUle, 0U);
    CHECK_EQ(test.fF, 0U);
    CHECK_EQ(test.fUn, 0U);
    CHECK_EQ(test.fEq, 0U);
    CHECK_EQ(test.fUeq, 0U);
    CHECK_EQ(test.fOlt, 0U);
    CHECK_EQ(test.fUlt, 0U);
    CHECK_EQ(test.fOle, 0U);
    CHECK_EQ(test.fUle, 0U);

    test.dOp1 = -std::numeric_limits<double>::max();  // lowest()
    test.dOp2 = -std::numeric_limits<double>::max();  // lowest()
    test.fOp1 = std::numeric_limits<float>::max();
    test.fOp2 = std::numeric_limits<float>::max();
    (f.Call(&test, 0, 0, 0, 0));
    CHECK_EQ(test.dF, 0U);
    CHECK_EQ(test.dUn, 0U);
    CHECK_EQ(test.dEq, 1U);
    CHECK_EQ(test.dUeq, 1U);
    CHECK_EQ(test.dOlt, 0U);
    CHECK_EQ(test.dUlt, 0U);
    CHECK_EQ(test.dOle, 1U);
    CHECK_EQ(test.dUle, 1U);
    CHECK_EQ(test.fF, 0U);
    CHECK_EQ(test.fUn, 0U);
    CHECK_EQ(test.fEq, 1U);
    CHECK_EQ(test.fUeq, 1U);
    CHECK_EQ(test.fOlt, 0U);
    CHECK_EQ(test.fUlt, 0U);
    CHECK_EQ(test.fOle, 1U);
    CHECK_EQ(test.fUle, 1U);

    test.dOp1 = std::numeric_limits<double>::quiet_NaN();
    test.dOp2 = 0.0;
    test.fOp1 = std::numeric_limits<float>::quiet_NaN();
    test.fOp2 = 0.0;
    (f.Call(&test, 0, 0, 0, 0));
    CHECK_EQ(test.dF, 0U);
    CHECK_EQ(test.dUn, 1U);
    CHECK_EQ(test.dEq, 0U);
    CHECK_EQ(test.dUeq, 1U);
    CHECK_EQ(test.dOlt, 0U);
    CHECK_EQ(test.dUlt, 1U);
    CHECK_EQ(test.dOle, 0U);
    CHECK_EQ(test.dUle, 1U);
    CHECK_EQ(test.fF, 0U);
    CHECK_EQ(test.fUn, 1U);
    CHECK_EQ(test.fEq, 0U);
    CHECK_EQ(test.fUeq, 1U);
    CHECK_EQ(test.fOlt, 0U);
    CHECK_EQ(test.fUlt, 1U);
    CHECK_EQ(test.fOle, 0U);
    CHECK_EQ(test.fUle, 1U);
  }
}


TEST(CMP_COND_FMT) {
  if (IsMipsArchVariant(kMips32r6)) {
    CcTest::InitializeVM();
    Isolate* isolate = CcTest::i_isolate();
    HandleScope scope(isolate);
    MacroAssembler assm(isolate, nullptr, 0,
                        v8::internal::CodeObjectRequired::kYes);

    typedef struct test_float {
      double dOp1;
      double dOp2;
      double dF;
      double dUn;
      double dEq;
      double dUeq;
      double dOlt;
      double dUlt;
      double dOle;
      double dUle;
      double dOr;
      double dUne;
      double dNe;
      float fOp1;
      float fOp2;
      float fF;
      float fUn;
      float fEq;
      float fUeq;
      float fOlt;
      float fUlt;
      float fOle;
      float fUle;
      float fOr;
      float fUne;
      float fNe;
    } TestFloat;

    TestFloat test;

    __ li(t1, 1);

    __ Ldc1(f4, MemOperand(a0, offsetof(TestFloat, dOp1)));
    __ Ldc1(f6, MemOperand(a0, offsetof(TestFloat, dOp2)));

    __ lwc1(f14, MemOperand(a0, offsetof(TestFloat, fOp1)));
    __ lwc1(f16, MemOperand(a0, offsetof(TestFloat, fOp2)));

    __ cmp_d(F, f2, f4, f6);
    __ cmp_s(F, f12, f14, f16);
    __ Sdc1(f2, MemOperand(a0, offsetof(TestFloat, dF)));
    __ swc1(f12, MemOperand(a0, offsetof(TestFloat, fF)) );

    __ cmp_d(UN, f2, f4, f6);
    __ cmp_s(UN, f12, f14, f16);
    __ Sdc1(f2, MemOperand(a0, offsetof(TestFloat, dUn)));
    __ swc1(f12, MemOperand(a0, offsetof(TestFloat, fUn)) );

    __ cmp_d(EQ, f2, f4, f6);
    __ cmp_s(EQ, f12, f14, f16);
    __ Sdc1(f2, MemOperand(a0, offsetof(TestFloat, dEq)));
    __ swc1(f12, MemOperand(a0, offsetof(TestFloat, fEq)) );

    __ cmp_d(UEQ, f2, f4, f6);
    __ cmp_s(UEQ, f12, f14, f16);
    __ Sdc1(f2, MemOperand(a0, offsetof(TestFloat, dUeq)));
    __ swc1(f12, MemOperand(a0, offsetof(TestFloat, fUeq)) );

    __ cmp_d(LT, f2, f4, f6);
    __ cmp_s(LT, f12, f14, f16);
    __ Sdc1(f2, MemOperand(a0, offsetof(TestFloat, dOlt)));
    __ swc1(f12, MemOperand(a0, offsetof(TestFloat, fOlt)) );

    __ cmp_d(ULT, f2, f4, f6);
    __ cmp_s(ULT, f12, f14, f16);
    __ Sdc1(f2, MemOperand(a0, offsetof(TestFloat, dUlt)));
    __ swc1(f12, MemOperand(a0, offsetof(TestFloat, fUlt)) );

    __ cmp_d(LE, f2, f4, f6);
    __ cmp_s(LE, f12, f14, f16);
    __ Sdc1(f2, MemOperand(a0, offsetof(TestFloat, dOle)));
    __ swc1(f12, MemOperand(a0, offsetof(TestFloat, fOle)) );

    __ cmp_d(ULE, f2, f4, f6);
    __ cmp_s(ULE, f12, f14, f16);
    __ Sdc1(f2, MemOperand(a0, offsetof(TestFloat, dUle)));
    __ swc1(f12, MemOperand(a0, offsetof(TestFloat, fUle)) );

    __ cmp_d(ORD, f2, f4, f6);
    __ cmp_s(ORD, f12, f14, f16);
    __ Sdc1(f2, MemOperand(a0, offsetof(TestFloat, dOr)));
    __ swc1(f12, MemOperand(a0, offsetof(TestFloat, fOr)) );

    __ cmp_d(UNE, f2, f4, f6);
    __ cmp_s(UNE, f12, f14, f16);
    __ Sdc1(f2, MemOperand(a0, offsetof(TestFloat, dUne)));
    __ swc1(f12, MemOperand(a0, offsetof(TestFloat, fUne)) );

    __ cmp_d(NE, f2, f4, f6);
    __ cmp_s(NE, f12, f14, f16);
    __ Sdc1(f2, MemOperand(a0, offsetof(TestFloat, dNe)));
    __ swc1(f12, MemOperand(a0, offsetof(TestFloat, fNe)) );

    __ jr(ra);
    __ nop();

    CodeDesc desc;
    assm.GetCode(isolate, &desc);
    Handle<Code> code =
        isolate->factory()->NewCode(desc, Code::STUB, Handle<Code>());
    auto f = GeneratedCode<F3>::FromCode(*code);
    uint64_t dTrue  = 0xFFFFFFFFFFFFFFFF;
    uint64_t dFalse = 0x0000000000000000;
    uint32_t fTrue  = 0xFFFFFFFF;
    uint32_t fFalse = 0x00000000;

    test.dOp1 = 2.0;
    test.dOp2 = 3.0;
    test.fOp1 = 2.0;
    test.fOp2 = 3.0;
    (f.Call(&test, 0, 0, 0, 0));
    CHECK_EQ(bit_cast<uint64_t>(test.dF), dFalse);
    CHECK_EQ(bit_cast<uint64_t>(test.dUn), dFalse);
    CHECK_EQ(bit_cast<uint64_t>(test.dEq), dFalse);
    CHECK_EQ(bit_cast<uint64_t>(test.dUeq), dFalse);
    CHECK_EQ(bit_cast<uint64_t>(test.dOlt), dTrue);
    CHECK_EQ(bit_cast<uint64_t>(test.dUlt), dTrue);
    CHECK_EQ(bit_cast<uint64_t>(test.dOle), dTrue);
    CHECK_EQ(bit_cast<uint64_t>(test.dUle), dTrue);
    CHECK_EQ(bit_cast<uint64_t>(test.dOr), dTrue);
    CHECK_EQ(bit_cast<uint64_t>(test.dUne), dTrue);
    CHECK_EQ(bit_cast<uint64_t>(test.dNe), dTrue);
    CHECK_EQ(bit_cast<uint32_t>(test.fF), fFalse);
    CHECK_EQ(bit_cast<uint32_t>(test.fUn), fFalse);
    CHECK_EQ(bit_cast<uint32_t>(test.fEq), fFalse);
    CHECK_EQ(bit_cast<uint32_t>(test.fUeq), fFalse);
    CHECK_EQ(bit_cast<uint32_t>(test.fOlt), fTrue);
    CHECK_EQ(bit_cast<uint32_t>(test.fUlt), fTrue);
    CHECK_EQ(bit_cast<uint32_t>(test.fOle), fTrue);
    CHECK_EQ(bit_cast<uint32_t>(test.fUle), fTrue);

    test.dOp1 = std::numeric_limits<double>::max();
    test.dOp2 = std::numeric_limits<double>::min();
    test.fOp1 = std::numeric_limits<float>::min();
    test.fOp2 = -std::numeric_limits<float>::max();  // lowest()
    (f.Call(&test, 0, 0, 0, 0));
    CHECK_EQ(bit_cast<uint64_t>(test.dF), dFalse);
    CHECK_EQ(bit_cast<uint64_t>(test.dUn), dFalse);
    CHECK_EQ(bit_cast<uint64_t>(test.dEq), dFalse);
    CHECK_EQ(bit_cast<uint64_t>(test.dUeq), dFalse);
    CHECK_EQ(bit_cast<uint64_t>(test.dOlt), dFalse);
    CHECK_EQ(bit_cast<uint64_t>(test.dUlt), dFalse);
    CHECK_EQ(bit_cast<uint64_t>(test.dOle), dFalse);
    CHECK_EQ(bit_cast<uint64_t>(test.dUle), dFalse);
    CHECK_EQ(bit_cast<uint64_t>(test.dOr), dTrue);
    CHECK_EQ(bit_cast<uint64_t>(test.dUne), dTrue);
    CHECK_EQ(bit_cast<uint64_t>(test.dNe), dTrue);
    CHECK_EQ(bit_cast<uint32_t>(test.fF), fFalse);
    CHECK_EQ(bit_cast<uint32_t>(test.fUn), fFalse);
    CHECK_EQ(bit_cast<uint32_t>(test.fEq), fFalse);
    CHECK_EQ(bit_cast<uint32_t>(test.fUeq), fFalse);
    CHECK_EQ(bit_cast<uint32_t>(test.fOlt), fFalse);
    CHECK_EQ(bit_cast<uint32_t>(test.fUlt), fFalse);
    CHECK_EQ(bit_cast<uint32_t>(test.fOle), fFalse);
    CHECK_EQ(bit_cast<uint32_t>(test.fUle), fFalse);

    test.dOp1 = -std::numeric_limits<double>::max();  // lowest()
    test.dOp2 = -std::numeric_limits<double>::max();  // lowest()
    test.fOp1 = std::numeric_limits<float>::max();
    test.fOp2 = std::numeric_limits<float>::max();
    (f.Call(&test, 0, 0, 0, 0));
    CHECK_EQ(bit_cast<uint64_t>(test.dF), dFalse);
    CHECK_EQ(bit_cast<uint64_t>(test.dUn), dFalse);
    CHECK_EQ(bit_cast<uint64_t>(test.dEq), dTrue);
    CHECK_EQ(bit_cast<uint64_t>(test.dUeq), dTrue);
    CHECK_EQ(bit_cast<uint64_t>(test.dOlt), dFalse);
    CHECK_EQ(bit_cast<uint64_t>(test.dUlt), dFalse);
    CHECK_EQ(bit_cast<uint64_t>(test.dOle), dTrue);
    CHECK_EQ(bit_cast<uint64_t>(test.dUle), dTrue);
    CHECK_EQ(bit_cast<uint64_t>(test.dOr), dTrue);
    CHECK_EQ(bit_cast<uint64_t>(test.dUne), dFalse);
    CHECK_EQ(bit_cast<uint64_t>(test.dNe), dFalse);
    CHECK_EQ(bit_cast<uint32_t>(test.fF), fFalse);
    CHECK_EQ(bit_cast<uint32_t>(test.fUn), fFalse);
    CHECK_EQ(bit_cast<uint32_t>(test.fEq), fTrue);
    CHECK_EQ(bit_cast<uint32_t>(test.fUeq), fTrue);
    CHECK_EQ(bit_cast<uint32_t>(test.fOlt), fFalse);
    CHECK_EQ(bit_cast<uint32_t>(test.fUlt), fFalse);
    CHECK_EQ(bit_cast<uint32_t>(test.fOle), fTrue);
    CHECK_EQ(bit_cast<uint32_t>(test.fUle), fTrue);

    test.dOp1 = std::numeric_limits<double>::quiet_NaN();
    test.dOp2 = 0.0;
    test.fOp1 = std::numeric_limits<float>::quiet_NaN();
    test.fOp2 = 0.0;
    (f.Call(&test, 0, 0, 0, 0));
    CHECK_EQ(bit_cast<uint64_t>(test.dF), dFalse);
    CHECK_EQ(bit_cast<uint64_t>(test.dUn), dTrue);
    CHECK_EQ(bit_cast<uint64_t>(test.dEq), dFalse);
    CHECK_EQ(bit_cast<uint64_t>(test.dUeq), dTrue);
    CHECK_EQ(bit_cast<uint64_t>(test.dOlt), dFalse);
    CHECK_EQ(bit_cast<uint64_t>(test.dUlt), dTrue);
    CHECK_EQ(bit_cast<uint64_t>(test.dOle), dFalse);
    CHECK_EQ(bit_cast<uint64_t>(test.dUle), dTrue);
    CHECK_EQ(bit_cast<uint64_t>(test.dOr), dFalse);
    CHECK_EQ(bit_cast<uint64_t>(test.dUne), dTrue);
    CHECK_EQ(bit_cast<uint64_t>(test.dNe), dFalse);
    CHECK_EQ(bit_cast<uint32_t>(test.fF), fFalse);
    CHECK_EQ(bit_cast<uint32_t>(test.fUn), fTrue);
    CHECK_EQ(bit_cast<uint32_t>(test.fEq), fFalse);
    CHECK_EQ(bit_cast<uint32_t>(test.fUeq), fTrue);
    CHECK_EQ(bit_cast<uint32_t>(test.fOlt), fFalse);
    CHECK_EQ(bit_cast<uint32_t>(test.fUlt), fTrue);
    CHECK_EQ(bit_cast<uint32_t>(test.fOle), fFalse);
    CHECK_EQ(bit_cast<uint32_t>(test.fUle), fTrue);
  }
}


TEST(CVT) {
  CcTest::InitializeVM();
  Isolate* isolate = CcTest::i_isolate();
  HandleScope scope(isolate);
  MacroAssembler assm(isolate, nullptr, 0,
                      v8::internal::CodeObjectRequired::kYes);

  typedef struct test_float {
    float    cvt_d_s_in;
    double   cvt_d_s_out;
    int32_t  cvt_d_w_in;
    double   cvt_d_w_out;
    int64_t  cvt_d_l_in;
    double   cvt_d_l_out;

    float    cvt_l_s_in;
    int64_t  cvt_l_s_out;
    double   cvt_l_d_in;
    int64_t  cvt_l_d_out;

    double   cvt_s_d_in;
    float    cvt_s_d_out;
    int32_t  cvt_s_w_in;
    float    cvt_s_w_out;
    int64_t  cvt_s_l_in;
    float    cvt_s_l_out;

    float    cvt_w_s_in;
    int32_t  cvt_w_s_out;
    double   cvt_w_d_in;
    int32_t  cvt_w_d_out;
  } TestFloat;

  TestFloat test;

  // Save FCSR.
  __ cfc1(a1, FCSR);
  // Disable FPU exceptions.
  __ ctc1(zero_reg, FCSR);

#define GENERATE_CVT_TEST(x, y, z) \
  __ y##c1(f0, MemOperand(a0, offsetof(TestFloat, x##_in))); \
  __ x(f0, f0); \
  __ nop(); \
  __ z##c1(f0, MemOperand(a0, offsetof(TestFloat, x##_out)));

  GENERATE_CVT_TEST(cvt_d_s, lw, Sd)
  GENERATE_CVT_TEST(cvt_d_w, lw, Sd)
  if ((IsMipsArchVariant(kMips32r2) || IsMipsArchVariant(kMips32r6)) &&
         IsFp64Mode()) {
    GENERATE_CVT_TEST(cvt_d_l, Ld, Sd)
  }

  if (IsFp64Mode()) {
    GENERATE_CVT_TEST(cvt_l_s, lw, Sd)
    GENERATE_CVT_TEST(cvt_l_d, Ld, Sd)
  }

  GENERATE_CVT_TEST(cvt_s_d, Ld, sw)
  GENERATE_CVT_TEST(cvt_s_w, lw, sw)
  if ((IsMipsArchVariant(kMips32r2) || IsMipsArchVariant(kMips32r6)) &&
         IsFp64Mode()) {
    GENERATE_CVT_TEST(cvt_s_l, Ld, sw)
  }

  GENERATE_CVT_TEST(cvt_w_s, lw, sw)
  GENERATE_CVT_TEST(cvt_w_d, Ld, sw)

  // Restore FCSR.
  __ ctc1(a1, FCSR);

  __ jr(ra);
  __ nop();

  CodeDesc desc;
  assm.GetCode(isolate, &desc);
  Handle<Code> code =
      isolate->factory()->NewCode(desc, Code::STUB, Handle<Code>());
  auto f = GeneratedCode<F3>::FromCode(*code);

  test.cvt_d_s_in = -0.51;
  test.cvt_d_w_in = -1;
  test.cvt_d_l_in = -1;
  test.cvt_l_s_in = -0.51;
  test.cvt_l_d_in = -0.51;
  test.cvt_s_d_in = -0.51;
  test.cvt_s_w_in = -1;
  test.cvt_s_l_in = -1;
  test.cvt_w_s_in = -0.51;
  test.cvt_w_d_in = -0.51;

  (f.Call(&test, 0, 0, 0, 0));
  CHECK_EQ(test.cvt_d_s_out, static_cast<double>(test.cvt_d_s_in));
  CHECK_EQ(test.cvt_d_w_out, static_cast<double>(test.cvt_d_w_in));
  if ((IsMipsArchVariant(kMips32r2) || IsMipsArchVariant(kMips32r6)) &&
         IsFp64Mode()) {
    CHECK_EQ(test.cvt_d_l_out, static_cast<double>(test.cvt_d_l_in));
  }
  if (IsFp64Mode()) {
    CHECK_EQ(-1, test.cvt_l_s_out);
    CHECK_EQ(-1, test.cvt_l_d_out);
  }
  CHECK_EQ(test.cvt_s_d_out, static_cast<float>(test.cvt_s_d_in));
  CHECK_EQ(test.cvt_s_w_out, static_cast<float>(test.cvt_s_w_in));
  if ((IsMipsArchVariant(kMips32r2) || IsMipsArchVariant(kMips32r6)) &&
         IsFp64Mode()) {
    CHECK_EQ(test.cvt_s_l_out, static_cast<float>(test.cvt_s_l_in));
  }
  CHECK_EQ(-1, test.cvt_w_s_out);
  CHECK_EQ(-1, test.cvt_w_d_out);

  test.cvt_d_s_in = 0.49;
  test.cvt_d_w_in = 1;
  test.cvt_d_l_in = 1;
  test.cvt_l_s_in = 0.49;
  test.cvt_l_d_in = 0.49;
  test.cvt_s_d_in = 0.49;
  test.cvt_s_w_in = 1;
  test.cvt_s_l_in = 1;
  test.cvt_w_s_in = 0.49;
  test.cvt_w_d_in = 0.49;

  (f.Call(&test, 0, 0, 0, 0));
  CHECK_EQ(test.cvt_d_s_out, static_cast<double>(test.cvt_d_s_in));
  CHECK_EQ(test.cvt_d_w_out, static_cast<double>(test.cvt_d_w_in));
  if ((IsMipsArchVariant(kMips32r2) || IsMipsArchVariant(kMips32r6)) &&
         IsFp64Mode()) {
    CHECK_EQ(test.cvt_d_l_out, static_cast<double>(test.cvt_d_l_in));
  }
  if (IsFp64Mode()) {
    CHECK_EQ(0, test.cvt_l_s_out);
    CHECK_EQ(0, test.cvt_l_d_out);
  }
  CHECK_EQ(test.cvt_s_d_out, static_cast<float>(test.cvt_s_d_in));
  CHECK_EQ(test.cvt_s_w_out, static_cast<float>(test.cvt_s_w_in));
  if ((IsMipsArchVariant(kMips32r2) || IsMipsArchVariant(kMips32r6)) &&
         IsFp64Mode()) {
    CHECK_EQ(test.cvt_s_l_out, static_cast<float>(test.cvt_s_l_in));
  }
  CHECK_EQ(0, test.cvt_w_s_out);
  CHECK_EQ(0, test.cvt_w_d_out);

  test.cvt_d_s_in = std::numeric_limits<float>::max();
  test.cvt_d_w_in = std::numeric_limits<int32_t>::max();
  test.cvt_d_l_in = std::numeric_limits<int64_t>::max();
  test.cvt_l_s_in = std::numeric_limits<float>::max();
  test.cvt_l_d_in = std::numeric_limits<double>::max();
  test.cvt_s_d_in = std::numeric_limits<double>::max();
  test.cvt_s_w_in = std::numeric_limits<int32_t>::max();
  test.cvt_s_l_in = std::numeric_limits<int64_t>::max();
  test.cvt_w_s_in = std::numeric_limits<float>::max();
  test.cvt_w_d_in = std::numeric_limits<double>::max();

  (f.Call(&test, 0, 0, 0, 0));
  CHECK_EQ(test.cvt_d_s_out, static_cast<double>(test.cvt_d_s_in));
  CHECK_EQ(test.cvt_d_w_out, static_cast<double>(test.cvt_d_w_in));
  if ((IsMipsArchVariant(kMips32r2) || IsMipsArchVariant(kMips32r6)) &&
         IsFp64Mode()) {
    CHECK_EQ(test.cvt_d_l_out, static_cast<double>(test.cvt_d_l_in));
  }
  if (IsFp64Mode()) {
    CHECK_EQ(test.cvt_l_s_out, std::numeric_limits<int64_t>::max());
    CHECK_EQ(test.cvt_l_d_out, std::numeric_limits<int64_t>::max());
  }
  CHECK_EQ(test.cvt_s_d_out, static_cast<float>(test.cvt_s_d_in));
  CHECK_EQ(test.cvt_s_w_out, static_cast<float>(test.cvt_s_w_in));
  if ((IsMipsArchVariant(kMips32r2) || IsMipsArchVariant(kMips32r6)) &&
         IsFp64Mode()) {
    CHECK_EQ(test.cvt_s_l_out, static_cast<float>(test.cvt_s_l_in));
  }
  CHECK_EQ(test.cvt_w_s_out, std::numeric_limits<int32_t>::max());
  CHECK_EQ(test.cvt_w_d_out, std::numeric_limits<int32_t>::max());


  test.cvt_d_s_in = -std::numeric_limits<float>::max();   // lowest()
  test.cvt_d_w_in = std::numeric_limits<int32_t>::min();  // lowest()
  test.cvt_d_l_in = std::numeric_limits<int64_t>::min();  // lowest()
  test.cvt_l_s_in = -std::numeric_limits<float>::max();   // lowest()
  test.cvt_l_d_in = -std::numeric_limits<double>::max();  // lowest()
  test.cvt_s_d_in = -std::numeric_limits<double>::max();  // lowest()
  test.cvt_s_w_in = std::numeric_limits<int32_t>::min();  // lowest()
  test.cvt_s_l_in = std::numeric_limits<int64_t>::min();  // lowest()
  test.cvt_w_s_in = -std::numeric_limits<float>::max();   // lowest()
  test.cvt_w_d_in = -std::numeric_limits<double>::max();  // lowest()

  (f.Call(&test, 0, 0, 0, 0));
  CHECK_EQ(test.cvt_d_s_out, static_cast<double>(test.cvt_d_s_in));
  CHECK_EQ(test.cvt_d_w_out, static_cast<double>(test.cvt_d_w_in));
  if ((IsMipsArchVariant(kMips32r2) || IsMipsArchVariant(kMips32r6)) &&
         IsFp64Mode()) {
    CHECK_EQ(test.cvt_d_l_out, static_cast<double>(test.cvt_d_l_in));
  }
  // The returned value when converting from fixed-point to float-point
  // is not consistent between board, simulator and specification
  // in this test case, therefore modifying the test
  if (IsFp64Mode()) {
    CHECK(test.cvt_l_s_out == std::numeric_limits<int64_t>::min() ||
         test.cvt_l_s_out == std::numeric_limits<int64_t>::max());
    CHECK(test.cvt_l_d_out == std::numeric_limits<int64_t>::min() ||
          test.cvt_l_d_out == std::numeric_limits<int64_t>::max());
  }
  CHECK_EQ(test.cvt_s_d_out, static_cast<float>(test.cvt_s_d_in));
  CHECK_EQ(test.cvt_s_w_out, static_cast<float>(test.cvt_s_w_in));
  if ((IsMipsArchVariant(kMips32r2) || IsMipsArchVariant(kMips32r6)) &&
         IsFp64Mode()) {
    CHECK_EQ(test.cvt_s_l_out, static_cast<float>(test.cvt_s_l_in));
  }
  CHECK(test.cvt_w_s_out == std::numeric_limits<int32_t>::min() ||
        test.cvt_w_s_out == std::numeric_limits<int32_t>::max());
  CHECK(test.cvt_w_d_out == std::numeric_limits<int32_t>::min() ||
        test.cvt_w_d_out == std::numeric_limits<int32_t>::max());


  test.cvt_d_s_in = std::numeric_limits<float>::min();
  test.cvt_d_w_in = std::numeric_limits<int32_t>::min();
  test.cvt_d_l_in = std::numeric_limits<int64_t>::min();
  test.cvt_l_s_in = std::numeric_limits<float>::min();
  test.cvt_l_d_in = std::numeric_limits<double>::min();
  test.cvt_s_d_in = std::numeric_limits<double>::min();
  test.cvt_s_w_in = std::numeric_limits<int32_t>::min();
  test.cvt_s_l_in = std::numeric_limits<int64_t>::min();
  test.cvt_w_s_in = std::numeric_limits<float>::min();
  test.cvt_w_d_in = std::numeric_limits<double>::min();

  (f.Call(&test, 0, 0, 0, 0));
  CHECK_EQ(test.cvt_d_s_out, static_cast<double>(test.cvt_d_s_in));
  CHECK_EQ(test.cvt_d_w_out, static_cast<double>(test.cvt_d_w_in));
  if ((IsMipsArchVariant(kMips32r2) || IsMipsArchVariant(kMips32r6)) &&
         IsFp64Mode()) {
    CHECK_EQ(test.cvt_d_l_out, static_cast<double>(test.cvt_d_l_in));
  }
  if (IsFp64Mode()) {
    CHECK_EQ(0, test.cvt_l_s_out);
    CHECK_EQ(0, test.cvt_l_d_out);
  }
  CHECK_EQ(test.cvt_s_d_out, static_cast<float>(test.cvt_s_d_in));
  CHECK_EQ(test.cvt_s_w_out, static_cast<float>(test.cvt_s_w_in));
  if ((IsMipsArchVariant(kMips32r2) || IsMipsArchVariant(kMips32r6)) &&
         IsFp64Mode()) {
    CHECK_EQ(test.cvt_s_l_out, static_cast<float>(test.cvt_s_l_in));
  }
  CHECK_EQ(0, test.cvt_w_s_out);
  CHECK_EQ(0, test.cvt_w_d_out);
}


TEST(DIV_FMT) {
  CcTest::InitializeVM();
  Isolate* isolate = CcTest::i_isolate();
  HandleScope scope(isolate);
  MacroAssembler assm(isolate, nullptr, 0,
                      v8::internal::CodeObjectRequired::kYes);

  typedef struct test {
    double dOp1;
    double dOp2;
    double dRes;
    float  fOp1;
    float  fOp2;
    float  fRes;
  } Test;

  Test test;

  // Save FCSR.
  __ cfc1(a1, FCSR);
  // Disable FPU exceptions.
  __ ctc1(zero_reg, FCSR);

  __ Ldc1(f4, MemOperand(a0, offsetof(Test, dOp1)));
  __ Ldc1(f2, MemOperand(a0, offsetof(Test, dOp2)));
  __ nop();
  __ div_d(f6, f4, f2);
  __ Sdc1(f6, MemOperand(a0, offsetof(Test, dRes)));

  __ lwc1(f4, MemOperand(a0, offsetof(Test, fOp1)) );
  __ lwc1(f2, MemOperand(a0, offsetof(Test, fOp2)) );
  __ nop();
  __ div_s(f6, f4, f2);
  __ swc1(f6, MemOperand(a0, offsetof(Test, fRes)) );

    // Restore FCSR.
  __ ctc1(a1, FCSR);

  __ jr(ra);
  __ nop();

  CodeDesc desc;
  assm.GetCode(isolate, &desc);
  Handle<Code> code =
      isolate->factory()->NewCode(desc, Code::STUB, Handle<Code>());

  auto f = GeneratedCode<F3>::FromCode(*code);

  (f.Call(&test, 0, 0, 0, 0));

  const int test_size = 3;

  double dOp1[test_size] = {
    5.0,
    DBL_MAX,
    DBL_MAX,
  };
  double dOp2[test_size] = {
    2.0,
    2.0,
    -DBL_MAX,
  };
  double dRes[test_size] = {
    2.5,
    DBL_MAX / 2.0,
    -1.0,
  };
  float fOp1[test_size] = {
    5.0,
    FLT_MAX,
    FLT_MAX,
  };
  float fOp2[test_size] = {
    2.0,
    2.0,
    -FLT_MAX,
  };
  float fRes[test_size] = {
    2.5,
    FLT_MAX / 2.0,
    -1.0,
  };

  for (int i = 0; i < test_size; i++) {
    test.dOp1 = dOp1[i];
    test.dOp2 = dOp2[i];
    test.fOp1 = fOp1[i];
    test.fOp2 = fOp2[i];

    (f.Call(&test, 0, 0, 0, 0));
    CHECK_EQ(test.dRes, dRes[i]);
    CHECK_EQ(test.fRes, fRes[i]);
  }

  test.dOp1 = DBL_MAX;
  test.dOp2 = -0.0;
  test.fOp1 = FLT_MAX;
  test.fOp2 = -0.0;

  (f.Call(&test, 0, 0, 0, 0));
  CHECK(!std::isfinite(test.dRes));
  CHECK(!std::isfinite(test.fRes));

  test.dOp1 = 0.0;
  test.dOp2 = -0.0;
  test.fOp1 = 0.0;
  test.fOp2 = -0.0;

  (f.Call(&test, 0, 0, 0, 0));
  CHECK(std::isnan(test.dRes));
  CHECK(std::isnan(test.fRes));

  test.dOp1 = std::numeric_limits<double>::quiet_NaN();
  test.dOp2 = -5.0;
  test.fOp1 = std::numeric_limits<float>::quiet_NaN();
  test.fOp2 = -5.0;

  (f.Call(&test, 0, 0, 0, 0));
  CHECK(std::isnan(test.dRes));
  CHECK(std::isnan(test.fRes));
}


uint32_t run_align(uint32_t rs_value, uint32_t rt_value, uint8_t bp) {
  Isolate* isolate = CcTest::i_isolate();
  HandleScope scope(isolate);

  MacroAssembler assm(isolate, nullptr, 0,
                      v8::internal::CodeObjectRequired::kYes);

  __ align(v0, a0, a1, bp);
  __ jr(ra);
  __ nop();

  CodeDesc desc;
  assm.GetCode(isolate, &desc);
  Handle<Code> code =
      isolate->factory()->NewCode(desc, Code::STUB, Handle<Code>());

  auto f = GeneratedCode<F2>::FromCode(*code);

  uint32_t res =
      reinterpret_cast<uint32_t>(f.Call(rs_value, rt_value, 0, 0, 0));

  return res;
}


TEST(r6_align) {
  if (IsMipsArchVariant(kMips32r6)) {
    CcTest::InitializeVM();

    struct TestCaseAlign {
      uint32_t  rs_value;
      uint32_t  rt_value;
      uint8_t   bp;
      uint32_t  expected_res;
    };

    // clang-format off
    struct TestCaseAlign tc[] = {
      // rs_value,    rt_value, bp,  expected_res
      {0x11223344,  0xAABBCCDD,  0,    0xAABBCCDD},
      {0x11223344,  0xAABBCCDD,  1,    0xBBCCDD11},
      {0x11223344,  0xAABBCCDD,  2,    0xCCDD1122},
      {0x11223344,  0xAABBCCDD,  3,    0xDD112233},
    };
    // clang-format on

    size_t nr_test_cases = sizeof(tc) / sizeof(TestCaseAlign);
    for (size_t i = 0; i < nr_test_cases; ++i) {
      CHECK_EQ(tc[i].expected_res, run_align(tc[i].rs_value,
                                             tc[i].rt_value, tc[i].bp));
    }
  }
}

uint32_t PC;  // The program counter.

uint32_t run_aluipc(int16_t offset) {
  Isolate* isolate = CcTest::i_isolate();
  HandleScope scope(isolate);

  MacroAssembler assm(isolate, nullptr, 0,
                      v8::internal::CodeObjectRequired::kYes);

  __ aluipc(v0, offset);
  __ jr(ra);
  __ nop();

  CodeDesc desc;
  assm.GetCode(isolate, &desc);
  Handle<Code> code =
      isolate->factory()->NewCode(desc, Code::STUB, Handle<Code>());

  auto f = GeneratedCode<F2>::FromCode(*code);
  PC = (uint32_t)code->entry();  // Set the program counter.

  uint32_t res = reinterpret_cast<uint32_t>(f.Call(0, 0, 0, 0, 0));

  return res;
}


TEST(r6_aluipc) {
  if (IsMipsArchVariant(kMips32r6)) {
    CcTest::InitializeVM();

    struct TestCaseAluipc {
      int16_t   offset;
    };

    struct TestCaseAluipc tc[] = {
      // offset
      { -32768 },   // 0x8000
      {     -1 },   // 0xFFFF
      {      0 },
      {      1 },
      {  32767 },   // 0x7FFF
    };

    size_t nr_test_cases = sizeof(tc) / sizeof(TestCaseAluipc);
    for (size_t i = 0; i < nr_test_cases; ++i) {
      PC = 0;
      uint32_t res = run_aluipc(tc[i].offset);
      // Now, the program_counter (PC) is set.
      uint32_t expected_res = ~0x0FFFF & (PC + (tc[i].offset << 16));
      CHECK_EQ(expected_res, res);
    }
  }
}


uint32_t run_auipc(int16_t offset) {
  Isolate* isolate = CcTest::i_isolate();
  HandleScope scope(isolate);

  MacroAssembler assm(isolate, nullptr, 0,
                      v8::internal::CodeObjectRequired::kYes);

  __ auipc(v0, offset);
  __ jr(ra);
  __ nop();

  CodeDesc desc;
  assm.GetCode(isolate, &desc);
  Handle<Code> code =
      isolate->factory()->NewCode(desc, Code::STUB, Handle<Code>());

  auto f = GeneratedCode<F2>::FromCode(*code);
  PC = (uint32_t)code->entry();  // Set the program counter.

  uint32_t res = reinterpret_cast<uint32_t>(f.Call(0, 0, 0, 0, 0));

  return res;
}


TEST(r6_auipc) {
  if (IsMipsArchVariant(kMips32r6)) {
    CcTest::InitializeVM();

    struct TestCaseAuipc {
      int16_t   offset;
    };

    struct TestCaseAuipc tc[] = {
      // offset
      { -32768 },   // 0x8000
      {     -1 },   // 0xFFFF
      {      0 },
      {      1 },
      {  32767 },   // 0x7FFF
    };

    size_t nr_test_cases = sizeof(tc) / sizeof(TestCaseAuipc);
    for (size_t i = 0; i < nr_test_cases; ++i) {
      PC = 0;
      uint32_t res = run_auipc(tc[i].offset);
      // Now, the program_counter (PC) is set.
      uint32_t expected_res = PC + (tc[i].offset << 16);
      CHECK_EQ(expected_res, res);
    }
  }
}


uint32_t run_lwpc(int offset) {
  Isolate* isolate = CcTest::i_isolate();
  HandleScope scope(isolate);

  MacroAssembler assm(isolate, nullptr, 0,
                      v8::internal::CodeObjectRequired::kYes);

  // 256k instructions; 2^8k
  // addiu t7, t0, 0xFFFF;  (0x250FFFFF)
  // ...
  // addiu t4, t0, 0x0000;  (0x250C0000)
  uint32_t addiu_start_1 = 0x25000000;
  for (int32_t i = 0xFFFFF; i >= 0xC0000; --i) {
    uint32_t addiu_new = addiu_start_1 + i;
    __ dd(addiu_new);
  }

  __ lwpc(t8, offset);  // offset 0; 0xEF080000 (t8 register)
  __ mov(v0, t8);

  // 256k instructions; 2^8k
  // addiu t0, t0, 0x0000;  (0x25080000)
  // ...
  // addiu t3, t0, 0xFFFF;  (0x250BFFFF)
  uint32_t addiu_start_2 = 0x25000000;
  for (int32_t i = 0x80000; i <= 0xBFFFF; ++i) {
    uint32_t addiu_new = addiu_start_2 + i;
    __ dd(addiu_new);
  }

  __ jr(ra);
  __ nop();

  CodeDesc desc;
  assm.GetCode(isolate, &desc);
  Handle<Code> code =
      isolate->factory()->NewCode(desc, Code::STUB, Handle<Code>());

  auto f = GeneratedCode<F2>::FromCode(*code);

  uint32_t res = reinterpret_cast<uint32_t>(f.Call(0, 0, 0, 0, 0));

  return res;
}


TEST(r6_lwpc) {
  if (IsMipsArchVariant(kMips32r6)) {
    CcTest::InitializeVM();

    struct TestCaseLwpc {
      int      offset;
      uint32_t expected_res;
    };

    // clang-format off
    struct TestCaseLwpc tc[] = {
      // offset,   expected_res
      { -262144,    0x250FFFFF },   // offset 0x40000
      {      -4,    0x250C0003 },
      {      -1,    0x250C0000 },
      {       0,    0xEF080000 },
      {       1,    0x03001025 },   // mov(v0, t8)
      {       2,    0x25080000 },
      {       4,    0x25080002 },
      {  262143,    0x250BFFFD },   // offset 0x3FFFF
    };
    // clang-format on

    size_t nr_test_cases = sizeof(tc) / sizeof(TestCaseLwpc);
    for (size_t i = 0; i < nr_test_cases; ++i) {
      uint32_t res = run_lwpc(tc[i].offset);
      CHECK_EQ(tc[i].expected_res, res);
    }
  }
}


uint32_t run_jic(int16_t offset) {
  Isolate* isolate = CcTest::i_isolate();
  HandleScope scope(isolate);

  MacroAssembler assm(isolate, nullptr, 0,
                      v8::internal::CodeObjectRequired::kYes);

  Label get_program_counter, stop_execution;
  __ push(ra);
  __ li(v0, 0);
  __ li(t1, 0x66);

  __ addiu(v0, v0, 0x1);        // <-- offset = -32
  __ addiu(v0, v0, 0x2);
  __ addiu(v0, v0, 0x10);
  __ addiu(v0, v0, 0x20);
  __ beq(v0, t1, &stop_execution);
  __ nop();

  __ bal(&get_program_counter);  // t0 <- program counter
  __ nop();
  __ jic(t0, offset);

  __ addiu(v0, v0, 0x100);
  __ addiu(v0, v0, 0x200);
  __ addiu(v0, v0, 0x1000);
  __ addiu(v0, v0, 0x2000);   // <--- offset = 16
  __ pop(ra);
  __ jr(ra);
  __ nop();

  __ bind(&get_program_counter);
  __ mov(t0, ra);
  __ jr(ra);
  __ nop();

  __ bind(&stop_execution);
  __ pop(ra);
  __ jr(ra);
  __ nop();

  CodeDesc desc;
  assm.GetCode(isolate, &desc);
  Handle<Code> code =
      isolate->factory()->NewCode(desc, Code::STUB, Handle<Code>());

  auto f = GeneratedCode<F2>::FromCode(*code);

  uint32_t res = reinterpret_cast<uint32_t>(f.Call(0, 0, 0, 0, 0));

  return res;
}


TEST(r6_jic) {
  if (IsMipsArchVariant(kMips32r6)) {
    CcTest::InitializeVM();

    struct TestCaseJic {
      // As rt will be used t0 register which will have value of
      // the program counter for the jic instruction.
      int16_t   offset;
      uint32_t  expected_res;
    };

    struct TestCaseJic tc[] = {
      // offset,   expected_result
      {      16,            0x2033 },
      {       4,            0x3333 },
      {     -32,              0x66 },
    };

    size_t nr_test_cases = sizeof(tc) / sizeof(TestCaseJic);
    for (size_t i = 0; i < nr_test_cases; ++i) {
      uint32_t res = run_jic(tc[i].offset);
      CHECK_EQ(tc[i].expected_res, res);
    }
  }
}


uint64_t run_beqzc(int32_t value, int32_t offset) {
  Isolate* isolate = CcTest::i_isolate();
  HandleScope scope(isolate);

  MacroAssembler assm(isolate, nullptr, 0,
                      v8::internal::CodeObjectRequired::kYes);

  Label stop_execution;
  __ li(v0, 0);
  __ li(t1, 0x66);

  __ addiu(v0, v0, 0x1);        // <-- offset = -32
  __ addiu(v0, v0, 0x2);
  __ addiu(v0, v0, 0x10);
  __ addiu(v0, v0, 0x20);
  __ beq(v0, t1, &stop_execution);
  __ nop();

  __ beqzc(a0, offset);         // BEQZC rs, offset

  __ addiu(v0, v0,    0x1);
  __ addiu(v0, v0,  0x100);
  __ addiu(v0, v0,  0x200);
  __ addiu(v0, v0, 0x1000);
  __ addiu(v0, v0, 0x2000);   // <--- offset = 16
  __ jr(ra);
  __ nop();

  __ bind(&stop_execution);
  __ jr(ra);
  __ nop();

  CodeDesc desc;
  assm.GetCode(isolate, &desc);
  Handle<Code> code =
      isolate->factory()->NewCode(desc, Code::STUB, Handle<Code>());

  auto f = GeneratedCode<F2>::FromCode(*code);

  uint32_t res = reinterpret_cast<uint32_t>(f.Call(value, 0, 0, 0, 0));

  return res;
}


TEST(r6_beqzc) {
  if (IsMipsArchVariant(kMips32r6)) {
    CcTest::InitializeVM();

    struct TestCaseBeqzc {
      uint32_t  value;
      int32_t   offset;
      uint32_t  expected_res;
    };

    // clang-format off
    struct TestCaseBeqzc tc[] = {
      //    value,    offset,   expected_res
      {       0x0,        -8,           0x66 },
      {       0x0,         0,         0x3334 },
      {       0x0,         1,         0x3333 },
      {     0xABC,         1,         0x3334 },
      {       0x0,         4,         0x2033 },
    };
    // clang-format on

    size_t nr_test_cases = sizeof(tc) / sizeof(TestCaseBeqzc);
    for (size_t i = 0; i < nr_test_cases; ++i) {
      uint32_t res = run_beqzc(tc[i].value, tc[i].offset);
      CHECK_EQ(tc[i].expected_res, res);
    }
  }
}

void load_elements_of_vector(MacroAssembler& assm, const uint64_t elements[],
                             MSARegister w, Register t0, Register t1) {
  __ li(t0, static_cast<uint32_t>(elements[0] & 0xFFFFFFFF));
  __ li(t1, static_cast<uint32_t>((elements[0] >> 32) & 0xFFFFFFFF));
  __ insert_w(w, 0, t0);
  __ insert_w(w, 1, t1);
  __ li(t0, static_cast<uint32_t>(elements[1] & 0xFFFFFFFF));
  __ li(t1, static_cast<uint32_t>((elements[1] >> 32) & 0xFFFFFFFF));
  __ insert_w(w, 2, t0);
  __ insert_w(w, 3, t1);
}

inline void store_elements_of_vector(MacroAssembler& assm, MSARegister w,
                                     Register a) {
  __ st_d(w, MemOperand(a, 0));
}

typedef union {
  uint8_t b[16];
  uint16_t h[8];
  uint32_t w[4];
  uint64_t d[2];
} msa_reg_t;

struct TestCaseMsaBranch {
  uint64_t wt_lo;
  uint64_t wt_hi;
};

template <typename Branch>
void run_bz_bnz(TestCaseMsaBranch* input, Branch GenerateBranch,
                bool branched) {
  Isolate* isolate = CcTest::i_isolate();
  HandleScope scope(isolate);

  MacroAssembler assm(isolate, NULL, 0, v8::internal::CodeObjectRequired::kYes);
  CpuFeatureScope fscope(&assm, MIPS_SIMD);

  typedef struct {
    uint64_t ws_lo;
    uint64_t ws_hi;
    uint64_t wd_lo;
    uint64_t wd_hi;
  } T;
  T t = {0x20B9CC4F1A83E0C5, 0xA27E1B5F2F5BB18A, 0x0000000000000000,
         0x0000000000000000};
  msa_reg_t res;
  Label do_not_move_w0_to_w2;

  load_elements_of_vector(assm, &t.ws_lo, w0, t0, t1);
  load_elements_of_vector(assm, &t.wd_lo, w2, t0, t1);
  load_elements_of_vector(assm, &input->wt_lo, w1, t0, t1);
  GenerateBranch(assm, do_not_move_w0_to_w2);
  __ nop();
  __ move_v(w2, w0);

  __ bind(&do_not_move_w0_to_w2);
  store_elements_of_vector(assm, w2, a0);
  __ jr(ra);
  __ nop();

  CodeDesc desc;
  assm.GetCode(isolate, &desc);
  Handle<Code> code =
      isolate->factory()->NewCode(desc, Code::STUB, Handle<Code>());
#ifdef OBJECT_PRINT
  code->Print(std::cout);
#endif
  auto f = GeneratedCode<F3>::FromCode(*code);

  (f.Call(&res, 0, 0, 0, 0));
  if (branched) {
    CHECK_EQ(t.wd_lo, res.d[0]);
    CHECK_EQ(t.wd_hi, res.d[1]);
  } else {
    CHECK_EQ(t.ws_lo, res.d[0]);
    CHECK_EQ(t.ws_hi, res.d[1]);
  }
}

TEST(MSA_bz_bnz) {
  if (!IsMipsArchVariant(kMips32r6) || !CpuFeatures::IsSupported(MIPS_SIMD))
    return;

  TestCaseMsaBranch tz_v[] = {
      {0x0, 0x0}, {0xABC, 0x0}, {0x0, 0xABC}, {0xABC, 0xABC}};
  for (unsigned i = 0; i < arraysize(tz_v); ++i) {
    run_bz_bnz(
        &tz_v[i],
        [](MacroAssembler& assm, Label& br_target) { __ bz_v(w1, &br_target); },
        tz_v[i].wt_lo == 0 && tz_v[i].wt_hi == 0);
  }

#define TEST_BZ_DF(input_array, lanes, instruction, int_type)         \
  for (unsigned i = 0; i < arraysize(input_array); ++i) {             \
    int j;                                                            \
    int_type* element = reinterpret_cast<int_type*>(&input_array[i]); \
    for (j = 0; j < lanes; ++j) {                                     \
      if (element[j] == 0) {                                          \
        break;                                                        \
      }                                                               \
    }                                                                 \
    run_bz_bnz(&input_array[i],                                       \
               [](MacroAssembler& assm, Label& br_target) {           \
                 __ instruction(w1, &br_target);                      \
               },                                                     \
               j != lanes);                                           \
  }
  TestCaseMsaBranch tz_b[] = {{0x0, 0x0},
                              {0xBC0000, 0x0},
                              {0x0, 0xAB000000000000CD},
                              {0x123456789ABCDEF0, 0xAAAAAAAAAAAAAAAA}};
  TEST_BZ_DF(tz_b, kMSALanesByte, bz_b, int8_t)

  TestCaseMsaBranch tz_h[] = {{0x0, 0x0},
                              {0xBCDE0000, 0x0},
                              {0x0, 0xABCD00000000ABCD},
                              {0x123456789ABCDEF0, 0xAAAAAAAAAAAAAAAA}};
  TEST_BZ_DF(tz_h, kMSALanesHalf, bz_h, int16_t)

  TestCaseMsaBranch tz_w[] = {{0x0, 0x0},
                              {0xBCDE123400000000, 0x0},
                              {0x0, 0x000000001234ABCD},
                              {0x123456789ABCDEF0, 0xAAAAAAAAAAAAAAAA}};
  TEST_BZ_DF(tz_w, kMSALanesWord, bz_w, int32_t)

  TestCaseMsaBranch tz_d[] = {{0x0, 0x0},
                              {0xBCDE0000, 0x0},
                              {0x0, 0xABCD00000000ABCD},
                              {0x123456789ABCDEF0, 0xAAAAAAAAAAAAAAAA}};
  TEST_BZ_DF(tz_d, kMSALanesDword, bz_d, int64_t)
#undef TEST_BZ_DF

  TestCaseMsaBranch tnz_v[] = {
      {0x0, 0x0}, {0xABC, 0x0}, {0x0, 0xABC}, {0xABC, 0xABC}};
  for (unsigned i = 0; i < arraysize(tnz_v); ++i) {
    run_bz_bnz(&tnz_v[i],
               [](MacroAssembler& assm, Label& br_target) {
                 __ bnz_v(w1, &br_target);
               },
               tnz_v[i].wt_lo != 0 || tnz_v[i].wt_hi != 0);
  }

#define TEST_BNZ_DF(input_array, lanes, instruction, int_type)        \
  for (unsigned i = 0; i < arraysize(input_array); ++i) {             \
    int j;                                                            \
    int_type* element = reinterpret_cast<int_type*>(&input_array[i]); \
    for (j = 0; j < lanes; ++j) {                                     \
      if (element[j] == 0) {                                          \
        break;                                                        \
      }                                                               \
    }                                                                 \
    run_bz_bnz(&input_array[i],                                       \
               [](MacroAssembler& assm, Label& br_target) {           \
                 __ instruction(w1, &br_target);                      \
               },                                                     \
               j == lanes);                                           \
  }
  TestCaseMsaBranch tnz_b[] = {{0x0, 0x0},
                               {0xBC0000, 0x0},
                               {0x0, 0xAB000000000000CD},
                               {0x123456789ABCDEF0, 0xAAAAAAAAAAAAAAAA}};
  TEST_BNZ_DF(tnz_b, 16, bnz_b, int8_t)

  TestCaseMsaBranch tnz_h[] = {{0x0, 0x0},
                               {0xBCDE0000, 0x0},
                               {0x0, 0xABCD00000000ABCD},
                               {0x123456789ABCDEF0, 0xAAAAAAAAAAAAAAAA}};
  TEST_BNZ_DF(tnz_h, 8, bnz_h, int16_t)

  TestCaseMsaBranch tnz_w[] = {{0x0, 0x0},
                               {0xBCDE123400000000, 0x0},
                               {0x0, 0x000000001234ABCD},
                               {0x123456789ABCDEF0, 0xAAAAAAAAAAAAAAAA}};
  TEST_BNZ_DF(tnz_w, 4, bnz_w, int32_t)

  TestCaseMsaBranch tnz_d[] = {{0x0, 0x0},
                               {0xBCDE0000, 0x0},
                               {0x0, 0xABCD00000000ABCD},
                               {0x123456789ABCDEF0, 0xAAAAAAAAAAAAAAAA}};
  TEST_BNZ_DF(tnz_d, 2, bnz_d, int64_t)
#undef TEST_BNZ_DF
}

uint32_t run_jialc(int16_t offset) {
  Isolate* isolate = CcTest::i_isolate();
  HandleScope scope(isolate);

  MacroAssembler assm(isolate, nullptr, 0,
                      v8::internal::CodeObjectRequired::kYes);

  Label main_block, get_program_counter;
  __ push(ra);
  __ li(v0, 0);
  __ beq(v0, v0, &main_block);
  __ nop();

  // Block 1
  __ addiu(v0, v0, 0x1);        // <-- offset = -40
  __ addiu(v0, v0, 0x2);
  __ jr(ra);
  __ nop();

  // Block 2
  __ addiu(v0, v0, 0x10);        // <-- offset = -24
  __ addiu(v0, v0, 0x20);
  __ jr(ra);
  __ nop();

  // Block 3 (Main)
  __ bind(&main_block);
  __ bal(&get_program_counter);  // t0 <- program counter
  __ nop();
  __ jialc(t0, offset);
  __ addiu(v0, v0, 0x4);
  __ pop(ra);
  __ jr(ra);
  __ nop();

  // Block 4
  __ addiu(v0, v0, 0x100);      // <-- offset = 20
  __ addiu(v0, v0, 0x200);
  __ jr(ra);
  __ nop();

  // Block 5
  __ addiu(v0, v0, 0x1000);     // <--- offset = 36
  __ addiu(v0, v0, 0x2000);
  __ jr(ra);
  __ nop();

  __ bind(&get_program_counter);
  __ mov(t0, ra);
  __ jr(ra);
  __ nop();


  CodeDesc desc;
  assm.GetCode(isolate, &desc);
  Handle<Code> code =
      isolate->factory()->NewCode(desc, Code::STUB, Handle<Code>());

  auto f = GeneratedCode<F2>::FromCode(*code);

  uint32_t res = reinterpret_cast<uint32_t>(f.Call(0, 0, 0, 0, 0));

  return res;
}


TEST(r6_jialc) {
  if (IsMipsArchVariant(kMips32r6)) {
    CcTest::InitializeVM();

    struct TestCaseJialc {
      int16_t   offset;
      uint32_t  expected_res;
    };

    struct TestCaseJialc tc[] = {
      // offset,   expected_res
      {     -40,            0x7 },
      {     -24,           0x34 },
      {      20,          0x304 },
      {      36,         0x3004 }
    };

    size_t nr_test_cases = sizeof(tc) / sizeof(TestCaseJialc);
    for (size_t i = 0; i < nr_test_cases; ++i) {
      uint32_t res = run_jialc(tc[i].offset);
      CHECK_EQ(tc[i].expected_res, res);
    }
  }
}

static uint32_t run_addiupc(int32_t imm19) {
  Isolate* isolate = CcTest::i_isolate();
  HandleScope scope(isolate);

  MacroAssembler assm(isolate, nullptr, 0,
                      v8::internal::CodeObjectRequired::kYes);

  __ addiupc(v0, imm19);
  __ jr(ra);
  __ nop();

  CodeDesc desc;
  assm.GetCode(isolate, &desc);
  Handle<Code> code =
      isolate->factory()->NewCode(desc, Code::STUB, Handle<Code>());

  auto f = GeneratedCode<F2>::FromCode(*code);
  PC = (uint32_t)code->entry();  // Set the program counter.

  uint32_t rs = reinterpret_cast<uint32_t>(f.Call(imm19, 0, 0, 0, 0));

  return rs;
}


TEST(r6_addiupc) {
  if (IsMipsArchVariant(kMips32r6)) {
    CcTest::InitializeVM();

    struct TestCaseAddiupc {
      int32_t   imm19;
    };

    TestCaseAddiupc tc[] = {
        //  imm19
        {-262144},  // 0x40000
        {-1},       // 0x7FFFF
        {0},
        {1},      // 0x00001
        {262143}  // 0x3FFFF
    };

    size_t nr_test_cases = sizeof(tc) / sizeof(TestCaseAddiupc);
    for (size_t i = 0; i < nr_test_cases; ++i) {
      PC = 0;
      uint32_t res = run_addiupc(tc[i].imm19);
      // Now, the program_counter (PC) is set.
      uint32_t expected_res = PC + (tc[i].imm19 << 2);
      CHECK_EQ(expected_res, res);
    }
  }
}


int32_t run_bc(int32_t offset) {
  Isolate* isolate = CcTest::i_isolate();
  HandleScope scope(isolate);

  MacroAssembler assm(isolate, nullptr, 0,
                      v8::internal::CodeObjectRequired::kYes);

  Label continue_1, stop_execution;
  __ push(ra);
  __ li(v0, 0);
  __ li(t8, 0);
  __ li(t9, 2);   // A condition for stopping execution.

  for (int32_t i = -100; i <= -11; ++i) {
    __ addiu(v0, v0, 1);
  }

  __ addiu(t8, t8, 1);              // -10

  __ beq(t8, t9, &stop_execution);  // -9
  __ nop();                         // -8
  __ beq(t8, t8, &continue_1);      // -7
  __ nop();                         // -6

  __ bind(&stop_execution);
  __ pop(ra);                       // -5, -4
  __ jr(ra);                        // -3
  __ nop();                         // -2

  __ bind(&continue_1);
  __ bc(offset);                    // -1

  for (int32_t i = 0; i <= 99; ++i) {
    __ addiu(v0, v0, 1);
  }

  __ pop(ra);
  __ jr(ra);
  __ nop();

  CodeDesc desc;
  assm.GetCode(isolate, &desc);
  Handle<Code> code =
      isolate->factory()->NewCode(desc, Code::STUB, Handle<Code>());

  auto f = GeneratedCode<F2>::FromCode(*code);

  int32_t res = reinterpret_cast<int32_t>(f.Call(0, 0, 0, 0, 0));

  return res;
}


TEST(r6_bc) {
  if (IsMipsArchVariant(kMips32r6)) {
    CcTest::InitializeVM();

    struct TestCaseBc {
      int32_t   offset;
      int32_t   expected_res;
    };

    struct TestCaseBc tc[] = {
      //    offset,   expected_result
      {       -100,   (abs(-100) - 10) * 2        },
      {        -11,   (abs(-100) - 10 + 1)        },
      {          0,   (abs(-100) - 10 + 1 + 99)   },
      {          1,   (abs(-100) - 10 + 99)       },
      {         99,   (abs(-100) - 10 + 1)        },
    };

    size_t nr_test_cases = sizeof(tc) / sizeof(TestCaseBc);
    for (size_t i = 0; i < nr_test_cases; ++i) {
      int32_t res = run_bc(tc[i].offset);
      CHECK_EQ(tc[i].expected_res, res);
    }
  }
}


int32_t run_balc(int32_t offset) {
  Isolate* isolate = CcTest::i_isolate();
  HandleScope scope(isolate);

  MacroAssembler assm(isolate, nullptr, 0,
                      v8::internal::CodeObjectRequired::kYes);

  Label continue_1, stop_execution;
  __ push(ra);
  __ li(v0, 0);
  __ li(t8, 0);
  __ li(t9, 2);   // A condition for stopping execution.

  __ beq(t8, t8, &continue_1);
  __ nop();

  uint32_t instruction_addiu = 0x24420001;  // addiu v0, v0, 1
  for (int32_t i = -117; i <= -57; ++i) {
    __ dd(instruction_addiu);
  }
  __ jr(ra);                        // -56
  __ nop();                         // -55

  for (int32_t i = -54; i <= -4; ++i) {
    __ dd(instruction_addiu);
  }
  __ jr(ra);                        // -3
  __ nop();                         // -2

  __ bind(&continue_1);
  __ balc(offset);                    // -1

  __ pop(ra);                         // 0, 1
  __ jr(ra);                          // 2
  __ nop();                           // 3

  for (int32_t i = 4; i <= 44; ++i) {
    __ dd(instruction_addiu);
  }
  __ jr(ra);
  __ nop();

  CodeDesc desc;
  assm.GetCode(isolate, &desc);
  Handle<Code> code =
      isolate->factory()->NewCode(desc, Code::STUB, Handle<Code>());

  auto f = GeneratedCode<F2>::FromCode(*code);

  int32_t res = reinterpret_cast<int32_t>(f.Call(0, 0, 0, 0, 0));

  return res;
}


uint32_t run_aui(uint32_t rs, uint16_t offset) {
  Isolate* isolate = CcTest::i_isolate();
  HandleScope scope(isolate);

  MacroAssembler assm(isolate, nullptr, 0,
                      v8::internal::CodeObjectRequired::kYes);

  __ li(t0, rs);
  __ aui(v0, t0, offset);
  __ jr(ra);
  __ nop();

  CodeDesc desc;
  assm.GetCode(isolate, &desc);
  Handle<Code> code =
      isolate->factory()->NewCode(desc, Code::STUB, Handle<Code>());

  auto f = GeneratedCode<F2>::FromCode(*code);

  uint32_t res = reinterpret_cast<uint32_t>(f.Call(0, 0, 0, 0, 0));

  return res;
}


TEST(r6_aui) {
  if (IsMipsArchVariant(kMips32r6)) {
    CcTest::InitializeVM();

    struct TestCaseAui {
      uint32_t   rs;
      uint16_t   offset;
      uint32_t   ref_res;
    };

    struct TestCaseAui tc[] = {
        // input, offset, result
        {0xFFFEFFFF, 1, 0xFFFFFFFF},
        {0xFFFFFFFF, 0, 0xFFFFFFFF},
        {0, 0xFFFF, 0xFFFF0000},
        {0x0008FFFF, 0xFFF7, 0xFFFFFFFF},
        {32767, 32767, 0x7FFF7FFF},
        // overflow cases
        {0xFFFFFFFF, 0x1, 0x0000FFFF},
        {0xFFFFFFFF, 0xFFFF, 0xFFFEFFFF},
    };

    size_t nr_test_cases = sizeof(tc) / sizeof(TestCaseAui);
    for (size_t i = 0; i < nr_test_cases; ++i) {
      PC = 0;
      uint32_t res = run_aui(tc[i].rs, tc[i].offset);
      CHECK_EQ(tc[i].ref_res, res);
    }
  }
}


TEST(r6_balc) {
  if (IsMipsArchVariant(kMips32r6)) {
    CcTest::InitializeVM();

    struct TestCaseBalc {
      int32_t   offset;
      int32_t   expected_res;
    };

    struct TestCaseBalc tc[] = {
      //  offset,   expected_result
      {     -117,   61  },
      {      -54,   51  },
      {        0,   0   },
      {        4,   41  },
    };

    size_t nr_test_cases = sizeof(tc) / sizeof(TestCaseBalc);
    for (size_t i = 0; i < nr_test_cases; ++i) {
      int32_t res = run_balc(tc[i].offset);
      CHECK_EQ(tc[i].expected_res, res);
    }
  }
}


uint32_t run_bal(int16_t offset) {
  Isolate* isolate = CcTest::i_isolate();
  HandleScope scope(isolate);

  MacroAssembler assm(isolate, nullptr, 0,
                      v8::internal::CodeObjectRequired::kYes);

  __ mov(t0, ra);
  __ bal(offset);       // Equivalent for "BGEZAL zero_reg, offset".
  __ nop();

  __ mov(ra, t0);
  __ jr(ra);
  __ nop();

  __ li(v0, 1);
  __ jr(ra);
  __ nop();

  CodeDesc desc;
  assm.GetCode(isolate, &desc);
  Handle<Code> code =
      isolate->factory()->NewCode(desc, Code::STUB, Handle<Code>());

  auto f = GeneratedCode<F2>::FromCode(*code);

  uint32_t res = reinterpret_cast<uint32_t>(f.Call(0, 0, 0, 0, 0));

  return res;
}


TEST(bal) {
  CcTest::InitializeVM();

  struct TestCaseBal {
    int16_t  offset;
    uint32_t  expected_res;
  };

  struct TestCaseBal tc[] = {
    // offset, expected_res
    {       4,      1 },
  };

  size_t nr_test_cases = sizeof(tc) / sizeof(TestCaseBal);
  for (size_t i = 0; i < nr_test_cases; ++i) {
    CHECK_EQ(tc[i].expected_res, run_bal(tc[i].offset));
  }
}


TEST(Trampoline) {
  // Private member of Assembler class.
  static const int kMaxBranchOffset = (1 << (18 - 1)) - 1;

  CcTest::InitializeVM();
  Isolate* isolate = CcTest::i_isolate();
  HandleScope scope(isolate);

  MacroAssembler assm(isolate, nullptr, 0,
                      v8::internal::CodeObjectRequired::kYes);
  Label done;
  size_t nr_calls = kMaxBranchOffset / (2 * Instruction::kInstrSize) + 2;

  for (size_t i = 0; i < nr_calls; ++i) {
    __ BranchShort(&done, eq, a0, Operand(a1));
  }
  __ bind(&done);
  __ Ret(USE_DELAY_SLOT);
  __ mov(v0, zero_reg);

  CodeDesc desc;
  assm.GetCode(isolate, &desc);
  Handle<Code> code =
      isolate->factory()->NewCode(desc, Code::STUB, Handle<Code>());
  auto f = GeneratedCode<F2>::FromCode(*code);

  int32_t res = reinterpret_cast<int32_t>(f.Call(42, 42, 0, 0, 0));
  CHECK_EQ(0, res);
}

template <class T>
struct TestCaseMaddMsub {
  T fr, fs, ft, fd_add, fd_sub;
};

template <typename T, typename F>
void helper_madd_msub_maddf_msubf(F func) {
  CcTest::InitializeVM();
  Isolate* isolate = CcTest::i_isolate();
  HandleScope scope(isolate);
  MacroAssembler assm(isolate, nullptr, 0,
                      v8::internal::CodeObjectRequired::kYes);

  T x = std::sqrt(static_cast<T>(2.0));
  T y = std::sqrt(static_cast<T>(3.0));
  T z = std::sqrt(static_cast<T>(5.0));
  T x2 = 11.11, y2 = 22.22, z2 = 33.33;
  TestCaseMaddMsub<T> test_cases[] = {
      {x, y, z, 0.0, 0.0},
      {x, y, -z, 0.0, 0.0},
      {x, -y, z, 0.0, 0.0},
      {x, -y, -z, 0.0, 0.0},
      {-x, y, z, 0.0, 0.0},
      {-x, y, -z, 0.0, 0.0},
      {-x, -y, z, 0.0, 0.0},
      {-x, -y, -z, 0.0, 0.0},
      {-3.14, 0.2345, -123.000056, 0.0, 0.0},
      {7.3, -23.257, -357.1357, 0.0, 0.0},
      {x2, y2, z2, 0.0, 0.0},
      {x2, y2, -z2, 0.0, 0.0},
      {x2, -y2, z2, 0.0, 0.0},
      {x2, -y2, -z2, 0.0, 0.0},
      {-x2, y2, z2, 0.0, 0.0},
      {-x2, y2, -z2, 0.0, 0.0},
      {-x2, -y2, z2, 0.0, 0.0},
      {-x2, -y2, -z2, 0.0, 0.0},
  };

  if (std::is_same<T, float>::value) {
    __ lwc1(f4, MemOperand(a0, offsetof(TestCaseMaddMsub<T>, fr)));
    __ lwc1(f6, MemOperand(a0, offsetof(TestCaseMaddMsub<T>, fs)));
    __ lwc1(f8, MemOperand(a0, offsetof(TestCaseMaddMsub<T>, ft)));
    __ lwc1(f16, MemOperand(a0, offsetof(TestCaseMaddMsub<T>, fr)));
  } else if (std::is_same<T, double>::value) {
    __ Ldc1(f4, MemOperand(a0, offsetof(TestCaseMaddMsub<T>, fr)));
    __ Ldc1(f6, MemOperand(a0, offsetof(TestCaseMaddMsub<T>, fs)));
    __ Ldc1(f8, MemOperand(a0, offsetof(TestCaseMaddMsub<T>, ft)));
    __ Ldc1(f16, MemOperand(a0, offsetof(TestCaseMaddMsub<T>, fr)));
  } else {
    UNREACHABLE();
  }

  func(assm);

  __ jr(ra);
  __ nop();

  CodeDesc desc;
  assm.GetCode(isolate, &desc);
  Handle<Code> code =
      isolate->factory()->NewCode(desc, Code::STUB, Handle<Code>());
  auto f = GeneratedCode<F3>::FromCode(*code);

  const size_t kTableLength = sizeof(test_cases) / sizeof(TestCaseMaddMsub<T>);
  TestCaseMaddMsub<T> tc;
  for (size_t i = 0; i < kTableLength; i++) {
    tc.fr = test_cases[i].fr;
    tc.fs = test_cases[i].fs;
    tc.ft = test_cases[i].ft;

    (f.Call(&tc, 0, 0, 0, 0));

    T res_add = 0;
    T res_sub = 0;
    if (IsMipsArchVariant(kMips32r2)) {
      res_add = (tc.fs * tc.ft) + tc.fr;
      res_sub = (tc.fs * tc.ft) - tc.fr;
    } else if (IsMipsArchVariant(kMips32r6)) {
      res_add = std::fma(tc.fs, tc.ft, tc.fr);
      res_sub = std::fma(-tc.fs, tc.ft, tc.fr);
    } else {
      UNREACHABLE();
    }

    CHECK_EQ(tc.fd_add, res_add);
    CHECK_EQ(tc.fd_sub, res_sub);
  }
}

TEST(madd_msub_s) {
  if (!IsMipsArchVariant(kMips32r2)) return;
  helper_madd_msub_maddf_msubf<float>([](MacroAssembler& assm) {
    __ madd_s(f10, f4, f6, f8);
    __ swc1(f10, MemOperand(a0, offsetof(TestCaseMaddMsub<float>, fd_add)));
    __ msub_s(f16, f4, f6, f8);
    __ swc1(f16, MemOperand(a0, offsetof(TestCaseMaddMsub<float>, fd_sub)));
  });
}

TEST(madd_msub_d) {
  if (!IsMipsArchVariant(kMips32r2)) return;
  helper_madd_msub_maddf_msubf<double>([](MacroAssembler& assm) {
    __ madd_d(f10, f4, f6, f8);
    __ Sdc1(f10, MemOperand(a0, offsetof(TestCaseMaddMsub<double>, fd_add)));
    __ msub_d(f16, f4, f6, f8);
    __ Sdc1(f16, MemOperand(a0, offsetof(TestCaseMaddMsub<double>, fd_sub)));
  });
}

TEST(maddf_msubf_s) {
  if (!IsMipsArchVariant(kMips32r6)) return;
  helper_madd_msub_maddf_msubf<float>([](MacroAssembler& assm) {
    __ maddf_s(f4, f6, f8);
    __ swc1(f4, MemOperand(a0, offsetof(TestCaseMaddMsub<float>, fd_add)));
    __ msubf_s(f16, f6, f8);
    __ swc1(f16, MemOperand(a0, offsetof(TestCaseMaddMsub<float>, fd_sub)));
  });
}

TEST(maddf_msubf_d) {
  if (!IsMipsArchVariant(kMips32r6)) return;
  helper_madd_msub_maddf_msubf<double>([](MacroAssembler& assm) {
    __ maddf_d(f4, f6, f8);
    __ Sdc1(f4, MemOperand(a0, offsetof(TestCaseMaddMsub<double>, fd_add)));
    __ msubf_d(f16, f6, f8);
    __ Sdc1(f16, MemOperand(a0, offsetof(TestCaseMaddMsub<double>, fd_sub)));
  });
}

uint32_t run_Subu(uint32_t imm, int32_t num_instr) {
  Isolate* isolate = CcTest::i_isolate();
  HandleScope scope(isolate);

<<<<<<< HEAD
  MacroAssembler assm(isolate, NULL, 0, v8::internal::CodeObjectRequired::kYes);
=======
  MacroAssembler assm(isolate, nullptr, 0,
                      v8::internal::CodeObjectRequired::kYes);
>>>>>>> 84bd6f3c

  Label code_start;
  __ bind(&code_start);
  __ Subu(v0, zero_reg, imm);
  CHECK_EQ(assm.SizeOfCodeGeneratedSince(&code_start),
           num_instr * Assembler::kInstrSize);
  __ jr(ra);
  __ nop();

  CodeDesc desc;
<<<<<<< HEAD
  assm.GetCode(&desc);
  Handle<Code> code = isolate->factory()->NewCode(
      desc, Code::ComputeFlags(Code::STUB), Handle<Code>());
  F2 f = FUNCTION_CAST<F2>(code->entry());

  uint32_t res = reinterpret_cast<uint32_t>(
      CALL_GENERATED_CODE(isolate, f, 0, 0, 0, 0, 0));
=======
  assm.GetCode(isolate, &desc);
  Handle<Code> code =
      isolate->factory()->NewCode(desc, Code::STUB, Handle<Code>());
  auto f = GeneratedCode<F2>::FromCode(*code);

  uint32_t res = reinterpret_cast<uint32_t>(f.Call(0, 0, 0, 0, 0));
>>>>>>> 84bd6f3c

  return res;
}

TEST(Subu) {
  CcTest::InitializeVM();

  // Test Subu macro-instruction for min_int16 and max_int16 border cases.
  // For subtracting int16 immediate values we use addiu.

  struct TestCaseSubu {
    uint32_t imm;
    uint32_t expected_res;
    int32_t num_instr;
  };

  // We call Subu(v0, zero_reg, imm) to test cases listed below.
  // 0 - imm = expected_res
  struct TestCaseSubu tc[] = {
      //    imm, expected_res, num_instr
<<<<<<< HEAD
      {0xffff8000, 0x00008000, 2},  // min_int16
=======
      {0xFFFF8000, 0x8000, 2},  // min_int16
>>>>>>> 84bd6f3c
      // Generates ori + addu
      // We can't have just addiu because -min_int16 > max_int16 so use
      // register. We can load min_int16 to at register with addiu and then
      // subtract at with subu, but now we use ori + addu because -min_int16 can
      // be loaded using ori.
<<<<<<< HEAD
      {0x8000, 0xffff8000, 1},  // max_int16 + 1
      // Generates addiu
      // max_int16 + 1 is not int16 but -(max_int16 + 1) is, just use addiu.
      {0xffff7fff, 0x8001, 2},  // min_int16 - 1
=======
      {0x8000, 0xFFFF8000, 1},  // max_int16 + 1
      // Generates addiu
      // max_int16 + 1 is not int16 but -(max_int16 + 1) is, just use addiu.
      {0xFFFF7FFF, 0x8001, 2},  // min_int16 - 1
>>>>>>> 84bd6f3c
      // Generates ori + addu
      // To load this value to at we need two instructions and another one to
      // subtract, lui + ori + subu. But we can load -value to at using just
      // ori and then add at register with addu.
<<<<<<< HEAD
      {0x8001, 0xffff7fff, 2},  // max_int16 + 2
      // Generates ori + subu
      // Not int16 but is uint16, load value to at with ori and subtract with
      // subu.
      {0x00010000, 0xffff0000, 2},
      // Generates lui + subu
      // Load value using lui to at and subtract with subu.
      {0x00010001, 0xfffeffff, 3},
=======
      {0x8001, 0xFFFF7FFF, 2},  // max_int16 + 2
      // Generates ori + subu
      // Not int16 but is uint16, load value to at with ori and subtract with
      // subu.
      {0x00010000, 0xFFFF0000, 2},
      // Generates lui + subu
      // Load value using lui to at and subtract with subu.
      {0x00010001, 0xFFFEFFFF, 3},
>>>>>>> 84bd6f3c
      // Generates lui + ori + subu
      // We have to generate three instructions in this case.
  };

  size_t nr_test_cases = sizeof(tc) / sizeof(TestCaseSubu);
  for (size_t i = 0; i < nr_test_cases; ++i) {
    CHECK_EQ(tc[i].expected_res, run_Subu(tc[i].imm, tc[i].num_instr));
  }
}

<<<<<<< HEAD
#undef __
=======
TEST(MSA_fill_copy) {
  CcTest::InitializeVM();
  Isolate* isolate = CcTest::i_isolate();
  HandleScope scope(isolate);

  typedef struct {
    uint32_t u8;
    uint32_t u16;
    uint32_t u32;
    uint32_t s8;
    uint32_t s16;
    uint32_t s32;
  } T;
  T t;

  MacroAssembler assm(isolate, nullptr, 0,
                      v8::internal::CodeObjectRequired::kYes);
  if (!IsMipsArchVariant(kMips32r6) || !CpuFeatures::IsSupported(MIPS_SIMD))
    return;

  {
    CpuFeatureScope fscope(&assm, MIPS_SIMD);

    __ li(t0, 0xA512B683);

    __ fill_b(w0, t0);
    __ fill_h(w2, t0);
    __ fill_w(w4, t0);
    __ copy_u_b(t1, w0, 11);
    __ sw(t1, MemOperand(a0, offsetof(T, u8)));
    __ copy_u_h(t1, w2, 6);
    __ sw(t1, MemOperand(a0, offsetof(T, u16)));
    __ copy_u_w(t1, w4, 3);
    __ sw(t1, MemOperand(a0, offsetof(T, u32)));

    __ copy_s_b(t1, w0, 8);
    __ sw(t1, MemOperand(a0, offsetof(T, s8)));
    __ copy_s_h(t1, w2, 5);
    __ sw(t1, MemOperand(a0, offsetof(T, s16)));
    __ copy_s_w(t1, w4, 1);
    __ sw(t1, MemOperand(a0, offsetof(T, s32)));

    __ jr(ra);
    __ nop();
  }

  CodeDesc desc;
  assm.GetCode(isolate, &desc);
  Handle<Code> code =
      isolate->factory()->NewCode(desc, Code::STUB, Handle<Code>());
#ifdef OBJECT_PRINT
  code->Print(std::cout);
#endif
  auto f = GeneratedCode<F3>::FromCode(*code);

  f.Call(&t, 0, 0, 0, 0);

  CHECK_EQ(0x83u, t.u8);
  CHECK_EQ(0xB683u, t.u16);
  CHECK_EQ(0xA512B683u, t.u32);
  CHECK_EQ(0xFFFFFF83u, t.s8);
  CHECK_EQ(0xFFFFB683u, t.s16);
  CHECK_EQ(0xA512B683u, t.s32);
}

TEST(MSA_fill_copy_2) {
  // Similar to MSA_fill_copy test, but also check overlaping between MSA and
  // FPU registers with same numbers
  CcTest::InitializeVM();
  Isolate* isolate = CcTest::i_isolate();
  HandleScope scope(isolate);

  typedef struct {
    uint32_t w0;
    uint32_t w1;
    uint32_t w2;
    uint32_t w3;
  } T;
  T t[2];

  MacroAssembler assm(isolate, nullptr, 0,
                      v8::internal::CodeObjectRequired::kYes);
  if (!IsMipsArchVariant(kMips32r6) || !CpuFeatures::IsSupported(MIPS_SIMD))
    return;

  {
    CpuFeatureScope fscope(&assm, MIPS_SIMD);

    __ li(t0, 0xAAAAAAAA);
    __ li(t1, 0x55555555);

    __ fill_w(w0, t0);
    __ fill_w(w2, t0);

    __ FmoveLow(f0, t1);
    __ FmoveHigh(f2, t1);

#define STORE_MSA_REG(w_reg, base, scratch)          \
  __ copy_u_w(scratch, w_reg, 0);                    \
  __ sw(scratch, MemOperand(base, offsetof(T, w0))); \
  __ copy_u_w(scratch, w_reg, 1);                    \
  __ sw(scratch, MemOperand(base, offsetof(T, w1))); \
  __ copy_u_w(scratch, w_reg, 2);                    \
  __ sw(scratch, MemOperand(base, offsetof(T, w2))); \
  __ copy_u_w(scratch, w_reg, 3);                    \
  __ sw(scratch, MemOperand(base, offsetof(T, w3)));

    STORE_MSA_REG(w0, a0, t2)
    STORE_MSA_REG(w2, a1, t2)
#undef STORE_MSA_REG

    __ jr(ra);
    __ nop();
  }

  CodeDesc desc;
  assm.GetCode(isolate, &desc);
  Handle<Code> code =
      isolate->factory()->NewCode(desc, Code::STUB, Handle<Code>());
#ifdef OBJECT_PRINT
  code->Print(std::cout);
#endif
  auto f = GeneratedCode<F4>::FromCode(*code);

  f.Call(&t[0], &t[1], 0, 0, 0);

  CHECK_EQ(0x55555555, t[0].w0);
  CHECK_EQ(0xAAAAAAAA, t[0].w1);
  CHECK_EQ(0xAAAAAAAA, t[0].w2);
  CHECK_EQ(0xAAAAAAAA, t[0].w3);
  CHECK_EQ(0xAAAAAAAA, t[1].w0);
  CHECK_EQ(0x55555555, t[1].w1);
  CHECK_EQ(0xAAAAAAAA, t[1].w2);
  CHECK_EQ(0xAAAAAAAA, t[1].w3);
}

TEST(MSA_fill_copy_3) {
  // Similar to MSA_fill_copy test, but also check overlaping between MSA and
  // FPU registers with same numbers
  CcTest::InitializeVM();
  Isolate* isolate = CcTest::i_isolate();
  HandleScope scope(isolate);

  typedef struct {
    uint64_t d0;
    uint64_t d1;
  } T;
  T t[2];

  MacroAssembler assm(isolate, nullptr, 0,
                      v8::internal::CodeObjectRequired::kYes);
  if (!IsMipsArchVariant(kMips32r6) || !CpuFeatures::IsSupported(MIPS_SIMD))
    return;

  {
    CpuFeatureScope fscope(&assm, MIPS_SIMD);

    __ li(t0, 0xAAAAAAAA);
    __ li(t1, 0x55555555);

    __ Move(f0, t0, t0);
    __ Move(f2, t0, t0);

    __ fill_w(w0, t1);
    __ fill_w(w2, t1);

    __ Sdc1(f0, MemOperand(a0, offsetof(T, d0)));
    __ Sdc1(f2, MemOperand(a1, offsetof(T, d0)));

    __ jr(ra);
    __ nop();
  }

  CodeDesc desc;
  assm.GetCode(isolate, &desc);
  Handle<Code> code =
      isolate->factory()->NewCode(desc, Code::STUB, Handle<Code>());
#ifdef OBJECT_PRINT
  code->Print(std::cout);
#endif
  auto f = GeneratedCode<F4>::FromCode(*code);

  f.Call(&t[0], &t[1], 0, 0, 0);

  CHECK_EQ(0x5555555555555555, t[0].d0);
  CHECK_EQ(0x5555555555555555, t[1].d0);
}

template <typename T>
void run_msa_insert(int32_t rs_value, int n, msa_reg_t* w) {
  Isolate* isolate = CcTest::i_isolate();
  HandleScope scope(isolate);

  MacroAssembler assm(isolate, nullptr, 0,
                      v8::internal::CodeObjectRequired::kYes);
  CpuFeatureScope fscope(&assm, MIPS_SIMD);

  __ li(t0, -1);
  __ li(t1, rs_value);
  __ fill_w(w0, t0);

  if (std::is_same<T, int8_t>::value) {
    DCHECK_LT(n, 16);
    __ insert_b(w0, n, t1);
  } else if (std::is_same<T, int16_t>::value) {
    DCHECK_LT(n, 8);
    __ insert_h(w0, n, t1);
  } else if (std::is_same<T, int32_t>::value) {
    DCHECK_LT(n, 4);
    __ insert_w(w0, n, t1);
  } else {
    UNREACHABLE();
  }

  store_elements_of_vector(assm, w0, a0);

  __ jr(ra);
  __ nop();

  CodeDesc desc;
  assm.GetCode(isolate, &desc);
  Handle<Code> code =
      isolate->factory()->NewCode(desc, Code::STUB, Handle<Code>());
#ifdef OBJECT_PRINT
  code->Print(std::cout);
#endif
  auto f = GeneratedCode<F3>::FromCode(*code);

  (f.Call(w, 0, 0, 0, 0));
}

TEST(MSA_insert) {
  if (!IsMipsArchVariant(kMips32r6) || !CpuFeatures::IsSupported(MIPS_SIMD))
    return;

  CcTest::InitializeVM();

  struct TestCaseInsert {
    uint32_t input;
    int n;
    uint64_t exp_res_lo;
    uint64_t exp_res_hi;
  };

  struct TestCaseInsert tc_b[] = {
      // input, n,        exp_res_lo,          exp_res_hi
      {0xA2, 13, 0xFFFFFFFFFFFFFFFFu, 0xFFFFA2FFFFFFFFFFu},
      {0x73, 10, 0xFFFFFFFFFFFFFFFFu, 0xFFFFFFFFFF73FFFFu},
      {0x3494, 5, 0xFFFF94FFFFFFFFFFu, 0xFFFFFFFFFFFFFFFFu},
      {0xA6B8, 1, 0xFFFFFFFFFFFFB8FFu, 0xFFFFFFFFFFFFFFFFu}};

  for (size_t i = 0; i < sizeof(tc_b) / sizeof(TestCaseInsert); ++i) {
    msa_reg_t res;
    run_msa_insert<int8_t>(tc_b[i].input, tc_b[i].n, &res);
    CHECK_EQ(tc_b[i].exp_res_lo, res.d[0]);
    CHECK_EQ(tc_b[i].exp_res_hi, res.d[1]);
  }

  struct TestCaseInsert tc_h[] = {
      // input, n,         exp_res_lo,          exp_res_hi
      {0x85A2, 7, 0xFFFFFFFFFFFFFFFFu, 0x85A2FFFFFFFFFFFFu},
      {0xE873, 5, 0xFFFFFFFFFFFFFFFFu, 0xFFFFFFFFE873FFFFu},
      {0x3494, 3, 0x3494FFFFFFFFFFFFu, 0xFFFFFFFFFFFFFFFFu},
      {0xA6B8, 1, 0xFFFFFFFFA6B8FFFFu, 0xFFFFFFFFFFFFFFFFu}};

  for (size_t i = 0; i < sizeof(tc_h) / sizeof(TestCaseInsert); ++i) {
    msa_reg_t res;
    run_msa_insert<int16_t>(tc_h[i].input, tc_h[i].n, &res);
    CHECK_EQ(tc_h[i].exp_res_lo, res.d[0]);
    CHECK_EQ(tc_h[i].exp_res_hi, res.d[1]);
  }

  struct TestCaseInsert tc_w[] = {
      // input,     n,          exp_res_lo,          exp_res_hi
      {0xD2F085A2u, 3, 0xFFFFFFFFFFFFFFFFu, 0xD2F085A2FFFFFFFFu},
      {0x4567E873u, 2, 0xFFFFFFFFFFFFFFFFu, 0xFFFFFFFF4567E873u},
      {0xACDB3494u, 1, 0xACDB3494FFFFFFFFu, 0xFFFFFFFFFFFFFFFFu},
      {0x89ABA6B8u, 0, 0xFFFFFFFF89ABA6B8u, 0xFFFFFFFFFFFFFFFFu}};

  for (size_t i = 0; i < sizeof(tc_w) / sizeof(TestCaseInsert); ++i) {
    msa_reg_t res;
    run_msa_insert<int32_t>(tc_w[i].input, tc_w[i].n, &res);
    CHECK_EQ(tc_w[i].exp_res_lo, res.d[0]);
    CHECK_EQ(tc_w[i].exp_res_hi, res.d[1]);
  }
}

TEST(MSA_move_v) {
  if (!IsMipsArchVariant(kMips32r6) || !CpuFeatures::IsSupported(MIPS_SIMD))
    return;
  CcTest::InitializeVM();
  Isolate* isolate = CcTest::i_isolate();
  HandleScope scope(isolate);

  typedef struct {
    uint64_t ws_lo;
    uint64_t ws_hi;
    uint64_t wd_lo;
    uint64_t wd_hi;
  } T;
  T t[] = {{0x20B9CC4F1A83E0C5, 0xA27E1B5F2F5BB18A, 0x1E86678B52F8E1FF,
            0x706E51290AC76FB9},
           {0x4414AED7883FFD18, 0x047D183A06B67016, 0x4EF258CF8D822870,
            0x2686B73484C2E843},
           {0xD38FF9D048884FFC, 0x6DC63A57C0943CA7, 0x8520CA2F3E97C426,
            0xA9913868FB819C59}};

  for (unsigned i = 0; i < arraysize(t); ++i) {
    MacroAssembler assm(isolate, nullptr, 0,
                        v8::internal::CodeObjectRequired::kYes);
    CpuFeatureScope fscope(&assm, MIPS_SIMD);

    load_elements_of_vector(assm, &t[i].ws_lo, w0, t0, t1);
    load_elements_of_vector(assm, &t[i].wd_lo, w2, t0, t1);
    __ move_v(w2, w0);
    store_elements_of_vector(assm, w2, a0);

    __ jr(ra);
    __ nop();

    CodeDesc desc;
    assm.GetCode(isolate, &desc);
    Handle<Code> code =
        isolate->factory()->NewCode(desc, Code::STUB, Handle<Code>());
#ifdef OBJECT_PRINT
    code->Print(std::cout);
#endif
    auto f = GeneratedCode<F3>::FromCode(*code);
    (f.Call(&t[i].wd_lo, 0, 0, 0, 0));
    CHECK_EQ(t[i].ws_lo, t[i].wd_lo);
    CHECK_EQ(t[i].ws_hi, t[i].wd_hi);
  }
}

template <typename ExpectFunc, typename OperFunc>
void run_msa_sldi(OperFunc GenerateOperation,
                  ExpectFunc GenerateExpectedResult) {
  Isolate* isolate = CcTest::i_isolate();
  HandleScope scope(isolate);

  typedef struct {
    uint64_t ws_lo;
    uint64_t ws_hi;
    uint64_t wd_lo;
    uint64_t wd_hi;
  } T;
  T t[] = {{0x20B9CC4F1A83E0C5, 0xA27E1B5F2F5BB18A, 0x1E86678B52F8E1FF,
            0x706E51290AC76FB9},
           {0x4414AED7883FFD18, 0x047D183A06B67016, 0x4EF258CF8D822870,
            0x2686B73484C2E843},
           {0xD38FF9D048884FFC, 0x6DC63A57C0943CA7, 0x8520CA2F3E97C426,
            0xA9913868FB819C59}};
  uint64_t res[2];

  for (unsigned i = 0; i < arraysize(t); ++i) {
    MacroAssembler assm(isolate, nullptr, 0,
                        v8::internal::CodeObjectRequired::kYes);
    CpuFeatureScope fscope(&assm, MIPS_SIMD);
    load_elements_of_vector(assm, &t[i].ws_lo, w0, t0, t1);
    load_elements_of_vector(assm, &t[i].wd_lo, w2, t0, t1);
    GenerateOperation(assm);
    store_elements_of_vector(assm, w2, a0);

    __ jr(ra);
    __ nop();

    CodeDesc desc;
    assm.GetCode(isolate, &desc);
    Handle<Code> code =
        isolate->factory()->NewCode(desc, Code::STUB, Handle<Code>());
#ifdef OBJECT_PRINT
    code->Print(std::cout);
#endif
    auto f = GeneratedCode<F3>::FromCode(*code);
    (f.Call(&res[0], 0, 0, 0, 0));
    GenerateExpectedResult(reinterpret_cast<uint8_t*>(&t[i].ws_lo),
                           reinterpret_cast<uint8_t*>(&t[i].wd_lo));
    CHECK_EQ(res[0], t[i].wd_lo);
    CHECK_EQ(res[1], t[i].wd_hi);
  }
}

TEST(MSA_sldi) {
  if (!IsMipsArchVariant(kMips32r6) || !CpuFeatures::IsSupported(MIPS_SIMD))
    return;
  CcTest::InitializeVM();

#define SLDI_DF(s, k)                \
  uint8_t v[32];                     \
  for (unsigned i = 0; i < s; i++) { \
    v[i] = ws[s * k + i];            \
    v[i + s] = wd[s * k + i];        \
  }                                  \
  for (unsigned i = 0; i < s; i++) { \
    wd[s * k + i] = v[i + n];        \
  }

  for (int n = 0; n < 16; ++n) {
    run_msa_sldi([n](MacroAssembler& assm) { __ sldi_b(w2, w0, n); },
                 [n](uint8_t* ws, uint8_t* wd) {
                   SLDI_DF(kMSARegSize / sizeof(int8_t) / kBitsPerByte, 0)
                 });
  }

  for (int n = 0; n < 8; ++n) {
    run_msa_sldi([n](MacroAssembler& assm) { __ sldi_h(w2, w0, n); },
                 [n](uint8_t* ws, uint8_t* wd) {
                   for (int k = 0; k < 2; ++k) {
                     SLDI_DF(kMSARegSize / sizeof(int16_t) / kBitsPerByte, k)
                   }
                 });
  }

  for (int n = 0; n < 4; ++n) {
    run_msa_sldi([n](MacroAssembler& assm) { __ sldi_w(w2, w0, n); },
                 [n](uint8_t* ws, uint8_t* wd) {
                   for (int k = 0; k < 4; ++k) {
                     SLDI_DF(kMSARegSize / sizeof(int32_t) / kBitsPerByte, k)
                   }
                 });
  }

  for (int n = 0; n < 2; ++n) {
    run_msa_sldi([n](MacroAssembler& assm) { __ sldi_d(w2, w0, n); },
                 [n](uint8_t* ws, uint8_t* wd) {
                   for (int k = 0; k < 8; ++k) {
                     SLDI_DF(kMSARegSize / sizeof(int64_t) / kBitsPerByte, k)
                   }
                 });
  }
#undef SLDI_DF
}

void run_msa_ctc_cfc(uint32_t value) {
  Isolate* isolate = CcTest::i_isolate();
  HandleScope scope(isolate);

  MacroAssembler assm(isolate, nullptr, 0,
                      v8::internal::CodeObjectRequired::kYes);
  CpuFeatureScope fscope(&assm, MIPS_SIMD);

  MSAControlRegister msareg = {kMSACSRRegister};
  __ li(t0, value);
  __ li(t2, 0);
  __ cfcmsa(t1, msareg);
  __ ctcmsa(msareg, t0);
  __ cfcmsa(t2, msareg);
  __ ctcmsa(msareg, t1);
  __ sw(t2, MemOperand(a0, 0));
  __ jr(ra);
  __ nop();

  CodeDesc desc;
  assm.GetCode(isolate, &desc);
  Handle<Code> code =
      isolate->factory()->NewCode(desc, Code::STUB, Handle<Code>());
#ifdef OBJECT_PRINT
  code->Print(std::cout);
#endif
  auto f = GeneratedCode<F3>::FromCode(*code);

  uint32_t res;
  (f.Call(&res, 0, 0, 0, 0));

  CHECK_EQ(value & 0x0167FFFF, res);
}

TEST(MSA_cfc_ctc) {
  if (!IsMipsArchVariant(kMips32r6) || !CpuFeatures::IsSupported(MIPS_SIMD))
    return;

  CcTest::InitializeVM();

  const uint32_t mask_without_cause = 0xFF9C0FFF;
  const uint32_t mask_always_zero = 0x0167FFFF;
  const uint32_t mask_enables = 0x00000F80;
  uint32_t test_case[] = {0x2D5EDE31, 0x07955425, 0x15B7DBE3, 0x2BF8BC37,
                          0xE6AAE923, 0x24D0F68D, 0x41AFA84C, 0x2D6BF64F,
                          0x925014BD, 0x4DBA7E61};
  for (unsigned i = 0; i < arraysize(test_case); i++) {
    // Setting enable bits and corresponding cause bits could result in
    // exception raised and this prevents that from happening
    test_case[i] = (~test_case[i] & mask_enables) << 5 |
                   (test_case[i] & mask_without_cause);
    run_msa_ctc_cfc(test_case[i] & mask_always_zero);
  }
}

struct ExpResShf {
  uint8_t i8;
  uint64_t lo;
  uint64_t hi;
};

void run_msa_i8(SecondaryField opcode, uint64_t ws_lo, uint64_t ws_hi,
                uint8_t i8) {
  Isolate* isolate = CcTest::i_isolate();
  HandleScope scope(isolate);

  MacroAssembler assm(isolate, nullptr, 0,
                      v8::internal::CodeObjectRequired::kYes);
  CpuFeatureScope fscope(&assm, MIPS_SIMD);
  msa_reg_t res;
  uint64_t wd_lo = 0xF35862E13E38F8B0;
  uint64_t wd_hi = 0x4F41FFDEF2BFE636;

#define LOAD_W_REG(lo, hi, w_reg)                            \
  __ li(t0, static_cast<uint32_t>(lo & 0xFFFFFFFF));         \
  __ li(t1, static_cast<uint32_t>((lo >> 32) & 0xFFFFFFFF)); \
  __ insert_w(w_reg, 0, t0);                                 \
  __ insert_w(w_reg, 1, t1);                                 \
  __ li(t0, static_cast<uint32_t>(hi & 0xFFFFFFFF));         \
  __ li(t1, static_cast<uint32_t>((hi >> 32) & 0xFFFFFFFF)); \
  __ insert_w(w_reg, 2, t0);                                 \
  __ insert_w(w_reg, 3, t1);

  LOAD_W_REG(ws_lo, ws_hi, w0)

  switch (opcode) {
    case ANDI_B:
      __ andi_b(w2, w0, i8);
      break;
    case ORI_B:
      __ ori_b(w2, w0, i8);
      break;
    case NORI_B:
      __ nori_b(w2, w0, i8);
      break;
    case XORI_B:
      __ xori_b(w2, w0, i8);
      break;
    case BMNZI_B:
      LOAD_W_REG(wd_lo, wd_hi, w2);
      __ bmnzi_b(w2, w0, i8);
      break;
    case BMZI_B:
      LOAD_W_REG(wd_lo, wd_hi, w2);
      __ bmzi_b(w2, w0, i8);
      break;
    case BSELI_B:
      LOAD_W_REG(wd_lo, wd_hi, w2);
      __ bseli_b(w2, w0, i8);
      break;
    case SHF_B:
      __ shf_b(w2, w0, i8);
      break;
    case SHF_H:
      __ shf_h(w2, w0, i8);
      break;
    case SHF_W:
      __ shf_w(w2, w0, i8);
      break;
    default:
      UNREACHABLE();
  }

  store_elements_of_vector(assm, w2, a0);

  __ jr(ra);
  __ nop();

#undef LOAD_W_REG

  CodeDesc desc;
  assm.GetCode(isolate, &desc);
  Handle<Code> code =
      isolate->factory()->NewCode(desc, Code::STUB, Handle<Code>());
#ifdef OBJECT_PRINT
  code->Print(std::cout);
#endif
  auto f = GeneratedCode<F3>::FromCode(*code);

  (f.Call(&res, 0, 0, 0, 0));

  uint64_t mask = i8 * 0x0101010101010101ull;
  switch (opcode) {
    case ANDI_B:
      CHECK_EQ(ws_lo & mask, res.d[0]);
      CHECK_EQ(ws_hi & mask, res.d[1]);
      break;
    case ORI_B:
      CHECK_EQ(ws_lo | mask, res.d[0]);
      CHECK_EQ(ws_hi | mask, res.d[1]);
      break;
    case NORI_B:
      CHECK_EQ(~(ws_lo | mask), res.d[0]);
      CHECK_EQ(~(ws_hi | mask), res.d[1]);
      break;
    case XORI_B:
      CHECK_EQ(ws_lo ^ mask, res.d[0]);
      CHECK_EQ(ws_hi ^ mask, res.d[1]);
      break;
    case BMNZI_B:
      CHECK_EQ((ws_lo & mask) | (wd_lo & ~mask), res.d[0]);
      CHECK_EQ((ws_hi & mask) | (wd_hi & ~mask), res.d[1]);
      break;
    case BMZI_B:
      CHECK_EQ((ws_lo & ~mask) | (wd_lo & mask), res.d[0]);
      CHECK_EQ((ws_hi & ~mask) | (wd_hi & mask), res.d[1]);
      break;
    case BSELI_B:
      CHECK_EQ((ws_lo & ~wd_lo) | (mask & wd_lo), res.d[0]);
      CHECK_EQ((ws_hi & ~wd_hi) | (mask & wd_hi), res.d[1]);
      break;
    case SHF_B: {
      struct ExpResShf exp_b[] = {
          // i8,              exp_lo,             exp_hi
          {0xFFu, 0x11111111B9B9B9B9, 0xF7F7F7F7C8C8C8C8},
          {0x0u, 0x62626262DFDFDFDF, 0xD6D6D6D6C8C8C8C8},
          {0xE4u, 0xF35862E13E38F8B0, 0x4F41FFDEF2BFE636},
          {0x1Bu, 0x1B756911C3D9A7B9, 0xAE94A5F79C8AEFC8},
          {0xB1u, 0x662B6253E8C4DF12, 0x0D3AD6803F8BC88B},
          {0x4Eu, 0x62E1F358F8B03E38, 0xFFDE4F41E636F2BF},
          {0x27u, 0x1B697511C3A7D9B9, 0xAEA594F79CEF8AC8}};
      for (size_t i = 0; i < sizeof(exp_b) / sizeof(ExpResShf); ++i) {
        if (exp_b[i].i8 == i8) {
          CHECK_EQ(exp_b[i].lo, res.d[0]);
          CHECK_EQ(exp_b[i].hi, res.d[1]);
        }
      }
    } break;
    case SHF_H: {
      struct ExpResShf exp_h[] = {
          //  i8,             exp_lo,             exp_hi
          {0xFFu, 0x1169116911691169, 0xF7A5F7A5F7A5F7A5},
          {0x0u, 0x12DF12DF12DF12DF, 0x8BC88BC88BC88BC8},
          {0xE4u, 0xF35862E13E38F8B0, 0x4F41FFDEF2BFE636},
          {0x1Bu, 0xD9C3B9A7751B1169, 0x8A9CC8EF94AEF7A5},
          {0xB1u, 0x53622B6612DFC4E8, 0x80D63A0D8BC88B3F},
          {0x4Eu, 0x3E38F8B0F35862E1, 0xF2BFE6364F41FFDE},
          {0x27u, 0xD9C3751BB9A71169, 0x8A9C94AEC8EFF7A5}};
      for (size_t i = 0; i < sizeof(exp_h) / sizeof(ExpResShf); ++i) {
        if (exp_h[i].i8 == i8) {
          CHECK_EQ(exp_h[i].lo, res.d[0]);
          CHECK_EQ(exp_h[i].hi, res.d[1]);
        }
      }
    } break;
    case SHF_W: {
      struct ExpResShf exp_w[] = {
          //  i8,             exp_lo,             exp_hi
          {0xFFu, 0xF7A594AEF7A594AE, 0xF7A594AEF7A594AE},
          {0x0u, 0xC4E812DFC4E812DF, 0xC4E812DFC4E812DF},
          {0xE4u, 0xF35862E13E38F8B0, 0x4F41FFDEF2BFE636},
          {0x1Bu, 0xC8EF8A9CF7A594AE, 0xB9A7D9C31169751B},
          {0xB1u, 0xC4E812DF2B665362, 0x8B3F8BC83A0D80D6},
          {0x4Eu, 0x4F41FFDEF2BFE636, 0xF35862E13E38F8B0},
          {0x27u, 0x1169751BF7A594AE, 0xB9A7D9C3C8EF8A9C}};
      for (size_t i = 0; i < sizeof(exp_w) / sizeof(ExpResShf); ++i) {
        if (exp_w[i].i8 == i8) {
          CHECK_EQ(exp_w[i].lo, res.d[0]);
          CHECK_EQ(exp_w[i].hi, res.d[1]);
        }
      }
    } break;
    default:
      UNREACHABLE();
  }
}

struct TestCaseMsaI8 {
  uint64_t input_lo;
  uint64_t input_hi;
  uint8_t i8;
};

TEST(MSA_andi_ori_nori_xori) {
  if (!IsMipsArchVariant(kMips32r6) || !CpuFeatures::IsSupported(MIPS_SIMD))
    return;

  CcTest::InitializeVM();

  struct TestCaseMsaI8 tc[] = {// input_lo,         input_hi,           i8
                               {0x1169751BB9A7D9C3, 0xF7A594AEC8EF8A9C, 0xFFu},
                               {0x2B665362C4E812DF, 0x3A0D80D68B3F8BC8, 0x0u},
                               {0x1169751BB9A7D9C3, 0xF7A594AEC8EF8A9C, 0x3Bu},
                               {0x2B665362C4E812DF, 0x3A0D80D68B3F8BC8, 0xD9u}};

  for (size_t i = 0; i < sizeof(tc) / sizeof(TestCaseMsaI8); ++i) {
    run_msa_i8(ANDI_B, tc[i].input_lo, tc[i].input_hi, tc[i].i8);
    run_msa_i8(ORI_B, tc[i].input_lo, tc[i].input_hi, tc[i].i8);
    run_msa_i8(NORI_B, tc[i].input_lo, tc[i].input_hi, tc[i].i8);
    run_msa_i8(XORI_B, tc[i].input_lo, tc[i].input_hi, tc[i].i8);
  }
}

TEST(MSA_bmnzi_bmzi_bseli) {
  if (!IsMipsArchVariant(kMips32r6) || !CpuFeatures::IsSupported(MIPS_SIMD))
    return;

  CcTest::InitializeVM();

  struct TestCaseMsaI8 tc[] = {//          input_lo,          input_hi,    i8
                               {0x1169751BB9A7D9C3, 0xF7A594AEC8EF8A9C, 0xFFu},
                               {0x2B665362C4E812DF, 0x3A0D80D68B3F8BC8, 0x0u},
                               {0x1169751BB9A7D9C3, 0xF7A594AEC8EF8A9C, 0x3Bu},
                               {0x2B665362C4E812DF, 0x3A0D80D68B3F8BC8, 0xD9u}};

  for (size_t i = 0; i < sizeof(tc) / sizeof(TestCaseMsaI8); ++i) {
    run_msa_i8(BMNZI_B, tc[i].input_lo, tc[i].input_hi, tc[i].i8);
    run_msa_i8(BMZI_B, tc[i].input_lo, tc[i].input_hi, tc[i].i8);
    run_msa_i8(BSELI_B, tc[i].input_lo, tc[i].input_hi, tc[i].i8);
  }
}

TEST(MSA_shf) {
  if (!IsMipsArchVariant(kMips32r6) || !CpuFeatures::IsSupported(MIPS_SIMD))
    return;

  CcTest::InitializeVM();

  struct TestCaseMsaI8 tc[] = {
      //          input_lo,           input_hi,    i8
      {0x1169751BB9A7D9C3, 0xF7A594AEC8EF8A9C, 0xFFu},  // 3333
      {0x2B665362C4E812DF, 0x3A0D80D68B3F8BC8, 0x0u},   // 0000
      {0xF35862E13E38F8B0, 0x4F41FFDEF2BFE636, 0xE4u},  // 3210
      {0x1169751BB9A7D9C3, 0xF7A594AEC8EF8A9C, 0x1Bu},  // 0123
      {0x2B665362C4E812DF, 0x3A0D80D68B3F8BC8, 0xB1u},  // 2301
      {0xF35862E13E38F8B0, 0x4F41FFDEF2BFE636, 0x4Eu},  // 1032
      {0x1169751BB9A7D9C3, 0xF7A594AEC8EF8A9C, 0x27u}   // 0213
  };

  for (size_t i = 0; i < sizeof(tc) / sizeof(TestCaseMsaI8); ++i) {
    run_msa_i8(SHF_B, tc[i].input_lo, tc[i].input_hi, tc[i].i8);
    run_msa_i8(SHF_H, tc[i].input_lo, tc[i].input_hi, tc[i].i8);
    run_msa_i8(SHF_W, tc[i].input_lo, tc[i].input_hi, tc[i].i8);
  }
}

uint32_t run_Ins(uint32_t imm, uint32_t source, uint16_t pos, uint16_t size) {
  Isolate* isolate = CcTest::i_isolate();
  HandleScope scope(isolate);

  MacroAssembler assm(isolate, nullptr, 0,
                      v8::internal::CodeObjectRequired::kYes);

  __ li(v0, imm);
  __ li(t0, source);
  __ Ins(v0, t0, pos, size);
  __ jr(ra);
  __ nop();

  CodeDesc desc;
  assm.GetCode(isolate, &desc);
  Handle<Code> code =
      isolate->factory()->NewCode(desc, Code::STUB, Handle<Code>());
  auto f = GeneratedCode<F2>::FromCode(*code);

  uint32_t res = reinterpret_cast<uint32_t>(f.Call(0, 0, 0, 0, 0));

  return res;
}

TEST(Ins) {
  CcTest::InitializeVM();

  //       run_Ins(rt_value, rs_value, pos, size), expected_result
  CHECK_EQ(run_Ins(0x55555555, 0xABCDEF01, 31, 1), 0xD5555555);
  CHECK_EQ(run_Ins(0x55555555, 0xABCDEF02, 30, 2), 0x95555555);
  CHECK_EQ(run_Ins(0x01234567, 0xFABCDEFF, 0, 32), 0xFABCDEFF);

  // Results with positive sign.
  CHECK_EQ(run_Ins(0x55555550, 0x80000001, 0, 1), 0x55555551);
  CHECK_EQ(run_Ins(0x55555555, 0x40000001, 0, 32), 0x40000001);
  CHECK_EQ(run_Ins(0x55555555, 0x20000001, 1, 31), 0x40000003);
  CHECK_EQ(run_Ins(0x55555555, 0x80700001, 8, 24), 0x70000155);
  CHECK_EQ(run_Ins(0x55555555, 0x80007001, 16, 16), 0x70015555);
  CHECK_EQ(run_Ins(0x55555555, 0x80000071, 24, 8), 0x71555555);
  CHECK_EQ(run_Ins(0x75555555, 0x40000000, 31, 1), 0x75555555);

  // Results with negative sign.
  CHECK_EQ(run_Ins(0x85555550, 0x80000001, 0, 1), 0x85555551);
  CHECK_EQ(run_Ins(0x55555555, 0x80000001, 0, 32), 0x80000001);
  CHECK_EQ(run_Ins(0x55555555, 0x40000001, 1, 31), 0x80000003);
  CHECK_EQ(run_Ins(0x55555555, 0x80800001, 8, 24), 0x80000155);
  CHECK_EQ(run_Ins(0x55555555, 0x80008001, 16, 16), 0x80015555);
  CHECK_EQ(run_Ins(0x55555555, 0x80000081, 24, 8), 0x81555555);
  CHECK_EQ(run_Ins(0x75555555, 0x00000001, 31, 1), 0xF5555555);
}

uint32_t run_Ext(uint32_t source, uint16_t pos, uint16_t size) {
  Isolate* isolate = CcTest::i_isolate();
  HandleScope scope(isolate);

  MacroAssembler assm(isolate, nullptr, 0,
                      v8::internal::CodeObjectRequired::kYes);

  __ li(v0, 0xFFFFFFFF);
  __ li(t0, source);
  __ Ext(v0, t0, pos, size);
  __ jr(ra);
  __ nop();

  CodeDesc desc;
  assm.GetCode(isolate, &desc);
  Handle<Code> code =
      isolate->factory()->NewCode(desc, Code::STUB, Handle<Code>());
  auto f = GeneratedCode<F2>::FromCode(*code);

  uint32_t res = reinterpret_cast<uint32_t>(f.Call(0, 0, 0, 0, 0));

  return res;
}

TEST(Ext) {
  CcTest::InitializeVM();

  // Source values with negative sign.
  //       run_Ext(rs_value, pos, size), expected_result
  CHECK_EQ(run_Ext(0x80000001, 0, 1), 0x00000001);
  CHECK_EQ(run_Ext(0x80000001, 0, 32), 0x80000001);
  CHECK_EQ(run_Ext(0x80000002, 1, 31), 0x40000001);
  CHECK_EQ(run_Ext(0x80000100, 8, 24), 0x00800001);
  CHECK_EQ(run_Ext(0x80010000, 16, 16), 0x00008001);
  CHECK_EQ(run_Ext(0x81000000, 24, 8), 0x00000081);
  CHECK_EQ(run_Ext(0x80000000, 31, 1), 0x00000001);

  // Source values with positive sign.
  CHECK_EQ(run_Ext(0x00000001, 0, 1), 0x00000001);
  CHECK_EQ(run_Ext(0x40000001, 0, 32), 0x40000001);
  CHECK_EQ(run_Ext(0x40000002, 1, 31), 0x20000001);
  CHECK_EQ(run_Ext(0x40000100, 8, 24), 0x00400001);
  CHECK_EQ(run_Ext(0x40010000, 16, 16), 0x00004001);
  CHECK_EQ(run_Ext(0x41000000, 24, 8), 0x00000041);
  CHECK_EQ(run_Ext(0x40000000, 31, 1), 0x00000000);
}

struct TestCaseMsaI5 {
  uint64_t ws_lo;
  uint64_t ws_hi;
  uint32_t i5;
};

template <typename InstFunc, typename OperFunc>
void run_msa_i5(struct TestCaseMsaI5* input, bool i5_sign_ext,
                InstFunc GenerateI5InstructionFunc,
                OperFunc GenerateOperationFunc) {
  Isolate* isolate = CcTest::i_isolate();
  HandleScope scope(isolate);

  MacroAssembler assm(isolate, nullptr, 0,
                      v8::internal::CodeObjectRequired::kYes);
  CpuFeatureScope fscope(&assm, MIPS_SIMD);
  msa_reg_t res;
  int32_t i5 =
      i5_sign_ext ? static_cast<int32_t>(input->i5 << 27) >> 27 : input->i5;

  load_elements_of_vector(assm, &(input->ws_lo), w0, t0, t1);

  GenerateI5InstructionFunc(assm, i5);

  store_elements_of_vector(assm, w2, a0);

  __ jr(ra);
  __ nop();

  CodeDesc desc;
  assm.GetCode(isolate, &desc);
  Handle<Code> code =
      isolate->factory()->NewCode(desc, Code::STUB, Handle<Code>());
#ifdef OBJECT_PRINT
  code->Print(std::cout);
#endif
  auto f = GeneratedCode<F3>::FromCode(*code);

  (f.Call(&res, 0, 0, 0, 0));

  CHECK_EQ(GenerateOperationFunc(input->ws_lo, input->i5), res.d[0]);
  CHECK_EQ(GenerateOperationFunc(input->ws_hi, input->i5), res.d[1]);
}

TEST(MSA_addvi_subvi) {
  if (!IsMipsArchVariant(kMips32r6) || !CpuFeatures::IsSupported(MIPS_SIMD))
    return;

  CcTest::InitializeVM();

  struct TestCaseMsaI5 tc[] = {
      //             ws_lo,              ws_hi,         i5
      {0x1169751BB9A7D9C3, 0xF7A594AEC8EF8A9C, 0x0000001F},
      {0x2B665362C4E812DF, 0x3A0D80D68B3F8BC8, 0x0000000F},
      {0x1169751BB9A7D9C3, 0xF7A594AEC8EF8A9C, 0x00000005},
      {0x2B665362C4E812DF, 0x3A0D80D68B3F8BC8, 0x00000010},
      {0xFFAB807F807FFFCD, 0x7F23FF80FF567F80, 0x0000000F},
      {0x80FFEFFF7F12807F, 0x807F80FF7FDEFF78, 0x00000010}};

#define ADDVI_DF(lanes, mask)                               \
  uint64_t res = 0;                                         \
  for (int i = 0; i < lanes / 2; ++i) {                     \
    int shift = (kMSARegSize / lanes) * i;                  \
    res |= ((((ws >> shift) & mask) + i5) & mask) << shift; \
  }                                                         \
  return res

#define SUBVI_DF(lanes, mask)                               \
  uint64_t res = 0;                                         \
  for (int i = 0; i < lanes / 2; ++i) {                     \
    int shift = (kMSARegSize / lanes) * i;                  \
    res |= ((((ws >> shift) & mask) - i5) & mask) << shift; \
  }                                                         \
  return res

  for (size_t i = 0; i < sizeof(tc) / sizeof(TestCaseMsaI5); ++i) {
    run_msa_i5(
        &tc[i], false,
        [](MacroAssembler& assm, int32_t i5) { __ addvi_b(w2, w0, i5); },
        [](uint64_t ws, uint32_t i5) { ADDVI_DF(kMSALanesByte, UINT8_MAX); });

    run_msa_i5(
        &tc[i], false,
        [](MacroAssembler& assm, int32_t i5) { __ addvi_h(w2, w0, i5); },
        [](uint64_t ws, uint32_t i5) { ADDVI_DF(kMSALanesHalf, UINT16_MAX); });

    run_msa_i5(
        &tc[i], false,
        [](MacroAssembler& assm, int32_t i5) { __ addvi_w(w2, w0, i5); },
        [](uint64_t ws, uint32_t i5) { ADDVI_DF(kMSALanesWord, UINT32_MAX); });

    run_msa_i5(
        &tc[i], false,
        [](MacroAssembler& assm, int32_t i5) { __ addvi_d(w2, w0, i5); },
        [](uint64_t ws, uint32_t i5) { ADDVI_DF(kMSALanesDword, UINT64_MAX); });

    run_msa_i5(
        &tc[i], false,
        [](MacroAssembler& assm, int32_t i5) { __ subvi_b(w2, w0, i5); },
        [](uint64_t ws, uint32_t i5) { SUBVI_DF(kMSALanesByte, UINT8_MAX); });

    run_msa_i5(
        &tc[i], false,
        [](MacroAssembler& assm, int32_t i5) { __ subvi_h(w2, w0, i5); },
        [](uint64_t ws, uint32_t i5) { SUBVI_DF(kMSALanesHalf, UINT16_MAX); });

    run_msa_i5(
        &tc[i], false,
        [](MacroAssembler& assm, int32_t i5) { __ subvi_w(w2, w0, i5); },
        [](uint64_t ws, uint32_t i5) { SUBVI_DF(kMSALanesWord, UINT32_MAX); });

    run_msa_i5(
        &tc[i], false,
        [](MacroAssembler& assm, int32_t i5) { __ subvi_d(w2, w0, i5); },
        [](uint64_t ws, uint32_t i5) { SUBVI_DF(kMSALanesDword, UINT64_MAX); });
  }
#undef ADDVI_DF
#undef SUBVI_DF
}

TEST(MSA_maxi_mini) {
  if (!IsMipsArchVariant(kMips32r6) || !CpuFeatures::IsSupported(MIPS_SIMD))
    return;

  CcTest::InitializeVM();

  struct TestCaseMsaI5 tc[] = {
      // ws_lo, ws_hi, i5
      {0x7F80FF3480FF7F00, 0x8D7FFF80FF7F6780, 0x0000001F},
      {0x7F80FF3480FF7F00, 0x8D7FFF80FF7F6780, 0x0000000F},
      {0x7F80FF3480FF7F00, 0x8D7FFF80FF7F6780, 0x00000010},
      {0x80007FFF91DAFFFF, 0x7FFF8000FFFF5678, 0x0000001F},
      {0x80007FFF91DAFFFF, 0x7FFF8000FFFF5678, 0x0000000F},
      {0x80007FFF91DAFFFF, 0x7FFF8000FFFF5678, 0x00000010},
      {0x7FFFFFFF80000000, 0x12345678FFFFFFFF, 0x0000001F},
      {0x7FFFFFFF80000000, 0x12345678FFFFFFFF, 0x0000000F},
      {0x7FFFFFFF80000000, 0x12345678FFFFFFFF, 0x00000010},
      {0x1169751BB9A7D9C3, 0xF7A594AEC8EF8A9C, 0x0000001F},
      {0x2B665362C4E812DF, 0x3A0D80D68B3F8BC8, 0x0000000F},
      {0xF35862E13E38F8B0, 0x4F41FFDEF2BFE636, 0x00000010},
      {0x1169751BB9A7D9C3, 0xF7A594AEC8EF8A9C, 0x00000015},
      {0x2B665362C4E812DF, 0x3A0D80D68B3F8BC8, 0x00000009},
      {0xF35862E13E38F8B0, 0x4F41FFDEF2BFE636, 0x00000003}};

#define MAXI_MINI_S_DF(lanes, mask, func)                                     \
  [](uint64_t ws, uint32_t ui5) {                                             \
    uint64_t res = 0;                                                         \
    int64_t i5 = ArithmeticShiftRight(static_cast<int64_t>(ui5) << 59, 59);   \
    int elem_size = kMSARegSize / lanes;                                      \
    for (int i = 0; i < lanes / 2; ++i) {                                     \
      int shift = elem_size * i;                                              \
      int64_t elem =                                                          \
          static_cast<int64_t>(((ws >> shift) & mask) << (64 - elem_size)) >> \
          (64 - elem_size);                                                   \
      res |= static_cast<uint64_t>(func(elem, i5) & mask) << shift;           \
    }                                                                         \
    return res;                                                               \
  }

#define MAXI_MINI_U_DF(lanes, mask, func)                              \
  [](uint64_t ws, uint32_t ui5) {                                      \
    uint64_t res = 0;                                                  \
    int elem_size = kMSARegSize / lanes;                               \
    for (int i = 0; i < lanes / 2; ++i) {                              \
      int shift = elem_size * i;                                       \
      uint64_t elem = (ws >> shift) & mask;                            \
      res |= (func(elem, static_cast<uint64_t>(ui5)) & mask) << shift; \
    }                                                                  \
    return res;                                                        \
  }

  for (size_t i = 0; i < sizeof(tc) / sizeof(TestCaseMsaI5); ++i) {
    run_msa_i5(
        &tc[i], true,
        [](MacroAssembler& assm, int32_t i5) { __ maxi_s_b(w2, w0, i5); },
        MAXI_MINI_S_DF(kMSALanesByte, UINT8_MAX, Max));

    run_msa_i5(
        &tc[i], true,
        [](MacroAssembler& assm, int32_t i5) { __ maxi_s_h(w2, w0, i5); },
        MAXI_MINI_S_DF(kMSALanesHalf, UINT16_MAX, Max));

    run_msa_i5(
        &tc[i], true,
        [](MacroAssembler& assm, int32_t i5) { __ maxi_s_w(w2, w0, i5); },
        MAXI_MINI_S_DF(kMSALanesWord, UINT32_MAX, Max));

    run_msa_i5(
        &tc[i], true,
        [](MacroAssembler& assm, int32_t i5) { __ maxi_s_d(w2, w0, i5); },
        MAXI_MINI_S_DF(kMSALanesDword, UINT64_MAX, Max));

    run_msa_i5(
        &tc[i], true,
        [](MacroAssembler& assm, int32_t i5) { __ mini_s_b(w2, w0, i5); },
        MAXI_MINI_S_DF(kMSALanesByte, UINT8_MAX, Min));

    run_msa_i5(
        &tc[i], true,
        [](MacroAssembler& assm, int32_t i5) { __ mini_s_h(w2, w0, i5); },
        MAXI_MINI_S_DF(kMSALanesHalf, UINT16_MAX, Min));

    run_msa_i5(
        &tc[i], true,
        [](MacroAssembler& assm, int32_t i5) { __ mini_s_w(w2, w0, i5); },
        MAXI_MINI_S_DF(kMSALanesWord, UINT32_MAX, Min));

    run_msa_i5(
        &tc[i], true,
        [](MacroAssembler& assm, int32_t i5) { __ mini_s_d(w2, w0, i5); },
        MAXI_MINI_S_DF(kMSALanesDword, UINT64_MAX, Min));

    run_msa_i5(
        &tc[i], false,
        [](MacroAssembler& assm, int32_t i5) { __ maxi_u_b(w2, w0, i5); },
        MAXI_MINI_U_DF(kMSALanesByte, UINT8_MAX, Max));

    run_msa_i5(
        &tc[i], false,
        [](MacroAssembler& assm, int32_t i5) { __ maxi_u_h(w2, w0, i5); },
        MAXI_MINI_U_DF(kMSALanesHalf, UINT16_MAX, Max));

    run_msa_i5(
        &tc[i], false,
        [](MacroAssembler& assm, int32_t i5) { __ maxi_u_w(w2, w0, i5); },
        MAXI_MINI_U_DF(kMSALanesWord, UINT32_MAX, Max));

    run_msa_i5(
        &tc[i], false,
        [](MacroAssembler& assm, int32_t i5) { __ maxi_u_d(w2, w0, i5); },
        MAXI_MINI_U_DF(kMSALanesDword, UINT64_MAX, Max));

    run_msa_i5(
        &tc[i], false,
        [](MacroAssembler& assm, int32_t i5) { __ mini_u_b(w2, w0, i5); },
        MAXI_MINI_U_DF(kMSALanesByte, UINT8_MAX, Min));

    run_msa_i5(
        &tc[i], false,
        [](MacroAssembler& assm, int32_t i5) { __ mini_u_h(w2, w0, i5); },
        MAXI_MINI_U_DF(kMSALanesHalf, UINT16_MAX, Min));

    run_msa_i5(
        &tc[i], false,
        [](MacroAssembler& assm, int32_t i5) { __ mini_u_w(w2, w0, i5); },
        MAXI_MINI_U_DF(kMSALanesWord, UINT32_MAX, Min));

    run_msa_i5(
        &tc[i], false,
        [](MacroAssembler& assm, int32_t i5) { __ mini_u_d(w2, w0, i5); },
        MAXI_MINI_U_DF(kMSALanesDword, UINT64_MAX, Min));
  }
#undef MAXI_MINI_S_DF
#undef MAXI_MINI_U_DF
}

TEST(MSA_ceqi_clti_clei) {
  if (!IsMipsArchVariant(kMips32r6) || !CpuFeatures::IsSupported(MIPS_SIMD))
    return;

  CcTest::InitializeVM();

  struct TestCaseMsaI5 tc[] = {
      {0xFF69751BB9A7D9C3, 0xF7A594AEC8FF8A9C, 0x0000001F},
      {0xE669FFFFB9A7D9C3, 0xF7A594AEFFFF8A9C, 0x0000001F},
      {0xFFFFFFFFB9A7D9C3, 0xF7A594AEFFFFFFFF, 0x0000001F},
      {0x2B0B5362C4E812DF, 0x3A0D80D68B3F0BC8, 0x0000000B},
      {0x2B66000BC4E812DF, 0x3A0D000B8B3F8BC8, 0x0000000B},
      {0x0000000BC4E812DF, 0x3A0D80D60000000B, 0x0000000B},
      {0xF38062E13E38F8B0, 0x8041FFDEF2BFE636, 0x00000010},
      {0xF35880003E38F8B0, 0x4F41FFDEF2BF8000, 0x00000010},
      {0xF35862E180000000, 0x80000000F2BFE636, 0x00000010},
      {0x1169751BB9A7D9C3, 0xF7A594AEC8EF8A9C, 0x00000015},
      {0x2B665362C4E812DF, 0x3A0D80D68B3F8BC8, 0x00000009},
      {0xF30062E13E38F800, 0x4F00FFDEF2BF0036, 0x00000000}};

#define CEQI_CLTI_CLEI_S_DF(lanes, mask, func)                                \
  [](uint64_t ws, uint32_t ui5) {                                             \
    uint64_t res = 0;                                                         \
    int elem_size = kMSARegSize / lanes;                                      \
    int64_t i5 = ArithmeticShiftRight(static_cast<int64_t>(ui5) << 59, 59);   \
    for (int i = 0; i < lanes / 2; ++i) {                                     \
      int shift = elem_size * i;                                              \
      int64_t elem =                                                          \
          static_cast<int64_t>(((ws >> shift) & mask) << (64 - elem_size)) >> \
          (64 - elem_size);                                                   \
      res |= static_cast<uint64_t>((func)&mask) << shift;                     \
    }                                                                         \
    return res;                                                               \
  }

#define CEQI_CLTI_CLEI_U_DF(lanes, mask, func) \
  [](uint64_t ws, uint64_t ui5) {              \
    uint64_t res = 0;                          \
    int elem_size = kMSARegSize / lanes;       \
    for (int i = 0; i < lanes / 2; ++i) {      \
      int shift = elem_size * i;               \
      uint64_t elem = (ws >> shift) & mask;    \
      res |= ((func)&mask) << shift;           \
    }                                          \
    return res;                                \
  }

  for (size_t i = 0; i < sizeof(tc) / sizeof(TestCaseMsaI5); ++i) {
    run_msa_i5(&tc[i], true,
               [](MacroAssembler& assm, int32_t i5) { __ ceqi_b(w2, w0, i5); },
               CEQI_CLTI_CLEI_S_DF(kMSALanesByte, UINT8_MAX,
                                   !Compare(elem, i5) ? -1u : 0u));

    run_msa_i5(&tc[i], true,
               [](MacroAssembler& assm, int32_t i5) { __ ceqi_h(w2, w0, i5); },
               CEQI_CLTI_CLEI_S_DF(kMSALanesHalf, UINT16_MAX,
                                   !Compare(elem, i5) ? -1u : 0u));

    run_msa_i5(&tc[i], true,
               [](MacroAssembler& assm, int32_t i5) { __ ceqi_w(w2, w0, i5); },
               CEQI_CLTI_CLEI_S_DF(kMSALanesWord, UINT32_MAX,
                                   !Compare(elem, i5) ? -1u : 0u));

    run_msa_i5(&tc[i], true,
               [](MacroAssembler& assm, int32_t i5) { __ ceqi_d(w2, w0, i5); },
               CEQI_CLTI_CLEI_S_DF(kMSALanesDword, UINT64_MAX,
                                   !Compare(elem, i5) ? -1u : 0u));

    run_msa_i5(
        &tc[i], true,
        [](MacroAssembler& assm, int32_t i5) { __ clti_s_b(w2, w0, i5); },
        CEQI_CLTI_CLEI_S_DF(kMSALanesByte, UINT8_MAX,
                            (Compare(elem, i5) == -1) ? -1u : 0u));

    run_msa_i5(
        &tc[i], true,
        [](MacroAssembler& assm, int32_t i5) { __ clti_s_h(w2, w0, i5); },
        CEQI_CLTI_CLEI_S_DF(kMSALanesHalf, UINT16_MAX,
                            (Compare(elem, i5) == -1) ? -1u : 0u));

    run_msa_i5(
        &tc[i], true,
        [](MacroAssembler& assm, int32_t i5) { __ clti_s_w(w2, w0, i5); },
        CEQI_CLTI_CLEI_S_DF(kMSALanesWord, UINT32_MAX,
                            (Compare(elem, i5) == -1) ? -1u : 0u));

    run_msa_i5(
        &tc[i], true,
        [](MacroAssembler& assm, int32_t i5) { __ clti_s_d(w2, w0, i5); },
        CEQI_CLTI_CLEI_S_DF(kMSALanesDword, UINT64_MAX,
                            (Compare(elem, i5) == -1) ? -1ull : 0ull));

    run_msa_i5(
        &tc[i], true,
        [](MacroAssembler& assm, int32_t i5) { __ clei_s_b(w2, w0, i5); },
        CEQI_CLTI_CLEI_S_DF(kMSALanesByte, UINT8_MAX,
                            (Compare(elem, i5) != 1) ? -1u : 0u));

    run_msa_i5(
        &tc[i], true,
        [](MacroAssembler& assm, int32_t i5) { __ clei_s_h(w2, w0, i5); },
        CEQI_CLTI_CLEI_S_DF(kMSALanesHalf, UINT16_MAX,
                            (Compare(elem, i5) != 1) ? -1u : 0u));

    run_msa_i5(
        &tc[i], true,
        [](MacroAssembler& assm, int32_t i5) { __ clei_s_w(w2, w0, i5); },
        CEQI_CLTI_CLEI_S_DF(kMSALanesWord, UINT32_MAX,
                            (Compare(elem, i5) != 1) ? -1u : 0u));

    run_msa_i5(
        &tc[i], true,
        [](MacroAssembler& assm, int32_t i5) { __ clei_s_d(w2, w0, i5); },
        CEQI_CLTI_CLEI_S_DF(kMSALanesDword, UINT64_MAX,
                            (Compare(elem, i5) != 1) ? -1ull : 0ull));

    run_msa_i5(
        &tc[i], false,
        [](MacroAssembler& assm, int32_t i5) { __ clti_u_b(w2, w0, i5); },
        CEQI_CLTI_CLEI_U_DF(kMSALanesByte, UINT8_MAX,
                            (Compare(elem, ui5) == -1) ? -1ull : 0ull));

    run_msa_i5(
        &tc[i], false,
        [](MacroAssembler& assm, int32_t i5) { __ clti_u_h(w2, w0, i5); },
        CEQI_CLTI_CLEI_U_DF(kMSALanesHalf, UINT16_MAX,
                            (Compare(elem, ui5) == -1) ? -1ull : 0ull));

    run_msa_i5(
        &tc[i], false,
        [](MacroAssembler& assm, int32_t i5) { __ clti_u_w(w2, w0, i5); },
        CEQI_CLTI_CLEI_U_DF(kMSALanesWord, UINT32_MAX,
                            (Compare(elem, ui5) == -1) ? -1ull : 0ull));

    run_msa_i5(
        &tc[i], false,
        [](MacroAssembler& assm, int32_t i5) { __ clti_u_d(w2, w0, i5); },
        CEQI_CLTI_CLEI_U_DF(kMSALanesDword, UINT64_MAX,
                            (Compare(elem, ui5) == -1) ? -1ull : 0ull));

    run_msa_i5(
        &tc[i], false,
        [](MacroAssembler& assm, int32_t i5) { __ clei_u_b(w2, w0, i5); },
        CEQI_CLTI_CLEI_U_DF(kMSALanesByte, UINT8_MAX,
                            (Compare(elem, ui5) != 1) ? -1ull : 0ull));

    run_msa_i5(
        &tc[i], false,
        [](MacroAssembler& assm, int32_t i5) { __ clei_u_h(w2, w0, i5); },
        CEQI_CLTI_CLEI_U_DF(kMSALanesHalf, UINT16_MAX,
                            (Compare(elem, ui5) != 1) ? -1ull : 0ull));

    run_msa_i5(
        &tc[i], false,
        [](MacroAssembler& assm, int32_t i5) { __ clei_u_w(w2, w0, i5); },
        CEQI_CLTI_CLEI_U_DF(kMSALanesWord, UINT32_MAX,
                            (Compare(elem, ui5) != 1) ? -1ull : 0ull));

    run_msa_i5(
        &tc[i], false,
        [](MacroAssembler& assm, int32_t i5) { __ clei_u_d(w2, w0, i5); },
        CEQI_CLTI_CLEI_U_DF(kMSALanesDword, UINT64_MAX,
                            (Compare(elem, ui5) != 1) ? -1ull : 0ull));
  }
#undef CEQI_CLTI_CLEI_S_DF
#undef CEQI_CLTI_CLEI_U_DF
}

struct TestCaseMsa2R {
  uint64_t ws_lo;
  uint64_t ws_hi;
  uint64_t exp_res_lo;
  uint64_t exp_res_hi;
};

template <typename Func>
void run_msa_2r(const struct TestCaseMsa2R* input,
                Func Generate2RInstructionFunc) {
  Isolate* isolate = CcTest::i_isolate();
  HandleScope scope(isolate);

  MacroAssembler assm(isolate, nullptr, 0,
                      v8::internal::CodeObjectRequired::kYes);
  CpuFeatureScope fscope(&assm, MIPS_SIMD);
  msa_reg_t res;

  load_elements_of_vector(assm, reinterpret_cast<const uint64_t*>(input), w0,
                          t0, t1);
  Generate2RInstructionFunc(assm);
  store_elements_of_vector(assm, w2, a0);

  __ jr(ra);
  __ nop();

  CodeDesc desc;
  assm.GetCode(isolate, &desc);
  Handle<Code> code =
      isolate->factory()->NewCode(desc, Code::STUB, Handle<Code>());
#ifdef OBJECT_PRINT
  code->Print(std::cout);
#endif
  auto f = GeneratedCode<F3>::FromCode(*code);

  (f.Call(&res, 0, 0, 0, 0));

  CHECK_EQ(input->exp_res_lo, res.d[0]);
  CHECK_EQ(input->exp_res_hi, res.d[1]);
}

TEST(MSA_pcnt) {
  if (!IsMipsArchVariant(kMips32r6) || !CpuFeatures::IsSupported(MIPS_SIMD))
    return;

  CcTest::InitializeVM();

  struct TestCaseMsa2R tc_b[] = {// ws_lo, ws_hi, exp_res_lo, exp_res_hi
                                 {0x0000000000000000, 0x0000000000000000, 0, 0},
                                 {0xFFFFFFFFFFFFFFFF, 0xFFFFFFFFFFFFFFFF,
                                  0x0808080808080808, 0x0808080808080808},
                                 {0x1169751BB9A7D9C3, 0xF7A594AEC8EF8A9C,
                                  0x0204050405050504, 0x0704030503070304},
                                 {0x2B665362C4E812DF, 0x3A0D80D68B3F8BC8,
                                  0x0404040303040207, 0x0403010504060403},
                                 {0xF35862E13E38F8B0, 0x4F41FFDEF2BFE636,
                                  0x0603030405030503, 0x0502080605070504}};

  struct TestCaseMsa2R tc_h[] = {// ws_lo, ws_hi, exp_res_lo, exp_res_hi
                                 {0x0000000000000000, 0x0000000000000000, 0, 0},
                                 {0xFFFFFFFFFFFFFFFF, 0xFFFFFFFFFFFFFFFF,
                                  0x0010001000100010, 0x0010001000100010},
                                 {0x1169751BB9A7D9C3, 0xF7A594AEC8EF8A9C,
                                  0x00060009000A0009, 0x000B0008000A0007},
                                 {0x2B665362C4E812DF, 0x3A0D80D68B3F8BC8,
                                  0x0008000700070009, 0x00070006000A0007},
                                 {0xF35862E13E38F8B0, 0x4F41FFDEF2BFE636,
                                  0x0009000700080008, 0x0007000E000C0009}};

  struct TestCaseMsa2R tc_w[] = {// ws_lo, ws_hi, exp_res_lo, exp_res_hi
                                 {0x0000000000000000, 0x0000000000000000, 0, 0},
                                 {0xFFFFFFFFFFFFFFFF, 0xFFFFFFFFFFFFFFFF,
                                  0x0000002000000020, 0x0000002000000020},
                                 {0x1169751BB9A7D9C3, 0xF7A594AEC8EF8A9C,
                                  0x0000000F00000013, 0x0000001300000011},
                                 {0x2B665362C4E812DF, 0x3A0D80D68B3F8BC8,
                                  0x0000000F00000010, 0x0000000D00000011},
                                 {0xF35862E13E38F8B0, 0x4F41FFDEF2BFE636,
                                  0x0000001000000010, 0x0000001500000015}};

  struct TestCaseMsa2R tc_d[] = {
      // ws_lo, ws_hi, exp_res_lo, exp_res_hi
      {0x0000000000000000, 0x0000000000000000, 0, 0},
      {0xFFFFFFFFFFFFFFFF, 0xFFFFFFFFFFFFFFFF, 0x40, 0x40},
      {0x1169751BB9A7D9C3, 0xF7A594AEC8EF8A9C, 0x22, 0x24},
      {0x2B665362C4E812DF, 0x3A0D80D68B3F8BC8, 0x1F, 0x1E},
      {0xF35862E13E38F8B0, 0x4F41FFDEF2BFE636, 0x20, 0x2A}};

  for (size_t i = 0; i < sizeof(tc_b) / sizeof(TestCaseMsa2R); ++i) {
    run_msa_2r(&tc_b[i], [](MacroAssembler& assm) { __ pcnt_b(w2, w0); });
    run_msa_2r(&tc_h[i], [](MacroAssembler& assm) { __ pcnt_h(w2, w0); });
    run_msa_2r(&tc_w[i], [](MacroAssembler& assm) { __ pcnt_w(w2, w0); });
    run_msa_2r(&tc_d[i], [](MacroAssembler& assm) { __ pcnt_d(w2, w0); });
  }
}

TEST(MSA_nlzc) {
  if (!IsMipsArchVariant(kMips32r6) || !CpuFeatures::IsSupported(MIPS_SIMD))
    return;

  CcTest::InitializeVM();

  struct TestCaseMsa2R tc_b[] = {// ws_lo, ws_hi, exp_res_lo, exp_res_hi
                                 {0x0000000000000000, 0x0000000000000000,
                                  0x0808080808080808, 0x0808080808080808},
                                 {0xFFFFFFFFFFFFFFFF, 0xFFFFFFFFFFFFFFFF, 0, 0},
                                 {0x1169350B07030100, 0x7F011402381F0A6C,
                                  0x0301020405060708, 0x0107030602030401},
                                 {0x010806003478121F, 0x03013016073F7B08,
                                  0x0704050802010303, 0x0607020305020104},
                                 {0x0168321100083803, 0x07113F03013F1676,
                                  0x0701020308040206, 0x0503020607020301}};

  struct TestCaseMsa2R tc_h[] = {// ws_lo, ws_hi, exp_res_lo, exp_res_hi
                                 {0x0000000000000000, 0x0000000000000000,
                                  0x0010001000100010, 0x0010001000100010},
                                 {0xFFFFFFFFFFFFFFFF, 0xFFFFFFFFFFFFFFFF, 0, 0},
                                 {0x00010007000A003C, 0x37A5001E00010002,
                                  0x000F000D000C000A, 0x0002000B000F000E},
                                 {0x0026066200780EDF, 0x003D0003000F00C8,
                                  0x000A000500090004, 0x000A000E000C0008},
                                 {0x335807E100480030, 0x01410FDE12BF5636,
                                  0x000200050009000A, 0x0007000400030001}};

  struct TestCaseMsa2R tc_w[] = {// ws_lo, ws_hi, exp_res_lo, exp_res_hi
                                 {0x0000000000000000, 0x0000000000000000,
                                  0x0000002000000020, 0x0000002000000020},
                                 {0xFFFFFFFFFFFFFFFF, 0xFFFFFFFFFFFFFFFF, 0, 0},
                                 {0x00000005000007C3, 0x000014AE00006A9C,
                                  0x0000001D00000015, 0x0000001300000011},
                                 {0x00009362000112DF, 0x000380D6003F8BC8,
                                  0x000000100000000F, 0x0000000E0000000A},
                                 {0x135862E17E38F8B0, 0x0061FFDE03BFE636,
                                  0x0000000300000001, 0x0000000900000006}};

  struct TestCaseMsa2R tc_d[] = {
      // ws_lo, ws_hi, exp_res_lo, exp_res_hi
      {0x0000000000000000, 0x0000000000000000, 0x40, 0x40},
      {0xFFFFFFFFFFFFFFFF, 0xFFFFFFFFFFFFFFFF, 0, 0},
      {0x000000000000014E, 0x00000000000176DA, 0x37, 0x2F},
      {0x00000062C4E812DF, 0x000065D68B3F8BC8, 0x19, 0x11},
      {0x00000000E338F8B0, 0x0754534ACAB32654, 0x20, 0x5}};

  for (size_t i = 0; i < sizeof(tc_b) / sizeof(TestCaseMsa2R); ++i) {
    run_msa_2r(&tc_b[i], [](MacroAssembler& assm) { __ nlzc_b(w2, w0); });
    run_msa_2r(&tc_h[i], [](MacroAssembler& assm) { __ nlzc_h(w2, w0); });
    run_msa_2r(&tc_w[i], [](MacroAssembler& assm) { __ nlzc_w(w2, w0); });
    run_msa_2r(&tc_d[i], [](MacroAssembler& assm) { __ nlzc_d(w2, w0); });
  }
}

TEST(MSA_nloc) {
  if (!IsMipsArchVariant(kMips32r6) || !CpuFeatures::IsSupported(MIPS_SIMD))
    return;

  CcTest::InitializeVM();

  struct TestCaseMsa2R tc_b[] = {// ws_lo, ws_hi, exp_res_lo, exp_res_hi
                                 {0xFFFFFFFFFFFFFFFF, 0xFFFFFFFFFFFFFFFF,
                                  0x0808080808080808, 0x0808080808080808},
                                 {0x0000000000000000, 0x0000000000000000, 0, 0},
                                 {0xEE96CAF4F8FCFEFF, 0x80FEEBFDC7E0F593,
                                  0x0301020405060708, 0x0107030602030401},
                                 {0xFEF7F9FFCB87EDE0, 0xFCFECFE9F8C084F7,
                                  0x0704050802010303, 0x0607020305020104},
                                 {0xFE97CDEEFFF7C7FC, 0xF8EEC0FCFEC0E989,
                                  0x0701020308040206, 0x0503020607020301}};

  struct TestCaseMsa2R tc_h[] = {// ws_lo, ws_hi, exp_res_lo, exp_res_hi
                                 {0xFFFFFFFFFFFFFFFF, 0xFFFFFFFFFFFFFFFF,
                                  0x0010001000100010, 0x0010001000100010},
                                 {0x0000000000000000, 0x0000000000000000, 0, 0},
                                 {0xFFFEFFF8FFF5FFC3, 0xC85AFFE1FFFEFFFD,
                                  0x000F000D000C000A, 0x0002000B000F000E},
                                 {0xFFD9F99DFF87F120, 0xFFC2FFFCFFF0FF37,
                                  0x000A000500090004, 0x000A000E000C0008},
                                 {0xCCA7F81EFFB7FFCF, 0xFEBEF021ED40A9C9,
                                  0x000200050009000A, 0x0007000400030001}};

  struct TestCaseMsa2R tc_w[] = {// ws_lo, ws_hi, exp_res_lo, exp_res_hi
                                 {0xFFFFFFFFFFFFFFFF, 0xFFFFFFFFFFFFFFFF,
                                  0x0000002000000020, 0x0000002000000020},
                                 {0x0000000000000000, 0x0000000000000000, 0, 0},
                                 {0xFFFFFFFAFFFFF83C, 0xFFFFEB51FFFF9563,
                                  0x0000001D00000015, 0x0000001300000011},
                                 {0xFFFF6C9DFFFEED20, 0xFFFC7F29FFC07437,
                                  0x000000100000000F, 0x0000000E0000000A},
                                 {0xECA79D1E81C7074F, 0xFF9E0021FC4019C9,
                                  0x0000000300000001, 0x0000000900000006}};

  struct TestCaseMsa2R tc_d[] = {
      // ws_lo, ws_hi, exp_res_lo, exp_res_hi
      {0xFFFFFFFFFFFFFFFF, 0xFFFFFFFFFFFFFFFF, 0x40, 0x40},
      {0x0000000000000000, 0x0000000000000000, 0, 0},
      {0xFFFFFFFFFFFFFEB1, 0xFFFFFFFFFFFE8925, 0x37, 0x2F},
      {0xFFFFFF9D3B17ED20, 0xFFFF9A2974C07437, 0x19, 0x11},
      {0xFFFFFFFF1CC7074F, 0xF8ABACB5354CD9AB, 0x20, 0x5}};

  for (size_t i = 0; i < sizeof(tc_b) / sizeof(TestCaseMsa2R); ++i) {
    run_msa_2r(&tc_b[i], [](MacroAssembler& assm) { __ nloc_b(w2, w0); });
    run_msa_2r(&tc_h[i], [](MacroAssembler& assm) { __ nloc_h(w2, w0); });
    run_msa_2r(&tc_w[i], [](MacroAssembler& assm) { __ nloc_w(w2, w0); });
    run_msa_2r(&tc_d[i], [](MacroAssembler& assm) { __ nloc_d(w2, w0); });
  }
}

struct TestCaseMsa2RF_F_U {
  float ws1;
  float ws2;
  float ws3;
  float ws4;
  uint32_t exp_res_1;
  uint32_t exp_res_2;
  uint32_t exp_res_3;
  uint32_t exp_res_4;
};

struct TestCaseMsa2RF_D_U {
  double ws1;
  double ws2;
  uint64_t exp_res_1;
  uint64_t exp_res_2;
};

TEST(MSA_fclass) {
  if (!IsMipsArchVariant(kMips32r6) || !CpuFeatures::IsSupported(MIPS_SIMD))
    return;

  CcTest::InitializeVM();

#define BIT(n) (0x1 << n)
#define SNAN_BIT BIT(0)
#define QNAN_BIT BIT(1)
#define NEG_INFINITY_BIT BIT((2))
#define NEG_NORMAL_BIT BIT(3)
#define NEG_SUBNORMAL_BIT BIT(4)
#define NEG_ZERO_BIT BIT(5)
#define POS_INFINITY_BIT BIT(6)
#define POS_NORMAL_BIT BIT(7)
#define POS_SUBNORMAL_BIT BIT(8)
#define POS_ZERO_BIT BIT(9)

  const float inf_float = std::numeric_limits<float>::infinity();
  const double inf_double = std::numeric_limits<double>::infinity();

  const struct TestCaseMsa2RF_F_U tc_s[] = {
      {1.f, -0.00001, 208e10f, -34.8e-30f, POS_NORMAL_BIT, NEG_NORMAL_BIT,
       POS_NORMAL_BIT, NEG_NORMAL_BIT},
      {inf_float, -inf_float, 0, -0.f, POS_INFINITY_BIT, NEG_INFINITY_BIT,
       POS_ZERO_BIT, NEG_ZERO_BIT},
      {3.036e-40f, -6.392e-43f, 1.41e-45f, -1.17e-38f, POS_SUBNORMAL_BIT,
       NEG_SUBNORMAL_BIT, POS_SUBNORMAL_BIT, NEG_SUBNORMAL_BIT}};

  const struct TestCaseMsa2RF_D_U tc_d[] = {
      {1., -0.00000001, POS_NORMAL_BIT, NEG_NORMAL_BIT},
      {208e10, -34.8e-300, POS_NORMAL_BIT, NEG_NORMAL_BIT},
      {inf_double, -inf_double, POS_INFINITY_BIT, NEG_INFINITY_BIT},
      {0, -0., POS_ZERO_BIT, NEG_ZERO_BIT},
      {1.036e-308, -6.392e-309, POS_SUBNORMAL_BIT, NEG_SUBNORMAL_BIT},
      {1.41e-323, -3.17e208, POS_SUBNORMAL_BIT, NEG_NORMAL_BIT}};

  for (size_t i = 0; i < sizeof(tc_s) / sizeof(TestCaseMsa2RF_F_U); ++i) {
    run_msa_2r(reinterpret_cast<const TestCaseMsa2R*>(&tc_s[i]),
               [](MacroAssembler& assm) { __ fclass_w(w2, w0); });
  }
  for (size_t i = 0; i < sizeof(tc_d) / sizeof(TestCaseMsa2RF_D_U); ++i) {
    run_msa_2r(reinterpret_cast<const TestCaseMsa2R*>(&tc_d[i]),
               [](MacroAssembler& assm) { __ fclass_d(w2, w0); });
  }

#undef BIT
#undef SNAN_BIT
#undef QNAN_BIT
#undef NEG_INFINITY_BIT
#undef NEG_NORMAL_BIT
#undef NEG_SUBNORMAL_BIT
#undef NEG_ZERO_BIT
#undef POS_INFINITY_BIT
#undef POS_NORMAL_BIT
#undef POS_SUBNORMAL_BIT
#undef POS_ZERO_BIT
}

struct TestCaseMsa2RF_F_I {
  float ws1;
  float ws2;
  float ws3;
  float ws4;
  int32_t exp_res_1;
  int32_t exp_res_2;
  int32_t exp_res_3;
  int32_t exp_res_4;
};

struct TestCaseMsa2RF_D_I {
  double ws1;
  double ws2;
  int64_t exp_res_1;
  int64_t exp_res_2;
};

TEST(MSA_ftrunc_s) {
  if (!IsMipsArchVariant(kMips32r6) || !CpuFeatures::IsSupported(MIPS_SIMD))
    return;

  CcTest::InitializeVM();

  const float inf_float = std::numeric_limits<float>::infinity();
  const float qNaN_float = std::numeric_limits<float>::quiet_NaN();
  const double inf_double = std::numeric_limits<double>::infinity();
  const double qNaN_double = std::numeric_limits<double>::quiet_NaN();
  const int32_t max_int32 = std::numeric_limits<int32_t>::max();
  const int32_t min_int32 = std::numeric_limits<int32_t>::min();
  const int64_t max_int64 = std::numeric_limits<int64_t>::max();
  const int64_t min_int64 = std::numeric_limits<int64_t>::min();

  const struct TestCaseMsa2RF_F_I tc_s[] = {
      {inf_float, 2.345f, -324.9235f, 30004.51f, max_int32, 2, -324, 30004},
      {-inf_float, -0.983f, 0.0832f, static_cast<float>(max_int32) * 3.f,
       min_int32, 0, 0, max_int32},
      {-23.125f, qNaN_float, 2 * static_cast<float>(min_int32), -0.f, -23, 0,
       min_int32, 0}};

  const struct TestCaseMsa2RF_D_I tc_d[] = {
      {inf_double, 2.345, max_int64, 2},
      {-324.9235, 246569139.51, -324, 246569139},
      {-inf_double, -0.983, min_int64, 0},
      {0.0832, 6 * static_cast<double>(max_int64), 0, max_int64},
      {-21453889872.94, qNaN_double, -21453889872, 0},
      {2 * static_cast<double>(min_int64), -0., min_int64, 0}};

  for (size_t i = 0; i < sizeof(tc_s) / sizeof(TestCaseMsa2RF_F_I); ++i) {
    run_msa_2r(reinterpret_cast<const TestCaseMsa2R*>(&tc_s[i]),
               [](MacroAssembler& assm) { __ ftrunc_s_w(w2, w0); });
  }
  for (size_t i = 0; i < sizeof(tc_d) / sizeof(TestCaseMsa2RF_D_I); ++i) {
    run_msa_2r(reinterpret_cast<const TestCaseMsa2R*>(&tc_d[i]),
               [](MacroAssembler& assm) { __ ftrunc_s_d(w2, w0); });
  }
}

TEST(MSA_ftrunc_u) {
  if (!IsMipsArchVariant(kMips32r6) || !CpuFeatures::IsSupported(MIPS_SIMD))
    return;

  CcTest::InitializeVM();

  const float inf_float = std::numeric_limits<float>::infinity();
  const float qNaN_float = std::numeric_limits<float>::quiet_NaN();
  const double inf_double = std::numeric_limits<double>::infinity();
  const double qNaN_double = std::numeric_limits<double>::quiet_NaN();
  const uint32_t max_uint32 = std::numeric_limits<uint32_t>::max();
  const uint64_t max_uint64 = std::numeric_limits<uint64_t>::max();

  const struct TestCaseMsa2RF_F_U tc_s[] = {
      {inf_float, 2.345f, -324.9235f, 30004.51f, max_uint32, 2, 0, 30004},
      {-inf_float, 0.983f, 0.0832f, static_cast<float>(max_uint32) * 3., 0, 0,
       0, max_uint32},
      {23.125f, qNaN_float, -0.982, -0.f, 23, 0, 0, 0}};

  const struct TestCaseMsa2RF_D_U tc_d[] = {
      {inf_double, 2.345, max_uint64, 2},
      {-324.9235, 246569139.51, 0, 246569139},
      {-inf_double, -0.983, 0, 0},
      {0.0832, 6 * static_cast<double>(max_uint64), 0, max_uint64},
      {21453889872.94, qNaN_double, 21453889872, 0},
      {0.9889, -0., 0, 0}};

  for (size_t i = 0; i < sizeof(tc_s) / sizeof(TestCaseMsa2RF_F_U); ++i) {
    run_msa_2r(reinterpret_cast<const TestCaseMsa2R*>(&tc_s[i]),
               [](MacroAssembler& assm) { __ ftrunc_u_w(w2, w0); });
  }
  for (size_t i = 0; i < sizeof(tc_d) / sizeof(TestCaseMsa2RF_D_U); ++i) {
    run_msa_2r(reinterpret_cast<const TestCaseMsa2R*>(&tc_d[i]),
               [](MacroAssembler& assm) { __ ftrunc_u_d(w2, w0); });
  }
}

struct TestCaseMsa2RF_F_F {
  float ws1;
  float ws2;
  float ws3;
  float ws4;
  float exp_res_1;
  float exp_res_2;
  float exp_res_3;
  float exp_res_4;
};

struct TestCaseMsa2RF_D_D {
  double ws1;
  double ws2;
  double exp_res_1;
  double exp_res_2;
};

TEST(MSA_fsqrt) {
  if (!IsMipsArchVariant(kMips32r6) || !CpuFeatures::IsSupported(MIPS_SIMD))
    return;

  CcTest::InitializeVM();

  const float inf_float = std::numeric_limits<float>::infinity();
  const double inf_double = std::numeric_limits<double>::infinity();

  const struct TestCaseMsa2RF_F_F tc_s[] = {
      {81.f, 576.f, inf_float, -0.f, 9.f, 24.f, inf_float, -0.f}};

  const struct TestCaseMsa2RF_D_D tc_d[] = {{81., inf_double, 9., inf_double},
                                            {331776., -0., 576, -0.}};

  for (size_t i = 0; i < sizeof(tc_s) / sizeof(TestCaseMsa2RF_F_F); ++i) {
    run_msa_2r(reinterpret_cast<const TestCaseMsa2R*>(&tc_s[i]),
               [](MacroAssembler& assm) { __ fsqrt_w(w2, w0); });
  }
  for (size_t i = 0; i < sizeof(tc_d) / sizeof(TestCaseMsa2RF_D_D); ++i) {
    run_msa_2r(reinterpret_cast<const TestCaseMsa2R*>(&tc_d[i]),
               [](MacroAssembler& assm) { __ fsqrt_d(w2, w0); });
  }
}

TEST(MSA_frsqrt) {
  if (!IsMipsArchVariant(kMips32r6) || !CpuFeatures::IsSupported(MIPS_SIMD))
    return;

  CcTest::InitializeVM();

  const float inf_float = std::numeric_limits<float>::infinity();
  const double inf_double = std::numeric_limits<double>::infinity();

  const struct TestCaseMsa2RF_F_F tc_s[] = {
      {81.f, 576.f, inf_float, -0.f, 1.f / 9.f, 1.f / 24.f, 0.f, -inf_float},
      {0.f, 1.f / 576.f, 1.f / 81.f, 1.f / 4.f, inf_float, 24.f, 9.f, 2.f}};

  const struct TestCaseMsa2RF_D_D tc_d[] = {
      {81., inf_double, 1. / 9., 0.},
      {331776., -0., 1. / 576., -inf_double},
      {0., 1. / 81, inf_double, 9.}};

  for (size_t i = 0; i < sizeof(tc_s) / sizeof(TestCaseMsa2RF_F_F); ++i) {
    run_msa_2r(reinterpret_cast<const TestCaseMsa2R*>(&tc_s[i]),
               [](MacroAssembler& assm) { __ frsqrt_w(w2, w0); });
  }
  for (size_t i = 0; i < sizeof(tc_d) / sizeof(TestCaseMsa2RF_D_D); ++i) {
    run_msa_2r(reinterpret_cast<const TestCaseMsa2R*>(&tc_d[i]),
               [](MacroAssembler& assm) { __ frsqrt_d(w2, w0); });
  }
}

TEST(MSA_frcp) {
  if (!IsMipsArchVariant(kMips32r6) || !CpuFeatures::IsSupported(MIPS_SIMD))
    return;

  CcTest::InitializeVM();

  const float inf_float = std::numeric_limits<float>::infinity();
  const double inf_double = std::numeric_limits<double>::infinity();

  const struct TestCaseMsa2RF_F_F tc_s[] = {
      {12.f, 576.f, inf_float, -0.f, 1.f / 12.f, 1.f / 576.f, 0.f, -inf_float},
      {0.f, 1.f / 576.f, -inf_float, 1.f / 400.f, inf_float, 576.f, -0.f,
       400.f}};

  const struct TestCaseMsa2RF_D_D tc_d[] = {
      {81., inf_double, 1. / 81., 0.},
      {331777., -0., 1. / 331777., -inf_double},
      {0., 1. / 80, inf_double, 80.},
      {1. / 40000., -inf_double, 40000., -0.}};

  for (size_t i = 0; i < sizeof(tc_s) / sizeof(TestCaseMsa2RF_F_F); ++i) {
    run_msa_2r(reinterpret_cast<const TestCaseMsa2R*>(&tc_s[i]),
               [](MacroAssembler& assm) { __ frcp_w(w2, w0); });
  }
  for (size_t i = 0; i < sizeof(tc_d) / sizeof(TestCaseMsa2RF_D_D); ++i) {
    run_msa_2r(reinterpret_cast<const TestCaseMsa2R*>(&tc_d[i]),
               [](MacroAssembler& assm) { __ frcp_d(w2, w0); });
  }
}

void test_frint_s(size_t data_size, TestCaseMsa2RF_F_F tc_d[],
                  int rounding_mode) {
  for (size_t i = 0; i < data_size / sizeof(TestCaseMsa2RF_F_F); ++i) {
    run_msa_2r(reinterpret_cast<const TestCaseMsa2R*>(&tc_d[i]),
               [&rounding_mode](MacroAssembler& assm) {
                 MSAControlRegister msareg = {kMSACSRRegister};
                 __ li(t0, static_cast<uint32_t>(rounding_mode));
                 __ cfcmsa(t1, msareg);
                 __ ctcmsa(msareg, t0);
                 __ frint_w(w2, w0);
                 __ ctcmsa(msareg, t1);
               });
  }
}

void test_frint_d(size_t data_size, TestCaseMsa2RF_D_D tc_d[],
                  int rounding_mode) {
  for (size_t i = 0; i < data_size / sizeof(TestCaseMsa2RF_D_D); ++i) {
    run_msa_2r(reinterpret_cast<const TestCaseMsa2R*>(&tc_d[i]),
               [&rounding_mode](MacroAssembler& assm) {
                 MSAControlRegister msareg = {kMSACSRRegister};
                 __ li(t0, static_cast<uint32_t>(rounding_mode));
                 __ cfcmsa(t1, msareg);
                 __ ctcmsa(msareg, t0);
                 __ frint_d(w2, w0);
                 __ ctcmsa(msareg, t1);
               });
  }
}

TEST(MSA_frint) {
  if (!IsMipsArchVariant(kMips32r6) || !CpuFeatures::IsSupported(MIPS_SIMD))
    return;

  CcTest::InitializeVM();

  struct TestCaseMsa2RF_F_F tc_s1[] = {
      {0.f, 4.51f, 1.49f, -12.51f, 0.f, 5.f, 1.f, -13.f},
      {-1.32f, -23.38f, 2.8f, -32.5f, -1.f, -23.f, 3.f, -32.f}};

  struct TestCaseMsa2RF_D_D tc_d1[] = {{0., 4.51, 0., 5.},
                                       {1.49, -12.51, 1., -13.},
                                       {-1.32, -23.38, -1., -23.},
                                       {2.8, -32.6, 3., -33.}};

  test_frint_s(sizeof(tc_s1), tc_s1, kRoundToNearest);
  test_frint_d(sizeof(tc_d1), tc_d1, kRoundToNearest);

  struct TestCaseMsa2RF_F_F tc_s2[] = {
      {0.f, 4.5f, 1.49f, -12.51f, 0.f, 4.f, 1.f, -12.f},
      {-1.f, -23.38f, 2.8f, -32.6f, -1.f, -23.f, 2.f, -32.f}};

  struct TestCaseMsa2RF_D_D tc_d2[] = {{0., 4.5, 0., 4.},
                                       {1.49, -12.51, 1., -12.},
                                       {-1., -23.38, -1., -23.},
                                       {2.8, -32.6, 2., -32.}};

  test_frint_s(sizeof(tc_s2), tc_s2, kRoundToZero);
  test_frint_d(sizeof(tc_d2), tc_d2, kRoundToZero);

  struct TestCaseMsa2RF_F_F tc_s3[] = {
      {0.f, 4.5f, 1.49f, -12.51f, 0.f, 5.f, 2.f, -12.f},
      {-1.f, -23.38f, 2.8f, -32.6f, -1.f, -23.f, 3.f, -32.f}};

  struct TestCaseMsa2RF_D_D tc_d3[] = {{0., 4.5, 0., 5.},
                                       {1.49, -12.51, 2., -12.},
                                       {-1., -23.38, -1., -23.},
                                       {2.8, -32.6, 3., -32.}};

  test_frint_s(sizeof(tc_s3), tc_s3, kRoundToPlusInf);
  test_frint_d(sizeof(tc_d3), tc_d3, kRoundToPlusInf);

  struct TestCaseMsa2RF_F_F tc_s4[] = {
      {0.f, 4.5f, 1.49f, -12.51f, 0.f, 4.f, 1.f, -13.f},
      {-1.f, -23.38f, 2.8f, -32.6f, -1.f, -24.f, 2.f, -33.f}};

  struct TestCaseMsa2RF_D_D tc_d4[] = {{0., 4.5, 0., 4.},
                                       {1.49, -12.51, 1., -13.},
                                       {-1., -23.38, -1., -24.},
                                       {2.8, -32.6, 2., -33.}};

  test_frint_s(sizeof(tc_s4), tc_s4, kRoundToMinusInf);
  test_frint_d(sizeof(tc_d4), tc_d4, kRoundToMinusInf);
}

TEST(MSA_flog2) {
  if (!IsMipsArchVariant(kMips32r6) || !CpuFeatures::IsSupported(MIPS_SIMD))
    return;

  CcTest::InitializeVM();

  const float inf_float = std::numeric_limits<float>::infinity();
  const double inf_double = std::numeric_limits<double>::infinity();

  struct TestCaseMsa2RF_F_F tc_s[] = {
      {std::ldexp(0.58f, -48), std::ldexp(0.5f, 110), std::ldexp(1.11f, -130),
       inf_float, -49.f, 109.f, -130.f, inf_float},
      {0.f, -0.f, std::ldexp(0.89f, -12), std::ldexp(0.32f, 126), -inf_float,
       -inf_float, -13.f, 124.f}};

  struct TestCaseMsa2RF_D_D tc_d[] = {
      {std::ldexp(0.58, -48), std::ldexp(0.5, 110), -49., 109.},
      {std::ldexp(1.11, -1050), inf_double, -1050., inf_double},
      {0., -0., -inf_double, -inf_double},
      {std::ldexp(0.32, 1021), std::ldexp(1.23, -123), 1019., -123.}};

  for (size_t i = 0; i < sizeof(tc_s) / sizeof(TestCaseMsa2RF_F_F); ++i) {
    run_msa_2r(reinterpret_cast<const TestCaseMsa2R*>(&tc_s[i]),
               [](MacroAssembler& assm) { __ flog2_w(w2, w0); });
  }

  for (size_t i = 0; i < sizeof(tc_d) / sizeof(TestCaseMsa2RF_D_D); ++i) {
    run_msa_2r(reinterpret_cast<const TestCaseMsa2R*>(&tc_d[i]),
               [](MacroAssembler& assm) { __ flog2_d(w2, w0); });
  }
}

void test_ftint_s_s(size_t data_size, TestCaseMsa2RF_F_I tc_d[],
                    int rounding_mode) {
  for (size_t i = 0; i < data_size / sizeof(TestCaseMsa2RF_F_I); ++i) {
    run_msa_2r(reinterpret_cast<const TestCaseMsa2R*>(&tc_d[i]),
               [&rounding_mode](MacroAssembler& assm) {
                 MSAControlRegister msareg = {kMSACSRRegister};
                 __ li(t0, static_cast<uint32_t>(rounding_mode));
                 __ cfcmsa(t1, msareg);
                 __ ctcmsa(msareg, t0);
                 __ ftint_s_w(w2, w0);
                 __ ctcmsa(msareg, t1);
               });
  }
}

void test_ftint_s_d(size_t data_size, TestCaseMsa2RF_D_I tc_d[],
                    int rounding_mode) {
  for (size_t i = 0; i < data_size / sizeof(TestCaseMsa2RF_D_I); ++i) {
    run_msa_2r(reinterpret_cast<const TestCaseMsa2R*>(&tc_d[i]),
               [&rounding_mode](MacroAssembler& assm) {
                 MSAControlRegister msareg = {kMSACSRRegister};
                 __ li(t0, static_cast<uint32_t>(rounding_mode));
                 __ cfcmsa(t1, msareg);
                 __ ctcmsa(msareg, t0);
                 __ ftint_s_d(w2, w0);
                 __ ctcmsa(msareg, t1);
               });
  }
}

TEST(MSA_ftint_s) {
  if (!IsMipsArchVariant(kMips32r6) || !CpuFeatures::IsSupported(MIPS_SIMD))
    return;

  CcTest::InitializeVM();

  const float inf_float = std::numeric_limits<float>::infinity();
  const double inf_double = std::numeric_limits<double>::infinity();
  const int32_t int32_max = std::numeric_limits<int32_t>::max();
  const int32_t int32_min = std::numeric_limits<int32_t>::min();
  const int64_t int64_max = std::numeric_limits<int64_t>::max();
  const int64_t int64_min = std::numeric_limits<int64_t>::min();

  struct TestCaseMsa2RF_F_I tc_s1[] = {
      {0.f, 4.51f, 1.49f, -12.51f, 0, 5, 1, -13},
      {-0.32f, -23.38f, 2.8f, -32.6f, 0, -23, 3, -33},
      {inf_float, -inf_float, 3.f * int32_min, 4.f * int32_max, int32_max,
       int32_min, int32_min, int32_max}};

  struct TestCaseMsa2RF_D_I tc_d1[] = {
      {0., 4.51, 0, 5},
      {1.49, -12.51, 1, -13},
      {-0.32, -23.38, 0, -23},
      {2.8, -32.6, 3, -33},
      {inf_double, -inf_double, int64_max, int64_min},
      {33.23 * int64_min, 4000. * int64_max, int64_min, int64_max}};

  test_ftint_s_s(sizeof(tc_s1), tc_s1, kRoundToNearest);
  test_ftint_s_d(sizeof(tc_d1), tc_d1, kRoundToNearest);

  struct TestCaseMsa2RF_F_I tc_s2[] = {
      {0.f, 4.5f, 1.49f, -12.51f, 0, 4, 1, -12},
      {-0.f, -23.38f, 2.8f, -32.6f, -0, -23, 2, -32},
      {inf_float, -inf_float, 3.f * int32_min, 4.f * int32_max, int32_max,
       int32_min, int32_min, int32_max}};

  struct TestCaseMsa2RF_D_I tc_d2[] = {
      {0., 4.5, 0, 4},
      {1.49, -12.51, 1, -12},
      {-0., -23.38, -0, -23},
      {2.8, -32.6, 2, -32},
      {inf_double, -inf_double, int64_max, int64_min},
      {33.23 * int64_min, 4000. * int64_max, int64_min, int64_max}};

  test_ftint_s_s(sizeof(tc_s2), tc_s2, kRoundToZero);
  test_ftint_s_d(sizeof(tc_d2), tc_d2, kRoundToZero);

  struct TestCaseMsa2RF_F_I tc_s3[] = {
      {0.f, 4.5f, 1.49f, -12.51f, 0, 5, 2, -12},
      {-0.f, -23.38f, 2.8f, -32.6f, -0, -23, 3, -32},
      {inf_float, -inf_float, 3.f * int32_min, 4.f * int32_max, int32_max,
       int32_min, int32_min, int32_max}};

  struct TestCaseMsa2RF_D_I tc_d3[] = {
      {0., 4.5, 0, 5},
      {1.49, -12.51, 2, -12},
      {-0., -23.38, -0, -23},
      {2.8, -32.6, 3, -32},
      {inf_double, -inf_double, int64_max, int64_min},
      {33.23 * int64_min, 4000. * int64_max, int64_min, int64_max}};

  test_ftint_s_s(sizeof(tc_s3), tc_s3, kRoundToPlusInf);
  test_ftint_s_d(sizeof(tc_d3), tc_d3, kRoundToPlusInf);

  struct TestCaseMsa2RF_F_I tc_s4[] = {
      {0.f, 4.5f, 1.49f, -12.51f, 0, 4, 1, -13},
      {-0.f, -23.38f, 2.8f, -32.6f, -0, -24, 2, -33},
      {inf_float, -inf_float, 3.f * int32_min, 4.f * int32_max, int32_max,
       int32_min, int32_min, int32_max}};

  struct TestCaseMsa2RF_D_I tc_d4[] = {
      {0., 4.5, 0, 4},
      {1.49, -12.51, 1, -13},
      {-0., -23.38, -0, -24},
      {2.8, -32.6, 2, -33},
      {inf_double, -inf_double, int64_max, int64_min},
      {33.23 * int64_min, 4000. * int64_max, int64_min, int64_max}};

  test_ftint_s_s(sizeof(tc_s4), tc_s4, kRoundToMinusInf);
  test_ftint_s_d(sizeof(tc_d4), tc_d4, kRoundToMinusInf);
}

void test_ftint_u_s(size_t data_size, TestCaseMsa2RF_F_U tc_d[],
                    int rounding_mode) {
  for (size_t i = 0; i < data_size / sizeof(TestCaseMsa2RF_F_U); ++i) {
    run_msa_2r(reinterpret_cast<const TestCaseMsa2R*>(&tc_d[i]),
               [&rounding_mode](MacroAssembler& assm) {
                 MSAControlRegister msareg = {kMSACSRRegister};
                 __ li(t0, static_cast<uint32_t>(rounding_mode));
                 __ cfcmsa(t1, msareg);
                 __ ctcmsa(msareg, t0);
                 __ ftint_u_w(w2, w0);
                 __ ctcmsa(msareg, t1);
               });
  }
}

void test_ftint_u_d(size_t data_size, TestCaseMsa2RF_D_U tc_d[],
                    int rounding_mode) {
  for (size_t i = 0; i < data_size / sizeof(TestCaseMsa2RF_D_U); ++i) {
    run_msa_2r(reinterpret_cast<const TestCaseMsa2R*>(&tc_d[i]),
               [&rounding_mode](MacroAssembler& assm) {
                 MSAControlRegister msareg = {kMSACSRRegister};
                 __ li(t0, static_cast<uint32_t>(rounding_mode));
                 __ cfcmsa(t1, msareg);
                 __ ctcmsa(msareg, t0);
                 __ ftint_u_d(w2, w0);
                 __ ctcmsa(msareg, t1);
               });
  }
}

TEST(MSA_ftint_u) {
  if (!IsMipsArchVariant(kMips32r6) || !CpuFeatures::IsSupported(MIPS_SIMD))
    return;

  CcTest::InitializeVM();

  const float inf_float = std::numeric_limits<float>::infinity();
  const double inf_double = std::numeric_limits<double>::infinity();
  const uint32_t uint32_max = std::numeric_limits<uint32_t>::max();
  const uint64_t uint64_max = std::numeric_limits<uint64_t>::max();

  struct TestCaseMsa2RF_F_U tc_s1[] = {
      {0.f, 4.51f, 1.49f, -12.51f, 0, 5, 1, 0},
      {-0.32f, 23.38f, 2.8f, 32.6f, 0, 23, 3, 33},
      {inf_float, -inf_float, 0, 4.f * uint32_max, uint32_max, 0, 0,
       uint32_max}};

  struct TestCaseMsa2RF_D_U tc_d1[] = {
      {0., 4.51, 0, 5},
      {1.49, -12.51, 1, 0},
      {-0.32, 23.38, 0, 23},
      {2.8, 32.6, 3, 33},
      {inf_double, -inf_double, uint64_max, 0},
      {-0., 4000. * uint64_max, 0, uint64_max}};

  test_ftint_u_s(sizeof(tc_s1), tc_s1, kRoundToNearest);
  test_ftint_u_d(sizeof(tc_d1), tc_d1, kRoundToNearest);

  struct TestCaseMsa2RF_F_U tc_s2[] = {
      {0.f, 4.5f, 1.49f, -12.51f, 0, 4, 1, 0},
      {-0.f, 23.38f, 2.8f, 32.6f, 0, 23, 2, 32},
      {inf_float, -inf_float, 0., 4.f * uint32_max, uint32_max, 0, 0,
       uint32_max}};

  struct TestCaseMsa2RF_D_U tc_d2[] = {
      {0., 4.5, 0, 4},
      {1.49, -12.51, 1, 0},
      {-0., 23.38, 0, 23},
      {2.8, 32.6, 2, 32},
      {inf_double, -inf_double, uint64_max, 0},
      {-0.2345, 4000. * uint64_max, 0, uint64_max}};

  test_ftint_u_s(sizeof(tc_s2), tc_s2, kRoundToZero);
  test_ftint_u_d(sizeof(tc_d2), tc_d2, kRoundToZero);

  struct TestCaseMsa2RF_F_U tc_s3[] = {
      {0.f, 4.5f, 1.49f, -12.51f, 0, 5, 2, 0},
      {-0.f, 23.38f, 2.8f, 32.6f, 0, 24, 3, 33},
      {inf_float, -inf_float, 0, 4.f * uint32_max, uint32_max, 0, 0,
       uint32_max}};

  struct TestCaseMsa2RF_D_U tc_d3[] = {
      {0., 4.5, 0, 5},
      {1.49, -12.51, 2, 0},
      {-0., 23.38, -0, 24},
      {2.8, 32.6, 3, 33},
      {inf_double, -inf_double, uint64_max, 0},
      {-0.5252, 4000. * uint64_max, 0, uint64_max}};

  test_ftint_u_s(sizeof(tc_s3), tc_s3, kRoundToPlusInf);
  test_ftint_u_d(sizeof(tc_d3), tc_d3, kRoundToPlusInf);

  struct TestCaseMsa2RF_F_U tc_s4[] = {
      {0.f, 4.5f, 1.49f, -12.51f, 0, 4, 1, 0},
      {-0.f, 23.38f, 2.8f, 32.6f, 0, 23, 2, 32},
      {inf_float, -inf_float, 0, 4.f * uint32_max, uint32_max, 0, 0,
       uint32_max}};

  struct TestCaseMsa2RF_D_U tc_d4[] = {
      {0., 4.5, 0, 4},
      {1.49, -12.51, 1, 0},
      {-0., 23.38, -0, 23},
      {2.8, 32.6, 2, 32},
      {inf_double, -inf_double, uint64_max, 0},
      {-0.098797, 4000. * uint64_max, 0, uint64_max}};

  test_ftint_u_s(sizeof(tc_s4), tc_s4, kRoundToMinusInf);
  test_ftint_u_d(sizeof(tc_d4), tc_d4, kRoundToMinusInf);
}

struct TestCaseMsa2RF_U_F {
  uint32_t ws1;
  uint32_t ws2;
  uint32_t ws3;
  uint32_t ws4;
  float exp_res_1;
  float exp_res_2;
  float exp_res_3;
  float exp_res_4;
};

struct TestCaseMsa2RF_U_D {
  uint64_t ws1;
  uint64_t ws2;
  double exp_res_1;
  double exp_res_2;
};

TEST(MSA_ffint_u) {
  if (!IsMipsArchVariant(kMips32r6) || !CpuFeatures::IsSupported(MIPS_SIMD))
    return;

  CcTest::InitializeVM();

  struct TestCaseMsa2RF_U_F tc_s[] = {
      {0, 345, 234, 1000, 0.f, 345.f, 234.f, 1000.f}};

  struct TestCaseMsa2RF_U_D tc_d[] = {{0, 345, 0., 345.},
                                      {234, 1000, 234., 1000.}};

  for (size_t i = 0; i < sizeof(tc_s) / sizeof(TestCaseMsa2RF_U_F); ++i) {
    run_msa_2r(reinterpret_cast<const TestCaseMsa2R*>(&tc_s[i]),
               [](MacroAssembler& assm) { __ ffint_u_w(w2, w0); });
  }
  for (size_t i = 0; i < sizeof(tc_d) / sizeof(TestCaseMsa2RF_U_D); ++i) {
    run_msa_2r(reinterpret_cast<const TestCaseMsa2R*>(&tc_d[i]),
               [](MacroAssembler& assm) { __ ffint_u_d(w2, w0); });
  }
}

struct TestCaseMsa2RF_I_F {
  int32_t ws1;
  int32_t ws2;
  int32_t ws3;
  int32_t ws4;
  float exp_res_1;
  float exp_res_2;
  float exp_res_3;
  float exp_res_4;
};

struct TestCaseMsa2RF_I_D {
  int64_t ws1;
  int64_t ws2;
  double exp_res_1;
  double exp_res_2;
};

TEST(MSA_ffint_s) {
  if (!IsMipsArchVariant(kMips32r6) || !CpuFeatures::IsSupported(MIPS_SIMD))
    return;

  CcTest::InitializeVM();

  struct TestCaseMsa2RF_I_F tc_s[] = {
      {0, 345, -234, 1000, 0.f, 345.f, -234.f, 1000.f}};

  struct TestCaseMsa2RF_I_D tc_d[] = {{0, 345, 0., 345.},
                                      {-234, 1000, -234., 1000.}};

  for (size_t i = 0; i < sizeof(tc_s) / sizeof(TestCaseMsa2RF_I_F); ++i) {
    run_msa_2r(reinterpret_cast<const TestCaseMsa2R*>(&tc_s[i]),
               [](MacroAssembler& assm) { __ ffint_s_w(w2, w0); });
  }
  for (size_t i = 0; i < sizeof(tc_d) / sizeof(TestCaseMsa2RF_I_D); ++i) {
    run_msa_2r(reinterpret_cast<const TestCaseMsa2R*>(&tc_d[i]),
               [](MacroAssembler& assm) { __ ffint_s_d(w2, w0); });
  }
}

struct TestCaseMsa2RF_U16_F {
  uint16_t ws1;
  uint16_t ws2;
  uint16_t ws3;
  uint16_t ws4;
  uint16_t ws5;
  uint16_t ws6;
  uint16_t ws7;
  uint16_t ws8;
  float exp_res_1;
  float exp_res_2;
  float exp_res_3;
  float exp_res_4;
};

struct TestCaseMsa2RF_F_D {
  float ws1;
  float ws2;
  float ws3;
  float ws4;
  double exp_res_1;
  double exp_res_2;
};

TEST(MSA_fexupl) {
  if (!IsMipsArchVariant(kMips32r6) || !CpuFeatures::IsSupported(MIPS_SIMD))
    return;

  CcTest::InitializeVM();

  const float inf_float = std::numeric_limits<float>::infinity();
  const double inf_double = std::numeric_limits<double>::infinity();

  struct TestCaseMsa2RF_U16_F tc_s[] = {
      {1, 2, 0x7C00, 0x0C00, 0, 0x7C00, 0xFC00, 0x8000, 0.f, inf_float,
       -inf_float, -0.f},
      {0xFC00, 0xFFFF, 0x00FF, 0x8000, 0x81FE, 0x8000, 0x0345, 0xAAAA,
       -3.0398368835e-5f, -0.f, 4.9889088e-5f, -5.2062988281e-2f},
      {3, 4, 0x5555, 6, 0x2AAA, 0x8700, 0x7777, 0x6A8B, 5.2062988281e-2f,
       -1.06811523458e-4f, 3.0576e4f, 3.35e3f}};

  struct TestCaseMsa2RF_F_D tc_d[] = {
      {0.f, 123.456f, inf_float, -0.f, inf_double, -0.},
      {-inf_float, -3.f, 0.f, -inf_float, 0., -inf_double},
      {2.3f, 3., 1.37747639043129518071e-41f, -3.22084585277826e35f,
       1.37747639043129518071e-41, -3.22084585277826e35}};

  for (size_t i = 0; i < sizeof(tc_s) / sizeof(TestCaseMsa2RF_U16_F); ++i) {
    run_msa_2r(reinterpret_cast<const TestCaseMsa2R*>(&tc_s[i]),
               [](MacroAssembler& assm) { __ fexupl_w(w2, w0); });
  }
  for (size_t i = 0; i < sizeof(tc_d) / sizeof(TestCaseMsa2RF_F_D); ++i) {
    run_msa_2r(reinterpret_cast<const TestCaseMsa2R*>(&tc_d[i]),
               [](MacroAssembler& assm) { __ fexupl_d(w2, w0); });
  }
}

TEST(MSA_fexupr) {
  if (!IsMipsArchVariant(kMips32r6) || !CpuFeatures::IsSupported(MIPS_SIMD))
    return;

  CcTest::InitializeVM();

  const float inf_float = std::numeric_limits<float>::infinity();
  const double inf_double = std::numeric_limits<double>::infinity();

  struct TestCaseMsa2RF_U16_F tc_s[] = {
      {0, 0x7C00, 0xFC00, 0x8000, 1, 2, 0x7C00, 0x0C00, 0.f, inf_float,
       -inf_float, -0.f},
      {0x81FE, 0x8000, 0x0345, 0xAAAA, 0xFC00, 0xFFFF, 0x00FF, 0x8000,
       -3.0398368835e-5f, -0.f, 4.9889088e-5f, -5.2062988281e-2f},
      {0x2AAA, 0x8700, 0x7777, 0x6A8B, 3, 4, 0x5555, 6, 5.2062988281e-2f,
       -1.06811523458e-4f, 3.0576e4f, 3.35e3f}};

  struct TestCaseMsa2RF_F_D tc_d[] = {
      {inf_float, -0.f, 0.f, 123.456f, inf_double, -0.},
      {0.f, -inf_float, -inf_float, -3.f, 0., -inf_double},
      {1.37747639043129518071e-41f, -3.22084585277826e35f, 2.3f, 3.,
       1.37747639043129518071e-41, -3.22084585277826e35}};

  for (size_t i = 0; i < sizeof(tc_s) / sizeof(TestCaseMsa2RF_U16_F); ++i) {
    run_msa_2r(reinterpret_cast<const TestCaseMsa2R*>(&tc_s[i]),
               [](MacroAssembler& assm) { __ fexupr_w(w2, w0); });
  }
  for (size_t i = 0; i < sizeof(tc_d) / sizeof(TestCaseMsa2RF_F_D); ++i) {
    run_msa_2r(reinterpret_cast<const TestCaseMsa2R*>(&tc_d[i]),
               [](MacroAssembler& assm) { __ fexupr_d(w2, w0); });
  }
}

struct TestCaseMsa2RF_U32_D {
  uint32_t ws1;
  uint32_t ws2;
  uint32_t ws3;
  uint32_t ws4;
  double exp_res_1;
  double exp_res_2;
};

TEST(MSA_ffql) {
  if (!IsMipsArchVariant(kMips32r6) || !CpuFeatures::IsSupported(MIPS_SIMD))
    return;

  CcTest::InitializeVM();

  struct TestCaseMsa2RF_U16_F tc_s[] = {{0, 3, 0xFFFF, 0x8000, 0x8000, 0xE000,
                                         0x0FF0, 0, -1.f, -0.25f,
                                         0.12451171875f, 0.f}};

  struct TestCaseMsa2RF_U32_D tc_d[] = {
      {0, 45, 0x80000000, 0xE0000000, -1., -0.25},
      {0x28379, 0xAAAA5555, 0x024903D3, 0, 17.853239085525274277e-3, 0.}};

  for (size_t i = 0; i < sizeof(tc_s) / sizeof(TestCaseMsa2RF_U16_F); ++i) {
    run_msa_2r(reinterpret_cast<const TestCaseMsa2R*>(&tc_s[i]),
               [](MacroAssembler& assm) { __ ffql_w(w2, w0); });
  }
  for (size_t i = 0; i < sizeof(tc_d) / sizeof(TestCaseMsa2RF_U32_D); ++i) {
    run_msa_2r(reinterpret_cast<const TestCaseMsa2R*>(&tc_d[i]),
               [](MacroAssembler& assm) { __ ffql_d(w2, w0); });
  }
}

TEST(MSA_ffqr) {
  if (!IsMipsArchVariant(kMips32r6) || !CpuFeatures::IsSupported(MIPS_SIMD))
    return;

  CcTest::InitializeVM();

  struct TestCaseMsa2RF_U16_F tc_s[] = {{0x8000, 0xE000, 0x0FF0, 0, 0, 3,
                                         0xFFFF, 0x8000, -1.f, -0.25f,
                                         0.12451171875f, 0.f}};

  struct TestCaseMsa2RF_U32_D tc_d[] = {
      {0x80000000, 0xE0000000, 0, 45, -1., -0.25},
      {0x024903D3, 0, 0x28379, 0xAAAA5555, 17.853239085525274277e-3, 0.}};

  for (size_t i = 0; i < sizeof(tc_s) / sizeof(TestCaseMsa2RF_U16_F); ++i) {
    run_msa_2r(reinterpret_cast<const TestCaseMsa2R*>(&tc_s[i]),
               [](MacroAssembler& assm) { __ ffqr_w(w2, w0); });
  }
  for (size_t i = 0; i < sizeof(tc_d) / sizeof(TestCaseMsa2RF_U32_D); ++i) {
    run_msa_2r(reinterpret_cast<const TestCaseMsa2R*>(&tc_d[i]),
               [](MacroAssembler& assm) { __ ffqr_d(w2, w0); });
  }
}

struct TestCaseMsaVector {
  uint64_t wd_lo;
  uint64_t wd_hi;
  uint64_t ws_lo;
  uint64_t ws_hi;
  uint64_t wt_lo;
  uint64_t wt_hi;
};

template <typename InstFunc, typename OperFunc>
void run_msa_vector(struct TestCaseMsaVector* input,
                    InstFunc GenerateVectorInstructionFunc,
                    OperFunc GenerateOperationFunc) {
  Isolate* isolate = CcTest::i_isolate();
  HandleScope scope(isolate);

  MacroAssembler assm(isolate, nullptr, 0,
                      v8::internal::CodeObjectRequired::kYes);
  CpuFeatureScope fscope(&assm, MIPS_SIMD);
  msa_reg_t res;

  load_elements_of_vector(assm, &(input->ws_lo), w0, t0, t1);
  load_elements_of_vector(assm, &(input->wt_lo), w2, t0, t1);
  load_elements_of_vector(assm, &(input->wd_lo), w4, t0, t1);

  GenerateVectorInstructionFunc(assm);

  store_elements_of_vector(assm, w4, a0);

  __ jr(ra);
  __ nop();

  CodeDesc desc;
  assm.GetCode(isolate, &desc);
  Handle<Code> code =
      isolate->factory()->NewCode(desc, Code::STUB, Handle<Code>());
#ifdef OBJECT_PRINT
  code->Print(std::cout);
#endif
  auto f = GeneratedCode<F3>::FromCode(*code);

  (f.Call(&res, 0, 0, 0, 0));

  CHECK_EQ(GenerateOperationFunc(input->wd_lo, input->ws_lo, input->wt_lo),
           res.d[0]);
  CHECK_EQ(GenerateOperationFunc(input->wd_hi, input->ws_hi, input->wt_hi),
           res.d[1]);
}

TEST(MSA_vector) {
  if (!IsMipsArchVariant(kMips32r6) || !CpuFeatures::IsSupported(MIPS_SIMD))
    return;

  CcTest::InitializeVM();

  struct TestCaseMsaVector tc[] = {
      // wd_lo, wd_hi, ws_lo, ws_hi, wt_lo, wt_hi
      {0xF35862E13E38F8B0, 0x4F41FFDEF2BFE636, 0xDCD39D91F9057627,
       0x64BE4F6DBE9CAA51, 0x6B23DE1A687D9CB9, 0x49547AAD691DA4CA},
      {0xF35862E13E38F8B0, 0x4F41FFDEF2BFE636, 0x401614523D830549,
       0xD7C46D613F50EDDD, 0x52284CBC60A1562B, 0x1756ED510D8849CD},
      {0xF35862E13E38F8B0, 0x4F41FFDEF2BFE636, 0xD6E2D2EBCB40D72F,
       0x13A619AFCE67B079, 0x36CCE284343E40F9, 0xB4E8F44FD148BF7F}};

  for (size_t i = 0; i < sizeof(tc) / sizeof(TestCaseMsaVector); ++i) {
    run_msa_vector(
        &tc[i], [](MacroAssembler& assm) { __ and_v(w4, w0, w2); },
        [](uint64_t wd, uint64_t ws, uint64_t wt) { return ws & wt; });
    run_msa_vector(
        &tc[i], [](MacroAssembler& assm) { __ or_v(w4, w0, w2); },
        [](uint64_t wd, uint64_t ws, uint64_t wt) { return ws | wt; });
    run_msa_vector(
        &tc[i], [](MacroAssembler& assm) { __ nor_v(w4, w0, w2); },
        [](uint64_t wd, uint64_t ws, uint64_t wt) { return ~(ws | wt); });
    run_msa_vector(
        &tc[i], [](MacroAssembler& assm) { __ xor_v(w4, w0, w2); },
        [](uint64_t wd, uint64_t ws, uint64_t wt) { return ws ^ wt; });
    run_msa_vector(&tc[i], [](MacroAssembler& assm) { __ bmnz_v(w4, w0, w2); },
                   [](uint64_t wd, uint64_t ws, uint64_t wt) {
                     return (ws & wt) | (wd & ~wt);
                   });
    run_msa_vector(&tc[i], [](MacroAssembler& assm) { __ bmz_v(w4, w0, w2); },
                   [](uint64_t wd, uint64_t ws, uint64_t wt) {
                     return (ws & ~wt) | (wd & wt);
                   });
    run_msa_vector(&tc[i], [](MacroAssembler& assm) { __ bsel_v(w4, w0, w2); },
                   [](uint64_t wd, uint64_t ws, uint64_t wt) {
                     return (ws & ~wd) | (wt & wd);
                   });
  }
}

struct TestCaseMsaBit {
  uint64_t wd_lo;
  uint64_t wd_hi;
  uint64_t ws_lo;
  uint64_t ws_hi;
  uint32_t m;
};

template <typename InstFunc, typename OperFunc>
void run_msa_bit(struct TestCaseMsaBit* input, InstFunc GenerateInstructionFunc,
                 OperFunc GenerateOperationFunc) {
  Isolate* isolate = CcTest::i_isolate();
  HandleScope scope(isolate);

  MacroAssembler assm(isolate, nullptr, 0,
                      v8::internal::CodeObjectRequired::kYes);
  CpuFeatureScope fscope(&assm, MIPS_SIMD);
  msa_reg_t res;

  load_elements_of_vector(assm, &(input->ws_lo), w0, t0, t1);
  load_elements_of_vector(assm, &(input->wd_lo), w2, t0, t1);

  GenerateInstructionFunc(assm, input->m);

  store_elements_of_vector(assm, w2, a0);

  __ jr(ra);
  __ nop();

  CodeDesc desc;
  assm.GetCode(isolate, &desc);
  Handle<Code> code =
      isolate->factory()->NewCode(desc, Code::STUB, Handle<Code>());
#ifdef OBJECT_PRINT
  code->Print(std::cout);
#endif
  auto f = GeneratedCode<F3>::FromCode(*code);

  (f.Call(&res, 0, 0, 0, 0));

  CHECK_EQ(GenerateOperationFunc(input->wd_lo, input->ws_lo, input->m),
           res.d[0]);
  CHECK_EQ(GenerateOperationFunc(input->wd_hi, input->ws_hi, input->m),
           res.d[1]);
}

TEST(MSA_slli_srai_srli) {
  if (!IsMipsArchVariant(kMips32r6) || !CpuFeatures::IsSupported(MIPS_SIMD))
    return;

  CcTest::InitializeVM();

  struct TestCaseMsaBit tc[] = {
      // wd_lo, wd_hi     ws_lo,              ws_hi, m
      {0, 0, 0xF35862E13E38F8B0, 0x4F41FFDEF2BFE636, 3},
      {0, 0, 0x64BE4F6DBE9CAA51, 0x6B23DE1A687D9CB9, 5},
      {0, 0, 0x1169751BB9A7D9C3, 0xF7A594AEC8EF8A9C, 9},
      {0, 0, 0x2B665362C4E812DF, 0x3A0D80D68B3F8BC8, 13},
      {0, 0, 0x566BE7BA4365B70A, 0x01EBBC1937D76CB4, 21},
      {0, 0, 0x380E2DEB9D3F8AAE, 0x017E0DE0BCC6CA42, 30},
      {0, 0, 0xA46A3A9BCB43F4E5, 0x1C62C8473BDFCFFB, 45},
      {0, 0, 0xF6759D85F23B5A2B, 0x5C042AE42C6D12C1, 61}};

#define SLLI_SRLI_DF(lanes, mask, func)      \
  [](uint64_t wd, uint64_t ws, uint32_t m) { \
    uint64_t res = 0;                        \
    int elem_size = kMSARegSize / lanes;     \
    for (int i = 0; i < lanes / 2; ++i) {    \
      int shift = elem_size * i;             \
      uint64_t elem = (ws >> shift) & mask;  \
      res |= ((func)&mask) << shift;         \
    }                                        \
    return res;                              \
  }

#define SRAI_DF(lanes, mask, func)                                            \
  [](uint64_t wd, uint64_t ws, uint32_t m) {                                  \
    uint64_t res = 0;                                                         \
    int elem_size = kMSARegSize / lanes;                                      \
    for (int i = 0; i < lanes / 2; ++i) {                                     \
      int shift = elem_size * i;                                              \
      int64_t elem =                                                          \
          static_cast<int64_t>(((ws >> shift) & mask) << (64 - elem_size)) >> \
          (64 - elem_size);                                                   \
      res |= static_cast<uint64_t>((func)&mask) << shift;                     \
    }                                                                         \
    return res;                                                               \
  }

  for (size_t i = 0; i < sizeof(tc) / sizeof(TestCaseMsaBit); ++i) {
    run_msa_bit(
        &tc[i],
        [](MacroAssembler& assm, uint32_t m) { __ slli_b(w2, w0, m % 8); },
        SLLI_SRLI_DF(kMSALanesByte, UINT8_MAX, (elem << (m % elem_size))));
    run_msa_bit(
        &tc[i],
        [](MacroAssembler& assm, uint32_t m) { __ slli_h(w2, w0, m % 16); },
        SLLI_SRLI_DF(kMSALanesHalf, UINT16_MAX, (elem << (m % elem_size))));
    run_msa_bit(
        &tc[i],
        [](MacroAssembler& assm, uint32_t m) { __ slli_w(w2, w0, m % 32); },
        SLLI_SRLI_DF(kMSALanesWord, UINT32_MAX, (elem << (m % elem_size))));
    run_msa_bit(
        &tc[i],
        [](MacroAssembler& assm, uint32_t m) { __ slli_d(w2, w0, m % 64); },
        SLLI_SRLI_DF(kMSALanesDword, UINT64_MAX, (elem << (m % elem_size))));

    run_msa_bit(
        &tc[i],
        [](MacroAssembler& assm, uint32_t m) { __ srli_b(w2, w0, m % 8); },
        SLLI_SRLI_DF(kMSALanesByte, UINT8_MAX, (elem >> (m % elem_size))));
    run_msa_bit(
        &tc[i],
        [](MacroAssembler& assm, uint32_t m) { __ srli_h(w2, w0, m % 16); },
        SLLI_SRLI_DF(kMSALanesHalf, UINT16_MAX, (elem >> (m % elem_size))));
    run_msa_bit(
        &tc[i],
        [](MacroAssembler& assm, uint32_t m) { __ srli_w(w2, w0, m % 32); },
        SLLI_SRLI_DF(kMSALanesWord, UINT32_MAX, (elem >> (m % elem_size))));
    run_msa_bit(
        &tc[i],
        [](MacroAssembler& assm, uint32_t m) { __ srli_d(w2, w0, m % 64); },
        SLLI_SRLI_DF(kMSALanesDword, UINT64_MAX, (elem >> (m % elem_size))));

    run_msa_bit(
        &tc[i],
        [](MacroAssembler& assm, uint32_t m) { __ srlri_b(w2, w0, m % 8); },
        SLLI_SRLI_DF(
            kMSALanesByte, UINT8_MAX,
            (elem >> (m % elem_size)) + ((elem >> (m % elem_size - 1)) & 0x1)));
    run_msa_bit(
        &tc[i],
        [](MacroAssembler& assm, uint32_t m) { __ srlri_h(w2, w0, m % 16); },
        SLLI_SRLI_DF(
            kMSALanesHalf, UINT16_MAX,
            (elem >> (m % elem_size)) + ((elem >> (m % elem_size - 1)) & 0x1)));
    run_msa_bit(
        &tc[i],
        [](MacroAssembler& assm, uint32_t m) { __ srlri_w(w2, w0, m % 32); },
        SLLI_SRLI_DF(
            kMSALanesWord, UINT32_MAX,
            (elem >> (m % elem_size)) + ((elem >> (m % elem_size - 1)) & 0x1)));
    run_msa_bit(
        &tc[i],
        [](MacroAssembler& assm, uint32_t m) { __ srlri_d(w2, w0, m % 64); },
        SLLI_SRLI_DF(
            kMSALanesDword, UINT64_MAX,
            (elem >> (m % elem_size)) + ((elem >> (m % elem_size - 1)) & 0x1)));

    run_msa_bit(
        &tc[i],
        [](MacroAssembler& assm, uint32_t m) { __ srai_b(w2, w0, m % 8); },
        SRAI_DF(kMSALanesByte, UINT8_MAX,
                ArithmeticShiftRight(elem, m % elem_size)));
    run_msa_bit(
        &tc[i],
        [](MacroAssembler& assm, uint32_t m) { __ srai_h(w2, w0, m % 16); },
        SRAI_DF(kMSALanesHalf, UINT16_MAX,
                ArithmeticShiftRight(elem, m % elem_size)));
    run_msa_bit(
        &tc[i],
        [](MacroAssembler& assm, uint32_t m) { __ srai_w(w2, w0, m % 32); },
        SRAI_DF(kMSALanesWord, UINT32_MAX,
                ArithmeticShiftRight(elem, m % elem_size)));
    run_msa_bit(
        &tc[i],
        [](MacroAssembler& assm, uint32_t m) { __ srai_d(w2, w0, m % 64); },
        SRAI_DF(kMSALanesDword, UINT64_MAX,
                ArithmeticShiftRight(elem, m % elem_size)));

    run_msa_bit(
        &tc[i],
        [](MacroAssembler& assm, uint32_t m) { __ srari_b(w2, w0, m % 8); },
        SRAI_DF(kMSALanesByte, UINT8_MAX,
                ArithmeticShiftRight(elem, m % elem_size) +
                    ((elem >> (m % elem_size - 1)) & 0x1)));
    run_msa_bit(
        &tc[i],
        [](MacroAssembler& assm, uint32_t m) { __ srari_h(w2, w0, m % 16); },
        SRAI_DF(kMSALanesHalf, UINT16_MAX,
                ArithmeticShiftRight(elem, m % elem_size) +
                    ((elem >> (m % elem_size - 1)) & 0x1)));
    run_msa_bit(
        &tc[i],
        [](MacroAssembler& assm, uint32_t m) { __ srari_w(w2, w0, m % 32); },
        SRAI_DF(kMSALanesWord, UINT32_MAX,
                ArithmeticShiftRight(elem, m % elem_size) +
                    ((elem >> (m % elem_size - 1)) & 0x1)));
    run_msa_bit(
        &tc[i],
        [](MacroAssembler& assm, uint32_t m) { __ srari_d(w2, w0, m % 64); },
        SRAI_DF(kMSALanesDword, UINT64_MAX,
                ArithmeticShiftRight(elem, m % elem_size) +
                    ((elem >> (m % elem_size - 1)) & 0x1)));
  }
#undef SLLI_SRLI_DF
#undef SRAI_DF
}

TEST(MSA_bclri_bseti_bnegi) {
  if (!IsMipsArchVariant(kMips32r6) || !CpuFeatures::IsSupported(MIPS_SIMD))
    return;

  CcTest::InitializeVM();

  struct TestCaseMsaBit tc[] = {
      // wd_lo, wd_hi,    ws_lo,              ws_hi, m
      {0, 0, 0xF35862E13E38F8B0, 0x4F41FFDEF2BFE636, 3},
      {0, 0, 0x64BE4F6DBE9CAA51, 0x6B23DE1A687D9CB9, 5},
      {0, 0, 0x1169751BB9A7D9C3, 0xF7A594AEC8EF8A9C, 9},
      {0, 0, 0x2B665362C4E812DF, 0x3A0D80D68B3F8BC8, 13},
      {0, 0, 0x566BE7BA4365B70A, 0x01EBBC1937D76CB4, 21},
      {0, 0, 0x380E2DEB9D3F8AAE, 0x017E0DE0BCC6CA42, 30},
      {0, 0, 0xA46A3A9BCB43F4E5, 0x1C62C8473BDFCFFB, 45},
      {0, 0, 0xF6759D85F23B5A2B, 0x5C042AE42C6D12C1, 61}};

#define BCLRI_BSETI_BNEGI_DF(lanes, mask, func) \
  [](uint64_t wd, uint64_t ws, uint32_t m) {    \
    uint64_t res = 0;                           \
    int elem_size = kMSARegSize / lanes;        \
    for (int i = 0; i < lanes / 2; ++i) {       \
      int shift = elem_size * i;                \
      uint64_t elem = (ws >> shift) & mask;     \
      res |= ((func)&mask) << shift;            \
    }                                           \
    return res;                                 \
  }

  for (size_t i = 0; i < sizeof(tc) / sizeof(TestCaseMsaBit); ++i) {
    run_msa_bit(
        &tc[i],
        [](MacroAssembler& assm, uint32_t m) { __ bclri_b(w2, w0, m % 8); },
        BCLRI_BSETI_BNEGI_DF(kMSALanesByte, UINT8_MAX,
                             (~(1ull << (m % elem_size)) & elem)));
    run_msa_bit(
        &tc[i],
        [](MacroAssembler& assm, uint32_t m) { __ bclri_h(w2, w0, m % 16); },
        BCLRI_BSETI_BNEGI_DF(kMSALanesHalf, UINT16_MAX,
                             (~(1ull << (m % elem_size)) & elem)));
    run_msa_bit(
        &tc[i],
        [](MacroAssembler& assm, uint32_t m) { __ bclri_w(w2, w0, m % 32); },
        BCLRI_BSETI_BNEGI_DF(kMSALanesWord, UINT32_MAX,
                             (~(1ull << (m % elem_size)) & elem)));
    run_msa_bit(
        &tc[i],
        [](MacroAssembler& assm, uint32_t m) { __ bclri_d(w2, w0, m % 64); },
        BCLRI_BSETI_BNEGI_DF(kMSALanesDword, UINT64_MAX,
                             (~(1ull << (m % elem_size)) & elem)));

    run_msa_bit(
        &tc[i],
        [](MacroAssembler& assm, uint32_t m) { __ bseti_b(w2, w0, m % 8); },
        BCLRI_BSETI_BNEGI_DF(kMSALanesByte, UINT8_MAX,
                             ((1ull << (m % elem_size)) | elem)));
    run_msa_bit(
        &tc[i],
        [](MacroAssembler& assm, uint32_t m) { __ bseti_h(w2, w0, m % 16); },
        BCLRI_BSETI_BNEGI_DF(kMSALanesHalf, UINT16_MAX,
                             ((1ull << (m % elem_size)) | elem)));
    run_msa_bit(
        &tc[i],
        [](MacroAssembler& assm, uint32_t m) { __ bseti_w(w2, w0, m % 32); },
        BCLRI_BSETI_BNEGI_DF(kMSALanesWord, UINT32_MAX,
                             ((1ull << (m % elem_size)) | elem)));
    run_msa_bit(
        &tc[i],
        [](MacroAssembler& assm, uint32_t m) { __ bseti_d(w2, w0, m % 64); },
        BCLRI_BSETI_BNEGI_DF(kMSALanesDword, UINT64_MAX,
                             ((1ull << (m % elem_size)) | elem)));

    run_msa_bit(
        &tc[i],
        [](MacroAssembler& assm, uint32_t m) { __ bnegi_b(w2, w0, m % 8); },
        BCLRI_BSETI_BNEGI_DF(kMSALanesByte, UINT8_MAX,
                             ((1ull << (m % elem_size)) ^ elem)));
    run_msa_bit(
        &tc[i],
        [](MacroAssembler& assm, uint32_t m) { __ bnegi_h(w2, w0, m % 16); },
        BCLRI_BSETI_BNEGI_DF(kMSALanesHalf, UINT16_MAX,
                             ((1ull << (m % elem_size)) ^ elem)));
    run_msa_bit(
        &tc[i],
        [](MacroAssembler& assm, uint32_t m) { __ bnegi_w(w2, w0, m % 32); },
        BCLRI_BSETI_BNEGI_DF(kMSALanesWord, UINT32_MAX,
                             ((1ull << (m % elem_size)) ^ elem)));
    run_msa_bit(
        &tc[i],
        [](MacroAssembler& assm, uint32_t m) { __ bnegi_d(w2, w0, m % 64); },
        BCLRI_BSETI_BNEGI_DF(kMSALanesDword, UINT64_MAX,
                             ((1ull << (m % elem_size)) ^ elem)));
  }
#undef BCLRI_BSETI_BNEGI_DF
}

TEST(MSA_binsli_binsri) {
  if (!IsMipsArchVariant(kMips32r6) || !CpuFeatures::IsSupported(MIPS_SIMD))
    return;

  CcTest::InitializeVM();

  struct TestCaseMsaBit tc[] = {// wd_lo, wd_hi, ws_lo, ws_hi, m
                                {0x53F4457553BBD5B4, 0x5FB8250EACC296B2,
                                 0xF35862E13E38F8B0, 0x4F41FFDEF2BFE636, 3},
                                {0xF61BFDB0F312E6FC, 0xC9437568DD1EA925,
                                 0x64BE4F6DBE9CAA51, 0x6B23DE1A687D9CB9, 5},
                                {0x53F4457553BBD5B4, 0x5FB8250EACC296B2,
                                 0x1169751BB9A7D9C3, 0xF7A594AEC8EF8A9C, 9},
                                {0xF61BFDB0F312E6FC, 0xC9437568DD1EA925,
                                 0x2B665362C4E812DF, 0x3A0D80D68B3F8BC8, 13},
                                {0x53F4457553BBD5B4, 0x5FB8250EACC296B2,
                                 0x566BE7BA4365B70A, 0x01EBBC1937D76CB4, 21},
                                {0xF61BFDB0F312E6FC, 0xC9437568DD1EA925,
                                 0x380E2DEB9D3F8AAE, 0x017E0DE0BCC6CA42, 30},
                                {0x53F4457553BBD5B4, 0x5FB8250EACC296B2,
                                 0xA46A3A9BCB43F4E5, 0x1C62C8473BDFCFFB, 45},
                                {0xF61BFDB0F312E6FC, 0xC9437568DD1EA925,
                                 0xF6759D85F23B5A2B, 0x5C042AE42C6D12C1, 61}};

#define BINSLI_BINSRI_DF(lanes, mask, func)             \
  [](uint64_t wd, uint64_t ws, uint32_t m) {            \
    uint64_t res = 0;                                   \
    int elem_size = kMSARegSize / lanes;                \
    int bits = m % elem_size + 1;                       \
    for (int i = 0; i < lanes / 2; ++i) {               \
      int shift = elem_size * i;                        \
      uint64_t ws_elem = (ws >> shift) & mask;          \
      if (bits == elem_size) {                          \
        res |= (ws_elem & mask) << shift;               \
      } else {                                          \
        uint64_t r_mask = (1ull << bits) - 1;           \
        uint64_t l_mask = r_mask << (elem_size - bits); \
        USE(l_mask);                                    \
        uint64_t wd_elem = (wd >> shift) & mask;        \
        res |= ((func)&mask) << shift;                  \
      }                                                 \
    }                                                   \
    return res;                                         \
  }

  for (size_t i = 0; i < sizeof(tc) / sizeof(TestCaseMsaBit); ++i) {
    run_msa_bit(
        &tc[i],
        [](MacroAssembler& assm, uint32_t m) { __ binsli_b(w2, w0, m % 8); },
        BINSLI_BINSRI_DF(kMSALanesByte, UINT8_MAX,
                         ((ws_elem & l_mask) | (wd_elem & ~l_mask))));
    run_msa_bit(
        &tc[i],
        [](MacroAssembler& assm, uint32_t m) { __ binsli_h(w2, w0, m % 16); },
        BINSLI_BINSRI_DF(kMSALanesHalf, UINT16_MAX,
                         ((ws_elem & l_mask) | (wd_elem & ~l_mask))));
    run_msa_bit(
        &tc[i],
        [](MacroAssembler& assm, uint32_t m) { __ binsli_w(w2, w0, m % 32); },
        BINSLI_BINSRI_DF(kMSALanesWord, UINT32_MAX,
                         ((ws_elem & l_mask) | (wd_elem & ~l_mask))));
    run_msa_bit(
        &tc[i],
        [](MacroAssembler& assm, uint32_t m) { __ binsli_d(w2, w0, m % 64); },
        BINSLI_BINSRI_DF(kMSALanesDword, UINT64_MAX,
                         ((ws_elem & l_mask) | (wd_elem & ~l_mask))));

    run_msa_bit(
        &tc[i],
        [](MacroAssembler& assm, uint32_t m) { __ binsri_b(w2, w0, m % 8); },
        BINSLI_BINSRI_DF(kMSALanesByte, UINT8_MAX,
                         ((ws_elem & r_mask) | (wd_elem & ~r_mask))));
    run_msa_bit(
        &tc[i],
        [](MacroAssembler& assm, uint32_t m) { __ binsri_h(w2, w0, m % 16); },
        BINSLI_BINSRI_DF(kMSALanesHalf, UINT16_MAX,
                         ((ws_elem & r_mask) | (wd_elem & ~r_mask))));
    run_msa_bit(
        &tc[i],
        [](MacroAssembler& assm, uint32_t m) { __ binsri_w(w2, w0, m % 32); },
        BINSLI_BINSRI_DF(kMSALanesWord, UINT32_MAX,
                         ((ws_elem & r_mask) | (wd_elem & ~r_mask))));
    run_msa_bit(
        &tc[i],
        [](MacroAssembler& assm, uint32_t m) { __ binsri_d(w2, w0, m % 64); },
        BINSLI_BINSRI_DF(kMSALanesDword, UINT64_MAX,
                         ((ws_elem & r_mask) | (wd_elem & ~r_mask))));
  }
#undef BINSLI_BINSRI_DF
}

TEST(MSA_sat_s_sat_u) {
  if (!IsMipsArchVariant(kMips32r6) || !CpuFeatures::IsSupported(MIPS_SIMD))
    return;

  CcTest::InitializeVM();

  struct TestCaseMsaBit tc[] = {
      // wd_lo, wd_hi,    ws_lo,              ws_hi, m
      {0, 0, 0xF35862E13E3808B0, 0x4F41FFDEF2BFE636, 3},
      {0, 0, 0x64BE4F6DBE9CAA51, 0x6B23DE1A687D9CB9, 5},
      {0, 0, 0x1169751BB9A7D9C3, 0xF7A594AEC8EF8A9C, 9},
      {0, 0, 0x2B665362C4E812DF, 0x3A0D80D68B3F8BC8, 13},
      {0, 0, 0x566BE7BA4365B70A, 0x01EBBC1937D76CB4, 21},
      {0, 0, 0x380E2DEB9D3F8AAE, 0x017E0DE0BCC6CA42, 30},
      {0, 0, 0xA46A3A9BCB43F4E5, 0x1C62C8473BDFCFFB, 45},
      {0, 0, 0xF6759D85F23B5A2B, 0x5C042AE42C6D12C1, 61}};

#define SAT_DF(lanes, mask, func)                                              \
  [](uint64_t wd, uint64_t ws, uint32_t m) {                                   \
    uint64_t res = 0;                                                          \
    int elem_size = kMSARegSize / lanes;                                       \
    m %= elem_size;                                                            \
    for (int i = 0; i < lanes / 2; ++i) {                                      \
      int shift = elem_size * i;                                               \
      uint64_t elem_u64 = (ws >> shift) & mask;                                \
      int64_t elem_i64 = static_cast<int64_t>(elem_u64 << (64 - elem_size)) >> \
                         (64 - elem_size);                                     \
      USE(elem_i64);                                                           \
      res |= ((func)&mask) << shift;                                           \
    }                                                                          \
    return res;                                                                \
  }

#define M_MAX_INT(x) static_cast<int64_t>((1LL << ((x)-1)) - 1)
#define M_MIN_INT(x) static_cast<int64_t>(-(1LL << ((x)-1)))
#define M_MAX_UINT(x) static_cast<uint64_t>(-1ULL >> (64 - (x)))

  for (size_t i = 0; i < sizeof(tc) / sizeof(TestCaseMsaBit); ++i) {
    run_msa_bit(
        &tc[i],
        [](MacroAssembler& assm, uint32_t m) { __ sat_u_b(w2, w0, m % 8); },
        SAT_DF(kMSALanesByte, UINT8_MAX,
               (elem_u64 < M_MAX_UINT(m + 1) ? elem_u64 : M_MAX_UINT(m + 1))));
    run_msa_bit(
        &tc[i],
        [](MacroAssembler& assm, uint32_t m) { __ sat_u_h(w2, w0, m % 16); },
        SAT_DF(kMSALanesHalf, UINT16_MAX,
               (elem_u64 < M_MAX_UINT(m + 1) ? elem_u64 : M_MAX_UINT(m + 1))));
    run_msa_bit(
        &tc[i],
        [](MacroAssembler& assm, uint32_t m) { __ sat_u_w(w2, w0, m % 32); },
        SAT_DF(kMSALanesWord, UINT32_MAX,
               (elem_u64 < M_MAX_UINT(m + 1) ? elem_u64 : M_MAX_UINT(m + 1))));
    run_msa_bit(
        &tc[i],
        [](MacroAssembler& assm, uint32_t m) { __ sat_u_d(w2, w0, m % 64); },
        SAT_DF(kMSALanesDword, UINT64_MAX,
               (elem_u64 < M_MAX_UINT(m + 1) ? elem_u64 : M_MAX_UINT(m + 1))));

    run_msa_bit(
        &tc[i],
        [](MacroAssembler& assm, uint32_t m) { __ sat_s_b(w2, w0, m % 8); },
        SAT_DF(
            kMSALanesByte, UINT8_MAX,
            (elem_i64 < M_MIN_INT(m + 1)
                 ? M_MIN_INT(m + 1)
                 : elem_i64 > M_MAX_INT(m + 1) ? M_MAX_INT(m + 1) : elem_i64)));
    run_msa_bit(
        &tc[i],
        [](MacroAssembler& assm, uint32_t m) { __ sat_s_h(w2, w0, m % 16); },
        SAT_DF(
            kMSALanesHalf, UINT16_MAX,
            (elem_i64 < M_MIN_INT(m + 1)
                 ? M_MIN_INT(m + 1)
                 : elem_i64 > M_MAX_INT(m + 1) ? M_MAX_INT(m + 1) : elem_i64)));
    run_msa_bit(
        &tc[i],
        [](MacroAssembler& assm, uint32_t m) { __ sat_s_w(w2, w0, m % 32); },
        SAT_DF(
            kMSALanesWord, UINT32_MAX,
            (elem_i64 < M_MIN_INT(m + 1)
                 ? M_MIN_INT(m + 1)
                 : elem_i64 > M_MAX_INT(m + 1) ? M_MAX_INT(m + 1) : elem_i64)));
    run_msa_bit(
        &tc[i],
        [](MacroAssembler& assm, uint32_t m) { __ sat_s_d(w2, w0, m % 64); },
        SAT_DF(
            kMSALanesDword, UINT64_MAX,
            (elem_i64 < M_MIN_INT(m + 1)
                 ? M_MIN_INT(m + 1)
                 : elem_i64 > M_MAX_INT(m + 1) ? M_MAX_INT(m + 1) : elem_i64)));
  }

#undef SAT_DF
#undef M_MAX_INT
#undef M_MIN_INT
#undef M_MAX_UINT
}

template <typename InstFunc, typename OperFunc>
void run_msa_i10(int32_t input, InstFunc GenerateVectorInstructionFunc,
                 OperFunc GenerateOperationFunc) {
  Isolate* isolate = CcTest::i_isolate();
  HandleScope scope(isolate);

  MacroAssembler assm(isolate, nullptr, 0,
                      v8::internal::CodeObjectRequired::kYes);
  CpuFeatureScope fscope(&assm, MIPS_SIMD);
  msa_reg_t res;

  GenerateVectorInstructionFunc(assm, input);

  store_elements_of_vector(assm, w0, a0);

  __ jr(ra);
  __ nop();

  CodeDesc desc;
  assm.GetCode(isolate, &desc);
  Handle<Code> code =
      isolate->factory()->NewCode(desc, Code::STUB, Handle<Code>());
#ifdef OBJECT_PRINT
  code->Print(std::cout);
#endif
  auto f = GeneratedCode<F3>::FromCode(*code);

  (f.Call(&res, 0, 0, 0, 0));

  CHECK_EQ(GenerateOperationFunc(input), res.d[0]);
  CHECK_EQ(GenerateOperationFunc(input), res.d[1]);
}

TEST(MSA_ldi) {
  if (!IsMipsArchVariant(kMips32r6) || !CpuFeatures::IsSupported(MIPS_SIMD))
    return;

  CcTest::InitializeVM();

  // signed 10bit integers: -512 .. 511
  int32_t tc[] = {0, -1, 1, 256, -256, -178, 352, -512, 511};

#define LDI_DF(lanes, mask)                                        \
  [](int32_t s10) {                                                \
    uint64_t res = 0;                                              \
    int elem_size = kMSARegSize / lanes;                           \
    int64_t s10_64 =                                               \
        ArithmeticShiftRight(static_cast<int64_t>(s10) << 54, 54); \
    for (int i = 0; i < lanes / 2; ++i) {                          \
      int shift = elem_size * i;                                   \
      res |= static_cast<uint64_t>(s10_64 & mask) << shift;        \
    }                                                              \
    return res;                                                    \
  }

  for (size_t i = 0; i < sizeof(tc) / sizeof(int32_t); ++i) {
    run_msa_i10(tc[i],
                [](MacroAssembler& assm, int32_t s10) { __ ldi_b(w0, s10); },
                LDI_DF(kMSALanesByte, UINT8_MAX));
    run_msa_i10(tc[i],
                [](MacroAssembler& assm, int32_t s10) { __ ldi_h(w0, s10); },
                LDI_DF(kMSALanesHalf, UINT16_MAX));
    run_msa_i10(tc[i],
                [](MacroAssembler& assm, int32_t s10) { __ ldi_w(w0, s10); },
                LDI_DF(kMSALanesWord, UINT32_MAX));
    run_msa_i10(tc[i],
                [](MacroAssembler& assm, int32_t s10) { __ ldi_d(w0, s10); },
                LDI_DF(kMSALanesDword, UINT64_MAX));
  }
#undef LDI_DF
}

template <typename T, typename InstFunc>
void run_msa_mi10(InstFunc GenerateVectorInstructionFunc) {
  Isolate* isolate = CcTest::i_isolate();
  HandleScope scope(isolate);

  MacroAssembler assm(isolate, nullptr, 0,
                      v8::internal::CodeObjectRequired::kYes);
  CpuFeatureScope fscope(&assm, MIPS_SIMD);
  T in_test_vector[1024];
  T out_test_vector[1024];

  T* in_array_middle = in_test_vector + arraysize(in_test_vector) / 2;
  T* out_array_middle = out_test_vector + arraysize(out_test_vector) / 2;

  v8::base::RandomNumberGenerator rand_gen(FLAG_random_seed);
  for (unsigned int i = 0; i < arraysize(in_test_vector); i++) {
    in_test_vector[i] = static_cast<T>(rand_gen.NextInt());
    out_test_vector[i] = 0;
  }

  GenerateVectorInstructionFunc(assm);

  __ jr(ra);
  __ nop();

  CodeDesc desc;
  assm.GetCode(isolate, &desc);
  Handle<Code> code =
      isolate->factory()->NewCode(desc, Code::STUB, Handle<Code>());
#ifdef OBJECT_PRINT
  code->Print(std::cout);
#endif
  auto f = GeneratedCode<F4>::FromCode(*code);

  (f.Call(in_array_middle, out_array_middle, 0, 0, 0));

  CHECK_EQ(memcmp(in_test_vector, out_test_vector, arraysize(in_test_vector)),
           0);
}

TEST(MSA_load_store_vector) {
  if (!IsMipsArchVariant(kMips32r6) || !CpuFeatures::IsSupported(MIPS_SIMD))
    return;

  CcTest::InitializeVM();

  run_msa_mi10<uint8_t>([](MacroAssembler& assm) {
    for (int i = -512; i < 512; i += 16) {
      __ ld_b(w0, MemOperand(a0, i));
      __ st_b(w0, MemOperand(a1, i));
    }
  });
  run_msa_mi10<uint16_t>([](MacroAssembler& assm) {
    for (int i = -512; i < 512; i += 8) {
      __ ld_h(w0, MemOperand(a0, i));
      __ st_h(w0, MemOperand(a1, i));
    }
  });
  run_msa_mi10<uint32_t>([](MacroAssembler& assm) {
    for (int i = -512; i < 512; i += 4) {
      __ ld_w(w0, MemOperand(a0, i));
      __ st_w(w0, MemOperand(a1, i));
    }
  });
  run_msa_mi10<uint64_t>([](MacroAssembler& assm) {
    for (int i = -512; i < 512; i += 2) {
      __ ld_d(w0, MemOperand(a0, i));
      __ st_d(w0, MemOperand(a1, i));
    }
  });
}

struct TestCaseMsa3R {
  uint64_t ws_lo;
  uint64_t ws_hi;
  uint64_t wt_lo;
  uint64_t wt_hi;
  uint64_t wd_lo;
  uint64_t wd_hi;
};

static const uint64_t Unpredictable = 0x312014017725ll;

template <typename InstFunc, typename OperFunc>
void run_msa_3r(struct TestCaseMsa3R* input, InstFunc GenerateI5InstructionFunc,
                OperFunc GenerateOperationFunc) {
  Isolate* isolate = CcTest::i_isolate();
  HandleScope scope(isolate);

  MacroAssembler assm(isolate, nullptr, 0,
                      v8::internal::CodeObjectRequired::kYes);
  CpuFeatureScope fscope(&assm, MIPS_SIMD);
  msa_reg_t res;

  load_elements_of_vector(assm, &(input->wt_lo), w0, t0, t1);
  load_elements_of_vector(assm, &(input->ws_lo), w1, t0, t1);
  load_elements_of_vector(assm, &(input->wd_lo), w2, t0, t1);

  GenerateI5InstructionFunc(assm);

  store_elements_of_vector(assm, w2, a0);

  __ jr(ra);
  __ nop();

  CodeDesc desc;
  assm.GetCode(isolate, &desc);
  Handle<Code> code =
      isolate->factory()->NewCode(desc, Code::STUB, Handle<Code>());
#ifdef OBJECT_PRINT
  code->Print(std::cout);
#endif
  auto f = GeneratedCode<F3>::FromCode(*code);

  (f.Call(&res, 0, 0, 0, 0));

  GenerateOperationFunc(&input->ws_lo, &input->wt_lo, &input->wd_lo);
  if (input->wd_lo != Unpredictable) {
    CHECK_EQ(input->wd_lo, res.d[0]);
  }
  if (input->wd_hi != Unpredictable) {
    CHECK_EQ(input->wd_hi, res.d[1]);
  }
}

TEST(MSA_3R_instructions) {
  if (!IsMipsArchVariant(kMips32r6) || !CpuFeatures::IsSupported(MIPS_SIMD))
    return;

  CcTest::InitializeVM();

  struct TestCaseMsa3R tc[] = {
      {0x1169751BB9A7D9C3, 0xF7A594AEC8EF8A9C, 0x1169751BB9A7D9C3,
       0xF7A594AEC8EF8A9C, 0x1169751BB9A7D9C3, 0xF7A594AEC8EF8A9C},
      {0x2B665362C4E812DF, 0x3A0D80D68B3F8BC8, 0x2B665362C4E812DF,
       0x3A0D80D68B3F8BC8, 0x2B665362C4E812DF, 0x3A0D80D68B3F8BC8},
      {0x1169751BB9A7D9C3, 0xF7A594AEC8EF8A9C, 0x1169751BB9A7D9C3,
       0xF7A594AEC8EF8A9C, 0x1169751BB9A7D9C3, 0xF7A594AEC8EF8A9C},
      {0x2B665362C4E812DF, 0x3A0D80D68B3F8BC8, 0x2B665362C4E812DF,
       0x3A0D80D68B3F8BC8, 0x2B665362C4E812DF, 0x3A0D80D68B3F8BC8},
      {0xFFAB807F807FFFCD, 0x7F23FF80FF567F80, 0xFFAB807F807FFFCD,
       0x7F23FF80FF567F80, 0xFFAB807F807FFFCD, 0x7F23FF80FF567F80},
      {0x80FFEFFF7F12807F, 0x807F80FF7FDEFF78, 0x80FFEFFF7F12807F,
       0x807F80FF7FDEFF78, 0x80FFEFFF7F12807F, 0x807F80FF7FDEFF78},
      {0xFFFFFFFFFFFFFFFF, 0xFFFFFFFFFFFFFFFF, 0xFFFFFFFFFFFFFFFF,
       0xFFFFFFFFFFFFFFFF, 0xFFFFFFFFFFFFFFFF, 0xFFFFFFFFFFFFFFFF},
      {0x0000000000000000, 0xFFFFFFFFFFFFFFFF, 0xFFFFFFFFFFFFFFFF,
       0x0000000000000000, 0x0000000000000000, 0xFFFFFFFFFFFFFFFF},
      {0xFFFF0000FFFF0000, 0xFFFF0000FFFF0000, 0xFFFF0000FFFF0000,
       0xFFFF0000FFFF0000, 0xFFFF0000FFFF0000, 0xFFFF0000FFFF0000},
      {0xFF00FF00FF00FF00, 0xFF00FF00FF00FF00, 0xFF00FF00FF00FF00,
       0xFF00FF00FF00FF00, 0xFF00FF00FF00FF00, 0xFF00FF00FF00FF00},
      {0xF0F0F0F0F0F0F0F0, 0xF0F0F0F0F0F0F0F0, 0xF0F0F0F0F0F0F0F0,
       0xF0F0F0F0F0F0F0F0, 0xF0F0F0F0F0F0F0F0, 0xF0F0F0F0F0F0F0F0},
      {0xFF0000FFFF0000FF, 0xFF0000FFFF0000FF, 0xFF0000FFFF0000FF,
       0xFF0000FFFF0000FF, 0xFF0000FFFF0000FF, 0xFF0000FFFF0000FF},
      {0xFFFF00000000FFFF, 0xFFFF00000000FFFF, 0xFFFF00000000FFFF,
       0xFFFF00000000FFFF, 0xFFFF00000000FFFF, 0xFFFF00000000FFFF}};

#define SLL_DF(T, lanes, mask)                                             \
  int size_in_bits = kMSARegSize / lanes;                                  \
  for (int i = 0; i < 2; i++) {                                            \
    uint64_t res = 0;                                                      \
    for (int j = 0; j < lanes / 2; ++j) {                                  \
      uint64_t shift = size_in_bits * j;                                   \
      T src_op = static_cast<T>((ws[i] >> shift) & mask);                  \
      T shift_op = static_cast<T>((wt[i] >> shift) & mask) % size_in_bits; \
      res |= (static_cast<uint64_t>(src_op << shift_op) & mask) << shift;  \
    }                                                                      \
    wd[i] = res;                                                           \
  }

#define SRA_DF(T, lanes, mask)                                               \
  int size_in_bits = kMSARegSize / lanes;                                    \
  for (int i = 0; i < 2; i++) {                                              \
    uint64_t res = 0;                                                        \
    for (int j = 0; j < lanes / 2; ++j) {                                    \
      uint64_t shift = size_in_bits * j;                                     \
      T src_op = static_cast<T>((ws[i] >> shift) & mask);                    \
      T shift_op = ((wt[i] >> shift) & mask) % size_in_bits;                 \
      res |= (static_cast<uint64_t>(ArithmeticShiftRight(src_op, shift_op) & \
                                    mask))                                   \
             << shift;                                                       \
    }                                                                        \
    wd[i] = res;                                                             \
  }

#define SRL_DF(T, lanes, mask)                                               \
  int size_in_bits = kMSARegSize / lanes;                                    \
  for (int i = 0; i < 2; i++) {                                              \
    uint64_t res = 0;                                                        \
    for (int j = 0; j < lanes / 2; ++j) {                                    \
      uint64_t shift = size_in_bits * j;                                     \
      T src_op = static_cast<T>((ws[i] >> shift) & mask);                    \
      T shift_op = static_cast<T>(((wt[i] >> shift) & mask) % size_in_bits); \
      res |= (static_cast<uint64_t>(src_op >> shift_op) & mask) << shift;    \
    }                                                                        \
    wd[i] = res;                                                             \
  }

#define BCRL_DF(T, lanes, mask)                                              \
  int size_in_bits = kMSARegSize / lanes;                                    \
  for (int i = 0; i < 2; i++) {                                              \
    uint64_t res = 0;                                                        \
    for (int j = 0; j < lanes / 2; ++j) {                                    \
      uint64_t shift = size_in_bits * j;                                     \
      T src_op = static_cast<T>((ws[i] >> shift) & mask);                    \
      T shift_op = static_cast<T>(((wt[i] >> shift) & mask) % size_in_bits); \
      T r = (static_cast<T>(~(1ull << shift_op)) & src_op) & mask;           \
      res |= static_cast<uint64_t>(r) << shift;                              \
    }                                                                        \
    wd[i] = res;                                                             \
  }

#define BSET_DF(T, lanes, mask)                                              \
  int size_in_bits = kMSARegSize / lanes;                                    \
  for (int i = 0; i < 2; i++) {                                              \
    uint64_t res = 0;                                                        \
    for (int j = 0; j < lanes / 2; ++j) {                                    \
      uint64_t shift = size_in_bits * j;                                     \
      T src_op = static_cast<T>((ws[i] >> shift) & mask);                    \
      T shift_op = static_cast<T>(((wt[i] >> shift) & mask) % size_in_bits); \
      T r = (static_cast<T>(1ull << shift_op) | src_op) & mask;              \
      res |= static_cast<uint64_t>(r) << shift;                              \
    }                                                                        \
    wd[i] = res;                                                             \
  }

#define BNEG_DF(T, lanes, mask)                                              \
  int size_in_bits = kMSARegSize / lanes;                                    \
  for (int i = 0; i < 2; i++) {                                              \
    uint64_t res = 0;                                                        \
    for (int j = 0; j < lanes / 2; ++j) {                                    \
      uint64_t shift = size_in_bits * j;                                     \
      T src_op = static_cast<T>((ws[i] >> shift) & mask);                    \
      T shift_op = static_cast<T>(((wt[i] >> shift) & mask) % size_in_bits); \
      T r = (static_cast<T>(1ull << shift_op) ^ src_op) & mask;              \
      res |= static_cast<uint64_t>(r) << shift;                              \
    }                                                                        \
    wd[i] = res;                                                             \
  }

#define BINSL_DF(T, lanes, mask)                                             \
  int size_in_bits = kMSARegSize / lanes;                                    \
  for (int i = 0; i < 2; i++) {                                              \
    uint64_t res = 0;                                                        \
    for (int j = 0; j < lanes / 2; ++j) {                                    \
      uint64_t shift = size_in_bits * j;                                     \
      T ws_op = static_cast<T>((ws[i] >> shift) & mask);                     \
      T wd_op = static_cast<T>((wd[i] >> shift) & mask);                     \
      T shift_op = static_cast<T>(((wt[i] >> shift) & mask) % size_in_bits); \
      int bits = shift_op + 1;                                               \
      T r;                                                                   \
      if (bits == size_in_bits) {                                            \
        r = static_cast<T>(ws_op);                                           \
      } else {                                                               \
        uint64_t mask2 = ((1ull << bits) - 1) << (size_in_bits - bits);      \
        r = static_cast<T>((static_cast<T>(mask2) & ws_op) |                 \
                           (static_cast<T>(~mask2) & wd_op));                \
      }                                                                      \
      res |= static_cast<uint64_t>(r) << shift;                              \
    }                                                                        \
    wd[i] = res;                                                             \
  }

#define BINSR_DF(T, lanes, mask)                                             \
  int size_in_bits = kMSARegSize / lanes;                                    \
  for (int i = 0; i < 2; i++) {                                              \
    uint64_t res = 0;                                                        \
    for (int j = 0; j < lanes / 2; ++j) {                                    \
      uint64_t shift = size_in_bits * j;                                     \
      T ws_op = static_cast<T>((ws[i] >> shift) & mask);                     \
      T wd_op = static_cast<T>((wd[i] >> shift) & mask);                     \
      T shift_op = static_cast<T>(((wt[i] >> shift) & mask) % size_in_bits); \
      int bits = shift_op + 1;                                               \
      T r;                                                                   \
      if (bits == size_in_bits) {                                            \
        r = static_cast<T>(ws_op);                                           \
      } else {                                                               \
        uint64_t mask2 = (1ull << bits) - 1;                                 \
        r = static_cast<T>((static_cast<T>(mask2) & ws_op) |                 \
                           (static_cast<T>(~mask2) & wd_op));                \
      }                                                                      \
      res |= static_cast<uint64_t>(r) << shift;                              \
    }                                                                        \
    wd[i] = res;                                                             \
  }

#define ADDV_DF(T, lanes, mask)                                      \
  int size_in_bits = kMSARegSize / lanes;                            \
  for (int i = 0; i < 2; i++) {                                      \
    uint64_t res = 0;                                                \
    for (int j = 0; j < lanes / 2; ++j) {                            \
      uint64_t shift = size_in_bits * j;                             \
      T ws_op = static_cast<T>((ws[i] >> shift) & mask);             \
      T wt_op = static_cast<T>((wt[i] >> shift) & mask);             \
      res |= (static_cast<uint64_t>(ws_op + wt_op) & mask) << shift; \
    }                                                                \
    wd[i] = res;                                                     \
  }

#define SUBV_DF(T, lanes, mask)                                      \
  int size_in_bits = kMSARegSize / lanes;                            \
  for (int i = 0; i < 2; i++) {                                      \
    uint64_t res = 0;                                                \
    for (int j = 0; j < lanes / 2; ++j) {                            \
      uint64_t shift = size_in_bits * j;                             \
      T ws_op = static_cast<T>((ws[i] >> shift) & mask);             \
      T wt_op = static_cast<T>((wt[i] >> shift) & mask);             \
      res |= (static_cast<uint64_t>(ws_op - wt_op) & mask) << shift; \
    }                                                                \
    wd[i] = res;                                                     \
  }

#define MAX_DF(T, lanes, mask)                                              \
  int size_in_bits = kMSARegSize / lanes;                                   \
  for (int i = 0; i < 2; i++) {                                             \
    uint64_t res = 0;                                                       \
    for (int j = 0; j < lanes / 2; ++j) {                                   \
      uint64_t shift = size_in_bits * j;                                    \
      T ws_op = static_cast<T>((ws[i] >> shift) & mask);                    \
      T wt_op = static_cast<T>((wt[i] >> shift) & mask);                    \
      res |= (static_cast<uint64_t>(Max<T>(ws_op, wt_op)) & mask) << shift; \
    }                                                                       \
    wd[i] = res;                                                            \
  }

#define MIN_DF(T, lanes, mask)                                              \
  int size_in_bits = kMSARegSize / lanes;                                   \
  for (int i = 0; i < 2; i++) {                                             \
    uint64_t res = 0;                                                       \
    for (int j = 0; j < lanes / 2; ++j) {                                   \
      uint64_t shift = size_in_bits * j;                                    \
      T ws_op = static_cast<T>((ws[i] >> shift) & mask);                    \
      T wt_op = static_cast<T>((wt[i] >> shift) & mask);                    \
      res |= (static_cast<uint64_t>(Min<T>(ws_op, wt_op)) & mask) << shift; \
    }                                                                       \
    wd[i] = res;                                                            \
  }

#define MAXA_DF(T, lanes, mask)                                               \
  int size_in_bits = kMSARegSize / lanes;                                     \
  for (int i = 0; i < 2; i++) {                                               \
    uint64_t res = 0;                                                         \
    for (int j = 0; j < lanes / 2; ++j) {                                     \
      uint64_t shift = size_in_bits * j;                                      \
      T ws_op = static_cast<T>((ws[i] >> shift) & mask);                      \
      T wt_op = static_cast<T>((wt[i] >> shift) & mask);                      \
      res |=                                                                  \
          (static_cast<uint64_t>(Nabs(ws_op) < Nabs(wt_op) ? ws_op : wt_op) & \
           mask)                                                              \
          << shift;                                                           \
    }                                                                         \
    wd[i] = res;                                                              \
  }

#define MINA_DF(T, lanes, mask)                                               \
  int size_in_bits = kMSARegSize / lanes;                                     \
  for (int i = 0; i < 2; i++) {                                               \
    uint64_t res = 0;                                                         \
    for (int j = 0; j < lanes / 2; ++j) {                                     \
      uint64_t shift = size_in_bits * j;                                      \
      T ws_op = static_cast<T>((ws[i] >> shift) & mask);                      \
      T wt_op = static_cast<T>((wt[i] >> shift) & mask);                      \
      res |=                                                                  \
          (static_cast<uint64_t>(Nabs(ws_op) > Nabs(wt_op) ? ws_op : wt_op) & \
           mask)                                                              \
          << shift;                                                           \
    }                                                                         \
    wd[i] = res;                                                              \
  }

#define CEQ_DF(T, lanes, mask)                                               \
  int size_in_bits = kMSARegSize / lanes;                                    \
  for (int i = 0; i < 2; i++) {                                              \
    uint64_t res = 0;                                                        \
    for (int j = 0; j < lanes / 2; ++j) {                                    \
      uint64_t shift = size_in_bits * j;                                     \
      T ws_op = static_cast<T>((ws[i] >> shift) & mask);                     \
      T wt_op = static_cast<T>((wt[i] >> shift) & mask);                     \
      res |= (static_cast<uint64_t>(!Compare(ws_op, wt_op) ? -1ull : 0ull) & \
              mask)                                                          \
             << shift;                                                       \
    }                                                                        \
    wd[i] = res;                                                             \
  }

#define CLT_DF(T, lanes, mask)                                              \
  int size_in_bits = kMSARegSize / lanes;                                   \
  for (int i = 0; i < 2; i++) {                                             \
    uint64_t res = 0;                                                       \
    for (int j = 0; j < lanes / 2; ++j) {                                   \
      uint64_t shift = size_in_bits * j;                                    \
      T ws_op = static_cast<T>((ws[i] >> shift) & mask);                    \
      T wt_op = static_cast<T>((wt[i] >> shift) & mask);                    \
      res |= (static_cast<uint64_t>((Compare(ws_op, wt_op) == -1) ? -1ull   \
                                                                  : 0ull) & \
              mask)                                                         \
             << shift;                                                      \
    }                                                                       \
    wd[i] = res;                                                            \
  }

#define CLE_DF(T, lanes, mask)                                             \
  int size_in_bits = kMSARegSize / lanes;                                  \
  for (int i = 0; i < 2; i++) {                                            \
    uint64_t res = 0;                                                      \
    for (int j = 0; j < lanes / 2; ++j) {                                  \
      uint64_t shift = size_in_bits * j;                                   \
      T ws_op = static_cast<T>((ws[i] >> shift) & mask);                   \
      T wt_op = static_cast<T>((wt[i] >> shift) & mask);                   \
      res |= (static_cast<uint64_t>((Compare(ws_op, wt_op) != 1) ? -1ull   \
                                                                 : 0ull) & \
              mask)                                                        \
             << shift;                                                     \
    }                                                                      \
    wd[i] = res;                                                           \
  }

#define ADD_A_DF(T, lanes, mask)                                               \
  int size_in_bits = kMSARegSize / lanes;                                      \
  for (int i = 0; i < 2; i++) {                                                \
    uint64_t res = 0;                                                          \
    for (int j = 0; j < lanes / 2; ++j) {                                      \
      uint64_t shift = size_in_bits * j;                                       \
      T ws_op = static_cast<T>((ws[i] >> shift) & mask);                       \
      T wt_op = static_cast<T>((wt[i] >> shift) & mask);                       \
      res |= (static_cast<uint64_t>(Abs(ws_op) + Abs(wt_op)) & mask) << shift; \
    }                                                                          \
    wd[i] = res;                                                               \
  }

#define ADDS_A_DF(T, lanes, mask)                              \
  int size_in_bits = kMSARegSize / lanes;                      \
  for (int i = 0; i < 2; i++) {                                \
    uint64_t res = 0;                                          \
    for (int j = 0; j < lanes / 2; ++j) {                      \
      uint64_t shift = size_in_bits * j;                       \
      T ws_op = Nabs(static_cast<T>((ws[i] >> shift) & mask)); \
      T wt_op = Nabs(static_cast<T>((wt[i] >> shift) & mask)); \
      T r;                                                     \
      if (ws_op < -std::numeric_limits<T>::max() - wt_op) {    \
        r = std::numeric_limits<T>::max();                     \
      } else {                                                 \
        r = -(ws_op + wt_op);                                  \
      }                                                        \
      res |= (static_cast<uint64_t>(r) & mask) << shift;       \
    }                                                          \
    wd[i] = res;                                               \
  }

#define ADDS_DF(T, lanes, mask)                                        \
  int size_in_bits = kMSARegSize / lanes;                              \
  for (int i = 0; i < 2; i++) {                                        \
    uint64_t res = 0;                                                  \
    for (int j = 0; j < lanes / 2; ++j) {                              \
      uint64_t shift = size_in_bits * j;                               \
      T ws_op = static_cast<T>((ws[i] >> shift) & mask);               \
      T wt_op = static_cast<T>((wt[i] >> shift) & mask);               \
      res |= (static_cast<uint64_t>(SaturateAdd(ws_op, wt_op)) & mask) \
             << shift;                                                 \
    }                                                                  \
    wd[i] = res;                                                       \
  }

#define AVE_DF(T, lanes, mask)                                       \
  int size_in_bits = kMSARegSize / lanes;                            \
  for (int i = 0; i < 2; i++) {                                      \
    uint64_t res = 0;                                                \
    for (int j = 0; j < lanes / 2; ++j) {                            \
      uint64_t shift = size_in_bits * j;                             \
      T ws_op = static_cast<T>((ws[i] >> shift) & mask);             \
      T wt_op = static_cast<T>((wt[i] >> shift) & mask);             \
      res |= (static_cast<uint64_t>(                                 \
                 ((wt_op & ws_op) + ((ws_op ^ wt_op) >> 1)) & mask)) \
             << shift;                                               \
    }                                                                \
    wd[i] = res;                                                     \
  }

#define AVER_DF(T, lanes, mask)                                      \
  int size_in_bits = kMSARegSize / lanes;                            \
  for (int i = 0; i < 2; i++) {                                      \
    uint64_t res = 0;                                                \
    for (int j = 0; j < lanes / 2; ++j) {                            \
      uint64_t shift = size_in_bits * j;                             \
      T ws_op = static_cast<T>((ws[i] >> shift) & mask);             \
      T wt_op = static_cast<T>((wt[i] >> shift) & mask);             \
      res |= (static_cast<uint64_t>(                                 \
                 ((wt_op | ws_op) - ((ws_op ^ wt_op) >> 1)) & mask)) \
             << shift;                                               \
    }                                                                \
    wd[i] = res;                                                     \
  }

#define SUBS_DF(T, lanes, mask)                                        \
  int size_in_bits = kMSARegSize / lanes;                              \
  for (int i = 0; i < 2; i++) {                                        \
    uint64_t res = 0;                                                  \
    for (int j = 0; j < lanes / 2; ++j) {                              \
      uint64_t shift = size_in_bits * j;                               \
      T ws_op = static_cast<T>((ws[i] >> shift) & mask);               \
      T wt_op = static_cast<T>((wt[i] >> shift) & mask);               \
      res |= (static_cast<uint64_t>(SaturateSub(ws_op, wt_op)) & mask) \
             << shift;                                                 \
    }                                                                  \
    wd[i] = res;                                                       \
  }

#define SUBSUS_U_DF(T, lanes, mask)                           \
  typedef typename std::make_unsigned<T>::type uT;            \
  int size_in_bits = kMSARegSize / lanes;                     \
  for (int i = 0; i < 2; i++) {                               \
    uint64_t res = 0;                                         \
    for (int j = 0; j < lanes / 2; ++j) {                     \
      uint64_t shift = size_in_bits * j;                      \
      uT ws_op = static_cast<uT>((ws[i] >> shift) & mask);    \
      T wt_op = static_cast<T>((wt[i] >> shift) & mask);      \
      T r;                                                    \
      if (wt_op > 0) {                                        \
        uT wtu = static_cast<uT>(wt_op);                      \
        if (wtu > ws_op) {                                    \
          r = 0;                                              \
        } else {                                              \
          r = static_cast<T>(ws_op - wtu);                    \
        }                                                     \
      } else {                                                \
        if (ws_op > std::numeric_limits<uT>::max() + wt_op) { \
          r = static_cast<T>(std::numeric_limits<uT>::max()); \
        } else {                                              \
          r = static_cast<T>(ws_op - wt_op);                  \
        }                                                     \
      }                                                       \
      res |= (static_cast<uint64_t>(r) & mask) << shift;      \
    }                                                         \
    wd[i] = res;                                              \
  }

#define SUBSUU_S_DF(T, lanes, mask)                        \
  typedef typename std::make_unsigned<T>::type uT;         \
  int size_in_bits = kMSARegSize / lanes;                  \
  for (int i = 0; i < 2; i++) {                            \
    uint64_t res = 0;                                      \
    for (int j = 0; j < lanes / 2; ++j) {                  \
      uint64_t shift = size_in_bits * j;                   \
      uT ws_op = static_cast<uT>((ws[i] >> shift) & mask); \
      uT wt_op = static_cast<uT>((wt[i] >> shift) & mask); \
      uT wdu;                                              \
      T r;                                                 \
      if (ws_op > wt_op) {                                 \
        wdu = ws_op - wt_op;                               \
        if (wdu > std::numeric_limits<T>::max()) {         \
          r = std::numeric_limits<T>::max();               \
        } else {                                           \
          r = static_cast<T>(wdu);                         \
        }                                                  \
      } else {                                             \
        wdu = wt_op - ws_op;                               \
        CHECK(-std::numeric_limits<T>::max() ==            \
              std::numeric_limits<T>::min() + 1);          \
        if (wdu <= std::numeric_limits<T>::max()) {        \
          r = -static_cast<T>(wdu);                        \
        } else {                                           \
          r = std::numeric_limits<T>::min();               \
        }                                                  \
      }                                                    \
      res |= (static_cast<uint64_t>(r) & mask) << shift;   \
    }                                                      \
    wd[i] = res;                                           \
  }

#define ASUB_S_DF(T, lanes, mask)                                         \
  int size_in_bits = kMSARegSize / lanes;                                 \
  for (int i = 0; i < 2; i++) {                                           \
    uint64_t res = 0;                                                     \
    for (int j = 0; j < lanes / 2; ++j) {                                 \
      uint64_t shift = size_in_bits * j;                                  \
      T ws_op = static_cast<T>((ws[i] >> shift) & mask);                  \
      T wt_op = static_cast<T>((wt[i] >> shift) & mask);                  \
      res |= (static_cast<uint64_t>(Abs(ws_op - wt_op)) & mask) << shift; \
    }                                                                     \
    wd[i] = res;                                                          \
  }

#define ASUB_U_DF(T, lanes, mask)                                    \
  int size_in_bits = kMSARegSize / lanes;                            \
  for (int i = 0; i < 2; i++) {                                      \
    uint64_t res = 0;                                                \
    for (int j = 0; j < lanes / 2; ++j) {                            \
      uint64_t shift = size_in_bits * j;                             \
      T ws_op = static_cast<T>((ws[i] >> shift) & mask);             \
      T wt_op = static_cast<T>((wt[i] >> shift) & mask);             \
      res |= (static_cast<uint64_t>(ws_op > wt_op ? ws_op - wt_op    \
                                                  : wt_op - ws_op) & \
              mask)                                                  \
             << shift;                                               \
    }                                                                \
    wd[i] = res;                                                     \
  }

#define MULV_DF(T, lanes, mask)                                      \
  int size_in_bits = kMSARegSize / lanes;                            \
  for (int i = 0; i < 2; i++) {                                      \
    uint64_t res = 0;                                                \
    for (int j = 0; j < lanes / 2; ++j) {                            \
      uint64_t shift = size_in_bits * j;                             \
      T ws_op = static_cast<T>((ws[i] >> shift) & mask);             \
      T wt_op = static_cast<T>((wt[i] >> shift) & mask);             \
      res |= (static_cast<uint64_t>(ws_op * wt_op) & mask) << shift; \
    }                                                                \
    wd[i] = res;                                                     \
  }

#define MADDV_DF(T, lanes, mask)                                             \
  int size_in_bits = kMSARegSize / lanes;                                    \
  for (int i = 0; i < 2; i++) {                                              \
    uint64_t res = 0;                                                        \
    for (int j = 0; j < lanes / 2; ++j) {                                    \
      uint64_t shift = size_in_bits * j;                                     \
      T ws_op = static_cast<T>((ws[i] >> shift) & mask);                     \
      T wt_op = static_cast<T>((wt[i] >> shift) & mask);                     \
      T wd_op = static_cast<T>((wd[i] >> shift) & mask);                     \
      res |= (static_cast<uint64_t>(wd_op + ws_op * wt_op) & mask) << shift; \
    }                                                                        \
    wd[i] = res;                                                             \
  }

#define MSUBV_DF(T, lanes, mask)                                             \
  int size_in_bits = kMSARegSize / lanes;                                    \
  for (int i = 0; i < 2; i++) {                                              \
    uint64_t res = 0;                                                        \
    for (int j = 0; j < lanes / 2; ++j) {                                    \
      uint64_t shift = size_in_bits * j;                                     \
      T ws_op = static_cast<T>((ws[i] >> shift) & mask);                     \
      T wt_op = static_cast<T>((wt[i] >> shift) & mask);                     \
      T wd_op = static_cast<T>((wd[i] >> shift) & mask);                     \
      res |= (static_cast<uint64_t>(wd_op - ws_op * wt_op) & mask) << shift; \
    }                                                                        \
    wd[i] = res;                                                             \
  }

#define DIV_DF(T, lanes, mask)                                       \
  int size_in_bits = kMSARegSize / lanes;                            \
  for (int i = 0; i < 2; i++) {                                      \
    uint64_t res = 0;                                                \
    for (int j = 0; j < lanes / 2; ++j) {                            \
      uint64_t shift = size_in_bits * j;                             \
      T ws_op = static_cast<T>((ws[i] >> shift) & mask);             \
      T wt_op = static_cast<T>((wt[i] >> shift) & mask);             \
      if (wt_op == 0) {                                              \
        res = Unpredictable;                                         \
        break;                                                       \
      }                                                              \
      res |= (static_cast<uint64_t>(ws_op / wt_op) & mask) << shift; \
    }                                                                \
    wd[i] = res;                                                     \
  }

#define MOD_DF(T, lanes, mask)                                              \
  int size_in_bits = kMSARegSize / lanes;                                   \
  for (int i = 0; i < 2; i++) {                                             \
    uint64_t res = 0;                                                       \
    for (int j = 0; j < lanes / 2; ++j) {                                   \
      uint64_t shift = size_in_bits * j;                                    \
      T ws_op = static_cast<T>((ws[i] >> shift) & mask);                    \
      T wt_op = static_cast<T>((wt[i] >> shift) & mask);                    \
      if (wt_op == 0) {                                                     \
        res = Unpredictable;                                                \
        break;                                                              \
      }                                                                     \
      res |= (static_cast<uint64_t>(wt_op != 0 ? ws_op % wt_op : 0) & mask) \
             << shift;                                                      \
    }                                                                       \
    wd[i] = res;                                                            \
  }

#define SRAR_DF(T, lanes, mask)                                              \
  int size_in_bits = kMSARegSize / lanes;                                    \
  for (int i = 0; i < 2; i++) {                                              \
    uint64_t res = 0;                                                        \
    for (int j = 0; j < lanes / 2; ++j) {                                    \
      uint64_t shift = size_in_bits * j;                                     \
      T src_op = static_cast<T>((ws[i] >> shift) & mask);                    \
      T shift_op = ((wt[i] >> shift) & mask) % size_in_bits;                 \
      uint32_t bit = shift_op == 0 ? 0 : src_op >> (shift_op - 1) & 1;       \
      res |= (static_cast<uint64_t>(ArithmeticShiftRight(src_op, shift_op) + \
                                    bit) &                                   \
              mask)                                                          \
             << shift;                                                       \
    }                                                                        \
    wd[i] = res;                                                             \
  }

#define PCKEV_DF(T, lanes, mask)        \
  T* ws_p = reinterpret_cast<T*>(ws);   \
  T* wt_p = reinterpret_cast<T*>(wt);   \
  T* wd_p = reinterpret_cast<T*>(wd);   \
  for (int i = 0; i < lanes / 2; ++i) { \
    wd_p[i] = wt_p[2 * i];              \
    wd_p[i + lanes / 2] = ws_p[2 * i];  \
  }

#define PCKOD_DF(T, lanes, mask)           \
  T* ws_p = reinterpret_cast<T*>(ws);      \
  T* wt_p = reinterpret_cast<T*>(wt);      \
  T* wd_p = reinterpret_cast<T*>(wd);      \
  for (int i = 0; i < lanes / 2; ++i) {    \
    wd_p[i] = wt_p[2 * i + 1];             \
    wd_p[i + lanes / 2] = ws_p[2 * i + 1]; \
  }

#define ILVL_DF(T, lanes, mask)            \
  T* ws_p = reinterpret_cast<T*>(ws);      \
  T* wt_p = reinterpret_cast<T*>(wt);      \
  T* wd_p = reinterpret_cast<T*>(wd);      \
  for (int i = 0; i < lanes / 2; ++i) {    \
    wd_p[2 * i] = wt_p[i + lanes / 2];     \
    wd_p[2 * i + 1] = ws_p[i + lanes / 2]; \
  }

#define ILVR_DF(T, lanes, mask)         \
  T* ws_p = reinterpret_cast<T*>(ws);   \
  T* wt_p = reinterpret_cast<T*>(wt);   \
  T* wd_p = reinterpret_cast<T*>(wd);   \
  for (int i = 0; i < lanes / 2; ++i) { \
    wd_p[2 * i] = wt_p[i];              \
    wd_p[2 * i + 1] = ws_p[i];          \
  }

#define ILVEV_DF(T, lanes, mask)        \
  T* ws_p = reinterpret_cast<T*>(ws);   \
  T* wt_p = reinterpret_cast<T*>(wt);   \
  T* wd_p = reinterpret_cast<T*>(wd);   \
  for (int i = 0; i < lanes / 2; ++i) { \
    wd_p[2 * i] = wt_p[2 * i];          \
    wd_p[2 * i + 1] = ws_p[2 * i];      \
  }

#define ILVOD_DF(T, lanes, mask)        \
  T* ws_p = reinterpret_cast<T*>(ws);   \
  T* wt_p = reinterpret_cast<T*>(wt);   \
  T* wd_p = reinterpret_cast<T*>(wd);   \
  for (int i = 0; i < lanes / 2; ++i) { \
    wd_p[2 * i] = wt_p[2 * i + 1];      \
    wd_p[2 * i + 1] = ws_p[2 * i + 1];  \
  }

#define VSHF_DF(T, lanes, mask)                        \
  T* ws_p = reinterpret_cast<T*>(ws);                  \
  T* wt_p = reinterpret_cast<T*>(wt);                  \
  T* wd_p = reinterpret_cast<T*>(wd);                  \
  const int mask_not_valid = 0xC0;                     \
  const int mask_6bits = 0x3F;                         \
  for (int i = 0; i < lanes; ++i) {                    \
    if ((wd_p[i] & mask_not_valid)) {                  \
      wd_p[i] = 0;                                     \
    } else {                                           \
      int k = (wd_p[i] & mask_6bits) % (lanes * 2);    \
      wd_p[i] = k > lanes ? ws_p[k - lanes] : wt_p[k]; \
    }                                                  \
  }

#define HADD_DF(T, T_small, lanes)                                           \
  T_small* ws_p = reinterpret_cast<T_small*>(ws);                            \
  T_small* wt_p = reinterpret_cast<T_small*>(wt);                            \
  T* wd_p = reinterpret_cast<T*>(wd);                                        \
  for (int i = 0; i < lanes; ++i) {                                          \
    wd_p[i] = static_cast<T>(ws_p[2 * i + 1]) + static_cast<T>(wt_p[2 * i]); \
  }

#define HSUB_DF(T, T_small, lanes)                                           \
  T_small* ws_p = reinterpret_cast<T_small*>(ws);                            \
  T_small* wt_p = reinterpret_cast<T_small*>(wt);                            \
  T* wd_p = reinterpret_cast<T*>(wd);                                        \
  for (int i = 0; i < lanes; ++i) {                                          \
    wd_p[i] = static_cast<T>(ws_p[2 * i + 1]) - static_cast<T>(wt_p[2 * i]); \
  }

#define TEST_CASE(V)                                              \
  V(sll_b, SLL_DF, uint8_t, kMSALanesByte, UINT8_MAX)             \
  V(sll_h, SLL_DF, uint16_t, kMSALanesHalf, UINT16_MAX)           \
  V(sll_w, SLL_DF, uint32_t, kMSALanesWord, UINT32_MAX)           \
  V(sll_d, SLL_DF, uint64_t, kMSALanesDword, UINT64_MAX)          \
  V(srl_b, SRL_DF, uint8_t, kMSALanesByte, UINT8_MAX)             \
  V(srl_h, SRL_DF, uint16_t, kMSALanesHalf, UINT16_MAX)           \
  V(srl_w, SRL_DF, uint32_t, kMSALanesWord, UINT32_MAX)           \
  V(srl_d, SRL_DF, uint64_t, kMSALanesDword, UINT64_MAX)          \
  V(bclr_b, BCRL_DF, uint8_t, kMSALanesByte, UINT8_MAX)           \
  V(bclr_h, BCRL_DF, uint16_t, kMSALanesHalf, UINT16_MAX)         \
  V(bclr_w, BCRL_DF, uint32_t, kMSALanesWord, UINT32_MAX)         \
  V(bclr_d, BCRL_DF, uint64_t, kMSALanesDword, UINT64_MAX)        \
  V(bset_b, BSET_DF, uint8_t, kMSALanesByte, UINT8_MAX)           \
  V(bset_h, BSET_DF, uint16_t, kMSALanesHalf, UINT16_MAX)         \
  V(bset_w, BSET_DF, uint32_t, kMSALanesWord, UINT32_MAX)         \
  V(bset_d, BSET_DF, uint64_t, kMSALanesDword, UINT64_MAX)        \
  V(bneg_b, BNEG_DF, uint8_t, kMSALanesByte, UINT8_MAX)           \
  V(bneg_h, BNEG_DF, uint16_t, kMSALanesHalf, UINT16_MAX)         \
  V(bneg_w, BNEG_DF, uint32_t, kMSALanesWord, UINT32_MAX)         \
  V(bneg_d, BNEG_DF, uint64_t, kMSALanesDword, UINT64_MAX)        \
  V(binsl_b, BINSL_DF, uint8_t, kMSALanesByte, UINT8_MAX)         \
  V(binsl_h, BINSL_DF, uint16_t, kMSALanesHalf, UINT16_MAX)       \
  V(binsl_w, BINSL_DF, uint32_t, kMSALanesWord, UINT32_MAX)       \
  V(binsl_d, BINSL_DF, uint64_t, kMSALanesDword, UINT64_MAX)      \
  V(binsr_b, BINSR_DF, uint8_t, kMSALanesByte, UINT8_MAX)         \
  V(binsr_h, BINSR_DF, uint16_t, kMSALanesHalf, UINT16_MAX)       \
  V(binsr_w, BINSR_DF, uint32_t, kMSALanesWord, UINT32_MAX)       \
  V(binsr_d, BINSR_DF, uint64_t, kMSALanesDword, UINT64_MAX)      \
  V(addv_b, ADDV_DF, int8_t, kMSALanesByte, UINT8_MAX)            \
  V(addv_h, ADDV_DF, int16_t, kMSALanesHalf, UINT16_MAX)          \
  V(addv_w, ADDV_DF, int32_t, kMSALanesWord, UINT32_MAX)          \
  V(addv_d, ADDV_DF, int64_t, kMSALanesDword, UINT64_MAX)         \
  V(subv_b, SUBV_DF, int8_t, kMSALanesByte, UINT8_MAX)            \
  V(subv_h, SUBV_DF, int16_t, kMSALanesHalf, UINT16_MAX)          \
  V(subv_w, SUBV_DF, int32_t, kMSALanesWord, UINT32_MAX)          \
  V(subv_d, SUBV_DF, int64_t, kMSALanesDword, UINT64_MAX)         \
  V(max_s_b, MAX_DF, int8_t, kMSALanesByte, UINT8_MAX)            \
  V(max_s_h, MAX_DF, int16_t, kMSALanesHalf, UINT16_MAX)          \
  V(max_s_w, MAX_DF, int32_t, kMSALanesWord, UINT32_MAX)          \
  V(max_s_d, MAX_DF, int64_t, kMSALanesDword, UINT64_MAX)         \
  V(max_u_b, MAX_DF, uint8_t, kMSALanesByte, UINT8_MAX)           \
  V(max_u_h, MAX_DF, uint16_t, kMSALanesHalf, UINT16_MAX)         \
  V(max_u_w, MAX_DF, uint32_t, kMSALanesWord, UINT32_MAX)         \
  V(max_u_d, MAX_DF, uint64_t, kMSALanesDword, UINT64_MAX)        \
  V(min_s_b, MIN_DF, int8_t, kMSALanesByte, UINT8_MAX)            \
  V(min_s_h, MIN_DF, int16_t, kMSALanesHalf, UINT16_MAX)          \
  V(min_s_w, MIN_DF, int32_t, kMSALanesWord, UINT32_MAX)          \
  V(min_s_d, MIN_DF, int64_t, kMSALanesDword, UINT64_MAX)         \
  V(min_u_b, MIN_DF, uint8_t, kMSALanesByte, UINT8_MAX)           \
  V(min_u_h, MIN_DF, uint16_t, kMSALanesHalf, UINT16_MAX)         \
  V(min_u_w, MIN_DF, uint32_t, kMSALanesWord, UINT32_MAX)         \
  V(min_u_d, MIN_DF, uint64_t, kMSALanesDword, UINT64_MAX)        \
  V(max_a_b, MAXA_DF, int8_t, kMSALanesByte, UINT8_MAX)           \
  V(max_a_h, MAXA_DF, int16_t, kMSALanesHalf, UINT16_MAX)         \
  V(max_a_w, MAXA_DF, int32_t, kMSALanesWord, UINT32_MAX)         \
  V(max_a_d, MAXA_DF, int64_t, kMSALanesDword, UINT64_MAX)        \
  V(min_a_b, MINA_DF, int8_t, kMSALanesByte, UINT8_MAX)           \
  V(min_a_h, MINA_DF, int16_t, kMSALanesHalf, UINT16_MAX)         \
  V(min_a_w, MINA_DF, int32_t, kMSALanesWord, UINT32_MAX)         \
  V(min_a_d, MINA_DF, int64_t, kMSALanesDword, UINT64_MAX)        \
  V(ceq_b, CEQ_DF, uint8_t, kMSALanesByte, UINT8_MAX)             \
  V(ceq_h, CEQ_DF, uint16_t, kMSALanesHalf, UINT16_MAX)           \
  V(ceq_w, CEQ_DF, uint32_t, kMSALanesWord, UINT32_MAX)           \
  V(ceq_d, CEQ_DF, uint64_t, kMSALanesDword, UINT64_MAX)          \
  V(clt_s_b, CLT_DF, int8_t, kMSALanesByte, UINT8_MAX)            \
  V(clt_s_h, CLT_DF, int16_t, kMSALanesHalf, UINT16_MAX)          \
  V(clt_s_w, CLT_DF, int32_t, kMSALanesWord, UINT32_MAX)          \
  V(clt_s_d, CLT_DF, int64_t, kMSALanesDword, UINT64_MAX)         \
  V(clt_u_b, CLT_DF, uint8_t, kMSALanesByte, UINT8_MAX)           \
  V(clt_u_h, CLT_DF, uint16_t, kMSALanesHalf, UINT16_MAX)         \
  V(clt_u_w, CLT_DF, uint32_t, kMSALanesWord, UINT32_MAX)         \
  V(clt_u_d, CLT_DF, uint64_t, kMSALanesDword, UINT64_MAX)        \
  V(cle_s_b, CLE_DF, int8_t, kMSALanesByte, UINT8_MAX)            \
  V(cle_s_h, CLE_DF, int16_t, kMSALanesHalf, UINT16_MAX)          \
  V(cle_s_w, CLE_DF, int32_t, kMSALanesWord, UINT32_MAX)          \
  V(cle_s_d, CLE_DF, int64_t, kMSALanesDword, UINT64_MAX)         \
  V(cle_u_b, CLE_DF, uint8_t, kMSALanesByte, UINT8_MAX)           \
  V(cle_u_h, CLE_DF, uint16_t, kMSALanesHalf, UINT16_MAX)         \
  V(cle_u_w, CLE_DF, uint32_t, kMSALanesWord, UINT32_MAX)         \
  V(cle_u_d, CLE_DF, uint64_t, kMSALanesDword, UINT64_MAX)        \
  V(add_a_b, ADD_A_DF, int8_t, kMSALanesByte, UINT8_MAX)          \
  V(add_a_h, ADD_A_DF, int16_t, kMSALanesHalf, UINT16_MAX)        \
  V(add_a_w, ADD_A_DF, int32_t, kMSALanesWord, UINT32_MAX)        \
  V(add_a_d, ADD_A_DF, int64_t, kMSALanesDword, UINT64_MAX)       \
  V(adds_a_b, ADDS_A_DF, int8_t, kMSALanesByte, UINT8_MAX)        \
  V(adds_a_h, ADDS_A_DF, int16_t, kMSALanesHalf, UINT16_MAX)      \
  V(adds_a_w, ADDS_A_DF, int32_t, kMSALanesWord, UINT32_MAX)      \
  V(adds_a_d, ADDS_A_DF, int64_t, kMSALanesDword, UINT64_MAX)     \
  V(adds_s_b, ADDS_DF, int8_t, kMSALanesByte, UINT8_MAX)          \
  V(adds_s_h, ADDS_DF, int16_t, kMSALanesHalf, UINT16_MAX)        \
  V(adds_s_w, ADDS_DF, int32_t, kMSALanesWord, UINT32_MAX)        \
  V(adds_s_d, ADDS_DF, int64_t, kMSALanesDword, UINT64_MAX)       \
  V(adds_u_b, ADDS_DF, uint8_t, kMSALanesByte, UINT8_MAX)         \
  V(adds_u_h, ADDS_DF, uint16_t, kMSALanesHalf, UINT16_MAX)       \
  V(adds_u_w, ADDS_DF, uint32_t, kMSALanesWord, UINT32_MAX)       \
  V(adds_u_d, ADDS_DF, uint64_t, kMSALanesDword, UINT64_MAX)      \
  V(ave_s_b, AVE_DF, int8_t, kMSALanesByte, UINT8_MAX)            \
  V(ave_s_h, AVE_DF, int16_t, kMSALanesHalf, UINT16_MAX)          \
  V(ave_s_w, AVE_DF, int32_t, kMSALanesWord, UINT32_MAX)          \
  V(ave_s_d, AVE_DF, int64_t, kMSALanesDword, UINT64_MAX)         \
  V(ave_u_b, AVE_DF, uint8_t, kMSALanesByte, UINT8_MAX)           \
  V(ave_u_h, AVE_DF, uint16_t, kMSALanesHalf, UINT16_MAX)         \
  V(ave_u_w, AVE_DF, uint32_t, kMSALanesWord, UINT32_MAX)         \
  V(ave_u_d, AVE_DF, uint64_t, kMSALanesDword, UINT64_MAX)        \
  V(aver_s_b, AVER_DF, int8_t, kMSALanesByte, UINT8_MAX)          \
  V(aver_s_h, AVER_DF, int16_t, kMSALanesHalf, UINT16_MAX)        \
  V(aver_s_w, AVER_DF, int32_t, kMSALanesWord, UINT32_MAX)        \
  V(aver_s_d, AVER_DF, int64_t, kMSALanesDword, UINT64_MAX)       \
  V(aver_u_b, AVER_DF, uint8_t, kMSALanesByte, UINT8_MAX)         \
  V(aver_u_h, AVER_DF, uint16_t, kMSALanesHalf, UINT16_MAX)       \
  V(aver_u_w, AVER_DF, uint32_t, kMSALanesWord, UINT32_MAX)       \
  V(aver_u_d, AVER_DF, uint64_t, kMSALanesDword, UINT64_MAX)      \
  V(subs_s_b, SUBS_DF, int8_t, kMSALanesByte, UINT8_MAX)          \
  V(subs_s_h, SUBS_DF, int16_t, kMSALanesHalf, UINT16_MAX)        \
  V(subs_s_w, SUBS_DF, int32_t, kMSALanesWord, UINT32_MAX)        \
  V(subs_s_d, SUBS_DF, int64_t, kMSALanesDword, UINT64_MAX)       \
  V(subs_u_b, SUBS_DF, uint8_t, kMSALanesByte, UINT8_MAX)         \
  V(subs_u_h, SUBS_DF, uint16_t, kMSALanesHalf, UINT16_MAX)       \
  V(subs_u_w, SUBS_DF, uint32_t, kMSALanesWord, UINT32_MAX)       \
  V(subs_u_d, SUBS_DF, uint64_t, kMSALanesDword, UINT64_MAX)      \
  V(subsus_u_b, SUBSUS_U_DF, int8_t, kMSALanesByte, UINT8_MAX)    \
  V(subsus_u_h, SUBSUS_U_DF, int16_t, kMSALanesHalf, UINT16_MAX)  \
  V(subsus_u_w, SUBSUS_U_DF, int32_t, kMSALanesWord, UINT32_MAX)  \
  V(subsus_u_d, SUBSUS_U_DF, int64_t, kMSALanesDword, UINT64_MAX) \
  V(subsuu_s_b, SUBSUU_S_DF, int8_t, kMSALanesByte, UINT8_MAX)    \
  V(subsuu_s_h, SUBSUU_S_DF, int16_t, kMSALanesHalf, UINT16_MAX)  \
  V(subsuu_s_w, SUBSUU_S_DF, int32_t, kMSALanesWord, UINT32_MAX)  \
  V(subsuu_s_d, SUBSUU_S_DF, int64_t, kMSALanesDword, UINT64_MAX) \
  V(asub_s_b, ASUB_S_DF, int8_t, kMSALanesByte, UINT8_MAX)        \
  V(asub_s_h, ASUB_S_DF, int16_t, kMSALanesHalf, UINT16_MAX)      \
  V(asub_s_w, ASUB_S_DF, int32_t, kMSALanesWord, UINT32_MAX)      \
  V(asub_s_d, ASUB_S_DF, int64_t, kMSALanesDword, UINT64_MAX)     \
  V(asub_u_b, ASUB_U_DF, uint8_t, kMSALanesByte, UINT8_MAX)       \
  V(asub_u_h, ASUB_U_DF, uint16_t, kMSALanesHalf, UINT16_MAX)     \
  V(asub_u_w, ASUB_U_DF, uint32_t, kMSALanesWord, UINT32_MAX)     \
  V(asub_u_d, ASUB_U_DF, uint64_t, kMSALanesDword, UINT64_MAX)    \
  V(mulv_b, MULV_DF, int8_t, kMSALanesByte, UINT8_MAX)            \
  V(mulv_h, MULV_DF, int16_t, kMSALanesHalf, UINT16_MAX)          \
  V(mulv_w, MULV_DF, int32_t, kMSALanesWord, UINT32_MAX)          \
  V(mulv_d, MULV_DF, int64_t, kMSALanesDword, UINT64_MAX)         \
  V(maddv_b, MADDV_DF, int8_t, kMSALanesByte, UINT8_MAX)          \
  V(maddv_h, MADDV_DF, int16_t, kMSALanesHalf, UINT16_MAX)        \
  V(maddv_w, MADDV_DF, int32_t, kMSALanesWord, UINT32_MAX)        \
  V(maddv_d, MADDV_DF, int64_t, kMSALanesDword, UINT64_MAX)       \
  V(msubv_b, MSUBV_DF, int8_t, kMSALanesByte, UINT8_MAX)          \
  V(msubv_h, MSUBV_DF, int16_t, kMSALanesHalf, UINT16_MAX)        \
  V(msubv_w, MSUBV_DF, int32_t, kMSALanesWord, UINT32_MAX)        \
  V(msubv_d, MSUBV_DF, int64_t, kMSALanesDword, UINT64_MAX)       \
  V(div_s_b, DIV_DF, int8_t, kMSALanesByte, UINT8_MAX)            \
  V(div_s_h, DIV_DF, int16_t, kMSALanesHalf, UINT16_MAX)          \
  V(div_s_w, DIV_DF, int32_t, kMSALanesWord, UINT32_MAX)          \
  V(div_s_d, DIV_DF, int64_t, kMSALanesDword, UINT64_MAX)         \
  V(div_u_b, DIV_DF, uint8_t, kMSALanesByte, UINT8_MAX)           \
  V(div_u_h, DIV_DF, uint16_t, kMSALanesHalf, UINT16_MAX)         \
  V(div_u_w, DIV_DF, uint32_t, kMSALanesWord, UINT32_MAX)         \
  V(div_u_d, DIV_DF, uint64_t, kMSALanesDword, UINT64_MAX)        \
  V(mod_s_b, MOD_DF, int8_t, kMSALanesByte, UINT8_MAX)            \
  V(mod_s_h, MOD_DF, int16_t, kMSALanesHalf, UINT16_MAX)          \
  V(mod_s_w, MOD_DF, int32_t, kMSALanesWord, UINT32_MAX)          \
  V(mod_s_d, MOD_DF, int64_t, kMSALanesDword, UINT64_MAX)         \
  V(mod_u_b, MOD_DF, uint8_t, kMSALanesByte, UINT8_MAX)           \
  V(mod_u_h, MOD_DF, uint16_t, kMSALanesHalf, UINT16_MAX)         \
  V(mod_u_w, MOD_DF, uint32_t, kMSALanesWord, UINT32_MAX)         \
  V(mod_u_d, MOD_DF, uint64_t, kMSALanesDword, UINT64_MAX)        \
  V(srlr_b, SRAR_DF, uint8_t, kMSALanesByte, UINT8_MAX)           \
  V(srlr_h, SRAR_DF, uint16_t, kMSALanesHalf, UINT16_MAX)         \
  V(srlr_w, SRAR_DF, uint32_t, kMSALanesWord, UINT32_MAX)         \
  V(srlr_d, SRAR_DF, uint64_t, kMSALanesDword, UINT64_MAX)        \
  V(pckev_b, PCKEV_DF, uint8_t, kMSALanesByte, UINT8_MAX)         \
  V(pckev_h, PCKEV_DF, uint16_t, kMSALanesHalf, UINT16_MAX)       \
  V(pckev_w, PCKEV_DF, uint32_t, kMSALanesWord, UINT32_MAX)       \
  V(pckev_d, PCKEV_DF, uint64_t, kMSALanesDword, UINT64_MAX)      \
  V(pckod_b, PCKOD_DF, uint8_t, kMSALanesByte, UINT8_MAX)         \
  V(pckod_h, PCKOD_DF, uint16_t, kMSALanesHalf, UINT16_MAX)       \
  V(pckod_w, PCKOD_DF, uint32_t, kMSALanesWord, UINT32_MAX)       \
  V(pckod_d, PCKOD_DF, uint64_t, kMSALanesDword, UINT64_MAX)      \
  V(ilvl_b, ILVL_DF, uint8_t, kMSALanesByte, UINT8_MAX)           \
  V(ilvl_h, ILVL_DF, uint16_t, kMSALanesHalf, UINT16_MAX)         \
  V(ilvl_w, ILVL_DF, uint32_t, kMSALanesWord, UINT32_MAX)         \
  V(ilvl_d, ILVL_DF, uint64_t, kMSALanesDword, UINT64_MAX)        \
  V(ilvr_b, ILVR_DF, uint8_t, kMSALanesByte, UINT8_MAX)           \
  V(ilvr_h, ILVR_DF, uint16_t, kMSALanesHalf, UINT16_MAX)         \
  V(ilvr_w, ILVR_DF, uint32_t, kMSALanesWord, UINT32_MAX)         \
  V(ilvr_d, ILVR_DF, uint64_t, kMSALanesDword, UINT64_MAX)        \
  V(ilvev_b, ILVEV_DF, uint8_t, kMSALanesByte, UINT8_MAX)         \
  V(ilvev_h, ILVEV_DF, uint16_t, kMSALanesHalf, UINT16_MAX)       \
  V(ilvev_w, ILVEV_DF, uint32_t, kMSALanesWord, UINT32_MAX)       \
  V(ilvev_d, ILVEV_DF, uint64_t, kMSALanesDword, UINT64_MAX)      \
  V(ilvod_b, ILVOD_DF, uint8_t, kMSALanesByte, UINT8_MAX)         \
  V(ilvod_h, ILVOD_DF, uint16_t, kMSALanesHalf, UINT16_MAX)       \
  V(ilvod_w, ILVOD_DF, uint32_t, kMSALanesWord, UINT32_MAX)       \
  V(ilvod_d, ILVOD_DF, uint64_t, kMSALanesDword, UINT64_MAX)      \
  V(vshf_b, VSHF_DF, uint8_t, kMSALanesByte, UINT8_MAX)           \
  V(vshf_h, VSHF_DF, uint16_t, kMSALanesHalf, UINT16_MAX)         \
  V(vshf_w, VSHF_DF, uint32_t, kMSALanesWord, UINT32_MAX)         \
  V(vshf_d, VSHF_DF, uint64_t, kMSALanesDword, UINT64_MAX)        \
  V(hadd_s_h, HADD_DF, int16_t, int8_t, kMSALanesHalf)            \
  V(hadd_s_w, HADD_DF, int32_t, int16_t, kMSALanesWord)           \
  V(hadd_s_d, HADD_DF, int64_t, int32_t, kMSALanesDword)          \
  V(hadd_u_h, HADD_DF, uint16_t, uint8_t, kMSALanesHalf)          \
  V(hadd_u_w, HADD_DF, uint32_t, uint16_t, kMSALanesWord)         \
  V(hadd_u_d, HADD_DF, uint64_t, uint32_t, kMSALanesDword)        \
  V(hsub_s_h, HSUB_DF, int16_t, int8_t, kMSALanesHalf)            \
  V(hsub_s_w, HSUB_DF, int32_t, int16_t, kMSALanesWord)           \
  V(hsub_s_d, HSUB_DF, int64_t, int32_t, kMSALanesDword)          \
  V(hsub_u_h, HSUB_DF, uint16_t, uint8_t, kMSALanesHalf)          \
  V(hsub_u_w, HSUB_DF, uint32_t, uint16_t, kMSALanesWord)         \
  V(hsub_u_d, HSUB_DF, uint64_t, uint32_t, kMSALanesDword)

#define RUN_TEST(instr, verify, type, lanes, mask)                       \
  run_msa_3r(&tc[i], [](MacroAssembler& assm) { __ instr(w2, w1, w0); }, \
             [](uint64_t* ws, uint64_t* wt, uint64_t* wd) {              \
               verify(type, lanes, mask);                                \
             });

  for (size_t i = 0; i < arraysize(tc); ++i) {
    TEST_CASE(RUN_TEST)
  }

#define RUN_TEST2(instr, verify, type, lanes, mask)                      \
  for (unsigned i = 0; i < arraysize(tc); i++) {                         \
    for (unsigned j = 0; j < 3; j++) {                                   \
      for (unsigned k = 0; k < lanes; k++) {                             \
        type* element = reinterpret_cast<type*>(&tc[i]);                 \
        element[k + j * lanes] &= std::numeric_limits<type>::max();      \
      }                                                                  \
    }                                                                    \
  }                                                                      \
  run_msa_3r(&tc[i], [](MacroAssembler& assm) { __ instr(w2, w1, w0); }, \
             [](uint64_t* ws, uint64_t* wt, uint64_t* wd) {              \
               verify(type, lanes, mask);                                \
             });

#define TEST_CASE2(V)                                    \
  V(sra_b, SRA_DF, int8_t, kMSALanesByte, UINT8_MAX)     \
  V(sra_h, SRA_DF, int16_t, kMSALanesHalf, UINT16_MAX)   \
  V(sra_w, SRA_DF, int32_t, kMSALanesWord, UINT32_MAX)   \
  V(sra_d, SRA_DF, int64_t, kMSALanesDword, UINT64_MAX)  \
  V(srar_b, SRAR_DF, int8_t, kMSALanesByte, UINT8_MAX)   \
  V(srar_h, SRAR_DF, int16_t, kMSALanesHalf, UINT16_MAX) \
  V(srar_w, SRAR_DF, int32_t, kMSALanesWord, UINT32_MAX) \
  V(srar_d, SRAR_DF, int64_t, kMSALanesDword, UINT64_MAX)

  for (size_t i = 0; i < arraysize(tc); ++i) {
    TEST_CASE2(RUN_TEST2)
  }

#undef TEST_CASE
#undef TEST_CASE2
#undef RUN_TEST
#undef RUN_TEST2
#undef SLL_DF
#undef SRL_DF
#undef SRA_DF
#undef BCRL_DF
#undef BSET_DF
#undef BNEG_DF
#undef BINSL_DF
#undef BINSR_DF
#undef ADDV_DF
#undef SUBV_DF
#undef MAX_DF
#undef MIN_DF
#undef MAXA_DF
#undef MINA_DF
#undef CEQ_DF
#undef CLT_DF
#undef CLE_DF
#undef ADD_A_DF
#undef ADDS_A_DF
#undef ADDS_DF
#undef AVE_DF
#undef AVER_DF
#undef SUBS_DF
#undef SUBSUS_U_DF
#undef SUBSUU_S_DF
#undef ASUB_S_DF
#undef ASUB_U_DF
#undef MULV_DF
#undef MADDV_DF
#undef MSUBV_DF
#undef DIV_DF
#undef MOD_DF
#undef SRAR_DF
#undef PCKEV_DF
#undef PCKOD_DF
#undef ILVL_DF
#undef ILVR_DF
#undef ILVEV_DF
#undef ILVOD_DF
#undef VSHF_DF
#undef HADD_DF
#undef HSUB_DF
}  // namespace internal

struct TestCaseMsa3RF {
  uint64_t ws_lo;
  uint64_t ws_hi;
  uint64_t wt_lo;
  uint64_t wt_hi;
  uint64_t wd_lo;
  uint64_t wd_hi;
};

struct ExpectedResult_MSA3RF {
  uint64_t exp_res_lo;
  uint64_t exp_res_hi;
};

template <typename Func>
void run_msa_3rf(const struct TestCaseMsa3RF* input,
                 const struct ExpectedResult_MSA3RF* output,
                 Func Generate2RInstructionFunc) {
  Isolate* isolate = CcTest::i_isolate();
  HandleScope scope(isolate);

  MacroAssembler assm(isolate, NULL, 0, v8::internal::CodeObjectRequired::kYes);
  CpuFeatureScope fscope(&assm, MIPS_SIMD);
  msa_reg_t res;

  load_elements_of_vector(
      assm, reinterpret_cast<const uint64_t*>(&input->ws_lo), w0, t0, t1);
  load_elements_of_vector(
      assm, reinterpret_cast<const uint64_t*>(&input->wt_lo), w1, t0, t1);
  load_elements_of_vector(
      assm, reinterpret_cast<const uint64_t*>(&input->wd_lo), w2, t0, t1);
  Generate2RInstructionFunc(assm);
  store_elements_of_vector(assm, w2, a0);

  __ jr(ra);
  __ nop();

  CodeDesc desc;
  assm.GetCode(isolate, &desc);
  Handle<Code> code =
      isolate->factory()->NewCode(desc, Code::STUB, Handle<Code>());
#ifdef OBJECT_PRINT
  code->Print(std::cout);
#endif
  auto f = GeneratedCode<F3>::FromCode(*code);

  (f.Call(&res, 0, 0, 0, 0));

  CHECK_EQ(output->exp_res_lo, res.d[0]);
  CHECK_EQ(output->exp_res_hi, res.d[1]);
}

struct TestCaseMsa3RF_F {
  float ws_1, ws_2, ws_3, ws_4;
  float wt_1, wt_2, wt_3, wt_4;
  float wd_1, wd_2, wd_3, wd_4;
};
struct ExpRes_32I {
  int32_t exp_res_1;
  int32_t exp_res_2;
  int32_t exp_res_3;
  int32_t exp_res_4;
};

struct TestCaseMsa3RF_D {
  double ws_lo, ws_hi;
  double wt_lo, wt_hi;
  double wd_lo, wd_hi;
};
struct ExpRes_64I {
  int64_t exp_res_lo;
  int64_t exp_res_hi;
};

TEST(MSA_floating_point_quiet_compare) {
  if (!IsMipsArchVariant(kMips32r6) || !CpuFeatures::IsSupported(MIPS_SIMD))
    return;

  CcTest::InitializeVM();

  const float qnan_f = std::numeric_limits<float>::quiet_NaN();
  const double qnan_d = std::numeric_limits<double>::quiet_NaN();
  const float inf_f = std::numeric_limits<float>::infinity();
  const double inf_d = std::numeric_limits<double>::infinity();
  const int32_t ones = -1;

  const struct TestCaseMsa3RF_F tc_w[]{
      {qnan_f, -qnan_f, inf_f, 2.14e9f,  // ws
       qnan_f, 0.f, qnan_f, -2.14e9f,    // wt
       0, 0, 0, 0},                      // wd
      {inf_f, -inf_f, -3.4e38f, 1.5e-45f, -inf_f, -inf_f, -inf_f, inf_f, 0, 0,
       0, 0},
      {0.f, 19.871e24f, -1.5e-45f, -1.5e-45f, -19.871e24f, 19.871e24f, 1.5e-45f,
       -1.5e-45f, 0, 0, 0, 0}};

  const struct TestCaseMsa3RF_D tc_d[]{
      // ws_lo, ws_hi, wt_lo, wt_hi, wd_lo, wd_hi
      {qnan_d, -qnan_d, qnan_f, 0., 0, 0},
      {inf_d, 9.22e18, qnan_d, -9.22e18, 0, 0},
      {inf_d, inf_d, -inf_d, inf_d, 0, 0},
      {-2.3e-308, 5e-324, -inf_d, inf_d, 0, 0},
      {0., 24.1e87, -1.6e308, 24.1e87, 0, 0},
      {-5e-324, -5e-324, 5e-324, -5e-324, 0, 0}};

  const struct ExpectedResult_MSA3RF exp_res_fcaf = {0, 0};
  const struct ExpRes_32I exp_res_fcun_w[] = {
      {ones, ones, ones, 0}, {0, 0, 0, 0}, {0, 0, 0, 0}};
  const struct ExpRes_64I exp_res_fcun_d[] = {{ones, ones}, {ones, 0}, {0, 0},
                                              {0, 0},       {0, 0},    {0, 0}};
  const struct ExpRes_32I exp_res_fceq_w[] = {
      {0, 0, 0, 0}, {0, ones, 0, 0}, {0, ones, 0, ones}};
  const struct ExpRes_64I exp_res_fceq_d[] = {{0, 0}, {0, 0},    {0, ones},
                                              {0, 0}, {0, ones}, {0, ones}};
  const struct ExpRes_32I exp_res_fcueq_w[] = {
      {ones, ones, ones, 0}, {0, ones, 0, 0}, {0, ones, 0, ones}};
  const struct ExpRes_64I exp_res_fcueq_d[] = {
      {ones, ones}, {ones, 0}, {0, ones}, {0, 0}, {0, ones}, {0, ones}};
  const struct ExpRes_32I exp_res_fclt_w[] = {
      {0, 0, 0, 0}, {0, 0, 0, ones}, {0, 0, ones, 0}};
  const struct ExpRes_64I exp_res_fclt_d[] = {{0, 0},    {0, 0}, {0, 0},
                                              {0, ones}, {0, 0}, {ones, 0}};
  const struct ExpRes_32I exp_res_fcult_w[] = {
      {ones, ones, ones, 0}, {0, 0, 0, ones}, {0, 0, ones, 0}};
  const struct ExpRes_64I exp_res_fcult_d[] = {
      {ones, ones}, {ones, 0}, {0, 0}, {0, ones}, {0, 0}, {ones, 0}};
  const struct ExpRes_32I exp_res_fcle_w[] = {
      {0, 0, 0, 0}, {0, ones, 0, ones}, {0, ones, ones, ones}};
  const struct ExpRes_64I exp_res_fcle_d[] = {
      {0, 0}, {0, 0}, {0, ones}, {0, ones}, {0, ones}, {ones, ones}};
  const struct ExpRes_32I exp_res_fcule_w[] = {
      {ones, ones, ones, 0}, {0, ones, 0, ones}, {0, ones, ones, ones}};
  const struct ExpRes_64I exp_res_fcule_d[] = {
      {ones, ones}, {ones, 0}, {0, ones}, {0, ones}, {0, ones}, {ones, ones}};
  const struct ExpRes_32I exp_res_fcor_w[] = {
      {0, 0, 0, ones}, {ones, ones, ones, ones}, {ones, ones, ones, ones}};
  const struct ExpRes_64I exp_res_fcor_d[] = {{0, 0},       {0, ones},
                                              {ones, ones}, {ones, ones},
                                              {ones, ones}, {ones, ones}};
  const struct ExpRes_32I exp_res_fcune_w[] = {
      {ones, ones, ones, ones}, {ones, 0, ones, ones}, {ones, 0, ones, 0}};
  const struct ExpRes_64I exp_res_fcune_d[] = {{ones, ones}, {ones, ones},
                                               {ones, 0},    {ones, ones},
                                               {ones, 0},    {ones, 0}};
  const struct ExpRes_32I exp_res_fcne_w[] = {
      {0, 0, 0, ones}, {ones, 0, ones, ones}, {ones, 0, ones, 0}};
  const struct ExpRes_64I exp_res_fcne_d[] = {
      {0, 0}, {0, ones}, {ones, 0}, {ones, ones}, {ones, 0}, {ones, 0}};

#define TEST_FP_QUIET_COMPARE_W(instruction, src, exp_res)                    \
  run_msa_3rf(reinterpret_cast<const struct TestCaseMsa3RF*>(src),            \
              reinterpret_cast<const struct ExpectedResult_MSA3RF*>(exp_res), \
              [](MacroAssembler& assm) { __ instruction(w2, w0, w1); });
#define TEST_FP_QUIET_COMPARE_D(instruction, src, exp_res)                    \
  run_msa_3rf(reinterpret_cast<const struct TestCaseMsa3RF*>(src),            \
              reinterpret_cast<const struct ExpectedResult_MSA3RF*>(exp_res), \
              [](MacroAssembler& assm) { __ instruction(w2, w0, w1); });

  for (uint64_t i = 0; i < arraysize(tc_w); i++) {
    TEST_FP_QUIET_COMPARE_W(fcaf_w, &tc_w[i], &exp_res_fcaf)
    TEST_FP_QUIET_COMPARE_W(fcun_w, &tc_w[i], &exp_res_fcun_w[i])
    TEST_FP_QUIET_COMPARE_W(fceq_w, &tc_w[i], &exp_res_fceq_w[i])
    TEST_FP_QUIET_COMPARE_W(fcueq_w, &tc_w[i], &exp_res_fcueq_w[i])
    TEST_FP_QUIET_COMPARE_W(fclt_w, &tc_w[i], &exp_res_fclt_w[i])
    TEST_FP_QUIET_COMPARE_W(fcult_w, &tc_w[i], &exp_res_fcult_w[i])
    TEST_FP_QUIET_COMPARE_W(fcle_w, &tc_w[i], &exp_res_fcle_w[i])
    TEST_FP_QUIET_COMPARE_W(fcule_w, &tc_w[i], &exp_res_fcule_w[i])
    TEST_FP_QUIET_COMPARE_W(fcor_w, &tc_w[i], &exp_res_fcor_w[i])
    TEST_FP_QUIET_COMPARE_W(fcune_w, &tc_w[i], &exp_res_fcune_w[i])
    TEST_FP_QUIET_COMPARE_W(fcne_w, &tc_w[i], &exp_res_fcne_w[i])
  }
  for (uint64_t i = 0; i < arraysize(tc_d); i++) {
    TEST_FP_QUIET_COMPARE_D(fcaf_d, &tc_d[i], &exp_res_fcaf)
    TEST_FP_QUIET_COMPARE_D(fcun_d, &tc_d[i], &exp_res_fcun_d[i])
    TEST_FP_QUIET_COMPARE_D(fceq_d, &tc_d[i], &exp_res_fceq_d[i])
    TEST_FP_QUIET_COMPARE_D(fcueq_d, &tc_d[i], &exp_res_fcueq_d[i])
    TEST_FP_QUIET_COMPARE_D(fclt_d, &tc_d[i], &exp_res_fclt_d[i])
    TEST_FP_QUIET_COMPARE_D(fcult_d, &tc_d[i], &exp_res_fcult_d[i])
    TEST_FP_QUIET_COMPARE_D(fcle_d, &tc_d[i], &exp_res_fcle_d[i])
    TEST_FP_QUIET_COMPARE_D(fcule_d, &tc_d[i], &exp_res_fcule_d[i])
    TEST_FP_QUIET_COMPARE_D(fcor_d, &tc_d[i], &exp_res_fcor_d[i])
    TEST_FP_QUIET_COMPARE_D(fcune_d, &tc_d[i], &exp_res_fcune_d[i])
    TEST_FP_QUIET_COMPARE_D(fcne_d, &tc_d[i], &exp_res_fcne_d[i])
  }
#undef TEST_FP_QUIET_COMPARE_W
#undef TEST_FP_QUIET_COMPARE_D
}

template <typename T>
inline const T* fadd_function(const T* src1, const T* src2, const T* src3,
                              T* dst) {
  for (uint64_t i = 0; i < kMSALanesByte / sizeof(T); i++) {
    dst[i] = src1[i] + src2[i];
  }
  return dst;
}
template <typename T>
inline const T* fsub_function(const T* src1, const T* src2, const T* src3,
                              T* dst) {
  for (uint64_t i = 0; i < kMSALanesByte / sizeof(T); i++) {
    dst[i] = src1[i] - src2[i];
  }
  return dst;
}
template <typename T>
inline const T* fmul_function(const T* src1, const T* src2, const T* src3,
                              T* dst) {
  for (uint64_t i = 0; i < kMSALanesByte / sizeof(T); i++) {
    dst[i] = src1[i] * src2[i];
  }
  return dst;
}
template <typename T>
inline const T* fdiv_function(const T* src1, const T* src2, const T* src3,
                              T* dst) {
  for (uint64_t i = 0; i < kMSALanesByte / sizeof(T); i++) {
    dst[i] = src1[i] / src2[i];
  }
  return dst;
}
template <typename T>
inline const T* fmadd_function(const T* src1, const T* src2, const T* src3,
                               T* dst) {
  for (uint64_t i = 0; i < kMSALanesByte / sizeof(T); i++) {
    dst[i] = std::fma(src1[i], src2[i], src3[i]);
  }
  return dst;
}
template <typename T>
inline const T* fmsub_function(const T* src1, const T* src2, const T* src3,
                               T* dst) {
  for (uint64_t i = 0; i < kMSALanesByte / sizeof(T); i++) {
    dst[i] = std::fma(src1[i], -src2[i], src3[i]);
  }
  return dst;
}

TEST(MSA_floating_point_arithmetic) {
  if (!IsMipsArchVariant(kMips32r6) || !CpuFeatures::IsSupported(MIPS_SIMD))
    return;

  CcTest::InitializeVM();

  const float inf_f = std::numeric_limits<float>::infinity();
  const double inf_d = std::numeric_limits<double>::infinity();

  const struct TestCaseMsa3RF_F tc_w[] = {
      {0.3, -2.14e13f, inf_f, 0.f,                     // ws
       -inf_f, std::sqrt(8.e-26f), -23.e34, -2.14e9f,  // wt
       -1e30f, 4.6e12f, 0, 2.14e9f},                   // wd
      {3.4e38f, -1.2e-38f, 1e19f, -1e19f, 3.4e38f, 1.2e-38f, -1e19f, -1e-19f,
       3.4e38f, 1.2e-38f * 3, 3.4e38f, -4e19f},
      {-3e-31f, 3e10f, 1e25f, 123.f, 1e-14f, 1e-34f, 4e25f, 321.f, 3e-17f,
       2e-24f, 2.f, -123456.f}};

  const struct TestCaseMsa3RF_D tc_d[] = {
      // ws_lo, ws_hi, wt_lo, wt_hi, wd_lo, wd_hi
      {0.3, -2.14e103, -inf_d, std::sqrt(8.e-206), -1e30, 4.6e102},
      {inf_d, 0., -23.e304, -2.104e9, 0, 2.104e9},
      {3.4e307, -1.2e-307, 3.4e307, 1.2e-307, 3.4e307, 1.2e-307 * 3},
      {1e154, -1e154, -1e154, -1e-154, 2.9e38, -4e19},
      {-3e-301, 3e100, 1e-104, 1e-304, 3e-107, 2e-204},
      {1e205, 123., 4e205, 321., 2., -123456.}};

  struct ExpectedResult_MSA3RF dst_container;

#define FP_ARITHMETIC_DF_W(instr, function, src1, src2, src3)           \
  run_msa_3rf(                                                          \
      reinterpret_cast<const struct TestCaseMsa3RF*>(src1),             \
      reinterpret_cast<const struct ExpectedResult_MSA3RF*>(function(   \
          src1, src2, src3, reinterpret_cast<float*>(&dst_container))), \
      [](MacroAssembler& assm) { __ instr(w2, w0, w1); });

#define FP_ARITHMETIC_DF_D(instr, function, src1, src2, src3)            \
  run_msa_3rf(                                                           \
      reinterpret_cast<const struct TestCaseMsa3RF*>(src1),              \
      reinterpret_cast<const struct ExpectedResult_MSA3RF*>(function(    \
          src1, src2, src3, reinterpret_cast<double*>(&dst_container))), \
      [](MacroAssembler& assm) { __ instr(w2, w0, w1); });

  for (uint64_t i = 0; i < arraysize(tc_w); i++) {
    FP_ARITHMETIC_DF_W(fadd_w, fadd_function, &tc_w[i].ws_1, &tc_w[i].wt_1,
                       &tc_w[i].wd_1)
    FP_ARITHMETIC_DF_W(fsub_w, fsub_function, &tc_w[i].ws_1, &tc_w[i].wt_1,
                       &tc_w[i].wd_1)
    FP_ARITHMETIC_DF_W(fmul_w, fmul_function, &tc_w[i].ws_1, &tc_w[i].wt_1,
                       &tc_w[i].wd_1)
    FP_ARITHMETIC_DF_W(fdiv_w, fdiv_function, &tc_w[i].ws_1, &tc_w[i].wt_1,
                       &tc_w[i].wd_1)
    FP_ARITHMETIC_DF_W(fmadd_w, fmadd_function, &tc_w[i].ws_1, &tc_w[i].wt_1,
                       &tc_w[i].wd_1)
    FP_ARITHMETIC_DF_W(fmsub_w, fmsub_function, &tc_w[i].ws_1, &tc_w[i].wt_1,
                       &tc_w[i].wd_1)
  }
  for (uint64_t i = 0; i < arraysize(tc_d); i++) {
    FP_ARITHMETIC_DF_D(fadd_d, fadd_function, &tc_d[i].ws_lo, &tc_d[i].wt_lo,
                       &tc_d[i].wd_lo)
    FP_ARITHMETIC_DF_D(fsub_d, fsub_function, &tc_d[i].ws_lo, &tc_d[i].wt_lo,
                       &tc_d[i].wd_lo)
    FP_ARITHMETIC_DF_D(fmul_d, fmul_function, &tc_d[i].ws_lo, &tc_d[i].wt_lo,
                       &tc_d[i].wd_lo)
    FP_ARITHMETIC_DF_D(fdiv_d, fdiv_function, &tc_d[i].ws_lo, &tc_d[i].wt_lo,
                       &tc_d[i].wd_lo)
    FP_ARITHMETIC_DF_D(fmadd_d, fmadd_function, &tc_d[i].ws_lo, &tc_d[i].wt_lo,
                       &tc_d[i].wd_lo)
    FP_ARITHMETIC_DF_D(fmsub_d, fmsub_function, &tc_d[i].ws_lo, &tc_d[i].wt_lo,
                       &tc_d[i].wd_lo)
  }
#undef FP_ARITHMETIC_DF_W
#undef FP_ARITHMETIC_DF_D
}

struct ExpRes_F {
  float exp_res_1;
  float exp_res_2;
  float exp_res_3;
  float exp_res_4;
};

struct ExpRes_D {
  double exp_res_1;
  double exp_res_2;
};

TEST(MSA_fmin_fmin_a_fmax_fmax_a) {
  if (!IsMipsArchVariant(kMips32r6) || !CpuFeatures::IsSupported(MIPS_SIMD))
    return;

  CcTest::InitializeVM();

  const float inf_f = std::numeric_limits<float>::infinity();
  const double inf_d = std::numeric_limits<double>::infinity();

  const struct TestCaseMsa3RF_F tc_w[] = {
      {0.3f, -2.14e13f, inf_f, -0.f,                    // ws
       -inf_f, -std::sqrt(8.e26f), -23.e34f, -2.14e9f,  // wt
       0, 0, 0, 0},                                     // wd
      {3.4e38f, 1.2e-41f, 1e19f, 1e19f,                 // ws
       3.4e38f, -1.1e-41f, -1e-42f, -1e29f,             // wt
       0, 0, 0, 0}};                                    // wd

  const struct TestCaseMsa3RF_D tc_d[] = {
      // ws_lo, ws_hi, wt_lo, wt_hi, wd_lo, wd_hi
      {0.3, -2.14e103, -inf_d, -std::sqrt(8e206), 0, 0},
      {inf_d, -0., -23e304, -2.14e90, 0, 0},
      {3.4e307, 1.2e-320, 3.4e307, -1.1e-320, 0, 0},
      {1e154, 1e154, -1e-321, -1e174, 0, 0}};

  const struct ExpRes_F exp_res_fmax_w[] = {{0.3f, -2.14e13f, inf_f, -0.f},
                                            {3.4e38f, 1.2e-41f, 1e19f, 1e19f}};
  const struct ExpRes_F exp_res_fmax_a_w[] = {
      {-inf_f, -std::sqrt(8e26f), inf_f, -2.14e9f},
      {3.4e38f, 1.2e-41f, 1e19f, -1e29f}};
  const struct ExpRes_F exp_res_fmin_w[] = {
      {-inf_f, -std::sqrt(8.e26f), -23e34f, -2.14e9f},
      {3.4e38f, -1.1e-41f, -1e-42f, -1e29f}};
  const struct ExpRes_F exp_res_fmin_a_w[] = {
      {0.3, -2.14e13f, -23.e34f, -0.f}, {3.4e38f, -1.1e-41f, -1e-42f, 1e19f}};

  const struct ExpRes_D exp_res_fmax_d[] = {
      {0.3, -2.14e103}, {inf_d, -0.}, {3.4e307, 1.2e-320}, {1e154, 1e154}};
  const struct ExpRes_D exp_res_fmax_a_d[] = {{-inf_d, -std::sqrt(8e206)},
                                              {inf_d, -2.14e90},
                                              {3.4e307, 1.2e-320},
                                              {1e154, -1e174}};
  const struct ExpRes_D exp_res_fmin_d[] = {{-inf_d, -std::sqrt(8e206)},
                                            {-23e304, -2.14e90},
                                            {3.4e307, -1.1e-320},
                                            {-1e-321, -1e174}};
  const struct ExpRes_D exp_res_fmin_a_d[] = {
      {0.3, -2.14e103}, {-23e304, -0.}, {3.4e307, -1.1e-320}, {-1e-321, 1e154}};

#define TEST_FP_MIN_MAX_W(instruction, src, exp_res)                          \
  run_msa_3rf(reinterpret_cast<const struct TestCaseMsa3RF*>(src),            \
              reinterpret_cast<const struct ExpectedResult_MSA3RF*>(exp_res), \
              [](MacroAssembler& assm) { __ instruction(w2, w0, w1); });

#define TEST_FP_MIN_MAX_D(instruction, src, exp_res)                          \
  run_msa_3rf(reinterpret_cast<const struct TestCaseMsa3RF*>(src),            \
              reinterpret_cast<const struct ExpectedResult_MSA3RF*>(exp_res), \
              [](MacroAssembler& assm) { __ instruction(w2, w0, w1); });

  for (uint64_t i = 0; i < arraysize(tc_w); i++) {
    TEST_FP_MIN_MAX_W(fmax_w, &tc_w[i], &exp_res_fmax_w[i])
    TEST_FP_MIN_MAX_W(fmax_a_w, &tc_w[i], &exp_res_fmax_a_w[i])
    TEST_FP_MIN_MAX_W(fmin_w, &tc_w[i], &exp_res_fmin_w[i])
    TEST_FP_MIN_MAX_W(fmin_a_w, &tc_w[i], &exp_res_fmin_a_w[i])
  }

  for (uint64_t i = 0; i < arraysize(tc_d); i++) {
    TEST_FP_MIN_MAX_D(fmax_d, &tc_d[i], &exp_res_fmax_d[i])
    TEST_FP_MIN_MAX_D(fmax_a_d, &tc_d[i], &exp_res_fmax_a_d[i])
    TEST_FP_MIN_MAX_D(fmin_d, &tc_d[i], &exp_res_fmin_d[i])
    TEST_FP_MIN_MAX_D(fmin_a_d, &tc_d[i], &exp_res_fmin_a_d[i])
  }
#undef TEST_FP_MIN_MAX_W
#undef TEST_FP_MIN_MAX_D
}

struct TestCaseMsa3RF_16I {
  int16_t ws_1, ws_2, ws_3, ws_4, ws_5, ws_6, ws_7, ws_8;
  int16_t wt_1, wt_2, wt_3, wt_4, wt_5, wt_6, wt_7, wt_8;
  int16_t wd_1, wd_2, wd_3, wd_4, wd_5, wd_6, wd_7, wd_8;
};
struct ExpRes_16I {
  int16_t exp_res_1;
  int16_t exp_res_2;
  int16_t exp_res_3;
  int16_t exp_res_4;
  int16_t exp_res_5;
  int16_t exp_res_6;
  int16_t exp_res_7;
  int16_t exp_res_8;
};

struct TestCaseMsa3RF_32I {
  int32_t ws_1, ws_2, ws_3, ws_4;
  int32_t wt_1, wt_2, wt_3, wt_4;
  int32_t wd_1, wd_2, wd_3, wd_4;
};

TEST(MSA_fixed_point_arithmetic) {
  if (!IsMipsArchVariant(kMips32r6) || !CpuFeatures::IsSupported(MIPS_SIMD))
    return;

  CcTest::InitializeVM();

  const struct TestCaseMsa3RF tc_h[]{
      {0x800080007FFF7FFF, 0xE1ED8000FAD3863A, 0x80007FFF00AF7FFF,
       0x800015A77FFFA0EB, 0x7FFF800080007FFF, 0x80007FFF1F207364},
      {0x800080007FFF006A, 0x002AFFC4329AD87B, 0x80007FFF7FFF00F3,
       0xFFECFFB4D0D7F429, 0x80007FFF80007C33, 0x54AC6BBCE53B8C91}};

  const struct TestCaseMsa3RF tc_w[]{
      {0x8000000080000000, 0x7FFFFFFF7FFFFFFF, 0x800000007FFFFFFF,
       0x00001FF37FFFFFFF, 0x7FFFFFFF80000000, 0x800000007FFFFFFF},
      {0xE1ED035580000000, 0xFAD3863AED462C0B, 0x8000000015A70AEC,
       0x7FFFFFFFA0EBD354, 0x800000007FFFFFFF, 0xD0D7F4291F207364},
      {0x8000000080000000, 0x7FFFFFFF0000DA1F, 0x800000007FFFFFFF,
       0x7FFFFFFF00F39C3B, 0x800000007FFFFFFF, 0x800000007C33F2FD},
      {0x0000AC33FFFF329A, 0x54AC6BBCE53BD87B, 0xFFFFE2B4D0D7F429,
       0x0355ED462C0B1FF3, 0xB5DEB625939DD3F9, 0xE642ADFA69519596}};

  const struct ExpectedResult_MSA3RF exp_res_mul_q_h[] = {
      {0x7FFF800100AE7FFE, 0x1E13EA59FAD35A74},
      {0x7FFF80017FFE0000, 0xFFFF0000ED5B03A7}};
  const struct ExpectedResult_MSA3RF exp_res_madd_q_h[] = {
      {0x7FFF800080AE7FFF, 0x9E136A5819F37FFF},
      {0x00000000FFFE7C33, 0x54AB6BBCD2969038}};
  const struct ExpectedResult_MSA3RF exp_res_msub_q_h[] = {
      {0xFFFFFFFF80000000, 0x80007FFF244C18EF},
      {0x80007FFF80007C32, 0x54AC6BBBF7DF88E9}};
  const struct ExpectedResult_MSA3RF exp_res_mulr_q_h[] = {
      {0x7FFF800100AF7FFE, 0x1E13EA59FAD35A75},
      {0x7FFF80017FFE0001, 0x00000000ED5B03A8}};
  const struct ExpectedResult_MSA3RF exp_res_maddr_q_h[] = {
      {0x7FFF800080AF7FFF, 0x9E136A5819F37FFF},
      {0x00000000FFFE7C34, 0x54AC6BBCD2969039}};
  const struct ExpectedResult_MSA3RF exp_res_msubr_q_h[] = {
      {0xFFFFFFFF80000001, 0x80007FFF244D18EF},
      {0x80007FFF80007C32, 0x54AC6BBCF7E088E9}};

  const struct ExpectedResult_MSA3RF exp_res_mul_q_w[] = {
      {0x7FFFFFFF80000001, 0x00001FF27FFFFFFE},
      {0x1E12FCABEA58F514, 0xFAD3863A0DE8DEE1},
      {0x7FFFFFFF80000001, 0x7FFFFFFE0000019F},
      {0xFFFFFFFF00004BAB, 0x0234E1FBF6CA3EE0}};
  const struct ExpectedResult_MSA3RF exp_res_madd_q_w[] = {
      {0x7FFFFFFF80000000, 0x80001FF27FFFFFFF},
      {0x9E12FCAB6A58F513, 0xCBAB7A632D095245},
      {0x0000000000000000, 0xFFFFFFFE7C33F49C},
      {0xB5DEB624939E1FA4, 0xE8778FF5601BD476}};
  const struct ExpectedResult_MSA3RF exp_res_msub_q_w[] = {
      {0xFFFFFFFFFFFFFFFF, 0x8000000000000000},
      {0x800000007FFFFFFF, 0xD6046DEE11379482},
      {0x800000007FFFFFFF, 0x800000007C33F15D},
      {0xB5DEB625939D884D, 0xE40DCBFE728756B5}};
  const struct ExpectedResult_MSA3RF exp_res_mulr_q_w[] = {
      {0x7FFFFFFF80000001, 0x00001FF37FFFFFFE},
      {0x1E12FCABEA58F514, 0xFAD3863A0DE8DEE2},
      {0x7FFFFFFF80000001, 0x7FFFFFFE0000019F},
      {0x0000000000004BAC, 0x0234E1FCF6CA3EE1}};
  const struct ExpectedResult_MSA3RF exp_res_maddr_q_w[] = {
      {0x7FFFFFFF80000000, 0x80001FF37FFFFFFF},
      {0x9E12FCAB6A58F513, 0xCBAB7A632D095246},
      {0x0000000000000000, 0xFFFFFFFE7C33F49C},
      {0xB5DEB625939E1FA5, 0xE8778FF6601BD477}};
  const struct ExpectedResult_MSA3RF exp_res_msubr_q_w[] = {
      {0xFFFFFFFFFFFFFFFF, 0x8000000000000001},
      {0x800000007FFFFFFF, 0xD6046DEF11379482},
      {0x800000007FFFFFFF, 0x800000007C33F15E},
      {0xB5DEB625939D884D, 0xE40DCBFE728756B5}};

#define TEST_FIXED_POINT_DF_H(instruction, src, exp_res) \
  run_msa_3rf((src), (exp_res),                          \
              [](MacroAssembler& assm) { __ instruction(w2, w0, w1); });

#define TEST_FIXED_POINT_DF_W(instruction, src, exp_res) \
  run_msa_3rf((src), (exp_res),                          \
              [](MacroAssembler& assm) { __ instruction(w2, w0, w1); });

  for (uint64_t i = 0; i < arraysize(tc_h); i++) {
    TEST_FIXED_POINT_DF_H(mul_q_h, &tc_h[i], &exp_res_mul_q_h[i])
    TEST_FIXED_POINT_DF_H(madd_q_h, &tc_h[i], &exp_res_madd_q_h[i])
    TEST_FIXED_POINT_DF_H(msub_q_h, &tc_h[i], &exp_res_msub_q_h[i])
    TEST_FIXED_POINT_DF_H(mulr_q_h, &tc_h[i], &exp_res_mulr_q_h[i])
    TEST_FIXED_POINT_DF_H(maddr_q_h, &tc_h[i], &exp_res_maddr_q_h[i])
    TEST_FIXED_POINT_DF_H(msubr_q_h, &tc_h[i], &exp_res_msubr_q_h[i])
  }

  for (uint64_t i = 0; i < arraysize(tc_w); i++) {
    TEST_FIXED_POINT_DF_W(mul_q_w, &tc_w[i], &exp_res_mul_q_w[i])
    TEST_FIXED_POINT_DF_W(madd_q_w, &tc_w[i], &exp_res_madd_q_w[i])
    TEST_FIXED_POINT_DF_W(msub_q_w, &tc_w[i], &exp_res_msub_q_w[i])
    TEST_FIXED_POINT_DF_W(mulr_q_w, &tc_w[i], &exp_res_mulr_q_w[i])
    TEST_FIXED_POINT_DF_W(maddr_q_w, &tc_w[i], &exp_res_maddr_q_w[i])
    TEST_FIXED_POINT_DF_W(msubr_q_w, &tc_w[i], &exp_res_msubr_q_w[i])
  }
#undef TEST_FIXED_POINT_DF_H
#undef TEST_FIXED_POINT_DF_W
}

TEST(MSA_fexdo) {
  if (!IsMipsArchVariant(kMips32r6) || !CpuFeatures::IsSupported(MIPS_SIMD))
    return;

  CcTest::InitializeVM();

  const float inf_float = std::numeric_limits<float>::infinity();
  const float nan_float = std::numeric_limits<float>::quiet_NaN();
  const double inf_double = std::numeric_limits<double>::infinity();

  const struct TestCaseMsa3RF_F tc_w[] = {
      // ws_1, ws_2, ws_3, ws_4, wt_1, wt_2, wt_3, wt_4, wd_1, wd_2, wd_3, wd_4
      {inf_float, nan_float, 66505.f, 65504.f, 6.2e-5f, 5e-5f, -32.42f,
       -inf_float, 0, 0, 0, 0},
      {-0.f, 0.f, 123.567f, -765.321f, -6e-8f, 5.9e-8f, 1e-7f, -1e-20f, 0, 0, 0,
       0},
      {1e-36f, 1e20f, -1e20f, 2e-20f, 6e-8f, -2.9e-8f, -66505.f, -65504.f, 0, 0,
       0, 0}};

  const struct TestCaseMsa3RF_D tc_d[] = {
      // ws_lo, ws_hi, wt_lo, wt_hi, wd_lo, wd_hi
      {inf_double, -1234., 4e38, 3.4e38, 0, 0},
      {1.2e-38, 1.1e-39, -38.92f, -inf_double, 0, 0},
      {-0., 0., 123.567e31, -765.321e33, 0, 0},
      {-1.5e-45, 1.3e-45, 1e-42, -1e-200, 0, 0},
      {1e-202, 1e158, -1e159, 1e14, 0, 0},
      {1.5e-42, 1.3e-46, -123.567e31, 765.321e33, 0, 0}};

  const struct ExpRes_16I exp_res_fexdo_w[] = {
      {static_cast<int16_t>(0x0410), static_cast<int16_t>(0x0347),
       static_cast<int16_t>(0xD00D), static_cast<int16_t>(0xFC00),
       static_cast<int16_t>(0x7C00), static_cast<int16_t>(0x7DFF),
       static_cast<int16_t>(0x7C00), static_cast<int16_t>(0x7BFF)},
      {static_cast<int16_t>(0x8001), static_cast<int16_t>(0x0001),
       static_cast<int16_t>(0x0002), static_cast<int16_t>(0x8000),
       static_cast<int16_t>(0x8000), static_cast<int16_t>(0x0000),
       static_cast<int16_t>(0x57B9), static_cast<int16_t>(0xE1FB)},
      {static_cast<int16_t>(0x0001), static_cast<int16_t>(0x8000),
       static_cast<int16_t>(0xFC00), static_cast<int16_t>(0xFBFF),
       static_cast<int16_t>(0x0000), static_cast<int16_t>(0x7C00),
       static_cast<int16_t>(0xFC00), static_cast<int16_t>(0x0000)}};

  const struct ExpRes_32I exp_res_fexdo_d[] = {
      {bit_cast<int32_t>(0x7F800000), bit_cast<int32_t>(0x7F7FC99E),
       bit_cast<int32_t>(0x7F800000), bit_cast<int32_t>(0xC49A4000)},
      {bit_cast<int32_t>(0xC21BAE14), bit_cast<int32_t>(0xFF800000),
       bit_cast<int32_t>(0x0082AB1E), bit_cast<int32_t>(0x000BFA5A)},
      {bit_cast<int32_t>(0x7673B164), bit_cast<int32_t>(0xFB13653D),
       bit_cast<int32_t>(0x80000000), bit_cast<int32_t>(0x00000000)},
      {bit_cast<int32_t>(0x000002CA), bit_cast<int32_t>(0x80000000),
       bit_cast<int32_t>(0x80000001), bit_cast<int32_t>(0x00000001)},
      {bit_cast<int32_t>(0xFF800000), bit_cast<int32_t>(0x56B5E621),
       bit_cast<int32_t>(0x00000000), bit_cast<int32_t>(0x7F800000)},
      {bit_cast<int32_t>(0xF673B164), bit_cast<int32_t>(0x7B13653D),
       bit_cast<int32_t>(0x0000042E), bit_cast<int32_t>(0x00000000)}};

#define TEST_FEXDO_H(instruction, src, exp_res)                               \
  run_msa_3rf(reinterpret_cast<const struct TestCaseMsa3RF*>(src),            \
              reinterpret_cast<const struct ExpectedResult_MSA3RF*>(exp_res), \
              [](MacroAssembler& assm) { __ instruction(w2, w0, w1); });

#define TEST_FEXDO_W(instruction, src, exp_res)                               \
  run_msa_3rf(reinterpret_cast<const struct TestCaseMsa3RF*>(src),            \
              reinterpret_cast<const struct ExpectedResult_MSA3RF*>(exp_res), \
              [](MacroAssembler& assm) { __ instruction(w2, w0, w1); });

  for (uint64_t i = 0; i < arraysize(tc_w); i++) {
    TEST_FEXDO_H(fexdo_h, &tc_w[i], &exp_res_fexdo_w[i])
  }

  for (uint64_t i = 0; i < arraysize(tc_d); i++) {
    TEST_FEXDO_W(fexdo_w, &tc_d[i], &exp_res_fexdo_d[i])
  }

#undef TEST_FEXDO_H
#undef TEST_FEXDO_W
}

TEST(MSA_ftq) {
  if (!IsMipsArchVariant(kMips32r6) || !CpuFeatures::IsSupported(MIPS_SIMD))
    return;

  CcTest::InitializeVM();

  const float nan_float = std::numeric_limits<float>::quiet_NaN();
  const float inf_float = std::numeric_limits<float>::infinity();
  const double nan_double = std::numeric_limits<double>::quiet_NaN();
  const double inf_double = std::numeric_limits<double>::infinity();

  const struct TestCaseMsa3RF_F tc_w[] = {
      {1.f, -0.999f, 1.5f, -31e-6, 1e-7, -0.598, 0.0023, -0.f, 0, 0, 0, 0},
      {100.f, -102.f, -1.1f, 1.3f, 0.f, -1.f, 0.9999f, -0.000322, 0, 0, 0, 0},
      {nan_float, inf_float, -inf_float, -nan_float, -1e-40, 3e-44, 8.3e36,
       -0.00003, 0, 0, 0, 0}};

  const struct TestCaseMsa3RF_D tc_d[] = {
      {1., -0.999, 1.5, -31e-6, 0, 0},
      {1e-7, -0.598, 0.0023, -0.f, 0, 0},
      {100.f, -102.f, -1.1f, 1.3f, 0, 0},
      {0.f, -1.f, 0.9999f, -0.000322, 0, 0},
      {nan_double, inf_double, -inf_double, -nan_double, 0, 0},
      {-3e306, 2e-307, 9e307, 2e-307, 0, 0}};

  const struct ExpRes_16I exp_res_ftq_w[] = {
      {static_cast<int16_t>(0x0000), static_cast<int16_t>(0xB375),
       static_cast<int16_t>(0x004B), static_cast<int16_t>(0x0000),
       static_cast<int16_t>(0x7FFF), static_cast<int16_t>(0x8021),
       static_cast<int16_t>(0x7FFF), static_cast<int16_t>(0xFFFF)},
      {static_cast<int16_t>(0x0000), static_cast<int16_t>(0x8000),
       static_cast<int16_t>(0x7FFD), static_cast<int16_t>(0xFFF5),
       static_cast<int16_t>(0x7FFF), static_cast<int16_t>(0x8000),
       static_cast<int16_t>(0x8000), static_cast<int16_t>(0x7FFF)},
      {static_cast<int16_t>(0x0000), static_cast<int16_t>(0x0000),
       static_cast<int16_t>(0x7FFF), static_cast<int16_t>(0xFFFF),
       static_cast<int16_t>(0x0000), static_cast<int16_t>(0x7FFF),
       static_cast<int16_t>(0x8000), static_cast<int16_t>(0x0000)}};

  const struct ExpRes_32I exp_res_ftq_d[] = {
      {bit_cast<int32_t>(0x7FFFFFFF), bit_cast<int32_t>(0xFFFEFBF4),
       bit_cast<int32_t>(0x7FFFFFFF), bit_cast<int32_t>(0x8020C49C)},
      {bit_cast<int32_t>(0x004B5DCC), bit_cast<int32_t>(0x00000000),
       bit_cast<int32_t>(0x000000D7), bit_cast<int32_t>(0xB374BC6A)},
      {bit_cast<int32_t>(0x80000000), bit_cast<int32_t>(0x7FFFFFFF),
       bit_cast<int32_t>(0x7FFFFFFF), bit_cast<int32_t>(0x80000000)},
      {bit_cast<int32_t>(0x7FFCB900), bit_cast<int32_t>(0xFFF572DE),
       bit_cast<int32_t>(0x00000000), bit_cast<int32_t>(0x80000000)},
      {bit_cast<int32_t>(0x80000000), bit_cast<int32_t>(0x00000000),
       bit_cast<int32_t>(0x00000000), bit_cast<int32_t>(0x7FFFFFFF)},
      {bit_cast<int32_t>(0x7FFFFFFF), bit_cast<int32_t>(0x00000000),
       bit_cast<int32_t>(0x80000000), bit_cast<int32_t>(0x00000000)}};

#define TEST_FTQ_H(instruction, src, exp_res)                                 \
  run_msa_3rf(reinterpret_cast<const struct TestCaseMsa3RF*>(src),            \
              reinterpret_cast<const struct ExpectedResult_MSA3RF*>(exp_res), \
              [](MacroAssembler& assm) { __ instruction(w2, w0, w1); });

#define TEST_FTQ_W(instruction, src, exp_res)                                 \
  run_msa_3rf(reinterpret_cast<const struct TestCaseMsa3RF*>(src),            \
              reinterpret_cast<const struct ExpectedResult_MSA3RF*>(exp_res), \
              [](MacroAssembler& assm) { __ instruction(w2, w0, w1); });

  for (uint64_t i = 0; i < arraysize(tc_w); i++) {
    TEST_FTQ_H(ftq_h, &tc_w[i], &exp_res_ftq_w[i])
  }

  for (uint64_t i = 0; i < arraysize(tc_d); i++) {
    TEST_FTQ_W(ftq_w, &tc_d[i], &exp_res_ftq_d[i])
  }

#undef TEST_FTQ_H
#undef TEST_FTQ_W
}

#undef __

}  // namespace internal
}  // namespace v8
>>>>>>> 84bd6f3c
<|MERGE_RESOLUTION|>--- conflicted
+++ resolved
@@ -405,12 +405,8 @@
   } T;
   T t;
 
-<<<<<<< HEAD
-  MacroAssembler assm(isolate, NULL, 0, v8::internal::CodeObjectRequired::kYes);
-=======
   MacroAssembler assm(isolate, nullptr, 0,
                       v8::internal::CodeObjectRequired::kYes);
->>>>>>> 84bd6f3c
   Label L, C;
 
   __ Ldc1(f4, MemOperand(a0, offsetof(T, a)));
@@ -478,12 +474,8 @@
   } T;
   T t;
 
-<<<<<<< HEAD
-  MacroAssembler assm(isolate, NULL, 0, v8::internal::CodeObjectRequired::kYes);
-=======
   MacroAssembler assm(isolate, nullptr, 0,
                       v8::internal::CodeObjectRequired::kYes);
->>>>>>> 84bd6f3c
   Label L, C;
 
   // Load all structure elements to registers.
@@ -842,12 +834,8 @@
   } T;
   T t;
 
-<<<<<<< HEAD
-  MacroAssembler assm(isolate, NULL, 0, v8::internal::CodeObjectRequired::kYes);
-=======
   MacroAssembler assm(isolate, nullptr, 0,
                       v8::internal::CodeObjectRequired::kYes);
->>>>>>> 84bd6f3c
   Label L, C;
 
   if (IsMipsArchVariant(kMips32r1) || IsMipsArchVariant(kLoongson)) return;
@@ -5721,12 +5709,8 @@
   Isolate* isolate = CcTest::i_isolate();
   HandleScope scope(isolate);
 
-<<<<<<< HEAD
-  MacroAssembler assm(isolate, NULL, 0, v8::internal::CodeObjectRequired::kYes);
-=======
   MacroAssembler assm(isolate, nullptr, 0,
                       v8::internal::CodeObjectRequired::kYes);
->>>>>>> 84bd6f3c
 
   Label code_start;
   __ bind(&code_start);
@@ -5737,22 +5721,12 @@
   __ nop();
 
   CodeDesc desc;
-<<<<<<< HEAD
-  assm.GetCode(&desc);
-  Handle<Code> code = isolate->factory()->NewCode(
-      desc, Code::ComputeFlags(Code::STUB), Handle<Code>());
-  F2 f = FUNCTION_CAST<F2>(code->entry());
-
-  uint32_t res = reinterpret_cast<uint32_t>(
-      CALL_GENERATED_CODE(isolate, f, 0, 0, 0, 0, 0));
-=======
   assm.GetCode(isolate, &desc);
   Handle<Code> code =
       isolate->factory()->NewCode(desc, Code::STUB, Handle<Code>());
   auto f = GeneratedCode<F2>::FromCode(*code);
 
   uint32_t res = reinterpret_cast<uint32_t>(f.Call(0, 0, 0, 0, 0));
->>>>>>> 84bd6f3c
 
   return res;
 }
@@ -5773,41 +5747,20 @@
   // 0 - imm = expected_res
   struct TestCaseSubu tc[] = {
       //    imm, expected_res, num_instr
-<<<<<<< HEAD
-      {0xffff8000, 0x00008000, 2},  // min_int16
-=======
       {0xFFFF8000, 0x8000, 2},  // min_int16
->>>>>>> 84bd6f3c
       // Generates ori + addu
       // We can't have just addiu because -min_int16 > max_int16 so use
       // register. We can load min_int16 to at register with addiu and then
       // subtract at with subu, but now we use ori + addu because -min_int16 can
       // be loaded using ori.
-<<<<<<< HEAD
-      {0x8000, 0xffff8000, 1},  // max_int16 + 1
-      // Generates addiu
-      // max_int16 + 1 is not int16 but -(max_int16 + 1) is, just use addiu.
-      {0xffff7fff, 0x8001, 2},  // min_int16 - 1
-=======
       {0x8000, 0xFFFF8000, 1},  // max_int16 + 1
       // Generates addiu
       // max_int16 + 1 is not int16 but -(max_int16 + 1) is, just use addiu.
       {0xFFFF7FFF, 0x8001, 2},  // min_int16 - 1
->>>>>>> 84bd6f3c
       // Generates ori + addu
       // To load this value to at we need two instructions and another one to
       // subtract, lui + ori + subu. But we can load -value to at using just
       // ori and then add at register with addu.
-<<<<<<< HEAD
-      {0x8001, 0xffff7fff, 2},  // max_int16 + 2
-      // Generates ori + subu
-      // Not int16 but is uint16, load value to at with ori and subtract with
-      // subu.
-      {0x00010000, 0xffff0000, 2},
-      // Generates lui + subu
-      // Load value using lui to at and subtract with subu.
-      {0x00010001, 0xfffeffff, 3},
-=======
       {0x8001, 0xFFFF7FFF, 2},  // max_int16 + 2
       // Generates ori + subu
       // Not int16 but is uint16, load value to at with ori and subtract with
@@ -5816,7 +5769,6 @@
       // Generates lui + subu
       // Load value using lui to at and subtract with subu.
       {0x00010001, 0xFFFEFFFF, 3},
->>>>>>> 84bd6f3c
       // Generates lui + ori + subu
       // We have to generate three instructions in this case.
   };
@@ -5827,9 +5779,6 @@
   }
 }
 
-<<<<<<< HEAD
-#undef __
-=======
 TEST(MSA_fill_copy) {
   CcTest::InitializeVM();
   Isolate* isolate = CcTest::i_isolate();
@@ -10526,5 +10475,4 @@
 #undef __
 
 }  // namespace internal
-}  // namespace v8
->>>>>>> 84bd6f3c
+}  // namespace v8