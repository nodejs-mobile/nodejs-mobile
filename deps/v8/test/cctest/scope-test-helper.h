// Copyright 2017 the V8 project authors. All rights reserved.
// Use of this source code is governed by a BSD-style license that can be
// found in the LICENSE file.

#ifndef V8_CCTEST_SCOPE_TEST_HELPER_H_
#define V8_CCTEST_SCOPE_TEST_HELPER_H_

#include "src/ast/scopes.h"
#include "src/ast/variables.h"

namespace v8 {
namespace internal {

class ScopeTestHelper {
 public:
  static bool MustAllocateInContext(Variable* var) {
    return var->scope()->MustAllocateInContext(var);
  }

<<<<<<< HEAD
  static void AllocateWithoutVariableResolution(Scope* scope) {
    scope->AllocateVariablesRecursively();
  }

=======
>>>>>>> 84bd6f3c
  static void CompareScopes(Scope* baseline, Scope* scope,
                            bool precise_maybe_assigned) {
    CHECK_EQ(baseline->scope_type(), scope->scope_type());
    CHECK_IMPLIES(baseline->is_declaration_scope(),
                  baseline->AsDeclarationScope()->function_kind() ==
                      scope->AsDeclarationScope()->function_kind());
<<<<<<< HEAD

    if (!PreParsedScopeData::ScopeNeedsData(baseline)) {
      return;
    }

    for (auto baseline_local = baseline->locals()->begin(),
              scope_local = scope->locals()->begin();
         baseline_local != baseline->locals()->end();
         ++baseline_local, ++scope_local) {
      if (scope_local->mode() == VAR || scope_local->mode() == LET ||
          scope_local->mode() == CONST) {
        // Sanity check the variable name. If this fails, the variable order
        // is not deterministic.
        CHECK_EQ(scope_local->raw_name()->length(),
                 baseline_local->raw_name()->length());
        for (int i = 0; i < scope_local->raw_name()->length(); ++i) {
          CHECK_EQ(scope_local->raw_name()->raw_data()[i],
                   baseline_local->raw_name()->raw_data()[i]);
        }

        CHECK_EQ(scope_local->location(), baseline_local->location());
        if (precise_maybe_assigned) {
          CHECK_EQ(scope_local->maybe_assigned(),
                   baseline_local->maybe_assigned());
        } else {
          STATIC_ASSERT(kMaybeAssigned > kNotAssigned);
          CHECK_GE(scope_local->maybe_assigned(),
                   baseline_local->maybe_assigned());
        }
=======

    if (!ProducedPreParsedScopeData::ScopeNeedsData(baseline)) {
      return;
    }

    if (scope->is_declaration_scope() &&
        scope->AsDeclarationScope()->is_skipped_function()) {
      return;
    }

    if (baseline->scope_type() == ScopeType::FUNCTION_SCOPE) {
      Variable* function = baseline->AsDeclarationScope()->function_var();
      if (function != nullptr) {
        CompareVariables(function, scope->AsDeclarationScope()->function_var(),
                         precise_maybe_assigned);
      } else {
        CHECK_NULL(scope->AsDeclarationScope()->function_var());
      }
    }

    for (auto baseline_local = baseline->locals()->begin(),
              scope_local = scope->locals()->begin();
         baseline_local != baseline->locals()->end();
         ++baseline_local, ++scope_local) {
      if (scope_local->mode() == VAR || scope_local->mode() == LET ||
          scope_local->mode() == CONST) {
        CompareVariables(*baseline_local, *scope_local, precise_maybe_assigned);
      }
    }

    for (Scope *baseline_inner = baseline->inner_scope(),
               *scope_inner = scope->inner_scope();
         scope_inner != nullptr; scope_inner = scope_inner->sibling(),
               baseline_inner = baseline_inner->sibling()) {
      CompareScopes(baseline_inner, scope_inner, precise_maybe_assigned);
    }
  }

  static void CompareVariables(Variable* baseline_local, Variable* scope_local,
                               bool precise_maybe_assigned) {
    // Sanity check the variable name. If this fails, the variable order
    // is not deterministic.
    CHECK_EQ(scope_local->raw_name()->length(),
             baseline_local->raw_name()->length());
    for (int i = 0; i < scope_local->raw_name()->length(); ++i) {
      CHECK_EQ(scope_local->raw_name()->raw_data()[i],
               baseline_local->raw_name()->raw_data()[i]);
    }

    CHECK_EQ(scope_local->location(), baseline_local->location());
    if (precise_maybe_assigned) {
      CHECK_EQ(scope_local->maybe_assigned(), baseline_local->maybe_assigned());
    } else {
      STATIC_ASSERT(kMaybeAssigned > kNotAssigned);
      CHECK_GE(scope_local->maybe_assigned(), baseline_local->maybe_assigned());
    }
  }

  // Finds a scope given a start point and directions to it (which inner scope
  // to pick).
  static Scope* FindScope(Scope* scope, const std::vector<unsigned>& location) {
    for (auto n : location) {
      scope = scope->inner_scope();
      CHECK_NOT_NULL(scope);
      while (n-- > 0) {
        scope = scope->sibling();
        CHECK_NOT_NULL(scope);
>>>>>>> 84bd6f3c
      }
    }
    return scope;
  }

<<<<<<< HEAD
    for (Scope *baseline_inner = baseline->inner_scope(),
               *scope_inner = scope->inner_scope();
         scope_inner != nullptr; scope_inner = scope_inner->sibling(),
               baseline_inner = baseline_inner->sibling()) {
      CompareScopes(baseline_inner, scope_inner, precise_maybe_assigned);
    }
  }

  // Finds a scope given a start point and directions to it (which inner scope
  // to pick).
  static Scope* FindScope(Scope* scope, const std::vector<unsigned>& location) {
    for (auto n : location) {
      scope = scope->inner_scope();
      CHECK_NOT_NULL(scope);
      while (n-- > 0) {
        scope = scope->sibling();
        CHECK_NOT_NULL(scope);
      }
    }
    return scope;
=======
  static void MarkInnerFunctionsAsSkipped(Scope* scope) {
    for (Scope* inner = scope->inner_scope(); inner != nullptr;
         inner = inner->sibling()) {
      if (inner->scope_type() == ScopeType::FUNCTION_SCOPE &&
          !inner->AsDeclarationScope()->is_arrow_scope()) {
        inner->AsDeclarationScope()->set_is_skipped_function(true);
      }
      MarkInnerFunctionsAsSkipped(inner);
    }
  }

  static bool HasSkippedFunctionInside(Scope* scope) {
    if (scope->scope_type() == ScopeType::FUNCTION_SCOPE &&
        scope->AsDeclarationScope()->is_skipped_function()) {
      return true;
    }
    for (Scope* inner = scope->inner_scope(); inner != nullptr;
         inner = inner->sibling()) {
      if (HasSkippedFunctionInside(inner)) {
        return true;
      }
    }
    return false;
>>>>>>> 84bd6f3c
  }
};
}  // namespace internal
}  // namespace v8

#endif  // V8_CCTEST_SCOPE_TEST_HELPER_H_<|MERGE_RESOLUTION|>--- conflicted
+++ resolved
@@ -17,50 +17,12 @@
     return var->scope()->MustAllocateInContext(var);
   }
 
-<<<<<<< HEAD
-  static void AllocateWithoutVariableResolution(Scope* scope) {
-    scope->AllocateVariablesRecursively();
-  }
-
-=======
->>>>>>> 84bd6f3c
   static void CompareScopes(Scope* baseline, Scope* scope,
                             bool precise_maybe_assigned) {
     CHECK_EQ(baseline->scope_type(), scope->scope_type());
     CHECK_IMPLIES(baseline->is_declaration_scope(),
                   baseline->AsDeclarationScope()->function_kind() ==
                       scope->AsDeclarationScope()->function_kind());
-<<<<<<< HEAD
-
-    if (!PreParsedScopeData::ScopeNeedsData(baseline)) {
-      return;
-    }
-
-    for (auto baseline_local = baseline->locals()->begin(),
-              scope_local = scope->locals()->begin();
-         baseline_local != baseline->locals()->end();
-         ++baseline_local, ++scope_local) {
-      if (scope_local->mode() == VAR || scope_local->mode() == LET ||
-          scope_local->mode() == CONST) {
-        // Sanity check the variable name. If this fails, the variable order
-        // is not deterministic.
-        CHECK_EQ(scope_local->raw_name()->length(),
-                 baseline_local->raw_name()->length());
-        for (int i = 0; i < scope_local->raw_name()->length(); ++i) {
-          CHECK_EQ(scope_local->raw_name()->raw_data()[i],
-                   baseline_local->raw_name()->raw_data()[i]);
-        }
-
-        CHECK_EQ(scope_local->location(), baseline_local->location());
-        if (precise_maybe_assigned) {
-          CHECK_EQ(scope_local->maybe_assigned(),
-                   baseline_local->maybe_assigned());
-        } else {
-          STATIC_ASSERT(kMaybeAssigned > kNotAssigned);
-          CHECK_GE(scope_local->maybe_assigned(),
-                   baseline_local->maybe_assigned());
-        }
-=======
 
     if (!ProducedPreParsedScopeData::ScopeNeedsData(baseline)) {
       return;
@@ -128,34 +90,11 @@
       while (n-- > 0) {
         scope = scope->sibling();
         CHECK_NOT_NULL(scope);
->>>>>>> 84bd6f3c
       }
     }
     return scope;
   }
 
-<<<<<<< HEAD
-    for (Scope *baseline_inner = baseline->inner_scope(),
-               *scope_inner = scope->inner_scope();
-         scope_inner != nullptr; scope_inner = scope_inner->sibling(),
-               baseline_inner = baseline_inner->sibling()) {
-      CompareScopes(baseline_inner, scope_inner, precise_maybe_assigned);
-    }
-  }
-
-  // Finds a scope given a start point and directions to it (which inner scope
-  // to pick).
-  static Scope* FindScope(Scope* scope, const std::vector<unsigned>& location) {
-    for (auto n : location) {
-      scope = scope->inner_scope();
-      CHECK_NOT_NULL(scope);
-      while (n-- > 0) {
-        scope = scope->sibling();
-        CHECK_NOT_NULL(scope);
-      }
-    }
-    return scope;
-=======
   static void MarkInnerFunctionsAsSkipped(Scope* scope) {
     for (Scope* inner = scope->inner_scope(); inner != nullptr;
          inner = inner->sibling()) {
@@ -179,7 +118,6 @@
       }
     }
     return false;
->>>>>>> 84bd6f3c
   }
 };
 }  // namespace internal
