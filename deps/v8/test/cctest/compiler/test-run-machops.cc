// Copyright 2014 the V8 project authors. All rights reserved. Use of this
// source code is governed by a BSD-style license that can be found in the
// LICENSE file.

#include <cmath>
#include <functional>
#include <limits>

#include "src/base/bits.h"
#include "src/base/ieee754.h"
#include "src/base/utils/random-number-generator.h"
#include "src/boxed-float.h"
#include "src/codegen.h"
#include "src/objects-inl.h"
#include "src/utils.h"
#include "test/cctest/cctest.h"
#include "test/cctest/compiler/codegen-tester.h"
#include "test/cctest/compiler/graph-builder-tester.h"
#include "test/cctest/compiler/value-helper.h"


namespace v8 {
namespace internal {
namespace compiler {


TEST(RunInt32Add) {
  RawMachineAssemblerTester<int32_t> m;
  Node* add = m.Int32Add(m.Int32Constant(0), m.Int32Constant(1));
  m.Return(add);
  CHECK_EQ(1, m.Call());
}

static int RunInt32AddShift(bool is_left, int32_t add_left, int32_t add_right,
                            int32_t shift_left, int32_t shit_right) {
  RawMachineAssemblerTester<int32_t> m;
  Node* shift =
      m.Word32Shl(m.Int32Constant(shift_left), m.Int32Constant(shit_right));
  Node* add = m.Int32Add(m.Int32Constant(add_left), m.Int32Constant(add_right));
  Node* lsa = is_left ? m.Int32Add(shift, add) : m.Int32Add(add, shift);
  m.Return(lsa);
  return m.Call();
}

TEST(RunInt32AddShift) {
  struct Test_case {
    int32_t add_left, add_right, shift_left, shit_right, expected;
  };

  Test_case tc[] = {
      {20, 22, 4, 2, 58},
      {20, 22, 4, 1, 50},
      {20, 22, 1, 6, 106},
      {INT_MAX - 2, 1, 1, 1, INT_MIN},  // INT_MAX - 2 + 1 + (1 << 1), overflow.
  };
  const size_t tc_size = sizeof(tc) / sizeof(Test_case);

  for (size_t i = 0; i < tc_size; ++i) {
    CHECK_EQ(tc[i].expected,
             RunInt32AddShift(false, tc[i].add_left, tc[i].add_right,
                              tc[i].shift_left, tc[i].shit_right));
    CHECK_EQ(tc[i].expected,
             RunInt32AddShift(true, tc[i].add_left, tc[i].add_right,
                              tc[i].shift_left, tc[i].shit_right));
  }
}

TEST(RunWord32ReverseBits) {
  BufferedRawMachineAssemblerTester<uint32_t> m(MachineType::Uint32());
  if (!m.machine()->Word32ReverseBits().IsSupported()) {
    // We can only test the operator if it exists on the testing platform.
    return;
  }
  m.Return(m.AddNode(m.machine()->Word32ReverseBits().op(), m.Parameter(0)));

  CHECK_EQ(uint32_t(0x00000000), m.Call(uint32_t(0x00000000)));
  CHECK_EQ(uint32_t(0x12345678), m.Call(uint32_t(0x1E6A2C48)));
  CHECK_EQ(uint32_t(0xFEDCBA09), m.Call(uint32_t(0x905D3B7F)));
  CHECK_EQ(uint32_t(0x01010101), m.Call(uint32_t(0x80808080)));
  CHECK_EQ(uint32_t(0x01020408), m.Call(uint32_t(0x10204080)));
  CHECK_EQ(uint32_t(0xF0703010), m.Call(uint32_t(0x080C0E0F)));
  CHECK_EQ(uint32_t(0x1F8D0A3A), m.Call(uint32_t(0x5C50B1F8)));
  CHECK_EQ(uint32_t(0xFFFFFFFF), m.Call(uint32_t(0xFFFFFFFF)));
}

TEST(RunWord32ReverseBytes) {
  BufferedRawMachineAssemblerTester<uint32_t> m(MachineType::Uint32());
  if (!m.machine()->Word32ReverseBytes().IsSupported()) {
    // We can only test the operator if it exists on the testing platform.
    return;
  }
  m.Return(m.AddNode(m.machine()->Word32ReverseBytes().op(), m.Parameter(0)));

  CHECK_EQ(uint32_t(0x00000000), m.Call(uint32_t(0x00000000)));
  CHECK_EQ(uint32_t(0x12345678), m.Call(uint32_t(0x78563412)));
  CHECK_EQ(uint32_t(0xFEDCBA09), m.Call(uint32_t(0x09BADCFE)));
  CHECK_EQ(uint32_t(0x01010101), m.Call(uint32_t(0x01010101)));
  CHECK_EQ(uint32_t(0x01020408), m.Call(uint32_t(0x08040201)));
  CHECK_EQ(uint32_t(0xF0703010), m.Call(uint32_t(0x103070F0)));
  CHECK_EQ(uint32_t(0x1F8D0A3A), m.Call(uint32_t(0x3A0A8D1F)));
  CHECK_EQ(uint32_t(0xFFFFFFFF), m.Call(uint32_t(0xFFFFFFFF)));
}

TEST(RunWord32Ctz) {
  BufferedRawMachineAssemblerTester<int32_t> m(MachineType::Uint32());
  if (!m.machine()->Word32Ctz().IsSupported()) {
    // We can only test the operator if it exists on the testing platform.
    return;
  }
  m.Return(m.AddNode(m.machine()->Word32Ctz().op(), m.Parameter(0)));

  CHECK_EQ(32, m.Call(uint32_t(0x00000000)));
  CHECK_EQ(31, m.Call(uint32_t(0x80000000)));
  CHECK_EQ(30, m.Call(uint32_t(0x40000000)));
  CHECK_EQ(29, m.Call(uint32_t(0x20000000)));
  CHECK_EQ(28, m.Call(uint32_t(0x10000000)));
  CHECK_EQ(27, m.Call(uint32_t(0xA8000000)));
  CHECK_EQ(26, m.Call(uint32_t(0xF4000000)));
  CHECK_EQ(25, m.Call(uint32_t(0x62000000)));
  CHECK_EQ(24, m.Call(uint32_t(0x91000000)));
  CHECK_EQ(23, m.Call(uint32_t(0xCD800000)));
  CHECK_EQ(22, m.Call(uint32_t(0x09400000)));
  CHECK_EQ(21, m.Call(uint32_t(0xAF200000)));
  CHECK_EQ(20, m.Call(uint32_t(0xAC100000)));
  CHECK_EQ(19, m.Call(uint32_t(0xE0B80000)));
  CHECK_EQ(18, m.Call(uint32_t(0x9CE40000)));
  CHECK_EQ(17, m.Call(uint32_t(0xC7920000)));
  CHECK_EQ(16, m.Call(uint32_t(0xB8F10000)));
  CHECK_EQ(15, m.Call(uint32_t(0x3B9F8000)));
  CHECK_EQ(14, m.Call(uint32_t(0xDB4C4000)));
  CHECK_EQ(13, m.Call(uint32_t(0xE9A32000)));
  CHECK_EQ(12, m.Call(uint32_t(0xFCA61000)));
  CHECK_EQ(11, m.Call(uint32_t(0x6C8A7800)));
  CHECK_EQ(10, m.Call(uint32_t(0x8CE5A400)));
  CHECK_EQ(9, m.Call(uint32_t(0xCB7D0200)));
  CHECK_EQ(8, m.Call(uint32_t(0xCB4DC100)));
  CHECK_EQ(7, m.Call(uint32_t(0xDFBEC580)));
  CHECK_EQ(6, m.Call(uint32_t(0x27A9DB40)));
  CHECK_EQ(5, m.Call(uint32_t(0xDE3BCB20)));
  CHECK_EQ(4, m.Call(uint32_t(0xD7E8A610)));
  CHECK_EQ(3, m.Call(uint32_t(0x9AFDBC88)));
  CHECK_EQ(2, m.Call(uint32_t(0x9AFDBC84)));
  CHECK_EQ(1, m.Call(uint32_t(0x9AFDBC82)));
  CHECK_EQ(0, m.Call(uint32_t(0x9AFDBC81)));
}

TEST(RunWord32Clz) {
  BufferedRawMachineAssemblerTester<int32_t> m(MachineType::Uint32());
  m.Return(m.Word32Clz(m.Parameter(0)));

  CHECK_EQ(0, m.Call(uint32_t(0x80001000)));
  CHECK_EQ(1, m.Call(uint32_t(0x40000500)));
  CHECK_EQ(2, m.Call(uint32_t(0x20000300)));
  CHECK_EQ(3, m.Call(uint32_t(0x10000003)));
  CHECK_EQ(4, m.Call(uint32_t(0x08050000)));
  CHECK_EQ(5, m.Call(uint32_t(0x04006000)));
  CHECK_EQ(6, m.Call(uint32_t(0x02000000)));
  CHECK_EQ(7, m.Call(uint32_t(0x010000A0)));
  CHECK_EQ(8, m.Call(uint32_t(0x00800C00)));
  CHECK_EQ(9, m.Call(uint32_t(0x00400000)));
  CHECK_EQ(10, m.Call(uint32_t(0x0020000D)));
  CHECK_EQ(11, m.Call(uint32_t(0x00100F00)));
  CHECK_EQ(12, m.Call(uint32_t(0x00080000)));
  CHECK_EQ(13, m.Call(uint32_t(0x00041000)));
  CHECK_EQ(14, m.Call(uint32_t(0x00020020)));
  CHECK_EQ(15, m.Call(uint32_t(0x00010300)));
  CHECK_EQ(16, m.Call(uint32_t(0x00008040)));
  CHECK_EQ(17, m.Call(uint32_t(0x00004005)));
  CHECK_EQ(18, m.Call(uint32_t(0x00002050)));
  CHECK_EQ(19, m.Call(uint32_t(0x00001700)));
  CHECK_EQ(20, m.Call(uint32_t(0x00000870)));
  CHECK_EQ(21, m.Call(uint32_t(0x00000405)));
  CHECK_EQ(22, m.Call(uint32_t(0x00000203)));
  CHECK_EQ(23, m.Call(uint32_t(0x00000101)));
  CHECK_EQ(24, m.Call(uint32_t(0x00000089)));
  CHECK_EQ(25, m.Call(uint32_t(0x00000041)));
  CHECK_EQ(26, m.Call(uint32_t(0x00000022)));
  CHECK_EQ(27, m.Call(uint32_t(0x00000013)));
  CHECK_EQ(28, m.Call(uint32_t(0x00000008)));
  CHECK_EQ(29, m.Call(uint32_t(0x00000004)));
  CHECK_EQ(30, m.Call(uint32_t(0x00000002)));
  CHECK_EQ(31, m.Call(uint32_t(0x00000001)));
  CHECK_EQ(32, m.Call(uint32_t(0x00000000)));
}


TEST(RunWord32Popcnt) {
  BufferedRawMachineAssemblerTester<int32_t> m(MachineType::Uint32());
  if (!m.machine()->Word32Popcnt().IsSupported()) {
    // We can only test the operator if it exists on the testing platform.
    return;
  }
  m.Return(m.AddNode(m.machine()->Word32Popcnt().op(), m.Parameter(0)));

  CHECK_EQ(0, m.Call(uint32_t(0x00000000)));
  CHECK_EQ(1, m.Call(uint32_t(0x00000001)));
  CHECK_EQ(1, m.Call(uint32_t(0x80000000)));
  CHECK_EQ(32, m.Call(uint32_t(0xFFFFFFFF)));
  CHECK_EQ(6, m.Call(uint32_t(0x000DC100)));
  CHECK_EQ(9, m.Call(uint32_t(0xE00DC100)));
  CHECK_EQ(11, m.Call(uint32_t(0xE00DC103)));
  CHECK_EQ(9, m.Call(uint32_t(0x000DC107)));
}


#if V8_TARGET_ARCH_64_BIT
TEST(RunWord64ReverseBits) {
  RawMachineAssemblerTester<uint64_t> m(MachineType::Uint64());
  if (!m.machine()->Word64ReverseBits().IsSupported()) {
    return;
  }

  m.Return(m.AddNode(m.machine()->Word64ReverseBits().op(), m.Parameter(0)));

  CHECK_EQ(uint64_t(0x0000000000000000), m.Call(uint64_t(0x0000000000000000)));
  CHECK_EQ(uint64_t(0x1234567890ABCDEF), m.Call(uint64_t(0xF7B3D5091E6A2C48)));
  CHECK_EQ(uint64_t(0xFEDCBA0987654321), m.Call(uint64_t(0x84C2A6E1905D3B7F)));
  CHECK_EQ(uint64_t(0x0101010101010101), m.Call(uint64_t(0x8080808080808080)));
  CHECK_EQ(uint64_t(0x0102040803060C01), m.Call(uint64_t(0x803060C010204080)));
  CHECK_EQ(uint64_t(0xF0703010E060200F), m.Call(uint64_t(0xF0040607080C0E0F)));
  CHECK_EQ(uint64_t(0x2F8A6DF01C21FA3B), m.Call(uint64_t(0xDC5F84380FB651F4)));
  CHECK_EQ(uint64_t(0xFFFFFFFFFFFFFFFF), m.Call(uint64_t(0xFFFFFFFFFFFFFFFF)));
}

TEST(RunWord64ReverseBytes) {
  BufferedRawMachineAssemblerTester<uint64_t> m(MachineType::Uint64());
  if (!m.machine()->Word64ReverseBytes().IsSupported()) {
    return;
  }

  m.Return(m.AddNode(m.machine()->Word64ReverseBytes().op(), m.Parameter(0)));

  CHECK_EQ(uint64_t(0x0000000000000000), m.Call(uint64_t(0x0000000000000000)));
  CHECK_EQ(uint64_t(0x1234567890ABCDEF), m.Call(uint64_t(0xEFCDAB9078563412)));
  CHECK_EQ(uint64_t(0xFEDCBA0987654321), m.Call(uint64_t(0x2143658709BADCFE)));
  CHECK_EQ(uint64_t(0x0101010101010101), m.Call(uint64_t(0x0101010101010101)));
  CHECK_EQ(uint64_t(0x0102040803060C01), m.Call(uint64_t(0x010C060308040201)));
  CHECK_EQ(uint64_t(0xF0703010E060200F), m.Call(uint64_t(0x0F2060E0103070F0)));
  CHECK_EQ(uint64_t(0x2F8A6DF01C21FA3B), m.Call(uint64_t(0x3BFA211CF06D8A2F)));
  CHECK_EQ(uint64_t(0xFFFFFFFFFFFFFFFF), m.Call(uint64_t(0xFFFFFFFFFFFFFFFF)));
}

TEST(RunWord64Clz) {
  BufferedRawMachineAssemblerTester<int32_t> m(MachineType::Uint64());
  m.Return(m.Word64Clz(m.Parameter(0)));

  CHECK_EQ(0, m.Call(uint64_t(0x8000100000000000)));
  CHECK_EQ(1, m.Call(uint64_t(0x4000050000000000)));
  CHECK_EQ(2, m.Call(uint64_t(0x2000030000000000)));
  CHECK_EQ(3, m.Call(uint64_t(0x1000000300000000)));
  CHECK_EQ(4, m.Call(uint64_t(0x0805000000000000)));
  CHECK_EQ(5, m.Call(uint64_t(0x0400600000000000)));
  CHECK_EQ(6, m.Call(uint64_t(0x0200000000000000)));
  CHECK_EQ(7, m.Call(uint64_t(0x010000A000000000)));
  CHECK_EQ(8, m.Call(uint64_t(0x00800C0000000000)));
  CHECK_EQ(9, m.Call(uint64_t(0x0040000000000000)));
  CHECK_EQ(10, m.Call(uint64_t(0x0020000D00000000)));
  CHECK_EQ(11, m.Call(uint64_t(0x00100F0000000000)));
  CHECK_EQ(12, m.Call(uint64_t(0x0008000000000000)));
  CHECK_EQ(13, m.Call(uint64_t(0x0004100000000000)));
  CHECK_EQ(14, m.Call(uint64_t(0x0002002000000000)));
  CHECK_EQ(15, m.Call(uint64_t(0x0001030000000000)));
  CHECK_EQ(16, m.Call(uint64_t(0x0000804000000000)));
  CHECK_EQ(17, m.Call(uint64_t(0x0000400500000000)));
  CHECK_EQ(18, m.Call(uint64_t(0x0000205000000000)));
  CHECK_EQ(19, m.Call(uint64_t(0x0000170000000000)));
  CHECK_EQ(20, m.Call(uint64_t(0x0000087000000000)));
  CHECK_EQ(21, m.Call(uint64_t(0x0000040500000000)));
  CHECK_EQ(22, m.Call(uint64_t(0x0000020300000000)));
  CHECK_EQ(23, m.Call(uint64_t(0x0000010100000000)));
  CHECK_EQ(24, m.Call(uint64_t(0x0000008900000000)));
  CHECK_EQ(25, m.Call(uint64_t(0x0000004100000000)));
  CHECK_EQ(26, m.Call(uint64_t(0x0000002200000000)));
  CHECK_EQ(27, m.Call(uint64_t(0x0000001300000000)));
  CHECK_EQ(28, m.Call(uint64_t(0x0000000800000000)));
  CHECK_EQ(29, m.Call(uint64_t(0x0000000400000000)));
  CHECK_EQ(30, m.Call(uint64_t(0x0000000200000000)));
  CHECK_EQ(31, m.Call(uint64_t(0x0000000100000000)));
  CHECK_EQ(32, m.Call(uint64_t(0x0000000080001000)));
  CHECK_EQ(33, m.Call(uint64_t(0x0000000040000500)));
  CHECK_EQ(34, m.Call(uint64_t(0x0000000020000300)));
  CHECK_EQ(35, m.Call(uint64_t(0x0000000010000003)));
  CHECK_EQ(36, m.Call(uint64_t(0x0000000008050000)));
  CHECK_EQ(37, m.Call(uint64_t(0x0000000004006000)));
  CHECK_EQ(38, m.Call(uint64_t(0x0000000002000000)));
  CHECK_EQ(39, m.Call(uint64_t(0x00000000010000A0)));
  CHECK_EQ(40, m.Call(uint64_t(0x0000000000800C00)));
  CHECK_EQ(41, m.Call(uint64_t(0x0000000000400000)));
  CHECK_EQ(42, m.Call(uint64_t(0x000000000020000D)));
  CHECK_EQ(43, m.Call(uint64_t(0x0000000000100F00)));
  CHECK_EQ(44, m.Call(uint64_t(0x0000000000080000)));
  CHECK_EQ(45, m.Call(uint64_t(0x0000000000041000)));
  CHECK_EQ(46, m.Call(uint64_t(0x0000000000020020)));
  CHECK_EQ(47, m.Call(uint64_t(0x0000000000010300)));
  CHECK_EQ(48, m.Call(uint64_t(0x0000000000008040)));
  CHECK_EQ(49, m.Call(uint64_t(0x0000000000004005)));
  CHECK_EQ(50, m.Call(uint64_t(0x0000000000002050)));
  CHECK_EQ(51, m.Call(uint64_t(0x0000000000001700)));
  CHECK_EQ(52, m.Call(uint64_t(0x0000000000000870)));
  CHECK_EQ(53, m.Call(uint64_t(0x0000000000000405)));
  CHECK_EQ(54, m.Call(uint64_t(0x0000000000000203)));
  CHECK_EQ(55, m.Call(uint64_t(0x0000000000000101)));
  CHECK_EQ(56, m.Call(uint64_t(0x0000000000000089)));
  CHECK_EQ(57, m.Call(uint64_t(0x0000000000000041)));
  CHECK_EQ(58, m.Call(uint64_t(0x0000000000000022)));
  CHECK_EQ(59, m.Call(uint64_t(0x0000000000000013)));
  CHECK_EQ(60, m.Call(uint64_t(0x0000000000000008)));
  CHECK_EQ(61, m.Call(uint64_t(0x0000000000000004)));
  CHECK_EQ(62, m.Call(uint64_t(0x0000000000000002)));
  CHECK_EQ(63, m.Call(uint64_t(0x0000000000000001)));
  CHECK_EQ(64, m.Call(uint64_t(0x0000000000000000)));
}


TEST(RunWord64Ctz) {
  RawMachineAssemblerTester<int32_t> m(MachineType::Uint64());
  if (!m.machine()->Word64Ctz().IsSupported()) {
    return;
  }

  m.Return(m.AddNode(m.machine()->Word64Ctz().op(), m.Parameter(0)));

  CHECK_EQ(64, m.Call(uint64_t(0x0000000000000000)));
  CHECK_EQ(63, m.Call(uint64_t(0x8000000000000000)));
  CHECK_EQ(62, m.Call(uint64_t(0x4000000000000000)));
  CHECK_EQ(61, m.Call(uint64_t(0x2000000000000000)));
  CHECK_EQ(60, m.Call(uint64_t(0x1000000000000000)));
  CHECK_EQ(59, m.Call(uint64_t(0xA800000000000000)));
  CHECK_EQ(58, m.Call(uint64_t(0xF400000000000000)));
  CHECK_EQ(57, m.Call(uint64_t(0x6200000000000000)));
  CHECK_EQ(56, m.Call(uint64_t(0x9100000000000000)));
  CHECK_EQ(55, m.Call(uint64_t(0xCD80000000000000)));
  CHECK_EQ(54, m.Call(uint64_t(0x0940000000000000)));
  CHECK_EQ(53, m.Call(uint64_t(0xAF20000000000000)));
  CHECK_EQ(52, m.Call(uint64_t(0xAC10000000000000)));
  CHECK_EQ(51, m.Call(uint64_t(0xE0B8000000000000)));
  CHECK_EQ(50, m.Call(uint64_t(0x9CE4000000000000)));
  CHECK_EQ(49, m.Call(uint64_t(0xC792000000000000)));
  CHECK_EQ(48, m.Call(uint64_t(0xB8F1000000000000)));
  CHECK_EQ(47, m.Call(uint64_t(0x3B9F800000000000)));
  CHECK_EQ(46, m.Call(uint64_t(0xDB4C400000000000)));
  CHECK_EQ(45, m.Call(uint64_t(0xE9A3200000000000)));
  CHECK_EQ(44, m.Call(uint64_t(0xFCA6100000000000)));
  CHECK_EQ(43, m.Call(uint64_t(0x6C8A780000000000)));
  CHECK_EQ(42, m.Call(uint64_t(0x8CE5A40000000000)));
  CHECK_EQ(41, m.Call(uint64_t(0xCB7D020000000000)));
  CHECK_EQ(40, m.Call(uint64_t(0xCB4DC10000000000)));
  CHECK_EQ(39, m.Call(uint64_t(0xDFBEC58000000000)));
  CHECK_EQ(38, m.Call(uint64_t(0x27A9DB4000000000)));
  CHECK_EQ(37, m.Call(uint64_t(0xDE3BCB2000000000)));
  CHECK_EQ(36, m.Call(uint64_t(0xD7E8A61000000000)));
  CHECK_EQ(35, m.Call(uint64_t(0x9AFDBC8800000000)));
  CHECK_EQ(34, m.Call(uint64_t(0x9AFDBC8400000000)));
  CHECK_EQ(33, m.Call(uint64_t(0x9AFDBC8200000000)));
  CHECK_EQ(32, m.Call(uint64_t(0x9AFDBC8100000000)));
  CHECK_EQ(31, m.Call(uint64_t(0x0000000080000000)));
  CHECK_EQ(30, m.Call(uint64_t(0x0000000040000000)));
  CHECK_EQ(29, m.Call(uint64_t(0x0000000020000000)));
  CHECK_EQ(28, m.Call(uint64_t(0x0000000010000000)));
  CHECK_EQ(27, m.Call(uint64_t(0x00000000A8000000)));
  CHECK_EQ(26, m.Call(uint64_t(0x00000000F4000000)));
  CHECK_EQ(25, m.Call(uint64_t(0x0000000062000000)));
  CHECK_EQ(24, m.Call(uint64_t(0x0000000091000000)));
  CHECK_EQ(23, m.Call(uint64_t(0x00000000CD800000)));
  CHECK_EQ(22, m.Call(uint64_t(0x0000000009400000)));
  CHECK_EQ(21, m.Call(uint64_t(0x00000000AF200000)));
  CHECK_EQ(20, m.Call(uint64_t(0x00000000AC100000)));
  CHECK_EQ(19, m.Call(uint64_t(0x00000000E0B80000)));
  CHECK_EQ(18, m.Call(uint64_t(0x000000009CE40000)));
  CHECK_EQ(17, m.Call(uint64_t(0x00000000C7920000)));
  CHECK_EQ(16, m.Call(uint64_t(0x00000000B8F10000)));
  CHECK_EQ(15, m.Call(uint64_t(0x000000003B9F8000)));
  CHECK_EQ(14, m.Call(uint64_t(0x00000000DB4C4000)));
  CHECK_EQ(13, m.Call(uint64_t(0x00000000E9A32000)));
  CHECK_EQ(12, m.Call(uint64_t(0x00000000FCA61000)));
  CHECK_EQ(11, m.Call(uint64_t(0x000000006C8A7800)));
  CHECK_EQ(10, m.Call(uint64_t(0x000000008CE5A400)));
  CHECK_EQ(9, m.Call(uint64_t(0x00000000CB7D0200)));
  CHECK_EQ(8, m.Call(uint64_t(0x00000000CB4DC100)));
  CHECK_EQ(7, m.Call(uint64_t(0x00000000DFBEC580)));
  CHECK_EQ(6, m.Call(uint64_t(0x0000000027A9DB40)));
  CHECK_EQ(5, m.Call(uint64_t(0x00000000DE3BCB20)));
  CHECK_EQ(4, m.Call(uint64_t(0x00000000D7E8A610)));
  CHECK_EQ(3, m.Call(uint64_t(0x000000009AFDBC88)));
  CHECK_EQ(2, m.Call(uint64_t(0x000000009AFDBC84)));
  CHECK_EQ(1, m.Call(uint64_t(0x000000009AFDBC82)));
  CHECK_EQ(0, m.Call(uint64_t(0x000000009AFDBC81)));
}


TEST(RunWord64Popcnt) {
  BufferedRawMachineAssemblerTester<int32_t> m(MachineType::Uint64());
  if (!m.machine()->Word64Popcnt().IsSupported()) {
    return;
  }

  m.Return(m.AddNode(m.machine()->Word64Popcnt().op(), m.Parameter(0)));

  CHECK_EQ(0, m.Call(uint64_t(0x0000000000000000)));
  CHECK_EQ(1, m.Call(uint64_t(0x0000000000000001)));
  CHECK_EQ(1, m.Call(uint64_t(0x8000000000000000)));
  CHECK_EQ(64, m.Call(uint64_t(0xFFFFFFFFFFFFFFFF)));
  CHECK_EQ(12, m.Call(uint64_t(0x000DC100000DC100)));
  CHECK_EQ(18, m.Call(uint64_t(0xE00DC100E00DC100)));
  CHECK_EQ(22, m.Call(uint64_t(0xE00DC103E00DC103)));
  CHECK_EQ(18, m.Call(uint64_t(0x000DC107000DC107)));
}
#endif  // V8_TARGET_ARCH_64_BIT


static Node* Int32Input(RawMachineAssemblerTester<int32_t>* m, int index) {
  switch (index) {
    case 0:
      return m->Parameter(0);
    case 1:
      return m->Parameter(1);
    case 2:
      return m->Int32Constant(0);
    case 3:
      return m->Int32Constant(1);
    case 4:
      return m->Int32Constant(-1);
    case 5:
      return m->Int32Constant(0xFF);
    case 6:
      return m->Int32Constant(0x01234567);
    case 7:
      return m->Load(MachineType::Int32(), m->PointerConstant(nullptr));
    default:
      return nullptr;
  }
}


TEST(CodeGenInt32Binop) {
  RawMachineAssemblerTester<void> m;

  const Operator* kOps[] = {
      m.machine()->Word32And(),      m.machine()->Word32Or(),
      m.machine()->Word32Xor(),      m.machine()->Word32Shl(),
      m.machine()->Word32Shr(),      m.machine()->Word32Sar(),
      m.machine()->Word32Equal(),    m.machine()->Int32Add(),
      m.machine()->Int32Sub(),       m.machine()->Int32Mul(),
      m.machine()->Int32MulHigh(),   m.machine()->Int32Div(),
      m.machine()->Uint32Div(),      m.machine()->Int32Mod(),
      m.machine()->Uint32Mod(),      m.machine()->Uint32MulHigh(),
      m.machine()->Int32LessThan(),  m.machine()->Int32LessThanOrEqual(),
      m.machine()->Uint32LessThan(), m.machine()->Uint32LessThanOrEqual()};

  for (size_t i = 0; i < arraysize(kOps); ++i) {
    for (int j = 0; j < 8; j++) {
      for (int k = 0; k < 8; k++) {
        RawMachineAssemblerTester<int32_t> m(MachineType::Int32(),
                                             MachineType::Int32());
        Node* a = Int32Input(&m, j);
        Node* b = Int32Input(&m, k);
        m.Return(m.AddNode(kOps[i], a, b));
        m.GenerateCode();
      }
    }
  }
}


TEST(CodeGenNop) {
  RawMachineAssemblerTester<void> m;
  m.Return(m.Int32Constant(0));
  m.GenerateCode();
}


#if V8_TARGET_ARCH_64_BIT
static Node* Int64Input(RawMachineAssemblerTester<int64_t>* m, int index) {
  switch (index) {
    case 0:
      return m->Parameter(0);
    case 1:
      return m->Parameter(1);
    case 2:
      return m->Int64Constant(0);
    case 3:
      return m->Int64Constant(1);
    case 4:
      return m->Int64Constant(-1);
    case 5:
      return m->Int64Constant(0xFF);
    case 6:
      return m->Int64Constant(0x0123456789ABCDEFLL);
    case 7:
      return m->Load(MachineType::Int64(), m->PointerConstant(nullptr));
    default:
      return nullptr;
  }
}


TEST(CodeGenInt64Binop) {
  RawMachineAssemblerTester<void> m;

  const Operator* kOps[] = {
      m.machine()->Word64And(), m.machine()->Word64Or(),
      m.machine()->Word64Xor(), m.machine()->Word64Shl(),
      m.machine()->Word64Shr(), m.machine()->Word64Sar(),
      m.machine()->Word64Equal(), m.machine()->Int64Add(),
      m.machine()->Int64Sub(), m.machine()->Int64Mul(), m.machine()->Int64Div(),
      m.machine()->Uint64Div(), m.machine()->Int64Mod(),
      m.machine()->Uint64Mod(), m.machine()->Int64LessThan(),
      m.machine()->Int64LessThanOrEqual(), m.machine()->Uint64LessThan(),
      m.machine()->Uint64LessThanOrEqual()};

  for (size_t i = 0; i < arraysize(kOps); ++i) {
    for (int j = 0; j < 8; j++) {
      for (int k = 0; k < 8; k++) {
        RawMachineAssemblerTester<int64_t> m(MachineType::Int64(),
                                             MachineType::Int64());
        Node* a = Int64Input(&m, j);
        Node* b = Int64Input(&m, k);
        m.Return(m.AddNode(kOps[i], a, b));
        m.GenerateCode();
      }
    }
  }
}


TEST(RunInt64AddWithOverflowP) {
  int64_t actual_val = -1;
  RawMachineAssemblerTester<int32_t> m;
  Int64BinopTester bt(&m);
  Node* add = m.Int64AddWithOverflow(bt.param0, bt.param1);
  Node* val = m.Projection(0, add);
  Node* ovf = m.Projection(1, add);
  m.StoreToPointer(&actual_val, MachineRepresentation::kWord64, val);
  bt.AddReturn(ovf);
  FOR_INT64_INPUTS(i) {
    FOR_INT64_INPUTS(j) {
      int64_t expected_val;
      int expected_ovf = base::bits::SignedAddOverflow64(*i, *j, &expected_val);
      CHECK_EQ(expected_ovf, bt.call(*i, *j));
      CHECK_EQ(expected_val, actual_val);
    }
  }
}


TEST(RunInt64AddWithOverflowImm) {
  int64_t actual_val = -1, expected_val = 0;
  FOR_INT64_INPUTS(i) {
    {
      RawMachineAssemblerTester<int32_t> m(MachineType::Int64());
      Node* add = m.Int64AddWithOverflow(m.Int64Constant(*i), m.Parameter(0));
      Node* val = m.Projection(0, add);
      Node* ovf = m.Projection(1, add);
      m.StoreToPointer(&actual_val, MachineRepresentation::kWord64, val);
      m.Return(ovf);
      FOR_INT64_INPUTS(j) {
        int expected_ovf =
            base::bits::SignedAddOverflow64(*i, *j, &expected_val);
        CHECK_EQ(expected_ovf, m.Call(*j));
        CHECK_EQ(expected_val, actual_val);
      }
    }
    {
      RawMachineAssemblerTester<int32_t> m(MachineType::Int64());
      Node* add = m.Int64AddWithOverflow(m.Parameter(0), m.Int64Constant(*i));
      Node* val = m.Projection(0, add);
      Node* ovf = m.Projection(1, add);
      m.StoreToPointer(&actual_val, MachineRepresentation::kWord64, val);
      m.Return(ovf);
      FOR_INT64_INPUTS(j) {
        int expected_ovf =
            base::bits::SignedAddOverflow64(*i, *j, &expected_val);
        CHECK_EQ(expected_ovf, m.Call(*j));
        CHECK_EQ(expected_val, actual_val);
      }
    }
    FOR_INT64_INPUTS(j) {
      RawMachineAssemblerTester<int32_t> m;
      Node* add =
          m.Int64AddWithOverflow(m.Int64Constant(*i), m.Int64Constant(*j));
      Node* val = m.Projection(0, add);
      Node* ovf = m.Projection(1, add);
      m.StoreToPointer(&actual_val, MachineRepresentation::kWord64, val);
      m.Return(ovf);
      int expected_ovf = base::bits::SignedAddOverflow64(*i, *j, &expected_val);
      CHECK_EQ(expected_ovf, m.Call());
      CHECK_EQ(expected_val, actual_val);
    }
  }
}


TEST(RunInt64AddWithOverflowInBranchP) {
  int constant = 911777;
  RawMachineLabel blocka, blockb;
  RawMachineAssemblerTester<int32_t> m;
  Int64BinopTester bt(&m);
  Node* add = m.Int64AddWithOverflow(bt.param0, bt.param1);
  Node* ovf = m.Projection(1, add);
  m.Branch(ovf, &blocka, &blockb);
  m.Bind(&blocka);
  bt.AddReturn(m.Int64Constant(constant));
  m.Bind(&blockb);
  Node* val = m.Projection(0, add);
  Node* truncated = m.TruncateInt64ToInt32(val);
  bt.AddReturn(truncated);
  FOR_INT64_INPUTS(i) {
    FOR_INT64_INPUTS(j) {
      int32_t expected = constant;
      int64_t result;
      if (!base::bits::SignedAddOverflow64(*i, *j, &result)) {
        expected = static_cast<int32_t>(result);
      }
      CHECK_EQ(expected, bt.call(*i, *j));
    }
  }
}


TEST(RunInt64SubWithOverflowP) {
  int64_t actual_val = -1;
  RawMachineAssemblerTester<int32_t> m;
  Int64BinopTester bt(&m);
  Node* add = m.Int64SubWithOverflow(bt.param0, bt.param1);
  Node* val = m.Projection(0, add);
  Node* ovf = m.Projection(1, add);
  m.StoreToPointer(&actual_val, MachineRepresentation::kWord64, val);
  bt.AddReturn(ovf);
  FOR_INT64_INPUTS(i) {
    FOR_INT64_INPUTS(j) {
      int64_t expected_val;
      int expected_ovf = base::bits::SignedSubOverflow64(*i, *j, &expected_val);
      CHECK_EQ(expected_ovf, bt.call(*i, *j));
      CHECK_EQ(expected_val, actual_val);
    }
  }
}


TEST(RunInt64SubWithOverflowImm) {
  int64_t actual_val = -1, expected_val = 0;
  FOR_INT64_INPUTS(i) {
    {
      RawMachineAssemblerTester<int32_t> m(MachineType::Int64());
      Node* add = m.Int64SubWithOverflow(m.Int64Constant(*i), m.Parameter(0));
      Node* val = m.Projection(0, add);
      Node* ovf = m.Projection(1, add);
      m.StoreToPointer(&actual_val, MachineRepresentation::kWord64, val);
      m.Return(ovf);
      FOR_INT64_INPUTS(j) {
        int expected_ovf =
            base::bits::SignedSubOverflow64(*i, *j, &expected_val);
        CHECK_EQ(expected_ovf, m.Call(*j));
        CHECK_EQ(expected_val, actual_val);
      }
    }
    {
      RawMachineAssemblerTester<int32_t> m(MachineType::Int64());
      Node* add = m.Int64SubWithOverflow(m.Parameter(0), m.Int64Constant(*i));
      Node* val = m.Projection(0, add);
      Node* ovf = m.Projection(1, add);
      m.StoreToPointer(&actual_val, MachineRepresentation::kWord64, val);
      m.Return(ovf);
      FOR_INT64_INPUTS(j) {
        int expected_ovf =
            base::bits::SignedSubOverflow64(*j, *i, &expected_val);
        CHECK_EQ(expected_ovf, m.Call(*j));
        CHECK_EQ(expected_val, actual_val);
      }
    }
    FOR_INT64_INPUTS(j) {
      RawMachineAssemblerTester<int32_t> m;
      Node* add =
          m.Int64SubWithOverflow(m.Int64Constant(*i), m.Int64Constant(*j));
      Node* val = m.Projection(0, add);
      Node* ovf = m.Projection(1, add);
      m.StoreToPointer(&actual_val, MachineRepresentation::kWord64, val);
      m.Return(ovf);
      int expected_ovf = base::bits::SignedSubOverflow64(*i, *j, &expected_val);
      CHECK_EQ(expected_ovf, m.Call());
      CHECK_EQ(expected_val, actual_val);
    }
  }
}


TEST(RunInt64SubWithOverflowInBranchP) {
  int constant = 911999;
  RawMachineLabel blocka, blockb;
  RawMachineAssemblerTester<int32_t> m;
  Int64BinopTester bt(&m);
  Node* sub = m.Int64SubWithOverflow(bt.param0, bt.param1);
  Node* ovf = m.Projection(1, sub);
  m.Branch(ovf, &blocka, &blockb);
  m.Bind(&blocka);
  bt.AddReturn(m.Int64Constant(constant));
  m.Bind(&blockb);
  Node* val = m.Projection(0, sub);
  Node* truncated = m.TruncateInt64ToInt32(val);
  bt.AddReturn(truncated);
  FOR_INT64_INPUTS(i) {
    FOR_INT64_INPUTS(j) {
      int32_t expected = constant;
      int64_t result;
      if (!base::bits::SignedSubOverflow64(*i, *j, &result)) {
        expected = static_cast<int32_t>(result);
      }
      CHECK_EQ(expected, static_cast<int32_t>(bt.call(*i, *j)));
    }
  }
}

static int64_t RunInt64AddShift(bool is_left, int64_t add_left,
                                int64_t add_right, int64_t shift_left,
                                int64_t shit_right) {
  RawMachineAssemblerTester<int64_t> m;
  Node* shift = m.Word64Shl(m.Int64Constant(4), m.Int64Constant(2));
  Node* add = m.Int64Add(m.Int64Constant(20), m.Int64Constant(22));
  Node* dlsa = is_left ? m.Int64Add(shift, add) : m.Int64Add(add, shift);
  m.Return(dlsa);
  return m.Call();
}

TEST(RunInt64AddShift) {
  struct Test_case {
    int64_t add_left, add_right, shift_left, shit_right, expected;
  };

  Test_case tc[] = {
      {20, 22, 4, 2, 58},
      {20, 22, 4, 1, 50},
      {20, 22, 1, 6, 106},
      {INT64_MAX - 2, 1, 1, 1,
       INT64_MIN},  // INT64_MAX - 2 + 1 + (1 << 1), overflow.
  };
  const size_t tc_size = sizeof(tc) / sizeof(Test_case);

  for (size_t i = 0; i < tc_size; ++i) {
    CHECK_EQ(58, RunInt64AddShift(false, tc[i].add_left, tc[i].add_right,
                                  tc[i].shift_left, tc[i].shit_right));
    CHECK_EQ(58, RunInt64AddShift(true, tc[i].add_left, tc[i].add_right,
                                  tc[i].shift_left, tc[i].shit_right));
  }
}

// TODO(titzer): add tests that run 64-bit integer operations.
#endif  // V8_TARGET_ARCH_64_BIT


TEST(RunGoto) {
  RawMachineAssemblerTester<int32_t> m;
  int constant = 99999;

  RawMachineLabel next;
  m.Goto(&next);
  m.Bind(&next);
  m.Return(m.Int32Constant(constant));

  CHECK_EQ(constant, m.Call());
}


TEST(RunGotoMultiple) {
  RawMachineAssemblerTester<int32_t> m;
  int constant = 9999977;

  RawMachineLabel labels[10];
  for (size_t i = 0; i < arraysize(labels); i++) {
    m.Goto(&labels[i]);
    m.Bind(&labels[i]);
  }
  m.Return(m.Int32Constant(constant));

  CHECK_EQ(constant, m.Call());
}


TEST(RunBranch) {
  RawMachineAssemblerTester<int32_t> m;
  int constant = 999777;

  RawMachineLabel blocka, blockb;
  m.Branch(m.Int32Constant(0), &blocka, &blockb);
  m.Bind(&blocka);
  m.Return(m.Int32Constant(0 - constant));
  m.Bind(&blockb);
  m.Return(m.Int32Constant(constant));

  CHECK_EQ(constant, m.Call());
}


TEST(RunDiamond2) {
  RawMachineAssemblerTester<int32_t> m;

  int constant = 995666;

  RawMachineLabel blocka, blockb, end;
  m.Branch(m.Int32Constant(0), &blocka, &blockb);
  m.Bind(&blocka);
  m.Goto(&end);
  m.Bind(&blockb);
  m.Goto(&end);
  m.Bind(&end);
  m.Return(m.Int32Constant(constant));

  CHECK_EQ(constant, m.Call());
}


TEST(RunLoop) {
  RawMachineAssemblerTester<int32_t> m;
  int constant = 999555;

  RawMachineLabel header, body, exit;
  m.Goto(&header);
  m.Bind(&header);
  m.Branch(m.Int32Constant(0), &body, &exit);
  m.Bind(&body);
  m.Goto(&header);
  m.Bind(&exit);
  m.Return(m.Int32Constant(constant));

  CHECK_EQ(constant, m.Call());
}


template <typename R>
static void BuildDiamondPhi(RawMachineAssemblerTester<R>* m, Node* cond_node,
                            MachineRepresentation rep, Node* true_node,
                            Node* false_node) {
  RawMachineLabel blocka, blockb, end;
  m->Branch(cond_node, &blocka, &blockb);
  m->Bind(&blocka);
  m->Goto(&end);
  m->Bind(&blockb);
  m->Goto(&end);

  m->Bind(&end);
  Node* phi = m->Phi(rep, true_node, false_node);
  m->Return(phi);
}


TEST(RunDiamondPhiConst) {
  RawMachineAssemblerTester<int32_t> m(MachineType::Int32());
  int false_val = 0xFF666;
  int true_val = 0x00DDD;
  Node* true_node = m.Int32Constant(true_val);
  Node* false_node = m.Int32Constant(false_val);
  BuildDiamondPhi(&m, m.Parameter(0), MachineRepresentation::kWord32, true_node,
                  false_node);
  CHECK_EQ(false_val, m.Call(0));
  CHECK_EQ(true_val, m.Call(1));
}


TEST(RunDiamondPhiNumber) {
  RawMachineAssemblerTester<Object*> m(MachineType::Int32());
  double false_val = -11.1;
  double true_val = 200.1;
  Node* true_node = m.NumberConstant(true_val);
  Node* false_node = m.NumberConstant(false_val);
  BuildDiamondPhi(&m, m.Parameter(0), MachineRepresentation::kTagged, true_node,
                  false_node);
  m.CheckNumber(false_val, m.Call(0));
  m.CheckNumber(true_val, m.Call(1));
}


TEST(RunDiamondPhiString) {
  RawMachineAssemblerTester<Object*> m(MachineType::Int32());
  const char* false_val = "false";
  const char* true_val = "true";
  Node* true_node = m.StringConstant(true_val);
  Node* false_node = m.StringConstant(false_val);
  BuildDiamondPhi(&m, m.Parameter(0), MachineRepresentation::kTagged, true_node,
                  false_node);
  m.CheckString(false_val, m.Call(0));
  m.CheckString(true_val, m.Call(1));
}


TEST(RunDiamondPhiParam) {
  RawMachineAssemblerTester<int32_t> m(
      MachineType::Int32(), MachineType::Int32(), MachineType::Int32());
  BuildDiamondPhi(&m, m.Parameter(0), MachineRepresentation::kWord32,
                  m.Parameter(1), m.Parameter(2));
  int32_t c1 = 0x260CB75A;
  int32_t c2 = 0xCD3E9C8B;
  int result = m.Call(0, c1, c2);
  CHECK_EQ(c2, result);
  result = m.Call(1, c1, c2);
  CHECK_EQ(c1, result);
}


TEST(RunLoopPhiConst) {
  RawMachineAssemblerTester<int32_t> m;
  int true_val = 0x44000;
  int false_val = 0x00888;

  Node* cond_node = m.Int32Constant(0);
  Node* true_node = m.Int32Constant(true_val);
  Node* false_node = m.Int32Constant(false_val);

  // x = false_val; while(false) { x = true_val; } return x;
  RawMachineLabel body, header, end;

  m.Goto(&header);
  m.Bind(&header);
  Node* phi = m.Phi(MachineRepresentation::kWord32, false_node, true_node);
  m.Branch(cond_node, &body, &end);
  m.Bind(&body);
  m.Goto(&header);
  m.Bind(&end);
  m.Return(phi);

  CHECK_EQ(false_val, m.Call());
}


TEST(RunLoopPhiParam) {
  RawMachineAssemblerTester<int32_t> m(
      MachineType::Int32(), MachineType::Int32(), MachineType::Int32());

  RawMachineLabel blocka, blockb, end;

  m.Goto(&blocka);

  m.Bind(&blocka);
  Node* phi =
      m.Phi(MachineRepresentation::kWord32, m.Parameter(1), m.Parameter(2));
  Node* cond =
      m.Phi(MachineRepresentation::kWord32, m.Parameter(0), m.Int32Constant(0));
  m.Branch(cond, &blockb, &end);

  m.Bind(&blockb);
  m.Goto(&blocka);

  m.Bind(&end);
  m.Return(phi);

  int32_t c1 = 0xA81903B4;
  int32_t c2 = 0x5A1207DA;
  int result = m.Call(0, c1, c2);
  CHECK_EQ(c1, result);
  result = m.Call(1, c1, c2);
  CHECK_EQ(c2, result);
}


TEST(RunLoopPhiInduction) {
  RawMachineAssemblerTester<int32_t> m;

  int false_val = 0x10777;

  // x = false_val; while(false) { x++; } return x;
  RawMachineLabel header, body, end;
  Node* false_node = m.Int32Constant(false_val);

  m.Goto(&header);

  m.Bind(&header);
  Node* phi = m.Phi(MachineRepresentation::kWord32, false_node, false_node);
  m.Branch(m.Int32Constant(0), &body, &end);

  m.Bind(&body);
  Node* add = m.Int32Add(phi, m.Int32Constant(1));
  phi->ReplaceInput(1, add);
  m.Goto(&header);

  m.Bind(&end);
  m.Return(phi);

  CHECK_EQ(false_val, m.Call());
}


TEST(RunLoopIncrement) {
  RawMachineAssemblerTester<int32_t> m;
  Int32BinopTester bt(&m);

  // x = 0; while(x ^ param) { x++; } return x;
  RawMachineLabel header, body, end;
  Node* zero = m.Int32Constant(0);

  m.Goto(&header);

  m.Bind(&header);
  Node* phi = m.Phi(MachineRepresentation::kWord32, zero, zero);
  m.Branch(m.WordXor(phi, bt.param0), &body, &end);

  m.Bind(&body);
  phi->ReplaceInput(1, m.Int32Add(phi, m.Int32Constant(1)));
  m.Goto(&header);

  m.Bind(&end);
  bt.AddReturn(phi);

  CHECK_EQ(11, bt.call(11, 0));
  CHECK_EQ(110, bt.call(110, 0));
  CHECK_EQ(176, bt.call(176, 0));
}


TEST(RunLoopIncrement2) {
  RawMachineAssemblerTester<int32_t> m;
  Int32BinopTester bt(&m);

  // x = 0; while(x < param) { x++; } return x;
  RawMachineLabel header, body, end;
  Node* zero = m.Int32Constant(0);

  m.Goto(&header);

  m.Bind(&header);
  Node* phi = m.Phi(MachineRepresentation::kWord32, zero, zero);
  m.Branch(m.Int32LessThan(phi, bt.param0), &body, &end);

  m.Bind(&body);
  phi->ReplaceInput(1, m.Int32Add(phi, m.Int32Constant(1)));
  m.Goto(&header);

  m.Bind(&end);
  bt.AddReturn(phi);

  CHECK_EQ(11, bt.call(11, 0));
  CHECK_EQ(110, bt.call(110, 0));
  CHECK_EQ(176, bt.call(176, 0));
  CHECK_EQ(0, bt.call(-200, 0));
}


TEST(RunLoopIncrement3) {
  RawMachineAssemblerTester<int32_t> m;
  Int32BinopTester bt(&m);

  // x = 0; while(x < param) { x++; } return x;
  RawMachineLabel header, body, end;
  Node* zero = m.Int32Constant(0);

  m.Goto(&header);

  m.Bind(&header);
  Node* phi = m.Phi(MachineRepresentation::kWord32, zero, zero);
  m.Branch(m.Uint32LessThan(phi, bt.param0), &body, &end);

  m.Bind(&body);
  phi->ReplaceInput(1, m.Int32Add(phi, m.Int32Constant(1)));
  m.Goto(&header);

  m.Bind(&end);
  bt.AddReturn(phi);

  CHECK_EQ(11, bt.call(11, 0));
  CHECK_EQ(110, bt.call(110, 0));
  CHECK_EQ(176, bt.call(176, 0));
  CHECK_EQ(200, bt.call(200, 0));
}


TEST(RunLoopDecrement) {
  RawMachineAssemblerTester<int32_t> m;
  Int32BinopTester bt(&m);

  // x = param; while(x) { x--; } return x;
  RawMachineLabel header, body, end;

  m.Goto(&header);

  m.Bind(&header);
  Node* phi =
      m.Phi(MachineRepresentation::kWord32, bt.param0, m.Int32Constant(0));
  m.Branch(phi, &body, &end);

  m.Bind(&body);
  phi->ReplaceInput(1, m.Int32Sub(phi, m.Int32Constant(1)));
  m.Goto(&header);

  m.Bind(&end);
  bt.AddReturn(phi);

  CHECK_EQ(0, bt.call(11, 0));
  CHECK_EQ(0, bt.call(110, 0));
  CHECK_EQ(0, bt.call(197, 0));
}


TEST(RunLoopIncrementFloat32) {
  RawMachineAssemblerTester<int32_t> m;

  // x = -3.0f; while(x < 10f) { x = x + 0.5f; } return (int) (double) x;
  RawMachineLabel header, body, end;
  Node* minus_3 = m.Float32Constant(-3.0f);
  Node* ten = m.Float32Constant(10.0f);

  m.Goto(&header);

  m.Bind(&header);
  Node* phi = m.Phi(MachineRepresentation::kFloat32, minus_3, ten);
  m.Branch(m.Float32LessThan(phi, ten), &body, &end);

  m.Bind(&body);
  phi->ReplaceInput(1, m.Float32Add(phi, m.Float32Constant(0.5f)));
  m.Goto(&header);

  m.Bind(&end);
  m.Return(m.ChangeFloat64ToInt32(m.ChangeFloat32ToFloat64(phi)));

  CHECK_EQ(10, m.Call());
}


TEST(RunLoopIncrementFloat64) {
  RawMachineAssemblerTester<int32_t> m;

  // x = -3.0; while(x < 10) { x = x + 0.5; } return (int) x;
  RawMachineLabel header, body, end;
  Node* minus_3 = m.Float64Constant(-3.0);
  Node* ten = m.Float64Constant(10.0);

  m.Goto(&header);

  m.Bind(&header);
  Node* phi = m.Phi(MachineRepresentation::kFloat64, minus_3, ten);
  m.Branch(m.Float64LessThan(phi, ten), &body, &end);

  m.Bind(&body);
  phi->ReplaceInput(1, m.Float64Add(phi, m.Float64Constant(0.5)));
  m.Goto(&header);

  m.Bind(&end);
  m.Return(m.ChangeFloat64ToInt32(phi));

  CHECK_EQ(10, m.Call());
}


TEST(RunSwitch1) {
  RawMachineAssemblerTester<int32_t> m;

  int constant = 11223344;

  RawMachineLabel block0, block1, def, end;
  RawMachineLabel* case_labels[] = {&block0, &block1};
  int32_t case_values[] = {0, 1};
  m.Switch(m.Int32Constant(0), &def, case_values, case_labels,
           arraysize(case_labels));
  m.Bind(&block0);
  m.Goto(&end);
  m.Bind(&block1);
  m.Goto(&end);
  m.Bind(&def);
  m.Goto(&end);
  m.Bind(&end);
  m.Return(m.Int32Constant(constant));

  CHECK_EQ(constant, m.Call());
}


TEST(RunSwitch2) {
  RawMachineAssemblerTester<int32_t> m(MachineType::Int32());

  RawMachineLabel blocka, blockb, blockc;
  RawMachineLabel* case_labels[] = {&blocka, &blockb};
  int32_t case_values[] = {std::numeric_limits<int32_t>::min(),
                           std::numeric_limits<int32_t>::max()};
  m.Switch(m.Parameter(0), &blockc, case_values, case_labels,
           arraysize(case_labels));
  m.Bind(&blocka);
  m.Return(m.Int32Constant(-1));
  m.Bind(&blockb);
  m.Return(m.Int32Constant(1));
  m.Bind(&blockc);
  m.Return(m.Int32Constant(0));

  CHECK_EQ(1, m.Call(std::numeric_limits<int32_t>::max()));
  CHECK_EQ(-1, m.Call(std::numeric_limits<int32_t>::min()));
  for (int i = -100; i < 100; i += 25) {
    CHECK_EQ(0, m.Call(i));
  }
}


TEST(RunSwitch3) {
  RawMachineAssemblerTester<int32_t> m(MachineType::Int32());

  RawMachineLabel blocka, blockb, blockc;
  RawMachineLabel* case_labels[] = {&blocka, &blockb};
  int32_t case_values[] = {std::numeric_limits<int32_t>::min() + 0,
                           std::numeric_limits<int32_t>::min() + 1};
  m.Switch(m.Parameter(0), &blockc, case_values, case_labels,
           arraysize(case_labels));
  m.Bind(&blocka);
  m.Return(m.Int32Constant(0));
  m.Bind(&blockb);
  m.Return(m.Int32Constant(1));
  m.Bind(&blockc);
  m.Return(m.Int32Constant(2));

  CHECK_EQ(0, m.Call(std::numeric_limits<int32_t>::min() + 0));
  CHECK_EQ(1, m.Call(std::numeric_limits<int32_t>::min() + 1));
  for (int i = -100; i < 100; i += 25) {
    CHECK_EQ(2, m.Call(i));
  }
}


TEST(RunSwitch4) {
  RawMachineAssemblerTester<int32_t> m(MachineType::Int32());

  const size_t kNumCases = 512;
  const size_t kNumValues = kNumCases + 1;
  int32_t values[kNumValues];
  m.main_isolate()->random_number_generator()->NextBytes(values,
                                                         sizeof(values));
  RawMachineLabel end, def;
  int32_t case_values[kNumCases];
  RawMachineLabel* case_labels[kNumCases];
  Node* results[kNumValues];
  for (size_t i = 0; i < kNumCases; ++i) {
    case_values[i] = static_cast<int32_t>(i);
    case_labels[i] =
        new (m.main_zone()->New(sizeof(RawMachineLabel))) RawMachineLabel;
  }
  m.Switch(m.Parameter(0), &def, case_values, case_labels,
           arraysize(case_labels));
  for (size_t i = 0; i < kNumCases; ++i) {
    m.Bind(case_labels[i]);
    results[i] = m.Int32Constant(values[i]);
    m.Goto(&end);
  }
  m.Bind(&def);
  results[kNumCases] = m.Int32Constant(values[kNumCases]);
  m.Goto(&end);
  m.Bind(&end);
  const int num_results = static_cast<int>(arraysize(results));
  Node* phi =
      m.AddNode(m.common()->Phi(MachineRepresentation::kWord32, num_results),
                num_results, results);
  m.Return(phi);

  for (size_t i = 0; i < kNumValues; ++i) {
    CHECK_EQ(values[i], m.Call(static_cast<int>(i)));
  }
}


TEST(RunInt32AddP) {
  RawMachineAssemblerTester<int32_t> m;
  Int32BinopTester bt(&m);

  bt.AddReturn(m.Int32Add(bt.param0, bt.param1));

  FOR_INT32_INPUTS(i) {
    FOR_INT32_INPUTS(j) {
      // Use uint32_t because signed overflow is UB in C.
      int expected = static_cast<int32_t>(static_cast<uint32_t>(*i) +
                                          static_cast<uint32_t>(*j));
      CHECK_EQ(expected, bt.call(*i, *j));
    }
  }
}


TEST(RunInt32AddAndWord32EqualP) {
  {
    RawMachineAssemblerTester<int32_t> m(
        MachineType::Int32(), MachineType::Int32(), MachineType::Int32());
    m.Return(m.Int32Add(m.Parameter(0),
                        m.Word32Equal(m.Parameter(1), m.Parameter(2))));
    FOR_INT32_INPUTS(i) {
      FOR_INT32_INPUTS(j) {
        FOR_INT32_INPUTS(k) {
          // Use uint32_t because signed overflow is UB in C.
          int32_t const expected =
              bit_cast<int32_t>(bit_cast<uint32_t>(*i) + (*j == *k));
          CHECK_EQ(expected, m.Call(*i, *j, *k));
        }
      }
    }
  }
  {
    RawMachineAssemblerTester<int32_t> m(
        MachineType::Int32(), MachineType::Int32(), MachineType::Int32());
    m.Return(m.Int32Add(m.Word32Equal(m.Parameter(0), m.Parameter(1)),
                        m.Parameter(2)));
    FOR_INT32_INPUTS(i) {
      FOR_INT32_INPUTS(j) {
        FOR_INT32_INPUTS(k) {
          // Use uint32_t because signed overflow is UB in C.
          int32_t const expected =
              bit_cast<int32_t>((*i == *j) + bit_cast<uint32_t>(*k));
          CHECK_EQ(expected, m.Call(*i, *j, *k));
        }
      }
    }
  }
}


TEST(RunInt32AddAndWord32EqualImm) {
  {
    FOR_INT32_INPUTS(i) {
      RawMachineAssemblerTester<int32_t> m(MachineType::Int32(),
                                           MachineType::Int32());
      m.Return(m.Int32Add(m.Int32Constant(*i),
                          m.Word32Equal(m.Parameter(0), m.Parameter(1))));
      FOR_INT32_INPUTS(j) {
        FOR_INT32_INPUTS(k) {
          // Use uint32_t because signed overflow is UB in C.
          int32_t const expected =
              bit_cast<int32_t>(bit_cast<uint32_t>(*i) + (*j == *k));
          CHECK_EQ(expected, m.Call(*j, *k));
        }
      }
    }
  }
  {
    FOR_INT32_INPUTS(i) {
      RawMachineAssemblerTester<int32_t> m(MachineType::Int32(),
                                           MachineType::Int32());
      m.Return(m.Int32Add(m.Word32Equal(m.Int32Constant(*i), m.Parameter(0)),
                          m.Parameter(1)));
      FOR_INT32_INPUTS(j) {
        FOR_INT32_INPUTS(k) {
          // Use uint32_t because signed overflow is UB in C.
          int32_t const expected =
              bit_cast<int32_t>((*i == *j) + bit_cast<uint32_t>(*k));
          CHECK_EQ(expected, m.Call(*j, *k));
        }
      }
    }
  }
}


TEST(RunInt32AddAndWord32NotEqualP) {
  {
    RawMachineAssemblerTester<int32_t> m(
        MachineType::Int32(), MachineType::Int32(), MachineType::Int32());
    m.Return(m.Int32Add(m.Parameter(0),
                        m.Word32NotEqual(m.Parameter(1), m.Parameter(2))));
    FOR_INT32_INPUTS(i) {
      FOR_INT32_INPUTS(j) {
        FOR_INT32_INPUTS(k) {
          // Use uint32_t because signed overflow is UB in C.
          int32_t const expected =
              bit_cast<int32_t>(bit_cast<uint32_t>(*i) + (*j != *k));
          CHECK_EQ(expected, m.Call(*i, *j, *k));
        }
      }
    }
  }
  {
    RawMachineAssemblerTester<int32_t> m(
        MachineType::Int32(), MachineType::Int32(), MachineType::Int32());
    m.Return(m.Int32Add(m.Word32NotEqual(m.Parameter(0), m.Parameter(1)),
                        m.Parameter(2)));
    FOR_INT32_INPUTS(i) {
      FOR_INT32_INPUTS(j) {
        FOR_INT32_INPUTS(k) {
          // Use uint32_t because signed overflow is UB in C.
          int32_t const expected =
              bit_cast<int32_t>((*i != *j) + bit_cast<uint32_t>(*k));
          CHECK_EQ(expected, m.Call(*i, *j, *k));
        }
      }
    }
  }
}


TEST(RunInt32AddAndWord32NotEqualImm) {
  {
    FOR_INT32_INPUTS(i) {
      RawMachineAssemblerTester<int32_t> m(MachineType::Int32(),
                                           MachineType::Int32());
      m.Return(m.Int32Add(m.Int32Constant(*i),
                          m.Word32NotEqual(m.Parameter(0), m.Parameter(1))));
      FOR_INT32_INPUTS(j) {
        FOR_INT32_INPUTS(k) {
          // Use uint32_t because signed overflow is UB in C.
          int32_t const expected =
              bit_cast<int32_t>(bit_cast<uint32_t>(*i) + (*j != *k));
          CHECK_EQ(expected, m.Call(*j, *k));
        }
      }
    }
  }
  {
    FOR_INT32_INPUTS(i) {
      RawMachineAssemblerTester<int32_t> m(MachineType::Int32(),
                                           MachineType::Int32());
      m.Return(m.Int32Add(m.Word32NotEqual(m.Int32Constant(*i), m.Parameter(0)),
                          m.Parameter(1)));
      FOR_INT32_INPUTS(j) {
        FOR_INT32_INPUTS(k) {
          // Use uint32_t because signed overflow is UB in C.
          int32_t const expected =
              bit_cast<int32_t>((*i != *j) + bit_cast<uint32_t>(*k));
          CHECK_EQ(expected, m.Call(*j, *k));
        }
      }
    }
  }
}


TEST(RunInt32AddAndWord32SarP) {
  {
    RawMachineAssemblerTester<int32_t> m(
        MachineType::Uint32(), MachineType::Int32(), MachineType::Uint32());
    m.Return(m.Int32Add(m.Parameter(0),
                        m.Word32Sar(m.Parameter(1), m.Parameter(2))));
    FOR_UINT32_INPUTS(i) {
      FOR_INT32_INPUTS(j) {
        FOR_UINT32_SHIFTS(shift) {
          // Use uint32_t because signed overflow is UB in C.
          int32_t expected = *i + (*j >> shift);
          CHECK_EQ(expected, m.Call(*i, *j, shift));
        }
      }
    }
  }
  {
    RawMachineAssemblerTester<int32_t> m(
        MachineType::Int32(), MachineType::Uint32(), MachineType::Uint32());
    m.Return(m.Int32Add(m.Word32Sar(m.Parameter(0), m.Parameter(1)),
                        m.Parameter(2)));
    FOR_INT32_INPUTS(i) {
      FOR_UINT32_SHIFTS(shift) {
        FOR_UINT32_INPUTS(k) {
          // Use uint32_t because signed overflow is UB in C.
          int32_t expected = (*i >> shift) + *k;
          CHECK_EQ(expected, m.Call(*i, shift, *k));
        }
      }
    }
  }
}


TEST(RunInt32AddAndWord32ShlP) {
  {
    RawMachineAssemblerTester<int32_t> m(
        MachineType::Uint32(), MachineType::Int32(), MachineType::Uint32());
    m.Return(m.Int32Add(m.Parameter(0),
                        m.Word32Shl(m.Parameter(1), m.Parameter(2))));
    FOR_UINT32_INPUTS(i) {
      FOR_INT32_INPUTS(j) {
        FOR_UINT32_SHIFTS(shift) {
          // Use uint32_t because signed overflow is UB in C.
          int32_t expected = *i + (*j << shift);
          CHECK_EQ(expected, m.Call(*i, *j, shift));
        }
      }
    }
  }
  {
    RawMachineAssemblerTester<int32_t> m(
        MachineType::Int32(), MachineType::Uint32(), MachineType::Uint32());
    m.Return(m.Int32Add(m.Word32Shl(m.Parameter(0), m.Parameter(1)),
                        m.Parameter(2)));
    FOR_INT32_INPUTS(i) {
      FOR_UINT32_SHIFTS(shift) {
        FOR_UINT32_INPUTS(k) {
          // Use uint32_t because signed overflow is UB in C.
          int32_t expected = (*i << shift) + *k;
          CHECK_EQ(expected, m.Call(*i, shift, *k));
        }
      }
    }
  }
}


TEST(RunInt32AddAndWord32ShrP) {
  {
    RawMachineAssemblerTester<int32_t> m(
        MachineType::Uint32(), MachineType::Uint32(), MachineType::Uint32());
    m.Return(m.Int32Add(m.Parameter(0),
                        m.Word32Shr(m.Parameter(1), m.Parameter(2))));
    FOR_UINT32_INPUTS(i) {
      FOR_UINT32_INPUTS(j) {
        FOR_UINT32_SHIFTS(shift) {
          // Use uint32_t because signed overflow is UB in C.
          int32_t expected = *i + (*j >> shift);
          CHECK_EQ(expected, m.Call(*i, *j, shift));
        }
      }
    }
  }
  {
    RawMachineAssemblerTester<int32_t> m(
        MachineType::Uint32(), MachineType::Uint32(), MachineType::Uint32());
    m.Return(m.Int32Add(m.Word32Shr(m.Parameter(0), m.Parameter(1)),
                        m.Parameter(2)));
    FOR_UINT32_INPUTS(i) {
      FOR_UINT32_SHIFTS(shift) {
        FOR_UINT32_INPUTS(k) {
          // Use uint32_t because signed overflow is UB in C.
          int32_t expected = (*i >> shift) + *k;
          CHECK_EQ(expected, m.Call(*i, shift, *k));
        }
      }
    }
  }
}


TEST(RunInt32AddInBranch) {
  static const int32_t constant = 987654321;
  {
    RawMachineAssemblerTester<int32_t> m;
    Int32BinopTester bt(&m);
    RawMachineLabel blocka, blockb;
    m.Branch(
        m.Word32Equal(m.Int32Add(bt.param0, bt.param1), m.Int32Constant(0)),
        &blocka, &blockb);
    m.Bind(&blocka);
    bt.AddReturn(m.Int32Constant(constant));
    m.Bind(&blockb);
    bt.AddReturn(m.Int32Constant(0 - constant));
    FOR_UINT32_INPUTS(i) {
      FOR_UINT32_INPUTS(j) {
        int32_t expected = (*i + *j) == 0 ? constant : 0 - constant;
        CHECK_EQ(expected, bt.call(*i, *j));
      }
    }
  }
  {
    RawMachineAssemblerTester<int32_t> m;
    Int32BinopTester bt(&m);
    RawMachineLabel blocka, blockb;
    m.Branch(
        m.Word32NotEqual(m.Int32Add(bt.param0, bt.param1), m.Int32Constant(0)),
        &blocka, &blockb);
    m.Bind(&blocka);
    bt.AddReturn(m.Int32Constant(constant));
    m.Bind(&blockb);
    bt.AddReturn(m.Int32Constant(0 - constant));
    FOR_UINT32_INPUTS(i) {
      FOR_UINT32_INPUTS(j) {
        int32_t expected = (*i + *j) != 0 ? constant : 0 - constant;
        CHECK_EQ(expected, bt.call(*i, *j));
      }
    }
  }
  {
    FOR_UINT32_INPUTS(i) {
      RawMachineAssemblerTester<uint32_t> m(MachineType::Uint32());
      RawMachineLabel blocka, blockb;
      m.Branch(m.Word32Equal(m.Int32Add(m.Int32Constant(*i), m.Parameter(0)),
                             m.Int32Constant(0)),
               &blocka, &blockb);
      m.Bind(&blocka);
      m.Return(m.Int32Constant(constant));
      m.Bind(&blockb);
      m.Return(m.Int32Constant(0 - constant));
      FOR_UINT32_INPUTS(j) {
        uint32_t expected = (*i + *j) == 0 ? constant : 0 - constant;
        CHECK_EQ(expected, m.Call(*j));
      }
    }
  }
  {
    FOR_UINT32_INPUTS(i) {
      RawMachineAssemblerTester<uint32_t> m(MachineType::Uint32());
      RawMachineLabel blocka, blockb;
      m.Branch(m.Word32NotEqual(m.Int32Add(m.Int32Constant(*i), m.Parameter(0)),
                                m.Int32Constant(0)),
               &blocka, &blockb);
      m.Bind(&blocka);
      m.Return(m.Int32Constant(constant));
      m.Bind(&blockb);
      m.Return(m.Int32Constant(0 - constant));
      FOR_UINT32_INPUTS(j) {
        uint32_t expected = (*i + *j) != 0 ? constant : 0 - constant;
        CHECK_EQ(expected, m.Call(*j));
      }
    }
  }
  {
    RawMachineAssemblerTester<void> m;
    const Operator* shops[] = {m.machine()->Word32Sar(),
                               m.machine()->Word32Shl(),
                               m.machine()->Word32Shr()};
    for (size_t n = 0; n < arraysize(shops); n++) {
      RawMachineAssemblerTester<int32_t> m(
          MachineType::Uint32(), MachineType::Int32(), MachineType::Uint32());
      RawMachineLabel blocka, blockb;
      m.Branch(m.Word32Equal(m.Int32Add(m.Parameter(0),
                                        m.AddNode(shops[n], m.Parameter(1),
                                                  m.Parameter(2))),
                             m.Int32Constant(0)),
               &blocka, &blockb);
      m.Bind(&blocka);
      m.Return(m.Int32Constant(constant));
      m.Bind(&blockb);
      m.Return(m.Int32Constant(0 - constant));
      FOR_UINT32_INPUTS(i) {
        FOR_INT32_INPUTS(j) {
          FOR_UINT32_SHIFTS(shift) {
            int32_t right;
            switch (shops[n]->opcode()) {
              default:
                UNREACHABLE();
              case IrOpcode::kWord32Sar:
                right = *j >> shift;
                break;
              case IrOpcode::kWord32Shl:
                right = *j << shift;
                break;
              case IrOpcode::kWord32Shr:
                right = static_cast<uint32_t>(*j) >> shift;
                break;
            }
            int32_t expected = ((*i + right) == 0) ? constant : 0 - constant;
            CHECK_EQ(expected, m.Call(*i, *j, shift));
          }
        }
      }
    }
  }
}


TEST(RunInt32AddInComparison) {
  {
    RawMachineAssemblerTester<int32_t> m;
    Uint32BinopTester bt(&m);
    bt.AddReturn(
        m.Word32Equal(m.Int32Add(bt.param0, bt.param1), m.Int32Constant(0)));
    FOR_UINT32_INPUTS(i) {
      FOR_UINT32_INPUTS(j) {
        uint32_t expected = (*i + *j) == 0;
        CHECK_EQ(expected, bt.call(*i, *j));
      }
    }
  }
  {
    RawMachineAssemblerTester<int32_t> m;
    Uint32BinopTester bt(&m);
    bt.AddReturn(
        m.Word32Equal(m.Int32Constant(0), m.Int32Add(bt.param0, bt.param1)));
    FOR_UINT32_INPUTS(i) {
      FOR_UINT32_INPUTS(j) {
        uint32_t expected = (*i + *j) == 0;
        CHECK_EQ(expected, bt.call(*i, *j));
      }
    }
  }
  {
    FOR_UINT32_INPUTS(i) {
      RawMachineAssemblerTester<uint32_t> m(MachineType::Uint32());
      m.Return(m.Word32Equal(m.Int32Add(m.Int32Constant(*i), m.Parameter(0)),
                             m.Int32Constant(0)));
      FOR_UINT32_INPUTS(j) {
        uint32_t expected = (*i + *j) == 0;
        CHECK_EQ(expected, m.Call(*j));
      }
    }
  }
  {
    FOR_UINT32_INPUTS(i) {
      RawMachineAssemblerTester<uint32_t> m(MachineType::Uint32());
      m.Return(m.Word32Equal(m.Int32Add(m.Parameter(0), m.Int32Constant(*i)),
                             m.Int32Constant(0)));
      FOR_UINT32_INPUTS(j) {
        uint32_t expected = (*j + *i) == 0;
        CHECK_EQ(expected, m.Call(*j));
      }
    }
  }
  {
    RawMachineAssemblerTester<void> m;
    const Operator* shops[] = {m.machine()->Word32Sar(),
                               m.machine()->Word32Shl(),
                               m.machine()->Word32Shr()};
    for (size_t n = 0; n < arraysize(shops); n++) {
      RawMachineAssemblerTester<int32_t> m(
          MachineType::Uint32(), MachineType::Int32(), MachineType::Uint32());
      m.Return(m.Word32Equal(
          m.Int32Add(m.Parameter(0),
                     m.AddNode(shops[n], m.Parameter(1), m.Parameter(2))),
          m.Int32Constant(0)));
      FOR_UINT32_INPUTS(i) {
        FOR_INT32_INPUTS(j) {
          FOR_UINT32_SHIFTS(shift) {
            int32_t right;
            switch (shops[n]->opcode()) {
              default:
                UNREACHABLE();
              case IrOpcode::kWord32Sar:
                right = *j >> shift;
                break;
              case IrOpcode::kWord32Shl:
                right = *j << shift;
                break;
              case IrOpcode::kWord32Shr:
                right = static_cast<uint32_t>(*j) >> shift;
                break;
            }
            int32_t expected = (*i + right) == 0;
            CHECK_EQ(expected, m.Call(*i, *j, shift));
          }
        }
      }
    }
  }
}


TEST(RunInt32SubP) {
  RawMachineAssemblerTester<int32_t> m;
  Uint32BinopTester bt(&m);

  m.Return(m.Int32Sub(bt.param0, bt.param1));

  FOR_UINT32_INPUTS(i) {
    FOR_UINT32_INPUTS(j) {
      uint32_t expected = *i - *j;
      CHECK_EQ(expected, bt.call(*i, *j));
    }
  }
}

TEST(RunInt32SubImm) {
  {
    FOR_UINT32_INPUTS(i) {
      RawMachineAssemblerTester<uint32_t> m(MachineType::Uint32());
      m.Return(m.Int32Sub(m.Int32Constant(*i), m.Parameter(0)));
      FOR_UINT32_INPUTS(j) {
        uint32_t expected = *i - *j;
        CHECK_EQ(expected, m.Call(*j));
      }
    }
  }
  {
    FOR_UINT32_INPUTS(i) {
      RawMachineAssemblerTester<uint32_t> m(MachineType::Uint32());
      m.Return(m.Int32Sub(m.Parameter(0), m.Int32Constant(*i)));
      FOR_UINT32_INPUTS(j) {
        uint32_t expected = *j - *i;
        CHECK_EQ(expected, m.Call(*j));
      }
    }
  }
}

TEST(RunInt32SubImm2) {
  BufferedRawMachineAssemblerTester<int32_t> r;
  r.Return(r.Int32Sub(r.Int32Constant(-1), r.Int32Constant(0)));
  CHECK_EQ(-1, r.Call());
}

TEST(RunInt32SubAndWord32SarP) {
  {
    RawMachineAssemblerTester<int32_t> m(
        MachineType::Uint32(), MachineType::Int32(), MachineType::Uint32());
    m.Return(m.Int32Sub(m.Parameter(0),
                        m.Word32Sar(m.Parameter(1), m.Parameter(2))));
    FOR_UINT32_INPUTS(i) {
      FOR_INT32_INPUTS(j) {
        FOR_UINT32_SHIFTS(shift) {
          int32_t expected = *i - (*j >> shift);
          CHECK_EQ(expected, m.Call(*i, *j, shift));
        }
      }
    }
  }
  {
    RawMachineAssemblerTester<int32_t> m(
        MachineType::Int32(), MachineType::Uint32(), MachineType::Uint32());
    m.Return(m.Int32Sub(m.Word32Sar(m.Parameter(0), m.Parameter(1)),
                        m.Parameter(2)));
    FOR_INT32_INPUTS(i) {
      FOR_UINT32_SHIFTS(shift) {
        FOR_UINT32_INPUTS(k) {
          int32_t expected = (*i >> shift) - *k;
          CHECK_EQ(expected, m.Call(*i, shift, *k));
        }
      }
    }
  }
}


TEST(RunInt32SubAndWord32ShlP) {
  {
    RawMachineAssemblerTester<int32_t> m(
        MachineType::Uint32(), MachineType::Int32(), MachineType::Uint32());
    m.Return(m.Int32Sub(m.Parameter(0),
                        m.Word32Shl(m.Parameter(1), m.Parameter(2))));
    FOR_UINT32_INPUTS(i) {
      FOR_INT32_INPUTS(j) {
        FOR_UINT32_SHIFTS(shift) {
          int32_t expected = *i - (*j << shift);
          CHECK_EQ(expected, m.Call(*i, *j, shift));
        }
      }
    }
  }
  {
    RawMachineAssemblerTester<int32_t> m(
        MachineType::Int32(), MachineType::Uint32(), MachineType::Uint32());
    m.Return(m.Int32Sub(m.Word32Shl(m.Parameter(0), m.Parameter(1)),
                        m.Parameter(2)));
    FOR_INT32_INPUTS(i) {
      FOR_UINT32_SHIFTS(shift) {
        FOR_UINT32_INPUTS(k) {
          // Use uint32_t because signed overflow is UB in C.
          int32_t expected = (*i << shift) - *k;
          CHECK_EQ(expected, m.Call(*i, shift, *k));
        }
      }
    }
  }
}


TEST(RunInt32SubAndWord32ShrP) {
  {
    RawMachineAssemblerTester<uint32_t> m(
        MachineType::Uint32(), MachineType::Uint32(), MachineType::Uint32());
    m.Return(m.Int32Sub(m.Parameter(0),
                        m.Word32Shr(m.Parameter(1), m.Parameter(2))));
    FOR_UINT32_INPUTS(i) {
      FOR_UINT32_INPUTS(j) {
        FOR_UINT32_SHIFTS(shift) {
          // Use uint32_t because signed overflow is UB in C.
          uint32_t expected = *i - (*j >> shift);
          CHECK_EQ(expected, m.Call(*i, *j, shift));
        }
      }
    }
  }
  {
    RawMachineAssemblerTester<uint32_t> m(
        MachineType::Uint32(), MachineType::Uint32(), MachineType::Uint32());
    m.Return(m.Int32Sub(m.Word32Shr(m.Parameter(0), m.Parameter(1)),
                        m.Parameter(2)));
    FOR_UINT32_INPUTS(i) {
      FOR_UINT32_SHIFTS(shift) {
        FOR_UINT32_INPUTS(k) {
          // Use uint32_t because signed overflow is UB in C.
          uint32_t expected = (*i >> shift) - *k;
          CHECK_EQ(expected, m.Call(*i, shift, *k));
        }
      }
    }
  }
}


TEST(RunInt32SubInBranch) {
  static const int constant = 987654321;
  {
    RawMachineAssemblerTester<int32_t> m;
    Int32BinopTester bt(&m);
    RawMachineLabel blocka, blockb;
    m.Branch(
        m.Word32Equal(m.Int32Sub(bt.param0, bt.param1), m.Int32Constant(0)),
        &blocka, &blockb);
    m.Bind(&blocka);
    bt.AddReturn(m.Int32Constant(constant));
    m.Bind(&blockb);
    bt.AddReturn(m.Int32Constant(0 - constant));
    FOR_UINT32_INPUTS(i) {
      FOR_UINT32_INPUTS(j) {
        int32_t expected = (*i - *j) == 0 ? constant : 0 - constant;
        CHECK_EQ(expected, bt.call(*i, *j));
      }
    }
  }
  {
    RawMachineAssemblerTester<int32_t> m;
    Int32BinopTester bt(&m);
    RawMachineLabel blocka, blockb;
    m.Branch(
        m.Word32NotEqual(m.Int32Sub(bt.param0, bt.param1), m.Int32Constant(0)),
        &blocka, &blockb);
    m.Bind(&blocka);
    bt.AddReturn(m.Int32Constant(constant));
    m.Bind(&blockb);
    bt.AddReturn(m.Int32Constant(0 - constant));
    FOR_UINT32_INPUTS(i) {
      FOR_UINT32_INPUTS(j) {
        int32_t expected = (*i - *j) != 0 ? constant : 0 - constant;
        CHECK_EQ(expected, bt.call(*i, *j));
      }
    }
  }
  {
    FOR_UINT32_INPUTS(i) {
      RawMachineAssemblerTester<uint32_t> m(MachineType::Uint32());
      RawMachineLabel blocka, blockb;
      m.Branch(m.Word32Equal(m.Int32Sub(m.Int32Constant(*i), m.Parameter(0)),
                             m.Int32Constant(0)),
               &blocka, &blockb);
      m.Bind(&blocka);
      m.Return(m.Int32Constant(constant));
      m.Bind(&blockb);
      m.Return(m.Int32Constant(0 - constant));
      FOR_UINT32_INPUTS(j) {
        uint32_t expected = (*i - *j) == 0 ? constant : 0 - constant;
        CHECK_EQ(expected, m.Call(*j));
      }
    }
  }
  {
    FOR_UINT32_INPUTS(i) {
      RawMachineAssemblerTester<int32_t> m(MachineType::Uint32());
      RawMachineLabel blocka, blockb;
      m.Branch(m.Word32NotEqual(m.Int32Sub(m.Int32Constant(*i), m.Parameter(0)),
                                m.Int32Constant(0)),
               &blocka, &blockb);
      m.Bind(&blocka);
      m.Return(m.Int32Constant(constant));
      m.Bind(&blockb);
      m.Return(m.Int32Constant(0 - constant));
      FOR_UINT32_INPUTS(j) {
        int32_t expected = (*i - *j) != 0 ? constant : 0 - constant;
        CHECK_EQ(expected, m.Call(*j));
      }
    }
  }
  {
    RawMachineAssemblerTester<void> m;
    const Operator* shops[] = {m.machine()->Word32Sar(),
                               m.machine()->Word32Shl(),
                               m.machine()->Word32Shr()};
    for (size_t n = 0; n < arraysize(shops); n++) {
      RawMachineAssemblerTester<int32_t> m(
          MachineType::Uint32(), MachineType::Int32(), MachineType::Uint32());
      RawMachineLabel blocka, blockb;
      m.Branch(m.Word32Equal(m.Int32Sub(m.Parameter(0),
                                        m.AddNode(shops[n], m.Parameter(1),
                                                  m.Parameter(2))),
                             m.Int32Constant(0)),
               &blocka, &blockb);
      m.Bind(&blocka);
      m.Return(m.Int32Constant(constant));
      m.Bind(&blockb);
      m.Return(m.Int32Constant(0 - constant));
      FOR_UINT32_INPUTS(i) {
        FOR_INT32_INPUTS(j) {
          FOR_UINT32_SHIFTS(shift) {
            int32_t right;
            switch (shops[n]->opcode()) {
              default:
                UNREACHABLE();
              case IrOpcode::kWord32Sar:
                right = *j >> shift;
                break;
              case IrOpcode::kWord32Shl:
                right = *j << shift;
                break;
              case IrOpcode::kWord32Shr:
                right = static_cast<uint32_t>(*j) >> shift;
                break;
            }
            int32_t expected = ((*i - right) == 0) ? constant : 0 - constant;
            CHECK_EQ(expected, m.Call(*i, *j, shift));
          }
        }
      }
    }
  }
}


TEST(RunInt32SubInComparison) {
  {
    RawMachineAssemblerTester<int32_t> m;
    Uint32BinopTester bt(&m);
    bt.AddReturn(
        m.Word32Equal(m.Int32Sub(bt.param0, bt.param1), m.Int32Constant(0)));
    FOR_UINT32_INPUTS(i) {
      FOR_UINT32_INPUTS(j) {
        uint32_t expected = (*i - *j) == 0;
        CHECK_EQ(expected, bt.call(*i, *j));
      }
    }
  }
  {
    RawMachineAssemblerTester<int32_t> m;
    Uint32BinopTester bt(&m);
    bt.AddReturn(
        m.Word32Equal(m.Int32Constant(0), m.Int32Sub(bt.param0, bt.param1)));
    FOR_UINT32_INPUTS(i) {
      FOR_UINT32_INPUTS(j) {
        uint32_t expected = (*i - *j) == 0;
        CHECK_EQ(expected, bt.call(*i, *j));
      }
    }
  }
  {
    FOR_UINT32_INPUTS(i) {
      RawMachineAssemblerTester<uint32_t> m(MachineType::Uint32());
      m.Return(m.Word32Equal(m.Int32Sub(m.Int32Constant(*i), m.Parameter(0)),
                             m.Int32Constant(0)));
      FOR_UINT32_INPUTS(j) {
        uint32_t expected = (*i - *j) == 0;
        CHECK_EQ(expected, m.Call(*j));
      }
    }
  }
  {
    FOR_UINT32_INPUTS(i) {
      RawMachineAssemblerTester<uint32_t> m(MachineType::Uint32());
      m.Return(m.Word32Equal(m.Int32Sub(m.Parameter(0), m.Int32Constant(*i)),
                             m.Int32Constant(0)));
      FOR_UINT32_INPUTS(j) {
        uint32_t expected = (*j - *i) == 0;
        CHECK_EQ(expected, m.Call(*j));
      }
    }
  }
  {
    RawMachineAssemblerTester<void> m;
    const Operator* shops[] = {m.machine()->Word32Sar(),
                               m.machine()->Word32Shl(),
                               m.machine()->Word32Shr()};
    for (size_t n = 0; n < arraysize(shops); n++) {
      RawMachineAssemblerTester<int32_t> m(
          MachineType::Uint32(), MachineType::Int32(), MachineType::Uint32());
      m.Return(m.Word32Equal(
          m.Int32Sub(m.Parameter(0),
                     m.AddNode(shops[n], m.Parameter(1), m.Parameter(2))),
          m.Int32Constant(0)));
      FOR_UINT32_INPUTS(i) {
        FOR_INT32_INPUTS(j) {
          FOR_UINT32_SHIFTS(shift) {
            int32_t right;
            switch (shops[n]->opcode()) {
              default:
                UNREACHABLE();
              case IrOpcode::kWord32Sar:
                right = *j >> shift;
                break;
              case IrOpcode::kWord32Shl:
                right = *j << shift;
                break;
              case IrOpcode::kWord32Shr:
                right = static_cast<uint32_t>(*j) >> shift;
                break;
            }
            int32_t expected = (*i - right) == 0;
            CHECK_EQ(expected, m.Call(*i, *j, shift));
          }
        }
      }
    }
  }
}


TEST(RunInt32MulP) {
  {
    RawMachineAssemblerTester<int32_t> m;
    Int32BinopTester bt(&m);
    bt.AddReturn(m.Int32Mul(bt.param0, bt.param1));
    FOR_INT32_INPUTS(i) {
      FOR_INT32_INPUTS(j) {
        int expected = static_cast<int32_t>(*i * *j);
        CHECK_EQ(expected, bt.call(*i, *j));
      }
    }
  }
  {
    RawMachineAssemblerTester<int32_t> m;
    Uint32BinopTester bt(&m);
    bt.AddReturn(m.Int32Mul(bt.param0, bt.param1));
    FOR_UINT32_INPUTS(i) {
      FOR_UINT32_INPUTS(j) {
        uint32_t expected = *i * *j;
        CHECK_EQ(expected, bt.call(*i, *j));
      }
    }
  }
}


TEST(RunInt32MulHighP) {
  RawMachineAssemblerTester<int32_t> m;
  Int32BinopTester bt(&m);
  bt.AddReturn(m.Int32MulHigh(bt.param0, bt.param1));
  FOR_INT32_INPUTS(i) {
    FOR_INT32_INPUTS(j) {
      int32_t expected = static_cast<int32_t>(
          (static_cast<int64_t>(*i) * static_cast<int64_t>(*j)) >> 32);
      CHECK_EQ(expected, bt.call(*i, *j));
    }
  }
}


TEST(RunInt32MulImm) {
  {
    FOR_UINT32_INPUTS(i) {
      RawMachineAssemblerTester<uint32_t> m(MachineType::Uint32());
      m.Return(m.Int32Mul(m.Int32Constant(*i), m.Parameter(0)));
      FOR_UINT32_INPUTS(j) {
        uint32_t expected = *i * *j;
        CHECK_EQ(expected, m.Call(*j));
      }
    }
  }
  {
    FOR_UINT32_INPUTS(i) {
      RawMachineAssemblerTester<uint32_t> m(MachineType::Uint32());
      m.Return(m.Int32Mul(m.Parameter(0), m.Int32Constant(*i)));
      FOR_UINT32_INPUTS(j) {
        uint32_t expected = *j * *i;
        CHECK_EQ(expected, m.Call(*j));
      }
    }
  }
}

TEST(RunInt32MulAndInt32AddP) {
  {
    FOR_INT32_INPUTS(i) {
      FOR_INT32_INPUTS(j) {
        RawMachineAssemblerTester<int32_t> m(MachineType::Int32());
        int32_t p0 = *i;
        int32_t p1 = *j;
        m.Return(m.Int32Add(m.Int32Constant(p0),
                            m.Int32Mul(m.Parameter(0), m.Int32Constant(p1))));
        FOR_INT32_INPUTS(k) {
          int32_t p2 = *k;
          int expected = p0 + static_cast<int32_t>(p1 * p2);
          CHECK_EQ(expected, m.Call(p2));
        }
      }
    }
  }
  {
    RawMachineAssemblerTester<int32_t> m(
        MachineType::Int32(), MachineType::Int32(), MachineType::Int32());
    m.Return(
        m.Int32Add(m.Parameter(0), m.Int32Mul(m.Parameter(1), m.Parameter(2))));
    FOR_INT32_INPUTS(i) {
      FOR_INT32_INPUTS(j) {
        FOR_INT32_INPUTS(k) {
          int32_t p0 = *i;
          int32_t p1 = *j;
          int32_t p2 = *k;
          int expected = p0 + static_cast<int32_t>(p1 * p2);
          CHECK_EQ(expected, m.Call(p0, p1, p2));
        }
      }
    }
  }
  {
    RawMachineAssemblerTester<int32_t> m(
        MachineType::Int32(), MachineType::Int32(), MachineType::Int32());
    m.Return(
        m.Int32Add(m.Int32Mul(m.Parameter(0), m.Parameter(1)), m.Parameter(2)));
    FOR_INT32_INPUTS(i) {
      FOR_INT32_INPUTS(j) {
        FOR_INT32_INPUTS(k) {
          int32_t p0 = *i;
          int32_t p1 = *j;
          int32_t p2 = *k;
          int expected = static_cast<int32_t>(p0 * p1) + p2;
          CHECK_EQ(expected, m.Call(p0, p1, p2));
        }
      }
    }
  }
  {
    FOR_INT32_INPUTS(i) {
      RawMachineAssemblerTester<int32_t> m;
      Int32BinopTester bt(&m);
      bt.AddReturn(
          m.Int32Add(m.Int32Constant(*i), m.Int32Mul(bt.param0, bt.param1)));
      FOR_INT32_INPUTS(j) {
        FOR_INT32_INPUTS(k) {
          int32_t p0 = *j;
          int32_t p1 = *k;
          int expected = *i + static_cast<int32_t>(p0 * p1);
          CHECK_EQ(expected, bt.call(p0, p1));
        }
      }
    }
  }
}


TEST(RunInt32MulAndInt32SubP) {
  {
    RawMachineAssemblerTester<int32_t> m(
        MachineType::Uint32(), MachineType::Int32(), MachineType::Int32());
    m.Return(
        m.Int32Sub(m.Parameter(0), m.Int32Mul(m.Parameter(1), m.Parameter(2))));
    FOR_UINT32_INPUTS(i) {
      FOR_INT32_INPUTS(j) {
        FOR_INT32_INPUTS(k) {
          uint32_t p0 = *i;
          int32_t p1 = *j;
          int32_t p2 = *k;
          // Use uint32_t because signed overflow is UB in C.
          int expected = p0 - static_cast<uint32_t>(p1 * p2);
          CHECK_EQ(expected, m.Call(p0, p1, p2));
        }
      }
    }
  }
  {
    FOR_UINT32_INPUTS(i) {
      RawMachineAssemblerTester<int32_t> m;
      Int32BinopTester bt(&m);
      bt.AddReturn(
          m.Int32Sub(m.Int32Constant(*i), m.Int32Mul(bt.param0, bt.param1)));
      FOR_INT32_INPUTS(j) {
        FOR_INT32_INPUTS(k) {
          int32_t p0 = *j;
          int32_t p1 = *k;
          // Use uint32_t because signed overflow is UB in C.
          int expected = *i - static_cast<uint32_t>(p0 * p1);
          CHECK_EQ(expected, bt.call(p0, p1));
        }
      }
    }
  }
}


TEST(RunUint32MulHighP) {
  RawMachineAssemblerTester<int32_t> m;
  Int32BinopTester bt(&m);
  bt.AddReturn(m.Uint32MulHigh(bt.param0, bt.param1));
  FOR_UINT32_INPUTS(i) {
    FOR_UINT32_INPUTS(j) {
      int32_t expected = bit_cast<int32_t>(static_cast<uint32_t>(
          (static_cast<uint64_t>(*i) * static_cast<uint64_t>(*j)) >> 32));
      CHECK_EQ(expected, bt.call(bit_cast<int32_t>(*i), bit_cast<int32_t>(*j)));
    }
  }
}


TEST(RunInt32DivP) {
  {
    RawMachineAssemblerTester<int32_t> m;
    Int32BinopTester bt(&m);
    bt.AddReturn(m.Int32Div(bt.param0, bt.param1));
    FOR_INT32_INPUTS(i) {
      FOR_INT32_INPUTS(j) {
        int p0 = *i;
        int p1 = *j;
        if (p1 != 0 && (static_cast<uint32_t>(p0) != 0x80000000 || p1 != -1)) {
          int expected = static_cast<int32_t>(p0 / p1);
          CHECK_EQ(expected, bt.call(p0, p1));
        }
      }
    }
  }
  {
    RawMachineAssemblerTester<int32_t> m;
    Int32BinopTester bt(&m);
    bt.AddReturn(m.Int32Add(bt.param0, m.Int32Div(bt.param0, bt.param1)));
    FOR_INT32_INPUTS(i) {
      FOR_INT32_INPUTS(j) {
        int p0 = *i;
        int p1 = *j;
        if (p1 != 0 && (static_cast<uint32_t>(p0) != 0x80000000 || p1 != -1)) {
          int expected = static_cast<int32_t>(p0 + (p0 / p1));
          CHECK_EQ(expected, bt.call(p0, p1));
        }
      }
    }
  }
}


TEST(RunUint32DivP) {
  {
    RawMachineAssemblerTester<int32_t> m;
    Int32BinopTester bt(&m);
    bt.AddReturn(m.Uint32Div(bt.param0, bt.param1));
    FOR_UINT32_INPUTS(i) {
      FOR_UINT32_INPUTS(j) {
        uint32_t p0 = *i;
        uint32_t p1 = *j;
        if (p1 != 0) {
          int32_t expected = bit_cast<int32_t>(p0 / p1);
          CHECK_EQ(expected, bt.call(p0, p1));
        }
      }
    }
  }
  {
    RawMachineAssemblerTester<int32_t> m;
    Int32BinopTester bt(&m);
    bt.AddReturn(m.Int32Add(bt.param0, m.Uint32Div(bt.param0, bt.param1)));
    FOR_UINT32_INPUTS(i) {
      FOR_UINT32_INPUTS(j) {
        uint32_t p0 = *i;
        uint32_t p1 = *j;
        if (p1 != 0) {
          int32_t expected = bit_cast<int32_t>(p0 + (p0 / p1));
          CHECK_EQ(expected, bt.call(p0, p1));
        }
      }
    }
  }
}


TEST(RunInt32ModP) {
  {
    RawMachineAssemblerTester<int32_t> m;
    Int32BinopTester bt(&m);
    bt.AddReturn(m.Int32Mod(bt.param0, bt.param1));
    FOR_INT32_INPUTS(i) {
      FOR_INT32_INPUTS(j) {
        int p0 = *i;
        int p1 = *j;
        if (p1 != 0 && (static_cast<uint32_t>(p0) != 0x80000000 || p1 != -1)) {
          int expected = static_cast<int32_t>(p0 % p1);
          CHECK_EQ(expected, bt.call(p0, p1));
        }
      }
    }
  }
  {
    RawMachineAssemblerTester<int32_t> m;
    Int32BinopTester bt(&m);
    bt.AddReturn(m.Int32Add(bt.param0, m.Int32Mod(bt.param0, bt.param1)));
    FOR_INT32_INPUTS(i) {
      FOR_INT32_INPUTS(j) {
        int p0 = *i;
        int p1 = *j;
        if (p1 != 0 && (static_cast<uint32_t>(p0) != 0x80000000 || p1 != -1)) {
          int expected = static_cast<int32_t>(p0 + (p0 % p1));
          CHECK_EQ(expected, bt.call(p0, p1));
        }
      }
    }
  }
}


TEST(RunUint32ModP) {
  {
    RawMachineAssemblerTester<int32_t> m;
    Uint32BinopTester bt(&m);
    bt.AddReturn(m.Uint32Mod(bt.param0, bt.param1));
    FOR_UINT32_INPUTS(i) {
      FOR_UINT32_INPUTS(j) {
        uint32_t p0 = *i;
        uint32_t p1 = *j;
        if (p1 != 0) {
          uint32_t expected = static_cast<uint32_t>(p0 % p1);
          CHECK_EQ(expected, bt.call(p0, p1));
        }
      }
    }
  }
  {
    RawMachineAssemblerTester<int32_t> m;
    Uint32BinopTester bt(&m);
    bt.AddReturn(m.Int32Add(bt.param0, m.Uint32Mod(bt.param0, bt.param1)));
    FOR_UINT32_INPUTS(i) {
      FOR_UINT32_INPUTS(j) {
        uint32_t p0 = *i;
        uint32_t p1 = *j;
        if (p1 != 0) {
          uint32_t expected = static_cast<uint32_t>(p0 + (p0 % p1));
          CHECK_EQ(expected, bt.call(p0, p1));
        }
      }
    }
  }
}


TEST(RunWord32AndP) {
  {
    RawMachineAssemblerTester<int32_t> m;
    Int32BinopTester bt(&m);
    bt.AddReturn(m.Word32And(bt.param0, bt.param1));
    FOR_UINT32_INPUTS(i) {
      FOR_UINT32_INPUTS(j) {
        int32_t expected = *i & *j;
        CHECK_EQ(expected, bt.call(*i, *j));
      }
    }
  }
  {
    RawMachineAssemblerTester<int32_t> m;
    Int32BinopTester bt(&m);
    bt.AddReturn(m.Word32And(bt.param0, m.Word32Not(bt.param1)));
    FOR_UINT32_INPUTS(i) {
      FOR_UINT32_INPUTS(j) {
        int32_t expected = *i & ~(*j);
        CHECK_EQ(expected, bt.call(*i, *j));
      }
    }
  }
  {
    RawMachineAssemblerTester<int32_t> m;
    Int32BinopTester bt(&m);
    bt.AddReturn(m.Word32And(m.Word32Not(bt.param0), bt.param1));
    FOR_UINT32_INPUTS(i) {
      FOR_UINT32_INPUTS(j) {
        int32_t expected = ~(*i) & *j;
        CHECK_EQ(expected, bt.call(*i, *j));
      }
    }
  }
}


TEST(RunWord32AndAndWord32ShlP) {
  {
    RawMachineAssemblerTester<int32_t> m;
    Uint32BinopTester bt(&m);
    bt.AddReturn(
        m.Word32Shl(bt.param0, m.Word32And(bt.param1, m.Int32Constant(0x1F))));
    FOR_UINT32_INPUTS(i) {
      FOR_UINT32_INPUTS(j) {
        uint32_t expected = *i << (*j & 0x1F);
        CHECK_EQ(expected, bt.call(*i, *j));
      }
    }
  }
  {
    RawMachineAssemblerTester<int32_t> m;
    Uint32BinopTester bt(&m);
    bt.AddReturn(
        m.Word32Shl(bt.param0, m.Word32And(m.Int32Constant(0x1F), bt.param1)));
    FOR_UINT32_INPUTS(i) {
      FOR_UINT32_INPUTS(j) {
        uint32_t expected = *i << (0x1F & *j);
        CHECK_EQ(expected, bt.call(*i, *j));
      }
    }
  }
}


TEST(RunWord32AndAndWord32ShrP) {
  {
    RawMachineAssemblerTester<int32_t> m;
    Uint32BinopTester bt(&m);
    bt.AddReturn(
        m.Word32Shr(bt.param0, m.Word32And(bt.param1, m.Int32Constant(0x1F))));
    FOR_UINT32_INPUTS(i) {
      FOR_UINT32_INPUTS(j) {
        uint32_t expected = *i >> (*j & 0x1F);
        CHECK_EQ(expected, bt.call(*i, *j));
      }
    }
  }
  {
    RawMachineAssemblerTester<int32_t> m;
    Uint32BinopTester bt(&m);
    bt.AddReturn(
        m.Word32Shr(bt.param0, m.Word32And(m.Int32Constant(0x1F), bt.param1)));
    FOR_UINT32_INPUTS(i) {
      FOR_UINT32_INPUTS(j) {
        uint32_t expected = *i >> (0x1F & *j);
        CHECK_EQ(expected, bt.call(*i, *j));
      }
    }
  }
}


TEST(RunWord32AndAndWord32SarP) {
  {
    RawMachineAssemblerTester<int32_t> m;
    Int32BinopTester bt(&m);
    bt.AddReturn(
        m.Word32Sar(bt.param0, m.Word32And(bt.param1, m.Int32Constant(0x1F))));
    FOR_INT32_INPUTS(i) {
      FOR_INT32_INPUTS(j) {
        int32_t expected = *i >> (*j & 0x1F);
        CHECK_EQ(expected, bt.call(*i, *j));
      }
    }
  }
  {
    RawMachineAssemblerTester<int32_t> m;
    Int32BinopTester bt(&m);
    bt.AddReturn(
        m.Word32Sar(bt.param0, m.Word32And(m.Int32Constant(0x1F), bt.param1)));
    FOR_INT32_INPUTS(i) {
      FOR_INT32_INPUTS(j) {
        int32_t expected = *i >> (0x1F & *j);
        CHECK_EQ(expected, bt.call(*i, *j));
      }
    }
  }
}


TEST(RunWord32AndImm) {
  {
    FOR_UINT32_INPUTS(i) {
      RawMachineAssemblerTester<uint32_t> m(MachineType::Uint32());
      m.Return(m.Word32And(m.Int32Constant(*i), m.Parameter(0)));
      FOR_UINT32_INPUTS(j) {
        uint32_t expected = *i & *j;
        CHECK_EQ(expected, m.Call(*j));
      }
    }
  }
  {
    FOR_UINT32_INPUTS(i) {
      RawMachineAssemblerTester<uint32_t> m(MachineType::Uint32());
      m.Return(m.Word32And(m.Int32Constant(*i), m.Word32Not(m.Parameter(0))));
      FOR_UINT32_INPUTS(j) {
        uint32_t expected = *i & ~(*j);
        CHECK_EQ(expected, m.Call(*j));
      }
    }
  }
}


TEST(RunWord32AndInBranch) {
  static const int constant = 987654321;
  {
    RawMachineAssemblerTester<int32_t> m;
    Int32BinopTester bt(&m);
    RawMachineLabel blocka, blockb;
    m.Branch(
        m.Word32Equal(m.Word32And(bt.param0, bt.param1), m.Int32Constant(0)),
        &blocka, &blockb);
    m.Bind(&blocka);
    bt.AddReturn(m.Int32Constant(constant));
    m.Bind(&blockb);
    bt.AddReturn(m.Int32Constant(0 - constant));
    FOR_UINT32_INPUTS(i) {
      FOR_UINT32_INPUTS(j) {
        int32_t expected = (*i & *j) == 0 ? constant : 0 - constant;
        CHECK_EQ(expected, bt.call(*i, *j));
      }
    }
  }
  {
    RawMachineAssemblerTester<int32_t> m;
    Int32BinopTester bt(&m);
    RawMachineLabel blocka, blockb;
    m.Branch(
        m.Word32NotEqual(m.Word32And(bt.param0, bt.param1), m.Int32Constant(0)),
        &blocka, &blockb);
    m.Bind(&blocka);
    bt.AddReturn(m.Int32Constant(constant));
    m.Bind(&blockb);
    bt.AddReturn(m.Int32Constant(0 - constant));
    FOR_UINT32_INPUTS(i) {
      FOR_UINT32_INPUTS(j) {
        int32_t expected = (*i & *j) != 0 ? constant : 0 - constant;
        CHECK_EQ(expected, bt.call(*i, *j));
      }
    }
  }
  {
    FOR_UINT32_INPUTS(i) {
      RawMachineAssemblerTester<int32_t> m(MachineType::Uint32());
      RawMachineLabel blocka, blockb;
      m.Branch(m.Word32Equal(m.Word32And(m.Int32Constant(*i), m.Parameter(0)),
                             m.Int32Constant(0)),
               &blocka, &blockb);
      m.Bind(&blocka);
      m.Return(m.Int32Constant(constant));
      m.Bind(&blockb);
      m.Return(m.Int32Constant(0 - constant));
      FOR_UINT32_INPUTS(j) {
        int32_t expected = (*i & *j) == 0 ? constant : 0 - constant;
        CHECK_EQ(expected, m.Call(*j));
      }
    }
  }
  {
    FOR_UINT32_INPUTS(i) {
      RawMachineAssemblerTester<int32_t> m(MachineType::Uint32());
      RawMachineLabel blocka, blockb;
      m.Branch(
          m.Word32NotEqual(m.Word32And(m.Int32Constant(*i), m.Parameter(0)),
                           m.Int32Constant(0)),
          &blocka, &blockb);
      m.Bind(&blocka);
      m.Return(m.Int32Constant(constant));
      m.Bind(&blockb);
      m.Return(m.Int32Constant(0 - constant));
      FOR_UINT32_INPUTS(j) {
        int32_t expected = (*i & *j) != 0 ? constant : 0 - constant;
        CHECK_EQ(expected, m.Call(*j));
      }
    }
  }
  {
    RawMachineAssemblerTester<void> m;
    const Operator* shops[] = {m.machine()->Word32Sar(),
                               m.machine()->Word32Shl(),
                               m.machine()->Word32Shr()};
    for (size_t n = 0; n < arraysize(shops); n++) {
      RawMachineAssemblerTester<int32_t> m(
          MachineType::Uint32(), MachineType::Int32(), MachineType::Uint32());
      RawMachineLabel blocka, blockb;
      m.Branch(m.Word32Equal(m.Word32And(m.Parameter(0),
                                         m.AddNode(shops[n], m.Parameter(1),
                                                   m.Parameter(2))),
                             m.Int32Constant(0)),
               &blocka, &blockb);
      m.Bind(&blocka);
      m.Return(m.Int32Constant(constant));
      m.Bind(&blockb);
      m.Return(m.Int32Constant(0 - constant));
      FOR_UINT32_INPUTS(i) {
        FOR_INT32_INPUTS(j) {
          FOR_UINT32_SHIFTS(shift) {
            int32_t right;
            switch (shops[n]->opcode()) {
              default:
                UNREACHABLE();
              case IrOpcode::kWord32Sar:
                right = *j >> shift;
                break;
              case IrOpcode::kWord32Shl:
                right = *j << shift;
                break;
              case IrOpcode::kWord32Shr:
                right = static_cast<uint32_t>(*j) >> shift;
                break;
            }
            int32_t expected = ((*i & right) == 0) ? constant : 0 - constant;
            CHECK_EQ(expected, m.Call(*i, *j, shift));
          }
        }
      }
    }
  }
}


TEST(RunWord32AndInComparison) {
  {
    RawMachineAssemblerTester<int32_t> m;
    Uint32BinopTester bt(&m);
    bt.AddReturn(
        m.Word32Equal(m.Word32And(bt.param0, bt.param1), m.Int32Constant(0)));
    FOR_UINT32_INPUTS(i) {
      FOR_UINT32_INPUTS(j) {
        uint32_t expected = (*i & *j) == 0;
        CHECK_EQ(expected, bt.call(*i, *j));
      }
    }
  }
  {
    RawMachineAssemblerTester<int32_t> m;
    Uint32BinopTester bt(&m);
    bt.AddReturn(
        m.Word32Equal(m.Int32Constant(0), m.Word32And(bt.param0, bt.param1)));
    FOR_UINT32_INPUTS(i) {
      FOR_UINT32_INPUTS(j) {
        uint32_t expected = (*i & *j) == 0;
        CHECK_EQ(expected, bt.call(*i, *j));
      }
    }
  }
  {
    FOR_UINT32_INPUTS(i) {
      RawMachineAssemblerTester<uint32_t> m(MachineType::Uint32());
      m.Return(m.Word32Equal(m.Word32And(m.Int32Constant(*i), m.Parameter(0)),
                             m.Int32Constant(0)));
      FOR_UINT32_INPUTS(j) {
        uint32_t expected = (*i & *j) == 0;
        CHECK_EQ(expected, m.Call(*j));
      }
    }
  }
  {
    FOR_UINT32_INPUTS(i) {
      RawMachineAssemblerTester<uint32_t> m(MachineType::Uint32());
      m.Return(m.Word32Equal(m.Word32And(m.Parameter(0), m.Int32Constant(*i)),
                             m.Int32Constant(0)));
      FOR_UINT32_INPUTS(j) {
        uint32_t expected = (*j & *i) == 0;
        CHECK_EQ(expected, m.Call(*j));
      }
    }
  }
}


TEST(RunWord32OrP) {
  {
    RawMachineAssemblerTester<int32_t> m;
    Uint32BinopTester bt(&m);
    bt.AddReturn(m.Word32Or(bt.param0, bt.param1));
    FOR_UINT32_INPUTS(i) {
      FOR_UINT32_INPUTS(j) {
        uint32_t expected = *i | *j;
        CHECK_EQ(expected, bt.call(*i, *j));
      }
    }
  }
  {
    RawMachineAssemblerTester<int32_t> m;
    Uint32BinopTester bt(&m);
    bt.AddReturn(m.Word32Or(bt.param0, m.Word32Not(bt.param1)));
    FOR_UINT32_INPUTS(i) {
      FOR_UINT32_INPUTS(j) {
        uint32_t expected = *i | ~(*j);
        CHECK_EQ(expected, bt.call(*i, *j));
      }
    }
  }
  {
    RawMachineAssemblerTester<int32_t> m;
    Uint32BinopTester bt(&m);
    bt.AddReturn(m.Word32Or(m.Word32Not(bt.param0), bt.param1));
    FOR_UINT32_INPUTS(i) {
      FOR_UINT32_INPUTS(j) {
        uint32_t expected = ~(*i) | *j;
        CHECK_EQ(expected, bt.call(*i, *j));
      }
    }
  }
}


TEST(RunWord32OrImm) {
  {
    FOR_UINT32_INPUTS(i) {
      RawMachineAssemblerTester<uint32_t> m(MachineType::Uint32());
      m.Return(m.Word32Or(m.Int32Constant(*i), m.Parameter(0)));
      FOR_UINT32_INPUTS(j) {
        uint32_t expected = *i | *j;
        CHECK_EQ(expected, m.Call(*j));
      }
    }
  }
  {
    FOR_UINT32_INPUTS(i) {
      RawMachineAssemblerTester<uint32_t> m(MachineType::Uint32());
      m.Return(m.Word32Or(m.Int32Constant(*i), m.Word32Not(m.Parameter(0))));
      FOR_UINT32_INPUTS(j) {
        uint32_t expected = *i | ~(*j);
        CHECK_EQ(expected, m.Call(*j));
      }
    }
  }
}


TEST(RunWord32OrInBranch) {
  static const int constant = 987654321;
  {
    RawMachineAssemblerTester<int32_t> m;
    Int32BinopTester bt(&m);
    RawMachineLabel blocka, blockb;
    m.Branch(
        m.Word32Equal(m.Word32Or(bt.param0, bt.param1), m.Int32Constant(0)),
        &blocka, &blockb);
    m.Bind(&blocka);
    bt.AddReturn(m.Int32Constant(constant));
    m.Bind(&blockb);
    bt.AddReturn(m.Int32Constant(0 - constant));
    FOR_INT32_INPUTS(i) {
      FOR_INT32_INPUTS(j) {
        int32_t expected = (*i | *j) == 0 ? constant : 0 - constant;
        CHECK_EQ(expected, bt.call(*i, *j));
      }
    }
  }
  {
    RawMachineAssemblerTester<int32_t> m;
    Int32BinopTester bt(&m);
    RawMachineLabel blocka, blockb;
    m.Branch(
        m.Word32NotEqual(m.Word32Or(bt.param0, bt.param1), m.Int32Constant(0)),
        &blocka, &blockb);
    m.Bind(&blocka);
    bt.AddReturn(m.Int32Constant(constant));
    m.Bind(&blockb);
    bt.AddReturn(m.Int32Constant(0 - constant));
    FOR_INT32_INPUTS(i) {
      FOR_INT32_INPUTS(j) {
        int32_t expected = (*i | *j) != 0 ? constant : 0 - constant;
        CHECK_EQ(expected, bt.call(*i, *j));
      }
    }
  }
  {
    FOR_INT32_INPUTS(i) {
      RawMachineAssemblerTester<int32_t> m(MachineType::Int32());
      RawMachineLabel blocka, blockb;
      m.Branch(m.Word32Equal(m.Word32Or(m.Int32Constant(*i), m.Parameter(0)),
                             m.Int32Constant(0)),
               &blocka, &blockb);
      m.Bind(&blocka);
      m.Return(m.Int32Constant(constant));
      m.Bind(&blockb);
      m.Return(m.Int32Constant(0 - constant));
      FOR_INT32_INPUTS(j) {
        int32_t expected = (*i | *j) == 0 ? constant : 0 - constant;
        CHECK_EQ(expected, m.Call(*j));
      }
    }
  }
  {
    FOR_INT32_INPUTS(i) {
      RawMachineAssemblerTester<int32_t> m(MachineType::Int32());
      RawMachineLabel blocka, blockb;
      m.Branch(m.Word32NotEqual(m.Word32Or(m.Int32Constant(*i), m.Parameter(0)),
                                m.Int32Constant(0)),
               &blocka, &blockb);
      m.Bind(&blocka);
      m.Return(m.Int32Constant(constant));
      m.Bind(&blockb);
      m.Return(m.Int32Constant(0 - constant));
      FOR_INT32_INPUTS(j) {
        int32_t expected = (*i | *j) != 0 ? constant : 0 - constant;
        CHECK_EQ(expected, m.Call(*j));
      }
    }
  }
  {
    RawMachineAssemblerTester<void> m;
    const Operator* shops[] = {m.machine()->Word32Sar(),
                               m.machine()->Word32Shl(),
                               m.machine()->Word32Shr()};
    for (size_t n = 0; n < arraysize(shops); n++) {
      RawMachineAssemblerTester<int32_t> m(
          MachineType::Uint32(), MachineType::Int32(), MachineType::Uint32());
      RawMachineLabel blocka, blockb;
      m.Branch(m.Word32Equal(m.Word32Or(m.Parameter(0),
                                        m.AddNode(shops[n], m.Parameter(1),
                                                  m.Parameter(2))),
                             m.Int32Constant(0)),
               &blocka, &blockb);
      m.Bind(&blocka);
      m.Return(m.Int32Constant(constant));
      m.Bind(&blockb);
      m.Return(m.Int32Constant(0 - constant));
      FOR_UINT32_INPUTS(i) {
        FOR_INT32_INPUTS(j) {
          FOR_UINT32_SHIFTS(shift) {
            int32_t right;
            switch (shops[n]->opcode()) {
              default:
                UNREACHABLE();
              case IrOpcode::kWord32Sar:
                right = *j >> shift;
                break;
              case IrOpcode::kWord32Shl:
                right = *j << shift;
                break;
              case IrOpcode::kWord32Shr:
                right = static_cast<uint32_t>(*j) >> shift;
                break;
            }
            int32_t expected = ((*i | right) == 0) ? constant : 0 - constant;
            CHECK_EQ(expected, m.Call(*i, *j, shift));
          }
        }
      }
    }
  }
}


TEST(RunWord32OrInComparison) {
  {
    RawMachineAssemblerTester<int32_t> m;
    Int32BinopTester bt(&m);
    bt.AddReturn(
        m.Word32Equal(m.Word32Or(bt.param0, bt.param1), m.Int32Constant(0)));
    FOR_UINT32_INPUTS(i) {
      FOR_UINT32_INPUTS(j) {
        int32_t expected = (*i | *j) == 0;
        CHECK_EQ(expected, bt.call(*i, *j));
      }
    }
  }
  {
    RawMachineAssemblerTester<int32_t> m;
    Int32BinopTester bt(&m);
    bt.AddReturn(
        m.Word32Equal(m.Int32Constant(0), m.Word32Or(bt.param0, bt.param1)));
    FOR_UINT32_INPUTS(i) {
      FOR_UINT32_INPUTS(j) {
        int32_t expected = (*i | *j) == 0;
        CHECK_EQ(expected, bt.call(*i, *j));
      }
    }
  }
  {
    FOR_UINT32_INPUTS(i) {
      RawMachineAssemblerTester<uint32_t> m(MachineType::Uint32());
      m.Return(m.Word32Equal(m.Word32Or(m.Int32Constant(*i), m.Parameter(0)),
                             m.Int32Constant(0)));
      FOR_UINT32_INPUTS(j) {
        uint32_t expected = (*i | *j) == 0;
        CHECK_EQ(expected, m.Call(*j));
      }
    }
  }
  {
    FOR_UINT32_INPUTS(i) {
      RawMachineAssemblerTester<uint32_t> m(MachineType::Uint32());
      m.Return(m.Word32Equal(m.Word32Or(m.Parameter(0), m.Int32Constant(*i)),
                             m.Int32Constant(0)));
      FOR_UINT32_INPUTS(j) {
        uint32_t expected = (*j | *i) == 0;
        CHECK_EQ(expected, m.Call(*j));
      }
    }
  }
}


TEST(RunWord32XorP) {
  {
    FOR_UINT32_INPUTS(i) {
      RawMachineAssemblerTester<uint32_t> m(MachineType::Uint32());
      m.Return(m.Word32Xor(m.Int32Constant(*i), m.Parameter(0)));
      FOR_UINT32_INPUTS(j) {
        uint32_t expected = *i ^ *j;
        CHECK_EQ(expected, m.Call(*j));
      }
    }
  }
  {
    RawMachineAssemblerTester<int32_t> m;
    Uint32BinopTester bt(&m);
    bt.AddReturn(m.Word32Xor(bt.param0, bt.param1));
    FOR_UINT32_INPUTS(i) {
      FOR_UINT32_INPUTS(j) {
        uint32_t expected = *i ^ *j;
        CHECK_EQ(expected, bt.call(*i, *j));
      }
    }
  }
  {
    RawMachineAssemblerTester<int32_t> m;
    Int32BinopTester bt(&m);
    bt.AddReturn(m.Word32Xor(bt.param0, m.Word32Not(bt.param1)));
    FOR_INT32_INPUTS(i) {
      FOR_INT32_INPUTS(j) {
        int32_t expected = *i ^ ~(*j);
        CHECK_EQ(expected, bt.call(*i, *j));
      }
    }
  }
  {
    RawMachineAssemblerTester<int32_t> m;
    Int32BinopTester bt(&m);
    bt.AddReturn(m.Word32Xor(m.Word32Not(bt.param0), bt.param1));
    FOR_INT32_INPUTS(i) {
      FOR_INT32_INPUTS(j) {
        int32_t expected = ~(*i) ^ *j;
        CHECK_EQ(expected, bt.call(*i, *j));
      }
    }
  }
  {
    FOR_UINT32_INPUTS(i) {
      RawMachineAssemblerTester<uint32_t> m(MachineType::Uint32());
      m.Return(m.Word32Xor(m.Int32Constant(*i), m.Word32Not(m.Parameter(0))));
      FOR_UINT32_INPUTS(j) {
        uint32_t expected = *i ^ ~(*j);
        CHECK_EQ(expected, m.Call(*j));
      }
    }
  }
}


TEST(RunWord32XorInBranch) {
  static const uint32_t constant = 987654321;
  {
    RawMachineAssemblerTester<int32_t> m;
    Uint32BinopTester bt(&m);
    RawMachineLabel blocka, blockb;
    m.Branch(
        m.Word32Equal(m.Word32Xor(bt.param0, bt.param1), m.Int32Constant(0)),
        &blocka, &blockb);
    m.Bind(&blocka);
    bt.AddReturn(m.Int32Constant(constant));
    m.Bind(&blockb);
    bt.AddReturn(m.Int32Constant(0 - constant));
    FOR_UINT32_INPUTS(i) {
      FOR_UINT32_INPUTS(j) {
        uint32_t expected = (*i ^ *j) == 0 ? constant : 0 - constant;
        CHECK_EQ(expected, bt.call(*i, *j));
      }
    }
  }
  {
    RawMachineAssemblerTester<int32_t> m;
    Uint32BinopTester bt(&m);
    RawMachineLabel blocka, blockb;
    m.Branch(
        m.Word32NotEqual(m.Word32Xor(bt.param0, bt.param1), m.Int32Constant(0)),
        &blocka, &blockb);
    m.Bind(&blocka);
    bt.AddReturn(m.Int32Constant(constant));
    m.Bind(&blockb);
    bt.AddReturn(m.Int32Constant(0 - constant));
    FOR_UINT32_INPUTS(i) {
      FOR_UINT32_INPUTS(j) {
        uint32_t expected = (*i ^ *j) != 0 ? constant : 0 - constant;
        CHECK_EQ(expected, bt.call(*i, *j));
      }
    }
  }
  {
    FOR_UINT32_INPUTS(i) {
      RawMachineAssemblerTester<uint32_t> m(MachineType::Uint32());
      RawMachineLabel blocka, blockb;
      m.Branch(m.Word32Equal(m.Word32Xor(m.Int32Constant(*i), m.Parameter(0)),
                             m.Int32Constant(0)),
               &blocka, &blockb);
      m.Bind(&blocka);
      m.Return(m.Int32Constant(constant));
      m.Bind(&blockb);
      m.Return(m.Int32Constant(0 - constant));
      FOR_UINT32_INPUTS(j) {
        uint32_t expected = (*i ^ *j) == 0 ? constant : 0 - constant;
        CHECK_EQ(expected, m.Call(*j));
      }
    }
  }
  {
    FOR_UINT32_INPUTS(i) {
      RawMachineAssemblerTester<uint32_t> m(MachineType::Uint32());
      RawMachineLabel blocka, blockb;
      m.Branch(
          m.Word32NotEqual(m.Word32Xor(m.Int32Constant(*i), m.Parameter(0)),
                           m.Int32Constant(0)),
          &blocka, &blockb);
      m.Bind(&blocka);
      m.Return(m.Int32Constant(constant));
      m.Bind(&blockb);
      m.Return(m.Int32Constant(0 - constant));
      FOR_UINT32_INPUTS(j) {
        uint32_t expected = (*i ^ *j) != 0 ? constant : 0 - constant;
        CHECK_EQ(expected, m.Call(*j));
      }
    }
  }
  {
    RawMachineAssemblerTester<void> m;
    const Operator* shops[] = {m.machine()->Word32Sar(),
                               m.machine()->Word32Shl(),
                               m.machine()->Word32Shr()};
    for (size_t n = 0; n < arraysize(shops); n++) {
      RawMachineAssemblerTester<int32_t> m(
          MachineType::Uint32(), MachineType::Int32(), MachineType::Uint32());
      RawMachineLabel blocka, blockb;
      m.Branch(m.Word32Equal(m.Word32Xor(m.Parameter(0),
                                         m.AddNode(shops[n], m.Parameter(1),
                                                   m.Parameter(2))),
                             m.Int32Constant(0)),
               &blocka, &blockb);
      m.Bind(&blocka);
      m.Return(m.Int32Constant(constant));
      m.Bind(&blockb);
      m.Return(m.Int32Constant(0 - constant));
      FOR_UINT32_INPUTS(i) {
        FOR_INT32_INPUTS(j) {
          FOR_UINT32_SHIFTS(shift) {
            int32_t right;
            switch (shops[n]->opcode()) {
              default:
                UNREACHABLE();
              case IrOpcode::kWord32Sar:
                right = *j >> shift;
                break;
              case IrOpcode::kWord32Shl:
                right = *j << shift;
                break;
              case IrOpcode::kWord32Shr:
                right = static_cast<uint32_t>(*j) >> shift;
                break;
            }
            int32_t expected = ((*i ^ right) == 0) ? constant : 0 - constant;
            CHECK_EQ(expected, m.Call(*i, *j, shift));
          }
        }
      }
    }
  }
}


TEST(RunWord32ShlP) {
  {
    FOR_UINT32_SHIFTS(shift) {
      RawMachineAssemblerTester<uint32_t> m(MachineType::Uint32());
      m.Return(m.Word32Shl(m.Parameter(0), m.Int32Constant(shift)));
      FOR_UINT32_INPUTS(j) {
        uint32_t expected = *j << shift;
        CHECK_EQ(expected, m.Call(*j));
      }
    }
  }
  {
    RawMachineAssemblerTester<int32_t> m;
    Uint32BinopTester bt(&m);
    bt.AddReturn(m.Word32Shl(bt.param0, bt.param1));
    FOR_UINT32_INPUTS(i) {
      FOR_UINT32_SHIFTS(shift) {
        uint32_t expected = *i << shift;
        CHECK_EQ(expected, bt.call(*i, shift));
      }
    }
  }
}


TEST(RunWord32ShlInComparison) {
  {
    RawMachineAssemblerTester<int32_t> m;
    Uint32BinopTester bt(&m);
    bt.AddReturn(
        m.Word32Equal(m.Word32Shl(bt.param0, bt.param1), m.Int32Constant(0)));
    FOR_UINT32_INPUTS(i) {
      FOR_UINT32_SHIFTS(shift) {
        uint32_t expected = 0 == (*i << shift);
        CHECK_EQ(expected, bt.call(*i, shift));
      }
    }
  }
  {
    RawMachineAssemblerTester<int32_t> m;
    Uint32BinopTester bt(&m);
    bt.AddReturn(
        m.Word32Equal(m.Int32Constant(0), m.Word32Shl(bt.param0, bt.param1)));
    FOR_UINT32_INPUTS(i) {
      FOR_UINT32_SHIFTS(shift) {
        uint32_t expected = 0 == (*i << shift);
        CHECK_EQ(expected, bt.call(*i, shift));
      }
    }
  }
  {
    FOR_UINT32_SHIFTS(shift) {
      RawMachineAssemblerTester<uint32_t> m(MachineType::Uint32());
      m.Return(
          m.Word32Equal(m.Int32Constant(0),
                        m.Word32Shl(m.Parameter(0), m.Int32Constant(shift))));
      FOR_UINT32_INPUTS(i) {
        uint32_t expected = 0 == (*i << shift);
        CHECK_EQ(expected, m.Call(*i));
      }
    }
  }
  {
    FOR_UINT32_SHIFTS(shift) {
      RawMachineAssemblerTester<uint32_t> m(MachineType::Uint32());
      m.Return(
          m.Word32Equal(m.Word32Shl(m.Parameter(0), m.Int32Constant(shift)),
                        m.Int32Constant(0)));
      FOR_UINT32_INPUTS(i) {
        uint32_t expected = 0 == (*i << shift);
        CHECK_EQ(expected, m.Call(*i));
      }
    }
  }
}


TEST(RunWord32ShrP) {
  {
    FOR_UINT32_SHIFTS(shift) {
      RawMachineAssemblerTester<uint32_t> m(MachineType::Uint32());
      m.Return(m.Word32Shr(m.Parameter(0), m.Int32Constant(shift)));
      FOR_UINT32_INPUTS(j) {
        uint32_t expected = *j >> shift;
        CHECK_EQ(expected, m.Call(*j));
      }
    }
  }
  {
    RawMachineAssemblerTester<int32_t> m;
    Uint32BinopTester bt(&m);
    bt.AddReturn(m.Word32Shr(bt.param0, bt.param1));
    FOR_UINT32_INPUTS(i) {
      FOR_UINT32_SHIFTS(shift) {
        uint32_t expected = *i >> shift;
        CHECK_EQ(expected, bt.call(*i, shift));
      }
    }
    CHECK_EQ(0x00010000u, bt.call(0x80000000, 15));
  }
}

TEST(RunWordShiftInBranch) {
  static const uint32_t constant = 987654321;
  FOR_UINT32_SHIFTS(shift) {
    RawMachineAssemblerTester<uint32_t> m(MachineType::Uint32());
    RawMachineLabel blocka, blockb;
    m.Branch(m.Word32Equal(m.Word32Shl(m.Parameter(0), m.Int32Constant(shift)),
                           m.Int32Constant(0)),
             &blocka, &blockb);
    m.Bind(&blocka);
    m.Return(m.Int32Constant(constant));
    m.Bind(&blockb);
    m.Return(m.Int32Constant(0 - constant));
    FOR_UINT32_INPUTS(i) {
      uint32_t expected = ((*i << shift) == 0) ? constant : 0 - constant;
      CHECK_EQ(expected, m.Call(*i));
    }
  }
  FOR_UINT32_SHIFTS(shift) {
    RawMachineAssemblerTester<uint32_t> m(MachineType::Uint32());
    RawMachineLabel blocka, blockb;
    m.Branch(m.Word32Equal(m.Word32Shr(m.Parameter(0), m.Int32Constant(shift)),
                           m.Int32Constant(0)),
             &blocka, &blockb);
    m.Bind(&blocka);
    m.Return(m.Int32Constant(constant));
    m.Bind(&blockb);
    m.Return(m.Int32Constant(0 - constant));
    FOR_UINT32_INPUTS(i) {
      uint32_t expected = ((*i >> shift) == 0) ? constant : 0 - constant;
      CHECK_EQ(expected, m.Call(*i));
    }
  }
  FOR_UINT32_SHIFTS(shift) {
    RawMachineAssemblerTester<int32_t> m(MachineType::Int32());
    RawMachineLabel blocka, blockb;
    m.Branch(m.Word32Equal(m.Word32Sar(m.Parameter(0), m.Int32Constant(shift)),
                           m.Int32Constant(0)),
             &blocka, &blockb);
    m.Bind(&blocka);
    m.Return(m.Int32Constant(constant));
    m.Bind(&blockb);
    m.Return(m.Int32Constant(0 - constant));
    FOR_INT32_INPUTS(i) {
      int32_t expected = ((*i >> shift) == 0) ? constant : 0 - constant;
      CHECK_EQ(expected, m.Call(*i));
    }
  }
}

TEST(RunWord32ShrInComparison) {
  {
    RawMachineAssemblerTester<int32_t> m;
    Uint32BinopTester bt(&m);
    bt.AddReturn(
        m.Word32Equal(m.Word32Shr(bt.param0, bt.param1), m.Int32Constant(0)));
    FOR_UINT32_INPUTS(i) {
      FOR_UINT32_SHIFTS(shift) {
        uint32_t expected = 0 == (*i >> shift);
        CHECK_EQ(expected, bt.call(*i, shift));
      }
    }
  }
  {
    RawMachineAssemblerTester<int32_t> m;
    Uint32BinopTester bt(&m);
    bt.AddReturn(
        m.Word32Equal(m.Int32Constant(0), m.Word32Shr(bt.param0, bt.param1)));
    FOR_UINT32_INPUTS(i) {
      FOR_UINT32_SHIFTS(shift) {
        uint32_t expected = 0 == (*i >> shift);
        CHECK_EQ(expected, bt.call(*i, shift));
      }
    }
  }
  {
    FOR_UINT32_SHIFTS(shift) {
      RawMachineAssemblerTester<uint32_t> m(MachineType::Uint32());
      m.Return(
          m.Word32Equal(m.Int32Constant(0),
                        m.Word32Shr(m.Parameter(0), m.Int32Constant(shift))));
      FOR_UINT32_INPUTS(i) {
        uint32_t expected = 0 == (*i >> shift);
        CHECK_EQ(expected, m.Call(*i));
      }
    }
  }
  {
    FOR_UINT32_SHIFTS(shift) {
      RawMachineAssemblerTester<uint32_t> m(MachineType::Uint32());
      m.Return(
          m.Word32Equal(m.Word32Shr(m.Parameter(0), m.Int32Constant(shift)),
                        m.Int32Constant(0)));
      FOR_UINT32_INPUTS(i) {
        uint32_t expected = 0 == (*i >> shift);
        CHECK_EQ(expected, m.Call(*i));
      }
    }
  }
}


TEST(RunWord32SarP) {
  {
    FOR_INT32_SHIFTS(shift) {
      RawMachineAssemblerTester<int32_t> m(MachineType::Int32());
      m.Return(m.Word32Sar(m.Parameter(0), m.Int32Constant(shift)));
      FOR_INT32_INPUTS(j) {
        int32_t expected = *j >> shift;
        CHECK_EQ(expected, m.Call(*j));
      }
    }
  }
  {
    RawMachineAssemblerTester<int32_t> m;
    Int32BinopTester bt(&m);
    bt.AddReturn(m.Word32Sar(bt.param0, bt.param1));
    FOR_INT32_INPUTS(i) {
      FOR_INT32_SHIFTS(shift) {
        int32_t expected = *i >> shift;
        CHECK_EQ(expected, bt.call(*i, shift));
      }
    }
    CHECK_EQ(bit_cast<int32_t>(0xFFFF0000), bt.call(0x80000000, 15));
  }
}


TEST(RunWord32SarInComparison) {
  {
    RawMachineAssemblerTester<int32_t> m;
    Int32BinopTester bt(&m);
    bt.AddReturn(
        m.Word32Equal(m.Word32Sar(bt.param0, bt.param1), m.Int32Constant(0)));
    FOR_INT32_INPUTS(i) {
      FOR_INT32_SHIFTS(shift) {
        int32_t expected = 0 == (*i >> shift);
        CHECK_EQ(expected, bt.call(*i, shift));
      }
    }
  }
  {
    RawMachineAssemblerTester<int32_t> m;
    Int32BinopTester bt(&m);
    bt.AddReturn(
        m.Word32Equal(m.Int32Constant(0), m.Word32Sar(bt.param0, bt.param1)));
    FOR_INT32_INPUTS(i) {
      FOR_INT32_SHIFTS(shift) {
        int32_t expected = 0 == (*i >> shift);
        CHECK_EQ(expected, bt.call(*i, shift));
      }
    }
  }
  {
    FOR_INT32_SHIFTS(shift) {
      RawMachineAssemblerTester<int32_t> m(MachineType::Int32());
      m.Return(
          m.Word32Equal(m.Int32Constant(0),
                        m.Word32Sar(m.Parameter(0), m.Int32Constant(shift))));
      FOR_INT32_INPUTS(i) {
        int32_t expected = 0 == (*i >> shift);
        CHECK_EQ(expected, m.Call(*i));
      }
    }
  }
  {
    FOR_INT32_SHIFTS(shift) {
      RawMachineAssemblerTester<int32_t> m(MachineType::Int32());
      m.Return(
          m.Word32Equal(m.Word32Sar(m.Parameter(0), m.Int32Constant(shift)),
                        m.Int32Constant(0)));
      FOR_INT32_INPUTS(i) {
        int32_t expected = 0 == (*i >> shift);
        CHECK_EQ(expected, m.Call(*i));
      }
    }
  }
}


TEST(RunWord32RorP) {
  {
    FOR_UINT32_SHIFTS(shift) {
      RawMachineAssemblerTester<int32_t> m(MachineType::Uint32());
      m.Return(m.Word32Ror(m.Parameter(0), m.Int32Constant(shift)));
      FOR_UINT32_INPUTS(j) {
        int32_t expected = base::bits::RotateRight32(*j, shift);
        CHECK_EQ(expected, m.Call(*j));
      }
    }
  }
  {
    RawMachineAssemblerTester<int32_t> m;
    Uint32BinopTester bt(&m);
    bt.AddReturn(m.Word32Ror(bt.param0, bt.param1));
    FOR_UINT32_INPUTS(i) {
      FOR_UINT32_SHIFTS(shift) {
        uint32_t expected = base::bits::RotateRight32(*i, shift);
        CHECK_EQ(expected, bt.call(*i, shift));
      }
    }
  }
}


TEST(RunWord32RorInComparison) {
  {
    RawMachineAssemblerTester<int32_t> m;
    Uint32BinopTester bt(&m);
    bt.AddReturn(
        m.Word32Equal(m.Word32Ror(bt.param0, bt.param1), m.Int32Constant(0)));
    FOR_UINT32_INPUTS(i) {
      FOR_UINT32_SHIFTS(shift) {
        uint32_t expected = 0 == base::bits::RotateRight32(*i, shift);
        CHECK_EQ(expected, bt.call(*i, shift));
      }
    }
  }
  {
    RawMachineAssemblerTester<int32_t> m;
    Uint32BinopTester bt(&m);
    bt.AddReturn(
        m.Word32Equal(m.Int32Constant(0), m.Word32Ror(bt.param0, bt.param1)));
    FOR_UINT32_INPUTS(i) {
      FOR_UINT32_SHIFTS(shift) {
        uint32_t expected = 0 == base::bits::RotateRight32(*i, shift);
        CHECK_EQ(expected, bt.call(*i, shift));
      }
    }
  }
  {
    FOR_UINT32_SHIFTS(shift) {
      RawMachineAssemblerTester<uint32_t> m(MachineType::Uint32());
      m.Return(
          m.Word32Equal(m.Int32Constant(0),
                        m.Word32Ror(m.Parameter(0), m.Int32Constant(shift))));
      FOR_UINT32_INPUTS(i) {
        uint32_t expected = 0 == base::bits::RotateRight32(*i, shift);
        CHECK_EQ(expected, m.Call(*i));
      }
    }
  }
  {
    FOR_UINT32_SHIFTS(shift) {
      RawMachineAssemblerTester<uint32_t> m(MachineType::Uint32());
      m.Return(
          m.Word32Equal(m.Word32Ror(m.Parameter(0), m.Int32Constant(shift)),
                        m.Int32Constant(0)));
      FOR_UINT32_INPUTS(i) {
        uint32_t expected = 0 == base::bits::RotateRight32(*i, shift);
        CHECK_EQ(expected, m.Call(*i));
      }
    }
  }
}


TEST(RunWord32NotP) {
  RawMachineAssemblerTester<int32_t> m(MachineType::Int32());
  m.Return(m.Word32Not(m.Parameter(0)));
  FOR_INT32_INPUTS(i) {
    int expected = ~(*i);
    CHECK_EQ(expected, m.Call(*i));
  }
}


TEST(RunInt32NegP) {
  RawMachineAssemblerTester<int32_t> m(MachineType::Int32());
  m.Return(m.Int32Neg(m.Parameter(0)));
  FOR_INT32_INPUTS(i) {
    int expected = -*i;
    CHECK_EQ(expected, m.Call(*i));
  }
}


TEST(RunWord32EqualAndWord32SarP) {
  {
    RawMachineAssemblerTester<int32_t> m(
        MachineType::Int32(), MachineType::Int32(), MachineType::Uint32());
    m.Return(m.Word32Equal(m.Parameter(0),
                           m.Word32Sar(m.Parameter(1), m.Parameter(2))));
    FOR_INT32_INPUTS(i) {
      FOR_INT32_INPUTS(j) {
        FOR_UINT32_SHIFTS(shift) {
          int32_t expected = (*i == (*j >> shift));
          CHECK_EQ(expected, m.Call(*i, *j, shift));
        }
      }
    }
  }
  {
    RawMachineAssemblerTester<int32_t> m(
        MachineType::Int32(), MachineType::Uint32(), MachineType::Int32());
    m.Return(m.Word32Equal(m.Word32Sar(m.Parameter(0), m.Parameter(1)),
                           m.Parameter(2)));
    FOR_INT32_INPUTS(i) {
      FOR_UINT32_SHIFTS(shift) {
        FOR_INT32_INPUTS(k) {
          int32_t expected = ((*i >> shift) == *k);
          CHECK_EQ(expected, m.Call(*i, shift, *k));
        }
      }
    }
  }
}


TEST(RunWord32EqualAndWord32ShlP) {
  {
    RawMachineAssemblerTester<int32_t> m(
        MachineType::Uint32(), MachineType::Uint32(), MachineType::Uint32());
    m.Return(m.Word32Equal(m.Parameter(0),
                           m.Word32Shl(m.Parameter(1), m.Parameter(2))));
    FOR_UINT32_INPUTS(i) {
      FOR_UINT32_INPUTS(j) {
        FOR_UINT32_SHIFTS(shift) {
          int32_t expected = (*i == (*j << shift));
          CHECK_EQ(expected, m.Call(*i, *j, shift));
        }
      }
    }
  }
  {
    RawMachineAssemblerTester<int32_t> m(
        MachineType::Uint32(), MachineType::Uint32(), MachineType::Uint32());
    m.Return(m.Word32Equal(m.Word32Shl(m.Parameter(0), m.Parameter(1)),
                           m.Parameter(2)));
    FOR_UINT32_INPUTS(i) {
      FOR_UINT32_SHIFTS(shift) {
        FOR_UINT32_INPUTS(k) {
          int32_t expected = ((*i << shift) == *k);
          CHECK_EQ(expected, m.Call(*i, shift, *k));
        }
      }
    }
  }
}


TEST(RunWord32EqualAndWord32ShrP) {
  {
    RawMachineAssemblerTester<int32_t> m(
        MachineType::Uint32(), MachineType::Uint32(), MachineType::Uint32());
    m.Return(m.Word32Equal(m.Parameter(0),
                           m.Word32Shr(m.Parameter(1), m.Parameter(2))));
    FOR_UINT32_INPUTS(i) {
      FOR_UINT32_INPUTS(j) {
        FOR_UINT32_SHIFTS(shift) {
          int32_t expected = (*i == (*j >> shift));
          CHECK_EQ(expected, m.Call(*i, *j, shift));
        }
      }
    }
  }
  {
    RawMachineAssemblerTester<int32_t> m(
        MachineType::Uint32(), MachineType::Uint32(), MachineType::Uint32());
    m.Return(m.Word32Equal(m.Word32Shr(m.Parameter(0), m.Parameter(1)),
                           m.Parameter(2)));
    FOR_UINT32_INPUTS(i) {
      FOR_UINT32_SHIFTS(shift) {
        FOR_UINT32_INPUTS(k) {
          int32_t expected = ((*i >> shift) == *k);
          CHECK_EQ(expected, m.Call(*i, shift, *k));
        }
      }
    }
  }
}


TEST(RunDeadNodes) {
  for (int i = 0; true; i++) {
    RawMachineAssemblerTester<int32_t> m_v;
    RawMachineAssemblerTester<int32_t> m_i(MachineType::Int32());
    RawMachineAssemblerTester<int32_t>& m = i == 5 ? m_i : m_v;

    int constant = 0x55 + i;
    switch (i) {
      case 0:
        m.Int32Constant(44);
        break;
      case 1:
        m.StringConstant("unused");
        break;
      case 2:
        m.NumberConstant(11.1);
        break;
      case 3:
        m.PointerConstant(&constant);
        break;
      case 4:
        m.LoadFromPointer(&constant, MachineType::Int32());
        break;
      case 5:
        m.Parameter(0);
        break;
      default:
        return;
    }
    m.Return(m.Int32Constant(constant));
    if (i != 5) {
      CHECK_EQ(constant, m.Call());
    } else {
      CHECK_EQ(constant, m.Call(0));
    }
  }
}


TEST(RunDeadInt32Binops) {
  RawMachineAssemblerTester<int32_t> m;

  const Operator* kOps[] = {
      m.machine()->Word32And(),            m.machine()->Word32Or(),
      m.machine()->Word32Xor(),            m.machine()->Word32Shl(),
      m.machine()->Word32Shr(),            m.machine()->Word32Sar(),
      m.machine()->Word32Ror(),            m.machine()->Word32Equal(),
      m.machine()->Int32Add(),             m.machine()->Int32Sub(),
      m.machine()->Int32Mul(),             m.machine()->Int32MulHigh(),
      m.machine()->Int32Div(),             m.machine()->Uint32Div(),
      m.machine()->Int32Mod(),             m.machine()->Uint32Mod(),
      m.machine()->Uint32MulHigh(),        m.machine()->Int32LessThan(),
      m.machine()->Int32LessThanOrEqual(), m.machine()->Uint32LessThan(),
      m.machine()->Uint32LessThanOrEqual()};

  for (size_t i = 0; i < arraysize(kOps); ++i) {
    RawMachineAssemblerTester<int32_t> m(MachineType::Int32(),
                                         MachineType::Int32());
    int32_t constant = static_cast<int32_t>(0x55555 + i);
    m.AddNode(kOps[i], m.Parameter(0), m.Parameter(1));
    m.Return(m.Int32Constant(constant));

    CHECK_EQ(constant, m.Call(1, 1));
  }
}


TEST(RunFloat32Add) {
  BufferedRawMachineAssemblerTester<float> m(MachineType::Float32(),
                                             MachineType::Float32());
  m.Return(m.Float32Add(m.Parameter(0), m.Parameter(1)));

  FOR_FLOAT32_INPUTS(i) {
    FOR_FLOAT32_INPUTS(j) { CHECK_FLOAT_EQ(*i + *j, m.Call(*i, *j)); }
  }
}


TEST(RunFloat32Sub) {
  BufferedRawMachineAssemblerTester<float> m(MachineType::Float32(),
                                             MachineType::Float32());
  m.Return(m.Float32Sub(m.Parameter(0), m.Parameter(1)));

  FOR_FLOAT32_INPUTS(i) {
    FOR_FLOAT32_INPUTS(j) { CHECK_FLOAT_EQ(*i - *j, m.Call(*i, *j)); }
  }
}

TEST(RunFloat32Neg) {
  BufferedRawMachineAssemblerTester<float> m(MachineType::Float32());
  m.Return(m.AddNode(m.machine()->Float32Neg(), m.Parameter(0)));
  FOR_FLOAT32_INPUTS(i) { CHECK_FLOAT_EQ(-0.0f - *i, m.Call(*i)); }
}

TEST(RunFloat32Mul) {
  BufferedRawMachineAssemblerTester<float> m(MachineType::Float32(),
                                             MachineType::Float32());
  m.Return(m.Float32Mul(m.Parameter(0), m.Parameter(1)));

  FOR_FLOAT32_INPUTS(i) {
    FOR_FLOAT32_INPUTS(j) { CHECK_FLOAT_EQ(*i * *j, m.Call(*i, *j)); }
  }
}


TEST(RunFloat32Div) {
  BufferedRawMachineAssemblerTester<float> m(MachineType::Float32(),
                                             MachineType::Float32());
  m.Return(m.Float32Div(m.Parameter(0), m.Parameter(1)));

  FOR_FLOAT32_INPUTS(i) {
    FOR_FLOAT32_INPUTS(j) { CHECK_FLOAT_EQ(*i / *j, m.Call(*i, *j)); }
  }
}


TEST(RunFloat64Add) {
  BufferedRawMachineAssemblerTester<double> m(MachineType::Float64(),
                                              MachineType::Float64());
  m.Return(m.Float64Add(m.Parameter(0), m.Parameter(1)));

  FOR_FLOAT64_INPUTS(i) {
    FOR_FLOAT64_INPUTS(j) { CHECK_DOUBLE_EQ(*i + *j, m.Call(*i, *j)); }
  }
}


TEST(RunFloat64Sub) {
  BufferedRawMachineAssemblerTester<double> m(MachineType::Float64(),
                                              MachineType::Float64());
  m.Return(m.Float64Sub(m.Parameter(0), m.Parameter(1)));

  FOR_FLOAT64_INPUTS(i) {
    FOR_FLOAT64_INPUTS(j) { CHECK_DOUBLE_EQ(*i - *j, m.Call(*i, *j)); }
  }
}

TEST(RunFloat64Neg) {
  BufferedRawMachineAssemblerTester<double> m(MachineType::Float64());
  m.Return(m.AddNode(m.machine()->Float64Neg(), m.Parameter(0)));
  FOR_FLOAT64_INPUTS(i) { CHECK_FLOAT_EQ(-0.0 - *i, m.Call(*i)); }
}

TEST(RunFloat64Mul) {
  BufferedRawMachineAssemblerTester<double> m(MachineType::Float64(),
                                              MachineType::Float64());
  m.Return(m.Float64Mul(m.Parameter(0), m.Parameter(1)));

  FOR_FLOAT64_INPUTS(i) {
    FOR_FLOAT64_INPUTS(j) { CHECK_DOUBLE_EQ(*i * *j, m.Call(*i, *j)); }
  }
}


TEST(RunFloat64Div) {
  BufferedRawMachineAssemblerTester<double> m(MachineType::Float64(),
                                              MachineType::Float64());
  m.Return(m.Float64Div(m.Parameter(0), m.Parameter(1)));

  FOR_FLOAT64_INPUTS(i) {
    FOR_FLOAT64_INPUTS(j) { CHECK_DOUBLE_EQ(*i / *j, m.Call(*i, *j)); }
  }
}


TEST(RunFloat64Mod) {
  BufferedRawMachineAssemblerTester<double> m(MachineType::Float64(),
                                              MachineType::Float64());
  m.Return(m.Float64Mod(m.Parameter(0), m.Parameter(1)));

  FOR_FLOAT64_INPUTS(i) {
    FOR_FLOAT64_INPUTS(j) { CHECK_DOUBLE_EQ(Modulo(*i, *j), m.Call(*i, *j)); }
  }
}


TEST(RunDeadFloat32Binops) {
  RawMachineAssemblerTester<int32_t> m;

  const Operator* ops[] = {m.machine()->Float32Add(), m.machine()->Float32Sub(),
                           m.machine()->Float32Mul(), m.machine()->Float32Div(),
                           nullptr};

  for (int i = 0; ops[i] != nullptr; i++) {
    RawMachineAssemblerTester<int32_t> m;
    int constant = 0x53355 + i;
    m.AddNode(ops[i], m.Float32Constant(0.1f), m.Float32Constant(1.11f));
    m.Return(m.Int32Constant(constant));
    CHECK_EQ(constant, m.Call());
  }
}


TEST(RunDeadFloat64Binops) {
  RawMachineAssemblerTester<int32_t> m;

  const Operator* ops[] = {m.machine()->Float64Add(), m.machine()->Float64Sub(),
                           m.machine()->Float64Mul(), m.machine()->Float64Div(),
                           m.machine()->Float64Mod(), nullptr};

  for (int i = 0; ops[i] != nullptr; i++) {
    RawMachineAssemblerTester<int32_t> m;
    int constant = 0x53355 + i;
    m.AddNode(ops[i], m.Float64Constant(0.1), m.Float64Constant(1.11));
    m.Return(m.Int32Constant(constant));
    CHECK_EQ(constant, m.Call());
  }
}


TEST(RunFloat32AddP) {
  RawMachineAssemblerTester<int32_t> m;
  Float32BinopTester bt(&m);

  bt.AddReturn(m.Float32Add(bt.param0, bt.param1));

  FOR_FLOAT32_INPUTS(pl) {
    FOR_FLOAT32_INPUTS(pr) { CHECK_FLOAT_EQ(*pl + *pr, bt.call(*pl, *pr)); }
  }
}


TEST(RunFloat64AddP) {
  RawMachineAssemblerTester<int32_t> m;
  Float64BinopTester bt(&m);

  bt.AddReturn(m.Float64Add(bt.param0, bt.param1));

  FOR_FLOAT64_INPUTS(pl) {
    FOR_FLOAT64_INPUTS(pr) { CHECK_DOUBLE_EQ(*pl + *pr, bt.call(*pl, *pr)); }
  }
}

TEST(RunFloat64MaxP) {
  RawMachineAssemblerTester<int32_t> m;
  Float64BinopTester bt(&m);
  bt.AddReturn(m.Float64Max(bt.param0, bt.param1));

  FOR_FLOAT64_INPUTS(pl) {
    FOR_FLOAT64_INPUTS(pr) {
      CHECK_DOUBLE_EQ(JSMax(*pl, *pr), bt.call(*pl, *pr));
    }
  }
}


TEST(RunFloat64MinP) {
  RawMachineAssemblerTester<int32_t> m;
  Float64BinopTester bt(&m);
  bt.AddReturn(m.Float64Min(bt.param0, bt.param1));

  FOR_FLOAT64_INPUTS(pl) {
    FOR_FLOAT64_INPUTS(pr) {
      CHECK_DOUBLE_EQ(JSMin(*pl, *pr), bt.call(*pl, *pr));
    }
  }
}

TEST(RunFloat32Max) {
  RawMachineAssemblerTester<int32_t> m;
  Float32BinopTester bt(&m);
  bt.AddReturn(m.Float32Max(bt.param0, bt.param1));

  FOR_FLOAT32_INPUTS(pl) {
    FOR_FLOAT32_INPUTS(pr) {
      CHECK_FLOAT_EQ(JSMax(*pl, *pr), bt.call(*pl, *pr));
    }
  }
}

TEST(RunFloat32Min) {
  RawMachineAssemblerTester<int32_t> m;
  Float32BinopTester bt(&m);
  bt.AddReturn(m.Float32Min(bt.param0, bt.param1));

  FOR_FLOAT32_INPUTS(pl) {
    FOR_FLOAT32_INPUTS(pr) {
      CHECK_FLOAT_EQ(JSMin(*pl, *pr), bt.call(*pl, *pr));
    }
  }
}

TEST(RunFloat64Max) {
  RawMachineAssemblerTester<int32_t> m;
  Float64BinopTester bt(&m);
  bt.AddReturn(m.Float64Max(bt.param0, bt.param1));

  FOR_FLOAT64_INPUTS(pl) {
    FOR_FLOAT64_INPUTS(pr) {
      CHECK_DOUBLE_EQ(JSMax(*pl, *pr), bt.call(*pl, *pr));
    }
  }
}

TEST(RunFloat64Min) {
  RawMachineAssemblerTester<int32_t> m;
  Float64BinopTester bt(&m);
  bt.AddReturn(m.Float64Min(bt.param0, bt.param1));

  FOR_FLOAT64_INPUTS(pl) {
    FOR_FLOAT64_INPUTS(pr) {
      CHECK_DOUBLE_EQ(JSMin(*pl, *pr), bt.call(*pl, *pr));
    }
  }
}

TEST(RunFloat32SubP) {
  RawMachineAssemblerTester<int32_t> m;
  Float32BinopTester bt(&m);

  bt.AddReturn(m.Float32Sub(bt.param0, bt.param1));

  FOR_FLOAT32_INPUTS(pl) {
    FOR_FLOAT32_INPUTS(pr) { CHECK_FLOAT_EQ(*pl - *pr, bt.call(*pl, *pr)); }
  }
}


TEST(RunFloat32SubImm1) {
  FOR_FLOAT32_INPUTS(i) {
    BufferedRawMachineAssemblerTester<float> m(MachineType::Float32());
    m.Return(m.Float32Sub(m.Float32Constant(*i), m.Parameter(0)));

    FOR_FLOAT32_INPUTS(j) { CHECK_FLOAT_EQ(*i - *j, m.Call(*j)); }
  }
}


TEST(RunFloat32SubImm2) {
  FOR_FLOAT32_INPUTS(i) {
    BufferedRawMachineAssemblerTester<float> m(MachineType::Float32());
    m.Return(m.Float32Sub(m.Parameter(0), m.Float32Constant(*i)));

    FOR_FLOAT32_INPUTS(j) { CHECK_FLOAT_EQ(*j - *i, m.Call(*j)); }
  }
}


TEST(RunFloat64SubImm1) {
  FOR_FLOAT64_INPUTS(i) {
    BufferedRawMachineAssemblerTester<double> m(MachineType::Float64());
    m.Return(m.Float64Sub(m.Float64Constant(*i), m.Parameter(0)));

    FOR_FLOAT64_INPUTS(j) { CHECK_FLOAT_EQ(*i - *j, m.Call(*j)); }
  }
}


TEST(RunFloat64SubImm2) {
  FOR_FLOAT64_INPUTS(i) {
    BufferedRawMachineAssemblerTester<double> m(MachineType::Float64());
    m.Return(m.Float64Sub(m.Parameter(0), m.Float64Constant(*i)));

    FOR_FLOAT64_INPUTS(j) { CHECK_FLOAT_EQ(*j - *i, m.Call(*j)); }
  }
}


TEST(RunFloat64SubP) {
  RawMachineAssemblerTester<int32_t> m;
  Float64BinopTester bt(&m);

  bt.AddReturn(m.Float64Sub(bt.param0, bt.param1));

  FOR_FLOAT64_INPUTS(pl) {
    FOR_FLOAT64_INPUTS(pr) {
      double expected = *pl - *pr;
      CHECK_DOUBLE_EQ(expected, bt.call(*pl, *pr));
    }
  }
}


TEST(RunFloat32MulP) {
  RawMachineAssemblerTester<int32_t> m;
  Float32BinopTester bt(&m);

  bt.AddReturn(m.Float32Mul(bt.param0, bt.param1));

  FOR_FLOAT32_INPUTS(pl) {
    FOR_FLOAT32_INPUTS(pr) { CHECK_FLOAT_EQ(*pl * *pr, bt.call(*pl, *pr)); }
  }
}


TEST(RunFloat64MulP) {
  RawMachineAssemblerTester<int32_t> m;
  Float64BinopTester bt(&m);

  bt.AddReturn(m.Float64Mul(bt.param0, bt.param1));

  FOR_FLOAT64_INPUTS(pl) {
    FOR_FLOAT64_INPUTS(pr) {
      double expected = *pl * *pr;
      CHECK_DOUBLE_EQ(expected, bt.call(*pl, *pr));
    }
  }
}


TEST(RunFloat64MulAndFloat64Add1) {
  BufferedRawMachineAssemblerTester<double> m(
      MachineType::Float64(), MachineType::Float64(), MachineType::Float64());
  m.Return(m.Float64Add(m.Float64Mul(m.Parameter(0), m.Parameter(1)),
                        m.Parameter(2)));

  FOR_FLOAT64_INPUTS(i) {
    FOR_FLOAT64_INPUTS(j) {
      FOR_FLOAT64_INPUTS(k) {
        CHECK_DOUBLE_EQ((*i * *j) + *k, m.Call(*i, *j, *k));
      }
    }
  }
}


TEST(RunFloat64MulAndFloat64Add2) {
  BufferedRawMachineAssemblerTester<double> m(
      MachineType::Float64(), MachineType::Float64(), MachineType::Float64());
  m.Return(m.Float64Add(m.Parameter(0),
                        m.Float64Mul(m.Parameter(1), m.Parameter(2))));

  FOR_FLOAT64_INPUTS(i) {
    FOR_FLOAT64_INPUTS(j) {
      FOR_FLOAT64_INPUTS(k) {
        CHECK_DOUBLE_EQ(*i + (*j * *k), m.Call(*i, *j, *k));
      }
    }
  }
}


TEST(RunFloat64MulAndFloat64Sub1) {
  BufferedRawMachineAssemblerTester<double> m(
      MachineType::Float64(), MachineType::Float64(), MachineType::Float64());
  m.Return(m.Float64Sub(m.Float64Mul(m.Parameter(0), m.Parameter(1)),
                        m.Parameter(2)));

  FOR_FLOAT64_INPUTS(i) {
    FOR_FLOAT64_INPUTS(j) {
      FOR_FLOAT64_INPUTS(k) {
        CHECK_DOUBLE_EQ((*i * *j) - *k, m.Call(*i, *j, *k));
      }
    }
  }
}


TEST(RunFloat64MulAndFloat64Sub2) {
  BufferedRawMachineAssemblerTester<double> m(
      MachineType::Float64(), MachineType::Float64(), MachineType::Float64());
  m.Return(m.Float64Sub(m.Parameter(0),
                        m.Float64Mul(m.Parameter(1), m.Parameter(2))));

  FOR_FLOAT64_INPUTS(i) {
    FOR_FLOAT64_INPUTS(j) {
      FOR_FLOAT64_INPUTS(k) {
        CHECK_DOUBLE_EQ(*i - (*j * *k), m.Call(*i, *j, *k));
      }
    }
  }
}


TEST(RunFloat64MulImm1) {
  FOR_FLOAT64_INPUTS(i) {
    BufferedRawMachineAssemblerTester<double> m(MachineType::Float64());
    m.Return(m.Float64Mul(m.Float64Constant(*i), m.Parameter(0)));

    FOR_FLOAT64_INPUTS(j) { CHECK_FLOAT_EQ(*i * *j, m.Call(*j)); }
  }
}


TEST(RunFloat64MulImm2) {
  FOR_FLOAT64_INPUTS(i) {
    BufferedRawMachineAssemblerTester<double> m(MachineType::Float64());
    m.Return(m.Float64Mul(m.Parameter(0), m.Float64Constant(*i)));

    FOR_FLOAT64_INPUTS(j) { CHECK_FLOAT_EQ(*j * *i, m.Call(*j)); }
  }
}


TEST(RunFloat32DivP) {
  RawMachineAssemblerTester<int32_t> m;
  Float32BinopTester bt(&m);

  bt.AddReturn(m.Float32Div(bt.param0, bt.param1));

  FOR_FLOAT32_INPUTS(pl) {
    FOR_FLOAT32_INPUTS(pr) { CHECK_FLOAT_EQ(*pl / *pr, bt.call(*pl, *pr)); }
  }
}


TEST(RunFloat64DivP) {
  RawMachineAssemblerTester<int32_t> m;
  Float64BinopTester bt(&m);

  bt.AddReturn(m.Float64Div(bt.param0, bt.param1));

  FOR_FLOAT64_INPUTS(pl) {
    FOR_FLOAT64_INPUTS(pr) { CHECK_DOUBLE_EQ(*pl / *pr, bt.call(*pl, *pr)); }
  }
}


TEST(RunFloat64ModP) {
  RawMachineAssemblerTester<int32_t> m;
  Float64BinopTester bt(&m);

  bt.AddReturn(m.Float64Mod(bt.param0, bt.param1));

  FOR_FLOAT64_INPUTS(i) {
    FOR_FLOAT64_INPUTS(j) { CHECK_DOUBLE_EQ(Modulo(*i, *j), bt.call(*i, *j)); }
  }
}


TEST(RunChangeInt32ToFloat64_A) {
  int32_t magic = 0x986234;
  BufferedRawMachineAssemblerTester<double> m;
  m.Return(m.ChangeInt32ToFloat64(m.Int32Constant(magic)));
  CHECK_DOUBLE_EQ(static_cast<double>(magic), m.Call());
}


TEST(RunChangeInt32ToFloat64_B) {
  BufferedRawMachineAssemblerTester<double> m(MachineType::Int32());
  m.Return(m.ChangeInt32ToFloat64(m.Parameter(0)));

  FOR_INT32_INPUTS(i) { CHECK_DOUBLE_EQ(static_cast<double>(*i), m.Call(*i)); }
}


TEST(RunChangeUint32ToFloat64) {
  BufferedRawMachineAssemblerTester<double> m(MachineType::Uint32());
  m.Return(m.ChangeUint32ToFloat64(m.Parameter(0)));

  FOR_UINT32_INPUTS(i) { CHECK_DOUBLE_EQ(static_cast<double>(*i), m.Call(*i)); }
}


TEST(RunTruncateFloat32ToInt32) {
  BufferedRawMachineAssemblerTester<int32_t> m(MachineType::Float32());
  m.Return(m.TruncateFloat32ToInt32(m.Parameter(0)));
  // The upper bound is (INT32_MAX + 1), which is the lowest float-representable
  // number above INT32_MAX which cannot be represented as int32.
  float upper_bound = 2147483648.0f;
  // We use INT32_MIN as a lower bound because (INT32_MIN - 1) is not
  // representable as float, and no number between (INT32_MIN - 1) and INT32_MIN
  // is.
  float lower_bound = static_cast<float>(INT32_MIN);
  FOR_FLOAT32_INPUTS(i) {
    if (*i < upper_bound && *i >= lower_bound) {
      CHECK_FLOAT_EQ(static_cast<int32_t>(*i), m.Call(*i));
    }
  }
}


TEST(RunTruncateFloat32ToUint32) {
  BufferedRawMachineAssemblerTester<uint32_t> m(MachineType::Float32());
  m.Return(m.TruncateFloat32ToUint32(m.Parameter(0)));
  // The upper bound is (UINT32_MAX + 1), which is the lowest
  // float-representable number above UINT32_MAX which cannot be represented as
  // uint32.
  double upper_bound = 4294967296.0f;
  double lower_bound = -1.0f;
  FOR_UINT32_INPUTS(i) {
    volatile float input = static_cast<float>(*i);
    if (input < upper_bound) {
      CHECK_EQ(static_cast<uint32_t>(input), m.Call(input));
    }
  }
  FOR_FLOAT32_INPUTS(j) {
    if ((*j < upper_bound) && (*j > lower_bound)) {
      CHECK_FLOAT_EQ(static_cast<uint32_t>(*j), m.Call(*j));
    }
  }
}


TEST(RunChangeFloat64ToInt32_A) {
  BufferedRawMachineAssemblerTester<int32_t> m;
  double magic = 11.1;
  m.Return(m.ChangeFloat64ToInt32(m.Float64Constant(magic)));
  CHECK_EQ(static_cast<int32_t>(magic), m.Call());
}


TEST(RunChangeFloat64ToInt32_B) {
  BufferedRawMachineAssemblerTester<int32_t> m(MachineType::Float64());
  m.Return(m.ChangeFloat64ToInt32(m.Parameter(0)));

  // Note we don't check fractional inputs, or inputs outside the range of
  // int32, because these Convert operators really should be Change operators.
  FOR_INT32_INPUTS(i) { CHECK_EQ(*i, m.Call(static_cast<double>(*i))); }

  for (int32_t n = 1; n < 31; ++n) {
    CHECK_EQ(1 << n, m.Call(static_cast<double>(1 << n)));
  }

  for (int32_t n = 1; n < 31; ++n) {
    CHECK_EQ(3 << n, m.Call(static_cast<double>(3 << n)));
  }
}


TEST(RunChangeFloat64ToUint32) {
  BufferedRawMachineAssemblerTester<uint32_t> m(MachineType::Float64());
  m.Return(m.ChangeFloat64ToUint32(m.Parameter(0)));

  {
    FOR_UINT32_INPUTS(i) { CHECK_EQ(*i, m.Call(static_cast<double>(*i))); }
  }

  // Check various powers of 2.
  for (int32_t n = 1; n < 31; ++n) {
    { CHECK_EQ(1u << n, m.Call(static_cast<double>(1u << n))); }

    { CHECK_EQ(3u << n, m.Call(static_cast<double>(3u << n))); }
  }
  // Note we don't check fractional inputs, because these Convert operators
  // really should be Change operators.
}


TEST(RunTruncateFloat64ToFloat32) {
  BufferedRawMachineAssemblerTester<float> m(MachineType::Float64());

  m.Return(m.TruncateFloat64ToFloat32(m.Parameter(0)));

  FOR_FLOAT64_INPUTS(i) { CHECK_FLOAT_EQ(DoubleToFloat32(*i), m.Call(*i)); }
}

uint64_t ToInt64(uint32_t low, uint32_t high) {
  return (static_cast<uint64_t>(high) << 32) | static_cast<uint64_t>(low);
}

#if V8_TARGET_ARCH_32_BIT && !V8_TARGET_ARCH_X87
TEST(RunInt32PairAdd) {
  BufferedRawMachineAssemblerTester<int32_t> m(
      MachineType::Uint32(), MachineType::Uint32(), MachineType::Uint32(),
      MachineType::Uint32());

  uint32_t high;
  uint32_t low;

  Node* PairAdd = m.Int32PairAdd(m.Parameter(0), m.Parameter(1), m.Parameter(2),
                                 m.Parameter(3));

  m.StoreToPointer(&low, MachineRepresentation::kWord32,
                   m.Projection(0, PairAdd));
  m.StoreToPointer(&high, MachineRepresentation::kWord32,
                   m.Projection(1, PairAdd));
  m.Return(m.Int32Constant(74));

  FOR_UINT64_INPUTS(i) {
    FOR_UINT64_INPUTS(j) {
      m.Call(static_cast<uint32_t>(*i & 0xFFFFFFFF),
             static_cast<uint32_t>(*i >> 32),
             static_cast<uint32_t>(*j & 0xFFFFFFFF),
             static_cast<uint32_t>(*j >> 32));
      CHECK_EQ(*i + *j, ToInt64(low, high));
    }
  }
}

TEST(RunInt32PairAddUseOnlyHighWord) {
  BufferedRawMachineAssemblerTester<int32_t> m(
      MachineType::Uint32(), MachineType::Uint32(), MachineType::Uint32(),
      MachineType::Uint32());

  m.Return(m.Projection(1, m.Int32PairAdd(m.Parameter(0), m.Parameter(1),
                                          m.Parameter(2), m.Parameter(3))));

  FOR_UINT64_INPUTS(i) {
    FOR_UINT64_INPUTS(j) {
      CHECK_EQ(
          static_cast<uint32_t>((*i + *j) >> 32),
          static_cast<uint32_t>(m.Call(static_cast<uint32_t>(*i & 0xFFFFFFFF),
                                       static_cast<uint32_t>(*i >> 32),
                                       static_cast<uint32_t>(*j & 0xFFFFFFFF),
                                       static_cast<uint32_t>(*j >> 32))));
    }
  }
}

void TestInt32PairAddWithSharedInput(int a, int b, int c, int d) {
  BufferedRawMachineAssemblerTester<int32_t> m(MachineType::Uint32(),
                                               MachineType::Uint32());

  uint32_t high;
  uint32_t low;

  Node* PairAdd = m.Int32PairAdd(m.Parameter(a), m.Parameter(b), m.Parameter(c),
                                 m.Parameter(d));

  m.StoreToPointer(&low, MachineRepresentation::kWord32,
                   m.Projection(0, PairAdd));
  m.StoreToPointer(&high, MachineRepresentation::kWord32,
                   m.Projection(1, PairAdd));
  m.Return(m.Int32Constant(74));

  FOR_UINT32_INPUTS(i) {
    FOR_UINT32_INPUTS(j) {
      m.Call(*i, *j);
      uint32_t inputs[] = {*i, *j};
      CHECK_EQ(ToInt64(inputs[a], inputs[b]) + ToInt64(inputs[c], inputs[d]),
               ToInt64(low, high));
    }
  }
}

TEST(RunInt32PairAddWithSharedInput) {
  TestInt32PairAddWithSharedInput(0, 0, 0, 0);
  TestInt32PairAddWithSharedInput(1, 0, 0, 0);
  TestInt32PairAddWithSharedInput(0, 1, 0, 0);
  TestInt32PairAddWithSharedInput(0, 0, 1, 0);
  TestInt32PairAddWithSharedInput(0, 0, 0, 1);
  TestInt32PairAddWithSharedInput(1, 1, 0, 0);
}

TEST(RunInt32PairSub) {
  BufferedRawMachineAssemblerTester<int32_t> m(
      MachineType::Uint32(), MachineType::Uint32(), MachineType::Uint32(),
      MachineType::Uint32());

  uint32_t high;
  uint32_t low;

  Node* PairSub = m.Int32PairSub(m.Parameter(0), m.Parameter(1), m.Parameter(2),
                                 m.Parameter(3));

  m.StoreToPointer(&low, MachineRepresentation::kWord32,
                   m.Projection(0, PairSub));
  m.StoreToPointer(&high, MachineRepresentation::kWord32,
                   m.Projection(1, PairSub));
  m.Return(m.Int32Constant(74));

  FOR_UINT64_INPUTS(i) {
    FOR_UINT64_INPUTS(j) {
      m.Call(static_cast<uint32_t>(*i & 0xFFFFFFFF),
             static_cast<uint32_t>(*i >> 32),
             static_cast<uint32_t>(*j & 0xFFFFFFFF),
             static_cast<uint32_t>(*j >> 32));
      CHECK_EQ(*i - *j, ToInt64(low, high));
    }
  }
}

TEST(RunInt32PairSubUseOnlyHighWord) {
  BufferedRawMachineAssemblerTester<int32_t> m(
      MachineType::Uint32(), MachineType::Uint32(), MachineType::Uint32(),
      MachineType::Uint32());

  m.Return(m.Projection(1, m.Int32PairSub(m.Parameter(0), m.Parameter(1),
                                          m.Parameter(2), m.Parameter(3))));

  FOR_UINT64_INPUTS(i) {
    FOR_UINT64_INPUTS(j) {
      CHECK_EQ(
          static_cast<uint32_t>((*i - *j) >> 32),
          static_cast<uint32_t>(m.Call(static_cast<uint32_t>(*i & 0xFFFFFFFF),
                                       static_cast<uint32_t>(*i >> 32),
                                       static_cast<uint32_t>(*j & 0xFFFFFFFF),
                                       static_cast<uint32_t>(*j >> 32))));
    }
  }
}

void TestInt32PairSubWithSharedInput(int a, int b, int c, int d) {
  BufferedRawMachineAssemblerTester<int32_t> m(MachineType::Uint32(),
                                               MachineType::Uint32());

  uint32_t high;
  uint32_t low;

  Node* PairSub = m.Int32PairSub(m.Parameter(a), m.Parameter(b), m.Parameter(c),
                                 m.Parameter(d));

  m.StoreToPointer(&low, MachineRepresentation::kWord32,
                   m.Projection(0, PairSub));
  m.StoreToPointer(&high, MachineRepresentation::kWord32,
                   m.Projection(1, PairSub));
  m.Return(m.Int32Constant(74));

  FOR_UINT32_INPUTS(i) {
    FOR_UINT32_INPUTS(j) {
      m.Call(*i, *j);
      uint32_t inputs[] = {*i, *j};
      CHECK_EQ(ToInt64(inputs[a], inputs[b]) - ToInt64(inputs[c], inputs[d]),
               ToInt64(low, high));
    }
  }
}

TEST(RunInt32PairSubWithSharedInput) {
  TestInt32PairSubWithSharedInput(0, 0, 0, 0);
  TestInt32PairSubWithSharedInput(1, 0, 0, 0);
  TestInt32PairSubWithSharedInput(0, 1, 0, 0);
  TestInt32PairSubWithSharedInput(0, 0, 1, 0);
  TestInt32PairSubWithSharedInput(0, 0, 0, 1);
  TestInt32PairSubWithSharedInput(1, 1, 0, 0);
}

TEST(RunInt32PairMul) {
  BufferedRawMachineAssemblerTester<int32_t> m(
      MachineType::Uint32(), MachineType::Uint32(), MachineType::Uint32(),
      MachineType::Uint32());

  uint32_t high;
  uint32_t low;

  Node* PairMul = m.Int32PairMul(m.Parameter(0), m.Parameter(1), m.Parameter(2),
                                 m.Parameter(3));

  m.StoreToPointer(&low, MachineRepresentation::kWord32,
                   m.Projection(0, PairMul));
  m.StoreToPointer(&high, MachineRepresentation::kWord32,
                   m.Projection(1, PairMul));
  m.Return(m.Int32Constant(74));

  FOR_UINT64_INPUTS(i) {
    FOR_UINT64_INPUTS(j) {
      m.Call(static_cast<uint32_t>(*i & 0xFFFFFFFF),
             static_cast<uint32_t>(*i >> 32),
             static_cast<uint32_t>(*j & 0xFFFFFFFF),
             static_cast<uint32_t>(*j >> 32));
      CHECK_EQ(*i * *j, ToInt64(low, high));
    }
  }
}

TEST(RunInt32PairMulUseOnlyHighWord) {
  BufferedRawMachineAssemblerTester<int32_t> m(
      MachineType::Uint32(), MachineType::Uint32(), MachineType::Uint32(),
      MachineType::Uint32());

  m.Return(m.Projection(1, m.Int32PairMul(m.Parameter(0), m.Parameter(1),
                                          m.Parameter(2), m.Parameter(3))));

  FOR_UINT64_INPUTS(i) {
    FOR_UINT64_INPUTS(j) {
      CHECK_EQ(
          static_cast<uint32_t>((*i * *j) >> 32),
          static_cast<uint32_t>(m.Call(static_cast<uint32_t>(*i & 0xFFFFFFFF),
                                       static_cast<uint32_t>(*i >> 32),
                                       static_cast<uint32_t>(*j & 0xFFFFFFFF),
                                       static_cast<uint32_t>(*j >> 32))));
    }
  }
}

void TestInt32PairMulWithSharedInput(int a, int b, int c, int d) {
  BufferedRawMachineAssemblerTester<int32_t> m(MachineType::Uint32(),
                                               MachineType::Uint32());

  uint32_t high;
  uint32_t low;

  Node* PairMul = m.Int32PairMul(m.Parameter(a), m.Parameter(b), m.Parameter(c),
                                 m.Parameter(d));

  m.StoreToPointer(&low, MachineRepresentation::kWord32,
                   m.Projection(0, PairMul));
  m.StoreToPointer(&high, MachineRepresentation::kWord32,
                   m.Projection(1, PairMul));
  m.Return(m.Int32Constant(74));

  FOR_UINT32_INPUTS(i) {
    FOR_UINT32_INPUTS(j) {
      m.Call(*i, *j);
      uint32_t inputs[] = {*i, *j};
      CHECK_EQ(ToInt64(inputs[a], inputs[b]) * ToInt64(inputs[c], inputs[d]),
               ToInt64(low, high));
    }
  }
}

TEST(RunInt32PairMulWithSharedInput) {
  TestInt32PairMulWithSharedInput(0, 0, 0, 0);
  TestInt32PairMulWithSharedInput(1, 0, 0, 0);
  TestInt32PairMulWithSharedInput(0, 1, 0, 0);
  TestInt32PairMulWithSharedInput(0, 0, 1, 0);
  TestInt32PairMulWithSharedInput(0, 0, 0, 1);
  TestInt32PairMulWithSharedInput(1, 1, 0, 0);
  TestInt32PairMulWithSharedInput(0, 1, 1, 0);
}

TEST(RunWord32PairShl) {
  BufferedRawMachineAssemblerTester<int32_t> m(
      MachineType::Uint32(), MachineType::Uint32(), MachineType::Uint32());

  uint32_t high;
  uint32_t low;

  Node* PairShl =
      m.Word32PairShl(m.Parameter(0), m.Parameter(1), m.Parameter(2));

  m.StoreToPointer(&low, MachineRepresentation::kWord32,
                   m.Projection(0, PairShl));
  m.StoreToPointer(&high, MachineRepresentation::kWord32,
                   m.Projection(1, PairShl));
  m.Return(m.Int32Constant(74));

  FOR_UINT64_INPUTS(i) {
    for (uint32_t j = 0; j < 64; j++) {
      m.Call(static_cast<uint32_t>(*i & 0xFFFFFFFF),
             static_cast<uint32_t>(*i >> 32), j);
      CHECK_EQ(*i << j, ToInt64(low, high));
    }
  }
}

TEST(RunWord32PairShlUseOnlyHighWord) {
  BufferedRawMachineAssemblerTester<int32_t> m(
      MachineType::Uint32(), MachineType::Uint32(), MachineType::Uint32());

  m.Return(m.Projection(
      1, m.Word32PairShl(m.Parameter(0), m.Parameter(1), m.Parameter(2))));

  FOR_UINT64_INPUTS(i) {
    for (uint32_t j = 0; j < 64; j++) {
      CHECK_EQ(
          static_cast<uint32_t>((*i << j) >> 32),
          static_cast<uint32_t>(m.Call(static_cast<uint32_t>(*i & 0xFFFFFFFF),
                                       static_cast<uint32_t>(*i >> 32), j)));
    }
  }
}

void TestWord32PairShlWithSharedInput(int a, int b) {
  BufferedRawMachineAssemblerTester<int32_t> m(MachineType::Uint32(),
                                               MachineType::Uint32());

  uint32_t high;
  uint32_t low;

  Node* PairAdd =
      m.Word32PairShl(m.Parameter(a), m.Parameter(b), m.Parameter(1));

  m.StoreToPointer(&low, MachineRepresentation::kWord32,
                   m.Projection(0, PairAdd));
  m.StoreToPointer(&high, MachineRepresentation::kWord32,
                   m.Projection(1, PairAdd));
  m.Return(m.Int32Constant(74));

  FOR_UINT32_INPUTS(i) {
    for (uint32_t j = 0; j < 64; j++) {
      m.Call(*i, j);
      uint32_t inputs[] = {*i, j};
      CHECK_EQ(ToInt64(inputs[a], inputs[b]) << j, ToInt64(low, high));
    }
  }
}

TEST(RunWord32PairShlWithSharedInput) {
  TestWord32PairShlWithSharedInput(0, 0);
  TestWord32PairShlWithSharedInput(0, 1);
  TestWord32PairShlWithSharedInput(1, 0);
  TestWord32PairShlWithSharedInput(1, 1);
}

TEST(RunWord32PairShr) {
  BufferedRawMachineAssemblerTester<int32_t> m(
      MachineType::Uint32(), MachineType::Uint32(), MachineType::Uint32());

  uint32_t high;
  uint32_t low;

  Node* PairAdd =
      m.Word32PairShr(m.Parameter(0), m.Parameter(1), m.Parameter(2));

  m.StoreToPointer(&low, MachineRepresentation::kWord32,
                   m.Projection(0, PairAdd));
  m.StoreToPointer(&high, MachineRepresentation::kWord32,
                   m.Projection(1, PairAdd));
  m.Return(m.Int32Constant(74));

  FOR_UINT64_INPUTS(i) {
    for (uint32_t j = 0; j < 64; j++) {
      m.Call(static_cast<uint32_t>(*i & 0xFFFFFFFF),
             static_cast<uint32_t>(*i >> 32), j);
      CHECK_EQ(*i >> j, ToInt64(low, high));
    }
  }
}

TEST(RunWord32PairShrUseOnlyHighWord) {
  BufferedRawMachineAssemblerTester<int32_t> m(
      MachineType::Uint32(), MachineType::Uint32(), MachineType::Uint32());

  m.Return(m.Projection(
      1, m.Word32PairShr(m.Parameter(0), m.Parameter(1), m.Parameter(2))));

  FOR_UINT64_INPUTS(i) {
    for (uint32_t j = 0; j < 64; j++) {
      CHECK_EQ(
          static_cast<uint32_t>((*i >> j) >> 32),
          static_cast<uint32_t>(m.Call(static_cast<uint32_t>(*i & 0xFFFFFFFF),
                                       static_cast<uint32_t>(*i >> 32), j)));
    }
  }
}

TEST(RunWord32PairSar) {
  BufferedRawMachineAssemblerTester<int32_t> m(
      MachineType::Uint32(), MachineType::Uint32(), MachineType::Uint32());

  uint32_t high;
  uint32_t low;

  Node* PairAdd =
      m.Word32PairSar(m.Parameter(0), m.Parameter(1), m.Parameter(2));

  m.StoreToPointer(&low, MachineRepresentation::kWord32,
                   m.Projection(0, PairAdd));
  m.StoreToPointer(&high, MachineRepresentation::kWord32,
                   m.Projection(1, PairAdd));
  m.Return(m.Int32Constant(74));

  FOR_INT64_INPUTS(i) {
    for (uint32_t j = 0; j < 64; j++) {
      m.Call(static_cast<uint32_t>(*i & 0xFFFFFFFF),
             static_cast<uint32_t>(*i >> 32), j);
      CHECK_EQ(*i >> j, static_cast<int64_t>(ToInt64(low, high)));
    }
  }
}

TEST(RunWord32PairSarUseOnlyHighWord) {
  BufferedRawMachineAssemblerTester<int32_t> m(
      MachineType::Uint32(), MachineType::Uint32(), MachineType::Uint32());

  m.Return(m.Projection(
      1, m.Word32PairSar(m.Parameter(0), m.Parameter(1), m.Parameter(2))));

  FOR_INT64_INPUTS(i) {
    for (uint32_t j = 0; j < 64; j++) {
      CHECK_EQ(
          static_cast<uint32_t>((*i >> j) >> 32),
          static_cast<uint32_t>(m.Call(static_cast<uint32_t>(*i & 0xFFFFFFFF),
                                       static_cast<uint32_t>(*i >> 32), j)));
    }
  }
}
#endif

TEST(RunDeadChangeFloat64ToInt32) {
  RawMachineAssemblerTester<int32_t> m;
  const int magic = 0x88ABCDA4;
  m.ChangeFloat64ToInt32(m.Float64Constant(999.78));
  m.Return(m.Int32Constant(magic));
  CHECK_EQ(magic, m.Call());
}


TEST(RunDeadChangeInt32ToFloat64) {
  RawMachineAssemblerTester<int32_t> m;
  const int magic = 0x8834ABCD;
  m.ChangeInt32ToFloat64(m.Int32Constant(magic - 6888));
  m.Return(m.Int32Constant(magic));
  CHECK_EQ(magic, m.Call());
}


TEST(RunLoopPhiInduction2) {
  RawMachineAssemblerTester<int32_t> m;

  int false_val = 0x10777;

  // x = false_val; while(false) { x++; } return x;
  RawMachineLabel header, body, end;
  Node* false_node = m.Int32Constant(false_val);
  m.Goto(&header);
  m.Bind(&header);
  Node* phi = m.Phi(MachineRepresentation::kWord32, false_node, false_node);
  m.Branch(m.Int32Constant(0), &body, &end);
  m.Bind(&body);
  Node* add = m.Int32Add(phi, m.Int32Constant(1));
  phi->ReplaceInput(1, add);
  m.Goto(&header);
  m.Bind(&end);
  m.Return(phi);

  CHECK_EQ(false_val, m.Call());
}


TEST(RunFloatDiamond) {
  RawMachineAssemblerTester<int32_t> m;

  const int magic = 99645;
  float buffer = 0.1f;
  float constant = 99.99f;

  RawMachineLabel blocka, blockb, end;
  Node* k1 = m.Float32Constant(constant);
  Node* k2 = m.Float32Constant(0 - constant);
  m.Branch(m.Int32Constant(0), &blocka, &blockb);
  m.Bind(&blocka);
  m.Goto(&end);
  m.Bind(&blockb);
  m.Goto(&end);
  m.Bind(&end);
  Node* phi = m.Phi(MachineRepresentation::kFloat32, k2, k1);
  m.Store(MachineRepresentation::kFloat32, m.PointerConstant(&buffer),
          m.IntPtrConstant(0), phi, kNoWriteBarrier);
  m.Return(m.Int32Constant(magic));

  CHECK_EQ(magic, m.Call());
  CHECK(constant == buffer);
}


TEST(RunDoubleDiamond) {
  RawMachineAssemblerTester<int32_t> m;

  const int magic = 99645;
  double buffer = 0.1;
  double constant = 99.99;

  RawMachineLabel blocka, blockb, end;
  Node* k1 = m.Float64Constant(constant);
  Node* k2 = m.Float64Constant(0 - constant);
  m.Branch(m.Int32Constant(0), &blocka, &blockb);
  m.Bind(&blocka);
  m.Goto(&end);
  m.Bind(&blockb);
  m.Goto(&end);
  m.Bind(&end);
  Node* phi = m.Phi(MachineRepresentation::kFloat64, k2, k1);
  m.Store(MachineRepresentation::kFloat64, m.PointerConstant(&buffer),
          m.Int32Constant(0), phi, kNoWriteBarrier);
  m.Return(m.Int32Constant(magic));

  CHECK_EQ(magic, m.Call());
  CHECK_EQ(constant, buffer);
}


TEST(RunRefDiamond) {
  RawMachineAssemblerTester<int32_t> m;

  const int magic = 99644;
  Handle<String> rexpected =
      CcTest::i_isolate()->factory()->InternalizeUtf8String("A");
  String* buffer;

  RawMachineLabel blocka, blockb, end;
  Node* k1 = m.StringConstant("A");
  Node* k2 = m.StringConstant("B");
  m.Branch(m.Int32Constant(0), &blocka, &blockb);
  m.Bind(&blocka);
  m.Goto(&end);
  m.Bind(&blockb);
  m.Goto(&end);
  m.Bind(&end);
  Node* phi = m.Phi(MachineRepresentation::kTagged, k2, k1);
  m.Store(MachineRepresentation::kTagged, m.PointerConstant(&buffer),
          m.Int32Constant(0), phi, kNoWriteBarrier);
  m.Return(m.Int32Constant(magic));

  CHECK_EQ(magic, m.Call());
  CHECK(rexpected->SameValue(buffer));
}


TEST(RunDoubleRefDiamond) {
  RawMachineAssemblerTester<int32_t> m;

  const int magic = 99648;
  double dbuffer = 0.1;
  double dconstant = 99.99;
  Handle<String> rexpected =
      CcTest::i_isolate()->factory()->InternalizeUtf8String("AX");
  String* rbuffer;

  RawMachineLabel blocka, blockb, end;
  Node* d1 = m.Float64Constant(dconstant);
  Node* d2 = m.Float64Constant(0 - dconstant);
  Node* r1 = m.StringConstant("AX");
  Node* r2 = m.StringConstant("BX");
  m.Branch(m.Int32Constant(0), &blocka, &blockb);
  m.Bind(&blocka);
  m.Goto(&end);
  m.Bind(&blockb);
  m.Goto(&end);
  m.Bind(&end);
  Node* dphi = m.Phi(MachineRepresentation::kFloat64, d2, d1);
  Node* rphi = m.Phi(MachineRepresentation::kTagged, r2, r1);
  m.Store(MachineRepresentation::kFloat64, m.PointerConstant(&dbuffer),
          m.Int32Constant(0), dphi, kNoWriteBarrier);
  m.Store(MachineRepresentation::kTagged, m.PointerConstant(&rbuffer),
          m.Int32Constant(0), rphi, kNoWriteBarrier);
  m.Return(m.Int32Constant(magic));

  CHECK_EQ(magic, m.Call());
  CHECK_EQ(dconstant, dbuffer);
  CHECK(rexpected->SameValue(rbuffer));
}


TEST(RunDoubleRefDoubleDiamond) {
  RawMachineAssemblerTester<int32_t> m;

  const int magic = 99649;
  double dbuffer = 0.1;
  double dconstant = 99.997;
  Handle<String> rexpected =
      CcTest::i_isolate()->factory()->InternalizeUtf8String("AD");
  String* rbuffer;

  RawMachineLabel blocka, blockb, mid, blockd, blocke, end;
  Node* d1 = m.Float64Constant(dconstant);
  Node* d2 = m.Float64Constant(0 - dconstant);
  Node* r1 = m.StringConstant("AD");
  Node* r2 = m.StringConstant("BD");
  m.Branch(m.Int32Constant(0), &blocka, &blockb);
  m.Bind(&blocka);
  m.Goto(&mid);
  m.Bind(&blockb);
  m.Goto(&mid);
  m.Bind(&mid);
  Node* dphi1 = m.Phi(MachineRepresentation::kFloat64, d2, d1);
  Node* rphi1 = m.Phi(MachineRepresentation::kTagged, r2, r1);
  m.Branch(m.Int32Constant(0), &blockd, &blocke);

  m.Bind(&blockd);
  m.Goto(&end);
  m.Bind(&blocke);
  m.Goto(&end);
  m.Bind(&end);
  Node* dphi2 = m.Phi(MachineRepresentation::kFloat64, d1, dphi1);
  Node* rphi2 = m.Phi(MachineRepresentation::kTagged, r1, rphi1);

  m.Store(MachineRepresentation::kFloat64, m.PointerConstant(&dbuffer),
          m.Int32Constant(0), dphi2, kNoWriteBarrier);
  m.Store(MachineRepresentation::kTagged, m.PointerConstant(&rbuffer),
          m.Int32Constant(0), rphi2, kNoWriteBarrier);
  m.Return(m.Int32Constant(magic));

  CHECK_EQ(magic, m.Call());
  CHECK_EQ(dconstant, dbuffer);
  CHECK(rexpected->SameValue(rbuffer));
}


TEST(RunDoubleLoopPhi) {
  RawMachineAssemblerTester<int32_t> m;
  RawMachineLabel header, body, end;

  int magic = 99773;
  double buffer = 0.99;
  double dconstant = 777.1;

  Node* zero = m.Int32Constant(0);
  Node* dk = m.Float64Constant(dconstant);

  m.Goto(&header);
  m.Bind(&header);
  Node* phi = m.Phi(MachineRepresentation::kFloat64, dk, dk);
  phi->ReplaceInput(1, phi);
  m.Branch(zero, &body, &end);
  m.Bind(&body);
  m.Goto(&header);
  m.Bind(&end);
  m.Store(MachineRepresentation::kFloat64, m.PointerConstant(&buffer),
          m.Int32Constant(0), phi, kNoWriteBarrier);
  m.Return(m.Int32Constant(magic));

  CHECK_EQ(magic, m.Call());
}


TEST(RunCountToTenAccRaw) {
  RawMachineAssemblerTester<int32_t> m;

  Node* zero = m.Int32Constant(0);
  Node* ten = m.Int32Constant(10);
  Node* one = m.Int32Constant(1);

  RawMachineLabel header, body, body_cont, end;

  m.Goto(&header);

  m.Bind(&header);
  Node* i = m.Phi(MachineRepresentation::kWord32, zero, zero);
  Node* j = m.Phi(MachineRepresentation::kWord32, zero, zero);
  m.Goto(&body);

  m.Bind(&body);
  Node* next_i = m.Int32Add(i, one);
  Node* next_j = m.Int32Add(j, one);
  m.Branch(m.Word32Equal(next_i, ten), &end, &body_cont);

  m.Bind(&body_cont);
  i->ReplaceInput(1, next_i);
  j->ReplaceInput(1, next_j);
  m.Goto(&header);

  m.Bind(&end);
  m.Return(ten);

  CHECK_EQ(10, m.Call());
}


TEST(RunCountToTenAccRaw2) {
  RawMachineAssemblerTester<int32_t> m;

  Node* zero = m.Int32Constant(0);
  Node* ten = m.Int32Constant(10);
  Node* one = m.Int32Constant(1);

  RawMachineLabel header, body, body_cont, end;

  m.Goto(&header);

  m.Bind(&header);
  Node* i = m.Phi(MachineRepresentation::kWord32, zero, zero);
  Node* j = m.Phi(MachineRepresentation::kWord32, zero, zero);
  Node* k = m.Phi(MachineRepresentation::kWord32, zero, zero);
  m.Goto(&body);

  m.Bind(&body);
  Node* next_i = m.Int32Add(i, one);
  Node* next_j = m.Int32Add(j, one);
  Node* next_k = m.Int32Add(j, one);
  m.Branch(m.Word32Equal(next_i, ten), &end, &body_cont);

  m.Bind(&body_cont);
  i->ReplaceInput(1, next_i);
  j->ReplaceInput(1, next_j);
  k->ReplaceInput(1, next_k);
  m.Goto(&header);

  m.Bind(&end);
  m.Return(ten);

  CHECK_EQ(10, m.Call());
}


TEST(RunAddTree) {
  RawMachineAssemblerTester<int32_t> m;
  int32_t inputs[] = {11, 12, 13, 14, 15, 16, 17, 18};

  Node* base = m.PointerConstant(inputs);
  Node* n0 =
      m.Load(MachineType::Int32(), base, m.Int32Constant(0 * sizeof(int32_t)));
  Node* n1 =
      m.Load(MachineType::Int32(), base, m.Int32Constant(1 * sizeof(int32_t)));
  Node* n2 =
      m.Load(MachineType::Int32(), base, m.Int32Constant(2 * sizeof(int32_t)));
  Node* n3 =
      m.Load(MachineType::Int32(), base, m.Int32Constant(3 * sizeof(int32_t)));
  Node* n4 =
      m.Load(MachineType::Int32(), base, m.Int32Constant(4 * sizeof(int32_t)));
  Node* n5 =
      m.Load(MachineType::Int32(), base, m.Int32Constant(5 * sizeof(int32_t)));
  Node* n6 =
      m.Load(MachineType::Int32(), base, m.Int32Constant(6 * sizeof(int32_t)));
  Node* n7 =
      m.Load(MachineType::Int32(), base, m.Int32Constant(7 * sizeof(int32_t)));

  Node* i1 = m.Int32Add(n0, n1);
  Node* i2 = m.Int32Add(n2, n3);
  Node* i3 = m.Int32Add(n4, n5);
  Node* i4 = m.Int32Add(n6, n7);

  Node* i5 = m.Int32Add(i1, i2);
  Node* i6 = m.Int32Add(i3, i4);

  Node* i7 = m.Int32Add(i5, i6);

  m.Return(i7);

  CHECK_EQ(116, m.Call());
}


static const int kFloat64CompareHelperTestCases = 15;
static const int kFloat64CompareHelperNodeType = 4;

static int Float64CompareHelper(RawMachineAssemblerTester<int32_t>* m,
                                int test_case, int node_type, double x,
                                double y) {
  static double buffer[2];
  buffer[0] = x;
  buffer[1] = y;
  CHECK(0 <= test_case && test_case < kFloat64CompareHelperTestCases);
  CHECK(0 <= node_type && node_type < kFloat64CompareHelperNodeType);
  CHECK(x < y);
  bool load_a = node_type / 2 == 1;
  bool load_b = node_type % 2 == 1;
  Node* a =
      load_a ? m->Load(MachineType::Float64(), m->PointerConstant(&buffer[0]))
             : m->Float64Constant(x);
  Node* b =
      load_b ? m->Load(MachineType::Float64(), m->PointerConstant(&buffer[1]))
             : m->Float64Constant(y);
  Node* cmp = nullptr;
  bool expected = false;
  switch (test_case) {
    // Equal tests.
    case 0:
      cmp = m->Float64Equal(a, b);
      expected = false;
      break;
    case 1:
      cmp = m->Float64Equal(a, a);
      expected = true;
      break;
    // LessThan tests.
    case 2:
      cmp = m->Float64LessThan(a, b);
      expected = true;
      break;
    case 3:
      cmp = m->Float64LessThan(b, a);
      expected = false;
      break;
    case 4:
      cmp = m->Float64LessThan(a, a);
      expected = false;
      break;
    // LessThanOrEqual tests.
    case 5:
      cmp = m->Float64LessThanOrEqual(a, b);
      expected = true;
      break;
    case 6:
      cmp = m->Float64LessThanOrEqual(b, a);
      expected = false;
      break;
    case 7:
      cmp = m->Float64LessThanOrEqual(a, a);
      expected = true;
      break;
    // NotEqual tests.
    case 8:
      cmp = m->Float64NotEqual(a, b);
      expected = true;
      break;
    case 9:
      cmp = m->Float64NotEqual(b, a);
      expected = true;
      break;
    case 10:
      cmp = m->Float64NotEqual(a, a);
      expected = false;
      break;
    // GreaterThan tests.
    case 11:
      cmp = m->Float64GreaterThan(a, a);
      expected = false;
      break;
    case 12:
      cmp = m->Float64GreaterThan(a, b);
      expected = false;
      break;
    // GreaterThanOrEqual tests.
    case 13:
      cmp = m->Float64GreaterThanOrEqual(a, a);
      expected = true;
      break;
    case 14:
      cmp = m->Float64GreaterThanOrEqual(b, a);
      expected = true;
      break;
    default:
      UNREACHABLE();
  }
  m->Return(cmp);
  return expected;
}


TEST(RunFloat64Compare) {
  double inf = V8_INFINITY;
  // All pairs (a1, a2) are of the form a1 < a2.
  double inputs[] = {0.0,  1.0,  -1.0, 0.22, -1.22, 0.22,
                     -inf, 0.22, 0.22, inf,  -inf,  inf};

  for (int test = 0; test < kFloat64CompareHelperTestCases; test++) {
    for (int node_type = 0; node_type < kFloat64CompareHelperNodeType;
         node_type++) {
      for (size_t input = 0; input < arraysize(inputs); input += 2) {
        RawMachineAssemblerTester<int32_t> m;
        int expected = Float64CompareHelper(&m, test, node_type, inputs[input],
                                            inputs[input + 1]);
        CHECK_EQ(expected, m.Call());
      }
    }
  }
}


TEST(RunFloat64UnorderedCompare) {
  RawMachineAssemblerTester<int32_t> m;

  const Operator* operators[] = {m.machine()->Float64Equal(),
                                 m.machine()->Float64LessThan(),
                                 m.machine()->Float64LessThanOrEqual()};

  double nan = std::numeric_limits<double>::quiet_NaN();

  FOR_FLOAT64_INPUTS(i) {
    for (size_t o = 0; o < arraysize(operators); ++o) {
      for (int j = 0; j < 2; j++) {
        RawMachineAssemblerTester<int32_t> m;
        Node* a = m.Float64Constant(*i);
        Node* b = m.Float64Constant(nan);
        if (j == 1) std::swap(a, b);
        m.Return(m.AddNode(operators[o], a, b));
        CHECK_EQ(0, m.Call());
      }
    }
  }
}


TEST(RunFloat64Equal) {
  double input_a = 0.0;
  double input_b = 0.0;

  RawMachineAssemblerTester<int32_t> m;
  Node* a = m.LoadFromPointer(&input_a, MachineType::Float64());
  Node* b = m.LoadFromPointer(&input_b, MachineType::Float64());
  m.Return(m.Float64Equal(a, b));

  CompareWrapper cmp(IrOpcode::kFloat64Equal);
  FOR_FLOAT64_INPUTS(pl) {
    FOR_FLOAT64_INPUTS(pr) {
      input_a = *pl;
      input_b = *pr;
      int32_t expected = cmp.Float64Compare(input_a, input_b) ? 1 : 0;
      CHECK_EQ(expected, m.Call());
    }
  }
}


TEST(RunFloat64LessThan) {
  double input_a = 0.0;
  double input_b = 0.0;

  RawMachineAssemblerTester<int32_t> m;
  Node* a = m.LoadFromPointer(&input_a, MachineType::Float64());
  Node* b = m.LoadFromPointer(&input_b, MachineType::Float64());
  m.Return(m.Float64LessThan(a, b));

  CompareWrapper cmp(IrOpcode::kFloat64LessThan);
  FOR_FLOAT64_INPUTS(pl) {
    FOR_FLOAT64_INPUTS(pr) {
      input_a = *pl;
      input_b = *pr;
      int32_t expected = cmp.Float64Compare(input_a, input_b) ? 1 : 0;
      CHECK_EQ(expected, m.Call());
    }
  }
}


static void IntPtrCompare(intptr_t left, intptr_t right) {
  for (int test = 0; test < 7; test++) {
    RawMachineAssemblerTester<bool> m(MachineType::Pointer(),
                                      MachineType::Pointer());
    Node* p0 = m.Parameter(0);
    Node* p1 = m.Parameter(1);
    Node* res = nullptr;
    bool expected = false;
    switch (test) {
      case 0:
        res = m.IntPtrLessThan(p0, p1);
        expected = true;
        break;
      case 1:
        res = m.IntPtrLessThanOrEqual(p0, p1);
        expected = true;
        break;
      case 2:
        res = m.IntPtrEqual(p0, p1);
        expected = false;
        break;
      case 3:
        res = m.IntPtrGreaterThanOrEqual(p0, p1);
        expected = false;
        break;
      case 4:
        res = m.IntPtrGreaterThan(p0, p1);
        expected = false;
        break;
      case 5:
        res = m.IntPtrEqual(p0, p0);
        expected = true;
        break;
      case 6:
        res = m.IntPtrNotEqual(p0, p1);
        expected = true;
        break;
      default:
        UNREACHABLE();
        break;
    }
    m.Return(res);
    CHECK_EQ(expected, m.Call(reinterpret_cast<int32_t*>(left),
                              reinterpret_cast<int32_t*>(right)));
  }
}


TEST(RunIntPtrCompare) {
  intptr_t min = std::numeric_limits<intptr_t>::min();
  intptr_t max = std::numeric_limits<intptr_t>::max();
  // An ascending chain of intptr_t
  intptr_t inputs[] = {min, min / 2, -1, 0, 1, max / 2, max};
  for (size_t i = 0; i < arraysize(inputs) - 1; i++) {
    IntPtrCompare(inputs[i], inputs[i + 1]);
  }
}


TEST(RunTestIntPtrArithmetic) {
  static const int kInputSize = 10;
  int32_t inputs[kInputSize];
  int32_t outputs[kInputSize];
  for (int i = 0; i < kInputSize; i++) {
    inputs[i] = i;
    outputs[i] = -1;
  }
  RawMachineAssemblerTester<int32_t*> m;
  Node* input = m.PointerConstant(&inputs[0]);
  Node* output = m.PointerConstant(&outputs[kInputSize - 1]);
  Node* elem_size = m.IntPtrConstant(sizeof(inputs[0]));
  for (int i = 0; i < kInputSize; i++) {
    m.Store(MachineRepresentation::kWord32, output,
            m.Load(MachineType::Int32(), input), kNoWriteBarrier);
    input = m.IntPtrAdd(input, elem_size);
    output = m.IntPtrSub(output, elem_size);
  }
  m.Return(input);
  CHECK_EQ(&inputs[kInputSize], m.Call());
  for (int i = 0; i < kInputSize; i++) {
    CHECK_EQ(i, inputs[i]);
    CHECK_EQ(kInputSize - i - 1, outputs[i]);
  }
}


TEST(RunSpillLotsOfThings) {
  static const int kInputSize = 1000;
  RawMachineAssemblerTester<int32_t> m;
  Node* accs[kInputSize];
  int32_t outputs[kInputSize];
  Node* one = m.Int32Constant(1);
  Node* acc = one;
  for (int i = 0; i < kInputSize; i++) {
    acc = m.Int32Add(acc, one);
    accs[i] = acc;
  }
  for (int i = 0; i < kInputSize; i++) {
    m.StoreToPointer(&outputs[i], MachineRepresentation::kWord32, accs[i]);
  }
  m.Return(one);
  m.Call();
  for (int i = 0; i < kInputSize; i++) {
    CHECK_EQ(outputs[i], i + 2);
  }
}


TEST(RunSpillConstantsAndParameters) {
  static const int kInputSize = 1000;
  static const int32_t kBase = 987;
  RawMachineAssemblerTester<int32_t> m(MachineType::Int32(),
                                       MachineType::Int32());
  int32_t outputs[kInputSize];
  Node* csts[kInputSize];
  Node* accs[kInputSize];
  Node* acc = m.Int32Constant(0);
  for (int i = 0; i < kInputSize; i++) {
    csts[i] = m.Int32Constant(static_cast<int32_t>(kBase + i));
  }
  for (int i = 0; i < kInputSize; i++) {
    acc = m.Int32Add(acc, csts[i]);
    accs[i] = acc;
  }
  for (int i = 0; i < kInputSize; i++) {
    m.StoreToPointer(&outputs[i], MachineRepresentation::kWord32, accs[i]);
  }
  m.Return(m.Int32Add(acc, m.Int32Add(m.Parameter(0), m.Parameter(1))));
  FOR_INT32_INPUTS(i) {
    FOR_INT32_INPUTS(j) {
      int32_t expected = *i + *j;
      for (int k = 0; k < kInputSize; k++) {
        expected += kBase + k;
      }
      CHECK_EQ(expected, m.Call(*i, *j));
      expected = 0;
      for (int k = 0; k < kInputSize; k++) {
        expected += kBase + k;
        CHECK_EQ(expected, outputs[k]);
      }
    }
  }
}


TEST(RunNewSpaceConstantsInPhi) {
  RawMachineAssemblerTester<Object*> m(MachineType::Int32());

  Isolate* isolate = CcTest::i_isolate();
  Handle<HeapNumber> true_val = isolate->factory()->NewHeapNumber(11.2);
  Handle<HeapNumber> false_val = isolate->factory()->NewHeapNumber(11.3);
  Node* true_node = m.HeapConstant(true_val);
  Node* false_node = m.HeapConstant(false_val);

  RawMachineLabel blocka, blockb, end;
  m.Branch(m.Parameter(0), &blocka, &blockb);
  m.Bind(&blocka);
  m.Goto(&end);
  m.Bind(&blockb);
  m.Goto(&end);

  m.Bind(&end);
  Node* phi = m.Phi(MachineRepresentation::kTagged, true_node, false_node);
  m.Return(phi);

  CHECK_EQ(*false_val, m.Call(0));
  CHECK_EQ(*true_val, m.Call(1));
}


TEST(RunInt32AddWithOverflowP) {
  int32_t actual_val = -1;
  RawMachineAssemblerTester<int32_t> m;
  Int32BinopTester bt(&m);
  Node* add = m.Int32AddWithOverflow(bt.param0, bt.param1);
  Node* val = m.Projection(0, add);
  Node* ovf = m.Projection(1, add);
  m.StoreToPointer(&actual_val, MachineRepresentation::kWord32, val);
  bt.AddReturn(ovf);
  FOR_INT32_INPUTS(i) {
    FOR_INT32_INPUTS(j) {
      int32_t expected_val;
      int expected_ovf = base::bits::SignedAddOverflow32(*i, *j, &expected_val);
      CHECK_EQ(expected_ovf, bt.call(*i, *j));
      CHECK_EQ(expected_val, actual_val);
    }
  }
}


TEST(RunInt32AddWithOverflowImm) {
  int32_t actual_val = -1, expected_val = 0;
  FOR_INT32_INPUTS(i) {
    {
      RawMachineAssemblerTester<int32_t> m(MachineType::Int32());
      Node* add = m.Int32AddWithOverflow(m.Int32Constant(*i), m.Parameter(0));
      Node* val = m.Projection(0, add);
      Node* ovf = m.Projection(1, add);
      m.StoreToPointer(&actual_val, MachineRepresentation::kWord32, val);
      m.Return(ovf);
      FOR_INT32_INPUTS(j) {
        int expected_ovf =
            base::bits::SignedAddOverflow32(*i, *j, &expected_val);
        CHECK_EQ(expected_ovf, m.Call(*j));
        CHECK_EQ(expected_val, actual_val);
      }
    }
    {
      RawMachineAssemblerTester<int32_t> m(MachineType::Int32());
      Node* add = m.Int32AddWithOverflow(m.Parameter(0), m.Int32Constant(*i));
      Node* val = m.Projection(0, add);
      Node* ovf = m.Projection(1, add);
      m.StoreToPointer(&actual_val, MachineRepresentation::kWord32, val);
      m.Return(ovf);
      FOR_INT32_INPUTS(j) {
        int expected_ovf =
            base::bits::SignedAddOverflow32(*i, *j, &expected_val);
        CHECK_EQ(expected_ovf, m.Call(*j));
        CHECK_EQ(expected_val, actual_val);
      }
    }
    FOR_INT32_INPUTS(j) {
      RawMachineAssemblerTester<int32_t> m;
      Node* add =
          m.Int32AddWithOverflow(m.Int32Constant(*i), m.Int32Constant(*j));
      Node* val = m.Projection(0, add);
      Node* ovf = m.Projection(1, add);
      m.StoreToPointer(&actual_val, MachineRepresentation::kWord32, val);
      m.Return(ovf);
      int expected_ovf = base::bits::SignedAddOverflow32(*i, *j, &expected_val);
      CHECK_EQ(expected_ovf, m.Call());
      CHECK_EQ(expected_val, actual_val);
    }
  }
}


TEST(RunInt32AddWithOverflowInBranchP) {
  int constant = 911777;
  RawMachineLabel blocka, blockb;
  RawMachineAssemblerTester<int32_t> m;
  Int32BinopTester bt(&m);
  Node* add = m.Int32AddWithOverflow(bt.param0, bt.param1);
  Node* ovf = m.Projection(1, add);
  m.Branch(ovf, &blocka, &blockb);
  m.Bind(&blocka);
  bt.AddReturn(m.Int32Constant(constant));
  m.Bind(&blockb);
  Node* val = m.Projection(0, add);
  bt.AddReturn(val);
  FOR_INT32_INPUTS(i) {
    FOR_INT32_INPUTS(j) {
      int32_t expected;
      if (base::bits::SignedAddOverflow32(*i, *j, &expected))
        expected = constant;
      CHECK_EQ(expected, bt.call(*i, *j));
    }
  }
}


TEST(RunInt32SubWithOverflowP) {
  int32_t actual_val = -1;
  RawMachineAssemblerTester<int32_t> m;
  Int32BinopTester bt(&m);
  Node* add = m.Int32SubWithOverflow(bt.param0, bt.param1);
  Node* val = m.Projection(0, add);
  Node* ovf = m.Projection(1, add);
  m.StoreToPointer(&actual_val, MachineRepresentation::kWord32, val);
  bt.AddReturn(ovf);
  FOR_INT32_INPUTS(i) {
    FOR_INT32_INPUTS(j) {
      int32_t expected_val;
      int expected_ovf = base::bits::SignedSubOverflow32(*i, *j, &expected_val);
      CHECK_EQ(expected_ovf, bt.call(*i, *j));
      CHECK_EQ(expected_val, actual_val);
    }
  }
}


TEST(RunInt32SubWithOverflowImm) {
  int32_t actual_val = -1, expected_val = 0;
  FOR_INT32_INPUTS(i) {
    {
      RawMachineAssemblerTester<int32_t> m(MachineType::Int32());
      Node* add = m.Int32SubWithOverflow(m.Int32Constant(*i), m.Parameter(0));
      Node* val = m.Projection(0, add);
      Node* ovf = m.Projection(1, add);
      m.StoreToPointer(&actual_val, MachineRepresentation::kWord32, val);
      m.Return(ovf);
      FOR_INT32_INPUTS(j) {
        int expected_ovf =
            base::bits::SignedSubOverflow32(*i, *j, &expected_val);
        CHECK_EQ(expected_ovf, m.Call(*j));
        CHECK_EQ(expected_val, actual_val);
      }
    }
    {
      RawMachineAssemblerTester<int32_t> m(MachineType::Int32());
      Node* add = m.Int32SubWithOverflow(m.Parameter(0), m.Int32Constant(*i));
      Node* val = m.Projection(0, add);
      Node* ovf = m.Projection(1, add);
      m.StoreToPointer(&actual_val, MachineRepresentation::kWord32, val);
      m.Return(ovf);
      FOR_INT32_INPUTS(j) {
        int expected_ovf =
            base::bits::SignedSubOverflow32(*j, *i, &expected_val);
        CHECK_EQ(expected_ovf, m.Call(*j));
        CHECK_EQ(expected_val, actual_val);
      }
    }
    FOR_INT32_INPUTS(j) {
      RawMachineAssemblerTester<int32_t> m;
      Node* add =
          m.Int32SubWithOverflow(m.Int32Constant(*i), m.Int32Constant(*j));
      Node* val = m.Projection(0, add);
      Node* ovf = m.Projection(1, add);
      m.StoreToPointer(&actual_val, MachineRepresentation::kWord32, val);
      m.Return(ovf);
      int expected_ovf = base::bits::SignedSubOverflow32(*i, *j, &expected_val);
      CHECK_EQ(expected_ovf, m.Call());
      CHECK_EQ(expected_val, actual_val);
    }
  }
}


TEST(RunInt32SubWithOverflowInBranchP) {
  int constant = 911999;
  RawMachineLabel blocka, blockb;
  RawMachineAssemblerTester<int32_t> m;
  Int32BinopTester bt(&m);
  Node* sub = m.Int32SubWithOverflow(bt.param0, bt.param1);
  Node* ovf = m.Projection(1, sub);
  m.Branch(ovf, &blocka, &blockb);
  m.Bind(&blocka);
  bt.AddReturn(m.Int32Constant(constant));
  m.Bind(&blockb);
  Node* val = m.Projection(0, sub);
  bt.AddReturn(val);
  FOR_INT32_INPUTS(i) {
    FOR_INT32_INPUTS(j) {
      int32_t expected;
      if (base::bits::SignedSubOverflow32(*i, *j, &expected))
        expected = constant;
      CHECK_EQ(expected, bt.call(*i, *j));
    }
  }
}

TEST(RunInt32MulWithOverflowP) {
  int32_t actual_val = -1;
  RawMachineAssemblerTester<int32_t> m;
  Int32BinopTester bt(&m);
  Node* add = m.Int32MulWithOverflow(bt.param0, bt.param1);
  Node* val = m.Projection(0, add);
  Node* ovf = m.Projection(1, add);
  m.StoreToPointer(&actual_val, MachineRepresentation::kWord32, val);
  bt.AddReturn(ovf);
  FOR_INT32_INPUTS(i) {
    FOR_INT32_INPUTS(j) {
      int32_t expected_val;
      int expected_ovf = base::bits::SignedMulOverflow32(*i, *j, &expected_val);
      CHECK_EQ(expected_ovf, bt.call(*i, *j));
      if (!expected_ovf) {
        CHECK_EQ(expected_val, actual_val);
      }
    }
  }
}

TEST(RunInt32MulWithOverflowImm) {
  int32_t actual_val = -1, expected_val = 0;
  FOR_INT32_INPUTS(i) {
    {
      RawMachineAssemblerTester<int32_t> m(MachineType::Int32());
      Node* add = m.Int32MulWithOverflow(m.Int32Constant(*i), m.Parameter(0));
      Node* val = m.Projection(0, add);
      Node* ovf = m.Projection(1, add);
      m.StoreToPointer(&actual_val, MachineRepresentation::kWord32, val);
      m.Return(ovf);
      FOR_INT32_INPUTS(j) {
        int expected_ovf =
            base::bits::SignedMulOverflow32(*i, *j, &expected_val);
        CHECK_EQ(expected_ovf, m.Call(*j));
        if (!expected_ovf) {
          CHECK_EQ(expected_val, actual_val);
        }
      }
    }
    {
      RawMachineAssemblerTester<int32_t> m(MachineType::Int32());
      Node* add = m.Int32MulWithOverflow(m.Parameter(0), m.Int32Constant(*i));
      Node* val = m.Projection(0, add);
      Node* ovf = m.Projection(1, add);
      m.StoreToPointer(&actual_val, MachineRepresentation::kWord32, val);
      m.Return(ovf);
      FOR_INT32_INPUTS(j) {
        int expected_ovf =
            base::bits::SignedMulOverflow32(*i, *j, &expected_val);
        CHECK_EQ(expected_ovf, m.Call(*j));
        if (!expected_ovf) {
          CHECK_EQ(expected_val, actual_val);
        }
      }
    }
    FOR_INT32_INPUTS(j) {
      RawMachineAssemblerTester<int32_t> m;
      Node* add =
          m.Int32MulWithOverflow(m.Int32Constant(*i), m.Int32Constant(*j));
      Node* val = m.Projection(0, add);
      Node* ovf = m.Projection(1, add);
      m.StoreToPointer(&actual_val, MachineRepresentation::kWord32, val);
      m.Return(ovf);
      int expected_ovf = base::bits::SignedMulOverflow32(*i, *j, &expected_val);
      CHECK_EQ(expected_ovf, m.Call());
      if (!expected_ovf) {
        CHECK_EQ(expected_val, actual_val);
      }
    }
  }
}

TEST(RunInt32MulWithOverflowInBranchP) {
  int constant = 911777;
  RawMachineLabel blocka, blockb;
  RawMachineAssemblerTester<int32_t> m;
  Int32BinopTester bt(&m);
  Node* add = m.Int32MulWithOverflow(bt.param0, bt.param1);
  Node* ovf = m.Projection(1, add);
  m.Branch(ovf, &blocka, &blockb);
  m.Bind(&blocka);
  bt.AddReturn(m.Int32Constant(constant));
  m.Bind(&blockb);
  Node* val = m.Projection(0, add);
  bt.AddReturn(val);
  FOR_INT32_INPUTS(i) {
    FOR_INT32_INPUTS(j) {
      int32_t expected;
      if (base::bits::SignedMulOverflow32(*i, *j, &expected))
        expected = constant;
      CHECK_EQ(expected, bt.call(*i, *j));
    }
  }
}

TEST(RunWord64EqualInBranchP) {
  int64_t input;
  RawMachineLabel blocka, blockb;
  RawMachineAssemblerTester<int32_t> m;
  if (!m.machine()->Is64()) return;
  Node* value = m.LoadFromPointer(&input, MachineType::Int64());
  m.Branch(m.Word64Equal(value, m.Int64Constant(0)), &blocka, &blockb);
  m.Bind(&blocka);
  m.Return(m.Int32Constant(1));
  m.Bind(&blockb);
  m.Return(m.Int32Constant(2));
  input = int64_t{0};
  CHECK_EQ(1, m.Call());
  input = int64_t{1};
  CHECK_EQ(2, m.Call());
  input = int64_t{0x100000000};
  CHECK_EQ(2, m.Call());
}


TEST(RunChangeInt32ToInt64P) {
  if (kPointerSize < 8) return;
  int64_t actual = -1;
  RawMachineAssemblerTester<int32_t> m(MachineType::Int32());
  m.StoreToPointer(&actual, MachineRepresentation::kWord64,
                   m.ChangeInt32ToInt64(m.Parameter(0)));
  m.Return(m.Int32Constant(0));
  FOR_INT32_INPUTS(i) {
    int64_t expected = *i;
    CHECK_EQ(0, m.Call(*i));
    CHECK_EQ(expected, actual);
  }
}


TEST(RunChangeUint32ToUint64P) {
  if (kPointerSize < 8) return;
  int64_t actual = -1;
  RawMachineAssemblerTester<int32_t> m(MachineType::Uint32());
  m.StoreToPointer(&actual, MachineRepresentation::kWord64,
                   m.ChangeUint32ToUint64(m.Parameter(0)));
  m.Return(m.Int32Constant(0));
  FOR_UINT32_INPUTS(i) {
    int64_t expected = static_cast<uint64_t>(*i);
    CHECK_EQ(0, m.Call(*i));
    CHECK_EQ(expected, actual);
  }
}


TEST(RunTruncateInt64ToInt32P) {
  if (kPointerSize < 8) return;
  int64_t expected = -1;
  RawMachineAssemblerTester<int32_t> m;
  m.Return(m.TruncateInt64ToInt32(
      m.LoadFromPointer(&expected, MachineType::Int64())));
  FOR_UINT32_INPUTS(i) {
    FOR_UINT32_INPUTS(j) {
      expected = (static_cast<uint64_t>(*j) << 32) | *i;
      CHECK_EQ(static_cast<int32_t>(expected), m.Call());
    }
  }
}

TEST(RunTruncateFloat64ToWord32P) {
  struct {
    double from;
    double raw;
  } kValues[] = {{0, 0},
                 {0.5, 0},
                 {-0.5, 0},
                 {1.5, 1},
                 {-1.5, -1},
                 {5.5, 5},
                 {-5.0, -5},
                 {std::numeric_limits<double>::quiet_NaN(), 0},
                 {std::numeric_limits<double>::infinity(), 0},
                 {-std::numeric_limits<double>::quiet_NaN(), 0},
                 {-std::numeric_limits<double>::infinity(), 0},
                 {4.94065645841e-324, 0},
                 {-4.94065645841e-324, 0},
                 {0.9999999999999999, 0},
                 {-0.9999999999999999, 0},
                 {4294967296.0, 0},
                 {-4294967296.0, 0},
                 {9223372036854775000.0, 4294966272.0},
                 {-9223372036854775000.0, -4294966272.0},
                 {4.5036e+15, 372629504},
                 {-4.5036e+15, -372629504},
                 {287524199.5377777, 0x11234567},
                 {-287524199.5377777, -0x11234567},
                 {2300193596.302222, 2300193596.0},
                 {-2300193596.302222, -2300193596.0},
                 {4600387192.604444, 305419896},
                 {-4600387192.604444, -305419896},
                 {4823855600872397.0, 1737075661},
                 {-4823855600872397.0, -1737075661},
                 {4503603922337791.0, -1},
                 {-4503603922337791.0, 1},
                 {4503601774854143.0, 2147483647},
                 {-4503601774854143.0, -2147483647},
                 {9007207844675582.0, -2},
                 {-9007207844675582.0, 2},
                 {2.4178527921507624e+24, -536870912},
                 {-2.4178527921507624e+24, 536870912},
                 {2.417853945072267e+24, -536870912},
                 {-2.417853945072267e+24, 536870912},
                 {4.8357055843015248e+24, -1073741824},
                 {-4.8357055843015248e+24, 1073741824},
                 {4.8357078901445341e+24, -1073741824},
                 {-4.8357078901445341e+24, 1073741824},
                 {2147483647.0, 2147483647.0},
                 {-2147483648.0, -2147483648.0},
                 {9.6714111686030497e+24, -2147483648.0},
                 {-9.6714111686030497e+24, -2147483648.0},
                 {9.6714157802890681e+24, -2147483648.0},
                 {-9.6714157802890681e+24, -2147483648.0},
                 {1.9342813113834065e+25, 2147483648.0},
                 {-1.9342813113834065e+25, 2147483648.0},
                 {3.868562622766813e+25, 0},
                 {-3.868562622766813e+25, 0},
                 {1.7976931348623157e+308, 0},
                 {-1.7976931348623157e+308, 0}};
  double input = -1.0;
  RawMachineAssemblerTester<int32_t> m;
  m.Return(m.TruncateFloat64ToWord32(
      m.LoadFromPointer(&input, MachineType::Float64())));
  for (size_t i = 0; i < arraysize(kValues); ++i) {
    input = kValues[i].from;
    uint64_t expected = static_cast<int64_t>(kValues[i].raw);
    CHECK_EQ(static_cast<int>(expected), m.Call());
  }
}

TEST(RunTruncateFloat64ToWord32SignExtension) {
  BufferedRawMachineAssemblerTester<int32_t> r;
  r.Return(r.Int32Sub(r.TruncateFloat64ToWord32(r.Float64Constant(-1.0)),
                      r.Int32Constant(0)));
  CHECK_EQ(-1, r.Call());
}

TEST(RunChangeFloat32ToFloat64) {
  BufferedRawMachineAssemblerTester<double> m(MachineType::Float32());

  m.Return(m.ChangeFloat32ToFloat64(m.Parameter(0)));

  FOR_FLOAT32_INPUTS(i) {
    CHECK_DOUBLE_EQ(static_cast<double>(*i), m.Call(*i));
  }
}


TEST(RunFloat32Constant) {
  FOR_FLOAT32_INPUTS(i) {
    BufferedRawMachineAssemblerTester<float> m;
    m.Return(m.Float32Constant(*i));
    CHECK_FLOAT_EQ(*i, m.Call());
  }
}


TEST(RunFloat64ExtractLowWord32) {
  BufferedRawMachineAssemblerTester<uint32_t> m(MachineType::Float64());
  m.Return(m.Float64ExtractLowWord32(m.Parameter(0)));
  FOR_FLOAT64_INPUTS(i) {
    uint32_t expected = static_cast<uint32_t>(bit_cast<uint64_t>(*i));
    CHECK_EQ(expected, m.Call(*i));
  }
}


TEST(RunFloat64ExtractHighWord32) {
  BufferedRawMachineAssemblerTester<uint32_t> m(MachineType::Float64());
  m.Return(m.Float64ExtractHighWord32(m.Parameter(0)));
  FOR_FLOAT64_INPUTS(i) {
    uint32_t expected = static_cast<uint32_t>(bit_cast<uint64_t>(*i) >> 32);
    CHECK_EQ(expected, m.Call(*i));
  }
}


TEST(RunFloat64InsertLowWord32) {
  BufferedRawMachineAssemblerTester<double> m(MachineType::Float64(),
                                              MachineType::Int32());
  m.Return(m.Float64InsertLowWord32(m.Parameter(0), m.Parameter(1)));
  FOR_FLOAT64_INPUTS(i) {
    FOR_INT32_INPUTS(j) {
      double expected =
          bit_cast<double>((bit_cast<uint64_t>(*i) & ~(uint64_t{0xFFFFFFFF})) |
                           (static_cast<uint64_t>(bit_cast<uint32_t>(*j))));
      CHECK_DOUBLE_EQ(expected, m.Call(*i, *j));
    }
  }
}


TEST(RunFloat64InsertHighWord32) {
  BufferedRawMachineAssemblerTester<double> m(MachineType::Float64(),
                                              MachineType::Uint32());
  m.Return(m.Float64InsertHighWord32(m.Parameter(0), m.Parameter(1)));
  FOR_FLOAT64_INPUTS(i) {
    FOR_UINT32_INPUTS(j) {
      uint64_t expected = (bit_cast<uint64_t>(*i) & 0xFFFFFFFF) |
                          (static_cast<uint64_t>(*j) << 32);

      CHECK_DOUBLE_EQ(bit_cast<double>(expected), m.Call(*i, *j));
    }
  }
}


TEST(RunFloat32Abs) {
  BufferedRawMachineAssemblerTester<float> m(MachineType::Float32());
  m.Return(m.Float32Abs(m.Parameter(0)));
  FOR_FLOAT32_INPUTS(i) { CHECK_FLOAT_EQ(std::abs(*i), m.Call(*i)); }
}


TEST(RunFloat64Abs) {
  BufferedRawMachineAssemblerTester<double> m(MachineType::Float64());
  m.Return(m.Float64Abs(m.Parameter(0)));
  FOR_FLOAT64_INPUTS(i) { CHECK_DOUBLE_EQ(std::abs(*i), m.Call(*i)); }
}

TEST(RunFloat64Acos) {
  BufferedRawMachineAssemblerTester<double> m(MachineType::Float64());
  m.Return(m.Float64Acos(m.Parameter(0)));
  FOR_FLOAT64_INPUTS(i) {
    CHECK_DOUBLE_EQ(base::ieee754::acos(*i), m.Call(*i));
  }
}

TEST(RunFloat64Acosh) {
  BufferedRawMachineAssemblerTester<double> m(MachineType::Float64());
  m.Return(m.Float64Acosh(m.Parameter(0)));
  FOR_FLOAT64_INPUTS(i) {
    CHECK_DOUBLE_EQ(base::ieee754::acosh(*i), m.Call(*i));
  }
}

TEST(RunFloat64Asin) {
  BufferedRawMachineAssemblerTester<double> m(MachineType::Float64());
  m.Return(m.Float64Asin(m.Parameter(0)));
  FOR_FLOAT64_INPUTS(i) {
    CHECK_DOUBLE_EQ(base::ieee754::asin(*i), m.Call(*i));
  }
}

TEST(RunFloat64Asinh) {
  BufferedRawMachineAssemblerTester<double> m(MachineType::Float64());
  m.Return(m.Float64Asinh(m.Parameter(0)));
  FOR_FLOAT64_INPUTS(i) {
    CHECK_DOUBLE_EQ(base::ieee754::asinh(*i), m.Call(*i));
  }
}

TEST(RunFloat64Atan) {
  BufferedRawMachineAssemblerTester<double> m(MachineType::Float64());
  m.Return(m.Float64Atan(m.Parameter(0)));
  CHECK(std::isnan(m.Call(std::numeric_limits<double>::quiet_NaN())));
  CHECK(std::isnan(m.Call(std::numeric_limits<double>::signaling_NaN())));
  CHECK_DOUBLE_EQ(-0.0, m.Call(-0.0));
  CHECK_DOUBLE_EQ(0.0, m.Call(0.0));
  FOR_FLOAT64_INPUTS(i) {
    CHECK_DOUBLE_EQ(base::ieee754::atan(*i), m.Call(*i));
  }
}

TEST(RunFloat64Atanh) {
  BufferedRawMachineAssemblerTester<double> m(MachineType::Float64());
  m.Return(m.Float64Atanh(m.Parameter(0)));
  CHECK(std::isnan(m.Call(std::numeric_limits<double>::quiet_NaN())));
  CHECK(std::isnan(m.Call(std::numeric_limits<double>::signaling_NaN())));
  CHECK_DOUBLE_EQ(std::numeric_limits<double>::infinity(), m.Call(1.0));
  CHECK_DOUBLE_EQ(-std::numeric_limits<double>::infinity(), m.Call(-1.0));
  CHECK_DOUBLE_EQ(-0.0, m.Call(-0.0));
  CHECK_DOUBLE_EQ(0.0, m.Call(0.0));
  FOR_FLOAT64_INPUTS(i) {
    CHECK_DOUBLE_EQ(base::ieee754::atanh(*i), m.Call(*i));
  }
}

TEST(RunFloat64Atan2) {
  BufferedRawMachineAssemblerTester<double> m(MachineType::Float64(),
                                              MachineType::Float64());
  m.Return(m.Float64Atan2(m.Parameter(0), m.Parameter(1)));
  FOR_FLOAT64_INPUTS(i) {
    FOR_FLOAT64_INPUTS(j) {
      CHECK_DOUBLE_EQ(base::ieee754::atan2(*i, *j), m.Call(*i, *j));
    }
  }
}

TEST(RunFloat64Cos) {
  BufferedRawMachineAssemblerTester<double> m(MachineType::Float64());
  m.Return(m.Float64Cos(m.Parameter(0)));
  CHECK(std::isnan(m.Call(std::numeric_limits<double>::quiet_NaN())));
  CHECK(std::isnan(m.Call(std::numeric_limits<double>::signaling_NaN())));
  FOR_FLOAT64_INPUTS(i) { CHECK_DOUBLE_EQ(base::ieee754::cos(*i), m.Call(*i)); }
}

TEST(RunFloat64Cosh) {
  BufferedRawMachineAssemblerTester<double> m(MachineType::Float64());
  m.Return(m.Float64Cosh(m.Parameter(0)));
  CHECK(std::isnan(m.Call(std::numeric_limits<double>::quiet_NaN())));
  CHECK(std::isnan(m.Call(std::numeric_limits<double>::signaling_NaN())));
  FOR_FLOAT64_INPUTS(i) {
    CHECK_DOUBLE_EQ(base::ieee754::cosh(*i), m.Call(*i));
  }
}

TEST(RunFloat64Exp) {
  BufferedRawMachineAssemblerTester<double> m(MachineType::Float64());
  m.Return(m.Float64Exp(m.Parameter(0)));
  CHECK(std::isnan(m.Call(std::numeric_limits<double>::quiet_NaN())));
  CHECK(std::isnan(m.Call(std::numeric_limits<double>::signaling_NaN())));
  CHECK_EQ(0.0, m.Call(-std::numeric_limits<double>::infinity()));
  CHECK_DOUBLE_EQ(1.0, m.Call(-0.0));
  CHECK_DOUBLE_EQ(1.0, m.Call(0.0));
  CHECK_DOUBLE_EQ(std::numeric_limits<double>::infinity(),
                  m.Call(std::numeric_limits<double>::infinity()));
  FOR_FLOAT64_INPUTS(i) { CHECK_DOUBLE_EQ(base::ieee754::exp(*i), m.Call(*i)); }
}

TEST(RunFloat64Expm1) {
  BufferedRawMachineAssemblerTester<double> m(MachineType::Float64());
  m.Return(m.Float64Expm1(m.Parameter(0)));
  CHECK(std::isnan(m.Call(std::numeric_limits<double>::quiet_NaN())));
  CHECK(std::isnan(m.Call(std::numeric_limits<double>::signaling_NaN())));
  CHECK_EQ(-1.0, m.Call(-std::numeric_limits<double>::infinity()));
  CHECK_DOUBLE_EQ(std::numeric_limits<double>::infinity(),
                  m.Call(std::numeric_limits<double>::infinity()));
  FOR_FLOAT64_INPUTS(i) {
    CHECK_DOUBLE_EQ(base::ieee754::expm1(*i), m.Call(*i));
  }
}

TEST(RunFloat64Log) {
  BufferedRawMachineAssemblerTester<double> m(MachineType::Float64());
  m.Return(m.Float64Log(m.Parameter(0)));
  CHECK(std::isnan(m.Call(std::numeric_limits<double>::quiet_NaN())));
  CHECK(std::isnan(m.Call(std::numeric_limits<double>::signaling_NaN())));
  CHECK(std::isnan(m.Call(-std::numeric_limits<double>::infinity())));
  CHECK(std::isnan(m.Call(-1.0)));
  CHECK_DOUBLE_EQ(-std::numeric_limits<double>::infinity(), m.Call(-0.0));
  CHECK_DOUBLE_EQ(-std::numeric_limits<double>::infinity(), m.Call(0.0));
  CHECK_DOUBLE_EQ(0.0, m.Call(1.0));
  CHECK_DOUBLE_EQ(std::numeric_limits<double>::infinity(),
                  m.Call(std::numeric_limits<double>::infinity()));
  FOR_FLOAT64_INPUTS(i) { CHECK_DOUBLE_EQ(base::ieee754::log(*i), m.Call(*i)); }
}

TEST(RunFloat64Log1p) {
  BufferedRawMachineAssemblerTester<double> m(MachineType::Float64());
  m.Return(m.Float64Log1p(m.Parameter(0)));
  CHECK(std::isnan(m.Call(std::numeric_limits<double>::quiet_NaN())));
  CHECK(std::isnan(m.Call(std::numeric_limits<double>::signaling_NaN())));
  CHECK(std::isnan(m.Call(-std::numeric_limits<double>::infinity())));
  CHECK_DOUBLE_EQ(-std::numeric_limits<double>::infinity(), m.Call(-1.0));
  CHECK_DOUBLE_EQ(0.0, m.Call(0.0));
  CHECK_DOUBLE_EQ(-0.0, m.Call(-0.0));
  CHECK_DOUBLE_EQ(std::numeric_limits<double>::infinity(),
                  m.Call(std::numeric_limits<double>::infinity()));
  FOR_FLOAT64_INPUTS(i) {
    CHECK_DOUBLE_EQ(base::ieee754::log1p(*i), m.Call(*i));
  }
}

TEST(RunFloat64Log2) {
  BufferedRawMachineAssemblerTester<double> m(MachineType::Float64());
  m.Return(m.Float64Log2(m.Parameter(0)));
  CHECK(std::isnan(m.Call(std::numeric_limits<double>::quiet_NaN())));
  CHECK(std::isnan(m.Call(std::numeric_limits<double>::signaling_NaN())));
  CHECK(std::isnan(m.Call(-std::numeric_limits<double>::infinity())));
  CHECK(std::isnan(m.Call(-1.0)));
  CHECK_DOUBLE_EQ(-std::numeric_limits<double>::infinity(), m.Call(-0.0));
  CHECK_DOUBLE_EQ(-std::numeric_limits<double>::infinity(), m.Call(0.0));
  CHECK_DOUBLE_EQ(0.0, m.Call(1.0));
  CHECK_DOUBLE_EQ(std::numeric_limits<double>::infinity(),
                  m.Call(std::numeric_limits<double>::infinity()));
  FOR_FLOAT64_INPUTS(i) {
    CHECK_DOUBLE_EQ(base::ieee754::log2(*i), m.Call(*i));
  }
}

TEST(RunFloat64Log10) {
  BufferedRawMachineAssemblerTester<double> m(MachineType::Float64());
  m.Return(m.Float64Log10(m.Parameter(0)));
  CHECK(std::isnan(m.Call(std::numeric_limits<double>::quiet_NaN())));
  CHECK(std::isnan(m.Call(std::numeric_limits<double>::signaling_NaN())));
  CHECK(std::isnan(m.Call(-std::numeric_limits<double>::infinity())));
  CHECK(std::isnan(m.Call(-1.0)));
  CHECK_DOUBLE_EQ(-std::numeric_limits<double>::infinity(), m.Call(-0.0));
  CHECK_DOUBLE_EQ(-std::numeric_limits<double>::infinity(), m.Call(0.0));
  CHECK_DOUBLE_EQ(std::numeric_limits<double>::infinity(),
                  m.Call(std::numeric_limits<double>::infinity()));
  FOR_FLOAT64_INPUTS(i) {
    CHECK_DOUBLE_EQ(base::ieee754::log10(*i), m.Call(*i));
  }
}

TEST(RunFloat64Cbrt) {
  BufferedRawMachineAssemblerTester<double> m(MachineType::Float64());
  m.Return(m.Float64Cbrt(m.Parameter(0)));
  CHECK(std::isnan(m.Call(std::numeric_limits<double>::quiet_NaN())));
  CHECK(std::isnan(m.Call(std::numeric_limits<double>::signaling_NaN())));
  CHECK_DOUBLE_EQ(std::numeric_limits<double>::infinity(),
                  m.Call(std::numeric_limits<double>::infinity()));
  CHECK_DOUBLE_EQ(-std::numeric_limits<double>::infinity(),
                  m.Call(-std::numeric_limits<double>::infinity()));
  FOR_FLOAT64_INPUTS(i) {
    CHECK_DOUBLE_EQ(base::ieee754::cbrt(*i), m.Call(*i));
  }
}

TEST(RunFloat64Sin) {
  BufferedRawMachineAssemblerTester<double> m(MachineType::Float64());
  m.Return(m.Float64Sin(m.Parameter(0)));
  CHECK(std::isnan(m.Call(std::numeric_limits<double>::quiet_NaN())));
  CHECK(std::isnan(m.Call(std::numeric_limits<double>::signaling_NaN())));
  FOR_FLOAT64_INPUTS(i) { CHECK_DOUBLE_EQ(base::ieee754::sin(*i), m.Call(*i)); }
}

TEST(RunFloat64Sinh) {
  BufferedRawMachineAssemblerTester<double> m(MachineType::Float64());
  m.Return(m.Float64Sinh(m.Parameter(0)));
  CHECK(std::isnan(m.Call(std::numeric_limits<double>::quiet_NaN())));
  CHECK(std::isnan(m.Call(std::numeric_limits<double>::signaling_NaN())));
  FOR_FLOAT64_INPUTS(i) {
    CHECK_DOUBLE_EQ(base::ieee754::sinh(*i), m.Call(*i));
  }
}

TEST(RunFloat64Tan) {
  BufferedRawMachineAssemblerTester<double> m(MachineType::Float64());
  m.Return(m.Float64Tan(m.Parameter(0)));
  CHECK(std::isnan(m.Call(std::numeric_limits<double>::quiet_NaN())));
  CHECK(std::isnan(m.Call(std::numeric_limits<double>::signaling_NaN())));
  FOR_FLOAT64_INPUTS(i) { CHECK_DOUBLE_EQ(base::ieee754::tan(*i), m.Call(*i)); }
}

TEST(RunFloat64Tanh) {
  BufferedRawMachineAssemblerTester<double> m(MachineType::Float64());
  m.Return(m.Float64Tanh(m.Parameter(0)));
  CHECK(std::isnan(m.Call(std::numeric_limits<double>::quiet_NaN())));
  CHECK(std::isnan(m.Call(std::numeric_limits<double>::signaling_NaN())));
  FOR_FLOAT64_INPUTS(i) {
    CHECK_DOUBLE_EQ(base::ieee754::tanh(*i), m.Call(*i));
  }
}

static double two_30 = 1 << 30;             // 2^30 is a smi boundary.
static double two_52 = two_30 * (1 << 22);  // 2^52 is a precision boundary.
static double kValues[] = {0.1,
                           0.2,
                           0.49999999999999994,
                           0.5,
                           0.7,
                           1.0 - std::numeric_limits<double>::epsilon(),
                           -0.1,
                           -0.49999999999999994,
                           -0.5,
                           -0.7,
                           1.1,
                           1.0 + std::numeric_limits<double>::epsilon(),
                           1.5,
                           1.7,
                           -1,
                           -1 + std::numeric_limits<double>::epsilon(),
                           -1 - std::numeric_limits<double>::epsilon(),
                           -1.1,
                           -1.5,
                           -1.7,
                           std::numeric_limits<double>::min(),
                           -std::numeric_limits<double>::min(),
                           std::numeric_limits<double>::max(),
                           -std::numeric_limits<double>::max(),
                           std::numeric_limits<double>::infinity(),
                           -std::numeric_limits<double>::infinity(),
                           two_30,
                           two_30 + 0.1,
                           two_30 + 0.5,
                           two_30 + 0.7,
                           two_30 - 1,
                           two_30 - 1 + 0.1,
                           two_30 - 1 + 0.5,
                           two_30 - 1 + 0.7,
                           -two_30,
                           -two_30 + 0.1,
                           -two_30 + 0.5,
                           -two_30 + 0.7,
                           -two_30 + 1,
                           -two_30 + 1 + 0.1,
                           -two_30 + 1 + 0.5,
                           -two_30 + 1 + 0.7,
                           two_52,
                           two_52 + 0.1,
                           two_52 + 0.5,
                           two_52 + 0.5,
                           two_52 + 0.7,
                           two_52 + 0.7,
                           two_52 - 1,
                           two_52 - 1 + 0.1,
                           two_52 - 1 + 0.5,
                           two_52 - 1 + 0.7,
                           -two_52,
                           -two_52 + 0.1,
                           -two_52 + 0.5,
                           -two_52 + 0.7,
                           -two_52 + 1,
                           -two_52 + 1 + 0.1,
                           -two_52 + 1 + 0.5,
                           -two_52 + 1 + 0.7,
                           two_30,
                           two_30 - 0.1,
                           two_30 - 0.5,
                           two_30 - 0.7,
                           two_30 - 1,
                           two_30 - 1 - 0.1,
                           two_30 - 1 - 0.5,
                           two_30 - 1 - 0.7,
                           -two_30,
                           -two_30 - 0.1,
                           -two_30 - 0.5,
                           -two_30 - 0.7,
                           -two_30 + 1,
                           -two_30 + 1 - 0.1,
                           -two_30 + 1 - 0.5,
                           -two_30 + 1 - 0.7,
                           two_52,
                           two_52 - 0.1,
                           two_52 - 0.5,
                           two_52 - 0.5,
                           two_52 - 0.7,
                           two_52 - 0.7,
                           two_52 - 1,
                           two_52 - 1 - 0.1,
                           two_52 - 1 - 0.5,
                           two_52 - 1 - 0.7,
                           -two_52,
                           -two_52 - 0.1,
                           -two_52 - 0.5,
                           -two_52 - 0.7,
                           -two_52 + 1,
                           -two_52 + 1 - 0.1,
                           -two_52 + 1 - 0.5,
                           -two_52 + 1 - 0.7};


TEST(RunFloat32RoundDown) {
  BufferedRawMachineAssemblerTester<float> m(MachineType::Float32());
  if (!m.machine()->Float32RoundDown().IsSupported()) return;

  m.Return(m.Float32RoundDown(m.Parameter(0)));

  FOR_FLOAT32_INPUTS(i) { CHECK_FLOAT_EQ(floorf(*i), m.Call(*i)); }
}


TEST(RunFloat64RoundDown1) {
  BufferedRawMachineAssemblerTester<double> m(MachineType::Float64());
  if (!m.machine()->Float64RoundDown().IsSupported()) return;

  m.Return(m.Float64RoundDown(m.Parameter(0)));

  FOR_FLOAT64_INPUTS(i) { CHECK_DOUBLE_EQ(floor(*i), m.Call(*i)); }
}


TEST(RunFloat64RoundDown2) {
  BufferedRawMachineAssemblerTester<double> m(MachineType::Float64());
  if (!m.machine()->Float64RoundDown().IsSupported()) return;
  m.Return(m.Float64Sub(m.Float64Constant(-0.0),
                        m.Float64RoundDown(m.Float64Sub(m.Float64Constant(-0.0),
                                                        m.Parameter(0)))));

  for (size_t i = 0; i < arraysize(kValues); ++i) {
    CHECK_EQ(ceil(kValues[i]), m.Call(kValues[i]));
  }
}


TEST(RunFloat32RoundUp) {
  BufferedRawMachineAssemblerTester<float> m(MachineType::Float32());
  if (!m.machine()->Float32RoundUp().IsSupported()) return;
  m.Return(m.Float32RoundUp(m.Parameter(0)));

  FOR_FLOAT32_INPUTS(i) { CHECK_FLOAT_EQ(ceilf(*i), m.Call(*i)); }
}


TEST(RunFloat64RoundUp) {
  BufferedRawMachineAssemblerTester<double> m(MachineType::Float64());
  if (!m.machine()->Float64RoundUp().IsSupported()) return;
  m.Return(m.Float64RoundUp(m.Parameter(0)));

  FOR_FLOAT64_INPUTS(i) { CHECK_DOUBLE_EQ(ceil(*i), m.Call(*i)); }
}


TEST(RunFloat32RoundTiesEven) {
  BufferedRawMachineAssemblerTester<float> m(MachineType::Float32());
  if (!m.machine()->Float32RoundTiesEven().IsSupported()) return;
  m.Return(m.Float32RoundTiesEven(m.Parameter(0)));

  FOR_FLOAT32_INPUTS(i) { CHECK_FLOAT_EQ(nearbyint(*i), m.Call(*i)); }
}


TEST(RunFloat64RoundTiesEven) {
  BufferedRawMachineAssemblerTester<double> m(MachineType::Float64());
  if (!m.machine()->Float64RoundTiesEven().IsSupported()) return;
  m.Return(m.Float64RoundTiesEven(m.Parameter(0)));

  FOR_FLOAT64_INPUTS(i) { CHECK_DOUBLE_EQ(nearbyint(*i), m.Call(*i)); }
}


TEST(RunFloat32RoundTruncate) {
  BufferedRawMachineAssemblerTester<float> m(MachineType::Float32());
  if (!m.machine()->Float32RoundTruncate().IsSupported()) return;

  m.Return(m.Float32RoundTruncate(m.Parameter(0)));

  FOR_FLOAT32_INPUTS(i) { CHECK_FLOAT_EQ(truncf(*i), m.Call(*i)); }
}


TEST(RunFloat64RoundTruncate) {
  BufferedRawMachineAssemblerTester<double> m(MachineType::Float64());
  if (!m.machine()->Float64RoundTruncate().IsSupported()) return;
  m.Return(m.Float64RoundTruncate(m.Parameter(0)));
  for (size_t i = 0; i < arraysize(kValues); ++i) {
    CHECK_EQ(trunc(kValues[i]), m.Call(kValues[i]));
  }
}


TEST(RunFloat64RoundTiesAway) {
  BufferedRawMachineAssemblerTester<double> m(MachineType::Float64());
  if (!m.machine()->Float64RoundTiesAway().IsSupported()) return;
  m.Return(m.Float64RoundTiesAway(m.Parameter(0)));
  for (size_t i = 0; i < arraysize(kValues); ++i) {
    CHECK_EQ(round(kValues[i]), m.Call(kValues[i]));
  }
}


#if !USE_SIMULATOR

namespace {

int32_t const kMagicFoo0 = 0xDEADBEEF;

int32_t foo0() { return kMagicFoo0; }


int32_t foo1(int32_t x) { return x; }


int32_t foo2(int32_t x, int32_t y) { return x - y; }


int32_t foo8(int32_t a, int32_t b, int32_t c, int32_t d, int32_t e, int32_t f,
             int32_t g, int32_t h) {
  return a + b + c + d + e + f + g + h;
}

int32_t foo9(int32_t a, int32_t b, int32_t c, int32_t d, int32_t e, int32_t f,
             int32_t g, int32_t h, int32_t i) {
  return a + b + c + d + e + f + g + h + i;
}

}  // namespace


TEST(RunCallCFunction0) {
  auto* foo0_ptr = &foo0;
  RawMachineAssemblerTester<int32_t> m;
  Node* function = m.LoadFromPointer(&foo0_ptr, MachineType::Pointer());
  m.Return(m.CallCFunction0(MachineType::Int32(), function));
  CHECK_EQ(kMagicFoo0, m.Call());
}


TEST(RunCallCFunction1) {
  auto* foo1_ptr = &foo1;
  RawMachineAssemblerTester<int32_t> m(MachineType::Int32());
  Node* function = m.LoadFromPointer(&foo1_ptr, MachineType::Pointer());
  m.Return(m.CallCFunction1(MachineType::Int32(), MachineType::Int32(),
                            function, m.Parameter(0)));
  FOR_INT32_INPUTS(i) {
    int32_t const expected = *i;
    CHECK_EQ(expected, m.Call(expected));
  }
}


TEST(RunCallCFunction2) {
  auto* foo2_ptr = &foo2;
  RawMachineAssemblerTester<int32_t> m(MachineType::Int32(),
                                       MachineType::Int32());
  Node* function = m.LoadFromPointer(&foo2_ptr, MachineType::Pointer());
  m.Return(m.CallCFunction2(MachineType::Int32(), MachineType::Int32(),
                            MachineType::Int32(), function, m.Parameter(0),
                            m.Parameter(1)));
  FOR_INT32_INPUTS(i) {
    int32_t const x = *i;
    FOR_INT32_INPUTS(j) {
      int32_t const y = *j;
      CHECK_EQ(x - y, m.Call(x, y));
    }
  }
}


TEST(RunCallCFunction8) {
  auto* foo8_ptr = &foo8;
  RawMachineAssemblerTester<int32_t> m(MachineType::Int32());
  Node* function = m.LoadFromPointer(&foo8_ptr, MachineType::Pointer());
  Node* param = m.Parameter(0);
  m.Return(m.CallCFunction8(
      MachineType::Int32(), MachineType::Int32(), MachineType::Int32(),
      MachineType::Int32(), MachineType::Int32(), MachineType::Int32(),
      MachineType::Int32(), MachineType::Int32(), MachineType::Int32(),
      function, param, param, param, param, param, param, param, param));
  FOR_INT32_INPUTS(i) {
    int32_t const x = *i;
    CHECK_EQ(x * 8, m.Call(x));
  }
}

TEST(RunCallCFunction9) {
  auto* foo9_ptr = &foo9;
  RawMachineAssemblerTester<int32_t> m(MachineType::Int32());
  Node* function = m.LoadFromPointer(&foo9_ptr, MachineType::Pointer());
  Node* param = m.Parameter(0);
  m.Return(m.CallCFunction9(
      MachineType::Int32(), MachineType::Int32(), MachineType::Int32(),
      MachineType::Int32(), MachineType::Int32(), MachineType::Int32(),
      MachineType::Int32(), MachineType::Int32(), MachineType::Int32(),
      MachineType::Int32(), function, param,
      m.Int32Add(param, m.Int32Constant(1)),
      m.Int32Add(param, m.Int32Constant(2)),
      m.Int32Add(param, m.Int32Constant(3)),
      m.Int32Add(param, m.Int32Constant(4)),
      m.Int32Add(param, m.Int32Constant(5)),
      m.Int32Add(param, m.Int32Constant(6)),
      m.Int32Add(param, m.Int32Constant(7)),
      m.Int32Add(param, m.Int32Constant(8))));
  FOR_INT32_INPUTS(i) {
    int32_t const x = *i;
    CHECK_EQ(x * 9 + 36, m.Call(x));
  }
}
#endif  // USE_SIMULATOR

#if V8_TARGET_ARCH_64_BIT
// TODO(titzer): run int64 tests on all platforms when supported.

TEST(RunBitcastInt64ToFloat64) {
  int64_t input = 1;
  Float64 output;
  RawMachineAssemblerTester<int32_t> m;
  m.StoreToPointer(
      output.get_bits_address(), MachineRepresentation::kFloat64,
      m.BitcastInt64ToFloat64(m.LoadFromPointer(&input, MachineType::Int64())));
  m.Return(m.Int32Constant(11));
  FOR_INT64_INPUTS(i) {
    input = *i;
    CHECK_EQ(11, m.Call());
    Float64 expected = Float64::FromBits(input);
    CHECK_EQ(expected.get_bits(), output.get_bits());
  }
}


TEST(RunBitcastFloat64ToInt64) {
  BufferedRawMachineAssemblerTester<int64_t> m(MachineType::Float64());

  m.Return(m.BitcastFloat64ToInt64(m.Parameter(0)));
  FOR_FLOAT64_INPUTS(i) { CHECK_EQ(bit_cast<int64_t>(*i), m.Call(*i)); }
}


TEST(RunTryTruncateFloat32ToInt64WithoutCheck) {
  BufferedRawMachineAssemblerTester<int64_t> m(MachineType::Float32());
  m.Return(m.TryTruncateFloat32ToInt64(m.Parameter(0)));

  FOR_INT64_INPUTS(i) {
    float input = static_cast<float>(*i);
    if (input < static_cast<float>(INT64_MAX) &&
        input >= static_cast<float>(INT64_MIN)) {
      CHECK_EQ(static_cast<int64_t>(input), m.Call(input));
    }
  }
}


TEST(RunTryTruncateFloat32ToInt64WithCheck) {
  int64_t success = 0;
  BufferedRawMachineAssemblerTester<int64_t> m(MachineType::Float32());
  Node* trunc = m.TryTruncateFloat32ToInt64(m.Parameter(0));
  Node* val = m.Projection(0, trunc);
  Node* check = m.Projection(1, trunc);
  m.StoreToPointer(&success, MachineRepresentation::kWord64, check);
  m.Return(val);

  FOR_FLOAT32_INPUTS(i) {
    if (*i < static_cast<float>(INT64_MAX) &&
        *i >= static_cast<float>(INT64_MIN)) {
      CHECK_EQ(static_cast<int64_t>(*i), m.Call(*i));
      CHECK_NE(0, success);
    } else {
      m.Call(*i);
      CHECK_EQ(0, success);
    }
  }
}


TEST(RunTryTruncateFloat64ToInt64WithoutCheck) {
  BufferedRawMachineAssemblerTester<int64_t> m(MachineType::Float64());
  m.Return(m.TryTruncateFloat64ToInt64(m.Parameter(0)));

  FOR_INT64_INPUTS(i) {
    double input = static_cast<double>(*i);
    CHECK_EQ(static_cast<int64_t>(input), m.Call(input));
  }
}


TEST(RunTryTruncateFloat64ToInt64WithCheck) {
  int64_t success = 0;
  BufferedRawMachineAssemblerTester<int64_t> m(MachineType::Float64());
  Node* trunc = m.TryTruncateFloat64ToInt64(m.Parameter(0));
  Node* val = m.Projection(0, trunc);
  Node* check = m.Projection(1, trunc);
  m.StoreToPointer(&success, MachineRepresentation::kWord64, check);
  m.Return(val);

  FOR_FLOAT64_INPUTS(i) {
    if (*i < static_cast<double>(INT64_MAX) &&
        *i >= static_cast<double>(INT64_MIN)) {
      // Conversions within this range should succeed.
      CHECK_EQ(static_cast<int64_t>(*i), m.Call(*i));
      CHECK_NE(0, success);
    } else {
      m.Call(*i);
      CHECK_EQ(0, success);
    }
  }
}


TEST(RunTryTruncateFloat32ToUint64WithoutCheck) {
  BufferedRawMachineAssemblerTester<uint64_t> m(MachineType::Float32());
  m.Return(m.TryTruncateFloat32ToUint64(m.Parameter(0)));

  FOR_UINT64_INPUTS(i) {
    float input = static_cast<float>(*i);
    // This condition on 'input' is required because
    // static_cast<float>(UINT64_MAX) results in a value outside uint64 range.
    if (input < static_cast<float>(UINT64_MAX)) {
      CHECK_EQ(static_cast<uint64_t>(input), m.Call(input));
    }
  }
}


TEST(RunTryTruncateFloat32ToUint64WithCheck) {
  int64_t success = 0;
  BufferedRawMachineAssemblerTester<uint64_t> m(MachineType::Float32());
  Node* trunc = m.TryTruncateFloat32ToUint64(m.Parameter(0));
  Node* val = m.Projection(0, trunc);
  Node* check = m.Projection(1, trunc);
  m.StoreToPointer(&success, MachineRepresentation::kWord64, check);
  m.Return(val);

  FOR_FLOAT32_INPUTS(i) {
    if (*i < static_cast<float>(UINT64_MAX) && *i > -1.0) {
      // Conversions within this range should succeed.
      CHECK_EQ(static_cast<uint64_t>(*i), m.Call(*i));
      CHECK_NE(0, success);
    } else {
      m.Call(*i);
      CHECK_EQ(0, success);
    }
  }
}


TEST(RunTryTruncateFloat64ToUint64WithoutCheck) {
  BufferedRawMachineAssemblerTester<uint64_t> m(MachineType::Float64());
  m.Return(m.TryTruncateFloat64ToUint64(m.Parameter(0)));

  FOR_UINT64_INPUTS(j) {
    double input = static_cast<double>(*j);

    if (input < static_cast<float>(UINT64_MAX)) {
      CHECK_EQ(static_cast<uint64_t>(input), m.Call(input));
    }
  }
}


TEST(RunTryTruncateFloat64ToUint64WithCheck) {
  int64_t success = 0;
  BufferedRawMachineAssemblerTester<int64_t> m(MachineType::Float64());
  Node* trunc = m.TryTruncateFloat64ToUint64(m.Parameter(0));
  Node* val = m.Projection(0, trunc);
  Node* check = m.Projection(1, trunc);
  m.StoreToPointer(&success, MachineRepresentation::kWord64, check);
  m.Return(val);

  FOR_FLOAT64_INPUTS(i) {
    if (*i < 18446744073709551616.0 && *i > -1) {
      // Conversions within this range should succeed.
      CHECK_EQ(static_cast<uint64_t>(*i), static_cast<uint64_t>(m.Call(*i)));
      CHECK_NE(0, success);
    } else {
      m.Call(*i);
      CHECK_EQ(0, success);
    }
  }
}


TEST(RunRoundInt64ToFloat32) {
  BufferedRawMachineAssemblerTester<float> m(MachineType::Int64());
  m.Return(m.RoundInt64ToFloat32(m.Parameter(0)));
  FOR_INT64_INPUTS(i) { CHECK_EQ(static_cast<float>(*i), m.Call(*i)); }
}


TEST(RunRoundInt64ToFloat64) {
  BufferedRawMachineAssemblerTester<double> m(MachineType::Int64());
  m.Return(m.RoundInt64ToFloat64(m.Parameter(0)));
  FOR_INT64_INPUTS(i) { CHECK_EQ(static_cast<double>(*i), m.Call(*i)); }
}


TEST(RunRoundUint64ToFloat64) {
  struct {
    uint64_t input;
    uint64_t expected;
  } values[] = {{0x0, 0x0},
                {0x1, 0x3FF0000000000000},
                {0xFFFFFFFF, 0x41EFFFFFFFE00000},
                {0x1B09788B, 0x41BB09788B000000},
                {0x4C5FCE8, 0x419317F3A0000000},
                {0xCC0DE5BF, 0x41E981BCB7E00000},
                {0x2, 0x4000000000000000},
                {0x3, 0x4008000000000000},
                {0x4, 0x4010000000000000},
                {0x5, 0x4014000000000000},
                {0x8, 0x4020000000000000},
                {0x9, 0x4022000000000000},
                {0xFFFFFFFFFFFFFFFF, 0x43F0000000000000},
                {0xFFFFFFFFFFFFFFFE, 0x43F0000000000000},
                {0xFFFFFFFFFFFFFFFD, 0x43F0000000000000},
                {0x100000000, 0x41F0000000000000},
                {0xFFFFFFFF00000000, 0x43EFFFFFFFE00000},
                {0x1B09788B00000000, 0x43BB09788B000000},
                {0x4C5FCE800000000, 0x439317F3A0000000},
                {0xCC0DE5BF00000000, 0x43E981BCB7E00000},
                {0x200000000, 0x4200000000000000},
                {0x300000000, 0x4208000000000000},
                {0x400000000, 0x4210000000000000},
                {0x500000000, 0x4214000000000000},
                {0x800000000, 0x4220000000000000},
                {0x900000000, 0x4222000000000000},
                {0x273A798E187937A3, 0x43C39D3CC70C3C9C},
                {0xECE3AF835495A16B, 0x43ED9C75F06A92B4},
                {0xB668ECC11223344, 0x43A6CD1D98224467},
                {0x9E, 0x4063C00000000000},
                {0x43, 0x4050C00000000000},
                {0xAF73, 0x40E5EE6000000000},
                {0x116B, 0x40B16B0000000000},
                {0x658ECC, 0x415963B300000000},
                {0x2B3B4C, 0x41459DA600000000},
                {0x88776655, 0x41E10EECCAA00000},
                {0x70000000, 0x41DC000000000000},
                {0x7200000, 0x419C800000000000},
                {0x7FFFFFFF, 0x41DFFFFFFFC00000},
                {0x56123761, 0x41D5848DD8400000},
                {0x7FFFFF00, 0x41DFFFFFC0000000},
                {0x761C4761EEEEEEEE, 0x43DD8711D87BBBBC},
                {0x80000000EEEEEEEE, 0x43E00000001DDDDE},
                {0x88888888DDDDDDDD, 0x43E11111111BBBBC},
                {0xA0000000DDDDDDDD, 0x43E40000001BBBBC},
                {0xDDDDDDDDAAAAAAAA, 0x43EBBBBBBBB55555},
                {0xE0000000AAAAAAAA, 0x43EC000000155555},
                {0xEEEEEEEEEEEEEEEE, 0x43EDDDDDDDDDDDDE},
                {0xFFFFFFFDEEEEEEEE, 0x43EFFFFFFFBDDDDE},
                {0xF0000000DDDDDDDD, 0x43EE0000001BBBBC},
                {0x7FFFFFDDDDDDDD, 0x435FFFFFF7777777},
                {0x3FFFFFAAAAAAAA, 0x434FFFFFD5555555},
                {0x1FFFFFAAAAAAAA, 0x433FFFFFAAAAAAAA},
                {0xFFFFF, 0x412FFFFE00000000},
                {0x7FFFF, 0x411FFFFC00000000},
                {0x3FFFF, 0x410FFFF800000000},
                {0x1FFFF, 0x40FFFFF000000000},
                {0xFFFF, 0x40EFFFE000000000},
                {0x7FFF, 0x40DFFFC000000000},
                {0x3FFF, 0x40CFFF8000000000},
                {0x1FFF, 0x40BFFF0000000000},
                {0xFFF, 0x40AFFE0000000000},
                {0x7FF, 0x409FFC0000000000},
                {0x3FF, 0x408FF80000000000},
                {0x1FF, 0x407FF00000000000},
                {0x3FFFFFFFFFFF, 0x42CFFFFFFFFFFF80},
                {0x1FFFFFFFFFFF, 0x42BFFFFFFFFFFF00},
                {0xFFFFFFFFFFF, 0x42AFFFFFFFFFFE00},
                {0x7FFFFFFFFFF, 0x429FFFFFFFFFFC00},
                {0x3FFFFFFFFFF, 0x428FFFFFFFFFF800},
                {0x1FFFFFFFFFF, 0x427FFFFFFFFFF000},
                {0x8000008000000000, 0x43E0000010000000},
                {0x8000008000000001, 0x43E0000010000000},
                {0x8000000000000400, 0x43E0000000000000},
                {0x8000000000000401, 0x43E0000000000001}};

  BufferedRawMachineAssemblerTester<double> m(MachineType::Uint64());
  m.Return(m.RoundUint64ToFloat64(m.Parameter(0)));

  for (size_t i = 0; i < arraysize(values); i++) {
    CHECK_EQ(bit_cast<double>(values[i].expected), m.Call(values[i].input));
  }
}


TEST(RunRoundUint64ToFloat32) {
  struct {
    uint64_t input;
    uint32_t expected;
  } values[] = {{0x0, 0x0},
                {0x1, 0x3F800000},
                {0xFFFFFFFF, 0x4F800000},
                {0x1B09788B, 0x4DD84BC4},
                {0x4C5FCE8, 0x4C98BF9D},
                {0xCC0DE5BF, 0x4F4C0DE6},
                {0x2, 0x40000000},
                {0x3, 0x40400000},
                {0x4, 0x40800000},
                {0x5, 0x40A00000},
                {0x8, 0x41000000},
                {0x9, 0x41100000},
                {0xFFFFFFFFFFFFFFFF, 0x5F800000},
                {0xFFFFFFFFFFFFFFFE, 0x5F800000},
                {0xFFFFFFFFFFFFFFFD, 0x5F800000},
                {0x0, 0x0},
                {0x100000000, 0x4F800000},
                {0xFFFFFFFF00000000, 0x5F800000},
                {0x1B09788B00000000, 0x5DD84BC4},
                {0x4C5FCE800000000, 0x5C98BF9D},
                {0xCC0DE5BF00000000, 0x5F4C0DE6},
                {0x200000000, 0x50000000},
                {0x300000000, 0x50400000},
                {0x400000000, 0x50800000},
                {0x500000000, 0x50A00000},
                {0x800000000, 0x51000000},
                {0x900000000, 0x51100000},
                {0x273A798E187937A3, 0x5E1CE9E6},
                {0xECE3AF835495A16B, 0x5F6CE3B0},
                {0xB668ECC11223344, 0x5D3668ED},
                {0x9E, 0x431E0000},
                {0x43, 0x42860000},
                {0xAF73, 0x472F7300},
                {0x116B, 0x458B5800},
                {0x658ECC, 0x4ACB1D98},
                {0x2B3B4C, 0x4A2CED30},
                {0x88776655, 0x4F087766},
                {0x70000000, 0x4EE00000},
                {0x7200000, 0x4CE40000},
                {0x7FFFFFFF, 0x4F000000},
                {0x56123761, 0x4EAC246F},
                {0x7FFFFF00, 0x4EFFFFFE},
                {0x761C4761EEEEEEEE, 0x5EEC388F},
                {0x80000000EEEEEEEE, 0x5F000000},
                {0x88888888DDDDDDDD, 0x5F088889},
                {0xA0000000DDDDDDDD, 0x5F200000},
                {0xDDDDDDDDAAAAAAAA, 0x5F5DDDDE},
                {0xE0000000AAAAAAAA, 0x5F600000},
                {0xEEEEEEEEEEEEEEEE, 0x5F6EEEEF},
                {0xFFFFFFFDEEEEEEEE, 0x5F800000},
                {0xF0000000DDDDDDDD, 0x5F700000},
                {0x7FFFFFDDDDDDDD, 0x5B000000},
                {0x3FFFFFAAAAAAAA, 0x5A7FFFFF},
                {0x1FFFFFAAAAAAAA, 0x59FFFFFD},
                {0xFFFFF, 0x497FFFF0},
                {0x7FFFF, 0x48FFFFE0},
                {0x3FFFF, 0x487FFFC0},
                {0x1FFFF, 0x47FFFF80},
                {0xFFFF, 0x477FFF00},
                {0x7FFF, 0x46FFFE00},
                {0x3FFF, 0x467FFC00},
                {0x1FFF, 0x45FFF800},
                {0xFFF, 0x457FF000},
                {0x7FF, 0x44FFE000},
                {0x3FF, 0x447FC000},
                {0x1FF, 0x43FF8000},
                {0x3FFFFFFFFFFF, 0x56800000},
                {0x1FFFFFFFFFFF, 0x56000000},
                {0xFFFFFFFFFFF, 0x55800000},
                {0x7FFFFFFFFFF, 0x55000000},
                {0x3FFFFFFFFFF, 0x54800000},
                {0x1FFFFFFFFFF, 0x54000000},
                {0x8000008000000000, 0x5F000000},
                {0x8000008000000001, 0x5F000001},
                {0x8000000000000400, 0x5F000000},
                {0x8000000000000401, 0x5F000000}};

  BufferedRawMachineAssemblerTester<float> m(MachineType::Uint64());
  m.Return(m.RoundUint64ToFloat32(m.Parameter(0)));

  for (size_t i = 0; i < arraysize(values); i++) {
    CHECK_EQ(bit_cast<float>(values[i].expected), m.Call(values[i].input));
  }
}


#endif


TEST(RunBitcastFloat32ToInt32) {
  float input = 32.25;
  RawMachineAssemblerTester<int32_t> m;
  m.Return(m.BitcastFloat32ToInt32(
      m.LoadFromPointer(&input, MachineType::Float32())));
  FOR_FLOAT32_INPUTS(i) {
    input = *i;
    int32_t expected = bit_cast<int32_t>(input);
    CHECK_EQ(expected, m.Call());
  }
}


TEST(RunRoundInt32ToFloat32) {
  BufferedRawMachineAssemblerTester<float> m(MachineType::Int32());
  m.Return(m.RoundInt32ToFloat32(m.Parameter(0)));
  FOR_INT32_INPUTS(i) {
    volatile float expected = static_cast<float>(*i);
    CHECK_EQ(expected, m.Call(*i));
  }
}


TEST(RunRoundUint32ToFloat32) {
  BufferedRawMachineAssemblerTester<float> m(MachineType::Uint32());
  m.Return(m.RoundUint32ToFloat32(m.Parameter(0)));
  FOR_UINT32_INPUTS(i) {
    volatile float expected = static_cast<float>(*i);
    CHECK_EQ(expected, m.Call(*i));
  }
}


TEST(RunBitcastInt32ToFloat32) {
  int32_t input = 1;
  Float32 output;
  RawMachineAssemblerTester<int32_t> m;
  m.StoreToPointer(
      output.get_bits_address(), MachineRepresentation::kFloat32,
      m.BitcastInt32ToFloat32(m.LoadFromPointer(&input, MachineType::Int32())));
  m.Return(m.Int32Constant(11));
  FOR_INT32_INPUTS(i) {
    input = *i;
    CHECK_EQ(11, m.Call());
    Float32 expected = Float32::FromBits(input);
    CHECK_EQ(expected.get_bits(), output.get_bits());
  }
}


TEST(RunComputedCodeObject) {
  GraphBuilderTester<int32_t> a;
  a.Return(a.Int32Constant(33));
  a.End();
  Handle<Code> code_a = a.GetCode();

  GraphBuilderTester<int32_t> b;
  b.Return(b.Int32Constant(44));
  b.End();
  Handle<Code> code_b = b.GetCode();

  RawMachineAssemblerTester<int32_t> r(MachineType::Int32());
  RawMachineLabel tlabel;
  RawMachineLabel flabel;
  RawMachineLabel merge;
  r.Branch(r.Parameter(0), &tlabel, &flabel);
  r.Bind(&tlabel);
  Node* fa = r.HeapConstant(code_a);
  r.Goto(&merge);
  r.Bind(&flabel);
  Node* fb = r.HeapConstant(code_b);
  r.Goto(&merge);
  r.Bind(&merge);
  Node* phi = r.Phi(MachineRepresentation::kWord32, fa, fb);

  // TODO(titzer): all this descriptor hackery is just to call the above
  // functions as code objects instead of direct addresses.
  CSignatureOf<int32_t> sig;
  CallDescriptor* c = Linkage::GetSimplifiedCDescriptor(r.zone(), &sig);
  LinkageLocation ret[] = {c->GetReturnLocation(0)};
  Signature<LinkageLocation> loc(1, 0, ret);
  auto call_descriptor = new (r.zone()) CallDescriptor(  // --
      CallDescriptor::kCallCodeObject,                   // kind
      MachineType::AnyTagged(),                          // target_type
      c->GetInputLocation(0),                            // target_loc
      &loc,                                              // location_sig
      0,                                                 // stack count
      Operator::kNoProperties,                           // properties
      c->CalleeSavedRegisters(),                         // callee saved
      c->CalleeSavedFPRegisters(),                       // callee saved FP
      CallDescriptor::kNoFlags,                          // flags
      "c-call-as-code");
  Node* call = r.AddNode(r.common()->Call(call_descriptor), phi);
  r.Return(call);

  CHECK_EQ(33, r.Call(1));
  CHECK_EQ(44, r.Call(0));
}

TEST(ParentFramePointer) {
  RawMachineAssemblerTester<int32_t> r(MachineType::Int32());
  RawMachineLabel tlabel;
  RawMachineLabel flabel;
  RawMachineLabel merge;
  Node* frame = r.LoadFramePointer();
  Node* parent_frame = r.LoadParentFramePointer();
  frame = r.Load(MachineType::IntPtr(), frame);
  r.Branch(r.WordEqual(frame, parent_frame), &tlabel, &flabel);
  r.Bind(&tlabel);
  Node* fa = r.Int32Constant(1);
  r.Goto(&merge);
  r.Bind(&flabel);
  Node* fb = r.Int32Constant(0);
  r.Goto(&merge);
  r.Bind(&merge);
  Node* phi = r.Phi(MachineRepresentation::kWord32, fa, fb);
  r.Return(phi);
  CHECK_EQ(1, r.Call(1));
}

#if V8_HOST_ARCH_MIPS || V8_HOST_ARCH_MIPS64

TEST(StackSlotAlignment) {
  RawMachineAssemblerTester<int32_t> r;
  RawMachineLabel tlabel;
  RawMachineLabel flabel;
  RawMachineLabel merge;

  int alignments[] = {4, 8, 16};
  int alignment_count = arraysize(alignments);

  Node* alignment_counter = r.Int32Constant(0);
  for (int i = 0; i < alignment_count; i++) {
    for (int j = 0; j < 5; j++) {
      Node* stack_slot =
          r.StackSlot(MachineRepresentation::kWord32, alignments[i]);
      alignment_counter = r.Int32Add(
          alignment_counter,
          r.Word32And(stack_slot, r.Int32Constant(alignments[i] - 1)));
    }
  }

  r.Return(alignment_counter);
  CHECK_EQ(0, r.Call());
}

#endif  // V8_HOST_ARCH_MIPS || V8_HOST_ARCH_MIPS64

#if V8_TARGET_ARCH_64_BIT

TEST(Regression5923) {
  {
    BufferedRawMachineAssemblerTester<int64_t> m(MachineType::Int64());
    m.Return(m.Int64Add(
        m.Word64Shr(m.Parameter(0), m.Int64Constant(4611686018427387888)),
        m.Parameter(0)));
    int64_t input = 16;
    m.Call(input);
  }
  {
    BufferedRawMachineAssemblerTester<int64_t> m(MachineType::Int64());
    m.Return(m.Int64Add(
        m.Parameter(0),
        m.Word64Shr(m.Parameter(0), m.Int64Constant(4611686018427387888))));
    int64_t input = 16;
    m.Call(input);
  }
}

TEST(Regression5951) {
  BufferedRawMachineAssemblerTester<int64_t> m(MachineType::Int64());
  m.Return(m.Word64And(m.Word64Shr(m.Parameter(0), m.Int64Constant(0)),
                       m.Int64Constant(0xFFFFFFFFFFFFFFFFl)));
  int64_t input = 1234;
  CHECK_EQ(input, m.Call(input));
}

TEST(Regression6046a) {
  BufferedRawMachineAssemblerTester<int64_t> m;
  m.Return(m.Word64Shr(m.Word64And(m.Int64Constant(0), m.Int64Constant(0)),
                       m.Int64Constant(64)));
  CHECK_EQ(0, m.Call());
}

TEST(Regression6122) {
  BufferedRawMachineAssemblerTester<int64_t> m;
  m.Return(m.Word64Shr(m.Word64And(m.Int64Constant(59), m.Int64Constant(-1)),
                       m.Int64Constant(0)));
  CHECK_EQ(59, m.Call());
}

#endif  // V8_TARGET_ARCH_64_BIT

TEST(Regression6046b) {
  BufferedRawMachineAssemblerTester<int32_t> m;
  m.Return(m.Word32Shr(m.Word32And(m.Int32Constant(0), m.Int32Constant(0)),
                       m.Int32Constant(32)));
  CHECK_EQ(0, m.Call());
}

TEST(Regression6122b) {
  BufferedRawMachineAssemblerTester<int32_t> m;
  m.Return(m.Word32Shr(m.Word32And(m.Int32Constant(59), m.Int32Constant(-1)),
                       m.Int32Constant(0)));
  CHECK_EQ(59, m.Call());
}

TEST(Regression6028) {
  BufferedRawMachineAssemblerTester<int32_t> m;
  m.Return(m.Word32Equal(
      m.Word32And(m.Int32Constant(0x23),
                  m.Word32Sar(m.Int32Constant(1), m.Int32Constant(18))),
      m.Int32Constant(0)));
  CHECK_EQ(1, m.Call());
}

TEST(Regression5951_32bit) {
  BufferedRawMachineAssemblerTester<int32_t> m(MachineType::Int32());
  m.Return(m.Word32And(m.Word32Shr(m.Parameter(0), m.Int32Constant(0)),
<<<<<<< HEAD
                       m.Int32Constant(0xffffffff)));
=======
                       m.Int32Constant(0xFFFFFFFF)));
>>>>>>> 84bd6f3c
  int32_t input = 1234;
  CHECK_EQ(input, m.Call(input));
}

TEST(Regression738952) {
  RawMachineAssemblerTester<int32_t> m;

  int32_t sentinel = 1234;
  // The index can be any value where the lower bits are 0 and the upper bits
  // are not 0;
  int64_t index = 3224;
  index <<= 32;
  double d = static_cast<double>(index);
  m.Return(m.Load(MachineType::Int32(), m.PointerConstant(&sentinel),
                  m.TruncateFloat64ToWord32(m.Float64Constant(d))));
  CHECK_EQ(sentinel, m.Call());
}
<<<<<<< HEAD
=======

>>>>>>> 84bd6f3c
}  // namespace compiler
}  // namespace internal
}  // namespace v8<|MERGE_RESOLUTION|>--- conflicted
+++ resolved
@@ -6929,11 +6929,7 @@
 TEST(Regression5951_32bit) {
   BufferedRawMachineAssemblerTester<int32_t> m(MachineType::Int32());
   m.Return(m.Word32And(m.Word32Shr(m.Parameter(0), m.Int32Constant(0)),
-<<<<<<< HEAD
-                       m.Int32Constant(0xffffffff)));
-=======
                        m.Int32Constant(0xFFFFFFFF)));
->>>>>>> 84bd6f3c
   int32_t input = 1234;
   CHECK_EQ(input, m.Call(input));
 }
@@ -6951,10 +6947,7 @@
                   m.TruncateFloat64ToWord32(m.Float64Constant(d))));
   CHECK_EQ(sentinel, m.Call());
 }
-<<<<<<< HEAD
-=======
-
->>>>>>> 84bd6f3c
+
 }  // namespace compiler
 }  // namespace internal
 }  // namespace v8