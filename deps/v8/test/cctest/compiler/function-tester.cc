--- conflicted
+++ resolved
@@ -46,15 +46,6 @@
 }
 
 FunctionTester::FunctionTester(Handle<Code> code) : FunctionTester(code, 0) {}
-
-void FunctionTester::CheckThrows(Handle<Object> a) {
-  TryCatch try_catch(reinterpret_cast<v8::Isolate*>(isolate));
-  MaybeHandle<Object> no_result = Call(a);
-  CHECK(isolate->has_pending_exception());
-  CHECK(try_catch.HasCaught());
-  CHECK(no_result.is_null());
-  isolate->OptionalRescheduleException(true);
-}
 
 void FunctionTester::CheckThrows(Handle<Object> a) {
   TryCatch try_catch(reinterpret_cast<v8::Isolate*>(isolate));
@@ -146,36 +137,19 @@
 }
 
 Handle<JSFunction> FunctionTester::Compile(Handle<JSFunction> function) {
-<<<<<<< HEAD
-  ParseInfo parse_info(handle(function->shared()));
-  CompilationInfo info(parse_info.zone(), &parse_info, function->GetIsolate(),
-                       function);
-=======
   Handle<SharedFunctionInfo> shared(function->shared());
   Zone zone(function->GetIsolate()->allocator(), ZONE_NAME);
   OptimizedCompilationInfo info(&zone, function->GetIsolate(), shared,
                                 function);
->>>>>>> 84bd6f3c
 
   if (flags_ & OptimizedCompilationInfo::kInliningEnabled) {
     info.MarkAsInliningEnabled();
   }
 
-<<<<<<< HEAD
-  CHECK(Compiler::Compile(function, Compiler::CLEAR_EXCEPTION));
-  if (info.shared_info()->HasBytecodeArray()) {
-    info.MarkAsOptimizeFromBytecode();
-  } else {
-    CHECK(Compiler::ParseAndAnalyze(&info));
-    CHECK(Compiler::EnsureDeoptimizationSupport(&info));
-  }
-  JSFunction::EnsureLiterals(function);
-=======
   CHECK(function->is_compiled() ||
         Compiler::Compile(function, Compiler::CLEAR_EXCEPTION));
   CHECK(info.shared_info()->HasBytecodeArray());
   JSFunction::EnsureFeedbackVector(function);
->>>>>>> 84bd6f3c
 
   Handle<Code> code =
       Pipeline::GenerateCodeForTesting(&info, function->GetIsolate());
@@ -189,19 +163,10 @@
 // Compile the given machine graph instead of the source of the function
 // and replace the JSFunction's code with the result.
 Handle<JSFunction> FunctionTester::CompileGraph(Graph* graph) {
-<<<<<<< HEAD
-  ParseInfo parse_info(handle(function->shared()));
-  CompilationInfo info(parse_info.zone(), &parse_info, function->GetIsolate(),
-                       function);
-
-  CHECK(parsing::ParseFunction(info.parse_info(), info.isolate()));
-  info.SetOptimizing();
-=======
   Handle<SharedFunctionInfo> shared(function->shared());
   Zone zone(function->GetIsolate()->allocator(), ZONE_NAME);
   OptimizedCompilationInfo info(&zone, function->GetIsolate(), shared,
                                 function);
->>>>>>> 84bd6f3c
 
   Handle<Code> code =
       Pipeline::GenerateCodeForTesting(&info, function->GetIsolate(), graph);
