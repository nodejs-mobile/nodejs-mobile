--- conflicted
+++ resolved
@@ -444,19 +444,6 @@
 static void TestMinusZeroCheck(IrOpcode::Value expected, Type from_type) {
   RepresentationChangerTester r;
 
-<<<<<<< HEAD
-  CheckChange(expected, MachineRepresentation::kFloat64, from_type,
-              UseInfo::CheckedSignedSmallAsWord32(kDistinguishZeros));
-
-  CheckChange(expected, MachineRepresentation::kFloat64, from_type,
-              UseInfo::CheckedSignedSmallAsWord32(kIdentifyZeros));
-
-  CheckChange(expected, MachineRepresentation::kFloat64, from_type,
-              UseInfo::CheckedSigned32AsWord32(kDistinguishZeros));
-
-  CheckChange(expected, MachineRepresentation::kFloat64, from_type,
-              UseInfo::CheckedSigned32AsWord32(kDistinguishZeros));
-=======
   CheckChange(
       expected, MachineRepresentation::kFloat64, from_type,
       UseInfo::CheckedSignedSmallAsWord32(kDistinguishZeros, VectorSlotPair()));
@@ -472,7 +459,6 @@
   CheckChange(
       expected, MachineRepresentation::kFloat64, from_type,
       UseInfo::CheckedSigned32AsWord32(kDistinguishZeros, VectorSlotPair()));
->>>>>>> 84bd6f3c
 }
 
 TEST(MinusZeroCheck) {
