--- conflicted
+++ resolved
@@ -21,19 +21,11 @@
   /*   42 S> */ B(LdaZero),
                 B(Star), R(0),
   /*   54 S> */ B(LdaSmi), I8(10),
-<<<<<<< HEAD
-  /*   54 E> */ B(TestEqual), R(0), U8(3),
-                B(JumpIfTrue), U8(13),
-  /*   45 E> */ B(StackCheck),
-  /*   65 S> */ B(Ldar), R(0),
-  /*   71 E> */ B(AddSmi), I8(10), U8(4),
-=======
   /*   54 E> */ B(TestEqual), R(0), U8(0),
                 B(JumpIfTrue), U8(13),
   /*   45 E> */ B(StackCheck),
   /*   65 S> */ B(Ldar), R(0),
   /*   71 E> */ B(AddSmi), I8(10), U8(1),
->>>>>>> 84bd6f3c
                 B(Star), R(0),
                 B(JumpLoop), U8(15), I8(0),
   /*   79 S> */ B(Ldar), R(0),
@@ -64,11 +56,7 @@
                 B(ToBooleanLogicalNot),
                 B(Star), R(0),
   /*   74 S> */ B(LdaFalse),
-<<<<<<< HEAD
-  /*   74 E> */ B(TestEqual), R(0), U8(3),
-=======
   /*   74 E> */ B(TestEqual), R(0), U8(0),
->>>>>>> 84bd6f3c
                 B(JumpIfFalse), U8(5),
                 B(JumpLoop), U8(12), I8(0),
   /*   85 S> */ B(Ldar), R(0),
@@ -86,21 +74,12 @@
 "
 frame size: 1
 parameter count: 1
-<<<<<<< HEAD
-bytecode array length: 11
-=======
 bytecode array length: 10
->>>>>>> 84bd6f3c
 bytecodes: [
   /*   30 E> */ B(StackCheck),
   /*   42 S> */ B(LdaSmi), I8(101),
                 B(Star), R(0),
-<<<<<<< HEAD
-  /*   47 S> */ B(Nop),
-  /*   61 E> */ B(MulSmi), I8(3), U8(3),
-=======
   /*   61 S> */ B(MulSmi), I8(3), U8(0),
->>>>>>> 84bd6f3c
                 B(LdaUndefined),
   /*   66 S> */ B(Return),
 ]
@@ -117,23 +96,13 @@
 "
 frame size: 2
 parameter count: 1
-<<<<<<< HEAD
-bytecode array length: 19
-=======
 bytecode array length: 17
->>>>>>> 84bd6f3c
 bytecodes: [
   /*   30 E> */ B(StackCheck),
   /*   42 S> */ B(Wide), B(LdaSmi), I16(1234),
                 B(Star), R(0),
-<<<<<<< HEAD
-  /*   56 S> */ B(Nop),
-  /*   64 E> */ B(Mul), R(0), U8(3),
-  /*   68 E> */ B(SubSmi), I8(1), U8(4),
-=======
   /*   64 S> */ B(Mul), R(0), U8(1),
   /*   68 E> */ B(SubSmi), I8(1), U8(0),
->>>>>>> 84bd6f3c
                 B(LdaUndefined),
                 B(Star), R(1),
   /*   83 S> */ B(Return),
@@ -150,23 +119,13 @@
 "
 frame size: 1
 parameter count: 1
-<<<<<<< HEAD
-bytecode array length: 10
-=======
 bytecode array length: 8
->>>>>>> 84bd6f3c
 bytecodes: [
   /*   30 E> */ B(StackCheck),
   /*   42 S> */ B(LdaSmi), I8(13),
                 B(Star), R(0),
-<<<<<<< HEAD
-  /*   46 S> */ B(Nop),
-  /*   53 E> */ B(BitwiseXorSmi), I8(-1), U8(3),
-  /*   57 S> */ B(Return),
-=======
   /*   53 S> */ B(BitwiseNot), U8(0),
   /*   56 S> */ B(Return),
->>>>>>> 84bd6f3c
 ]
 constant pool: [
 ]
@@ -180,23 +139,13 @@
 "
 frame size: 1
 parameter count: 1
-<<<<<<< HEAD
-bytecode array length: 10
-=======
 bytecode array length: 8
->>>>>>> 84bd6f3c
 bytecodes: [
   /*   30 E> */ B(StackCheck),
   /*   42 S> */ B(LdaSmi), I8(13),
                 B(Star), R(0),
-<<<<<<< HEAD
-  /*   46 S> */ B(Nop),
-  /*   53 E> */ B(MulSmi), I8(1), U8(3),
-  /*   57 S> */ B(Return),
-=======
   /*   53 S> */ B(ToNumber), U8(0),
   /*   56 S> */ B(Return),
->>>>>>> 84bd6f3c
 ]
 constant pool: [
 ]
@@ -210,23 +159,13 @@
 "
 frame size: 1
 parameter count: 1
-<<<<<<< HEAD
-bytecode array length: 10
-=======
 bytecode array length: 8
->>>>>>> 84bd6f3c
 bytecodes: [
   /*   30 E> */ B(StackCheck),
   /*   42 S> */ B(LdaSmi), I8(13),
                 B(Star), R(0),
-<<<<<<< HEAD
-  /*   46 S> */ B(Nop),
-  /*   53 E> */ B(MulSmi), I8(-1), U8(3),
-  /*   57 S> */ B(Return),
-=======
   /*   53 S> */ B(Negate), U8(0),
   /*   56 S> */ B(Return),
->>>>>>> 84bd6f3c
 ]
 constant pool: [
 ]
