--- conflicted
+++ resolved
@@ -23,17 +23,10 @@
                 B(Star), R(0),
   /*   48 E> */ B(StackCheck),
   /*   64 S> */ B(Ldar), R(0),
-<<<<<<< HEAD
-  /*   76 E> */ B(Add), R(0), U8(3),
-                B(Star), R(0),
-  /*   86 S> */ B(LdaSmi), I8(10),
-  /*   95 E> */ B(TestGreaterThan), R(0), U8(4),
-=======
   /*   76 E> */ B(Add), R(0), U8(0),
                 B(Star), R(0),
   /*   86 S> */ B(LdaSmi), I8(10),
   /*   95 E> */ B(TestGreaterThan), R(0), U8(1),
->>>>>>> 84bd6f3c
                 B(JumpIfFalse), U8(4),
   /*  101 S> */ B(Jump), U8(5),
                 B(JumpLoop), U8(17), I8(0),
@@ -62,18 +55,10 @@
   /*   45 S> */ B(LdaSmi), I8(1),
                 B(Star), R(0),
   /*   48 E> */ B(StackCheck),
-<<<<<<< HEAD
-  /*   55 S> */ B(Nop),
-  /*   67 E> */ B(Add), R(0), U8(3),
-                B(Star), R(0),
-  /*   77 S> */ B(LdaSmi), I8(10),
-  /*   86 E> */ B(TestGreaterThan), R(0), U8(4),
-=======
   /*   67 S> */ B(Add), R(0), U8(0),
                 B(Star), R(0),
   /*   77 S> */ B(LdaSmi), I8(10),
   /*   86 E> */ B(TestGreaterThan), R(0), U8(1),
->>>>>>> 84bd6f3c
                 B(JumpIfFalse), U8(4),
   /*   92 S> */ B(Jump), U8(2),
   /*  118 S> */ B(Ldar), R(0),
@@ -97,12 +82,7 @@
   /*   30 E> */ B(StackCheck),
   /*   45 S> */ B(LdaSmi), I8(1),
                 B(Star), R(0),
-<<<<<<< HEAD
-  /*   50 S> */ B(Nop),
-  /*   62 E> */ B(Add), R(0), U8(3),
-=======
   /*   62 S> */ B(Add), R(0), U8(0),
->>>>>>> 84bd6f3c
                 B(Star), R(0),
   /*   84 S> */ B(Return),
 ]
