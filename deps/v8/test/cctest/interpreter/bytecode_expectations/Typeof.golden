#
# Autogenerated by generate-bytecode-expectations.
#

---
wrap: no
test function name: f

---
snippet: "
  function f() {
   var x = 13;
   return typeof(x);
  };
  f();
"
frame size: 1
parameter count: 1
bytecode array length: 7
bytecodes: [
  /*   10 E> */ B(StackCheck),
  /*   24 S> */ B(LdaSmi), I8(13),
                B(Star), R(0),
  /*   29 S> */ B(TypeOf),
  /*   46 S> */ B(Return),
]
constant pool: [
]
handlers: [
]

---
snippet: "
  var x = 13;
  function f() {
   return typeof(x);
  };
  f();
"
frame size: 0
parameter count: 1
bytecode array length: 6
bytecodes: [
  /*   22 E> */ B(StackCheck),
<<<<<<< HEAD
  /*   28 S> */ B(LdaGlobalInsideTypeof), U8(0), U8(3),
=======
  /*   28 S> */ B(LdaGlobalInsideTypeof), U8(0), U8(0),
>>>>>>> 84bd6f3c
                B(TypeOf),
  /*   45 S> */ B(Return),
]
constant pool: [
  ONE_BYTE_INTERNALIZED_STRING_TYPE ["x"],
]
handlers: [
]
<|MERGE_RESOLUTION|>--- conflicted
+++ resolved
@@ -42,11 +42,7 @@
 bytecode array length: 6
 bytecodes: [
   /*   22 E> */ B(StackCheck),
-<<<<<<< HEAD
-  /*   28 S> */ B(LdaGlobalInsideTypeof), U8(0), U8(3),
-=======
   /*   28 S> */ B(LdaGlobalInsideTypeof), U8(0), U8(0),
->>>>>>> 84bd6f3c
                 B(TypeOf),
   /*   45 S> */ B(Return),
 ]
