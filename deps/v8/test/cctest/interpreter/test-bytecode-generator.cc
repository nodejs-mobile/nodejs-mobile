--- conflicted
+++ resolved
@@ -2680,60 +2680,6 @@
                      LoadGolden("StandardForLoop.golden")));
 }
 
-<<<<<<< HEAD
-TEST(StandardForLoop) {
-  InitializedIgnitionHandleScope scope;
-  BytecodeExpectationsPrinter printer(CcTest::isolate());
-  printer.set_wrap(false);
-  printer.set_test_function_name("f");
-
-  const char* snippets[] = {
-      "function f() {\n"
-      "  for (let x = 0; x < 10; ++x) { let y = x; }\n"
-      "}\n"
-      "f();\n",
-
-      "function f() {\n"
-      "  for (let x = 0; x < 10; ++x) { eval('1'); }\n"
-      "}\n"
-      "f();\n",
-
-      "function f() {\n"
-      "  for (let x = 0; x < 10; ++x) { (function() { return x; })(); }\n"
-      "}\n"
-      "f();\n",
-
-      "function f() {\n"
-      "  for (let { x, y } = { x: 0, y: 3 }; y > 0; --y) { let z = x + y; }\n"
-      "}\n"
-      "f();\n",
-
-      "function* f() {\n"
-      "  for (let x = 0; x < 10; ++x) { let y = x; }\n"
-      "}\n"
-      "f();\n",
-
-      "function* f() {\n"
-      "  for (let x = 0; x < 10; ++x) yield x;\n"
-      "}\n"
-      "f();\n",
-
-      "async function f() {\n"
-      "  for (let x = 0; x < 10; ++x) { let y = x; }\n"
-      "}\n"
-      "f();\n",
-
-      "async function f() {\n"
-      "  for (let x = 0; x < 10; ++x) await x;\n"
-      "}\n"
-      "f();\n"};
-
-  CHECK(CompareTexts(BuildActual(printer, snippets),
-                     LoadGolden("StandardForLoop.golden")));
-}
-
-=======
->>>>>>> 84bd6f3c
 TEST(ForOfLoop) {
   InitializedIgnitionHandleScope scope;
   BytecodeExpectationsPrinter printer(CcTest::isolate());
@@ -2785,8 +2731,6 @@
                      LoadGolden("ForOfLoop.golden")));
 }
 
-<<<<<<< HEAD
-=======
 TEST(StringConcat) {
   InitializedIgnitionHandleScope scope;
   BytecodeExpectationsPrinter printer(CcTest::isolate());
@@ -2888,7 +2832,6 @@
 #undef REPEAT_128_LOAD_UNIQUE_PROPERTY
 #undef FUNC_ARG
 
->>>>>>> 84bd6f3c
 }  // namespace interpreter
 }  // namespace internal
 }  // namespace v8