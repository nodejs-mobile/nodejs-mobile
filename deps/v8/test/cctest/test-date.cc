// Copyright 2012 the V8 project authors. All rights reserved.
// Redistribution and use in source and binary forms, with or without
// modification, are permitted provided that the following conditions are
// met:
//
//     * Redistributions of source code must retain the above copyright
//       notice, this list of conditions and the following disclaimer.
//     * Redistributions in binary form must reproduce the above
//       copyright notice, this list of conditions and the following
//       disclaimer in the documentation and/or other materials provided
//       with the distribution.
//     * Neither the name of Google Inc. nor the names of its
//       contributors may be used to endorse or promote products derived
//       from this software without specific prior written permission.
//
// THIS SOFTWARE IS PROVIDED BY THE COPYRIGHT HOLDERS AND CONTRIBUTORS
// "AS IS" AND ANY EXPRESS OR IMPLIED WARRANTIES, INCLUDING, BUT NOT
// LIMITED TO, THE IMPLIED WARRANTIES OF MERCHANTABILITY AND FITNESS FOR
// A PARTICULAR PURPOSE ARE DISCLAIMED. IN NO EVENT SHALL THE COPYRIGHT
// OWNER OR CONTRIBUTORS BE LIABLE FOR ANY DIRECT, INDIRECT, INCIDENTAL,
// SPECIAL, EXEMPLARY, OR CONSEQUENTIAL DAMAGES (INCLUDING, BUT NOT
// LIMITED TO, PROCUREMENT OF SUBSTITUTE GOODS OR SERVICES; LOSS OF USE,
// DATA, OR PROFITS; OR BUSINESS INTERRUPTION) HOWEVER CAUSED AND ON ANY
// THEORY OF LIABILITY, WHETHER IN CONTRACT, STRICT LIABILITY, OR TORT
// (INCLUDING NEGLIGENCE OR OTHERWISE) ARISING IN ANY WAY OUT OF THE USE
// OF THIS SOFTWARE, EVEN IF ADVISED OF THE POSSIBILITY OF SUCH DAMAGE.

#include "src/date.h"
#include "src/global-handles.h"
#include "src/isolate.h"
#include "src/v8.h"
#include "test/cctest/cctest.h"

namespace v8 {
namespace internal {

class DateCacheMock: public DateCache {
 public:
  struct Rule {
    int year, start_month, start_day, end_month, end_day, offset_sec;
  };

  DateCacheMock(int local_offset, Rule* rules, int rules_count)
      : local_offset_(local_offset), rules_(rules), rules_count_(rules_count) {}

 protected:
  virtual int GetDaylightSavingsOffsetFromOS(int64_t time_sec) {
    int days = DaysFromTime(time_sec * 1000);
    int time_in_day_sec = TimeInDay(time_sec * 1000, days) / 1000;
    int year, month, day;
    YearMonthDayFromDays(days, &year, &month, &day);
    Rule* rule = FindRuleFor(year, month, day, time_in_day_sec);
    return rule == nullptr ? 0 : rule->offset_sec * 1000;
  }

  virtual int GetLocalOffsetFromOS(int64_t time_sec, bool is_utc) {
    return local_offset_ + GetDaylightSavingsOffsetFromOS(time_sec);
  }

 private:
  Rule* FindRuleFor(int year, int month, int day, int time_in_day_sec) {
    Rule* result = nullptr;
    for (int i = 0; i < rules_count_; i++)
      if (Match(&rules_[i], year, month, day, time_in_day_sec)) {
        result = &rules_[i];
      }
    return result;
  }


  bool Match(Rule* rule, int year, int month, int day, int time_in_day_sec) {
    if (rule->year != 0 && rule->year != year) return false;
    if (rule->start_month > month) return false;
    if (rule->end_month < month) return false;
    int start_day = ComputeRuleDay(year, rule->start_month, rule->start_day);
    if (rule->start_month == month && start_day > day) return false;
    if (rule->start_month == month && start_day == day &&
        2 * 3600 > time_in_day_sec)
      return false;
    int end_day = ComputeRuleDay(year, rule->end_month, rule->end_day);
    if (rule->end_month == month && end_day < day) return false;
    if (rule->end_month == month && end_day == day &&
        2 * 3600 <= time_in_day_sec)
      return false;
    return true;
  }


  int ComputeRuleDay(int year, int month, int day) {
    if (day != 0) return day;
    int days = DaysFromYearMonth(year, month);
    // Find the first Sunday of the month.
    while (Weekday(days + day) != 6) day++;
    return day + 1;
  }

  int local_offset_;
  Rule* rules_;
  int rules_count_;
};

static int64_t TimeFromYearMonthDay(DateCache* date_cache,
                                    int year,
                                    int month,
                                    int day) {
  int64_t result = date_cache->DaysFromYearMonth(year, month);
  return (result + day - 1) * DateCache::kMsPerDay;
}


static void CheckDST(int64_t time) {
  Isolate* isolate = CcTest::i_isolate();
  DateCache* date_cache = isolate->date_cache();
  int64_t actual = date_cache->ToLocal(time);
  int64_t expected = time + date_cache->GetLocalOffsetFromOS(time, true);
  CHECK_EQ(actual, expected);
}


TEST(DaylightSavingsTime) {
  LocalContext context;
  v8::Isolate* isolate = context->GetIsolate();
  v8::HandleScope scope(isolate);
  DateCacheMock::Rule rules[] = {
    {0, 2, 0, 10, 0, 3600},  // DST from March to November in any year.
    {2010, 2, 0, 7, 20, 3600},  // DST from March to August 20 in 2010.
    {2010, 7, 20, 8, 10, 0},  // No DST from August 20 to September 10 in 2010.
    {2010, 8, 10, 10, 0, 3600},  // DST from September 10 to November in 2010.
  };

  int local_offset_ms = -36000000;  // -10 hours.

  DateCacheMock* date_cache =
    new DateCacheMock(local_offset_ms, rules, arraysize(rules));

  reinterpret_cast<Isolate*>(isolate)->set_date_cache(date_cache);

  int64_t start_of_2010 = TimeFromYearMonthDay(date_cache, 2010, 0, 1);
  int64_t start_of_2011 = TimeFromYearMonthDay(date_cache, 2011, 0, 1);
  int64_t august_20 = TimeFromYearMonthDay(date_cache, 2010, 7, 20);
  int64_t september_10 = TimeFromYearMonthDay(date_cache, 2010, 8, 10);
  CheckDST((august_20 + september_10) / 2);
  CheckDST(september_10);
  CheckDST(september_10 + 2 * 3600);
  CheckDST(september_10 + 2 * 3600 - 1000);
  CheckDST(august_20 + 2 * 3600);
  CheckDST(august_20 + 2 * 3600 - 1000);
  CheckDST(august_20);
  // Check each day of 2010.
  for (int64_t time = start_of_2011 + 2 * 3600;
       time >= start_of_2010;
       time -= DateCache::kMsPerDay) {
    CheckDST(time);
    CheckDST(time - 1000);
    CheckDST(time + 1000);
  }
  // Check one day from 2010 to 2100.
  for (int year = 2100; year >= 2010; year--) {
    CheckDST(TimeFromYearMonthDay(date_cache, year, 5, 5));
  }
  CheckDST((august_20 + september_10) / 2);
  CheckDST(september_10);
  CheckDST(september_10 + 2 * 3600);
  CheckDST(september_10 + 2 * 3600 - 1000);
  CheckDST(august_20 + 2 * 3600);
  CheckDST(august_20 + 2 * 3600 - 1000);
  CheckDST(august_20);
}

namespace {
int legacy_parse_count = 0;
void DateParseLegacyCounterCallback(v8::Isolate* isolate,
                                    v8::Isolate::UseCounterFeature feature) {
  if (feature == v8::Isolate::kLegacyDateParser) legacy_parse_count++;
}
}  // anonymous namespace

TEST(DateParseLegacyUseCounter) {
  CcTest::InitializeVM();
  v8::HandleScope scope(CcTest::isolate());
  LocalContext context;
  CcTest::isolate()->SetUseCounterCallback(DateParseLegacyCounterCallback);
  CHECK_EQ(0, legacy_parse_count);
  CompileRun("Date.parse('2015-02-31')");
  CHECK_EQ(0, legacy_parse_count);
  CompileRun("Date.parse('2015-02-31T11:22:33.444Z01:23')");
  CHECK_EQ(0, legacy_parse_count);
  CompileRun("Date.parse('2015-02-31T11:22:33.444')");
  CHECK_EQ(0, legacy_parse_count);
  CompileRun("Date.parse('2000 01 01')");
  CHECK_EQ(1, legacy_parse_count);
  CompileRun("Date.parse('2015-02-31T11:22:33.444     ')");
  CHECK_EQ(1, legacy_parse_count);
}

#ifdef V8_INTL_SUPPORT
TEST(DateCacheVersion) {
  FLAG_allow_natives_syntax = true;
  v8::Isolate* isolate = CcTest::isolate();
  v8::Isolate::Scope isolate_scope(isolate);
  v8::HandleScope scope(isolate);
  v8::Local<v8::Context> context = v8::Context::New(isolate);
  v8::Context::Scope context_scope(context);
  v8::Local<v8::Number> date_cache_version =
      v8::Local<v8::Number>::Cast(CompileRun("%DateCacheVersion()"));

  CHECK(date_cache_version->IsNumber());
  CHECK_EQ(0.0, date_cache_version->NumberValue(context).FromMaybe(-1.0));

  v8::Date::DateTimeConfigurationChangeNotification(isolate);

  date_cache_version =
      v8::Local<v8::Number>::Cast(CompileRun("%DateCacheVersion()"));
  CHECK(date_cache_version->IsNumber());
  CHECK_EQ(1.0, date_cache_version->NumberValue(context).FromMaybe(-1.0));
}
<<<<<<< HEAD
#endif  // V8_INTL_SUPPORT
=======
#endif  // V8_INTL_SUPPORT

}  // namespace internal
}  // namespace v8
>>>>>>> 84bd6f3c
<|MERGE_RESOLUTION|>--- conflicted
+++ resolved
@@ -214,11 +214,7 @@
   CHECK(date_cache_version->IsNumber());
   CHECK_EQ(1.0, date_cache_version->NumberValue(context).FromMaybe(-1.0));
 }
-<<<<<<< HEAD
 #endif  // V8_INTL_SUPPORT
-=======
-#endif  // V8_INTL_SUPPORT
 
 }  // namespace internal
-}  // namespace v8
->>>>>>> 84bd6f3c
+}  // namespace v8