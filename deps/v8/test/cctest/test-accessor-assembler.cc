--- conflicted
+++ resolved
@@ -203,12 +203,7 @@
 
   // Generate some number of handlers.
   for (int i = 0; i < 30; i++) {
-<<<<<<< HEAD
-    Code::Flags flags = Code::ComputeHandlerFlags(ic_kind);
-    handlers.push_back(CreateCodeWithFlags(flags));
-=======
     handlers.push_back(CreateCodeOfKind(Code::STUB));
->>>>>>> 84bd6f3c
   }
 
   // Ensure that GC does happen because from now on we are going to fill our
