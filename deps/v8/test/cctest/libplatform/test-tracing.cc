--- conflicted
+++ resolved
@@ -130,16 +130,6 @@
 
 void PopulateJSONWriter(TraceWriter* writer) {
   v8::Platform* old_platform = i::V8::GetCurrentPlatform();
-<<<<<<< HEAD
-  v8::Platform* default_platform = v8::platform::CreateDefaultPlatform();
-  i::V8::SetPlatformForTesting(default_platform);
-  // Create a scope for the tracing controller to terminate the trace writer.
-  {
-    TracingController tracing_controller;
-    static_cast<v8::platform::DefaultPlatform*>(default_platform)
-        ->SetTracingController(&tracing_controller);
-    TraceWriter* writer = TraceWriter::CreateJSONTraceWriter(stream);
-=======
   std::unique_ptr<v8::Platform> default_platform(
       v8::platform::NewDefaultPlatform());
   i::V8::SetPlatformForTesting(default_platform.get());
@@ -147,7 +137,6 @@
   v8::platform::tracing::TracingController* tracing_controller = tracing.get();
   static_cast<v8::platform::DefaultPlatform*>(default_platform.get())
       ->SetTracingController(std::move(tracing));
->>>>>>> 84bd6f3c
 
   TraceBuffer* ring_buffer =
       TraceBuffer::CreateTraceBufferRingBuffer(1, writer);
@@ -207,16 +196,10 @@
       v8::platform::NewDefaultPlatform());
   i::V8::SetPlatformForTesting(default_platform.get());
 
-<<<<<<< HEAD
-  TracingController tracing_controller;
-  static_cast<v8::platform::DefaultPlatform*>(default_platform)
-      ->SetTracingController(&tracing_controller);
-=======
   auto tracing = base::make_unique<v8::platform::tracing::TracingController>();
   v8::platform::tracing::TracingController* tracing_controller = tracing.get();
   static_cast<v8::platform::DefaultPlatform*>(default_platform.get())
       ->SetTracingController(std::move(tracing));
->>>>>>> 84bd6f3c
 
   MockTraceWriter* writer = new MockTraceWriter();
   TraceBuffer* ring_buffer =
@@ -277,11 +260,6 @@
 
   // Create a scope for the tracing controller to terminate the trace writer.
   {
-<<<<<<< HEAD
-    TracingController tracing_controller;
-    static_cast<v8::platform::DefaultPlatform*>(default_platform)
-        ->SetTracingController(&tracing_controller);
-=======
     v8::Platform* old_platform = i::V8::GetCurrentPlatform();
     std::unique_ptr<v8::Platform> default_platform(
         v8::platform::NewDefaultPlatform());
@@ -293,7 +271,6 @@
         tracing.get();
     static_cast<v8::platform::DefaultPlatform*>(default_platform.get())
         ->SetTracingController(std::move(tracing));
->>>>>>> 84bd6f3c
     TraceWriter* writer = TraceWriter::CreateJSONTraceWriter(stream);
 
     TraceBuffer* ring_buffer =
@@ -401,14 +378,6 @@
 
 TEST(TracingObservers) {
   v8::Platform* old_platform = i::V8::GetCurrentPlatform();
-<<<<<<< HEAD
-  v8::Platform* default_platform = v8::platform::CreateDefaultPlatform();
-  i::V8::SetPlatformForTesting(default_platform);
-
-  v8::platform::tracing::TracingController tracing_controller;
-  static_cast<v8::platform::DefaultPlatform*>(default_platform)
-      ->SetTracingController(&tracing_controller);
-=======
   std::unique_ptr<v8::Platform> default_platform(
       v8::platform::NewDefaultPlatform());
   i::V8::SetPlatformForTesting(default_platform.get());
@@ -417,7 +386,6 @@
   v8::platform::tracing::TracingController* tracing_controller = tracing.get();
   static_cast<v8::platform::DefaultPlatform*>(default_platform.get())
       ->SetTracingController(std::move(tracing));
->>>>>>> 84bd6f3c
   MockTraceWriter* writer = new MockTraceWriter();
   v8::platform::tracing::TraceBuffer* ring_buffer =
       v8::platform::tracing::TraceBuffer::CreateTraceBufferRingBuffer(1,
@@ -428,11 +396,7 @@
   trace_config->AddIncludedCategory("v8");
 
   TraceStateObserverImpl observer;
-<<<<<<< HEAD
-  tracing_controller.AddTraceStateObserver(&observer);
-=======
   tracing_controller->AddTraceStateObserver(&observer);
->>>>>>> 84bd6f3c
 
   CHECK_EQ(0, observer.enabled_count);
   CHECK_EQ(0, observer.disabled_count);
@@ -443,20 +407,12 @@
   CHECK_EQ(0, observer.disabled_count);
 
   TraceStateObserverImpl observer2;
-<<<<<<< HEAD
-  tracing_controller.AddTraceStateObserver(&observer2);
-=======
   tracing_controller->AddTraceStateObserver(&observer2);
->>>>>>> 84bd6f3c
 
   CHECK_EQ(1, observer2.enabled_count);
   CHECK_EQ(0, observer2.disabled_count);
 
-<<<<<<< HEAD
-  tracing_controller.RemoveTraceStateObserver(&observer2);
-=======
   tracing_controller->RemoveTraceStateObserver(&observer2);
->>>>>>> 84bd6f3c
 
   CHECK_EQ(1, observer2.enabled_count);
   CHECK_EQ(0, observer2.disabled_count);
@@ -468,11 +424,7 @@
   CHECK_EQ(1, observer2.enabled_count);
   CHECK_EQ(0, observer2.disabled_count);
 
-<<<<<<< HEAD
-  tracing_controller.RemoveTraceStateObserver(&observer);
-=======
   tracing_controller->RemoveTraceStateObserver(&observer);
->>>>>>> 84bd6f3c
 
   CHECK_EQ(1, observer.enabled_count);
   CHECK_EQ(1, observer.disabled_count);
