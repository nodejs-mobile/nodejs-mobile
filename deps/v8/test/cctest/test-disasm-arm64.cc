// Copyright 2013 the V8 project authors. All rights reserved.
// Redistribution and use in source and binary forms, with or without
// modification, are permitted provided that the following conditions are
// met:
//
//     * Redistributions of source code must retain the above copyright
//       notice, this list of conditions and the following disclaimer.
//     * Redistributions in binary form must reproduce the above
//       copyright notice, this list of conditions and the following
//       disclaimer in the documentation and/or other materials provided
//       with the distribution.
//     * Neither the name of Google Inc. nor the names of its
//       contributors may be used to endorse or promote products derived
//       from this software without specific prior written permission.
//
// THIS SOFTWARE IS PROVIDED BY THE COPYRIGHT HOLDERS AND CONTRIBUTORS
// "AS IS" AND ANY EXPRESS OR IMPLIED WARRANTIES, INCLUDING, BUT NOT
// LIMITED TO, THE IMPLIED WARRANTIES OF MERCHANTABILITY AND FITNESS FOR
// A PARTICULAR PURPOSE ARE DISCLAIMED. IN NO EVENT SHALL THE COPYRIGHT
// OWNER OR CONTRIBUTORS BE LIABLE FOR ANY DIRECT, INDIRECT, INCIDENTAL,
// SPECIAL, EXEMPLARY, OR CONSEQUENTIAL DAMAGES (INCLUDING, BUT NOT
// LIMITED TO, PROCUREMENT OF SUBSTITUTE GOODS OR SERVICES; LOSS OF USE,
// DATA, OR PROFITS; OR BUSINESS INTERRUPTION) HOWEVER CAUSED AND ON ANY
// THEORY OF LIABILITY, WHETHER IN CONTRACT, STRICT LIABILITY, OR TORT
// (INCLUDING NEGLIGENCE OR OTHERWISE) ARISING IN ANY WAY OUT OF THE USE
// OF THIS SOFTWARE, EVEN IF ADVISED OF THE POSSIBILITY OF SUCH DAMAGE.

#include <stdio.h>
#include <cstring>

#include "src/v8.h"
#include "test/cctest/cctest.h"

#include "src/macro-assembler.h"

#include "src/frames-inl.h"

#include "src/arm64/assembler-arm64.h"
#include "src/arm64/decoder-arm64-inl.h"
#include "src/arm64/disasm-arm64.h"
#include "src/arm64/macro-assembler-arm64-inl.h"
#include "src/arm64/macro-assembler-arm64.h"
#include "src/arm64/utils-arm64.h"

namespace v8 {
namespace internal {

#define TEST_(name)  TEST(DISASM_##name)

#define EXP_SIZE   (256)
#define INSTR_SIZE (1024)
#define SET_UP_MASM()                                                    \
  InitializeVM();                                                        \
  Isolate* isolate = CcTest::i_isolate();                                \
  HandleScope scope(isolate);                                            \
  byte* buf = static_cast<byte*>(malloc(INSTR_SIZE));                    \
  uint32_t encoding = 0;                                                 \
  MacroAssembler* assm = new MacroAssembler(                             \
      isolate, buf, INSTR_SIZE, v8::internal::CodeObjectRequired::kYes); \
  Decoder<DispatchingDecoderVisitor>* decoder =                          \
      new Decoder<DispatchingDecoderVisitor>();                          \
  DisassemblingDecoder* disasm = new DisassemblingDecoder();             \
  decoder->AppendVisitor(disasm)

#define SET_UP_ASM()                                         \
  InitializeVM();                                            \
  Isolate* isolate = CcTest::i_isolate();                    \
  HandleScope scope(isolate);                                \
  byte* buf = static_cast<byte*>(malloc(INSTR_SIZE));        \
  uint32_t encoding = 0;                                     \
  Assembler* assm = new Assembler(isolate, buf, INSTR_SIZE); \
  Decoder<DispatchingDecoderVisitor>* decoder =              \
      new Decoder<DispatchingDecoderVisitor>();              \
  DisassemblingDecoder* disasm = new DisassemblingDecoder(); \
  decoder->AppendVisitor(disasm)

#define COMPARE(ASM, EXP)                                                \
  assm->Reset();                                                         \
  assm->ASM;                                                             \
  assm->GetCode(isolate, nullptr);                                       \
  decoder->Decode(reinterpret_cast<Instruction*>(buf));                  \
  encoding = *reinterpret_cast<uint32_t*>(buf);                          \
  if (strcmp(disasm->GetOutput(), EXP) != 0) {                           \
    printf("%u : Encoding: %08" PRIx32 "\nExpected: %s\nFound:    %s\n", \
           __LINE__, encoding, EXP, disasm->GetOutput());                \
    abort();                                                             \
  }

#define COMPARE_PREFIX(ASM, EXP)                                         \
  assm->Reset();                                                         \
  assm->ASM;                                                             \
  assm->GetCode(isolate, nullptr);                                       \
  decoder->Decode(reinterpret_cast<Instruction*>(buf));                  \
  encoding = *reinterpret_cast<uint32_t*>(buf);                          \
  if (strncmp(disasm->GetOutput(), EXP, strlen(EXP)) != 0) {             \
    printf("%u : Encoding: %08" PRIx32 "\nExpected: %s\nFound:    %s\n", \
           __LINE__, encoding, EXP, disasm->GetOutput());                \
    abort();                                                             \
  }

#define CLEANUP() \
  delete disasm;  \
  delete decoder; \
  delete assm;    \
  free(buf)


static bool vm_initialized = false;


static void InitializeVM() {
  if (!vm_initialized) {
    CcTest::InitializeVM();
    vm_initialized = true;
  }
}


TEST_(bootstrap) {
  SET_UP_ASM();

  // Instructions generated by C compiler, disassembled by objdump, and
  // reformatted to suit our disassembly style.
  COMPARE(dci(0xa9ba7bfd), "stp fp, lr, [sp, #-96]!");
  COMPARE(dci(0x910003fd), "mov fp, sp");
  COMPARE(dci(0x9100e3a0), "add x0, fp, #0x38 (56)");
  COMPARE(dci(0xb900001f), "str wzr, [x0]");
  COMPARE(dci(0x528000e1), "movz w1, #0x7");
  COMPARE(dci(0xb9001c01), "str w1, [x0, #28]");
  COMPARE(dci(0x390043a0), "strb w0, [fp, #16]");
  COMPARE(dci(0x790027a0), "strh w0, [fp, #18]");
  COMPARE(dci(0xb9400400), "ldr w0, [x0, #4]");
  COMPARE(dci(0x0b000021), "add w1, w1, w0");
  COMPARE(dci(0x531b6800), "lsl w0, w0, #5");
  COMPARE(dci(0x521e0400), "eor w0, w0, #0xc");
  COMPARE(dci(0x72af0f00), "movk w0, #0x7878, lsl #16");
  COMPARE(dci(0xd360fc00), "lsr x0, x0, #32");
  COMPARE(dci(0x13037c01), "asr w1, w0, #3");
  COMPARE(dci(0x4b000021), "sub w1, w1, w0");
  COMPARE(dci(0x2a0103e0), "mov w0, w1");
  COMPARE(dci(0x93407c00), "sxtw x0, w0");
  COMPARE(dci(0x2a000020), "orr w0, w1, w0");
  COMPARE(dci(0xa8c67bfd), "ldp fp, lr, [sp], #96");

  CLEANUP();
}


TEST_(mov_mvn) {
  SET_UP_MASM();

  COMPARE(Mov(w0, Operand(0x1234)), "movz w0, #0x1234");
  COMPARE(Mov(x1, Operand(0x1234)), "movz x1, #0x1234");
  COMPARE(Mov(w2, Operand(w3)), "mov w2, w3");
  COMPARE(Mov(x4, Operand(x5)), "mov x4, x5");
  COMPARE(Mov(w6, Operand(w7, LSL, 5)), "lsl w6, w7, #5");
  COMPARE(Mov(x8, Operand(x9, ASR, 42)), "asr x8, x9, #42");
  COMPARE(Mov(w10, Operand(w11, UXTB)), "uxtb w10, w11");
  COMPARE(Mov(x12, Operand(x13, UXTB, 1)), "ubfiz x12, x13, #1, #8");
  COMPARE(Mov(w14, Operand(w15, SXTH, 2)), "sbfiz w14, w15, #2, #16");
  COMPARE(Mov(x16, Operand(x20, SXTW, 3)), "sbfiz x16, x20, #3, #32");

  COMPARE(Mov(x0, sp), "mov x0, sp");
  COMPARE(Mov(w0, wsp), "mov w0, wsp");
  COMPARE(Mov(x0, xzr), "mov x0, xzr");
  COMPARE(Mov(w0, wzr), "mov w0, wzr");
  COMPARE(mov(x0, sp), "mov x0, sp");
  COMPARE(mov(w0, wsp), "mov w0, wsp");
  COMPARE(mov(x0, xzr), "mov x0, xzr");
  COMPARE(mov(w0, wzr), "mov w0, wzr");

  COMPARE(Mvn(w0, Operand(0x1)), "movn w0, #0x1");
  COMPARE(Mvn(x1, Operand(0xfff)), "movn x1, #0xfff");
  COMPARE(Mvn(w2, Operand(w3)), "mvn w2, w3");
  COMPARE(Mvn(x4, Operand(x5)), "mvn x4, x5");
  COMPARE(Mvn(w6, Operand(w7, LSL, 12)), "mvn w6, w7, lsl #12");
  COMPARE(Mvn(x8, Operand(x9, ASR, 63)), "mvn x8, x9, asr #63");

  CLEANUP();
}


TEST_(move_immediate) {
  SET_UP_ASM();

  COMPARE(movz(w0, 0x1234), "movz w0, #0x1234");
  COMPARE(movz(x1, 0xabcd0000), "movz x1, #0xabcd0000");
  COMPARE(movz(x2, 0x555500000000), "movz x2, #0x555500000000");
  COMPARE(movz(x3, 0xaaaa000000000000), "movz x3, #0xaaaa000000000000");
  COMPARE(movz(x4, 0xabcd, 16), "movz x4, #0xabcd0000");
  COMPARE(movz(x5, 0x5555, 32), "movz x5, #0x555500000000");
  COMPARE(movz(x6, 0xaaaa, 48), "movz x6, #0xaaaa000000000000");

  COMPARE(movk(w7, 0x1234), "movk w7, #0x1234");
  COMPARE(movk(x8, 0xabcd0000), "movk x8, #0xabcd, lsl #16");
  COMPARE(movk(x9, 0x555500000000), "movk x9, #0x5555, lsl #32");
  COMPARE(movk(x10, 0xaaaa000000000000), "movk x10, #0xaaaa, lsl #48");
  COMPARE(movk(w11, 0xabcd, 16), "movk w11, #0xabcd, lsl #16");
  COMPARE(movk(x12, 0x5555, 32), "movk x12, #0x5555, lsl #32");
  COMPARE(movk(x13, 0xaaaa, 48), "movk x13, #0xaaaa, lsl #48");

  COMPARE(movn(w14, 0x1234), "movn w14, #0x1234");
  COMPARE(movn(x15, 0xabcd0000), "movn x15, #0xabcd0000");
  COMPARE(movn(x16, 0x555500000000), "movn x16, #0x555500000000");
  COMPARE(movn(x17, 0xaaaa000000000000), "movn x17, #0xaaaa000000000000");
  COMPARE(movn(w18, 0xabcd, 16), "movn w18, #0xabcd0000");
  COMPARE(movn(x19, 0x5555, 32), "movn x19, #0x555500000000");
  COMPARE(movn(x20, 0xaaaa, 48), "movn x20, #0xaaaa000000000000");

  COMPARE(movk(w21, 0), "movk w21, #0x0");
  COMPARE(movk(x22, 0, 0), "movk x22, #0x0");
  COMPARE(movk(w23, 0, 16), "movk w23, #0x0, lsl #16");
  COMPARE(movk(x24, 0, 32), "movk x24, #0x0, lsl #32");
  COMPARE(movk(x25, 0, 48), "movk x25, #0x0, lsl #48");

  CLEANUP();
}


TEST(move_immediate_2) {
  SET_UP_MASM();

  // Move instructions expected for certain immediates. This is really a macro
  // assembler test, to ensure it generates immediates efficiently.
  COMPARE(Mov(w0, 0), "movz w0, #0x0");
  COMPARE(Mov(w0, 0x0000ffff), "movz w0, #0xffff");
  COMPARE(Mov(w0, 0x00010000), "movz w0, #0x10000");
  COMPARE(Mov(w0, 0xffff0000), "movz w0, #0xffff0000");
  COMPARE(Mov(w0, 0x0001ffff), "movn w0, #0xfffe0000");
  COMPARE(Mov(w0, 0xffff8000), "movn w0, #0x7fff");
  COMPARE(Mov(w0, 0xfffffffe), "movn w0, #0x1");
  COMPARE(Mov(w0, 0xffffffff), "movn w0, #0x0");
  COMPARE(Mov(w0, 0x00ffff00), "mov w0, #0xffff00");
  COMPARE(Mov(w0, 0xfffe7fff), "mov w0, #0xfffe7fff");
  COMPARE(Mov(w0, 0xfffeffff), "movn w0, #0x10000");
  COMPARE(Mov(w0, 0xffff7fff), "movn w0, #0x8000");

  COMPARE(Mov(x0, 0), "movz x0, #0x0");
  COMPARE(Mov(x0, 0x0000ffff), "movz x0, #0xffff");
  COMPARE(Mov(x0, 0x00010000), "movz x0, #0x10000");
  COMPARE(Mov(x0, 0xffff0000), "movz x0, #0xffff0000");
  COMPARE(Mov(x0, 0x0001ffff), "mov x0, #0x1ffff");
  COMPARE(Mov(x0, 0xffff8000), "mov x0, #0xffff8000");
  COMPARE(Mov(x0, 0xfffffffe), "mov x0, #0xfffffffe");
  COMPARE(Mov(x0, 0xffffffff), "mov x0, #0xffffffff");
  COMPARE(Mov(x0, 0x00ffff00), "mov x0, #0xffff00");
  COMPARE(Mov(x0, 0xffff000000000000), "movz x0, #0xffff000000000000");
  COMPARE(Mov(x0, 0x0000ffff00000000), "movz x0, #0xffff00000000");
  COMPARE(Mov(x0, 0x00000000ffff0000), "movz x0, #0xffff0000");
  COMPARE(Mov(x0, 0xffffffffffff0000), "movn x0, #0xffff");
  COMPARE(Mov(x0, 0xffffffff0000ffff), "movn x0, #0xffff0000");
  COMPARE(Mov(x0, 0xffff0000ffffffff), "movn x0, #0xffff00000000");
  COMPARE(Mov(x0, 0x0000ffffffffffff), "movn x0, #0xffff000000000000");
  COMPARE(Mov(x0, 0xfffe7fffffffffff), "mov x0, #0xfffe7fffffffffff");
  COMPARE(Mov(x0, 0xfffeffffffffffff), "movn x0, #0x1000000000000");
  COMPARE(Mov(x0, 0xffff7fffffffffff), "movn x0, #0x800000000000");
  COMPARE(Mov(x0, 0xfffffffe7fffffff), "mov x0, #0xfffffffe7fffffff");
  COMPARE(Mov(x0, 0xfffffffeffffffff), "movn x0, #0x100000000");
  COMPARE(Mov(x0, 0xffffffff7fffffff), "movn x0, #0x80000000");
  COMPARE(Mov(x0, 0xfffffffffffe7fff), "mov x0, #0xfffffffffffe7fff");
  COMPARE(Mov(x0, 0xfffffffffffeffff), "movn x0, #0x10000");
  COMPARE(Mov(x0, 0xffffffffffff7fff), "movn x0, #0x8000");
  COMPARE(Mov(x0, 0xffffffffffffffff), "movn x0, #0x0");

  COMPARE(Movk(w0, 0x1234, 0), "movk w0, #0x1234");
  COMPARE(Movk(x1, 0x2345, 0), "movk x1, #0x2345");
  COMPARE(Movk(w2, 0x3456, 16), "movk w2, #0x3456, lsl #16");
  COMPARE(Movk(x3, 0x4567, 16), "movk x3, #0x4567, lsl #16");
  COMPARE(Movk(x4, 0x5678, 32), "movk x4, #0x5678, lsl #32");
  COMPARE(Movk(x5, 0x6789, 48), "movk x5, #0x6789, lsl #48");

  CLEANUP();
}


TEST_(add_immediate) {
  SET_UP_ASM();

  COMPARE(add(w0, w1, Operand(0xff)), "add w0, w1, #0xff (255)");
  COMPARE(add(x2, x3, Operand(0x3ff)), "add x2, x3, #0x3ff (1023)");
  COMPARE(add(w4, w5, Operand(0xfff)), "add w4, w5, #0xfff (4095)");
  COMPARE(add(x6, x7, Operand(0x1000)), "add x6, x7, #0x1000 (4096)");
  COMPARE(add(w8, w9, Operand(0xff000)), "add w8, w9, #0xff000 (1044480)");
  COMPARE(add(x10, x11, Operand(0x3ff000)),
          "add x10, x11, #0x3ff000 (4190208)");
  COMPARE(add(w12, w13, Operand(0xfff000)),
          "add w12, w13, #0xfff000 (16773120)");
  COMPARE(adds(w14, w15, Operand(0xff)), "adds w14, w15, #0xff (255)");
  COMPARE(adds(x16, x17, Operand(0xaa000)),
          "adds x16, x17, #0xaa000 (696320)");
  COMPARE(cmn(w18, Operand(0xff)), "cmn w18, #0xff (255)");
  COMPARE(cmn(x19, Operand(0xff000)), "cmn x19, #0xff000 (1044480)");
  COMPARE(add(w0, wsp, Operand(0)), "mov w0, wsp");
  COMPARE(add(sp, x0, Operand(0)), "mov sp, x0");

  COMPARE(add(w1, wsp, Operand(8)), "add w1, wsp, #0x8 (8)");
  COMPARE(add(x2, sp, Operand(16)), "add x2, sp, #0x10 (16)");
  COMPARE(add(wsp, wsp, Operand(42)), "add wsp, wsp, #0x2a (42)");
  COMPARE(cmn(sp, Operand(24)), "cmn sp, #0x18 (24)");
  COMPARE(adds(wzr, wsp, Operand(9)), "cmn wsp, #0x9 (9)");

  CLEANUP();
}


TEST_(sub_immediate) {
  SET_UP_ASM();

  COMPARE(sub(w0, w1, Operand(0xff)), "sub w0, w1, #0xff (255)");
  COMPARE(sub(x2, x3, Operand(0x3ff)), "sub x2, x3, #0x3ff (1023)");
  COMPARE(sub(w4, w5, Operand(0xfff)), "sub w4, w5, #0xfff (4095)");
  COMPARE(sub(x6, x7, Operand(0x1000)), "sub x6, x7, #0x1000 (4096)");
  COMPARE(sub(w8, w9, Operand(0xff000)), "sub w8, w9, #0xff000 (1044480)");
  COMPARE(sub(x10, x11, Operand(0x3ff000)),
          "sub x10, x11, #0x3ff000 (4190208)");
  COMPARE(sub(w12, w13, Operand(0xfff000)),
          "sub w12, w13, #0xfff000 (16773120)");
  COMPARE(subs(w14, w15, Operand(0xff)), "subs w14, w15, #0xff (255)");
  COMPARE(subs(x16, x17, Operand(0xaa000)),
          "subs x16, x17, #0xaa000 (696320)");
  COMPARE(cmp(w18, Operand(0xff)), "cmp w18, #0xff (255)");
  COMPARE(cmp(x19, Operand(0xff000)), "cmp x19, #0xff000 (1044480)");

  COMPARE(add(w1, wsp, Operand(8)), "add w1, wsp, #0x8 (8)");
  COMPARE(add(x2, sp, Operand(16)), "add x2, sp, #0x10 (16)");
  COMPARE(add(wsp, wsp, Operand(42)), "add wsp, wsp, #0x2a (42)");
  COMPARE(cmn(sp, Operand(24)), "cmn sp, #0x18 (24)");
  COMPARE(adds(wzr, wsp, Operand(9)), "cmn wsp, #0x9 (9)");

  CLEANUP();
}


TEST_(add_shifted) {
  SET_UP_ASM();

  COMPARE(add(w0, w1, Operand(w2)), "add w0, w1, w2");
  COMPARE(add(x3, x4, Operand(x5)), "add x3, x4, x5");
  COMPARE(add(w6, w7, Operand(w8, LSL, 1)), "add w6, w7, w8, lsl #1");
  COMPARE(add(x9, x10, Operand(x11, LSL, 2)), "add x9, x10, x11, lsl #2");
  COMPARE(add(w12, w13, Operand(w14, LSR, 3)), "add w12, w13, w14, lsr #3");
  COMPARE(add(x15, x16, Operand(x17, LSR, 4)), "add x15, x16, x17, lsr #4");
  COMPARE(add(w18, w19, Operand(w20, ASR, 5)), "add w18, w19, w20, asr #5");
  COMPARE(add(x21, x22, Operand(x23, ASR, 6)), "add x21, x22, x23, asr #6");
  COMPARE(cmn(w24, Operand(w25)), "cmn w24, w25");
  COMPARE(cmn(x26, Operand(cp, LSL, 63)), "cmn x26, cp, lsl #63");

  COMPARE(add(x0, sp, Operand(x1)), "add x0, sp, x1");
  COMPARE(add(w2, wsp, Operand(w3)), "add w2, wsp, w3");
  COMPARE(add(x4, sp, Operand(x5, LSL, 1)), "add x4, sp, x5, lsl #1");
  COMPARE(add(x4, xzr, Operand(x5, LSL, 1)), "add x4, xzr, x5, lsl #1");
  COMPARE(add(w6, wsp, Operand(w7, LSL, 3)), "add w6, wsp, w7, lsl #3");
  COMPARE(adds(xzr, sp, Operand(x8, LSL, 4)), "cmn sp, x8, lsl #4");
  COMPARE(adds(xzr, xzr, Operand(x8, LSL, 5)), "cmn xzr, x8, lsl #5");

  CLEANUP();
}


TEST_(sub_shifted) {
  SET_UP_ASM();

  COMPARE(sub(w0, w1, Operand(w2)), "sub w0, w1, w2");
  COMPARE(sub(x3, x4, Operand(x5)), "sub x3, x4, x5");
  COMPARE(sub(w6, w7, Operand(w8, LSL, 1)), "sub w6, w7, w8, lsl #1");
  COMPARE(sub(x9, x10, Operand(x11, LSL, 2)), "sub x9, x10, x11, lsl #2");
  COMPARE(sub(w12, w13, Operand(w14, LSR, 3)), "sub w12, w13, w14, lsr #3");
  COMPARE(sub(x15, x16, Operand(x17, LSR, 4)), "sub x15, x16, x17, lsr #4");
  COMPARE(sub(w18, w19, Operand(w20, ASR, 5)), "sub w18, w19, w20, asr #5");
  COMPARE(sub(x21, x22, Operand(x23, ASR, 6)), "sub x21, x22, x23, asr #6");
  COMPARE(cmp(w24, Operand(w25)), "cmp w24, w25");
  COMPARE(cmp(x26, Operand(cp, LSL, 63)), "cmp x26, cp, lsl #63");
  COMPARE(neg(w28, Operand(w29)), "neg w28, w29");
  COMPARE(neg(lr, Operand(x0, LSR, 62)), "neg lr, x0, lsr #62");
  COMPARE(negs(w1, Operand(w2)), "negs w1, w2");
  COMPARE(negs(x3, Operand(x4, ASR, 61)), "negs x3, x4, asr #61");

  COMPARE(sub(x0, sp, Operand(x1)), "sub x0, sp, x1");
  COMPARE(sub(w2, wsp, Operand(w3)), "sub w2, wsp, w3");
  COMPARE(sub(x4, sp, Operand(x5, LSL, 1)), "sub x4, sp, x5, lsl #1");
  COMPARE(sub(x4, xzr, Operand(x5, LSL, 1)), "neg x4, x5, lsl #1");
  COMPARE(sub(w6, wsp, Operand(w7, LSL, 3)), "sub w6, wsp, w7, lsl #3");
  COMPARE(subs(xzr, sp, Operand(x8, LSL, 4)), "cmp sp, x8, lsl #4");
  COMPARE(subs(xzr, xzr, Operand(x8, LSL, 5)), "cmp xzr, x8, lsl #5");

  CLEANUP();
}


TEST_(add_extended) {
  SET_UP_ASM();

  COMPARE(add(w0, w1, Operand(w2, UXTB)), "add w0, w1, w2, uxtb");
  COMPARE(adds(x3, x4, Operand(w5, UXTB, 1)), "adds x3, x4, w5, uxtb #1");
  COMPARE(add(w6, w7, Operand(w8, UXTH, 2)), "add w6, w7, w8, uxth #2");
  COMPARE(adds(x9, x10, Operand(x11, UXTW, 3)), "adds x9, x10, w11, uxtw #3");
  COMPARE(add(x12, x13, Operand(x14, UXTX, 4)), "add x12, x13, x14, uxtx #4");
  COMPARE(adds(w15, w16, Operand(w17, SXTB, 4)), "adds w15, w16, w17, sxtb #4");
  COMPARE(add(x18, x19, Operand(x20, SXTB, 3)), "add x18, x19, w20, sxtb #3");
  COMPARE(adds(w21, w22, Operand(w23, SXTH, 2)), "adds w21, w22, w23, sxth #2");
  COMPARE(add(x24, x25, Operand(x26, SXTW, 1)), "add x24, x25, w26, sxtw #1");
  COMPARE(adds(cp, x28, Operand(fp, SXTX)), "adds cp, x28, fp, sxtx");
  COMPARE(cmn(w0, Operand(w1, UXTB, 2)), "cmn w0, w1, uxtb #2");
  COMPARE(cmn(x2, Operand(x3, SXTH, 4)), "cmn x2, w3, sxth #4");

  COMPARE(add(w0, wsp, Operand(w1, UXTB)), "add w0, wsp, w1, uxtb");
  COMPARE(add(x2, sp, Operand(x3, UXTH, 1)), "add x2, sp, w3, uxth #1");
  COMPARE(add(wsp, wsp, Operand(w4, UXTW, 2)), "add wsp, wsp, w4, lsl #2");
  COMPARE(cmn(sp, Operand(xzr, UXTX, 3)), "cmn sp, xzr, lsl #3");
  COMPARE(cmn(sp, Operand(xzr, LSL, 4)), "cmn sp, xzr, lsl #4");

  CLEANUP();
}


TEST_(sub_extended) {
  SET_UP_ASM();

  COMPARE(sub(w0, w1, Operand(w2, UXTB)), "sub w0, w1, w2, uxtb");
  COMPARE(subs(x3, x4, Operand(w5, UXTB, 1)), "subs x3, x4, w5, uxtb #1");
  COMPARE(sub(w6, w7, Operand(w8, UXTH, 2)), "sub w6, w7, w8, uxth #2");
  COMPARE(subs(x9, x10, Operand(x11, UXTW, 3)), "subs x9, x10, w11, uxtw #3");
  COMPARE(sub(x12, x13, Operand(x14, UXTX, 4)), "sub x12, x13, x14, uxtx #4");
  COMPARE(subs(w15, w16, Operand(w17, SXTB, 4)), "subs w15, w16, w17, sxtb #4");
  COMPARE(sub(x18, x19, Operand(x20, SXTB, 3)), "sub x18, x19, w20, sxtb #3");
  COMPARE(subs(w21, w22, Operand(w23, SXTH, 2)), "subs w21, w22, w23, sxth #2");
  COMPARE(sub(x24, x25, Operand(x26, SXTW, 1)), "sub x24, x25, w26, sxtw #1");
  COMPARE(subs(cp, x28, Operand(fp, SXTX)), "subs cp, x28, fp, sxtx");
  COMPARE(cmp(w0, Operand(w1, SXTB, 1)), "cmp w0, w1, sxtb #1");
  COMPARE(cmp(x2, Operand(x3, UXTH, 3)), "cmp x2, w3, uxth #3");

  COMPARE(sub(w0, wsp, Operand(w1, UXTB)), "sub w0, wsp, w1, uxtb");
  COMPARE(sub(x2, sp, Operand(x3, UXTH, 1)), "sub x2, sp, w3, uxth #1");
  COMPARE(sub(wsp, wsp, Operand(w4, UXTW, 2)), "sub wsp, wsp, w4, lsl #2");
  COMPARE(cmp(sp, Operand(xzr, UXTX, 3)), "cmp sp, xzr, lsl #3");
  COMPARE(cmp(sp, Operand(xzr, LSL, 4)), "cmp sp, xzr, lsl #4");

  CLEANUP();
}


TEST_(adc_subc_ngc) {
  SET_UP_ASM();

  COMPARE(adc(w0, w1, Operand(w2)), "adc w0, w1, w2");
  COMPARE(adc(x3, x4, Operand(x5)), "adc x3, x4, x5");
  COMPARE(adcs(w6, w7, Operand(w8)), "adcs w6, w7, w8");
  COMPARE(adcs(x9, x10, Operand(x11)), "adcs x9, x10, x11");
  COMPARE(sbc(w12, w13, Operand(w14)), "sbc w12, w13, w14");
  COMPARE(sbc(x15, x16, Operand(x17)), "sbc x15, x16, x17");
  COMPARE(sbcs(w18, w19, Operand(w20)), "sbcs w18, w19, w20");
  COMPARE(sbcs(x21, x22, Operand(x23)), "sbcs x21, x22, x23");
  COMPARE(ngc(w24, Operand(w25)), "ngc w24, w25");
  COMPARE(ngc(x26, Operand(cp)), "ngc x26, cp");
  COMPARE(ngcs(w28, Operand(w29)), "ngcs w28, w29");
  COMPARE(ngcs(lr, Operand(x0)), "ngcs lr, x0");

  CLEANUP();
}


TEST_(mul_and_div) {
  SET_UP_ASM();

  COMPARE(mul(w0, w1, w2), "mul w0, w1, w2");
  COMPARE(mul(x3, x4, x5), "mul x3, x4, x5");
  COMPARE(mul(w30, w0, w1), "mul w30, w0, w1");
  COMPARE(mul(lr, x0, x1), "mul lr, x0, x1");
  COMPARE(mneg(w0, w1, w2), "mneg w0, w1, w2");
  COMPARE(mneg(x3, x4, x5), "mneg x3, x4, x5");
  COMPARE(mneg(w30, w0, w1), "mneg w30, w0, w1");
  COMPARE(mneg(lr, x0, x1), "mneg lr, x0, x1");
  COMPARE(smull(x0, w0, w1), "smull x0, w0, w1");
  COMPARE(smull(lr, w30, w0), "smull lr, w30, w0");
  COMPARE(smulh(x0, x1, x2), "smulh x0, x1, x2");

  COMPARE(madd(w0, w1, w2, w3), "madd w0, w1, w2, w3");
  COMPARE(madd(x4, x5, x6, x7), "madd x4, x5, x6, x7");
  COMPARE(madd(w8, w9, w10, wzr), "mul w8, w9, w10");
  COMPARE(madd(x11, x12, x13, xzr), "mul x11, x12, x13");
  COMPARE(msub(w14, w15, w16, w17), "msub w14, w15, w16, w17");
  COMPARE(msub(x18, x19, x20, x21), "msub x18, x19, x20, x21");
  COMPARE(msub(w22, w23, w24, wzr), "mneg w22, w23, w24");
  COMPARE(msub(x25, x26, x0, xzr), "mneg x25, x26, x0");

  COMPARE(sdiv(w0, w1, w2), "sdiv w0, w1, w2");
  COMPARE(sdiv(x3, x4, x5), "sdiv x3, x4, x5");
  COMPARE(udiv(w6, w7, w8), "udiv w6, w7, w8");
  COMPARE(udiv(x9, x10, x11), "udiv x9, x10, x11");

  CLEANUP();
}


TEST(maddl_msubl) {
  SET_UP_ASM();

  COMPARE(smaddl(x0, w1, w2, x3), "smaddl x0, w1, w2, x3");
  COMPARE(smaddl(x25, w21, w22, x16), "smaddl x25, w21, w22, x16");
  COMPARE(umaddl(x0, w1, w2, x3), "umaddl x0, w1, w2, x3");
  COMPARE(umaddl(x25, w21, w22, x16), "umaddl x25, w21, w22, x16");

  COMPARE(smsubl(x0, w1, w2, x3), "smsubl x0, w1, w2, x3");
  COMPARE(smsubl(x25, w21, w22, x16), "smsubl x25, w21, w22, x16");
  COMPARE(umsubl(x0, w1, w2, x3), "umsubl x0, w1, w2, x3");
  COMPARE(umsubl(x25, w21, w22, x16), "umsubl x25, w21, w22, x16");

  CLEANUP();
}


TEST_(dp_1_source) {
  SET_UP_ASM();

  COMPARE(rbit(w0, w1), "rbit w0, w1");
  COMPARE(rbit(x2, x3), "rbit x2, x3");
  COMPARE(rev16(w4, w5), "rev16 w4, w5");
  COMPARE(rev16(x6, x7), "rev16 x6, x7");
  COMPARE(rev32(x8, x9), "rev32 x8, x9");
  COMPARE(rev(w10, w11), "rev w10, w11");
  COMPARE(rev(x12, x13), "rev x12, x13");
  COMPARE(clz(w14, w15), "clz w14, w15");
  COMPARE(clz(x16, x17), "clz x16, x17");
  COMPARE(cls(w18, w19), "cls w18, w19");
  COMPARE(cls(x20, x21), "cls x20, x21");

  CLEANUP();
}


TEST_(bitfield) {
  SET_UP_ASM();

  COMPARE(sxtb(w0, w1), "sxtb w0, w1");
  COMPARE(sxtb(x2, x3), "sxtb x2, w3");
  COMPARE(sxth(w4, w5), "sxth w4, w5");
  COMPARE(sxth(x6, x7), "sxth x6, w7");
  COMPARE(sxtw(x8, x9), "sxtw x8, w9");
  COMPARE(sxtb(x0, w1), "sxtb x0, w1");
  COMPARE(sxth(x2, w3), "sxth x2, w3");
  COMPARE(sxtw(x4, w5), "sxtw x4, w5");

  COMPARE(uxtb(w10, w11), "uxtb w10, w11");
  COMPARE(uxtb(x12, x13), "uxtb x12, w13");
  COMPARE(uxth(w14, w15), "uxth w14, w15");
  COMPARE(uxth(x16, x17), "uxth x16, w17");
  COMPARE(uxtw(x18, x19), "ubfx x18, x19, #0, #32");

  COMPARE(asr(w20, w21, 10), "asr w20, w21, #10");
  COMPARE(asr(x22, x23, 20), "asr x22, x23, #20");
  COMPARE(lsr(w24, w25, 10), "lsr w24, w25, #10");
  COMPARE(lsr(x26, cp, 20), "lsr x26, cp, #20");
  COMPARE(lsl(w28, w29, 10), "lsl w28, w29, #10");
  COMPARE(lsl(lr, x0, 20), "lsl lr, x0, #20");

  COMPARE(sbfiz(w1, w2, 1, 20), "sbfiz w1, w2, #1, #20");
  COMPARE(sbfiz(x3, x4, 2, 19), "sbfiz x3, x4, #2, #19");
  COMPARE(sbfx(w5, w6, 3, 18), "sbfx w5, w6, #3, #18");
  COMPARE(sbfx(x7, x8, 4, 17), "sbfx x7, x8, #4, #17");
  COMPARE(bfi(w9, w10, 5, 16), "bfi w9, w10, #5, #16");
  COMPARE(bfi(x11, x12, 6, 15), "bfi x11, x12, #6, #15");
  COMPARE(bfxil(w13, w14, 7, 14), "bfxil w13, w14, #7, #14");
  COMPARE(bfxil(x15, x16, 8, 13), "bfxil x15, x16, #8, #13");
  COMPARE(ubfiz(w17, w18, 9, 12), "ubfiz w17, w18, #9, #12");
  COMPARE(ubfiz(x19, x20, 10, 11), "ubfiz x19, x20, #10, #11");
  COMPARE(ubfx(w21, w22, 11, 10), "ubfx w21, w22, #11, #10");
  COMPARE(ubfx(x23, x24, 12, 9), "ubfx x23, x24, #12, #9");

  CLEANUP();
}


TEST_(extract) {
  SET_UP_ASM();

  COMPARE(extr(w0, w1, w2, 0), "extr w0, w1, w2, #0");
  COMPARE(extr(x3, x4, x5, 1), "extr x3, x4, x5, #1");
  COMPARE(extr(w6, w7, w8, 31), "extr w6, w7, w8, #31");
  COMPARE(extr(x9, x10, x11, 63), "extr x9, x10, x11, #63");
  COMPARE(extr(w12, w13, w13, 10), "ror w12, w13, #10");
  COMPARE(extr(x14, x15, x15, 42), "ror x14, x15, #42");

  CLEANUP();
}


TEST_(logical_immediate) {
  SET_UP_ASM();
  #define RESULT_SIZE (256)

  char result[RESULT_SIZE];

  // Test immediate encoding - 64-bit destination.
  // 64-bit patterns.
  uint64_t value = 0x7fffffff;
  for (int i = 0; i < 64; i++) {
    snprintf(result, RESULT_SIZE, "and x0, x0, #0x%" PRIx64, value);
    COMPARE(and_(x0, x0, Operand(value)), result);
    value = ((value & 1) << 63) | (value >> 1);  // Rotate right 1 bit.
  }

  // 32-bit patterns.
  value = 0x00003fff00003fffL;
  for (int i = 0; i < 32; i++) {
    snprintf(result, RESULT_SIZE, "and x0, x0, #0x%" PRIx64, value);
    COMPARE(and_(x0, x0, Operand(value)), result);
    value = ((value & 1) << 63) | (value >> 1);  // Rotate right 1 bit.
  }

  // 16-bit patterns.
  value = 0x001f001f001f001fL;
  for (int i = 0; i < 16; i++) {
    snprintf(result, RESULT_SIZE, "and x0, x0, #0x%" PRIx64, value);
    COMPARE(and_(x0, x0, Operand(value)), result);
    value = ((value & 1) << 63) | (value >> 1);  // Rotate right 1 bit.
  }

  // 8-bit patterns.
  value = 0x0e0e0e0e0e0e0e0eL;
  for (int i = 0; i < 8; i++) {
    snprintf(result, RESULT_SIZE, "and x0, x0, #0x%" PRIx64, value);
    COMPARE(and_(x0, x0, Operand(value)), result);
    value = ((value & 1) << 63) | (value >> 1);  // Rotate right 1 bit.
  }

  // 4-bit patterns.
  value = 0x6666666666666666L;
  for (int i = 0; i < 4; i++) {
    snprintf(result, RESULT_SIZE, "and x0, x0, #0x%" PRIx64, value);
    COMPARE(and_(x0, x0, Operand(value)), result);
    value = ((value & 1) << 63) | (value >> 1);  // Rotate right 1 bit.
  }

  // 2-bit patterns.
  COMPARE(and_(x0, x0, Operand(0x5555555555555555L)),
          "and x0, x0, #0x5555555555555555");
  COMPARE(and_(x0, x0, Operand(0xaaaaaaaaaaaaaaaaL)),
          "and x0, x0, #0xaaaaaaaaaaaaaaaa");

  // Test immediate encoding - 32-bit destination.
  COMPARE(and_(w0, w0, Operand(0xff8007ff)),
          "and w0, w0, #0xff8007ff");  // 32-bit pattern.
  COMPARE(and_(w0, w0, Operand(0xf87ff87f)),
          "and w0, w0, #0xf87ff87f");  // 16-bit pattern.
  COMPARE(and_(w0, w0, Operand(0x87878787)),
          "and w0, w0, #0x87878787");  // 8-bit pattern.
  COMPARE(and_(w0, w0, Operand(0x66666666)),
          "and w0, w0, #0x66666666");  // 4-bit pattern.
  COMPARE(and_(w0, w0, Operand(0x55555555)),
          "and w0, w0, #0x55555555");  // 2-bit pattern.

  // Test other instructions.
  COMPARE(tst(w1, Operand(0x11111111)),
          "tst w1, #0x11111111");
  COMPARE(tst(x2, Operand(0x8888888888888888L)),
          "tst x2, #0x8888888888888888");
  COMPARE(orr(w7, w8, Operand(0xaaaaaaaa)),
          "orr w7, w8, #0xaaaaaaaa");
  COMPARE(orr(x9, x10, Operand(0x5555555555555555L)),
          "orr x9, x10, #0x5555555555555555");
  COMPARE(eor(w15, w16, Operand(0x00000001)),
          "eor w15, w16, #0x1");
  COMPARE(eor(x17, x18, Operand(0x0000000000000003L)),
          "eor x17, x18, #0x3");
  COMPARE(ands(w23, w24, Operand(0x0000000f)), "ands w23, w24, #0xf");
  COMPARE(ands(x25, x26, Operand(0x800000000000000fL)),
          "ands x25, x26, #0x800000000000000f");

  // Test inverse.
  COMPARE(bic(w3, w4, Operand(0x20202020)),
          "and w3, w4, #0xdfdfdfdf");
  COMPARE(bic(x5, x6, Operand(0x4040404040404040L)),
          "and x5, x6, #0xbfbfbfbfbfbfbfbf");
  COMPARE(orn(w11, w12, Operand(0x40004000)),
          "orr w11, w12, #0xbfffbfff");
  COMPARE(orn(x13, x14, Operand(0x8181818181818181L)),
          "orr x13, x14, #0x7e7e7e7e7e7e7e7e");
  COMPARE(eon(w19, w20, Operand(0x80000001)),
          "eor w19, w20, #0x7ffffffe");
  COMPARE(eon(x21, x22, Operand(0xc000000000000003L)),
          "eor x21, x22, #0x3ffffffffffffffc");
  COMPARE(bics(w27, w28, Operand(0xfffffff7)), "ands w27, w28, #0x8");
  COMPARE(bics(fp, x0, Operand(0xfffffffeffffffffL)),
          "ands fp, x0, #0x100000000");

  // Test stack pointer.
  COMPARE(and_(wsp, wzr, Operand(7)), "and wsp, wzr, #0x7");
  COMPARE(ands(xzr, xzr, Operand(7)), "tst xzr, #0x7");
  COMPARE(orr(sp, xzr, Operand(15)), "orr sp, xzr, #0xf");
  COMPARE(eor(wsp, w0, Operand(31)), "eor wsp, w0, #0x1f");

  // Test move aliases.
  COMPARE(orr(w0, wzr, Operand(0x00000780)), "orr w0, wzr, #0x780");
  COMPARE(orr(w1, wzr, Operand(0x00007800)), "orr w1, wzr, #0x7800");
  COMPARE(orr(w2, wzr, Operand(0x00078000)), "mov w2, #0x78000");
  COMPARE(orr(w3, wzr, Operand(0x00780000)), "orr w3, wzr, #0x780000");
  COMPARE(orr(w4, wzr, Operand(0x07800000)), "orr w4, wzr, #0x7800000");
  COMPARE(orr(x5, xzr, Operand(0xffffffffffffc001UL)),
          "orr x5, xzr, #0xffffffffffffc001");
  COMPARE(orr(x6, xzr, Operand(0xfffffffffffc001fUL)),
          "mov x6, #0xfffffffffffc001f");
  COMPARE(orr(x7, xzr, Operand(0xffffffffffc001ffUL)),
          "mov x7, #0xffffffffffc001ff");
  COMPARE(orr(x8, xzr, Operand(0xfffffffffc001fffUL)),
          "mov x8, #0xfffffffffc001fff");
  COMPARE(orr(x9, xzr, Operand(0xffffffffc001ffffUL)),
          "orr x9, xzr, #0xffffffffc001ffff");

  CLEANUP();
}


TEST_(logical_shifted) {
  SET_UP_ASM();

  COMPARE(and_(w0, w1, Operand(w2)), "and w0, w1, w2");
  COMPARE(and_(x3, x4, Operand(x5, LSL, 1)), "and x3, x4, x5, lsl #1");
  COMPARE(and_(w6, w7, Operand(w8, LSR, 2)), "and w6, w7, w8, lsr #2");
  COMPARE(and_(x9, x10, Operand(x11, ASR, 3)), "and x9, x10, x11, asr #3");
  COMPARE(and_(w12, w13, Operand(w14, ROR, 4)), "and w12, w13, w14, ror #4");

  COMPARE(bic(w15, w16, Operand(w17)), "bic w15, w16, w17");
  COMPARE(bic(x18, x19, Operand(x20, LSL, 5)), "bic x18, x19, x20, lsl #5");
  COMPARE(bic(w21, w22, Operand(w23, LSR, 6)), "bic w21, w22, w23, lsr #6");
  COMPARE(bic(x24, x25, Operand(x26, ASR, 7)), "bic x24, x25, x26, asr #7");
  COMPARE(bic(w27, w28, Operand(w29, ROR, 8)), "bic w27, w28, w29, ror #8");

  COMPARE(orr(w0, w1, Operand(w2)), "orr w0, w1, w2");
  COMPARE(orr(x3, x4, Operand(x5, LSL, 9)), "orr x3, x4, x5, lsl #9");
  COMPARE(orr(w6, w7, Operand(w8, LSR, 10)), "orr w6, w7, w8, lsr #10");
  COMPARE(orr(x9, x10, Operand(x11, ASR, 11)), "orr x9, x10, x11, asr #11");
  COMPARE(orr(w12, w13, Operand(w14, ROR, 12)), "orr w12, w13, w14, ror #12");

  COMPARE(orn(w15, w16, Operand(w17)), "orn w15, w16, w17");
  COMPARE(orn(x18, x19, Operand(x20, LSL, 13)), "orn x18, x19, x20, lsl #13");
  COMPARE(orn(w21, w22, Operand(w23, LSR, 14)), "orn w21, w22, w23, lsr #14");
  COMPARE(orn(x24, x25, Operand(x26, ASR, 15)), "orn x24, x25, x26, asr #15");
  COMPARE(orn(w27, w28, Operand(w29, ROR, 16)), "orn w27, w28, w29, ror #16");

  COMPARE(eor(w0, w1, Operand(w2)), "eor w0, w1, w2");
  COMPARE(eor(x3, x4, Operand(x5, LSL, 17)), "eor x3, x4, x5, lsl #17");
  COMPARE(eor(w6, w7, Operand(w8, LSR, 18)), "eor w6, w7, w8, lsr #18");
  COMPARE(eor(x9, x10, Operand(x11, ASR, 19)), "eor x9, x10, x11, asr #19");
  COMPARE(eor(w12, w13, Operand(w14, ROR, 20)), "eor w12, w13, w14, ror #20");

  COMPARE(eon(w15, w16, Operand(w17)), "eon w15, w16, w17");
  COMPARE(eon(x18, x19, Operand(x20, LSL, 21)), "eon x18, x19, x20, lsl #21");
  COMPARE(eon(w21, w22, Operand(w23, LSR, 22)), "eon w21, w22, w23, lsr #22");
  COMPARE(eon(x24, x25, Operand(x26, ASR, 23)), "eon x24, x25, x26, asr #23");
  COMPARE(eon(w27, w28, Operand(w29, ROR, 24)), "eon w27, w28, w29, ror #24");

  COMPARE(ands(w0, w1, Operand(w2)), "ands w0, w1, w2");
  COMPARE(ands(x3, x4, Operand(x5, LSL, 1)), "ands x3, x4, x5, lsl #1");
  COMPARE(ands(w6, w7, Operand(w8, LSR, 2)), "ands w6, w7, w8, lsr #2");
  COMPARE(ands(x9, x10, Operand(x11, ASR, 3)), "ands x9, x10, x11, asr #3");
  COMPARE(ands(w12, w13, Operand(w14, ROR, 4)), "ands w12, w13, w14, ror #4");

  COMPARE(bics(w15, w16, Operand(w17)), "bics w15, w16, w17");
  COMPARE(bics(x18, x19, Operand(x20, LSL, 5)), "bics x18, x19, x20, lsl #5");
  COMPARE(bics(w21, w22, Operand(w23, LSR, 6)), "bics w21, w22, w23, lsr #6");
  COMPARE(bics(x24, x25, Operand(x26, ASR, 7)), "bics x24, x25, x26, asr #7");
  COMPARE(bics(w27, w28, Operand(w29, ROR, 8)), "bics w27, w28, w29, ror #8");

  COMPARE(tst(w0, Operand(w1)), "tst w0, w1");
  COMPARE(tst(w2, Operand(w3, ROR, 10)), "tst w2, w3, ror #10");
  COMPARE(tst(x0, Operand(x1)), "tst x0, x1");
  COMPARE(tst(x2, Operand(x3, ROR, 42)), "tst x2, x3, ror #42");

  COMPARE(orn(w0, wzr, Operand(w1)), "mvn w0, w1");
  COMPARE(orn(w2, wzr, Operand(w3, ASR, 5)), "mvn w2, w3, asr #5");
  COMPARE(orn(x0, xzr, Operand(x1)), "mvn x0, x1");
  COMPARE(orn(x2, xzr, Operand(x3, ASR, 42)), "mvn x2, x3, asr #42");

  COMPARE(orr(w0, wzr, Operand(w1)), "mov w0, w1");
  COMPARE(orr(x0, xzr, Operand(x1)), "mov x0, x1");
  COMPARE(orr(w16, wzr, Operand(w17, LSL, 1)), "orr w16, wzr, w17, lsl #1");
  COMPARE(orr(x16, xzr, Operand(x17, ASR, 2)), "orr x16, xzr, x17, asr #2");

  CLEANUP();
}


TEST_(dp_2_source) {
  SET_UP_ASM();

  COMPARE(lslv(w0, w1, w2), "lsl w0, w1, w2");
  COMPARE(lslv(x3, x4, x5), "lsl x3, x4, x5");
  COMPARE(lsrv(w6, w7, w8), "lsr w6, w7, w8");
  COMPARE(lsrv(x9, x10, x11), "lsr x9, x10, x11");
  COMPARE(asrv(w12, w13, w14), "asr w12, w13, w14");
  COMPARE(asrv(x15, x16, x17), "asr x15, x16, x17");
  COMPARE(rorv(w18, w19, w20), "ror w18, w19, w20");
  COMPARE(rorv(x21, x22, x23), "ror x21, x22, x23");

  CLEANUP();
}


TEST_(adr) {
  SET_UP_ASM();

  COMPARE_PREFIX(adr(x0, 0), "adr x0, #+0x0");
  COMPARE_PREFIX(adr(x1, 1), "adr x1, #+0x1");
  COMPARE_PREFIX(adr(x2, -1), "adr x2, #-0x1");
  COMPARE_PREFIX(adr(x3, 4), "adr x3, #+0x4");
  COMPARE_PREFIX(adr(x4, -4), "adr x4, #-0x4");
  COMPARE_PREFIX(adr(x5, 0x000fffff), "adr x5, #+0xfffff");
  COMPARE_PREFIX(adr(x6, -0x00100000), "adr x6, #-0x100000");
  COMPARE_PREFIX(adr(xzr, 0), "adr xzr, #+0x0");

  CLEANUP();
}


TEST_(branch) {
  SET_UP_ASM();

  #define INST_OFF(x) ((x) >> kInstructionSizeLog2)
  COMPARE_PREFIX(b(INST_OFF(0x4)), "b #+0x4");
  COMPARE_PREFIX(b(INST_OFF(-0x4)), "b #-0x4");
  COMPARE_PREFIX(b(INST_OFF(0x7fffffc)), "b #+0x7fffffc");
  COMPARE_PREFIX(b(INST_OFF(-0x8000000)), "b #-0x8000000");
  COMPARE_PREFIX(b(INST_OFF(0xffffc), eq), "b.eq #+0xffffc");
  COMPARE_PREFIX(b(INST_OFF(-0x100000), mi), "b.mi #-0x100000");
  COMPARE_PREFIX(bl(INST_OFF(0x4)), "bl #+0x4");
  COMPARE_PREFIX(bl(INST_OFF(-0x4)), "bl #-0x4");
  COMPARE_PREFIX(bl(INST_OFF(0xffffc)), "bl #+0xffffc");
  COMPARE_PREFIX(bl(INST_OFF(-0x100000)), "bl #-0x100000");
  COMPARE_PREFIX(cbz(w0, INST_OFF(0xffffc)), "cbz w0, #+0xffffc");
  COMPARE_PREFIX(cbz(x1, INST_OFF(-0x100000)), "cbz x1, #-0x100000");
  COMPARE_PREFIX(cbnz(w2, INST_OFF(0xffffc)), "cbnz w2, #+0xffffc");
  COMPARE_PREFIX(cbnz(x3, INST_OFF(-0x100000)), "cbnz x3, #-0x100000");
  COMPARE_PREFIX(tbz(w4, 0, INST_OFF(0x7ffc)), "tbz w4, #0, #+0x7ffc");
  COMPARE_PREFIX(tbz(x5, 63, INST_OFF(-0x8000)), "tbz x5, #63, #-0x8000");
  COMPARE_PREFIX(tbz(w6, 31, INST_OFF(0)), "tbz w6, #31, #+0x0");
  COMPARE_PREFIX(tbz(x7, 31, INST_OFF(0x4)), "tbz w7, #31, #+0x4");
  COMPARE_PREFIX(tbz(x8, 32, INST_OFF(0x8)), "tbz x8, #32, #+0x8");
  COMPARE_PREFIX(tbnz(w8, 0, INST_OFF(0x7ffc)), "tbnz w8, #0, #+0x7ffc");
  COMPARE_PREFIX(tbnz(x9, 63, INST_OFF(-0x8000)), "tbnz x9, #63, #-0x8000");
  COMPARE_PREFIX(tbnz(w10, 31, INST_OFF(0)), "tbnz w10, #31, #+0x0");
  COMPARE_PREFIX(tbnz(x11, 31, INST_OFF(0x4)), "tbnz w11, #31, #+0x4");
  COMPARE_PREFIX(tbnz(x12, 32, INST_OFF(0x8)), "tbnz x12, #32, #+0x8");
  COMPARE(br(x0), "br x0");
  COMPARE(blr(x1), "blr x1");
  COMPARE(ret(x2), "ret x2");
  COMPARE(ret(lr), "ret")

  CLEANUP();
}


TEST_(load_store) {
  SET_UP_ASM();

  COMPARE(ldr(w0, MemOperand(x1)), "ldr w0, [x1]");
  COMPARE(ldr(w2, MemOperand(x3, 4)), "ldr w2, [x3, #4]");
  COMPARE(ldr(w4, MemOperand(x5, 16380)), "ldr w4, [x5, #16380]");
  COMPARE(ldr(x6, MemOperand(x7)), "ldr x6, [x7]");
  COMPARE(ldr(x8, MemOperand(x9, 8)), "ldr x8, [x9, #8]");
  COMPARE(ldr(x10, MemOperand(x11, 32760)), "ldr x10, [x11, #32760]");
  COMPARE(str(w12, MemOperand(x13)), "str w12, [x13]");
  COMPARE(str(w14, MemOperand(x15, 4)), "str w14, [x15, #4]");
  COMPARE(str(w16, MemOperand(x17, 16380)), "str w16, [x17, #16380]");
  COMPARE(str(x18, MemOperand(x19)), "str x18, [x19]");
  COMPARE(str(x20, MemOperand(x21, 8)), "str x20, [x21, #8]");
  COMPARE(str(x22, MemOperand(x23, 32760)), "str x22, [x23, #32760]");

  COMPARE(ldr(w0, MemOperand(x1, 4, PreIndex)), "ldr w0, [x1, #4]!");
  COMPARE(ldr(w2, MemOperand(x3, 255, PreIndex)), "ldr w2, [x3, #255]!");
  COMPARE(ldr(w4, MemOperand(x5, -256, PreIndex)), "ldr w4, [x5, #-256]!");
  COMPARE(ldr(x6, MemOperand(x7, 8, PreIndex)), "ldr x6, [x7, #8]!");
  COMPARE(ldr(x8, MemOperand(x9, 255, PreIndex)), "ldr x8, [x9, #255]!");
  COMPARE(ldr(x10, MemOperand(x11, -256, PreIndex)), "ldr x10, [x11, #-256]!");
  COMPARE(str(w12, MemOperand(x13, 4, PreIndex)), "str w12, [x13, #4]!");
  COMPARE(str(w14, MemOperand(x15, 255, PreIndex)), "str w14, [x15, #255]!");
  COMPARE(str(w16, MemOperand(x17, -256, PreIndex)), "str w16, [x17, #-256]!");
  COMPARE(str(x18, MemOperand(x19, 8, PreIndex)), "str x18, [x19, #8]!");
  COMPARE(str(x20, MemOperand(x21, 255, PreIndex)), "str x20, [x21, #255]!");
  COMPARE(str(x22, MemOperand(x23, -256, PreIndex)), "str x22, [x23, #-256]!");

  COMPARE(ldr(w0, MemOperand(x1, 4, PostIndex)), "ldr w0, [x1], #4");
  COMPARE(ldr(w2, MemOperand(x3, 255, PostIndex)), "ldr w2, [x3], #255");
  COMPARE(ldr(w4, MemOperand(x5, -256, PostIndex)), "ldr w4, [x5], #-256");
  COMPARE(ldr(x6, MemOperand(x7, 8, PostIndex)), "ldr x6, [x7], #8");
  COMPARE(ldr(x8, MemOperand(x9, 255, PostIndex)), "ldr x8, [x9], #255");
  COMPARE(ldr(x10, MemOperand(x11, -256, PostIndex)), "ldr x10, [x11], #-256");
  COMPARE(str(w12, MemOperand(x13, 4, PostIndex)), "str w12, [x13], #4");
  COMPARE(str(w14, MemOperand(x15, 255, PostIndex)), "str w14, [x15], #255");
  COMPARE(str(w16, MemOperand(x17, -256, PostIndex)), "str w16, [x17], #-256");
  COMPARE(str(x18, MemOperand(x19, 8, PostIndex)), "str x18, [x19], #8");
  COMPARE(str(x20, MemOperand(x21, 255, PostIndex)), "str x20, [x21], #255");
  COMPARE(str(x22, MemOperand(x23, -256, PostIndex)), "str x22, [x23], #-256");

  COMPARE(ldr(w24, MemOperand(x28)), "ldr w24, [x28]");
  COMPARE(ldr(x25, MemOperand(x28, 8)), "ldr x25, [x28, #8]");
  COMPARE(str(w26, MemOperand(x28, 4, PreIndex)), "str w26, [x28, #4]!");
  COMPARE(str(cp, MemOperand(x28, -8, PostIndex)), "str cp, [x28], #-8");

  COMPARE(ldrsw(x0, MemOperand(x1)), "ldrsw x0, [x1]");
  COMPARE(ldrsw(x2, MemOperand(x3, 8)), "ldrsw x2, [x3, #8]");
  COMPARE(ldrsw(x4, MemOperand(x5, 42, PreIndex)), "ldrsw x4, [x5, #42]!");
  COMPARE(ldrsw(x6, MemOperand(x7, -11, PostIndex)), "ldrsw x6, [x7], #-11");

  CLEANUP();
}


TEST_(load_store_regoffset) {
  SET_UP_ASM();

  COMPARE(ldr(w0, MemOperand(x1, w2, UXTW)), "ldr w0, [x1, w2, uxtw]");
  COMPARE(ldr(w3, MemOperand(x4, w5, UXTW, 2)), "ldr w3, [x4, w5, uxtw #2]");
  COMPARE(ldr(w6, MemOperand(x7, x8)), "ldr w6, [x7, x8]");
  COMPARE(ldr(w9, MemOperand(x10, x11, LSL, 2)), "ldr w9, [x10, x11, lsl #2]");
  COMPARE(ldr(w12, MemOperand(x13, w14, SXTW)), "ldr w12, [x13, w14, sxtw]");
  COMPARE(ldr(w15, MemOperand(x16, w17, SXTW, 2)),
          "ldr w15, [x16, w17, sxtw #2]");
  COMPARE(ldr(w18, MemOperand(x19, x20, SXTX)), "ldr w18, [x19, x20, sxtx]");
  COMPARE(ldr(w21, MemOperand(x22, x23, SXTX, 2)),
          "ldr w21, [x22, x23, sxtx #2]");
  COMPARE(ldr(x0, MemOperand(x1, w2, UXTW)), "ldr x0, [x1, w2, uxtw]");
  COMPARE(ldr(x3, MemOperand(x4, w5, UXTW, 3)), "ldr x3, [x4, w5, uxtw #3]");
  COMPARE(ldr(x6, MemOperand(x7, x8)), "ldr x6, [x7, x8]");
  COMPARE(ldr(x9, MemOperand(x10, x11, LSL, 3)), "ldr x9, [x10, x11, lsl #3]");
  COMPARE(ldr(x12, MemOperand(x13, w14, SXTW)), "ldr x12, [x13, w14, sxtw]");
  COMPARE(ldr(x15, MemOperand(x16, w17, SXTW, 3)),
          "ldr x15, [x16, w17, sxtw #3]");
  COMPARE(ldr(x18, MemOperand(x19, x20, SXTX)), "ldr x18, [x19, x20, sxtx]");
  COMPARE(ldr(x21, MemOperand(x22, x23, SXTX, 3)),
          "ldr x21, [x22, x23, sxtx #3]");

  COMPARE(str(w0, MemOperand(x1, w2, UXTW)), "str w0, [x1, w2, uxtw]");
  COMPARE(str(w3, MemOperand(x4, w5, UXTW, 2)), "str w3, [x4, w5, uxtw #2]");
  COMPARE(str(w6, MemOperand(x7, x8)), "str w6, [x7, x8]");
  COMPARE(str(w9, MemOperand(x10, x11, LSL, 2)), "str w9, [x10, x11, lsl #2]");
  COMPARE(str(w12, MemOperand(x13, w14, SXTW)), "str w12, [x13, w14, sxtw]");
  COMPARE(str(w15, MemOperand(x16, w17, SXTW, 2)),
          "str w15, [x16, w17, sxtw #2]");
  COMPARE(str(w18, MemOperand(x19, x20, SXTX)), "str w18, [x19, x20, sxtx]");
  COMPARE(str(w21, MemOperand(x22, x23, SXTX, 2)),
          "str w21, [x22, x23, sxtx #2]");
  COMPARE(str(x0, MemOperand(x1, w2, UXTW)), "str x0, [x1, w2, uxtw]");
  COMPARE(str(x3, MemOperand(x4, w5, UXTW, 3)), "str x3, [x4, w5, uxtw #3]");
  COMPARE(str(x6, MemOperand(x7, x8)), "str x6, [x7, x8]");
  COMPARE(str(x9, MemOperand(x10, x11, LSL, 3)), "str x9, [x10, x11, lsl #3]");
  COMPARE(str(x12, MemOperand(x13, w14, SXTW)), "str x12, [x13, w14, sxtw]");
  COMPARE(str(x15, MemOperand(x16, w17, SXTW, 3)),
          "str x15, [x16, w17, sxtw #3]");
  COMPARE(str(x18, MemOperand(x19, x20, SXTX)), "str x18, [x19, x20, sxtx]");
  COMPARE(str(x21, MemOperand(x22, x23, SXTX, 3)),
          "str x21, [x22, x23, sxtx #3]");

  COMPARE(ldrb(w0, MemOperand(x1, w2, UXTW)), "ldrb w0, [x1, w2, uxtw]");
  COMPARE(ldrb(w6, MemOperand(x7, x8)), "ldrb w6, [x7, x8]");
  COMPARE(ldrb(w12, MemOperand(x13, w14, SXTW)), "ldrb w12, [x13, w14, sxtw]");
  COMPARE(ldrb(w18, MemOperand(x19, x20, SXTX)), "ldrb w18, [x19, x20, sxtx]");
  COMPARE(strb(w0, MemOperand(x1, w2, UXTW)), "strb w0, [x1, w2, uxtw]");
  COMPARE(strb(w6, MemOperand(x7, x8)), "strb w6, [x7, x8]");
  COMPARE(strb(w12, MemOperand(x13, w14, SXTW)), "strb w12, [x13, w14, sxtw]");
  COMPARE(strb(w18, MemOperand(x19, x20, SXTX)), "strb w18, [x19, x20, sxtx]");

  COMPARE(ldrh(w0, MemOperand(x1, w2, UXTW)), "ldrh w0, [x1, w2, uxtw]");
  COMPARE(ldrh(w3, MemOperand(x4, w5, UXTW, 1)), "ldrh w3, [x4, w5, uxtw #1]");
  COMPARE(ldrh(w6, MemOperand(x7, x8)), "ldrh w6, [x7, x8]");
  COMPARE(ldrh(w9, MemOperand(x10, x11, LSL, 1)),
          "ldrh w9, [x10, x11, lsl #1]");
  COMPARE(ldrh(w12, MemOperand(x13, w14, SXTW)), "ldrh w12, [x13, w14, sxtw]");
  COMPARE(ldrh(w15, MemOperand(x16, w17, SXTW, 1)),
          "ldrh w15, [x16, w17, sxtw #1]");
  COMPARE(ldrh(w18, MemOperand(x19, x20, SXTX)), "ldrh w18, [x19, x20, sxtx]");
  COMPARE(ldrh(w21, MemOperand(x22, x23, SXTX, 1)),
          "ldrh w21, [x22, x23, sxtx #1]");
  COMPARE(strh(w0, MemOperand(x1, w2, UXTW)), "strh w0, [x1, w2, uxtw]");
  COMPARE(strh(w3, MemOperand(x4, w5, UXTW, 1)), "strh w3, [x4, w5, uxtw #1]");
  COMPARE(strh(w6, MemOperand(x7, x8)), "strh w6, [x7, x8]");
  COMPARE(strh(w9, MemOperand(x10, x11, LSL, 1)),
          "strh w9, [x10, x11, lsl #1]");
  COMPARE(strh(w12, MemOperand(x13, w14, SXTW)), "strh w12, [x13, w14, sxtw]");
  COMPARE(strh(w15, MemOperand(x16, w17, SXTW, 1)),
          "strh w15, [x16, w17, sxtw #1]");
  COMPARE(strh(w18, MemOperand(x19, x20, SXTX)), "strh w18, [x19, x20, sxtx]");
  COMPARE(strh(w21, MemOperand(x22, x23, SXTX, 1)),
          "strh w21, [x22, x23, sxtx #1]");

  COMPARE(ldr(x0, MemOperand(x28, wzr, SXTW)), "ldr x0, [x28, wzr, sxtw]");
  COMPARE(str(x1, MemOperand(x28, xzr)), "str x1, [x28, xzr]");

  CLEANUP();
}


TEST_(load_store_byte) {
  SET_UP_ASM();

  COMPARE(ldrb(w0, MemOperand(x1)), "ldrb w0, [x1]");
  COMPARE(ldrb(x2, MemOperand(x3)), "ldrb w2, [x3]");
  COMPARE(ldrb(w4, MemOperand(x5, 4095)), "ldrb w4, [x5, #4095]");
  COMPARE(ldrb(w6, MemOperand(x7, 255, PreIndex)), "ldrb w6, [x7, #255]!");
  COMPARE(ldrb(w8, MemOperand(x9, -256, PreIndex)), "ldrb w8, [x9, #-256]!");
  COMPARE(ldrb(w10, MemOperand(x11, 255, PostIndex)), "ldrb w10, [x11], #255");
  COMPARE(ldrb(w12, MemOperand(x13, -256, PostIndex)),
          "ldrb w12, [x13], #-256");
  COMPARE(strb(w14, MemOperand(x15)), "strb w14, [x15]");
  COMPARE(strb(x16, MemOperand(x17)), "strb w16, [x17]");
  COMPARE(strb(w18, MemOperand(x19, 4095)), "strb w18, [x19, #4095]");
  COMPARE(strb(w20, MemOperand(x21, 255, PreIndex)), "strb w20, [x21, #255]!");
  COMPARE(strb(w22, MemOperand(x23, -256, PreIndex)),
          "strb w22, [x23, #-256]!");
  COMPARE(strb(w24, MemOperand(x25, 255, PostIndex)), "strb w24, [x25], #255");
  COMPARE(strb(w26, MemOperand(cp, -256, PostIndex)),
          "strb w26, [cp], #-256");
  COMPARE(ldrb(w28, MemOperand(x28, 3, PostIndex)), "ldrb w28, [x28], #3");
  COMPARE(strb(fp, MemOperand(x28, -42, PreIndex)), "strb w29, [x28, #-42]!");
  COMPARE(ldrsb(w0, MemOperand(x1)), "ldrsb w0, [x1]");
  COMPARE(ldrsb(x2, MemOperand(x3, 8)), "ldrsb x2, [x3, #8]");
  COMPARE(ldrsb(w4, MemOperand(x5, 42, PreIndex)), "ldrsb w4, [x5, #42]!");
  COMPARE(ldrsb(x6, MemOperand(x7, -11, PostIndex)), "ldrsb x6, [x7], #-11");

  CLEANUP();
}


TEST_(load_store_half) {
  SET_UP_ASM();

  COMPARE(ldrh(w0, MemOperand(x1)), "ldrh w0, [x1]");
  COMPARE(ldrh(x2, MemOperand(x3)), "ldrh w2, [x3]");
  COMPARE(ldrh(w4, MemOperand(x5, 8190)), "ldrh w4, [x5, #8190]");
  COMPARE(ldrh(w6, MemOperand(x7, 255, PreIndex)), "ldrh w6, [x7, #255]!");
  COMPARE(ldrh(w8, MemOperand(x9, -256, PreIndex)), "ldrh w8, [x9, #-256]!");
  COMPARE(ldrh(w10, MemOperand(x11, 255, PostIndex)), "ldrh w10, [x11], #255");
  COMPARE(ldrh(w12, MemOperand(x13, -256, PostIndex)),
          "ldrh w12, [x13], #-256");
  COMPARE(strh(w14, MemOperand(x15)), "strh w14, [x15]");
  COMPARE(strh(x16, MemOperand(x17)), "strh w16, [x17]");
  COMPARE(strh(w18, MemOperand(x19, 8190)), "strh w18, [x19, #8190]");
  COMPARE(strh(w20, MemOperand(x21, 255, PreIndex)), "strh w20, [x21, #255]!");
  COMPARE(strh(w22, MemOperand(x23, -256, PreIndex)),
          "strh w22, [x23, #-256]!");
  COMPARE(strh(w24, MemOperand(x25, 255, PostIndex)), "strh w24, [x25], #255");
  COMPARE(strh(w26, MemOperand(cp, -256, PostIndex)),
          "strh w26, [cp], #-256");
  COMPARE(ldrh(w28, MemOperand(x28, 3, PostIndex)), "ldrh w28, [x28], #3");
  COMPARE(strh(fp, MemOperand(x28, -42, PreIndex)), "strh w29, [x28, #-42]!");
  COMPARE(ldrh(w30, MemOperand(x0, 255)), "ldurh w30, [x0, #255]");
  COMPARE(ldrh(x1, MemOperand(x2, -256)), "ldurh w1, [x2, #-256]");
  COMPARE(strh(w3, MemOperand(x4, 255)), "sturh w3, [x4, #255]");
  COMPARE(strh(x5, MemOperand(x6, -256)), "sturh w5, [x6, #-256]");
  COMPARE(ldrsh(w0, MemOperand(x1)), "ldrsh w0, [x1]");
  COMPARE(ldrsh(w2, MemOperand(x3, 8)), "ldrsh w2, [x3, #8]");
  COMPARE(ldrsh(w4, MemOperand(x5, 42, PreIndex)), "ldrsh w4, [x5, #42]!");
  COMPARE(ldrsh(x6, MemOperand(x7, -11, PostIndex)), "ldrsh x6, [x7], #-11");

  CLEANUP();
}

TEST(load_store_v_offset) {
  SET_UP_ASM();

  COMPARE(ldr(s0, MemOperand(x1)), "ldr s0, [x1]");
  COMPARE(ldr(s2, MemOperand(x3, 4)), "ldr s2, [x3, #4]");
  COMPARE(ldr(s4, MemOperand(x5, 16380)), "ldr s4, [x5, #16380]");
  COMPARE(ldr(d6, MemOperand(x7)), "ldr d6, [x7]");
  COMPARE(ldr(d8, MemOperand(x9, 8)), "ldr d8, [x9, #8]");
  COMPARE(ldr(d10, MemOperand(x11, 32760)), "ldr d10, [x11, #32760]");
  COMPARE(str(s12, MemOperand(x13)), "str s12, [x13]");
  COMPARE(str(s14, MemOperand(x15, 4)), "str s14, [x15, #4]");
  COMPARE(str(s16, MemOperand(x17, 16380)), "str s16, [x17, #16380]");
  COMPARE(str(d18, MemOperand(x19)), "str d18, [x19]");
  COMPARE(str(d20, MemOperand(x21, 8)), "str d20, [x21, #8]");
  COMPARE(str(d22, MemOperand(x23, 32760)), "str d22, [x23, #32760]");

  COMPARE(ldr(b0, MemOperand(x1)), "ldr b0, [x1]");
  COMPARE(ldr(b2, MemOperand(x3, 1)), "ldr b2, [x3, #1]");
  COMPARE(ldr(b4, MemOperand(x5, 4095)), "ldr b4, [x5, #4095]");
  COMPARE(ldr(h6, MemOperand(x7)), "ldr h6, [x7]");
  COMPARE(ldr(h8, MemOperand(x9, 2)), "ldr h8, [x9, #2]");
  COMPARE(ldr(h10, MemOperand(x11, 8190)), "ldr h10, [x11, #8190]");
  COMPARE(ldr(q12, MemOperand(x13)), "ldr q12, [x13]");
  COMPARE(ldr(q14, MemOperand(x15, 16)), "ldr q14, [x15, #16]");
  COMPARE(ldr(q16, MemOperand(x17, 65520)), "ldr q16, [x17, #65520]");
  COMPARE(str(b18, MemOperand(x19)), "str b18, [x19]");
  COMPARE(str(b20, MemOperand(x21, 1)), "str b20, [x21, #1]");
  COMPARE(str(b22, MemOperand(x23, 4095)), "str b22, [x23, #4095]");
  COMPARE(str(h24, MemOperand(x25)), "str h24, [x25]");
  COMPARE(str(h26, MemOperand(x27, 2)), "str h26, [cp, #2]");
  COMPARE(str(h28, MemOperand(x29, 8190)), "str h28, [fp, #8190]");
  COMPARE(str(q30, MemOperand(x30)), "str q30, [lr]");
  COMPARE(str(q31, MemOperand(x1, 16)), "str q31, [x1, #16]");
  COMPARE(str(q0, MemOperand(x3, 65520)), "str q0, [x3, #65520]");

  COMPARE(ldr(s24, MemOperand(sp)), "ldr s24, [sp]");
  COMPARE(ldr(d25, MemOperand(sp, 8)), "ldr d25, [sp, #8]");
  COMPARE(ldr(b26, MemOperand(sp, 1)), "ldr b26, [sp, #1]");
  COMPARE(ldr(h27, MemOperand(sp, 2)), "ldr h27, [sp, #2]");
  COMPARE(ldr(q28, MemOperand(sp, 16)), "ldr q28, [sp, #16]");

  CLEANUP();
}

TEST(load_store_v_pre) {
  SET_UP_ASM();

  COMPARE(ldr(s0, MemOperand(x1, 4, PreIndex)), "ldr s0, [x1, #4]!");
  COMPARE(ldr(s2, MemOperand(x3, 255, PreIndex)), "ldr s2, [x3, #255]!");
  COMPARE(ldr(s4, MemOperand(x5, -256, PreIndex)), "ldr s4, [x5, #-256]!");
  COMPARE(ldr(d6, MemOperand(x7, 8, PreIndex)), "ldr d6, [x7, #8]!");
  COMPARE(ldr(d8, MemOperand(x9, 255, PreIndex)), "ldr d8, [x9, #255]!");
  COMPARE(ldr(d10, MemOperand(x11, -256, PreIndex)), "ldr d10, [x11, #-256]!");

  COMPARE(str(s12, MemOperand(x13, 4, PreIndex)), "str s12, [x13, #4]!");
  COMPARE(str(s14, MemOperand(x15, 255, PreIndex)), "str s14, [x15, #255]!");
  COMPARE(str(s16, MemOperand(x17, -256, PreIndex)), "str s16, [x17, #-256]!");
  COMPARE(str(d18, MemOperand(x19, 8, PreIndex)), "str d18, [x19, #8]!");
  COMPARE(str(d20, MemOperand(x21, 255, PreIndex)), "str d20, [x21, #255]!");
  COMPARE(str(d22, MemOperand(x23, -256, PreIndex)), "str d22, [x23, #-256]!");

  COMPARE(ldr(b0, MemOperand(x1, 1, PreIndex)), "ldr b0, [x1, #1]!");
  COMPARE(ldr(b2, MemOperand(x3, 255, PreIndex)), "ldr b2, [x3, #255]!");
  COMPARE(ldr(b4, MemOperand(x5, -256, PreIndex)), "ldr b4, [x5, #-256]!");
  COMPARE(ldr(h6, MemOperand(x7, 2, PreIndex)), "ldr h6, [x7, #2]!");
  COMPARE(ldr(h8, MemOperand(x9, 255, PreIndex)), "ldr h8, [x9, #255]!");
  COMPARE(ldr(h10, MemOperand(x11, -256, PreIndex)), "ldr h10, [x11, #-256]!");
  COMPARE(ldr(q12, MemOperand(x13, 16, PreIndex)), "ldr q12, [x13, #16]!");
  COMPARE(ldr(q14, MemOperand(x15, 255, PreIndex)), "ldr q14, [x15, #255]!");
  COMPARE(ldr(q16, MemOperand(x17, -256, PreIndex)), "ldr q16, [x17, #-256]!");

  COMPARE(str(b18, MemOperand(x19, 1, PreIndex)), "str b18, [x19, #1]!");
  COMPARE(str(b20, MemOperand(x21, 255, PreIndex)), "str b20, [x21, #255]!");
  COMPARE(str(b22, MemOperand(x23, -256, PreIndex)), "str b22, [x23, #-256]!");
  COMPARE(str(h24, MemOperand(x25, 2, PreIndex)), "str h24, [x25, #2]!");
  COMPARE(str(h26, MemOperand(x27, 255, PreIndex)), "str h26, [cp, #255]!");
  COMPARE(str(h28, MemOperand(x29, -256, PreIndex)), "str h28, [fp, #-256]!");
  COMPARE(str(q30, MemOperand(x1, 16, PreIndex)), "str q30, [x1, #16]!");
  COMPARE(str(q31, MemOperand(x3, 255, PreIndex)), "str q31, [x3, #255]!");
  COMPARE(str(q0, MemOperand(x5, -256, PreIndex)), "str q0, [x5, #-256]!");

  COMPARE(str(b24, MemOperand(sp, 1, PreIndex)), "str b24, [sp, #1]!");
  COMPARE(str(h25, MemOperand(sp, -2, PreIndex)), "str h25, [sp, #-2]!");
  COMPARE(str(s26, MemOperand(sp, 4, PreIndex)), "str s26, [sp, #4]!");
  COMPARE(str(d27, MemOperand(sp, -8, PreIndex)), "str d27, [sp, #-8]!");
  COMPARE(str(q28, MemOperand(sp, 16, PreIndex)), "str q28, [sp, #16]!");

  CLEANUP();
}

TEST(load_store_v_post) {
  SET_UP_ASM();

  COMPARE(ldr(s0, MemOperand(x1, 4, PostIndex)), "ldr s0, [x1], #4");
  COMPARE(ldr(s2, MemOperand(x3, 255, PostIndex)), "ldr s2, [x3], #255");
  COMPARE(ldr(s4, MemOperand(x5, -256, PostIndex)), "ldr s4, [x5], #-256");
  COMPARE(ldr(d6, MemOperand(x7, 8, PostIndex)), "ldr d6, [x7], #8");
  COMPARE(ldr(d8, MemOperand(x9, 255, PostIndex)), "ldr d8, [x9], #255");
  COMPARE(ldr(d10, MemOperand(x11, -256, PostIndex)), "ldr d10, [x11], #-256");

  COMPARE(str(s12, MemOperand(x13, 4, PostIndex)), "str s12, [x13], #4");
  COMPARE(str(s14, MemOperand(x15, 255, PostIndex)), "str s14, [x15], #255");
  COMPARE(str(s16, MemOperand(x17, -256, PostIndex)), "str s16, [x17], #-256");
  COMPARE(str(d18, MemOperand(x19, 8, PostIndex)), "str d18, [x19], #8");
  COMPARE(str(d20, MemOperand(x21, 255, PostIndex)), "str d20, [x21], #255");
  COMPARE(str(d22, MemOperand(x23, -256, PostIndex)), "str d22, [x23], #-256");

  COMPARE(ldr(b0, MemOperand(x1, 4, PostIndex)), "ldr b0, [x1], #4");
  COMPARE(ldr(b2, MemOperand(x3, 255, PostIndex)), "ldr b2, [x3], #255");
  COMPARE(ldr(b4, MemOperand(x5, -256, PostIndex)), "ldr b4, [x5], #-256");
  COMPARE(ldr(h6, MemOperand(x7, 8, PostIndex)), "ldr h6, [x7], #8");
  COMPARE(ldr(h8, MemOperand(x9, 255, PostIndex)), "ldr h8, [x9], #255");
  COMPARE(ldr(h10, MemOperand(x11, -256, PostIndex)), "ldr h10, [x11], #-256");
  COMPARE(ldr(q12, MemOperand(x13, 8, PostIndex)), "ldr q12, [x13], #8");
  COMPARE(ldr(q14, MemOperand(x15, 255, PostIndex)), "ldr q14, [x15], #255");
  COMPARE(ldr(q16, MemOperand(x17, -256, PostIndex)), "ldr q16, [x17], #-256");

  COMPARE(str(b18, MemOperand(x19, 4, PostIndex)), "str b18, [x19], #4");
  COMPARE(str(b20, MemOperand(x21, 255, PostIndex)), "str b20, [x21], #255");
  COMPARE(str(b22, MemOperand(x23, -256, PostIndex)), "str b22, [x23], #-256");
  COMPARE(str(h24, MemOperand(x25, 8, PostIndex)), "str h24, [x25], #8");
  COMPARE(str(h26, MemOperand(x27, 255, PostIndex)), "str h26, [cp], #255");
  COMPARE(str(h28, MemOperand(x29, -256, PostIndex)), "str h28, [fp], #-256");
  COMPARE(str(q30, MemOperand(x1, 8, PostIndex)), "str q30, [x1], #8");
  COMPARE(str(q31, MemOperand(x3, 255, PostIndex)), "str q31, [x3], #255");
  COMPARE(str(q0, MemOperand(x5, -256, PostIndex)), "str q0, [x5], #-256");

  COMPARE(ldr(b24, MemOperand(sp, -1, PreIndex)), "ldr b24, [sp, #-1]!");
  COMPARE(ldr(h25, MemOperand(sp, 2, PreIndex)), "ldr h25, [sp, #2]!");
  COMPARE(ldr(s26, MemOperand(sp, -4, PreIndex)), "ldr s26, [sp, #-4]!");
  COMPARE(ldr(d27, MemOperand(sp, 8, PreIndex)), "ldr d27, [sp, #8]!");
  COMPARE(ldr(q28, MemOperand(sp, -16, PreIndex)), "ldr q28, [sp, #-16]!");

  CLEANUP();
}

TEST(load_store_v_regoffset) {
  SET_UP_ASM();

  COMPARE(ldr(b0, MemOperand(x1, x2)), "ldr b0, [x1, x2]");
  COMPARE(ldr(b1, MemOperand(x2, w3, UXTW)), "ldr b1, [x2, w3, uxtw]");
  COMPARE(ldr(b2, MemOperand(x3, w4, SXTW)), "ldr b2, [x3, w4, sxtw]");
  // We can't assemble this instruction, but we check it disassembles correctly.
  COMPARE(dci(0x3c657883), "ldr b3, [x4, x5, lsl #0]");
  COMPARE(ldr(b30, MemOperand(sp, xzr)), "ldr b30, [sp, xzr]");
  COMPARE(ldr(b31, MemOperand(sp, wzr, UXTW)), "ldr b31, [sp, wzr, uxtw]");

  COMPARE(ldr(h0, MemOperand(x1, x2)), "ldr h0, [x1, x2]");
  COMPARE(ldr(h1, MemOperand(x2, w3, UXTW)), "ldr h1, [x2, w3, uxtw]");
  COMPARE(ldr(h2, MemOperand(x3, w4, SXTW)), "ldr h2, [x3, w4, sxtw]");
  COMPARE(ldr(h3, MemOperand(x4, w5, UXTW, 1)), "ldr h3, [x4, w5, uxtw #1]");
  COMPARE(ldr(h4, MemOperand(x5, w5, SXTW, 1)), "ldr h4, [x5, w5, sxtw #1]");
  COMPARE(ldr(h30, MemOperand(sp, xzr)), "ldr h30, [sp, xzr]");
  COMPARE(ldr(h31, MemOperand(sp, wzr, SXTW, 1)),
          "ldr h31, [sp, wzr, sxtw #1]");

  COMPARE(ldr(s0, MemOperand(x1, x2)), "ldr s0, [x1, x2]");
  COMPARE(ldr(s1, MemOperand(x2, w3, UXTW)), "ldr s1, [x2, w3, uxtw]");
  COMPARE(ldr(s2, MemOperand(x3, w4, SXTW)), "ldr s2, [x3, w4, sxtw]");
  COMPARE(ldr(s3, MemOperand(x4, w5, UXTW, 2)), "ldr s3, [x4, w5, uxtw #2]");
  COMPARE(ldr(s4, MemOperand(x5, w5, SXTW, 2)), "ldr s4, [x5, w5, sxtw #2]");
  COMPARE(ldr(s30, MemOperand(sp, xzr)), "ldr s30, [sp, xzr]");
  COMPARE(ldr(s31, MemOperand(sp, wzr, SXTW, 2)),
          "ldr s31, [sp, wzr, sxtw #2]");

  COMPARE(ldr(d0, MemOperand(x1, x2)), "ldr d0, [x1, x2]");
  COMPARE(ldr(d1, MemOperand(x2, w3, UXTW)), "ldr d1, [x2, w3, uxtw]");
  COMPARE(ldr(d2, MemOperand(x3, w4, SXTW)), "ldr d2, [x3, w4, sxtw]");
  COMPARE(ldr(d3, MemOperand(x4, w5, UXTW, 3)), "ldr d3, [x4, w5, uxtw #3]");
  COMPARE(ldr(d4, MemOperand(x5, w5, SXTW, 3)), "ldr d4, [x5, w5, sxtw #3]");
  COMPARE(ldr(d30, MemOperand(sp, xzr)), "ldr d30, [sp, xzr]");
  COMPARE(ldr(d31, MemOperand(sp, wzr, SXTW, 3)),
          "ldr d31, [sp, wzr, sxtw #3]");

  COMPARE(ldr(q0, MemOperand(x1, x2)), "ldr q0, [x1, x2]");
  COMPARE(ldr(q1, MemOperand(x2, w3, UXTW)), "ldr q1, [x2, w3, uxtw]");
  COMPARE(ldr(q2, MemOperand(x3, w4, SXTW)), "ldr q2, [x3, w4, sxtw]");
  COMPARE(ldr(q3, MemOperand(x4, w5, UXTW, 4)), "ldr q3, [x4, w5, uxtw #4]");
  COMPARE(ldr(q4, MemOperand(x5, w5, SXTW, 4)), "ldr q4, [x5, w5, sxtw #4]");
  COMPARE(ldr(q30, MemOperand(sp, xzr)), "ldr q30, [sp, xzr]");
  COMPARE(ldr(q31, MemOperand(sp, wzr, SXTW, 4)),
          "ldr q31, [sp, wzr, sxtw #4]");

  COMPARE(str(b0, MemOperand(x1, x2)), "str b0, [x1, x2]");
  COMPARE(str(b1, MemOperand(x2, w3, UXTW)), "str b1, [x2, w3, uxtw]");
  COMPARE(str(b2, MemOperand(x3, w4, SXTW)), "str b2, [x3, w4, sxtw]");
  // We can't assemble this instruction, but we check it disassembles correctly.
  COMPARE(dci(0x3c257883), "str b3, [x4, x5, lsl #0]");
  COMPARE(str(b30, MemOperand(sp, xzr)), "str b30, [sp, xzr]");
  COMPARE(str(b31, MemOperand(sp, wzr, UXTW)), "str b31, [sp, wzr, uxtw]");

  COMPARE(str(h0, MemOperand(x1, x2)), "str h0, [x1, x2]");
  COMPARE(str(h1, MemOperand(x2, w3, UXTW)), "str h1, [x2, w3, uxtw]");
  COMPARE(str(h2, MemOperand(x3, w4, SXTW)), "str h2, [x3, w4, sxtw]");
  COMPARE(str(h3, MemOperand(x4, w5, UXTW, 1)), "str h3, [x4, w5, uxtw #1]");
  COMPARE(str(h4, MemOperand(x5, w5, SXTW, 1)), "str h4, [x5, w5, sxtw #1]");
  COMPARE(str(h30, MemOperand(sp, xzr)), "str h30, [sp, xzr]");
  COMPARE(str(h31, MemOperand(sp, wzr, SXTW, 1)),
          "str h31, [sp, wzr, sxtw #1]");

  COMPARE(str(s0, MemOperand(x1, x2)), "str s0, [x1, x2]");
  COMPARE(str(s1, MemOperand(x2, w3, UXTW)), "str s1, [x2, w3, uxtw]");
  COMPARE(str(s2, MemOperand(x3, w4, SXTW)), "str s2, [x3, w4, sxtw]");
  COMPARE(str(s3, MemOperand(x4, w5, UXTW, 2)), "str s3, [x4, w5, uxtw #2]");
  COMPARE(str(s4, MemOperand(x5, w5, SXTW, 2)), "str s4, [x5, w5, sxtw #2]");
  COMPARE(str(s30, MemOperand(sp, xzr)), "str s30, [sp, xzr]");
  COMPARE(str(s31, MemOperand(sp, wzr, SXTW, 2)),
          "str s31, [sp, wzr, sxtw #2]");

  COMPARE(str(d0, MemOperand(x1, x2)), "str d0, [x1, x2]");
  COMPARE(str(d1, MemOperand(x2, w3, UXTW)), "str d1, [x2, w3, uxtw]");
  COMPARE(str(d2, MemOperand(x3, w4, SXTW)), "str d2, [x3, w4, sxtw]");
  COMPARE(str(d3, MemOperand(x4, w5, UXTW, 3)), "str d3, [x4, w5, uxtw #3]");
  COMPARE(str(d4, MemOperand(x5, w5, SXTW, 3)), "str d4, [x5, w5, sxtw #3]");
  COMPARE(str(d30, MemOperand(sp, xzr)), "str d30, [sp, xzr]");
  COMPARE(str(d31, MemOperand(sp, wzr, SXTW, 3)),
          "str d31, [sp, wzr, sxtw #3]");

  COMPARE(str(q0, MemOperand(x1, x2)), "str q0, [x1, x2]");
  COMPARE(str(q1, MemOperand(x2, w3, UXTW)), "str q1, [x2, w3, uxtw]");
  COMPARE(str(q2, MemOperand(x3, w4, SXTW)), "str q2, [x3, w4, sxtw]");
  COMPARE(str(q3, MemOperand(x4, w5, UXTW, 4)), "str q3, [x4, w5, uxtw #4]");
  COMPARE(str(q4, MemOperand(x5, w5, SXTW, 4)), "str q4, [x5, w5, sxtw #4]");
  COMPARE(str(q30, MemOperand(sp, xzr)), "str q30, [sp, xzr]");
  COMPARE(str(q31, MemOperand(sp, wzr, SXTW, 4)),
          "str q31, [sp, wzr, sxtw #4]");

  CLEANUP();
}


TEST_(load_store_unscaled) {
  SET_UP_ASM();

  COMPARE(ldr(w0, MemOperand(x1, 1)), "ldur w0, [x1, #1]");
  COMPARE(ldr(w2, MemOperand(x3, -1)), "ldur w2, [x3, #-1]");
  COMPARE(ldr(w4, MemOperand(x5, 255)), "ldur w4, [x5, #255]");
  COMPARE(ldr(w6, MemOperand(x7, -256)), "ldur w6, [x7, #-256]");
  COMPARE(ldr(x8, MemOperand(x9, 1)), "ldur x8, [x9, #1]");
  COMPARE(ldr(x10, MemOperand(x11, -1)), "ldur x10, [x11, #-1]");
  COMPARE(ldr(x12, MemOperand(x13, 255)), "ldur x12, [x13, #255]");
  COMPARE(ldr(x14, MemOperand(x15, -256)), "ldur x14, [x15, #-256]");
  COMPARE(str(w16, MemOperand(x17, 1)), "stur w16, [x17, #1]");
  COMPARE(str(w18, MemOperand(x19, -1)), "stur w18, [x19, #-1]");
  COMPARE(str(w20, MemOperand(x21, 255)), "stur w20, [x21, #255]");
  COMPARE(str(w22, MemOperand(x23, -256)), "stur w22, [x23, #-256]");
  COMPARE(str(x24, MemOperand(x25, 1)), "stur x24, [x25, #1]");
  COMPARE(str(x26, MemOperand(x27, -1)), "stur x26, [cp, #-1]");
  COMPARE(str(x28, MemOperand(x29, 255)), "stur x28, [fp, #255]");
  COMPARE(str(x30, MemOperand(x0, -256)), "stur lr, [x0, #-256]");
  COMPARE(ldr(w0, MemOperand(sp, 1)), "ldur w0, [sp, #1]");
  COMPARE(str(x1, MemOperand(sp, -1)), "stur x1, [sp, #-1]");
  COMPARE(ldrb(w2, MemOperand(x3, -2)), "ldurb w2, [x3, #-2]");
  COMPARE(ldrsb(w4, MemOperand(x5, -3)), "ldursb w4, [x5, #-3]");
  COMPARE(ldrsb(x6, MemOperand(x7, -4)), "ldursb x6, [x7, #-4]");
  COMPARE(ldrh(w8, MemOperand(x9, -5)), "ldurh w8, [x9, #-5]");
  COMPARE(ldrsh(w10, MemOperand(x11, -6)), "ldursh w10, [x11, #-6]");
  COMPARE(ldrsh(x12, MemOperand(x13, -7)), "ldursh x12, [x13, #-7]");
  COMPARE(ldrsw(x14, MemOperand(x15, -8)), "ldursw x14, [x15, #-8]");

  COMPARE(ldr(b0, MemOperand(x1, -1)), "ldur b0, [x1, #-1]");
  COMPARE(ldr(h2, MemOperand(x3, -1)), "ldur h2, [x3, #-1]");
  COMPARE(ldr(s4, MemOperand(x5, 255)), "ldur s4, [x5, #255]");
  COMPARE(ldr(d6, MemOperand(x7, -256)), "ldur d6, [x7, #-256]");
  COMPARE(ldr(q8, MemOperand(x9, 1)), "ldur q8, [x9, #1]");
  COMPARE(str(b16, MemOperand(x17, -1)), "stur b16, [x17, #-1]");
  COMPARE(str(h18, MemOperand(x19, -1)), "stur h18, [x19, #-1]");
  COMPARE(str(s20, MemOperand(x21, 255)), "stur s20, [x21, #255]");
  COMPARE(str(d22, MemOperand(x23, -256)), "stur d22, [x23, #-256]");
  COMPARE(str(q24, MemOperand(x25, 1)), "stur q24, [x25, #1]");

  CLEANUP();
}


TEST_(load_store_pair) {
  SET_UP_ASM();

  COMPARE(ldp(w0, w1, MemOperand(x2)), "ldp w0, w1, [x2]");
  COMPARE(ldp(x3, x4, MemOperand(x5)), "ldp x3, x4, [x5]");
  COMPARE(ldp(w6, w7, MemOperand(x8, 4)), "ldp w6, w7, [x8, #4]");
  COMPARE(ldp(x9, x10, MemOperand(x11, 8)), "ldp x9, x10, [x11, #8]");
  COMPARE(ldp(w12, w13, MemOperand(x14, 252)), "ldp w12, w13, [x14, #252]");
  COMPARE(ldp(x15, x16, MemOperand(x17, 504)), "ldp x15, x16, [x17, #504]");
  COMPARE(ldp(w18, w19, MemOperand(x20, -256)), "ldp w18, w19, [x20, #-256]");
  COMPARE(ldp(x21, x22, MemOperand(x23, -512)), "ldp x21, x22, [x23, #-512]");
  COMPARE(ldp(w24, w25, MemOperand(x26, 252, PreIndex)),
          "ldp w24, w25, [x26, #252]!");
  COMPARE(ldp(cp, x28, MemOperand(fp, 504, PreIndex)),
          "ldp cp, x28, [fp, #504]!");
  COMPARE(ldp(w30, w0, MemOperand(x1, -256, PreIndex)),
          "ldp w30, w0, [x1, #-256]!");
  COMPARE(ldp(x2, x3, MemOperand(x4, -512, PreIndex)),
          "ldp x2, x3, [x4, #-512]!");
  COMPARE(ldp(w5, w6, MemOperand(x7, 252, PostIndex)),
          "ldp w5, w6, [x7], #252");
  COMPARE(ldp(x8, x9, MemOperand(x10, 504, PostIndex)),
          "ldp x8, x9, [x10], #504");
  COMPARE(ldp(w11, w12, MemOperand(x13, -256, PostIndex)),
          "ldp w11, w12, [x13], #-256");
  COMPARE(ldp(x14, x15, MemOperand(x16, -512, PostIndex)),
          "ldp x14, x15, [x16], #-512");

  COMPARE(ldp(s17, s18, MemOperand(x19)), "ldp s17, s18, [x19]");
  COMPARE(ldp(s20, s21, MemOperand(x22, 252)), "ldp s20, s21, [x22, #252]");
  COMPARE(ldp(s23, s24, MemOperand(x25, -256)), "ldp s23, s24, [x25, #-256]");
  COMPARE(ldp(s26, s27, MemOperand(x28, 252, PreIndex)),
          "ldp s26, s27, [x28, #252]!");
  COMPARE(ldp(s29, s30, MemOperand(fp, -256, PreIndex)),
          "ldp s29, s30, [fp, #-256]!");
  COMPARE(ldp(s31, s0, MemOperand(x1, 252, PostIndex)),
          "ldp s31, s0, [x1], #252");
  COMPARE(ldp(s2, s3, MemOperand(x4, -256, PostIndex)),
          "ldp s2, s3, [x4], #-256");
  COMPARE(ldp(d17, d18, MemOperand(x19)), "ldp d17, d18, [x19]");
  COMPARE(ldp(d20, d21, MemOperand(x22, 504)), "ldp d20, d21, [x22, #504]");
  COMPARE(ldp(d23, d24, MemOperand(x25, -512)), "ldp d23, d24, [x25, #-512]");
  COMPARE(ldp(d26, d27, MemOperand(x28, 504, PreIndex)),
          "ldp d26, d27, [x28, #504]!");
  COMPARE(ldp(d29, d30, MemOperand(fp, -512, PreIndex)),
          "ldp d29, d30, [fp, #-512]!");
  COMPARE(ldp(d31, d0, MemOperand(x1, 504, PostIndex)),
          "ldp d31, d0, [x1], #504");
  COMPARE(ldp(d2, d3, MemOperand(x4, -512, PostIndex)),
          "ldp d2, d3, [x4], #-512");

  COMPARE(stp(w0, w1, MemOperand(x2)), "stp w0, w1, [x2]");
  COMPARE(stp(x3, x4, MemOperand(x5)), "stp x3, x4, [x5]");
  COMPARE(stp(w6, w7, MemOperand(x8, 4)), "stp w6, w7, [x8, #4]");
  COMPARE(stp(x9, x10, MemOperand(x11, 8)), "stp x9, x10, [x11, #8]");
  COMPARE(stp(w12, w13, MemOperand(x14, 252)), "stp w12, w13, [x14, #252]");
  COMPARE(stp(x15, x16, MemOperand(x17, 504)), "stp x15, x16, [x17, #504]");
  COMPARE(stp(w18, w19, MemOperand(x20, -256)), "stp w18, w19, [x20, #-256]");
  COMPARE(stp(x21, x22, MemOperand(x23, -512)), "stp x21, x22, [x23, #-512]");
  COMPARE(stp(w24, w25, MemOperand(x26, 252, PreIndex)),
          "stp w24, w25, [x26, #252]!");
  COMPARE(stp(cp, x28, MemOperand(fp, 504, PreIndex)),
          "stp cp, x28, [fp, #504]!");
  COMPARE(stp(w30, w0, MemOperand(x1, -256, PreIndex)),
          "stp w30, w0, [x1, #-256]!");
  COMPARE(stp(x2, x3, MemOperand(x4, -512, PreIndex)),
          "stp x2, x3, [x4, #-512]!");
  COMPARE(stp(w5, w6, MemOperand(x7, 252, PostIndex)),
          "stp w5, w6, [x7], #252");
  COMPARE(stp(x8, x9, MemOperand(x10, 504, PostIndex)),
          "stp x8, x9, [x10], #504");
  COMPARE(stp(w11, w12, MemOperand(x13, -256, PostIndex)),
          "stp w11, w12, [x13], #-256");
  COMPARE(stp(x14, x15, MemOperand(x16, -512, PostIndex)),
          "stp x14, x15, [x16], #-512");

  COMPARE(stp(s17, s18, MemOperand(x19)), "stp s17, s18, [x19]");
  COMPARE(stp(s20, s21, MemOperand(x22, 252)), "stp s20, s21, [x22, #252]");
  COMPARE(stp(s23, s24, MemOperand(x25, -256)), "stp s23, s24, [x25, #-256]");
  COMPARE(stp(s26, s27, MemOperand(x28, 252, PreIndex)),
          "stp s26, s27, [x28, #252]!");
  COMPARE(stp(s29, s30, MemOperand(fp, -256, PreIndex)),
          "stp s29, s30, [fp, #-256]!");
  COMPARE(stp(s31, s0, MemOperand(x1, 252, PostIndex)),
          "stp s31, s0, [x1], #252");
  COMPARE(stp(s2, s3, MemOperand(x4, -256, PostIndex)),
          "stp s2, s3, [x4], #-256");
  COMPARE(stp(d17, d18, MemOperand(x19)), "stp d17, d18, [x19]");
  COMPARE(stp(d20, d21, MemOperand(x22, 504)), "stp d20, d21, [x22, #504]");
  COMPARE(stp(d23, d24, MemOperand(x25, -512)), "stp d23, d24, [x25, #-512]");
  COMPARE(stp(d26, d27, MemOperand(x28, 504, PreIndex)),
          "stp d26, d27, [x28, #504]!");
  COMPARE(stp(d29, d30, MemOperand(fp, -512, PreIndex)),
          "stp d29, d30, [fp, #-512]!");
  COMPARE(stp(d31, d0, MemOperand(x1, 504, PostIndex)),
          "stp d31, d0, [x1], #504");
  COMPARE(stp(d2, d3, MemOperand(x4, -512, PostIndex)),
          "stp d2, d3, [x4], #-512");

  COMPARE(stp(q5, q6, MemOperand(x7)), "stp q5, q6, [x7]");
  COMPARE(stp(q8, q9, MemOperand(x10, 1008)), "stp q8, q9, [x10, #1008]");
  COMPARE(stp(q11, q12, MemOperand(x13, -1024)), "stp q11, q12, [x13, #-1024]");
  COMPARE(stp(q14, q15, MemOperand(x16, 1008, PreIndex)),
          "stp q14, q15, [x16, #1008]!");
  COMPARE(stp(q17, q18, MemOperand(x19, -1024, PreIndex)),
          "stp q17, q18, [x19, #-1024]!");
  COMPARE(stp(q20, q21, MemOperand(x22, 1008, PostIndex)),
          "stp q20, q21, [x22], #1008");
  COMPARE(stp(q23, q24, MemOperand(x25, -1024, PostIndex)),
          "stp q23, q24, [x25], #-1024");

  COMPARE(ldp(w16, w17, MemOperand(x28, 4, PostIndex)),
          "ldp w16, w17, [x28], #4");
  COMPARE(stp(x18, x19, MemOperand(x28, -8, PreIndex)),
          "stp x18, x19, [x28, #-8]!");
  COMPARE(ldp(s30, s31, MemOperand(x28, 12, PostIndex)),
          "ldp s30, s31, [x28], #12");
  COMPARE(stp(d30, d31, MemOperand(x28, -16)), "stp d30, d31, [x28, #-16]");
  COMPARE(ldp(q30, q31, MemOperand(x28, 32, PostIndex)),
          "ldp q30, q31, [x28], #32");

  COMPARE(ldpsw(x0, x1, MemOperand(x2)), "ldpsw x0, x1, [x2]");
  COMPARE(ldpsw(x3, x4, MemOperand(x5, 16)), "ldpsw x3, x4, [x5, #16]");
  COMPARE(ldpsw(x6, x7, MemOperand(x8, -32, PreIndex)),
          "ldpsw x6, x7, [x8, #-32]!");
  COMPARE(ldpsw(x9, x10, MemOperand(x11, 128, PostIndex)),
          "ldpsw x9, x10, [x11], #128");

  CLEANUP();
}

TEST_(load_store_acquire_release) {
  SET_UP_MASM();

  COMPARE(ldar(w0, x1), "ldar w0, [x1]");
  COMPARE(ldarb(w2, x3), "ldarb w2, [x3]");
  COMPARE(ldarh(w4, x5), "ldarh w4, [x5]");
  COMPARE(ldaxr(w6, x7), "ldaxr w6, [x7]");
  COMPARE(ldaxrb(w8, x9), "ldaxrb w8, [x9]");
  COMPARE(ldaxrh(w10, x11), "ldaxrh w10, [x11]");
  COMPARE(stlr(w12, x13), "stlr w12, [x13]");
  COMPARE(stlrb(w14, x15), "stlrb w14, [x15]");
  COMPARE(stlrh(w16, x17), "stlrh w16, [x17]");
  COMPARE(stlxr(w18, w19, x20), "stlxr w18, w19, [x20]");
  COMPARE(stlxrb(w21, w22, x23), "stlxrb w21, w22, [x23]");
  COMPARE(stlxrh(w24, w25, x26), "stlxrh w24, w25, [x26]");

<<<<<<< HEAD
  COMPARE(ldarb(wzr, csp), "ldarb wzr, [csp]");
  COMPARE(ldarh(wzr, csp), "ldarh wzr, [csp]");
  COMPARE(ldar(wzr, csp), "ldar wzr, [csp]");
  COMPARE(stlrb(wzr, csp), "stlrb wzr, [csp]");
  COMPARE(stlrh(wzr, csp), "stlrh wzr, [csp]");
  COMPARE(stlr(wzr, csp), "stlr wzr, [csp]");
  COMPARE(ldaxrb(wzr, csp), "ldaxrb wzr, [csp]");
  COMPARE(ldaxrh(wzr, csp), "ldaxrh wzr, [csp]");
  COMPARE(ldaxr(wzr, csp), "ldaxr wzr, [csp]");
  COMPARE(stlxrb(wzr, wzr, csp), "stlxrb wzr, wzr, [csp]");
  COMPARE(stlxrh(wzr, wzr, csp), "stlxrh wzr, wzr, [csp]");
  COMPARE(stlxr(wzr, wzr, csp), "stlxr wzr, wzr, [csp]");
=======
  COMPARE(ldarb(wzr, sp), "ldarb wzr, [sp]");
  COMPARE(ldarh(wzr, sp), "ldarh wzr, [sp]");
  COMPARE(ldar(wzr, sp), "ldar wzr, [sp]");
  COMPARE(stlrb(wzr, sp), "stlrb wzr, [sp]");
  COMPARE(stlrh(wzr, sp), "stlrh wzr, [sp]");
  COMPARE(stlr(wzr, sp), "stlr wzr, [sp]");
  COMPARE(ldaxrb(wzr, sp), "ldaxrb wzr, [sp]");
  COMPARE(ldaxrh(wzr, sp), "ldaxrh wzr, [sp]");
  COMPARE(ldaxr(wzr, sp), "ldaxr wzr, [sp]");
  COMPARE(stlxrb(w0, wzr, sp), "stlxrb w0, wzr, [sp]");
  COMPARE(stlxrh(wzr, w1, sp), "stlxrh wzr, w1, [sp]");
  COMPARE(stlxr(w2, wzr, sp), "stlxr w2, wzr, [sp]");
>>>>>>> 84bd6f3c

  CLEANUP();
}

TEST_(load_literal) {
  SET_UP_ASM();

  COMPARE_PREFIX(ldr_pcrel(x10, 0), "ldr x10, pc+0");
  COMPARE_PREFIX(ldr_pcrel(x10, 1), "ldr x10, pc+4");
  COMPARE_PREFIX(ldr_pcrel(d11, 0), "ldr d11, pc+0");
  COMPARE_PREFIX(ldr_pcrel(d11, 1), "ldr d11, pc+4");

  int max_offset = (kMaxLoadLiteralRange >> kLoadLiteralScaleLog2) - 1;
  COMPARE_PREFIX(ldr_pcrel(x0, max_offset), "ldr x0, pc+1048572");
  COMPARE_PREFIX(ldr_pcrel(d0, max_offset), "ldr d0, pc+1048572");

  CLEANUP();
}

TEST_(cond_select) {
  SET_UP_ASM();

  COMPARE(csel(w0, w1, w2, eq), "csel w0, w1, w2, eq");
  COMPARE(csel(x3, x4, x5, ne), "csel x3, x4, x5, ne");
  COMPARE(csinc(w6, w7, w8, hs), "csinc w6, w7, w8, hs");
  COMPARE(csinc(x9, x10, x11, lo), "csinc x9, x10, x11, lo");
  COMPARE(csinv(w12, w13, w14, mi), "csinv w12, w13, w14, mi");
  COMPARE(csinv(x15, x16, x17, pl), "csinv x15, x16, x17, pl");
  COMPARE(csneg(w18, w19, w20, vs), "csneg w18, w19, w20, vs");
  COMPARE(csneg(x21, x22, x23, vc), "csneg x21, x22, x23, vc");
  COMPARE(cset(w24, hi), "cset w24, hi");
  COMPARE(cset(x25, ls), "cset x25, ls");
  COMPARE(csetm(w26, ge), "csetm w26, ge");
  COMPARE(csetm(cp, lt), "csetm cp, lt");
  COMPARE(cinc(w28, w29, gt), "cinc w28, w29, gt");
  COMPARE(cinc(lr, x0, le), "cinc lr, x0, le");
  COMPARE(cinv(w1, w2, eq), "cinv w1, w2, eq");
  COMPARE(cinv(x3, x4, ne), "cinv x3, x4, ne");
  COMPARE(cneg(w5, w6, hs), "cneg w5, w6, hs");
  COMPARE(cneg(x7, x8, lo), "cneg x7, x8, lo");

  COMPARE(csel(x0, x1, x2, al), "csel x0, x1, x2, al");
  COMPARE(csel(x1, x2, x3, nv), "csel x1, x2, x3, nv");
  COMPARE(csinc(x2, x3, x4, al), "csinc x2, x3, x4, al");
  COMPARE(csinc(x3, x4, x5, nv), "csinc x3, x4, x5, nv");
  COMPARE(csinv(x4, x5, x6, al), "csinv x4, x5, x6, al");
  COMPARE(csinv(x5, x6, x7, nv), "csinv x5, x6, x7, nv");
  COMPARE(csneg(x6, x7, x8, al), "csneg x6, x7, x8, al");
  COMPARE(csneg(x7, x8, x9, nv), "csneg x7, x8, x9, nv");

  CLEANUP();
}


TEST(cond_select_macro) {
  SET_UP_MASM();

  COMPARE(Csel(w0, w1, -1, eq), "csinv w0, w1, wzr, eq");
  COMPARE(Csel(w2, w3, 0, ne), "csel w2, w3, wzr, ne");
  COMPARE(Csel(w4, w5, 1, hs), "csinc w4, w5, wzr, hs");
  COMPARE(Csel(x6, x7, -1, lo), "csinv x6, x7, xzr, lo");
  COMPARE(Csel(x8, x9, 0, mi), "csel x8, x9, xzr, mi");
  COMPARE(Csel(x10, x11, 1, pl), "csinc x10, x11, xzr, pl");

  CLEANUP();
}


TEST_(cond_cmp) {
  SET_UP_ASM();

  COMPARE(ccmn(w0, w1, NZCVFlag, eq), "ccmn w0, w1, #NZCV, eq");
  COMPARE(ccmn(x2, x3, NZCFlag, ne), "ccmn x2, x3, #NZCv, ne");
  COMPARE(ccmp(w4, w5, NZVFlag, hs), "ccmp w4, w5, #NZcV, hs");
  COMPARE(ccmp(x6, x7, NZFlag, lo), "ccmp x6, x7, #NZcv, lo");
  COMPARE(ccmn(w8, 31, NFlag, mi), "ccmn w8, #31, #Nzcv, mi");
  COMPARE(ccmn(x9, 30, NCFlag, pl), "ccmn x9, #30, #NzCv, pl");
  COMPARE(ccmp(w10, 29, NVFlag, vs), "ccmp w10, #29, #NzcV, vs");
  COMPARE(ccmp(x11, 28, NFlag, vc), "ccmp x11, #28, #Nzcv, vc");
  COMPARE(ccmn(w12, w13, NoFlag, al), "ccmn w12, w13, #nzcv, al");
  COMPARE(ccmp(x14, 27, ZVFlag, nv), "ccmp x14, #27, #nZcV, nv");

  CLEANUP();
}


TEST_(cond_cmp_macro) {
  SET_UP_MASM();

  COMPARE(Ccmp(w0, -1, VFlag, hi), "ccmn w0, #1, #nzcV, hi");
  COMPARE(Ccmp(x1, -31, CFlag, ge), "ccmn x1, #31, #nzCv, ge");
  COMPARE(Ccmn(w2, -1, CVFlag, gt), "ccmp w2, #1, #nzCV, gt");
  COMPARE(Ccmn(x3, -31, ZCVFlag, ls), "ccmp x3, #31, #nZCV, ls");

  CLEANUP();
}


TEST_(fmov_imm) {
  SET_UP_ASM();

  COMPARE(fmov(s0, 1.0f), "fmov s0, #0x70 (1.0000)");
  COMPARE(fmov(s31, -13.0f), "fmov s31, #0xaa (-13.0000)");
  COMPARE(fmov(d1, 1.0), "fmov d1, #0x70 (1.0000)");
  COMPARE(fmov(d29, -13.0), "fmov d29, #0xaa (-13.0000)");

  CLEANUP();
}


TEST_(fmov_reg) {
  SET_UP_ASM();

  COMPARE(fmov(w3, s13), "fmov w3, s13");
  COMPARE(fmov(x6, d26), "fmov x6, d26");
  COMPARE(fmov(s11, w30), "fmov s11, w30");
  COMPARE(fmov(d31, x2), "fmov d31, x2");
  COMPARE(fmov(s12, s13), "fmov s12, s13");
  COMPARE(fmov(d22, d23), "fmov d22, d23");
  COMPARE(fmov(v0.D(), 1, x13), "fmov v0.D[1], x13");
  COMPARE(fmov(x13, v0.D(), 1), "fmov x13, v0.D[1]");

  CLEANUP();
}


TEST_(fp_dp1) {
  SET_UP_ASM();

  COMPARE(fabs(s0, s1), "fabs s0, s1");
  COMPARE(fabs(s31, s30), "fabs s31, s30");
  COMPARE(fabs(d2, d3), "fabs d2, d3");
  COMPARE(fabs(d31, d30), "fabs d31, d30");
  COMPARE(fneg(s4, s5), "fneg s4, s5");
  COMPARE(fneg(s31, s30), "fneg s31, s30");
  COMPARE(fneg(d6, d7), "fneg d6, d7");
  COMPARE(fneg(d31, d30), "fneg d31, d30");
  COMPARE(fsqrt(s8, s9), "fsqrt s8, s9");
  COMPARE(fsqrt(s31, s30), "fsqrt s31, s30");
  COMPARE(fsqrt(d10, d11), "fsqrt d10, d11");
  COMPARE(fsqrt(d31, d30), "fsqrt d31, d30");
  COMPARE(frinta(s10, s11), "frinta s10, s11");
  COMPARE(frinta(s31, s30), "frinta s31, s30");
  COMPARE(frinta(d12, d13), "frinta d12, d13");
  COMPARE(frinta(d31, d30), "frinta d31, d30");
  COMPARE(frinti(s10, s11), "frinti s10, s11");
  COMPARE(frinti(s31, s30), "frinti s31, s30");
  COMPARE(frinti(d12, d13), "frinti d12, d13");
  COMPARE(frinti(d31, d30), "frinti d31, d30");
  COMPARE(frintm(s10, s11), "frintm s10, s11");
  COMPARE(frintm(s31, s30), "frintm s31, s30");
  COMPARE(frintm(d12, d13), "frintm d12, d13");
  COMPARE(frintm(d31, d30), "frintm d31, d30");
  COMPARE(frintn(s10, s11), "frintn s10, s11");
  COMPARE(frintn(s31, s30), "frintn s31, s30");
  COMPARE(frintn(d12, d13), "frintn d12, d13");
  COMPARE(frintn(d31, d30), "frintn d31, d30");
  COMPARE(frintx(s10, s11), "frintx s10, s11");
  COMPARE(frintx(s31, s30), "frintx s31, s30");
  COMPARE(frintx(d12, d13), "frintx d12, d13");
  COMPARE(frintx(d31, d30), "frintx d31, d30");
  COMPARE(frintp(s10, s11), "frintp s10, s11");
  COMPARE(frintp(s31, s30), "frintp s31, s30");
  COMPARE(frintp(d12, d13), "frintp d12, d13");
  COMPARE(frintp(d31, d30), "frintp d31, d30");
  COMPARE(frintz(s10, s11), "frintz s10, s11");
  COMPARE(frintz(s31, s30), "frintz s31, s30");
  COMPARE(frintz(d12, d13), "frintz d12, d13");
  COMPARE(frintz(d31, d30), "frintz d31, d30");
  COMPARE(fcvt(d14, s15), "fcvt d14, s15");
  COMPARE(fcvt(d31, s31), "fcvt d31, s31");
  COMPARE(fcvt(s0, d1), "fcvt s0, d1");
  COMPARE(fcvt(s2, h3), "fcvt s2, h3");
  COMPARE(fcvt(d4, h5), "fcvt d4, h5");
  COMPARE(fcvt(h6, s7), "fcvt h6, s7");
  COMPARE(fcvt(h8, d9), "fcvt h8, d9");

  CLEANUP();
}


TEST_(fp_dp2) {
  SET_UP_ASM();

  COMPARE(fadd(s0, s1, s2), "fadd s0, s1, s2");
  COMPARE(fadd(d3, d4, d5), "fadd d3, d4, d5");
  COMPARE(fsub(s31, s30, s29), "fsub s31, s30, s29");
  COMPARE(fsub(d31, d30, d29), "fsub d31, d30, d29");
  COMPARE(fmul(s7, s8, s9), "fmul s7, s8, s9");
  COMPARE(fmul(d10, d11, d12), "fmul d10, d11, d12");
  COMPARE(fnmul(s7, s8, s9), "fnmul s7, s8, s9");
  COMPARE(fnmul(d10, d11, d12), "fnmul d10, d11, d12");
  COMPARE(fdiv(s13, s14, s15), "fdiv s13, s14, s15");
  COMPARE(fdiv(d16, d17, d18), "fdiv d16, d17, d18");
  COMPARE(fmax(s19, s20, s21), "fmax s19, s20, s21");
  COMPARE(fmax(d22, d23, d24), "fmax d22, d23, d24");
  COMPARE(fmin(s25, s26, s27), "fmin s25, s26, s27");
  COMPARE(fmin(d28, d29, d30), "fmin d28, d29, d30");
  COMPARE(fmaxnm(s31, s0, s1), "fmaxnm s31, s0, s1");
  COMPARE(fmaxnm(d2, d3, d4), "fmaxnm d2, d3, d4");
  COMPARE(fminnm(s5, s6, s7), "fminnm s5, s6, s7");
  COMPARE(fminnm(d8, d9, d10), "fminnm d8, d9, d10");

  CLEANUP();
}


TEST(fp_dp3) {
  SET_UP_ASM();

  COMPARE(fmadd(s7, s8, s9, s10), "fmadd s7, s8, s9, s10");
  COMPARE(fmadd(d10, d11, d12, d10), "fmadd d10, d11, d12, d10");
  COMPARE(fmsub(s7, s8, s9, s10), "fmsub s7, s8, s9, s10");
  COMPARE(fmsub(d10, d11, d12, d10), "fmsub d10, d11, d12, d10");

  COMPARE(fnmadd(s7, s8, s9, s10), "fnmadd s7, s8, s9, s10");
  COMPARE(fnmadd(d10, d11, d12, d10), "fnmadd d10, d11, d12, d10");
  COMPARE(fnmsub(s7, s8, s9, s10), "fnmsub s7, s8, s9, s10");
  COMPARE(fnmsub(d10, d11, d12, d10), "fnmsub d10, d11, d12, d10");

  CLEANUP();
}


TEST_(fp_compare) {
  SET_UP_ASM();

  COMPARE(fcmp(s0, s1), "fcmp s0, s1");
  COMPARE(fcmp(s31, s30), "fcmp s31, s30");
  COMPARE(fcmp(d0, d1), "fcmp d0, d1");
  COMPARE(fcmp(d31, d30), "fcmp d31, d30");
  COMPARE(fcmp(s12, 0), "fcmp s12, #0.0");
  COMPARE(fcmp(d12, 0), "fcmp d12, #0.0");

  CLEANUP();
}


TEST_(fp_cond_compare) {
  SET_UP_ASM();

  COMPARE(fccmp(s0, s1, NoFlag, eq), "fccmp s0, s1, #nzcv, eq");
  COMPARE(fccmp(s2, s3, ZVFlag, ne), "fccmp s2, s3, #nZcV, ne");
  COMPARE(fccmp(s30, s16, NCFlag, pl), "fccmp s30, s16, #NzCv, pl");
  COMPARE(fccmp(s31, s31, NZCVFlag, le), "fccmp s31, s31, #NZCV, le");
  COMPARE(fccmp(d4, d5, VFlag, gt), "fccmp d4, d5, #nzcV, gt");
  COMPARE(fccmp(d6, d7, NFlag, vs), "fccmp d6, d7, #Nzcv, vs");
  COMPARE(fccmp(d30, d0, NZFlag, vc), "fccmp d30, d0, #NZcv, vc");
  COMPARE(fccmp(d31, d31, ZFlag, hs), "fccmp d31, d31, #nZcv, hs");
  COMPARE(fccmp(s14, s15, CVFlag, al), "fccmp s14, s15, #nzCV, al");
  COMPARE(fccmp(d16, d17, CFlag, nv), "fccmp d16, d17, #nzCv, nv");

  CLEANUP();
}


TEST_(fp_select) {
  SET_UP_ASM();

  COMPARE(fcsel(s0, s1, s2, eq), "fcsel s0, s1, s2, eq")
  COMPARE(fcsel(s31, s31, s30, ne), "fcsel s31, s31, s30, ne");
  COMPARE(fcsel(d0, d1, d2, mi), "fcsel d0, d1, d2, mi");
  COMPARE(fcsel(d31, d30, d31, pl), "fcsel d31, d30, d31, pl");
  COMPARE(fcsel(s14, s15, s16, al), "fcsel s14, s15, s16, al");
  COMPARE(fcsel(d17, d18, d19, nv), "fcsel d17, d18, d19, nv");

  CLEANUP();
}


TEST_(fcvt_scvtf_ucvtf) {
  SET_UP_ASM();

  COMPARE(fcvtas(w0, s1), "fcvtas w0, s1");
  COMPARE(fcvtas(x2, s3), "fcvtas x2, s3");
  COMPARE(fcvtas(w4, d5), "fcvtas w4, d5");
  COMPARE(fcvtas(x6, d7), "fcvtas x6, d7");
  COMPARE(fcvtau(w8, s9), "fcvtau w8, s9");
  COMPARE(fcvtau(x10, s11), "fcvtau x10, s11");
  COMPARE(fcvtau(w12, d13), "fcvtau w12, d13");
  COMPARE(fcvtau(x14, d15), "fcvtau x14, d15");
  COMPARE(fcvtns(w0, s1), "fcvtns w0, s1");
  COMPARE(fcvtns(x2, s3), "fcvtns x2, s3");
  COMPARE(fcvtns(w4, d5), "fcvtns w4, d5");
  COMPARE(fcvtns(x6, d7), "fcvtns x6, d7");
  COMPARE(fcvtnu(w8, s9), "fcvtnu w8, s9");
  COMPARE(fcvtnu(x10, s11), "fcvtnu x10, s11");
  COMPARE(fcvtnu(w12, d13), "fcvtnu w12, d13");
  COMPARE(fcvtnu(x14, d15), "fcvtnu x14, d15");
  COMPARE(fcvtzu(x16, d17), "fcvtzu x16, d17");
  COMPARE(fcvtzu(w18, d19), "fcvtzu w18, d19");
  COMPARE(fcvtzs(x20, d21), "fcvtzs x20, d21");
  COMPARE(fcvtzs(w22, d23), "fcvtzs w22, d23");
  COMPARE(fcvtzu(x16, s17), "fcvtzu x16, s17");
  COMPARE(fcvtzu(w18, s19), "fcvtzu w18, s19");
  COMPARE(fcvtzs(x20, s21), "fcvtzs x20, s21");
  COMPARE(fcvtzs(w22, s23), "fcvtzs w22, s23");
  COMPARE(fcvtzs(w2, d1, 1), "fcvtzs w2, d1, #1");
  COMPARE(fcvtzs(w2, s1, 1), "fcvtzs w2, s1, #1");
  COMPARE(fcvtzs(x4, d3, 15), "fcvtzs x4, d3, #15");
  COMPARE(fcvtzs(x4, s3, 15), "fcvtzs x4, s3, #15");
  COMPARE(fcvtzs(w6, d5, 32), "fcvtzs w6, d5, #32");
  COMPARE(fcvtzs(w6, s5, 32), "fcvtzs w6, s5, #32");
  COMPARE(fcvtzu(w2, d1, 1), "fcvtzu w2, d1, #1");
  COMPARE(fcvtzu(w2, s1, 1), "fcvtzu w2, s1, #1");
  COMPARE(fcvtzu(x4, d3, 15), "fcvtzu x4, d3, #15");
  COMPARE(fcvtzu(x4, s3, 15), "fcvtzu x4, s3, #15");
  COMPARE(fcvtzu(w6, d5, 32), "fcvtzu w6, d5, #32");
  COMPARE(fcvtzu(w6, s5, 32), "fcvtzu w6, s5, #32");
  COMPARE(fcvtpu(x24, d25), "fcvtpu x24, d25");
  COMPARE(fcvtpu(w26, d27), "fcvtpu w26, d27");
  COMPARE(fcvtps(x28, d29), "fcvtps x28, d29");
  COMPARE(fcvtps(w30, d31), "fcvtps w30, d31");
  COMPARE(fcvtpu(x0, s1), "fcvtpu x0, s1");
  COMPARE(fcvtpu(w2, s3), "fcvtpu w2, s3");
  COMPARE(fcvtps(x4, s5), "fcvtps x4, s5");
  COMPARE(fcvtps(w6, s7), "fcvtps w6, s7");
  COMPARE(scvtf(d24, w25), "scvtf d24, w25");
  COMPARE(scvtf(s24, w25), "scvtf s24, w25");
  COMPARE(scvtf(d26, x0), "scvtf d26, x0");
  COMPARE(scvtf(s26, x0), "scvtf s26, x0");
  COMPARE(ucvtf(d28, w29), "ucvtf d28, w29");
  COMPARE(ucvtf(s28, w29), "ucvtf s28, w29");
  COMPARE(ucvtf(d0, x1), "ucvtf d0, x1");
  COMPARE(ucvtf(s0, x1), "ucvtf s0, x1");
  COMPARE(ucvtf(d0, x1, 0), "ucvtf d0, x1");
  COMPARE(ucvtf(s0, x1, 0), "ucvtf s0, x1");
  COMPARE(scvtf(d1, x2, 1), "scvtf d1, x2, #1");
  COMPARE(scvtf(s1, x2, 1), "scvtf s1, x2, #1");
  COMPARE(scvtf(d3, x4, 15), "scvtf d3, x4, #15");
  COMPARE(scvtf(s3, x4, 15), "scvtf s3, x4, #15");
  COMPARE(scvtf(d5, x6, 32), "scvtf d5, x6, #32");
  COMPARE(scvtf(s5, x6, 32), "scvtf s5, x6, #32");
  COMPARE(ucvtf(d7, x8, 2), "ucvtf d7, x8, #2");
  COMPARE(ucvtf(s7, x8, 2), "ucvtf s7, x8, #2");
  COMPARE(ucvtf(d9, x10, 16), "ucvtf d9, x10, #16");
  COMPARE(ucvtf(s9, x10, 16), "ucvtf s9, x10, #16");
  COMPARE(ucvtf(d11, x12, 33), "ucvtf d11, x12, #33");
  COMPARE(ucvtf(s11, x12, 33), "ucvtf s11, x12, #33");
  COMPARE(fcvtms(w0, s1), "fcvtms w0, s1");
  COMPARE(fcvtms(x2, s3), "fcvtms x2, s3");
  COMPARE(fcvtms(w4, d5), "fcvtms w4, d5");
  COMPARE(fcvtms(x6, d7), "fcvtms x6, d7");
  COMPARE(fcvtmu(w8, s9), "fcvtmu w8, s9");
  COMPARE(fcvtmu(x10, s11), "fcvtmu x10, s11");
  COMPARE(fcvtmu(w12, d13), "fcvtmu w12, d13");
  COMPARE(fcvtmu(x14, d15), "fcvtmu x14, d15");

  CLEANUP();
}


TEST_(system_mrs) {
  SET_UP_ASM();

  COMPARE(mrs(x0, NZCV), "mrs x0, nzcv");
  COMPARE(mrs(lr, NZCV), "mrs lr, nzcv");
  COMPARE(mrs(x15, FPCR), "mrs x15, fpcr");

  CLEANUP();
}


TEST_(system_msr) {
  SET_UP_ASM();

  COMPARE(msr(NZCV, x0), "msr nzcv, x0");
  COMPARE(msr(NZCV, x30), "msr nzcv, lr");
  COMPARE(msr(FPCR, x15), "msr fpcr, x15");

  CLEANUP();
}


TEST_(system_nop) {
  SET_UP_ASM();

  COMPARE(nop(), "nop");

  CLEANUP();
}


TEST_(debug) {
  SET_UP_ASM();

  CHECK_EQ(kImmExceptionIsDebug, 0xdeb0);

  // All debug codes should produce the same instruction, and the debug code
  // can be any uint32_t.
#ifdef USE_SIMULATOR
  const char* expected_instruction = "hlt #0xdeb0";
#else
  const char* expected_instruction = "brk #0x0";
#endif

  COMPARE(debug("message", 0, BREAK), expected_instruction);
  COMPARE(debug("message", 1, BREAK), expected_instruction);
  COMPARE(debug("message", 0xffff, BREAK), expected_instruction);
  COMPARE(debug("message", 0x10000, BREAK), expected_instruction);
  COMPARE(debug("message", 0x7fffffff, BREAK), expected_instruction);
  COMPARE(debug("message", 0x80000000u, BREAK), expected_instruction);
  COMPARE(debug("message", 0xffffffffu, BREAK), expected_instruction);

  CLEANUP();
}


TEST_(hlt) {
  SET_UP_ASM();

  COMPARE(hlt(0), "hlt #0x0");
  COMPARE(hlt(1), "hlt #0x1");
  COMPARE(hlt(65535), "hlt #0xffff");

  CLEANUP();
}


TEST_(brk) {
  SET_UP_ASM();

  COMPARE(brk(0), "brk #0x0");
  COMPARE(brk(1), "brk #0x1");
  COMPARE(brk(65535), "brk #0xffff");

  CLEANUP();
}


TEST_(add_sub_negative) {
  SET_UP_MASM();

  COMPARE(Add(x10, x0, -42), "sub x10, x0, #0x2a (42)");
  COMPARE(Add(x11, x1, -687), "sub x11, x1, #0x2af (687)");
  COMPARE(Add(x12, x2, -0x88), "sub x12, x2, #0x88 (136)");

  COMPARE(Sub(x13, x0, -600), "add x13, x0, #0x258 (600)");
  COMPARE(Sub(x14, x1, -313), "add x14, x1, #0x139 (313)");
  COMPARE(Sub(x15, x2, -0x555), "add x15, x2, #0x555 (1365)");

  COMPARE(Add(w19, w3, -0x344), "sub w19, w3, #0x344 (836)");
  COMPARE(Add(w20, w4, -2000), "sub w20, w4, #0x7d0 (2000)");

  COMPARE(Sub(w21, w3, -0xbc), "add w21, w3, #0xbc (188)");
  COMPARE(Sub(w22, w4, -2000), "add w22, w4, #0x7d0 (2000)");

  COMPARE(Cmp(w0, -1), "cmn w0, #0x1 (1)");
  COMPARE(Cmp(x1, -1), "cmn x1, #0x1 (1)");
  COMPARE(Cmp(w2, -4095), "cmn w2, #0xfff (4095)");
  COMPARE(Cmp(x3, -4095), "cmn x3, #0xfff (4095)");

  COMPARE(Cmn(w0, -1), "cmp w0, #0x1 (1)");
  COMPARE(Cmn(x1, -1), "cmp x1, #0x1 (1)");
  COMPARE(Cmn(w2, -4095), "cmp w2, #0xfff (4095)");
  COMPARE(Cmn(x3, -4095), "cmp x3, #0xfff (4095)");

  CLEANUP();
}


TEST_(logical_immediate_move) {
  SET_UP_MASM();

  COMPARE(And(w0, w1, 0), "movz w0, #0x0");
  COMPARE(And(x0, x1, 0), "movz x0, #0x0");
  COMPARE(Orr(w2, w3, 0), "mov w2, w3");
  COMPARE(Orr(x2, x3, 0), "mov x2, x3");
  COMPARE(Eor(w4, w5, 0), "mov w4, w5");
  COMPARE(Eor(x4, x5, 0), "mov x4, x5");
  COMPARE(Bic(w6, w7, 0), "mov w6, w7");
  COMPARE(Bic(x6, x7, 0), "mov x6, x7");
  COMPARE(Orn(w8, w9, 0), "movn w8, #0x0");
  COMPARE(Orn(x8, x9, 0), "movn x8, #0x0");
  COMPARE(Eon(w10, w11, 0), "mvn w10, w11");
  COMPARE(Eon(x10, x11, 0), "mvn x10, x11");

  COMPARE(And(w12, w13, 0xffffffff), "mov w12, w13");
  COMPARE(And(x12, x13, 0xffffffff), "and x12, x13, #0xffffffff");
  COMPARE(And(x12, x13, 0xffffffffffffffff), "mov x12, x13");
  COMPARE(Orr(w14, w15, 0xffffffff), "movn w14, #0x0");
  COMPARE(Orr(x14, x15, 0xffffffff), "orr x14, x15, #0xffffffff");
  COMPARE(Orr(x14, x15, 0xffffffffffffffff), "movn x14, #0x0");
  COMPARE(Eor(w16, w17, 0xffffffff), "mvn w16, w17");
  COMPARE(Eor(x16, x17, 0xffffffff), "eor x16, x17, #0xffffffff");
  COMPARE(Eor(x16, x17, 0xffffffffffffffff), "mvn x16, x17");
  COMPARE(Bic(w18, w19, 0xffffffff), "movz w18, #0x0");
  COMPARE(Bic(x18, x19, 0xffffffff), "and x18, x19, #0xffffffff00000000");
  COMPARE(Bic(x18, x19, 0xffffffffffffffff), "movz x18, #0x0");
  COMPARE(Orn(w20, w21, 0xffffffff), "mov w20, w21");
  COMPARE(Orn(x20, x21, 0xffffffff), "orr x20, x21, #0xffffffff00000000");
  COMPARE(Orn(x20, x21, 0xffffffffffffffff), "mov x20, x21");
  COMPARE(Eon(w22, w23, 0xffffffff), "mov w22, w23");
  COMPARE(Eon(x22, x23, 0xffffffff), "eor x22, x23, #0xffffffff00000000");
  COMPARE(Eon(x22, x23, 0xffffffffffffffff), "mov x22, x23");

  CLEANUP();
}


TEST_(barriers) {
  SET_UP_MASM();

  // DMB
  COMPARE(Dmb(FullSystem, BarrierAll), "dmb sy");
  COMPARE(Dmb(FullSystem, BarrierReads), "dmb ld");
  COMPARE(Dmb(FullSystem, BarrierWrites), "dmb st");

  COMPARE(Dmb(InnerShareable, BarrierAll), "dmb ish");
  COMPARE(Dmb(InnerShareable, BarrierReads), "dmb ishld");
  COMPARE(Dmb(InnerShareable, BarrierWrites), "dmb ishst");

  COMPARE(Dmb(NonShareable, BarrierAll), "dmb nsh");
  COMPARE(Dmb(NonShareable, BarrierReads), "dmb nshld");
  COMPARE(Dmb(NonShareable, BarrierWrites), "dmb nshst");

  COMPARE(Dmb(OuterShareable, BarrierAll), "dmb osh");
  COMPARE(Dmb(OuterShareable, BarrierReads), "dmb oshld");
  COMPARE(Dmb(OuterShareable, BarrierWrites), "dmb oshst");

  COMPARE(Dmb(FullSystem, BarrierOther), "dmb sy (0b1100)");
  COMPARE(Dmb(InnerShareable, BarrierOther), "dmb sy (0b1000)");
  COMPARE(Dmb(NonShareable, BarrierOther), "dmb sy (0b0100)");
  COMPARE(Dmb(OuterShareable, BarrierOther), "dmb sy (0b0000)");

  // DSB
  COMPARE(Dsb(FullSystem, BarrierAll), "dsb sy");
  COMPARE(Dsb(FullSystem, BarrierReads), "dsb ld");
  COMPARE(Dsb(FullSystem, BarrierWrites), "dsb st");

  COMPARE(Dsb(InnerShareable, BarrierAll), "dsb ish");
  COMPARE(Dsb(InnerShareable, BarrierReads), "dsb ishld");
  COMPARE(Dsb(InnerShareable, BarrierWrites), "dsb ishst");

  COMPARE(Dsb(NonShareable, BarrierAll), "dsb nsh");
  COMPARE(Dsb(NonShareable, BarrierReads), "dsb nshld");
  COMPARE(Dsb(NonShareable, BarrierWrites), "dsb nshst");

  COMPARE(Dsb(OuterShareable, BarrierAll), "dsb osh");
  COMPARE(Dsb(OuterShareable, BarrierReads), "dsb oshld");
  COMPARE(Dsb(OuterShareable, BarrierWrites), "dsb oshst");

  COMPARE(Dsb(FullSystem, BarrierOther), "dsb sy (0b1100)");
  COMPARE(Dsb(InnerShareable, BarrierOther), "dsb sy (0b1000)");
  COMPARE(Dsb(NonShareable, BarrierOther), "dsb sy (0b0100)");
  COMPARE(Dsb(OuterShareable, BarrierOther), "dsb sy (0b0000)");

  // ISB
  COMPARE(Isb(), "isb");

  // CSDB
  COMPARE(Csdb(), "csdb");

  CLEANUP();
}

#define VLIST2(v) \
  v, VRegister::Create((v.code() + 1) % 32, v.SizeInBits(), v.LaneCount())
#define VLIST3(v) \
  VLIST2(v)       \
  , VRegister::Create((v.code() + 2) % 32, v.SizeInBits(), v.LaneCount())
#define VLIST4(v) \
  VLIST3(v)       \
  , VRegister::Create((v.code() + 3) % 32, v.SizeInBits(), v.LaneCount())

#define NEON_FORMAT_LIST(V) \
  V(V8B(), "8b")            \
  V(V16B(), "16b")          \
  V(V4H(), "4h")            \
  V(V8H(), "8h")            \
  V(V2S(), "2s")            \
  V(V4S(), "4s")            \
  V(V2D(), "2d")

#define NEON_FORMAT_LIST_LP(V)  \
  V(V4H(), "4h", V8B(), "8b")   \
  V(V2S(), "2s", V4H(), "4h")   \
  V(V1D(), "1d", V2S(), "2s")   \
  V(V8H(), "8h", V16B(), "16b") \
  V(V4S(), "4s", V8H(), "8h")   \
  V(V2D(), "2d", V4S(), "4s")

#define NEON_FORMAT_LIST_LW(V) \
  V(V8H(), "8h", V8B(), "8b")  \
  V(V4S(), "4s", V4H(), "4h")  \
  V(V2D(), "2d", V2S(), "2s")

#define NEON_FORMAT_LIST_LW2(V) \
  V(V8H(), "8h", V16B(), "16b") \
  V(V4S(), "4s", V8H(), "8h")   \
  V(V2D(), "2d", V4S(), "4s")

#define NEON_FORMAT_LIST_BHS(V) \
  V(V8B(), "8b")                \
  V(V16B(), "16b")              \
  V(V4H(), "4h")                \
  V(V8H(), "8h")                \
  V(V2S(), "2s")                \
  V(V4S(), "4s")

#define NEON_FORMAT_LIST_HS(V) \
  V(V4H(), "4h")               \
  V(V8H(), "8h")               \
  V(V2S(), "2s")               \
  V(V4S(), "4s")

#define NEON_FORMAT_LIST_FP(V) \
  V(V2S(), "2s")               \
  V(V4S(), "4s")               \
  V(V2D(), "2d")

TEST(neon_load_store_vector) {
  SET_UP_MASM();

#define DISASM_INST(M, S)                                         \
  COMPARE(Ld1(v0.M, MemOperand(x15)), "ld1 {v0." S "}, [x15]");   \
  COMPARE(Ld1(v1.M, v2.M, MemOperand(x16)),                       \
          "ld1 {v1." S ", v2." S "}, [x16]");                     \
  COMPARE(Ld1(v3.M, v4.M, v5.M, MemOperand(x17)),                 \
          "ld1 {v3." S ", v4." S ", v5." S "}, [x17]");           \
  COMPARE(Ld1(v6.M, v7.M, v8_.M, v9.M, MemOperand(x18)),          \
          "ld1 {v6." S ", v7." S ", v8_." S ", v9." S "}, [x18]") \
  COMPARE(Ld1(v30.M, v31.M, v0.M, v1.M, MemOperand(sp)),          \
          "ld1 {v30." S ", v31." S ", v0." S ", v1." S "}, [sp]") \
  COMPARE(Ld2(v1.M, v2.M, MemOperand(x16)),                       \
          "ld2 {v1." S ", v2." S "}, [x16]");                     \
  COMPARE(Ld3(v3.M, v4.M, v5.M, MemOperand(x17)),                 \
          "ld3 {v3." S ", v4." S ", v5." S "}, [x17]");           \
  COMPARE(Ld4(v6.M, v7.M, v8_.M, v9.M, MemOperand(x18)),          \
          "ld4 {v6." S ", v7." S ", v8." S ", v9." S "}, [x18]")  \
  COMPARE(Ld4(v30.M, v31.M, v0.M, v1.M, MemOperand(sp)),          \
          "ld4 {v30." S ", v31." S ", v0." S ", v1." S "}, [sp]") \
  NEON_FORMAT_LIST(DISASM_INST);
#undef DISASM_INST

#define DISASM_INST(M, S)                                                \
  COMPARE(Ld1(v0.M, MemOperand(x15, x20, PostIndex)),                    \
          "ld1 {v0." S "}, [x15], x20");                                 \
  COMPARE(Ld1(v1.M, v2.M, MemOperand(x16, x21, PostIndex)),              \
          "ld1 {v1." S ", v2." S "}, [x16], x21");                       \
  COMPARE(Ld1(v3.M, v4.M, v5.M, MemOperand(x17, x22, PostIndex)),        \
          "ld1 {v3." S ", v4." S ", v5." S "}, [x17], x22");             \
  COMPARE(Ld1(v6.M, v7.M, v8_.M, v9.M, MemOperand(x18, x23, PostIndex)), \
          "ld1 {v6." S ", v7." S ", v8." S ", v9." S "}, [x18], x23")    \
  COMPARE(Ld1(v30.M, v31.M, v0.M, v1.M, MemOperand(sp, x24, PostIndex)), \
          "ld1 {v30." S ", v31." S ", v0." S ", v1." S "}, [sp], x24")   \
  COMPARE(Ld2(v1.M, v2.M, MemOperand(x16, x21, PostIndex)),              \
          "ld2 {v1." S ", v2." S "}, [x16], x21");                       \
  COMPARE(Ld3(v3.M, v4.M, v5.M, MemOperand(x17, x22, PostIndex)),        \
          "ld3 {v3." S ", v4." S ", v5." S "}, [x17], x22");             \
  COMPARE(Ld4(v6.M, v7.M, v8_.M, v9.M, MemOperand(x18, x23, PostIndex)), \
          "ld4 {v6." S ", v7." S ", v8_." S ", v9." S "}, [x18], x23")   \
  COMPARE(Ld4(v30.M, v31.M, v0.M, v1.M, MemOperand(sp, x24, PostIndex)), \
          "ld4 {v30." S ", v31." S ", v0." S ", v1." S "}, [sp], x24")   \
  NEON_FORMAT_LIST(DISASM_INST);
#undef DISASM_INST

  COMPARE(Ld1(v0.V8B(), MemOperand(x15, 8, PostIndex)),
          "ld1 {v0.8b}, [x15], #8");
  COMPARE(Ld1(v1.V16B(), MemOperand(x16, 16, PostIndex)),
          "ld1 {v1.16b}, [x16], #16");
  COMPARE(Ld1(v2.V4H(), v3.V4H(), MemOperand(x17, 16, PostIndex)),
          "ld1 {v2.4h, v3.4h}, [x17], #16");
  COMPARE(Ld1(v4.V8H(), v5.V8H(), MemOperand(x18, 32, PostIndex)),
          "ld1 {v4.8h, v5.8h}, [x18], #32");
  COMPARE(Ld1(v16.V2S(), v17.V2S(), v18.V2S(), MemOperand(x19, 24, PostIndex)),
          "ld1 {v16.2s, v17.2s, v18.2s}, [x19], #24");
  COMPARE(Ld1(v16.V4S(), v17.V4S(), v18.V4S(), MemOperand(x19, 48, PostIndex)),
          "ld1 {v16.4s, v17.4s, v18.4s}, [x19], #48");
  COMPARE(Ld1(v19.V2S(), v20.V2S(), v21.V2S(), v22.V2S(),
              MemOperand(x20, 32, PostIndex)),
          "ld1 {v19.2s, v20.2s, v21.2s, v22.2s}, [x20], #32");
  COMPARE(Ld1(v23.V2D(), v24.V2D(), v25.V2D(), v26.V2D(),
              MemOperand(x21, 64, PostIndex)),
          "ld1 {v23.2d, v24.2d, v25.2d, v26.2d}, [x21], #64");

  COMPARE(Ld2(v2.V4H(), v3.V4H(), MemOperand(x17, 16, PostIndex)),
          "ld2 {v2.4h, v3.4h}, [x17], #16");
  COMPARE(Ld2(v4.V8H(), v5.V8H(), MemOperand(x18, 32, PostIndex)),
          "ld2 {v4.8h, v5.8h}, [x18], #32");
  COMPARE(Ld3(v16.V2S(), v17.V2S(), v18.V2S(), MemOperand(x19, 24, PostIndex)),
          "ld3 {v16.2s, v17.2s, v18.2s}, [x19], #24");
  COMPARE(Ld3(v16.V4S(), v17.V4S(), v18.V4S(), MemOperand(x19, 48, PostIndex)),
          "ld3 {v16.4s, v17.4s, v18.4s}, [x19], #48");
  COMPARE(Ld4(v19.V2S(), v20.V2S(), v21.V2S(), v22.V2S(),
              MemOperand(x20, 32, PostIndex)),
          "ld4 {v19.2s, v20.2s, v21.2s, v22.2s}, [x20], #32");
  COMPARE(Ld4(v23.V2D(), v24.V2D(), v25.V2D(), v26.V2D(),
              MemOperand(x21, 64, PostIndex)),
          "ld4 {v23.2d, v24.2d, v25.2d, v26.2d}, [x21], #64");

  COMPARE(Ld1(v0.V1D(), MemOperand(x16)), "ld1 {v0.1d}, [x16]");
  COMPARE(Ld1(v1.V1D(), v2.V1D(), MemOperand(x17, 16, PostIndex)),
          "ld1 {v1.1d, v2.1d}, [x17], #16");
  COMPARE(Ld1(v3.V1D(), v4.V1D(), v5.V1D(), MemOperand(x18, x19, PostIndex)),
          "ld1 {v3.1d, v4.1d, v5.1d}, [x18], x19");
  COMPARE(Ld1(v30.V1D(), v31.V1D(), v0.V1D(), v1.V1D(),
              MemOperand(x20, 32, PostIndex)),
          "ld1 {v30.1d, v31.1d, v0.1d, v1.1d}, [x20], #32");
  COMPARE(Ld1(d30, d31, d0, d1, MemOperand(x21, x22, PostIndex)),
          "ld1 {v30.1d, v31.1d, v0.1d, v1.1d}, [x21], x22");

#define DISASM_INST(M, S)                                            \
  COMPARE(St1(v20.M, MemOperand(x15)), "st1 {v20." S "}, [x15]");    \
  COMPARE(St1(v21.M, v22.M, MemOperand(x16)),                        \
          "st1 {v21." S ", v22." S "}, [x16]");                      \
  COMPARE(St1(v23.M, v24.M, v25.M, MemOperand(x17)),                 \
          "st1 {v23." S ", v24." S ", v25." S "}, [x17]");           \
  COMPARE(St1(v26.M, v27.M, v28.M, v29.M, MemOperand(x18)),          \
          "st1 {v26." S ", v27." S ", v28." S ", v29." S "}, [x18]") \
  COMPARE(St1(v30.M, v31.M, v0.M, v1.M, MemOperand(sp)),             \
          "st1 {v30." S ", v31." S ", v0." S ", v1." S "}, [sp]")    \
  COMPARE(St2(VLIST2(v21.M), MemOperand(x16)),                       \
          "st2 {v21." S ", v22." S "}, [x16]");                      \
  COMPARE(St3(v23.M, v24.M, v25.M, MemOperand(x17)),                 \
          "st3 {v23." S ", v24." S ", v25." S "}, [x17]");           \
  COMPARE(St4(v30.M, v31.M, v0.M, v1.M, MemOperand(sp)),             \
          "st4 {v30." S ", v31." S ", v0." S ", v1." S "}, [sp]")
  NEON_FORMAT_LIST(DISASM_INST);
#undef DISASM_INST

#define DISASM_INST(M, S)                                                \
  COMPARE(St1(v0.M, MemOperand(x15, x20, PostIndex)),                    \
          "st1 {v0." S "}, [x15], x20");                                 \
  COMPARE(St1(v1.M, v2.M, MemOperand(x16, x21, PostIndex)),              \
          "st1 {v1." S ", v2." S "}, [x16], x21");                       \
  COMPARE(St1(v3.M, v4.M, v5.M, MemOperand(x17, x22, PostIndex)),        \
          "st1 {v3." S ", v4." S ", v5." S "}, [x17], x22");             \
  COMPARE(St1(v6.M, v7.M, v8_.M, v9.M, MemOperand(x18, x23, PostIndex)), \
          "st1 {v6." S ", v7." S ", v8." S ", v9." S "}, [x18], x23")    \
  COMPARE(St1(v30.M, v31.M, v0.M, v1.M, MemOperand(sp, x24, PostIndex)), \
          "st1 {v30." S ", v31." S ", v0." S ", v1." S "}, [sp], x24")   \
  COMPARE(St2(v1.M, v2.M, MemOperand(x16, x21, PostIndex)),              \
          "st2 {v1." S ", v2." S "}, [x16], x21");                       \
  COMPARE(St3(v3.M, v4.M, v5.M, MemOperand(x17, x22, PostIndex)),        \
          "st3 {v3." S ", v4." S ", v5." S "}, [x17], x22");             \
  COMPARE(St4(v6.M, v7.M, v8_.M, v9.M, MemOperand(x18, x23, PostIndex)), \
          "st4 {v6." S ", v7." S ", v8." S ", v9." S "}, [x18], x23")    \
  COMPARE(St4(v30.M, v31.M, v0.M, v1.M, MemOperand(sp, x24, PostIndex)), \
          "st4 {v30." S ", v31." S ", v0." S ", v1." S "}, [sp], x24")
  NEON_FORMAT_LIST(DISASM_INST);
#undef DISASM_INST

  COMPARE(St1(v0.V8B(), MemOperand(x15, 8, PostIndex)),
          "st1 {v0.8b}, [x15], #8");
  COMPARE(St1(v1.V16B(), MemOperand(x16, 16, PostIndex)),
          "st1 {v1.16b}, [x16], #16");
  COMPARE(St1(v2.V4H(), v3.V4H(), MemOperand(x17, 16, PostIndex)),
          "st1 {v2.4h, v3.4h}, [x17], #16");
  COMPARE(St1(v4.V8H(), v5.V8H(), MemOperand(x18, 32, PostIndex)),
          "st1 {v4.8h, v5.8h}, [x18], #32");
  COMPARE(St1(v16.V2S(), v17.V2S(), v18.V2S(), MemOperand(x19, 24, PostIndex)),
          "st1 {v16.2s, v17.2s, v18.2s}, [x19], #24");
  COMPARE(St1(v16.V4S(), v17.V4S(), v18.V4S(), MemOperand(x19, 48, PostIndex)),
          "st1 {v16.4s, v17.4s, v18.4s}, [x19], #48");
  COMPARE(St1(v19.V2S(), v20.V2S(), v21.V2S(), v22.V2S(),
              MemOperand(x20, 32, PostIndex)),
          "st1 {v19.2s, v20.2s, v21.2s, v22.2s}, [x20], #32");
  COMPARE(St1(v23.V2D(), v24.V2D(), v25.V2D(), v26.V2D(),
              MemOperand(x21, 64, PostIndex)),
          "st1 {v23.2d, v24.2d, v25.2d, v26.2d}, [x21], #64");
  COMPARE(St2(v1.V16B(), v2.V16B(), MemOperand(x16, 32, PostIndex)),
          "st2 {v1.16b, v2.16b}, [x16], #32");
  COMPARE(St2(v2.V4H(), v3.V4H(), MemOperand(x17, 16, PostIndex)),
          "st2 {v2.4h, v3.4h}, [x17], #16");
  COMPARE(St2(v4.V8H(), v5.V8H(), MemOperand(x18, 32, PostIndex)),
          "st2 {v4.8h, v5.8h}, [x18], #32");
  COMPARE(St3(v16.V2S(), v17.V2S(), v18.V2S(), MemOperand(x19, 24, PostIndex)),
          "st3 {v16.2s, v17.2s, v18.2s}, [x19], #24");
  COMPARE(St3(v16.V4S(), v17.V4S(), v18.V4S(), MemOperand(x19, 48, PostIndex)),
          "st3 {v16.4s, v17.4s, v18.4s}, [x19], #48");
  COMPARE(St4(v19.V2S(), v20.V2S(), v21.V2S(), v22.V2S(),
              MemOperand(x20, 32, PostIndex)),
          "st4 {v19.2s, v20.2s, v21.2s, v22.2s}, [x20], #32");
  COMPARE(St4(v23.V2D(), v24.V2D(), v25.V2D(), v26.V2D(),
              MemOperand(x21, 64, PostIndex)),
          "st4 {v23.2d, v24.2d, v25.2d, v26.2d}, [x21], #64");

  COMPARE(St1(v0.V1D(), MemOperand(x16)), "st1 {v0.1d}, [x16]");
  COMPARE(St1(v1.V1D(), v2.V1D(), MemOperand(x17, 16, PostIndex)),
          "st1 {v1.1d, v2.1d}, [x17], #16");
  COMPARE(St1(v3.V1D(), v4.V1D(), v5.V1D(), MemOperand(x18, x19, PostIndex)),
          "st1 {v3.1d, v4.1d, v5.1d}, [x18], x19");
  COMPARE(St1(v30.V1D(), v31.V1D(), v0.V1D(), v1.V1D(),
              MemOperand(x20, 32, PostIndex)),
          "st1 {v30.1d, v31.1d, v0.1d, v1.1d}, [x20], #32");
  COMPARE(St1(d30, d31, d0, d1, MemOperand(x21, x22, PostIndex)),
          "st1 {v30.1d, v31.1d, v0.1d, v1.1d}, [x21], x22");

  CLEANUP();
}

TEST(neon_load_store_vector_unallocated) {
  SET_UP_MASM();

  const char* expected = "unallocated (NEONLoadStoreMultiStruct)";
  // LD[1-4] (multiple structures) (no offset)
  COMPARE(dci(0x0c401000), expected);  // opcode = 0b0001
  COMPARE(dci(0x0c403000), expected);  // opcode = 0b0011
  COMPARE(dci(0x0c405000), expected);  // opcode = 0b0101
  COMPARE(dci(0x0c409000), expected);  // opcode = 0b1001
  COMPARE(dci(0x0c40b000), expected);  // opcode = 0b1011
  COMPARE(dci(0x0c40c000), expected);  // opcode = 0b1100
  COMPARE(dci(0x0c40d000), expected);  // opcode = 0b1101
  COMPARE(dci(0x0c40e000), expected);  // opcode = 0b1110
  COMPARE(dci(0x0c40f000), expected);  // opcode = 0b1111
  COMPARE(dci(0x0c400c00), expected);  // opcode = 0b0000, size:Q = 0b110
  COMPARE(dci(0x0c404c00), expected);  // opcode = 0b0100, size:Q = 0b110
  COMPARE(dci(0x0c408c00), expected);  // opcode = 0b1000, size:Q = 0b110

  // ST[1-4] (multiple structures) (no offset)
  COMPARE(dci(0x0c001000), expected);  // opcode = 0b0001
  COMPARE(dci(0x0c003000), expected);  // opcode = 0b0011
  COMPARE(dci(0x0c005000), expected);  // opcode = 0b0101
  COMPARE(dci(0x0c009000), expected);  // opcode = 0b1001
  COMPARE(dci(0x0c00b000), expected);  // opcode = 0b1011
  COMPARE(dci(0x0c00c000), expected);  // opcode = 0b1100
  COMPARE(dci(0x0c00d000), expected);  // opcode = 0b1101
  COMPARE(dci(0x0c00e000), expected);  // opcode = 0b1110
  COMPARE(dci(0x0c00f000), expected);  // opcode = 0b1111
  COMPARE(dci(0x0c000c00), expected);  // opcode = 0b0000, size:Q = 0b110
  COMPARE(dci(0x0c004c00), expected);  // opcode = 0b0100, size:Q = 0b110
  COMPARE(dci(0x0c008c00), expected);  // opcode = 0b1000, size:Q = 0b110

  expected = "unallocated (NEONLoadStoreMultiStructPostIndex)";
  // LD[1-4] (multiple structures) (post index)
  COMPARE(dci(0x0cc01000), expected);  // opcode = 0b0001
  COMPARE(dci(0x0cc03000), expected);  // opcode = 0b0011
  COMPARE(dci(0x0cc05000), expected);  // opcode = 0b0101
  COMPARE(dci(0x0cc09000), expected);  // opcode = 0b1001
  COMPARE(dci(0x0cc0b000), expected);  // opcode = 0b1011
  COMPARE(dci(0x0cc0c000), expected);  // opcode = 0b1100
  COMPARE(dci(0x0cc0d000), expected);  // opcode = 0b1101
  COMPARE(dci(0x0cc0e000), expected);  // opcode = 0b1110
  COMPARE(dci(0x0cc0f000), expected);  // opcode = 0b1111
  COMPARE(dci(0x0cc00c00), expected);  // opcode = 0b0000, size:Q = 0b110
  COMPARE(dci(0x0cc04c00), expected);  // opcode = 0b0100, size:Q = 0b110
  COMPARE(dci(0x0cc08c00), expected);  // opcode = 0b1000, size:Q = 0b110

  // ST[1-4] (multiple structures) (post index)
  COMPARE(dci(0x0c801000), expected);  // opcode = 0b0001
  COMPARE(dci(0x0c803000), expected);  // opcode = 0b0011
  COMPARE(dci(0x0c805000), expected);  // opcode = 0b0101
  COMPARE(dci(0x0c809000), expected);  // opcode = 0b1001
  COMPARE(dci(0x0c80b000), expected);  // opcode = 0b1011
  COMPARE(dci(0x0c80c000), expected);  // opcode = 0b1100
  COMPARE(dci(0x0c80d000), expected);  // opcode = 0b1101
  COMPARE(dci(0x0c80e000), expected);  // opcode = 0b1110
  COMPARE(dci(0x0c80f000), expected);  // opcode = 0b1111
  COMPARE(dci(0x0c800c00), expected);  // opcode = 0b0000, size:Q = 0b110
  COMPARE(dci(0x0c804c00), expected);  // opcode = 0b0100, size:Q = 0b110
  COMPARE(dci(0x0c808c00), expected);  // opcode = 0b1000, size:Q = 0b110

  CLEANUP();
}

TEST(neon_load_store_lane) {
  SET_UP_MASM();

  COMPARE(Ld1(v0.V8B(), 0, MemOperand(x15)), "ld1 {v0.b}[0], [x15]");
  COMPARE(Ld1(v1.V16B(), 1, MemOperand(x16)), "ld1 {v1.b}[1], [x16]");
  COMPARE(Ld1(v2.V4H(), 2, MemOperand(x17)), "ld1 {v2.h}[2], [x17]");
  COMPARE(Ld1(v3.V8H(), 3, MemOperand(x18)), "ld1 {v3.h}[3], [x18]");
  COMPARE(Ld1(v4.V2S(), 0, MemOperand(x19)), "ld1 {v4.s}[0], [x19]");
  COMPARE(Ld1(v5.V4S(), 1, MemOperand(x20)), "ld1 {v5.s}[1], [x20]");
  COMPARE(Ld1(v6.V2D(), 0, MemOperand(x21)), "ld1 {v6.d}[0], [x21]");
  COMPARE(Ld1(v7.B(), 7, MemOperand(x22)), "ld1 {v7.b}[7], [x22]");
  COMPARE(Ld1(v8_.B(), 15, MemOperand(x23)), "ld1 {v8.b}[15], [x23]");
  COMPARE(Ld1(v9.H(), 3, MemOperand(x24)), "ld1 {v9.h}[3], [x24]");
  COMPARE(Ld1(v10.H(), 7, MemOperand(x25)), "ld1 {v10.h}[7], [x25]");
  COMPARE(Ld1(v11.S(), 1, MemOperand(x26)), "ld1 {v11.s}[1], [x26]");
  COMPARE(Ld1(v12.S(), 3, MemOperand(x27)), "ld1 {v12.s}[3], [cp]");
  COMPARE(Ld1(v13.D(), 1, MemOperand(sp)), "ld1 {v13.d}[1], [sp]");

  COMPARE(Ld1(v0.V8B(), 0, MemOperand(x15, x0, PostIndex)),
          "ld1 {v0.b}[0], [x15], x0");
  COMPARE(Ld1(v1.V16B(), 1, MemOperand(x16, 1, PostIndex)),
          "ld1 {v1.b}[1], [x16], #1");
  COMPARE(Ld1(v2.V4H(), 2, MemOperand(x17, 2, PostIndex)),
          "ld1 {v2.h}[2], [x17], #2");
  COMPARE(Ld1(v3.V8H(), 3, MemOperand(x18, x1, PostIndex)),
          "ld1 {v3.h}[3], [x18], x1");
  COMPARE(Ld1(v4.V2S(), 0, MemOperand(x19, x2, PostIndex)),
          "ld1 {v4.s}[0], [x19], x2");
  COMPARE(Ld1(v5.V4S(), 1, MemOperand(x20, 4, PostIndex)),
          "ld1 {v5.s}[1], [x20], #4");
  COMPARE(Ld1(v6.V2D(), 0, MemOperand(x21, 8, PostIndex)),
          "ld1 {v6.d}[0], [x21], #8");
  COMPARE(Ld1(v7.B(), 7, MemOperand(x22, 1, PostIndex)),
          "ld1 {v7.b}[7], [x22], #1");
  COMPARE(Ld1(v8_.B(), 15, MemOperand(x23, x3, PostIndex)),
          "ld1 {v8.b}[15], [x23], x3");
  COMPARE(Ld1(v9.H(), 3, MemOperand(x24, x4, PostIndex)),
          "ld1 {v9.h}[3], [x24], x4");
  COMPARE(Ld1(v10.H(), 7, MemOperand(x25, 2, PostIndex)),
          "ld1 {v10.h}[7], [x25], #2");
  COMPARE(Ld1(v11.S(), 1, MemOperand(x26, 4, PostIndex)),
          "ld1 {v11.s}[1], [x26], #4");
  COMPARE(Ld1(v12.S(), 3, MemOperand(x27, x5, PostIndex)),
          "ld1 {v12.s}[3], [cp], x5");
  COMPARE(Ld1(v12.S(), 3, MemOperand(x27, 4, PostIndex)),
          "ld1 {v12.s}[3], [cp], #4");
  COMPARE(Ld1(v13.D(), 1, MemOperand(sp, x6, PostIndex)),
          "ld1 {v13.d}[1], [sp], x6");
  COMPARE(Ld1(v13.D(), 1, MemOperand(sp, 8, PostIndex)),
          "ld1 {v13.d}[1], [sp], #8");

  COMPARE(Ld2(v0.V8B(), v1.V8B(), 0, MemOperand(x15)),
          "ld2 {v0.b, v1.b}[0], [x15]");
  COMPARE(Ld2(v1.V16B(), v2.V16B(), 1, MemOperand(x16)),
          "ld2 {v1.b, v2.b}[1], [x16]");
  COMPARE(Ld2(v2.V4H(), v3.V4H(), 2, MemOperand(x17)),
          "ld2 {v2.h, v3.h}[2], [x17]");
  COMPARE(Ld2(v3.V8H(), v4.V8H(), 3, MemOperand(x18)),
          "ld2 {v3.h, v4.h}[3], [x18]");
  COMPARE(Ld2(v4.V2S(), v5.V2S(), 0, MemOperand(x19)),
          "ld2 {v4.s, v5.s}[0], [x19]");
  COMPARE(Ld2(v5.V4S(), v6.V4S(), 1, MemOperand(x20)),
          "ld2 {v5.s, v6.s}[1], [x20]");
  COMPARE(Ld2(v6.V2D(), v7.V2D(), 0, MemOperand(x21)),
          "ld2 {v6.d, v7.d}[0], [x21]");
  COMPARE(Ld2(v7.B(), v8_.B(), 7, MemOperand(x22)),
          "ld2 {v7.b, v8.b}[7], [x22]");
  COMPARE(Ld2(v8_.B(), v9.B(), 15, MemOperand(x23)),
          "ld2 {v8.b, v9.b}[15], [x23]");
  COMPARE(Ld2(v9.H(), v10.H(), 3, MemOperand(x24)),
          "ld2 {v9.h, v10.h}[3], [x24]");
  COMPARE(Ld2(v10.H(), v11.H(), 7, MemOperand(x25)),
          "ld2 {v10.h, v11.h}[7], [x25]");
  COMPARE(Ld2(v11.S(), v12.S(), 1, MemOperand(x26)),
          "ld2 {v11.s, v12.s}[1], [x26]");
  COMPARE(Ld2(v12.S(), v13.S(), 3, MemOperand(x27)),
          "ld2 {v12.s, v13.s}[3], [cp]");
  COMPARE(Ld2(v13.D(), v14.D(), 1, MemOperand(sp)),
          "ld2 {v13.d, v14.d}[1], [sp]");

  COMPARE(Ld2(v0.V8B(), v1.V8B(), 0, MemOperand(x15, x0, PostIndex)),
          "ld2 {v0.b, v1.b}[0], [x15], x0");
  COMPARE(Ld2(v1.V16B(), v2.V16B(), 1, MemOperand(x16, 2, PostIndex)),
          "ld2 {v1.b, v2.b}[1], [x16], #2");
  COMPARE(Ld2(v2.V4H(), v3.V4H(), 2, MemOperand(x17, 4, PostIndex)),
          "ld2 {v2.h, v3.h}[2], [x17], #4");
  COMPARE(Ld2(v3.V8H(), v4.V8H(), 3, MemOperand(x18, x1, PostIndex)),
          "ld2 {v3.h, v4.h}[3], [x18], x1");
  COMPARE(Ld2(v4.V2S(), v5.V2S(), 0, MemOperand(x19, x2, PostIndex)),
          "ld2 {v4.s, v5.s}[0], [x19], x2");
  COMPARE(Ld2(v5.V4S(), v6.V4S(), 1, MemOperand(x20, 8, PostIndex)),
          "ld2 {v5.s, v6.s}[1], [x20], #8");
  COMPARE(Ld2(v6.V2D(), v7.V2D(), 0, MemOperand(x21, 16, PostIndex)),
          "ld2 {v6.d, v7.d}[0], [x21], #16");
  COMPARE(Ld2(v7.B(), v8_.B(), 7, MemOperand(x22, 2, PostIndex)),
          "ld2 {v7.b, v8.b}[7], [x22], #2");
  COMPARE(Ld2(v8_.B(), v9.B(), 15, MemOperand(x23, x3, PostIndex)),
          "ld2 {v8.b, v9.b}[15], [x23], x3");
  COMPARE(Ld2(v9.H(), v10.H(), 3, MemOperand(x24, x4, PostIndex)),
          "ld2 {v9.h, v10.h}[3], [x24], x4");
  COMPARE(Ld2(v10.H(), v11.H(), 7, MemOperand(x25, 4, PostIndex)),
          "ld2 {v10.h, v11.h}[7], [x25], #4");
  COMPARE(Ld2(v11.S(), v12.S(), 1, MemOperand(x26, 8, PostIndex)),
          "ld2 {v11.s, v12.s}[1], [x26], #8");
  COMPARE(Ld2(v12.S(), v13.S(), 3, MemOperand(x27, x5, PostIndex)),
          "ld2 {v12.s, v13.s}[3], [cp], x5");
  COMPARE(Ld2(v11.S(), v12.S(), 3, MemOperand(x26, 8, PostIndex)),
          "ld2 {v11.s, v12.s}[3], [x26], #8");
  COMPARE(Ld2(v13.D(), v14.D(), 1, MemOperand(sp, x6, PostIndex)),
          "ld2 {v13.d, v14.d}[1], [sp], x6");
  COMPARE(Ld2(v13.D(), v14.D(), 1, MemOperand(sp, 16, PostIndex)),
          "ld2 {v13.d, v14.d}[1], [sp], #16");

  COMPARE(Ld3(v0.V8B(), v1.V8B(), v2.V8B(), 0, MemOperand(x15)),
          "ld3 {v0.b, v1.b, v2.b}[0], [x15]");
  COMPARE(Ld3(v1.V16B(), v2.V16B(), v3.V16B(), 1, MemOperand(x16)),
          "ld3 {v1.b, v2.b, v3.b}[1], [x16]");
  COMPARE(Ld3(v2.V4H(), v3.V4H(), v4.V4H(), 2, MemOperand(x17)),
          "ld3 {v2.h, v3.h, v4.h}[2], [x17]");
  COMPARE(Ld3(v3.V8H(), v4.V8H(), v5.V8H(), 3, MemOperand(x18)),
          "ld3 {v3.h, v4.h, v5.h}[3], [x18]");
  COMPARE(Ld3(v4.V2S(), v5.V2S(), v6.V2S(), 0, MemOperand(x19)),
          "ld3 {v4.s, v5.s, v6.s}[0], [x19]");
  COMPARE(Ld3(v5.V4S(), v6.V4S(), v7.V4S(), 1, MemOperand(x20)),
          "ld3 {v5.s, v6.s, v7.s}[1], [x20]");
  COMPARE(Ld3(v6.V2D(), v7.V2D(), v8_.V2D(), 0, MemOperand(x21)),
          "ld3 {v6.d, v7.d, v8.d}[0], [x21]");
  COMPARE(Ld3(v7.B(), v8_.B(), v9.B(), 7, MemOperand(x22)),
          "ld3 {v7.b, v8.b, v9.b}[7], [x22]");
  COMPARE(Ld3(v8_.B(), v9.B(), v10.B(), 15, MemOperand(x23)),
          "ld3 {v8.b, v9.b, v10.b}[15], [x23]");
  COMPARE(Ld3(v9.H(), v10.H(), v11.H(), 3, MemOperand(x24)),
          "ld3 {v9.h, v10.h, v11.h}[3], [x24]");
  COMPARE(Ld3(v10.H(), v11.H(), v12.H(), 7, MemOperand(x25)),
          "ld3 {v10.h, v11.h, v12.h}[7], [x25]");
  COMPARE(Ld3(v11.S(), v12.S(), v13.S(), 1, MemOperand(x26)),
          "ld3 {v11.s, v12.s, v13.s}[1], [x26]");
  COMPARE(Ld3(v12.S(), v13.S(), v14.S(), 3, MemOperand(x27)),
          "ld3 {v12.s, v13.s, v14.s}[3], [cp]");
  COMPARE(Ld3(v13.D(), v14.D(), v15.D(), 1, MemOperand(sp)),
          "ld3 {v13.d, v14.d, v15.d}[1], [sp]");

  COMPARE(Ld3(v0.V8B(), v1.V8B(), v2.V8B(), 0, MemOperand(x15, x0, PostIndex)),
          "ld3 {v0.b, v1.b, v2.b}[0], [x15], x0");
  COMPARE(
      Ld3(v1.V16B(), v2.V16B(), v3.V16B(), 1, MemOperand(x16, 3, PostIndex)),
      "ld3 {v1.b, v2.b, v3.b}[1], [x16], #3");
  COMPARE(Ld3(v2.V4H(), v3.V4H(), v4.V4H(), 2, MemOperand(x17, 6, PostIndex)),
          "ld3 {v2.h, v3.h, v4.h}[2], [x17], #6");
  COMPARE(Ld3(v3.V8H(), v4.V8H(), v5.V8H(), 3, MemOperand(x18, x1, PostIndex)),
          "ld3 {v3.h, v4.h, v5.h}[3], [x18], x1");
  COMPARE(Ld3(v4.V2S(), v5.V2S(), v6.V2S(), 0, MemOperand(x19, x2, PostIndex)),
          "ld3 {v4.s, v5.s, v6.s}[0], [x19], x2");
  COMPARE(Ld3(v5.V4S(), v6.V4S(), v7.V4S(), 1, MemOperand(x20, 12, PostIndex)),
          "ld3 {v5.s, v6.s, v7.s}[1], [x20], #12");
  COMPARE(Ld3(v6.V2D(), v7.V2D(), v8_.V2D(), 0, MemOperand(x21, 24, PostIndex)),
          "ld3 {v6.d, v7.d, v8.d}[0], [x21], #24");
  COMPARE(Ld3(v7.B(), v8_.B(), v9.B(), 7, MemOperand(x22, 3, PostIndex)),
          "ld3 {v7.b, v8.b, v9.b}[7], [x22], #3");
  COMPARE(Ld3(v8_.B(), v9.B(), v10.B(), 15, MemOperand(x23, x3, PostIndex)),
          "ld3 {v8.b, v9.b, v10.b}[15], [x23], x3");
  COMPARE(Ld3(v9.H(), v10.H(), v11.H(), 3, MemOperand(x24, x4, PostIndex)),
          "ld3 {v9.h, v10.h, v11.h}[3], [x24], x4");
  COMPARE(Ld3(v10.H(), v11.H(), v12.H(), 7, MemOperand(x25, 6, PostIndex)),
          "ld3 {v10.h, v11.h, v12.h}[7], [x25], #6");
  COMPARE(Ld3(v11.S(), v12.S(), v13.S(), 1, MemOperand(x26, 12, PostIndex)),
          "ld3 {v11.s, v12.s, v13.s}[1], [x26], #12");
  COMPARE(Ld3(v12.S(), v13.S(), v14.S(), 3, MemOperand(x27, x5, PostIndex)),
          "ld3 {v12.s, v13.s, v14.s}[3], [cp], x5");
  COMPARE(Ld3(v12.S(), v13.S(), v14.S(), 3, MemOperand(x27, 12, PostIndex)),
          "ld3 {v12.s, v13.s, v14.s}[3], [cp], #12");
  COMPARE(Ld3(v13.D(), v14.D(), v15.D(), 1, MemOperand(sp, x6, PostIndex)),
          "ld3 {v13.d, v14.d, v15.d}[1], [sp], x6");
  COMPARE(Ld3(v13.D(), v14.D(), v15.D(), 1, MemOperand(sp, 24, PostIndex)),
          "ld3 {v13.d, v14.d, v15.d}[1], [sp], #24");

  COMPARE(Ld4(v0.V8B(), v1.V8B(), v2.V8B(), v3.V8B(), 0, MemOperand(x15)),
          "ld4 {v0.b, v1.b, v2.b, v3.b}[0], [x15]");
  COMPARE(Ld4(v1.V16B(), v2.V16B(), v3.V16B(), v4.V16B(), 1, MemOperand(x16)),
          "ld4 {v1.b, v2.b, v3.b, v4.b}[1], [x16]");
  COMPARE(Ld4(v2.V4H(), v3.V4H(), v4.V4H(), v5.V4H(), 2, MemOperand(x17)),
          "ld4 {v2.h, v3.h, v4.h, v5.h}[2], [x17]");
  COMPARE(Ld4(v3.V8H(), v4.V8H(), v5.V8H(), v6.V8H(), 3, MemOperand(x18)),
          "ld4 {v3.h, v4.h, v5.h, v6.h}[3], [x18]");
  COMPARE(Ld4(v4.V2S(), v5.V2S(), v6.V2S(), v7.V2S(), 0, MemOperand(x19)),
          "ld4 {v4.s, v5.s, v6.s, v7.s}[0], [x19]");
  COMPARE(Ld4(v5.V4S(), v6.V4S(), v7.V4S(), v8_.V4S(), 1, MemOperand(x20)),
          "ld4 {v5.s, v6.s, v7.s, v8.s}[1], [x20]");
  COMPARE(Ld4(v6.V2D(), v7.V2D(), v8_.V2D(), v9.V2D(), 0, MemOperand(x21)),
          "ld4 {v6.d, v7.d, v8.d, v9.d}[0], [x21]");
  COMPARE(Ld4(v7.B(), v8_.B(), v9.B(), v10.B(), 7, MemOperand(x22)),
          "ld4 {v7.b, v8.b, v9.b, v10.b}[7], [x22]");
  COMPARE(Ld4(v8_.B(), v9.B(), v10.B(), v11.B(), 15, MemOperand(x23)),
          "ld4 {v8.b, v9.b, v10.b, v11.b}[15], [x23]");
  COMPARE(Ld4(v9.H(), v10.H(), v11.H(), v12.H(), 3, MemOperand(x24)),
          "ld4 {v9.h, v10.h, v11.h, v12.h}[3], [x24]");
  COMPARE(Ld4(v10.H(), v11.H(), v12.H(), v13.H(), 7, MemOperand(x25)),
          "ld4 {v10.h, v11.h, v12.h, v13.h}[7], [x25]");
  COMPARE(Ld4(v11.S(), v12.S(), v13.S(), v14.S(), 1, MemOperand(x26)),
          "ld4 {v11.s, v12.s, v13.s, v14.s}[1], [x26]");
  COMPARE(Ld4(v12.S(), v13.S(), v14.S(), v15.S(), 3, MemOperand(x27)),
          "ld4 {v12.s, v13.s, v14.s, v15.s}[3], [cp]");
  COMPARE(Ld4(v13.D(), v14.D(), v15.D(), v16.D(), 1, MemOperand(sp)),
          "ld4 {v13.d, v14.d, v15.d, v16.d}[1], [sp]");

  COMPARE(Ld4(v0.V8B(), v1.V8B(), v2.V8B(), v3.V8B(), 0,
              MemOperand(x15, x0, PostIndex)),
          "ld4 {v0.b, v1.b, v2.b, v3.b}[0], [x15], x0");
  COMPARE(Ld4(v1.V16B(), v2.V16B(), v3.V16B(), v4.V16B(), 1,
              MemOperand(x16, 4, PostIndex)),
          "ld4 {v1.b, v2.b, v3.b, v4.b}[1], [x16], #4");
  COMPARE(Ld4(v2.V4H(), v3.V4H(), v4.V4H(), v5.V4H(), 2,
              MemOperand(x17, 8, PostIndex)),
          "ld4 {v2.h, v3.h, v4.h, v5.h}[2], [x17], #8");
  COMPARE(Ld4(v3.V8H(), v4.V8H(), v5.V8H(), v6.V8H(), 3,
              MemOperand(x18, x1, PostIndex)),
          "ld4 {v3.h, v4.h, v5.h, v6.h}[3], [x18], x1");
  COMPARE(Ld4(v4.V2S(), v5.V2S(), v6.V2S(), v7.V2S(), 0,
              MemOperand(x19, x2, PostIndex)),
          "ld4 {v4.s, v5.s, v6.s, v7.s}[0], [x19], x2");
  COMPARE(Ld4(v5.V4S(), v6.V4S(), v7.V4S(), v8_.V4S(), 1,
              MemOperand(x20, 16, PostIndex)),
          "ld4 {v5.s, v6.s, v7.s, v8.s}[1], [x20], #16");
  COMPARE(Ld4(v6.V2D(), v7.V2D(), v8_.V2D(), v9.V2D(), 0,
              MemOperand(x21, 32, PostIndex)),
          "ld4 {v6.d, v7.d, v8.d, v9.d}[0], [x21], #32");
  COMPARE(
      Ld4(v7.B(), v8_.B(), v9.B(), v10.B(), 7, MemOperand(x22, 4, PostIndex)),
      "ld4 {v7.b, v8.b, v9.b, v10.b}[7], [x22], #4");
  COMPARE(Ld4(v8_.B(), v9.B(), v10.B(), v11.B(), 15,
              MemOperand(x23, x3, PostIndex)),
          "ld4 {v8.b, v9.b, v10.b, v11.b}[15], [x23], x3");
  COMPARE(
      Ld4(v9.H(), v10.H(), v11.H(), v12.H(), 3, MemOperand(x24, x4, PostIndex)),
      "ld4 {v9.h, v10.h, v11.h, v12.h}[3], [x24], x4");
  COMPARE(
      Ld4(v10.H(), v11.H(), v12.H(), v13.H(), 7, MemOperand(x25, 8, PostIndex)),
      "ld4 {v10.h, v11.h, v12.h, v13.h}[7], [x25], #8");
  COMPARE(Ld4(v11.S(), v12.S(), v13.S(), v14.S(), 1,
              MemOperand(x26, 16, PostIndex)),
          "ld4 {v11.s, v12.s, v13.s, v14.s}[1], [x26], #16");
  COMPARE(Ld4(v12.S(), v13.S(), v14.S(), v15.S(), 3,
              MemOperand(x27, x5, PostIndex)),
          "ld4 {v12.s, v13.s, v14.s, v15.s}[3], [cp], x5");
  COMPARE(Ld4(v11.S(), v12.S(), v13.S(), v14.S(), 3,
              MemOperand(x26, 16, PostIndex)),
          "ld4 {v11.s, v12.s, v13.s, v14.s}[3], [x26], #16");
  COMPARE(
      Ld4(v13.D(), v14.D(), v15.D(), v16.D(), 1, MemOperand(sp, x6, PostIndex)),
      "ld4 {v13.d, v14.d, v15.d, v16.d}[1], [sp], x6");
  COMPARE(
      Ld4(v13.D(), v14.D(), v15.D(), v16.D(), 1, MemOperand(sp, 32, PostIndex)),
      "ld4 {v13.d, v14.d, v15.d, v16.d}[1], [sp], #32");

  COMPARE(St1(v0.V8B(), 0, MemOperand(x15)), "st1 {v0.b}[0], [x15]");
  COMPARE(St1(v1.V16B(), 1, MemOperand(x16)), "st1 {v1.b}[1], [x16]");
  COMPARE(St1(v2.V4H(), 2, MemOperand(x17)), "st1 {v2.h}[2], [x17]");
  COMPARE(St1(v3.V8H(), 3, MemOperand(x18)), "st1 {v3.h}[3], [x18]");
  COMPARE(St1(v4.V2S(), 0, MemOperand(x19)), "st1 {v4.s}[0], [x19]");
  COMPARE(St1(v5.V4S(), 1, MemOperand(x20)), "st1 {v5.s}[1], [x20]");
  COMPARE(St1(v6.V2D(), 0, MemOperand(x21)), "st1 {v6.d}[0], [x21]");
  COMPARE(St1(v7.B(), 7, MemOperand(x22)), "st1 {v7.b}[7], [x22]");
  COMPARE(St1(v8_.B(), 15, MemOperand(x23)), "st1 {v8.b}[15], [x23]");
  COMPARE(St1(v9.H(), 3, MemOperand(x24)), "st1 {v9.h}[3], [x24]");
  COMPARE(St1(v10.H(), 7, MemOperand(x25)), "st1 {v10.h}[7], [x25]");
  COMPARE(St1(v11.S(), 1, MemOperand(x26)), "st1 {v11.s}[1], [x26]");
  COMPARE(St1(v12.S(), 3, MemOperand(x27)), "st1 {v12.s}[3], [cp]");
  COMPARE(St1(v13.D(), 1, MemOperand(sp)), "st1 {v13.d}[1], [sp]");

  COMPARE(St1(v0.V8B(), 0, MemOperand(x15, x0, PostIndex)),
          "st1 {v0.b}[0], [x15], x0");
  COMPARE(St1(v1.V16B(), 1, MemOperand(x16, 1, PostIndex)),
          "st1 {v1.b}[1], [x16], #1");
  COMPARE(St1(v2.V4H(), 2, MemOperand(x17, 2, PostIndex)),
          "st1 {v2.h}[2], [x17], #2");
  COMPARE(St1(v3.V8H(), 3, MemOperand(x18, x1, PostIndex)),
          "st1 {v3.h}[3], [x18], x1");
  COMPARE(St1(v4.V2S(), 0, MemOperand(x19, x2, PostIndex)),
          "st1 {v4.s}[0], [x19], x2");
  COMPARE(St1(v5.V4S(), 1, MemOperand(x20, 4, PostIndex)),
          "st1 {v5.s}[1], [x20], #4");
  COMPARE(St1(v6.V2D(), 0, MemOperand(x21, 8, PostIndex)),
          "st1 {v6.d}[0], [x21], #8");
  COMPARE(St1(v7.B(), 7, MemOperand(x22, 1, PostIndex)),
          "st1 {v7.b}[7], [x22], #1");
  COMPARE(St1(v8_.B(), 15, MemOperand(x23, x3, PostIndex)),
          "st1 {v8.b}[15], [x23], x3");
  COMPARE(St1(v9.H(), 3, MemOperand(x24, x4, PostIndex)),
          "st1 {v9.h}[3], [x24], x4");
  COMPARE(St1(v10.H(), 7, MemOperand(x25, 2, PostIndex)),
          "st1 {v10.h}[7], [x25], #2");
  COMPARE(St1(v11.S(), 1, MemOperand(x26, 4, PostIndex)),
          "st1 {v11.s}[1], [x26], #4");
  COMPARE(St1(v12.S(), 3, MemOperand(x27, x5, PostIndex)),
          "st1 {v12.s}[3], [cp], x5");
  COMPARE(St1(v13.D(), 1, MemOperand(sp, x6, PostIndex)),
          "st1 {v13.d}[1], [sp], x6");
  COMPARE(St2(v0.V8B(), v1.V8B(), 0, MemOperand(x15, x0, PostIndex)),
          "st2 {v0.b, v1.b}[0], [x15], x0");
  COMPARE(St2(v1.V16B(), v2.V16B(), 1, MemOperand(x16, 2, PostIndex)),
          "st2 {v1.b, v2.b}[1], [x16], #2");
  COMPARE(St2(v2.V4H(), v3.V4H(), 2, MemOperand(x17, 4, PostIndex)),
          "st2 {v2.h, v3.h}[2], [x17], #4");
  COMPARE(St2(v3.V8H(), v4.V8H(), 3, MemOperand(x18, x1, PostIndex)),
          "st2 {v3.h, v4.h}[3], [x18], x1");
  COMPARE(St2(v4.V2S(), v5.V2S(), 0, MemOperand(x19, x2, PostIndex)),
          "st2 {v4.s, v5.s}[0], [x19], x2");
  COMPARE(St2(v5.V4S(), v6.V4S(), 1, MemOperand(x20, 8, PostIndex)),
          "st2 {v5.s, v6.s}[1], [x20], #8");
  COMPARE(St2(v6.V2D(), v7.V2D(), 0, MemOperand(x21, 16, PostIndex)),
          "st2 {v6.d, v7.d}[0], [x21], #16");
  COMPARE(St2(v7.B(), v8_.B(), 7, MemOperand(x22, 2, PostIndex)),
          "st2 {v7.b, v8.b}[7], [x22], #2");
  COMPARE(St2(v8_.B(), v9.B(), 15, MemOperand(x23, x3, PostIndex)),
          "st2 {v8.b, v9.b}[15], [x23], x3");
  COMPARE(St2(v9.H(), v10.H(), 3, MemOperand(x24, x4, PostIndex)),
          "st2 {v9.h, v10.h}[3], [x24], x4");
  COMPARE(St2(v10.H(), v11.H(), 7, MemOperand(x25, 4, PostIndex)),
          "st2 {v10.h, v11.h}[7], [x25], #4");
  COMPARE(St2(v11.S(), v12.S(), 1, MemOperand(x26, 8, PostIndex)),
          "st2 {v11.s, v12.s}[1], [x26], #8");
  COMPARE(St2(v12.S(), v13.S(), 3, MemOperand(x27, x5, PostIndex)),
          "st2 {v12.s, v13.s}[3], [cp], x5");
  COMPARE(St2(v13.D(), v14.D(), 1, MemOperand(sp, x6, PostIndex)),
          "st2 {v13.d, v14.d}[1], [sp], x6");
  COMPARE(St3(VLIST3(v0.V8B()), 0, MemOperand(x15, x0, PostIndex)),
          "st3 {v0.b, v1.b, v2.b}[0], [x15], x0");
  COMPARE(St3(VLIST3(v1.V16B()), 1, MemOperand(x16, 3, PostIndex)),
          "st3 {v1.b, v2.b, v3.b}[1], [x16], #3");
  COMPARE(St3(VLIST3(v2.V4H()), 2, MemOperand(x17, 6, PostIndex)),
          "st3 {v2.h, v3.h, v4.h}[2], [x17], #6");
  COMPARE(St3(VLIST3(v3.V8H()), 3, MemOperand(x18, x1, PostIndex)),
          "st3 {v3.h, v4.h, v5.h}[3], [x18], x1");
  COMPARE(St3(VLIST3(v4.V2S()), 0, MemOperand(x19, x2, PostIndex)),
          "st3 {v4.s, v5.s, v6.s}[0], [x19], x2");
  COMPARE(St3(VLIST3(v5.V4S()), 1, MemOperand(x20, 12, PostIndex)),
          "st3 {v5.s, v6.s, v7.s}[1], [x20], #12");
  COMPARE(St3(VLIST3(v6.V2D()), 0, MemOperand(x21, 24, PostIndex)),
          "st3 {v6.d, v7.d, v8.d}[0], [x21], #24");
  COMPARE(St3(VLIST3(v7.B()), 7, MemOperand(x22, 3, PostIndex)),
          "st3 {v7.b, v8.b, v9.b}[7], [x22], #3");
  COMPARE(St3(VLIST3(v8_.B()), 15, MemOperand(x23, x3, PostIndex)),
          "st3 {v8.b, v9.b, v10.b}[15], [x23], x3");
  COMPARE(St3(VLIST3(v9.H()), 3, MemOperand(x24, x4, PostIndex)),
          "st3 {v9.h, v10.h, v11.h}[3], [x24], x4");
  COMPARE(St3(VLIST3(v10.H()), 7, MemOperand(x25, 6, PostIndex)),
          "st3 {v10.h, v11.h, v12.h}[7], [x25], #6");
  COMPARE(St3(VLIST3(v11.S()), 1, MemOperand(x26, 12, PostIndex)),
          "st3 {v11.s, v12.s, v13.s}[1], [x26], #12");
  COMPARE(St3(VLIST3(v12.S()), 3, MemOperand(x27, x5, PostIndex)),
          "st3 {v12.s, v13.s, v14.s}[3], [cp], x5");
  COMPARE(St3(VLIST3(v13.D()), 1, MemOperand(sp, x6, PostIndex)),
          "st3 {v13.d, v14.d, v15.d}[1], [sp], x6");

  COMPARE(St4(VLIST4(v0.V8B()), 0, MemOperand(x15, x0, PostIndex)),
          "st4 {v0.b, v1.b, v2.b, v3.b}[0], [x15], x0");
  COMPARE(St4(VLIST4(v1.V16B()), 1, MemOperand(x16, 4, PostIndex)),
          "st4 {v1.b, v2.b, v3.b, v4.b}[1], [x16], #4");
  COMPARE(St4(VLIST4(v2.V4H()), 2, MemOperand(x17, 8, PostIndex)),
          "st4 {v2.h, v3.h, v4.h, v5.h}[2], [x17], #8");
  COMPARE(St4(VLIST4(v3.V8H()), 3, MemOperand(x18, x1, PostIndex)),
          "st4 {v3.h, v4.h, v5.h, v6.h}[3], [x18], x1");
  COMPARE(St4(VLIST4(v4.V2S()), 0, MemOperand(x19, x2, PostIndex)),
          "st4 {v4.s, v5.s, v6.s, v7.s}[0], [x19], x2");
  COMPARE(St4(VLIST4(v5.V4S()), 1, MemOperand(x20, 16, PostIndex)),
          "st4 {v5.s, v6.s, v7.s, v8.s}[1], [x20], #16");
  COMPARE(St4(VLIST4(v6.V2D()), 0, MemOperand(x21, 32, PostIndex)),
          "st4 {v6.d, v7.d, v8.d, v9.d}[0], [x21], #32");
  COMPARE(St4(VLIST4(v7.B()), 7, MemOperand(x22, 4, PostIndex)),
          "st4 {v7.b, v8.b, v9.b, v10.b}[7], [x22], #4");
  COMPARE(St4(VLIST4(v8_.B()), 15, MemOperand(x23, x3, PostIndex)),
          "st4 {v8.b, v9.b, v10.b, v11.b}[15], [x23], x3");
  COMPARE(St4(VLIST4(v9.H()), 3, MemOperand(x24, x4, PostIndex)),
          "st4 {v9.h, v10.h, v11.h, v12.h}[3], [x24], x4");
  COMPARE(St4(VLIST4(v10.H()), 7, MemOperand(x25, 8, PostIndex)),
          "st4 {v10.h, v11.h, v12.h, v13.h}[7], [x25], #8");
  COMPARE(St4(VLIST4(v11.S()), 1, MemOperand(x26, 16, PostIndex)),
          "st4 {v11.s, v12.s, v13.s, v14.s}[1], [x26], #16");
  COMPARE(St4(VLIST4(v12.S()), 3, MemOperand(x27, x5, PostIndex)),
          "st4 {v12.s, v13.s, v14.s, v15.s}[3], [cp], x5");
  COMPARE(St4(VLIST4(v13.D()), 1, MemOperand(sp, x6, PostIndex)),
          "st4 {v13.d, v14.d, v15.d, v16.d}[1], [sp], x6");

  CLEANUP();
}

TEST(neon_load_store_lane_unallocated) {
  SET_UP_MASM();

  const char* expected = "unallocated (NEONLoadStoreSingleStruct)";
  // LD1 (single structure) (no offset)
  COMPARE(dci(0x0d404400), expected);  // .h, size<0> = 1
  COMPARE(dci(0x0d408800), expected);  // .s, size<1> = 1
  COMPARE(dci(0x0d409400), expected);  // .d, size<0> = 1, S = 1
  // LD2 (single structure) (no offset)
  COMPARE(dci(0x0d604400), expected);  // .h, size<0> = 1
  COMPARE(dci(0x0d608800), expected);  // .s, size<1> = 1
  COMPARE(dci(0x0d609400), expected);  // .d, size<0> = 1, S = 1
  // LD3 (single structure) (no offset)
  COMPARE(dci(0x0d406400), expected);  // .h, size<0> = 1
  COMPARE(dci(0x0d40a800), expected);  // .s, size<1> = 1
  COMPARE(dci(0x0d40b400), expected);  // .d, size<0> = 1, S = 1
  // LD4 (single structure) (no offset)
  COMPARE(dci(0x0d606400), expected);  // .h, size<0> = 1
  COMPARE(dci(0x0d60a800), expected);  // .s, size<1> = 1
  COMPARE(dci(0x0d60b400), expected);  // .d, size<0> = 1, S = 1
  // ST1 (single structure) (no offset)
  COMPARE(dci(0x0d004400), expected);  // .h, size<0> = 1
  COMPARE(dci(0x0d008800), expected);  // .s, size<1> = 1
  COMPARE(dci(0x0d009400), expected);  // .d, size<0> = 1, S = 1
  // ST2 (single structure) (no offset)
  COMPARE(dci(0x0d204400), expected);  // .h, size<0> = 1
  COMPARE(dci(0x0d208800), expected);  // .s, size<1> = 1
  COMPARE(dci(0x0d209400), expected);  // .d, size<0> = 1, S = 1
  // ST3 (single structure) (no offset)
  COMPARE(dci(0x0d006400), expected);  // .h, size<0> = 1
  COMPARE(dci(0x0d00a800), expected);  // .s, size<1> = 1
  COMPARE(dci(0x0d00b400), expected);  // .d, size<0> = 1, S = 1
  // ST4 (single structure) (no offset)
  COMPARE(dci(0x0d206400), expected);  // .h, size<0> = 1
  COMPARE(dci(0x0d20a800), expected);  // .s, size<1> = 1
  COMPARE(dci(0x0d20b400), expected);  // .d, size<0> = 1, S = 1

  expected = "unallocated (NEONLoadStoreSingleStructPostIndex)";
  // LD1 (single structure) (post index)
  COMPARE(dci(0x0dc04400), expected);  // .h, size<0> = 1
  COMPARE(dci(0x0dc08800), expected);  // .s, size<1> = 1
  COMPARE(dci(0x0dc09400), expected);  // .d, size<0> = 1, S = 1
  // LD2 (single structure) (post index)
  COMPARE(dci(0x0de04400), expected);  // .h, size<0> = 1
  COMPARE(dci(0x0de08800), expected);  // .s, size<1> = 1
  COMPARE(dci(0x0de09400), expected);  // .d, size<0> = 1, S = 1
  // LD3 (single structure) (post index)
  COMPARE(dci(0x0dc06400), expected);  // .h, size<0> = 1
  COMPARE(dci(0x0dc0a800), expected);  // .s, size<1> = 1
  COMPARE(dci(0x0dc0b400), expected);  // .d, size<0> = 1, S = 1
  // LD4 (single structure) (post index)
  COMPARE(dci(0x0de06400), expected);  // .h, size<0> = 1
  COMPARE(dci(0x0de0a800), expected);  // .s, size<1> = 1
  COMPARE(dci(0x0de0b400), expected);  // .d, size<0> = 1, S = 1
  // ST1 (single structure) (post index)
  COMPARE(dci(0x0d804400), expected);  // .h, size<0> = 1
  COMPARE(dci(0x0d808800), expected);  // .s, size<1> = 1
  COMPARE(dci(0x0d809400), expected);  // .d, size<0> = 1, S = 1
  // ST2 (single structure) (post index)
  COMPARE(dci(0x0da04400), expected);  // .h, size<0> = 1
  COMPARE(dci(0x0da08800), expected);  // .s, size<1> = 1
  COMPARE(dci(0x0da09400), expected);  // .d, size<0> = 1, S = 1
  // ST3 (single structure) (post index)
  COMPARE(dci(0x0d806400), expected);  // .h, size<0> = 1
  COMPARE(dci(0x0d80a800), expected);  // .s, size<1> = 1
  COMPARE(dci(0x0d80b400), expected);  // .d, size<0> = 1, S = 1
  // ST4 (single structure) (post index)
  COMPARE(dci(0x0da06400), expected);  // .h, size<0> = 1
  COMPARE(dci(0x0da0a800), expected);  // .s, size<1> = 1
  COMPARE(dci(0x0da0b400), expected);  // .d, size<0> = 1, S = 1

  CLEANUP();
}

TEST(neon_load_all_lanes) {
  SET_UP_MASM();

  COMPARE(Ld1r(v14.V8B(), MemOperand(x0)), "ld1r {v14.8b}, [x0]");
  COMPARE(Ld1r(v15.V16B(), MemOperand(x1)), "ld1r {v15.16b}, [x1]");
  COMPARE(Ld1r(v16.V4H(), MemOperand(x2)), "ld1r {v16.4h}, [x2]");
  COMPARE(Ld1r(v17.V8H(), MemOperand(x3)), "ld1r {v17.8h}, [x3]");
  COMPARE(Ld1r(v18.V2S(), MemOperand(x4)), "ld1r {v18.2s}, [x4]");
  COMPARE(Ld1r(v19.V4S(), MemOperand(x5)), "ld1r {v19.4s}, [x5]");
  COMPARE(Ld1r(v20.V2D(), MemOperand(sp)), "ld1r {v20.2d}, [sp]");
  COMPARE(Ld1r(v21.V1D(), MemOperand(x30)), "ld1r {v21.1d}, [lr]");

  COMPARE(Ld1r(v22.V8B(), MemOperand(x6, 1, PostIndex)),
          "ld1r {v22.8b}, [x6], #1");
  COMPARE(Ld1r(v23.V16B(), MemOperand(x7, x16, PostIndex)),
          "ld1r {v23.16b}, [x7], x16");
  COMPARE(Ld1r(v24.V4H(), MemOperand(x8, x17, PostIndex)),
          "ld1r {v24.4h}, [x8], x17");
  COMPARE(Ld1r(v25.V8H(), MemOperand(x9, 2, PostIndex)),
          "ld1r {v25.8h}, [x9], #2");
  COMPARE(Ld1r(v26.V2S(), MemOperand(x10, 4, PostIndex)),
          "ld1r {v26.2s}, [x10], #4");
  COMPARE(Ld1r(v27.V4S(), MemOperand(x11, x18, PostIndex)),
          "ld1r {v27.4s}, [x11], x18");
  COMPARE(Ld1r(v28.V2D(), MemOperand(x12, 8, PostIndex)),
          "ld1r {v28.2d}, [x12], #8");
  COMPARE(Ld1r(v29.V1D(), MemOperand(x13, 8, PostIndex)),
          "ld1r {v29.1d}, [x13], #8");

  COMPARE(Ld2r(v14.V8B(), v15.V8B(), MemOperand(x0)),
          "ld2r {v14.8b, v15.8b}, [x0]");
  COMPARE(Ld2r(v15.V16B(), v16.V16B(), MemOperand(x1)),
          "ld2r {v15.16b, v16.16b}, [x1]");
  COMPARE(Ld2r(v16.V4H(), v17.V4H(), MemOperand(x2)),
          "ld2r {v16.4h, v17.4h}, [x2]");
  COMPARE(Ld2r(v17.V8H(), v18.V8H(), MemOperand(x3)),
          "ld2r {v17.8h, v18.8h}, [x3]");
  COMPARE(Ld2r(v18.V2S(), v19.V2S(), MemOperand(x4)),
          "ld2r {v18.2s, v19.2s}, [x4]");
  COMPARE(Ld2r(v19.V4S(), v20.V4S(), MemOperand(x5)),
          "ld2r {v19.4s, v20.4s}, [x5]");
  COMPARE(Ld2r(v20.V2D(), v21.V2D(), MemOperand(sp)),
          "ld2r {v20.2d, v21.2d}, [sp]");
  COMPARE(Ld2r(v21.V8B(), v22.V8B(), MemOperand(x6, 2, PostIndex)),
          "ld2r {v21.8b, v22.8b}, [x6], #2");
  COMPARE(Ld2r(v22.V16B(), v23.V16B(), MemOperand(x7, x16, PostIndex)),
          "ld2r {v22.16b, v23.16b}, [x7], x16");
  COMPARE(Ld2r(v23.V4H(), v24.V4H(), MemOperand(x8, x17, PostIndex)),
          "ld2r {v23.4h, v24.4h}, [x8], x17");
  COMPARE(Ld2r(v24.V8H(), v25.V8H(), MemOperand(x9, 4, PostIndex)),
          "ld2r {v24.8h, v25.8h}, [x9], #4");
  COMPARE(Ld2r(v25.V2S(), v26.V2S(), MemOperand(x10, 8, PostIndex)),
          "ld2r {v25.2s, v26.2s}, [x10], #8");
  COMPARE(Ld2r(v26.V4S(), v27.V4S(), MemOperand(x11, x18, PostIndex)),
          "ld2r {v26.4s, v27.4s}, [x11], x18");
  COMPARE(Ld2r(v27.V2D(), v28.V2D(), MemOperand(x12, 16, PostIndex)),
          "ld2r {v27.2d, v28.2d}, [x12], #16");

  COMPARE(Ld3r(v14.V8B(), v15.V8B(), v16.V8B(), MemOperand(x0)),
          "ld3r {v14.8b, v15.8b, v16.8b}, [x0]");
  COMPARE(Ld3r(v15.V16B(), v16.V16B(), v17.V16B(), MemOperand(x1)),
          "ld3r {v15.16b, v16.16b, v17.16b}, [x1]");
  COMPARE(Ld3r(v16.V4H(), v17.V4H(), v18.V4H(), MemOperand(x2)),
          "ld3r {v16.4h, v17.4h, v18.4h}, [x2]");
  COMPARE(Ld3r(v17.V8H(), v18.V8H(), v19.V8H(), MemOperand(x3)),
          "ld3r {v17.8h, v18.8h, v19.8h}, [x3]");
  COMPARE(Ld3r(v18.V2S(), v19.V2S(), v20.V2S(), MemOperand(x4)),
          "ld3r {v18.2s, v19.2s, v20.2s}, [x4]");
  COMPARE(Ld3r(v19.V4S(), v20.V4S(), v21.V4S(), MemOperand(x5)),
          "ld3r {v19.4s, v20.4s, v21.4s}, [x5]");
  COMPARE(Ld3r(v20.V2D(), v21.V2D(), v22.V2D(), MemOperand(sp)),
          "ld3r {v20.2d, v21.2d, v22.2d}, [sp]");
  COMPARE(Ld3r(v21.V8B(), v22.V8B(), v23.V8B(), MemOperand(x6, 3, PostIndex)),
          "ld3r {v21.8b, v22.8b, v23.8b}, [x6], #3");
  COMPARE(
      Ld3r(v22.V16B(), v23.V16B(), v24.V16B(), MemOperand(x7, x16, PostIndex)),
      "ld3r {v22.16b, v23.16b, v24.16b}, [x7], x16");
  COMPARE(Ld3r(v23.V4H(), v24.V4H(), v25.V4H(), MemOperand(x8, x17, PostIndex)),
          "ld3r {v23.4h, v24.4h, v25.4h}, [x8], x17");
  COMPARE(Ld3r(v24.V8H(), v25.V8H(), v26.V8H(), MemOperand(x9, 6, PostIndex)),
          "ld3r {v24.8h, v25.8h, v26.8h}, [x9], #6");
  COMPARE(Ld3r(v25.V2S(), v26.V2S(), v27.V2S(), MemOperand(x10, 12, PostIndex)),
          "ld3r {v25.2s, v26.2s, v27.2s}, [x10], #12");
  COMPARE(
      Ld3r(v26.V4S(), v27.V4S(), v28.V4S(), MemOperand(x11, x18, PostIndex)),
      "ld3r {v26.4s, v27.4s, v28.4s}, [x11], x18");
  COMPARE(Ld3r(v27.V2D(), v28.V2D(), v29.V2D(), MemOperand(x12, 24, PostIndex)),
          "ld3r {v27.2d, v28.2d, v29.2d}, [x12], #24");

  COMPARE(Ld4r(v14.V8B(), v15.V8B(), v16.V8B(), v17.V8B(), MemOperand(x0)),
          "ld4r {v14.8b, v15.8b, v16.8b, v17.8b}, [x0]");
  COMPARE(Ld4r(v15.V16B(), v16.V16B(), v17.V16B(), v18.V16B(), MemOperand(x1)),
          "ld4r {v15.16b, v16.16b, v17.16b, v18.16b}, [x1]");
  COMPARE(Ld4r(v16.V4H(), v17.V4H(), v18.V4H(), v19.V4H(), MemOperand(x2)),
          "ld4r {v16.4h, v17.4h, v18.4h, v19.4h}, [x2]");
  COMPARE(Ld4r(v17.V8H(), v18.V8H(), v19.V8H(), v20.V8H(), MemOperand(x3)),
          "ld4r {v17.8h, v18.8h, v19.8h, v20.8h}, [x3]");
  COMPARE(Ld4r(v18.V2S(), v19.V2S(), v20.V2S(), v21.V2S(), MemOperand(x4)),
          "ld4r {v18.2s, v19.2s, v20.2s, v21.2s}, [x4]");
  COMPARE(Ld4r(v19.V4S(), v20.V4S(), v21.V4S(), v22.V4S(), MemOperand(x5)),
          "ld4r {v19.4s, v20.4s, v21.4s, v22.4s}, [x5]");
  COMPARE(Ld4r(v20.V2D(), v21.V2D(), v22.V2D(), v23.V2D(), MemOperand(sp)),
          "ld4r {v20.2d, v21.2d, v22.2d, v23.2d}, [sp]");
  COMPARE(Ld4r(v21.V8B(), v22.V8B(), v23.V8B(), v24.V8B(),
               MemOperand(x6, 4, PostIndex)),
          "ld4r {v21.8b, v22.8b, v23.8b, v24.8b}, [x6], #4");
  COMPARE(Ld4r(v22.V16B(), v23.V16B(), v24.V16B(), v25.V16B(),
               MemOperand(x7, x16, PostIndex)),
          "ld4r {v22.16b, v23.16b, v24.16b, v25.16b}, [x7], x16");
  COMPARE(Ld4r(v23.V4H(), v24.V4H(), v25.V4H(), v26.V4H(),
               MemOperand(x8, x17, PostIndex)),
          "ld4r {v23.4h, v24.4h, v25.4h, v26.4h}, [x8], x17");
  COMPARE(Ld4r(v24.V8H(), v25.V8H(), v26.V8H(), v27.V8H(),
               MemOperand(x9, 8, PostIndex)),
          "ld4r {v24.8h, v25.8h, v26.8h, v27.8h}, [x9], #8");
  COMPARE(Ld4r(v25.V2S(), v26.V2S(), v27.V2S(), v28.V2S(),
               MemOperand(x10, 16, PostIndex)),
          "ld4r {v25.2s, v26.2s, v27.2s, v28.2s}, [x10], #16");
  COMPARE(Ld4r(v26.V4S(), v27.V4S(), v28.V4S(), v29.V4S(),
               MemOperand(x11, x18, PostIndex)),
          "ld4r {v26.4s, v27.4s, v28.4s, v29.4s}, [x11], x18");
  COMPARE(Ld4r(v27.V2D(), v28.V2D(), v29.V2D(), v30.V2D(),
               MemOperand(x12, 32, PostIndex)),
          "ld4r {v27.2d, v28.2d, v29.2d, v30.2d}, [x12], #32");

  CLEANUP();
}

TEST(neon_load_all_lanes_unallocated) {
  SET_UP_MASM();

  const char* expected = "unallocated (NEONLoadStoreSingleStruct)";
  // LD1R (single structure) (no offset)
  COMPARE(dci(0x0d00c000), expected);  // L = 0
  COMPARE(dci(0x0d40d000), expected);  // S = 1
  // LD2R (single structure) (no offset)
  COMPARE(dci(0x0d20c000), expected);  // L = 0
  COMPARE(dci(0x0d60d000), expected);  // S = 1
  // LD3R (single structure) (no offset)
  COMPARE(dci(0x0d00e000), expected);  // L = 0
  COMPARE(dci(0x0d40f000), expected);  // S = 1
  // LD4R (single structure) (no offset)
  COMPARE(dci(0x0d20e000), expected);  // L = 0
  COMPARE(dci(0x0d60f000), expected);  // S = 1

  expected = "unallocated (NEONLoadStoreSingleStructPostIndex)";
  // LD1R (single structure) (post index)
  COMPARE(dci(0x0d80c000), expected);  // L = 0
  COMPARE(dci(0x0dc0d000), expected);  // S = 1
  // LD2R (single structure) (post index)
  COMPARE(dci(0x0da0c000), expected);  // L = 0
  COMPARE(dci(0x0de0d000), expected);  // S = 1
  // LD3R (single structure) (post index)
  COMPARE(dci(0x0d80e000), expected);  // L = 0
  COMPARE(dci(0x0dc0f000), expected);  // S = 1
  // LD4R (single structure) (post index)
  COMPARE(dci(0x0da0e000), expected);  // L = 0
  COMPARE(dci(0x0de0f000), expected);  // S = 1

  CLEANUP();
}

TEST(neon_3same) {
  SET_UP_MASM();

#define DISASM_INST(M, S) \
  COMPARE(Cmeq(v0.M, v1.M, v2.M), "cmeq v0." S ", v1." S ", v2." S);
  NEON_FORMAT_LIST(DISASM_INST)
#undef DISASM_INST

#define DISASM_INST(M, S) \
  COMPARE(Cmge(v0.M, v1.M, v2.M), "cmge v0." S ", v1." S ", v2." S);
  NEON_FORMAT_LIST(DISASM_INST)
#undef DISASM_INST

#define DISASM_INST(M, S) \
  COMPARE(Cmgt(v0.M, v1.M, v2.M), "cmgt v0." S ", v1." S ", v2." S);
  NEON_FORMAT_LIST(DISASM_INST)
#undef DISASM_INST

#define DISASM_INST(M, S) \
  COMPARE(Cmhi(v0.M, v1.M, v2.M), "cmhi v0." S ", v1." S ", v2." S);
  NEON_FORMAT_LIST(DISASM_INST)
#undef DISASM_INST

#define DISASM_INST(M, S) \
  COMPARE(Cmhs(v0.M, v1.M, v2.M), "cmhs v0." S ", v1." S ", v2." S);
  NEON_FORMAT_LIST(DISASM_INST)
#undef DISASM_INST

#define DISASM_INST(M, S) \
  COMPARE(Cmtst(v0.M, v1.M, v2.M), "cmtst v0." S ", v1." S ", v2." S);
  NEON_FORMAT_LIST(DISASM_INST)
#undef DISASM_INST

#define DISASM_INST(M, S) \
  COMPARE(Add(v0.M, v1.M, v2.M), "add v0." S ", v1." S ", v2." S);
  NEON_FORMAT_LIST(DISASM_INST)
#undef DISASM_INST

#define DISASM_INST(M, S) \
  COMPARE(Sub(v3.M, v4.M, v5.M), "sub v3." S ", v4." S ", v5." S);
  NEON_FORMAT_LIST(DISASM_INST)
#undef DISASM_INST

#define DISASM_INST(M, S) \
  COMPARE(Sabd(v3.M, v4.M, v5.M), "sabd v3." S ", v4." S ", v5." S);
  NEON_FORMAT_LIST_BHS(DISASM_INST)
#undef DISASM_INST

#define DISASM_INST(M, S) \
  COMPARE(Uabd(v3.M, v4.M, v5.M), "uabd v3." S ", v4." S ", v5." S);
  NEON_FORMAT_LIST_BHS(DISASM_INST)
#undef DISASM_INST

#define DISASM_INST(M, S) \
  COMPARE(Saba(v3.M, v4.M, v5.M), "saba v3." S ", v4." S ", v5." S);
  NEON_FORMAT_LIST_BHS(DISASM_INST)
#undef DISASM_INST

#define DISASM_INST(M, S) \
  COMPARE(Uaba(v3.M, v4.M, v5.M), "uaba v3." S ", v4." S ", v5." S);
  NEON_FORMAT_LIST_BHS(DISASM_INST)
#undef DISASM_INST

#define DISASM_INST(M, S) \
  COMPARE(Smax(v3.M, v4.M, v5.M), "smax v3." S ", v4." S ", v5." S);
  NEON_FORMAT_LIST_BHS(DISASM_INST)
#undef DISASM_INST

#define DISASM_INST(M, S) \
  COMPARE(Smin(v3.M, v4.M, v5.M), "smin v3." S ", v4." S ", v5." S);
  NEON_FORMAT_LIST_BHS(DISASM_INST)
#undef DISASM_INST

#define DISASM_INST(M, S) \
  COMPARE(Umax(v3.M, v4.M, v5.M), "umax v3." S ", v4." S ", v5." S);
  NEON_FORMAT_LIST_BHS(DISASM_INST)
#undef DISASM_INST

#define DISASM_INST(M, S) \
  COMPARE(Umin(v3.M, v4.M, v5.M), "umin v3." S ", v4." S ", v5." S);
  NEON_FORMAT_LIST_BHS(DISASM_INST)
#undef DISASM_INST

#define DISASM_INST(M, S) \
  COMPARE(Smaxp(v3.M, v4.M, v5.M), "smaxp v3." S ", v4." S ", v5." S);
  NEON_FORMAT_LIST_BHS(DISASM_INST)
#undef DISASM_INST

#define DISASM_INST(M, S) \
  COMPARE(Sminp(v3.M, v4.M, v5.M), "sminp v3." S ", v4." S ", v5." S);
  NEON_FORMAT_LIST_BHS(DISASM_INST)
#undef DISASM_INST

#define DISASM_INST(M, S) \
  COMPARE(Umaxp(v3.M, v4.M, v5.M), "umaxp v3." S ", v4." S ", v5." S);
  NEON_FORMAT_LIST_BHS(DISASM_INST)
#undef DISASM_INST

#define DISASM_INST(M, S) \
  COMPARE(Uminp(v3.M, v4.M, v5.M), "uminp v3." S ", v4." S ", v5." S);
  NEON_FORMAT_LIST_BHS(DISASM_INST)
#undef DISASM_INST

#define DISASM_INST(M, S) \
  COMPARE(Uqadd(v6.M, v7.M, v8_.M), "uqadd v6." S ", v7." S ", v8." S);
  NEON_FORMAT_LIST(DISASM_INST)
#undef DISASM_INST

#define DISASM_INST(M, S) \
  COMPARE(Sqadd(v9.M, v10.M, v11.M), "sqadd v9." S ", v10." S ", v11." S);
  NEON_FORMAT_LIST(DISASM_INST)
#undef DISASM_INST

#define DISASM_INST(M, S) \
  COMPARE(Uqsub(v6.M, v7.M, v8_.M), "uqsub v6." S ", v7." S ", v8." S);
  NEON_FORMAT_LIST(DISASM_INST)
#undef DISASM_INST

#define DISASM_INST(M, S) \
  COMPARE(Sqsub(v9.M, v10.M, v11.M), "sqsub v9." S ", v10." S ", v11." S);
  NEON_FORMAT_LIST(DISASM_INST)
#undef DISASM_INST

#define DISASM_INST(M, S) \
  COMPARE(Sshl(v12.M, v13.M, v14.M), "sshl v12." S ", v13." S ", v14." S);
  NEON_FORMAT_LIST(DISASM_INST)
#undef DISASM_INST

#define DISASM_INST(M, S) \
  COMPARE(Ushl(v15.M, v16.M, v17.M), "ushl v15." S ", v16." S ", v17." S);
  NEON_FORMAT_LIST(DISASM_INST)
#undef DISASM_INST

#define DISASM_INST(M, S) \
  COMPARE(Sqshl(v18.M, v19.M, v20.M), "sqshl v18." S ", v19." S ", v20." S);
  NEON_FORMAT_LIST(DISASM_INST)
#undef DISASM_INST

#define DISASM_INST(M, S) \
  COMPARE(Uqshl(v21.M, v22.M, v23.M), "uqshl v21." S ", v22." S ", v23." S);
  NEON_FORMAT_LIST(DISASM_INST)
#undef DISASM_INST

#define DISASM_INST(M, S) \
  COMPARE(Srshl(v24.M, v25.M, v26.M), "srshl v24." S ", v25." S ", v26." S);
  NEON_FORMAT_LIST(DISASM_INST)
#undef DISASM_INST

#define DISASM_INST(M, S) \
  COMPARE(Urshl(v27.M, v28.M, v29.M), "urshl v27." S ", v28." S ", v29." S);
  NEON_FORMAT_LIST(DISASM_INST)
#undef DISASM_INST

#define DISASM_INST(M, S) \
  COMPARE(Sqrshl(v30.M, v31.M, v0.M), "sqrshl v30." S ", v31." S ", v0." S);
  NEON_FORMAT_LIST(DISASM_INST)
#undef DISASM_INST

#define DISASM_INST(M, S) \
  COMPARE(Uqrshl(v1.M, v2.M, v3.M), "uqrshl v1." S ", v2." S ", v3." S);
  NEON_FORMAT_LIST(DISASM_INST)
#undef DISASM_INST

#define DISASM_INST(M, S) \
  COMPARE(Shadd(v4.M, v5.M, v6.M), "shadd v4." S ", v5." S ", v6." S);
  NEON_FORMAT_LIST_BHS(DISASM_INST)
#undef DISASM_INST

#define DISASM_INST(M, S) \
  COMPARE(Uhadd(v7.M, v8_.M, v9.M), "uhadd v7." S ", v8." S ", v9." S);
  NEON_FORMAT_LIST_BHS(DISASM_INST)
#undef DISASM_INST

#define DISASM_INST(M, S) \
  COMPARE(Srhadd(v10.M, v11.M, v12.M), "srhadd v10." S ", v11." S ", v12." S);
  NEON_FORMAT_LIST_BHS(DISASM_INST)
#undef DISASM_INST

#define DISASM_INST(M, S) \
  COMPARE(Urhadd(v13.M, v14.M, v15.M), "urhadd v13." S ", v14." S ", v15." S);
  NEON_FORMAT_LIST_BHS(DISASM_INST)
#undef DISASM_INST

#define DISASM_INST(M, S) \
  COMPARE(Shsub(v16.M, v17.M, v18.M), "shsub v16." S ", v17." S ", v18." S);
  NEON_FORMAT_LIST_BHS(DISASM_INST)
#undef DISASM_INST

#define DISASM_INST(M, S) \
  COMPARE(Uhsub(v19.M, v20.M, v21.M), "uhsub v19." S ", v20." S ", v21." S);
  NEON_FORMAT_LIST_BHS(DISASM_INST)
#undef DISASM_INST

#define DISASM_INST(M, S) \
  COMPARE(Addp(v19.M, v20.M, v21.M), "addp v19." S ", v20." S ", v21." S);
  NEON_FORMAT_LIST(DISASM_INST)
#undef DISASM_INST

#define DISASM_INST(M, S) \
  COMPARE(Mla(v19.M, v20.M, v21.M), "mla v19." S ", v20." S ", v21." S);
  NEON_FORMAT_LIST_BHS(DISASM_INST)
#undef DISASM_INST

#define DISASM_INST(M, S) \
  COMPARE(Mls(v19.M, v20.M, v21.M), "mls v19." S ", v20." S ", v21." S);
  NEON_FORMAT_LIST_BHS(DISASM_INST)
#undef DISASM_INST

#define DISASM_INST(M, S) \
  COMPARE(Mul(v19.M, v20.M, v21.M), "mul v19." S ", v20." S ", v21." S);
  NEON_FORMAT_LIST_BHS(DISASM_INST)
#undef DISASM_INST

#define DISASM_INST(M, S) \
  COMPARE(Sqdmulh(v1.M, v2.M, v3.M), "sqdmulh v1." S ", v2." S ", v3." S);
  NEON_FORMAT_LIST_HS(DISASM_INST)
#undef DISASM_INST

#define DISASM_INST(M, S) \
  COMPARE(Sqrdmulh(v1.M, v2.M, v3.M), "sqrdmulh v1." S ", v2." S ", v3." S);
  NEON_FORMAT_LIST_HS(DISASM_INST)
#undef DISASM_INST

  COMPARE(And(v6.V8B(), v7.V8B(), v8_.V8B()), "and v6.8b, v7.8b, v8.8b");
  COMPARE(And(v6.V16B(), v7.V16B(), v8_.V16B()), "and v6.16b, v7.16b, v8.16b");

  COMPARE(Bic(v6.V8B(), v7.V8B(), v8_.V8B()), "bic v6.8b, v7.8b, v8.8b");
  COMPARE(Bic(v6.V16B(), v7.V16B(), v8_.V16B()), "bic v6.16b, v7.16b, v8.16b");

  COMPARE(Orr(v6.V8B(), v7.V8B(), v8_.V8B()), "orr v6.8b, v7.8b, v8.8b");
  COMPARE(Orr(v6.V16B(), v7.V16B(), v8_.V16B()), "orr v6.16b, v7.16b, v8.16b");

  COMPARE(Orr(v6.V8B(), v7.V8B(), v7.V8B()), "mov v6.8b, v7.8b");
  COMPARE(Orr(v6.V16B(), v7.V16B(), v7.V16B()), "mov v6.16b, v7.16b");

  COMPARE(Mov(v6.V8B(), v8_.V8B()), "mov v6.8b, v8.8b");
  COMPARE(Mov(v6.V16B(), v8_.V16B()), "mov v6.16b, v8.16b");

  COMPARE(Orn(v6.V8B(), v7.V8B(), v8_.V8B()), "orn v6.8b, v7.8b, v8.8b");
  COMPARE(Orn(v6.V16B(), v7.V16B(), v8_.V16B()), "orn v6.16b, v7.16b, v8.16b");

  COMPARE(Eor(v6.V8B(), v7.V8B(), v8_.V8B()), "eor v6.8b, v7.8b, v8.8b");
  COMPARE(Eor(v6.V16B(), v7.V16B(), v8_.V16B()), "eor v6.16b, v7.16b, v8.16b");

  COMPARE(Bif(v6.V8B(), v7.V8B(), v8_.V8B()), "bif v6.8b, v7.8b, v8.8b");
  COMPARE(Bif(v6.V16B(), v7.V16B(), v8_.V16B()), "bif v6.16b, v7.16b, v8.16b");

  COMPARE(Bit(v6.V8B(), v7.V8B(), v8_.V8B()), "bit v6.8b, v7.8b, v8.8b");
  COMPARE(Bit(v6.V16B(), v7.V16B(), v8_.V16B()), "bit v6.16b, v7.16b, v8.16b");

  COMPARE(Bsl(v6.V8B(), v7.V8B(), v8_.V8B()), "bsl v6.8b, v7.8b, v8.8b");
  COMPARE(Bsl(v6.V16B(), v7.V16B(), v8_.V16B()), "bsl v6.16b, v7.16b, v8.16b");

  COMPARE(Pmul(v6.V8B(), v7.V8B(), v8_.V8B()), "pmul v6.8b, v7.8b, v8.8b");
  COMPARE(Pmul(v6.V16B(), v7.V16B(), v8_.V16B()),
          "pmul v6.16b, v7.16b, v8.16b");

  CLEANUP();
}

TEST(neon_fp_3same) {
  SET_UP_MASM();

#define DISASM_INST(M, S) \
  COMPARE(Fadd(v0.M, v1.M, v2.M), "fadd v0." S ", v1." S ", v2." S);
  NEON_FORMAT_LIST_FP(DISASM_INST)
#undef DISASM_INST

#define DISASM_INST(M, S) \
  COMPARE(Fsub(v3.M, v4.M, v5.M), "fsub v3." S ", v4." S ", v5." S);
  NEON_FORMAT_LIST_FP(DISASM_INST)
#undef DISASM_INST

#define DISASM_INST(M, S) \
  COMPARE(Fmul(v6.M, v7.M, v8_.M), "fmul v6." S ", v7." S ", v8." S);
  NEON_FORMAT_LIST_FP(DISASM_INST)
#undef DISASM_INST

#define DISASM_INST(M, S) \
  COMPARE(Fdiv(v9.M, v10.M, v11.M), "fdiv v9." S ", v10." S ", v11." S);
  NEON_FORMAT_LIST_FP(DISASM_INST)
#undef DISASM_INST

#define DISASM_INST(M, S) \
  COMPARE(Fmin(v12.M, v13.M, v14.M), "fmin v12." S ", v13." S ", v14." S);
  NEON_FORMAT_LIST_FP(DISASM_INST)
#undef DISASM_INST

#define DISASM_INST(M, S) \
  COMPARE(Fminnm(v15.M, v16.M, v17.M), "fminnm v15." S ", v16." S ", v17." S);
  NEON_FORMAT_LIST_FP(DISASM_INST)
#undef DISASM_INST

#define DISASM_INST(M, S) \
  COMPARE(Fmax(v18.M, v19.M, v20.M), "fmax v18." S ", v19." S ", v20." S);
  NEON_FORMAT_LIST_FP(DISASM_INST)
#undef DISASM_INST

#define DISASM_INST(M, S) \
  COMPARE(Fmaxnm(v21.M, v22.M, v23.M), "fmaxnm v21." S ", v22." S ", v23." S);
  NEON_FORMAT_LIST_FP(DISASM_INST)
#undef DISASM_INST

#define DISASM_INST(M, S) \
  COMPARE(Frecps(v24.M, v25.M, v26.M), "frecps v24." S ", v25." S ", v26." S);
  NEON_FORMAT_LIST_FP(DISASM_INST)
#undef DISASM_INST

#define DISASM_INST(M, S)                                           \
  COMPARE(Frsqrts(v27.M, v28.M, v29.M), "frsqrts v27." S ", v28." S \
                                        ", "                        \
                                        "v29." S);
  NEON_FORMAT_LIST_FP(DISASM_INST)
#undef DISASM_INST

#define DISASM_INST(M, S) \
  COMPARE(Fmulx(v30.M, v31.M, v0.M), "fmulx v30." S ", v31." S ", v0." S);
  NEON_FORMAT_LIST_FP(DISASM_INST)
#undef DISASM_INST

#define DISASM_INST(M, S) \
  COMPARE(Fmla(v1.M, v2.M, v3.M), "fmla v1." S ", v2." S ", v3." S);
  NEON_FORMAT_LIST_FP(DISASM_INST)
#undef DISASM_INST

#define DISASM_INST(M, S) \
  COMPARE(Fmls(v4.M, v5.M, v6.M), "fmls v4." S ", v5." S ", v6." S);
  NEON_FORMAT_LIST_FP(DISASM_INST)
#undef DISASM_INST

#define DISASM_INST(M, S) \
  COMPARE(Fabd(v7.M, v8_.M, v9.M), "fabd v7." S ", v8." S ", v9." S);
  NEON_FORMAT_LIST_FP(DISASM_INST)
#undef DISASM_INST

#define DISASM_INST(M, S) \
  COMPARE(Faddp(v10.M, v11.M, v12.M), "faddp v10." S ", v11." S ", v12." S);
  NEON_FORMAT_LIST_FP(DISASM_INST)
#undef DISASM_INST

#define DISASM_INST(M, S) \
  COMPARE(Fmaxp(v13.M, v14.M, v15.M), "fmaxp v13." S ", v14." S ", v15." S);
  NEON_FORMAT_LIST_FP(DISASM_INST)
#undef DISASM_INST

#define DISASM_INST(M, S) \
  COMPARE(Fminp(v16.M, v17.M, v18.M), "fminp v16." S ", v17." S ", v18." S);
  NEON_FORMAT_LIST_FP(DISASM_INST)
#undef DISASM_INST

#define DISASM_INST(M, S)                                           \
  COMPARE(Fmaxnmp(v19.M, v20.M, v21.M), "fmaxnmp v19." S ", v20." S \
                                        ", "                        \
                                        "v21." S);
  NEON_FORMAT_LIST_FP(DISASM_INST)
#undef DISASM_INST

#define DISASM_INST(M, S)                                           \
  COMPARE(Fminnmp(v22.M, v23.M, v24.M), "fminnmp v22." S ", v23." S \
                                        ", "                        \
                                        "v24." S);
  NEON_FORMAT_LIST_FP(DISASM_INST)
#undef DISASM_INST

#define DISASM_INST(M, S) \
  COMPARE(Fcmeq(v25.M, v26.M, v27.M), "fcmeq v25." S ", v26." S ", v27." S);
  NEON_FORMAT_LIST_FP(DISASM_INST)
#undef DISASM_INST

#define DISASM_INST(M, S) \
  COMPARE(Fcmge(v25.M, v26.M, v27.M), "fcmge v25." S ", v26." S ", v27." S);
  NEON_FORMAT_LIST_FP(DISASM_INST)
#undef DISASM_INST

#define DISASM_INST(M, S) \
  COMPARE(Fcmgt(v25.M, v26.M, v27.M), "fcmgt v25." S ", v26." S ", v27." S);
  NEON_FORMAT_LIST_FP(DISASM_INST)
#undef DISASM_INST

#define DISASM_INST(M, S) \
  COMPARE(Facge(v25.M, v26.M, v27.M), "facge v25." S ", v26." S ", v27." S);
  NEON_FORMAT_LIST_FP(DISASM_INST)
#undef DISASM_INST

#define DISASM_INST(M, S) \
  COMPARE(Facgt(v25.M, v26.M, v27.M), "facgt v25." S ", v26." S ", v27." S);
  NEON_FORMAT_LIST_FP(DISASM_INST)
#undef DISASM_INST

  CLEANUP();
}

#define NEON_SCALAR_FORMAT_LIST(V) \
  V(B(), "b")                      \
  V(H(), "h")                      \
  V(S(), "s")                      \
  V(D(), "d")

TEST(neon_scalar_3same) {
  SET_UP_MASM();

  // Instructions that only support D-sized scalar operations.
  COMPARE(Add(v0.D(), v1.D(), v2.D()), "add d0, d1, d2");
  COMPARE(Sub(v3.D(), v4.D(), v5.D()), "sub d3, d4, d5");
  COMPARE(Cmeq(v0.D(), v1.D(), v2.D()), "cmeq d0, d1, d2");
  COMPARE(Cmge(v3.D(), v4.D(), v5.D()), "cmge d3, d4, d5");
  COMPARE(Cmgt(v6.D(), v7.D(), v8_.D()), "cmgt d6, d7, d8");
  COMPARE(Cmhi(v0.D(), v1.D(), v2.D()), "cmhi d0, d1, d2");
  COMPARE(Cmhs(v3.D(), v4.D(), v5.D()), "cmhs d3, d4, d5");
  COMPARE(Cmtst(v6.D(), v7.D(), v8_.D()), "cmtst d6, d7, d8");
  COMPARE(Ushl(v6.D(), v7.D(), v8_.D()), "ushl d6, d7, d8");
  COMPARE(Sshl(v6.D(), v7.D(), v8_.D()), "sshl d6, d7, d8");
  COMPARE(Urshl(v9.D(), v10.D(), v11.D()), "urshl d9, d10, d11");
  COMPARE(Srshl(v9.D(), v10.D(), v11.D()), "srshl d9, d10, d11");

  // Instructions that support S and D-sized scalar operations.
  COMPARE(Frecps(v12.S(), v13.S(), v14.S()), "frecps s12, s13, s14");
  COMPARE(Frecps(v15.D(), v16.D(), v17.D()), "frecps d15, d16, d17");
  COMPARE(Frsqrts(v18.S(), v19.S(), v20.S()), "frsqrts s18, s19, s20");
  COMPARE(Frsqrts(v21.D(), v22.D(), v23.D()), "frsqrts d21, d22, d23");
  COMPARE(Fmulx(v12.S(), v13.S(), v14.S()), "fmulx s12, s13, s14");
  COMPARE(Fmulx(v15.D(), v16.D(), v17.D()), "fmulx d15, d16, d17");
  COMPARE(Fcmeq(v12.S(), v13.S(), v14.S()), "fcmeq s12, s13, s14");
  COMPARE(Fcmeq(v15.D(), v16.D(), v17.D()), "fcmeq d15, d16, d17");
  COMPARE(Fcmge(v12.S(), v13.S(), v14.S()), "fcmge s12, s13, s14");
  COMPARE(Fcmge(v15.D(), v16.D(), v17.D()), "fcmge d15, d16, d17");
  COMPARE(Fcmgt(v12.S(), v13.S(), v14.S()), "fcmgt s12, s13, s14");
  COMPARE(Fcmgt(v15.D(), v16.D(), v17.D()), "fcmgt d15, d16, d17");
  COMPARE(Fcmge(v12.S(), v13.S(), v14.S()), "fcmge s12, s13, s14");
  COMPARE(Fcmge(v15.D(), v16.D(), v17.D()), "fcmge d15, d16, d17");
  COMPARE(Facgt(v12.S(), v13.S(), v14.S()), "facgt s12, s13, s14");
  COMPARE(Facgt(v15.D(), v16.D(), v17.D()), "facgt d15, d16, d17");

  // Instructions that support H and S-sized scalar operations.
  COMPARE(Sqdmulh(v12.S(), v13.S(), v14.S()), "sqdmulh s12, s13, s14");
  COMPARE(Sqdmulh(v15.H(), v16.H(), v17.H()), "sqdmulh h15, h16, h17");
  COMPARE(Sqrdmulh(v12.S(), v13.S(), v14.S()), "sqrdmulh s12, s13, s14");
  COMPARE(Sqrdmulh(v15.H(), v16.H(), v17.H()), "sqrdmulh h15, h16, h17");

#define DISASM_INST(M, R) \
  COMPARE(Uqadd(v6.M, v7.M, v8_.M), "uqadd " R "6, " R "7, " R "8");
  NEON_SCALAR_FORMAT_LIST(DISASM_INST)
#undef DISASM_INST

#define DISASM_INST(M, R) \
  COMPARE(Uqsub(v9.M, v10.M, v11.M), "uqsub " R "9, " R "10, " R "11");
  NEON_SCALAR_FORMAT_LIST(DISASM_INST)
#undef DISASM_INST

#define DISASM_INST(M, R) \
  COMPARE(Sqadd(v12.M, v13.M, v14.M), "sqadd " R "12, " R "13, " R "14");
  NEON_SCALAR_FORMAT_LIST(DISASM_INST)
#undef DISASM_INST

#define DISASM_INST(M, R) \
  COMPARE(Sqsub(v15.M, v16.M, v17.M), "sqsub " R "15, " R "16, " R "17");
  NEON_SCALAR_FORMAT_LIST(DISASM_INST)
#undef DISASM_INST

#define DISASM_INST(M, R) \
  COMPARE(Uqshl(v18.M, v19.M, v20.M), "uqshl " R "18, " R "19, " R "20");
  NEON_SCALAR_FORMAT_LIST(DISASM_INST)
#undef DISASM_INST

#define DISASM_INST(M, R) \
  COMPARE(Sqshl(v21.M, v22.M, v23.M), "sqshl " R "21, " R "22, " R "23");
  NEON_SCALAR_FORMAT_LIST(DISASM_INST)
#undef DISASM_INST

#define DISASM_INST(M, R) \
  COMPARE(Uqrshl(v30.M, v31.M, v0.M), "uqrshl " R "30, " R "31, " R "0");
  NEON_SCALAR_FORMAT_LIST(DISASM_INST)
#undef DISASM_INST

#define DISASM_INST(M, R) \
  COMPARE(Sqrshl(v1.M, v2.M, v3.M), "sqrshl " R "1, " R "2, " R "3");
  NEON_SCALAR_FORMAT_LIST(DISASM_INST)
#undef DISASM_INST

  CLEANUP();
}

TEST(neon_byelement) {
  SET_UP_MASM();

  COMPARE(Mul(v0.V4H(), v1.V4H(), v2.H(), 0), "mul v0.4h, v1.4h, v2.h[0]");
  COMPARE(Mul(v2.V8H(), v3.V8H(), v15.H(), 7), "mul v2.8h, v3.8h, v15.h[7]");
  COMPARE(Mul(v0.V2S(), v1.V2S(), v2.S(), 0), "mul v0.2s, v1.2s, v2.s[0]");
  COMPARE(Mul(v2.V4S(), v3.V4S(), v15.S(), 3), "mul v2.4s, v3.4s, v15.s[3]");

  COMPARE(Mla(v0.V4H(), v1.V4H(), v2.H(), 0), "mla v0.4h, v1.4h, v2.h[0]");
  COMPARE(Mla(v2.V8H(), v3.V8H(), v15.H(), 7), "mla v2.8h, v3.8h, v15.h[7]");
  COMPARE(Mla(v0.V2S(), v1.V2S(), v2.S(), 0), "mla v0.2s, v1.2s, v2.s[0]");
  COMPARE(Mla(v2.V4S(), v3.V4S(), v15.S(), 3), "mla v2.4s, v3.4s, v15.s[3]");

  COMPARE(Mls(v0.V4H(), v1.V4H(), v2.H(), 0), "mls v0.4h, v1.4h, v2.h[0]");
  COMPARE(Mls(v2.V8H(), v3.V8H(), v15.H(), 7), "mls v2.8h, v3.8h, v15.h[7]");
  COMPARE(Mls(v0.V2S(), v1.V2S(), v2.S(), 0), "mls v0.2s, v1.2s, v2.s[0]");
  COMPARE(Mls(v2.V4S(), v3.V4S(), v15.S(), 3), "mls v2.4s, v3.4s, v15.s[3]");

  COMPARE(Sqdmulh(v0.V4H(), v1.V4H(), v2.H(), 0),
          "sqdmulh v0.4h, v1.4h, v2.h[0]");
  COMPARE(Sqdmulh(v2.V8H(), v3.V8H(), v15.H(), 7),
          "sqdmulh v2.8h, v3.8h, v15.h[7]");
  COMPARE(Sqdmulh(v0.V2S(), v1.V2S(), v2.S(), 0),
          "sqdmulh v0.2s, v1.2s, v2.s[0]");
  COMPARE(Sqdmulh(v2.V4S(), v3.V4S(), v15.S(), 3),
          "sqdmulh v2.4s, v3.4s, v15.s[3]");
  COMPARE(Sqdmulh(h0, h1, v2.H(), 0), "sqdmulh h0, h1, v2.h[0]");
  COMPARE(Sqdmulh(s0, s1, v2.S(), 0), "sqdmulh s0, s1, v2.s[0]");

  COMPARE(Sqrdmulh(v0.V4H(), v1.V4H(), v2.H(), 0),
          "sqrdmulh v0.4h, v1.4h, v2.h[0]");
  COMPARE(Sqrdmulh(v2.V8H(), v3.V8H(), v15.H(), 7),
          "sqrdmulh v2.8h, v3.8h, v15.h[7]");
  COMPARE(Sqrdmulh(v0.V2S(), v1.V2S(), v2.S(), 0),
          "sqrdmulh v0.2s, v1.2s, v2.s[0]");
  COMPARE(Sqrdmulh(v2.V4S(), v3.V4S(), v15.S(), 3),
          "sqrdmulh v2.4s, v3.4s, v15.s[3]");
  COMPARE(Sqrdmulh(h0, h1, v2.H(), 0), "sqrdmulh h0, h1, v2.h[0]");
  COMPARE(Sqrdmulh(s0, s1, v2.S(), 0), "sqrdmulh s0, s1, v2.s[0]");

  COMPARE(Smull(v0.V4S(), v1.V4H(), v2.H(), 0), "smull v0.4s, v1.4h, v2.h[0]");
  COMPARE(Smull2(v2.V4S(), v3.V8H(), v4.H(), 7),
          "smull2 v2.4s, v3.8h, v4.h[7]");
  COMPARE(Smull(v0.V2D(), v1.V2S(), v2.S(), 0), "smull v0.2d, v1.2s, v2.s[0]");
  COMPARE(Smull2(v2.V2D(), v3.V4S(), v4.S(), 3),
          "smull2 v2.2d, v3.4s, v4.s[3]");

  COMPARE(Umull(v0.V4S(), v1.V4H(), v2.H(), 0), "umull v0.4s, v1.4h, v2.h[0]");
  COMPARE(Umull2(v2.V4S(), v3.V8H(), v4.H(), 7),
          "umull2 v2.4s, v3.8h, v4.h[7]");
  COMPARE(Umull(v0.V2D(), v1.V2S(), v2.S(), 0), "umull v0.2d, v1.2s, v2.s[0]");
  COMPARE(Umull2(v2.V2D(), v3.V4S(), v4.S(), 3),
          "umull2 v2.2d, v3.4s, v4.s[3]");

  COMPARE(Smlal(v0.V4S(), v1.V4H(), v2.H(), 0), "smlal v0.4s, v1.4h, v2.h[0]");
  COMPARE(Smlal2(v2.V4S(), v3.V8H(), v4.H(), 7),
          "smlal2 v2.4s, v3.8h, v4.h[7]");
  COMPARE(Smlal(v0.V2D(), v1.V2S(), v2.S(), 0), "smlal v0.2d, v1.2s, v2.s[0]");
  COMPARE(Smlal2(v2.V2D(), v3.V4S(), v4.S(), 3),
          "smlal2 v2.2d, v3.4s, v4.s[3]");

  COMPARE(Umlal(v0.V4S(), v1.V4H(), v2.H(), 0), "umlal v0.4s, v1.4h, v2.h[0]");
  COMPARE(Umlal2(v2.V4S(), v3.V8H(), v4.H(), 7),
          "umlal2 v2.4s, v3.8h, v4.h[7]");
  COMPARE(Umlal(v0.V2D(), v1.V2S(), v2.S(), 0), "umlal v0.2d, v1.2s, v2.s[0]");
  COMPARE(Umlal2(v2.V2D(), v3.V4S(), v4.S(), 3),
          "umlal2 v2.2d, v3.4s, v4.s[3]");

  COMPARE(Smlsl(v0.V4S(), v1.V4H(), v2.H(), 0), "smlsl v0.4s, v1.4h, v2.h[0]");
  COMPARE(Smlsl2(v2.V4S(), v3.V8H(), v4.H(), 7),
          "smlsl2 v2.4s, v3.8h, v4.h[7]");
  COMPARE(Smlsl(v0.V2D(), v1.V2S(), v2.S(), 0), "smlsl v0.2d, v1.2s, v2.s[0]");
  COMPARE(Smlsl2(v2.V2D(), v3.V4S(), v4.S(), 3),
          "smlsl2 v2.2d, v3.4s, v4.s[3]");

  COMPARE(Umlsl(v0.V4S(), v1.V4H(), v2.H(), 0), "umlsl v0.4s, v1.4h, v2.h[0]");
  COMPARE(Umlsl2(v2.V4S(), v3.V8H(), v4.H(), 7),
          "umlsl2 v2.4s, v3.8h, v4.h[7]");
  COMPARE(Umlsl(v0.V2D(), v1.V2S(), v2.S(), 0), "umlsl v0.2d, v1.2s, v2.s[0]");
  COMPARE(Umlsl2(v2.V2D(), v3.V4S(), v4.S(), 3),
          "umlsl2 v2.2d, v3.4s, v4.s[3]");

  COMPARE(Sqdmull(v0.V4S(), v1.V4H(), v2.H(), 0),
          "sqdmull v0.4s, v1.4h, v2.h[0]");
  COMPARE(Sqdmull2(v2.V4S(), v3.V8H(), v4.H(), 7),
          "sqdmull2 v2.4s, v3.8h, v4.h[7]");
  COMPARE(Sqdmull(v0.V2D(), v1.V2S(), v2.S(), 0),
          "sqdmull v0.2d, v1.2s, v2.s[0]");
  COMPARE(Sqdmull2(v2.V2D(), v3.V4S(), v4.S(), 3),
          "sqdmull2 v2.2d, v3.4s, v4.s[3]");
  COMPARE(Sqdmull(s0, h1, v2.H(), 0), "sqdmull s0, h1, v2.h[0]");
  COMPARE(Sqdmull(d0, s1, v2.S(), 0), "sqdmull d0, s1, v2.s[0]");

  COMPARE(Sqdmlal(v0.V4S(), v1.V4H(), v2.H(), 0),
          "sqdmlal v0.4s, v1.4h, v2.h[0]");
  COMPARE(Sqdmlal2(v2.V4S(), v3.V8H(), v4.H(), 7),
          "sqdmlal2 v2.4s, v3.8h, v4.h[7]");
  COMPARE(Sqdmlal(v0.V2D(), v1.V2S(), v2.S(), 0),
          "sqdmlal v0.2d, v1.2s, v2.s[0]");
  COMPARE(Sqdmlal2(v2.V2D(), v3.V4S(), v4.S(), 3),
          "sqdmlal2 v2.2d, v3.4s, v4.s[3]");
  COMPARE(Sqdmlal(s0, h1, v2.H(), 0), "sqdmlal s0, h1, v2.h[0]");
  COMPARE(Sqdmlal(d0, s1, v2.S(), 0), "sqdmlal d0, s1, v2.s[0]");

  COMPARE(Sqdmlsl(v0.V4S(), v1.V4H(), v2.H(), 0),
          "sqdmlsl v0.4s, v1.4h, v2.h[0]");
  COMPARE(Sqdmlsl2(v2.V4S(), v3.V8H(), v4.H(), 7),
          "sqdmlsl2 v2.4s, v3.8h, v4.h[7]");
  COMPARE(Sqdmlsl(v0.V2D(), v1.V2S(), v2.S(), 0),
          "sqdmlsl v0.2d, v1.2s, v2.s[0]");
  COMPARE(Sqdmlsl2(v2.V2D(), v3.V4S(), v4.S(), 3),
          "sqdmlsl2 v2.2d, v3.4s, v4.s[3]");
  COMPARE(Sqdmlsl(s0, h1, v2.H(), 0), "sqdmlsl s0, h1, v2.h[0]");
  COMPARE(Sqdmlsl(d0, s1, v2.S(), 0), "sqdmlsl d0, s1, v2.s[0]");

  CLEANUP();
}

TEST(neon_fp_byelement) {
  SET_UP_MASM();

  COMPARE(Fmul(v0.V2S(), v1.V2S(), v2.S(), 0), "fmul v0.2s, v1.2s, v2.s[0]");
  COMPARE(Fmul(v2.V4S(), v3.V4S(), v15.S(), 3), "fmul v2.4s, v3.4s, v15.s[3]");
  COMPARE(Fmul(v0.V2D(), v1.V2D(), v2.D(), 0), "fmul v0.2d, v1.2d, v2.d[0]");
  COMPARE(Fmul(d0, d1, v2.D(), 0), "fmul d0, d1, v2.d[0]");
  COMPARE(Fmul(s0, s1, v2.S(), 0), "fmul s0, s1, v2.s[0]");

  COMPARE(Fmla(v0.V2S(), v1.V2S(), v2.S(), 0), "fmla v0.2s, v1.2s, v2.s[0]");
  COMPARE(Fmla(v2.V4S(), v3.V4S(), v15.S(), 3), "fmla v2.4s, v3.4s, v15.s[3]");
  COMPARE(Fmla(v0.V2D(), v1.V2D(), v2.D(), 0), "fmla v0.2d, v1.2d, v2.d[0]");
  COMPARE(Fmla(d0, d1, v2.D(), 0), "fmla d0, d1, v2.d[0]");
  COMPARE(Fmla(s0, s1, v2.S(), 0), "fmla s0, s1, v2.s[0]");

  COMPARE(Fmls(v0.V2S(), v1.V2S(), v2.S(), 0), "fmls v0.2s, v1.2s, v2.s[0]");
  COMPARE(Fmls(v2.V4S(), v3.V4S(), v15.S(), 3), "fmls v2.4s, v3.4s, v15.s[3]");
  COMPARE(Fmls(v0.V2D(), v1.V2D(), v2.D(), 0), "fmls v0.2d, v1.2d, v2.d[0]");
  COMPARE(Fmls(d0, d1, v2.D(), 0), "fmls d0, d1, v2.d[0]");
  COMPARE(Fmls(s0, s1, v2.S(), 0), "fmls s0, s1, v2.s[0]");

  COMPARE(Fmulx(v0.V2S(), v1.V2S(), v2.S(), 0), "fmulx v0.2s, v1.2s, v2.s[0]");
  COMPARE(Fmulx(v2.V4S(), v3.V4S(), v8_.S(), 3), "fmulx v2.4s, v3.4s, v8.s[3]");
  COMPARE(Fmulx(v0.V2D(), v1.V2D(), v2.D(), 0), "fmulx v0.2d, v1.2d, v2.d[0]");
  COMPARE(Fmulx(d0, d1, v2.D(), 0), "fmulx d0, d1, v2.d[0]");
  COMPARE(Fmulx(s0, s1, v2.S(), 0), "fmulx s0, s1, v2.s[0]");

  CLEANUP();
}

TEST(neon_3different) {
  SET_UP_MASM();

#define DISASM_INST(TA, TAS, TB, TBS)                             \
  COMPARE(Uaddl(v0.TA, v1.TB, v2.TB), "uaddl v0." TAS ", v1." TBS \
                                      ", "                        \
                                      "v2." TBS);
  NEON_FORMAT_LIST_LW(DISASM_INST)
#undef DISASM_INST

#define DISASM_INST(TA, TAS, TB, TBS)  \
  COMPARE(Uaddl2(v0.TA, v1.TB, v2.TB), \
          "uaddl2 v0." TAS ", v1." TBS ", v2." TBS);
  NEON_FORMAT_LIST_LW2(DISASM_INST)
#undef DISASM_INST

#define DISASM_INST(TA, TAS, TB, TBS)                             \
  COMPARE(Uaddw(v0.TA, v1.TA, v2.TB), "uaddw v0." TAS ", v1." TAS \
                                      ", "                        \
                                      "v2." TBS);
  NEON_FORMAT_LIST_LW(DISASM_INST)
#undef DISASM_INST

#define DISASM_INST(TA, TAS, TB, TBS)  \
  COMPARE(Uaddw2(v0.TA, v1.TA, v2.TB), \
          "uaddw2 v0." TAS ", v1." TAS ", v2." TBS);
  NEON_FORMAT_LIST_LW2(DISASM_INST)
#undef DISASM_INST

#define DISASM_INST(TA, TAS, TB, TBS)                             \
  COMPARE(Saddl(v0.TA, v1.TB, v2.TB), "saddl v0." TAS ", v1." TBS \
                                      ", "                        \
                                      "v2." TBS);
  NEON_FORMAT_LIST_LW(DISASM_INST)
#undef DISASM_INST

#define DISASM_INST(TA, TAS, TB, TBS)  \
  COMPARE(Saddl2(v0.TA, v1.TB, v2.TB), \
          "saddl2 v0." TAS ", v1." TBS ", v2." TBS);
  NEON_FORMAT_LIST_LW2(DISASM_INST)
#undef DISASM_INST

#define DISASM_INST(TA, TAS, TB, TBS)                             \
  COMPARE(Saddw(v0.TA, v1.TA, v2.TB), "saddw v0." TAS ", v1." TAS \
                                      ", "                        \
                                      "v2." TBS);
  NEON_FORMAT_LIST_LW(DISASM_INST)
#undef DISASM_INST

#define DISASM_INST(TA, TAS, TB, TBS)  \
  COMPARE(Saddw2(v0.TA, v1.TA, v2.TB), \
          "saddw2 v0." TAS ", v1." TAS ", v2." TBS);
  NEON_FORMAT_LIST_LW2(DISASM_INST)
#undef DISASM_INST

#define DISASM_INST(TA, TAS, TB, TBS)                             \
  COMPARE(Usubl(v0.TA, v1.TB, v2.TB), "usubl v0." TAS ", v1." TBS \
                                      ", "                        \
                                      "v2." TBS);
  NEON_FORMAT_LIST_LW(DISASM_INST)
#undef DISASM_INST

#define DISASM_INST(TA, TAS, TB, TBS)  \
  COMPARE(Usubl2(v0.TA, v1.TB, v2.TB), \
          "usubl2 v0." TAS ", v1." TBS ", v2." TBS);
  NEON_FORMAT_LIST_LW2(DISASM_INST)
#undef DISASM_INST

#define DISASM_INST(TA, TAS, TB, TBS)                             \
  COMPARE(Usubw(v0.TA, v1.TA, v2.TB), "usubw v0." TAS ", v1." TAS \
                                      ", "                        \
                                      "v2." TBS);
  NEON_FORMAT_LIST_LW(DISASM_INST)
#undef DISASM_INST

#define DISASM_INST(TA, TAS, TB, TBS)  \
  COMPARE(Usubw2(v0.TA, v1.TA, v2.TB), \
          "usubw2 v0." TAS ", v1." TAS ", v2." TBS);
  NEON_FORMAT_LIST_LW2(DISASM_INST)
#undef DISASM_INST

#define DISASM_INST(TA, TAS, TB, TBS)                             \
  COMPARE(Ssubl(v0.TA, v1.TB, v2.TB), "ssubl v0." TAS ", v1." TBS \
                                      ", "                        \
                                      "v2." TBS);
  NEON_FORMAT_LIST_LW(DISASM_INST)
#undef DISASM_INST

#define DISASM_INST(TA, TAS, TB, TBS)  \
  COMPARE(Ssubl2(v0.TA, v1.TB, v2.TB), \
          "ssubl2 v0." TAS ", v1." TBS ", v2." TBS);
  NEON_FORMAT_LIST_LW2(DISASM_INST)
#undef DISASM_INST

#define DISASM_INST(TA, TAS, TB, TBS)                             \
  COMPARE(Ssubw(v0.TA, v1.TA, v2.TB), "ssubw v0." TAS ", v1." TAS \
                                      ", "                        \
                                      "v2." TBS);
  NEON_FORMAT_LIST_LW(DISASM_INST)
#undef DISASM_INST

#define DISASM_INST(TA, TAS, TB, TBS)  \
  COMPARE(Ssubw2(v0.TA, v1.TA, v2.TB), \
          "ssubw2 v0." TAS ", v1." TAS ", v2." TBS);
  NEON_FORMAT_LIST_LW2(DISASM_INST)
#undef DISASM_INST

#define DISASM_INST(TA, TAS, TB, TBS)                             \
  COMPARE(Sabal(v0.TA, v1.TB, v2.TB), "sabal v0." TAS ", v1." TBS \
                                      ", "                        \
                                      "v2." TBS);
  NEON_FORMAT_LIST_LW(DISASM_INST)
#undef DISASM_INST

#define DISASM_INST(TA, TAS, TB, TBS)  \
  COMPARE(Sabal2(v0.TA, v1.TB, v2.TB), \
          "sabal2 v0." TAS ", v1." TBS ", v2." TBS);
  NEON_FORMAT_LIST_LW2(DISASM_INST)
#undef DISASM_INST

#define DISASM_INST(TA, TAS, TB, TBS)                             \
  COMPARE(Uabal(v0.TA, v1.TB, v2.TB), "uabal v0." TAS ", v1." TBS \
                                      ", "                        \
                                      "v2." TBS);
  NEON_FORMAT_LIST_LW(DISASM_INST)
#undef DISASM_INST

#define DISASM_INST(TA, TAS, TB, TBS)  \
  COMPARE(Uabal2(v0.TA, v1.TB, v2.TB), \
          "uabal2 v0." TAS ", v1." TBS ", v2." TBS);
  NEON_FORMAT_LIST_LW2(DISASM_INST)
#undef DISASM_INST

#define DISASM_INST(TA, TAS, TB, TBS)                             \
  COMPARE(Sabdl(v0.TA, v1.TB, v2.TB), "sabdl v0." TAS ", v1." TBS \
                                      ", "                        \
                                      "v2." TBS);
  NEON_FORMAT_LIST_LW(DISASM_INST)
#undef DISASM_INST

#define DISASM_INST(TA, TAS, TB, TBS)  \
  COMPARE(Sabdl2(v0.TA, v1.TB, v2.TB), \
          "sabdl2 v0." TAS ", v1." TBS ", v2." TBS);
  NEON_FORMAT_LIST_LW2(DISASM_INST)
#undef DISASM_INST

#define DISASM_INST(TA, TAS, TB, TBS)                             \
  COMPARE(Uabdl(v0.TA, v1.TB, v2.TB), "uabdl v0." TAS ", v1." TBS \
                                      ", "                        \
                                      "v2." TBS);
  NEON_FORMAT_LIST_LW(DISASM_INST)
#undef DISASM_INST

#define DISASM_INST(TA, TAS, TB, TBS)  \
  COMPARE(Uabdl2(v0.TA, v1.TB, v2.TB), \
          "uabdl2 v0." TAS ", v1." TBS ", v2." TBS);
  NEON_FORMAT_LIST_LW2(DISASM_INST)
#undef DISASM_INST

#define DISASM_INST(TA, TAS, TB, TBS)                             \
  COMPARE(Smlal(v0.TA, v1.TB, v2.TB), "smlal v0." TAS ", v1." TBS \
                                      ", "                        \
                                      "v2." TBS);
  NEON_FORMAT_LIST_LW(DISASM_INST)
#undef DISASM_INST

#define DISASM_INST(TA, TAS, TB, TBS)  \
  COMPARE(Smlal2(v0.TA, v1.TB, v2.TB), \
          "smlal2 v0." TAS ", v1." TBS ", v2." TBS);
  NEON_FORMAT_LIST_LW2(DISASM_INST)
#undef DISASM_INST

#define DISASM_INST(TA, TAS, TB, TBS)                             \
  COMPARE(Umlsl(v0.TA, v1.TB, v2.TB), "umlsl v0." TAS ", v1." TBS \
                                      ", "                        \
                                      "v2." TBS);
  NEON_FORMAT_LIST_LW(DISASM_INST)
#undef DISASM_INST

#define DISASM_INST(TA, TAS, TB, TBS)  \
  COMPARE(Umlsl2(v0.TA, v1.TB, v2.TB), \
          "umlsl2 v0." TAS ", v1." TBS ", v2." TBS);
  NEON_FORMAT_LIST_LW2(DISASM_INST)
#undef DISASM_INST

#define DISASM_INST(TA, TAS, TB, TBS)                             \
  COMPARE(Smlsl(v0.TA, v1.TB, v2.TB), "smlsl v0." TAS ", v1." TBS \
                                      ", "                        \
                                      "v2." TBS);
  NEON_FORMAT_LIST_LW(DISASM_INST)
#undef DISASM_INST

#define DISASM_INST(TA, TAS, TB, TBS)  \
  COMPARE(Smlsl2(v0.TA, v1.TB, v2.TB), \
          "smlsl2 v0." TAS ", v1." TBS ", v2." TBS);
  NEON_FORMAT_LIST_LW2(DISASM_INST)
#undef DISASM_INST

#define DISASM_INST(TA, TAS, TB, TBS)                             \
  COMPARE(Umlsl(v0.TA, v1.TB, v2.TB), "umlsl v0." TAS ", v1." TBS \
                                      ", "                        \
                                      "v2." TBS);
  NEON_FORMAT_LIST_LW(DISASM_INST)
#undef DISASM_INST

#define DISASM_INST(TA, TAS, TB, TBS)  \
  COMPARE(Umlsl2(v0.TA, v1.TB, v2.TB), \
          "umlsl2 v0." TAS ", v1." TBS ", v2." TBS);
  NEON_FORMAT_LIST_LW2(DISASM_INST)
#undef DISASM_INST

#define DISASM_INST(TA, TAS, TB, TBS)                             \
  COMPARE(Smull(v0.TA, v1.TB, v2.TB), "smull v0." TAS ", v1." TBS \
                                      ", "                        \
                                      "v2." TBS);
  NEON_FORMAT_LIST_LW(DISASM_INST)
#undef DISASM_INST

#define DISASM_INST(TA, TAS, TB, TBS)  \
  COMPARE(Smull2(v0.TA, v1.TB, v2.TB), \
          "smull2 v0." TAS ", v1." TBS ", v2." TBS);
  NEON_FORMAT_LIST_LW2(DISASM_INST)
#undef DISASM_INST

#define DISASM_INST(TA, TAS, TB, TBS)                             \
  COMPARE(Umull(v0.TA, v1.TB, v2.TB), "umull v0." TAS ", v1." TBS \
                                      ", "                        \
                                      "v2." TBS);
  NEON_FORMAT_LIST_LW(DISASM_INST)
#undef DISASM_INST

#define DISASM_INST(TA, TAS, TB, TBS)  \
  COMPARE(Umull2(v0.TA, v1.TB, v2.TB), \
          "umull2 v0." TAS ", v1." TBS ", v2." TBS);
  NEON_FORMAT_LIST_LW2(DISASM_INST)
#undef DISASM_INST

  COMPARE(Sqdmull(v0.V4S(), v1.V4H(), v2.V4H()), "sqdmull v0.4s, v1.4h, v2.4h");
  COMPARE(Sqdmull(v1.V2D(), v2.V2S(), v3.V2S()), "sqdmull v1.2d, v2.2s, v3.2s");
  COMPARE(Sqdmull2(v2.V4S(), v3.V8H(), v4.V8H()),
          "sqdmull2 v2.4s, v3.8h, v4.8h");
  COMPARE(Sqdmull2(v3.V2D(), v4.V4S(), v5.V4S()),
          "sqdmull2 v3.2d, v4.4s, v5.4s");
  COMPARE(Sqdmull(s0, h1, h2), "sqdmull s0, h1, h2");
  COMPARE(Sqdmull(d1, s2, s3), "sqdmull d1, s2, s3");

  COMPARE(Sqdmlal(v0.V4S(), v1.V4H(), v2.V4H()), "sqdmlal v0.4s, v1.4h, v2.4h");
  COMPARE(Sqdmlal(v1.V2D(), v2.V2S(), v3.V2S()), "sqdmlal v1.2d, v2.2s, v3.2s");
  COMPARE(Sqdmlal2(v2.V4S(), v3.V8H(), v4.V8H()),
          "sqdmlal2 v2.4s, v3.8h, v4.8h");
  COMPARE(Sqdmlal2(v3.V2D(), v4.V4S(), v5.V4S()),
          "sqdmlal2 v3.2d, v4.4s, v5.4s");
  COMPARE(Sqdmlal(s0, h1, h2), "sqdmlal s0, h1, h2");
  COMPARE(Sqdmlal(d1, s2, s3), "sqdmlal d1, s2, s3");

  COMPARE(Sqdmlsl(v0.V4S(), v1.V4H(), v2.V4H()), "sqdmlsl v0.4s, v1.4h, v2.4h");
  COMPARE(Sqdmlsl(v1.V2D(), v2.V2S(), v3.V2S()), "sqdmlsl v1.2d, v2.2s, v3.2s");
  COMPARE(Sqdmlsl2(v2.V4S(), v3.V8H(), v4.V8H()),
          "sqdmlsl2 v2.4s, v3.8h, v4.8h");
  COMPARE(Sqdmlsl2(v3.V2D(), v4.V4S(), v5.V4S()),
          "sqdmlsl2 v3.2d, v4.4s, v5.4s");
  COMPARE(Sqdmlsl(s0, h1, h2), "sqdmlsl s0, h1, h2");
  COMPARE(Sqdmlsl(d1, s2, s3), "sqdmlsl d1, s2, s3");

  COMPARE(Addhn(v0.V8B(), v1.V8H(), v2.V8H()), "addhn v0.8b, v1.8h, v2.8h");
  COMPARE(Addhn(v1.V4H(), v2.V4S(), v3.V4S()), "addhn v1.4h, v2.4s, v3.4s");
  COMPARE(Addhn(v2.V2S(), v3.V2D(), v4.V2D()), "addhn v2.2s, v3.2d, v4.2d");
  COMPARE(Addhn2(v0.V16B(), v1.V8H(), v5.V8H()), "addhn2 v0.16b, v1.8h, v5.8h");
  COMPARE(Addhn2(v1.V8H(), v2.V4S(), v6.V4S()), "addhn2 v1.8h, v2.4s, v6.4s");
  COMPARE(Addhn2(v2.V4S(), v3.V2D(), v7.V2D()), "addhn2 v2.4s, v3.2d, v7.2d");

  COMPARE(Raddhn(v0.V8B(), v1.V8H(), v2.V8H()), "raddhn v0.8b, v1.8h, v2.8h");
  COMPARE(Raddhn(v1.V4H(), v2.V4S(), v3.V4S()), "raddhn v1.4h, v2.4s, v3.4s");
  COMPARE(Raddhn(v2.V2S(), v3.V2D(), v4.V2D()), "raddhn v2.2s, v3.2d, v4.2d");
  COMPARE(Raddhn2(v0.V16B(), v1.V8H(), v5.V8H()),
          "raddhn2 v0.16b, v1.8h, v5.8h");
  COMPARE(Raddhn2(v1.V8H(), v2.V4S(), v6.V4S()), "raddhn2 v1.8h, v2.4s, v6.4s");
  COMPARE(Raddhn2(v2.V4S(), v3.V2D(), v7.V2D()), "raddhn2 v2.4s, v3.2d, v7.2d");

  COMPARE(Subhn(v1.V4H(), v2.V4S(), v3.V4S()), "subhn v1.4h, v2.4s, v3.4s");
  COMPARE(Subhn(v2.V2S(), v3.V2D(), v4.V2D()), "subhn v2.2s, v3.2d, v4.2d");
  COMPARE(Subhn2(v0.V16B(), v1.V8H(), v5.V8H()), "subhn2 v0.16b, v1.8h, v5.8h");
  COMPARE(Subhn2(v1.V8H(), v2.V4S(), v6.V4S()), "subhn2 v1.8h, v2.4s, v6.4s");
  COMPARE(Subhn2(v2.V4S(), v3.V2D(), v7.V2D()), "subhn2 v2.4s, v3.2d, v7.2d");

  COMPARE(Rsubhn(v0.V8B(), v1.V8H(), v2.V8H()), "rsubhn v0.8b, v1.8h, v2.8h");
  COMPARE(Rsubhn(v1.V4H(), v2.V4S(), v3.V4S()), "rsubhn v1.4h, v2.4s, v3.4s");
  COMPARE(Rsubhn(v2.V2S(), v3.V2D(), v4.V2D()), "rsubhn v2.2s, v3.2d, v4.2d");
  COMPARE(Rsubhn2(v0.V16B(), v1.V8H(), v5.V8H()),
          "rsubhn2 v0.16b, v1.8h, v5.8h");
  COMPARE(Rsubhn2(v1.V8H(), v2.V4S(), v6.V4S()), "rsubhn2 v1.8h, v2.4s, v6.4s");
  COMPARE(Rsubhn2(v2.V4S(), v3.V2D(), v7.V2D()), "rsubhn2 v2.4s, v3.2d, v7.2d");

  COMPARE(Pmull(v0.V8H(), v1.V8B(), v2.V8B()), "pmull v0.8h, v1.8b, v2.8b");
  COMPARE(Pmull2(v2.V8H(), v3.V16B(), v4.V16B()),
          "pmull2 v2.8h, v3.16b, v4.16b");

  CLEANUP();
}

TEST(neon_perm) {
  SET_UP_MASM();

#define DISASM_INST(M, S) \
  COMPARE(Trn1(v0.M, v1.M, v2.M), "trn1 v0." S ", v1." S ", v2." S);
  NEON_FORMAT_LIST(DISASM_INST)
#undef DISASM_INST

#define DISASM_INST(M, S) \
  COMPARE(Trn2(v0.M, v1.M, v2.M), "trn2 v0." S ", v1." S ", v2." S);
  NEON_FORMAT_LIST(DISASM_INST)
#undef DISASM_INST

#define DISASM_INST(M, S) \
  COMPARE(Uzp1(v0.M, v1.M, v2.M), "uzp1 v0." S ", v1." S ", v2." S);
  NEON_FORMAT_LIST(DISASM_INST)
#undef DISASM_INST

#define DISASM_INST(M, S) \
  COMPARE(Uzp2(v0.M, v1.M, v2.M), "uzp2 v0." S ", v1." S ", v2." S);
  NEON_FORMAT_LIST(DISASM_INST)
#undef DISASM_INST

#define DISASM_INST(M, S) \
  COMPARE(Zip1(v0.M, v1.M, v2.M), "zip1 v0." S ", v1." S ", v2." S);
  NEON_FORMAT_LIST(DISASM_INST)
#undef DISASM_INST

#define DISASM_INST(M, S) \
  COMPARE(Zip2(v0.M, v1.M, v2.M), "zip2 v0." S ", v1." S ", v2." S);
  NEON_FORMAT_LIST(DISASM_INST)
#undef DISASM_INST

  CLEANUP();
}

TEST(neon_copy) {
  SET_UP_MASM();

  COMPARE(Ins(v1.V16B(), 4, v5.V16B(), 0), "mov v1.b[4], v5.b[0]");
  COMPARE(Ins(v2.V8B(), 5, v6.V8B(), 1), "mov v2.b[5], v6.b[1]");
  COMPARE(Ins(v3.B(), 6, v7.B(), 2), "mov v3.b[6], v7.b[2]");
  COMPARE(Ins(v4.V8H(), 7, v8_.V8H(), 3), "mov v4.h[7], v8.h[3]");
  COMPARE(Ins(v5.V4H(), 3, v9.V4H(), 0), "mov v5.h[3], v9.h[0]");
  COMPARE(Ins(v6.H(), 6, v1.H(), 1), "mov v6.h[6], v1.h[1]");
  COMPARE(Ins(v7.V4S(), 2, v2.V4S(), 2), "mov v7.s[2], v2.s[2]");
  COMPARE(Ins(v8_.V2S(), 1, v3.V2S(), 0), "mov v8.s[1], v3.s[0]");
  COMPARE(Ins(v9.S(), 0, v4.S(), 1), "mov v9.s[0], v4.s[1]");
  COMPARE(Ins(v1.V2D(), 1, v5.V2D(), 0), "mov v1.d[1], v5.d[0]");
  COMPARE(Ins(v2.D(), 0, v6.D(), 1), "mov v2.d[0], v6.d[1]");

  COMPARE(Mov(v3.V16B(), 4, v7.V16B(), 0), "mov v3.b[4], v7.b[0]");
  COMPARE(Mov(v4.V8B(), 5, v8_.V8B(), 1), "mov v4.b[5], v8.b[1]");
  COMPARE(Mov(v5.B(), 6, v9.B(), 2), "mov v5.b[6], v9.b[2]");
  COMPARE(Mov(v6.V8H(), 7, v1.V8H(), 3), "mov v6.h[7], v1.h[3]");
  COMPARE(Mov(v7.V4H(), 0, v2.V4H(), 0), "mov v7.h[0], v2.h[0]");
  COMPARE(Mov(v8_.H(), 1, v3.H(), 1), "mov v8.h[1], v3.h[1]");
  COMPARE(Mov(v9.V4S(), 2, v4.V4S(), 2), "mov v9.s[2], v4.s[2]");
  COMPARE(Mov(v1.V2S(), 3, v5.V2S(), 0), "mov v1.s[3], v5.s[0]");
  COMPARE(Mov(v2.S(), 0, v6.S(), 1), "mov v2.s[0], v6.s[1]");
  COMPARE(Mov(v3.V2D(), 1, v7.V2D(), 0), "mov v3.d[1], v7.d[0]");
  COMPARE(Mov(v4.D(), 0, v8_.D(), 1), "mov v4.d[0], v8.d[1]");

  COMPARE(Ins(v1.V16B(), 4, w0), "mov v1.b[4], w0");
  COMPARE(Ins(v2.V8B(), 5, w1), "mov v2.b[5], w1");
  COMPARE(Ins(v3.B(), 6, w2), "mov v3.b[6], w2");
  COMPARE(Ins(v4.V8H(), 7, w3), "mov v4.h[7], w3");
  COMPARE(Ins(v5.V4H(), 3, w0), "mov v5.h[3], w0");
  COMPARE(Ins(v6.H(), 6, w1), "mov v6.h[6], w1");
  COMPARE(Ins(v7.V4S(), 2, w2), "mov v7.s[2], w2");
  COMPARE(Ins(v8_.V2S(), 1, w0), "mov v8.s[1], w0");
  COMPARE(Ins(v9.S(), 0, w1), "mov v9.s[0], w1");
  COMPARE(Ins(v1.V2D(), 1, x0), "mov v1.d[1], x0");
  COMPARE(Ins(v2.D(), 0, x1), "mov v2.d[0], x1");

  COMPARE(Mov(v1.V16B(), 4, w0), "mov v1.b[4], w0");
  COMPARE(Mov(v2.V8B(), 5, w1), "mov v2.b[5], w1");
  COMPARE(Mov(v3.B(), 6, w2), "mov v3.b[6], w2");
  COMPARE(Mov(v4.V8H(), 7, w3), "mov v4.h[7], w3");
  COMPARE(Mov(v5.V4H(), 3, w0), "mov v5.h[3], w0");
  COMPARE(Mov(v6.H(), 6, w1), "mov v6.h[6], w1");
  COMPARE(Mov(v7.V4S(), 2, w2), "mov v7.s[2], w2");
  COMPARE(Mov(v8_.V2S(), 1, w0), "mov v8.s[1], w0");
  COMPARE(Mov(v9.S(), 0, w1), "mov v9.s[0], w1");
  COMPARE(Mov(v1.V2D(), 1, x0), "mov v1.d[1], x0");
  COMPARE(Mov(v2.D(), 0, x1), "mov v2.d[0], x1");

  COMPARE(Dup(v5.V8B(), v9.V8B(), 6), "dup v5.8b, v9.b[6]");
  COMPARE(Dup(v6.V16B(), v1.V16B(), 5), "dup v6.16b, v1.b[5]");
  COMPARE(Dup(v7.V4H(), v2.V4H(), 4), "dup v7.4h, v2.h[4]");
  COMPARE(Dup(v8_.V8H(), v3.V8H(), 3), "dup v8.8h, v3.h[3]");
  COMPARE(Dup(v9.V2S(), v4.V2S(), 2), "dup v9.2s, v4.s[2]");
  COMPARE(Dup(v1.V4S(), v5.V4S(), 1), "dup v1.4s, v5.s[1]");
  COMPARE(Dup(v2.V2D(), v6.V2D(), 0), "dup v2.2d, v6.d[0]");

  COMPARE(Dup(v5.B(), v9.B(), 6), "mov b5, v9.b[6]");
  COMPARE(Dup(v7.H(), v2.H(), 4), "mov h7, v2.h[4]");
  COMPARE(Dup(v9.S(), v4.S(), 2), "mov s9, v4.s[2]");
  COMPARE(Dup(v2.D(), v6.D(), 0), "mov d2, v6.d[0]");

  COMPARE(Mov(v5.B(), v9.B(), 6), "mov b5, v9.b[6]");
  COMPARE(Mov(v7.H(), v2.H(), 4), "mov h7, v2.h[4]");
  COMPARE(Mov(v9.S(), v4.S(), 2), "mov s9, v4.s[2]");
  COMPARE(Mov(v2.D(), v6.D(), 0), "mov d2, v6.d[0]");

  COMPARE(Mov(v0.B(), v1.V8B(), 7), "mov b0, v1.b[7]");
  COMPARE(Mov(b2, v3.V16B(), 15), "mov b2, v3.b[15]");
  COMPARE(Mov(v4.H(), v5.V4H(), 3), "mov h4, v5.h[3]");
  COMPARE(Mov(h6, v7.V8H(), 7), "mov h6, v7.h[7]");
  COMPARE(Mov(v8_.S(), v9.V2S(), 1), "mov s8, v9.s[1]");
  COMPARE(Mov(s10, v11.V4S(), 3), "mov s10, v11.s[3]");
  COMPARE(Mov(v12.D(), v13.V2D(), 1), "mov d12, v13.d[1]");

  COMPARE(Dup(v5.V8B(), w0), "dup v5.8b, w0");
  COMPARE(Dup(v6.V16B(), w1), "dup v6.16b, w1");
  COMPARE(Dup(v7.V4H(), w2), "dup v7.4h, w2");
  COMPARE(Dup(v8_.V8H(), w3), "dup v8.8h, w3");
  COMPARE(Dup(v9.V2S(), w4), "dup v9.2s, w4");
  COMPARE(Dup(v1.V4S(), w5), "dup v1.4s, w5");
  COMPARE(Dup(v2.V2D(), x6), "dup v2.2d, x6");

  COMPARE(Smov(w0, v1.V16B(), 4), "smov w0, v1.b[4]");
  COMPARE(Smov(w1, v2.V8B(), 5), "smov w1, v2.b[5]");
  COMPARE(Smov(w2, v3.B(), 6), "smov w2, v3.b[6]");
  COMPARE(Smov(w3, v4.V8H(), 7), "smov w3, v4.h[7]");
  COMPARE(Smov(w0, v5.V4H(), 3), "smov w0, v5.h[3]");
  COMPARE(Smov(w1, v6.H(), 6), "smov w1, v6.h[6]");

  COMPARE(Smov(x0, v1.V16B(), 4), "smov x0, v1.b[4]");
  COMPARE(Smov(x1, v2.V8B(), 5), "smov x1, v2.b[5]");
  COMPARE(Smov(x2, v3.B(), 6), "smov x2, v3.b[6]");
  COMPARE(Smov(x3, v4.V8H(), 7), "smov x3, v4.h[7]");
  COMPARE(Smov(x0, v5.V4H(), 3), "smov x0, v5.h[3]");
  COMPARE(Smov(x1, v6.H(), 6), "smov x1, v6.h[6]");
  COMPARE(Smov(x2, v7.V4S(), 2), "smov x2, v7.s[2]");
  COMPARE(Smov(x0, v8_.V2S(), 1), "smov x0, v8.s[1]");
  COMPARE(Smov(x1, v9.S(), 0), "smov x1, v9.s[0]");

  COMPARE(Umov(w0, v1.V16B(), 4), "umov w0, v1.b[4]");
  COMPARE(Umov(w1, v2.V8B(), 5), "umov w1, v2.b[5]");
  COMPARE(Umov(w2, v3.B(), 6), "umov w2, v3.b[6]");
  COMPARE(Umov(w3, v4.V8H(), 7), "umov w3, v4.h[7]");
  COMPARE(Umov(w0, v5.V4H(), 3), "umov w0, v5.h[3]");
  COMPARE(Umov(w1, v6.H(), 6), "umov w1, v6.h[6]");
  COMPARE(Umov(w2, v7.V4S(), 2), "mov w2, v7.s[2]");
  COMPARE(Umov(w0, v8_.V2S(), 1), "mov w0, v8.s[1]");
  COMPARE(Umov(w1, v9.S(), 0), "mov w1, v9.s[0]");
  COMPARE(Umov(x0, v1.V2D(), 1), "mov x0, v1.d[1]");
  COMPARE(Umov(x1, v2.D(), 0), "mov x1, v2.d[0]");

  COMPARE(Mov(w2, v7.V4S(), 2), "mov w2, v7.s[2]");
  COMPARE(Mov(w0, v8_.V2S(), 1), "mov w0, v8.s[1]");
  COMPARE(Mov(w1, v9.S(), 0), "mov w1, v9.s[0]");
  COMPARE(Mov(x0, v1.V2D(), 1), "mov x0, v1.d[1]");
  COMPARE(Mov(x1, v2.D(), 0), "mov x1, v2.d[0]");

  CLEANUP();
}

TEST(neon_extract) {
  SET_UP_MASM();

  COMPARE(Ext(v4.V8B(), v5.V8B(), v6.V8B(), 0), "ext v4.8b, v5.8b, v6.8b, #0");
  COMPARE(Ext(v1.V8B(), v2.V8B(), v3.V8B(), 7), "ext v1.8b, v2.8b, v3.8b, #7");
  COMPARE(Ext(v1.V16B(), v2.V16B(), v3.V16B(), 0),
          "ext v1.16b, v2.16b, v3.16b, #0");
  COMPARE(Ext(v1.V16B(), v2.V16B(), v3.V16B(), 15),
          "ext v1.16b, v2.16b, v3.16b, #15");

  CLEANUP();
}

TEST(neon_table) {
  SET_UP_MASM();

  COMPARE(Tbl(v0.V8B(), v1.V16B(), v2.V8B()), "tbl v0.8b, {v1.16b}, v2.8b");
  COMPARE(Tbl(v3.V8B(), v4.V16B(), v5.V16B(), v6.V8B()),
          "tbl v3.8b, {v4.16b, v5.16b}, v6.8b");
  COMPARE(Tbl(v7.V8B(), v8_.V16B(), v9.V16B(), v10.V16B(), v11.V8B()),
          "tbl v7.8b, {v8.16b, v9.16b, v10.16b}, v11.8b");
  COMPARE(
      Tbl(v12.V8B(), v13.V16B(), v14.V16B(), v15.V16B(), v16.V16B(), v17.V8B()),
      "tbl v12.8b, {v13.16b, v14.16b, v15.16b, v16.16b}, v17.8b");
  COMPARE(Tbl(v18.V16B(), v19.V16B(), v20.V16B()),
          "tbl v18.16b, {v19.16b}, v20.16b");
  COMPARE(Tbl(v21.V16B(), v22.V16B(), v23.V16B(), v24.V16B()),
          "tbl v21.16b, {v22.16b, v23.16b}, v24.16b");
  COMPARE(Tbl(v25.V16B(), v26.V16B(), v27.V16B(), v28.V16B(), v29.V16B()),
          "tbl v25.16b, {v26.16b, v27.16b, v28.16b}, v29.16b");
  COMPARE(
      Tbl(v30.V16B(), v31.V16B(), v0.V16B(), v1.V16B(), v2.V16B(), v3.V16B()),
      "tbl v30.16b, {v31.16b, v0.16b, v1.16b, v2.16b}, v3.16b");

  COMPARE(Tbx(v0.V8B(), v1.V16B(), v2.V8B()), "tbx v0.8b, {v1.16b}, v2.8b");
  COMPARE(Tbx(v3.V8B(), v4.V16B(), v5.V16B(), v6.V8B()),
          "tbx v3.8b, {v4.16b, v5.16b}, v6.8b");
  COMPARE(Tbx(v7.V8B(), v8_.V16B(), v9.V16B(), v10.V16B(), v11.V8B()),
          "tbx v7.8b, {v8.16b, v9.16b, v10.16b}, v11.8b");
  COMPARE(
      Tbx(v12.V8B(), v13.V16B(), v14.V16B(), v15.V16B(), v16.V16B(), v17.V8B()),
      "tbx v12.8b, {v13.16b, v14.16b, v15.16b, v16.16b}, v17.8b");
  COMPARE(Tbx(v18.V16B(), v19.V16B(), v20.V16B()),
          "tbx v18.16b, {v19.16b}, v20.16b");
  COMPARE(Tbx(v21.V16B(), v22.V16B(), v23.V16B(), v24.V16B()),
          "tbx v21.16b, {v22.16b, v23.16b}, v24.16b");
  COMPARE(Tbx(v25.V16B(), v26.V16B(), v27.V16B(), v28.V16B(), v29.V16B()),
          "tbx v25.16b, {v26.16b, v27.16b, v28.16b}, v29.16b");
  COMPARE(
      Tbx(v30.V16B(), v31.V16B(), v0.V16B(), v1.V16B(), v2.V16B(), v3.V16B()),
      "tbx v30.16b, {v31.16b, v0.16b, v1.16b, v2.16b}, v3.16b");

  CLEANUP();
}

TEST(neon_modimm) {
  SET_UP_MASM();

  COMPARE(Orr(v4.V4H(), 0xaa, 0), "orr v4.4h, #0xaa, lsl #0");
  COMPARE(Orr(v1.V8H(), 0xcc, 8), "orr v1.8h, #0xcc, lsl #8");
  COMPARE(Orr(v4.V2S(), 0xaa, 0), "orr v4.2s, #0xaa, lsl #0");
  COMPARE(Orr(v1.V2S(), 0xcc, 8), "orr v1.2s, #0xcc, lsl #8");
  COMPARE(Orr(v4.V4S(), 0xaa, 16), "orr v4.4s, #0xaa, lsl #16");
  COMPARE(Orr(v1.V4S(), 0xcc, 24), "orr v1.4s, #0xcc, lsl #24");

  COMPARE(Bic(v4.V4H(), 0xaa, 0), "bic v4.4h, #0xaa, lsl #0");
  COMPARE(Bic(v1.V8H(), 0xcc, 8), "bic v1.8h, #0xcc, lsl #8");
  COMPARE(Bic(v4.V2S(), 0xaa, 0), "bic v4.2s, #0xaa, lsl #0");
  COMPARE(Bic(v1.V2S(), 0xcc, 8), "bic v1.2s, #0xcc, lsl #8");
  COMPARE(Bic(v4.V4S(), 0xaa, 16), "bic v4.4s, #0xaa, lsl #16");
  COMPARE(Bic(v1.V4S(), 0xcc, 24), "bic v1.4s, #0xcc, lsl #24");

  COMPARE(Mvni(v4.V4H(), 0xaa, LSL, 0), "mvni v4.4h, #0xaa, lsl #0");
  COMPARE(Mvni(v1.V8H(), 0xcc, LSL, 8), "mvni v1.8h, #0xcc, lsl #8");
  COMPARE(Mvni(v4.V2S(), 0xaa, LSL, 0), "mvni v4.2s, #0xaa, lsl #0");
  COMPARE(Mvni(v1.V2S(), 0xcc, LSL, 8), "mvni v1.2s, #0xcc, lsl #8");
  COMPARE(Mvni(v4.V4S(), 0xaa, LSL, 16), "mvni v4.4s, #0xaa, lsl #16");
  COMPARE(Mvni(v1.V4S(), 0xcc, LSL, 24), "mvni v1.4s, #0xcc, lsl #24");

  COMPARE(Mvni(v4.V2S(), 0xaa, MSL, 8), "mvni v4.2s, #0xaa, msl #8");
  COMPARE(Mvni(v1.V2S(), 0xcc, MSL, 16), "mvni v1.2s, #0xcc, msl #16");
  COMPARE(Mvni(v4.V4S(), 0xaa, MSL, 8), "mvni v4.4s, #0xaa, msl #8");
  COMPARE(Mvni(v1.V4S(), 0xcc, MSL, 16), "mvni v1.4s, #0xcc, msl #16");

  COMPARE(Movi(v4.V8B(), 0xaa), "movi v4.8b, #0xaa");
  COMPARE(Movi(v1.V16B(), 0xcc), "movi v1.16b, #0xcc");

  COMPARE(Movi(v4.V4H(), 0xaa, LSL, 0), "movi v4.4h, #0xaa, lsl #0");
  COMPARE(Movi(v1.V8H(), 0xcc, LSL, 8), "movi v1.8h, #0xcc, lsl #8");

  COMPARE(Movi(v4.V2S(), 0xaa, LSL, 0), "movi v4.2s, #0xaa, lsl #0");
  COMPARE(Movi(v1.V2S(), 0xcc, LSL, 8), "movi v1.2s, #0xcc, lsl #8");
  COMPARE(Movi(v4.V4S(), 0xaa, LSL, 16), "movi v4.4s, #0xaa, lsl #16");
  COMPARE(Movi(v1.V4S(), 0xcc, LSL, 24), "movi v1.4s, #0xcc, lsl #24");

  COMPARE(Movi(v4.V2S(), 0xaa, MSL, 8), "movi v4.2s, #0xaa, msl #8");
  COMPARE(Movi(v1.V2S(), 0xcc, MSL, 16), "movi v1.2s, #0xcc, msl #16");
  COMPARE(Movi(v4.V4S(), 0xaa, MSL, 8), "movi v4.4s, #0xaa, msl #8");
  COMPARE(Movi(v1.V4S(), 0xcc, MSL, 16), "movi v1.4s, #0xcc, msl #16");

  COMPARE(Movi(d2, 0xffff0000ffffff), "movi d2, #0xffff0000ffffff");
  COMPARE(Movi(v1.V2D(), 0xffff0000ffffff), "movi v1.2d, #0xffff0000ffffff");

  COMPARE(Fmov(v0.V2S(), 1.0f), "fmov v0.2s, #0x70 (1.0000)");
  COMPARE(Fmov(v31.V2S(), -13.0f), "fmov v31.2s, #0xaa (-13.0000)");
  COMPARE(Fmov(v0.V4S(), 1.0f), "fmov v0.4s, #0x70 (1.0000)");
  COMPARE(Fmov(v31.V4S(), -13.0f), "fmov v31.4s, #0xaa (-13.0000)");
  COMPARE(Fmov(v1.V2D(), 1.0), "fmov v1.2d, #0x70 (1.0000)");
  COMPARE(Fmov(v29.V2D(), -13.0), "fmov v29.2d, #0xaa (-13.0000)");

  // An unallocated form of fmov.
  COMPARE(dci(0x2f07ffff), "unallocated (NEONModifiedImmediate)");

  CLEANUP();
}

TEST(neon_2regmisc) {
  SET_UP_MASM();

  COMPARE(Shll(v1.V8H(), v8_.V8B(), 8), "shll v1.8h, v8.8b, #8");
  COMPARE(Shll(v3.V4S(), v1.V4H(), 16), "shll v3.4s, v1.4h, #16");
  COMPARE(Shll(v5.V2D(), v3.V2S(), 32), "shll v5.2d, v3.2s, #32");
  COMPARE(Shll2(v2.V8H(), v9.V16B(), 8), "shll2 v2.8h, v9.16b, #8");
  COMPARE(Shll2(v4.V4S(), v2.V8H(), 16), "shll2 v4.4s, v2.8h, #16");
  COMPARE(Shll2(v6.V2D(), v4.V4S(), 32), "shll2 v6.2d, v4.4s, #32");

  // An unallocated form of shll.
  COMPARE(dci(0x2ee13bff), "unallocated (NEON2RegMisc)");
  // An unallocated form of shll2.
  COMPARE(dci(0x6ee13bff), "unallocated (NEON2RegMisc)");

#define DISASM_INST(M, S) \
  COMPARE(Cmeq(v0.M, v1.M, 0), "cmeq v0." S ", v1." S ", #0");
  NEON_FORMAT_LIST(DISASM_INST)
#undef DISASM_INST

#define DISASM_INST(M, S) \
  COMPARE(Cmge(v0.M, v1.M, 0), "cmge v0." S ", v1." S ", #0");
  NEON_FORMAT_LIST(DISASM_INST)
#undef DISASM_INST

#define DISASM_INST(M, S) \
  COMPARE(Cmgt(v0.M, v1.M, 0), "cmgt v0." S ", v1." S ", #0");
  NEON_FORMAT_LIST(DISASM_INST)
#undef DISASM_INST

#define DISASM_INST(M, S) \
  COMPARE(Cmle(v0.M, v1.M, 0), "cmle v0." S ", v1." S ", #0");
  NEON_FORMAT_LIST(DISASM_INST)
#undef DISASM_INST

#define DISASM_INST(M, S) \
  COMPARE(Cmlt(v0.M, v1.M, 0), "cmlt v0." S ", v1." S ", #0");
  NEON_FORMAT_LIST(DISASM_INST)
#undef DISASM_INST

  COMPARE(Cmeq(v0.D(), v1.D(), 0), "cmeq d0, d1, #0");
  COMPARE(Cmge(v3.D(), v4.D(), 0), "cmge d3, d4, #0");
  COMPARE(Cmgt(v6.D(), v7.D(), 0), "cmgt d6, d7, #0");
  COMPARE(Cmle(v0.D(), v1.D(), 0), "cmle d0, d1, #0");
  COMPARE(Cmlt(v3.D(), v4.D(), 0), "cmlt d3, d4, #0");

#define DISASM_INST(M, S) \
  COMPARE(Fcmeq(v0.M, v1.M, 0), "fcmeq v0." S ", v1." S ", #0.0");
  NEON_FORMAT_LIST_FP(DISASM_INST)
#undef DISASM_INST

  COMPARE(Fcmeq(v0.S(), v1.S(), 0), "fcmeq s0, s1, #0.0");
  COMPARE(Fcmeq(v0.D(), v1.D(), 0), "fcmeq d0, d1, #0.0");

#define DISASM_INST(M, S) \
  COMPARE(Fcmge(v0.M, v1.M, 0), "fcmge v0." S ", v1." S ", #0.0");
  NEON_FORMAT_LIST_FP(DISASM_INST)
#undef DISASM_INST

  COMPARE(Fcmge(v0.S(), v1.S(), 0), "fcmge s0, s1, #0.0");
  COMPARE(Fcmge(v0.D(), v1.D(), 0), "fcmge d0, d1, #0.0");

#define DISASM_INST(M, S) \
  COMPARE(Fcmgt(v0.M, v1.M, 0), "fcmgt v0." S ", v1." S ", #0.0");
  NEON_FORMAT_LIST_FP(DISASM_INST)
#undef DISASM_INST

  COMPARE(Fcmgt(v0.S(), v1.S(), 0), "fcmgt s0, s1, #0.0");
  COMPARE(Fcmgt(v0.D(), v1.D(), 0), "fcmgt d0, d1, #0.0");

#define DISASM_INST(M, S) \
  COMPARE(Fcmle(v0.M, v1.M, 0), "fcmle v0." S ", v1." S ", #0.0");
  NEON_FORMAT_LIST_FP(DISASM_INST)
#undef DISASM_INST

  COMPARE(Fcmle(v0.S(), v1.S(), 0), "fcmle s0, s1, #0.0");
  COMPARE(Fcmle(v0.D(), v1.D(), 0), "fcmle d0, d1, #0.0");

#define DISASM_INST(M, S) \
  COMPARE(Fcmlt(v0.M, v1.M, 0), "fcmlt v0." S ", v1." S ", #0.0");
  NEON_FORMAT_LIST_FP(DISASM_INST)
#undef DISASM_INST

  COMPARE(Fcmlt(v0.S(), v1.S(), 0), "fcmlt s0, s1, #0.0");
  COMPARE(Fcmlt(v0.D(), v1.D(), 0), "fcmlt d0, d1, #0.0");

#define DISASM_INST(M, S) COMPARE(Neg(v0.M, v1.M), "neg v0." S ", v1." S);
  NEON_FORMAT_LIST(DISASM_INST)
#undef DISASM_INST

  COMPARE(Neg(v0.D(), v1.D()), "neg d0, d1");

#define DISASM_INST(M, S) COMPARE(Sqneg(v0.M, v1.M), "sqneg v0." S ", v1." S);
  NEON_FORMAT_LIST(DISASM_INST)
#undef DISASM_INST

  COMPARE(Sqneg(b0, b1), "sqneg b0, b1");
  COMPARE(Sqneg(h1, h2), "sqneg h1, h2");
  COMPARE(Sqneg(s2, s3), "sqneg s2, s3");
  COMPARE(Sqneg(d3, d4), "sqneg d3, d4");

#define DISASM_INST(M, S) COMPARE(Abs(v0.M, v1.M), "abs v0." S ", v1." S);
  NEON_FORMAT_LIST(DISASM_INST)
#undef DISASM_INST

  COMPARE(Abs(v0.D(), v1.D()), "abs d0, d1");

#define DISASM_INST(M, S) COMPARE(Sqabs(v0.M, v1.M), "sqabs v0." S ", v1." S);
  NEON_FORMAT_LIST(DISASM_INST)
#undef DISASM_INST

  COMPARE(Sqabs(b0, b1), "sqabs b0, b1");
  COMPARE(Sqabs(h1, h2), "sqabs h1, h2");
  COMPARE(Sqabs(s2, s3), "sqabs s2, s3");
  COMPARE(Sqabs(d3, d4), "sqabs d3, d4");

#define DISASM_INST(M, S) COMPARE(Suqadd(v0.M, v1.M), "suqadd v0." S ", v1." S);
  NEON_FORMAT_LIST(DISASM_INST)
#undef DISASM_INST

  COMPARE(Suqadd(b0, b1), "suqadd b0, b1");
  COMPARE(Suqadd(h1, h2), "suqadd h1, h2");
  COMPARE(Suqadd(s2, s3), "suqadd s2, s3");
  COMPARE(Suqadd(d3, d4), "suqadd d3, d4");

#define DISASM_INST(M, S) COMPARE(Usqadd(v0.M, v1.M), "usqadd v0." S ", v1." S);
  NEON_FORMAT_LIST(DISASM_INST)
#undef DISASM_INST

  COMPARE(Usqadd(b0, b1), "usqadd b0, b1");
  COMPARE(Usqadd(h1, h2), "usqadd h1, h2");
  COMPARE(Usqadd(s2, s3), "usqadd s2, s3");
  COMPARE(Usqadd(d3, d4), "usqadd d3, d4");

  COMPARE(Xtn(v0.V8B(), v1.V8H()), "xtn v0.8b, v1.8h");
  COMPARE(Xtn(v1.V4H(), v2.V4S()), "xtn v1.4h, v2.4s");
  COMPARE(Xtn(v2.V2S(), v3.V2D()), "xtn v2.2s, v3.2d");
  COMPARE(Xtn2(v0.V16B(), v1.V8H()), "xtn2 v0.16b, v1.8h");
  COMPARE(Xtn2(v1.V8H(), v2.V4S()), "xtn2 v1.8h, v2.4s");
  COMPARE(Xtn2(v2.V4S(), v3.V2D()), "xtn2 v2.4s, v3.2d");

  COMPARE(Sqxtn(v0.V8B(), v1.V8H()), "sqxtn v0.8b, v1.8h");
  COMPARE(Sqxtn(v1.V4H(), v2.V4S()), "sqxtn v1.4h, v2.4s");
  COMPARE(Sqxtn(v2.V2S(), v3.V2D()), "sqxtn v2.2s, v3.2d");
  COMPARE(Sqxtn2(v0.V16B(), v1.V8H()), "sqxtn2 v0.16b, v1.8h");
  COMPARE(Sqxtn2(v1.V8H(), v2.V4S()), "sqxtn2 v1.8h, v2.4s");
  COMPARE(Sqxtn2(v2.V4S(), v3.V2D()), "sqxtn2 v2.4s, v3.2d");
  COMPARE(Sqxtn(b19, h0), "sqxtn b19, h0");
  COMPARE(Sqxtn(h20, s0), "sqxtn h20, s0");
  COMPARE(Sqxtn(s21, d0), "sqxtn s21, d0");

  COMPARE(Uqxtn(v0.V8B(), v1.V8H()), "uqxtn v0.8b, v1.8h");
  COMPARE(Uqxtn(v1.V4H(), v2.V4S()), "uqxtn v1.4h, v2.4s");
  COMPARE(Uqxtn(v2.V2S(), v3.V2D()), "uqxtn v2.2s, v3.2d");
  COMPARE(Uqxtn2(v0.V16B(), v1.V8H()), "uqxtn2 v0.16b, v1.8h");
  COMPARE(Uqxtn2(v1.V8H(), v2.V4S()), "uqxtn2 v1.8h, v2.4s");
  COMPARE(Uqxtn2(v2.V4S(), v3.V2D()), "uqxtn2 v2.4s, v3.2d");
  COMPARE(Uqxtn(b19, h0), "uqxtn b19, h0");
  COMPARE(Uqxtn(h20, s0), "uqxtn h20, s0");
  COMPARE(Uqxtn(s21, d0), "uqxtn s21, d0");

  COMPARE(Sqxtun(v0.V8B(), v1.V8H()), "sqxtun v0.8b, v1.8h");
  COMPARE(Sqxtun(v1.V4H(), v2.V4S()), "sqxtun v1.4h, v2.4s");
  COMPARE(Sqxtun(v2.V2S(), v3.V2D()), "sqxtun v2.2s, v3.2d");
  COMPARE(Sqxtun2(v0.V16B(), v1.V8H()), "sqxtun2 v0.16b, v1.8h");
  COMPARE(Sqxtun2(v1.V8H(), v2.V4S()), "sqxtun2 v1.8h, v2.4s");
  COMPARE(Sqxtun2(v2.V4S(), v3.V2D()), "sqxtun2 v2.4s, v3.2d");
  COMPARE(Sqxtun(b19, h0), "sqxtun b19, h0");
  COMPARE(Sqxtun(h20, s0), "sqxtun h20, s0");
  COMPARE(Sqxtun(s21, d0), "sqxtun s21, d0");

  COMPARE(Cls(v1.V8B(), v8_.V8B()), "cls v1.8b, v8.8b");
  COMPARE(Cls(v2.V16B(), v9.V16B()), "cls v2.16b, v9.16b");
  COMPARE(Cls(v3.V4H(), v1.V4H()), "cls v3.4h, v1.4h");
  COMPARE(Cls(v4.V8H(), v2.V8H()), "cls v4.8h, v2.8h");
  COMPARE(Cls(v5.V2S(), v3.V2S()), "cls v5.2s, v3.2s");
  COMPARE(Cls(v6.V4S(), v4.V4S()), "cls v6.4s, v4.4s");

  COMPARE(Clz(v1.V8B(), v8_.V8B()), "clz v1.8b, v8.8b");
  COMPARE(Clz(v2.V16B(), v9.V16B()), "clz v2.16b, v9.16b");
  COMPARE(Clz(v3.V4H(), v1.V4H()), "clz v3.4h, v1.4h");
  COMPARE(Clz(v4.V8H(), v2.V8H()), "clz v4.8h, v2.8h");
  COMPARE(Clz(v5.V2S(), v3.V2S()), "clz v5.2s, v3.2s");
  COMPARE(Clz(v6.V4S(), v4.V4S()), "clz v6.4s, v4.4s");

  COMPARE(Cnt(v1.V8B(), v8_.V8B()), "cnt v1.8b, v8.8b");
  COMPARE(Cnt(v2.V16B(), v9.V16B()), "cnt v2.16b, v9.16b");

  COMPARE(Mvn(v4.V8B(), v5.V8B()), "mvn v4.8b, v5.8b");
  COMPARE(Mvn(v4.V16B(), v5.V16B()), "mvn v4.16b, v5.16b");

  COMPARE(Not(v4.V8B(), v5.V8B()), "mvn v4.8b, v5.8b");
  COMPARE(Not(v4.V16B(), v5.V16B()), "mvn v4.16b, v5.16b");

  COMPARE(Rev64(v1.V8B(), v8_.V8B()), "rev64 v1.8b, v8.8b");
  COMPARE(Rev64(v2.V16B(), v9.V16B()), "rev64 v2.16b, v9.16b");
  COMPARE(Rev64(v3.V4H(), v1.V4H()), "rev64 v3.4h, v1.4h");
  COMPARE(Rev64(v4.V8H(), v2.V8H()), "rev64 v4.8h, v2.8h");
  COMPARE(Rev64(v5.V2S(), v3.V2S()), "rev64 v5.2s, v3.2s");
  COMPARE(Rev64(v6.V4S(), v4.V4S()), "rev64 v6.4s, v4.4s");

  COMPARE(Rev32(v1.V8B(), v8_.V8B()), "rev32 v1.8b, v8.8b");
  COMPARE(Rev32(v2.V16B(), v9.V16B()), "rev32 v2.16b, v9.16b");
  COMPARE(Rev32(v3.V4H(), v1.V4H()), "rev32 v3.4h, v1.4h");
  COMPARE(Rev32(v4.V8H(), v2.V8H()), "rev32 v4.8h, v2.8h");

  COMPARE(Rev16(v1.V8B(), v8_.V8B()), "rev16 v1.8b, v8.8b");
  COMPARE(Rev16(v2.V16B(), v9.V16B()), "rev16 v2.16b, v9.16b");

  COMPARE(Rbit(v1.V8B(), v8_.V8B()), "rbit v1.8b, v8.8b");
  COMPARE(Rbit(v2.V16B(), v9.V16B()), "rbit v2.16b, v9.16b");

  COMPARE(Ursqrte(v2.V2S(), v9.V2S()), "ursqrte v2.2s, v9.2s");
  COMPARE(Ursqrte(v16.V4S(), v23.V4S()), "ursqrte v16.4s, v23.4s");

  COMPARE(Urecpe(v2.V2S(), v9.V2S()), "urecpe v2.2s, v9.2s");
  COMPARE(Urecpe(v16.V4S(), v23.V4S()), "urecpe v16.4s, v23.4s");

  COMPARE(Frsqrte(v2.V2S(), v9.V2S()), "frsqrte v2.2s, v9.2s");
  COMPARE(Frsqrte(v16.V4S(), v23.V4S()), "frsqrte v16.4s, v23.4s");
  COMPARE(Frsqrte(v2.V2D(), v9.V2D()), "frsqrte v2.2d, v9.2d");
  COMPARE(Frsqrte(v0.S(), v1.S()), "frsqrte s0, s1");
  COMPARE(Frsqrte(v0.D(), v1.D()), "frsqrte d0, d1");

  COMPARE(Frecpe(v2.V2S(), v9.V2S()), "frecpe v2.2s, v9.2s");
  COMPARE(Frecpe(v16.V4S(), v23.V4S()), "frecpe v16.4s, v23.4s");
  COMPARE(Frecpe(v2.V2D(), v9.V2D()), "frecpe v2.2d, v9.2d");
  COMPARE(Frecpe(v0.S(), v1.S()), "frecpe s0, s1");
  COMPARE(Frecpe(v0.D(), v1.D()), "frecpe d0, d1");

  COMPARE(Fabs(v2.V2S(), v9.V2S()), "fabs v2.2s, v9.2s");
  COMPARE(Fabs(v16.V4S(), v23.V4S()), "fabs v16.4s, v23.4s");
  COMPARE(Fabs(v31.V2D(), v30.V2D()), "fabs v31.2d, v30.2d");

  COMPARE(Fneg(v2.V2S(), v9.V2S()), "fneg v2.2s, v9.2s");
  COMPARE(Fneg(v16.V4S(), v23.V4S()), "fneg v16.4s, v23.4s");
  COMPARE(Fneg(v31.V2D(), v30.V2D()), "fneg v31.2d, v30.2d");

  COMPARE(Frintn(v2.V2S(), v9.V2S()), "frintn v2.2s, v9.2s");
  COMPARE(Frintn(v16.V4S(), v23.V4S()), "frintn v16.4s, v23.4s");
  COMPARE(Frintn(v31.V2D(), v30.V2D()), "frintn v31.2d, v30.2d");

  COMPARE(Frinta(v2.V2S(), v9.V2S()), "frinta v2.2s, v9.2s");
  COMPARE(Frinta(v16.V4S(), v23.V4S()), "frinta v16.4s, v23.4s");
  COMPARE(Frinta(v31.V2D(), v30.V2D()), "frinta v31.2d, v30.2d");

  COMPARE(Frintp(v2.V2S(), v9.V2S()), "frintp v2.2s, v9.2s");
  COMPARE(Frintp(v16.V4S(), v23.V4S()), "frintp v16.4s, v23.4s");
  COMPARE(Frintp(v31.V2D(), v30.V2D()), "frintp v31.2d, v30.2d");

  COMPARE(Frintm(v2.V2S(), v9.V2S()), "frintm v2.2s, v9.2s");
  COMPARE(Frintm(v16.V4S(), v23.V4S()), "frintm v16.4s, v23.4s");
  COMPARE(Frintm(v31.V2D(), v30.V2D()), "frintm v31.2d, v30.2d");

  COMPARE(Frintx(v2.V2S(), v9.V2S()), "frintx v2.2s, v9.2s");
  COMPARE(Frintx(v16.V4S(), v23.V4S()), "frintx v16.4s, v23.4s");
  COMPARE(Frintx(v31.V2D(), v30.V2D()), "frintx v31.2d, v30.2d");

  COMPARE(Frintz(v2.V2S(), v9.V2S()), "frintz v2.2s, v9.2s");
  COMPARE(Frintz(v16.V4S(), v23.V4S()), "frintz v16.4s, v23.4s");
  COMPARE(Frintz(v31.V2D(), v30.V2D()), "frintz v31.2d, v30.2d");

  COMPARE(Frinti(v2.V2S(), v9.V2S()), "frinti v2.2s, v9.2s");
  COMPARE(Frinti(v16.V4S(), v23.V4S()), "frinti v16.4s, v23.4s");
  COMPARE(Frinti(v31.V2D(), v30.V2D()), "frinti v31.2d, v30.2d");

  COMPARE(Fsqrt(v3.V2S(), v10.V2S()), "fsqrt v3.2s, v10.2s");
  COMPARE(Fsqrt(v22.V4S(), v11.V4S()), "fsqrt v22.4s, v11.4s");
  COMPARE(Fsqrt(v31.V2D(), v0.V2D()), "fsqrt v31.2d, v0.2d");

  COMPARE(Fcvtns(v4.V2S(), v11.V2S()), "fcvtns v4.2s, v11.2s");
  COMPARE(Fcvtns(v23.V4S(), v12.V4S()), "fcvtns v23.4s, v12.4s");
  COMPARE(Fcvtns(v30.V2D(), v1.V2D()), "fcvtns v30.2d, v1.2d");
  COMPARE(Fcvtnu(v4.V2S(), v11.V2S()), "fcvtnu v4.2s, v11.2s");
  COMPARE(Fcvtnu(v23.V4S(), v12.V4S()), "fcvtnu v23.4s, v12.4s");
  COMPARE(Fcvtnu(v30.V2D(), v1.V2D()), "fcvtnu v30.2d, v1.2d");

  COMPARE(Fcvtps(v4.V2S(), v11.V2S()), "fcvtps v4.2s, v11.2s");
  COMPARE(Fcvtps(v23.V4S(), v12.V4S()), "fcvtps v23.4s, v12.4s");
  COMPARE(Fcvtps(v30.V2D(), v1.V2D()), "fcvtps v30.2d, v1.2d");
  COMPARE(Fcvtpu(v4.V2S(), v11.V2S()), "fcvtpu v4.2s, v11.2s");
  COMPARE(Fcvtpu(v23.V4S(), v12.V4S()), "fcvtpu v23.4s, v12.4s");
  COMPARE(Fcvtpu(v30.V2D(), v1.V2D()), "fcvtpu v30.2d, v1.2d");

  COMPARE(Fcvtms(v4.V2S(), v11.V2S()), "fcvtms v4.2s, v11.2s");
  COMPARE(Fcvtms(v23.V4S(), v12.V4S()), "fcvtms v23.4s, v12.4s");
  COMPARE(Fcvtms(v30.V2D(), v1.V2D()), "fcvtms v30.2d, v1.2d");
  COMPARE(Fcvtmu(v4.V2S(), v11.V2S()), "fcvtmu v4.2s, v11.2s");
  COMPARE(Fcvtmu(v23.V4S(), v12.V4S()), "fcvtmu v23.4s, v12.4s");
  COMPARE(Fcvtmu(v30.V2D(), v1.V2D()), "fcvtmu v30.2d, v1.2d");

  COMPARE(Fcvtzs(v4.V2S(), v11.V2S()), "fcvtzs v4.2s, v11.2s");
  COMPARE(Fcvtzs(v23.V4S(), v12.V4S()), "fcvtzs v23.4s, v12.4s");
  COMPARE(Fcvtzs(v30.V2D(), v1.V2D()), "fcvtzs v30.2d, v1.2d");
  COMPARE(Fcvtzu(v4.V2S(), v11.V2S()), "fcvtzu v4.2s, v11.2s");
  COMPARE(Fcvtzu(v23.V4S(), v12.V4S()), "fcvtzu v23.4s, v12.4s");
  COMPARE(Fcvtzu(v30.V2D(), v1.V2D()), "fcvtzu v30.2d, v1.2d");

  COMPARE(Fcvtas(v4.V2S(), v11.V2S()), "fcvtas v4.2s, v11.2s");
  COMPARE(Fcvtas(v23.V4S(), v12.V4S()), "fcvtas v23.4s, v12.4s");
  COMPARE(Fcvtas(v30.V2D(), v1.V2D()), "fcvtas v30.2d, v1.2d");
  COMPARE(Fcvtau(v4.V2S(), v11.V2S()), "fcvtau v4.2s, v11.2s");
  COMPARE(Fcvtau(v23.V4S(), v12.V4S()), "fcvtau v23.4s, v12.4s");
  COMPARE(Fcvtau(v30.V2D(), v1.V2D()), "fcvtau v30.2d, v1.2d");

  COMPARE(Fcvtns(s0, s1), "fcvtns s0, s1");
  COMPARE(Fcvtns(d2, d3), "fcvtns d2, d3");
  COMPARE(Fcvtnu(s4, s5), "fcvtnu s4, s5");
  COMPARE(Fcvtnu(d6, d7), "fcvtnu d6, d7");
  COMPARE(Fcvtps(s8, s9), "fcvtps s8, s9");
  COMPARE(Fcvtps(d10, d11), "fcvtps d10, d11");
  COMPARE(Fcvtpu(s12, s13), "fcvtpu s12, s13");
  COMPARE(Fcvtpu(d14, d15), "fcvtpu d14, d15");
  COMPARE(Fcvtms(s16, s17), "fcvtms s16, s17");
  COMPARE(Fcvtms(d18, d19), "fcvtms d18, d19");
  COMPARE(Fcvtmu(s20, s21), "fcvtmu s20, s21");
  COMPARE(Fcvtmu(d22, d23), "fcvtmu d22, d23");
  COMPARE(Fcvtzs(s24, s25), "fcvtzs s24, s25");
  COMPARE(Fcvtzs(d26, d27), "fcvtzs d26, d27");
  COMPARE(Fcvtzu(s28, s29), "fcvtzu s28, s29");
  COMPARE(Fcvtzu(d30, d31), "fcvtzu d30, d31");
  COMPARE(Fcvtas(s0, s1), "fcvtas s0, s1");
  COMPARE(Fcvtas(d2, d3), "fcvtas d2, d3");
  COMPARE(Fcvtau(s4, s5), "fcvtau s4, s5");
  COMPARE(Fcvtau(d6, d7), "fcvtau d6, d7");

  COMPARE(Fcvtl(v3.V4S(), v5.V4H()), "fcvtl v3.4s, v5.4h");
  COMPARE(Fcvtl(v7.V2D(), v11.V2S()), "fcvtl v7.2d, v11.2s");
  COMPARE(Fcvtl2(v13.V4S(), v17.V8H()), "fcvtl2 v13.4s, v17.8h");
  COMPARE(Fcvtl2(v23.V2D(), v29.V4S()), "fcvtl2 v23.2d, v29.4s");

  COMPARE(Fcvtn(v3.V4H(), v5.V4S()), "fcvtn v3.4h, v5.4s");
  COMPARE(Fcvtn(v7.V2S(), v11.V2D()), "fcvtn v7.2s, v11.2d");
  COMPARE(Fcvtn2(v13.V8H(), v17.V4S()), "fcvtn2 v13.8h, v17.4s");
  COMPARE(Fcvtn2(v23.V4S(), v29.V2D()), "fcvtn2 v23.4s, v29.2d");

  COMPARE(Fcvtxn(v5.V2S(), v7.V2D()), "fcvtxn v5.2s, v7.2d");
  COMPARE(Fcvtxn2(v8_.V4S(), v13.V2D()), "fcvtxn2 v8.4s, v13.2d");
  COMPARE(Fcvtxn(s17, d31), "fcvtxn s17, d31");

  COMPARE(Frecpx(s0, s1), "frecpx s0, s1");
  COMPARE(Frecpx(s31, s30), "frecpx s31, s30");
  COMPARE(Frecpx(d2, d3), "frecpx d2, d3");
  COMPARE(Frecpx(d31, d30), "frecpx d31, d30");

  COMPARE(Scvtf(v5.V2S(), v3.V2S()), "scvtf v5.2s, v3.2s");
  COMPARE(Scvtf(v6.V4S(), v4.V4S()), "scvtf v6.4s, v4.4s");
  COMPARE(Scvtf(v7.V2D(), v5.V2D()), "scvtf v7.2d, v5.2d");
  COMPARE(Scvtf(s8, s6), "scvtf s8, s6");
  COMPARE(Scvtf(d8, d6), "scvtf d8, d6");

  COMPARE(Ucvtf(v5.V2S(), v3.V2S()), "ucvtf v5.2s, v3.2s");
  COMPARE(Ucvtf(v6.V4S(), v4.V4S()), "ucvtf v6.4s, v4.4s");
  COMPARE(Ucvtf(v7.V2D(), v5.V2D()), "ucvtf v7.2d, v5.2d");
  COMPARE(Ucvtf(s8, s6), "ucvtf s8, s6");
  COMPARE(Ucvtf(d8, d6), "ucvtf d8, d6");

#define DISASM_INST(TA, TAS, TB, TBS) \
  COMPARE(Saddlp(v0.TA, v1.TB), "saddlp v0." TAS ", v1." TBS);
  NEON_FORMAT_LIST_LP(DISASM_INST)
#undef DISASM_INST

#define DISASM_INST(TA, TAS, TB, TBS) \
  COMPARE(Uaddlp(v0.TA, v1.TB), "uaddlp v0." TAS ", v1." TBS);
  NEON_FORMAT_LIST_LP(DISASM_INST)
#undef DISASM_INST

#define DISASM_INST(TA, TAS, TB, TBS) \
  COMPARE(Sadalp(v0.TA, v1.TB), "sadalp v0." TAS ", v1." TBS);
  NEON_FORMAT_LIST_LP(DISASM_INST)
#undef DISASM_INST

#define DISASM_INST(TA, TAS, TB, TBS) \
  COMPARE(Uadalp(v0.TA, v1.TB), "uadalp v0." TAS ", v1." TBS);
  NEON_FORMAT_LIST_LP(DISASM_INST)
#undef DISASM_INST

  CLEANUP();
}

TEST(neon_acrosslanes) {
  SET_UP_MASM();

  COMPARE(Smaxv(b4, v5.V8B()), "smaxv b4, v5.8b");
  COMPARE(Smaxv(b4, v5.V16B()), "smaxv b4, v5.16b");
  COMPARE(Smaxv(h4, v5.V4H()), "smaxv h4, v5.4h");
  COMPARE(Smaxv(h4, v5.V8H()), "smaxv h4, v5.8h");
  COMPARE(Smaxv(s4, v5.V4S()), "smaxv s4, v5.4s");

  COMPARE(Sminv(b4, v5.V8B()), "sminv b4, v5.8b");
  COMPARE(Sminv(b4, v5.V16B()), "sminv b4, v5.16b");
  COMPARE(Sminv(h4, v5.V4H()), "sminv h4, v5.4h");
  COMPARE(Sminv(h4, v5.V8H()), "sminv h4, v5.8h");
  COMPARE(Sminv(s4, v5.V4S()), "sminv s4, v5.4s");

  COMPARE(Umaxv(b4, v5.V8B()), "umaxv b4, v5.8b");
  COMPARE(Umaxv(b4, v5.V16B()), "umaxv b4, v5.16b");
  COMPARE(Umaxv(h4, v5.V4H()), "umaxv h4, v5.4h");
  COMPARE(Umaxv(h4, v5.V8H()), "umaxv h4, v5.8h");
  COMPARE(Umaxv(s4, v5.V4S()), "umaxv s4, v5.4s");

  COMPARE(Uminv(b4, v5.V8B()), "uminv b4, v5.8b");
  COMPARE(Uminv(b4, v5.V16B()), "uminv b4, v5.16b");
  COMPARE(Uminv(h4, v5.V4H()), "uminv h4, v5.4h");
  COMPARE(Uminv(h4, v5.V8H()), "uminv h4, v5.8h");
  COMPARE(Uminv(s4, v5.V4S()), "uminv s4, v5.4s");

  COMPARE(Addv(b4, v5.V8B()), "addv b4, v5.8b");
  COMPARE(Addv(b4, v5.V16B()), "addv b4, v5.16b");
  COMPARE(Addv(h4, v5.V4H()), "addv h4, v5.4h");
  COMPARE(Addv(h4, v5.V8H()), "addv h4, v5.8h");
  COMPARE(Addv(s4, v5.V4S()), "addv s4, v5.4s");

  COMPARE(Saddlv(h4, v5.V8B()), "saddlv h4, v5.8b");
  COMPARE(Saddlv(h4, v5.V16B()), "saddlv h4, v5.16b");
  COMPARE(Saddlv(s4, v5.V4H()), "saddlv s4, v5.4h");
  COMPARE(Saddlv(s4, v5.V8H()), "saddlv s4, v5.8h");
  COMPARE(Saddlv(d4, v5.V4S()), "saddlv d4, v5.4s");

  COMPARE(Uaddlv(h4, v5.V8B()), "uaddlv h4, v5.8b");
  COMPARE(Uaddlv(h4, v5.V16B()), "uaddlv h4, v5.16b");
  COMPARE(Uaddlv(s4, v5.V4H()), "uaddlv s4, v5.4h");
  COMPARE(Uaddlv(s4, v5.V8H()), "uaddlv s4, v5.8h");
  COMPARE(Uaddlv(d4, v5.V4S()), "uaddlv d4, v5.4s");

  COMPARE(Fmaxv(s4, v5.V4S()), "fmaxv s4, v5.4s");
  COMPARE(Fminv(s4, v5.V4S()), "fminv s4, v5.4s");
  COMPARE(Fmaxnmv(s4, v5.V4S()), "fmaxnmv s4, v5.4s");
  COMPARE(Fminnmv(s4, v5.V4S()), "fminnmv s4, v5.4s");

  CLEANUP();
}

TEST(neon_scalar_pairwise) {
  SET_UP_MASM();

  COMPARE(Addp(d0, v1.V2D()), "addp d0, v1.2d");
  COMPARE(Faddp(s0, v1.V2S()), "faddp s0, v1.2s");
  COMPARE(Faddp(d2, v3.V2D()), "faddp d2, v3.2d");
  COMPARE(Fmaxp(s4, v5.V2S()), "fmaxp s4, v5.2s");
  COMPARE(Fmaxp(d6, v7.V2D()), "fmaxp d6, v7.2d");
  COMPARE(Fmaxnmp(s8, v9.V2S()), "fmaxnmp s8, v9.2s");
  COMPARE(Fmaxnmp(d10, v11.V2D()), "fmaxnmp d10, v11.2d");
  COMPARE(Fminp(s12, v13.V2S()), "fminp s12, v13.2s");
  COMPARE(Fminp(d14, v15.V2D()), "fminp d14, v15.2d");
  COMPARE(Fminnmp(s16, v17.V2S()), "fminnmp s16, v17.2s");
  COMPARE(Fminnmp(d18, v19.V2D()), "fminnmp d18, v19.2d");
  CLEANUP();
}

TEST(neon_shift_immediate) {
  SET_UP_MASM();

  COMPARE(Sshr(v0.V8B(), v1.V8B(), 1), "sshr v0.8b, v1.8b, #1");
  COMPARE(Sshr(v2.V8B(), v3.V8B(), 8), "sshr v2.8b, v3.8b, #8");
  COMPARE(Sshr(v4.V16B(), v5.V16B(), 1), "sshr v4.16b, v5.16b, #1");
  COMPARE(Sshr(v6.V16B(), v7.V16B(), 8), "sshr v6.16b, v7.16b, #8");
  COMPARE(Sshr(v8_.V4H(), v9.V4H(), 1), "sshr v8.4h, v9.4h, #1");
  COMPARE(Sshr(v10.V4H(), v11.V4H(), 16), "sshr v10.4h, v11.4h, #16");
  COMPARE(Sshr(v12.V8H(), v13.V8H(), 1), "sshr v12.8h, v13.8h, #1");
  COMPARE(Sshr(v14.V8H(), v15.V8H(), 16), "sshr v14.8h, v15.8h, #16");
  COMPARE(Sshr(v16.V2S(), v17.V2S(), 1), "sshr v16.2s, v17.2s, #1");
  COMPARE(Sshr(v18.V2S(), v19.V2S(), 32), "sshr v18.2s, v19.2s, #32");
  COMPARE(Sshr(v20.V4S(), v21.V4S(), 1), "sshr v20.4s, v21.4s, #1");
  COMPARE(Sshr(v22.V4S(), v23.V4S(), 32), "sshr v22.4s, v23.4s, #32");
  COMPARE(Sshr(v28.V2D(), v29.V2D(), 1), "sshr v28.2d, v29.2d, #1");
  COMPARE(Sshr(v30.V2D(), v31.V2D(), 64), "sshr v30.2d, v31.2d, #64");
  COMPARE(Sshr(d0, d1, 7), "sshr d0, d1, #7");

  COMPARE(Ushr(v0.V8B(), v1.V8B(), 1), "ushr v0.8b, v1.8b, #1");
  COMPARE(Ushr(v2.V8B(), v3.V8B(), 8), "ushr v2.8b, v3.8b, #8");
  COMPARE(Ushr(v4.V16B(), v5.V16B(), 1), "ushr v4.16b, v5.16b, #1");
  COMPARE(Ushr(v6.V16B(), v7.V16B(), 8), "ushr v6.16b, v7.16b, #8");
  COMPARE(Ushr(v8_.V4H(), v9.V4H(), 1), "ushr v8.4h, v9.4h, #1");
  COMPARE(Ushr(v10.V4H(), v11.V4H(), 16), "ushr v10.4h, v11.4h, #16");
  COMPARE(Ushr(v12.V8H(), v13.V8H(), 1), "ushr v12.8h, v13.8h, #1");
  COMPARE(Ushr(v14.V8H(), v15.V8H(), 16), "ushr v14.8h, v15.8h, #16");
  COMPARE(Ushr(v16.V2S(), v17.V2S(), 1), "ushr v16.2s, v17.2s, #1");
  COMPARE(Ushr(v18.V2S(), v19.V2S(), 32), "ushr v18.2s, v19.2s, #32");
  COMPARE(Ushr(v20.V4S(), v21.V4S(), 1), "ushr v20.4s, v21.4s, #1");
  COMPARE(Ushr(v22.V4S(), v23.V4S(), 32), "ushr v22.4s, v23.4s, #32");
  COMPARE(Ushr(v28.V2D(), v29.V2D(), 1), "ushr v28.2d, v29.2d, #1");
  COMPARE(Ushr(v30.V2D(), v31.V2D(), 64), "ushr v30.2d, v31.2d, #64");
  COMPARE(Ushr(d0, d1, 7), "ushr d0, d1, #7");

  COMPARE(Srshr(v0.V8B(), v1.V8B(), 1), "srshr v0.8b, v1.8b, #1");
  COMPARE(Srshr(v2.V8B(), v3.V8B(), 8), "srshr v2.8b, v3.8b, #8");
  COMPARE(Srshr(v4.V16B(), v5.V16B(), 1), "srshr v4.16b, v5.16b, #1");
  COMPARE(Srshr(v6.V16B(), v7.V16B(), 8), "srshr v6.16b, v7.16b, #8");
  COMPARE(Srshr(v8_.V4H(), v9.V4H(), 1), "srshr v8.4h, v9.4h, #1");
  COMPARE(Srshr(v10.V4H(), v11.V4H(), 16), "srshr v10.4h, v11.4h, #16");
  COMPARE(Srshr(v12.V8H(), v13.V8H(), 1), "srshr v12.8h, v13.8h, #1");
  COMPARE(Srshr(v14.V8H(), v15.V8H(), 16), "srshr v14.8h, v15.8h, #16");
  COMPARE(Srshr(v16.V2S(), v17.V2S(), 1), "srshr v16.2s, v17.2s, #1");
  COMPARE(Srshr(v18.V2S(), v19.V2S(), 32), "srshr v18.2s, v19.2s, #32");
  COMPARE(Srshr(v20.V4S(), v21.V4S(), 1), "srshr v20.4s, v21.4s, #1");
  COMPARE(Srshr(v22.V4S(), v23.V4S(), 32), "srshr v22.4s, v23.4s, #32");
  COMPARE(Srshr(v28.V2D(), v29.V2D(), 1), "srshr v28.2d, v29.2d, #1");
  COMPARE(Srshr(v30.V2D(), v31.V2D(), 64), "srshr v30.2d, v31.2d, #64");
  COMPARE(Srshr(d0, d1, 7), "srshr d0, d1, #7");

  COMPARE(Urshr(v0.V8B(), v1.V8B(), 1), "urshr v0.8b, v1.8b, #1");
  COMPARE(Urshr(v2.V8B(), v3.V8B(), 8), "urshr v2.8b, v3.8b, #8");
  COMPARE(Urshr(v4.V16B(), v5.V16B(), 1), "urshr v4.16b, v5.16b, #1");
  COMPARE(Urshr(v6.V16B(), v7.V16B(), 8), "urshr v6.16b, v7.16b, #8");
  COMPARE(Urshr(v8_.V4H(), v9.V4H(), 1), "urshr v8.4h, v9.4h, #1");
  COMPARE(Urshr(v10.V4H(), v11.V4H(), 16), "urshr v10.4h, v11.4h, #16");
  COMPARE(Urshr(v12.V8H(), v13.V8H(), 1), "urshr v12.8h, v13.8h, #1");
  COMPARE(Urshr(v14.V8H(), v15.V8H(), 16), "urshr v14.8h, v15.8h, #16");
  COMPARE(Urshr(v16.V2S(), v17.V2S(), 1), "urshr v16.2s, v17.2s, #1");
  COMPARE(Urshr(v18.V2S(), v19.V2S(), 32), "urshr v18.2s, v19.2s, #32");
  COMPARE(Urshr(v20.V4S(), v21.V4S(), 1), "urshr v20.4s, v21.4s, #1");
  COMPARE(Urshr(v22.V4S(), v23.V4S(), 32), "urshr v22.4s, v23.4s, #32");
  COMPARE(Urshr(v28.V2D(), v29.V2D(), 1), "urshr v28.2d, v29.2d, #1");
  COMPARE(Urshr(v30.V2D(), v31.V2D(), 64), "urshr v30.2d, v31.2d, #64");
  COMPARE(Urshr(d0, d1, 7), "urshr d0, d1, #7");

  COMPARE(Srsra(v0.V8B(), v1.V8B(), 1), "srsra v0.8b, v1.8b, #1");
  COMPARE(Srsra(v2.V8B(), v3.V8B(), 8), "srsra v2.8b, v3.8b, #8");
  COMPARE(Srsra(v4.V16B(), v5.V16B(), 1), "srsra v4.16b, v5.16b, #1");
  COMPARE(Srsra(v6.V16B(), v7.V16B(), 8), "srsra v6.16b, v7.16b, #8");
  COMPARE(Srsra(v8_.V4H(), v9.V4H(), 1), "srsra v8.4h, v9.4h, #1");
  COMPARE(Srsra(v10.V4H(), v11.V4H(), 16), "srsra v10.4h, v11.4h, #16");
  COMPARE(Srsra(v12.V8H(), v13.V8H(), 1), "srsra v12.8h, v13.8h, #1");
  COMPARE(Srsra(v14.V8H(), v15.V8H(), 16), "srsra v14.8h, v15.8h, #16");
  COMPARE(Srsra(v16.V2S(), v17.V2S(), 1), "srsra v16.2s, v17.2s, #1");
  COMPARE(Srsra(v18.V2S(), v19.V2S(), 32), "srsra v18.2s, v19.2s, #32");
  COMPARE(Srsra(v20.V4S(), v21.V4S(), 1), "srsra v20.4s, v21.4s, #1");
  COMPARE(Srsra(v22.V4S(), v23.V4S(), 32), "srsra v22.4s, v23.4s, #32");
  COMPARE(Srsra(v28.V2D(), v29.V2D(), 1), "srsra v28.2d, v29.2d, #1");
  COMPARE(Srsra(v30.V2D(), v31.V2D(), 64), "srsra v30.2d, v31.2d, #64");
  COMPARE(Srsra(d0, d1, 7), "srsra d0, d1, #7");

  COMPARE(Ssra(v0.V8B(), v1.V8B(), 1), "ssra v0.8b, v1.8b, #1");
  COMPARE(Ssra(v2.V8B(), v3.V8B(), 8), "ssra v2.8b, v3.8b, #8");
  COMPARE(Ssra(v4.V16B(), v5.V16B(), 1), "ssra v4.16b, v5.16b, #1");
  COMPARE(Ssra(v6.V16B(), v7.V16B(), 8), "ssra v6.16b, v7.16b, #8");
  COMPARE(Ssra(v8_.V4H(), v9.V4H(), 1), "ssra v8.4h, v9.4h, #1");
  COMPARE(Ssra(v10.V4H(), v11.V4H(), 16), "ssra v10.4h, v11.4h, #16");
  COMPARE(Ssra(v12.V8H(), v13.V8H(), 1), "ssra v12.8h, v13.8h, #1");
  COMPARE(Ssra(v14.V8H(), v15.V8H(), 16), "ssra v14.8h, v15.8h, #16");
  COMPARE(Ssra(v16.V2S(), v17.V2S(), 1), "ssra v16.2s, v17.2s, #1");
  COMPARE(Ssra(v18.V2S(), v19.V2S(), 32), "ssra v18.2s, v19.2s, #32");
  COMPARE(Ssra(v20.V4S(), v21.V4S(), 1), "ssra v20.4s, v21.4s, #1");
  COMPARE(Ssra(v22.V4S(), v23.V4S(), 32), "ssra v22.4s, v23.4s, #32");
  COMPARE(Ssra(v28.V2D(), v29.V2D(), 1), "ssra v28.2d, v29.2d, #1");
  COMPARE(Ssra(v30.V2D(), v31.V2D(), 64), "ssra v30.2d, v31.2d, #64");
  COMPARE(Ssra(d0, d1, 7), "ssra d0, d1, #7");

  COMPARE(Ursra(v0.V8B(), v1.V8B(), 1), "ursra v0.8b, v1.8b, #1");
  COMPARE(Ursra(v2.V8B(), v3.V8B(), 8), "ursra v2.8b, v3.8b, #8");
  COMPARE(Ursra(v4.V16B(), v5.V16B(), 1), "ursra v4.16b, v5.16b, #1");
  COMPARE(Ursra(v6.V16B(), v7.V16B(), 8), "ursra v6.16b, v7.16b, #8");
  COMPARE(Ursra(v8_.V4H(), v9.V4H(), 1), "ursra v8.4h, v9.4h, #1");
  COMPARE(Ursra(v10.V4H(), v11.V4H(), 16), "ursra v10.4h, v11.4h, #16");
  COMPARE(Ursra(v12.V8H(), v13.V8H(), 1), "ursra v12.8h, v13.8h, #1");
  COMPARE(Ursra(v14.V8H(), v15.V8H(), 16), "ursra v14.8h, v15.8h, #16");
  COMPARE(Ursra(v16.V2S(), v17.V2S(), 1), "ursra v16.2s, v17.2s, #1");
  COMPARE(Ursra(v18.V2S(), v19.V2S(), 32), "ursra v18.2s, v19.2s, #32");
  COMPARE(Ursra(v20.V4S(), v21.V4S(), 1), "ursra v20.4s, v21.4s, #1");
  COMPARE(Ursra(v22.V4S(), v23.V4S(), 32), "ursra v22.4s, v23.4s, #32");
  COMPARE(Ursra(v28.V2D(), v29.V2D(), 1), "ursra v28.2d, v29.2d, #1");
  COMPARE(Ursra(v30.V2D(), v31.V2D(), 64), "ursra v30.2d, v31.2d, #64");
  COMPARE(Ursra(d0, d1, 7), "ursra d0, d1, #7");

  COMPARE(Usra(v0.V8B(), v1.V8B(), 1), "usra v0.8b, v1.8b, #1");
  COMPARE(Usra(v2.V8B(), v3.V8B(), 8), "usra v2.8b, v3.8b, #8");
  COMPARE(Usra(v4.V16B(), v5.V16B(), 1), "usra v4.16b, v5.16b, #1");
  COMPARE(Usra(v6.V16B(), v7.V16B(), 8), "usra v6.16b, v7.16b, #8");
  COMPARE(Usra(v8_.V4H(), v9.V4H(), 1), "usra v8.4h, v9.4h, #1");
  COMPARE(Usra(v10.V4H(), v11.V4H(), 16), "usra v10.4h, v11.4h, #16");
  COMPARE(Usra(v12.V8H(), v13.V8H(), 1), "usra v12.8h, v13.8h, #1");
  COMPARE(Usra(v14.V8H(), v15.V8H(), 16), "usra v14.8h, v15.8h, #16");
  COMPARE(Usra(v16.V2S(), v17.V2S(), 1), "usra v16.2s, v17.2s, #1");
  COMPARE(Usra(v18.V2S(), v19.V2S(), 32), "usra v18.2s, v19.2s, #32");
  COMPARE(Usra(v20.V4S(), v21.V4S(), 1), "usra v20.4s, v21.4s, #1");
  COMPARE(Usra(v22.V4S(), v23.V4S(), 32), "usra v22.4s, v23.4s, #32");
  COMPARE(Usra(v28.V2D(), v29.V2D(), 1), "usra v28.2d, v29.2d, #1");
  COMPARE(Usra(v30.V2D(), v31.V2D(), 64), "usra v30.2d, v31.2d, #64");
  COMPARE(Usra(d0, d1, 7), "usra d0, d1, #7");

  COMPARE(Sli(v1.V8B(), v8_.V8B(), 1), "sli v1.8b, v8.8b, #1");
  COMPARE(Sli(v2.V16B(), v9.V16B(), 2), "sli v2.16b, v9.16b, #2");
  COMPARE(Sli(v3.V4H(), v1.V4H(), 3), "sli v3.4h, v1.4h, #3");
  COMPARE(Sli(v4.V8H(), v2.V8H(), 4), "sli v4.8h, v2.8h, #4");
  COMPARE(Sli(v5.V2S(), v3.V2S(), 5), "sli v5.2s, v3.2s, #5");
  COMPARE(Sli(v6.V4S(), v4.V4S(), 6), "sli v6.4s, v4.4s, #6");
  COMPARE(Sli(v7.V2D(), v5.V2D(), 7), "sli v7.2d, v5.2d, #7");
  COMPARE(Sli(d8, d6, 8), "sli d8, d6, #8");

  COMPARE(Shl(v1.V8B(), v8_.V8B(), 1), "shl v1.8b, v8.8b, #1");
  COMPARE(Shl(v2.V16B(), v9.V16B(), 2), "shl v2.16b, v9.16b, #2");
  COMPARE(Shl(v3.V4H(), v1.V4H(), 3), "shl v3.4h, v1.4h, #3");
  COMPARE(Shl(v4.V8H(), v2.V8H(), 4), "shl v4.8h, v2.8h, #4");
  COMPARE(Shl(v5.V2S(), v3.V2S(), 5), "shl v5.2s, v3.2s, #5");
  COMPARE(Shl(v6.V4S(), v4.V4S(), 6), "shl v6.4s, v4.4s, #6");
  COMPARE(Shl(v7.V2D(), v5.V2D(), 7), "shl v7.2d, v5.2d, #7");
  COMPARE(Shl(d8, d6, 8), "shl d8, d6, #8");

  COMPARE(Sqshl(v1.V8B(), v8_.V8B(), 1), "sqshl v1.8b, v8.8b, #1");
  COMPARE(Sqshl(v2.V16B(), v9.V16B(), 2), "sqshl v2.16b, v9.16b, #2");
  COMPARE(Sqshl(v3.V4H(), v1.V4H(), 3), "sqshl v3.4h, v1.4h, #3");
  COMPARE(Sqshl(v4.V8H(), v2.V8H(), 4), "sqshl v4.8h, v2.8h, #4");
  COMPARE(Sqshl(v5.V2S(), v3.V2S(), 5), "sqshl v5.2s, v3.2s, #5");
  COMPARE(Sqshl(v6.V4S(), v4.V4S(), 6), "sqshl v6.4s, v4.4s, #6");
  COMPARE(Sqshl(v7.V2D(), v5.V2D(), 7), "sqshl v7.2d, v5.2d, #7");
  COMPARE(Sqshl(b8, b7, 1), "sqshl b8, b7, #1");
  COMPARE(Sqshl(h9, h8, 2), "sqshl h9, h8, #2");
  COMPARE(Sqshl(s10, s9, 3), "sqshl s10, s9, #3");
  COMPARE(Sqshl(d11, d10, 4), "sqshl d11, d10, #4");

  COMPARE(Sqshlu(v1.V8B(), v8_.V8B(), 1), "sqshlu v1.8b, v8.8b, #1");
  COMPARE(Sqshlu(v2.V16B(), v9.V16B(), 2), "sqshlu v2.16b, v9.16b, #2");
  COMPARE(Sqshlu(v3.V4H(), v1.V4H(), 3), "sqshlu v3.4h, v1.4h, #3");
  COMPARE(Sqshlu(v4.V8H(), v2.V8H(), 4), "sqshlu v4.8h, v2.8h, #4");
  COMPARE(Sqshlu(v5.V2S(), v3.V2S(), 5), "sqshlu v5.2s, v3.2s, #5");
  COMPARE(Sqshlu(v6.V4S(), v4.V4S(), 6), "sqshlu v6.4s, v4.4s, #6");
  COMPARE(Sqshlu(v7.V2D(), v5.V2D(), 7), "sqshlu v7.2d, v5.2d, #7");
  COMPARE(Sqshlu(b8, b7, 1), "sqshlu b8, b7, #1");
  COMPARE(Sqshlu(h9, h8, 2), "sqshlu h9, h8, #2");
  COMPARE(Sqshlu(s10, s9, 3), "sqshlu s10, s9, #3");
  COMPARE(Sqshlu(d11, d10, 4), "sqshlu d11, d10, #4");

  COMPARE(Uqshl(v1.V8B(), v8_.V8B(), 1), "uqshl v1.8b, v8.8b, #1");
  COMPARE(Uqshl(v2.V16B(), v9.V16B(), 2), "uqshl v2.16b, v9.16b, #2");
  COMPARE(Uqshl(v3.V4H(), v1.V4H(), 3), "uqshl v3.4h, v1.4h, #3");
  COMPARE(Uqshl(v4.V8H(), v2.V8H(), 4), "uqshl v4.8h, v2.8h, #4");
  COMPARE(Uqshl(v5.V2S(), v3.V2S(), 5), "uqshl v5.2s, v3.2s, #5");
  COMPARE(Uqshl(v6.V4S(), v4.V4S(), 6), "uqshl v6.4s, v4.4s, #6");
  COMPARE(Uqshl(v7.V2D(), v5.V2D(), 7), "uqshl v7.2d, v5.2d, #7");
  COMPARE(Uqshl(b8, b7, 1), "uqshl b8, b7, #1");
  COMPARE(Uqshl(h9, h8, 2), "uqshl h9, h8, #2");
  COMPARE(Uqshl(s10, s9, 3), "uqshl s10, s9, #3");
  COMPARE(Uqshl(d11, d10, 4), "uqshl d11, d10, #4");

  COMPARE(Sshll(v1.V8H(), v8_.V8B(), 1), "sshll v1.8h, v8.8b, #1");
  COMPARE(Sshll(v3.V4S(), v1.V4H(), 3), "sshll v3.4s, v1.4h, #3");
  COMPARE(Sshll(v5.V2D(), v3.V2S(), 5), "sshll v5.2d, v3.2s, #5");
  COMPARE(Sshll2(v2.V8H(), v9.V16B(), 2), "sshll2 v2.8h, v9.16b, #2");
  COMPARE(Sshll2(v4.V4S(), v2.V8H(), 4), "sshll2 v4.4s, v2.8h, #4");
  COMPARE(Sshll2(v6.V2D(), v4.V4S(), 6), "sshll2 v6.2d, v4.4s, #6");

  COMPARE(Sshll(v1.V8H(), v8_.V8B(), 0), "sxtl v1.8h, v8.8b");
  COMPARE(Sshll(v3.V4S(), v1.V4H(), 0), "sxtl v3.4s, v1.4h");
  COMPARE(Sshll(v5.V2D(), v3.V2S(), 0), "sxtl v5.2d, v3.2s");
  COMPARE(Sshll2(v2.V8H(), v9.V16B(), 0), "sxtl2 v2.8h, v9.16b");
  COMPARE(Sshll2(v4.V4S(), v2.V8H(), 0), "sxtl2 v4.4s, v2.8h");
  COMPARE(Sshll2(v6.V2D(), v4.V4S(), 0), "sxtl2 v6.2d, v4.4s");

  COMPARE(Sxtl(v1.V8H(), v8_.V8B()), "sxtl v1.8h, v8.8b");
  COMPARE(Sxtl(v3.V4S(), v1.V4H()), "sxtl v3.4s, v1.4h");
  COMPARE(Sxtl(v5.V2D(), v3.V2S()), "sxtl v5.2d, v3.2s");
  COMPARE(Sxtl2(v2.V8H(), v9.V16B()), "sxtl2 v2.8h, v9.16b");
  COMPARE(Sxtl2(v4.V4S(), v2.V8H()), "sxtl2 v4.4s, v2.8h");
  COMPARE(Sxtl2(v6.V2D(), v4.V4S()), "sxtl2 v6.2d, v4.4s");

  COMPARE(Ushll(v1.V8H(), v8_.V8B(), 1), "ushll v1.8h, v8.8b, #1");
  COMPARE(Ushll(v3.V4S(), v1.V4H(), 3), "ushll v3.4s, v1.4h, #3");
  COMPARE(Ushll(v5.V2D(), v3.V2S(), 5), "ushll v5.2d, v3.2s, #5");
  COMPARE(Ushll2(v2.V8H(), v9.V16B(), 2), "ushll2 v2.8h, v9.16b, #2");
  COMPARE(Ushll2(v4.V4S(), v2.V8H(), 4), "ushll2 v4.4s, v2.8h, #4");
  COMPARE(Ushll2(v6.V2D(), v4.V4S(), 6), "ushll2 v6.2d, v4.4s, #6");

  COMPARE(Ushll(v1.V8H(), v8_.V8B(), 0), "uxtl v1.8h, v8.8b");
  COMPARE(Ushll(v3.V4S(), v1.V4H(), 0), "uxtl v3.4s, v1.4h");
  COMPARE(Ushll(v5.V2D(), v3.V2S(), 0), "uxtl v5.2d, v3.2s");
  COMPARE(Ushll2(v2.V8H(), v9.V16B(), 0), "uxtl2 v2.8h, v9.16b");
  COMPARE(Ushll2(v4.V4S(), v2.V8H(), 0), "uxtl2 v4.4s, v2.8h");
  COMPARE(Ushll2(v6.V2D(), v4.V4S(), 0), "uxtl2 v6.2d, v4.4s");

  COMPARE(Uxtl(v1.V8H(), v8_.V8B()), "uxtl v1.8h, v8.8b");
  COMPARE(Uxtl(v3.V4S(), v1.V4H()), "uxtl v3.4s, v1.4h");
  COMPARE(Uxtl(v5.V2D(), v3.V2S()), "uxtl v5.2d, v3.2s");
  COMPARE(Uxtl2(v2.V8H(), v9.V16B()), "uxtl2 v2.8h, v9.16b");
  COMPARE(Uxtl2(v4.V4S(), v2.V8H()), "uxtl2 v4.4s, v2.8h");
  COMPARE(Uxtl2(v6.V2D(), v4.V4S()), "uxtl2 v6.2d, v4.4s");

  COMPARE(Sri(v1.V8B(), v8_.V8B(), 1), "sri v1.8b, v8.8b, #1");
  COMPARE(Sri(v2.V16B(), v9.V16B(), 2), "sri v2.16b, v9.16b, #2");
  COMPARE(Sri(v3.V4H(), v1.V4H(), 3), "sri v3.4h, v1.4h, #3");
  COMPARE(Sri(v4.V8H(), v2.V8H(), 4), "sri v4.8h, v2.8h, #4");
  COMPARE(Sri(v5.V2S(), v3.V2S(), 5), "sri v5.2s, v3.2s, #5");
  COMPARE(Sri(v6.V4S(), v4.V4S(), 6), "sri v6.4s, v4.4s, #6");
  COMPARE(Sri(v7.V2D(), v5.V2D(), 7), "sri v7.2d, v5.2d, #7");
  COMPARE(Sri(d8, d6, 8), "sri d8, d6, #8");

  COMPARE(Shrn(v0.V8B(), v1.V8H(), 1), "shrn v0.8b, v1.8h, #1");
  COMPARE(Shrn(v1.V4H(), v2.V4S(), 2), "shrn v1.4h, v2.4s, #2");
  COMPARE(Shrn(v2.V2S(), v3.V2D(), 3), "shrn v2.2s, v3.2d, #3");
  COMPARE(Shrn2(v0.V16B(), v1.V8H(), 4), "shrn2 v0.16b, v1.8h, #4");
  COMPARE(Shrn2(v1.V8H(), v2.V4S(), 5), "shrn2 v1.8h, v2.4s, #5");
  COMPARE(Shrn2(v2.V4S(), v3.V2D(), 6), "shrn2 v2.4s, v3.2d, #6");

  COMPARE(Rshrn(v0.V8B(), v1.V8H(), 1), "rshrn v0.8b, v1.8h, #1");
  COMPARE(Rshrn(v1.V4H(), v2.V4S(), 2), "rshrn v1.4h, v2.4s, #2");
  COMPARE(Rshrn(v2.V2S(), v3.V2D(), 3), "rshrn v2.2s, v3.2d, #3");
  COMPARE(Rshrn2(v0.V16B(), v1.V8H(), 4), "rshrn2 v0.16b, v1.8h, #4");
  COMPARE(Rshrn2(v1.V8H(), v2.V4S(), 5), "rshrn2 v1.8h, v2.4s, #5");
  COMPARE(Rshrn2(v2.V4S(), v3.V2D(), 6), "rshrn2 v2.4s, v3.2d, #6");

  COMPARE(Uqshrn(v0.V8B(), v1.V8H(), 1), "uqshrn v0.8b, v1.8h, #1");
  COMPARE(Uqshrn(v1.V4H(), v2.V4S(), 2), "uqshrn v1.4h, v2.4s, #2");
  COMPARE(Uqshrn(v2.V2S(), v3.V2D(), 3), "uqshrn v2.2s, v3.2d, #3");
  COMPARE(Uqshrn2(v0.V16B(), v1.V8H(), 4), "uqshrn2 v0.16b, v1.8h, #4");
  COMPARE(Uqshrn2(v1.V8H(), v2.V4S(), 5), "uqshrn2 v1.8h, v2.4s, #5");
  COMPARE(Uqshrn2(v2.V4S(), v3.V2D(), 6), "uqshrn2 v2.4s, v3.2d, #6");
  COMPARE(Uqshrn(b0, h1, 1), "uqshrn b0, h1, #1");
  COMPARE(Uqshrn(h1, s2, 2), "uqshrn h1, s2, #2");
  COMPARE(Uqshrn(s2, d3, 3), "uqshrn s2, d3, #3");

  COMPARE(Uqrshrn(v0.V8B(), v1.V8H(), 1), "uqrshrn v0.8b, v1.8h, #1");
  COMPARE(Uqrshrn(v1.V4H(), v2.V4S(), 2), "uqrshrn v1.4h, v2.4s, #2");
  COMPARE(Uqrshrn(v2.V2S(), v3.V2D(), 3), "uqrshrn v2.2s, v3.2d, #3");
  COMPARE(Uqrshrn2(v0.V16B(), v1.V8H(), 4), "uqrshrn2 v0.16b, v1.8h, #4");
  COMPARE(Uqrshrn2(v1.V8H(), v2.V4S(), 5), "uqrshrn2 v1.8h, v2.4s, #5");
  COMPARE(Uqrshrn2(v2.V4S(), v3.V2D(), 6), "uqrshrn2 v2.4s, v3.2d, #6");
  COMPARE(Uqrshrn(b0, h1, 1), "uqrshrn b0, h1, #1");
  COMPARE(Uqrshrn(h1, s2, 2), "uqrshrn h1, s2, #2");
  COMPARE(Uqrshrn(s2, d3, 3), "uqrshrn s2, d3, #3");

  COMPARE(Sqshrn(v0.V8B(), v1.V8H(), 1), "sqshrn v0.8b, v1.8h, #1");
  COMPARE(Sqshrn(v1.V4H(), v2.V4S(), 2), "sqshrn v1.4h, v2.4s, #2");
  COMPARE(Sqshrn(v2.V2S(), v3.V2D(), 3), "sqshrn v2.2s, v3.2d, #3");
  COMPARE(Sqshrn2(v0.V16B(), v1.V8H(), 4), "sqshrn2 v0.16b, v1.8h, #4");
  COMPARE(Sqshrn2(v1.V8H(), v2.V4S(), 5), "sqshrn2 v1.8h, v2.4s, #5");
  COMPARE(Sqshrn2(v2.V4S(), v3.V2D(), 6), "sqshrn2 v2.4s, v3.2d, #6");
  COMPARE(Sqshrn(b0, h1, 1), "sqshrn b0, h1, #1");
  COMPARE(Sqshrn(h1, s2, 2), "sqshrn h1, s2, #2");
  COMPARE(Sqshrn(s2, d3, 3), "sqshrn s2, d3, #3");

  COMPARE(Sqrshrn(v0.V8B(), v1.V8H(), 1), "sqrshrn v0.8b, v1.8h, #1");
  COMPARE(Sqrshrn(v1.V4H(), v2.V4S(), 2), "sqrshrn v1.4h, v2.4s, #2");
  COMPARE(Sqrshrn(v2.V2S(), v3.V2D(), 3), "sqrshrn v2.2s, v3.2d, #3");
  COMPARE(Sqrshrn2(v0.V16B(), v1.V8H(), 4), "sqrshrn2 v0.16b, v1.8h, #4");
  COMPARE(Sqrshrn2(v1.V8H(), v2.V4S(), 5), "sqrshrn2 v1.8h, v2.4s, #5");
  COMPARE(Sqrshrn2(v2.V4S(), v3.V2D(), 6), "sqrshrn2 v2.4s, v3.2d, #6");
  COMPARE(Sqrshrn(b0, h1, 1), "sqrshrn b0, h1, #1");
  COMPARE(Sqrshrn(h1, s2, 2), "sqrshrn h1, s2, #2");
  COMPARE(Sqrshrn(s2, d3, 3), "sqrshrn s2, d3, #3");

  COMPARE(Sqshrun(v0.V8B(), v1.V8H(), 1), "sqshrun v0.8b, v1.8h, #1");
  COMPARE(Sqshrun(v1.V4H(), v2.V4S(), 2), "sqshrun v1.4h, v2.4s, #2");
  COMPARE(Sqshrun(v2.V2S(), v3.V2D(), 3), "sqshrun v2.2s, v3.2d, #3");
  COMPARE(Sqshrun2(v0.V16B(), v1.V8H(), 4), "sqshrun2 v0.16b, v1.8h, #4");
  COMPARE(Sqshrun2(v1.V8H(), v2.V4S(), 5), "sqshrun2 v1.8h, v2.4s, #5");
  COMPARE(Sqshrun2(v2.V4S(), v3.V2D(), 6), "sqshrun2 v2.4s, v3.2d, #6");
  COMPARE(Sqshrun(b0, h1, 1), "sqshrun b0, h1, #1");
  COMPARE(Sqshrun(h1, s2, 2), "sqshrun h1, s2, #2");
  COMPARE(Sqshrun(s2, d3, 3), "sqshrun s2, d3, #3");

  COMPARE(Sqrshrun(v0.V8B(), v1.V8H(), 1), "sqrshrun v0.8b, v1.8h, #1");
  COMPARE(Sqrshrun(v1.V4H(), v2.V4S(), 2), "sqrshrun v1.4h, v2.4s, #2");
  COMPARE(Sqrshrun(v2.V2S(), v3.V2D(), 3), "sqrshrun v2.2s, v3.2d, #3");
  COMPARE(Sqrshrun2(v0.V16B(), v1.V8H(), 4), "sqrshrun2 v0.16b, v1.8h, #4");
  COMPARE(Sqrshrun2(v1.V8H(), v2.V4S(), 5), "sqrshrun2 v1.8h, v2.4s, #5");
  COMPARE(Sqrshrun2(v2.V4S(), v3.V2D(), 6), "sqrshrun2 v2.4s, v3.2d, #6");
  COMPARE(Sqrshrun(b0, h1, 1), "sqrshrun b0, h1, #1");
  COMPARE(Sqrshrun(h1, s2, 2), "sqrshrun h1, s2, #2");
  COMPARE(Sqrshrun(s2, d3, 3), "sqrshrun s2, d3, #3");

  COMPARE(Scvtf(v5.V2S(), v3.V2S(), 11), "scvtf v5.2s, v3.2s, #11");
  COMPARE(Scvtf(v6.V4S(), v4.V4S(), 12), "scvtf v6.4s, v4.4s, #12");
  COMPARE(Scvtf(v7.V2D(), v5.V2D(), 33), "scvtf v7.2d, v5.2d, #33");
  COMPARE(Scvtf(s8, s6, 13), "scvtf s8, s6, #13");
  COMPARE(Scvtf(d8, d6, 34), "scvtf d8, d6, #34");

  COMPARE(Ucvtf(v5.V2S(), v3.V2S(), 11), "ucvtf v5.2s, v3.2s, #11");
  COMPARE(Ucvtf(v6.V4S(), v4.V4S(), 12), "ucvtf v6.4s, v4.4s, #12");
  COMPARE(Ucvtf(v7.V2D(), v5.V2D(), 33), "ucvtf v7.2d, v5.2d, #33");
  COMPARE(Ucvtf(s8, s6, 13), "ucvtf s8, s6, #13");
  COMPARE(Ucvtf(d8, d6, 34), "ucvtf d8, d6, #34");

  COMPARE(Fcvtzs(v5.V2S(), v3.V2S(), 11), "fcvtzs v5.2s, v3.2s, #11");
  COMPARE(Fcvtzs(v6.V4S(), v4.V4S(), 12), "fcvtzs v6.4s, v4.4s, #12");
  COMPARE(Fcvtzs(v7.V2D(), v5.V2D(), 33), "fcvtzs v7.2d, v5.2d, #33");
  COMPARE(Fcvtzs(s8, s6, 13), "fcvtzs s8, s6, #13");
  COMPARE(Fcvtzs(d8, d6, 34), "fcvtzs d8, d6, #34");

  COMPARE(Fcvtzu(v5.V2S(), v3.V2S(), 11), "fcvtzu v5.2s, v3.2s, #11");
  COMPARE(Fcvtzu(v6.V4S(), v4.V4S(), 12), "fcvtzu v6.4s, v4.4s, #12");
  COMPARE(Fcvtzu(v7.V2D(), v5.V2D(), 33), "fcvtzu v7.2d, v5.2d, #33");
  COMPARE(Fcvtzu(s8, s6, 13), "fcvtzu s8, s6, #13");
  COMPARE(Fcvtzu(d8, d6, 34), "fcvtzu d8, d6, #34");

  CLEANUP();
}

#undef TEST_
#undef EXP_SIZE
#undef INSTR_SIZE
#undef SET_UP_MASM
#undef SET_UP_ASM
#undef COMPARE
#undef COMPARE_PREFIX
#undef CLEANUP
#undef VLIST2
#undef VLIST3
#undef VLIST4
#undef NEON_FORMAT_LIST
#undef NEON_FORMAT_LIST_LP
#undef NEON_FORMAT_LIST_LW
#undef NEON_FORMAT_LIST_LW2
#undef NEON_FORMAT_LIST_BHS
#undef NEON_FORMAT_LIST_HS
#undef NEON_FORMAT_LIST_FP
#undef NEON_SCALAR_FORMAT_LIST

}  // namespace internal
}  // namespace v8<|MERGE_RESOLUTION|>--- conflicted
+++ resolved
@@ -1476,20 +1476,6 @@
   COMPARE(stlxrb(w21, w22, x23), "stlxrb w21, w22, [x23]");
   COMPARE(stlxrh(w24, w25, x26), "stlxrh w24, w25, [x26]");
 
-<<<<<<< HEAD
-  COMPARE(ldarb(wzr, csp), "ldarb wzr, [csp]");
-  COMPARE(ldarh(wzr, csp), "ldarh wzr, [csp]");
-  COMPARE(ldar(wzr, csp), "ldar wzr, [csp]");
-  COMPARE(stlrb(wzr, csp), "stlrb wzr, [csp]");
-  COMPARE(stlrh(wzr, csp), "stlrh wzr, [csp]");
-  COMPARE(stlr(wzr, csp), "stlr wzr, [csp]");
-  COMPARE(ldaxrb(wzr, csp), "ldaxrb wzr, [csp]");
-  COMPARE(ldaxrh(wzr, csp), "ldaxrh wzr, [csp]");
-  COMPARE(ldaxr(wzr, csp), "ldaxr wzr, [csp]");
-  COMPARE(stlxrb(wzr, wzr, csp), "stlxrb wzr, wzr, [csp]");
-  COMPARE(stlxrh(wzr, wzr, csp), "stlxrh wzr, wzr, [csp]");
-  COMPARE(stlxr(wzr, wzr, csp), "stlxr wzr, wzr, [csp]");
-=======
   COMPARE(ldarb(wzr, sp), "ldarb wzr, [sp]");
   COMPARE(ldarh(wzr, sp), "ldarh wzr, [sp]");
   COMPARE(ldar(wzr, sp), "ldar wzr, [sp]");
@@ -1502,7 +1488,6 @@
   COMPARE(stlxrb(w0, wzr, sp), "stlxrb w0, wzr, [sp]");
   COMPARE(stlxrh(wzr, w1, sp), "stlxrh wzr, w1, [sp]");
   COMPARE(stlxr(w2, wzr, sp), "stlxr w2, wzr, [sp]");
->>>>>>> 84bd6f3c
 
   CLEANUP();
 }
