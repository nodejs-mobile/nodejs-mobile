--- conflicted
+++ resolved
@@ -40,11 +40,7 @@
  public:
   MockTracingController() = default;
   ~MockTracingController() {
-<<<<<<< HEAD
-    for (int i = 0; i < trace_object_list_.length(); ++i) {
-=======
     for (size_t i = 0; i < trace_object_list_.size(); ++i) {
->>>>>>> 84bd6f3c
       delete trace_object_list_[i];
     }
     trace_object_list_.clear();
@@ -96,25 +92,6 @@
   DISALLOW_COPY_AND_ASSIGN(MockTracingController);
 };
 
-<<<<<<< HEAD
-class MockTracingPlatform : public v8::Platform {
- public:
-  explicit MockTracingPlatform(v8::Platform* platform) {}
-  virtual ~MockTracingPlatform() {}
-  void CallOnBackgroundThread(Task* task,
-                              ExpectedRuntime expected_runtime) override {}
-
-  void CallOnForegroundThread(Isolate* isolate, Task* task) override {}
-
-  void CallDelayedOnForegroundThread(Isolate* isolate, Task* task,
-                                     double delay_in_seconds) override {}
-
-  double MonotonicallyIncreasingTime() override { return 0.0; }
-
-  void CallIdleOnForegroundThread(Isolate* isolate, IdleTask* task) override {}
-
-  bool IdleTasksEnabled(Isolate* isolate) override { return false; }
-=======
 class MockTracingPlatform : public TestPlatform {
  public:
   MockTracingPlatform() {
@@ -122,34 +99,17 @@
     i::V8::SetPlatformForTesting(this);
   }
   virtual ~MockTracingPlatform() {}
->>>>>>> 84bd6f3c
 
   v8::TracingController* GetTracingController() override {
     return &tracing_controller_;
   }
 
-<<<<<<< HEAD
-  bool PendingIdleTask() { return false; }
-
-  void PerformIdleTask(double idle_time_in_seconds) {}
-
-  bool PendingDelayedTask() { return false; }
-
-  void PerformDelayedTask() {}
-
-=======
->>>>>>> 84bd6f3c
   MockTraceObjectList* GetMockTraceObjects() {
     return tracing_controller_.GetMockTraceObjects();
   }
 
  private:
   MockTracingController tracing_controller_;
-<<<<<<< HEAD
-
-  DISALLOW_COPY_AND_ASSIGN(MockTracingPlatform);
-=======
->>>>>>> 84bd6f3c
 };
 
 
