// Copyright 2015 the V8 project authors. All rights reserved.
// Use of this source code is governed by a BSD-style license that can be
// found in the LICENSE file.

#include "src/heap/factory.h"
#include "src/heap/mark-compact.h"
#include "src/isolate.h"
#include "src/objects-inl.h"
#include "test/cctest/cctest.h"
#include "test/cctest/heap/heap-tester.h"
#include "test/cctest/heap/heap-utils.h"

namespace v8 {
namespace internal {
namespace heap {

namespace {

void CheckInvariantsOfAbortedPage(Page* page) {
  // Check invariants:
  // 1) Markbits are cleared
  // 2) The page is not marked as evacuation candidate anymore
  // 3) The page is not marked as aborted compaction anymore.
<<<<<<< HEAD
  CHECK(MarkingState::Internal(page).bitmap()->IsClean());
=======
  CHECK(page->heap()
            ->mark_compact_collector()
            ->non_atomic_marking_state()
            ->bitmap(page)
            ->IsClean());
>>>>>>> 84bd6f3c
  CHECK(!page->IsEvacuationCandidate());
  CHECK(!page->IsFlagSet(Page::COMPACTION_WAS_ABORTED));
}

void CheckAllObjectsOnPage(std::vector<Handle<FixedArray>>& handles,
                           Page* page) {
  for (auto& fixed_array : handles) {
    CHECK(Page::FromAddress(fixed_array->address()) == page);
  }
}

}  // namespace

HEAP_TEST(CompactionFullAbortedPage) {
  if (FLAG_never_compact) return;
  // Test the scenario where we reach OOM during compaction and the whole page
  // is aborted.

  // Disable concurrent sweeping to ensure memory is in an expected state, i.e.,
  // we can reach the state of a half aborted page.
  ManualGCScope manual_gc_scope;
  FLAG_manual_evacuation_candidates_selection = true;
  CcTest::InitializeVM();
  Isolate* isolate = CcTest::i_isolate();
  Heap* heap = isolate->heap();
  {
    HandleScope scope1(isolate);

    heap::SealCurrentObjects(heap);

    {
      HandleScope scope2(isolate);
      CHECK(heap->old_space()->Expand());
      auto compaction_page_handles =
          heap::CreatePadding(heap, Page::kAllocatableMemory, TENURED);
      Page* to_be_aborted_page =
          Page::FromAddress(compaction_page_handles.front()->address());
      to_be_aborted_page->SetFlag(
          MemoryChunk::FORCE_EVACUATION_CANDIDATE_FOR_TESTING);
      CheckAllObjectsOnPage(compaction_page_handles, to_be_aborted_page);

      heap->set_force_oom(true);
      CcTest::CollectAllGarbage();
      heap->mark_compact_collector()->EnsureSweepingCompleted();

      // Check that all handles still point to the same page, i.e., compaction
      // has been aborted on the page.
      for (Handle<FixedArray> object : compaction_page_handles) {
        CHECK_EQ(to_be_aborted_page, Page::FromAddress(object->address()));
      }
      CheckInvariantsOfAbortedPage(to_be_aborted_page);
    }
  }
}


HEAP_TEST(CompactionPartiallyAbortedPage) {
  if (FLAG_never_compact) return;
  // Test the scenario where we reach OOM during compaction and parts of the
  // page have already been migrated to a new one.

  // Disable concurrent sweeping to ensure memory is in an expected state, i.e.,
  // we can reach the state of a half aborted page.
  ManualGCScope manual_gc_scope;
  FLAG_manual_evacuation_candidates_selection = true;

  const int objects_per_page = 10;
  const int object_size = Page::kAllocatableMemory / objects_per_page;

  CcTest::InitializeVM();
  Isolate* isolate = CcTest::i_isolate();
  Heap* heap = isolate->heap();
  {
    HandleScope scope1(isolate);

    heap::SealCurrentObjects(heap);

    {
      HandleScope scope2(isolate);
      // Fill another page with objects of size {object_size} (last one is
      // properly adjusted).
      CHECK(heap->old_space()->Expand());
      auto compaction_page_handles = heap::CreatePadding(
          heap, Page::kAllocatableMemory, TENURED, object_size);
      Page* to_be_aborted_page =
          Page::FromAddress(compaction_page_handles.front()->address());
      to_be_aborted_page->SetFlag(
          MemoryChunk::FORCE_EVACUATION_CANDIDATE_FOR_TESTING);
      CheckAllObjectsOnPage(compaction_page_handles, to_be_aborted_page);

      {
        // Add another page that is filled with {num_objects} objects of size
        // {object_size}.
        HandleScope scope3(isolate);
        CHECK(heap->old_space()->Expand());
        const int num_objects = 3;
        std::vector<Handle<FixedArray>> page_to_fill_handles =
            heap::CreatePadding(heap, object_size * num_objects, TENURED,
                                object_size);
        Page* page_to_fill =
            Page::FromAddress(page_to_fill_handles.front()->address());

        heap->set_force_oom(true);
        CcTest::CollectAllGarbage();
        heap->mark_compact_collector()->EnsureSweepingCompleted();

        bool migration_aborted = false;
        for (Handle<FixedArray> object : compaction_page_handles) {
          // Once compaction has been aborted, all following objects still have
          // to be on the initial page.
          CHECK(!migration_aborted ||
                (Page::FromAddress(object->address()) == to_be_aborted_page));
          if (Page::FromAddress(object->address()) == to_be_aborted_page) {
            // This object has not been migrated.
            migration_aborted = true;
          } else {
            CHECK_EQ(Page::FromAddress(object->address()), page_to_fill);
          }
        }
        // Check that we actually created a scenario with a partially aborted
        // page.
        CHECK(migration_aborted);
        CheckInvariantsOfAbortedPage(to_be_aborted_page);
      }
    }
  }
}


HEAP_TEST(CompactionPartiallyAbortedPageIntraAbortedPointers) {
  if (FLAG_never_compact) return;
  // Test the scenario where we reach OOM during compaction and parts of the
  // page have already been migrated to a new one. Objects on the aborted page
  // are linked together. This test makes sure that intra-aborted page pointers
  // get properly updated.

  // Disable concurrent sweeping to ensure memory is in an expected state, i.e.,
  // we can reach the state of a half aborted page.
  ManualGCScope manual_gc_scope;
  FLAG_manual_evacuation_candidates_selection = true;

  const int objects_per_page = 10;
  const int object_size = Page::kAllocatableMemory / objects_per_page;

  CcTest::InitializeVM();
  Isolate* isolate = CcTest::i_isolate();
  Heap* heap = isolate->heap();
  {
    HandleScope scope1(isolate);
    Handle<FixedArray> root_array =
        isolate->factory()->NewFixedArray(10, TENURED);

    heap::SealCurrentObjects(heap);

    Page* to_be_aborted_page = nullptr;
    {
      HandleScope temporary_scope(isolate);
      // Fill a fresh page with objects of size {object_size} (last one is
      // properly adjusted).
      CHECK(heap->old_space()->Expand());
      std::vector<Handle<FixedArray>> compaction_page_handles =
          heap::CreatePadding(heap, Page::kAllocatableMemory, TENURED,
                              object_size);
      to_be_aborted_page =
          Page::FromAddress(compaction_page_handles.front()->address());
      to_be_aborted_page->SetFlag(
          MemoryChunk::FORCE_EVACUATION_CANDIDATE_FOR_TESTING);
      for (size_t i = compaction_page_handles.size() - 1; i > 0; i--) {
        compaction_page_handles[i]->set(0, *compaction_page_handles[i - 1]);
      }
      root_array->set(0, *compaction_page_handles.back());
      CheckAllObjectsOnPage(compaction_page_handles, to_be_aborted_page);
    }
    {
      // Add another page that is filled with {num_objects} objects of size
      // {object_size}.
      HandleScope scope3(isolate);
      CHECK(heap->old_space()->Expand());
      const int num_objects = 2;
      int used_memory = object_size * num_objects;
      std::vector<Handle<FixedArray>> page_to_fill_handles =
          heap::CreatePadding(heap, used_memory, TENURED, object_size);
      Page* page_to_fill =
          Page::FromAddress(page_to_fill_handles.front()->address());

      heap->set_force_oom(true);
      CcTest::CollectAllGarbage();
      heap->mark_compact_collector()->EnsureSweepingCompleted();

      // The following check makes sure that we compacted "some" objects, while
      // leaving others in place.
      bool in_place = true;
      Handle<FixedArray> current = root_array;
      while (current->get(0) != heap->undefined_value()) {
        current = Handle<FixedArray>(FixedArray::cast(current->get(0)));
        CHECK(current->IsFixedArray());
        if (Page::FromAddress(current->address()) != to_be_aborted_page) {
          in_place = false;
        }
        bool on_aborted_page =
            Page::FromAddress(current->address()) == to_be_aborted_page;
        bool on_fill_page =
            Page::FromAddress(current->address()) == page_to_fill;
        CHECK((in_place && on_aborted_page) || (!in_place && on_fill_page));
      }
      // Check that we at least migrated one object, as otherwise the test would
      // not trigger.
      CHECK(!in_place);
      CheckInvariantsOfAbortedPage(to_be_aborted_page);
    }
  }
}


HEAP_TEST(CompactionPartiallyAbortedPageWithStoreBufferEntries) {
  if (FLAG_never_compact) return;
  // Test the scenario where we reach OOM during compaction and parts of the
  // page have already been migrated to a new one. Objects on the aborted page
  // are linked together and the very first object on the aborted page points
  // into new space. The test verifies that the store buffer entries are
  // properly cleared and rebuilt after aborting a page. Failing to do so can
  // result in other objects being allocated in the free space where their
  // payload looks like a valid new space pointer.

  // Disable concurrent sweeping to ensure memory is in an expected state, i.e.,
  // we can reach the state of a half aborted page.
  ManualGCScope manual_gc_scope;
  FLAG_manual_evacuation_candidates_selection = true;

  const int objects_per_page = 10;
  const int object_size = Page::kAllocatableMemory / objects_per_page;

  CcTest::InitializeVM();
  Isolate* isolate = CcTest::i_isolate();
  Heap* heap = isolate->heap();
  {
    HandleScope scope1(isolate);
    Handle<FixedArray> root_array =
        isolate->factory()->NewFixedArray(10, TENURED);
    heap::SealCurrentObjects(heap);

    Page* to_be_aborted_page = nullptr;
    {
      HandleScope temporary_scope(isolate);
      // Fill another page with objects of size {object_size} (last one is
      // properly adjusted).
      CHECK(heap->old_space()->Expand());
      auto compaction_page_handles = heap::CreatePadding(
          heap, Page::kAllocatableMemory, TENURED, object_size);
      // Sanity check that we have enough space for linking up arrays.
      CHECK_GE(compaction_page_handles.front()->length(), 2);
      to_be_aborted_page =
          Page::FromAddress(compaction_page_handles.front()->address());
      to_be_aborted_page->SetFlag(
          MemoryChunk::FORCE_EVACUATION_CANDIDATE_FOR_TESTING);

      for (size_t i = compaction_page_handles.size() - 1; i > 0; i--) {
        compaction_page_handles[i]->set(0, *compaction_page_handles[i - 1]);
      }
      root_array->set(0, *compaction_page_handles.back());
      Handle<FixedArray> new_space_array =
          isolate->factory()->NewFixedArray(1, NOT_TENURED);
      CHECK(heap->InNewSpace(*new_space_array));
      compaction_page_handles.front()->set(1, *new_space_array);
      CheckAllObjectsOnPage(compaction_page_handles, to_be_aborted_page);
    }

    {
      // Add another page that is filled with {num_objects} objects of size
      // {object_size}.
      HandleScope scope3(isolate);
      CHECK(heap->old_space()->Expand());
      const int num_objects = 2;
      int used_memory = object_size * num_objects;
      std::vector<Handle<FixedArray>> page_to_fill_handles =
          heap::CreatePadding(heap, used_memory, TENURED, object_size);
      Page* page_to_fill =
          Page::FromAddress(page_to_fill_handles.front()->address());

      heap->set_force_oom(true);
      CcTest::CollectAllGarbage();
      heap->mark_compact_collector()->EnsureSweepingCompleted();

      // The following check makes sure that we compacted "some" objects, while
      // leaving others in place.
      bool in_place = true;
      Handle<FixedArray> current = root_array;
      while (current->get(0) != heap->undefined_value()) {
        current = Handle<FixedArray>(FixedArray::cast(current->get(0)));
        CHECK(!heap->InNewSpace(*current));
        CHECK(current->IsFixedArray());
        if (Page::FromAddress(current->address()) != to_be_aborted_page) {
          in_place = false;
        }
        bool on_aborted_page =
            Page::FromAddress(current->address()) == to_be_aborted_page;
        bool on_fill_page =
            Page::FromAddress(current->address()) == page_to_fill;
        CHECK((in_place && on_aborted_page) || (!in_place && on_fill_page));
      }
      // Check that we at least migrated one object, as otherwise the test would
      // not trigger.
      CHECK(!in_place);
      CheckInvariantsOfAbortedPage(to_be_aborted_page);

      // Allocate a new object in new space.
      Handle<FixedArray> holder =
          isolate->factory()->NewFixedArray(10, NOT_TENURED);
      // Create a broken address that looks like a tagged pointer to a new space
      // object.
      Address broken_address = holder->address() + 2 * kPointerSize + 1;
      // Convert it to a vector to create a string from it.
      Vector<const uint8_t> string_to_broken_addresss(
          reinterpret_cast<const uint8_t*>(&broken_address), kPointerSize);

      Handle<String> string;
      do {
        // We know that the interesting slot will be on the aborted page and
        // hence we allocate until we get our string on the aborted page.
        // We used slot 1 in the fixed size array which corresponds to the
        // the first word in the string. Since the first object definitely
        // migrated we can just allocate until we hit the aborted page.
        string = isolate->factory()
                     ->NewStringFromOneByte(string_to_broken_addresss, TENURED)
                     .ToHandleChecked();
      } while (Page::FromAddress(string->address()) != to_be_aborted_page);

      // If store buffer entries are not properly filtered/reset for aborted
      // pages we have now a broken address at an object slot in old space and
      // the following scavenge will crash.
      CcTest::CollectGarbage(NEW_SPACE);
    }
  }
}

}  // namespace heap
}  // namespace internal
}  // namespace v8<|MERGE_RESOLUTION|>--- conflicted
+++ resolved
@@ -21,15 +21,11 @@
   // 1) Markbits are cleared
   // 2) The page is not marked as evacuation candidate anymore
   // 3) The page is not marked as aborted compaction anymore.
-<<<<<<< HEAD
-  CHECK(MarkingState::Internal(page).bitmap()->IsClean());
-=======
   CHECK(page->heap()
             ->mark_compact_collector()
             ->non_atomic_marking_state()
             ->bitmap(page)
             ->IsClean());
->>>>>>> 84bd6f3c
   CHECK(!page->IsEvacuationCandidate());
   CHECK(!page->IsFlagSet(Page::COMPACTION_WAS_ABORTED));
 }
