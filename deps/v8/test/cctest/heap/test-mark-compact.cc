--- conflicted
+++ resolved
@@ -42,44 +42,14 @@
 #include "src/global-handles.h"
 #include "src/heap/mark-compact-inl.h"
 #include "src/heap/mark-compact.h"
-#include "src/heap/sequential-marking-deque.h"
 #include "src/objects-inl.h"
 #include "test/cctest/cctest.h"
 #include "test/cctest/heap/heap-tester.h"
 #include "test/cctest/heap/heap-utils.h"
 
-<<<<<<< HEAD
-using namespace v8::internal;
-using v8::Just;
-
-TEST(SequentialMarkingDeque) {
-  CcTest::InitializeVM();
-  SequentialMarkingDeque s(CcTest::i_isolate()->heap());
-  s.SetUp();
-  s.StartUsing();
-  Address original_address = reinterpret_cast<Address>(&s);
-  Address current_address = original_address;
-  while (!s.IsFull()) {
-    s.Push(HeapObject::FromAddress(current_address));
-    current_address += kPointerSize;
-  }
-
-  while (!s.IsEmpty()) {
-    Address value = s.Pop()->address();
-    current_address -= kPointerSize;
-    CHECK_EQ(current_address, value);
-  }
-
-  CHECK_EQ(original_address, current_address);
-  s.StopUsing();
-  CcTest::i_isolate()->cancelable_task_manager()->CancelAndWait();
-  s.TearDown();
-}
-=======
 namespace v8 {
 namespace internal {
 namespace heap {
->>>>>>> 84bd6f3c
 
 TEST(Promotion) {
   CcTest::InitializeVM();
@@ -393,21 +363,12 @@
   array->set_length(9);
   heap->CreateFillerObjectAt(old_end - kPointerSize, kPointerSize,
                              ClearRecordedSlots::kNo);
-<<<<<<< HEAD
-  heap->old_space()->EmptyAllocationInfo();
-  Page* page = Page::FromAddress(array->address());
-  LiveObjectIterator<kGreyObjects> it(page, MarkingState::Internal(page));
-  HeapObject* object = nullptr;
-  while ((object = it.Next()) != nullptr) {
-    CHECK(!object->IsFiller());
-=======
   heap->old_space()->FreeLinearAllocationArea();
   Page* page = Page::FromAddress(array->address());
   IncrementalMarking::MarkingState* marking_state = marking->marking_state();
   for (auto object_and_size :
        LiveObjectRange<kGreyObjects>(page, marking_state->bitmap(page))) {
     CHECK(!object_and_size.first->IsFiller());
->>>>>>> 84bd6f3c
   }
 }
 
