// Copyright 2012 the V8 project authors. All rights reserved.
// Redistribution and use in source and binary forms, with or without
// modification, are permitted provided that the following conditions are
// met:
//
//     * Redistributions of source code must retain the above copyright
//       notice, this list of conditions and the following disclaimer.
//     * Redistributions in binary form must reproduce the above
//       copyright notice, this list of conditions and the following
//       disclaimer in the documentation and/or other materials provided
//       with the distribution.
//     * Neither the name of Google Inc. nor the names of its
//       contributors may be used to endorse or promote products derived
//       from this software without specific prior written permission.
//
// THIS SOFTWARE IS PROVIDED BY THE COPYRIGHT HOLDERS AND CONTRIBUTORS
// "AS IS" AND ANY EXPRESS OR IMPLIED WARRANTIES, INCLUDING, BUT NOT
// LIMITED TO, THE IMPLIED WARRANTIES OF MERCHANTABILITY AND FITNESS FOR
// A PARTICULAR PURPOSE ARE DISCLAIMED. IN NO EVENT SHALL THE COPYRIGHT
// OWNER OR CONTRIBUTORS BE LIABLE FOR ANY DIRECT, INDIRECT, INCIDENTAL,
// SPECIAL, EXEMPLARY, OR CONSEQUENTIAL DAMAGES (INCLUDING, BUT NOT
// LIMITED TO, PROCUREMENT OF SUBSTITUTE GOODS OR SERVICES; LOSS OF USE,
// DATA, OR PROFITS; OR BUSINESS INTERRUPTION) HOWEVER CAUSED AND ON ANY
// THEORY OF LIABILITY, WHETHER IN CONTRACT, STRICT LIABILITY, OR TORT
// (INCLUDING NEGLIGENCE OR OTHERWISE) ARISING IN ANY WAY OUT OF THE USE
// OF THIS SOFTWARE, EVEN IF ADVISED OF THE POSSIBILITY OF SUCH DAMAGE.

// Check that we can traverse very deep stacks of ConsStrings using
// StringCharacterStram.  Check that Get(int) works on very deep stacks
// of ConsStrings.  These operations may not be very fast, but they
// should be possible without getting errors due to too deep recursion.

#include <stdlib.h>

#include "src/v8.h"

#include "src/api.h"
#include "src/heap/factory.h"
#include "src/messages.h"
#include "src/objects-inl.h"
#include "src/unicode-decoder.h"
#include "test/cctest/cctest.h"
#include "test/cctest/heap/heap-utils.h"

// Adapted from http://en.wikipedia.org/wiki/Multiply-with-carry
class MyRandomNumberGenerator {
 public:
  MyRandomNumberGenerator() {
    init();
  }

  void init(uint32_t seed = 0x5688C73E) {
    static const uint32_t phi = 0x9E3779B9;
    c = 362436;
    i = kQSize-1;
    Q[0] = seed;
    Q[1] = seed + phi;
    Q[2] = seed + phi + phi;
    for (unsigned j = 3; j < kQSize; j++) {
      Q[j] = Q[j - 3] ^ Q[j - 2] ^ phi ^ j;
    }
  }

  uint32_t next() {
    uint64_t a = 18782;
    uint32_t r = 0xFFFFFFFE;
    i = (i + 1) & (kQSize-1);
    uint64_t t = a * Q[i] + c;
    c = (t >> 32);
    uint32_t x = static_cast<uint32_t>(t + c);
    if (x < c) {
      x++;
      c++;
    }
    return (Q[i] = r - x);
  }

  uint32_t next(int max) {
    return next() % max;
  }

  bool next(double threshold) {
    CHECK(threshold >= 0.0 && threshold <= 1.0);
    if (threshold == 1.0) return true;
    if (threshold == 0.0) return false;
    uint32_t value = next() % 100000;
    return threshold > static_cast<double>(value)/100000.0;
  }

 private:
  static const uint32_t kQSize = 4096;
  uint32_t Q[kQSize];
  uint32_t c;
  uint32_t i;
};

namespace v8 {
namespace internal {
namespace test_strings {

static const int DEEP_DEPTH = 8 * 1024;
static const int SUPER_DEEP_DEPTH = 80 * 1024;


class Resource: public v8::String::ExternalStringResource {
 public:
  Resource(const uc16* data, size_t length): data_(data), length_(length) {}
  ~Resource() { i::DeleteArray(data_); }
  virtual const uint16_t* data() const { return data_; }
  virtual size_t length() const { return length_; }

 private:
  const uc16* data_;
  size_t length_;
};


class OneByteResource : public v8::String::ExternalOneByteStringResource {
 public:
  OneByteResource(const char* data, size_t length)
      : data_(data), length_(length) {}
  ~OneByteResource() { i::DeleteArray(data_); }
  virtual const char* data() const { return data_; }
  virtual size_t length() const { return length_; }

 private:
  const char* data_;
  size_t length_;
};


static void InitializeBuildingBlocks(Handle<String>* building_blocks,
                                     int bb_length,
                                     bool long_blocks,
                                     MyRandomNumberGenerator* rng) {
  // A list of pointers that we don't have any interest in cleaning up.
  // If they are reachable from a root then leak detection won't complain.
  Isolate* isolate = CcTest::i_isolate();
  Factory* factory = isolate->factory();
  for (int i = 0; i < bb_length; i++) {
    int len = rng->next(16);
    int slice_head_chars = 0;
    int slice_tail_chars = 0;
    int slice_depth = 0;
    for (int j = 0; j < 3; j++) {
      if (rng->next(0.35)) slice_depth++;
    }
    // Must truncate something for a slice string. Loop until
    // at least one end will be sliced.
    while (slice_head_chars == 0 && slice_tail_chars == 0) {
      slice_head_chars = rng->next(15);
      slice_tail_chars = rng->next(12);
    }
    if (long_blocks) {
      // Generate building blocks which will never be merged
      len += ConsString::kMinLength + 1;
    } else if (len > 14) {
      len += 1234;
    }
    // Don't slice 0 length strings.
    if (len == 0) slice_depth = 0;
    int slice_length = slice_depth*(slice_head_chars + slice_tail_chars);
    len += slice_length;
    switch (rng->next(4)) {
      case 0: {
        uc16 buf[2000];
        for (int j = 0; j < len; j++) {
          buf[j] = rng->next(0x10000);
        }
        building_blocks[i] = factory->NewStringFromTwoByte(
            Vector<const uc16>(buf, len)).ToHandleChecked();
        for (int j = 0; j < len; j++) {
          CHECK_EQ(buf[j], building_blocks[i]->Get(j));
        }
        break;
      }
      case 1: {
        char buf[2000];
        for (int j = 0; j < len; j++) {
          buf[j] = rng->next(0x80);
        }
        building_blocks[i] =
            factory->NewStringFromOneByte(OneByteVector(buf, len))
                .ToHandleChecked();
        for (int j = 0; j < len; j++) {
          CHECK_EQ(buf[j], building_blocks[i]->Get(j));
        }
        break;
      }
      case 2: {
        uc16* buf = NewArray<uc16>(len);
        for (int j = 0; j < len; j++) {
          buf[j] = rng->next(0x10000);
        }
        Resource* resource = new Resource(buf, len);
        building_blocks[i] = v8::Utils::OpenHandle(
            *v8::String::NewExternalTwoByte(CcTest::isolate(), resource)
                 .ToLocalChecked());
        for (int j = 0; j < len; j++) {
          CHECK_EQ(buf[j], building_blocks[i]->Get(j));
        }
        break;
      }
      case 3: {
        char* buf = NewArray<char>(len);
        for (int j = 0; j < len; j++) {
          buf[j] = rng->next(0x80);
        }
        OneByteResource* resource = new OneByteResource(buf, len);
        building_blocks[i] = v8::Utils::OpenHandle(
            *v8::String::NewExternalOneByte(CcTest::isolate(), resource)
                 .ToLocalChecked());
        for (int j = 0; j < len; j++) {
          CHECK_EQ(buf[j], building_blocks[i]->Get(j));
        }
        break;
      }
    }
    for (int j = slice_depth; j > 0; j--) {
      building_blocks[i] = factory->NewSubString(
          building_blocks[i],
          slice_head_chars,
          building_blocks[i]->length() - slice_tail_chars);
    }
    CHECK(len == building_blocks[i]->length() + slice_length);
  }
}


class ConsStringStats {
 public:
  ConsStringStats() {
    Reset();
  }
  void Reset();
  void VerifyEqual(const ConsStringStats& that) const;
  int leaves_;
  int empty_leaves_;
  int chars_;
  int left_traversals_;
  int right_traversals_;
 private:
  DISALLOW_COPY_AND_ASSIGN(ConsStringStats);
};


void ConsStringStats::Reset() {
  leaves_ = 0;
  empty_leaves_ = 0;
  chars_ = 0;
  left_traversals_ = 0;
  right_traversals_ = 0;
}


void ConsStringStats::VerifyEqual(const ConsStringStats& that) const {
  CHECK_EQ(this->leaves_, that.leaves_);
  CHECK_EQ(this->empty_leaves_, that.empty_leaves_);
  CHECK_EQ(this->chars_, that.chars_);
  CHECK_EQ(this->left_traversals_, that.left_traversals_);
  CHECK_EQ(this->right_traversals_, that.right_traversals_);
}


class ConsStringGenerationData {
 public:
  static const int kNumberOfBuildingBlocks = 256;
  explicit ConsStringGenerationData(bool long_blocks);
  void Reset();
  inline Handle<String> block(int offset);
  inline Handle<String> block(uint32_t offset);
  // Input variables.
  double early_termination_threshold_;
  double leftness_;
  double rightness_;
  double empty_leaf_threshold_;
  int max_leaves_;
  // Cached data.
  Handle<String> building_blocks_[kNumberOfBuildingBlocks];
  String* empty_string_;
  MyRandomNumberGenerator rng_;
  // Stats.
  ConsStringStats stats_;
  int early_terminations_;
 private:
  DISALLOW_COPY_AND_ASSIGN(ConsStringGenerationData);
};


ConsStringGenerationData::ConsStringGenerationData(bool long_blocks) {
  rng_.init();
  InitializeBuildingBlocks(
      building_blocks_, kNumberOfBuildingBlocks, long_blocks, &rng_);
  empty_string_ = CcTest::heap()->empty_string();
  Reset();
}


Handle<String> ConsStringGenerationData::block(uint32_t offset) {
  return building_blocks_[offset % kNumberOfBuildingBlocks ];
}


Handle<String> ConsStringGenerationData::block(int offset) {
  CHECK_GE(offset, 0);
  return building_blocks_[offset % kNumberOfBuildingBlocks];
}


void ConsStringGenerationData::Reset() {
  early_termination_threshold_ = 0.01;
  leftness_ = 0.75;
  rightness_ = 0.75;
  empty_leaf_threshold_ = 0.02;
  max_leaves_ = 1000;
  stats_.Reset();
  early_terminations_ = 0;
  rng_.init();
}


void AccumulateStats(ConsString* cons_string, ConsStringStats* stats) {
  int left_length = cons_string->first()->length();
  int right_length = cons_string->second()->length();
  CHECK(cons_string->length() == left_length + right_length);
  // Check left side.
  bool left_is_cons = cons_string->first()->IsConsString();
  if (left_is_cons) {
    stats->left_traversals_++;
    AccumulateStats(ConsString::cast(cons_string->first()), stats);
  } else {
    CHECK_NE(left_length, 0);
    stats->leaves_++;
    stats->chars_ += left_length;
  }
  // Check right side.
  if (cons_string->second()->IsConsString()) {
    stats->right_traversals_++;
    AccumulateStats(ConsString::cast(cons_string->second()), stats);
  } else {
    if (right_length == 0) {
      stats->empty_leaves_++;
      CHECK(!left_is_cons);
    }
    stats->leaves_++;
    stats->chars_ += right_length;
  }
}


void AccumulateStats(Handle<String> cons_string, ConsStringStats* stats) {
  DisallowHeapAllocation no_allocation;
  if (cons_string->IsConsString()) {
    return AccumulateStats(ConsString::cast(*cons_string), stats);
  }
  // This string got flattened by gc.
  stats->chars_ += cons_string->length();
}


void AccumulateStatsWithOperator(
    ConsString* cons_string, ConsStringStats* stats) {
  ConsStringIterator iter(cons_string);
  String* string;
  int offset;
  while (nullptr != (string = iter.Next(&offset))) {
    // Accumulate stats.
    CHECK_EQ(0, offset);
    stats->leaves_++;
    stats->chars_ += string->length();
  }
}


void VerifyConsString(Handle<String> root, ConsStringGenerationData* data) {
  // Verify basic data.
  CHECK(root->IsConsString());
  CHECK_EQ(root->length(), data->stats_.chars_);
  // Recursive verify.
  ConsStringStats stats;
  AccumulateStats(ConsString::cast(*root), &stats);
  stats.VerifyEqual(data->stats_);
  // Iteratively verify.
  stats.Reset();
  AccumulateStatsWithOperator(ConsString::cast(*root), &stats);
  // Don't see these. Must copy over.
  stats.empty_leaves_ = data->stats_.empty_leaves_;
  stats.left_traversals_ = data->stats_.left_traversals_;
  stats.right_traversals_ = data->stats_.right_traversals_;
  // Adjust total leaves to compensate.
  stats.leaves_ += stats.empty_leaves_;
  stats.VerifyEqual(data->stats_);
}


static Handle<String> ConstructRandomString(ConsStringGenerationData* data,
                                            unsigned max_recursion) {
  Factory* factory = CcTest::i_isolate()->factory();
  // Compute termination characteristics.
  bool terminate = false;
  bool flat = data->rng_.next(data->empty_leaf_threshold_);
  bool terminate_early = data->rng_.next(data->early_termination_threshold_);
  if (terminate_early) data->early_terminations_++;
  // The obvious condition.
  terminate |= max_recursion == 0;
  // Flat cons string terminate by definition.
  terminate |= flat;
  // Cap for max leaves.
  terminate |= data->stats_.leaves_ >= data->max_leaves_;
  // Roll the dice.
  terminate |= terminate_early;
  // Compute termination characteristics for each side.
  bool terminate_left = terminate || !data->rng_.next(data->leftness_);
  bool terminate_right = terminate || !data->rng_.next(data->rightness_);
  // Generate left string.
  Handle<String> left;
  if (terminate_left) {
    left = data->block(data->rng_.next());
    data->stats_.leaves_++;
    data->stats_.chars_ += left->length();
  } else {
    data->stats_.left_traversals_++;
  }
  // Generate right string.
  Handle<String> right;
  if (terminate_right) {
    right = data->block(data->rng_.next());
    data->stats_.leaves_++;
    data->stats_.chars_ += right->length();
  } else {
    data->stats_.right_traversals_++;
  }
  // Generate the necessary sub-nodes recursively.
  if (!terminate_right) {
    // Need to balance generation fairly.
    if (!terminate_left && data->rng_.next(0.5)) {
      left = ConstructRandomString(data, max_recursion - 1);
    }
    right = ConstructRandomString(data, max_recursion - 1);
  }
  if (!terminate_left && left.is_null()) {
    left = ConstructRandomString(data, max_recursion - 1);
  }
  // Build the cons string.
  Handle<String> root = factory->NewConsString(left, right).ToHandleChecked();
  CHECK(root->IsConsString() && !root->IsFlat());
  // Special work needed for flat string.
  if (flat) {
    data->stats_.empty_leaves_++;
    String::Flatten(root);
    CHECK(root->IsConsString() && root->IsFlat());
  }
  return root;
}


static Handle<String> ConstructLeft(
    ConsStringGenerationData* data,
    int depth) {
  Factory* factory = CcTest::i_isolate()->factory();
  Handle<String> answer = factory->NewStringFromStaticChars("");
  data->stats_.leaves_++;
  for (int i = 0; i < depth; i++) {
    Handle<String> block = data->block(i);
    Handle<String> next =
        factory->NewConsString(answer, block).ToHandleChecked();
    if (next->IsConsString()) data->stats_.leaves_++;
    data->stats_.chars_ += block->length();
    answer = next;
  }
  data->stats_.left_traversals_ = data->stats_.leaves_ - 2;
  return answer;
}


static Handle<String> ConstructRight(
    ConsStringGenerationData* data,
    int depth) {
  Factory* factory = CcTest::i_isolate()->factory();
  Handle<String> answer = factory->NewStringFromStaticChars("");
  data->stats_.leaves_++;
  for (int i = depth - 1; i >= 0; i--) {
    Handle<String> block = data->block(i);
    Handle<String> next =
        factory->NewConsString(block, answer).ToHandleChecked();
    if (next->IsConsString()) data->stats_.leaves_++;
    data->stats_.chars_ += block->length();
    answer = next;
  }
  data->stats_.right_traversals_ = data->stats_.leaves_ - 2;
  return answer;
}


static Handle<String> ConstructBalancedHelper(
    ConsStringGenerationData* data,
    int from,
    int to) {
  Factory* factory = CcTest::i_isolate()->factory();
  CHECK(to > from);
  if (to - from == 1) {
    data->stats_.chars_ += data->block(from)->length();
    return data->block(from);
  }
  if (to - from == 2) {
    data->stats_.chars_ += data->block(from)->length();
    data->stats_.chars_ += data->block(from+1)->length();
    return factory->NewConsString(data->block(from), data->block(from+1))
        .ToHandleChecked();
  }
  Handle<String> part1 =
    ConstructBalancedHelper(data, from, from + ((to - from) / 2));
  Handle<String> part2 =
    ConstructBalancedHelper(data, from + ((to - from) / 2), to);
  if (part1->IsConsString()) data->stats_.left_traversals_++;
  if (part2->IsConsString()) data->stats_.right_traversals_++;
  return factory->NewConsString(part1, part2).ToHandleChecked();
}


static Handle<String> ConstructBalanced(
    ConsStringGenerationData* data, int depth = DEEP_DEPTH) {
  Handle<String> string = ConstructBalancedHelper(data, 0, depth);
  data->stats_.leaves_ =
      data->stats_.left_traversals_ + data->stats_.right_traversals_ + 2;
  return string;
}


static void Traverse(Handle<String> s1, Handle<String> s2) {
  int i = 0;
  StringCharacterStream character_stream_1(*s1);
  StringCharacterStream character_stream_2(*s2);
  while (character_stream_1.HasMore()) {
    CHECK(character_stream_2.HasMore());
    uint16_t c = character_stream_1.GetNext();
    CHECK_EQ(c, character_stream_2.GetNext());
    i++;
  }
  CHECK(!character_stream_1.HasMore());
  CHECK(!character_stream_2.HasMore());
  CHECK_EQ(s1->length(), i);
  CHECK_EQ(s2->length(), i);
}


static void TraverseFirst(Handle<String> s1, Handle<String> s2, int chars) {
  int i = 0;
  StringCharacterStream character_stream_1(*s1);
  StringCharacterStream character_stream_2(*s2);
  while (character_stream_1.HasMore() && i < chars) {
    CHECK(character_stream_2.HasMore());
    uint16_t c = character_stream_1.GetNext();
    CHECK_EQ(c, character_stream_2.GetNext());
    i++;
  }
  s1->Get(s1->length() - 1);
  s2->Get(s2->length() - 1);
}


TEST(Traverse) {
  printf("TestTraverse\n");
  CcTest::InitializeVM();
  v8::HandleScope scope(CcTest::isolate());
  ConsStringGenerationData data(false);
  Handle<String> flat = ConstructBalanced(&data);
  String::Flatten(flat);
  Handle<String> left_asymmetric = ConstructLeft(&data, DEEP_DEPTH);
  Handle<String> right_asymmetric = ConstructRight(&data, DEEP_DEPTH);
  Handle<String> symmetric = ConstructBalanced(&data);
  printf("1\n");
  Traverse(flat, symmetric);
  printf("2\n");
  Traverse(flat, left_asymmetric);
  printf("3\n");
  Traverse(flat, right_asymmetric);
  printf("4\n");
  Handle<String> left_deep_asymmetric =
      ConstructLeft(&data, SUPER_DEEP_DEPTH);
  Handle<String> right_deep_asymmetric =
      ConstructRight(&data, SUPER_DEEP_DEPTH);
  printf("5\n");
  TraverseFirst(left_asymmetric, left_deep_asymmetric, 1050);
  printf("6\n");
  TraverseFirst(left_asymmetric, right_deep_asymmetric, 65536);
  printf("7\n");
  String::Flatten(left_asymmetric);
  printf("10\n");
  Traverse(flat, left_asymmetric);
  printf("11\n");
  String::Flatten(right_asymmetric);
  printf("12\n");
  Traverse(flat, right_asymmetric);
  printf("14\n");
  String::Flatten(symmetric);
  printf("15\n");
  Traverse(flat, symmetric);
  printf("16\n");
  String::Flatten(left_deep_asymmetric);
  printf("18\n");
}

TEST(ConsStringWithEmptyFirstFlatten) {
  printf("ConsStringWithEmptyFirstFlatten\n");
  CcTest::InitializeVM();
  v8::HandleScope scope(CcTest::isolate());
  Isolate* isolate = CcTest::i_isolate();

  i::Handle<i::String> initial_fst =
      isolate->factory()->NewStringFromAsciiChecked("fst012345");
  i::Handle<i::String> initial_snd =
      isolate->factory()->NewStringFromAsciiChecked("snd012345");
  i::Handle<i::String> str = isolate->factory()
                                 ->NewConsString(initial_fst, initial_snd)
                                 .ToHandleChecked();
  CHECK(str->IsConsString());
  auto cons = i::Handle<i::ConsString>::cast(str);

  const int initial_length = cons->length();

  // set_first / set_second does not update the length (which the heap verifier
  // checks), so we need to ensure the length stays the same.

  i::Handle<i::String> new_fst = isolate->factory()->empty_string();
  i::Handle<i::String> new_snd =
      isolate->factory()->NewStringFromAsciiChecked("snd012345012345678");
  cons->set_first(*new_fst);
  cons->set_second(*new_snd);
  CHECK(!cons->IsFlat());
  CHECK_EQ(initial_length, new_fst->length() + new_snd->length());
  CHECK_EQ(initial_length, cons->length());

  // Make sure Flatten doesn't alloc a new string.
  DisallowHeapAllocation no_alloc;
  i::Handle<i::String> flat = i::String::Flatten(cons);
  CHECK(flat->IsFlat());
  CHECK_EQ(initial_length, flat->length());
}

static void VerifyCharacterStream(
    String* flat_string, String* cons_string) {
  // Do not want to test ConString traversal on flat string.
  CHECK(flat_string->IsFlat() && !flat_string->IsConsString());
  CHECK(cons_string->IsConsString());
  // TODO(dcarney) Test stream reset as well.
  int length = flat_string->length();
  // Iterate start search in multiple places in the string.
  int outer_iterations = length > 20 ? 20 : length;
  for (int j = 0; j <= outer_iterations; j++) {
    int offset = length * j / outer_iterations;
    if (offset < 0) offset = 0;
    // Want to test the offset == length case.
    if (offset > length) offset = length;
    StringCharacterStream flat_stream(flat_string, offset);
    StringCharacterStream cons_stream(cons_string, offset);
    for (int i = offset; i < length; i++) {
      uint16_t c = flat_string->Get(i);
      CHECK(flat_stream.HasMore());
      CHECK(cons_stream.HasMore());
      CHECK_EQ(c, flat_stream.GetNext());
      CHECK_EQ(c, cons_stream.GetNext());
    }
    CHECK(!flat_stream.HasMore());
    CHECK(!cons_stream.HasMore());
  }
}


static inline void PrintStats(const ConsStringGenerationData& data) {
#ifdef DEBUG
  printf("%s: [%u], %s: [%u], %s: [%u], %s: [%u], %s: [%u], %s: [%u]\n",
         "leaves", data.stats_.leaves_, "empty", data.stats_.empty_leaves_,
         "chars", data.stats_.chars_, "lefts", data.stats_.left_traversals_,
         "rights", data.stats_.right_traversals_, "early_terminations",
         data.early_terminations_);
#endif
}


template<typename BuildString>
void TestStringCharacterStream(BuildString build, int test_cases) {
  FLAG_gc_global = true;
  CcTest::InitializeVM();
  Isolate* isolate = CcTest::i_isolate();
  HandleScope outer_scope(isolate);
  ConsStringGenerationData data(true);
  for (int i = 0; i < test_cases; i++) {
    printf("%d\n", i);
    HandleScope inner_scope(isolate);
    AlwaysAllocateScope always_allocate(isolate);
    // Build flat version of cons string.
    Handle<String> flat_string = build(i, &data);
    ConsStringStats flat_string_stats;
    AccumulateStats(flat_string, &flat_string_stats);
    // Flatten string.
    String::Flatten(flat_string);
    // Build unflattened version of cons string to test.
    Handle<String> cons_string = build(i, &data);
    ConsStringStats cons_string_stats;
    AccumulateStats(cons_string, &cons_string_stats);
    DisallowHeapAllocation no_allocation;
    PrintStats(data);
    // Full verify of cons string.
    cons_string_stats.VerifyEqual(flat_string_stats);
    cons_string_stats.VerifyEqual(data.stats_);
    VerifyConsString(cons_string, &data);
    String* flat_string_ptr =
        flat_string->IsConsString() ?
        ConsString::cast(*flat_string)->first() :
        *flat_string;
    VerifyCharacterStream(flat_string_ptr, *cons_string);
  }
}


static const int kCharacterStreamNonRandomCases = 8;


static Handle<String> BuildEdgeCaseConsString(
    int test_case, ConsStringGenerationData* data) {
  Factory* factory = CcTest::i_isolate()->factory();
  data->Reset();
  switch (test_case) {
    case 0:
      return ConstructBalanced(data, 71);
    case 1:
      return ConstructLeft(data, 71);
    case 2:
      return ConstructRight(data, 71);
    case 3:
      return ConstructLeft(data, 10);
    case 4:
      return ConstructRight(data, 10);
    case 5:
      // 2 element balanced tree.
      data->stats_.chars_ += data->block(0)->length();
      data->stats_.chars_ += data->block(1)->length();
      data->stats_.leaves_ += 2;
      return factory->NewConsString(data->block(0), data->block(1))
                 .ToHandleChecked();
    case 6:
      // Simple flattened tree.
      data->stats_.chars_ += data->block(0)->length();
      data->stats_.chars_ += data->block(1)->length();
      data->stats_.leaves_ += 2;
      data->stats_.empty_leaves_ += 1;
      {
        Handle<String> string =
            factory->NewConsString(data->block(0), data->block(1))
                .ToHandleChecked();
        String::Flatten(string);
        return string;
      }
    case 7:
      // Left node flattened.
      data->stats_.chars_ += data->block(0)->length();
      data->stats_.chars_ += data->block(1)->length();
      data->stats_.chars_ += data->block(2)->length();
      data->stats_.leaves_ += 3;
      data->stats_.empty_leaves_ += 1;
      data->stats_.left_traversals_ += 1;
      {
        Handle<String> left =
            factory->NewConsString(data->block(0), data->block(1))
                .ToHandleChecked();
        String::Flatten(left);
        return factory->NewConsString(left, data->block(2)).ToHandleChecked();
      }
    case 8:
      // Left node and right node flattened.
      data->stats_.chars_ += data->block(0)->length();
      data->stats_.chars_ += data->block(1)->length();
      data->stats_.chars_ += data->block(2)->length();
      data->stats_.chars_ += data->block(3)->length();
      data->stats_.leaves_ += 4;
      data->stats_.empty_leaves_ += 2;
      data->stats_.left_traversals_ += 1;
      data->stats_.right_traversals_ += 1;
      {
        Handle<String> left =
            factory->NewConsString(data->block(0), data->block(1))
                .ToHandleChecked();
        String::Flatten(left);
        Handle<String> right =
            factory->NewConsString(data->block(2), data->block(2))
                .ToHandleChecked();
        String::Flatten(right);
        return factory->NewConsString(left, right).ToHandleChecked();
      }
  }
  UNREACHABLE();
}


TEST(StringCharacterStreamEdgeCases) {
  printf("TestStringCharacterStreamEdgeCases\n");
  TestStringCharacterStream(
      BuildEdgeCaseConsString, kCharacterStreamNonRandomCases);
}


static const int kBalances = 3;
static const int kTreeLengths = 4;
static const int kEmptyLeaves = 4;
static const int kUniqueRandomParameters =
    kBalances*kTreeLengths*kEmptyLeaves;


static void InitializeGenerationData(
    int test_case, ConsStringGenerationData* data) {
  // Clear the settings and reinit the rng.
  data->Reset();
  // Spin up the rng to a known location that is unique per test.
  static const int kPerTestJump = 501;
  for (int j = 0; j < test_case*kPerTestJump; j++) {
    data->rng_.next();
  }
  // Choose balanced, left or right heavy trees.
  switch (test_case % kBalances) {
    case 0:
      // Nothing to do.  Already balanced.
      break;
    case 1:
      // Left balanced.
      data->leftness_ = 0.90;
      data->rightness_ = 0.15;
      break;
    case 2:
      // Right balanced.
      data->leftness_ = 0.15;
      data->rightness_ = 0.90;
      break;
    default:
      UNREACHABLE();
      break;
  }
  // Must remove the influence of the above decision.
  test_case /= kBalances;
  // Choose tree length.
  switch (test_case % kTreeLengths) {
    case 0:
      data->max_leaves_ = 16;
      data->early_termination_threshold_ = 0.2;
      break;
    case 1:
      data->max_leaves_ = 50;
      data->early_termination_threshold_ = 0.05;
      break;
    case 2:
      data->max_leaves_ = 500;
      data->early_termination_threshold_ = 0.03;
      break;
    case 3:
      data->max_leaves_ = 5000;
      data->early_termination_threshold_ = 0.001;
      break;
    default:
      UNREACHABLE();
      break;
  }
  // Must remove the influence of the above decision.
  test_case /= kTreeLengths;
  // Choose how much we allow empty nodes, including not at all.
  data->empty_leaf_threshold_ =
      0.03 * static_cast<double>(test_case % kEmptyLeaves);
}


static Handle<String> BuildRandomConsString(
    int test_case, ConsStringGenerationData* data) {
  InitializeGenerationData(test_case, data);
  return ConstructRandomString(data, 200);
}


TEST(StringCharacterStreamRandom) {
  printf("StringCharacterStreamRandom\n");
  TestStringCharacterStream(BuildRandomConsString, kUniqueRandomParameters*7);
}


static const int kDeepOneByteDepth = 100000;


TEST(DeepOneByte) {
  CcTest::InitializeVM();
  Factory* factory = CcTest::i_isolate()->factory();
  v8::HandleScope scope(CcTest::isolate());

  char* foo = NewArray<char>(kDeepOneByteDepth);
  for (int i = 0; i < kDeepOneByteDepth; i++) {
    foo[i] = "foo "[i % 4];
  }
  Handle<String> string =
      factory->NewStringFromOneByte(OneByteVector(foo, kDeepOneByteDepth))
          .ToHandleChecked();
  Handle<String> foo_string = factory->NewStringFromStaticChars("foo");
  for (int i = 0; i < kDeepOneByteDepth; i += 10) {
    string = factory->NewConsString(string, foo_string).ToHandleChecked();
  }
  Handle<String> flat_string =
      factory->NewConsString(string, foo_string).ToHandleChecked();
  String::Flatten(flat_string);

  for (int i = 0; i < 500; i++) {
    TraverseFirst(flat_string, string, kDeepOneByteDepth);
  }
  DeleteArray<char>(foo);
}


TEST(Utf8Conversion) {
  // Smoke test for converting strings to utf-8.
  CcTest::InitializeVM();
  v8::HandleScope handle_scope(CcTest::isolate());
  // A simple one-byte string
  const char* one_byte_string = "abcdef12345";
  int len = v8::String::NewFromUtf8(CcTest::isolate(), one_byte_string,
                                    v8::NewStringType::kNormal,
                                    StrLength(one_byte_string))
                .ToLocalChecked()
                ->Utf8Length();
  CHECK_EQ(StrLength(one_byte_string), len);
  // A mixed one-byte and two-byte string
  // U+02E4 -> CB A4
  // U+0064 -> 64
  // U+12E4 -> E1 8B A4
  // U+0030 -> 30
  // U+3045 -> E3 81 85
  const uint16_t mixed_string[] = {0x02E4, 0x0064, 0x12E4, 0x0030, 0x3045};
  // The characters we expect to be output
  const unsigned char as_utf8[11] = {0xCB, 0xA4, 0x64, 0xE1, 0x8B, 0xA4, 0x30,
      0xE3, 0x81, 0x85, 0x00};
  // The number of bytes expected to be written for each length
  const int lengths[12] = {0, 0, 2, 3, 3, 3, 6, 7, 7, 7, 10, 11};
  const int char_lengths[12] = {0, 0, 1, 2, 2, 2, 3, 4, 4, 4, 5, 5};
  v8::Local<v8::String> mixed =
      v8::String::NewFromTwoByte(CcTest::isolate(), mixed_string,
                                 v8::NewStringType::kNormal, 5)
          .ToLocalChecked();
  CHECK_EQ(10, mixed->Utf8Length());
  // Try encoding the string with all capacities
  char buffer[11];
  const char kNoChar = static_cast<char>(-1);
  for (int i = 0; i <= 11; i++) {
    // Clear the buffer before reusing it
    for (int j = 0; j < 11; j++)
      buffer[j] = kNoChar;
    int chars_written;
    int written = mixed->WriteUtf8(buffer, i, &chars_written);
    CHECK_EQ(lengths[i], written);
    CHECK_EQ(char_lengths[i], chars_written);
    // Check that the contents are correct
    for (int j = 0; j < lengths[i]; j++)
      CHECK_EQ(as_utf8[j], static_cast<unsigned char>(buffer[j]));
    // Check that the rest of the buffer hasn't been touched
    for (int j = lengths[i]; j < 11; j++)
      CHECK_EQ(kNoChar, buffer[j]);
  }
}


TEST(ExternalShortStringAdd) {
  LocalContext context;
  v8::HandleScope handle_scope(CcTest::isolate());

  // Make sure we cover all always-flat lengths and at least one above.
  static const int kMaxLength = 20;
  CHECK_GT(kMaxLength, i::ConsString::kMinLength);

  // Allocate two JavaScript arrays for holding short strings.
  v8::Local<v8::Array> one_byte_external_strings =
      v8::Array::New(CcTest::isolate(), kMaxLength + 1);
  v8::Local<v8::Array> non_one_byte_external_strings =
      v8::Array::New(CcTest::isolate(), kMaxLength + 1);

  // Generate short one-byte and two-byte external strings.
  for (int i = 0; i <= kMaxLength; i++) {
    char* one_byte = NewArray<char>(i + 1);
    for (int j = 0; j < i; j++) {
      one_byte[j] = 'a';
    }
    // Terminating '\0' is left out on purpose. It is not required for external
    // string data.
    OneByteResource* one_byte_resource = new OneByteResource(one_byte, i);
    v8::Local<v8::String> one_byte_external_string =
        v8::String::NewExternalOneByte(CcTest::isolate(), one_byte_resource)
            .ToLocalChecked();

    one_byte_external_strings->Set(context.local(),
                                   v8::Integer::New(CcTest::isolate(), i),
                                   one_byte_external_string)
        .FromJust();
    uc16* non_one_byte = NewArray<uc16>(i + 1);
    for (int j = 0; j < i; j++) {
      non_one_byte[j] = 0x1234;
    }
    // Terminating '\0' is left out on purpose. It is not required for external
    // string data.
    Resource* resource = new Resource(non_one_byte, i);
    v8::Local<v8::String> non_one_byte_external_string =
        v8::String::NewExternalTwoByte(CcTest::isolate(), resource)
            .ToLocalChecked();
    non_one_byte_external_strings->Set(context.local(),
                                       v8::Integer::New(CcTest::isolate(), i),
                                       non_one_byte_external_string)
        .FromJust();
  }

  // Add the arrays with the short external strings in the global object.
  v8::Local<v8::Object> global = context->Global();
  global->Set(context.local(), v8_str("external_one_byte"),
              one_byte_external_strings)
      .FromJust();
  global->Set(context.local(), v8_str("external_non_one_byte"),
              non_one_byte_external_strings)
      .FromJust();
  global->Set(context.local(), v8_str("max_length"),
              v8::Integer::New(CcTest::isolate(), kMaxLength))
      .FromJust();

  // Add short external one-byte and two-byte strings checking the result.
  static const char* source =
      "function test() {"
      "  var one_byte_chars = 'aaaaaaaaaaaaaaaaaaaa';"
      "  var non_one_byte_chars = "
      "'\\u1234\\u1234\\u1234\\u1234\\u1234\\u1234\\u1234\\u1234\\u1234\\u1"
      "234\\u1234\\u1234\\u1234\\u1234\\u1234\\u1234\\u1234\\u1234\\u1234\\"
      "u1234';"  // NOLINT
      "  if (one_byte_chars.length != max_length) return 1;"
      "  if (non_one_byte_chars.length != max_length) return 2;"
      "  var one_byte = Array(max_length + 1);"
      "  var non_one_byte = Array(max_length + 1);"
      "  for (var i = 0; i <= max_length; i++) {"
      "    one_byte[i] = one_byte_chars.substring(0, i);"
      "    non_one_byte[i] = non_one_byte_chars.substring(0, i);"
      "  };"
      "  for (var i = 0; i <= max_length; i++) {"
      "    if (one_byte[i] != external_one_byte[i]) return 3;"
      "    if (non_one_byte[i] != external_non_one_byte[i]) return 4;"
      "    for (var j = 0; j < i; j++) {"
      "      if (external_one_byte[i] !="
      "          (external_one_byte[j] + external_one_byte[i - j])) return "
      "5;"
      "      if (external_non_one_byte[i] !="
      "          (external_non_one_byte[j] + external_non_one_byte[i - "
      "j])) return 6;"
      "      if (non_one_byte[i] != (non_one_byte[j] + non_one_byte[i - "
      "j])) return 7;"
      "      if (one_byte[i] != (one_byte[j] + one_byte[i - j])) return 8;"
      "      if (one_byte[i] != (external_one_byte[j] + one_byte[i - j])) "
      "return 9;"
      "      if (one_byte[i] != (one_byte[j] + external_one_byte[i - j])) "
      "return 10;"
      "      if (non_one_byte[i] !="
      "          (external_non_one_byte[j] + non_one_byte[i - j])) return "
      "11;"
      "      if (non_one_byte[i] !="
      "          (non_one_byte[j] + external_non_one_byte[i - j])) return "
      "12;"
      "    }"
      "  }"
      "  return 0;"
      "};"
      "test()";
  CHECK_EQ(0, CompileRun(source)->Int32Value(context.local()).FromJust());
}


TEST(JSONStringifySliceMadeExternal) {
  if (!FLAG_string_slices) return;
  CcTest::InitializeVM();
  // Create a sliced string from a one-byte string.  The latter is turned
  // into a two-byte external string.  Check that JSON.stringify works.
  v8::HandleScope handle_scope(CcTest::isolate());
  v8::Local<v8::String> underlying =
      CompileRun(
          "var underlying = 'abcdefghijklmnopqrstuvwxyz';"
          "underlying")
          ->ToString(CcTest::isolate()->GetCurrentContext())
          .ToLocalChecked();
  v8::Local<v8::String> slice =
      CompileRun(
          "var slice = '';"
          "slice = underlying.slice(1);"
          "slice")
          ->ToString(CcTest::isolate()->GetCurrentContext())
          .ToLocalChecked();
  CHECK(v8::Utils::OpenHandle(*slice)->IsSlicedString());
  CHECK(v8::Utils::OpenHandle(*underlying)->IsSeqOneByteString());

  int length = underlying->Length();
  uc16* two_byte = NewArray<uc16>(length + 1);
  underlying->Write(two_byte);
  Resource* resource = new Resource(two_byte, length);
  CHECK(underlying->MakeExternal(resource));
  CHECK(v8::Utils::OpenHandle(*slice)->IsSlicedString());
  CHECK(v8::Utils::OpenHandle(*underlying)->IsExternalTwoByteString());

  CHECK_EQ(0,
           strcmp("\"bcdefghijklmnopqrstuvwxyz\"",
                  *v8::String::Utf8Value(CcTest::isolate(),
                                         CompileRun("JSON.stringify(slice)"))));
}


TEST(CachedHashOverflow) {
  CcTest::InitializeVM();
  // We incorrectly allowed strings to be tagged as array indices even if their
  // values didn't fit in the hash field.
  // See http://code.google.com/p/v8/issues/detail?id=728
  Isolate* isolate = CcTest::i_isolate();

  v8::HandleScope handle_scope(CcTest::isolate());
  // Lines must be executed sequentially. Combining them into one script
  // makes the bug go away.
  const char* lines[] = {"var x = [];", "x[4] = 42;", "var s = \"1073741828\";",
                         "x[s];",       "x[s] = 37;", "x[4];",
                         "x[s];"};

  Handle<Smi> fortytwo(Smi::FromInt(42), isolate);
  Handle<Smi> thirtyseven(Smi::FromInt(37), isolate);
  Handle<Object> results[] = { isolate->factory()->undefined_value(),
                               fortytwo,
                               isolate->factory()->undefined_value(),
                               isolate->factory()->undefined_value(),
                               thirtyseven,
                               fortytwo,
                               thirtyseven  // Bug yielded 42 here.
  };

  v8::Local<v8::Context> context = CcTest::isolate()->GetCurrentContext();
  for (size_t i = 0; i < arraysize(lines); i++) {
    const char* line = lines[i];
    printf("%s\n", line);
    v8::Local<v8::Value> result =
        v8::Script::Compile(context,
                            v8::String::NewFromUtf8(CcTest::isolate(), line,
                                                    v8::NewStringType::kNormal)
                                .ToLocalChecked())
            .ToLocalChecked()
            ->Run(context)
            .ToLocalChecked();
    CHECK_EQ(results[i]->IsUndefined(CcTest::i_isolate()),
             result->IsUndefined());
    CHECK_EQ(results[i]->IsNumber(), result->IsNumber());
    if (result->IsNumber()) {
      int32_t value = 0;
      CHECK(results[i]->ToInt32(&value));
      CHECK_EQ(value, result->ToInt32(context).ToLocalChecked()->Value());
    }
  }
}


TEST(SliceFromCons) {
  if (!FLAG_string_slices) return;
  CcTest::InitializeVM();
  Factory* factory = CcTest::i_isolate()->factory();
  v8::HandleScope scope(CcTest::isolate());
  Handle<String> string =
      factory->NewStringFromStaticChars("parentparentparent");
  Handle<String> parent =
      factory->NewConsString(string, string).ToHandleChecked();
  CHECK(parent->IsConsString());
  CHECK(!parent->IsFlat());
  Handle<String> slice = factory->NewSubString(parent, 1, 25);
  // After slicing, the original string becomes a flat cons.
  CHECK(parent->IsFlat());
  CHECK(slice->IsSlicedString());
  CHECK_EQ(SlicedString::cast(*slice)->parent(),
           // Parent could have been short-circuited.
           parent->IsConsString() ? ConsString::cast(*parent)->first()
                                  : *parent);
  CHECK(SlicedString::cast(*slice)->parent()->IsSeqString());
  CHECK(slice->IsFlat());
}


class OneByteVectorResource : public v8::String::ExternalOneByteStringResource {
 public:
  explicit OneByteVectorResource(i::Vector<const char> vector)
      : data_(vector) {}
  virtual ~OneByteVectorResource() {}
  virtual size_t length() const { return data_.length(); }
  virtual const char* data() const { return data_.start(); }
 private:
  i::Vector<const char> data_;
};

TEST(InternalizeExternal) {
<<<<<<< HEAD
  // TODO(mlippautz): Remove once we add support for forwarding ThinStrings in
  // minor MC.
  if (FLAG_minor_mc) return;
=======
#ifdef ENABLE_MINOR_MC
  // TODO(mlippautz): Remove once we add support for forwarding ThinStrings in
  // minor MC
  if (FLAG_minor_mc) return;
#endif  // ENABLE_MINOR_MC
  FLAG_stress_incremental_marking = false;
>>>>>>> 84bd6f3c
  FLAG_thin_strings = true;
  CcTest::InitializeVM();
  i::Isolate* isolate = CcTest::i_isolate();
  Factory* factory = isolate->factory();
  // This won't leak; the external string mechanism will call Dispose() on it.
  OneByteVectorResource* resource =
      new OneByteVectorResource(i::Vector<const char>("prop-1234", 9));
  {
    v8::HandleScope scope(CcTest::isolate());
    v8::Local<v8::String> ext_string =
        v8::String::NewExternalOneByte(CcTest::isolate(), resource)
            .ToLocalChecked();
    Handle<String> string = v8::Utils::OpenHandle(*ext_string);
    CHECK(string->IsExternalString());
    CHECK(!string->IsInternalizedString());
    CHECK(!isolate->heap()->InNewSpace(*string));
    CHECK_EQ(
        isolate->factory()->string_table()->LookupStringIfExists_NoAllocate(
            *string),
        Smi::FromInt(ResultSentinel::kNotFound));
    factory->InternalizeName(string);
    CHECK(string->IsExternalString());
    CHECK(string->IsInternalizedString());
    CHECK(!isolate->heap()->InNewSpace(*string));
  }
  CcTest::CollectGarbage(i::OLD_SPACE);
  CcTest::CollectGarbage(i::OLD_SPACE);
}

TEST(SliceFromExternal) {
  if (!FLAG_string_slices) return;
  CcTest::InitializeVM();
  Factory* factory = CcTest::i_isolate()->factory();
  v8::HandleScope scope(CcTest::isolate());
  OneByteVectorResource resource(
      i::Vector<const char>("abcdefghijklmnopqrstuvwxyz", 26));
  Handle<String> string =
      factory->NewExternalStringFromOneByte(&resource).ToHandleChecked();
  CHECK(string->IsExternalString());
  Handle<String> slice = factory->NewSubString(string, 1, 25);
  CHECK(slice->IsSlicedString());
  CHECK(string->IsExternalString());
  CHECK_EQ(SlicedString::cast(*slice)->parent(), *string);
  CHECK(SlicedString::cast(*slice)->parent()->IsExternalString());
  CHECK(slice->IsFlat());
}


TEST(TrivialSlice) {
  // This tests whether a slice that contains the entire parent string
  // actually creates a new string (it should not).
  if (!FLAG_string_slices) return;
  CcTest::InitializeVM();
  Factory* factory = CcTest::i_isolate()->factory();
  v8::HandleScope scope(CcTest::isolate());
  v8::Local<v8::Value> result;
  Handle<String> string;
  const char* init = "var str = 'abcdefghijklmnopqrstuvwxyz';";
  const char* check = "str.slice(0,26)";
  const char* crosscheck = "str.slice(1,25)";

  CompileRun(init);

  result = CompileRun(check);
  CHECK(result->IsString());
  string = v8::Utils::OpenHandle(v8::String::Cast(*result));
  CHECK(!string->IsSlicedString());

  string = factory->NewSubString(string, 0, 26);
  CHECK(!string->IsSlicedString());
  result = CompileRun(crosscheck);
  CHECK(result->IsString());
  string = v8::Utils::OpenHandle(v8::String::Cast(*result));
  CHECK(string->IsSlicedString());
  CHECK_EQ(0, strcmp("bcdefghijklmnopqrstuvwxy", string->ToCString().get()));
}


TEST(SliceFromSlice) {
  // This tests whether a slice that contains the entire parent string
  // actually creates a new string (it should not).
  if (!FLAG_string_slices) return;
  CcTest::InitializeVM();
  v8::HandleScope scope(CcTest::isolate());
  v8::Local<v8::Value> result;
  Handle<String> string;
  const char* init = "var str = 'abcdefghijklmnopqrstuvwxyz';";
  const char* slice = "var slice = ''; slice = str.slice(1,-1); slice";
  const char* slice_from_slice = "slice.slice(1,-1);";

  CompileRun(init);
  result = CompileRun(slice);
  CHECK(result->IsString());
  string = v8::Utils::OpenHandle(v8::String::Cast(*result));
  CHECK(string->IsSlicedString());
  CHECK(SlicedString::cast(*string)->parent()->IsSeqString());
  CHECK_EQ(0, strcmp("bcdefghijklmnopqrstuvwxy", string->ToCString().get()));

  result = CompileRun(slice_from_slice);
  CHECK(result->IsString());
  string = v8::Utils::OpenHandle(v8::String::Cast(*result));
  CHECK(string->IsSlicedString());
  CHECK(SlicedString::cast(*string)->parent()->IsSeqString());
  CHECK_EQ(0, strcmp("cdefghijklmnopqrstuvwx", string->ToCString().get()));
}


UNINITIALIZED_TEST(OneByteArrayJoin) {
  v8::Isolate::CreateParams create_params;
  // Set heap limits.
  create_params.constraints.set_max_semi_space_size_in_kb(1024);
#ifdef DEBUG
  create_params.constraints.set_max_old_space_size(20);
#else
  create_params.constraints.set_max_old_space_size(7);
#endif
  create_params.array_buffer_allocator = CcTest::array_buffer_allocator();
  v8::Isolate* isolate = v8::Isolate::New(create_params);
  isolate->Enter();

  {
    // String s is made of 2^17 = 131072 'c' characters and a is an array
    // starting with 'bad', followed by 2^14 times the string s. That means the
    // total length of the concatenated strings is 2^31 + 3. So on 32bit systems
    // summing the lengths of the strings (as Smis) overflows and wraps.
    LocalContext context(isolate);
    v8::HandleScope scope(isolate);
    v8::TryCatch try_catch(isolate);
    CHECK(CompileRun(
              "var two_14 = Math.pow(2, 14);"
              "var two_17 = Math.pow(2, 17);"
              "var s = Array(two_17 + 1).join('c');"
              "var a = ['bad'];"
              "for (var i = 1; i <= two_14; i++) a.push(s);"
              "a.join("
              ");").IsEmpty());
    CHECK(try_catch.HasCaught());
  }
  isolate->Exit();
  isolate->Dispose();
}

namespace {

int* global_use_counts = nullptr;

void MockUseCounterCallback(v8::Isolate* isolate,
                            v8::Isolate::UseCounterFeature feature) {
  ++global_use_counts[feature];
}
}


TEST(CountBreakIterator) {
  CcTest::InitializeVM();
  v8::HandleScope scope(CcTest::isolate());
  LocalContext context;
  int use_counts[v8::Isolate::kUseCounterFeatureCount] = {};
  global_use_counts = use_counts;
  CcTest::isolate()->SetUseCounterCallback(MockUseCounterCallback);
  CHECK_EQ(0, use_counts[v8::Isolate::kBreakIterator]);
  v8::Local<v8::Value> result = CompileRun(
      "(function() {"
      "  if (!this.Intl) return 0;"
      "  var iterator = Intl.v8BreakIterator(['en']);"
      "  iterator.adoptText('Now is the time');"
      "  iterator.next();"
      "  return iterator.next();"
      "})();");
  CHECK(result->IsNumber());
  int uses =
      result->ToInt32(context.local()).ToLocalChecked()->Value() == 0 ? 0 : 1;
  CHECK_EQ(uses, use_counts[v8::Isolate::kBreakIterator]);
  // Make sure GC cleans up the break iterator, so we don't get a memory leak
  // reported by ASAN.
  CcTest::isolate()->LowMemoryNotification();
}


TEST(StringReplaceAtomTwoByteResult) {
  CcTest::InitializeVM();
  v8::HandleScope scope(CcTest::isolate());
  LocalContext context;
  v8::Local<v8::Value> result = CompileRun(
      "var subject = 'one_byte~only~string~'; "
      "var replace = '\x80';            "
      "subject.replace(/~/g, replace);  ");
  CHECK(result->IsString());
  Handle<String> string = v8::Utils::OpenHandle(v8::String::Cast(*result));
  CHECK(string->IsTwoByteRepresentation());

  v8::Local<v8::String> expected = v8_str("one_byte\x80only\x80string\x80");
  CHECK(expected->Equals(context.local(), result).FromJust());
}


TEST(IsAscii) {
  CHECK(String::IsAscii(static_cast<char*>(nullptr), 0));
  CHECK(String::IsOneByte(static_cast<uc16*>(nullptr), 0));
}



template<typename Op, bool return_first>
static uint16_t ConvertLatin1(uint16_t c) {
  uint32_t result[Op::kMaxWidth];
  int chars;
  chars = Op::Convert(c, 0, result, nullptr);
  if (chars == 0) return 0;
  CHECK_LE(chars, static_cast<int>(sizeof(result)));
  if (!return_first && chars > 1) {
    return 0;
  }
  return result[0];
}

#ifndef V8_INTL_SUPPORT
static void CheckCanonicalEquivalence(uint16_t c, uint16_t test) {
  uint16_t expect = ConvertLatin1<unibrow::Ecma262UnCanonicalize, true>(c);
  if (expect > unibrow::Latin1::kMaxChar || expect == 0) expect = c;
  CHECK_EQ(expect, test);
}


TEST(Latin1IgnoreCase) {
  for (uint16_t c = unibrow::Latin1::kMaxChar + 1; c != 0; c++) {
    uint16_t lower = ConvertLatin1<unibrow::ToLowercase, false>(c);
    uint16_t upper = ConvertLatin1<unibrow::ToUppercase, false>(c);
    uint16_t test = unibrow::Latin1::TryConvertToLatin1(c);
    // Filter out all character whose upper is not their lower or vice versa.
    if (lower == 0 && upper == 0) {
      CheckCanonicalEquivalence(c, test);
      continue;
    }
    if (lower > unibrow::Latin1::kMaxChar &&
        upper > unibrow::Latin1::kMaxChar) {
      CheckCanonicalEquivalence(c, test);
      continue;
    }
    if (lower == 0 && upper != 0) {
      lower = ConvertLatin1<unibrow::ToLowercase, false>(upper);
    }
    if (upper == 0 && lower != c) {
      upper = ConvertLatin1<unibrow::ToUppercase, false>(lower);
    }
    if (lower > unibrow::Latin1::kMaxChar &&
        upper > unibrow::Latin1::kMaxChar) {
      CheckCanonicalEquivalence(c, test);
      continue;
    }
    if (upper != c && lower != c) {
      CheckCanonicalEquivalence(c, test);
      continue;
    }
    CHECK_EQ(Min(upper, lower), test);
  }
}
#endif

class DummyResource: public v8::String::ExternalStringResource {
 public:
  virtual const uint16_t* data() const { return nullptr; }
  virtual size_t length() const { return 1 << 30; }
};


class DummyOneByteResource: public v8::String::ExternalOneByteStringResource {
 public:
  virtual const char* data() const { return nullptr; }
  virtual size_t length() const { return 1 << 30; }
};


TEST(InvalidExternalString) {
  CcTest::InitializeVM();
  LocalContext context;
  Isolate* isolate = CcTest::i_isolate();
  { HandleScope scope(isolate);
    DummyOneByteResource r;
    CHECK(isolate->factory()->NewExternalStringFromOneByte(&r).is_null());
    CHECK(isolate->has_pending_exception());
    isolate->clear_pending_exception();
  }

  { HandleScope scope(isolate);
    DummyResource r;
    CHECK(isolate->factory()->NewExternalStringFromTwoByte(&r).is_null());
    CHECK(isolate->has_pending_exception());
    isolate->clear_pending_exception();
  }
}


#define INVALID_STRING_TEST(FUN, TYPE)                                         \
  TEST(StringOOM##FUN) {                                                       \
    CcTest::InitializeVM();                                                    \
    LocalContext context;                                                      \
    Isolate* isolate = CcTest::i_isolate();                                    \
    STATIC_ASSERT(String::kMaxLength < kMaxInt);                               \
    static const int invalid = String::kMaxLength + 1;                         \
    HandleScope scope(isolate);                                                \
    Vector<TYPE> dummy = Vector<TYPE>::New(invalid);                           \
    memset(dummy.start(), 0x0, dummy.length() * sizeof(TYPE));                 \
    CHECK(isolate->factory()->FUN(Vector<const TYPE>::cast(dummy)).is_null()); \
    memset(dummy.start(), 0x20, dummy.length() * sizeof(TYPE));                \
    CHECK(isolate->has_pending_exception());                                   \
    isolate->clear_pending_exception();                                        \
    dummy.Dispose();                                                           \
  }

INVALID_STRING_TEST(NewStringFromUtf8, char)
INVALID_STRING_TEST(NewStringFromOneByte, uint8_t)

#undef INVALID_STRING_TEST


TEST(FormatMessage) {
  CcTest::InitializeVM();
  LocalContext context;
  Isolate* isolate = CcTest::i_isolate();
  HandleScope scope(isolate);
  Handle<String> arg0 = isolate->factory()->NewStringFromAsciiChecked("arg0");
  Handle<String> arg1 = isolate->factory()->NewStringFromAsciiChecked("arg1");
  Handle<String> arg2 = isolate->factory()->NewStringFromAsciiChecked("arg2");
  Handle<String> result =
      MessageTemplate::FormatMessage(MessageTemplate::kPropertyNotFunction,
                                     arg0, arg1, arg2).ToHandleChecked();
  Handle<String> expected = isolate->factory()->NewStringFromAsciiChecked(
      "'arg0' returned for property 'arg1' of object 'arg2' is not a function");
  CHECK(String::Equals(result, expected));
}

TEST(Regress609831) {
  CcTest::InitializeVM();
  LocalContext context;
  Isolate* isolate = CcTest::i_isolate();
  {
    HandleScope scope(isolate);
    v8::Local<v8::Value> result = CompileRun(
        "String.fromCharCode(32, 32, 32, 32, 32, "
        "32, 32, 32, 32, 32, 32, 32, 32, 32, 32, "
        "32, 32, 32, 32, 32, 32, 32, 32, 32, 32)");
    CHECK(v8::Utils::OpenHandle(*result)->IsSeqOneByteString());
  }
  {
    HandleScope scope(isolate);
    v8::Local<v8::Value> result = CompileRun(
        "String.fromCharCode(432, 432, 432, 432, 432, "
        "432, 432, 432, 432, 432, 432, 432, 432, 432, "
        "432, 432, 432, 432, 432, 432, 432, 432, 432)");
    CHECK(v8::Utils::OpenHandle(*result)->IsSeqTwoByteString());
  }
}

TEST(ExternalStringIndexOf) {
  CcTest::InitializeVM();
  LocalContext context;
  v8::HandleScope scope(CcTest::isolate());

  const char* raw_string = "abcdefghijklmnopqrstuvwxyz";
  v8::Local<v8::String> string =
      v8::String::NewExternalOneByte(CcTest::isolate(),
                                     new StaticOneByteResource(raw_string))
          .ToLocalChecked();
  v8::Local<v8::Object> global = context->Global();
  global->Set(context.local(), v8_str("external"), string).FromJust();

  char source[] = "external.indexOf('%')";
  for (size_t i = 0; i < strlen(raw_string); i++) {
    source[18] = raw_string[i];
    int result_position = static_cast<int>(i);
    CHECK_EQ(result_position,
             CompileRun(source)->Int32Value(context.local()).FromJust());
  }
  CHECK_EQ(-1,
           CompileRun("external.indexOf('abcdefghijklmnopqrstuvwxyz%%%%%%')")
               ->Int32Value(context.local())
               .FromJust());
  CHECK_EQ(1, CompileRun("external.indexOf('', 1)")
                  ->Int32Value(context.local())
                  .FromJust());
  CHECK_EQ(-1, CompileRun("external.indexOf('a', 1)")
                   ->Int32Value(context.local())
                   .FromJust());
  CHECK_EQ(-1, CompileRun("external.indexOf('$')")
                   ->Int32Value(context.local())
                   .FromJust());
}

#define GC_INSIDE_NEW_STRING_FROM_UTF8_SUB_STRING(NAME, STRING)                \
  TEST(GCInsideNewStringFromUtf8SubStringWith##NAME) {                         \
    CcTest::InitializeVM();                                                    \
    LocalContext context;                                                      \
    v8::HandleScope scope(CcTest::isolate());                                  \
    Factory* factory = CcTest::i_isolate()->factory();                         \
    Heap* heap = CcTest::i_isolate()->heap();                                  \
    /* Length must be bigger than the buffer size of the Utf8Decoder. */       \
    const char* buf = STRING;                                                  \
    size_t len = strlen(buf);                                                  \
    Handle<String> main_string =                                               \
        factory                                                                \
            ->NewStringFromOneByte(Vector<const uint8_t>(                      \
                reinterpret_cast<const uint8_t*>(buf), len))                   \
            .ToHandleChecked();                                                \
    CHECK(heap->InNewSpace(*main_string));                                     \
    /* Next allocation will cause GC. */                                       \
    heap::SimulateFullSpace(CcTest::i_isolate()->heap()->new_space());         \
    /* Offset by two to check substring-ing. */                                \
    Handle<String> s = factory                                                 \
                           ->NewStringFromUtf8SubString(                       \
                               Handle<SeqOneByteString>::cast(main_string), 2, \
                               static_cast<int>(len - 2))                      \
                           .ToHandleChecked();                                 \
    Handle<String> expected_string =                                           \
        factory->NewStringFromUtf8(Vector<const char>(buf + 2, len - 2))       \
            .ToHandleChecked();                                                \
    CHECK(s->Equals(*expected_string));                                        \
  }

GC_INSIDE_NEW_STRING_FROM_UTF8_SUB_STRING(
    OneByte,
    "QQQQQQQQQQQQQQQQQQQQQQQQQQQQQQQQQQQQQQQQQQQQQQQQQQQQQQQQQQQQQQQQQQQQQQ"
    "QQQQQQQQQQQQQQQQQQQQQQQQQQQQQQQQQQQQQQQQQQQQQQQQQQQQQQQQQQQQQQQQQQQQQQ"
    "QQQQQQQQQQQQQQQQQQQQQQQQQQQQQQQQQQQQQQQQQQQQQQQQQQQQQQQQQQQQQQQQQQQQQQ"
    "QQQQQQQQQQQQQQQQQQQQQQQQQQQQQQQQQQQQQQQQQQQQQQQQQQQQQQQQQQQQQQQQQQQQQQ"
    "QQQQQQQQQQQQQQQQQQQQQQQQQQQQQQQQQQQQQQQQQQQQQQQQQQQQQQQQQQQQQQQQQQQQQQ"
    "QQQQQQQQQQQQQQQQQQQQQQQQQQQQQQQQQQQQQQQQQQQQQQQQQQQQQQQQQQQQQQQQQQQQQQ"
    "QQQQQQQQQQQQQQQQQQQQQQQQQQQQQQQQQQQQQQQQQQQQQQQQQQQQQQQQQQQQQQQQQQQQQQ"
    "QQQQQQQQQQQQQQQQQQQQQQQQQQQQQQQQQQQQQQQQQQQQQQQQQQQQQQQQQQQQQQQQQQQQQQ"
    "QQQQQQQQQQQQQQQQQQQQQQQQQQQQQQQQQQQQQQQQQQQQQQQQQQQQQQQQQQQQQQQQQQQQQQ")
GC_INSIDE_NEW_STRING_FROM_UTF8_SUB_STRING(
    TwoByte,
    "QQ\xF0\x9F\x98\x8D\xF0\x9F\x98\x8D"
    "QQQQQQQQQQQQQQQQQQQQQQQQQQQQQQQQQQQQQQQQQQQQQQQQQQQQQQQQQQQQQQQQQQQQQQ"
    "QQQQQQQQQQQQQQQQQQQQQQQQQQQQQQQQQQQQQQQQQQQQQQQQQQQQQQQQQQQQQQQQQQQQQQ"
    "QQQQQQQQQQQQQQQQQQQQQQQQQQQQQQQQQQQQQQQQQQQQQQQQQQQQQQQQQQQQQQQQQQQQQQ"
    "QQQQQQQQQQQQQQQQQQQQQQQQQQQQQQQQQQQQQQQQQQQQQQQQQQQQQQQQQQQQQQQQQQQQQQ"
    "QQQQQQQQQQQQQQQQQQQQQQQQQQQQQQQQQQQQQQQQQQQQQQQQQQQQQQQQQQQQQQQQQQQQQQ"
    "QQQQQQQQQQQQQQQQQQQQQQQQQQQQQQQQQQQQQQQQQQQQQQQQQQQQQQQQQQQQQQQQQQQQQQ"
    "QQQQQQQQQQQQQQQQQQQQQQQQQQQQQQQQQQQQQQQQQQQQQQQQQQQQQQQQQQQQQQQQQQQQQQ"
    "QQQQQQQQQQQQQQQQQQQQQQQQQQQQQQQQQQQQQQQQQQQQQQQQQQQQQQQQQQQQQQQQQQQQQQ"
    "QQQQQQQQQQQQQQQQQQQQQQQQQQQQQQQQQQQQQQQQQQQQQQQQQQQQQQQQQQQQQQQQQQQQQQ"
    "QQ\xF0\x9F\x98\x8D\xF0\x9F\x98\x8D")

#undef GC_INSIDE_NEW_STRING_FROM_UTF8_SUB_STRING

TEST(HashArrayIndexStrings) {
  CcTest::InitializeVM();
  LocalContext context;
  v8::HandleScope scope(CcTest::isolate());
  i::Isolate* isolate = CcTest::i_isolate();

  CHECK_EQ(StringHasher::MakeArrayIndexHash(0 /* value */, 1 /* length */) >>
               Name::kHashShift,
           isolate->factory()->zero_string()->Hash());

  CHECK_EQ(StringHasher::MakeArrayIndexHash(1 /* value */, 1 /* length */) >>
               Name::kHashShift,
           isolate->factory()->one_string()->Hash());
}

}  // namespace test_strings
}  // namespace internal
}  // namespace v8<|MERGE_RESOLUTION|>--- conflicted
+++ resolved
@@ -1190,18 +1190,12 @@
 };
 
 TEST(InternalizeExternal) {
-<<<<<<< HEAD
-  // TODO(mlippautz): Remove once we add support for forwarding ThinStrings in
-  // minor MC.
-  if (FLAG_minor_mc) return;
-=======
 #ifdef ENABLE_MINOR_MC
   // TODO(mlippautz): Remove once we add support for forwarding ThinStrings in
   // minor MC
   if (FLAG_minor_mc) return;
 #endif  // ENABLE_MINOR_MC
   FLAG_stress_incremental_marking = false;
->>>>>>> 84bd6f3c
   FLAG_thin_strings = true;
   CcTest::InitializeVM();
   i::Isolate* isolate = CcTest::i_isolate();
