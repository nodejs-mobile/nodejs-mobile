--- conflicted
+++ resolved
@@ -335,26 +335,8 @@
                            Handle<FieldType> field_type) {
     CHECK_EQ(number_of_properties_, map->NumberOfOwnDescriptors());
     int property_index = number_of_properties_++;
-<<<<<<< HEAD
-    PropertyConstness expected_constness = constness;
-    Representation expected_representation = representation;
-    Handle<FieldType> expected_heap_type = heap_type;
-    if (IsTransitionableFastElementsKind(map->elements_kind())) {
-      // Maps with transitionable elements kinds must have non in-place
-      // generalizable fields.
-      if (FLAG_track_constant_fields && FLAG_modify_map_inplace) {
-        expected_constness = kMutable;
-      }
-      if (representation.IsHeapObject() && heap_type->IsClass()) {
-        expected_heap_type = FieldType::Any(isolate_);
-      }
-    }
-    SetDataField(property_index, attributes, expected_constness,
-                 expected_representation, expected_heap_type);
-=======
     SetDataField(property_index, attributes, constness, representation,
                  field_type);
->>>>>>> 84bd6f3c
 
     Handle<String> name = MakeName("prop", property_index);
     return Map::CopyWithField(map, name, field_type, attributes, constness,
@@ -2010,10 +1992,6 @@
         {kConst, Representation::HeapObject(), current_type},
         {kConst, Representation::HeapObject(), new_type},
         {kConst, Representation::HeapObject(), expected_type});
-<<<<<<< HEAD
-
-=======
->>>>>>> 84bd6f3c
     if (FLAG_modify_map_inplace) {
       // kConst to kMutable migration does not create a new map, therefore
       // trivial generalization.
