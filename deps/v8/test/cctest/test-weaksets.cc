--- conflicted
+++ resolved
@@ -236,12 +236,8 @@
   CcTest::CollectAllGarbage();
   CcTest::CollectAllGarbage();
   CcTest::CollectAllGarbage();
-<<<<<<< HEAD
-}
-=======
 }
 
 }  // namespace test_weaksets
 }  // namespace internal
-}  // namespace v8
->>>>>>> 84bd6f3c
+}  // namespace v8