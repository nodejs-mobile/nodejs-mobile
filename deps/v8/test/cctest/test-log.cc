--- conflicted
+++ resolved
@@ -570,16 +570,8 @@
     ObjMethod1_entry = *FUNCTION_ENTRYPOINT_ADDRESS(ObjMethod1_entry);
 #endif
     i::EmbeddedVector<char, 100> ref_data;
-<<<<<<< HEAD
-    i::SNPrintF(ref_data, "code-creation,Callback,-2,-1,%p,1,\"method1\"",
-                static_cast<void*>(ObjMethod1_entry));
-
-    CHECK(StrNStr(log.start(), ref_data.start(), log.length()));
-    log.Dispose();
-=======
     i::SNPrintF(ref_data, ",0x%" V8PRIxPTR ",1,method1", ObjMethod1_entry);
     CHECK(logger.FindLine("code-creation,Callback,-2,", ref_data.start()));
->>>>>>> 84bd6f3c
   }
   isolate->Dispose();
 }
@@ -623,52 +615,30 @@
     Prop1Getter_entry = *FUNCTION_ENTRYPOINT_ADDRESS(Prop1Getter_entry);
 #endif
     EmbeddedVector<char, 100> prop1_getter_record;
-<<<<<<< HEAD
-    i::SNPrintF(prop1_getter_record,
-                "code-creation,Callback,-2,-1,%p,1,\"get prop1\"",
-                static_cast<void*>(Prop1Getter_entry));
-    CHECK(StrNStr(log.start(), prop1_getter_record.start(), log.length()));
-=======
     i::SNPrintF(prop1_getter_record, ",0x%" V8PRIxPTR ",1,get prop1",
                 Prop1Getter_entry);
     CHECK(logger.FindLine("code-creation,Callback,-2,",
                           prop1_getter_record.start()));
->>>>>>> 84bd6f3c
 
     Address Prop1Setter_entry = reinterpret_cast<Address>(Prop1Setter);
 #if USES_FUNCTION_DESCRIPTORS
     Prop1Setter_entry = *FUNCTION_ENTRYPOINT_ADDRESS(Prop1Setter_entry);
 #endif
     EmbeddedVector<char, 100> prop1_setter_record;
-<<<<<<< HEAD
-    i::SNPrintF(prop1_setter_record,
-                "code-creation,Callback,-2,-1,%p,1,\"set prop1\"",
-                static_cast<void*>(Prop1Setter_entry));
-    CHECK(StrNStr(log.start(), prop1_setter_record.start(), log.length()));
-=======
     i::SNPrintF(prop1_setter_record, ",0x%" V8PRIxPTR ",1,set prop1",
                 Prop1Setter_entry);
     CHECK(logger.FindLine("code-creation,Callback,-2,",
                           prop1_setter_record.start()));
->>>>>>> 84bd6f3c
 
     Address Prop2Getter_entry = reinterpret_cast<Address>(Prop2Getter);
 #if USES_FUNCTION_DESCRIPTORS
     Prop2Getter_entry = *FUNCTION_ENTRYPOINT_ADDRESS(Prop2Getter_entry);
 #endif
     EmbeddedVector<char, 100> prop2_getter_record;
-<<<<<<< HEAD
-    i::SNPrintF(prop2_getter_record,
-                "code-creation,Callback,-2,-1,%p,1,\"get prop2\"",
-                static_cast<void*>(Prop2Getter_entry));
-    CHECK(StrNStr(log.start(), prop2_getter_record.start(), log.length()));
-    log.Dispose();
-=======
     i::SNPrintF(prop2_getter_record, ",0x%" V8PRIxPTR ",1,get prop2",
                 Prop2Getter_entry);
     CHECK(logger.FindLine("code-creation,Callback,-2,",
                           prop2_getter_record.start()));
->>>>>>> 84bd6f3c
   }
   isolate->Dispose();
 }
