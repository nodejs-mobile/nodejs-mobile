--- conflicted
+++ resolved
@@ -12,11 +12,7 @@
     <developmentDependency>true</developmentDependency>
     <description>ChakraCore is the core part of the Chakra Javascript engine that powers Microsoft Edge.</description>
     <releaseNotes>https://github.com/Microsoft/ChakraCore/wiki/Roadmap#release-notes</releaseNotes>
-<<<<<<< HEAD
-    <copyright>Copyright (C) 2016 Microsoft</copyright>
-=======
     <copyright>© Microsoft Corporation. All rights reserved.</copyright>
->>>>>>> 84bd6f3c
     <language>en-US</language>
     <tags>Chakra,ChakraCore,javascript,js,ecmascript,compiler,platform,oss,opensource,native,nativepackage,C++,vc140</tags>
   </metadata>
