--- conflicted
+++ resolved
@@ -128,11 +128,6 @@
     unset(NO_ICU_SH CACHE)
 endif()
 
-<<<<<<< HEAD
-function(clr_unknown_arch)
-    message(FATAL_ERROR "Only AMD64, ARM64, ARM and I386 are supported")
-endfunction()
-=======
 if(SYSTEM_ICU_SH)
     set(SYSTEM_ICU 1)
     unset(SYSTEM_ICU_SH CACHE)
@@ -145,7 +140,6 @@
     unset(INTL_ICU_SH CACHE)
     set(INTL_ICU 0)
 endif()
->>>>>>> 84bd6f3c
 
 if(ICU_INCLUDE_PATH)
     add_definitions(-DHAS_REAL_ICU=1)
@@ -166,22 +160,6 @@
     endif()
 
     if(ICUUC)
-<<<<<<< HEAD
-      message("-- found ICU libs: ${ICU_CC_PATH}")
-      find_library(ICUDATA icudata PATHS ${ICU_CC_PATH} NO_DEFAULT_PATH)
-      if (NOT ICUDATA)
-          set(ICUDATA "")
-      endif()
-      find_library(ICUTOOLS icutools PATHS ${ICU_CC_PATH} NO_DEFAULT_PATH)
-      if (NOT ICUTOOLS)
-          set(ICUTOOLS "")
-      endif()
-      set(ICULIB
-        ${ICUUC}
-        ${ICU18}
-        ${ICUDATA}
-        ${ICUTOOLS}
-=======
         message("-- found ICU libs: ${ICU_LIBRARY_PATH}")
         find_library(ICUDATA icudata PATHS ${ICU_LIBRARY_PATH} NO_DEFAULT_PATH)
         if (NOT ICUDATA)
@@ -191,7 +169,6 @@
             ${ICUUC}
             ${ICUIN}
             ${ICUDATA}
->>>>>>> 84bd6f3c
         )
     endif()
 endif()
@@ -223,13 +200,9 @@
     add_definitions(-DTARGET_64)
     add_compile_options(-msse4.2)
 
-<<<<<<< HEAD
-    set(CAN_BUILD_WABT 1)
-=======
     if(NOT CMAKE_BUILD_TYPE STREQUAL Release)
         set(CAN_BUILD_WABT 1)
     endif()
->>>>>>> 84bd6f3c
 elseif(CC_TARGETS_X86)
     add_definitions(-D__i686__)
     add_definitions(-DTARGET_32)
@@ -249,7 +222,6 @@
         # reduce link time memory usage
         set(LINKER_REDUCED_MEMORY "-Xlinker --no-keep-memory")
     endif()
-<<<<<<< HEAD
 elseif(CC_TARGETS_ARM64)
     add_definitions(-D__arm64__)
     add_definitions(-D_M_X64_OR_ARM64)
@@ -257,28 +229,13 @@
     if(CC_TARGET_OS_OSX OR CC_TARGET_OS_IOS)
         add_compile_options(-arch arm64)
     endif()
-=======
->>>>>>> 84bd6f3c
-else()
-    message(FATAL_ERROR "Only AMD64, ARM and I386 are supported")
+else()
+    message(FATAL_ERROR "Only AMD64, ARM64, ARM and I386 are supported")
 endif()
 
 if(CAN_BUILD_WABT)
     add_definitions(-DCAN_BUILD_WABT)
 endif()
-<<<<<<< HEAD
-
-if(CC_TARGET_OS_LINUX OR CC_TARGET_OS_ANDROID)
-    if(NOT ICULIB)
-      if(NOT NO_ICU_PATH_GIVEN)
-        if(NOT CC_EMBED_ICU)
-          set(ICULIB "icuuc")
-        endif()
-        add_definitions(-DHAS_REAL_ICU=1)
-      endif()
-    endif()
-=======
->>>>>>> 84bd6f3c
 
 if(CC_TARGET_OS_LINUX OR CC_TARGET_OS_ANDROID)
     set(CLR_CMAKE_PLATFORM_LINUX 1)
@@ -296,16 +253,6 @@
         -DPLATFORM_UNIX
     )
 
-<<<<<<< HEAD
-    # in case ICU path was given but it doesn't exist, build script will fail.
-    # so, fallback only if ICU path wasn't given
-    if(NOT ICU_INCLUDE_PATH)
-      set(NO_ICU_PATH_GIVEN 1)
-      message("-- Couldn't find ICU. Falling back to --no-icu build")
-    endif()
-
-=======
->>>>>>> 84bd6f3c
     if(NOT CC_XCODE_PROJECT)
       if (CC_TARGET_OS_OSX)
         set(OSX_DEPLOYMENT_TARGET "$ENV{MACOSX_DEPLOYMENT_TARGET} CC")
@@ -532,12 +479,6 @@
     set(BuildJIT 1)
 endif()
 
-if(INTL_ICU_SH)
-    unset(INTL_ICU_SH CACHE)    # don't cache
-    add_definitions(-DINTL_ICU=1)
-    set(IntlICU 1)
-endif()
-
 if(WITHOUT_FEATURES_SH)
     add_definitions(${WITHOUT_FEATURES_SH})
     unset(WITHOUT_FEATURES_SH CACHE)    # don't cache
