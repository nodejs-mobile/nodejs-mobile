--- conflicted
+++ resolved
@@ -40,10 +40,6 @@
     echo "     --cxx=PATH        Path to Clang++ (see example below)"
     echo "     --create-deb[=V]  Create .deb package with given V version."
     echo " -d, --debug           Debug build. Default: Release"
-<<<<<<< HEAD
-    echo "     --embed-icu       Download and embed ICU-57 statically."
-=======
->>>>>>> 84bd6f3c
     echo "     --extra-defines=DEF=VAR,DEFINE,..."
     echo "                       Compile with additional defines"
     echo " -h, --help            Show help"
@@ -70,11 +66,7 @@
     echo "     --target-path[=S] Output path for compiled binaries. Default: out/"
     echo "     --trace           Enables experimental built-in trace."
     echo "     --xcode           Generate XCode project."
-<<<<<<< HEAD
-    echo "     --with-intl       Include the Intl object (requires ICU)."
-=======
     echo "     --without-intl    Disable Intl (ECMA 402) support"
->>>>>>> 84bd6f3c
     echo "     --without=FEATURE,FEATURE,..."
     echo "                       Disable FEATUREs from JSRT experimental features."
     echo "     --valgrind        Enable Valgrind support"
@@ -133,15 +125,10 @@
 # -DCMAKE_EXPORT_COMPILE_COMMANDS=ON useful for clang-query tool
 CMAKE_EXPORT_COMPILE_COMMANDS="-DCMAKE_EXPORT_COMPILE_COMMANDS=ON"
 LIBS_ONLY_BUILD=
-<<<<<<< HEAD
-SHOULD_EMBED_ICU=0
-ALWAYS_YES=0
-CMAKE_ADD_IOS_TOOLCHAIN=""
-=======
 ALWAYS_YES=
 CCACHE_NAME=
 PYTHON2_BINARY=$(which python2.7 || which python2 || which python 2> /dev/null)
->>>>>>> 84bd6f3c
+CMAKE_ADD_IOS_TOOLCHAIN=""
 
 UNAME_S=`uname -s`
 if [[ $UNAME_S =~ 'Linux' ]]; then
@@ -216,20 +203,6 @@
         done
         ;;
 
-    --extra-defines=*)
-        DEFINES=$1
-        DEFINES=${DEFINES:16}    # value after --extra-defines=
-        for x in ${DEFINES//,/ }  # replace comma with space then split
-        do
-            if [[ "$EXTRA_DEFINES" == "" ]]; then
-                EXTRA_DEFINES="-DEXTRA_DEFINES_SH="
-            else
-                EXTRA_DEFINES="$EXTRA_DEFINES;"
-            fi
-            EXTRA_DEFINES="${EXTRA_DEFINES}-D${x}"
-        done
-        ;;
-
     -t | --test-build)
         BUILD_TYPE="Test"
         ;;
@@ -262,20 +235,6 @@
     # allow legacy --icu flag for compatability
     --icu=*)
         ICU_PATH=$1
-<<<<<<< HEAD
-        # resolve tilde on path
-        eval ICU_PATH="${ICU_PATH:6}"
-        if [[ ! -d ${ICU_PATH} ]]; then
-            if [[ -d "${CHAKRACORE_DIR}/${ICU_PATH}" ]]; then
-                ICU_PATH="${CHAKRACORE_DIR}/${ICU_PATH}"
-            else
-                # if ICU_PATH is given, do not fallback to no-icu
-                echo "!!! couldn't find ICU at $ICU_PATH"
-                exit 1
-            fi
-        fi
-        ICU_PATH="-DICU_INCLUDE_PATH_SH=${ICU_PATH}"
-=======
         # `eval` used to resolve tilde in the path
         eval ICU_PATH="${ICU_PATH:6}"
         SET_CUSTOM_ICU $ICU_PATH
@@ -293,7 +252,6 @@
     --no-icu)
         CMAKE_ICU="-DNO_ICU_SH=1"
         USE_LOCAL_ICU=0
->>>>>>> 84bd6f3c
         ;;
 
     --libs-only)
@@ -324,13 +282,8 @@
         NO_JIT="-DNO_JIT_SH=1"
         ;;
 
-<<<<<<< HEAD
-    --with-intl)
-        INTL_ICU="-DINTL_ICU_SH=1"
-=======
     --without-intl)
         CMAKE_INTL="-DINTL_ICU_SH=0"
->>>>>>> 84bd6f3c
         ;;
 
     --xcode)
@@ -446,11 +399,7 @@
         ;;
 
     -y | -Y)
-<<<<<<< HEAD
-        ALWAYS_YES=1
-=======
         ALWAYS_YES=-y
->>>>>>> 84bd6f3c
         ;;
 
     *)
@@ -463,31 +412,11 @@
     shift
 done
 
-<<<<<<< HEAD
-if [[ $SHOULD_EMBED_ICU == 1 ]]; then
-    if [ ! -d "${CHAKRACORE_DIR}/deps/icu/source/output" ]; then
-        ICU_URL="http://source.icu-project.org/repos/icu/icu/tags/release-57-1"
-        echo -e "\n----------------------------------------------------------------"
-        echo -e "\nThis script will download ICU-LIB from\n${ICU_URL}\n"
-        echo "It is licensed to you by its publisher, not Microsoft."
-        echo "Microsoft is not responsible for the software."
-        echo "Your installation and use of ICU-LIB is subject to the publisher's terms available here:"
-        echo -e "http://www.unicode.org/copyright.html#License\n"
-        echo -e "----------------------------------------------------------------\n"
-        echo "If you don't agree, press Ctrl+C to terminate"
-        WAIT_QUESTION="Hit ENTER to continue (or wait 10 seconds)"
-        if [[ $ALWAYS_YES == 1 ]]; then
-            echo "$WAIT_QUESTION : Y"
-        else
-            read -t 10 -p "$WAIT_QUESTION"
-        fi
-=======
 if [[ $USE_LOCAL_ICU == 1 ]]; then
     LOCAL_ICU_DIR="$CHAKRACORE_DIR/deps/Chakra.ICU/icu"
     if [[ ! -d $LOCAL_ICU_DIR ]]; then
         "$PYTHON2_BINARY" "$CHAKRACORE_DIR/tools/icu/configure.py" 57.1 $ALWAYS_YES
     fi
->>>>>>> 84bd6f3c
 
     # if there is still no directory, then the user declined the license agreement
     if [[ ! -d $LOCAL_ICU_DIR ]]; then
@@ -754,17 +683,10 @@
 
 echo Generating $BUILD_TYPE makefiles
 echo $EXTRA_DEFINES
-<<<<<<< HEAD
-cmake $CMAKE_GEN $CC_PREFIX $ICU_PATH $LTO $STATIC_LIBRARY $ARCH $TARGET_OS \
-    $ENABLE_CC_XPLAT_TRACE $EXTRA_DEFINES -DCMAKE_BUILD_TYPE=$BUILD_TYPE $SANITIZE $NO_JIT $INTL_ICU \
-    $WITHOUT_FEATURES $WB_FLAG $WB_ARGS $CMAKE_EXPORT_COMPILE_COMMANDS $LIBS_ONLY_BUILD\
-    $CMAKE_ADD_IOS_TOOLCHAIN $VALGRIND $BUILD_RELATIVE_DIRECTORY
-=======
 cmake $CMAKE_GEN $CC_PREFIX $CMAKE_ICU $LTO $LTTNG $STATIC_LIBRARY $ARCH $TARGET_OS \
     $ENABLE_CC_XPLAT_TRACE $EXTRA_DEFINES -DCMAKE_BUILD_TYPE=$BUILD_TYPE $SANITIZE $NO_JIT $CMAKE_INTL \
     $WITHOUT_FEATURES $WB_FLAG $WB_ARGS $CMAKE_EXPORT_COMPILE_COMMANDS $LIBS_ONLY_BUILD\
-    $VALGRIND $BUILD_RELATIVE_DIRECTORY $CCACHE_NAME
->>>>>>> 84bd6f3c
+    $CMAKE_ADD_IOS_TOOLCHAIN $VALGRIND $BUILD_RELATIVE_DIRECTORY $CCACHE_NAME
 
 _RET=$?
 if [[ $? == 0 ]]; then
@@ -776,15 +698,9 @@
                 # Get -j flag from the host
                 MULTICORE_BUILD=""
             fi
-<<<<<<< HEAD
-            $MAKE $MFLAGS $MULTICORE_BUILD $_VERBOSE $WB_TARGET 2>&1 | tee build.log
-        else
-            $MAKE $MULTICORE_BUILD $_VERBOSE $WB_TARGET 2>&1 | tee build.log
-=======
             $MAKE $MFLAGS $MULTICORE_BUILD $VERBOSE $WB_TARGET 2>&1 | tee build.log
         else
             $MAKE $MULTICORE_BUILD $VERBOSE $WB_TARGET 2>&1 | tee build.log
->>>>>>> 84bd6f3c
         fi
         _RET=${PIPESTATUS[0]}
     else
