--- conflicted
+++ resolved
@@ -37,16 +37,11 @@
     grep -v -E '\.cmake$' |
     grep -v -E '\.json$' |
     grep -v -E '\.man$' |
-<<<<<<< HEAD
-    grep -v -E 'lib/wabt/.*' |
-    grep -v -E 'test/WasmSpec/.*$' |
-=======
     grep -v -E '\.testconfig$' |
     grep -v -E '\.proj$' |
     grep -v -E 'packages.config$' |
     grep -v -E 'lib/wabt/.*' |
     grep -v -E 'test/WasmSpec.*$' |
->>>>>>> 84bd6f3c
     grep -v -E 'test/UnitTestFramework/yargs.js$' |
     grep -v -E 'test/benchmarks/.*\.js$' |
     grep -v -E 'test/benchmarks/.*\.js_c$' |
