<?xml version="1.0" encoding="utf-8"?>
<regress-exe>
  <test>
    <default>
      <files>bug_issue_2747.js</files>
<<<<<<< HEAD
      <tags>BugFix</tags>
=======
>>>>>>> 84bd6f3c
    </default>
  </test>
  <test>
    <default>
      <files>lambda1.js</files>
      <compile-flags>-off:deferparse -args summary -endargs</compile-flags>
    </default>
  </test>
  <test>
    <default>
      <files>lambda-expr.js</files>
      <baseline>lambda-expr.baseline</baseline>
    </default>
  </test>
  <test>
    <default>
      <files>lambda1.js</files>
      <compile-flags>-force:deferparse -args summary -endargs</compile-flags>
    </default>
  </test>
  <test>
    <default>
      <files>lambda-params-shadow.js</files>
      <compile-flags>-off:deferparse -es7asyncawait</compile-flags>
    </default>
  </test>
  <test>
    <default>
      <files>lambda-params-shadow.js</files>
      <compile-flags>-force:deferparse -es7asyncawait</compile-flags>
    </default>
  </test>
  <test>
    <default>
      <files>NumericLiteralTest.js</files>
      <compile-flags>-args summary -endargs</compile-flags>
    </default>
  </test>
  <test>
    <default>
      <files>boundBug3837520.js</files>
      <compile-flags>-es6generators -es6classes -args summary -endargs</compile-flags>
    </default>
  </test>
  <test>
    <default>
      <files>es6toLength.js</files>
      <compile-flags>-es6toLength -args summary -endargs</compile-flags>
    </default>
  </test>
  <test>
    <default>
      <files>es6toLength.js</files>
      <compile-flags>-es6toLength -JsBuiltIn- -args summary -endargs</compile-flags>
    </default>
  </test>
  <test>
    <default>
      <files>toPrimitiveCrossScriptTestCase.js</files>
      <compile-flags></compile-flags>
    </default>
  </test>
  <test>
    <default>
      <files>computedPropertyToString.js</files>
      <compile-flags>-ES6Classes -args summary -endargs</compile-flags>
    </default>
  </test>
  <test>
    <default>
      <files>computedPropertySideEffect.js</files>
      <compile-flags>-force:deferparse</compile-flags>
    </default>
  </test>
  <test>
    <default>
      <files>BugFix2214646.js</files>
<<<<<<< HEAD
      <tags>BugFix</tags>
=======
>>>>>>> 84bd6f3c
    </default>
  </test>
  <test>
    <default>
      <files>es6IsConcatSpreadable.js</files>
      <compile-flags>-es6tolength -args summary -endargs</compile-flags>
    </default>
  </test>
  <test>
    <default>
      <files>toPrimitive.js</files>
      <compile-flags>-es6regexsymbols -args summary -endargs</compile-flags>
    </default>
  </test>
  <test>
    <default>
      <files>unscopablesWithScopeTest.js</files>
      <compile-flags>-args summary -endargs</compile-flags>
    </default>
  </test>
  <test>
    <default>
      <files>function.name.js</files>
      <compile-flags>-ES6Generators -ES6Classes -es6functionnamefull -args summary -endargs</compile-flags>
    </default>
  </test>
  <test>
    <default>
      <files>function.name.js</files>
      <compile-flags>-ES6Generators -ES6Classes -es6functionnamefull -force:deferparse -args summary -endargs</compile-flags>
      <timeout>120</timeout> <!-- ARM64 take more than 60 -->
    </default>
  </test>
  <test>
    <default>
      <files>superDotOSBug3930962.js</files>
      <compile-flags>-args summary -endargs</compile-flags>
    </default>
  </test>
  <test>
    <default>
      <files>toStringTag.js</files>
      <compile-flags>-args summary -endargs</compile-flags>
      <tags>exclude_dynapogo</tags>
    </default>
  </test>
  <test>
    <default>
      <files>proto_basic.js</files>
      <baseline>proto_basic.baseline</baseline>
    </default>
  </test>
  <!-- Microsoft/ChakraCore#2667 - Fix and Re-enable flaky test proto_disable.js
  <test>
    <default>
      <files>proto_disable.js</files>
      <baseline>proto_disable.baseline</baseline>
    </default>
  </test>
  -->
  <test>
    <default>
      <files>proto_initializer.js</files>
      <baseline>proto_initializer.baseline</baseline>
    </default>
  </test>
  <test>
    <default>
      <files>proto_initializer.js</files>
      <baseline>proto_initializer.baseline</baseline>
      <compile-flags>-ForceSerialized</compile-flags>
      <tags>exclude_serialized</tags>
    </default>
  </test>
  <test>
    <default>
      <files>proto_addprop.js</files>
      <compile-flags>-maxinterpretcount:1 -off:simpleJit</compile-flags>
    </default>
  </test>
  <test>
    <default>
      <files>proto_addprop.js</files>
      <compile-flags>-maxinterpretcount:2 -off:simpleJit</compile-flags>
    </default>
  </test>
  <test>
    <default>
      <files>map_basic.js</files>
      <compile-flags>-args summary -endargs</compile-flags>
    </default>
  </test>
  <test>
    <default>
      <files>map_functionality.js</files>
      <compile-flags>-ES6ObjectLiterals -args summary -endargs</compile-flags>
    </default>
  </test>
  <test>
    <default>
      <files>set_basic.js</files>
      <compile-flags>-args summary -endargs</compile-flags>
    </default>
  </test>
  <test>
    <default>
      <files>set_functionality.js</files>
      <compile-flags>-ES6ObjectLiterals -args summary -endargs</compile-flags>
    </default>
  </test>
  <test>
    <default>
      <files>weakmap_basic.js</files>
      <compile-flags>-args summary -endargs</compile-flags>
    </default>
  </test>
  <test>
    <default>
      <files>weakmap_functionality.js</files>
      <compile-flags>-ES6ObjectLiterals -args summary -endargs</compile-flags>
    </default>
  </test>
  <test>
    <default>
      <files>weakset_basic.js</files>
      <compile-flags> -args summary -endargs</compile-flags>
    </default>
  </test>
  <test>
    <default>
      <files>weakset_functionality.js</files>
      <compile-flags>-ES6ObjectLiterals -args summary -endargs</compile-flags>
    </default>
  </test>
  <test>
    <default>
      <files>blockscope-activationobject.js</files>
    </default>
  </test>
  <test>
    <default>
      <files>blockscope-deferred.js</files>
      <baseline>blockscope-deferred.baseline</baseline>
    </default>
  </test>
  <test>
    <default>
      <files>blockscope-deferred.js</files>
      <compile-flags>-force:deferparse</compile-flags>
      <baseline>blockscope-deferred.baseline</baseline>
    </default>
  </test>
  <test>
    <default>
      <files>blockscope-functionbinding.js</files>
      <baseline>blockscope-functionbinding.baseline</baseline>
    </default>
  </test>
  <test>
    <default>
      <files>blockscope-functionbinding.js</files>
      <compile-flags>-force:deferparse</compile-flags>
      <baseline>blockscope-functionbinding.baseline</baseline>
    </default>
  </test>
  <test>
    <default>
      <files>blockscope-functionbinding.js</files>
      <compile-flags>-lic:1 -InitializeInterpreterSlotsWithInvalidStackVar</compile-flags>
      <baseline>blockscope-functionbinding.baseline</baseline>
      <tags>exclude_test</tags>
    </default>
  </test>
  <test>
    <default>
      <files>letconst_global.js</files>
      <baseline>letconst_global.baseline</baseline>
    </default>
  </test>
  <test>
    <default>
      <files>letconst_global_shadowing.js</files>
      <baseline>letconst_global_shadowing.baseline</baseline>
    </default>
  </test>
  <test>
    <default>
      <files>letconst_global_shadow_builtins.js</files>
      <baseline>letconst_global_shadow_builtins.baseline</baseline>
    </default>
  </test>
  <test>
    <default>
      <files>letconst_global_shadow_builtins_nonconfigurable.js</files>
      <baseline>letconst_global_shadow_builtins_nonconfigurable.baseline</baseline>
    </default>
  </test>
  <test>
    <default>
      <files>letconst_global_shadow_deleted.js</files>
      <baseline>letconst_global_shadow_deleted.baseline</baseline>
    </default>
  </test>
  <test>
    <default>
      <files>letconst_global_shadow_accessor.js</files>
      <baseline>letconst_global_shadow_accessor.baseline</baseline>
    </default>
  </test>
  <test>
    <default>
      <files>letconst_global_bug.js</files>
    </default>
  </test>
  <test>
    <default>
      <files>letconst_eval_redecl.js</files>
      <baseline>letconst_eval_redecl.baseline</baseline>
    </default>
  </test>
  <test>
    <default>
      <files>letconst_eval_redecl.js</files>
      <baseline>letconst_eval_redecl.strictmode.baseline</baseline>
      <compile-flags>-forcestrictmode</compile-flags>
    </default>
  </test>
  <test>
    <default>
      <files>definegettersetter.js</files>
      <baseline>definegettersetter.baseline</baseline>
    </default>
  </test>
  <test>
    <default>
      <files>classes.js</files>
      <compile-flags>-Off:Deferparse -args summary -endargs</compile-flags>
    </default>
  </test>
  <test>
    <default>
      <files>classes.js</files>
      <compile-flags>-Force:Deferparse -args summary -endargs</compile-flags>
    </default>
  </test>
  <test>
    <default>
      <files>classes_bugfixes.js</files>
      <compile-flags>-Off:Deferparse -args summary -endargs</compile-flags>
      <tags>exclude_noicu</tags>
    </default>
  </test>
  <test>
    <default>
      <files>classes_bugfixes.js</files>
      <compile-flags>-Force:Deferparse -args summary -endargs</compile-flags>
      <tags>exclude_noicu</tags>
    </default>
  </test>
  <test>
    <default>
      <files>ES6Super.js</files>
      <compile-flags>-nonative -off:dynamicprofile -args summary -endargs</compile-flags>
    </default>
  </test>
  <test>
    <default>
      <files>ES6Super.js</files>
      <compile-flags>-Off:Deferparse -args summary -endargs</compile-flags>
    </default>
  </test>
  <test>
    <default>
      <files>ES6Super.js</files>
      <compile-flags>-Force:Deferparse -args summary -endargs</compile-flags>
    </default>
  </test>
  <test>
    <default>
      <files>classes_bug_OS_6471427.js</files>
      <compile-flags>-ForceSerialized</compile-flags>
    </default>
  </test>
  <test>
    <default>
      <files>classes_bug_OS_6471427.js</files>
      <compile-flags></compile-flags>
    </default>
  </test>
  <test>
    <default>
      <files>classes_bug_OS_7100885.js</files>
      <compile-flags>-maxsimplejitruncount:4 -maxinterpretcount:4</compile-flags>
    </default>
  </test>
  <test>
    <default>
      <files>ES6SubclassableBuiltins.js</files>
      <compile-flags>-ES6Classes -ES6Spread -ES6Generators -ESSharedArrayBuffer -Off:Deferparse -args summary -endargs</compile-flags>
    </default>
  </test>
  <test>
    <default>
      <files>ES6SubclassableBuiltins.js</files>
      <compile-flags>-ES6Classes -ES6Spread -ES6Generators -ESSharedArrayBuffer -Force:Deferparse -args summary -endargs</compile-flags>
    </default>
  </test>
  <test>
    <default>
      <files>ES6SubclassableAsync.js</files>
      <compile-flags>-ES6Classes -ES6Spread -ES6Generators -Off:Deferparse</compile-flags>
      <baseline>ES6SubclassableAsync.baseline</baseline>
    </default>
  </test>
  <test>
    <default>
      <files>ES6SubclassableAsync.js</files>
      <compile-flags>-ES6Classes -ES6Spread -ES6Generators -Force:Deferparse</compile-flags>
      <baseline>ES6SubclassableAsync.baseline</baseline>
    </default>
  </test>
  <test>
    <default>
      <files>ES6MathAPIs.js</files>
      <compile-flags> -ES6Math -args summary -endargs</compile-flags>
    </default>
  </test>
  <test>
    <default>
      <files>ES6MathAPIs.js</files>
      <compile-flags> -ES6 -args summary -endargs</compile-flags>
    </default>
  </test>
  <test>
    <default>
      <files>ES6NumberAPIs.js</files>
      <compile-flags> -ES6Number -args summary -endargs</compile-flags>
    </default>
  </test>
  <test>
    <default>
      <files>ES6StringAPIs.js</files>
      <compile-flags>-ES6String -ES6RegExSymbols -args summary -endargs</compile-flags>
    </default>
  </test>
  <test>
    <default>
      <files>codePointAt.js</files>
      <baseline>codePointAt.baseline</baseline>
      <compile-flags> -ES6Unicode</compile-flags>
    </default>
  </test>
  <test>
    <default>
      <files>stringtemplate_basic.js</files>
      <baseline>stringtemplate_basic.baseline</baseline>
    </default>
  </test>
  <test>
    <default>
      <files>ES6StringTemplate.js</files>
      <compile-flags>-args summary -endargs</compile-flags>
    </default>
  </test>
  <test>
    <default>
      <files>ES6StringTemplateSlow.js</files>
      <compile-flags>-args summary -endargs</compile-flags>
      <tags>Nightly</tags>
    </default>
  </test>
  <test>
    <default>
      <files>ES6TypedArrayExtensions.js</files>
      <compile-flags>-CollectGarbage -ES6ObjectLiterals -ES6Species -ESSharedArrayBuffer -args summary -endargs</compile-flags>
    </default>
  </test>
  <test>
    <default>
      <files>ES6ArrayAPI.js</files>
      <compile-flags>-ES6ObjectLiterals -args summary -endargs</compile-flags>
    </default>
  </test>
  <test>
    <default>
      <files>ES6ArrayUseConstructor.js</files>
      <compile-flags> -ES6Species -args summary -endargs</compile-flags>
    </default>
  </test>
  <test>
    <default>
      <files>ES6ArrayUseConstructor_v5.js</files>
      <compile-flags> -ES6Species- -args summary -endargs</compile-flags>
    </default>
  </test>
  <test>
    <default>
      <files>ES6Symbol.js</files>
      <compile-flags>-CollectGarbage -ES6ObjectLiterals -ES6Species -ES6RegExSymbols -args summary -endargs</compile-flags>
    </default>
  </test>
  <test>
    <default>
      <files>ES6Symbol_540238.js</files>
      <compile-flags>-RecyclerStress</compile-flags>
      <tags>exclude_test</tags>
    </default>
  </test>
  <test>
    <default>
      <files>ES6Promise.js</files>
      <compile-flags> -ES6 -ES6Promise -ES6Species -args summary -endargs</compile-flags>
    </default>
  </test>
  <test>
    <default>
      <files>ES6PromiseAsync.js</files>
      <baseline>ES6PromiseAsync.baseline</baseline>
      <compile-flags> -ES6 -ES6Promise</compile-flags>
    </default>
  </test>
  <test>
    <default>
      <files>normalize.js</files>
      <baseline>normalize.baseline</baseline>
      <tags>exclude_noicu</tags>
      <compile-flags> -ES6Unicode</compile-flags>
    </default>
  </test>
  <test>
    <default>
      <files>normalizeProp.js</files>
      <baseline>normalizeProp.baseline</baseline>
    </default>
  </test>
  <test>
    <default>
      <files>unicode_escape_sequences.js</files>
      <baseline>unicode_escape_sequences.baseline</baseline>
      <compile-flags> -ES6Unicode -ES6RegExSticky</compile-flags>
    </default>
  </test>
  <test>
    <default>
      <files>unicode_6_identifiers_utf8.js</files>
      <baseline>unicode_6_identifiers_utf8.baseline</baseline>
      <compile-flags> -ES6Unicode</compile-flags>
<<<<<<< HEAD
      <tags>exclude_win7</tags>
=======
      <tags>exclude_win7,exclude_noicu</tags>
>>>>>>> 84bd6f3c
    </default>
  </test>
  <test>
    <default>
      <files>unicode_regex_surrogate_atoms.js</files>
      <baseline>unicode_regex_surrogate_atoms.baseline</baseline>
      <compile-flags> -ES6Unicode -ES6RegExSticky</compile-flags>
    </default>
  </test>
  <test>
    <default>
      <files>spreadIterator.js</files>
      <compile-flags>-ES6Classes -args summary -endargs</compile-flags>
    </default>
  </test>
  <test>
    <default>
      <files>reflectConstructConsumeNewTarget.js</files>
      <compile-flags>-ES6Classes -args summary -endargs</compile-flags>
    </default>
  </test>
  <test>
    <default>
      <files>ReflectApiTests.js</files>
      <compile-flags>-ES6Classes -args summary -endargs</compile-flags>
    </default>
  </test>
  <test>
    <default>
      <files>proxyTrapConsumeNewTarget.js</files>
      <compile-flags>-ES6Classes -args summary -endargs</compile-flags>
    </default>
  </test>
  <test>
    <default>
      <files>boundConstruction.js</files>
      <compile-flags>-args summary -endargs</compile-flags>
    </default>
  </test>
  <test>
    <default>
      <files>CrossContextSpreadfunctionCall.js</files>
    </default>
  </test>
  <test>
    <default>
      <files>CrossContextPromiseFile1.js</files>
    </default>
  </test>
  <test>
    <default>
      <files>CrossContextPromise.js</files>
    </default>
  </test>
  <test>
    <default>
      <files>spread.js</files>
      <compile-flags>-ES6Spread -args summary -endargs</compile-flags>
    </default>
  </test>
  <test>
    <default>
      <files>unicode_convertUTF8.js</files>
      <compile-flags> -ES6Unicode</compile-flags>
      <tags>Slow</tags>
    </default>
  </test>
  <test>
    <default>
      <files>Bug517864.js</files>
      <compile-flags>-force:deferparse -ES6Unicode</compile-flags>
    </default>
  </test>
  <test>
    <default>
      <files>bug620694.js</files>
      <compile-flags>-es6all -recyclerstress</compile-flags>
      <tags>exclude_test,Slow</tags>
    </default>
  </test>
  <test>
    <default>
      <files>unicode_6_identifier_Blue511452.js</files>
      <baseline>unicode_6_identifier_Blue511452.baseline</baseline>
      <compile-flags> -ES6Unicode</compile-flags>
      <tags>exclude_dynapogo</tags>
    </default>
  </test>
  <test>
    <default>
      <files>unicode_idDeferParseFunctions_utf8.js</files>
      <compile-flags>-ES6Unicode</compile-flags>
      <tags>exclude_noicu</tags>
    </default>
  </test>
  <test>
    <default>
      <files>unicode_6_identifier_Blue524737.js</files>
      <baseline>unicode_6_identifier_Blue524737.baseline</baseline>
      <compile-flags> -ES6Unicode</compile-flags>
      <tags>exclude_dynapogo</tags>
    </default>
  </test>
  <test>
    <default>
      <files>supersyntax02.js</files>
      <baseline>supersyntax02.baseline</baseline>
      <tags>exclude_dynapogo</tags>
    </default>
  </test>
  <test>
    <default>
      <files>supersyntax05.js</files>
      <baseline>supersyntax05.baseline</baseline>
      <compile-flags> -ES6Classes</compile-flags>
      <tags>exclude_dynapogo</tags>
    </default>
  </test>
  <test>
    <default>
      <files>supersyntax06.js</files>
      <baseline>supersyntax06.baseline</baseline>
      <compile-flags> -ES6Classes</compile-flags>
      <tags>exclude_dynapogo</tags>
    </default>
  </test>
  <test>
    <default>
      <files>objlit.js</files>
      <compile-flags> -ES6 -ES6ObjectLiterals -ES6DefaultArgs -args summary -endargs</compile-flags>
    </default>
  </test>
  <test>
    <default>
      <files>unicode_regex_surrogate_utf8.js</files>
      <baseline>unicode_regex_surrogate_utf8.baseline</baseline>
      <compile-flags> -ES6Unicode -ES6RegExSticky</compile-flags>
      <tags>Slow</tags>
      <timeout>300</timeout>
    </default>
  </test>
  <test>
    <default>
      <files>unicode_blue_533163_utf8.js</files>
      <baseline>unicode_blue_533163_utf8.baseline</baseline>
      <compile-flags> -ES6Unicode</compile-flags>
    </default>
  </test>
  <test>
    <default>
      <files>ES6Iterators-forof.js</files>
      <compile-flags>-ES6 -Intl- -args summary -endargs</compile-flags>
    </default>
  </test>
  <test>
    <default>
      <files>ES6Iterators-apis.js</files>
      <compile-flags>-ES6 -Intl- -args summary -endargs</compile-flags>
    </default>
  </test>
  <test>
    <default>
      <files>ES6Species-apis.js</files>
      <compile-flags>-ES6 -ES6Classes -ES6Species -args summary -endargs</compile-flags>
    </default>
  </test>
  <test>
    <default>
      <files>ES6Species-bugs.js</files>
      <compile-flags>-CollectGarbage -ES6 -ES6Species -args summary -endargs</compile-flags>
    </default>
  </test>
  <test>
    <default>
      <files>blue595539.js</files>
      <compile-flags> -ES6Unicode</compile-flags>
    </default>
  </test>
  <test>
    <default>
      <files>proxytest6.js</files>
      <compile-flags>-args summary -endargs</compile-flags>
    </default>
  </test>
  <test>
    <default>
      <files>ProxyPropertiesAPI.js</files>
      <compile-flags>-args summary -endargs</compile-flags>
      <tags>exclude_jshost</tags>
    </default>
  </test>
  <test>
    <default>
      <files>proxybugs.js</files>
      <compile-flags>-args summary -endargs</compile-flags>
    </default>
  </test>
  <test>
    <default>
      <files>proxyconstruction.js</files>
      <compile-flags>-args summary -endargs</compile-flags>
    </default>
  </test>
  <test>
    <default>
      <files>proxybug3.js</files>
    </default>
  </test>
  <test>
    <default>
      <files>proxyprotobug.js</files>
      <baseline>proxyprotobug.baseline</baseline>
    </default>
  </test>
  <test>
    <default>
      <files>proxybug.js</files>
    </default>
  </test>
  <test>
    <default>
<<<<<<< HEAD
      <files>proxycall.js</files>
=======
      <files>ProxyCall.js</files>
>>>>>>> 84bd6f3c
    </default>
  </test>
  <test>
    <default>
      <files>proxyenumremoval.js</files>
    </default>
  </test>
  <test>
    <default>
      <files>proxy-issue884.js</files>
      <baseline>proxy-issue884.baseline</baseline>
    </default>
  </test>
  <test>
    <default>
      <files>nullPropertyDescriptor.js</files>
    </default>
  </test>
  <test>
    <default>
      <files>object-is.js</files>
      <compile-flags>-args summary -endargs</compile-flags>
    </default>
  </test>
  <test>
    <default>
      <files>object-assign.js</files>
      <compile-flags>-args summary -endargs</compile-flags>
    </default>
  </test>
  <test>
    <default>
      <files>default.js</files>
      <compile-flags>-force:deferparse -args summary -endargs</compile-flags>
    </default>
  </test>
  <test>
    <default>
      <files>default.js</files>
      <compile-flags>-off:deferparse -args summary -endargs</compile-flags>
    </default>
  </test>
  <test>
    <default>
      <files>default.js</files>
      <compile-flags>-force:CachedScope -args summary -endargs</compile-flags>
    </default>
  </test>
  <test>
    <default>
      <files>default-splitscope.js</files>
      <compile-flags>-off:deferparse -args summary -endargs</compile-flags>
    </default>
  </test>
  <test>
    <default>
      <files>default-splitscope.js</files>
      <compile-flags>-force:deferparse -args summary -endargs</compile-flags>
    </default>
  </test>
  <test>
    <default>
      <files>default-splitscope-undodeferparse.js</files>
      <compile-flags>-forceundodefer</compile-flags>
    </default>
  </test>
  <test>
    <default>
      <files>default-splitscope-serialized.js</files>
      <compile-flags>-forceserialized</compile-flags>
    </default>
  </test>
  <test>
    <default>
      <files>rest.js</files>
      <compile-flags>-ES6Rest -ES6ObjectLiterals -ES6Spread -ES6DefaultArgs -ES6Classes -args summary -endargs</compile-flags>
    </default>
  </test>
  <test>
    <default>
      <files>rest.js</files>
      <compile-flags>-ES6Rest -ES6ObjectLiterals -ES6Spread -ES6DefaultArgs -ES6Classes -force:deferparse -args summary -endargs</compile-flags>
    </default>
  </test>
  <test>
    <default>
      <files>generators-syntax.js</files>
      <compile-flags>-ES6Generators -ES6Classes -ES6DefaultArgs -args summary -endargs</compile-flags>
      <tags>exclude_arm</tags>
    </default>
  </test>
  <test>
    <default>
      <files>generators-syntax.js</files>
      <compile-flags>-ES6Generators -ES6Classes -ES6DefaultArgs -force:deferparse -args summary -endargs</compile-flags>
      <tags>exclude_arm</tags>
    </default>
  </test>
  <test>
    <default>
      <files>forInEdgeCases.js</files>
      <compile-flags>-args summary -endargs</compile-flags>
    </default>
  </test>
  <test>
    <default>
      <files>generators-deferparse.js</files>
      <compile-flags>-force:deferparse -ES6Generators -ES6Classes -ES6DefaultArgs</compile-flags>
      <tags>exclude_arm</tags>
    </default>
  </test>
  <test>
    <default>
      <files>generators-apis.js</files>
      <compile-flags>-ES6Generators -args summary -endargs</compile-flags>
      <tags>exclude_arm</tags>
    </default>
  </test>
  <test>
    <default>
      <files>generators-functionality.js</files>
      <!-- <compile-flags>-ES6Generators -JitES6Generators -ES6Classes -args summary -endargs</compile-flags> -->
      <compile-flags>-ES6Generators -ES6Classes -ES6DefaultArgs -args summary -endargs</compile-flags>
      <tags>exclude_arm</tags>
    </default>
  </test>
  <test>
    <default>
      <files>generators-deferred.js</files>
      <compile-flags>-ES6Generators -ES6Classes -force:deferparse</compile-flags>
      <tags>exclude_arm</tags>
    </default>
  </test>
  <test>
    <default>
      <files>generators-deferred.js</files>
      <compile-flags>-ES6Generators -ES6Classes -serialized</compile-flags>
      <tags>exclude_arm,exclude_forceserialized</tags>
    </default>
  </test>
  <test>
    <default>
      <files>generators-undodefer.js</files>
      <compile-flags>-ES6Generators -force:deferparse -forceundodefer</compile-flags>
      <tags>exclude_dynapogo</tags>
    </default>
  </test>
  <test>
    <default>
      <files>generators-cachedscope.js</files>
      <compile-flags>-ES6Generators</compile-flags>
      <tags>exclude_arm</tags>
    </default>
  </test>
  <test>
    <default>
      <files>generators-applyargs.js</files>
      <!-- -off:inlineapply triggers the use of the ApplyArgs bytecode -->
      <compile-flags>-ES6Generators -off:inlineapply</compile-flags>
      <tags>exclude_arm</tags>
    </default>
  </test>
  <test>
    <default>
      <files>generators-applyargs.js</files>
      <compile-flags>-ES6Generators</compile-flags>
      <tags>exclude_arm</tags>
    </default>
  </test>
  <test>
    <default>
      <files>destructuring.js</files>
      <compile-flags>-ES6Rest -ES6Classes -ES6Destructuring -ES6DefaultArgs -args summary -endargs</compile-flags>
    </default>
  </test>
  <test>
    <default>
      <files>destructuring_obj.js</files>
      <compile-flags>-ES6Rest -ES6Classes -ES6Destructuring -ES6DefaultArgs -args summary -endargs</compile-flags>
    </default>
  </test>
  <test>
    <default>
      <files>destructuring_params.js</files>
      <compile-flags>-ES6Rest -ES6Classes -ES6Destructuring -ES6DefaultArgs -args summary -endargs</compile-flags>
    </default>
  </test>
  <test>
    <default>
<<<<<<< HEAD
=======
      <files>destructuring_params.js</files>
      <compile-flags>-force:deferparse -args summary -endargs</compile-flags>
    </default>
  </test>
  <test>
    <default>
>>>>>>> 84bd6f3c
      <files>destructuring_params_arguments_override.js</files>
    </default>
  </test>
  <test>
    <default>
      <files>destructuring_catch.js</files>
      <compile-flags>-ES6Destructuring -ES6DefaultArgs -args summary -endargs</compile-flags>
    </default>
  </test>
  <test>
    <default>
      <files>destructuring_bugs.js</files>
      <compile-flags>-ES6Destructuring -ForceDeferParse -args summary -endargs</compile-flags>
    </default>
  </test>
  <test>
    <default>
      <files>bug_279376.js</files>
      <compile-flags>-es6spread</compile-flags>
    </default>
  </test>
  <test>
    <default>
      <files>OS_917200.js</files>
      <compile-flags>-ES6Destructuring-</compile-flags>
    </default>
  </test>
  <test>
    <default>
      <files>blue_641922.js</files>
      <baseline>blue_641922.baseline</baseline>
      <compile-flags> -ES6Rest -RecyclerNoPageReuse -PageHeap:2</compile-flags>
      <tags>exclude_test</tags>
    </default>
  </test>
  <test>
    <default>
      <files>bug_981217.js</files>
      <baseline>bug_981217.baseline</baseline>
    </default>
  </test>
  <test>
    <default>
      <files>objlit-shorthand-error.js</files>
      <baseline>objlit-shorthand-error.baseline</baseline>
    </default>
  </test>
  <test>
    <default>
      <files>generator-strict-error.js</files>
      <baseline>generator-strict-error.baseline</baseline>
      <compile-flags>-ES6Generators -force:deferparse</compile-flags>
    </default>
  </test>
  <test>
    <default>
      <files>regex-annex-b.js</files>
      <compile-flags>-args summary -endargs</compile-flags>
    </default>
  </test>
  <test>
    <default>
      <files>regex-case-folding.js</files>
      <compile-flags>-version:6 -ES6RegExSticky -args summary -endargs</compile-flags>
    </default>
  </test>
  <test>
    <default>
      <files>regex-octoquad.js</files>
      <compile-flags>-RegexOptimize -args summary -endargs</compile-flags>
      <tags>exclude_test</tags>
    </default>
  </test>
  <test>
    <default>
      <files>regex-quantifiers.js</files>
      <compile-flags>-args summary -endargs</compile-flags>
    </default>
  </test>
  <test>
    <default>
      <files>regex-code-point.js</files>
      <compile-flags>-ES6RegExSticky -args summary -endargs</compile-flags>
    </default>
  </test>
  <test>
    <default>
      <files>regex-unicode.js</files>
      <compile-flags>-args summary -endargs</compile-flags>
    </default>
  </test>
  <test>
    <default>
      <files>regex-unicode-CaseInsensitive.js</files>
    </default>
  </test>
  <!--
    The following two tests take close to 60 seconds in interpreted mode on OS X test machines,
    so increase the timeout and mark the test as Slow, since there is no need to include this test in non-Slow:
    all of the important cases are covered in regex-unicode-CaseInsensitive.js
  -->
  <test>
    <default>
      <files>regex-unicode-CaseInsensitive-all-i.js</files>
      <tags>Slow</tags>
      <timeout>300</timeout>
    </default>
  </test>
  <test>
    <default>
      <files>regex-unicode-CaseInsensitive-all-iu.js</files>
      <tags>Slow</tags>
      <timeout>300</timeout>
    </default>
  </test>
  <test>
    <default>
      <files>regex-set.js</files>
      <compile-flags>-args summary -endargs</compile-flags>
    </default>
  </test>
  <test>
    <default>
      <files>regex-prototype-properties.js</files>
      <compile-flags>-ES6RegExPrototypeProperties -ES6PrototypeChain -args summary -endargs</compile-flags>
    </default>
  </test>
  <test>
    <default>
      <files>regex-symbols.js</files>
      <compile-flags>-ES6RegExSymbols -ES6RegExPrototypeProperties -args summary -endargs</compile-flags>
    </default>
  </test>
  <test>
    <default>
      <files>regex-w-sharp-s-kelvin-sign.js</files>
    </default>
  </test>
  <test>
    <default>
      <files>regexflags.js</files>
      <compile-flags>-version:6 -ES6RegExSticky -ES6Unicode -ES6RegExPrototypeProperties -ES6Destructuring -args summary -endargs</compile-flags>
    </default>
  </test>
  <test>
    <default>
      <files>regexflags-disabled-features.js</files>
      <compile-flags>-ES6RegExSticky- -ES6Unicode- -ES6RegExPrototypeProperties -ES6Destructuring -args summary -endargs</compile-flags>
    </default>
  </test>
  <test>
    <default>
      <files>RegExpApisTestWithStickyFlag.js</files>
      <compile-flags>-version:6 -ES6RegExSticky -args summary -endargs</compile-flags>
    </default>
  </test>
  <test>
    <default>
      <files>stickyflag.js</files>
      <baseline>stickyflag.baseline</baseline>
      <compile-flags>-version:6 -ES6RegExSticky -args summary -endargs</compile-flags>
    </default>
  </test>
  <test>
    <default>
      <files>utfbug.js</files>
      <baseline />
      <compile-flags>-dump:bytecode</compile-flags>
      <tags>exclude_dynapogo</tags>
    </default>
  </test>
  <test>
    <default>
      <files>proxybugWithLdFld.js</files>
      <compile-flags>-maxsimplejitruncount:2 -maxinterpretcount:1 -forcejitloopbody -off:bailonnoprofile</compile-flags>
    </default>
  </test>
  <test>
    <default>
      <files>proxybugWithproto.js</files>
    </default>
  </test>
  <test>
    <default>
      <files>ProxyInProxy.js</files>
      <baseline>ProxyInProxy.baseline</baseline>
      <compile-flags> -mic:1 -off:simpleJIT </compile-flags>
      <tags>exclude_test</tags>
    </default>
  </test>
  <test>
    <default>
      <files>ProxySetPrototypeOf.js</files>
      <compile-flags>-args summary -endargs</compile-flags>
    </default>
  </test>
  <test>
    <default>
      <files>arraywithproxy.js</files>
      <baseline>arraywithproxy.baseline</baseline>
    </default>
  </test>
  <test>
    <default>
      <files>proxytest8.js</files>
      <baseline>proxytest8.baseline</baseline>
    </default>
  </test>
  <test>
    <default>
      <files>proxytest9.js</files>
      <baseline>proxytest9.baseline</baseline>
    </default>
  </test>
  <test>
    <default>
      <files>ES6Function_bugs.js</files>
      <tags>exclude_nonrazzle</tags>
      <compile-flags>-ES6 -args summary -endargs</compile-flags>
    </default>
  </test>
  <test>
    <default>
      <files>OS_2700778.js</files>
      <compile-flags>-loopinterpretcount:1 -bgjit- -maxinterpretcount:3 -off:simplejit</compile-flags>
    </default>
  </test>
  <test>
    <default>
      <files>bug_OS_2184795.js</files>
    </default>
  </test>
  <test>
    <default>
      <files>unicode_whitespace.js</files>
      <compile-flags>-ES6 -args summary -endargs</compile-flags>
    </default>
  </test>
  <test>
    <default>
      <files>bug_OS_2553885.js</files>
      <tags>exclude_win7,Intl,exclude_noicu</tags>
    </default>
  </test>
  <test>
    <default>
      <files>bug_OS_2915477.js</files>
    </default>
  </test>

  <test>
    <default>
      <files>bug_os3198161.js</files>
      <compile-flags>-es6all</compile-flags>
    </default>
  </test>
  <test>
    <default>
      <files>bug_OS_4498031.js</files>
      <compile-flags>-MaxinterpretCount:1 -MaxSimpleJITRunCount:1 -args summary -endargs</compile-flags>
    </default>
  </test>

  <test>
    <default>
      <files>ES6NewTarget.js</files>
      <compile-flags>-es6classes -ES6Destructuring -args summary -endargs -es6generators</compile-flags>
    </default>
  </test>

  <test>
    <default>
      <files>ES6NewTarget_bugfixes.js</files>
      <compile-flags>-ES6Classes -Off:Deferparse -args summary -endargs</compile-flags>
    </default>
  </test>
  <test>
    <default>
      <files>ES6NewTarget_bugfixes.js</files>
      <compile-flags>-ES6Classes -Force:Deferparse -args summary -endargs</compile-flags>
    </default>
  </test>
  <test>
    <default>
      <files>ES6NewTarget_bugfixes.js</files>
      <compile-flags>-ES6Classes -forceundodefer -args summary -endargs</compile-flags>
    </default>
  </test>

  <test>
    <default>
      <files>ES6Class_SuperChain.js</files>
      <compile-flags>-es6classes -args summary -endargs -es6generators</compile-flags>
    </default>
  </test>
  <test>
    <default>
      <files>globalLambdaNewTargetSyntaxError.js</files>
      <baseline>globalLambdaNewTargetSyntaxError.baseline</baseline>
      <tags>exclude_dynapogo</tags>
    </default>
  </test>
  <test>
    <default>
      <files>globalNewTargetSyntaxError.js</files>
      <baseline>globalNewTargetSyntaxError.baseline</baseline>
      <tags>exclude_dynapogo</tags>
    </default>
  </test>
  <test>
    <default>
      <files>globalCatchNewTargetSyntaxError.js</files>
      <baseline>globalCatchNewTargetSyntaxError.baseline</baseline>
      <tags>exclude_dynapogo</tags>
    </default>
  </test>
  <test>
    <default>
      <files>globalParamCatchNewTargetSyntaxError.js</files>
      <baseline>globalParamCatchNewTargetSyntaxError.baseline</baseline>
      <tags>exclude_dynapogo</tags>
      <compile-flags>-ES6Destructuring</compile-flags>
    </default>
  </test>
  <test>
    <default>
      <files>ES6Class_BaseClassConstruction.js</files>
      <compile-flags>-es6classes -args summary -endargs -es6generators</compile-flags>
    </default>
  </test>
  <test>
    <default>
      <files>expo.js</files>
      <compile-flags>-args summary -endargs -es7exponentiationoperator</compile-flags>
    </default>
  </test>
  <test>
    <default>
      <files>trailingcomma.js</files>
      <compile-flags>-args summary -endargs</compile-flags>
    </default>
  </test>
  <test>
    <default>
      <files>es6HasInstance.js</files>
      <compile-flags>-args summary -endargs</compile-flags>
    </default>
  </test>
  <test>
    <default>
      <files>ES6RestrictedProperties.js</files>
      <compile-flags>-args summary -endargs</compile-flags>
    </default>
  </test>
  <test>
    <default>
      <files>ES6Proto.js</files>
      <compile-flags>-args summary -endargs</compile-flags>
    </default>
  </test>
  <test>
    <default>
      <files>object_literal_bug.js</files>
      <compile-flags>-ES6Destructuring -args summary -endargs</compile-flags>
    </default>
  </test>
  <test>
    <default>
      <files>OS_5403724.js</files>
      <tags>exclude_dynapogo</tags>
      <compile-flags>-maxinterpretcount:3 -off:simpleJit -ES6 -args summary -endargs</compile-flags>
    </default>
  </test>
  <test>
    <default>
      <files>forloops-per-iteration-bindings.js</files>
      <compile-flags>-args summary -endargs</compile-flags>
    </default>
  </test>
  <test>
    <default>
      <files>HTMLComments.js</files>
      <baseline>HTMLComments.baseline</baseline>
    </default>
<<<<<<< HEAD
</test>
<test>
  <default>
    <files>await-futreserved-only-in-modules.js</files>
    <compile-flags>-MuteHostErrorMsg -ES6Module</compile-flags>
    <tags>exclude_dynapogo,exclude_xplat</tags>
  </default>
</test>
<test>
    <default>
        <files>moduletest1.js</files>
        <compile-flags>-ES6Module</compile-flags>
        <tags>exclude_dynapogo,exclude_sanitize_address</tags>
    </default>
</test>
<test>
    <default>
        <files>moduletest2.js</files>
        <compile-flags>-ES6Module</compile-flags>
        <tags>exclude_dynapogo,exclude_sanitize_address</tags>
=======
  </test>
  <test>
    <default>
      <files>await-futreserved-only-in-modules.js</files>
      <compile-flags>-MuteHostErrorMsg -ES6Module</compile-flags>
      <tags>exclude_dynapogo,exclude_xplat</tags>
>>>>>>> 84bd6f3c
    </default>
  </test>
  <test>
    <default>
<<<<<<< HEAD
        <files>module-syntax.js</files>
        <compile-flags>-MuteHostErrorMsg -ES6Module -args summary -endargs</compile-flags>
        <tags>exclude_dynapogo,exclude_sanitize_address</tags>
=======
      <files>OS_5500719.js</files>
      <compile-flags>-forceserialized</compile-flags>
      <tags>exclude_dynapogo</tags>
>>>>>>> 84bd6f3c
    </default>
  </test>
  <test>
    <default>
<<<<<<< HEAD
        <files>module-syntax1.js</files>
        <compile-flags>-ES6Module -args summary -endargs</compile-flags>
        <tags>exclude_sanitize_address</tags>
=======
      <files>OS_8600339.js</files>
      <compile-flags>-forceserialized</compile-flags>
      <tags>exclude_dynapogo</tags>
>>>>>>> 84bd6f3c
    </default>
  </test>
  <test>
    <default>
<<<<<<< HEAD
        <files>module-functionality.js</files>
        <compile-flags>-MuteHostErrorMsg -ES6Module -args summary -endargs</compile-flags>
        <tags>exclude_dynapogo,exclude_sanitize_address</tags>
    </default>
</test>
<test>
    <default>
        <files>dynamic-module-functionality.js</files>
        <compile-flags>-ES6Module -args summary -endargs</compile-flags>
        <tags>exclude_sanitize_address</tags>
    </default>
</test>
<test>
    <default>
        <files>dynamic-module-import-specifier.js</files>
        <compile-flags>-MuteHostErrorMsg -ES6Module -args summary -endargs</compile-flags>
        <tags>exclude_sanitize_address</tags>
=======
      <files>iteratorclose.js</files>
      <compile-flags>-off:deferparse -args summary -endargs</compile-flags>
>>>>>>> 84bd6f3c
    </default>
  </test>
  <test>
    <default>
<<<<<<< HEAD
        <files>module-syntax.js</files>
        <compile-flags>-MuteHostErrorMsg -ES6Module -force:deferparse -args summary -endargs</compile-flags>
        <tags>exclude_sanitize_address</tags>
=======
      <files>iteratorclose.js</files>
      <compile-flags>-force:deferparse -args summary -endargs</compile-flags>
>>>>>>> 84bd6f3c
    </default>
  </test>
  <test>
    <default>
<<<<<<< HEAD
        <files>module-syntax1.js</files>
        <compile-flags>-ES6Module -force:deferparse -args summary -endargs</compile-flags>
        <tags>exclude_sanitize_address</tags>
=======
      <files>bug_issue_1496.js</files>
      <compile-flags>-mic:1 -maxsimplejitruncount:2</compile-flags>
      <baseline>bug_issue_1496.baseline</baseline>
>>>>>>> 84bd6f3c
    </default>
  </test>
  <test>
    <default>
<<<<<<< HEAD
        <files>module-namespace.js</files>
        <compile-flags>-ES6Module -Es6ToStringTag -args summary -endargs</compile-flags>
        <tags>exclude_sanitize_address</tags>
    </default>
</test>
<test>
    <default>
        <files>module-bugfixes.js</files>
        <compile-flags>-ES6Module -args summary -endargs</compile-flags>
        <tags>exclude_dynapogo,exclude_sanitize_address,bugfix</tags>
    </default>
</test>
<test>
    <default>
        <files>bug_OS12095746.js</files>
        <compile-flags>-MuteHostErrorMsg -IgnoreScriptErrorCode -TraceHostCallback -ES6Module</compile-flags>
        <tags>exclude_dynapogo,exclude_sanitize_address,bugfix,exclude_drt</tags>
        <baseline>bug_OS12095746.baseline</baseline>
    </default>
</test>
<test>
    <default>
        <files>test_bug_2645.js</files>
        <compile-flags>-ES6Module</compile-flags>
        <tags>exclude_sanitize_address</tags>
=======
      <files>bug_issue_3247.js</files>
      <baseline>bug_issue_3247.baseline</baseline>
      <tags>exclude_sanitize_address</tags>
>>>>>>> 84bd6f3c
    </default>
  </test>
  <test>
    <default>
      <files>typedarray_bugs.js</files>
      <compile-flags>-args summary -endargs</compile-flags>
    </default>
  </test>
  <test>
    <default>
      <files>bug-OS10595959.js</files>
      <compile-flags>-maxsimplejitruncount:1 -maxinterpretcount:1 -off:stackargopt -stress:bailonnoprofile -args summary -endargs</compile-flags>
    </default>
  </test>
  <test>
    <default>
      <files>deferSpreadRestError.js</files>
      <compile-flags>-args summary -endargs</compile-flags>
    </default>
  </test>
  <test>
    <default>
      <files>bug_OS10898061.js</files>
    </default>
  </test>
  <test>
    <default>
      <files>bug_OS14880030.js</files>
      <compile-flags>-args summary -endargs</compile-flags>
    </default>
  </test>
  <test>
    <default>
      <files>bug_OS14880030.js</files>
      <compile-flags>-force:deferparse -args summary -endargs</compile-flags>
    </default>
  </test>
  <test>
    <default>
      <files>bug_OS13976524.js</files>
      <compile-flags>-force:deferparse -args summary -endargs</compile-flags>
    </default>
  </test>
  <test>
    <default>
      <files>bug_OS15679026.js</files>
      <compile-flags>-args summary -endargs</compile-flags>
    </default>
  </test>
  <test>
    <default>
      <files>bug_issue_4635.js</files>
      <compile-flags>-args summary -endargs</compile-flags>
    </default>
  </test>
  <test>
    <default>
      <files>bug_OS13976524.js</files>
      <tags>BugFix</tags>
      <compile-flags>-force:deferparse -args summary -endargs</compile-flags>
    </default>
  </test>
  <test>
    <default>
      <files>DeferParseLambda.js</files>
      <compile-flags>-off:deferparse -args summary -endargs</compile-flags>
    </default>
  </test>
  <test>
    <default>
      <files>DeferParseLambda.js</files>
      <compile-flags>-off:deferparse -args summary -endargs -deferparse</compile-flags>
    </default>
  </test>
  <test>
    <default>
      <files>DeferParseLambda.js</files>
      <compile-flags>-off:deferparse -args summary -endargs -deferparse -forceundodefer</compile-flags>
    </default>
  </test>
  <test>
    <default>
      <files>DeferParseMethods.js</files>
      <compile-flags>-off:deferparse -args summary -endargs</compile-flags>
    </default>
  </test>
  <test>
    <default>
      <files>DeferParseMethods.js</files>
      <compile-flags>-off:deferparse -args summary -endargs -deferparse</compile-flags>
    </default>
  </test>
  <test>
    <default>
      <files>DeferParseMethods.js</files>
      <compile-flags>-off:deferparse -args summary -endargs -deferparse -forceundodefer</compile-flags>
    </default>
  </test>
<test>
  <default>
    <files>function-expr-capture.js</files>
  </default>
</test>
<test>
  <default>
    <files>setUserFuncAsProto.js</files>
  </default>
</test>
<test>
  <default>
    <files>function-expr-capture2.js</files>
    <compile-flags>-force:deferparse</compile-flags>
  </default>
</test>
<test>
  <default>
    <files>supersetter.js</files>
    <baseline>supersetter.baseline</baseline>
  </default>
</test>
<test>
  <default>
    <files>bug_OS16649604.js</files>
    <compile-flags>-args summary -endargs</compile-flags>
  </default>
</test>
<test>
  <default>
<<<<<<< HEAD
    <files>bug_issue_3076.js</files>
    <compile-flags>-force:deferparse</compile-flags>
    <tags>BugFix,exclude_sanitize_address</tags>
  </default>
</test>
<test>
  <default>
    <files>bug_issue_3247.js</files>
    <baseline>bug_issue_3247.baseline</baseline>
    <tags>BugFix,exclude_sanitize_address</tags>
  </default>
</test>
<test>
  <default>
    <files>bug_issue_3257.js</files>
    <baseline>bug_issue_3257.baseline</baseline>
    <tags>BugFix,exclude_sanitize_address</tags>
  </default>
</test>
<test>
  <default>
    <files>typedarray_bugs.js</files>
=======
    <files>bug_OS17895855.js</files>
>>>>>>> 84bd6f3c
    <compile-flags>-args summary -endargs</compile-flags>
  </default>
</test>
<test>
  <default>
    <files>bug-OS10595959.js</files>
    <compile-flags>-maxsimplejitruncount:1 -maxinterpretcount:1 -off:stackargopt -stress:bailonnoprofile -args summary -endargs</compile-flags>
    <tags>BugFix</tags>
  </default>
</test>
<test>
  <default>
    <files>bug_OS10898061.js</files>
    <tags>BugFix</tags>
  </default>
</test>
</regress-exe><|MERGE_RESOLUTION|>--- conflicted
+++ resolved
@@ -3,10 +3,6 @@
   <test>
     <default>
       <files>bug_issue_2747.js</files>
-<<<<<<< HEAD
-      <tags>BugFix</tags>
-=======
->>>>>>> 84bd6f3c
     </default>
   </test>
   <test>
@@ -84,10 +80,6 @@
   <test>
     <default>
       <files>BugFix2214646.js</files>
-<<<<<<< HEAD
-      <tags>BugFix</tags>
-=======
->>>>>>> 84bd6f3c
     </default>
   </test>
   <test>
@@ -140,14 +132,12 @@
       <baseline>proto_basic.baseline</baseline>
     </default>
   </test>
-  <!-- Microsoft/ChakraCore#2667 - Fix and Re-enable flaky test proto_disable.js
   <test>
     <default>
       <files>proto_disable.js</files>
       <baseline>proto_disable.baseline</baseline>
     </default>
   </test>
-  -->
   <test>
     <default>
       <files>proto_initializer.js</files>
@@ -535,11 +525,7 @@
       <files>unicode_6_identifiers_utf8.js</files>
       <baseline>unicode_6_identifiers_utf8.baseline</baseline>
       <compile-flags> -ES6Unicode</compile-flags>
-<<<<<<< HEAD
-      <tags>exclude_win7</tags>
-=======
       <tags>exclude_win7,exclude_noicu</tags>
->>>>>>> 84bd6f3c
     </default>
   </test>
   <test>
@@ -761,11 +747,7 @@
   </test>
   <test>
     <default>
-<<<<<<< HEAD
-      <files>proxycall.js</files>
-=======
       <files>ProxyCall.js</files>
->>>>>>> 84bd6f3c
     </default>
   </test>
   <test>
@@ -955,15 +937,12 @@
   </test>
   <test>
     <default>
-<<<<<<< HEAD
-=======
       <files>destructuring_params.js</files>
       <compile-flags>-force:deferparse -args summary -endargs</compile-flags>
     </default>
   </test>
   <test>
     <default>
->>>>>>> 84bd6f3c
       <files>destructuring_params_arguments_override.js</files>
     </default>
   </test>
@@ -1348,147 +1327,52 @@
       <files>HTMLComments.js</files>
       <baseline>HTMLComments.baseline</baseline>
     </default>
-<<<<<<< HEAD
-</test>
-<test>
-  <default>
-    <files>await-futreserved-only-in-modules.js</files>
-    <compile-flags>-MuteHostErrorMsg -ES6Module</compile-flags>
-    <tags>exclude_dynapogo,exclude_xplat</tags>
-  </default>
-</test>
-<test>
-    <default>
-        <files>moduletest1.js</files>
-        <compile-flags>-ES6Module</compile-flags>
-        <tags>exclude_dynapogo,exclude_sanitize_address</tags>
-    </default>
-</test>
-<test>
-    <default>
-        <files>moduletest2.js</files>
-        <compile-flags>-ES6Module</compile-flags>
-        <tags>exclude_dynapogo,exclude_sanitize_address</tags>
-=======
   </test>
   <test>
     <default>
       <files>await-futreserved-only-in-modules.js</files>
       <compile-flags>-MuteHostErrorMsg -ES6Module</compile-flags>
       <tags>exclude_dynapogo,exclude_xplat</tags>
->>>>>>> 84bd6f3c
-    </default>
-  </test>
-  <test>
-    <default>
-<<<<<<< HEAD
-        <files>module-syntax.js</files>
-        <compile-flags>-MuteHostErrorMsg -ES6Module -args summary -endargs</compile-flags>
-        <tags>exclude_dynapogo,exclude_sanitize_address</tags>
-=======
+    </default>
+  </test>
+  <test>
+    <default>
       <files>OS_5500719.js</files>
       <compile-flags>-forceserialized</compile-flags>
       <tags>exclude_dynapogo</tags>
->>>>>>> 84bd6f3c
-    </default>
-  </test>
-  <test>
-    <default>
-<<<<<<< HEAD
-        <files>module-syntax1.js</files>
-        <compile-flags>-ES6Module -args summary -endargs</compile-flags>
-        <tags>exclude_sanitize_address</tags>
-=======
+    </default>
+  </test>
+  <test>
+    <default>
       <files>OS_8600339.js</files>
       <compile-flags>-forceserialized</compile-flags>
       <tags>exclude_dynapogo</tags>
->>>>>>> 84bd6f3c
-    </default>
-  </test>
-  <test>
-    <default>
-<<<<<<< HEAD
-        <files>module-functionality.js</files>
-        <compile-flags>-MuteHostErrorMsg -ES6Module -args summary -endargs</compile-flags>
-        <tags>exclude_dynapogo,exclude_sanitize_address</tags>
-    </default>
-</test>
-<test>
-    <default>
-        <files>dynamic-module-functionality.js</files>
-        <compile-flags>-ES6Module -args summary -endargs</compile-flags>
-        <tags>exclude_sanitize_address</tags>
-    </default>
-</test>
-<test>
-    <default>
-        <files>dynamic-module-import-specifier.js</files>
-        <compile-flags>-MuteHostErrorMsg -ES6Module -args summary -endargs</compile-flags>
-        <tags>exclude_sanitize_address</tags>
-=======
+    </default>
+  </test>
+  <test>
+    <default>
       <files>iteratorclose.js</files>
       <compile-flags>-off:deferparse -args summary -endargs</compile-flags>
->>>>>>> 84bd6f3c
-    </default>
-  </test>
-  <test>
-    <default>
-<<<<<<< HEAD
-        <files>module-syntax.js</files>
-        <compile-flags>-MuteHostErrorMsg -ES6Module -force:deferparse -args summary -endargs</compile-flags>
-        <tags>exclude_sanitize_address</tags>
-=======
+    </default>
+  </test>
+  <test>
+    <default>
       <files>iteratorclose.js</files>
       <compile-flags>-force:deferparse -args summary -endargs</compile-flags>
->>>>>>> 84bd6f3c
-    </default>
-  </test>
-  <test>
-    <default>
-<<<<<<< HEAD
-        <files>module-syntax1.js</files>
-        <compile-flags>-ES6Module -force:deferparse -args summary -endargs</compile-flags>
-        <tags>exclude_sanitize_address</tags>
-=======
+    </default>
+  </test>
+  <test>
+    <default>
       <files>bug_issue_1496.js</files>
       <compile-flags>-mic:1 -maxsimplejitruncount:2</compile-flags>
       <baseline>bug_issue_1496.baseline</baseline>
->>>>>>> 84bd6f3c
-    </default>
-  </test>
-  <test>
-    <default>
-<<<<<<< HEAD
-        <files>module-namespace.js</files>
-        <compile-flags>-ES6Module -Es6ToStringTag -args summary -endargs</compile-flags>
-        <tags>exclude_sanitize_address</tags>
-    </default>
-</test>
-<test>
-    <default>
-        <files>module-bugfixes.js</files>
-        <compile-flags>-ES6Module -args summary -endargs</compile-flags>
-        <tags>exclude_dynapogo,exclude_sanitize_address,bugfix</tags>
-    </default>
-</test>
-<test>
-    <default>
-        <files>bug_OS12095746.js</files>
-        <compile-flags>-MuteHostErrorMsg -IgnoreScriptErrorCode -TraceHostCallback -ES6Module</compile-flags>
-        <tags>exclude_dynapogo,exclude_sanitize_address,bugfix,exclude_drt</tags>
-        <baseline>bug_OS12095746.baseline</baseline>
-    </default>
-</test>
-<test>
-    <default>
-        <files>test_bug_2645.js</files>
-        <compile-flags>-ES6Module</compile-flags>
-        <tags>exclude_sanitize_address</tags>
-=======
+    </default>
+  </test>
+  <test>
+    <default>
       <files>bug_issue_3247.js</files>
       <baseline>bug_issue_3247.baseline</baseline>
       <tags>exclude_sanitize_address</tags>
->>>>>>> 84bd6f3c
     </default>
   </test>
   <test>
@@ -1617,46 +1501,8 @@
 </test>
 <test>
   <default>
-<<<<<<< HEAD
-    <files>bug_issue_3076.js</files>
-    <compile-flags>-force:deferparse</compile-flags>
-    <tags>BugFix,exclude_sanitize_address</tags>
-  </default>
-</test>
-<test>
-  <default>
-    <files>bug_issue_3247.js</files>
-    <baseline>bug_issue_3247.baseline</baseline>
-    <tags>BugFix,exclude_sanitize_address</tags>
-  </default>
-</test>
-<test>
-  <default>
-    <files>bug_issue_3257.js</files>
-    <baseline>bug_issue_3257.baseline</baseline>
-    <tags>BugFix,exclude_sanitize_address</tags>
-  </default>
-</test>
-<test>
-  <default>
-    <files>typedarray_bugs.js</files>
-=======
     <files>bug_OS17895855.js</files>
->>>>>>> 84bd6f3c
     <compile-flags>-args summary -endargs</compile-flags>
   </default>
 </test>
-<test>
-  <default>
-    <files>bug-OS10595959.js</files>
-    <compile-flags>-maxsimplejitruncount:1 -maxinterpretcount:1 -off:stackargopt -stress:bailonnoprofile -args summary -endargs</compile-flags>
-    <tags>BugFix</tags>
-  </default>
-</test>
-<test>
-  <default>
-    <files>bug_OS10898061.js</files>
-    <tags>BugFix</tags>
-  </default>
-</test>
 </regress-exe>