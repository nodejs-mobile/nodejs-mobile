//-------------------------------------------------------------------------------------------------------
// Copyright (C) Microsoft. All rights reserved.
// Licensed under the MIT license. See LICENSE.txt file in the project root for full license information.
//-------------------------------------------------------------------------------------------------------

WScript.LoadScriptFile("..\\UnitTestFramework\\UnitTestFramework.js");

var tests = [
  {
    name: "Basic destructuring syntax as catch param",
    body: function () {
      assert.doesNotThrow(function () { eval("try {} catch({}) {}"); }, "Object destructuring pattern (empty) as a catch param is valid syntax");
      assert.doesNotThrow(function () { eval("try {} catch([]) {}"); }, "Array destructuring pattern (empty) as a catch param  is valid syntax");
      assert.doesNotThrow(function () { eval("try {} catch({x:x}) {}"); }, "Object destructuring pattern as a catch param  is valid syntax");
      assert.doesNotThrow(function () { eval("try {} catch([e]) {}"); }, "Object destructuring pattern as a catch param  is valid syntax");
      assert.doesNotThrow(function () { eval("try {} catch({x}) {}"); }, "Object destructuring pattern (as short-hand) as a catch param  is valid syntax");
      assert.doesNotThrow(function () { eval("function foo() {try {} catch({x, y:[y]}) {} }"); }, "Object destructuring pattern as a catch param inside a function is valid syntax");
      assert.doesNotThrow(function () { eval("function foo() {try {} catch([x, {y:[y]}]) {} }"); }, "Object destructuring pattern as a catch param inside a function is valid syntax");
    }
  },
  {
    name: "Destructuring syntax as catch param - invalid syntax",
    body: function () {
      assert.throws(function () { eval("function foo() {try {} catch({,}) {} }"); }, SyntaxError,  "Object destructuring pattern as a catch param with empty names is not valid syntax", "Expected identifier, string or number");
      assert.throws(function () { eval("function foo() {try {} catch(([])) {} }"); }, SyntaxError,  "Object destructuring pattern as a catch param with empty names is not valid syntax", "Expected identifier");
      assert.throws(function () { eval("function foo() {try {} catch({x:abc+1}) {} }"); }, SyntaxError,  "Object destructuring pattern as a catch param with operator is not valid syntax", "Unexpected operator in destructuring expression");
      assert.throws(function () { eval("function foo() {try {} catch([abc.d]) {} }"); }, SyntaxError,  "Array destructuring pattern as a catch param with property reference is not valid syntax", "Syntax error");
      assert.throws(function () { eval("function foo() {try {} catch([x], [y]) {} }"); }, SyntaxError,  "More than one patterns/identifiers as catch params is not valid syntax", "Expected ')'");
      assert.throws(function () { eval("function foo() {'use strict'; try {} catch([arguments]) {} }"); }, SyntaxError,  "StrictMode - identifier under pattern named as 'arguments' is not valid syntax", "Invalid usage of 'arguments' in strict mode");
      assert.throws(function () { eval("function foo() {'use strict'; try {} catch([eval]) {} }"); }, SyntaxError,  "StrictMode - identifier under pattern named as 'eval' is not valid syntax", "Invalid usage of 'eval' in strict mode");
    }
  },
  {
    name: "Destructuring syntax as params - Initializer",
    body: function () {
      assert.doesNotThrow(function () { eval("function foo() {try {} catch({x:x = 20}) {} }"); },   "Catch param as object destructuring pattern with initializer is valid syntax");
      assert.doesNotThrow(function () { eval("function foo() {try {} catch([x = 20]) {} }"); },   "Catch param as array destructuring pattern with initializer is valid syntax");

      assert.doesNotThrow(function () { eval("function foo() {try {} catch({x1:x1 = 1, x2:x2 = 2, x3:x3 = 3}) {} }"); },   "Catch param as object destructuring pattern has three names with initializer is valid syntax");
      assert.doesNotThrow(function () { eval("function foo() {try {} catch([x1 = 1, x2 = 2, x3 = 3]) {} }"); },   "Catch param as array destructuring pattern has three names with initializer is valid syntax");

      assert.throws(function () { eval("function foo() {try {} catch({x:x} = {x:1}) {} }"); }, SyntaxError,  "Catch param as pattern with default is not valid syntax", "Destructuring declarations cannot have an initializer");
    }
  },
  {
    name: "Destructuring syntax as params - redeclarations",
    body: function () {
      assert.throws(function () { eval("function foo() {try {} catch({x:x, x:x}) {} }"); },  SyntaxError,  "Catch param as object pattern has duplicate binding identifiers is not valid syntax", "Let/Const redeclaration");
      assert.throws(function () { eval("function foo() {try {} catch([x, x]) {} }"); }, SyntaxError,   "Catch param as array pattern has duplicate binding identifiers is not valid syntax", "Let/Const redeclaration");
      assert.throws(function () { eval("function foo() {try {} catch({z1, x:{z:[z1]}}) {} }"); }, SyntaxError,  "Catch param has nesting pattern has has matching is not valid syntax", "Let/Const redeclaration");
      assert.throws(function () { eval("function foo() {try {} catch([x]) { let x = 10;} }"); }, SyntaxError,  "Catch param as a pattern and matching name with let/const variable in body is not valid syntax", "Let/Const redeclaration");
      assert.throws(function () { eval("function foo() {try {} catch([x]) { function x() {} } }"); }, SyntaxError,  "Catch param as a pattern and matching name with function name in body is not valid syntax", "Let/Const redeclaration");
      assert.doesNotThrow(function () { eval("function foo() {try {} catch([x]) { var x = 10;} }"); },  "Catch param as a pattern and matching name with var declared name in body is valid syntax");

      (function () {
        try {
        } catch ({x}) {
        var x = 1;
        }
        assert.areEqual(x, undefined, "Assignment inside the catch block should assign the value to the catch param not the body var");
      })();
<<<<<<< HEAD
=======

      (function () {
        let y = 1;
        try {
            throw { y : 10 };
        } catch ({y}) {
            assert.areEqual(y, 10, "Catch block refers to the destructured param");
        }
        assert.areEqual(y, 1, "Function body refers to the let variable");
      })();
    
      (function () {
        let x = 1;
        try {
            throw [{ x : 10 }];
        } catch ([{
            x
        }]) {
            assert.areEqual(x, 10, "Catch block with nested destructured param");
        }
        assert.areEqual(x, 1, "Let declaration in the function body is not affected by the destructured params");
      })();
>>>>>>> 84bd6f3c
    }
  },
  {
    name: "Destructuring on catch param - basic functionality",
    body: function () {
        try {
            throw [1];
        }
        catch ([e1]) {
            assert.areEqual(e1, 1, "Array pattern as a catch param matches with actual exception and initializes the identifier correctly");
        }

        try {
            throw {e2:2};
        }
        catch({e2}) {
            assert.areEqual(e2, 2, "Object pattern as a catch param matches with actual exception and initializes the identifier correctly");
        }

        try {
            throw [3, {e4:[4]}];
        }
        catch([e3, {e4:[e4]}]) {
            assert.areEqual(e3, 3, "First identifier in catch param as pattern is matched and initialized correctly");
            assert.areEqual(e4, 4, "Second identifier in catch param as pattern is matched and initialized correctly");
        }
    }
   },
  {
    name: "Destructuring on catch param - initializer",
    body: function () {
        try {
            throw [];
        }
        catch ([e1 = 11]) {
            assert.areEqual(e1, 11, "Array pattern as a catch param has initializer and initializes with initializer value");
        }

        try {
            throw {};
        }
        catch({e2:e2 = 22}) {
            assert.areEqual(e2, 22, "Object pattern as a catch param has initializer and initializes with initializer value");
        }

        try {
            throw [, {e4:[]}];
        }
        catch([e3 = 11, {e4:[e4 = 22]} = {e4:[]}]) {
            assert.areEqual(e3, 11, "First identifier in catch params as a pattern is initialized with initializer value");
            assert.areEqual(e4, 22, "Second identifier in catch params as a pattern is initialized with initializer value");
        }
    }
   },
  {
    name: "Destructuring on catch param - captures",
    body : function () {
        (function () {
            try {
                throw {x1:'x1', x2:'x2', x3:'x3'};
            }
            catch ({x1, x2, x3}) {
                (function () {
                    x1;x2;x3;
                })();
                let m = x1+x2+x3;
                assert.areEqual(m, 'x1x2x3',  "Inner Function - capturing all identifiers from object pattern in inner function is working correctly");
            }
        })();

        (function () {
            try {
                throw ['y1', 'y2', 'y3'];
            }
            catch ([x1, x2, x3]) {
                (function () {
                    x1;x2;x3;
                })();
                let m = x1+x2+x3;
                assert.areEqual(m, 'y1y2y3',  "Inner Function - capturing all identifiers from array pattern in inner function is working correctly");
            }

        })();

        (function () {
            try {
                throw ['y1', 'y2', 'y3'];
            }
            catch ([x1, x2, x3]) {
                (function () {
                    x2;
                })();
                let m = x1+x2+x3;
                assert.areEqual(m, 'y1y2y3',  "Inner Function - capturing only one identifier from pattern in inner function is working correctly");
            }

        })();

        (function () {
            try {
                throw ['y1', 'y2', 'y3'];
            }
            catch ([x1, x2, x3]) {
                eval('');
                let m = x1+x2+x3;
                assert.areEqual(m, 'y1y2y3',  "Has eval - identifiers from catch params are initialized correctly");
            }

        })();

        (function () {
            try {
                throw ['y1', 'y2', 'y3'];
            }
            catch ([x1, x2, x3]) {
                (function () {
                    x1;x2;x3;
                })();
                eval('');
                let m = x1+x2+x3;
                assert.areEqual(m, 'y1y2y3',  "Has eval and inner function - identifiers from catch params are initialized correctly");
            }
        })();

        (function () {
            try {
                throw ['y1', 'y2', 'y3'];
            }
            catch ([x1, x2, x3]) {
                (function () {
                    eval('');
                    x1;x2;x3;
                })();
                let m = x1+x2+x3;
                assert.areEqual(m, 'y1y2y3',  "Inner function has eval - identifiers from catch params are initialized correctly");
            }
        })();
     }
   },
   {
        name: "Function definitions in catch's parameter",
        body: function () {
            (function() {
                try {
                    var c = 10;
                    throw ['inside'];
                } catch ([x, y = function() { return c; }]) {
                    assert.areEqual(y(), 10, "Function should be able to capture symbols from try's body properly");
                    assert.areEqual(x, 'inside', "Function should be able to capture symbols from try's body properly");
                } 
            })();

            (function() {
                try {
                    throw [];
                } catch ([x = 10, y = function() { return x; }]) {
                    assert.areEqual(y(), 10, "Function should be able to capture symbols from catch's param");
                } 
            })();

            (function() {
                try {
                    throw [];
                } catch ([x = 10, y = function() { return x; }]) {
                    eval("");
                    assert.areEqual(y(), 10, "Function should be able to capture symbols from catch's param");
                } 
            })();

            (function() {
                try {
                    throw {};
                } catch ({x = 10, y = function() { return x; }}) {
                    assert.areEqual(y(), 10, "Function should be able to capture symbols from catch's param");
                } 
            })();

            (function() {
                try {
                    throw ['inside', {}];
                } catch ([x = 10, { y = function() { return x; } }]) {
                    eval("");
                    assert.areEqual(y(), 'inside', "Function should be able to capture symbols from catch's param");
                } 
            })();

            (function() {
                try {
                    throw ['inside', {}];
                } catch ([x, { y = () => arguments[0] }]) {
                    assert.areEqual(y(), 10, "Function should be able to capture the arguments symbol from the parent function");
                    assert.areEqual(x, 'inside', "Function should be able to capture symbols from try's body properly");
                } 
            })(10);

            (function(a = 1, b = () => a) {
                try {
                    throw [];
                } catch ([x = 10, y = function() { return b; }]) {
                    assert.areEqual(y()(), 1, "Function should be able to capture formals from a split scoped function");
                } 
            })();

            (function () {
                var z = 100;
                (function() {
                    try {
                        throw [];
                    } catch ([x = 10,  y = () => x + z]) {
                        assert.areEqual(y(), 110, "Function should be able to capture symbols from outer functions");
                    } 
                })();
            })();

            (function () {
                var z = 100;
                (function() {
                    try {
                        throw [];
                    } catch ([x = z = 10,  y = () => x]) {
                        assert.areEqual(y(), 10, "Function should be able to capture symbols from outer functions");
                        assert.areEqual(z, 10, "Variable from the outer function is updated during the param initialization");
                    } 
                })();
            })();

            (function () {
                var a = 100;
                (function() {
                    var b = 200;
                    try {
                        throw [];
                    } catch ([x = () => y, y = 10,  z = () => a]) {
                        c = () => x() + z() + b;
                        assert.areEqual(c(), 310, "Variable from all three levels are accessible");
                    } 
                })();
            })();

            (function () {
                var a = 100;
                (function() {
                    var b = 200;
                    try {
                        throw [];
                    } catch ([x = () => y, y = 10,  z = () => a]) {
                        c = () => x() + z() + b;
                        assert.areEqual(c(), 310, "Variable from all three levels are accessible with eval in catch's body");
                        eval("");
                    } 
                })();
            })();

            (function () {
                try {
                    var c = 10;
                    throw [ ];
                } catch ([x = 1, y = function() { eval(""); return c + x; }]) {
                    assert.areEqual(y(), 11, "Function should be able to capture symbols from outer functions even with eval in the body");
                }
            })();

            (function () {
                try {
                    eval("");
                    var c = 10;
                    throw [ ];
                } catch ([x = 1, y = function() { return c + x; }]) {
                    assert.areEqual(y(), 11, "Function should be able to capture symbols from outer functions even with eval in the try block");
                }
            })();

            (function () {
                try {
                    var c = 10;
                    throw {x : 'inside', y: []};
                } catch ({x, y: [y = function(a = 10, b = () => a) { return b; }]}) {
                    assert.areEqual(y()(), 10, "Function should be able to capture symbols from outer functions even if it has split scope");
                }
            })();

            (function () {
                var f = function foo(a) {
                    try {
                        if (!a) {
                            return foo(1);
                        }
                        var c = 10;
                        throw [ ];
                    } catch ([y = function() { return c + a; }]) {
                        assert.areEqual(y(), 11, "Function should be able to capture symbols from outer functions when inside a named function expression");
                    }
                };
                f();
            })();
        }
   }
];

testRunner.runTests(tests, { verbose: WScript.Arguments[0] != "summary" });
<|MERGE_RESOLUTION|>--- conflicted
+++ resolved
@@ -1,386 +1,383 @@
-//-------------------------------------------------------------------------------------------------------
-// Copyright (C) Microsoft. All rights reserved.
-// Licensed under the MIT license. See LICENSE.txt file in the project root for full license information.
-//-------------------------------------------------------------------------------------------------------
-
-WScript.LoadScriptFile("..\\UnitTestFramework\\UnitTestFramework.js");
-
-var tests = [
-  {
-    name: "Basic destructuring syntax as catch param",
-    body: function () {
-      assert.doesNotThrow(function () { eval("try {} catch({}) {}"); }, "Object destructuring pattern (empty) as a catch param is valid syntax");
-      assert.doesNotThrow(function () { eval("try {} catch([]) {}"); }, "Array destructuring pattern (empty) as a catch param  is valid syntax");
-      assert.doesNotThrow(function () { eval("try {} catch({x:x}) {}"); }, "Object destructuring pattern as a catch param  is valid syntax");
-      assert.doesNotThrow(function () { eval("try {} catch([e]) {}"); }, "Object destructuring pattern as a catch param  is valid syntax");
-      assert.doesNotThrow(function () { eval("try {} catch({x}) {}"); }, "Object destructuring pattern (as short-hand) as a catch param  is valid syntax");
-      assert.doesNotThrow(function () { eval("function foo() {try {} catch({x, y:[y]}) {} }"); }, "Object destructuring pattern as a catch param inside a function is valid syntax");
-      assert.doesNotThrow(function () { eval("function foo() {try {} catch([x, {y:[y]}]) {} }"); }, "Object destructuring pattern as a catch param inside a function is valid syntax");
-    }
-  },
-  {
-    name: "Destructuring syntax as catch param - invalid syntax",
-    body: function () {
-      assert.throws(function () { eval("function foo() {try {} catch({,}) {} }"); }, SyntaxError,  "Object destructuring pattern as a catch param with empty names is not valid syntax", "Expected identifier, string or number");
-      assert.throws(function () { eval("function foo() {try {} catch(([])) {} }"); }, SyntaxError,  "Object destructuring pattern as a catch param with empty names is not valid syntax", "Expected identifier");
-      assert.throws(function () { eval("function foo() {try {} catch({x:abc+1}) {} }"); }, SyntaxError,  "Object destructuring pattern as a catch param with operator is not valid syntax", "Unexpected operator in destructuring expression");
-      assert.throws(function () { eval("function foo() {try {} catch([abc.d]) {} }"); }, SyntaxError,  "Array destructuring pattern as a catch param with property reference is not valid syntax", "Syntax error");
-      assert.throws(function () { eval("function foo() {try {} catch([x], [y]) {} }"); }, SyntaxError,  "More than one patterns/identifiers as catch params is not valid syntax", "Expected ')'");
-      assert.throws(function () { eval("function foo() {'use strict'; try {} catch([arguments]) {} }"); }, SyntaxError,  "StrictMode - identifier under pattern named as 'arguments' is not valid syntax", "Invalid usage of 'arguments' in strict mode");
-      assert.throws(function () { eval("function foo() {'use strict'; try {} catch([eval]) {} }"); }, SyntaxError,  "StrictMode - identifier under pattern named as 'eval' is not valid syntax", "Invalid usage of 'eval' in strict mode");
-    }
-  },
-  {
-    name: "Destructuring syntax as params - Initializer",
-    body: function () {
-      assert.doesNotThrow(function () { eval("function foo() {try {} catch({x:x = 20}) {} }"); },   "Catch param as object destructuring pattern with initializer is valid syntax");
-      assert.doesNotThrow(function () { eval("function foo() {try {} catch([x = 20]) {} }"); },   "Catch param as array destructuring pattern with initializer is valid syntax");
-
-      assert.doesNotThrow(function () { eval("function foo() {try {} catch({x1:x1 = 1, x2:x2 = 2, x3:x3 = 3}) {} }"); },   "Catch param as object destructuring pattern has three names with initializer is valid syntax");
-      assert.doesNotThrow(function () { eval("function foo() {try {} catch([x1 = 1, x2 = 2, x3 = 3]) {} }"); },   "Catch param as array destructuring pattern has three names with initializer is valid syntax");
-
-      assert.throws(function () { eval("function foo() {try {} catch({x:x} = {x:1}) {} }"); }, SyntaxError,  "Catch param as pattern with default is not valid syntax", "Destructuring declarations cannot have an initializer");
-    }
-  },
-  {
-    name: "Destructuring syntax as params - redeclarations",
-    body: function () {
-      assert.throws(function () { eval("function foo() {try {} catch({x:x, x:x}) {} }"); },  SyntaxError,  "Catch param as object pattern has duplicate binding identifiers is not valid syntax", "Let/Const redeclaration");
-      assert.throws(function () { eval("function foo() {try {} catch([x, x]) {} }"); }, SyntaxError,   "Catch param as array pattern has duplicate binding identifiers is not valid syntax", "Let/Const redeclaration");
-      assert.throws(function () { eval("function foo() {try {} catch({z1, x:{z:[z1]}}) {} }"); }, SyntaxError,  "Catch param has nesting pattern has has matching is not valid syntax", "Let/Const redeclaration");
-      assert.throws(function () { eval("function foo() {try {} catch([x]) { let x = 10;} }"); }, SyntaxError,  "Catch param as a pattern and matching name with let/const variable in body is not valid syntax", "Let/Const redeclaration");
-      assert.throws(function () { eval("function foo() {try {} catch([x]) { function x() {} } }"); }, SyntaxError,  "Catch param as a pattern and matching name with function name in body is not valid syntax", "Let/Const redeclaration");
-      assert.doesNotThrow(function () { eval("function foo() {try {} catch([x]) { var x = 10;} }"); },  "Catch param as a pattern and matching name with var declared name in body is valid syntax");
-
-      (function () {
-        try {
-        } catch ({x}) {
-        var x = 1;
-        }
-        assert.areEqual(x, undefined, "Assignment inside the catch block should assign the value to the catch param not the body var");
-      })();
-<<<<<<< HEAD
-=======
-
-      (function () {
-        let y = 1;
-        try {
-            throw { y : 10 };
-        } catch ({y}) {
-            assert.areEqual(y, 10, "Catch block refers to the destructured param");
-        }
-        assert.areEqual(y, 1, "Function body refers to the let variable");
-      })();
-    
-      (function () {
-        let x = 1;
-        try {
-            throw [{ x : 10 }];
-        } catch ([{
-            x
-        }]) {
-            assert.areEqual(x, 10, "Catch block with nested destructured param");
-        }
-        assert.areEqual(x, 1, "Let declaration in the function body is not affected by the destructured params");
-      })();
->>>>>>> 84bd6f3c
-    }
-  },
-  {
-    name: "Destructuring on catch param - basic functionality",
-    body: function () {
-        try {
-            throw [1];
-        }
-        catch ([e1]) {
-            assert.areEqual(e1, 1, "Array pattern as a catch param matches with actual exception and initializes the identifier correctly");
-        }
-
-        try {
-            throw {e2:2};
-        }
-        catch({e2}) {
-            assert.areEqual(e2, 2, "Object pattern as a catch param matches with actual exception and initializes the identifier correctly");
-        }
-
-        try {
-            throw [3, {e4:[4]}];
-        }
-        catch([e3, {e4:[e4]}]) {
-            assert.areEqual(e3, 3, "First identifier in catch param as pattern is matched and initialized correctly");
-            assert.areEqual(e4, 4, "Second identifier in catch param as pattern is matched and initialized correctly");
-        }
-    }
-   },
-  {
-    name: "Destructuring on catch param - initializer",
-    body: function () {
-        try {
-            throw [];
-        }
-        catch ([e1 = 11]) {
-            assert.areEqual(e1, 11, "Array pattern as a catch param has initializer and initializes with initializer value");
-        }
-
-        try {
-            throw {};
-        }
-        catch({e2:e2 = 22}) {
-            assert.areEqual(e2, 22, "Object pattern as a catch param has initializer and initializes with initializer value");
-        }
-
-        try {
-            throw [, {e4:[]}];
-        }
-        catch([e3 = 11, {e4:[e4 = 22]} = {e4:[]}]) {
-            assert.areEqual(e3, 11, "First identifier in catch params as a pattern is initialized with initializer value");
-            assert.areEqual(e4, 22, "Second identifier in catch params as a pattern is initialized with initializer value");
-        }
-    }
-   },
-  {
-    name: "Destructuring on catch param - captures",
-    body : function () {
-        (function () {
-            try {
-                throw {x1:'x1', x2:'x2', x3:'x3'};
-            }
-            catch ({x1, x2, x3}) {
-                (function () {
-                    x1;x2;x3;
-                })();
-                let m = x1+x2+x3;
-                assert.areEqual(m, 'x1x2x3',  "Inner Function - capturing all identifiers from object pattern in inner function is working correctly");
-            }
-        })();
-
-        (function () {
-            try {
-                throw ['y1', 'y2', 'y3'];
-            }
-            catch ([x1, x2, x3]) {
-                (function () {
-                    x1;x2;x3;
-                })();
-                let m = x1+x2+x3;
-                assert.areEqual(m, 'y1y2y3',  "Inner Function - capturing all identifiers from array pattern in inner function is working correctly");
-            }
-
-        })();
-
-        (function () {
-            try {
-                throw ['y1', 'y2', 'y3'];
-            }
-            catch ([x1, x2, x3]) {
-                (function () {
-                    x2;
-                })();
-                let m = x1+x2+x3;
-                assert.areEqual(m, 'y1y2y3',  "Inner Function - capturing only one identifier from pattern in inner function is working correctly");
-            }
-
-        })();
-
-        (function () {
-            try {
-                throw ['y1', 'y2', 'y3'];
-            }
-            catch ([x1, x2, x3]) {
-                eval('');
-                let m = x1+x2+x3;
-                assert.areEqual(m, 'y1y2y3',  "Has eval - identifiers from catch params are initialized correctly");
-            }
-
-        })();
-
-        (function () {
-            try {
-                throw ['y1', 'y2', 'y3'];
-            }
-            catch ([x1, x2, x3]) {
-                (function () {
-                    x1;x2;x3;
-                })();
-                eval('');
-                let m = x1+x2+x3;
-                assert.areEqual(m, 'y1y2y3',  "Has eval and inner function - identifiers from catch params are initialized correctly");
-            }
-        })();
-
-        (function () {
-            try {
-                throw ['y1', 'y2', 'y3'];
-            }
-            catch ([x1, x2, x3]) {
-                (function () {
-                    eval('');
-                    x1;x2;x3;
-                })();
-                let m = x1+x2+x3;
-                assert.areEqual(m, 'y1y2y3',  "Inner function has eval - identifiers from catch params are initialized correctly");
-            }
-        })();
-     }
-   },
-   {
-        name: "Function definitions in catch's parameter",
-        body: function () {
-            (function() {
-                try {
-                    var c = 10;
-                    throw ['inside'];
-                } catch ([x, y = function() { return c; }]) {
-                    assert.areEqual(y(), 10, "Function should be able to capture symbols from try's body properly");
-                    assert.areEqual(x, 'inside', "Function should be able to capture symbols from try's body properly");
-                } 
-            })();
-
-            (function() {
-                try {
-                    throw [];
-                } catch ([x = 10, y = function() { return x; }]) {
-                    assert.areEqual(y(), 10, "Function should be able to capture symbols from catch's param");
-                } 
-            })();
-
-            (function() {
-                try {
-                    throw [];
-                } catch ([x = 10, y = function() { return x; }]) {
-                    eval("");
-                    assert.areEqual(y(), 10, "Function should be able to capture symbols from catch's param");
-                } 
-            })();
-
-            (function() {
-                try {
-                    throw {};
-                } catch ({x = 10, y = function() { return x; }}) {
-                    assert.areEqual(y(), 10, "Function should be able to capture symbols from catch's param");
-                } 
-            })();
-
-            (function() {
-                try {
-                    throw ['inside', {}];
-                } catch ([x = 10, { y = function() { return x; } }]) {
-                    eval("");
-                    assert.areEqual(y(), 'inside', "Function should be able to capture symbols from catch's param");
-                } 
-            })();
-
-            (function() {
-                try {
-                    throw ['inside', {}];
-                } catch ([x, { y = () => arguments[0] }]) {
-                    assert.areEqual(y(), 10, "Function should be able to capture the arguments symbol from the parent function");
-                    assert.areEqual(x, 'inside', "Function should be able to capture symbols from try's body properly");
-                } 
-            })(10);
-
-            (function(a = 1, b = () => a) {
-                try {
-                    throw [];
-                } catch ([x = 10, y = function() { return b; }]) {
-                    assert.areEqual(y()(), 1, "Function should be able to capture formals from a split scoped function");
-                } 
-            })();
-
-            (function () {
-                var z = 100;
-                (function() {
-                    try {
-                        throw [];
-                    } catch ([x = 10,  y = () => x + z]) {
-                        assert.areEqual(y(), 110, "Function should be able to capture symbols from outer functions");
-                    } 
-                })();
-            })();
-
-            (function () {
-                var z = 100;
-                (function() {
-                    try {
-                        throw [];
-                    } catch ([x = z = 10,  y = () => x]) {
-                        assert.areEqual(y(), 10, "Function should be able to capture symbols from outer functions");
-                        assert.areEqual(z, 10, "Variable from the outer function is updated during the param initialization");
-                    } 
-                })();
-            })();
-
-            (function () {
-                var a = 100;
-                (function() {
-                    var b = 200;
-                    try {
-                        throw [];
-                    } catch ([x = () => y, y = 10,  z = () => a]) {
-                        c = () => x() + z() + b;
-                        assert.areEqual(c(), 310, "Variable from all three levels are accessible");
-                    } 
-                })();
-            })();
-
-            (function () {
-                var a = 100;
-                (function() {
-                    var b = 200;
-                    try {
-                        throw [];
-                    } catch ([x = () => y, y = 10,  z = () => a]) {
-                        c = () => x() + z() + b;
-                        assert.areEqual(c(), 310, "Variable from all three levels are accessible with eval in catch's body");
-                        eval("");
-                    } 
-                })();
-            })();
-
-            (function () {
-                try {
-                    var c = 10;
-                    throw [ ];
-                } catch ([x = 1, y = function() { eval(""); return c + x; }]) {
-                    assert.areEqual(y(), 11, "Function should be able to capture symbols from outer functions even with eval in the body");
-                }
-            })();
-
-            (function () {
-                try {
-                    eval("");
-                    var c = 10;
-                    throw [ ];
-                } catch ([x = 1, y = function() { return c + x; }]) {
-                    assert.areEqual(y(), 11, "Function should be able to capture symbols from outer functions even with eval in the try block");
-                }
-            })();
-
-            (function () {
-                try {
-                    var c = 10;
-                    throw {x : 'inside', y: []};
-                } catch ({x, y: [y = function(a = 10, b = () => a) { return b; }]}) {
-                    assert.areEqual(y()(), 10, "Function should be able to capture symbols from outer functions even if it has split scope");
-                }
-            })();
-
-            (function () {
-                var f = function foo(a) {
-                    try {
-                        if (!a) {
-                            return foo(1);
-                        }
-                        var c = 10;
-                        throw [ ];
-                    } catch ([y = function() { return c + a; }]) {
-                        assert.areEqual(y(), 11, "Function should be able to capture symbols from outer functions when inside a named function expression");
-                    }
-                };
-                f();
-            })();
-        }
-   }
-];
-
-testRunner.runTests(tests, { verbose: WScript.Arguments[0] != "summary" });
+//-------------------------------------------------------------------------------------------------------
+// Copyright (C) Microsoft. All rights reserved.
+// Licensed under the MIT license. See LICENSE.txt file in the project root for full license information.
+//-------------------------------------------------------------------------------------------------------
+
+WScript.LoadScriptFile("..\\UnitTestFramework\\UnitTestFramework.js");
+
+var tests = [
+  {
+    name: "Basic destructuring syntax as catch param",
+    body: function () {
+      assert.doesNotThrow(function () { eval("try {} catch({}) {}"); }, "Object destructuring pattern (empty) as a catch param is valid syntax");
+      assert.doesNotThrow(function () { eval("try {} catch([]) {}"); }, "Array destructuring pattern (empty) as a catch param  is valid syntax");
+      assert.doesNotThrow(function () { eval("try {} catch({x:x}) {}"); }, "Object destructuring pattern as a catch param  is valid syntax");
+      assert.doesNotThrow(function () { eval("try {} catch([e]) {}"); }, "Object destructuring pattern as a catch param  is valid syntax");
+      assert.doesNotThrow(function () { eval("try {} catch({x}) {}"); }, "Object destructuring pattern (as short-hand) as a catch param  is valid syntax");
+      assert.doesNotThrow(function () { eval("function foo() {try {} catch({x, y:[y]}) {} }"); }, "Object destructuring pattern as a catch param inside a function is valid syntax");
+      assert.doesNotThrow(function () { eval("function foo() {try {} catch([x, {y:[y]}]) {} }"); }, "Object destructuring pattern as a catch param inside a function is valid syntax");
+    }
+  },
+  {
+    name: "Destructuring syntax as catch param - invalid syntax",
+    body: function () {
+      assert.throws(function () { eval("function foo() {try {} catch({,}) {} }"); }, SyntaxError,  "Object destructuring pattern as a catch param with empty names is not valid syntax", "Expected identifier, string or number");
+      assert.throws(function () { eval("function foo() {try {} catch(([])) {} }"); }, SyntaxError,  "Object destructuring pattern as a catch param with empty names is not valid syntax", "Expected identifier");
+      assert.throws(function () { eval("function foo() {try {} catch({x:abc+1}) {} }"); }, SyntaxError,  "Object destructuring pattern as a catch param with operator is not valid syntax", "Unexpected operator in destructuring expression");
+      assert.throws(function () { eval("function foo() {try {} catch([abc.d]) {} }"); }, SyntaxError,  "Array destructuring pattern as a catch param with property reference is not valid syntax", "Syntax error");
+      assert.throws(function () { eval("function foo() {try {} catch([x], [y]) {} }"); }, SyntaxError,  "More than one patterns/identifiers as catch params is not valid syntax", "Expected ')'");
+      assert.throws(function () { eval("function foo() {'use strict'; try {} catch([arguments]) {} }"); }, SyntaxError,  "StrictMode - identifier under pattern named as 'arguments' is not valid syntax", "Invalid usage of 'arguments' in strict mode");
+      assert.throws(function () { eval("function foo() {'use strict'; try {} catch([eval]) {} }"); }, SyntaxError,  "StrictMode - identifier under pattern named as 'eval' is not valid syntax", "Invalid usage of 'eval' in strict mode");
+    }
+  },
+  {
+    name: "Destructuring syntax as params - Initializer",
+    body: function () {
+      assert.doesNotThrow(function () { eval("function foo() {try {} catch({x:x = 20}) {} }"); },   "Catch param as object destructuring pattern with initializer is valid syntax");
+      assert.doesNotThrow(function () { eval("function foo() {try {} catch([x = 20]) {} }"); },   "Catch param as array destructuring pattern with initializer is valid syntax");
+
+      assert.doesNotThrow(function () { eval("function foo() {try {} catch({x1:x1 = 1, x2:x2 = 2, x3:x3 = 3}) {} }"); },   "Catch param as object destructuring pattern has three names with initializer is valid syntax");
+      assert.doesNotThrow(function () { eval("function foo() {try {} catch([x1 = 1, x2 = 2, x3 = 3]) {} }"); },   "Catch param as array destructuring pattern has three names with initializer is valid syntax");
+
+      assert.throws(function () { eval("function foo() {try {} catch({x:x} = {x:1}) {} }"); }, SyntaxError,  "Catch param as pattern with default is not valid syntax", "Destructuring declarations cannot have an initializer");
+    }
+  },
+  {
+    name: "Destructuring syntax as params - redeclarations",
+    body: function () {
+      assert.throws(function () { eval("function foo() {try {} catch({x:x, x:x}) {} }"); },  SyntaxError,  "Catch param as object pattern has duplicate binding identifiers is not valid syntax", "Let/Const redeclaration");
+      assert.throws(function () { eval("function foo() {try {} catch([x, x]) {} }"); }, SyntaxError,   "Catch param as array pattern has duplicate binding identifiers is not valid syntax", "Let/Const redeclaration");
+      assert.throws(function () { eval("function foo() {try {} catch({z1, x:{z:[z1]}}) {} }"); }, SyntaxError,  "Catch param has nesting pattern has has matching is not valid syntax", "Let/Const redeclaration");
+      assert.throws(function () { eval("function foo() {try {} catch([x]) { let x = 10;} }"); }, SyntaxError,  "Catch param as a pattern and matching name with let/const variable in body is not valid syntax", "Let/Const redeclaration");
+      assert.throws(function () { eval("function foo() {try {} catch([x]) { function x() {} } }"); }, SyntaxError,  "Catch param as a pattern and matching name with function name in body is not valid syntax", "Let/Const redeclaration");
+      assert.doesNotThrow(function () { eval("function foo() {try {} catch([x]) { var x = 10;} }"); },  "Catch param as a pattern and matching name with var declared name in body is valid syntax");
+
+      (function () {
+        try {
+        } catch ({x}) {
+        var x = 1;
+        }
+        assert.areEqual(x, undefined, "Assignment inside the catch block should assign the value to the catch param not the body var");
+      })();
+
+      (function () {
+        let y = 1;
+        try {
+            throw { y : 10 };
+        } catch ({y}) {
+            assert.areEqual(y, 10, "Catch block refers to the destructured param");
+        }
+        assert.areEqual(y, 1, "Function body refers to the let variable");
+      })();
+    
+      (function () {
+        let x = 1;
+        try {
+            throw [{ x : 10 }];
+        } catch ([{
+            x
+        }]) {
+            assert.areEqual(x, 10, "Catch block with nested destructured param");
+        }
+        assert.areEqual(x, 1, "Let declaration in the function body is not affected by the destructured params");
+      })();
+    }
+  },
+  {
+    name: "Destructuring on catch param - basic functionality",
+    body: function () {
+        try {
+            throw [1];
+        }
+        catch ([e1]) {
+            assert.areEqual(e1, 1, "Array pattern as a catch param matches with actual exception and initializes the identifier correctly");
+        }
+
+        try {
+            throw {e2:2};
+        }
+        catch({e2}) {
+            assert.areEqual(e2, 2, "Object pattern as a catch param matches with actual exception and initializes the identifier correctly");
+        }
+
+        try {
+            throw [3, {e4:[4]}];
+        }
+        catch([e3, {e4:[e4]}]) {
+            assert.areEqual(e3, 3, "First identifier in catch param as pattern is matched and initialized correctly");
+            assert.areEqual(e4, 4, "Second identifier in catch param as pattern is matched and initialized correctly");
+        }
+    }
+   },
+  {
+    name: "Destructuring on catch param - initializer",
+    body: function () {
+        try {
+            throw [];
+        }
+        catch ([e1 = 11]) {
+            assert.areEqual(e1, 11, "Array pattern as a catch param has initializer and initializes with initializer value");
+        }
+
+        try {
+            throw {};
+        }
+        catch({e2:e2 = 22}) {
+            assert.areEqual(e2, 22, "Object pattern as a catch param has initializer and initializes with initializer value");
+        }
+
+        try {
+            throw [, {e4:[]}];
+        }
+        catch([e3 = 11, {e4:[e4 = 22]} = {e4:[]}]) {
+            assert.areEqual(e3, 11, "First identifier in catch params as a pattern is initialized with initializer value");
+            assert.areEqual(e4, 22, "Second identifier in catch params as a pattern is initialized with initializer value");
+        }
+    }
+   },
+  {
+    name: "Destructuring on catch param - captures",
+    body : function () {
+        (function () {
+            try {
+                throw {x1:'x1', x2:'x2', x3:'x3'};
+            }
+            catch ({x1, x2, x3}) {
+                (function () {
+                    x1;x2;x3;
+                })();
+                let m = x1+x2+x3;
+                assert.areEqual(m, 'x1x2x3',  "Inner Function - capturing all identifiers from object pattern in inner function is working correctly");
+            }
+        })();
+
+        (function () {
+            try {
+                throw ['y1', 'y2', 'y3'];
+            }
+            catch ([x1, x2, x3]) {
+                (function () {
+                    x1;x2;x3;
+                })();
+                let m = x1+x2+x3;
+                assert.areEqual(m, 'y1y2y3',  "Inner Function - capturing all identifiers from array pattern in inner function is working correctly");
+            }
+
+        })();
+
+        (function () {
+            try {
+                throw ['y1', 'y2', 'y3'];
+            }
+            catch ([x1, x2, x3]) {
+                (function () {
+                    x2;
+                })();
+                let m = x1+x2+x3;
+                assert.areEqual(m, 'y1y2y3',  "Inner Function - capturing only one identifier from pattern in inner function is working correctly");
+            }
+
+        })();
+
+        (function () {
+            try {
+                throw ['y1', 'y2', 'y3'];
+            }
+            catch ([x1, x2, x3]) {
+                eval('');
+                let m = x1+x2+x3;
+                assert.areEqual(m, 'y1y2y3',  "Has eval - identifiers from catch params are initialized correctly");
+            }
+
+        })();
+
+        (function () {
+            try {
+                throw ['y1', 'y2', 'y3'];
+            }
+            catch ([x1, x2, x3]) {
+                (function () {
+                    x1;x2;x3;
+                })();
+                eval('');
+                let m = x1+x2+x3;
+                assert.areEqual(m, 'y1y2y3',  "Has eval and inner function - identifiers from catch params are initialized correctly");
+            }
+        })();
+
+        (function () {
+            try {
+                throw ['y1', 'y2', 'y3'];
+            }
+            catch ([x1, x2, x3]) {
+                (function () {
+                    eval('');
+                    x1;x2;x3;
+                })();
+                let m = x1+x2+x3;
+                assert.areEqual(m, 'y1y2y3',  "Inner function has eval - identifiers from catch params are initialized correctly");
+            }
+        })();
+     }
+   },
+   {
+        name: "Function definitions in catch's parameter",
+        body: function () {
+            (function() {
+                try {
+                    var c = 10;
+                    throw ['inside'];
+                } catch ([x, y = function() { return c; }]) {
+                    assert.areEqual(y(), 10, "Function should be able to capture symbols from try's body properly");
+                    assert.areEqual(x, 'inside', "Function should be able to capture symbols from try's body properly");
+                } 
+            })();
+
+            (function() {
+                try {
+                    throw [];
+                } catch ([x = 10, y = function() { return x; }]) {
+                    assert.areEqual(y(), 10, "Function should be able to capture symbols from catch's param");
+                } 
+            })();
+
+            (function() {
+                try {
+                    throw [];
+                } catch ([x = 10, y = function() { return x; }]) {
+                    eval("");
+                    assert.areEqual(y(), 10, "Function should be able to capture symbols from catch's param");
+                } 
+            })();
+
+            (function() {
+                try {
+                    throw {};
+                } catch ({x = 10, y = function() { return x; }}) {
+                    assert.areEqual(y(), 10, "Function should be able to capture symbols from catch's param");
+                } 
+            })();
+
+            (function() {
+                try {
+                    throw ['inside', {}];
+                } catch ([x = 10, { y = function() { return x; } }]) {
+                    eval("");
+                    assert.areEqual(y(), 'inside', "Function should be able to capture symbols from catch's param");
+                } 
+            })();
+
+            (function() {
+                try {
+                    throw ['inside', {}];
+                } catch ([x, { y = () => arguments[0] }]) {
+                    assert.areEqual(y(), 10, "Function should be able to capture the arguments symbol from the parent function");
+                    assert.areEqual(x, 'inside', "Function should be able to capture symbols from try's body properly");
+                } 
+            })(10);
+
+            (function(a = 1, b = () => a) {
+                try {
+                    throw [];
+                } catch ([x = 10, y = function() { return b; }]) {
+                    assert.areEqual(y()(), 1, "Function should be able to capture formals from a split scoped function");
+                } 
+            })();
+
+            (function () {
+                var z = 100;
+                (function() {
+                    try {
+                        throw [];
+                    } catch ([x = 10,  y = () => x + z]) {
+                        assert.areEqual(y(), 110, "Function should be able to capture symbols from outer functions");
+                    } 
+                })();
+            })();
+
+            (function () {
+                var z = 100;
+                (function() {
+                    try {
+                        throw [];
+                    } catch ([x = z = 10,  y = () => x]) {
+                        assert.areEqual(y(), 10, "Function should be able to capture symbols from outer functions");
+                        assert.areEqual(z, 10, "Variable from the outer function is updated during the param initialization");
+                    } 
+                })();
+            })();
+
+            (function () {
+                var a = 100;
+                (function() {
+                    var b = 200;
+                    try {
+                        throw [];
+                    } catch ([x = () => y, y = 10,  z = () => a]) {
+                        c = () => x() + z() + b;
+                        assert.areEqual(c(), 310, "Variable from all three levels are accessible");
+                    } 
+                })();
+            })();
+
+            (function () {
+                var a = 100;
+                (function() {
+                    var b = 200;
+                    try {
+                        throw [];
+                    } catch ([x = () => y, y = 10,  z = () => a]) {
+                        c = () => x() + z() + b;
+                        assert.areEqual(c(), 310, "Variable from all three levels are accessible with eval in catch's body");
+                        eval("");
+                    } 
+                })();
+            })();
+
+            (function () {
+                try {
+                    var c = 10;
+                    throw [ ];
+                } catch ([x = 1, y = function() { eval(""); return c + x; }]) {
+                    assert.areEqual(y(), 11, "Function should be able to capture symbols from outer functions even with eval in the body");
+                }
+            })();
+
+            (function () {
+                try {
+                    eval("");
+                    var c = 10;
+                    throw [ ];
+                } catch ([x = 1, y = function() { return c + x; }]) {
+                    assert.areEqual(y(), 11, "Function should be able to capture symbols from outer functions even with eval in the try block");
+                }
+            })();
+
+            (function () {
+                try {
+                    var c = 10;
+                    throw {x : 'inside', y: []};
+                } catch ({x, y: [y = function(a = 10, b = () => a) { return b; }]}) {
+                    assert.areEqual(y()(), 10, "Function should be able to capture symbols from outer functions even if it has split scope");
+                }
+            })();
+
+            (function () {
+                var f = function foo(a) {
+                    try {
+                        if (!a) {
+                            return foo(1);
+                        }
+                        var c = 10;
+                        throw [ ];
+                    } catch ([y = function() { return c + a; }]) {
+                        assert.areEqual(y(), 11, "Function should be able to capture symbols from outer functions when inside a named function expression");
+                    }
+                };
+                f();
+            })();
+        }
+   }
+];
+
+testRunner.runTests(tests, { verbose: WScript.Arguments[0] != "summary" });