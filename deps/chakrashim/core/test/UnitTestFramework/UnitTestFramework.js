--- conflicted
+++ resolved
@@ -1,562 +1,544 @@
-//-------------------------------------------------------------------------------------------------------
-// Copyright (C) Microsoft. All rights reserved.
-// Licensed under the MIT license. See LICENSE.txt file in the project root for full license information.
-//-------------------------------------------------------------------------------------------------------
-
-// Unit test framework. The one API that can be used by unit tests.
-// Usage:
-//   How to import UTF -- add the following to the beginning of your test:
-//     /// <reference path="../UnitTestFramework/UnitTestFramework.js" />
-//     if (this.WScript && this.WScript.LoadScriptFile) { // Check for running in ch
-//         this.WScript.LoadScriptFile("..\\UnitTestFramework\\UnitTestFramework.js");
-//     }
-//
-//   How to define and run tests:
-//     var tests = [ { name: "test name 1", body: function () {} }, ...];
-//     testRunner.run(tests);
-//
-//   How to output "pass" only if run passes so that we can skip baseline:
-//     testRunner.run(tests, {verbose: false});
-//     Or do this only when "summary" is given on command line:
-//          jshost   -args summary -endargs
-//          testRunner.run(tests, { verbose: WScript.Arguments[0] != "summary" });
-//
-//   How to launch module code
-//     testRunner.LoadModule(source, context, shouldFail)
-//     example: testRunner.LoadModule(source, 'samethread', false);
-//
-//   How to use assert:
-<<<<<<< HEAD
-=======
-//     assert.strictEqual(expected, actual, "those two should be strictly equal (i.e. === comparison)");
->>>>>>> 84bd6f3c
-//     assert.areEqual(expected, actual, "those two should be equal (i.e. deep equality of objects using ===)");
-//     assert.areNotEqual(expected, actual, "those two should NOT be equal");
-//     assert.areAlmostEqual(expected, actual, "those two should be almost equal, numerically (allows difference by epsilon)");
-//     assert.isTrue(actual, "actual should be true");
-//     assert.isFalse(actual, "actual should be false");
-//     assert.isUndefined(actual, "actual should be undefined");
-//     assert.isNotUndefined(actual, "actual should not be undefined");
-//     assert.throws(function, SyntaxError, "function should throw (in this case, specifically a SyntaxError with fooMessage", "fooMessage");
-//     assert.doesNotThrow(function, "this function should not throw anything");
-//     assert.fail("error");
-<<<<<<< HEAD
-=======
-//     assert.matches(/regex/, actual, "actual should match regex")
->>>>>>> 84bd6f3c
-//
-//   Some useful helpers:
-//     helpers.writeln("works in both", "console", "and", "browser);
-//     helpers.printObject(WScript);
-//     var isInBrowser = helpers.isInBrowser();
-
-var helpers = function helpers() {
-    //private
-    var undefinedAsString = "undefined";
-    var isWScriptAvailable = this.WScript;
-    if (isWScriptAvailable && !this.WScript.LoadModuleFile) {
-        WScript.LoadModuleFile = function (fileName) {
-            WScript.LoadScriptFile(fileName, "module");
-        }
-    }
-
-    return {
-        isInBrowser: function isInBrowser() {
-            return typeof (document) !== undefinedAsString;
-        },
-
-        // TODO: instead of this hack consider exposing this/ScriptConfiguration through WScript.
-        get isCompatVersion9() {
-            return (typeof (ArrayBuffer) == undefinedAsString);
-        },
-        get isVersion10OrLater() {
-            return !this.isCompatVersion9;
-        },
-
-        // If propName is provided, thedummy object would have 1 property with name = propName, value = 0.
-        getDummyObject: function getDummyObject(propName) {
-            var dummy = this.isInBrowser() ? document : {};
-            //var dummy = {};
-
-            if (propName != undefined) {
-                dummy[propName] = 0;
-            }
-            return dummy;
-        },
-
-        writeln: function writeln() {
-            var line = "", i;
-            for (i = 0; i < arguments.length; i += 1) {
-                line = line.concat(arguments[i])
-            }
-            if (!this.isInBrowser() || isWScriptAvailable) {
-                WScript.Echo(line);
-            } else {
-                document.writeln(line);
-                document.writeln("<br/>");
-            }
-        },
-
-        printObject: function printObject(o) {
-            var name;
-            for (name in o) {
-                this.writeln(name, o.hasOwnProperty(name) ? "" : " (inherited)", ": ", o[name]);
-            }
-        },
-
-        withPropertyDeleted: function withPropertyDeleted(object, propertyName, callback) {
-            var descriptor = Object.getOwnPropertyDescriptor(object, propertyName);
-            try {
-                delete object[propertyName];
-                callback();
-            } finally {
-                Object.defineProperty(object, propertyName, descriptor);
-            }
-        },
-
-        getTypeOf: function getTypeOf(object)
-        {
-            return Object.prototype.toString.call(object);
-        },
-        
-        getFileAndLineInfo: function getFileAndLineInfo() 
-        {   
-            return new Error().stack.toString().replace(/[\w\W]*at body\s*/, "").replace(/\n[\w\W]*/, "")
-        }
-    }
-}(); // helpers module.
-
-var testRunner = function testRunner() {
-    var executedTestCount = 0;
-    var passedTestCount = 0;
-    var objectType = "object";
-    var _verbose = true; // If false, try to output "pass" only for passed run so we can skip baseline.
-    var _asyncMode = false;  // If true, run tests in asynchronous mode
-    var _hasAsyncTestPromise = false;
-
-    var asyncTest = {
-        "promise" : [],
-        "resolve" : []
-    };
-
-    var testRunner = {
-        isAsyncTest: function isAsyncTest() {
-            return _asyncMode;
-        },
-
-        getAsyncTestIndex: function getAsyncTestIndex() {
-            return asyncTest.testIndex;
-        },
-
-        asyncTestErr: function asyncTestErr(testIndex, str) {
-            asyncTest.error[testIndex] += str + "\n";
-        },
-
-        asyncTestHasNoErr: function asyncTestHasNoErr(testIndex) {
-            return asyncTest.error[testIndex] == "";
-        },
-
-        asyncTestCompleted: function asyncTestCompleted(testIndex) {
-            for (var i in asyncTest.resolve[testIndex]) {
-                if (asyncTest.resolve[testIndex][i] != 0) {
-                    return false;
-                }
-            }
-            return true;
-        },
-
-        runTests: function runTests(testsToRun, options) {
-            ///<summary>Runs provided tests.<br/>
-            /// The 'testsToRun' is an object that has enumerable properties,<br/>
-            /// each property is an object that has 'name' and 'body' properties.
-            /// Also collects and tallies error output of asynchronously executed code.
-            ///</summary>
-
-            asyncTest.count = new Array(testsToRun.length).fill(0);
-            asyncTest.error = new Array(testsToRun.length).fill("");
-
-            if (options && options.hasOwnProperty("verbose")) {
-                _verbose = options.verbose;
-            }
-
-            const onlyFlag = WScript.Arguments != undefined && WScript.Arguments.filter((arg) => arg.substring(0, 6) === "-only:")
-            let only = undefined;
-            if (onlyFlag.length === 1) {
-                only = onlyFlag[0].substring(6).split(",");
-            }
-
-            for (var i in testsToRun) {
-                var isRunnable = typeof testsToRun[i] === objectType;
-                if (isRunnable && (only === undefined || only.includes(i) || only.includes(testsToRun[i].name))) {
-                    this.runTest(i, testsToRun[i].name, testsToRun[i].body);
-                }
-            }
-
-            if (!_hasAsyncTestPromise) {
-                if (_verbose || executedTestCount != passedTestCount) {
-                    helpers.writeln(`Summary of tests: total executed: ${executedTestCount}; passed: ${passedTestCount}; failed: ${executedTestCount - passedTestCount}`);
-                } else {
-                    helpers.writeln("pass");
-                }
-            } else {
-                var promiseResolved = false;
-                var asyncTestSummary = function asyncTestSummary(executedTestCount) {
-                    var passedTestCount = 0;
-                    for (var i in testsToRun) {
-                        var completed = testRunner.asyncTestCompleted(i);
-                        var passed = completed && testRunner.asyncTestHasNoErr(i);
-                        if (!passed) {
-                            helpers.writeln(`*** Async result of test #${Number(i)+1} (${i}): ${testsToRun[i].name}`);
-                            helpers.writeln(asyncTest.error[i]);
-                            if (!completed) {
-                                helpers.writeln("NOT COMPLETED");
-                            }
-                            helpers.writeln(passed ? "PASSED" : "FAILED");
-                        } else {
-                            passedTestCount++;
-                        }
-                    }
-
-                    if (_verbose || executedTestCount != passedTestCount) {
-                        helpers.writeln(`Summary of tests: total executed: ${executedTestCount}; passed: ${passedTestCount}; failed: ${executedTestCount - passedTestCount}`);
-                    } else {
-                        helpers.writeln("pass");
-                    }
-
-                };
-
-                Promise.all(asyncTest.promise.map(Promise.all, Promise)).then( function() {
-                    asyncTestSummary(executedTestCount);
-                    promiseResolved = true;
-                    WScript.ClearTimeout(scheduledPromiseCheck);
-                });
-
-                var promiseCheck = function promiseCheck(time, keepWaiting) {
-                    if (keepWaiting && !promiseResolved) {
-                        WScript.SetTimeout(()=>promiseCheck(time, true), time);
-                    } else if (!promiseResolved) {
-                        asyncTestSummary(executedTestCount);
-                    }
-                };
-                var scheduledPromiseCheck = WScript.SetTimeout(promiseCheck, 5000);
-            }
-        },
-
-        run: function run(tests, options) {
-            this.runTests(tests, options);
-        },
-
-        runTest: function runTest(testIndex, testName, testBody) {
-            ///<summary>Runs test body catching all exceptions.<br/>
-            /// Result: prints PASSED/FAILED to the output.
-            ///</summary>
-            function logTestNameIf(b) {
-                if (b) {
-                    helpers.writeln(`*** Running test #${executedTestCount + 1} (${testIndex}): ${testName}`);
-                }
-            }
-
-            logTestNameIf(_verbose);
-
-            asyncTest.testIndex = testIndex;
-            asyncTest.promise[testIndex] = [];
-            asyncTest.resolve[testIndex] = [];
-
-            var isSuccess = true;
-            try {
-                testBody();
-            } catch (ex) {
-                var message = ex.stack || ex.message || ex;
-                logTestNameIf(!_verbose);
-                var fileAndLineInfo = helpers.getFileAndLineInfo();
-                helpers.writeln("Test threw exception: ", message);
-                isSuccess = false;
-            }
-            if (isSuccess) {
-                if (_verbose) {
-                    helpers.writeln("PASSED");
-                }
-                ++passedTestCount;
-            } else {
-                helpers.writeln("FAILED");
-                testRunner.asyncTestErr(testIndex, "RUN FAILED");
-            }
-            ++executedTestCount;
-        },
-
-        asyncTestBegin: function asyncTestBegin(testIndex, testCount) {
-            _asyncMode = true;
-            asyncTest.testIndex = testIndex;
-        },
-
-        asyncTestEnd: function asyncTestEnd(testIndex, testCount) {
-            _asyncMode = false;
-            asyncTest.resolve[testIndex][testCount]();
-            asyncTest.resolve[testIndex][testCount] = 0;
-        },
-
-        prepareAsyncCode: function prepareAsyncCode(source, shouldFail, explicitAsyncTestExit) {
-            var testIndex = asyncTest.testIndex;
-            if (typeof shouldFail == "undefined" || shouldFail == false) {
-                _hasAsyncTestPromise = true;
-                var testCount = asyncTest.count[testIndex]++;
-                var promise = new Promise((resolve, reject) => {
-                    asyncTest.resolve[testIndex].push(resolve);
-                });
-                asyncTest.promise[testIndex].push(promise);
-                return explicitAsyncTestExit ?
-                    `
-                    var _asyncEnter = ()=>{ testRunner.asyncTestBegin(${testIndex}, ${testCount}); };
-                    var _asyncExit = ()=>{ testRunner.asyncTestEnd(${testIndex}, ${testCount}); };
-                    _asyncEnter();
-                    ${source};
-                    `  :
-                    `
-                    testRunner.asyncTestBegin(${testIndex}, ${testCount});
-                    ${source};
-                    testRunner.asyncTestEnd(${testIndex}, ${testCount});
-                    `;
-            } else {
-                return source;
-            }
-        },
-
-        LoadModule : function LoadModule(source, context, shouldFail, explicitAsyncTestExit) {
-            return WScript.LoadModule(testRunner.prepareAsyncCode(source, shouldFail, explicitAsyncTestExit), context);
-        },
-
-        LoadScript : function LoadScript(source, context, shouldFail, explicitAsyncTestExit) {
-            return WScript.LoadScript(testRunner.prepareAsyncCode(source, shouldFail, explicitAsyncTestExit));
-        }
-    };
-    return testRunner;
-}(); // testRunner.
-
-var assert = function assert() {
-    // private
-    var isObject = function isObject(x) {
-        return x instanceof Object && typeof x !== "function";
-    };
-
-    var isNaN = function isNaN(x) {
-        return x !== x;
-    };
-
-    var throwMessage = function throwMessage(ex) {
-        if (!testRunner.isAsyncTest()) {
-            throw ex;
-        } else {
-            var message = ex.stack || ex.message || ex;
-            testRunner.asyncTestErr(testRunner.getAsyncTestIndex(), "Test threw exception: " + message);
-        }
-    }
-
-    // returns true on success, and error message on failure
-    var compare = function compare(expected, actual) {
-        if (expected === actual) {
-            return true;
-        } else if (isObject(expected)) {
-            if (!isObject(actual)) return "actual is not an object";
-            var expectedFieldCount = 0, actualFieldCount = 0;
-            for (var i in expected) {
-                var compareResult = compare(expected[i], actual[i]);
-                if (compareResult !== true) return compareResult;
-                ++expectedFieldCount;
-            }
-            for (var i in actual) {
-                ++actualFieldCount;
-            }
-            if (expectedFieldCount !== actualFieldCount) {
-                return "actual has different number of fields than expected";
-            }
-            return true;
-        } else {
-            if (isObject(actual)) return "actual is an object";
-            if (isNaN(expected) && isNaN(actual)) return true;
-            return "  expected: " + expected + "\n    actual: " + actual;
-        }
-    };
-
-    var epsilon = (function () {
-        var next, result;
-        for (next = 1; 1 + next !== 1; next = next / 2) {
-            result = next;
-        }
-        return result;
-    }());
-
-    var compareAlmostEqualRelative = function compareAlmostEqualRelative(expected, actual) {
-        if (typeof expected !== "number" || typeof actual !== "number") {
-            return compare(expected, actual);
-        } else {
-            var diff = Math.abs(expected - actual);
-            var absExpected = Math.abs(expected);
-            var absActual = Math.abs(actual);
-            var largest = (absExpected > absActual) ? absExpected : absActual;
-
-            var maxRelDiff = epsilon * 5;
-
-            if (diff <= largest * maxRelDiff) {
-                return true;
-            } else {
-                return "expected almost: " + expected + " actual: " + actual + " difference: " + diff;
-            }
-        }
-    }
-
-    var validate = function validate(result, assertType, message) {
-        if (result !== true) {
-            var fileAndLineInfo = helpers.getFileAndLineInfo();
-            var exMessage = addMessage("assert." + assertType + " failed at " + fileAndLineInfo + ":\n" + result + "\n   ");
-            exMessage = addMessage(exMessage, message);
-            throwMessage(exMessage);
-        }
-    }
-
-    var addMessage = function addMessage(baseMessage, message) {
-        if (message !== undefined) {
-            baseMessage += "Message: " + message;
-        }
-        return baseMessage;
-    }
-
-    return {
-        strictEqual: function strictEqual(expected, actual, message) {
-            validate(expected === actual, "strictEqual", message);
-        },
-
-        areEqual: function areEqual(expected, actual, message) {
-            /// <summary>
-            /// IMPORTANT: NaN compares equal.<br/>
-            /// IMPORTANT: for objects, assert.areEqual checks the fields.<br/>
-            /// So, for 'var obj1={}, obj2={}' areEqual would be success, although in Javascript obj1 != obj2.<br/><br/>
-            /// Performs deep comparison of arguments.<br/>
-            /// This works for objects and simple types.<br/><br/>
-            ///
-            /// TODO: account for other types?<br/>
-            /// TODO: account for missing vs undefined fields.
-            /// </summary>
-            validate(compare(expected, actual), "areEqual", message);
-        },
-
-        areNotEqual: function areNotEqual(expected, actual, message) {
-            validate(compare(expected, actual) !== true, "areNotEqual", message);
-        },
-
-        areAlmostEqual: function areAlmostEqual(expected, actual, message) {
-            /// <summary>
-            /// Compares numbers with an almost equal relative epsilon comparison.
-            /// Useful for verifying math functions.
-            /// </summary>
-            validate(compareAlmostEqualRelative(expected, actual), "areAlmostEqual", message);
-        },
-
-        isTrue: function isTrue(actual, message) {
-            validate(compare(true, actual), "isTrue", message);
-        },
-
-        isFalse: function isFalse(actual, message) {
-            validate(compare(false, actual), "isFalse", message);
-        },
-
-        isUndefined: function isUndefined(actual, message) {
-            validate(compare(undefined, actual), "isUndefined", message);
-        },
-
-        isNotUndefined: function isUndefined(actual, message) {
-            validate(compare(undefined, actual) !== true, "isNotUndefined", message);
-        },
-
-        throws: function throws(testFunction, expectedException, message, expectedErrorMessage) {
-            /// <summary>
-            /// Makes sure that the function specified by the 'testFunction' parameter
-            /// throws the exception specified by the 'expectedException' parameter.<br/><br/>
-            ///
-            /// expectedException:  A specific exception type, e.g. TypeError.
-            ///                     if undefined, this will pass if testFunction throws any exception.<br/>
-            /// message: Test-provided explanation of why this particular exception should be thrown.<br/>
-            /// expectedErrorMessage: If specified, verifies the thrown Error has expected message.<br/>
-            ///                       You only need to specify this if you are looking for a specific error message.<br/>
-            ///                       Does not require the prefix of e.g. "TypeError:" that would be printed by the host.<br/><br/>
-            ///
-            /// Example:<br/>
-            /// assert.throws(function() { eval("{"); }, SyntaxError, "expected SyntaxError")<br/>
-            /// assert.throws(function() { eval("{"); }) // -- use this when you don't care which exception is thrown.<br/>
-            /// assert.throws(function() { eval("{"); }, SyntaxError, "expected SyntaxError with message about expected semicolon.", "Expected ';'")
-            /// </summary>
-            var noException = {};         // Some unique object which will not be equal to anything else.
-            var exception = noException;  // Set default value.
-            try {
-                testFunction();
-            } catch (ex) {
-                exception = ex;
-            }
-
-            if (expectedException === undefined && exception !== noException) {
-                return;  // Any exception thrown is OK.
-            }
-
-            var validationPart = exception;
-            if (exception !== noException && exception instanceof Object) {
-                validationPart = exception.constructor;
-            }
-            var validationErrorMessage = exception instanceof Error ? exception.message : undefined;
-            if (validationPart !== expectedException || (expectedErrorMessage && validationErrorMessage !== expectedErrorMessage)) {
-                var expectedString = expectedException !== undefined ?
-                  expectedException.toString().replace(/\n/g, "").replace(/.*function (.*)\(.*/g, "$1") :
-                  "<any exception>";
-                if (expectedErrorMessage) {
-                    expectedString += ": " + expectedErrorMessage;
-                }
-                var actual = exception !== noException ? exception : "<no exception>";
-<<<<<<< HEAD
-                throwMessage(addMessage("assert.throws failed: expected: " + expectedString + ", actual: " + actual, message));
-=======
-                var fileAndLineInfo = helpers.getFileAndLineInfo();
-                throwMessage(addMessage("assert.throws failed at " + fileAndLineInfo + ":\n  expected: " + expectedString + "\n    actual: " + actual + "\n   ", message));
->>>>>>> 84bd6f3c
-            }
-        },
-
-        doesNotThrow: function doesNotThrow(testFunction, message) {
-            var noException = {};
-            var exception = noException;
-            try {
-                testFunction();
-            } catch (ex) {
-                exception = ex;
-            }
-
-            if (exception === noException) {
-                return;
-            }
-
-<<<<<<< HEAD
-            throwMessage(addMessage("assert.doesNotThrow failed: expected: <no exception>, actual: " + exception, message));
-=======
-            var fileAndLineInfo = helpers.getFileAndLineInfo();
-            throwMessage(addMessage("assert.doesNotThrow failed at " + fileAndLineInfo + ":\n  expected: <no exception>,\n    actual: " + exception + "\n   ", message));
->>>>>>> 84bd6f3c
-        },
-
-        fail: function fail(message) {
-            ///<summary>Can be used to fail the test.</summary>
-<<<<<<< HEAD
-            throwMessage(message);
-=======
-            var fileAndLineInfo = helpers.getFileAndLineInfo();
-            throwMessage(addMessage("assert.fail failed at " + fileAndLineInfo + "\n   ", message));
-        },
-
-        matches: function matches(expected, actual, message) {
-            if (!(expected instanceof RegExp)) {
-                throwMessage(addMessage("assert.matches failed: did not provide a valid regex", message));
-            }
-
-            if (!expected.test(actual)) {
-                throwMessage(addMessage("assert.matches failed", message));
-            }
->>>>>>> 84bd6f3c
-        }
-    }
-}(); // assert.
+//-------------------------------------------------------------------------------------------------------
+// Copyright (C) Microsoft. All rights reserved.
+// Licensed under the MIT license. See LICENSE.txt file in the project root for full license information.
+//-------------------------------------------------------------------------------------------------------
+
+// Unit test framework. The one API that can be used by unit tests.
+// Usage:
+//   How to import UTF -- add the following to the beginning of your test:
+//     /// <reference path="../UnitTestFramework/UnitTestFramework.js" />
+//     if (this.WScript && this.WScript.LoadScriptFile) { // Check for running in ch
+//         this.WScript.LoadScriptFile("..\\UnitTestFramework\\UnitTestFramework.js");
+//     }
+//
+//   How to define and run tests:
+//     var tests = [ { name: "test name 1", body: function () {} }, ...];
+//     testRunner.run(tests);
+//
+//   How to output "pass" only if run passes so that we can skip baseline:
+//     testRunner.run(tests, {verbose: false});
+//     Or do this only when "summary" is given on command line:
+//          jshost   -args summary -endargs
+//          testRunner.run(tests, { verbose: WScript.Arguments[0] != "summary" });
+//
+//   How to launch module code
+//     testRunner.LoadModule(source, context, shouldFail)
+//     example: testRunner.LoadModule(source, 'samethread', false);
+//
+//   How to use assert:
+//     assert.strictEqual(expected, actual, "those two should be strictly equal (i.e. === comparison)");
+//     assert.areEqual(expected, actual, "those two should be equal (i.e. deep equality of objects using ===)");
+//     assert.areNotEqual(expected, actual, "those two should NOT be equal");
+//     assert.areAlmostEqual(expected, actual, "those two should be almost equal, numerically (allows difference by epsilon)");
+//     assert.isTrue(actual, "actual should be true");
+//     assert.isFalse(actual, "actual should be false");
+//     assert.isUndefined(actual, "actual should be undefined");
+//     assert.isNotUndefined(actual, "actual should not be undefined");
+//     assert.throws(function, SyntaxError, "function should throw (in this case, specifically a SyntaxError with fooMessage", "fooMessage");
+//     assert.doesNotThrow(function, "this function should not throw anything");
+//     assert.fail("error");
+//     assert.matches(/regex/, actual, "actual should match regex")
+//
+//   Some useful helpers:
+//     helpers.writeln("works in both", "console", "and", "browser);
+//     helpers.printObject(WScript);
+//     var isInBrowser = helpers.isInBrowser();
+
+var helpers = function helpers() {
+    //private
+    var undefinedAsString = "undefined";
+    var isWScriptAvailable = this.WScript;
+    if (isWScriptAvailable && !this.WScript.LoadModuleFile) {
+        WScript.LoadModuleFile = function (fileName) {
+            WScript.LoadScriptFile(fileName, "module");
+        }
+    }
+
+    return {
+        isInBrowser: function isInBrowser() {
+            return typeof (document) !== undefinedAsString;
+        },
+
+        // TODO: instead of this hack consider exposing this/ScriptConfiguration through WScript.
+        get isCompatVersion9() {
+            return (typeof (ArrayBuffer) == undefinedAsString);
+        },
+        get isVersion10OrLater() {
+            return !this.isCompatVersion9;
+        },
+
+        // If propName is provided, thedummy object would have 1 property with name = propName, value = 0.
+        getDummyObject: function getDummyObject(propName) {
+            var dummy = this.isInBrowser() ? document : {};
+            //var dummy = {};
+
+            if (propName != undefined) {
+                dummy[propName] = 0;
+            }
+            return dummy;
+        },
+
+        writeln: function writeln() {
+            var line = "", i;
+            for (i = 0; i < arguments.length; i += 1) {
+                line = line.concat(arguments[i])
+            }
+            if (!this.isInBrowser() || isWScriptAvailable) {
+                WScript.Echo(line);
+            } else {
+                document.writeln(line);
+                document.writeln("<br/>");
+            }
+        },
+
+        printObject: function printObject(o) {
+            var name;
+            for (name in o) {
+                this.writeln(name, o.hasOwnProperty(name) ? "" : " (inherited)", ": ", o[name]);
+            }
+        },
+
+        withPropertyDeleted: function withPropertyDeleted(object, propertyName, callback) {
+            var descriptor = Object.getOwnPropertyDescriptor(object, propertyName);
+            try {
+                delete object[propertyName];
+                callback();
+            } finally {
+                Object.defineProperty(object, propertyName, descriptor);
+            }
+        },
+
+        getTypeOf: function getTypeOf(object)
+        {
+            return Object.prototype.toString.call(object);
+        },
+        
+        getFileAndLineInfo: function getFileAndLineInfo() 
+        {   
+            return new Error().stack.toString().replace(/[\w\W]*at body\s*/, "").replace(/\n[\w\W]*/, "")
+        }
+    }
+}(); // helpers module.
+
+var testRunner = function testRunner() {
+    var executedTestCount = 0;
+    var passedTestCount = 0;
+    var objectType = "object";
+    var _verbose = true; // If false, try to output "pass" only for passed run so we can skip baseline.
+    var _asyncMode = false;  // If true, run tests in asynchronous mode
+    var _hasAsyncTestPromise = false;
+
+    var asyncTest = {
+        "promise" : [],
+        "resolve" : []
+    };
+
+    var testRunner = {
+        isAsyncTest: function isAsyncTest() {
+            return _asyncMode;
+        },
+
+        getAsyncTestIndex: function getAsyncTestIndex() {
+            return asyncTest.testIndex;
+        },
+
+        asyncTestErr: function asyncTestErr(testIndex, str) {
+            asyncTest.error[testIndex] += str + "\n";
+        },
+
+        asyncTestHasNoErr: function asyncTestHasNoErr(testIndex) {
+            return asyncTest.error[testIndex] == "";
+        },
+
+        asyncTestCompleted: function asyncTestCompleted(testIndex) {
+            for (var i in asyncTest.resolve[testIndex]) {
+                if (asyncTest.resolve[testIndex][i] != 0) {
+                    return false;
+                }
+            }
+            return true;
+        },
+
+        runTests: function runTests(testsToRun, options) {
+            ///<summary>Runs provided tests.<br/>
+            /// The 'testsToRun' is an object that has enumerable properties,<br/>
+            /// each property is an object that has 'name' and 'body' properties.
+            /// Also collects and tallies error output of asynchronously executed code.
+            ///</summary>
+
+            asyncTest.count = new Array(testsToRun.length).fill(0);
+            asyncTest.error = new Array(testsToRun.length).fill("");
+
+            if (options && options.hasOwnProperty("verbose")) {
+                _verbose = options.verbose;
+            }
+
+            const onlyFlag = WScript.Arguments != undefined && WScript.Arguments.filter((arg) => arg.substring(0, 6) === "-only:")
+            let only = undefined;
+            if (onlyFlag.length === 1) {
+                only = onlyFlag[0].substring(6).split(",");
+            }
+
+            for (var i in testsToRun) {
+                var isRunnable = typeof testsToRun[i] === objectType;
+                if (isRunnable && (only === undefined || only.includes(i) || only.includes(testsToRun[i].name))) {
+                    this.runTest(i, testsToRun[i].name, testsToRun[i].body);
+                }
+            }
+
+            if (!_hasAsyncTestPromise) {
+                if (_verbose || executedTestCount != passedTestCount) {
+                    helpers.writeln(`Summary of tests: total executed: ${executedTestCount}; passed: ${passedTestCount}; failed: ${executedTestCount - passedTestCount}`);
+                } else {
+                    helpers.writeln("pass");
+                }
+            } else {
+                var promiseResolved = false;
+                var asyncTestSummary = function asyncTestSummary(executedTestCount) {
+                    var passedTestCount = 0;
+                    for (var i in testsToRun) {
+                        var completed = testRunner.asyncTestCompleted(i);
+                        var passed = completed && testRunner.asyncTestHasNoErr(i);
+                        if (!passed) {
+                            helpers.writeln(`*** Async result of test #${Number(i)+1} (${i}): ${testsToRun[i].name}`);
+                            helpers.writeln(asyncTest.error[i]);
+                            if (!completed) {
+                                helpers.writeln("NOT COMPLETED");
+                            }
+                            helpers.writeln(passed ? "PASSED" : "FAILED");
+                        } else {
+                            passedTestCount++;
+                        }
+                    }
+
+                    if (_verbose || executedTestCount != passedTestCount) {
+                        helpers.writeln(`Summary of tests: total executed: ${executedTestCount}; passed: ${passedTestCount}; failed: ${executedTestCount - passedTestCount}`);
+                    } else {
+                        helpers.writeln("pass");
+                    }
+
+                };
+
+                Promise.all(asyncTest.promise.map(Promise.all, Promise)).then( function() {
+                    asyncTestSummary(executedTestCount);
+                    promiseResolved = true;
+                    WScript.ClearTimeout(scheduledPromiseCheck);
+                });
+
+                var promiseCheck = function promiseCheck(time, keepWaiting) {
+                    if (keepWaiting && !promiseResolved) {
+                        WScript.SetTimeout(()=>promiseCheck(time, true), time);
+                    } else if (!promiseResolved) {
+                        asyncTestSummary(executedTestCount);
+                    }
+                };
+                var scheduledPromiseCheck = WScript.SetTimeout(promiseCheck, 5000);
+            }
+        },
+
+        run: function run(tests, options) {
+            this.runTests(tests, options);
+        },
+
+        runTest: function runTest(testIndex, testName, testBody) {
+            ///<summary>Runs test body catching all exceptions.<br/>
+            /// Result: prints PASSED/FAILED to the output.
+            ///</summary>
+            function logTestNameIf(b) {
+                if (b) {
+                    helpers.writeln(`*** Running test #${executedTestCount + 1} (${testIndex}): ${testName}`);
+                }
+            }
+
+            logTestNameIf(_verbose);
+
+            asyncTest.testIndex = testIndex;
+            asyncTest.promise[testIndex] = [];
+            asyncTest.resolve[testIndex] = [];
+
+            var isSuccess = true;
+            try {
+                testBody();
+            } catch (ex) {
+                var message = ex.stack || ex.message || ex;
+                logTestNameIf(!_verbose);
+                var fileAndLineInfo = helpers.getFileAndLineInfo();
+                helpers.writeln("Test threw exception: ", message);
+                isSuccess = false;
+            }
+            if (isSuccess) {
+                if (_verbose) {
+                    helpers.writeln("PASSED");
+                }
+                ++passedTestCount;
+            } else {
+                helpers.writeln("FAILED");
+                testRunner.asyncTestErr(testIndex, "RUN FAILED");
+            }
+            ++executedTestCount;
+        },
+
+        asyncTestBegin: function asyncTestBegin(testIndex, testCount) {
+            _asyncMode = true;
+            asyncTest.testIndex = testIndex;
+        },
+
+        asyncTestEnd: function asyncTestEnd(testIndex, testCount) {
+            _asyncMode = false;
+            asyncTest.resolve[testIndex][testCount]();
+            asyncTest.resolve[testIndex][testCount] = 0;
+        },
+
+        prepareAsyncCode: function prepareAsyncCode(source, shouldFail, explicitAsyncTestExit) {
+            var testIndex = asyncTest.testIndex;
+            if (typeof shouldFail == "undefined" || shouldFail == false) {
+                _hasAsyncTestPromise = true;
+                var testCount = asyncTest.count[testIndex]++;
+                var promise = new Promise((resolve, reject) => {
+                    asyncTest.resolve[testIndex].push(resolve);
+                });
+                asyncTest.promise[testIndex].push(promise);
+                return explicitAsyncTestExit ?
+                    `
+                    var _asyncEnter = ()=>{ testRunner.asyncTestBegin(${testIndex}, ${testCount}); };
+                    var _asyncExit = ()=>{ testRunner.asyncTestEnd(${testIndex}, ${testCount}); };
+                    _asyncEnter();
+                    ${source};
+                    `  :
+                    `
+                    testRunner.asyncTestBegin(${testIndex}, ${testCount});
+                    ${source};
+                    testRunner.asyncTestEnd(${testIndex}, ${testCount});
+                    `;
+            } else {
+                return source;
+            }
+        },
+
+        LoadModule : function LoadModule(source, context, shouldFail, explicitAsyncTestExit) {
+            return WScript.LoadModule(testRunner.prepareAsyncCode(source, shouldFail, explicitAsyncTestExit), context);
+        },
+
+        LoadScript : function LoadScript(source, context, shouldFail, explicitAsyncTestExit) {
+            return WScript.LoadScript(testRunner.prepareAsyncCode(source, shouldFail, explicitAsyncTestExit));
+        }
+    };
+    return testRunner;
+}(); // testRunner.
+
+var assert = function assert() {
+    // private
+    var isObject = function isObject(x) {
+        return x instanceof Object && typeof x !== "function";
+    };
+
+    var isNaN = function isNaN(x) {
+        return x !== x;
+    };
+
+    var throwMessage = function throwMessage(ex) {
+        if (!testRunner.isAsyncTest()) {
+            throw ex;
+        } else {
+            var message = ex.stack || ex.message || ex;
+            testRunner.asyncTestErr(testRunner.getAsyncTestIndex(), "Test threw exception: " + message);
+        }
+    }
+
+    // returns true on success, and error message on failure
+    var compare = function compare(expected, actual) {
+        if (expected === actual) {
+            return true;
+        } else if (isObject(expected)) {
+            if (!isObject(actual)) return "actual is not an object";
+            var expectedFieldCount = 0, actualFieldCount = 0;
+            for (var i in expected) {
+                var compareResult = compare(expected[i], actual[i]);
+                if (compareResult !== true) return compareResult;
+                ++expectedFieldCount;
+            }
+            for (var i in actual) {
+                ++actualFieldCount;
+            }
+            if (expectedFieldCount !== actualFieldCount) {
+                return "actual has different number of fields than expected";
+            }
+            return true;
+        } else {
+            if (isObject(actual)) return "actual is an object";
+            if (isNaN(expected) && isNaN(actual)) return true;
+            return "  expected: " + expected + "\n    actual: " + actual;
+        }
+    };
+
+    var epsilon = (function () {
+        var next, result;
+        for (next = 1; 1 + next !== 1; next = next / 2) {
+            result = next;
+        }
+        return result;
+    }());
+
+    var compareAlmostEqualRelative = function compareAlmostEqualRelative(expected, actual) {
+        if (typeof expected !== "number" || typeof actual !== "number") {
+            return compare(expected, actual);
+        } else {
+            var diff = Math.abs(expected - actual);
+            var absExpected = Math.abs(expected);
+            var absActual = Math.abs(actual);
+            var largest = (absExpected > absActual) ? absExpected : absActual;
+
+            var maxRelDiff = epsilon * 5;
+
+            if (diff <= largest * maxRelDiff) {
+                return true;
+            } else {
+                return "expected almost: " + expected + " actual: " + actual + " difference: " + diff;
+            }
+        }
+    }
+
+    var validate = function validate(result, assertType, message) {
+        if (result !== true) {
+            var fileAndLineInfo = helpers.getFileAndLineInfo();
+            var exMessage = addMessage("assert." + assertType + " failed at " + fileAndLineInfo + ":\n" + result + "\n   ");
+            exMessage = addMessage(exMessage, message);
+            throwMessage(exMessage);
+        }
+    }
+
+    var addMessage = function addMessage(baseMessage, message) {
+        if (message !== undefined) {
+            baseMessage += "Message: " + message;
+        }
+        return baseMessage;
+    }
+
+    return {
+        strictEqual: function strictEqual(expected, actual, message) {
+            validate(expected === actual, "strictEqual", message);
+        },
+
+        areEqual: function areEqual(expected, actual, message) {
+            /// <summary>
+            /// IMPORTANT: NaN compares equal.<br/>
+            /// IMPORTANT: for objects, assert.areEqual checks the fields.<br/>
+            /// So, for 'var obj1={}, obj2={}' areEqual would be success, although in Javascript obj1 != obj2.<br/><br/>
+            /// Performs deep comparison of arguments.<br/>
+            /// This works for objects and simple types.<br/><br/>
+            ///
+            /// TODO: account for other types?<br/>
+            /// TODO: account for missing vs undefined fields.
+            /// </summary>
+            validate(compare(expected, actual), "areEqual", message);
+        },
+
+        areNotEqual: function areNotEqual(expected, actual, message) {
+            validate(compare(expected, actual) !== true, "areNotEqual", message);
+        },
+
+        areAlmostEqual: function areAlmostEqual(expected, actual, message) {
+            /// <summary>
+            /// Compares numbers with an almost equal relative epsilon comparison.
+            /// Useful for verifying math functions.
+            /// </summary>
+            validate(compareAlmostEqualRelative(expected, actual), "areAlmostEqual", message);
+        },
+
+        isTrue: function isTrue(actual, message) {
+            validate(compare(true, actual), "isTrue", message);
+        },
+
+        isFalse: function isFalse(actual, message) {
+            validate(compare(false, actual), "isFalse", message);
+        },
+
+        isUndefined: function isUndefined(actual, message) {
+            validate(compare(undefined, actual), "isUndefined", message);
+        },
+
+        isNotUndefined: function isUndefined(actual, message) {
+            validate(compare(undefined, actual) !== true, "isNotUndefined", message);
+        },
+
+        throws: function throws(testFunction, expectedException, message, expectedErrorMessage) {
+            /// <summary>
+            /// Makes sure that the function specified by the 'testFunction' parameter
+            /// throws the exception specified by the 'expectedException' parameter.<br/><br/>
+            ///
+            /// expectedException:  A specific exception type, e.g. TypeError.
+            ///                     if undefined, this will pass if testFunction throws any exception.<br/>
+            /// message: Test-provided explanation of why this particular exception should be thrown.<br/>
+            /// expectedErrorMessage: If specified, verifies the thrown Error has expected message.<br/>
+            ///                       You only need to specify this if you are looking for a specific error message.<br/>
+            ///                       Does not require the prefix of e.g. "TypeError:" that would be printed by the host.<br/><br/>
+            ///
+            /// Example:<br/>
+            /// assert.throws(function() { eval("{"); }, SyntaxError, "expected SyntaxError")<br/>
+            /// assert.throws(function() { eval("{"); }) // -- use this when you don't care which exception is thrown.<br/>
+            /// assert.throws(function() { eval("{"); }, SyntaxError, "expected SyntaxError with message about expected semicolon.", "Expected ';'")
+            /// </summary>
+            var noException = {};         // Some unique object which will not be equal to anything else.
+            var exception = noException;  // Set default value.
+            try {
+                testFunction();
+            } catch (ex) {
+                exception = ex;
+            }
+
+            if (expectedException === undefined && exception !== noException) {
+                return;  // Any exception thrown is OK.
+            }
+
+            var validationPart = exception;
+            if (exception !== noException && exception instanceof Object) {
+                validationPart = exception.constructor;
+            }
+            var validationErrorMessage = exception instanceof Error ? exception.message : undefined;
+            if (validationPart !== expectedException || (expectedErrorMessage && validationErrorMessage !== expectedErrorMessage)) {
+                var expectedString = expectedException !== undefined ?
+                  expectedException.toString().replace(/\n/g, "").replace(/.*function (.*)\(.*/g, "$1") :
+                  "<any exception>";
+                if (expectedErrorMessage) {
+                    expectedString += ": " + expectedErrorMessage;
+                }
+                var actual = exception !== noException ? exception : "<no exception>";
+                var fileAndLineInfo = helpers.getFileAndLineInfo();
+                throwMessage(addMessage("assert.throws failed at " + fileAndLineInfo + ":\n  expected: " + expectedString + "\n    actual: " + actual + "\n   ", message));
+            }
+        },
+
+        doesNotThrow: function doesNotThrow(testFunction, message) {
+            var noException = {};
+            var exception = noException;
+            try {
+                testFunction();
+            } catch (ex) {
+                exception = ex;
+            }
+
+            if (exception === noException) {
+                return;
+            }
+
+            var fileAndLineInfo = helpers.getFileAndLineInfo();
+            throwMessage(addMessage("assert.doesNotThrow failed at " + fileAndLineInfo + ":\n  expected: <no exception>,\n    actual: " + exception + "\n   ", message));
+        },
+
+        fail: function fail(message) {
+            ///<summary>Can be used to fail the test.</summary>
+            var fileAndLineInfo = helpers.getFileAndLineInfo();
+            throwMessage(addMessage("assert.fail failed at " + fileAndLineInfo + "\n   ", message));
+        },
+
+        matches: function matches(expected, actual, message) {
+            if (!(expected instanceof RegExp)) {
+                throwMessage(addMessage("assert.matches failed: did not provide a valid regex", message));
+            }
+
+            if (!expected.test(actual)) {
+                throwMessage(addMessage("assert.matches failed", message));
+            }
+        }
+    }
+}(); // assert.