This is a rough list of "tests to write". Everything here should either be
specified in [Semantics.md](https://github.com/WebAssembly/design/blob/master/Semantics.md),
have a link to an open issue/PR, or be obvious. Comments/corrections/additions
welcome.

Linear memory semantics:
<<<<<<< HEAD
 - test that newly allocated memory (program start and `grow_memory`) is zeroed
 - test that `grow_memory` does a full 32-bit unsigned check for page-size divisibility
 - test that load/store addreses are full int32 (or int64), and not OCaml int
 - test that when allocating 4GiB, accessing index -1 fails
 - test that too-big `grow_memory` fails appropriately
=======
 - test that newly allocated memory (program start and `memory.grow`) is zeroed
 - test that `memory.grow` does a full 32-bit unsigned check for page-size divisibility
 - test that load/store addreses are full int32 (or int64), and not OCaml int
 - test that when allocating 4GiB, accessing index -1 fails
 - test that too-big `memory.grow` fails appropriately
>>>>>>> 84bd6f3c
 - test that too-big linear memory initial allocation fails
 - test that one can clobber the entire contents of the linear memory without corrupting: call stack, local variables, program execution.
 - test that an i64 store with 4-byte alignment that's 4 bytes out of bounds traps without storing anything.

Misc optimizer bait:
 - test that the scheduler doesn't move a trapping div past a call which may not return
 - test that linearized multidimensional array accesses can have overindexing in interesting ways
 - test that 32-bit loop induction variables that wrap aren't promoted to 64-bit
 - test that code after a non-obviously infinite loop is not executed

Misc x86 optimizer bait:
 - test that oeq handles NaN right in if, if-else, and setcc cases

SIMD (post-MVP):
 - test that SIMD insert/extract don't canonicalize NaNs
 - test that SIMD lanes are in little-endian order
 - test non-constant-index and out-of-bounds shuffle masks
 - test that subnormals work as intended
 - test that byte-misaligned accesses work

Threads (post-MVP):
 - test that thread-local variables are actually thread-local
 - test that atomic operations that isLockFree says are lock-free actually are
   (is this possible?)
 - test that isLockFree is true for datatypes that the spec says should
   always be lock-free
 - test that 16-bit and 8-bit cmpxchg does a wrapped 8-bit or 16-bit compare

FMA (post-MVP):
 - http://www.vinc17.org/software/fma-tests.c<|MERGE_RESOLUTION|>--- conflicted
+++ resolved
@@ -4,19 +4,11 @@
 welcome.
 
 Linear memory semantics:
-<<<<<<< HEAD
- - test that newly allocated memory (program start and `grow_memory`) is zeroed
- - test that `grow_memory` does a full 32-bit unsigned check for page-size divisibility
- - test that load/store addreses are full int32 (or int64), and not OCaml int
- - test that when allocating 4GiB, accessing index -1 fails
- - test that too-big `grow_memory` fails appropriately
-=======
  - test that newly allocated memory (program start and `memory.grow`) is zeroed
  - test that `memory.grow` does a full 32-bit unsigned check for page-size divisibility
  - test that load/store addreses are full int32 (or int64), and not OCaml int
  - test that when allocating 4GiB, accessing index -1 fails
  - test that too-big `memory.grow` fails appropriately
->>>>>>> 84bd6f3c
  - test that too-big linear memory initial allocation fails
  - test that one can clobber the entire contents of the linear memory without corrupting: call stack, local variables, program execution.
  - test that an i64 store with 4-byte alignment that's 4 bytes out of bounds traps without storing anything.
