--- conflicted
+++ resolved
@@ -194,11 +194,7 @@
 let kExprI64StoreMem16 = 0x3d;
 let kExprI64StoreMem32 = 0x3e;
 let kExprMemorySize = 0x3f;
-<<<<<<< HEAD
-let kExprGrowMemory = 0x40;
-=======
 let kExprMemoryGrow = 0x40;
->>>>>>> 84bd6f3c
 let kExprI32Eqz = 0x45;
 let kExprI32Eq = 0x46;
 let kExprI32Ne = 0x47;
