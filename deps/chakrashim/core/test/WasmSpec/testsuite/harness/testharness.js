/*global self*/
/*jshint latedef: nofunc*/
/*
Distributed under both the W3C Test Suite License [1] and the W3C
3-clause BSD License [2]. To contribute to a W3C Test Suite, see the
policies and contribution forms [3].

[1] http://www.w3.org/Consortium/Legal/2008/04-testsuite-license
[2] http://www.w3.org/Consortium/Legal/2008/03-bsd-license
[3] http://www.w3.org/2004/10/27-testcases
*/

/* Documentation is in docs/api.md */

(function ()
{
    var debug = false;
    // default timeout is 10 seconds, test can override if needed
    var settings = {
        output:true,
        harness_timeout:{
            "normal":10000,
            "long":60000
        },
        test_timeout:null,
        message_events: ["start", "test_state", "result", "completion"]
    };

    var xhtml_ns = "http://www.w3.org/1999/xhtml";

    /*
     * TestEnvironment is an abstraction for the environment in which the test
     * harness is used. Each implementation of a test environment has to provide
     * the following interface:
     *
     * interface TestEnvironment {
     *   // Invoked after the global 'tests' object has been created and it's
     *   // safe to call add_*_callback() to register event handlers.
     *   void on_tests_ready();
     *
     *   // Invoked after setup() has been called to notify the test environment
     *   // of changes to the test harness properties.
     *   void on_new_harness_properties(object properties);
     *
     *   // Should return a new unique default test name.
     *   DOMString next_default_test_name();
     *
     *   // Should return the test harness timeout duration in milliseconds.
     *   float test_timeout();
     *
     *   // Should return the global scope object.
     *   object global_scope();
     * };
     */

    /*
     * A test environment with a DOM. The global object is 'window'. By default
     * test results are displayed in a table. Any parent windows receive
     * callbacks or messages via postMessage() when test events occur. See
     * apisample11.html and apisample12.html.
     */
    function WindowTestEnvironment() {
        this.name_counter = 0;
        this.window_cache = null;
        this.output_handler = null;
        this.all_loaded = false;
        var this_obj = this;
        this.message_events = [];

        this.message_functions = {
            start: [add_start_callback, remove_start_callback,
                    function (properties) {
                        this_obj._dispatch("start_callback", [properties],
                                           {type: "start", properties: properties});
                    }],

            test_state: [add_test_state_callback, remove_test_state_callback,
                         function(test) {
                             this_obj._dispatch("test_state_callback", [test],
                                                {type: "test_state",
                                                 test: test.structured_clone()});
                         }],
            result: [add_result_callback, remove_result_callback,
                     function (test) {
                         this_obj.output_handler.show_status();
                         this_obj._dispatch("result_callback", [test],
                                            {type: "result",
                                             test: test.structured_clone()});
                     }],
            completion: [add_completion_callback, remove_completion_callback,
                         function (tests, harness_status) {
                             var cloned_tests = map(tests, function(test) {
                                 return test.structured_clone();
                             });
                             this_obj._dispatch("completion_callback", [tests, harness_status],
                                                {type: "complete",
                                                 tests: cloned_tests,
                                                 status: harness_status.structured_clone()});
                         }]
        }

        on_event(window, 'load', function() {
            this_obj.all_loaded = true;
        });
    }

    WindowTestEnvironment.prototype._dispatch = function(selector, callback_args, message_arg) {
        this._forEach_windows(
                function(w, same_origin) {
                    if (same_origin) {
                        try {
                            var has_selector = selector in w;
                        } catch(e) {
                            // If document.domain was set at some point same_origin can be
                            // wrong and the above will fail.
                            has_selector = false;
                        }
                        if (has_selector) {
                            try {
                                w[selector].apply(undefined, callback_args);
                            } catch (e) {
                                if (debug) {
                                    throw e;
                                }
                            }
                        }
                    }
                    if (supports_post_message(w) && w !== self) {
                        w.postMessage(message_arg, "*");
                    }
                });
    };

    WindowTestEnvironment.prototype._forEach_windows = function(callback) {
        // Iterate of the the windows [self ... top, opener]. The callback is passed
        // two objects, the first one is the windows object itself, the second one
        // is a boolean indicating whether or not its on the same origin as the
        // current window.
        var cache = this.window_cache;
        if (!cache) {
            cache = [[self, true]];
            var w = self;
            var i = 0;
            var so;
            var origins = location.ancestorOrigins;
            while (w != w.parent) {
                w = w.parent;
                // In WebKit, calls to parent windows' properties that aren't on the same
                // origin cause an error message to be displayed in the error console but
                // don't throw an exception. This is a deviation from the current HTML5
                // spec. See: https://bugs.webkit.org/show_bug.cgi?id=43504
                // The problem with WebKit's behavior is that it pollutes the error console
                // with error messages that can't be caught.
                //
                // This issue can be mitigated by relying on the (for now) proprietary
                // `location.ancestorOrigins` property which returns an ordered list of
                // the origins of enclosing windows. See:
                // http://trac.webkit.org/changeset/113945.
                if (origins) {
                    so = (location.origin == origins[i]);
                } else {
                    so = is_same_origin(w);
                }
                cache.push([w, so]);
                i++;
            }
            w = window.opener;
            if (w) {
                // window.opener isn't included in the `location.ancestorOrigins` prop.
                // We'll just have to deal with a simple check and an error msg on WebKit
                // browsers in this case.
                cache.push([w, is_same_origin(w)]);
            }
            this.window_cache = cache;
        }

        forEach(cache,
                function(a) {
                    callback.apply(null, a);
                });
    };

    WindowTestEnvironment.prototype.on_tests_ready = function() {
        var output = new Output();
        this.output_handler = output;

        var this_obj = this;

        add_start_callback(function (properties) {
            this_obj.output_handler.init(properties);
        });

        add_test_state_callback(function(test) {
            this_obj.output_handler.show_status();
        });

        add_result_callback(function (test) {
            this_obj.output_handler.show_status();
        });

        add_completion_callback(function (tests, harness_status) {
            this_obj.output_handler.show_results(tests, harness_status);
        });
        this.setup_messages(settings.message_events);
    };

    WindowTestEnvironment.prototype.setup_messages = function(new_events) {
        var this_obj = this;
        forEach(settings.message_events, function(x) {
            var current_dispatch = this_obj.message_events.indexOf(x) !== -1;
            var new_dispatch = new_events.indexOf(x) !== -1;
            if (!current_dispatch && new_dispatch) {
                this_obj.message_functions[x][0](this_obj.message_functions[x][2]);
            } else if (current_dispatch && !new_dispatch) {
                this_obj.message_functions[x][1](this_obj.message_functions[x][2]);
            }
        });
        this.message_events = new_events;
    }

    WindowTestEnvironment.prototype.next_default_test_name = function() {
        //Don't use document.title to work around an Opera bug in XHTML documents
        var title = document.getElementsByTagName("title")[0];
        var prefix = (title && title.firstChild && title.firstChild.data) || "Untitled";
        var suffix = this.name_counter > 0 ? " " + this.name_counter : "";
        this.name_counter++;
        return prefix + suffix;
    };

    WindowTestEnvironment.prototype.on_new_harness_properties = function(properties) {
        this.output_handler.setup(properties);
        if (properties.hasOwnProperty("message_events")) {
            this.setup_messages(properties.message_events);
        }
    };

    WindowTestEnvironment.prototype.add_on_loaded_callback = function(callback) {
        on_event(window, 'load', callback);
    };

    WindowTestEnvironment.prototype.test_timeout = function() {
        var metas = document.getElementsByTagName("meta");
        for (var i = 0; i < metas.length; i++) {
            if (metas[i].name == "timeout") {
                if (metas[i].content == "long") {
                    return settings.harness_timeout.long;
                }
                break;
            }
        }
        return settings.harness_timeout.normal;
    };

    WindowTestEnvironment.prototype.global_scope = function() {
        return window;
    };

    /*
     * Base TestEnvironment implementation for a generic web worker.
     *
     * Workers accumulate test results. One or more clients can connect and
     * retrieve results from a worker at any time.
     *
     * WorkerTestEnvironment supports communicating with a client via a
     * MessagePort.  The mechanism for determining the appropriate MessagePort
     * for communicating with a client depends on the type of worker and is
     * implemented by the various specializations of WorkerTestEnvironment
     * below.
     *
     * A client document using testharness can use fetch_tests_from_worker() to
     * retrieve results from a worker. See apisample16.html.
     */
    function WorkerTestEnvironment() {
        this.name_counter = 0;
        this.all_loaded = true;
        this.message_list = [];
        this.message_ports = [];
    }

    WorkerTestEnvironment.prototype._dispatch = function(message) {
        this.message_list.push(message);
        for (var i = 0; i < this.message_ports.length; ++i)
        {
            this.message_ports[i].postMessage(message);
        }
    };

    // The only requirement is that port has a postMessage() method. It doesn't
    // have to be an instance of a MessagePort, and often isn't.
    WorkerTestEnvironment.prototype._add_message_port = function(port) {
        this.message_ports.push(port);
        for (var i = 0; i < this.message_list.length; ++i)
        {
            port.postMessage(this.message_list[i]);
        }
    };

    WorkerTestEnvironment.prototype.next_default_test_name = function() {
        var suffix = this.name_counter > 0 ? " " + this.name_counter : "";
        this.name_counter++;
        return "Untitled" + suffix;
    };

    WorkerTestEnvironment.prototype.on_new_harness_properties = function() {};

    WorkerTestEnvironment.prototype.on_tests_ready = function() {
        var this_obj = this;
        add_start_callback(
                function(properties) {
                    this_obj._dispatch({
                        type: "start",
                        properties: properties,
                    });
                });
        add_test_state_callback(
                function(test) {
                    this_obj._dispatch({
                        type: "test_state",
                        test: test.structured_clone()
                    });
                });
        add_result_callback(
                function(test) {
                    this_obj._dispatch({
                        type: "result",
                        test: test.structured_clone()
                    });
                });
        add_completion_callback(
                function(tests, harness_status) {
                    this_obj._dispatch({
                        type: "complete",
                        tests: map(tests,
                            function(test) {
                                return test.structured_clone();
                            }),
                        status: harness_status.structured_clone()
                    });
                });
    };

    WorkerTestEnvironment.prototype.add_on_loaded_callback = function() {};

    WorkerTestEnvironment.prototype.test_timeout = function() {
        // Tests running in a worker don't have a default timeout. I.e. all
        // worker tests behave as if settings.explicit_timeout is true.
        return null;
    };

    WorkerTestEnvironment.prototype.global_scope = function() {
        return self;
    };

    /*
     * Dedicated web workers.
     * https://html.spec.whatwg.org/multipage/workers.html#dedicatedworkerglobalscope
     *
     * This class is used as the test_environment when testharness is running
     * inside a dedicated worker.
     */
    function DedicatedWorkerTestEnvironment() {
        WorkerTestEnvironment.call(this);
        // self is an instance of DedicatedWorkerGlobalScope which exposes
        // a postMessage() method for communicating via the message channel
        // established when the worker is created.
        this._add_message_port(self);
    }
    DedicatedWorkerTestEnvironment.prototype = Object.create(WorkerTestEnvironment.prototype);

    DedicatedWorkerTestEnvironment.prototype.on_tests_ready = function() {
        WorkerTestEnvironment.prototype.on_tests_ready.call(this);
        // In the absence of an onload notification, we a require dedicated
        // workers to explicitly signal when the tests are done.
        tests.wait_for_finish = true;
    };

    /*
     * Shared web workers.
     * https://html.spec.whatwg.org/multipage/workers.html#sharedworkerglobalscope
     *
     * This class is used as the test_environment when testharness is running
     * inside a shared web worker.
     */
    function SharedWorkerTestEnvironment() {
        WorkerTestEnvironment.call(this);
        var this_obj = this;
        // Shared workers receive message ports via the 'onconnect' event for
        // each connection.
        self.addEventListener("connect",
                function(message_event) {
                    this_obj._add_message_port(message_event.source);
                });
    }
    SharedWorkerTestEnvironment.prototype = Object.create(WorkerTestEnvironment.prototype);

    SharedWorkerTestEnvironment.prototype.on_tests_ready = function() {
        WorkerTestEnvironment.prototype.on_tests_ready.call(this);
        // In the absence of an onload notification, we a require shared
        // workers to explicitly signal when the tests are done.
        tests.wait_for_finish = true;
    };

    /*
     * Service workers.
     * http://www.w3.org/TR/service-workers/
     *
     * This class is used as the test_environment when testharness is running
     * inside a service worker.
     */
    function ServiceWorkerTestEnvironment() {
        WorkerTestEnvironment.call(this);
        this.all_loaded = false;
        this.on_loaded_callback = null;
        var this_obj = this;
        self.addEventListener("message",
                function(event) {
                    if (event.data.type && event.data.type === "connect") {
                        if (event.ports && event.ports[0]) {
                            // If a MessageChannel was passed, then use it to
                            // send results back to the main window.  This
                            // allows the tests to work even if the browser
                            // does not fully support MessageEvent.source in
                            // ServiceWorkers yet.
                            this_obj._add_message_port(event.ports[0]);
                            event.ports[0].start();
                        } else {
                            // If there is no MessageChannel, then attempt to
                            // use the MessageEvent.source to send results
                            // back to the main window.
                            this_obj._add_message_port(event.source);
                        }
                    }
                });

        // The oninstall event is received after the service worker script and
        // all imported scripts have been fetched and executed. It's the
        // equivalent of an onload event for a document. All tests should have
        // been added by the time this event is received, thus it's not
        // necessary to wait until the onactivate event.
        on_event(self, "install",
                function(event) {
                    this_obj.all_loaded = true;
                    if (this_obj.on_loaded_callback) {
                        this_obj.on_loaded_callback();
                    }
                });
    }
    ServiceWorkerTestEnvironment.prototype = Object.create(WorkerTestEnvironment.prototype);

    ServiceWorkerTestEnvironment.prototype.add_on_loaded_callback = function(callback) {
        if (this.all_loaded) {
            callback();
        } else {
            this.on_loaded_callback = callback;
        }
    };

    function create_test_environment() {
        if ('document' in self) {
            return new WindowTestEnvironment();
        }
        if ('DedicatedWorkerGlobalScope' in self &&
            self instanceof DedicatedWorkerGlobalScope) {
            return new DedicatedWorkerTestEnvironment();
        }
        if ('SharedWorkerGlobalScope' in self &&
            self instanceof SharedWorkerGlobalScope) {
            return new SharedWorkerTestEnvironment();
        }
        if ('ServiceWorkerGlobalScope' in self &&
            self instanceof ServiceWorkerGlobalScope) {
            return new ServiceWorkerTestEnvironment();
        }
        if ('WorkerGlobalScope' in self &&
            self instanceof WorkerGlobalScope) {
            return new DedicatedWorkerTestEnvironment();
        }

        throw new Error("Unsupported test environment");
    }

    var test_environment = create_test_environment();

    function is_shared_worker(worker) {
        return 'SharedWorker' in self && worker instanceof SharedWorker;
    }

    function is_service_worker(worker) {
        return 'ServiceWorker' in self && worker instanceof ServiceWorker;
    }

    /*
     * API functions
     */

    function test(func, name, properties)
    {
        var test_name = name ? name : test_environment.next_default_test_name();
        properties = properties ? properties : {};
        var test_obj = new Test(test_name, properties);
        test_obj.step(func, test_obj, test_obj);
        if (test_obj.phase === test_obj.phases.STARTED) {
            test_obj.done();
        }
    }

    function async_test(func, name, properties)
    {
        if (typeof func !== "function") {
            properties = name;
            name = func;
            func = null;
        }
        var test_name = name ? name : test_environment.next_default_test_name();
        properties = properties ? properties : {};
        var test_obj = new Test(test_name, properties);
        if (func) {
            test_obj.step(func, test_obj, test_obj);
        }
        return test_obj;
    }

    function promise_test(func, name, properties) {
        var test = async_test(name, properties);
        // If there is no promise tests queue make one.
        if (!tests.promise_tests) {
            tests.promise_tests = Promise.resolve();
        }
        tests.promise_tests = tests.promise_tests.then(function() {
            var promise = test.step(func, test, test);
            test.step(function() {
                assert_not_equals(promise, undefined);
            });
            return Promise.resolve(promise)
                .then(
                    function() {
                        test.done();
                    })
                .catch(test.step_func(
                    function(value) {
                        if (value instanceof AssertionError) {
                            throw value;
                        }
                        assert(false, "promise_test", null,
                               "Unhandled rejection with value: ${value}", {value:value});
                    }));
        });
    }

    function promise_rejects(test, expected, promise, description) {
        return promise.then(test.unreached_func("Should have rejected: " + description)).catch(function(e) {
            assert_throws(expected, function() { throw e }, description);
        });
    }

    /**
     * This constructor helper allows DOM events to be handled using Promises,
     * which can make it a lot easier to test a very specific series of events,
     * including ensuring that unexpected events are not fired at any point.
     */
    function EventWatcher(test, watchedNode, eventTypes)
    {
        if (typeof eventTypes == 'string') {
            eventTypes = [eventTypes];
        }

        var waitingFor = null;

        var eventHandler = test.step_func(function(evt) {
            assert_true(!!waitingFor,
                        'Not expecting event, but got ' + evt.type + ' event');
            assert_equals(evt.type, waitingFor.types[0],
                          'Expected ' + waitingFor.types[0] + ' event, but got ' +
                          evt.type + ' event instead');
            if (waitingFor.types.length > 1) {
                // Pop first event from array
                waitingFor.types.shift();
                return;
            }
            // We need to null out waitingFor before calling the resolve function
            // since the Promise's resolve handlers may call wait_for() which will
            // need to set waitingFor.
            var resolveFunc = waitingFor.resolve;
            waitingFor = null;
            resolveFunc(evt);
        });

        for (var i = 0; i < eventTypes.length; i++) {
            watchedNode.addEventListener(eventTypes[i], eventHandler);
        }

        /**
         * Returns a Promise that will resolve after the specified event or
<<<<<<< HEAD
         * series of events has occured.
=======
         * series of events has occurred.
>>>>>>> 84bd6f3c
         */
        this.wait_for = function(types) {
            if (waitingFor) {
                return Promise.reject('Already waiting for an event or events');
            }
            if (typeof types == 'string') {
                types = [types];
            }
            return new Promise(function(resolve, reject) {
                waitingFor = {
                    types: types,
                    resolve: resolve,
                    reject: reject
                };
            });
        };

        function stop_watching() {
            for (var i = 0; i < eventTypes.length; i++) {
                watchedNode.removeEventListener(eventTypes[i], eventHandler);
            }
        };

        test.add_cleanup(stop_watching);

        return this;
    }
    expose(EventWatcher, 'EventWatcher');

    function setup(func_or_properties, maybe_properties)
    {
        var func = null;
        var properties = {};
        if (arguments.length === 2) {
            func = func_or_properties;
            properties = maybe_properties;
        } else if (func_or_properties instanceof Function) {
            func = func_or_properties;
        } else {
            properties = func_or_properties;
        }
        tests.setup(func, properties);
        test_environment.on_new_harness_properties(properties);
    }

    function done() {
        if (tests.tests.length === 0) {
            tests.set_file_is_test();
        }
        if (tests.file_is_test) {
            tests.tests[0].done();
        }
        tests.end_wait();
    }

    function generate_tests(func, args, properties) {
        forEach(args, function(x, i)
                {
                    var name = x[0];
                    test(function()
                         {
                             func.apply(this, x.slice(1));
                         },
                         name,
                         Array.isArray(properties) ? properties[i] : properties);
                });
    }

    function on_event(object, event, callback)
    {
        object.addEventListener(event, callback, false);
    }

    function step_timeout(f, t) {
        var outer_this = this;
        var args = Array.prototype.slice.call(arguments, 2);
        return setTimeout(function() {
            f.apply(outer_this, args);
        }, t * tests.timeout_multiplier);
    }

    expose(test, 'test');
    expose(async_test, 'async_test');
    expose(promise_test, 'promise_test');
    expose(promise_rejects, 'promise_rejects');
    expose(generate_tests, 'generate_tests');
    expose(setup, 'setup');
    expose(done, 'done');
    expose(on_event, 'on_event');
    expose(step_timeout, 'step_timeout');

    /*
     * Return a string truncated to the given length, with ... added at the end
     * if it was longer.
     */
    function truncate(s, len)
    {
        if (s.length > len) {
            return s.substring(0, len - 3) + "...";
        }
        return s;
    }

    /*
     * Return true if object is probably a Node object.
     */
    function is_node(object)
    {
        // I use duck-typing instead of instanceof, because
        // instanceof doesn't work if the node is from another window (like an
        // iframe's contentWindow):
        // http://www.w3.org/Bugs/Public/show_bug.cgi?id=12295
        try {
            var has_node_properties = ("nodeType" in object &&
                                       "nodeName" in object &&
                                       "nodeValue" in object &&
                                       "childNodes" in object);
        } catch (e) {
            // We're probably cross-origin, which means we aren't a node
            return false;
        }

        if (has_node_properties) {
            try {
                object.nodeType;
            } catch (e) {
                // The object is probably Node.prototype or another prototype
                // object that inherits from it, and not a Node instance.
                return false;
            }
            return true;
        }
        return false;
    }

    var replacements = {
        "0": "0",
        "1": "x01",
        "2": "x02",
        "3": "x03",
        "4": "x04",
        "5": "x05",
        "6": "x06",
        "7": "x07",
        "8": "b",
        "9": "t",
        "10": "n",
        "11": "v",
        "12": "f",
        "13": "r",
        "14": "x0e",
        "15": "x0f",
        "16": "x10",
        "17": "x11",
        "18": "x12",
        "19": "x13",
        "20": "x14",
        "21": "x15",
        "22": "x16",
        "23": "x17",
        "24": "x18",
        "25": "x19",
        "26": "x1a",
        "27": "x1b",
        "28": "x1c",
        "29": "x1d",
        "30": "x1e",
        "31": "x1f",
        "0xfffd": "ufffd",
        "0xfffe": "ufffe",
        "0xffff": "uffff",
    };

    /*
     * Convert a value to a nice, human-readable string
     */
    function format_value(val, seen)
    {
        if (!seen) {
            seen = [];
        }
        if (typeof val === "object" && val !== null) {
            if (seen.indexOf(val) >= 0) {
                return "[...]";
            }
            seen.push(val);
        }
        if (Array.isArray(val)) {
            return "[" + val.map(function(x) {return format_value(x, seen);}).join(", ") + "]";
        }

        switch (typeof val) {
        case "string":
            val = val.replace("\\", "\\\\");
            for (var p in replacements) {
                var replace = "\\" + replacements[p];
                val = val.replace(RegExp(String.fromCharCode(p), "g"), replace);
            }
            return '"' + val.replace(/"/g, '\\"') + '"';
        case "boolean":
        case "undefined":
            return String(val);
        case "number":
            // In JavaScript, -0 === 0 and String(-0) == "0", so we have to
            // special-case.
            if (val === -0 && 1/val === -Infinity) {
                return "-0";
            }
            return String(val);
        case "object":
            if (val === null) {
                return "null";
            }

            // Special-case Node objects, since those come up a lot in my tests.  I
            // ignore namespaces.
            if (is_node(val)) {
                switch (val.nodeType) {
                case Node.ELEMENT_NODE:
                    var ret = "<" + val.localName;
                    for (var i = 0; i < val.attributes.length; i++) {
                        ret += " " + val.attributes[i].name + '="' + val.attributes[i].value + '"';
                    }
                    ret += ">" + val.innerHTML + "</" + val.localName + ">";
                    return "Element node " + truncate(ret, 60);
                case Node.TEXT_NODE:
                    return 'Text node "' + truncate(val.data, 60) + '"';
                case Node.PROCESSING_INSTRUCTION_NODE:
                    return "ProcessingInstruction node with target " + format_value(truncate(val.target, 60)) + " and data " + format_value(truncate(val.data, 60));
                case Node.COMMENT_NODE:
                    return "Comment node <!--" + truncate(val.data, 60) + "-->";
                case Node.DOCUMENT_NODE:
                    return "Document node with " + val.childNodes.length + (val.childNodes.length == 1 ? " child" : " children");
                case Node.DOCUMENT_TYPE_NODE:
                    return "DocumentType node";
                case Node.DOCUMENT_FRAGMENT_NODE:
                    return "DocumentFragment node with " + val.childNodes.length + (val.childNodes.length == 1 ? " child" : " children");
                default:
                    return "Node object of unknown type";
                }
            }

        /* falls through */
        default:
            try {
                return typeof val + ' "' + truncate(String(val), 1000) + '"';
            } catch(e) {
                return ("[stringifying object threw " + String(e) +
                        " with type " + String(typeof e) + "]");
            }
        }
    }
    expose(format_value, "format_value");

    /*
     * Assertions
     */

    function assert_true(actual, description)
    {
        assert(actual === true, "assert_true", description,
                                "expected true got ${actual}", {actual:actual});
    }
    expose(assert_true, "assert_true");

    function assert_false(actual, description)
    {
        assert(actual === false, "assert_false", description,
                                 "expected false got ${actual}", {actual:actual});
    }
    expose(assert_false, "assert_false");

    function same_value(x, y) {
        if (y !== y) {
            //NaN case
            return x !== x;
        }
        if (x === 0 && y === 0) {
            //Distinguish +0 and -0
            return 1/x === 1/y;
        }
        return x === y;
    }

    function assert_equals(actual, expected, description)
    {
         /*
          * Test if two primitives are equal or two objects
          * are the same object
          */
        if (typeof actual != typeof expected) {
            assert(false, "assert_equals", description,
                          "expected (" + typeof expected + ") ${expected} but got (" + typeof actual + ") ${actual}",
                          {expected:expected, actual:actual});
            return;
        }
        assert(same_value(actual, expected), "assert_equals", description,
                                             "expected ${expected} but got ${actual}",
                                             {expected:expected, actual:actual});
    }
    expose(assert_equals, "assert_equals");

    function assert_not_equals(actual, expected, description)
    {
         /*
          * Test if two primitives are unequal or two objects
          * are different objects
          */
        assert(!same_value(actual, expected), "assert_not_equals", description,
                                              "got disallowed value ${actual}",
                                              {actual:actual});
    }
    expose(assert_not_equals, "assert_not_equals");

    function assert_in_array(actual, expected, description)
    {
        assert(expected.indexOf(actual) != -1, "assert_in_array", description,
                                               "value ${actual} not in array ${expected}",
                                               {actual:actual, expected:expected});
    }
    expose(assert_in_array, "assert_in_array");

    function assert_object_equals(actual, expected, description)
    {
         //This needs to be improved a great deal
         function check_equal(actual, expected, stack)
         {
             stack.push(actual);

             var p;
             for (p in actual) {
                 assert(expected.hasOwnProperty(p), "assert_object_equals", description,
                                                    "unexpected property ${p}", {p:p});

                 if (typeof actual[p] === "object" && actual[p] !== null) {
                     if (stack.indexOf(actual[p]) === -1) {
                         check_equal(actual[p], expected[p], stack);
                     }
                 } else {
                     assert(same_value(actual[p], expected[p]), "assert_object_equals", description,
                                                       "property ${p} expected ${expected} got ${actual}",
                                                       {p:p, expected:expected, actual:actual});
                 }
             }
             for (p in expected) {
                 assert(actual.hasOwnProperty(p),
                        "assert_object_equals", description,
                        "expected property ${p} missing", {p:p});
             }
             stack.pop();
         }
         check_equal(actual, expected, []);
    }
    expose(assert_object_equals, "assert_object_equals");

    function assert_array_equals(actual, expected, description)
    {
        assert(actual.length === expected.length,
               "assert_array_equals", description,
               "lengths differ, expected ${expected} got ${actual}",
               {expected:expected.length, actual:actual.length});

        for (var i = 0; i < actual.length; i++) {
            assert(actual.hasOwnProperty(i) === expected.hasOwnProperty(i),
                   "assert_array_equals", description,
                   "property ${i}, property expected to be ${expected} but was ${actual}",
                   {i:i, expected:expected.hasOwnProperty(i) ? "present" : "missing",
                   actual:actual.hasOwnProperty(i) ? "present" : "missing"});
            assert(same_value(expected[i], actual[i]),
                   "assert_array_equals", description,
                   "property ${i}, expected ${expected} but got ${actual}",
                   {i:i, expected:expected[i], actual:actual[i]});
        }
    }
    expose(assert_array_equals, "assert_array_equals");

    function assert_approx_equals(actual, expected, epsilon, description)
    {
        /*
<<<<<<< HEAD
         * Test if two primitive numbers are equal withing +/- epsilon
=======
         * Test if two primitive numbers are equal within +/- epsilon
>>>>>>> 84bd6f3c
         */
        assert(typeof actual === "number",
               "assert_approx_equals", description,
               "expected a number but got a ${type_actual}",
               {type_actual:typeof actual});

        assert(Math.abs(actual - expected) <= epsilon,
               "assert_approx_equals", description,
               "expected ${expected} +/- ${epsilon} but got ${actual}",
               {expected:expected, actual:actual, epsilon:epsilon});
    }
    expose(assert_approx_equals, "assert_approx_equals");

    function assert_less_than(actual, expected, description)
    {
        /*
         * Test if a primitive number is less than another
         */
        assert(typeof actual === "number",
               "assert_less_than", description,
               "expected a number but got a ${type_actual}",
               {type_actual:typeof actual});

        assert(actual < expected,
               "assert_less_than", description,
               "expected a number less than ${expected} but got ${actual}",
               {expected:expected, actual:actual});
    }
    expose(assert_less_than, "assert_less_than");

    function assert_greater_than(actual, expected, description)
    {
        /*
         * Test if a primitive number is greater than another
         */
        assert(typeof actual === "number",
               "assert_greater_than", description,
               "expected a number but got a ${type_actual}",
               {type_actual:typeof actual});

        assert(actual > expected,
               "assert_greater_than", description,
               "expected a number greater than ${expected} but got ${actual}",
               {expected:expected, actual:actual});
    }
    expose(assert_greater_than, "assert_greater_than");

    function assert_between_exclusive(actual, lower, upper, description)
    {
        /*
         * Test if a primitive number is between two others
         */
        assert(typeof actual === "number",
               "assert_between_exclusive", description,
               "expected a number but got a ${type_actual}",
               {type_actual:typeof actual});

        assert(actual > lower && actual < upper,
               "assert_between_exclusive", description,
               "expected a number greater than ${lower} " +
               "and less than ${upper} but got ${actual}",
               {lower:lower, upper:upper, actual:actual});
    }
    expose(assert_between_exclusive, "assert_between_exclusive");

    function assert_less_than_equal(actual, expected, description)
    {
        /*
         * Test if a primitive number is less than or equal to another
         */
        assert(typeof actual === "number",
               "assert_less_than_equal", description,
               "expected a number but got a ${type_actual}",
               {type_actual:typeof actual});

        assert(actual <= expected,
               "assert_less_than_equal", description,
               "expected a number less than or equal to ${expected} but got ${actual}",
               {expected:expected, actual:actual});
    }
    expose(assert_less_than_equal, "assert_less_than_equal");

    function assert_greater_than_equal(actual, expected, description)
    {
        /*
         * Test if a primitive number is greater than or equal to another
         */
        assert(typeof actual === "number",
               "assert_greater_than_equal", description,
               "expected a number but got a ${type_actual}",
               {type_actual:typeof actual});

        assert(actual >= expected,
               "assert_greater_than_equal", description,
               "expected a number greater than or equal to ${expected} but got ${actual}",
               {expected:expected, actual:actual});
    }
    expose(assert_greater_than_equal, "assert_greater_than_equal");

    function assert_between_inclusive(actual, lower, upper, description)
    {
        /*
         * Test if a primitive number is between to two others or equal to either of them
         */
        assert(typeof actual === "number",
               "assert_between_inclusive", description,
               "expected a number but got a ${type_actual}",
               {type_actual:typeof actual});

        assert(actual >= lower && actual <= upper,
               "assert_between_inclusive", description,
               "expected a number greater than or equal to ${lower} " +
               "and less than or equal to ${upper} but got ${actual}",
               {lower:lower, upper:upper, actual:actual});
    }
    expose(assert_between_inclusive, "assert_between_inclusive");

    function assert_regexp_match(actual, expected, description) {
        /*
         * Test if a string (actual) matches a regexp (expected)
         */
        assert(expected.test(actual),
               "assert_regexp_match", description,
               "expected ${expected} but got ${actual}",
               {expected:expected, actual:actual});
    }
    expose(assert_regexp_match, "assert_regexp_match");

    function assert_class_string(object, class_string, description) {
        assert_equals({}.toString.call(object), "[object " + class_string + "]",
                      description);
    }
    expose(assert_class_string, "assert_class_string");


    function _assert_own_property(name) {
        return function(object, property_name, description)
        {
            assert(object.hasOwnProperty(property_name),
                   name, description,
                   "expected property ${p} missing", {p:property_name});
        };
    }
    expose(_assert_own_property("assert_exists"), "assert_exists");
    expose(_assert_own_property("assert_own_property"), "assert_own_property");

    function assert_not_exists(object, property_name, description)
    {
        assert(!object.hasOwnProperty(property_name),
               "assert_not_exists", description,
               "unexpected property ${p} found", {p:property_name});
    }
    expose(assert_not_exists, "assert_not_exists");

    function _assert_inherits(name) {
        return function (object, property_name, description)
        {
            assert(typeof object === "object" || typeof object === "function",
                   name, description,
                   "provided value is not an object");

            assert("hasOwnProperty" in object,
                   name, description,
                   "provided value is an object but has no hasOwnProperty method");

            assert(!object.hasOwnProperty(property_name),
                   name, description,
                   "property ${p} found on object expected in prototype chain",
                   {p:property_name});

            assert(property_name in object,
                   name, description,
                   "property ${p} not found in prototype chain",
                   {p:property_name});
        };
    }
    expose(_assert_inherits("assert_inherits"), "assert_inherits");
    expose(_assert_inherits("assert_idl_attribute"), "assert_idl_attribute");

    function assert_readonly(object, property_name, description)
    {
         var initial_value = object[property_name];
         try {
             //Note that this can have side effects in the case where
             //the property has PutForwards
             object[property_name] = initial_value + "a"; //XXX use some other value here?
             assert(same_value(object[property_name], initial_value),
                    "assert_readonly", description,
                    "changing property ${p} succeeded",
                    {p:property_name});
         } finally {
             object[property_name] = initial_value;
         }
    }
    expose(assert_readonly, "assert_readonly");

    function assert_throws(code, func, description)
    {
        try {
            func.call(this);
            assert(false, "assert_throws", description,
                   "${func} did not throw", {func:func});
        } catch (e) {
            if (e instanceof AssertionError) {
                throw e;
            }
            if (code === null) {
                return;
            }
            if (typeof code === "object") {
                assert(typeof e == "object" && "name" in e && e.name == code.name,
                       "assert_throws", description,
                       "${func} threw ${actual} (${actual_name}) expected ${expected} (${expected_name})",
                                    {func:func, actual:e, actual_name:e.name,
                                     expected:code,
                                     expected_name:code.name});
                return;
            }

            var code_name_map = {
                INDEX_SIZE_ERR: 'IndexSizeError',
                HIERARCHY_REQUEST_ERR: 'HierarchyRequestError',
                WRONG_DOCUMENT_ERR: 'WrongDocumentError',
                INVALID_CHARACTER_ERR: 'InvalidCharacterError',
                NO_MODIFICATION_ALLOWED_ERR: 'NoModificationAllowedError',
                NOT_FOUND_ERR: 'NotFoundError',
                NOT_SUPPORTED_ERR: 'NotSupportedError',
                INUSE_ATTRIBUTE_ERR: 'InUseAttributeError',
                INVALID_STATE_ERR: 'InvalidStateError',
                SYNTAX_ERR: 'SyntaxError',
                INVALID_MODIFICATION_ERR: 'InvalidModificationError',
                NAMESPACE_ERR: 'NamespaceError',
                INVALID_ACCESS_ERR: 'InvalidAccessError',
                TYPE_MISMATCH_ERR: 'TypeMismatchError',
                SECURITY_ERR: 'SecurityError',
                NETWORK_ERR: 'NetworkError',
                ABORT_ERR: 'AbortError',
                URL_MISMATCH_ERR: 'URLMismatchError',
                QUOTA_EXCEEDED_ERR: 'QuotaExceededError',
                TIMEOUT_ERR: 'TimeoutError',
                INVALID_NODE_TYPE_ERR: 'InvalidNodeTypeError',
                DATA_CLONE_ERR: 'DataCloneError'
            };

            var name = code in code_name_map ? code_name_map[code] : code;

            var name_code_map = {
                IndexSizeError: 1,
                HierarchyRequestError: 3,
                WrongDocumentError: 4,
                InvalidCharacterError: 5,
                NoModificationAllowedError: 7,
                NotFoundError: 8,
                NotSupportedError: 9,
                InUseAttributeError: 10,
                InvalidStateError: 11,
                SyntaxError: 12,
                InvalidModificationError: 13,
                NamespaceError: 14,
                InvalidAccessError: 15,
                TypeMismatchError: 17,
                SecurityError: 18,
                NetworkError: 19,
                AbortError: 20,
                URLMismatchError: 21,
                QuotaExceededError: 22,
                TimeoutError: 23,
                InvalidNodeTypeError: 24,
                DataCloneError: 25,

                EncodingError: 0,
                NotReadableError: 0,
                UnknownError: 0,
                ConstraintError: 0,
                DataError: 0,
                TransactionInactiveError: 0,
                ReadOnlyError: 0,
                VersionError: 0,
                OperationError: 0,
                NotAllowedError: 0
            };

            if (!(name in name_code_map)) {
                throw new AssertionError('Test bug: unrecognized DOMException code "' + code + '" passed to assert_throws()');
            }

            var required_props = { code: name_code_map[name] };

            if (required_props.code === 0 ||
               (typeof e == "object" &&
                "name" in e &&
                e.name !== e.name.toUpperCase() &&
                e.name !== "DOMException")) {
                // New style exception: also test the name property.
                required_props.name = name;
            }

            //We'd like to test that e instanceof the appropriate interface,
            //but we can't, because we don't know what window it was created
            //in.  It might be an instanceof the appropriate interface on some
            //unknown other window.  TODO: Work around this somehow?

            assert(typeof e == "object",
                   "assert_throws", description,
                   "${func} threw ${e} with type ${type}, not an object",
                   {func:func, e:e, type:typeof e});

            for (var prop in required_props) {
                assert(typeof e == "object" && prop in e && e[prop] == required_props[prop],
                       "assert_throws", description,
                       "${func} threw ${e} that is not a DOMException " + code + ": property ${prop} is equal to ${actual}, expected ${expected}",
                       {func:func, e:e, prop:prop, actual:e[prop], expected:required_props[prop]});
            }
        }
    }
    expose(assert_throws, "assert_throws");

    function assert_unreached(description) {
         assert(false, "assert_unreached", description,
                "Reached unreachable code");
    }
    expose(assert_unreached, "assert_unreached");

    function assert_any(assert_func, actual, expected_array)
    {
        var args = [].slice.call(arguments, 3);
        var errors = [];
        var passed = false;
        forEach(expected_array,
                function(expected)
                {
                    try {
                        assert_func.apply(this, [actual, expected].concat(args));
                        passed = true;
                    } catch (e) {
                        errors.push(e.message);
                    }
                });
        if (!passed) {
            throw new AssertionError(errors.join("\n\n"));
        }
    }
    expose(assert_any, "assert_any");

    function Test(name, properties)
    {
        if (tests.file_is_test && tests.tests.length) {
            throw new Error("Tried to create a test with file_is_test");
        }
        this.name = name;

        this.phase = this.phases.INITIAL;

        this.status = this.NOTRUN;
        this.timeout_id = null;
        this.index = null;

        this.properties = properties;
        var timeout = properties.timeout ? properties.timeout : settings.test_timeout;
        if (timeout !== null) {
            this.timeout_length = timeout * tests.timeout_multiplier;
        } else {
            this.timeout_length = null;
        }

        this.message = null;
        this.stack = null;

        this.steps = [];

        this.cleanup_callbacks = [];

        tests.push(this);
    }

    Test.statuses = {
        PASS:0,
        FAIL:1,
        TIMEOUT:2,
        NOTRUN:3
    };

    Test.prototype = merge({}, Test.statuses);

    Test.prototype.phases = {
        INITIAL:0,
        STARTED:1,
        HAS_RESULT:2,
        COMPLETE:3
    };

    Test.prototype.structured_clone = function()
    {
        if (!this._structured_clone) {
            var msg = this.message;
            msg = msg ? String(msg) : msg;
            this._structured_clone = merge({
                name:String(this.name),
                properties:merge({}, this.properties),
            }, Test.statuses);
        }
        this._structured_clone.status = this.status;
        this._structured_clone.message = this.message;
        this._structured_clone.stack = this.stack;
        this._structured_clone.index = this.index;
        return this._structured_clone;
    };

    Test.prototype.step = function(func, this_obj)
    {
        if (this.phase > this.phases.STARTED) {
            return;
        }
        this.phase = this.phases.STARTED;
        //If we don't get a result before the harness times out that will be a test timout
        this.set_status(this.TIMEOUT, "Test timed out");

        tests.started = true;
        tests.notify_test_state(this);

        if (this.timeout_id === null) {
            this.set_timeout();
        }

        this.steps.push(func);

        if (arguments.length === 1) {
            this_obj = this;
        }

        try {
            return func.apply(this_obj, Array.prototype.slice.call(arguments, 2));
        } catch (e) {
            if (this.phase >= this.phases.HAS_RESULT) {
                return;
            }
            var message = String((typeof e === "object" && e !== null) ? e.message : e);
            var stack = e.stack ? e.stack : null;

            this.set_status(this.FAIL, message, stack);
            this.phase = this.phases.HAS_RESULT;
            this.done();
        }
    };

    Test.prototype.step_func = function(func, this_obj)
    {
        var test_this = this;

        if (arguments.length === 1) {
            this_obj = test_this;
        }

        return function()
        {
            return test_this.step.apply(test_this, [func, this_obj].concat(
                Array.prototype.slice.call(arguments)));
        };
    };

    Test.prototype.step_func_done = function(func, this_obj)
    {
        var test_this = this;

        if (arguments.length === 1) {
            this_obj = test_this;
        }

        return function()
        {
            if (func) {
                test_this.step.apply(test_this, [func, this_obj].concat(
                    Array.prototype.slice.call(arguments)));
            }
            test_this.done();
        };
    };

    Test.prototype.unreached_func = function(description)
    {
        return this.step_func(function() {
            assert_unreached(description);
        });
    };

    Test.prototype.step_timeout = function(f, timeout) {
        var test_this = this;
        var args = Array.prototype.slice.call(arguments, 2);
        return setTimeout(this.step_func(function() {
            return f.apply(test_this, args);
        }), timeout * tests.timeout_multiplier);
    }

    Test.prototype.add_cleanup = function(callback) {
        this.cleanup_callbacks.push(callback);
    };

    Test.prototype.force_timeout = function() {
        this.set_status(this.TIMEOUT);
        this.phase = this.phases.HAS_RESULT;
    };

    Test.prototype.set_timeout = function()
    {
        if (this.timeout_length !== null) {
            var this_obj = this;
            this.timeout_id = setTimeout(function()
                                         {
                                             this_obj.timeout();
                                         }, this.timeout_length);
        }
    };

    Test.prototype.set_status = function(status, message, stack)
    {
        this.status = status;
        this.message = message;
        this.stack = stack ? stack : null;
    };

    Test.prototype.timeout = function()
    {
        this.timeout_id = null;
        this.set_status(this.TIMEOUT, "Test timed out");
        this.phase = this.phases.HAS_RESULT;
        this.done();
    };

    Test.prototype.done = function()
    {
        if (this.phase == this.phases.COMPLETE) {
            return;
        }

        if (this.phase <= this.phases.STARTED) {
            this.set_status(this.PASS, null);
        }

        this.phase = this.phases.COMPLETE;

        clearTimeout(this.timeout_id);
        tests.result(this);
        this.cleanup();
    };

    Test.prototype.cleanup = function() {
        forEach(this.cleanup_callbacks,
                function(cleanup_callback) {
                    cleanup_callback();
                });
    };

    /*
     * A RemoteTest object mirrors a Test object on a remote worker. The
     * associated RemoteWorker updates the RemoteTest object in response to
     * received events. In turn, the RemoteTest object replicates these events
     * on the local document. This allows listeners (test result reporting
     * etc..) to transparently handle local and remote events.
     */
    function RemoteTest(clone) {
        var this_obj = this;
        Object.keys(clone).forEach(
                function(key) {
                    this_obj[key] = clone[key];
                });
        this.index = null;
        this.phase = this.phases.INITIAL;
        this.update_state_from(clone);
        tests.push(this);
    }

    RemoteTest.prototype.structured_clone = function() {
        var clone = {};
        Object.keys(this).forEach(
                (function(key) {
                    if (typeof(this[key]) === "object") {
                        clone[key] = merge({}, this[key]);
                    } else {
                        clone[key] = this[key];
                    }
                }).bind(this));
        clone.phases = merge({}, this.phases);
        return clone;
    };

    RemoteTest.prototype.cleanup = function() {};
    RemoteTest.prototype.phases = Test.prototype.phases;
    RemoteTest.prototype.update_state_from = function(clone) {
        this.status = clone.status;
        this.message = clone.message;
        this.stack = clone.stack;
        if (this.phase === this.phases.INITIAL) {
            this.phase = this.phases.STARTED;
        }
    };
    RemoteTest.prototype.done = function() {
        this.phase = this.phases.COMPLETE;
    }

    /*
     * A RemoteWorker listens for test events from a worker. These events are
     * then used to construct and maintain RemoteTest objects that mirror the
     * tests running on the remote worker.
     */
    function RemoteWorker(worker) {
        this.running = true;
        this.tests = new Array();

        var this_obj = this;
        worker.onerror = function(error) { this_obj.worker_error(error); };

        var message_port;

        if (is_service_worker(worker)) {
            if (window.MessageChannel) {
                // The ServiceWorker's implicit MessagePort is currently not
                // reliably accessible from the ServiceWorkerGlobalScope due to
                // Blink setting MessageEvent.source to null for messages sent
                // via ServiceWorker.postMessage(). Until that's resolved,
                // create an explicit MessageChannel and pass one end to the
                // worker.
                var message_channel = new MessageChannel();
                message_port = message_channel.port1;
                message_port.start();
                worker.postMessage({type: "connect"}, [message_channel.port2]);
            } else {
                // If MessageChannel is not available, then try the
                // ServiceWorker.postMessage() approach using MessageEvent.source
                // on the other end.
                message_port = navigator.serviceWorker;
                worker.postMessage({type: "connect"});
            }
        } else if (is_shared_worker(worker)) {
            message_port = worker.port;
        } else {
            message_port = worker;
        }

        // Keeping a reference to the worker until worker_done() is seen
        // prevents the Worker object and its MessageChannel from going away
        // before all the messages are dispatched.
        this.worker = worker;

        message_port.onmessage =
            function(message) {
                if (this_obj.running && (message.data.type in this_obj.message_handlers)) {
                    this_obj.message_handlers[message.data.type].call(this_obj, message.data);
                }
            };
    }

    RemoteWorker.prototype.worker_error = function(error) {
        var message = error.message || String(error);
        var filename = (error.filename ? " " + error.filename: "");
        // FIXME: Display worker error states separately from main document
        // error state.
        this.worker_done({
            status: {
                status: tests.status.ERROR,
                message: "Error in worker" + filename + ": " + message,
                stack: error.stack
            }
        });
        error.preventDefault();
    };

    RemoteWorker.prototype.test_state = function(data) {
        var remote_test = this.tests[data.test.index];
        if (!remote_test) {
            remote_test = new RemoteTest(data.test);
            this.tests[data.test.index] = remote_test;
        }
        remote_test.update_state_from(data.test);
        tests.notify_test_state(remote_test);
    };

    RemoteWorker.prototype.test_done = function(data) {
        var remote_test = this.tests[data.test.index];
        remote_test.update_state_from(data.test);
        remote_test.done();
        tests.result(remote_test);
    };

    RemoteWorker.prototype.worker_done = function(data) {
        if (tests.status.status === null &&
            data.status.status !== data.status.OK) {
            tests.status.status = data.status.status;
            tests.status.message = data.status.message;
            tests.status.stack = data.status.stack;
        }
        this.running = false;
        this.worker = null;
        if (tests.all_done()) {
            tests.complete();
        }
    };

    RemoteWorker.prototype.message_handlers = {
        test_state: RemoteWorker.prototype.test_state,
        result: RemoteWorker.prototype.test_done,
        complete: RemoteWorker.prototype.worker_done
    };

    /*
     * Harness
     */

    function TestsStatus()
    {
        this.status = null;
        this.message = null;
        this.stack = null;
    }

    TestsStatus.statuses = {
        OK:0,
        ERROR:1,
        TIMEOUT:2
    };

    TestsStatus.prototype = merge({}, TestsStatus.statuses);

    TestsStatus.prototype.structured_clone = function()
    {
        if (!this._structured_clone) {
            var msg = this.message;
            msg = msg ? String(msg) : msg;
            this._structured_clone = merge({
                status:this.status,
                message:msg,
                stack:this.stack
            }, TestsStatus.statuses);
        }
        return this._structured_clone;
    };

    function Tests()
    {
        this.tests = [];
        this.num_pending = 0;

        this.phases = {
            INITIAL:0,
            SETUP:1,
            HAVE_TESTS:2,
            HAVE_RESULTS:3,
            COMPLETE:4
        };
        this.phase = this.phases.INITIAL;

        this.properties = {};

        this.wait_for_finish = false;
        this.processing_callbacks = false;

        this.allow_uncaught_exception = false;

        this.file_is_test = false;

        this.timeout_multiplier = 1;
        this.timeout_length = test_environment.test_timeout();
        this.timeout_id = null;

        this.start_callbacks = [];
        this.test_state_callbacks = [];
        this.test_done_callbacks = [];
        this.all_done_callbacks = [];

        this.pending_workers = [];

        this.status = new TestsStatus();

        var this_obj = this;

        test_environment.add_on_loaded_callback(function() {
            if (this_obj.all_done()) {
                this_obj.complete();
            }
        });

        this.set_timeout();
    }

    Tests.prototype.setup = function(func, properties)
    {
        if (this.phase >= this.phases.HAVE_RESULTS) {
            return;
        }

        if (this.phase < this.phases.SETUP) {
            this.phase = this.phases.SETUP;
        }

        this.properties = properties;

        for (var p in properties) {
            if (properties.hasOwnProperty(p)) {
                var value = properties[p];
                if (p == "allow_uncaught_exception") {
                    this.allow_uncaught_exception = value;
                } else if (p == "explicit_done" && value) {
                    this.wait_for_finish = true;
                } else if (p == "explicit_timeout" && value) {
                    this.timeout_length = null;
                    if (this.timeout_id)
                    {
                        clearTimeout(this.timeout_id);
                    }
                } else if (p == "timeout_multiplier") {
                    this.timeout_multiplier = value;
                }
            }
        }

        if (func) {
            try {
                func();
            } catch (e) {
                this.status.status = this.status.ERROR;
                this.status.message = String(e);
                this.status.stack = e.stack ? e.stack : null;
            }
        }
        this.set_timeout();
    };

    Tests.prototype.set_file_is_test = function() {
        if (this.tests.length > 0) {
            throw new Error("Tried to set file as test after creating a test");
        }
        this.wait_for_finish = true;
        this.file_is_test = true;
        // Create the test, which will add it to the list of tests
        async_test();
    };

    Tests.prototype.set_timeout = function() {
        var this_obj = this;
        clearTimeout(this.timeout_id);
        if (this.timeout_length !== null) {
            this.timeout_id = setTimeout(function() {
                                             this_obj.timeout();
                                         }, this.timeout_length);
        }
    };

    Tests.prototype.timeout = function() {
        if (this.status.status === null) {
            this.status.status = this.status.TIMEOUT;
        }
        this.complete();
    };

    Tests.prototype.end_wait = function()
    {
        this.wait_for_finish = false;
        if (this.all_done()) {
            this.complete();
        }
    };

    Tests.prototype.push = function(test)
    {
        if (this.phase < this.phases.HAVE_TESTS) {
            this.start();
        }
        this.num_pending++;
        test.index = this.tests.push(test);
        this.notify_test_state(test);
    };

    Tests.prototype.notify_test_state = function(test) {
        var this_obj = this;
        forEach(this.test_state_callbacks,
                function(callback) {
                    callback(test, this_obj);
                });
    };

    Tests.prototype.all_done = function() {
        return (this.tests.length > 0 && test_environment.all_loaded &&
                this.num_pending === 0 && !this.wait_for_finish &&
                !this.processing_callbacks &&
                !this.pending_workers.some(function(w) { return w.running; }));
    };

    Tests.prototype.start = function() {
        this.phase = this.phases.HAVE_TESTS;
        this.notify_start();
    };

    Tests.prototype.notify_start = function() {
        var this_obj = this;
        forEach (this.start_callbacks,
                 function(callback)
                 {
                     callback(this_obj.properties);
                 });
    };

    Tests.prototype.result = function(test)
    {
        if (this.phase > this.phases.HAVE_RESULTS) {
            return;
        }
        this.phase = this.phases.HAVE_RESULTS;
        this.num_pending--;
        this.notify_result(test);
    };

    Tests.prototype.notify_result = function(test) {
        var this_obj = this;
        this.processing_callbacks = true;
        forEach(this.test_done_callbacks,
                function(callback)
                {
                    callback(test, this_obj);
                });
        this.processing_callbacks = false;
        if (this_obj.all_done()) {
            this_obj.complete();
        }
    };

    Tests.prototype.complete = function() {
        if (this.phase === this.phases.COMPLETE) {
            return;
        }
        this.phase = this.phases.COMPLETE;
        var this_obj = this;
        this.tests.forEach(
            function(x)
            {
                if (x.phase < x.phases.COMPLETE) {
                    this_obj.notify_result(x);
                    x.cleanup();
                    x.phase = x.phases.COMPLETE;
                }
            }
        );
        this.notify_complete();
    };

    Tests.prototype.notify_complete = function() {
        var this_obj = this;
        if (this.status.status === null) {
            this.status.status = this.status.OK;
        }

        forEach (this.all_done_callbacks,
                 function(callback)
                 {
                     callback(this_obj.tests, this_obj.status);
                 });
    };

    Tests.prototype.fetch_tests_from_worker = function(worker) {
        if (this.phase >= this.phases.COMPLETE) {
            return;
        }

        this.pending_workers.push(new RemoteWorker(worker));
    };

    function fetch_tests_from_worker(port) {
        tests.fetch_tests_from_worker(port);
    }
    expose(fetch_tests_from_worker, 'fetch_tests_from_worker');

    function timeout() {
        if (tests.timeout_length === null) {
            tests.timeout();
        }
    }
    expose(timeout, 'timeout');

    function add_start_callback(callback) {
        tests.start_callbacks.push(callback);
    }

    function add_test_state_callback(callback) {
        tests.test_state_callbacks.push(callback);
    }

    function add_result_callback(callback) {
        tests.test_done_callbacks.push(callback);
    }

    function add_completion_callback(callback) {
        tests.all_done_callbacks.push(callback);
    }

    expose(add_start_callback, 'add_start_callback');
    expose(add_test_state_callback, 'add_test_state_callback');
    expose(add_result_callback, 'add_result_callback');
    expose(add_completion_callback, 'add_completion_callback');

    function remove(array, item) {
        var index = array.indexOf(item);
        if (index > -1) {
            array.splice(index, 1);
        }
    }

    function remove_start_callback(callback) {
        remove(tests.start_callbacks, callback);
    }

    function remove_test_state_callback(callback) {
        remove(tests.test_state_callbacks, callback);
    }

    function remove_result_callback(callback) {
        remove(tests.test_done_callbacks, callback);
    }

    function remove_completion_callback(callback) {
       remove(tests.all_done_callbacks, callback);
    }

    /*
     * Output listener
    */

    function Output() {
        this.output_document = document;
        this.output_node = null;
        this.enabled = settings.output;
        this.phase = this.INITIAL;
    }

    Output.prototype.INITIAL = 0;
    Output.prototype.STARTED = 1;
    Output.prototype.HAVE_RESULTS = 2;
    Output.prototype.COMPLETE = 3;

    Output.prototype.setup = function(properties) {
        if (this.phase > this.INITIAL) {
            return;
        }

        //If output is disabled in testharnessreport.js the test shouldn't be
        //able to override that
        this.enabled = this.enabled && (properties.hasOwnProperty("output") ?
                                        properties.output : settings.output);
    };

    Output.prototype.init = function(properties) {
        if (this.phase >= this.STARTED) {
            return;
        }
        if (properties.output_document) {
            this.output_document = properties.output_document;
        } else {
            this.output_document = document;
        }
        this.phase = this.STARTED;
    };

    Output.prototype.resolve_log = function() {
        var output_document;
        if (typeof this.output_document === "function") {
            output_document = this.output_document.apply(undefined);
        } else {
            output_document = this.output_document;
        }
        if (!output_document) {
            return;
        }
        var node = output_document.getElementById("log");
        if (!node) {
            if (!document.body || document.readyState == "loading") {
                return;
            }
            node = output_document.createElement("div");
            node.id = "log";
            output_document.body.appendChild(node);
        }
        this.output_document = output_document;
        this.output_node = node;
    };

    Output.prototype.show_status = function() {
        if (this.phase < this.STARTED) {
            this.init();
        }
        if (!this.enabled) {
            return;
        }
        if (this.phase < this.HAVE_RESULTS) {
            this.resolve_log();
            this.phase = this.HAVE_RESULTS;
        }
        var done_count = tests.tests.length - tests.num_pending;
        if (this.output_node) {
            if (done_count < 100 ||
                (done_count < 1000 && done_count % 100 === 0) ||
                done_count % 1000 === 0) {
                this.output_node.textContent = "Running, " +
                    done_count + " complete, " +
                    tests.num_pending + " remain";
            }
        }
    };

    Output.prototype.show_results = function (tests, harness_status) {
        if (this.phase >= this.COMPLETE) {
            return;
        }
        if (!this.enabled) {
            return;
        }
        if (!this.output_node) {
            this.resolve_log();
        }
        this.phase = this.COMPLETE;

        var log = this.output_node;
        if (!log) {
            return;
        }
        var output_document = this.output_document;

        while (log.lastChild) {
            log.removeChild(log.lastChild);
        }

        var harness_url = get_harness_url();
        if (harness_url !== null) {
            var stylesheet = output_document.createElementNS(xhtml_ns, "link");
            stylesheet.setAttribute("rel", "stylesheet");
            stylesheet.setAttribute("href", harness_url + "testharness.css");
            var heads = output_document.getElementsByTagName("head");
            if (heads.length) {
                heads[0].appendChild(stylesheet);
            }
        }

        var status_text_harness = {};
        status_text_harness[harness_status.OK] = "OK";
        status_text_harness[harness_status.ERROR] = "Error";
        status_text_harness[harness_status.TIMEOUT] = "Timeout";

        var status_text = {};
        status_text[Test.prototype.PASS] = "Pass";
        status_text[Test.prototype.FAIL] = "Fail";
        status_text[Test.prototype.TIMEOUT] = "Timeout";
        status_text[Test.prototype.NOTRUN] = "Not Run";

        var status_number = {};
        forEach(tests,
                function(test) {
                    var status = status_text[test.status];
                    if (status_number.hasOwnProperty(status)) {
                        status_number[status] += 1;
                    } else {
                        status_number[status] = 1;
                    }
                });

        function status_class(status)
        {
            return status.replace(/\s/g, '').toLowerCase();
        }

        var summary_template = ["section", {"id":"summary"},
                                ["h2", {}, "Summary"],
                                function()
                                {

                                    var status = status_text_harness[harness_status.status];
                                    var rv = [["section", {},
                                               ["p", {},
                                                "Harness status: ",
                                                ["span", {"class":status_class(status)},
                                                 status
                                                ],
                                               ]
                                              ]];

                                    if (harness_status.status === harness_status.ERROR) {
                                        rv[0].push(["pre", {}, harness_status.message]);
                                        if (harness_status.stack) {
                                            rv[0].push(["pre", {}, harness_status.stack]);
                                        }
                                    }
                                    return rv;
                                },
                                ["p", {}, "Found ${num_tests} tests"],
                                function() {
                                    var rv = [["div", {}]];
                                    var i = 0;
                                    while (status_text.hasOwnProperty(i)) {
                                        if (status_number.hasOwnProperty(status_text[i])) {
                                            var status = status_text[i];
                                            rv[0].push(["div", {"class":status_class(status)},
                                                        ["label", {},
                                                         ["input", {type:"checkbox", checked:"checked"}],
                                                         status_number[status] + " " + status]]);
                                        }
                                        i++;
                                    }
                                    return rv;
                                },
                               ];

        log.appendChild(render(summary_template, {num_tests:tests.length}, output_document));

        forEach(output_document.querySelectorAll("section#summary label"),
                function(element)
                {
                    on_event(element, "click",
                             function(e)
                             {
                                 if (output_document.getElementById("results") === null) {
                                     e.preventDefault();
                                     return;
                                 }
                                 var result_class = element.parentNode.getAttribute("class");
                                 var style_element = output_document.querySelector("style#hide-" + result_class);
                                 var input_element = element.querySelector("input");
                                 if (!style_element && !input_element.checked) {
                                     style_element = output_document.createElementNS(xhtml_ns, "style");
                                     style_element.id = "hide-" + result_class;
                                     style_element.textContent = "table#results > tbody > tr."+result_class+"{display:none}";
                                     output_document.body.appendChild(style_element);
                                 } else if (style_element && input_element.checked) {
                                     style_element.parentNode.removeChild(style_element);
                                 }
                             });
                });

        // This use of innerHTML plus manual escaping is not recommended in
        // general, but is necessary here for performance.  Using textContent
        // on each individual <td> adds tens of seconds of execution time for
        // large test suites (tens of thousands of tests).
        function escape_html(s)
        {
            return s.replace(/\&/g, "&amp;")
                .replace(/</g, "&lt;")
                .replace(/"/g, "&quot;")
                .replace(/'/g, "&#39;");
        }

        function has_assertions()
        {
            for (var i = 0; i < tests.length; i++) {
                if (tests[i].properties.hasOwnProperty("assert")) {
                    return true;
                }
            }
            return false;
        }

        function get_assertion(test)
        {
            if (test.properties.hasOwnProperty("assert")) {
                if (Array.isArray(test.properties.assert)) {
                    return test.properties.assert.join(' ');
                }
                return test.properties.assert;
            }
            return '';
        }

        log.appendChild(document.createElementNS(xhtml_ns, "section"));
        var assertions = has_assertions();
        var html = "<h2>Details</h2><table id='results' " + (assertions ? "class='assertions'" : "" ) + ">" +
            "<thead><tr><th>Result</th><th>Test Name</th>" +
            (assertions ? "<th>Assertion</th>" : "") +
            "<th>Message</th></tr></thead>" +
            "<tbody>";
        for (var i = 0; i < tests.length; i++) {
            html += '<tr class="' +
                escape_html(status_class(status_text[tests[i].status])) +
                '"><td>' +
                escape_html(status_text[tests[i].status]) +
                "</td><td>" +
                escape_html(tests[i].name) +
                "</td><td>" +
                (assertions ? escape_html(get_assertion(tests[i])) + "</td><td>" : "") +
                escape_html(tests[i].message ? tests[i].message : " ") +
                (tests[i].stack ? "<pre>" +
                 escape_html(tests[i].stack) +
                 "</pre>": "") +
                "</td></tr>";
        }
        html += "</tbody></table>";
        try {
            log.lastChild.innerHTML = html;
        } catch (e) {
            log.appendChild(document.createElementNS(xhtml_ns, "p"))
               .textContent = "Setting innerHTML for the log threw an exception.";
            log.appendChild(document.createElementNS(xhtml_ns, "pre"))
               .textContent = html;
        }
    };

    /*
     * Template code
     *
     * A template is just a javascript structure. An element is represented as:
     *
     * [tag_name, {attr_name:attr_value}, child1, child2]
     *
     * the children can either be strings (which act like text nodes), other templates or
     * functions (see below)
     *
     * A text node is represented as
     *
     * ["{text}", value]
     *
     * String values have a simple substitution syntax; ${foo} represents a variable foo.
     *
     * It is possible to embed logic in templates by using a function in a place where a
     * node would usually go. The function must either return part of a template or null.
     *
     * In cases where a set of nodes are required as output rather than a single node
     * with children it is possible to just use a list
     * [node1, node2, node3]
     *
     * Usage:
     *
     * render(template, substitutions) - take a template and an object mapping
     * variable names to parameters and return either a DOM node or a list of DOM nodes
     *
     * substitute(template, substitutions) - take a template and variable mapping object,
     * make the variable substitutions and return the substituted template
     *
     */

    function is_single_node(template)
    {
        return typeof template[0] === "string";
    }

    function substitute(template, substitutions)
    {
        if (typeof template === "function") {
            var replacement = template(substitutions);
            if (!replacement) {
                return null;
            }

            return substitute(replacement, substitutions);
        }

        if (is_single_node(template)) {
            return substitute_single(template, substitutions);
        }

        return filter(map(template, function(x) {
                              return substitute(x, substitutions);
                          }), function(x) {return x !== null;});
    }

    function substitute_single(template, substitutions)
    {
        var substitution_re = /\$\{([^ }]*)\}/g;

        function do_substitution(input) {
            var components = input.split(substitution_re);
            var rv = [];
            for (var i = 0; i < components.length; i += 2) {
                rv.push(components[i]);
                if (components[i + 1]) {
                    rv.push(String(substitutions[components[i + 1]]));
                }
            }
            return rv;
        }

        function substitute_attrs(attrs, rv)
        {
            rv[1] = {};
            for (var name in template[1]) {
                if (attrs.hasOwnProperty(name)) {
                    var new_name = do_substitution(name).join("");
                    var new_value = do_substitution(attrs[name]).join("");
                    rv[1][new_name] = new_value;
                }
            }
        }

        function substitute_children(children, rv)
        {
            for (var i = 0; i < children.length; i++) {
                if (children[i] instanceof Object) {
                    var replacement = substitute(children[i], substitutions);
                    if (replacement !== null) {
                        if (is_single_node(replacement)) {
                            rv.push(replacement);
                        } else {
                            extend(rv, replacement);
                        }
                    }
                } else {
                    extend(rv, do_substitution(String(children[i])));
                }
            }
            return rv;
        }

        var rv = [];
        rv.push(do_substitution(String(template[0])).join(""));

        if (template[0] === "{text}") {
            substitute_children(template.slice(1), rv);
        } else {
            substitute_attrs(template[1], rv);
            substitute_children(template.slice(2), rv);
        }

        return rv;
    }

    function make_dom_single(template, doc)
    {
        var output_document = doc || document;
        var element;
        if (template[0] === "{text}") {
            element = output_document.createTextNode("");
            for (var i = 1; i < template.length; i++) {
                element.data += template[i];
            }
        } else {
            element = output_document.createElementNS(xhtml_ns, template[0]);
            for (var name in template[1]) {
                if (template[1].hasOwnProperty(name)) {
                    element.setAttribute(name, template[1][name]);
                }
            }
            for (var i = 2; i < template.length; i++) {
                if (template[i] instanceof Object) {
                    var sub_element = make_dom(template[i]);
                    element.appendChild(sub_element);
                } else {
                    var text_node = output_document.createTextNode(template[i]);
                    element.appendChild(text_node);
                }
            }
        }

        return element;
    }

    function make_dom(template, substitutions, output_document)
    {
        if (is_single_node(template)) {
            return make_dom_single(template, output_document);
        }

        return map(template, function(x) {
                       return make_dom_single(x, output_document);
                   });
    }

    function render(template, substitutions, output_document)
    {
        return make_dom(substitute(template, substitutions), output_document);
    }

    /*
     * Utility funcions
     */
    function assert(expected_true, function_name, description, error, substitutions)
    {
        if (tests.tests.length === 0) {
            tests.set_file_is_test();
        }
        if (expected_true !== true) {
            var msg = make_message(function_name, description,
                                   error, substitutions);
            throw new AssertionError(msg);
        }
    }

    function AssertionError(message)
    {
        this.message = message;
        this.stack = this.get_stack();
    }

    AssertionError.prototype = Object.create(Error.prototype);

    AssertionError.prototype.get_stack = function() {
        var stack = new Error().stack;
        // IE11 does not initialize 'Error.stack' until the object is thrown.
        if (!stack) {
            try {
                throw new Error();
            } catch (e) {
                stack = e.stack;
            }
        }

        // 'Error.stack' is not supported in all browsers/versions
        if (!stack) {
            return "(Stack trace unavailable)";
        }

        var lines = stack.split("\n");

        // Create a pattern to match stack frames originating within testharness.js.  These include the
        // script URL, followed by the line/col (e.g., '/resources/testharness.js:120:21').
        // Escape the URL per http://stackoverflow.com/questions/3561493/is-there-a-regexp-escape-function-in-javascript
        // in case it contains RegExp characters.
        var script_url = get_script_url();
        var re_text = script_url ? script_url.replace(/[-\/\\^$*+?.()|[\]{}]/g, '\\$&') : "\\btestharness.js";
        var re = new RegExp(re_text + ":\\d+:\\d+");

        // Some browsers include a preamble that specifies the type of the error object.  Skip this by
        // advancing until we find the first stack frame originating from testharness.js.
        var i = 0;
        while (!re.test(lines[i]) && i < lines.length) {
            i++;
        }

        // Then skip the top frames originating from testharness.js to begin the stack at the test code.
        while (re.test(lines[i]) && i < lines.length) {
            i++;
        }

        // Paranoid check that we didn't skip all frames.  If so, return the original stack unmodified.
        if (i >= lines.length) {
            return stack;
        }

        return lines.slice(i).join("\n");
    }

    function make_message(function_name, description, error, substitutions)
    {
        for (var p in substitutions) {
            if (substitutions.hasOwnProperty(p)) {
                substitutions[p] = format_value(substitutions[p]);
            }
        }
        var node_form = substitute(["{text}", "${function_name}: ${description}" + error],
                                   merge({function_name:function_name,
                                          description:(description?description + " ":"")},
                                          substitutions));
        return node_form.slice(1).join("");
    }

    function filter(array, callable, thisObj) {
        var rv = [];
        for (var i = 0; i < array.length; i++) {
            if (array.hasOwnProperty(i)) {
                var pass = callable.call(thisObj, array[i], i, array);
                if (pass) {
                    rv.push(array[i]);
                }
            }
        }
        return rv;
    }

    function map(array, callable, thisObj)
    {
        var rv = [];
        rv.length = array.length;
        for (var i = 0; i < array.length; i++) {
            if (array.hasOwnProperty(i)) {
                rv[i] = callable.call(thisObj, array[i], i, array);
            }
        }
        return rv;
    }

    function extend(array, items)
    {
        Array.prototype.push.apply(array, items);
    }

    function forEach(array, callback, thisObj)
    {
        for (var i = 0; i < array.length; i++) {
            if (array.hasOwnProperty(i)) {
                callback.call(thisObj, array[i], i, array);
            }
        }
    }

    function merge(a,b)
    {
        var rv = {};
        var p;
        for (p in a) {
            rv[p] = a[p];
        }
        for (p in b) {
            rv[p] = b[p];
        }
        return rv;
    }

    function expose(object, name)
    {
        var components = name.split(".");
        var target = test_environment.global_scope();
        for (var i = 0; i < components.length - 1; i++) {
            if (!(components[i] in target)) {
                target[components[i]] = {};
            }
            target = target[components[i]];
        }
        target[components[components.length - 1]] = object;
    }

    function is_same_origin(w) {
        try {
            'random_prop' in w;
            return true;
        } catch (e) {
            return false;
        }
    }

    /** Returns the 'src' URL of the first <script> tag in the page to include the file 'testharness.js'. */
    function get_script_url()
    {
        if (!('document' in self)) {
            return undefined;
        }

        var scripts = document.getElementsByTagName("script");
        for (var i = 0; i < scripts.length; i++) {
            var src;
            if (scripts[i].src) {
                src = scripts[i].src;
            } else if (scripts[i].href) {
                //SVG case
                src = scripts[i].href.baseVal;
            }

            var matches = src && src.match(/^(.*\/|)testharness\.js$/);
            if (matches) {
                return src;
            }
        }
        return undefined;
    }

    /** Returns the URL path at which the files for testharness.js are assumed to reside (e.g., '/resources/').
        The path is derived from inspecting the 'src' of the <script> tag that included 'testharness.js'. */
    function get_harness_url()
    {
        var script_url = get_script_url();

        // Exclude the 'testharness.js' file from the returned path, but '+ 1' to include the trailing slash.
        return script_url ? script_url.slice(0, script_url.lastIndexOf('/') + 1) : undefined;
    }

    function supports_post_message(w)
    {
        var supports;
        var type;
        // Given IE implements postMessage across nested iframes but not across
        // windows or tabs, you can't infer cross-origin communication from the presence
        // of postMessage on the current window object only.
        //
        // Touching the postMessage prop on a window can throw if the window is
        // not from the same origin AND post message is not supported in that
        // browser. So just doing an existence test here won't do, you also need
        // to wrap it in a try..cacth block.
        try {
            type = typeof w.postMessage;
            if (type === "function") {
                supports = true;
            }

            // IE8 supports postMessage, but implements it as a host object which
            // returns "object" as its `typeof`.
            else if (type === "object") {
                supports = true;
            }

            // This is the case where postMessage isn't supported AND accessing a
            // window property across origins does NOT throw (e.g. old Safari browser).
            else {
                supports = false;
            }
        } catch (e) {
            // This is the case where postMessage isn't supported AND accessing a
            // window property across origins throws (e.g. old Firefox browser).
            supports = false;
        }
        return supports;
    }

    /**
     * Setup globals
     */

    var tests = new Tests();

    addEventListener("error", function(e) {
        if (tests.file_is_test) {
            var test = tests.tests[0];
            if (test.phase >= test.phases.HAS_RESULT) {
                return;
            }
            test.set_status(test.FAIL, e.message, e.stack);
            test.phase = test.phases.HAS_RESULT;
            test.done();
            done();
        } else if (!tests.allow_uncaught_exception) {
            tests.status.status = tests.status.ERROR;
            tests.status.message = e.message;
            tests.status.stack = e.stack;
        }
    });

    test_environment.on_tests_ready();

})();
// vim: set expandtab shiftwidth=4 tabstop=4:<|MERGE_RESOLUTION|>--- conflicted
+++ resolved
@@ -591,11 +591,7 @@
 
         /**
          * Returns a Promise that will resolve after the specified event or
-<<<<<<< HEAD
-         * series of events has occured.
-=======
          * series of events has occurred.
->>>>>>> 84bd6f3c
          */
         this.wait_for = function(types) {
             if (waitingFor) {
@@ -975,11 +971,7 @@
     function assert_approx_equals(actual, expected, epsilon, description)
     {
         /*
-<<<<<<< HEAD
-         * Test if two primitive numbers are equal withing +/- epsilon
-=======
          * Test if two primitive numbers are equal within +/- epsilon
->>>>>>> 84bd6f3c
          */
         assert(typeof actual === "number",
                "assert_approx_equals", description,
