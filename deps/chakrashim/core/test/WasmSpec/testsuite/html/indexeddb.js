/*
 * Copyright 2017 WebAssembly Community Group participants
 *
 * Licensed under the Apache License, Version 2.0 (the "License");
 * you may not use this file except in compliance with the License.
 * You may obtain a copy of the License at
 *
 *     http://www.apache.org/licenses/LICENSE-2.0
 *
 * Unless required by applicable law or agreed to in writing, software
 * distributed under the License is distributed on an "AS IS" BASIS,
 * WITHOUT WARRANTIES OR CONDITIONS OF ANY KIND, either express or implied.
 * See the License for the specific language governing permissions and
 * limitations under the License.
*/

(function testIndexedDB() {
    const IDB_NAME = "spec-test";
    const OBJECT_STORE_NAME = "wasm";

    let db = null;

    function openDB() {
        console.log('Opening db...');
        return new Promise((resolve, reject) => {
            request = indexedDB.open(IDB_NAME, 1);
            request.onerror = reject;
            request.onsuccess = () => {
                db = request.result;
                console.log('Retrieved db:', db);
                resolve();
            };
            request.onupgradeneeded = () => {
                console.log('Creating object store...');
                request.result.createObjectStore(OBJECT_STORE_NAME);
                request.onerror = reject;
                request.onupgradeneeded = reject;
                request.onsuccess = () => {
                    db = request.result;
                    console.log('Created db:', db);
                    resolve();
                };
            };
        });
    }

    function getObjectStore() {
        return db.transaction([OBJECT_STORE_NAME], "readwrite").objectStore(OBJECT_STORE_NAME);
    }

    function clearStore() {
        console.log('Clearing store...');
        return new Promise((resolve, reject) => {
            var request = getObjectStore().clear();
            request.onerror = reject;
            request.onupgradeneeded = reject;
            request.onsuccess = resolve;
        });
    }

    function makeModule() {
        return new Promise(resolve => {
            let builder = new WasmModuleBuilder();
            builder.addFunction('run', kSig_i_v)
                .addBody([
                    kExprI32Const,
                    42,
<<<<<<< HEAD
                    kExprReturn,
                    kExprEnd
=======
                    kExprReturn
>>>>>>> 84bd6f3c
                ])
                .exportFunc();
            let source = builder.toBuffer();

            let module = new WebAssembly.Module(source);
            let i = new WebAssembly.Instance(module);
            assert_equals(i.exports.run(), 42);

            resolve(module);
        });
    }

    function storeWasm(module) {
        console.log('Storing wasm object...', module);
        return new Promise((resolve, reject) => {
            request = getObjectStore().add(module, 1);
            request.onsuccess = resolve;
            request.onerror = reject;
            request.onupgradeneeded = reject;
        });
    }

    function loadWasm() {
        console.log('Loading wasm object...');
        return new Promise((resolve, reject) => {
            var request = getObjectStore().get(1);
            request.onsuccess = () => {
                let i = new WebAssembly.Instance(request.result);
                assert_equals(i.exports.run(), 42);
                resolve();
            }
            request.onerror = reject;
            request.onupgradeneeded = reject;
        });
    }

    function run() {
        return openDB()
        .then(() => clearStore())
        .then(() => makeModule())
        .then(wasm => storeWasm(wasm))
        .then(() => loadWasm());
    }

    promise_test(run, "store and load from indexeddb");
})();<|MERGE_RESOLUTION|>--- conflicted
+++ resolved
@@ -65,12 +65,7 @@
                 .addBody([
                     kExprI32Const,
                     42,
-<<<<<<< HEAD
-                    kExprReturn,
-                    kExprEnd
-=======
                     kExprReturn
->>>>>>> 84bd6f3c
                 ])
                 .exportFunc();
             let source = builder.toBuffer();
