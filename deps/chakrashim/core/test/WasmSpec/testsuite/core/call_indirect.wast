;; Test `call_indirect` operator

(module
  ;; Auxiliary definitions
  (type $proc (func))
  (type $out-i32 (func (result i32)))
  (type $out-i64 (func (result i64)))
  (type $out-f32 (func (result f32)))
  (type $out-f64 (func (result f64)))
  (type $over-i32 (func (param i32) (result i32)))
  (type $over-i64 (func (param i64) (result i64)))
  (type $over-f32 (func (param f32) (result f32)))
  (type $over-f64 (func (param f64) (result f64)))
  (type $f32-i32 (func (param f32 i32) (result i32)))
  (type $i32-i64 (func (param i32 i64) (result i64)))
  (type $f64-f32 (func (param f64 f32) (result f32)))
  (type $i64-f64 (func (param i64 f64) (result f64)))
  (type $over-i32-duplicate (func (param i32) (result i32)))
  (type $over-i64-duplicate (func (param i64) (result i64)))
  (type $over-f32-duplicate (func (param f32) (result f32)))
  (type $over-f64-duplicate (func (param f64) (result f64)))

  (func $const-i32 (type $out-i32) (i32.const 0x132))
  (func $const-i64 (type $out-i64) (i64.const 0x164))
  (func $const-f32 (type $out-f32) (f32.const 0xf32))
  (func $const-f64 (type $out-f64) (f64.const 0xf64))

  (func $id-i32 (type $over-i32) (get_local 0))
  (func $id-i64 (type $over-i64) (get_local 0))
  (func $id-f32 (type $over-f32) (get_local 0))
  (func $id-f64 (type $over-f64) (get_local 0))

  (func $i32-i64 (type $i32-i64) (get_local 1))
  (func $i64-f64 (type $i64-f64) (get_local 1))
  (func $f32-i32 (type $f32-i32) (get_local 1))
  (func $f64-f32 (type $f64-f32) (get_local 1))

  (func $over-i32-duplicate (type $over-i32-duplicate) (get_local 0))
  (func $over-i64-duplicate (type $over-i64-duplicate) (get_local 0))
  (func $over-f32-duplicate (type $over-f32-duplicate) (get_local 0))
  (func $over-f64-duplicate (type $over-f64-duplicate) (get_local 0))

  (table anyfunc
    (elem
      $const-i32 $const-i64 $const-f32 $const-f64
      $id-i32 $id-i64 $id-f32 $id-f64
      $f32-i32 $i32-i64 $f64-f32 $i64-f64
      $fac $fib $even $odd
      $runaway $mutual-runaway1 $mutual-runaway2
      $over-i32-duplicate $over-i64-duplicate
      $over-f32-duplicate $over-f64-duplicate
    )
  )

  ;; Syntax

  (func
    (call_indirect (i32.const 0))
    (call_indirect (param i64) (i64.const 0) (i32.const 0))
    (call_indirect (param i64) (param) (param f64 i32 i64)
      (i64.const 0) (f64.const 0) (i32.const 0) (i64.const 0) (i32.const 0)
    )
    (call_indirect (result) (i32.const 0))
    (drop (i32.eqz (call_indirect (result i32) (i32.const 0))))
    (drop (i32.eqz (call_indirect (result i32) (result) (i32.const 0))))
    (drop (i32.eqz
      (call_indirect (param i64) (result i32) (i64.const 0) (i32.const 0))
    ))
    (drop (i32.eqz
      (call_indirect
        (param) (param i64) (param) (param f64 i32 i64) (param) (param)
        (result) (result i32) (result) (result)
        (i64.const 0) (f64.const 0) (i32.const 0) (i64.const 0) (i32.const 0)
      )
    ))
    (drop (i64.eqz
      (call_indirect (type $over-i64) (param i64) (result i64)
        (i64.const 0) (i32.const 0)
      )
    ))
  )

  ;; Typing

  (func (export "type-i32") (result i32)
    (call_indirect (type $out-i32) (i32.const 0))
  )
  (func (export "type-i64") (result i64)
    (call_indirect (type $out-i64) (i32.const 1))
  )
  (func (export "type-f32") (result f32)
    (call_indirect (type $out-f32) (i32.const 2))
  )
  (func (export "type-f64") (result f64)
    (call_indirect (type $out-f64) (i32.const 3))
  )

  (func (export "type-index") (result i64)
    (call_indirect (type $over-i64) (i64.const 100) (i32.const 5))
  )

  (func (export "type-first-i32") (result i32)
    (call_indirect (type $over-i32) (i32.const 32) (i32.const 4))
  )
  (func (export "type-first-i64") (result i64)
    (call_indirect (type $over-i64) (i64.const 64) (i32.const 5))
  )
  (func (export "type-first-f32") (result f32)
    (call_indirect (type $over-f32) (f32.const 1.32) (i32.const 6))
  )
  (func (export "type-first-f64") (result f64)
    (call_indirect (type $over-f64) (f64.const 1.64) (i32.const 7))
  )

  (func (export "type-second-i32") (result i32)
    (call_indirect (type $f32-i32) (f32.const 32.1) (i32.const 32) (i32.const 8))
  )
  (func (export "type-second-i64") (result i64)
    (call_indirect (type $i32-i64) (i32.const 32) (i64.const 64) (i32.const 9))
  )
  (func (export "type-second-f32") (result f32)
    (call_indirect (type $f64-f32) (f64.const 64) (f32.const 32) (i32.const 10))
  )
  (func (export "type-second-f64") (result f64)
    (call_indirect (type $i64-f64) (i64.const 64) (f64.const 64.1) (i32.const 11))
  )

  ;; Dispatch

  (func (export "dispatch") (param i32 i64) (result i64)
    (call_indirect (type $over-i64) (get_local 1) (get_local 0))
  )

  (func (export "dispatch-structural") (param i32) (result i64)
    (call_indirect (type $over-i64-duplicate) (i64.const 9) (get_local 0))
  )

  ;; Recursion

  (func $fac (export "fac") (type $over-i64)
    (if (result i64) (i64.eqz (get_local 0))
      (then (i64.const 1))
      (else
        (i64.mul
          (get_local 0)
<<<<<<< HEAD
          (call_indirect $over-i64
=======
          (call_indirect (type $over-i64)
>>>>>>> 84bd6f3c
            (i64.sub (get_local 0) (i64.const 1))
            (i32.const 12)
          )
        )
      )
    )
  )

  (func $fib (export "fib") (type $over-i64)
    (if (result i64) (i64.le_u (get_local 0) (i64.const 1))
      (then (i64.const 1))
      (else
        (i64.add
<<<<<<< HEAD
          (call_indirect $over-i64
            (i64.sub (get_local 0) (i64.const 2))
            (i32.const 13)
          )
          (call_indirect $over-i64
=======
          (call_indirect (type $over-i64)
            (i64.sub (get_local 0) (i64.const 2))
            (i32.const 13)
          )
          (call_indirect (type $over-i64)
>>>>>>> 84bd6f3c
            (i64.sub (get_local 0) (i64.const 1))
            (i32.const 13)
          )
        )
      )
    )
  )

  (func $even (export "even") (param i32) (result i32)
    (if (result i32) (i32.eqz (get_local 0))
      (then (i32.const 44))
      (else
<<<<<<< HEAD
        (call_indirect $over-i32
=======
        (call_indirect (type $over-i32)
>>>>>>> 84bd6f3c
          (i32.sub (get_local 0) (i32.const 1))
          (i32.const 15)
        )
      )
    )
  )
  (func $odd (export "odd") (param i32) (result i32)
    (if (result i32) (i32.eqz (get_local 0))
      (then (i32.const 99))
      (else
<<<<<<< HEAD
        (call_indirect $over-i32
=======
        (call_indirect (type $over-i32)
>>>>>>> 84bd6f3c
          (i32.sub (get_local 0) (i32.const 1))
          (i32.const 14)
        )
      )
    )
  )

  ;; Stack exhaustion

  ;; Implementations are required to have every call consume some abstract
  ;; resource towards exhausting some abstract finite limit, such that
  ;; infinitely recursive test cases reliably trap in finite time. This is
  ;; because otherwise applications could come to depend on it on those
  ;; implementations and be incompatible with implementations that don't do
  ;; it (or don't do it under the same circumstances).

  (func $runaway (export "runaway") (call_indirect (type $proc) (i32.const 16)))

  (func $mutual-runaway1 (export "mutual-runaway") (call_indirect (type $proc) (i32.const 18)))
  (func $mutual-runaway2 (call_indirect (type $proc) (i32.const 17)))
)

(assert_return (invoke "type-i32") (i32.const 0x132))
(assert_return (invoke "type-i64") (i64.const 0x164))
(assert_return (invoke "type-f32") (f32.const 0xf32))
(assert_return (invoke "type-f64") (f64.const 0xf64))

(assert_return (invoke "type-index") (i64.const 100))

(assert_return (invoke "type-first-i32") (i32.const 32))
(assert_return (invoke "type-first-i64") (i64.const 64))
(assert_return (invoke "type-first-f32") (f32.const 1.32))
(assert_return (invoke "type-first-f64") (f64.const 1.64))

(assert_return (invoke "type-second-i32") (i32.const 32))
(assert_return (invoke "type-second-i64") (i64.const 64))
(assert_return (invoke "type-second-f32") (f32.const 32))
(assert_return (invoke "type-second-f64") (f64.const 64.1))

(assert_return (invoke "dispatch" (i32.const 5) (i64.const 2)) (i64.const 2))
(assert_return (invoke "dispatch" (i32.const 5) (i64.const 5)) (i64.const 5))
(assert_return (invoke "dispatch" (i32.const 12) (i64.const 5)) (i64.const 120))
(assert_return (invoke "dispatch" (i32.const 13) (i64.const 5)) (i64.const 8))
(assert_return (invoke "dispatch" (i32.const 20) (i64.const 2)) (i64.const 2))
(assert_trap (invoke "dispatch" (i32.const 0) (i64.const 2)) "indirect call type mismatch")
(assert_trap (invoke "dispatch" (i32.const 15) (i64.const 2)) "indirect call type mismatch")
(assert_trap (invoke "dispatch" (i32.const 23) (i64.const 2)) "undefined element")
(assert_trap (invoke "dispatch" (i32.const -1) (i64.const 2)) "undefined element")
(assert_trap (invoke "dispatch" (i32.const 1213432423) (i64.const 2)) "undefined element")

(assert_return (invoke "dispatch-structural" (i32.const 5)) (i64.const 9))
(assert_return (invoke "dispatch-structural" (i32.const 5)) (i64.const 9))
(assert_return (invoke "dispatch-structural" (i32.const 12)) (i64.const 362880))
(assert_return (invoke "dispatch-structural" (i32.const 20)) (i64.const 9))
(assert_trap (invoke "dispatch-structural" (i32.const 11)) "indirect call type mismatch")
(assert_trap (invoke "dispatch-structural" (i32.const 22)) "indirect call type mismatch")

(assert_return (invoke "fac" (i64.const 0)) (i64.const 1))
(assert_return (invoke "fac" (i64.const 1)) (i64.const 1))
(assert_return (invoke "fac" (i64.const 5)) (i64.const 120))
(assert_return (invoke "fac" (i64.const 25)) (i64.const 7034535277573963776))

(assert_return (invoke "fib" (i64.const 0)) (i64.const 1))
(assert_return (invoke "fib" (i64.const 1)) (i64.const 1))
(assert_return (invoke "fib" (i64.const 2)) (i64.const 2))
(assert_return (invoke "fib" (i64.const 5)) (i64.const 8))
(assert_return (invoke "fib" (i64.const 20)) (i64.const 10946))

(assert_return (invoke "even" (i32.const 0)) (i32.const 44))
(assert_return (invoke "even" (i32.const 1)) (i32.const 99))
(assert_return (invoke "even" (i32.const 100)) (i32.const 44))
(assert_return (invoke "even" (i32.const 77)) (i32.const 99))
(assert_return (invoke "odd" (i32.const 0)) (i32.const 99))
(assert_return (invoke "odd" (i32.const 1)) (i32.const 44))
(assert_return (invoke "odd" (i32.const 200)) (i32.const 99))
(assert_return (invoke "odd" (i32.const 77)) (i32.const 44))

(assert_exhaustion (invoke "runaway") "call stack exhausted")
(assert_exhaustion (invoke "mutual-runaway") "call stack exhausted")


;; Invalid syntax

(assert_malformed
  (module quote
    "(type $sig (func (param i32) (result i32)))"
    "(table 0 anyfunc)"
    "(func (result i32)"
    "  (call_indirect (type $sig) (result i32) (param i32)"
    "    (i32.const 0) (i32.const 0)"
    "  )"
    ")"
  )
  "unexpected token"
)
(assert_malformed
  (module quote
    "(type $sig (func (param i32) (result i32)))"
    "(table 0 anyfunc)"
    "(func (result i32)"
    "  (call_indirect (param i32) (type $sig) (result i32)"
    "    (i32.const 0) (i32.const 0)"
    "  )"
    ")"
  )
  "unexpected token"
)
(assert_malformed
  (module quote
    "(type $sig (func (param i32) (result i32)))"
    "(table 0 anyfunc)"
    "(func (result i32)"
    "  (call_indirect (param i32) (result i32) (type $sig)"
    "    (i32.const 0) (i32.const 0)"
    "  )"
    ")"
  )
  "unexpected token"
)
(assert_malformed
  (module quote
    "(type $sig (func (param i32) (result i32)))"
    "(table 0 anyfunc)"
    "(func (result i32)"
    "  (call_indirect (result i32) (type $sig) (param i32)"
    "    (i32.const 0) (i32.const 0)"
    "  )"
    ")"
  )
  "unexpected token"
)
(assert_malformed
  (module quote
    "(type $sig (func (param i32) (result i32)))"
    "(table 0 anyfunc)"
    "(func (result i32)"
    "  (call_indirect (result i32) (param i32) (type $sig)"
    "    (i32.const 0) (i32.const 0)"
    "  )"
    ")"
  )
  "unexpected token"
)
(assert_malformed
  (module quote
    "(table 0 anyfunc)"
    "(func (result i32)"
    "  (call_indirect (result i32) (param i32) (i32.const 0) (i32.const 0))"
    ")"
  )
  "unexpected token"
)

(assert_malformed
  (module quote
    "(table 0 anyfunc)"
    "(func (call_indirect (param $x i32) (i32.const 0) (i32.const 0)))"
  )
  "unexpected token"
)
(assert_malformed
  (module quote
    "(type $sig (func))"
    "(table 0 anyfunc)"
    "(func (result i32)"
    "  (call_indirect (type $sig) (result i32) (i32.const 0))"
    ")"
  )
  "inline function type"
)
(assert_malformed
  (module quote
    "(type $sig (func (param i32) (result i32)))"
    "(table 0 anyfunc)"
    "(func (result i32)"
    "  (call_indirect (type $sig) (result i32) (i32.const 0))"
    ")"
  )
  "inline function type"
)
(assert_malformed
  (module quote
    "(type $sig (func (param i32) (result i32)))"
    "(table 0 anyfunc)"
    "(func"
    "  (call_indirect (type $sig) (param i32) (i32.const 0) (i32.const 0))"
    ")"
  )
  "inline function type"
)
(assert_malformed
  (module quote
    "(type $sig (func (param i32 i32) (result i32)))"
    "(table 0 anyfunc)"
    "(func (result i32)"
    "  (call_indirect (type $sig) (param i32) (result i32)"
    "    (i32.const 0) (i32.const 0)"
    "  )"
    ")"
  )
  "inline function type"
)

;; Invalid typing

(assert_invalid
  (module
    (type (func))
    (func $no-table (call_indirect (type 0) (i32.const 0)))
  )
  "unknown table"
)

(assert_invalid
  (module
    (type (func))
    (table 0 anyfunc)
    (func $type-void-vs-num (i32.eqz (call_indirect (type 0) (i32.const 0))))
  )
  "type mismatch"
)
(assert_invalid
  (module
    (type (func (result i64)))
    (table 0 anyfunc)
    (func $type-num-vs-num (i32.eqz (call_indirect (type 0) (i32.const 0))))
  )
  "type mismatch"
)

(assert_invalid
  (module
    (type (func (param i32)))
    (table 0 anyfunc)
    (func $arity-0-vs-1 (call_indirect (type 0) (i32.const 0)))
  )
  "type mismatch"
)
(assert_invalid
  (module
    (type (func (param f64 i32)))
    (table 0 anyfunc)
    (func $arity-0-vs-2 (call_indirect (type 0) (i32.const 0)))
  )
  "type mismatch"
)
(assert_invalid
  (module
    (type (func))
    (table 0 anyfunc)
    (func $arity-1-vs-0 (call_indirect (type 0) (i32.const 1) (i32.const 0)))
  )
  "type mismatch"
)
(assert_invalid
  (module
    (type (func))
    (table 0 anyfunc)
    (func $arity-2-vs-0
      (call_indirect (type 0) (f64.const 2) (i32.const 1) (i32.const 0))
    )
  )
  "type mismatch"
)

(assert_invalid
  (module
    (type (func (param i32)))
    (table 0 anyfunc)
    (func $type-func-void-vs-i32 (call_indirect (type 0) (i32.const 1) (nop)))
  )
  "type mismatch"
)
(assert_invalid
  (module
    (type (func (param i32)))
    (table 0 anyfunc)
    (func $type-func-num-vs-i32 (call_indirect (type 0) (i32.const 0) (i64.const 1)))
  )
  "type mismatch"
)

(assert_invalid
  (module
    (type (func (param i32 i32)))
    (table 0 anyfunc)
    (func $type-first-void-vs-num
      (call_indirect (type 0) (nop) (i32.const 1) (i32.const 0))
    )
  )
  "type mismatch"
)
(assert_invalid
  (module
    (type (func (param i32 i32)))
    (table 0 anyfunc)
    (func $type-second-void-vs-num
      (call_indirect (type 0) (i32.const 1) (nop) (i32.const 0))
    )
  )
  "type mismatch"
)
(assert_invalid
  (module
    (type (func (param i32 f64)))
    (table 0 anyfunc)
    (func $type-first-num-vs-num
      (call_indirect (type 0) (f64.const 1) (i32.const 1) (i32.const 0))
    )
  )
  "type mismatch"
)
(assert_invalid
  (module
    (type (func (param f64 i32)))
    (table 0 anyfunc)
    (func $type-second-num-vs-num
      (call_indirect (type 0) (i32.const 1) (f64.const 1) (i32.const 0))
    )
  )
  "type mismatch"
)


;; Unbound type

(assert_invalid
  (module
    (table 0 anyfunc)
    (func $unbound-type (call_indirect (type 1) (i32.const 0)))
  )
  "unknown type"
)
(assert_invalid
  (module
    (table 0 anyfunc)
    (func $large-type (call_indirect (type 1012321300) (i32.const 0)))
  )
  "unknown type"
)


;; Unbound function in table

(assert_invalid
  (module (table anyfunc (elem 0 0)))
  "unknown function 0"
)<|MERGE_RESOLUTION|>--- conflicted
+++ resolved
@@ -143,11 +143,7 @@
       (else
         (i64.mul
           (get_local 0)
-<<<<<<< HEAD
-          (call_indirect $over-i64
-=======
           (call_indirect (type $over-i64)
->>>>>>> 84bd6f3c
             (i64.sub (get_local 0) (i64.const 1))
             (i32.const 12)
           )
@@ -161,19 +157,11 @@
       (then (i64.const 1))
       (else
         (i64.add
-<<<<<<< HEAD
-          (call_indirect $over-i64
-            (i64.sub (get_local 0) (i64.const 2))
-            (i32.const 13)
-          )
-          (call_indirect $over-i64
-=======
           (call_indirect (type $over-i64)
             (i64.sub (get_local 0) (i64.const 2))
             (i32.const 13)
           )
           (call_indirect (type $over-i64)
->>>>>>> 84bd6f3c
             (i64.sub (get_local 0) (i64.const 1))
             (i32.const 13)
           )
@@ -186,11 +174,7 @@
     (if (result i32) (i32.eqz (get_local 0))
       (then (i32.const 44))
       (else
-<<<<<<< HEAD
-        (call_indirect $over-i32
-=======
         (call_indirect (type $over-i32)
->>>>>>> 84bd6f3c
           (i32.sub (get_local 0) (i32.const 1))
           (i32.const 15)
         )
@@ -201,11 +185,7 @@
     (if (result i32) (i32.eqz (get_local 0))
       (then (i32.const 99))
       (else
-<<<<<<< HEAD
-        (call_indirect $over-i32
-=======
         (call_indirect (type $over-i32)
->>>>>>> 84bd6f3c
           (i32.sub (get_local 0) (i32.const 1))
           (i32.const 14)
         )
