--- conflicted
+++ resolved
@@ -180,8 +180,6 @@
 (assert_return (invoke "f64-hex-sep4") (f64.const 0xf0P+13))
 (assert_return (invoke "f64-hex-sep5") (f64.const 0x2af00a.1f3eep23))
 
-<<<<<<< HEAD
-=======
 ;; Test parsing a float from binary
 (module binary
   ;; (func (export "4294967249") (result f64) (f64.const 4294967249))
@@ -194,7 +192,6 @@
 
 (assert_return (invoke "4294967249") (f64.const 4294967249))
 
->>>>>>> 84bd6f3c
 (assert_malformed
   (module quote "(global f32 (f32.const _100))")
   "unknown operator"
