--- conflicted
+++ resolved
@@ -1,616 +1,598 @@
-//-------------------------------------------------------------------------------------------------------
-// Copyright (C) Microsoft. All rights reserved.
-// Licensed under the MIT license. See LICENSE.txt file in the project root for full license information.
-//-------------------------------------------------------------------------------------------------------
-// This file has been modified by Microsoft on [12/2016].
-
-/*
- * Copyright 2016 WebAssembly Community Group participants
- *
- * Licensed under the Apache License, Version 2.0 (the "License");
- * you may not use this file except in compliance with the License.
- * You may obtain a copy of the License at
- *
- *     http://www.apache.org/licenses/LICENSE-2.0
- *
- * Unless required by applicable law or agreed to in writing, software
- * distributed under the License is distributed on an "AS IS" BASIS,
- * WITHOUT WARRANTIES OR CONDITIONS OF ANY KIND, either express or implied.
- * See the License for the specific language governing permissions and
- * limitations under the License.
- */
-
-const cliArgs = WScript.Arguments || [];
-WScript.Flag("-wasmI64");
-
-if (cliArgs.length < 1) {
-  print("usage: <exe> spec.js -args <filename.json> [start index] [end index] [-verbose] [-nt] -endargs");
-  WScript.Quit(0);
-}
-
-if (typeof IMPORTS_FROM_OTHER_SCRIPT === "undefined") {
-  IMPORTS_FROM_OTHER_SCRIPT = {};
-}
-
-let passed = 0;
-let failed = 0;
-
-// Parse arguments
-const iVerbose = cliArgs.indexOf("-verbose");
-const verbose = iVerbose !== -1;
-if (verbose) {
-  cliArgs.splice(iVerbose, 1);
-}
-const iNoTrap = cliArgs.indexOf("-nt");
-const noTrap = iNoTrap !== -1;
-const trap = !noTrap;
-if (noTrap) {
-  cliArgs.splice(iNoTrap, 1);
-}
-
-let file = "";
-let iTest = 0;
-function getValueStr(value, type) {
-  if (typeof value === "undefined") {
-    return "undefined";
-  }
-  switch (type) {
-    case "i64":
-      if (typeof value === "object") {
-        const {high, low} = value;
-        const convert = a => (a >>> 0).toString(16);
-        return `0x${convert(high)}${convert(low).padStart(8, "0")}`;
-      }
-      // Fallthrough
-    case "i32": return value.toString();
-    case "f64":
-      // Fallthrough
-    case "f32":
-      if (Object.is(value, -0)) {
-        return "-0";
-      }
-      // Fallthrough
-  }
-  // Default case
-  return value.toString();
-}
-
-function getArgsStr(args) {
-  return args
-    .map(({type, value}) => `${type}:${getValueStr(mapWasmArg({type, value}), type)}`)
-    .join(", ");
-}
-
-function getActionStr(action) {
-  const moduleName = action.module || "$$";
-  switch (action.type) {
-    case "invoke": return `${moduleName}.${action.field}(${getArgsStr(action.args)})`;
-    case "get": return `${moduleName}[${action.field}]`;
-    default: return "Unkown action type";
-  }
-}
-
-function getCommandStr(command) {
-  const base = `(${iTest}) ${file}:${command.line}`;
-  switch (command.type) {
-    case "module": return `${base}: generate module ${command.name ? ` as ${command.name}` : ""}`;
-    case "register": return `${base}: register module ${command.name || "$$"} as ${command.as}`;
-    case "assert_malformed":
-    case "assert_unlinkable":
-    case "assert_uninstantiable":
-    case "assert_invalid": return `${base}: ${command.type} module`;
-    case "assert_return": return `${base}: assert_return(${getActionStr(command.action)} == ${getArgsStr(command.expected)})`;
-    case "assert_return_canonical_nan": return `${base}: assert_return_canonical_nan(${getActionStr(command.action)}`;
-    case "assert_return_arithmetic_nan": return `${base}: assert_return_arithmetic_nan(${getActionStr(command.action)})`;
-    case "action":
-    case "assert_trap":
-    case "assert_return_nan":
-    case "assert_exhaustion":
-      return `${base}: ${command.type}(${getActionStr(command.action)})`;
-  }
-  return base;
-}
-
-const CompareType = {
-  none: Symbol(),
-  exact: Symbol(),
-  arithmeticNan: Symbol(),
-  canonicalNan: Symbol()
-};
-
-function run(inPath, iStart, iEnd) {
-  const lastSlash = Math.max(inPath.lastIndexOf("/"), inPath.lastIndexOf("\\"));
-  const inDir = lastSlash === -1 ? "." : inPath.slice(0, lastSlash);
-  file = inPath;
-  const data = read(inPath);
-  const {commands} = WebAssembly.wabt.convertWast2Wasm(data, {spec: true});
-
-<<<<<<< HEAD
-  const registry = Object.assign({spectest: {
-    print,
-    global: 666,
-    table: new WebAssembly.Table({initial: 10, maximum: 20, element: "anyfunc"}),
-    memory: new WebAssembly.Memory({initial: 1, maximum: 2})
-  }}, IMPORTS_FROM_OTHER_SCRIPT);
-=======
-  const registry = Object.assign({
-    "not wasm": {
-      overload() {}
-    },
-    spectest: {
-      print,
-      print_i32: console.log.bind(console),
-      print_i32_f32: console.log.bind(console),
-      print_f64_f64: console.log.bind(console),
-      print_f32: console.log.bind(console),
-      print_f64: console.log.bind(console),
-      global_i32: 666,
-      global_f32: 666,
-      global_f64: 666,
-      table: new WebAssembly.Table({initial: 10, maximum: 20, element: "anyfunc"}),
-      memory: new WebAssembly.Memory({initial: 1, maximum: 2})
-    }
-  }, IMPORTS_FROM_OTHER_SCRIPT);
->>>>>>> 84bd6f3c
-
-  const moduleRegistry = {};
-  moduleRegistry.currentModule = null;
-
-  for (const command of commands) {
-    ++iTest;
-    if (iTest < iStart) {
-      // always run module/register commands that happens before iStart
-      if (command.type !== "module" && command.type !== "register") {
-        continue;
-      }
-    } else if (iTest > iEnd) {
-      continue;
-    }
-
-    if (verbose) {
-      print(`Running:${getCommandStr(command)}`);
-    }
-
-    switch (command.type) {
-      case "module":
-        moduleCommand(inDir, command, registry, moduleRegistry);
-        break;
-
-      case "assert_malformed":
-        assertMalformed(inDir, command);
-        break;
-
-      case "assert_unlinkable":
-        assertUnlinkable(inDir, command, registry);
-        break;
-
-      case "assert_uninstantiable":
-        assertUninstantiable(inDir, command, registry);
-        break;
-
-      case "assert_invalid":
-        assertMalformed(inDir, command, registry);
-        break;
-
-      case "register": {
-        const {as, name = "currentModule"} = command;
-        if (moduleRegistry[name]) {
-          registry[as] = moduleRegistry[name].exports;
-        }
-        break;
-      }
-
-      case "action":
-        runSimpleAction(moduleRegistry, command);
-        break;
-
-      case "assert_return":
-        assertReturn(moduleRegistry, command, CompareType.exact);
-<<<<<<< HEAD
-        break;
-
-      case "assert_return_canonical_nan":
-        assertReturn(moduleRegistry, command, CompareType.canonicalNan);
-        break;
-
-=======
-        break;
-
-      case "assert_return_canonical_nan":
-        assertReturn(moduleRegistry, command, CompareType.canonicalNan);
-        break;
-
->>>>>>> 84bd6f3c
-      case "assert_return_arithmetic_nan":
-        assertReturn(moduleRegistry, command, CompareType.arithmeticNan);
-        break;
-
-      case "assert_exhaustion":
-        assertStackExhaustion(moduleRegistry, command);
-        break;
-
-      case "assert_trap":
-        if (trap) {
-          assertTrap(moduleRegistry, command);
-        } else {
-          print(`${getCommandStr(command)} skipped because it has traps`);
-        }
-        break;
-      default:
-        print(`Unknown command: ${JSON.stringify(command)}`);
-    }
-  }
-  end();
-}
-
-function createModule(baseDir, buffer, registry, output) {
-  if (verbose) {
-    const u8a = new Uint8Array(buffer);
-    console.log(u8a);
-  }
-  output.module = new WebAssembly.Module(buffer);
-  // We'll know if an error occurs at instanciation because output.module will be set
-  output.instance = new WebAssembly.Instance(output.module, registry || undefined);
-}
-
-function moduleCommand(baseDir, command, registry, moduleRegistry) {
-  const {buffer, name} = command;
-  try {
-    const output = {};
-    createModule(baseDir, buffer, registry, output);
-    if (name) {
-      moduleRegistry[name] = output.instance;
-    }
-    moduleRegistry.currentModule = output.instance;
-    ++passed;
-  } catch (e) {
-    ++failed;
-    print(`${getCommandStr(command)} failed. Unexpected Error: ${e}`);
-  }
-  return null;
-}
-
-function assertMalformed(baseDir, command) {
-  const {buffer, text} = command;
-  // Test hook to prevent deferred parsing
-  WScript.Flag("-off:wasmdeferred");
-  const output = {};
-  try {
-    createModule(baseDir, buffer, null, output);
-    ++failed;
-    print(`${getCommandStr(command)} failed. Should have had an error`);
-  } catch (e) {
-    if (output.module) {
-      ++failed;
-      print(`${getCommandStr(command)} failed. Had a linking error, expected a compile error: ${e}`);
-    } else if (e instanceof WebAssembly.CompileError) {
-      ++passed;
-      if (verbose) {
-        print(`${getCommandStr(command)} passed. Had compile error: ${e}`);
-        print(`  Spec expected error: ${text}`);
-      }
-    } else {
-      ++failed;
-      print(`${getCommandStr(command)} failed. Expected a compile error: ${e}`);
-    }
-  } finally {
-    // Reset the test hook
-    WScript.Flag("-on:wasmdeferred");
-  }
-}
-
-function assertUnlinkable(baseDir, command, registry) {
-  const {buffer, text} = command;
-  // Test hook to prevent deferred parsing
-  WScript.Flag("-off:wasmdeferred");
-  const output = {};
-  try {
-    createModule(baseDir, buffer, registry, output);
-    ++failed;
-    print(`${getCommandStr(command)} failed. Should have had an error`);
-  } catch (e) {
-    if (e instanceof WebAssembly.LinkError) {
-      ++passed;
-      if (verbose) {
-        print(`${getCommandStr(command)} passed. Had linking error: ${e}`);
-        print(`  Spec expected error: ${text}`);
-      }
-    } else {
-      ++failed;
-      print(`${getCommandStr(command)} failed. Expected a linking error: ${e}`);
-    }
-  } finally {
-    // Reset the test hook
-    WScript.Flag("-on:wasmdeferred");
-  }
-}
-
-function assertUninstantiable(baseDir, command, registry) {
-  const {buffer, text} = command;
-  // Test hook to prevent deferred parsing
-  WScript.Flag("-off:wasmdeferred");
-  const output = {};
-  try {
-    createModule(baseDir, buffer, registry, output);
-    ++failed;
-    print(`${getCommandStr(command)} failed. Should have had an error`);
-  } catch (e) {
-    if (e instanceof WebAssembly.RuntimeError) {
-      ++passed;
-      if (verbose) {
-        print(`${getCommandStr(command)} passed. Had instanciation error: ${e}`);
-        print(`  Spec expected error: ${text}`);
-      }
-    } else {
-      ++failed;
-      print(`${getCommandStr(command)} failed. Expected a instanciation error: ${e}`);
-    }
-  } finally {
-    // Reset the test hook
-    WScript.Flag("-on:wasmdeferred");
-  }
-}
-
-function genConverters() {
-  const buffer = WebAssembly.wabt.convertWast2Wasm(`
-(module
-  (func (export "convertI64") (param i64) (result i64) (get_local 0))
-  (func (export "toF32") (param i32) (result f32) (f32.reinterpret/i32 (get_local 0)))
-  (func (export "toF64") (param i64) (result f64) (f64.reinterpret/i64 (get_local 0)))
-)`);
-  const module = new WebAssembly.Module(buffer);
-  const instance = new WebAssembly.Instance(module);
-  return instance.exports;
-}
-
-const {toF32, toF64, convertI64} = genConverters();
-
-function mapWasmArg({type, value}) {
-  switch (type) {
-    case "i32": return parseInt(value)|0;
-    case "i64": return convertI64(value); // will convert string to {high, low}
-    case "f32": return toF32(parseInt(value));
-    case "f64": return toF64(value);
-  }
-  throw new Error("Unknown argument type");
-}
-
-function runCompare(wasmFn, action, expected, compareType) {
-  let moduleTxt;
-  const argTypes = action.args.map(({type}) => type);
-  const params = argTypes.length > 0 ? `(param ${argTypes.join(" ")})` : "";
-  let returnType = "void";
-  if (expected.length === 0) {
-    if (compareType !== CompareType.exact) {
-      throw new Error("Must have expected type to runCompare if not doing Exact comparison");
-    }
-    // Without expected result, we are just making sure we are able to call the function
-    moduleTxt = `
-(module
-  (import "test" "fn" (func $fn ${params}))
-  (func (export "res"))
-  (func (export "compare") (result i32)
-    ${action.args.map(({type, value}) => {
-      switch (type) {
-        case "i32": return `(i32.const ${value})`;
-        case "i64": return `(i64.const ${value})`;
-        case "f32": return `(f32.reinterpret/i32 (i32.const ${value}))`;
-        case "f64": return `(f64.reinterpret/i64 (i64.const ${value}))`;
-      }
-      throw new Error("Unknown argument type");
-    }).join("\n")}
-    (call $fn)
-    (i32.const 1)
-  )
-)`;
-  } else {
-    let compareTxt = "";
-    const {type: expectedType, value: expectedValue} = expected[0];
-    returnType = expectedType;
-    const resultSize = expectedType.endsWith("32") ? 32 : 64;
-    const matchingIntType = resultSize === 32 ? "i32" : "i64";
-    switch (compareType) {
-      case CompareType.exact:
-        switch (expectedType) {
-          case "i32":
-          case "i64":
-            compareTxt += `(${expectedType}.eq (${expectedType}.const ${expectedValue}))`;
-            break;
-          case "f32":
-            compareTxt += `(i32.reinterpret/f32) (i32.eq (i32.const ${expectedValue}))`;
-            break;
-          case "f64":
-            compareTxt += `(i64.reinterpret/f64) (i64.eq (i64.const ${expectedValue}))`;
-            break;
-        }
-        break;
-      case CompareType.arithmeticNan: {
-        const expectedResult = resultSize === 32 ? "0x7f800000" : "0x7ff0000000000000";
-        compareTxt = `
-        (${matchingIntType}.reinterpret/${expectedType})
-        (${matchingIntType}.and (${matchingIntType}.const ${expectedResult}))
-        (${matchingIntType}.eq (${matchingIntType}.const ${expectedResult}))`;
-        break;
-      }
-      case CompareType.canonicalNan: {
-        const posNaN = resultSize === 32 ? "0x7fc00000" : "0x7ff8000000000000";
-        const negNaN = resultSize === 32 ? "0xffc00000" : "0xfff8000000000000";
-        compareTxt = `
-        (${matchingIntType}.reinterpret/${expectedType})
-        (tee_local $intNan)
-        (${matchingIntType}.eq (${matchingIntType}.const ${posNaN}))
-        (get_local $intNan)
-        (${matchingIntType}.eq (${matchingIntType}.const ${negNaN}))
-        (i32.or)`;
-        break;
-      }
-      default:
-        throw new Error("runCompare: Unsupported compare type");
-    }
-    moduleTxt = `
-(module
-  (import "test" "fn" (func $fn ${params} (result ${expectedType})))
-  (global $res (mut ${expectedType}) (${expectedType}.const 0))
-  (func (export "res") (result ${expectedType}) (get_global $res))
-  (func (export "compare") (result i32)
-    (local $localRes ${expectedType}) (local $intNan ${matchingIntType})
-    ${action.args.map(({type, value}) => {
-      switch (type) {
-        case "i32": return `(i32.const ${value})`;
-        case "i64": return `(i64.const ${value})`;
-        case "f32": return `(f32.reinterpret/i32 (i32.const ${value}))`;
-        case "f64": return `(f64.reinterpret/i64 (i64.const ${value}))`;
-      }
-      throw new Error("Unknown argument type");
-    }).join("\n")}
-    (call $fn)
-    (tee_local $localRes)
-    (set_global $res)
-    (get_local $localRes)
-    ${compareTxt}
-  )
-)`;
-  }
-  if (verbose) {
-    console.log(moduleTxt);
-  }
-  const module = new WebAssembly.Module(WebAssembly.wabt.convertWast2Wasm(moduleTxt));
-  const {exports: {compare, res}} = new WebAssembly.Instance(module, {test: {fn: wasmFn}});
-  const hasPassed = compare() === 1;
-  const original = res();
-  return {passed: hasPassed, original: {value: original, type: returnType}};
-}
-
-function assertReturn(moduleRegistry, command, compareType) {
-  const {action, expected} = command;
-  try {
-    let success = false;
-    let originalResult;
-    if (action.type === "invoke") {
-      const wasmFn = getField(moduleRegistry, action);
-      const res = runCompare(wasmFn, action, expected, compareType);
-      originalResult = res.original;
-      success = res.passed;
-    } else if (action.type === "get") {
-      const field = getField(moduleRegistry, action);
-      originalResult = {value: field, type: expected[0].type};
-      switch (compareType) {
-        case CompareType.exact: success = field === mapWasmArg(expected[0]); break;
-        case CompareType.arithmeticNan:
-        case CompareType.canonicalNan: success = isNaN(field); break;
-        default:
-          throw new Error("assertReturn: Unsupported compare type");
-      }
-    }
-
-    if (success) {
-      passed++;
-      if (verbose) {
-        print(`${getCommandStr(command)} passed.`);
-      }
-    } else {
-      print(`${getCommandStr(command)} failed. Returned ${getValueStr(originalResult.value, originalResult.type)}`);
-      failed++;
-    }
-  } catch (e) {
-    print(`${getCommandStr(command)} failed. Unexpectedly threw: ${e}`);
-    failed++;
-  }
-}
-
-function assertTrap(moduleRegistry, command) {
-  const {action, text} = command;
-  try {
-    runAction(moduleRegistry, action);
-    print(`${getCommandStr(command)} failed. Should have had an error`);
-    failed++;
-  } catch (e) {
-    if (e instanceof WebAssembly.RuntimeError) {
-      passed++;
-      if (verbose) {
-        print(`${getCommandStr(command)} passed. Error thrown: ${e}`);
-        print(`  Spec error message expected: ${text}`);
-      }
-    } else {
-      failed++;
-      print(`${getCommandStr(command)} failed. Unexpected error thrown: ${e}`);
-    }
-  }
-}
-
-let StackOverflow;
-function assertStackExhaustion(moduleRegistry, command) {
-  if (!StackOverflow) {
-    // Get the stack overflow exception type
-    // Javascript and WebAssembly must throw the same type of error
-    try { (function f() { 1 + f() })() } catch (e) { StackOverflow = e.constructor }
-  }
-
-  const {action} = command;
-  try {
-    runAction(moduleRegistry, action);
-    print(`${getCommandStr(command)} failed. Should have exhausted the stack`);
-    failed++;
-  } catch (e) {
-    if (e instanceof StackOverflow) {
-      passed++;
-      if (verbose) {
-        print(`${getCommandStr(command)} passed. Had a StackOverflow`);
-      }
-    } else {
-      failed++;
-      print(`${getCommandStr(command)} failed. Unexpected error thrown: ${e}`);
-    }
-  }
-}
-
-
-function runSimpleAction(moduleRegistry, command) {
-  try {
-    const res = runAction(moduleRegistry, command.action);
-    ++passed;
-    if (verbose) {
-      print(`${getCommandStr(command)} = ${res}`);
-    }
-  } catch (e) {
-    ++failed;
-    print(`${getCommandStr(command)} failed. Unexpectedly threw: ${e}`);
-  }
-}
-
-function getField(moduleRegistry, action) {
-  const moduleName = action.module !== undefined ? action.module : "currentModule";
-  const m = moduleRegistry[moduleName];
-  if (!m) {
-    throw new Error("Module unavailable to run action");
-  }
-  const {field} = action;
-  if (!(field in m.exports)) {
-    throw new Error(`Unable to find field ${field} in ${moduleName}`)
-  }
-  return m.exports[field];
-}
-
-function runAction(moduleRegistry, action) {
-  const field = getField(moduleRegistry, action);
-  switch (action.type) {
-    case "invoke": {
-      const {args} = action;
-      const mappedArgs = args.map(({value}) => value);
-      const wasmFn = field;
-      const res = wasmFn(...mappedArgs);
-      return res;
-    }
-    case "get": {
-      return field;
-    }
-    default:
-      print(`Unknown action: ${JSON.stringify(action)}`);
-  }
-}
-
-function end() {
-  print(`${passed}/${passed + failed} tests passed.`);
-}
-
+//-------------------------------------------------------------------------------------------------------
+// Copyright (C) Microsoft. All rights reserved.
+// Licensed under the MIT license. See LICENSE.txt file in the project root for full license information.
+//-------------------------------------------------------------------------------------------------------
+// This file has been modified by Microsoft on [12/2016].
+
+/*
+ * Copyright 2016 WebAssembly Community Group participants
+ *
+ * Licensed under the Apache License, Version 2.0 (the "License");
+ * you may not use this file except in compliance with the License.
+ * You may obtain a copy of the License at
+ *
+ *     http://www.apache.org/licenses/LICENSE-2.0
+ *
+ * Unless required by applicable law or agreed to in writing, software
+ * distributed under the License is distributed on an "AS IS" BASIS,
+ * WITHOUT WARRANTIES OR CONDITIONS OF ANY KIND, either express or implied.
+ * See the License for the specific language governing permissions and
+ * limitations under the License.
+ */
+
+const cliArgs = WScript.Arguments || [];
+WScript.Flag("-wasmI64");
+
+if (cliArgs.length < 1) {
+  print("usage: <exe> spec.js -args <filename.json> [start index] [end index] [-verbose] [-nt] -endargs");
+  WScript.Quit(0);
+}
+
+if (typeof IMPORTS_FROM_OTHER_SCRIPT === "undefined") {
+  IMPORTS_FROM_OTHER_SCRIPT = {};
+}
+
+let passed = 0;
+let failed = 0;
+
+// Parse arguments
+const iVerbose = cliArgs.indexOf("-verbose");
+const verbose = iVerbose !== -1;
+if (verbose) {
+  cliArgs.splice(iVerbose, 1);
+}
+const iNoTrap = cliArgs.indexOf("-nt");
+const noTrap = iNoTrap !== -1;
+const trap = !noTrap;
+if (noTrap) {
+  cliArgs.splice(iNoTrap, 1);
+}
+
+let file = "";
+let iTest = 0;
+function getValueStr(value, type) {
+  if (typeof value === "undefined") {
+    return "undefined";
+  }
+  switch (type) {
+    case "i64":
+      if (typeof value === "object") {
+        const {high, low} = value;
+        const convert = a => (a >>> 0).toString(16);
+        return `0x${convert(high)}${convert(low).padStart(8, "0")}`;
+      }
+      // Fallthrough
+    case "i32": return value.toString();
+    case "f64":
+      // Fallthrough
+    case "f32":
+      if (Object.is(value, -0)) {
+        return "-0";
+      }
+      // Fallthrough
+  }
+  // Default case
+  return value.toString();
+}
+
+function getArgsStr(args) {
+  return args
+    .map(({type, value}) => `${type}:${getValueStr(mapWasmArg({type, value}), type)}`)
+    .join(", ");
+}
+
+function getActionStr(action) {
+  const moduleName = action.module || "$$";
+  switch (action.type) {
+    case "invoke": return `${moduleName}.${action.field}(${getArgsStr(action.args)})`;
+    case "get": return `${moduleName}[${action.field}]`;
+    default: return "Unkown action type";
+  }
+}
+
+function getCommandStr(command) {
+  const base = `(${iTest}) ${file}:${command.line}`;
+  switch (command.type) {
+    case "module": return `${base}: generate module ${command.name ? ` as ${command.name}` : ""}`;
+    case "register": return `${base}: register module ${command.name || "$$"} as ${command.as}`;
+    case "assert_malformed":
+    case "assert_unlinkable":
+    case "assert_uninstantiable":
+    case "assert_invalid": return `${base}: ${command.type} module`;
+    case "assert_return": return `${base}: assert_return(${getActionStr(command.action)} == ${getArgsStr(command.expected)})`;
+    case "assert_return_canonical_nan": return `${base}: assert_return_canonical_nan(${getActionStr(command.action)}`;
+    case "assert_return_arithmetic_nan": return `${base}: assert_return_arithmetic_nan(${getActionStr(command.action)})`;
+    case "action":
+    case "assert_trap":
+    case "assert_return_nan":
+    case "assert_exhaustion":
+      return `${base}: ${command.type}(${getActionStr(command.action)})`;
+  }
+  return base;
+}
+
+const CompareType = {
+  none: Symbol(),
+  exact: Symbol(),
+  arithmeticNan: Symbol(),
+  canonicalNan: Symbol()
+};
+
+function run(inPath, iStart, iEnd) {
+  const lastSlash = Math.max(inPath.lastIndexOf("/"), inPath.lastIndexOf("\\"));
+  const inDir = lastSlash === -1 ? "." : inPath.slice(0, lastSlash);
+  file = inPath;
+  const data = read(inPath);
+  const {commands} = WebAssembly.wabt.convertWast2Wasm(data, {spec: true});
+
+  const registry = Object.assign({
+    "not wasm": {
+      overload() {}
+    },
+    spectest: {
+      print,
+      print_i32: console.log.bind(console),
+      print_i32_f32: console.log.bind(console),
+      print_f64_f64: console.log.bind(console),
+      print_f32: console.log.bind(console),
+      print_f64: console.log.bind(console),
+      global_i32: 666,
+      global_f32: 666,
+      global_f64: 666,
+      table: new WebAssembly.Table({initial: 10, maximum: 20, element: "anyfunc"}),
+      memory: new WebAssembly.Memory({initial: 1, maximum: 2})
+    }
+  }, IMPORTS_FROM_OTHER_SCRIPT);
+
+  const moduleRegistry = {};
+  moduleRegistry.currentModule = null;
+
+  for (const command of commands) {
+    ++iTest;
+    if (iTest < iStart) {
+      // always run module/register commands that happens before iStart
+      if (command.type !== "module" && command.type !== "register") {
+        continue;
+      }
+    } else if (iTest > iEnd) {
+      continue;
+    }
+
+    if (verbose) {
+      print(`Running:${getCommandStr(command)}`);
+    }
+
+    switch (command.type) {
+      case "module":
+        moduleCommand(inDir, command, registry, moduleRegistry);
+        break;
+
+      case "assert_malformed":
+        assertMalformed(inDir, command);
+        break;
+
+      case "assert_unlinkable":
+        assertUnlinkable(inDir, command, registry);
+        break;
+
+      case "assert_uninstantiable":
+        assertUninstantiable(inDir, command, registry);
+        break;
+
+      case "assert_invalid":
+        assertMalformed(inDir, command, registry);
+        break;
+
+      case "register": {
+        const {as, name = "currentModule"} = command;
+        if (moduleRegistry[name]) {
+          registry[as] = moduleRegistry[name].exports;
+        }
+        break;
+      }
+
+      case "action":
+        runSimpleAction(moduleRegistry, command);
+        break;
+
+      case "assert_return":
+        assertReturn(moduleRegistry, command, CompareType.exact);
+        break;
+
+      case "assert_return_canonical_nan":
+        assertReturn(moduleRegistry, command, CompareType.canonicalNan);
+        break;
+
+      case "assert_return_arithmetic_nan":
+        assertReturn(moduleRegistry, command, CompareType.arithmeticNan);
+        break;
+
+      case "assert_exhaustion":
+        assertStackExhaustion(moduleRegistry, command);
+        break;
+
+      case "assert_trap":
+        if (trap) {
+          assertTrap(moduleRegistry, command);
+        } else {
+          print(`${getCommandStr(command)} skipped because it has traps`);
+        }
+        break;
+      default:
+        print(`Unknown command: ${JSON.stringify(command)}`);
+    }
+  }
+  end();
+}
+
+function createModule(baseDir, buffer, registry, output) {
+  if (verbose) {
+    const u8a = new Uint8Array(buffer);
+    console.log(u8a);
+  }
+  output.module = new WebAssembly.Module(buffer);
+  // We'll know if an error occurs at instanciation because output.module will be set
+  output.instance = new WebAssembly.Instance(output.module, registry || undefined);
+}
+
+function moduleCommand(baseDir, command, registry, moduleRegistry) {
+  const {buffer, name} = command;
+  try {
+    const output = {};
+    createModule(baseDir, buffer, registry, output);
+    if (name) {
+      moduleRegistry[name] = output.instance;
+    }
+    moduleRegistry.currentModule = output.instance;
+    ++passed;
+  } catch (e) {
+    ++failed;
+    print(`${getCommandStr(command)} failed. Unexpected Error: ${e}`);
+  }
+  return null;
+}
+
+function assertMalformed(baseDir, command) {
+  const {buffer, text} = command;
+  // Test hook to prevent deferred parsing
+  WScript.Flag("-off:wasmdeferred");
+  const output = {};
+  try {
+    createModule(baseDir, buffer, null, output);
+    ++failed;
+    print(`${getCommandStr(command)} failed. Should have had an error`);
+  } catch (e) {
+    if (output.module) {
+      ++failed;
+      print(`${getCommandStr(command)} failed. Had a linking error, expected a compile error: ${e}`);
+    } else if (e instanceof WebAssembly.CompileError) {
+      ++passed;
+      if (verbose) {
+        print(`${getCommandStr(command)} passed. Had compile error: ${e}`);
+        print(`  Spec expected error: ${text}`);
+      }
+    } else {
+      ++failed;
+      print(`${getCommandStr(command)} failed. Expected a compile error: ${e}`);
+    }
+  } finally {
+    // Reset the test hook
+    WScript.Flag("-on:wasmdeferred");
+  }
+}
+
+function assertUnlinkable(baseDir, command, registry) {
+  const {buffer, text} = command;
+  // Test hook to prevent deferred parsing
+  WScript.Flag("-off:wasmdeferred");
+  const output = {};
+  try {
+    createModule(baseDir, buffer, registry, output);
+    ++failed;
+    print(`${getCommandStr(command)} failed. Should have had an error`);
+  } catch (e) {
+    if (e instanceof WebAssembly.LinkError) {
+      ++passed;
+      if (verbose) {
+        print(`${getCommandStr(command)} passed. Had linking error: ${e}`);
+        print(`  Spec expected error: ${text}`);
+      }
+    } else {
+      ++failed;
+      print(`${getCommandStr(command)} failed. Expected a linking error: ${e}`);
+    }
+  } finally {
+    // Reset the test hook
+    WScript.Flag("-on:wasmdeferred");
+  }
+}
+
+function assertUninstantiable(baseDir, command, registry) {
+  const {buffer, text} = command;
+  // Test hook to prevent deferred parsing
+  WScript.Flag("-off:wasmdeferred");
+  const output = {};
+  try {
+    createModule(baseDir, buffer, registry, output);
+    ++failed;
+    print(`${getCommandStr(command)} failed. Should have had an error`);
+  } catch (e) {
+    if (e instanceof WebAssembly.RuntimeError) {
+      ++passed;
+      if (verbose) {
+        print(`${getCommandStr(command)} passed. Had instanciation error: ${e}`);
+        print(`  Spec expected error: ${text}`);
+      }
+    } else {
+      ++failed;
+      print(`${getCommandStr(command)} failed. Expected a instanciation error: ${e}`);
+    }
+  } finally {
+    // Reset the test hook
+    WScript.Flag("-on:wasmdeferred");
+  }
+}
+
+function genConverters() {
+  const buffer = WebAssembly.wabt.convertWast2Wasm(`
+(module
+  (func (export "convertI64") (param i64) (result i64) (get_local 0))
+  (func (export "toF32") (param i32) (result f32) (f32.reinterpret/i32 (get_local 0)))
+  (func (export "toF64") (param i64) (result f64) (f64.reinterpret/i64 (get_local 0)))
+)`);
+  const module = new WebAssembly.Module(buffer);
+  const instance = new WebAssembly.Instance(module);
+  return instance.exports;
+}
+
+const {toF32, toF64, convertI64} = genConverters();
+
+function mapWasmArg({type, value}) {
+  switch (type) {
+    case "i32": return parseInt(value)|0;
+    case "i64": return convertI64(value); // will convert string to {high, low}
+    case "f32": return toF32(parseInt(value));
+    case "f64": return toF64(value);
+  }
+  throw new Error("Unknown argument type");
+}
+
+function runCompare(wasmFn, action, expected, compareType) {
+  let moduleTxt;
+  const argTypes = action.args.map(({type}) => type);
+  const params = argTypes.length > 0 ? `(param ${argTypes.join(" ")})` : "";
+  let returnType = "void";
+  if (expected.length === 0) {
+    if (compareType !== CompareType.exact) {
+      throw new Error("Must have expected type to runCompare if not doing Exact comparison");
+    }
+    // Without expected result, we are just making sure we are able to call the function
+    moduleTxt = `
+(module
+  (import "test" "fn" (func $fn ${params}))
+  (func (export "res"))
+  (func (export "compare") (result i32)
+    ${action.args.map(({type, value}) => {
+      switch (type) {
+        case "i32": return `(i32.const ${value})`;
+        case "i64": return `(i64.const ${value})`;
+        case "f32": return `(f32.reinterpret/i32 (i32.const ${value}))`;
+        case "f64": return `(f64.reinterpret/i64 (i64.const ${value}))`;
+      }
+      throw new Error("Unknown argument type");
+    }).join("\n")}
+    (call $fn)
+    (i32.const 1)
+  )
+)`;
+  } else {
+    let compareTxt = "";
+    const {type: expectedType, value: expectedValue} = expected[0];
+    returnType = expectedType;
+    const resultSize = expectedType.endsWith("32") ? 32 : 64;
+    const matchingIntType = resultSize === 32 ? "i32" : "i64";
+    switch (compareType) {
+      case CompareType.exact:
+        switch (expectedType) {
+          case "i32":
+          case "i64":
+            compareTxt += `(${expectedType}.eq (${expectedType}.const ${expectedValue}))`;
+            break;
+          case "f32":
+            compareTxt += `(i32.reinterpret/f32) (i32.eq (i32.const ${expectedValue}))`;
+            break;
+          case "f64":
+            compareTxt += `(i64.reinterpret/f64) (i64.eq (i64.const ${expectedValue}))`;
+            break;
+        }
+        break;
+      case CompareType.arithmeticNan: {
+        const expectedResult = resultSize === 32 ? "0x7f800000" : "0x7ff0000000000000";
+        compareTxt = `
+        (${matchingIntType}.reinterpret/${expectedType})
+        (${matchingIntType}.and (${matchingIntType}.const ${expectedResult}))
+        (${matchingIntType}.eq (${matchingIntType}.const ${expectedResult}))`;
+        break;
+      }
+      case CompareType.canonicalNan: {
+        const posNaN = resultSize === 32 ? "0x7fc00000" : "0x7ff8000000000000";
+        const negNaN = resultSize === 32 ? "0xffc00000" : "0xfff8000000000000";
+        compareTxt = `
+        (${matchingIntType}.reinterpret/${expectedType})
+        (tee_local $intNan)
+        (${matchingIntType}.eq (${matchingIntType}.const ${posNaN}))
+        (get_local $intNan)
+        (${matchingIntType}.eq (${matchingIntType}.const ${negNaN}))
+        (i32.or)`;
+        break;
+      }
+      default:
+        throw new Error("runCompare: Unsupported compare type");
+    }
+    moduleTxt = `
+(module
+  (import "test" "fn" (func $fn ${params} (result ${expectedType})))
+  (global $res (mut ${expectedType}) (${expectedType}.const 0))
+  (func (export "res") (result ${expectedType}) (get_global $res))
+  (func (export "compare") (result i32)
+    (local $localRes ${expectedType}) (local $intNan ${matchingIntType})
+    ${action.args.map(({type, value}) => {
+      switch (type) {
+        case "i32": return `(i32.const ${value})`;
+        case "i64": return `(i64.const ${value})`;
+        case "f32": return `(f32.reinterpret/i32 (i32.const ${value}))`;
+        case "f64": return `(f64.reinterpret/i64 (i64.const ${value}))`;
+      }
+      throw new Error("Unknown argument type");
+    }).join("\n")}
+    (call $fn)
+    (tee_local $localRes)
+    (set_global $res)
+    (get_local $localRes)
+    ${compareTxt}
+  )
+)`;
+  }
+  if (verbose) {
+    console.log(moduleTxt);
+  }
+  const module = new WebAssembly.Module(WebAssembly.wabt.convertWast2Wasm(moduleTxt));
+  const {exports: {compare, res}} = new WebAssembly.Instance(module, {test: {fn: wasmFn}});
+  const hasPassed = compare() === 1;
+  const original = res();
+  return {passed: hasPassed, original: {value: original, type: returnType}};
+}
+
+function assertReturn(moduleRegistry, command, compareType) {
+  const {action, expected} = command;
+  try {
+    let success = false;
+    let originalResult;
+    if (action.type === "invoke") {
+      const wasmFn = getField(moduleRegistry, action);
+      const res = runCompare(wasmFn, action, expected, compareType);
+      originalResult = res.original;
+      success = res.passed;
+    } else if (action.type === "get") {
+      const field = getField(moduleRegistry, action);
+      originalResult = {value: field, type: expected[0].type};
+      switch (compareType) {
+        case CompareType.exact: success = field === mapWasmArg(expected[0]); break;
+        case CompareType.arithmeticNan:
+        case CompareType.canonicalNan: success = isNaN(field); break;
+        default:
+          throw new Error("assertReturn: Unsupported compare type");
+      }
+    }
+
+    if (success) {
+      passed++;
+      if (verbose) {
+        print(`${getCommandStr(command)} passed.`);
+      }
+    } else {
+      print(`${getCommandStr(command)} failed. Returned ${getValueStr(originalResult.value, originalResult.type)}`);
+      failed++;
+    }
+  } catch (e) {
+    print(`${getCommandStr(command)} failed. Unexpectedly threw: ${e}`);
+    failed++;
+  }
+}
+
+function assertTrap(moduleRegistry, command) {
+  const {action, text} = command;
+  try {
+    runAction(moduleRegistry, action);
+    print(`${getCommandStr(command)} failed. Should have had an error`);
+    failed++;
+  } catch (e) {
+    if (e instanceof WebAssembly.RuntimeError) {
+      passed++;
+      if (verbose) {
+        print(`${getCommandStr(command)} passed. Error thrown: ${e}`);
+        print(`  Spec error message expected: ${text}`);
+      }
+    } else {
+      failed++;
+      print(`${getCommandStr(command)} failed. Unexpected error thrown: ${e}`);
+    }
+  }
+}
+
+let StackOverflow;
+function assertStackExhaustion(moduleRegistry, command) {
+  if (!StackOverflow) {
+    // Get the stack overflow exception type
+    // Javascript and WebAssembly must throw the same type of error
+    try { (function f() { 1 + f() })() } catch (e) { StackOverflow = e.constructor }
+  }
+
+  const {action} = command;
+  try {
+    runAction(moduleRegistry, action);
+    print(`${getCommandStr(command)} failed. Should have exhausted the stack`);
+    failed++;
+  } catch (e) {
+    if (e instanceof StackOverflow) {
+      passed++;
+      if (verbose) {
+        print(`${getCommandStr(command)} passed. Had a StackOverflow`);
+      }
+    } else {
+      failed++;
+      print(`${getCommandStr(command)} failed. Unexpected error thrown: ${e}`);
+    }
+  }
+}
+
+
+function runSimpleAction(moduleRegistry, command) {
+  try {
+    const res = runAction(moduleRegistry, command.action);
+    ++passed;
+    if (verbose) {
+      print(`${getCommandStr(command)} = ${res}`);
+    }
+  } catch (e) {
+    ++failed;
+    print(`${getCommandStr(command)} failed. Unexpectedly threw: ${e}`);
+  }
+}
+
+function getField(moduleRegistry, action) {
+  const moduleName = action.module !== undefined ? action.module : "currentModule";
+  const m = moduleRegistry[moduleName];
+  if (!m) {
+    throw new Error("Module unavailable to run action");
+  }
+  const {field} = action;
+  if (!(field in m.exports)) {
+    throw new Error(`Unable to find field ${field} in ${moduleName}`)
+  }
+  return m.exports[field];
+}
+
+function runAction(moduleRegistry, action) {
+  const field = getField(moduleRegistry, action);
+  switch (action.type) {
+    case "invoke": {
+      const {args} = action;
+      const mappedArgs = args.map(({value}) => value);
+      const wasmFn = field;
+      const res = wasmFn(...mappedArgs);
+      return res;
+    }
+    case "get": {
+      return field;
+    }
+    default:
+      print(`Unknown action: ${JSON.stringify(action)}`);
+  }
+}
+
+function end() {
+  print(`${passed}/${passed + failed} tests passed.`);
+}
+
 run(cliArgs[0], cliArgs[1] | 0, cliArgs[2] === undefined ? undefined : cliArgs[2] | 0);