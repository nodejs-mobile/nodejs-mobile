--- conflicted
+++ resolved
@@ -5,11 +5,7 @@
       <files>try_with_eval_perfhint.js</files>
       <baseline>try_with_eval_perfhint.baseline</baseline>
       <compile-flags>-oopjit- -trace:PerfHint -off:simplejit</compile-flags>
-<<<<<<< HEAD
-      <tags>exclude_dynapogo</tags>
-=======
       <tags>exclude_dynapogo,exclude_nonative</tags>
->>>>>>> 84bd6f3c
     </default>
   </test>
   <test>
@@ -17,11 +13,7 @@
       <files>try_with_eval_perfhint.js</files>
       <baseline>try_with_eval_perfhint_l2.baseline</baseline>
       <compile-flags>-oopjit- -trace:PerfHint -off:simplejit -perfhintlevel:2</compile-flags>
-<<<<<<< HEAD
-      <tags>exclude_dynapogo</tags>
-=======
       <tags>exclude_dynapogo,exclude_nonative</tags>
->>>>>>> 84bd6f3c
     </default>
   </test>
   <test>
@@ -29,11 +21,7 @@
       <files>arguments1.js</files>
       <baseline>arguments1.baseline</baseline>
       <compile-flags>-oopjit- -trace:PerfHint -off:simplejit</compile-flags>
-<<<<<<< HEAD
-      <tags>exclude_dynapogo</tags>
-=======
       <tags>exclude_dynapogo,exclude_nonative,exclude_arm64</tags>
->>>>>>> 84bd6f3c
     </default>
   </test>
   <test>
@@ -41,11 +29,7 @@
       <files>polymorphictest.js</files>
       <baseline>polymorphictest.baseline</baseline>
       <compile-flags>-oopjit- -trace:PerfHint -off:simplejit</compile-flags>
-<<<<<<< HEAD
-      <tags>exclude_dynapogo</tags>
-=======
       <tags>exclude_dynapogo,exclude_nonative,exclude_arm64</tags>
->>>>>>> 84bd6f3c
     </default>
   </test>
 </regress-exe>