--- conflicted
+++ resolved
@@ -1,478 +1,454 @@
-[
-  {
-    "evaluate": {
-      "map": {
-        "#__proto__": {
-          "#__proto__": {
-            "constructor": "function <large string>",
-            "hasOwnProperty": "function <large string>",
-            "propertyIsEnumerable": "function <large string>",
-            "isPrototypeOf": "function <large string>",
-            "toLocaleString": "function <large string>",
-            "toString": "function <large string>",
-            "valueOf": "function <large string>",
-            "#__proto__": "object null",
-            "__defineGetter__": "function <large string>",
-            "__defineSetter__": "function <large string>",
-            "__lookupGetter__": "function <large string>",
-            "__lookupSetter__": "function <large string>"
-          },
-          "constructor": {
-            "#__proto__": "function <large string>",
-            "length": "number 0",
-            "prototype": "Object {...}",
-            "Symbol.species": "function <large string>",
-<<<<<<< HEAD
-            "name": "string Map",
-            "caller": "object null",
-            "arguments": "object null"
-=======
-            "name": "string Map"
->>>>>>> 84bd6f3c
-          },
-          "clear": {
-            "#__proto__": "function <large string>",
-            "length": "number 0",
-            "name": "string clear"
-          },
-          "delete": {
-            "#__proto__": "function <large string>",
-            "length": "number 1",
-            "name": "string delete"
-          },
-          "forEach": {
-            "#__proto__": "function <large string>",
-            "length": "number 1",
-            "name": "string forEach"
-          },
-          "get": {
-            "#__proto__": "function <large string>",
-            "length": "number 1",
-            "name": "string get"
-          },
-          "has": {
-            "#__proto__": "function <large string>",
-            "length": "number 1",
-            "name": "string has"
-          },
-          "set": {
-            "#__proto__": "function <large string>",
-            "length": "number 2",
-            "name": "string set"
-          },
-          "size": "number 1",
-          "entries": {
-            "#__proto__": "function <large string>",
-            "length": "number 0",
-            "name": "string entries"
-          },
-          "keys": {
-            "#__proto__": "function <large string>",
-            "length": "number 0",
-            "name": "string keys"
-          },
-          "values": {
-            "#__proto__": "function <large string>",
-            "length": "number 0",
-            "name": "string values"
-          },
-          "Symbol.iterator": {
-            "#__proto__": "function <large string>",
-            "length": "number 0",
-            "name": "string entries"
-          },
-          "Symbol.toStringTag": "string Map"
-        },
-        "[Map]": {
-          "0": {
-            "key": "undefined undefined",
-            "value": "undefined undefined"
-          }
-        }
-      }
-    }
-  },
-  {
-    "evaluate": {
-      "map.set()": {
-        "#__proto__": {
-          "#__proto__": "Object {...}",
-          "constructor": "function <large string>",
-          "clear": "function <large string>",
-          "delete": "function <large string>",
-          "forEach": "function <large string>",
-          "get": "function <large string>",
-          "has": "function <large string>",
-          "set": "function <large string>",
-          "size": "number 1",
-          "entries": "function <large string>",
-          "keys": "function <large string>",
-          "values": "function <large string>",
-          "Symbol.iterator": "function <large string>",
-          "Symbol.toStringTag": "string Map"
-        },
-        "[Map]": {
-          "0": "Object <large string>"
-        }
-      }
-    }
-  },
-  {
-    "evaluate": {
-      "map.size==2": "boolean false"
-    }
-  },
-  {
-    "evaluate": {
-      "map.clear()": "undefined undefined"
-    }
-  },
-  {
-    "callStack": [
-      {
-        "line": 14,
-        "column": 8,
-        "sourceText": "var x = 1",
-        "function": "bar"
-      },
-      {
-        "line": 12,
-        "column": 4,
-        "sourceText": "bar(map)",
-        "function": "foo"
-      },
-      {
-        "line": 31,
-        "column": 4,
-        "sourceText": "foo()",
-        "function": "Run"
-      }
-    ]
-  },
-  {
-    "evaluate": {
-      "map": {
-        "#__proto__": {
-          "#__proto__": {
-            "constructor": "function <large string>",
-            "hasOwnProperty": "function <large string>",
-            "propertyIsEnumerable": "function <large string>",
-            "isPrototypeOf": "function <large string>",
-            "toLocaleString": "function <large string>",
-            "toString": "function <large string>",
-            "valueOf": "function <large string>",
-            "#__proto__": "object null",
-            "__defineGetter__": "function <large string>",
-            "__defineSetter__": "function <large string>",
-            "__lookupGetter__": "function <large string>",
-            "__lookupSetter__": "function <large string>"
-          },
-          "constructor": {
-            "#__proto__": "function <large string>",
-            "length": "number 0",
-            "prototype": "Object {...}",
-            "Symbol.species": "function <large string>",
-<<<<<<< HEAD
-            "name": "string Map",
-            "caller": "object null",
-            "arguments": "object null"
-=======
-            "name": "string Map"
->>>>>>> 84bd6f3c
-          },
-          "clear": {
-            "#__proto__": "function <large string>",
-            "length": "number 0",
-            "name": "string clear"
-          },
-          "delete": {
-            "#__proto__": "function <large string>",
-            "length": "number 1",
-            "name": "string delete"
-          },
-          "forEach": {
-            "#__proto__": "function <large string>",
-            "length": "number 1",
-            "name": "string forEach"
-          },
-          "get": {
-            "#__proto__": "function <large string>",
-            "length": "number 1",
-            "name": "string get"
-          },
-          "has": {
-            "#__proto__": "function <large string>",
-            "length": "number 1",
-            "name": "string has"
-          },
-          "set": {
-            "#__proto__": "function <large string>",
-            "length": "number 2",
-            "name": "string set"
-          },
-          "size": "number 0",
-          "entries": {
-            "#__proto__": "function <large string>",
-            "length": "number 0",
-            "name": "string entries"
-          },
-          "keys": {
-            "#__proto__": "function <large string>",
-            "length": "number 0",
-            "name": "string keys"
-          },
-          "values": {
-            "#__proto__": "function <large string>",
-            "length": "number 0",
-            "name": "string values"
-          },
-          "Symbol.iterator": {
-            "#__proto__": "function <large string>",
-            "length": "number 0",
-            "name": "string entries"
-          },
-          "Symbol.toStringTag": "string Map"
-        },
-        "[Map]": "string size = 0"
-      }
-    }
-  },
-  {
-    "evaluate": {
-      "map": {
-        "#__proto__": {
-          "#__proto__": {
-            "constructor": "function <large string>",
-            "hasOwnProperty": "function <large string>",
-            "propertyIsEnumerable": "function <large string>",
-            "isPrototypeOf": "function <large string>",
-            "toLocaleString": "function <large string>",
-            "toString": "function <large string>",
-            "valueOf": "function <large string>",
-            "#__proto__": "object null",
-            "__defineGetter__": "function <large string>",
-            "__defineSetter__": "function <large string>",
-            "__lookupGetter__": "function <large string>",
-            "__lookupSetter__": "function <large string>"
-          },
-          "constructor": {
-            "#__proto__": "function <large string>",
-            "length": "number 0",
-            "prototype": "Object {...}",
-            "Symbol.species": "function <large string>",
-<<<<<<< HEAD
-            "name": "string Map",
-            "caller": "object null",
-            "arguments": "object null"
-=======
-            "name": "string Map"
->>>>>>> 84bd6f3c
-          },
-          "clear": {
-            "#__proto__": "function <large string>",
-            "length": "number 0",
-            "name": "string clear"
-          },
-          "delete": {
-            "#__proto__": "function <large string>",
-            "length": "number 1",
-            "name": "string delete"
-          },
-          "forEach": {
-            "#__proto__": "function <large string>",
-            "length": "number 1",
-            "name": "string forEach"
-          },
-          "get": {
-            "#__proto__": "function <large string>",
-            "length": "number 1",
-            "name": "string get"
-          },
-          "has": {
-            "#__proto__": "function <large string>",
-            "length": "number 1",
-            "name": "string has"
-          },
-          "set": {
-            "#__proto__": "function <large string>",
-            "length": "number 2",
-            "name": "string set"
-          },
-          "size": "number 1",
-          "entries": {
-            "#__proto__": "function <large string>",
-            "length": "number 0",
-            "name": "string entries"
-          },
-          "keys": {
-            "#__proto__": "function <large string>",
-            "length": "number 0",
-            "name": "string keys"
-          },
-          "values": {
-            "#__proto__": "function <large string>",
-            "length": "number 0",
-            "name": "string values"
-          },
-          "Symbol.iterator": {
-            "#__proto__": "function <large string>",
-            "length": "number 0",
-            "name": "string entries"
-          },
-          "Symbol.toStringTag": "string Map"
-        },
-        "[Map]": {
-          "0": {
-            "key": "undefined undefined",
-            "value": "undefined undefined"
-          }
-        }
-      }
-    }
-  },
-  {
-    "evaluate": {
-      "map.set()": {
-        "#__proto__": {
-          "#__proto__": "Object {...}",
-          "constructor": "function <large string>",
-          "clear": "function <large string>",
-          "delete": "function <large string>",
-          "forEach": "function <large string>",
-          "get": "function <large string>",
-          "has": "function <large string>",
-          "set": "function <large string>",
-          "size": "number 1",
-          "entries": "function <large string>",
-          "keys": "function <large string>",
-          "values": "function <large string>",
-          "Symbol.iterator": "function <large string>",
-          "Symbol.toStringTag": "string Map"
-        },
-        "[Map]": {
-          "0": "Object <large string>"
-        }
-      }
-    }
-  },
-  {
-    "evaluate": {
-      "map.size==2": "boolean false"
-    }
-  },
-  {
-    "evaluate": {
-      "map.clear()": "undefined undefined"
-    }
-  },
-  {
-    "callStack": [
-      {
-        "line": 14,
-        "column": 8,
-        "sourceText": "var x = 1",
-        "function": "bar"
-      },
-      {
-        "line": 12,
-        "column": 4,
-        "sourceText": "bar(map)",
-        "function": "foo"
-      },
-      {
-        "line": 31,
-        "column": 4,
-        "sourceText": "foo()",
-        "function": "Run"
-      }
-    ]
-  },
-  {
-    "evaluate": {
-      "map": {
-        "#__proto__": {
-          "#__proto__": {
-            "constructor": "function <large string>",
-            "hasOwnProperty": "function <large string>",
-            "propertyIsEnumerable": "function <large string>",
-            "isPrototypeOf": "function <large string>",
-            "toLocaleString": "function <large string>",
-            "toString": "function <large string>",
-            "valueOf": "function <large string>",
-            "#__proto__": "object null",
-            "__defineGetter__": "function <large string>",
-            "__defineSetter__": "function <large string>",
-            "__lookupGetter__": "function <large string>",
-            "__lookupSetter__": "function <large string>"
-          },
-          "constructor": {
-            "#__proto__": "function <large string>",
-            "length": "number 0",
-            "prototype": "Object {...}",
-            "Symbol.species": "function <large string>",
-<<<<<<< HEAD
-            "name": "string Map",
-            "caller": "object null",
-            "arguments": "object null"
-=======
-            "name": "string Map"
->>>>>>> 84bd6f3c
-          },
-          "clear": {
-            "#__proto__": "function <large string>",
-            "length": "number 0",
-            "name": "string clear"
-          },
-          "delete": {
-            "#__proto__": "function <large string>",
-            "length": "number 1",
-            "name": "string delete"
-          },
-          "forEach": {
-            "#__proto__": "function <large string>",
-            "length": "number 1",
-            "name": "string forEach"
-          },
-          "get": {
-            "#__proto__": "function <large string>",
-            "length": "number 1",
-            "name": "string get"
-          },
-          "has": {
-            "#__proto__": "function <large string>",
-            "length": "number 1",
-            "name": "string has"
-          },
-          "set": {
-            "#__proto__": "function <large string>",
-            "length": "number 2",
-            "name": "string set"
-          },
-          "size": "number 0",
-          "entries": {
-            "#__proto__": "function <large string>",
-            "length": "number 0",
-            "name": "string entries"
-          },
-          "keys": {
-            "#__proto__": "function <large string>",
-            "length": "number 0",
-            "name": "string keys"
-          },
-          "values": {
-            "#__proto__": "function <large string>",
-            "length": "number 0",
-            "name": "string values"
-          },
-          "Symbol.iterator": {
-            "#__proto__": "function <large string>",
-            "length": "number 0",
-            "name": "string entries"
-          },
-          "Symbol.toStringTag": "string Map"
-        },
-        "[Map]": "string size = 0"
-      }
-    }
-  }
-]
+[
+  {
+    "evaluate": {
+      "map": {
+        "#__proto__": {
+          "#__proto__": {
+            "constructor": "function <large string>",
+            "hasOwnProperty": "function <large string>",
+            "propertyIsEnumerable": "function <large string>",
+            "isPrototypeOf": "function <large string>",
+            "toLocaleString": "function <large string>",
+            "toString": "function <large string>",
+            "valueOf": "function <large string>",
+            "#__proto__": "object null",
+            "__defineGetter__": "function <large string>",
+            "__defineSetter__": "function <large string>",
+            "__lookupGetter__": "function <large string>",
+            "__lookupSetter__": "function <large string>"
+          },
+          "constructor": {
+            "#__proto__": "function <large string>",
+            "length": "number 0",
+            "prototype": "Object {...}",
+            "Symbol.species": "function <large string>",
+            "name": "string Map"
+          },
+          "clear": {
+            "#__proto__": "function <large string>",
+            "length": "number 0",
+            "name": "string clear"
+          },
+          "delete": {
+            "#__proto__": "function <large string>",
+            "length": "number 1",
+            "name": "string delete"
+          },
+          "forEach": {
+            "#__proto__": "function <large string>",
+            "length": "number 1",
+            "name": "string forEach"
+          },
+          "get": {
+            "#__proto__": "function <large string>",
+            "length": "number 1",
+            "name": "string get"
+          },
+          "has": {
+            "#__proto__": "function <large string>",
+            "length": "number 1",
+            "name": "string has"
+          },
+          "set": {
+            "#__proto__": "function <large string>",
+            "length": "number 2",
+            "name": "string set"
+          },
+          "size": "number 1",
+          "entries": {
+            "#__proto__": "function <large string>",
+            "length": "number 0",
+            "name": "string entries"
+          },
+          "keys": {
+            "#__proto__": "function <large string>",
+            "length": "number 0",
+            "name": "string keys"
+          },
+          "values": {
+            "#__proto__": "function <large string>",
+            "length": "number 0",
+            "name": "string values"
+          },
+          "Symbol.iterator": {
+            "#__proto__": "function <large string>",
+            "length": "number 0",
+            "name": "string entries"
+          },
+          "Symbol.toStringTag": "string Map"
+        },
+        "[Map]": {
+          "0": {
+            "key": "undefined undefined",
+            "value": "undefined undefined"
+          }
+        }
+      }
+    }
+  },
+  {
+    "evaluate": {
+      "map.set()": {
+        "#__proto__": {
+          "#__proto__": "Object {...}",
+          "constructor": "function <large string>",
+          "clear": "function <large string>",
+          "delete": "function <large string>",
+          "forEach": "function <large string>",
+          "get": "function <large string>",
+          "has": "function <large string>",
+          "set": "function <large string>",
+          "size": "number 1",
+          "entries": "function <large string>",
+          "keys": "function <large string>",
+          "values": "function <large string>",
+          "Symbol.iterator": "function <large string>",
+          "Symbol.toStringTag": "string Map"
+        },
+        "[Map]": {
+          "0": "Object <large string>"
+        }
+      }
+    }
+  },
+  {
+    "evaluate": {
+      "map.size==2": "boolean false"
+    }
+  },
+  {
+    "evaluate": {
+      "map.clear()": "undefined undefined"
+    }
+  },
+  {
+    "callStack": [
+      {
+        "line": 14,
+        "column": 8,
+        "sourceText": "var x = 1",
+        "function": "bar"
+      },
+      {
+        "line": 12,
+        "column": 4,
+        "sourceText": "bar(map)",
+        "function": "foo"
+      },
+      {
+        "line": 31,
+        "column": 4,
+        "sourceText": "foo()",
+        "function": "Run"
+      }
+    ]
+  },
+  {
+    "evaluate": {
+      "map": {
+        "#__proto__": {
+          "#__proto__": {
+            "constructor": "function <large string>",
+            "hasOwnProperty": "function <large string>",
+            "propertyIsEnumerable": "function <large string>",
+            "isPrototypeOf": "function <large string>",
+            "toLocaleString": "function <large string>",
+            "toString": "function <large string>",
+            "valueOf": "function <large string>",
+            "#__proto__": "object null",
+            "__defineGetter__": "function <large string>",
+            "__defineSetter__": "function <large string>",
+            "__lookupGetter__": "function <large string>",
+            "__lookupSetter__": "function <large string>"
+          },
+          "constructor": {
+            "#__proto__": "function <large string>",
+            "length": "number 0",
+            "prototype": "Object {...}",
+            "Symbol.species": "function <large string>",
+            "name": "string Map"
+          },
+          "clear": {
+            "#__proto__": "function <large string>",
+            "length": "number 0",
+            "name": "string clear"
+          },
+          "delete": {
+            "#__proto__": "function <large string>",
+            "length": "number 1",
+            "name": "string delete"
+          },
+          "forEach": {
+            "#__proto__": "function <large string>",
+            "length": "number 1",
+            "name": "string forEach"
+          },
+          "get": {
+            "#__proto__": "function <large string>",
+            "length": "number 1",
+            "name": "string get"
+          },
+          "has": {
+            "#__proto__": "function <large string>",
+            "length": "number 1",
+            "name": "string has"
+          },
+          "set": {
+            "#__proto__": "function <large string>",
+            "length": "number 2",
+            "name": "string set"
+          },
+          "size": "number 0",
+          "entries": {
+            "#__proto__": "function <large string>",
+            "length": "number 0",
+            "name": "string entries"
+          },
+          "keys": {
+            "#__proto__": "function <large string>",
+            "length": "number 0",
+            "name": "string keys"
+          },
+          "values": {
+            "#__proto__": "function <large string>",
+            "length": "number 0",
+            "name": "string values"
+          },
+          "Symbol.iterator": {
+            "#__proto__": "function <large string>",
+            "length": "number 0",
+            "name": "string entries"
+          },
+          "Symbol.toStringTag": "string Map"
+        },
+        "[Map]": "string size = 0"
+      }
+    }
+  },
+  {
+    "evaluate": {
+      "map": {
+        "#__proto__": {
+          "#__proto__": {
+            "constructor": "function <large string>",
+            "hasOwnProperty": "function <large string>",
+            "propertyIsEnumerable": "function <large string>",
+            "isPrototypeOf": "function <large string>",
+            "toLocaleString": "function <large string>",
+            "toString": "function <large string>",
+            "valueOf": "function <large string>",
+            "#__proto__": "object null",
+            "__defineGetter__": "function <large string>",
+            "__defineSetter__": "function <large string>",
+            "__lookupGetter__": "function <large string>",
+            "__lookupSetter__": "function <large string>"
+          },
+          "constructor": {
+            "#__proto__": "function <large string>",
+            "length": "number 0",
+            "prototype": "Object {...}",
+            "Symbol.species": "function <large string>",
+            "name": "string Map"
+          },
+          "clear": {
+            "#__proto__": "function <large string>",
+            "length": "number 0",
+            "name": "string clear"
+          },
+          "delete": {
+            "#__proto__": "function <large string>",
+            "length": "number 1",
+            "name": "string delete"
+          },
+          "forEach": {
+            "#__proto__": "function <large string>",
+            "length": "number 1",
+            "name": "string forEach"
+          },
+          "get": {
+            "#__proto__": "function <large string>",
+            "length": "number 1",
+            "name": "string get"
+          },
+          "has": {
+            "#__proto__": "function <large string>",
+            "length": "number 1",
+            "name": "string has"
+          },
+          "set": {
+            "#__proto__": "function <large string>",
+            "length": "number 2",
+            "name": "string set"
+          },
+          "size": "number 1",
+          "entries": {
+            "#__proto__": "function <large string>",
+            "length": "number 0",
+            "name": "string entries"
+          },
+          "keys": {
+            "#__proto__": "function <large string>",
+            "length": "number 0",
+            "name": "string keys"
+          },
+          "values": {
+            "#__proto__": "function <large string>",
+            "length": "number 0",
+            "name": "string values"
+          },
+          "Symbol.iterator": {
+            "#__proto__": "function <large string>",
+            "length": "number 0",
+            "name": "string entries"
+          },
+          "Symbol.toStringTag": "string Map"
+        },
+        "[Map]": {
+          "0": {
+            "key": "undefined undefined",
+            "value": "undefined undefined"
+          }
+        }
+      }
+    }
+  },
+  {
+    "evaluate": {
+      "map.set()": {
+        "#__proto__": {
+          "#__proto__": "Object {...}",
+          "constructor": "function <large string>",
+          "clear": "function <large string>",
+          "delete": "function <large string>",
+          "forEach": "function <large string>",
+          "get": "function <large string>",
+          "has": "function <large string>",
+          "set": "function <large string>",
+          "size": "number 1",
+          "entries": "function <large string>",
+          "keys": "function <large string>",
+          "values": "function <large string>",
+          "Symbol.iterator": "function <large string>",
+          "Symbol.toStringTag": "string Map"
+        },
+        "[Map]": {
+          "0": "Object <large string>"
+        }
+      }
+    }
+  },
+  {
+    "evaluate": {
+      "map.size==2": "boolean false"
+    }
+  },
+  {
+    "evaluate": {
+      "map.clear()": "undefined undefined"
+    }
+  },
+  {
+    "callStack": [
+      {
+        "line": 14,
+        "column": 8,
+        "sourceText": "var x = 1",
+        "function": "bar"
+      },
+      {
+        "line": 12,
+        "column": 4,
+        "sourceText": "bar(map)",
+        "function": "foo"
+      },
+      {
+        "line": 31,
+        "column": 4,
+        "sourceText": "foo()",
+        "function": "Run"
+      }
+    ]
+  },
+  {
+    "evaluate": {
+      "map": {
+        "#__proto__": {
+          "#__proto__": {
+            "constructor": "function <large string>",
+            "hasOwnProperty": "function <large string>",
+            "propertyIsEnumerable": "function <large string>",
+            "isPrototypeOf": "function <large string>",
+            "toLocaleString": "function <large string>",
+            "toString": "function <large string>",
+            "valueOf": "function <large string>",
+            "#__proto__": "object null",
+            "__defineGetter__": "function <large string>",
+            "__defineSetter__": "function <large string>",
+            "__lookupGetter__": "function <large string>",
+            "__lookupSetter__": "function <large string>"
+          },
+          "constructor": {
+            "#__proto__": "function <large string>",
+            "length": "number 0",
+            "prototype": "Object {...}",
+            "Symbol.species": "function <large string>",
+            "name": "string Map"
+          },
+          "clear": {
+            "#__proto__": "function <large string>",
+            "length": "number 0",
+            "name": "string clear"
+          },
+          "delete": {
+            "#__proto__": "function <large string>",
+            "length": "number 1",
+            "name": "string delete"
+          },
+          "forEach": {
+            "#__proto__": "function <large string>",
+            "length": "number 1",
+            "name": "string forEach"
+          },
+          "get": {
+            "#__proto__": "function <large string>",
+            "length": "number 1",
+            "name": "string get"
+          },
+          "has": {
+            "#__proto__": "function <large string>",
+            "length": "number 1",
+            "name": "string has"
+          },
+          "set": {
+            "#__proto__": "function <large string>",
+            "length": "number 2",
+            "name": "string set"
+          },
+          "size": "number 0",
+          "entries": {
+            "#__proto__": "function <large string>",
+            "length": "number 0",
+            "name": "string entries"
+          },
+          "keys": {
+            "#__proto__": "function <large string>",
+            "length": "number 0",
+            "name": "string keys"
+          },
+          "values": {
+            "#__proto__": "function <large string>",
+            "length": "number 0",
+            "name": "string values"
+          },
+          "Symbol.iterator": {
+            "#__proto__": "function <large string>",
+            "length": "number 0",
+            "name": "string entries"
+          },
+          "Symbol.toStringTag": "string Map"
+        },
+        "[Map]": "string size = 0"
+      }
+    }
+  }
+]