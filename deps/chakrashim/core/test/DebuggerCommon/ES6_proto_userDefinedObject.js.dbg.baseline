[
  {
    "this": {
<<<<<<< HEAD
      "MyObj": {
        "#__proto__": "function <large string>",
        "prototype": "Object {...}",
        "name": "string MyObj",
        "caller": "object null",
        "arguments": "object null",
        "length": "number 0"
      },
=======
>>>>>>> 84bd6f3c
      "a": {
        "#__proto__": "Object {...}",
        "x": "number 2"
      },
      "b": {
        "#__proto__": "Object {...}",
        "y": "number 2"
      },
      "myObjInst": {
        "#__proto__": "Object {...}",
        "z": "number 1",
        "[1]": "string \"MyObjIndex\""
      },
      "MyObj": {
        "#__proto__": "function <large string>",
        "prototype": "Object {...}",
        "name": "string MyObj",
        "caller": "object null",
        "arguments": "object null",
        "length": "number 0"
      }
    },
    "locals": {
<<<<<<< HEAD
=======
      "a": {
        "#__proto__": {
          "constructor": "function <large string>",
          "hasOwnProperty": "function <large string>",
          "propertyIsEnumerable": "function <large string>",
          "isPrototypeOf": "function <large string>",
          "toLocaleString": "function <large string>",
          "toString": "function <large string>",
          "valueOf": "function <large string>",
          "#__proto__": "object null",
          "__defineGetter__": "function <large string>",
          "__defineSetter__": "function <large string>",
          "__lookupGetter__": "function <large string>",
          "__lookupSetter__": "function <large string>"
        },
        "x": "number 2"
      },
      "b": {
        "#__proto__": {
          "#__proto__": "Object {...}",
          "x": "number 2"
        },
        "y": "number 2"
      },
      "myObjInst": {
        "#__proto__": {
          "#__proto__": "Object {...}",
          "y": "number 2"
        },
        "z": "number 1",
        "[1]": "string \"MyObjIndex\""
      },
>>>>>>> 84bd6f3c
      "MyObj": {
        "#__proto__": {
          "#__proto__": "Object {...}",
          "constructor": "function <large string>",
          "length": "number 0",
          "name": "string ",
          "apply": "function <large string>",
          "bind": "function <large string>",
          "call": "function <large string>",
          "toString": "function <large string>",
          "Symbol.hasInstance": "function <large string>",
          "caller": "Error <large string>",
          "arguments": "Error <large string>"
        },
        "prototype": {
          "#__proto__": "Object {...}",
          "constructor": "function <large string>"
        },
        "name": "string MyObj",
        "caller": "object null",
        "arguments": "object null",
        "length": "number 0"
      }
    },
    "globals": {}
  }
]<|MERGE_RESOLUTION|>--- conflicted
+++ resolved
@@ -1,99 +1,85 @@
-[
-  {
-    "this": {
-<<<<<<< HEAD
-      "MyObj": {
-        "#__proto__": "function <large string>",
-        "prototype": "Object {...}",
-        "name": "string MyObj",
-        "caller": "object null",
-        "arguments": "object null",
-        "length": "number 0"
-      },
-=======
->>>>>>> 84bd6f3c
-      "a": {
-        "#__proto__": "Object {...}",
-        "x": "number 2"
-      },
-      "b": {
-        "#__proto__": "Object {...}",
-        "y": "number 2"
-      },
-      "myObjInst": {
-        "#__proto__": "Object {...}",
-        "z": "number 1",
-        "[1]": "string \"MyObjIndex\""
-      },
-      "MyObj": {
-        "#__proto__": "function <large string>",
-        "prototype": "Object {...}",
-        "name": "string MyObj",
-        "caller": "object null",
-        "arguments": "object null",
-        "length": "number 0"
-      }
-    },
-    "locals": {
-<<<<<<< HEAD
-=======
-      "a": {
-        "#__proto__": {
-          "constructor": "function <large string>",
-          "hasOwnProperty": "function <large string>",
-          "propertyIsEnumerable": "function <large string>",
-          "isPrototypeOf": "function <large string>",
-          "toLocaleString": "function <large string>",
-          "toString": "function <large string>",
-          "valueOf": "function <large string>",
-          "#__proto__": "object null",
-          "__defineGetter__": "function <large string>",
-          "__defineSetter__": "function <large string>",
-          "__lookupGetter__": "function <large string>",
-          "__lookupSetter__": "function <large string>"
-        },
-        "x": "number 2"
-      },
-      "b": {
-        "#__proto__": {
-          "#__proto__": "Object {...}",
-          "x": "number 2"
-        },
-        "y": "number 2"
-      },
-      "myObjInst": {
-        "#__proto__": {
-          "#__proto__": "Object {...}",
-          "y": "number 2"
-        },
-        "z": "number 1",
-        "[1]": "string \"MyObjIndex\""
-      },
->>>>>>> 84bd6f3c
-      "MyObj": {
-        "#__proto__": {
-          "#__proto__": "Object {...}",
-          "constructor": "function <large string>",
-          "length": "number 0",
-          "name": "string ",
-          "apply": "function <large string>",
-          "bind": "function <large string>",
-          "call": "function <large string>",
-          "toString": "function <large string>",
-          "Symbol.hasInstance": "function <large string>",
-          "caller": "Error <large string>",
-          "arguments": "Error <large string>"
-        },
-        "prototype": {
-          "#__proto__": "Object {...}",
-          "constructor": "function <large string>"
-        },
-        "name": "string MyObj",
-        "caller": "object null",
-        "arguments": "object null",
-        "length": "number 0"
-      }
-    },
-    "globals": {}
-  }
+[
+  {
+    "this": {
+      "a": {
+        "#__proto__": "Object {...}",
+        "x": "number 2"
+      },
+      "b": {
+        "#__proto__": "Object {...}",
+        "y": "number 2"
+      },
+      "myObjInst": {
+        "#__proto__": "Object {...}",
+        "z": "number 1",
+        "[1]": "string \"MyObjIndex\""
+      },
+      "MyObj": {
+        "#__proto__": "function <large string>",
+        "prototype": "Object {...}",
+        "name": "string MyObj",
+        "caller": "object null",
+        "arguments": "object null",
+        "length": "number 0"
+      }
+    },
+    "locals": {
+      "a": {
+        "#__proto__": {
+          "constructor": "function <large string>",
+          "hasOwnProperty": "function <large string>",
+          "propertyIsEnumerable": "function <large string>",
+          "isPrototypeOf": "function <large string>",
+          "toLocaleString": "function <large string>",
+          "toString": "function <large string>",
+          "valueOf": "function <large string>",
+          "#__proto__": "object null",
+          "__defineGetter__": "function <large string>",
+          "__defineSetter__": "function <large string>",
+          "__lookupGetter__": "function <large string>",
+          "__lookupSetter__": "function <large string>"
+        },
+        "x": "number 2"
+      },
+      "b": {
+        "#__proto__": {
+          "#__proto__": "Object {...}",
+          "x": "number 2"
+        },
+        "y": "number 2"
+      },
+      "myObjInst": {
+        "#__proto__": {
+          "#__proto__": "Object {...}",
+          "y": "number 2"
+        },
+        "z": "number 1",
+        "[1]": "string \"MyObjIndex\""
+      },
+      "MyObj": {
+        "#__proto__": {
+          "#__proto__": "Object {...}",
+          "constructor": "function <large string>",
+          "length": "number 0",
+          "name": "string ",
+          "apply": "function <large string>",
+          "bind": "function <large string>",
+          "call": "function <large string>",
+          "toString": "function <large string>",
+          "Symbol.hasInstance": "function <large string>",
+          "caller": "Error <large string>",
+          "arguments": "Error <large string>"
+        },
+        "prototype": {
+          "#__proto__": "Object {...}",
+          "constructor": "function <large string>"
+        },
+        "name": "string MyObj",
+        "caller": "object null",
+        "arguments": "object null",
+        "length": "number 0"
+      }
+    },
+    "globals": {}
+  }
 ]