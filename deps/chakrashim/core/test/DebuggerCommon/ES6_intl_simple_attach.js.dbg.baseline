--- conflicted
+++ resolved
@@ -1,519 +1,509 @@
-[
-  {
-    "this": {
-<<<<<<< HEAD
-      "Run": "function <large string>",
-      "x": "undefined undefined"
-=======
-      "x": "undefined undefined",
-      "Run": "function <large string>"
->>>>>>> 84bd6f3c
-    },
-    "arguments": {
-      "#__proto__": "Object {...}",
-      "length": "number 0",
-      "callee": "function <large string>",
-      "Symbol.iterator": "function <large string>"
-    },
-    "locals": {
-      "coll": {
-        "#__proto__": "Object {...}"
-      },
-      "numFormat": {
-        "#__proto__": "Object {...}"
-      },
-      "dttmFormat": {
-        "#__proto__": "Object {...}"
-      }
-    },
-    "globals": {
-<<<<<<< HEAD
-      "Run": "function <large string>",
-      "x": "undefined undefined"
-=======
-      "x": "undefined undefined",
-      "Run": "function <large string>"
->>>>>>> 84bd6f3c
-    }
-  },
-  {
-    "evaluate": {
-      "coll": {
-        "#__proto__": {
-          "#__proto__": {
-            "constructor": {
-              "#__proto__": "function <large string>",
-              "length": "number 1",
-              "prototype": "Object {...}",
-              "name": "string Object",
-              "defineProperty": "function <large string>",
-              "getOwnPropertyDescriptor": "function <large string>",
-              "getOwnPropertyDescriptors": "function <large string>",
-              "defineProperties": "function <large string>",
-              "create": "function <large string>",
-              "seal": "function <large string>",
-              "freeze": "function <large string>",
-              "preventExtensions": "function <large string>",
-              "isSealed": "function <large string>",
-              "isFrozen": "function <large string>",
-              "isExtensible": "function <large string>",
-              "getPrototypeOf": "function <large string>",
-              "keys": "function <large string>",
-              "getOwnPropertyNames": "function <large string>",
-              "setPrototypeOf": "function <large string>",
-              "getOwnPropertySymbols": "function <large string>",
-              "is": "function <large string>",
-              "assign": "function <large string>",
-              "values": "function <large string>",
-              "entries": "function <large string>"
-            },
-            "hasOwnProperty": {
-              "#__proto__": "function <large string>",
-              "length": "number 1",
-              "name": "string hasOwnProperty"
-            },
-            "propertyIsEnumerable": {
-              "#__proto__": "function <large string>",
-              "length": "number 1",
-              "name": "string <large string>"
-            },
-            "isPrototypeOf": {
-              "#__proto__": "function <large string>",
-              "length": "number 1",
-              "name": "string isPrototypeOf"
-            },
-            "toLocaleString": {
-              "#__proto__": "function <large string>",
-              "length": "number 0",
-              "name": "string toLocaleString"
-            },
-            "toString": {
-              "#__proto__": "function <large string>",
-              "length": "number 0",
-              "name": "string toString"
-            },
-            "valueOf": {
-              "#__proto__": "function <large string>",
-              "length": "number 0",
-              "name": "string valueOf"
-            },
-            "#__proto__": "object null",
-            "__defineGetter__": {
-              "#__proto__": "function <large string>",
-              "length": "number 2",
-              "name": "string __defineGetter__"
-            },
-            "__defineSetter__": {
-              "#__proto__": "function <large string>",
-              "length": "number 2",
-              "name": "string __defineSetter__"
-            },
-            "__lookupGetter__": {
-              "#__proto__": "function <large string>",
-              "length": "number 1",
-              "name": "string __lookupGetter__"
-            },
-            "__lookupSetter__": {
-              "#__proto__": "function <large string>",
-              "length": "number 1",
-              "name": "string __lookupSetter__"
-            }
-          },
-          "constructor": {
-            "#__proto__": {
-              "#__proto__": "Object {...}",
-              "constructor": "function <large string>",
-              "length": "number 0",
-              "name": "string ",
-              "apply": "function <large string>",
-              "bind": "function <large string>",
-              "call": "function <large string>",
-              "toString": "function <large string>",
-              "Symbol.hasInstance": "function <large string>",
-              "caller": "Error <large string>",
-              "arguments": "Error <large string>"
-            },
-            "prototype": {
-              "#__proto__": "Object {...}",
-              "constructor": "function <large string>",
-              "resolvedOptions": "function <large string>",
-              "compare": "function <large string>"
-            },
-            "name": "string Collator",
-            "supportedLocalesOf": {
-              "#__proto__": "function <large string>",
-              "name": "string <large string>",
-              "length": "number 1"
-            },
-            "length": "number 0"
-          },
-          "resolvedOptions": {
-            "#__proto__": {
-              "#__proto__": "Object {...}",
-              "constructor": "function <large string>",
-              "length": "number 0",
-              "name": "string ",
-              "apply": "function <large string>",
-              "bind": "function <large string>",
-              "call": "function <large string>",
-              "toString": "function <large string>",
-              "Symbol.hasInstance": "function <large string>",
-              "caller": "Error <large string>",
-              "arguments": "Error <large string>"
-            },
-            "name": "string resolvedOptions",
-            "length": "number 0"
-          },
-          "compare": {
-            "#__proto__": {
-              "#__proto__": "Object {...}",
-              "constructor": "function <large string>",
-              "length": "number 0",
-              "name": "string ",
-              "apply": "function <large string>",
-              "bind": "function <large string>",
-              "call": "function <large string>",
-              "toString": "function <large string>",
-              "Symbol.hasInstance": "function <large string>",
-              "caller": "Error <large string>",
-              "arguments": "Error <large string>"
-            },
-            "length": "number 2"
-          }
-        }
-      }
-    }
-  },
-  {
-    "evaluate": {
-      "numFormat": {
-        "#__proto__": {
-          "#__proto__": {
-            "constructor": {
-              "#__proto__": "function <large string>",
-              "length": "number 1",
-              "prototype": "Object {...}",
-              "name": "string Object",
-              "defineProperty": "function <large string>",
-              "getOwnPropertyDescriptor": "function <large string>",
-              "getOwnPropertyDescriptors": "function <large string>",
-              "defineProperties": "function <large string>",
-              "create": "function <large string>",
-              "seal": "function <large string>",
-              "freeze": "function <large string>",
-              "preventExtensions": "function <large string>",
-              "isSealed": "function <large string>",
-              "isFrozen": "function <large string>",
-              "isExtensible": "function <large string>",
-              "getPrototypeOf": "function <large string>",
-              "keys": "function <large string>",
-              "getOwnPropertyNames": "function <large string>",
-              "setPrototypeOf": "function <large string>",
-              "getOwnPropertySymbols": "function <large string>",
-              "is": "function <large string>",
-              "assign": "function <large string>",
-              "values": "function <large string>",
-              "entries": "function <large string>"
-            },
-            "hasOwnProperty": {
-              "#__proto__": "function <large string>",
-              "length": "number 1",
-              "name": "string hasOwnProperty"
-            },
-            "propertyIsEnumerable": {
-              "#__proto__": "function <large string>",
-              "length": "number 1",
-              "name": "string <large string>"
-            },
-            "isPrototypeOf": {
-              "#__proto__": "function <large string>",
-              "length": "number 1",
-              "name": "string isPrototypeOf"
-            },
-            "toLocaleString": {
-              "#__proto__": "function <large string>",
-              "length": "number 0",
-              "name": "string toLocaleString"
-            },
-            "toString": {
-              "#__proto__": "function <large string>",
-              "length": "number 0",
-              "name": "string toString"
-            },
-            "valueOf": {
-              "#__proto__": "function <large string>",
-              "length": "number 0",
-              "name": "string valueOf"
-            },
-            "#__proto__": "object null",
-            "__defineGetter__": {
-              "#__proto__": "function <large string>",
-              "length": "number 2",
-              "name": "string __defineGetter__"
-            },
-            "__defineSetter__": {
-              "#__proto__": "function <large string>",
-              "length": "number 2",
-              "name": "string __defineSetter__"
-            },
-            "__lookupGetter__": {
-              "#__proto__": "function <large string>",
-              "length": "number 1",
-              "name": "string __lookupGetter__"
-            },
-            "__lookupSetter__": {
-              "#__proto__": "function <large string>",
-              "length": "number 1",
-              "name": "string __lookupSetter__"
-            }
-          },
-          "constructor": {
-            "#__proto__": {
-              "#__proto__": "Object {...}",
-              "constructor": "function <large string>",
-              "length": "number 0",
-              "name": "string ",
-              "apply": "function <large string>",
-              "bind": "function <large string>",
-              "call": "function <large string>",
-              "toString": "function <large string>",
-              "Symbol.hasInstance": "function <large string>",
-              "caller": "Error <large string>",
-              "arguments": "Error <large string>"
-            },
-            "prototype": {
-              "#__proto__": "Object {...}",
-              "constructor": "function <large string>",
-              "resolvedOptions": "function <large string>",
-              "format": "function <large string>"
-            },
-            "name": "string NumberFormat",
-            "supportedLocalesOf": {
-              "#__proto__": "function <large string>",
-              "name": "string <large string>",
-              "length": "number 1"
-            },
-            "length": "number 0"
-          },
-          "resolvedOptions": {
-            "#__proto__": {
-              "#__proto__": "Object {...}",
-              "constructor": "function <large string>",
-              "length": "number 0",
-              "name": "string ",
-              "apply": "function <large string>",
-              "bind": "function <large string>",
-              "call": "function <large string>",
-              "toString": "function <large string>",
-              "Symbol.hasInstance": "function <large string>",
-              "caller": "Error <large string>",
-              "arguments": "Error <large string>"
-            },
-            "name": "string resolvedOptions",
-            "length": "number 0"
-          },
-          "format": {
-            "#__proto__": {
-              "#__proto__": "Object {...}",
-              "constructor": "function <large string>",
-              "length": "number 0",
-              "name": "string ",
-              "apply": "function <large string>",
-              "bind": "function <large string>",
-              "call": "function <large string>",
-              "toString": "function <large string>",
-              "Symbol.hasInstance": "function <large string>",
-              "caller": "Error <large string>",
-              "arguments": "Error <large string>"
-            },
-            "length": "number 1"
-          }
-        }
-      }
-    }
-  },
-  {
-    "evaluate": {
-      "dttmFormat": {
-        "#__proto__": {
-          "#__proto__": {
-            "constructor": {
-              "#__proto__": "function <large string>",
-              "length": "number 1",
-              "prototype": "Object {...}",
-              "name": "string Object",
-              "defineProperty": "function <large string>",
-              "getOwnPropertyDescriptor": "function <large string>",
-              "getOwnPropertyDescriptors": "function <large string>",
-              "defineProperties": "function <large string>",
-              "create": "function <large string>",
-              "seal": "function <large string>",
-              "freeze": "function <large string>",
-              "preventExtensions": "function <large string>",
-              "isSealed": "function <large string>",
-              "isFrozen": "function <large string>",
-              "isExtensible": "function <large string>",
-              "getPrototypeOf": "function <large string>",
-              "keys": "function <large string>",
-              "getOwnPropertyNames": "function <large string>",
-              "setPrototypeOf": "function <large string>",
-              "getOwnPropertySymbols": "function <large string>",
-              "is": "function <large string>",
-              "assign": "function <large string>",
-              "values": "function <large string>",
-              "entries": "function <large string>"
-            },
-            "hasOwnProperty": {
-              "#__proto__": "function <large string>",
-              "length": "number 1",
-              "name": "string hasOwnProperty"
-            },
-            "propertyIsEnumerable": {
-              "#__proto__": "function <large string>",
-              "length": "number 1",
-              "name": "string <large string>"
-            },
-            "isPrototypeOf": {
-              "#__proto__": "function <large string>",
-              "length": "number 1",
-              "name": "string isPrototypeOf"
-            },
-            "toLocaleString": {
-              "#__proto__": "function <large string>",
-              "length": "number 0",
-              "name": "string toLocaleString"
-            },
-            "toString": {
-              "#__proto__": "function <large string>",
-              "length": "number 0",
-              "name": "string toString"
-            },
-            "valueOf": {
-              "#__proto__": "function <large string>",
-              "length": "number 0",
-              "name": "string valueOf"
-            },
-            "#__proto__": "object null",
-            "__defineGetter__": {
-              "#__proto__": "function <large string>",
-              "length": "number 2",
-              "name": "string __defineGetter__"
-            },
-            "__defineSetter__": {
-              "#__proto__": "function <large string>",
-              "length": "number 2",
-              "name": "string __defineSetter__"
-            },
-            "__lookupGetter__": {
-              "#__proto__": "function <large string>",
-              "length": "number 1",
-              "name": "string __lookupGetter__"
-            },
-            "__lookupSetter__": {
-              "#__proto__": "function <large string>",
-              "length": "number 1",
-              "name": "string __lookupSetter__"
-            }
-          },
-          "constructor": {
-            "#__proto__": {
-              "#__proto__": "Object {...}",
-              "constructor": "function <large string>",
-              "length": "number 0",
-              "name": "string ",
-              "apply": "function <large string>",
-              "bind": "function <large string>",
-              "call": "function <large string>",
-              "toString": "function <large string>",
-              "Symbol.hasInstance": "function <large string>",
-              "caller": "Error <large string>",
-              "arguments": "Error <large string>"
-            },
-            "prototype": {
-              "#__proto__": "Object {...}",
-              "constructor": "function <large string>",
-              "format": "function <large string>",
-              "resolvedOptions": "function <large string>"
-            },
-            "name": "string DateTimeFormat",
-            "__relevantExtensionKeys": {
-              "#__proto__": "Array []",
-              "length": "number 2",
-              "[0]": "string \"ca\"",
-              "[1]": "string \"nu\""
-            },
-            "supportedLocalesOf": {
-              "#__proto__": "function <large string>",
-              "name": "string <large string>",
-              "length": "number 1"
-            },
-            "length": "number 0"
-          },
-          "format": {
-            "#__proto__": {
-              "#__proto__": "Object {...}",
-              "constructor": "function <large string>",
-              "length": "number 0",
-              "name": "string ",
-              "apply": "function <large string>",
-              "bind": "function <large string>",
-              "call": "function <large string>",
-              "toString": "function <large string>",
-              "Symbol.hasInstance": "function <large string>",
-              "caller": "Error <large string>",
-              "arguments": "Error <large string>"
-            },
-            "length": "number 1"
-          },
-          "resolvedOptions": {
-            "#__proto__": {
-              "#__proto__": "Object {...}",
-              "constructor": "function <large string>",
-              "length": "number 0",
-              "name": "string ",
-              "apply": "function <large string>",
-              "bind": "function <large string>",
-              "call": "function <large string>",
-              "toString": "function <large string>",
-              "Symbol.hasInstance": "function <large string>",
-              "caller": "Error <large string>",
-              "arguments": "Error <large string>"
-            },
-            "name": "string resolvedOptions",
-            "length": "number 0"
-          }
-        }
-      }
-    }
-  },
-  {
-    "evaluate": {
-      "coll.compare.toString() == 'function() {\\n    [native code]\\n}'": "boolean true"
-    }
-  },
-  {
-    "evaluate": {
-      "coll.resolvedOptions.toString() == 'function() {\\n    [native code]\\n}'": "boolean false"
-    }
-  },
-  {
-    "evaluate": {
-      "numFormat.format.toString() == 'function() {\\n    [native code]\\n}'": "boolean true"
-    }
-  },
-  {
-    "evaluate": {
-      "numFormat.resolvedOptions.toString() == 'function() {\\n    [native code]\\n}'": "boolean false"
-    }
-  },
-  {
-    "evaluate": {
-      "dttmFormat.format.toString() == 'function() {\\n    [native code]\\n}'": "boolean true"
-    }
-  },
-  {
-    "evaluate": {
-      "dttmFormat.resolvedOptions.toString() == 'function() {\\n    [native code]\\n}'": "boolean false"
-    }
-  }
+[
+  {
+    "this": {
+      "x": "undefined undefined",
+      "Run": "function <large string>"
+    },
+    "arguments": {
+      "#__proto__": "Object {...}",
+      "length": "number 0",
+      "callee": "function <large string>",
+      "Symbol.iterator": "function <large string>"
+    },
+    "locals": {
+      "coll": {
+        "#__proto__": "Object {...}"
+      },
+      "numFormat": {
+        "#__proto__": "Object {...}"
+      },
+      "dttmFormat": {
+        "#__proto__": "Object {...}"
+      }
+    },
+    "globals": {
+      "x": "undefined undefined",
+      "Run": "function <large string>"
+    }
+  },
+  {
+    "evaluate": {
+      "coll": {
+        "#__proto__": {
+          "#__proto__": {
+            "constructor": {
+              "#__proto__": "function <large string>",
+              "length": "number 1",
+              "prototype": "Object {...}",
+              "name": "string Object",
+              "defineProperty": "function <large string>",
+              "getOwnPropertyDescriptor": "function <large string>",
+              "getOwnPropertyDescriptors": "function <large string>",
+              "defineProperties": "function <large string>",
+              "create": "function <large string>",
+              "seal": "function <large string>",
+              "freeze": "function <large string>",
+              "preventExtensions": "function <large string>",
+              "isSealed": "function <large string>",
+              "isFrozen": "function <large string>",
+              "isExtensible": "function <large string>",
+              "getPrototypeOf": "function <large string>",
+              "keys": "function <large string>",
+              "getOwnPropertyNames": "function <large string>",
+              "setPrototypeOf": "function <large string>",
+              "getOwnPropertySymbols": "function <large string>",
+              "is": "function <large string>",
+              "assign": "function <large string>",
+              "values": "function <large string>",
+              "entries": "function <large string>"
+            },
+            "hasOwnProperty": {
+              "#__proto__": "function <large string>",
+              "length": "number 1",
+              "name": "string hasOwnProperty"
+            },
+            "propertyIsEnumerable": {
+              "#__proto__": "function <large string>",
+              "length": "number 1",
+              "name": "string <large string>"
+            },
+            "isPrototypeOf": {
+              "#__proto__": "function <large string>",
+              "length": "number 1",
+              "name": "string isPrototypeOf"
+            },
+            "toLocaleString": {
+              "#__proto__": "function <large string>",
+              "length": "number 0",
+              "name": "string toLocaleString"
+            },
+            "toString": {
+              "#__proto__": "function <large string>",
+              "length": "number 0",
+              "name": "string toString"
+            },
+            "valueOf": {
+              "#__proto__": "function <large string>",
+              "length": "number 0",
+              "name": "string valueOf"
+            },
+            "#__proto__": "object null",
+            "__defineGetter__": {
+              "#__proto__": "function <large string>",
+              "length": "number 2",
+              "name": "string __defineGetter__"
+            },
+            "__defineSetter__": {
+              "#__proto__": "function <large string>",
+              "length": "number 2",
+              "name": "string __defineSetter__"
+            },
+            "__lookupGetter__": {
+              "#__proto__": "function <large string>",
+              "length": "number 1",
+              "name": "string __lookupGetter__"
+            },
+            "__lookupSetter__": {
+              "#__proto__": "function <large string>",
+              "length": "number 1",
+              "name": "string __lookupSetter__"
+            }
+          },
+          "constructor": {
+            "#__proto__": {
+              "#__proto__": "Object {...}",
+              "constructor": "function <large string>",
+              "length": "number 0",
+              "name": "string ",
+              "apply": "function <large string>",
+              "bind": "function <large string>",
+              "call": "function <large string>",
+              "toString": "function <large string>",
+              "Symbol.hasInstance": "function <large string>",
+              "caller": "Error <large string>",
+              "arguments": "Error <large string>"
+            },
+            "prototype": {
+              "#__proto__": "Object {...}",
+              "constructor": "function <large string>",
+              "resolvedOptions": "function <large string>",
+              "compare": "function <large string>"
+            },
+            "name": "string Collator",
+            "supportedLocalesOf": {
+              "#__proto__": "function <large string>",
+              "name": "string <large string>",
+              "length": "number 1"
+            },
+            "length": "number 0"
+          },
+          "resolvedOptions": {
+            "#__proto__": {
+              "#__proto__": "Object {...}",
+              "constructor": "function <large string>",
+              "length": "number 0",
+              "name": "string ",
+              "apply": "function <large string>",
+              "bind": "function <large string>",
+              "call": "function <large string>",
+              "toString": "function <large string>",
+              "Symbol.hasInstance": "function <large string>",
+              "caller": "Error <large string>",
+              "arguments": "Error <large string>"
+            },
+            "name": "string resolvedOptions",
+            "length": "number 0"
+          },
+          "compare": {
+            "#__proto__": {
+              "#__proto__": "Object {...}",
+              "constructor": "function <large string>",
+              "length": "number 0",
+              "name": "string ",
+              "apply": "function <large string>",
+              "bind": "function <large string>",
+              "call": "function <large string>",
+              "toString": "function <large string>",
+              "Symbol.hasInstance": "function <large string>",
+              "caller": "Error <large string>",
+              "arguments": "Error <large string>"
+            },
+            "length": "number 2"
+          }
+        }
+      }
+    }
+  },
+  {
+    "evaluate": {
+      "numFormat": {
+        "#__proto__": {
+          "#__proto__": {
+            "constructor": {
+              "#__proto__": "function <large string>",
+              "length": "number 1",
+              "prototype": "Object {...}",
+              "name": "string Object",
+              "defineProperty": "function <large string>",
+              "getOwnPropertyDescriptor": "function <large string>",
+              "getOwnPropertyDescriptors": "function <large string>",
+              "defineProperties": "function <large string>",
+              "create": "function <large string>",
+              "seal": "function <large string>",
+              "freeze": "function <large string>",
+              "preventExtensions": "function <large string>",
+              "isSealed": "function <large string>",
+              "isFrozen": "function <large string>",
+              "isExtensible": "function <large string>",
+              "getPrototypeOf": "function <large string>",
+              "keys": "function <large string>",
+              "getOwnPropertyNames": "function <large string>",
+              "setPrototypeOf": "function <large string>",
+              "getOwnPropertySymbols": "function <large string>",
+              "is": "function <large string>",
+              "assign": "function <large string>",
+              "values": "function <large string>",
+              "entries": "function <large string>"
+            },
+            "hasOwnProperty": {
+              "#__proto__": "function <large string>",
+              "length": "number 1",
+              "name": "string hasOwnProperty"
+            },
+            "propertyIsEnumerable": {
+              "#__proto__": "function <large string>",
+              "length": "number 1",
+              "name": "string <large string>"
+            },
+            "isPrototypeOf": {
+              "#__proto__": "function <large string>",
+              "length": "number 1",
+              "name": "string isPrototypeOf"
+            },
+            "toLocaleString": {
+              "#__proto__": "function <large string>",
+              "length": "number 0",
+              "name": "string toLocaleString"
+            },
+            "toString": {
+              "#__proto__": "function <large string>",
+              "length": "number 0",
+              "name": "string toString"
+            },
+            "valueOf": {
+              "#__proto__": "function <large string>",
+              "length": "number 0",
+              "name": "string valueOf"
+            },
+            "#__proto__": "object null",
+            "__defineGetter__": {
+              "#__proto__": "function <large string>",
+              "length": "number 2",
+              "name": "string __defineGetter__"
+            },
+            "__defineSetter__": {
+              "#__proto__": "function <large string>",
+              "length": "number 2",
+              "name": "string __defineSetter__"
+            },
+            "__lookupGetter__": {
+              "#__proto__": "function <large string>",
+              "length": "number 1",
+              "name": "string __lookupGetter__"
+            },
+            "__lookupSetter__": {
+              "#__proto__": "function <large string>",
+              "length": "number 1",
+              "name": "string __lookupSetter__"
+            }
+          },
+          "constructor": {
+            "#__proto__": {
+              "#__proto__": "Object {...}",
+              "constructor": "function <large string>",
+              "length": "number 0",
+              "name": "string ",
+              "apply": "function <large string>",
+              "bind": "function <large string>",
+              "call": "function <large string>",
+              "toString": "function <large string>",
+              "Symbol.hasInstance": "function <large string>",
+              "caller": "Error <large string>",
+              "arguments": "Error <large string>"
+            },
+            "prototype": {
+              "#__proto__": "Object {...}",
+              "constructor": "function <large string>",
+              "resolvedOptions": "function <large string>",
+              "format": "function <large string>"
+            },
+            "name": "string NumberFormat",
+            "supportedLocalesOf": {
+              "#__proto__": "function <large string>",
+              "name": "string <large string>",
+              "length": "number 1"
+            },
+            "length": "number 0"
+          },
+          "resolvedOptions": {
+            "#__proto__": {
+              "#__proto__": "Object {...}",
+              "constructor": "function <large string>",
+              "length": "number 0",
+              "name": "string ",
+              "apply": "function <large string>",
+              "bind": "function <large string>",
+              "call": "function <large string>",
+              "toString": "function <large string>",
+              "Symbol.hasInstance": "function <large string>",
+              "caller": "Error <large string>",
+              "arguments": "Error <large string>"
+            },
+            "name": "string resolvedOptions",
+            "length": "number 0"
+          },
+          "format": {
+            "#__proto__": {
+              "#__proto__": "Object {...}",
+              "constructor": "function <large string>",
+              "length": "number 0",
+              "name": "string ",
+              "apply": "function <large string>",
+              "bind": "function <large string>",
+              "call": "function <large string>",
+              "toString": "function <large string>",
+              "Symbol.hasInstance": "function <large string>",
+              "caller": "Error <large string>",
+              "arguments": "Error <large string>"
+            },
+            "length": "number 1"
+          }
+        }
+      }
+    }
+  },
+  {
+    "evaluate": {
+      "dttmFormat": {
+        "#__proto__": {
+          "#__proto__": {
+            "constructor": {
+              "#__proto__": "function <large string>",
+              "length": "number 1",
+              "prototype": "Object {...}",
+              "name": "string Object",
+              "defineProperty": "function <large string>",
+              "getOwnPropertyDescriptor": "function <large string>",
+              "getOwnPropertyDescriptors": "function <large string>",
+              "defineProperties": "function <large string>",
+              "create": "function <large string>",
+              "seal": "function <large string>",
+              "freeze": "function <large string>",
+              "preventExtensions": "function <large string>",
+              "isSealed": "function <large string>",
+              "isFrozen": "function <large string>",
+              "isExtensible": "function <large string>",
+              "getPrototypeOf": "function <large string>",
+              "keys": "function <large string>",
+              "getOwnPropertyNames": "function <large string>",
+              "setPrototypeOf": "function <large string>",
+              "getOwnPropertySymbols": "function <large string>",
+              "is": "function <large string>",
+              "assign": "function <large string>",
+              "values": "function <large string>",
+              "entries": "function <large string>"
+            },
+            "hasOwnProperty": {
+              "#__proto__": "function <large string>",
+              "length": "number 1",
+              "name": "string hasOwnProperty"
+            },
+            "propertyIsEnumerable": {
+              "#__proto__": "function <large string>",
+              "length": "number 1",
+              "name": "string <large string>"
+            },
+            "isPrototypeOf": {
+              "#__proto__": "function <large string>",
+              "length": "number 1",
+              "name": "string isPrototypeOf"
+            },
+            "toLocaleString": {
+              "#__proto__": "function <large string>",
+              "length": "number 0",
+              "name": "string toLocaleString"
+            },
+            "toString": {
+              "#__proto__": "function <large string>",
+              "length": "number 0",
+              "name": "string toString"
+            },
+            "valueOf": {
+              "#__proto__": "function <large string>",
+              "length": "number 0",
+              "name": "string valueOf"
+            },
+            "#__proto__": "object null",
+            "__defineGetter__": {
+              "#__proto__": "function <large string>",
+              "length": "number 2",
+              "name": "string __defineGetter__"
+            },
+            "__defineSetter__": {
+              "#__proto__": "function <large string>",
+              "length": "number 2",
+              "name": "string __defineSetter__"
+            },
+            "__lookupGetter__": {
+              "#__proto__": "function <large string>",
+              "length": "number 1",
+              "name": "string __lookupGetter__"
+            },
+            "__lookupSetter__": {
+              "#__proto__": "function <large string>",
+              "length": "number 1",
+              "name": "string __lookupSetter__"
+            }
+          },
+          "constructor": {
+            "#__proto__": {
+              "#__proto__": "Object {...}",
+              "constructor": "function <large string>",
+              "length": "number 0",
+              "name": "string ",
+              "apply": "function <large string>",
+              "bind": "function <large string>",
+              "call": "function <large string>",
+              "toString": "function <large string>",
+              "Symbol.hasInstance": "function <large string>",
+              "caller": "Error <large string>",
+              "arguments": "Error <large string>"
+            },
+            "prototype": {
+              "#__proto__": "Object {...}",
+              "constructor": "function <large string>",
+              "format": "function <large string>",
+              "resolvedOptions": "function <large string>"
+            },
+            "name": "string DateTimeFormat",
+            "__relevantExtensionKeys": {
+              "#__proto__": "Array []",
+              "length": "number 2",
+              "[0]": "string \"ca\"",
+              "[1]": "string \"nu\""
+            },
+            "supportedLocalesOf": {
+              "#__proto__": "function <large string>",
+              "name": "string <large string>",
+              "length": "number 1"
+            },
+            "length": "number 0"
+          },
+          "format": {
+            "#__proto__": {
+              "#__proto__": "Object {...}",
+              "constructor": "function <large string>",
+              "length": "number 0",
+              "name": "string ",
+              "apply": "function <large string>",
+              "bind": "function <large string>",
+              "call": "function <large string>",
+              "toString": "function <large string>",
+              "Symbol.hasInstance": "function <large string>",
+              "caller": "Error <large string>",
+              "arguments": "Error <large string>"
+            },
+            "length": "number 1"
+          },
+          "resolvedOptions": {
+            "#__proto__": {
+              "#__proto__": "Object {...}",
+              "constructor": "function <large string>",
+              "length": "number 0",
+              "name": "string ",
+              "apply": "function <large string>",
+              "bind": "function <large string>",
+              "call": "function <large string>",
+              "toString": "function <large string>",
+              "Symbol.hasInstance": "function <large string>",
+              "caller": "Error <large string>",
+              "arguments": "Error <large string>"
+            },
+            "name": "string resolvedOptions",
+            "length": "number 0"
+          }
+        }
+      }
+    }
+  },
+  {
+    "evaluate": {
+      "coll.compare.toString() == 'function() {\\n    [native code]\\n}'": "boolean true"
+    }
+  },
+  {
+    "evaluate": {
+      "coll.resolvedOptions.toString() == 'function() {\\n    [native code]\\n}'": "boolean false"
+    }
+  },
+  {
+    "evaluate": {
+      "numFormat.format.toString() == 'function() {\\n    [native code]\\n}'": "boolean true"
+    }
+  },
+  {
+    "evaluate": {
+      "numFormat.resolvedOptions.toString() == 'function() {\\n    [native code]\\n}'": "boolean false"
+    }
+  },
+  {
+    "evaluate": {
+      "dttmFormat.format.toString() == 'function() {\\n    [native code]\\n}'": "boolean true"
+    }
+  },
+  {
+    "evaluate": {
+      "dttmFormat.resolvedOptions.toString() == 'function() {\\n    [native code]\\n}'": "boolean false"
+    }
+  }
 ]