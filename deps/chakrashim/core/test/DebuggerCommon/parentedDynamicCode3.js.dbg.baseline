[
  {
    "evaluate": {
      "eval(\"x0==0;\");": "boolean true"
    }
  },
  {
    "sources": [
      {
<<<<<<< HEAD
        "scriptId": 1,
=======
>>>>>>> 84bd6f3c
        "fileName": "parentedDynamicCode3.js",
        "lineCount": 18,
        "sourceLength": 750,
        "scriptId": 1
      },
      {
        "scriptType": "eval code",
        "lineCount": 1,
        "sourceLength": 11,
        "scriptId": 2,
        "parentScriptId": 1
      },
      {
        "scriptType": "eval code",
        "lineCount": 1,
        "sourceLength": 11,
        "scriptId": 5,
        "parentScriptId": 1
      }
    ]
  },
  {
    "evaluate": {
      "eval(\"x0==0;\");": "boolean true"
    }
  },
  {
    "sources": [
      {
<<<<<<< HEAD
        "scriptId": 1,
=======
>>>>>>> 84bd6f3c
        "fileName": "parentedDynamicCode3.js",
        "lineCount": 18,
        "sourceLength": 750,
        "scriptId": 1
      },
      {
        "scriptType": "eval code",
        "lineCount": 1,
        "sourceLength": 11,
        "scriptId": 2,
        "parentScriptId": 1
      },
      {
        "scriptType": "eval code",
        "lineCount": 1,
        "sourceLength": 11,
        "scriptId": 5,
        "parentScriptId": 1
      },
      {
        "scriptType": "eval code",
        "lineCount": 1,
        "sourceLength": 11,
        "scriptId": 10,
        "parentScriptId": 1
      },
      {
        "scriptType": "eval code",
        "lineCount": 1,
        "sourceLength": 11,
        "scriptId": 11,
        "parentScriptId": 1
      }
    ]
  }
]<|MERGE_RESOLUTION|>--- conflicted
+++ resolved
@@ -1,82 +1,74 @@
-[
-  {
-    "evaluate": {
-      "eval(\"x0==0;\");": "boolean true"
-    }
-  },
-  {
-    "sources": [
-      {
-<<<<<<< HEAD
-        "scriptId": 1,
-=======
->>>>>>> 84bd6f3c
-        "fileName": "parentedDynamicCode3.js",
-        "lineCount": 18,
-        "sourceLength": 750,
-        "scriptId": 1
-      },
-      {
-        "scriptType": "eval code",
-        "lineCount": 1,
-        "sourceLength": 11,
-        "scriptId": 2,
-        "parentScriptId": 1
-      },
-      {
-        "scriptType": "eval code",
-        "lineCount": 1,
-        "sourceLength": 11,
-        "scriptId": 5,
-        "parentScriptId": 1
-      }
-    ]
-  },
-  {
-    "evaluate": {
-      "eval(\"x0==0;\");": "boolean true"
-    }
-  },
-  {
-    "sources": [
-      {
-<<<<<<< HEAD
-        "scriptId": 1,
-=======
->>>>>>> 84bd6f3c
-        "fileName": "parentedDynamicCode3.js",
-        "lineCount": 18,
-        "sourceLength": 750,
-        "scriptId": 1
-      },
-      {
-        "scriptType": "eval code",
-        "lineCount": 1,
-        "sourceLength": 11,
-        "scriptId": 2,
-        "parentScriptId": 1
-      },
-      {
-        "scriptType": "eval code",
-        "lineCount": 1,
-        "sourceLength": 11,
-        "scriptId": 5,
-        "parentScriptId": 1
-      },
-      {
-        "scriptType": "eval code",
-        "lineCount": 1,
-        "sourceLength": 11,
-        "scriptId": 10,
-        "parentScriptId": 1
-      },
-      {
-        "scriptType": "eval code",
-        "lineCount": 1,
-        "sourceLength": 11,
-        "scriptId": 11,
-        "parentScriptId": 1
-      }
-    ]
-  }
+[
+  {
+    "evaluate": {
+      "eval(\"x0==0;\");": "boolean true"
+    }
+  },
+  {
+    "sources": [
+      {
+        "fileName": "parentedDynamicCode3.js",
+        "lineCount": 18,
+        "sourceLength": 750,
+        "scriptId": 1
+      },
+      {
+        "scriptType": "eval code",
+        "lineCount": 1,
+        "sourceLength": 11,
+        "scriptId": 2,
+        "parentScriptId": 1
+      },
+      {
+        "scriptType": "eval code",
+        "lineCount": 1,
+        "sourceLength": 11,
+        "scriptId": 5,
+        "parentScriptId": 1
+      }
+    ]
+  },
+  {
+    "evaluate": {
+      "eval(\"x0==0;\");": "boolean true"
+    }
+  },
+  {
+    "sources": [
+      {
+        "fileName": "parentedDynamicCode3.js",
+        "lineCount": 18,
+        "sourceLength": 750,
+        "scriptId": 1
+      },
+      {
+        "scriptType": "eval code",
+        "lineCount": 1,
+        "sourceLength": 11,
+        "scriptId": 2,
+        "parentScriptId": 1
+      },
+      {
+        "scriptType": "eval code",
+        "lineCount": 1,
+        "sourceLength": 11,
+        "scriptId": 5,
+        "parentScriptId": 1
+      },
+      {
+        "scriptType": "eval code",
+        "lineCount": 1,
+        "sourceLength": 11,
+        "scriptId": 10,
+        "parentScriptId": 1
+      },
+      {
+        "scriptType": "eval code",
+        "lineCount": 1,
+        "sourceLength": 11,
+        "scriptId": 11,
+        "parentScriptId": 1
+      }
+    ]
+  }
 ]