--- conflicted
+++ resolved
@@ -1,86 +1,78 @@
-[
-  {
-    "sources": [
-      {
-<<<<<<< HEAD
-        "scriptId": 1,
-=======
->>>>>>> 84bd6f3c
-        "fileName": "parentedDynamicCode2.js",
-        "lineCount": 22,
-        "sourceLength": 756,
-        "scriptId": 1
-      },
-      {
-        "scriptType": "eval code",
-        "lineCount": 1,
-        "sourceLength": 11,
-        "scriptId": 3,
-        "parentScriptId": 1
-      },
-      {
-        "scriptType": "eval code",
-        "lineCount": 1,
-        "sourceLength": 11,
-        "scriptId": 6,
-        "parentScriptId": 1
-      }
-    ]
-  },
-  {
-    "sources": [
-      {
-<<<<<<< HEAD
-        "scriptId": 1,
-=======
->>>>>>> 84bd6f3c
-        "fileName": "parentedDynamicCode2.js",
-        "lineCount": 22,
-        "sourceLength": 756,
-        "scriptId": 1
-      },
-      {
-        "scriptType": "eval code",
-        "lineCount": 1,
-        "sourceLength": 11,
-        "scriptId": 3,
-        "parentScriptId": 1
-      },
-      {
-        "scriptType": "eval code",
-        "lineCount": 1,
-        "sourceLength": 11,
-        "scriptId": 6,
-        "parentScriptId": 1
-      },
-      {
-        "scriptType": "eval code",
-        "lineCount": 1,
-        "sourceLength": 11,
-        "scriptId": 8,
-        "parentScriptId": 1
-      },
-      {
-        "scriptType": "eval code",
-        "lineCount": 1,
-        "sourceLength": 10,
-        "scriptId": 9,
-        "parentScriptId": 1
-      },
-      {
-        "scriptType": "Function code",
-        "lineCount": 3,
-        "sourceLength": 25,
-        "scriptId": 10,
-        "parentScriptId": 1
-      },
-      {
-        "scriptType": "eval code",
-        "lineCount": 1,
-        "sourceLength": 11,
-        "scriptId": 11,
-        "parentScriptId": 1
-      }
-    ]
-  }
+[
+  {
+    "sources": [
+      {
+        "fileName": "parentedDynamicCode2.js",
+        "lineCount": 22,
+        "sourceLength": 756,
+        "scriptId": 1
+      },
+      {
+        "scriptType": "eval code",
+        "lineCount": 1,
+        "sourceLength": 11,
+        "scriptId": 3,
+        "parentScriptId": 1
+      },
+      {
+        "scriptType": "eval code",
+        "lineCount": 1,
+        "sourceLength": 11,
+        "scriptId": 6,
+        "parentScriptId": 1
+      }
+    ]
+  },
+  {
+    "sources": [
+      {
+        "fileName": "parentedDynamicCode2.js",
+        "lineCount": 22,
+        "sourceLength": 756,
+        "scriptId": 1
+      },
+      {
+        "scriptType": "eval code",
+        "lineCount": 1,
+        "sourceLength": 11,
+        "scriptId": 3,
+        "parentScriptId": 1
+      },
+      {
+        "scriptType": "eval code",
+        "lineCount": 1,
+        "sourceLength": 11,
+        "scriptId": 6,
+        "parentScriptId": 1
+      },
+      {
+        "scriptType": "eval code",
+        "lineCount": 1,
+        "sourceLength": 11,
+        "scriptId": 8,
+        "parentScriptId": 1
+      },
+      {
+        "scriptType": "eval code",
+        "lineCount": 1,
+        "sourceLength": 10,
+        "scriptId": 9,
+        "parentScriptId": 1
+      },
+      {
+        "scriptType": "Function code",
+        "lineCount": 3,
+        "sourceLength": 25,
+        "scriptId": 10,
+        "parentScriptId": 1
+      },
+      {
+        "scriptType": "eval code",
+        "lineCount": 1,
+        "sourceLength": 11,
+        "scriptId": 11,
+        "parentScriptId": 1
+      }
+    ]
+  }
 ]