//-------------------------------------------------------------------------------------------------------
// Copyright (C) Microsoft. All rights reserved.
// Licensed under the MIT license. See LICENSE.txt file in the project root for full license information.
//-------------------------------------------------------------------------------------------------------

var actuals = new Array();
var hasAllPassed = true;

function verify(expected, testCase)
{
    if(actuals.toString() != expected.toString())
    {
        print(testCase + " failed.");
        print("ACTUALS:");
        for(var item = 0; item < actuals.length; actuals++)
        {
            print(actuals[item]);
        }
        print("EXPECTED");
        for(var item = 0; item < expected.length; expected++)
        {
            print(expected[item]);
        }
        hasAllPassed = false;
    }
    actuals = [];
}


//Test1 : Tests Optimization with bailout.
var shouldBailout = false;
var test1 = function (argMath3) 
{
    if(shouldBailout)
    {
        arguments[0] = 4;
        for(var o in arguments)
        {
            actuals.push(o);
        }
    }
    actuals.push(argMath3);
};

test1(10,2); // Interpreter
shouldBailout = true;
test1(10,2); // full jit

verify([10,0,1,4], "TEST 1");

//Test2: Test Inlinee Arguments optimization with StackArgsWithFormals
var inner_test2 = function(argMath6=1) {
    return argMath6;  
};

function test2(a,b,c) {
  return inner_test2.apply({}, arguments);
}

actuals.push(test2(1,2,3));
actuals.push(test2(4,5,6));
verify([1,4], "TEST 2");

//Test3: Non Simple Parameter List

function test3(a, b =2, c = 5)
{
    if(shouldBailout)
    {
        arguments[2] = 10;
        var result = arguments[2] + a;
        actuals.push(result);
        return;
    }
    actuals.push(a+b+arguments[1]);
}

shouldBailout = false;
test3(1,2,3,4);
test3(5,6,7,8);

shouldBailout = true;
test3(10,11,12,14);
verify([5,17,20], "TEST 3");

//Test4: With Rest argument

function test4(a,b,c,d,e) {
  inner_test4(a,b,c,d);
}

var inner_test4 = function (a, b, ...argArr0) {
    if (arguments.length > 1) {
        actuals.push(a + b);
        actuals.push(argArr0[0])
    }
  };
  
test4(1,2,3,4);
test4(5,6,7,8);
verify([3,3,11,7], "TEST 4");

//Test5: Inside Loop and Bails out due to out of range of actuals access
function test5(a,b,c=10)
{
    var result = 0;
    for(var i = 0; i < 5; i++)
    {
        result += arguments[i];
    }
    result += (a+c);
    actuals.push(result);
}

test5(1,2,3,4,5,6);
test5(1,2,3);// Bail out here.
verify([19, NaN], "TEST 5");

//Test6 : Using strict mode

function test6(a,b,c)
{
    'use strict';
    actuals.push(arguments[0] + arguments[2] + a + b);
}

test6(1,2,3);
test6(4,5,6,7);
verify([7,19], "TEST 6");

//Test7 : Use strict with bail out

function test7(a,b,c)
{
    'use strict';
    if(shouldBailout)
    {
        arguments[0] = 4;
    }
    actuals.push(a);
}

shouldBailout = false;
test7(11,12,13);
shouldBailout = true;
test7(10,20,30);
verify([11,10], "TEST 7");

//Test 8 : for-in statement
function test8(a,b)
{
	for(a in [10,20])
	{
		actuals.push(a);
		actuals.push(arguments[0]);
	}
}

test8(1,2);
test8('x','y');
verify([0,0,1,1,0,0,1,1], "TEST 8");

//Test 9 : Array Destructuring.
function test9(a,b)
{
	[a,b] = [10,20];
	actuals.push(a + arguments[0]);
}

test9(1,2);
test9('x','y');
verify([20,20], "TEST 9");

//Test 10 : Object Destructuring.
function test10(a,b)
{
	({a:a} = {a:10.5})
	actuals.push(a + arguments[0]);
}

test10(1,2);
test10('x','y');
verify([21,21], "TEST 10");

//Test 11 : for-of statement
function test11(a,b)
{
	for([a] of [[10],[20]])
	{
		actuals.push(a + arguments[0]);
	}
}

test11(1,2);
test11('x','y');
verify([20,40,20,40], "TEST 11");


var obj12 = { method1: function () {} };
function test12_1(arg1) {
  this.prop1 = arg1;
  obj12.method1.apply(obj12, arguments);
}
function test12() {
  new test12_1(-{});
}
test12();
test12();
verify([], "TEST 12");

function test13(a) {
    actuals.push(typeof arguments[1]);
}
test13(1,2);
test13({}, {});
verify(["number", "object"], "TEST 13");

function test14(a) {
    actuals.push(arguments[1]);
    function test14_nested1()
    {
    }
}
test14(1,2);
test14(4,5);
verify([2,5], "TEST 14");

function test15(a){
	actuals.push(arguments[0])
	var b = 10;
	function test15_nested1()
	{
		actuals.push(b);
	};
	test15_nested1();
}

test15(1);
test15(2);
verify([1, 10, 2, 10], "TEST 15");

function test16(a,b){
	var c = 10;

	if(shouldBailout)
	{
		actuals.push(arguments[1]);
	}
	actuals.push(c);
	function test16_nested1()
	{
	}
}

shouldBailout = false;
test16(1,2);
shouldBailout = true;
test16(3,4);
verify([10, 4, 10], "TEST 16");

function test17(a){
	var b = 20;
	actuals.push(arguments[0.1*10]);
	
	function test17_nested1(){
		actuals.push(b);
	}
	test17_nested1();
}

test17(1);
test17(2);
verify([undefined, 20, undefined, 20], "TEST 17");

function test18()
{
    eval('function inner(a,...b) {actuals.push(a + arguments[0]);}; inner(1,2); inner(3,4);');
}

test18();
verify([2, 6], "TEST18");

function test19(a, b)
{
    'use strict';
    b++;
    actuals.push(arguments[0] + b);
}

test19(1, 2);
test19(3, 4);
verify([4, 8], "TEST 19");

function test20(v16) {
  while ({}.prop0) {
    var v17 = 0;
    function test20_inner() {
      v17;
    }
    arguments;
  }
}
test20();
test20();

<<<<<<< HEAD
=======
function test21(v21) {
  arguments;
  function v21() {}
}
test21();
test21();

>>>>>>> 84bd6f3c
if(hasAllPassed)
{
    print("PASSED");
}<|MERGE_RESOLUTION|>--- conflicted
+++ resolved
@@ -1,319 +1,316 @@
-//-------------------------------------------------------------------------------------------------------
-// Copyright (C) Microsoft. All rights reserved.
-// Licensed under the MIT license. See LICENSE.txt file in the project root for full license information.
-//-------------------------------------------------------------------------------------------------------
-
-var actuals = new Array();
-var hasAllPassed = true;
-
-function verify(expected, testCase)
-{
-    if(actuals.toString() != expected.toString())
-    {
-        print(testCase + " failed.");
-        print("ACTUALS:");
-        for(var item = 0; item < actuals.length; actuals++)
-        {
-            print(actuals[item]);
-        }
-        print("EXPECTED");
-        for(var item = 0; item < expected.length; expected++)
-        {
-            print(expected[item]);
-        }
-        hasAllPassed = false;
-    }
-    actuals = [];
-}
-
-
-//Test1 : Tests Optimization with bailout.
-var shouldBailout = false;
-var test1 = function (argMath3) 
-{
-    if(shouldBailout)
-    {
-        arguments[0] = 4;
-        for(var o in arguments)
-        {
-            actuals.push(o);
-        }
-    }
-    actuals.push(argMath3);
-};
-
-test1(10,2); // Interpreter
-shouldBailout = true;
-test1(10,2); // full jit
-
-verify([10,0,1,4], "TEST 1");
-
-//Test2: Test Inlinee Arguments optimization with StackArgsWithFormals
-var inner_test2 = function(argMath6=1) {
-    return argMath6;  
-};
-
-function test2(a,b,c) {
-  return inner_test2.apply({}, arguments);
-}
-
-actuals.push(test2(1,2,3));
-actuals.push(test2(4,5,6));
-verify([1,4], "TEST 2");
-
-//Test3: Non Simple Parameter List
-
-function test3(a, b =2, c = 5)
-{
-    if(shouldBailout)
-    {
-        arguments[2] = 10;
-        var result = arguments[2] + a;
-        actuals.push(result);
-        return;
-    }
-    actuals.push(a+b+arguments[1]);
-}
-
-shouldBailout = false;
-test3(1,2,3,4);
-test3(5,6,7,8);
-
-shouldBailout = true;
-test3(10,11,12,14);
-verify([5,17,20], "TEST 3");
-
-//Test4: With Rest argument
-
-function test4(a,b,c,d,e) {
-  inner_test4(a,b,c,d);
-}
-
-var inner_test4 = function (a, b, ...argArr0) {
-    if (arguments.length > 1) {
-        actuals.push(a + b);
-        actuals.push(argArr0[0])
-    }
-  };
-  
-test4(1,2,3,4);
-test4(5,6,7,8);
-verify([3,3,11,7], "TEST 4");
-
-//Test5: Inside Loop and Bails out due to out of range of actuals access
-function test5(a,b,c=10)
-{
-    var result = 0;
-    for(var i = 0; i < 5; i++)
-    {
-        result += arguments[i];
-    }
-    result += (a+c);
-    actuals.push(result);
-}
-
-test5(1,2,3,4,5,6);
-test5(1,2,3);// Bail out here.
-verify([19, NaN], "TEST 5");
-
-//Test6 : Using strict mode
-
-function test6(a,b,c)
-{
-    'use strict';
-    actuals.push(arguments[0] + arguments[2] + a + b);
-}
-
-test6(1,2,3);
-test6(4,5,6,7);
-verify([7,19], "TEST 6");
-
-//Test7 : Use strict with bail out
-
-function test7(a,b,c)
-{
-    'use strict';
-    if(shouldBailout)
-    {
-        arguments[0] = 4;
-    }
-    actuals.push(a);
-}
-
-shouldBailout = false;
-test7(11,12,13);
-shouldBailout = true;
-test7(10,20,30);
-verify([11,10], "TEST 7");
-
-//Test 8 : for-in statement
-function test8(a,b)
-{
-	for(a in [10,20])
-	{
-		actuals.push(a);
-		actuals.push(arguments[0]);
-	}
-}
-
-test8(1,2);
-test8('x','y');
-verify([0,0,1,1,0,0,1,1], "TEST 8");
-
-//Test 9 : Array Destructuring.
-function test9(a,b)
-{
-	[a,b] = [10,20];
-	actuals.push(a + arguments[0]);
-}
-
-test9(1,2);
-test9('x','y');
-verify([20,20], "TEST 9");
-
-//Test 10 : Object Destructuring.
-function test10(a,b)
-{
-	({a:a} = {a:10.5})
-	actuals.push(a + arguments[0]);
-}
-
-test10(1,2);
-test10('x','y');
-verify([21,21], "TEST 10");
-
-//Test 11 : for-of statement
-function test11(a,b)
-{
-	for([a] of [[10],[20]])
-	{
-		actuals.push(a + arguments[0]);
-	}
-}
-
-test11(1,2);
-test11('x','y');
-verify([20,40,20,40], "TEST 11");
-
-
-var obj12 = { method1: function () {} };
-function test12_1(arg1) {
-  this.prop1 = arg1;
-  obj12.method1.apply(obj12, arguments);
-}
-function test12() {
-  new test12_1(-{});
-}
-test12();
-test12();
-verify([], "TEST 12");
-
-function test13(a) {
-    actuals.push(typeof arguments[1]);
-}
-test13(1,2);
-test13({}, {});
-verify(["number", "object"], "TEST 13");
-
-function test14(a) {
-    actuals.push(arguments[1]);
-    function test14_nested1()
-    {
-    }
-}
-test14(1,2);
-test14(4,5);
-verify([2,5], "TEST 14");
-
-function test15(a){
-	actuals.push(arguments[0])
-	var b = 10;
-	function test15_nested1()
-	{
-		actuals.push(b);
-	};
-	test15_nested1();
-}
-
-test15(1);
-test15(2);
-verify([1, 10, 2, 10], "TEST 15");
-
-function test16(a,b){
-	var c = 10;
-
-	if(shouldBailout)
-	{
-		actuals.push(arguments[1]);
-	}
-	actuals.push(c);
-	function test16_nested1()
-	{
-	}
-}
-
-shouldBailout = false;
-test16(1,2);
-shouldBailout = true;
-test16(3,4);
-verify([10, 4, 10], "TEST 16");
-
-function test17(a){
-	var b = 20;
-	actuals.push(arguments[0.1*10]);
-	
-	function test17_nested1(){
-		actuals.push(b);
-	}
-	test17_nested1();
-}
-
-test17(1);
-test17(2);
-verify([undefined, 20, undefined, 20], "TEST 17");
-
-function test18()
-{
-    eval('function inner(a,...b) {actuals.push(a + arguments[0]);}; inner(1,2); inner(3,4);');
-}
-
-test18();
-verify([2, 6], "TEST18");
-
-function test19(a, b)
-{
-    'use strict';
-    b++;
-    actuals.push(arguments[0] + b);
-}
-
-test19(1, 2);
-test19(3, 4);
-verify([4, 8], "TEST 19");
-
-function test20(v16) {
-  while ({}.prop0) {
-    var v17 = 0;
-    function test20_inner() {
-      v17;
-    }
-    arguments;
-  }
-}
-test20();
-test20();
-
-<<<<<<< HEAD
-=======
-function test21(v21) {
-  arguments;
-  function v21() {}
-}
-test21();
-test21();
-
->>>>>>> 84bd6f3c
-if(hasAllPassed)
-{
-    print("PASSED");
+//-------------------------------------------------------------------------------------------------------
+// Copyright (C) Microsoft. All rights reserved.
+// Licensed under the MIT license. See LICENSE.txt file in the project root for full license information.
+//-------------------------------------------------------------------------------------------------------
+
+var actuals = new Array();
+var hasAllPassed = true;
+
+function verify(expected, testCase)
+{
+    if(actuals.toString() != expected.toString())
+    {
+        print(testCase + " failed.");
+        print("ACTUALS:");
+        for(var item = 0; item < actuals.length; actuals++)
+        {
+            print(actuals[item]);
+        }
+        print("EXPECTED");
+        for(var item = 0; item < expected.length; expected++)
+        {
+            print(expected[item]);
+        }
+        hasAllPassed = false;
+    }
+    actuals = [];
+}
+
+
+//Test1 : Tests Optimization with bailout.
+var shouldBailout = false;
+var test1 = function (argMath3) 
+{
+    if(shouldBailout)
+    {
+        arguments[0] = 4;
+        for(var o in arguments)
+        {
+            actuals.push(o);
+        }
+    }
+    actuals.push(argMath3);
+};
+
+test1(10,2); // Interpreter
+shouldBailout = true;
+test1(10,2); // full jit
+
+verify([10,0,1,4], "TEST 1");
+
+//Test2: Test Inlinee Arguments optimization with StackArgsWithFormals
+var inner_test2 = function(argMath6=1) {
+    return argMath6;  
+};
+
+function test2(a,b,c) {
+  return inner_test2.apply({}, arguments);
+}
+
+actuals.push(test2(1,2,3));
+actuals.push(test2(4,5,6));
+verify([1,4], "TEST 2");
+
+//Test3: Non Simple Parameter List
+
+function test3(a, b =2, c = 5)
+{
+    if(shouldBailout)
+    {
+        arguments[2] = 10;
+        var result = arguments[2] + a;
+        actuals.push(result);
+        return;
+    }
+    actuals.push(a+b+arguments[1]);
+}
+
+shouldBailout = false;
+test3(1,2,3,4);
+test3(5,6,7,8);
+
+shouldBailout = true;
+test3(10,11,12,14);
+verify([5,17,20], "TEST 3");
+
+//Test4: With Rest argument
+
+function test4(a,b,c,d,e) {
+  inner_test4(a,b,c,d);
+}
+
+var inner_test4 = function (a, b, ...argArr0) {
+    if (arguments.length > 1) {
+        actuals.push(a + b);
+        actuals.push(argArr0[0])
+    }
+  };
+  
+test4(1,2,3,4);
+test4(5,6,7,8);
+verify([3,3,11,7], "TEST 4");
+
+//Test5: Inside Loop and Bails out due to out of range of actuals access
+function test5(a,b,c=10)
+{
+    var result = 0;
+    for(var i = 0; i < 5; i++)
+    {
+        result += arguments[i];
+    }
+    result += (a+c);
+    actuals.push(result);
+}
+
+test5(1,2,3,4,5,6);
+test5(1,2,3);// Bail out here.
+verify([19, NaN], "TEST 5");
+
+//Test6 : Using strict mode
+
+function test6(a,b,c)
+{
+    'use strict';
+    actuals.push(arguments[0] + arguments[2] + a + b);
+}
+
+test6(1,2,3);
+test6(4,5,6,7);
+verify([7,19], "TEST 6");
+
+//Test7 : Use strict with bail out
+
+function test7(a,b,c)
+{
+    'use strict';
+    if(shouldBailout)
+    {
+        arguments[0] = 4;
+    }
+    actuals.push(a);
+}
+
+shouldBailout = false;
+test7(11,12,13);
+shouldBailout = true;
+test7(10,20,30);
+verify([11,10], "TEST 7");
+
+//Test 8 : for-in statement
+function test8(a,b)
+{
+	for(a in [10,20])
+	{
+		actuals.push(a);
+		actuals.push(arguments[0]);
+	}
+}
+
+test8(1,2);
+test8('x','y');
+verify([0,0,1,1,0,0,1,1], "TEST 8");
+
+//Test 9 : Array Destructuring.
+function test9(a,b)
+{
+	[a,b] = [10,20];
+	actuals.push(a + arguments[0]);
+}
+
+test9(1,2);
+test9('x','y');
+verify([20,20], "TEST 9");
+
+//Test 10 : Object Destructuring.
+function test10(a,b)
+{
+	({a:a} = {a:10.5})
+	actuals.push(a + arguments[0]);
+}
+
+test10(1,2);
+test10('x','y');
+verify([21,21], "TEST 10");
+
+//Test 11 : for-of statement
+function test11(a,b)
+{
+	for([a] of [[10],[20]])
+	{
+		actuals.push(a + arguments[0]);
+	}
+}
+
+test11(1,2);
+test11('x','y');
+verify([20,40,20,40], "TEST 11");
+
+
+var obj12 = { method1: function () {} };
+function test12_1(arg1) {
+  this.prop1 = arg1;
+  obj12.method1.apply(obj12, arguments);
+}
+function test12() {
+  new test12_1(-{});
+}
+test12();
+test12();
+verify([], "TEST 12");
+
+function test13(a) {
+    actuals.push(typeof arguments[1]);
+}
+test13(1,2);
+test13({}, {});
+verify(["number", "object"], "TEST 13");
+
+function test14(a) {
+    actuals.push(arguments[1]);
+    function test14_nested1()
+    {
+    }
+}
+test14(1,2);
+test14(4,5);
+verify([2,5], "TEST 14");
+
+function test15(a){
+	actuals.push(arguments[0])
+	var b = 10;
+	function test15_nested1()
+	{
+		actuals.push(b);
+	};
+	test15_nested1();
+}
+
+test15(1);
+test15(2);
+verify([1, 10, 2, 10], "TEST 15");
+
+function test16(a,b){
+	var c = 10;
+
+	if(shouldBailout)
+	{
+		actuals.push(arguments[1]);
+	}
+	actuals.push(c);
+	function test16_nested1()
+	{
+	}
+}
+
+shouldBailout = false;
+test16(1,2);
+shouldBailout = true;
+test16(3,4);
+verify([10, 4, 10], "TEST 16");
+
+function test17(a){
+	var b = 20;
+	actuals.push(arguments[0.1*10]);
+	
+	function test17_nested1(){
+		actuals.push(b);
+	}
+	test17_nested1();
+}
+
+test17(1);
+test17(2);
+verify([undefined, 20, undefined, 20], "TEST 17");
+
+function test18()
+{
+    eval('function inner(a,...b) {actuals.push(a + arguments[0]);}; inner(1,2); inner(3,4);');
+}
+
+test18();
+verify([2, 6], "TEST18");
+
+function test19(a, b)
+{
+    'use strict';
+    b++;
+    actuals.push(arguments[0] + b);
+}
+
+test19(1, 2);
+test19(3, 4);
+verify([4, 8], "TEST 19");
+
+function test20(v16) {
+  while ({}.prop0) {
+    var v17 = 0;
+    function test20_inner() {
+      v17;
+    }
+    arguments;
+  }
+}
+test20();
+test20();
+
+function test21(v21) {
+  arguments;
+  function v21() {}
+}
+test21();
+test21();
+
+if(hasAllPassed)
+{
+    print("PASSED");
 }