[
  {
    "sources": [
      {
<<<<<<< HEAD
        "scriptId": 3,
=======
>>>>>>> 84bd6f3c
        "fileName": "dummyFileName.js",
        "lineCount": 1,
        "sourceLength": 0,
        "scriptId": 4
      },
      {
<<<<<<< HEAD
        "scriptId": 2,
=======
>>>>>>> 84bd6f3c
        "fileName": "JsDiagGetScripts.js",
        "lineCount": 12,
        "sourceLength": 640,
        "scriptId": 3
      },
      {
        "scriptType": "eval code",
        "lineCount": 1,
        "sourceLength": 22,
        "scriptId": 5,
        "parentScriptId": 3
      },
      {
        "scriptType": "eval code",
        "lineCount": 1,
        "sourceLength": 35,
        "scriptId": 6,
        "parentScriptId": 3
      },
      {
        "scriptType": "eval code",
        "lineCount": 1,
        "sourceLength": 26,
        "scriptId": 7,
        "parentScriptId": 6
      },
      {
        "scriptType": "Function code",
        "lineCount": 3,
        "sourceLength": 41,
        "scriptId": 8,
        "parentScriptId": 3
      }
    ]
  }
]<|MERGE_RESOLUTION|>--- conflicted
+++ resolved
@@ -1,54 +1,46 @@
-[
-  {
-    "sources": [
-      {
-<<<<<<< HEAD
-        "scriptId": 3,
-=======
->>>>>>> 84bd6f3c
-        "fileName": "dummyFileName.js",
-        "lineCount": 1,
-        "sourceLength": 0,
-        "scriptId": 4
-      },
-      {
-<<<<<<< HEAD
-        "scriptId": 2,
-=======
->>>>>>> 84bd6f3c
-        "fileName": "JsDiagGetScripts.js",
-        "lineCount": 12,
-        "sourceLength": 640,
-        "scriptId": 3
-      },
-      {
-        "scriptType": "eval code",
-        "lineCount": 1,
-        "sourceLength": 22,
-        "scriptId": 5,
-        "parentScriptId": 3
-      },
-      {
-        "scriptType": "eval code",
-        "lineCount": 1,
-        "sourceLength": 35,
-        "scriptId": 6,
-        "parentScriptId": 3
-      },
-      {
-        "scriptType": "eval code",
-        "lineCount": 1,
-        "sourceLength": 26,
-        "scriptId": 7,
-        "parentScriptId": 6
-      },
-      {
-        "scriptType": "Function code",
-        "lineCount": 3,
-        "sourceLength": 41,
-        "scriptId": 8,
-        "parentScriptId": 3
-      }
-    ]
-  }
+[
+  {
+    "sources": [
+      {
+        "fileName": "dummyFileName.js",
+        "lineCount": 1,
+        "sourceLength": 0,
+        "scriptId": 4
+      },
+      {
+        "fileName": "JsDiagGetScripts.js",
+        "lineCount": 12,
+        "sourceLength": 640,
+        "scriptId": 3
+      },
+      {
+        "scriptType": "eval code",
+        "lineCount": 1,
+        "sourceLength": 22,
+        "scriptId": 5,
+        "parentScriptId": 3
+      },
+      {
+        "scriptType": "eval code",
+        "lineCount": 1,
+        "sourceLength": 35,
+        "scriptId": 6,
+        "parentScriptId": 3
+      },
+      {
+        "scriptType": "eval code",
+        "lineCount": 1,
+        "sourceLength": 26,
+        "scriptId": 7,
+        "parentScriptId": 6
+      },
+      {
+        "scriptType": "Function code",
+        "lineCount": 3,
+        "sourceLength": 41,
+        "scriptId": 8,
+        "parentScriptId": 3
+      }
+    ]
+  }
 ]