--- conflicted
+++ resolved
@@ -87,27 +87,12 @@
       <compile-flags>-ESSharedArrayBuffer -args summary -endargs</compile-flags>
     </default>
   </test>
-<<<<<<< HEAD
-  <test>
-    <default>
-      <files>arraybuffer_transfer.js</files>
-      <compile-flags>-es6experimental -args 0x1000 -endargs</compile-flags>
-      <tags>exclude_amd64</tags>
-    </default>
-  </test>
-  <test>
-    <default>
-      <files>arraybuffer_transfer.js</files>
-      <compile-flags>-es6experimental -args 0 -endargs</compile-flags>
-      <tags>exclude_amd64</tags>
-=======
     <test>
     <default>
       <files>PromiseRejectionTracking.js</files>
       <compile-flags>-TrackRejectedPromises -args summary -endargs -nodeferparse</compile-flags>
       <baseline>PromiseRejectionTracking.baseline</baseline>
       <tags>exclude_jshost</tags>
->>>>>>> 84bd6f3c
     </default>
   </test>
 </regress-exe>