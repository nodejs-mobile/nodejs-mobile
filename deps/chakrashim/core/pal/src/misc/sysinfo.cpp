//
// Copyright (c) Microsoft. All rights reserved.
// Licensed under the MIT license. See LICENSE file in the project root for full license information.
//

/*++



Module Name:

    sysinfo.c

Abstract:

    Implements GetSystemInfo.

Revision History:



--*/

#include "pal/palinternal.h"

#include <sched.h>
#include <errno.h>
#include <unistd.h>
#include <sys/types.h>
#if HAVE_SYSCTL
#include <sys/sysctl.h>
#elif !HAVE_SYSCONF && !defined(__ANDROID__)
#error Either sysctl or sysconf is required for GetSystemInfo.
#endif

#include <sys/param.h>
#if HAVE_SYS_VMPARAM_H
#include <sys/vmparam.h>
#endif  // HAVE_SYS_VMPARAM_H

#if HAVE_MACH_VM_TYPES_H
#include <mach/vm_types.h>
#endif // HAVE_MACH_VM_TYPES_H

#if HAVE_MACH_VM_PARAM_H
#include <mach/vm_param.h>
#endif  // HAVE_MACH_VM_PARAM_H

#if defined(__APPLE__)
#include <mach/vm_statistics.h>
#include <mach/mach_types.h>
#include <mach/mach_init.h>
#include <mach/mach_host.h>
#endif // defined(__APPLE__)

#if !defined(__IOS__)
//FIXME: Removed to build for iOS.
// On some platforms sys/user.h ends up defining _DEBUG; if so
// remove the definition before including the header and put
// back our definition afterwards
#if USER_H_DEFINES_DEBUG
#define OLD_DEBUG _DEBUG
#undef _DEBUG
#endif
#include <sys/user.h>
#if USER_H_DEFINES_DEBUG
#undef _DEBUG
#define _DEBUG OLD_DEBUG
#undef OLD_DEBUG
#endif
#endif // !defined(__IOS__)

#include "pal/dbgmsg.h"


SET_DEFAULT_DEBUG_CHANNEL(MISC);

#if defined(__hppa__) || ( defined (_IA64_) && defined (_HPUX_) )
#include <sys/pstat.h>
#include <sys/vmparam.h>
#endif

#ifndef __APPLE__
#if HAVE_SYSCONF && HAVE__SC_AVPHYS_PAGES
#define SYSCONF_PAGES _SC_AVPHYS_PAGES
#elif HAVE_SYSCONF && HAVE__SC_PHYS_PAGES
#define SYSCONF_PAGES _SC_PHYS_PAGES
#elif !defined(__ANDROID__)
#error Dont know how to get page-size on this architecture!
#endif
#endif // __APPLE__

#ifdef __LINUX__
// There is no reasonable way to get the max. value for the VAS on
// Linux, so just hardcode the ABI values for 64 and 32bits.
#ifdef LINUX64
// The hardware limit for x86-64 CPUs is 256TB, but the practical
// limit at the moment for Linux kernels is 128TB.  See for example:
// https://access.redhat.com/articles/rhel-limits
#define MAX_PROCESS_VA_SPACE_LINUX (128ull * 1024 * 1024 * 1024 * 1024)
#else
// This is unsupported at the moment, but the x32 ABI has a 4GB limit.
#define MAX_PROCESS_VA_SPACE_LINUX (4ull * 1024 * 1024 * 1024)
#endif
#endif // __LINUX__

/*++
Function:
  GetSystemInfo

GetSystemInfo

The GetSystemInfo function returns information about the current system.

Parameters

lpSystemInfo
       [out] Pointer to a SYSTEM_INFO structure that receives the information.

Return Values

This function does not return a value.

Note:
  fields returned by this function are:
    dwNumberOfProcessors
    dwPageSize
Others are set to zero.

--*/

int GetCurrentThreadStackLimits(ULONG_PTR* lowLimit, ULONG_PTR* highLimit);

VOID
PALAPI
GetSystemInfo(
          OUT LPSYSTEM_INFO lpSystemInfo)
{
    int nrcpus = 0;
    long pagesize;

    PERF_ENTRY(GetSystemInfo);
    ENTRY("GetSystemInfo (lpSystemInfo=%p)\n", lpSystemInfo);

    pagesize = getpagesize();

    lpSystemInfo->wProcessorArchitecture_PAL_Undefined = 0;
    lpSystemInfo->wReserved_PAL_Undefined = 0;
    lpSystemInfo->dwPageSize = pagesize;
    lpSystemInfo->dwActiveProcessorMask_PAL_Undefined = 0;

#if HAVE_SYSCONF
    nrcpus = sysconf(_SC_NPROCESSORS_ONLN);
    if (nrcpus < 1)
    {
        ASSERT("sysconf failed for _SC_NPROCESSORS_ONLN (%d)\n", errno);
    }
#elif HAVE_SYSCTL
    int rc;
    size_t sz;
    int mib[2];

    sz = sizeof(nrcpus);
    mib[0] = CTL_HW;
    mib[1] = HW_NCPU;
    rc = sysctl(mib, 2, &nrcpus, &sz, NULL, 0);
    if (rc != 0)
    {
        ASSERT("sysctl failed for HW_NCPU (%d)\n", errno);
    }
#endif // HAVE_SYSCONF

    TRACE("dwNumberOfProcessors=%d\n", nrcpus);
    lpSystemInfo->dwNumberOfProcessors = nrcpus;

// TODO: (BSD) is it a good idea to take maxOf(GetCurrentThreadStackLimits, USRSTACKXX) ?
#ifdef __APPLE__ // defined(USRSTACK64) || defined(USRSTACK)
ULONG_PTR lowl, highl;
GetCurrentThreadStackLimits(&lowl, &highl);
#ifndef PAL_MAX
#define PAL_MAX(a, b) ((a > b) ? (a) : (b))
#endif
#endif

#ifdef VM_MAXUSER_ADDRESS
    lpSystemInfo->lpMaximumApplicationAddress = (PVOID) VM_MAXUSER_ADDRESS;
#elif defined(__LINUX__)
    lpSystemInfo->lpMaximumApplicationAddress = (PVOID) MAX_PROCESS_VA_SPACE_LINUX;
#elif defined(USERLIMIT)
    lpSystemInfo->lpMaximumApplicationAddress = (PVOID) USERLIMIT;
#elif defined(_WIN64)
#if defined(USRSTACK64)
<<<<<<< HEAD
    lpSystemInfo->lpMaximumApplicationAddress = (PVOID) USRSTACK64;
#elif defined(MACH_VM_MAX_ADDRESS)
    lpSystemInfo->lpMaximumApplicationAddress = (PVOID) MACH_VM_MAX_ADDRESS;
=======
    lpSystemInfo->lpMaximumApplicationAddress = (PVOID) PAL_MAX(highl, USRSTACK64);
>>>>>>> 84bd6f3c
#else // !USRSTACK64
#error How come USRSTACK64 is not defined for 64bit?
#endif // USRSTACK64
#elif defined(USRSTACK)
    lpSystemInfo->lpMaximumApplicationAddress = (PVOID) PAL_MAX(highl, USRSTACK);
#else
#error The maximum application address is not known on this platform.
#endif

    lpSystemInfo->lpMinimumApplicationAddress = (PVOID) pagesize;

    lpSystemInfo->dwProcessorType_PAL_Undefined = 0;

    lpSystemInfo->dwAllocationGranularity = pagesize;

    lpSystemInfo->wProcessorLevel_PAL_Undefined = 0;
    lpSystemInfo->wProcessorRevision_PAL_Undefined = 0;

    LOGEXIT("GetSystemInfo returns VOID\n");
    PERF_EXIT(GetSystemInfo);
}

/*++
Function:
  GlobalMemoryStatusEx

GlobalMemoryStatusEx

Retrieves information about the system's current usage of both physical and virtual memory.

Return Values

This function returns a BOOL to indicate its success status.

--*/
BOOL
PALAPI
GlobalMemoryStatusEx(
            IN OUT LPMEMORYSTATUSEX lpBuffer)
{

    PERF_ENTRY(GlobalMemoryStatusEx);
    ENTRY("GlobalMemoryStatusEx (lpBuffer=%p)\n", lpBuffer);

    lpBuffer->dwMemoryLoad = 0;
    lpBuffer->ullTotalPhys = 0;
    lpBuffer->ullAvailPhys = 0;
    lpBuffer->ullTotalPageFile = 0;
    lpBuffer->ullAvailPageFile = 0;
    lpBuffer->ullTotalVirtual = 0;
    lpBuffer->ullAvailVirtual = 0;
    lpBuffer->ullAvailExtendedVirtual = 0;

    BOOL fRetVal = FALSE;

    // Get the physical memory size
#if HAVE_SYSCONF && HAVE__SC_PHYS_PAGES
    int64_t physical_memory;

    // Get the Physical memory size
    physical_memory = sysconf( _SC_PHYS_PAGES ) * sysconf( _SC_PAGE_SIZE );
    lpBuffer->ullTotalPhys = (DWORDLONG)physical_memory;
    fRetVal = TRUE;
#elif HAVE_SYSCTL
    int mib[2];
    int64_t physical_memory;
    size_t length;

    // Get the Physical memory size
    mib[0] = CTL_HW;
    mib[1] = HW_MEMSIZE;
    length = sizeof(INT64);
    int rc = sysctl(mib, 2, &physical_memory, &length, NULL, 0);
    if (rc != 0)
    {
        ASSERT("sysctl failed for HW_MEMSIZE (%d)\n", errno);
    }
    else
    {
        lpBuffer->ullTotalPhys = (DWORDLONG)physical_memory;
        fRetVal = TRUE;
    }
#else // HAVE_SYSINFO
    // TODO: implement getting memory details via sysinfo. On Linux, it provides swap file details that
    // we can use to fill in the xxxPageFile members.

#endif // HAVE_SYSCONF

    // Get the physical memory in use - from it, we can get the physical memory available.
    // We do this only when we have the total physical memory available.
    if (lpBuffer->ullTotalPhys > 0)
    {
#if defined(__ANDROID__)
        lpBuffer->ullAvailPhys = sysconf(_SC_AVPHYS_PAGES) * sysconf( _SC_PAGE_SIZE );
        INT64 used_memory = lpBuffer->ullTotalPhys - lpBuffer->ullAvailPhys;
        lpBuffer->dwMemoryLoad = (DWORD)((used_memory * 100) / lpBuffer->ullTotalPhys);
#elif defined(__LINUX__)
        lpBuffer->ullAvailPhys = sysconf(SYSCONF_PAGES) * sysconf(_SC_PAGE_SIZE);
        INT64 used_memory = lpBuffer->ullTotalPhys - lpBuffer->ullAvailPhys;
        lpBuffer->dwMemoryLoad = (DWORD)((used_memory * 100) / lpBuffer->ullTotalPhys);
#elif defined(__APPLE__)
        vm_size_t page_size;
        mach_port_t mach_port;
        mach_msg_type_number_t count;
        vm_statistics_data_t vm_stats;
        mach_port = mach_host_self();
        count = sizeof(vm_stats) / sizeof(natural_t);
        if (KERN_SUCCESS == host_page_size(mach_port, &page_size))
        {
            if (KERN_SUCCESS == host_statistics(mach_port, HOST_VM_INFO, (host_info_t)&vm_stats, &count))
            {
                lpBuffer->ullAvailPhys = (int64_t)vm_stats.free_count * (int64_t)page_size;
                INT64 used_memory = ((INT64)vm_stats.active_count + (INT64)vm_stats.inactive_count + (INT64)vm_stats.wire_count) *  (INT64)page_size;
                lpBuffer->dwMemoryLoad = (DWORD)((used_memory * 100) / lpBuffer->ullTotalPhys);
            }
        }
        mach_port_deallocate(mach_task_self(), mach_port);
#endif // __APPLE__
    }

#ifdef __LINUX__
    lpBuffer->ullTotalVirtual = MAX_PROCESS_VA_SPACE_LINUX;
#else
    // xplat-todo: for all the other unices just use 128TB for now.
    static const UINT64 _128TB = (1ull << 47);
    lpBuffer->ullTotalVirtual = _128TB;
#endif
    lpBuffer->ullAvailVirtual = lpBuffer->ullAvailPhys;

    LOGEXIT("GlobalMemoryStatusEx returns %d\n", fRetVal);
    PERF_EXIT(GlobalMemoryStatusEx);

    return fRetVal;
}

PALIMPORT
DWORD
PALAPI
GetCurrentProcessorNumber()
{
#if HAVE_SCHED_GETCPU
    return sched_getcpu();
#else //HAVE_SCHED_GETCPU
    return -1;
#endif //HAVE_SCHED_GETCPU
}

BOOL
PALAPI
PAL_HasGetCurrentProcessorNumber()
{
    return HAVE_SCHED_GETCPU;
}

DWORD
PALAPI
PAL_GetLogicalCpuCountFromOS()
{
    DWORD numLogicalCores = 0;

#if HAVE_SYSCONF
    numLogicalCores = sysconf(_SC_NPROCESSORS_ONLN);
#endif

    return numLogicalCores;
}

size_t
PALAPI
PAL_GetLogicalProcessorCacheSizeFromOS()
{
    size_t cacheSize = 0;

#if HAVE_SYSCONF && defined(__LINUX__) && !defined(__ANDROID__)
    cacheSize = max(cacheSize, sysconf(_SC_LEVEL1_DCACHE_SIZE));
    cacheSize = max(cacheSize, sysconf(_SC_LEVEL1_ICACHE_SIZE));
    cacheSize = max(cacheSize, sysconf(_SC_LEVEL2_CACHE_SIZE));
    cacheSize = max(cacheSize, sysconf(_SC_LEVEL3_CACHE_SIZE));
    cacheSize = max(cacheSize, sysconf(_SC_LEVEL4_CACHE_SIZE));
#endif

    return cacheSize;
}<|MERGE_RESOLUTION|>--- conflicted
+++ resolved
@@ -190,13 +190,9 @@
     lpSystemInfo->lpMaximumApplicationAddress = (PVOID) USERLIMIT;
 #elif defined(_WIN64)
 #if defined(USRSTACK64)
-<<<<<<< HEAD
-    lpSystemInfo->lpMaximumApplicationAddress = (PVOID) USRSTACK64;
+    lpSystemInfo->lpMaximumApplicationAddress = (PVOID) PAL_MAX(highl, USRSTACK64);
 #elif defined(MACH_VM_MAX_ADDRESS)
     lpSystemInfo->lpMaximumApplicationAddress = (PVOID) MACH_VM_MAX_ADDRESS;
-=======
-    lpSystemInfo->lpMaximumApplicationAddress = (PVOID) PAL_MAX(highl, USRSTACK64);
->>>>>>> 84bd6f3c
 #else // !USRSTACK64
 #error How come USRSTACK64 is not defined for 64bit?
 #endif // USRSTACK64
