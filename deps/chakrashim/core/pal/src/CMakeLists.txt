--- conflicted
+++ resolved
@@ -166,11 +166,7 @@
   synchmgr/synchmanager.cpp
   synchmgr/wait.cpp
   sync/cs.cpp
-<<<<<<< HEAD
-  sync/CCSpinLock.cpp
-=======
   sync/cclock.cpp
->>>>>>> 84bd6f3c
   thread/context.cpp
   thread/process.cpp
   thread/pal_thread.cpp
