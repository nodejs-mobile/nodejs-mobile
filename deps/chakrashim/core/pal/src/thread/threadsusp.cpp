//
// Copyright (c) Microsoft. All rights reserved.
// Licensed under the MIT license. See LICENSE file in the project root for full license information.
//


/*++



Module Name:

    threadsusp.cpp

Abstract:

    Implementation of functions related to threads.

Revision History:



--*/

#include "pal/corunix.hpp"
#include "pal/thread.hpp"
#include "pal/mutex.hpp"
#include "pal/init.h"
#include "pal/dbgmsg.h"

#include <pthread.h>
#include <unistd.h>
#include <errno.h>
#include <stddef.h>
#include <sys/stat.h>
#include <limits.h>
#include <debugmacrosext.h>

#if defined(_AIX)
// AIX requires explicit definition of the union semun (see semctl man page)
union semun
{
    int val;
    struct semid_ds * buf;
    unsigned short * array;
};
#endif

using namespace CorUnix;

/* ------------------- Definitions ------------------------------*/
SET_DEFAULT_DEBUG_CHANNEL(THREAD);

/* This code is written to the blocking pipe of a thread that was created
   in suspended state in order to resume it. */
CONST BYTE WAKEUPCODE=0x2A;

// #define USE_GLOBAL_LOCK_FOR_SUSPENSION // Uncomment this define to use the global suspension lock.
/* The global suspension lock can be used in place of each thread having its own
suspension mutex or spinlock. The downside is that it restricts us to only
performing one suspension or resumption in the PAL at a time. */
#ifdef USE_GLOBAL_LOCK_FOR_SUSPENSION
<<<<<<< HEAD
static CCSpinLock<false> g_ssSuspensionLock;
=======
static CCLock g_ssSuspensionLock;
>>>>>>> 84bd6f3c
#endif

/*++
Function:
  InternalSuspendNewThreadFromData

  On platforms where we use pipes for starting threads suspended, this
  function sets the blocking pipe for the thread and blocks until the
  wakeup code is written to the pipe by ResumeThread.

--*/
PAL_ERROR
CThreadSuspensionInfo::InternalSuspendNewThreadFromData(
    CPalThread *pThread
    )
{
    PAL_ERROR palError = NO_ERROR;

    AcquireSuspensionLock(pThread);
    pThread->suspensionInfo.SetSelfSusp(TRUE);
    ReleaseSuspensionLock(pThread);

    int pipe_descs[2];
    if (pipe(pipe_descs) == -1)
    {
        ERROR("pipe() failed! error is %d (%s)\n", errno, strerror(errno));
        return ERROR_NOT_ENOUGH_MEMORY;
    }

    // [0] is the read end of the pipe, and [1] is the write end.
    pThread->suspensionInfo.SetBlockingPipe(pipe_descs[1]);
    pThread->SetStartStatus(TRUE);

    BYTE resume_code = 0;
    ssize_t read_ret;

    // Block until ResumeThread writes something to the pipe
    while ((read_ret = read(pipe_descs[0], &resume_code, sizeof(resume_code))) != sizeof(resume_code))
    {
        if (read_ret != -1 || EINTR != errno)
        {
            // read might return 0 (with EAGAIN) if the other end of the pipe gets closed
            palError = ERROR_INTERNAL_ERROR;
            break;
        }
    }

    if (palError == NO_ERROR && resume_code != WAKEUPCODE)
    {
        // If we did read successfully but the byte didn't match WAKEUPCODE, we treat it as a failure.
        palError = ERROR_INTERNAL_ERROR;
    }

    if (palError == NO_ERROR)
    {
        AcquireSuspensionLock(pThread);
        pThread->suspensionInfo.SetSelfSusp(FALSE);
        ReleaseSuspensionLock(pThread);
    }

    // Close the pipes regardless of whether we were successful.
    close(pipe_descs[0]);
    close(pipe_descs[1]);

    return palError;
}

/*++
Function:

  ResumeThread

See MSDN doc.
--*/
DWORD
PALAPI
ResumeThread(
         IN HANDLE hThread
         )
{
    PAL_ERROR palError;
    CPalThread *pthrResumer;
    DWORD dwSuspendCount = (DWORD)-1;

    PERF_ENTRY(ResumeThread);
    ENTRY("ResumeThread(hThread=%p)\n", hThread);

    pthrResumer = InternalGetCurrentThread();
    palError = InternalResumeThread(
        pthrResumer,
        hThread,
        &dwSuspendCount
        );

    if (NO_ERROR != palError)
    {
        pthrResumer->SetLastError(palError);
        dwSuspendCount = (DWORD) -1;
    }
    else
    {
        _ASSERT_MSG(dwSuspendCount != static_cast<DWORD>(-1), "InternalResumeThread returned success but dwSuspendCount did not change.\n");
    }

    LOGEXIT("ResumeThread returns DWORD %u\n", dwSuspendCount);
    PERF_EXIT(ResumeThread);
    return dwSuspendCount;
}

/*++
Function:
  InternalResumeThread

InternalResumeThread converts the handle of the target thread to a
CPalThread, and passes both the resumer and target thread references
to InternalResumeThreadFromData. A reference to the suspend count from
the resumption attempt is passed back to the caller of this function.
--*/
PAL_ERROR
CorUnix::InternalResumeThread(
    CPalThread *pthrResumer,
    HANDLE hTargetThread,
    DWORD *pdwSuspendCount
    )
{
    PAL_ERROR palError = NO_ERROR;
    CPalThread *pthrTarget = NULL;
    IPalObject *pobjThread = NULL;

    palError = InternalGetThreadDataFromHandle(
        pthrResumer,
        hTargetThread,
        0, // THREAD_SUSPEND_RESUME
        &pthrTarget,
        &pobjThread
        );

    if (NO_ERROR == palError)
    {
        palError = pthrResumer->suspensionInfo.InternalResumeThreadFromData(
            pthrResumer,
            pthrTarget,
            pdwSuspendCount
            );
    }

    if (NULL != pobjThread)
    {
        pobjThread->ReleaseReference(pthrResumer);
    }

    return palError;
}

/*++
Function:
  InternalResumeThreadFromData

InternalResumeThreadFromData resumes the target thread. First, the suspension
mutexes of the threads are acquired. Next, there's a check to ensure that the
target thread was actually suspended. Finally, the resume attempt is made
and the suspension mutexes are released. The suspend count of the
target thread is passed back to the caller of this function.

Note that ReleaseSuspensionLock(s) is called before hitting ASSERTs in error
paths. Currently, this seems unnecessary since asserting within
InternalResumeThreadFromData will not cause cleanup to occur. However,
this may change since it would be preferable to perform cleanup. Thus, calls
to release suspension locks remain in the error paths.
--*/
PAL_ERROR
CThreadSuspensionInfo::InternalResumeThreadFromData(
    CPalThread *pthrResumer,
    CPalThread *pthrTarget,
    DWORD *pdwSuspendCount
    )
{
    PAL_ERROR palError = NO_ERROR;

    int nWrittenBytes = -1;

    if (SignalHandlerThread == pthrTarget->GetThreadType())
    {
        ASSERT("Attempting to resume the signal handling thread, which can never be suspended.\n");
        palError = ERROR_INVALID_HANDLE;
        goto InternalResumeThreadFromDataExit;
    }

    // Acquire suspension mutex
    AcquireSuspensionLocks(pthrResumer, pthrTarget);

    // Check target thread's state to ensure it hasn't died.
    // Setting a thread's state to TS_DONE is protected by the
    // target's suspension mutex.
    if (pthrTarget->synchronizationInfo.GetThreadState() == TS_DONE)
    {
        palError = ERROR_INVALID_HANDLE;
        ReleaseSuspensionLocks(pthrResumer, pthrTarget);
        goto InternalResumeThreadFromDataExit;
    }

    // If this is a dummy thread, then it represents a process that was created with CREATE_SUSPENDED
    // and it should have a blocking pipe set. If GetBlockingPipe returns -1 for a dummy thread, then
    // something is wrong - either CREATE_SUSPENDED wasn't used or the process was already resumed.
    if (pthrTarget->IsDummy() && -1 == pthrTarget->suspensionInfo.GetBlockingPipe())
    {
        palError = ERROR_INVALID_HANDLE;
        ERROR("Tried to wake up dummy thread without a blocking pipe.\n");
        ReleaseSuspensionLocks(pthrResumer, pthrTarget);
        goto InternalResumeThreadFromDataExit;
    }

    // If there is a blocking pipe on this thread, resume it by writing the wake up code to that pipe.
    if (-1 != pthrTarget->suspensionInfo.GetBlockingPipe())
    {
        // If write() is interrupted by a signal before writing data,
        // it returns -1 and sets errno to EINTR. In this case, we
        // attempt the write() again.
        writeAgain:
        nWrittenBytes = write(pthrTarget->suspensionInfo.GetBlockingPipe(), &WAKEUPCODE, sizeof(WAKEUPCODE));

        // The size of WAKEUPCODE is 1 byte. If write returns 0, we'll treat it as an error.
        if (sizeof(WAKEUPCODE) != nWrittenBytes)
        {
            // If we are here during process creation, this is most likely caused by the target
            // process dying before reaching this point and thus breaking the pipe.
            if (nWrittenBytes == -1 && EPIPE == errno)
            {
                palError = ERROR_INVALID_HANDLE;
                ReleaseSuspensionLocks(pthrResumer, pthrTarget);
                ERROR("Write failed with EPIPE\n");
                goto InternalResumeThreadFromDataExit;
            }
            else if (nWrittenBytes == 0 || (nWrittenBytes == -1 && EINTR == errno))
            {
                TRACE("write() failed with EINTR; re-attempting write\n");
                goto writeAgain;
            }
            else
            {
                // Some other error occurred; need to release suspension mutexes before leaving ResumeThread.
                palError = ERROR_INTERNAL_ERROR;
                ReleaseSuspensionLocks(pthrResumer, pthrTarget);
                ASSERT("Write() failed; error is %d (%s)\n", errno, strerror(errno));
                goto InternalResumeThreadFromDataExit;
            }
        }

        // Reset blocking pipe to -1 since we're done using it.
        pthrTarget->suspensionInfo.SetBlockingPipe(-1);

        ReleaseSuspensionLocks(pthrResumer, pthrTarget);
        goto InternalResumeThreadFromDataExit;
    }
    else
    {
        *pdwSuspendCount = 0;
        palError = ERROR_BAD_COMMAND;
    }

InternalResumeThreadFromDataExit:

    if (NO_ERROR == palError)
    {
        *pdwSuspendCount = 1;
    }

    return palError;
}

/*++
Function:
  TryAcquireSuspensionLock

TryAcquireSuspensionLock is a utility function that tries to acquire a thread's
suspension mutex or spinlock. If it succeeds, the function returns TRUE.
Otherwise, it returns FALSE. This function is used in AcquireSuspensionLocks.
Note that the global lock cannot be acquired in this function since it makes
no sense to do so. A thread holding the global lock is the only thread that
can perform suspend or resume operations so it doesn't need to acquire
a second lock.
--*/
BOOL
CThreadSuspensionInfo::TryAcquireSuspensionLock(
    CPalThread* pthrTarget
    )
{
#if DEADLOCK_WHEN_THREAD_IS_SUSPENDED_WHILE_BLOCKED_ON_MUTEX
{
    return pthrTarget->suspensionInfo.GetSuspensionSpinlock()->TryEnter();
}
#else // DEADLOCK_WHEN_THREAD_IS_SUSPENDED_WHILE_BLOCKED_ON_MUTEX
{
    int iPthreadRet = pthread_mutex_trylock(pthrTarget->suspensionInfo.GetSuspensionMutex());
    _ASSERT_MSG(iPthreadRet == 0 || iPthreadRet == EBUSY, "pthread_mutex_trylock returned %d\n", iPthreadRet);
    // If iPthreadRet is 0, lock acquisition was successful. Otherwise, it failed.
    return (iPthreadRet == 0);
}
#endif // DEADLOCK_WHEN_THREAD_IS_SUSPENDED_WHILE_BLOCKED_ON_MUTEX
}

/*++
Function:
  AcquireSuspensionLock

AcquireSuspensionLock acquires a thread's suspension mutex or spinlock.
If USE_GLOBAL_LOCK_FOR_SUSPENSION is defined, it will acquire the global lock.
A thread in this function blocks until it acquires
its lock, unlike in TryAcquireSuspensionLock.
--*/
void
CThreadSuspensionInfo::AcquireSuspensionLock(
    CPalThread* pthrCurrent
    )
{
#ifdef USE_GLOBAL_LOCK_FOR_SUSPENSION
{
    g_ssSuspensionLock.Enter();
}
#else // USE_GLOBAL_LOCK_FOR_SUSPENSION
{
    #if DEADLOCK_WHEN_THREAD_IS_SUSPENDED_WHILE_BLOCKED_ON_MUTEX
    {
        pthrCurrent->suspensionInfo.m_nSpinlock.Enter();
    }
    #else // DEADLOCK_WHEN_THREAD_IS_SUSPENDED_WHILE_BLOCKED_ON_MUTEX
    {
        INDEBUG(int iPthreadError = )
        pthread_mutex_lock(&pthrCurrent->suspensionInfo.m_ptmSuspmutex);
        _ASSERT_MSG(iPthreadError == 0, "pthread_mutex_lock returned %d\n", iPthreadError);
    }
    #endif // DEADLOCK_WHEN_THREAD_IS_SUSPENDED_WHILE_BLOCKED_ON_MUTEX
}
#endif // USE_GLOBAL_LOCK_FOR_SUSPENSION
}

/*++
Function:
  ReleaseSuspensionLock

ReleaseSuspensionLock is a function that releases a thread's suspension mutex
or spinlock. If USE_GLOBAL_LOCK_FOR_SUSPENSION is defined,
it will release the global lock.
--*/
void
CThreadSuspensionInfo::ReleaseSuspensionLock(
    CPalThread* pthrCurrent
    )
{
#ifdef USE_GLOBAL_LOCK_FOR_SUSPENSION
{
    g_ssSuspensionLock.Leave();
}
#else // USE_GLOBAL_LOCK_FOR_SUSPENSION
{
    #if DEADLOCK_WHEN_THREAD_IS_SUSPENDED_WHILE_BLOCKED_ON_MUTEX
    {
        pthrCurrent->suspensionInfo.m_nSpinlock.Leave();
    }
    #else // DEADLOCK_WHEN_THREAD_IS_SUSPENDED_WHILE_BLOCKED_ON_MUTEX
    {
        INDEBUG(int iPthreadError = )
        pthread_mutex_unlock(&pthrCurrent->suspensionInfo.m_ptmSuspmutex);
        _ASSERT_MSG(iPthreadError == 0, "pthread_mutex_unlock returned %d\n", iPthreadError);
    }
    #endif // DEADLOCK_WHEN_THREAD_IS_SUSPENDED_WHILE_BLOCKED_ON_MUTEX
}
#endif // USE_GLOBAL_LOCK_FOR_SUSPENSION
}

/*++
Function:
  AcquireSuspensionLocks

AcquireSuspensionLocks is used to acquire the suspension locks
of a suspender (or resumer) and target thread. The thread will
perform a blocking call to acquire its own suspension lock
and will then try to acquire the target thread's lock without blocking.
If it fails to acquire the target's lock, it releases its own lock
and the thread will try to acquire both locks again. The key
is that both locks must be acquired together.

Originally, only blocking calls were used to acquire the suspender
and the target lock. However, this was problematic since a thread
could acquire its own lock and then block on acquiring the target
lock. In the meantime, the target could have already acquired its
own lock and be attempting to suspend the suspender thread. This
clearly causes deadlock. A second approach used locking hierarchies,
where locks were acquired use thread id ordering. This was better but
suffered from the scenario where thread A acquires thread B's
suspension mutex first. In the meantime, thread C acquires thread A's
suspension mutex and its own. Thus, thread A is suspended while
holding thread B's mutex. This is problematic if thread C now wants
to suspend thread B. The issue here is that a thread can be
suspended while holding someone else's mutex but not holding its own.
In the end, the correct approach is to always acquire your suspension
mutex first. This prevents you from being suspended while holding the
target's mutex. Then, attempt to acquire the target's mutex. If the mutex
cannot be acquired, release your own and try again. This all or nothing
approach is the safest and avoids nasty race conditions.

If USE_GLOBAL_LOCK_FOR_SUSPENSION is defined, the calling thread
will acquire the global lock when possible.
--*/
VOID
CThreadSuspensionInfo::AcquireSuspensionLocks(
    CPalThread *pthrSuspender,
    CPalThread *pthrTarget
    )
{
    BOOL fReacquire = FALSE;

#ifdef USE_GLOBAL_LOCK_FOR_SUSPENSION
    AcquireSuspensionLock(pthrSuspender);
#else // USE_GLOBAL_LOCK_FOR_SUSPENSION
    do
    {
        fReacquire = FALSE;
        AcquireSuspensionLock(pthrSuspender);
        if (!TryAcquireSuspensionLock(pthrTarget))
        {
            // pthread_mutex_trylock returned EBUSY so release the first lock and try again.
            ReleaseSuspensionLock(pthrSuspender);
            fReacquire = TRUE;
            sched_yield();
        }
    } while (fReacquire);
#endif // USE_GLOBAL_LOCK_FOR_SUSPENSION

    // Whenever the native implementation for the wait subsystem's thread
    // blocking requires a lock as protection (as pthread conditions do with
    // the associated mutex), we need to grab that lock to prevent the target
    // thread from being suspended while holding the lock.
    // Failing to do so can lead to a multiple threads deadlocking such as the
    // one described in VSW 363793.
    // In general, in similar scenarios, we need to grab the protecting lock
    // every time suspension safety/unsafety is unbalanced on the two sides
    // using the same condition (or any other native blocking support which
    // needs an associated native lock), i.e. when either the signaling
    // thread(s) is(are) signaling from an unsafe area and the waiting
    // thread(s) is(are) waiting from a safe one, or vice versa (the scenario
    // described in VSW 363793 is a good example of the first type of
    // unbalanced suspension safety/unsafety).
    // Instead, whenever signaling and waiting sides are both marked safe or
    // unsafe, the deadlock cannot take place since either the suspending
    // thread will suspend them anyway (regardless of the native lock), or it
    // won't suspend any of them, since they are both marked unsafe.
    // Such a balanced scenario applies, for instance, to critical sections
    // where depending on whether the target CS is internal or not, both the
    // signaling and the waiting side will access the mutex/condition from
    // respectively an unsafe or safe region.

    pthrTarget->AcquireNativeWaitLock();
}

/*++
Function:
  ReleaseSuspensionLocks

ReleaseSuspensionLocks releases both thread's suspension mutexes.
Note that the locks are released in the opposite order they're acquired.
This prevents a suspending or resuming thread from being suspended
while holding the target's lock.
If USE_GLOBAL_LOCK_FOR_SUSPENSION is defined, it simply releases the global lock.
--*/
VOID
CThreadSuspensionInfo::ReleaseSuspensionLocks(
    CPalThread *pthrSuspender,
    CPalThread *pthrTarget
    )
{
    // See comment in AcquireSuspensionLocks
    pthrTarget->ReleaseNativeWaitLock();

#ifdef USE_GLOBAL_LOCK_FOR_SUSPENSION
    ReleaseSuspensionLock(pthrSuspender);
#else // USE_GLOBAL_LOCK_FOR_SUSPENSION
    ReleaseSuspensionLock(pthrTarget);
    ReleaseSuspensionLock(pthrSuspender);
#endif // USE_GLOBAL_LOCK_FOR_SUSPENSION
}

/*++
Function:
  PostOnSuspendSemaphore

PostOnSuspendSemaphore is a utility function for a thread
to post on its POSIX or SysV suspension semaphore.
--*/
void
CThreadSuspensionInfo::PostOnSuspendSemaphore()
{
#if USE_POSIX_SEMAPHORES
    if (sem_post(&m_semSusp) == -1)
    {
        ASSERT("sem_post returned -1 and set errno to %d (%s)\n", errno, strerror(errno));
    }
#elif USE_SYSV_SEMAPHORES
    if (semop(m_nSemsuspid, &m_sbSempost, 1) == -1)
    {
        ASSERT("semop - post returned -1 and set errno to %d (%s)\n", errno, strerror(errno));
    }
#elif USE_PTHREAD_CONDVARS
    int status;

    // The suspending thread may not have entered the wait yet, in which case the cond var
    // signal below will be a no-op. To prevent the race condition we set m_fSuspended to
    // TRUE first (which the suspender will take as an indication that no wait is required).
    // But the setting of the flag and the signal must appear atomic to the suspender (as
    // reading the flag and potentially waiting must appear to us) to avoid the race
    // condition where the suspender reads the flag as FALSE, we set it and signal and the
    // suspender then waits.

    // Acquire the suspend mutex. Once we enter the critical section the suspender has
    // either gotten there before us (and is waiting for our signal) or is yet to even
    // check the flag (so we can set it here to stop them attempting a wait).
    status = pthread_mutex_lock(&m_mutexSusp);
    if (status != 0)
    {
        ASSERT("pthread_mutex_lock returned %d (%s)\n", status, strerror(status));
    }

    m_fSuspended = TRUE;

    status = pthread_cond_signal(&m_condSusp);
    if (status != 0)
    {
        ASSERT("pthread_cond_signal returned %d (%s)\n", status, strerror(status));
    }

    status = pthread_mutex_unlock(&m_mutexSusp);
    if (status != 0)
    {
        ASSERT("pthread_mutex_unlock returned %d (%s)\n", status, strerror(status));
    }
#endif // USE_POSIX_SEMAPHORES
}

/*++
Function:
  WaitOnSuspendSemaphore

WaitOnSuspendSemaphore is a utility function for a thread
to wait on its POSIX or SysV suspension semaphore.
--*/
void
CThreadSuspensionInfo::WaitOnSuspendSemaphore()
{
#if USE_POSIX_SEMAPHORES
    while (sem_wait(&m_semSusp) == -1)
    {
        ASSERT("sem_wait returned -1 and set errno to %d (%s)\n", errno, strerror(errno));
    }
#elif USE_SYSV_SEMAPHORES
    while (semop(m_nSemsuspid, &m_sbSemwait, 1) == -1)
    {
        ASSERT("semop wait returned -1 and set errno to %d (%s)\n", errno, strerror(errno));
    }
#elif USE_PTHREAD_CONDVARS
    int status;

    // By the time we wait the target thread may have already signalled its suspension (in
    // which case m_fSuspended will be TRUE and we shouldn't wait on the cond var). But we
    // must check the flag and potentially wait atomically to avoid the race where we read
    // the flag and the target thread sets it and signals before we have a chance to wait.

    status = pthread_mutex_lock(&m_mutexSusp);
    if (status != 0)
    {
        ASSERT("pthread_mutex_lock returned %d (%s)\n", status, strerror(status));
    }

    // If the target has already acknowledged the suspend we shouldn't wait.
    while (!m_fSuspended)
    {
        // We got here before the target could signal. Wait on them (which atomically releases
        // the mutex during the wait).
        status = pthread_cond_wait(&m_condSusp, &m_mutexSusp);
        if (status != 0)
        {
            ASSERT("pthread_cond_wait returned %d (%s)\n", status, strerror(status));
        }
    }

    status = pthread_mutex_unlock(&m_mutexSusp);
    if (status != 0)
    {
        ASSERT("pthread_mutex_unlock returned %d (%s)\n", status, strerror(status));
    }
#endif // USE_POSIX_SEMAPHORES
}

/*++
Function:
  PostOnResumeSemaphore

PostOnResumeSemaphore is a utility function for a thread
to post on its POSIX or SysV resume semaphore.
--*/
void
CThreadSuspensionInfo::PostOnResumeSemaphore()
{
#if USE_POSIX_SEMAPHORES
    if (sem_post(&m_semResume) == -1)
    {
        ASSERT("sem_post returned -1 and set errno to %d (%s)\n", errno, strerror(errno));
    }
#elif USE_SYSV_SEMAPHORES
    if (semop(m_nSemrespid, &m_sbSempost, 1) == -1)
    {
        ASSERT("semop - post returned -1 and set errno to %d (%s)\n", errno, strerror(errno));
    }
#elif USE_PTHREAD_CONDVARS
    int status;

    // The resuming thread may not have entered the wait yet, in which case the cond var
    // signal below will be a no-op. To prevent the race condition we set m_fResumed to
    // TRUE first (which the resumer will take as an indication that no wait is required).
    // But the setting of the flag and the signal must appear atomic to the resumer (as
    // reading the flag and potentially waiting must appear to us) to avoid the race
    // condition where the resumer reads the flag as FALSE, we set it and signal and the
    // resumer then waits.

    // Acquire the resume mutex. Once we enter the critical section the resumer has
    // either gotten there before us (and is waiting for our signal) or is yet to even
    // check the flag (so we can set it here to stop them attempting a wait).
    status = pthread_mutex_lock(&m_mutexResume);
    if (status != 0)
    {
        ASSERT("pthread_mutex_lock returned %d (%s)\n", status, strerror(status));
    }

    m_fResumed = TRUE;

    status = pthread_cond_signal(&m_condResume);
    if (status != 0)
    {
        ASSERT("pthread_cond_signal returned %d (%s)\n", status, strerror(status));
    }

    status = pthread_mutex_unlock(&m_mutexResume);
    if (status != 0)
    {
        ASSERT("pthread_mutex_unlock returned %d (%s)\n", status, strerror(status));
    }
#endif // USE_POSIX_SEMAPHORES
}

/*++
Function:
  WaitOnResumeSemaphore

WaitOnResumeSemaphore is a utility function for a thread
to wait on its POSIX or SysV resume semaphore.
--*/
void
CThreadSuspensionInfo::WaitOnResumeSemaphore()
{
#if USE_POSIX_SEMAPHORES
    while (sem_wait(&m_semResume) == -1)
    {
        ASSERT("sem_wait returned -1 and set errno to %d (%s)\n", errno, strerror(errno));
    }
#elif USE_SYSV_SEMAPHORES
    while (semop(m_nSemrespid, &m_sbSemwait, 1) == -1)
    {
        ASSERT("semop wait returned -1 and set errno to %d (%s)\n", errno, strerror(errno));
    }
#elif USE_PTHREAD_CONDVARS
    int status;

    // By the time we wait the target thread may have already signalled its resumption (in
    // which case m_fResumed will be TRUE and we shouldn't wait on the cond var). But we
    // must check the flag and potentially wait atomically to avoid the race where we read
    // the flag and the target thread sets it and signals before we have a chance to wait.

    status = pthread_mutex_lock(&m_mutexResume);
    if (status != 0)
    {
        ASSERT("pthread_mutex_lock returned %d (%s)\n", status, strerror(status));
    }

    // If the target has already acknowledged the resume we shouldn't wait.
    while (!m_fResumed)
    {
        // We got here before the target could signal. Wait on them (which atomically releases
        // the mutex during the wait).
        status = pthread_cond_wait(&m_condResume, &m_mutexResume);
        if (status != 0)
        {
            ASSERT("pthread_cond_wait returned %d (%s)\n", status, strerror(status));
        }
    }

    status = pthread_mutex_unlock(&m_mutexResume);
    if (status != 0)
    {
        ASSERT("pthread_mutex_unlock returned %d (%s)\n", status, strerror(status));
    }
#endif // USE_POSIX_SEMAPHORES
}

/*++
Function:
  InitializeSuspensionLock

InitializeSuspensionLock initializes a thread's suspension spinlock
or suspension mutex. It is called from the CThreadSuspensionInfo
constructor.
--*/
VOID
CThreadSuspensionInfo::InitializeSuspensionLock()
{
#if !DEADLOCK_WHEN_THREAD_IS_SUSPENDED_WHILE_BLOCKED_ON_MUTEX
    int iError = pthread_mutex_init(&m_ptmSuspmutex, NULL);
    if (0 != iError )
    {
        ASSERT("pthread_mutex_init(&suspmutex) returned %d\n", iError);
        return;
    }
    m_fSuspmutexInitialized = TRUE;
#endif // DEADLOCK_WHEN_THREAD_IS_SUSPENDED_WHILE_BLOCKED_ON_MUTEX
}

/*++
Function:
  InitializePreCreate

InitializePreCreate initializes the semaphores and signal masks used
for thread suspension. At the end, it sets the calling thread's
signal mask to the default signal mask.
--*/
PAL_ERROR
CThreadSuspensionInfo::InitializePreCreate()
{
    PAL_ERROR palError = ERROR_INTERNAL_ERROR;
    int iError = 0;
#if SEM_INIT_MODIFIES_ERRNO
    int nStoredErrno;
#endif  // SEM_INIT_MODIFIES_ERRNO

#if USE_POSIX_SEMAPHORES

#if SEM_INIT_MODIFIES_ERRNO
    nStoredErrno = errno;
#endif  // SEM_INIT_MODIFIES_ERRNO

    // initialize suspension semaphore
    iError = sem_init(&m_semSusp, 0, 0);

#if SEM_INIT_MODIFIES_ERRNO
    if (iError == 0)
    {
        // Restore errno if sem_init succeeded.
        errno = nStoredErrno;
    }
#endif  // SEM_INIT_MODIFIES_ERRNO

    if (0 != iError )
    {
        ASSERT("sem_init(&suspsem) returned %d\n", iError);
        goto InitializePreCreateExit;
    }

#if SEM_INIT_MODIFIES_ERRNO
    nStoredErrno = errno;
#endif  // SEM_INIT_MODIFIES_ERRNO

    // initialize resume semaphore
    iError = sem_init(&m_semResume, 0, 0);

#if SEM_INIT_MODIFIES_ERRNO
    if (iError == 0)
    {
        // Restore errno if sem_init succeeded.
        errno = nStoredErrno;
    }
#endif  // SEM_INIT_MODIFIES_ERRNO

    if (0 != iError )
    {
        ASSERT("sem_init(&suspsem) returned %d\n", iError);
        sem_destroy(&m_semSusp);
        goto InitializePreCreateExit;
    }

    m_fSemaphoresInitialized = TRUE;

#elif USE_SYSV_SEMAPHORES
    // preparing to initialize the SysV semaphores.
    union semun semunData;
    m_nSemsuspid = semget(IPC_PRIVATE, 1, IPC_CREAT | 0666);
    if (m_nSemsuspid == -1)
    {
        ASSERT("semget for suspension sem id returned -1 and set errno to %d (%s)\n", errno, strerror(errno));
        goto InitializePreCreateExit;
    }

    m_nSemrespid = semget(IPC_PRIVATE, 1, IPC_CREAT | 0666);
    if (m_nSemrespid == -1)
    {
        ASSERT("semget for resumption sem id returned -1 and set errno to %d (%s)\n", errno, strerror(errno));
        goto InitializePreCreateExit;
    }

    if (m_nSemsuspid == m_nSemrespid)
    {
        ASSERT("Suspension and Resumption Semaphores have the same id\n");
        goto InitializePreCreateExit;
    }

    semunData.val = 0;
    iError = semctl(m_nSemsuspid, 0, SETVAL, semunData);
    if (iError == -1)
    {
        ASSERT("semctl for suspension sem id returned -1 and set errno to %d (%s)\n", errno, strerror(errno));
        goto InitializePreCreateExit;
    }

    semunData.val = 0;
    iError = semctl(m_nSemrespid, 0, SETVAL, semunData);
    if (iError == -1)
    {
        ASSERT("semctl for resumption sem id returned -1 and set errno to %d (%s)\n", errno, strerror(errno));
        goto InitializePreCreateExit;
    }

    // initialize suspend semaphore
    m_sbSemwait.sem_num = 0;
    m_sbSemwait.sem_op = -1;
    m_sbSemwait.sem_flg = 0;

    // initialize resume semaphore
    m_sbSempost.sem_num = 0;
    m_sbSempost.sem_op = 1;
    m_sbSempost.sem_flg = 0;
#elif USE_PTHREAD_CONDVARS
    iError = pthread_cond_init(&m_condSusp, NULL);
    if (iError != 0)
    {
        ASSERT("pthread_cond_init for suspension returned %d (%s)\n", iError, strerror(iError));
        goto InitializePreCreateExit;
    }

    iError = pthread_mutex_init(&m_mutexSusp, NULL);
    if (iError != 0)
    {
        ASSERT("pthread_mutex_init for suspension returned %d (%s)\n", iError, strerror(iError));
        goto InitializePreCreateExit;
    }

    iError = pthread_cond_init(&m_condResume, NULL);
    if (iError != 0)
    {
        ASSERT("pthread_cond_init for resume returned %d (%s)\n", iError, strerror(iError));
        goto InitializePreCreateExit;
    }

    iError = pthread_mutex_init(&m_mutexResume, NULL);
    if (iError != 0)
    {
        ASSERT("pthread_mutex_init for resume returned %d (%s)\n", iError, strerror(iError));
        goto InitializePreCreateExit;
    }

    m_fSemaphoresInitialized = TRUE;
#endif // USE_POSIX_SEMAPHORES

    // Initialization was successful.
    palError = NO_ERROR;

InitializePreCreateExit:

    if (NO_ERROR == palError && 0 != iError)
    {
        switch (iError)
        {
            case ENOMEM:
            case EAGAIN:
            {
                palError = ERROR_OUTOFMEMORY;
                break;
            }
            default:
            {
                ASSERT("A pthrSuspender init call returned %d (%s)\n", iError, strerror(iError));
                palError = ERROR_INTERNAL_ERROR;
            }
        }
    }

    return palError;
}

CThreadSuspensionInfo::~CThreadSuspensionInfo()
{
#if !DEADLOCK_WHEN_THREAD_IS_SUSPENDED_WHILE_BLOCKED_ON_MUTEX
    if (m_fSuspmutexInitialized)
    {
        INDEBUG(int iError = )
        pthread_mutex_destroy(&m_ptmSuspmutex);
        _ASSERT_MSG(0 == iError, "pthread_mutex_destroy returned %d (%s)\n", iError, strerror(iError));
    }
#endif

#if USE_POSIX_SEMAPHORES
    if (m_fSemaphoresInitialized)
    {
        int iError;

        iError = sem_destroy(&m_semSusp);
        _ASSERT_MSG(0 == iError, "sem_destroy failed and set errno to %d (%s)\n", errno, strerror(errno));

        iError = sem_destroy(&m_semResume);
        _ASSERT_MSG(0 == iError, "sem_destroy failed and set errno to %d (%s)\n", errno, strerror(errno));
    }
#elif USE_SYSV_SEMAPHORES
    DestroySemaphoreIds();
#elif USE_PTHREAD_CONDVARS
    if (m_fSemaphoresInitialized)
    {
        int iError;

        iError = pthread_cond_destroy(&m_condSusp);
        _ASSERT_MSG(0 == iError, "pthread_cond_destroy failed with %d (%s)\n", iError, strerror(iError));

        iError = pthread_mutex_destroy(&m_mutexSusp);
        _ASSERT_MSG(0 == iError, "pthread_mutex_destroy failed with %d (%s)\n", iError, strerror(iError));

        iError = pthread_cond_destroy(&m_condResume);
        _ASSERT_MSG(0 == iError, "pthread_cond_destroy failed with %d (%s)\n", iError, strerror(iError));

        iError = pthread_mutex_destroy(&m_mutexResume);
        _ASSERT_MSG(0 == iError, "pthread_mutex_destroy failed with %d (%s)\n", iError, strerror(iError));
    }
#endif  // USE_POSIX_SEMAPHORES
}

#if USE_SYSV_SEMAPHORES
/*++
Function:
  DestroySemaphoreIds

DestroySemaphoreIds is called from the CThreadSuspensionInfo destructor and
from PROCCleanupThreadSemIds. If a thread exits before shutdown or is suspended
during shutdown, its destructor will be invoked and the semaphore ids destroyed.
In assert or exceptions situations that are suspension unsafe,
PROCCleanupThreadSemIds is called, which uses DestroySemaphoreIds.
--*/
void
CThreadSuspensionInfo::DestroySemaphoreIds()
{
    union semun semunData;
    if (m_nSemsuspid != 0)
    {
        semunData.val = 0;
        if (0 != semctl(m_nSemsuspid, 0, IPC_RMID, semunData))
        {
            ERROR("semctl(Semsuspid) failed and set errno to %d (%s)\n", errno, strerror(errno));
        }
        else
        {
            m_nSemsuspid = 0;
        }
    }
    if (this->m_nSemrespid)
    {
        semunData.val = 0;
        if (0 != semctl(m_nSemrespid, 0, IPC_RMID, semunData))
        {
            ERROR("semctl(Semrespid) failed and set errno to %d (%s)\n", errno, strerror(errno));
        }
        else
        {
            m_nSemrespid = 0;
        }
    }
}
#endif // USE_SYSV_SEMAPHORES<|MERGE_RESOLUTION|>--- conflicted
+++ resolved
@@ -60,11 +60,7 @@
 suspension mutex or spinlock. The downside is that it restricts us to only
 performing one suspension or resumption in the PAL at a time. */
 #ifdef USE_GLOBAL_LOCK_FOR_SUSPENSION
-<<<<<<< HEAD
-static CCSpinLock<false> g_ssSuspensionLock;
-=======
 static CCLock g_ssSuspensionLock;
->>>>>>> 84bd6f3c
 #endif
 
 /*++
