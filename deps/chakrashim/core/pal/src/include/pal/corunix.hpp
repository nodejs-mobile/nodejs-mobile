--- conflicted
+++ resolved
@@ -23,11 +23,7 @@
 #define _CORUNIX_H
 
 #include "palinternal.h"
-<<<<<<< HEAD
-#include "CCSpinLock.hpp"
-=======
 #include "cclock.hpp"
->>>>>>> 84bd6f3c
 
 namespace CorUnix
 {
