--- conflicted
+++ resolved
@@ -1542,65 +1542,6 @@
 
     /*++
     Method:
-<<<<<<< HEAD
-      CPalSynchronizationManager::StartWorker
-
-    Starts the Synchronization Manager's Worker Thread.
-    Private method, it is called only by CPalSynchMgrController.
-    --*/
-    PAL_ERROR CPalSynchronizationManager::StartWorker(
-        CPalThread * pthrCurrent)
-    {
-        PAL_ERROR palErr = NO_ERROR;
-        CPalSynchronizationManager * pSynchManager = GetInstance();
-        HANDLE hWorkerThread = NULL;
-
-        if ((NULL == pSynchManager) || ((LONG)SynchMgrStatusRunning != s_lInitStatus))
-        {
-            ERROR("Trying to to create worker thread in invalid state\n");
-            palErr = ERROR_INTERNAL_ERROR;
-            goto SW_exit;
-        }
-
-        palErr = InternalCreateThread(pthrCurrent,
-                                      NULL,
-                                      0,
-                                      &WorkerThread,
-                                      (PVOID)pSynchManager,
-                                      0,
-                                      PalWorkerThread,
-                                      &pSynchManager->m_dwWorkerThreadTid,
-                                      &hWorkerThread);
-
-        if (NO_ERROR != palErr)
-        {
-            ERROR("Unable to create worker thread\n");
-            goto SW_exit;
-        }
-
-        palErr = InternalGetThreadDataFromHandle(pthrCurrent,
-                                                 hWorkerThread,
-                                                 0,
-                                                 &pSynchManager->m_pthrWorker,
-                                                 &pSynchManager->m_pipoThread);
-        if (NO_ERROR != palErr)
-        {
-            ERROR("Unable to get worker thread data\n");
-            goto SW_exit;
-        }
-
-    SW_exit:
-        if (NULL != hWorkerThread)
-        {
-            CloseHandle(hWorkerThread);
-        }
-        return palErr;
-    }
-
-    /*++
-    Method:
-=======
->>>>>>> 84bd6f3c
       CPalSynchronizationManager::PrepareForShutdown
 
     This method performs the part of Synchronization Manager's shutdown that
@@ -1796,310 +1737,8 @@
             // Ready for process shutdown
             s_lInitStatus = SynchMgrStatusReadyForProcessShutDown;
         }
-<<<<<<< HEAD
 
         return palErr;
-    }
-
-    /*++
-    Method:
-      CPalSynchronizationManager::WorkerThread
-
-    Synchronization Manager's Worker Thread
-    --*/
-    DWORD PALAPI CPalSynchronizationManager::WorkerThread(LPVOID pArg)
-    {
-        PAL_ERROR palErr;
-        bool fShuttingDown = false;
-        bool fWorkerIsDone = false;
-        int iPollTimeout = INFTIM;
-        SynchWorkerCmd swcCmd;
-        ThreadWakeupReason twrWakeUpReason;
-        SharedID shridMarshaledData;
-        DWORD dwData;
-        CPalSynchronizationManager * pSynchManager =
-            reinterpret_cast<CPalSynchronizationManager*>(pArg);
-        CPalThread * pthrWorker = InternalGetCurrentThread();
-
-        while (!fWorkerIsDone)
-        {
-            LONG lProcessCount;
-
-            palErr = pSynchManager->ReadCmdFromProcessPipe(iPollTimeout,
-                                                           &swcCmd,
-                                                           &shridMarshaledData,
-                                                           &dwData);
-            if (NO_ERROR != palErr)
-            {
-                ERROR("Received error %x from ReadCmdFromProcessPipe()\n",
-                      palErr);
-                continue;
-            }
-            switch (swcCmd)
-            {
-                case SynchWorkerCmdNop:
-                    TRACE("Synch Worker: received SynchWorkerCmdNop\n");
-                    if (fShuttingDown)
-                    {
-                        TRACE("Synch Worker: received a timeout when "
-                              "fShuttingDown==true: worker is done, bailing "
-                              "out from the loop\n");
-
-                        // Whether WorkerThreadShuttingDownTimeout has elapsed
-                        // or the last process with a descriptor opened for
-                        // write on our process pipe, has just closed it,
-                        // causing an EOF on the read fd (that can happen only
-                        // at shutdown time since during normal run time we
-                        // hold a fd opened for write within this process).
-                        // In both the case it is time to go for the worker
-                        // thread.
-                        fWorkerIsDone = true;
-                    }
-                    else
-                    {
-                        lProcessCount = pSynchManager->DoMonitorProcesses(pthrWorker);
-                        if (lProcessCount > 0)
-                        {
-                            iPollTimeout = WorkerThreadProcMonitoringTimeout;
-                        }
-                        else
-                        {
-                            iPollTimeout = INFTIM;
-                        }
-                    }
-                    break;
-                case SynchWorkerCmdRemoteSignal:
-                {
-                    // Note: this cannot be a wait all
-                    WaitingThreadsListNode * pWLNode;
-                    ThreadWaitInfo * ptwiWaitInfo;
-                    DWORD dwObjIndex;
-                    bool fSharedSynchLock = false;
-
-                    // Lock
-                    AcquireLocalSynchLock(pthrWorker);
-                    AcquireSharedSynchLock(pthrWorker);
-                    fSharedSynchLock = true;
-
-                    pWLNode = SharedIDToTypePointer(WaitingThreadsListNode,
-                                                    shridMarshaledData);
-
-                    _ASSERT_MSG(NULL != pWLNode, "Received bad Shared ID %p\n",
-                                shridMarshaledData);
-                    _ASSERT_MSG(gPID == pWLNode->dwProcessId,
-                                "Remote signal apparently sent to the wrong "
-                                "process [target pid=%u current pid=%u]\n",
-                                pWLNode->dwProcessId, gPID);
-                    _ASSERT_MSG(0 == (WTLN_FLAG_WAIT_ALL & pWLNode->dwFlags),
-                                "Wait all with remote awakening delegated "
-                                "through SynchWorkerCmdRemoteSignal rather than "
-                                "SynchWorkerCmdDelegatedObjectSignaling\n");
-
-
-                    // Get the object index
-                    dwObjIndex = pWLNode->dwObjIndex;
-
-                    // Get the WaitInfo
-                    ptwiWaitInfo = pWLNode->ptwiWaitInfo;
-
-                    // Initialize the WakeUpReason to WaitSucceeded
-                    twrWakeUpReason = WaitSucceeded;
-
-                    CSynchData * psdSynchData =
-                        SharedIDToTypePointer(CSynchData,
-                                              pWLNode->ptrOwnerObjSynchData.shrid);
-
-                    TRACE("Synch Worker: received REMOTE SIGNAL cmd "
-                        "[WInfo=%p {Type=%u Domain=%u ObjCount=%d TgtThread=%x} "
-                        "SynchData={shriId=%p p=%p} {SigCount=%d IsAbandoned=%d}\n",
-                        ptwiWaitInfo, ptwiWaitInfo->wtWaitType, ptwiWaitInfo->wdWaitDomain,
-                        ptwiWaitInfo->lObjCount, ptwiWaitInfo->pthrOwner->GetThreadId(),
-                        (VOID *)pWLNode->ptrOwnerObjSynchData.shrid, psdSynchData,
-                        psdSynchData->GetSignalCount(), psdSynchData->IsAbandoned());
-
-                    if (CObjectType::OwnershipTracked ==
-                        psdSynchData->GetObjectType()->GetOwnershipSemantics())
-                    {
-                        // Abandoned status is not propagated through process
-                        // pipe: need to get it from the object itself before
-                        // resetting the data by acquiring the object ownership
-                        if (psdSynchData->IsAbandoned())
-                        {
-                            twrWakeUpReason = MutexAbondoned;
-                        }
-
-                        // Acquire ownership
-                        palErr = psdSynchData->AssignOwnershipToThread(
-                                    pthrWorker,
-                                    ptwiWaitInfo->pthrOwner);
-                        if (NO_ERROR != palErr)
-                        {
-                            ERROR("Synch Worker: AssignOwnershipToThread "
-                                  "failed with error %u; ownership data on "
-                                  "object with SynchData %p may be "
-                                  "corrupted\n", palErr, psdSynchData);
-                        }
-                    }
-
-                    // Unregister the wait
-                    pSynchManager->UnRegisterWait(pthrWorker,
-                                                  ptwiWaitInfo,
-                                                  fSharedSynchLock);
-
-                    // pWLNode is no longer valid after UnRegisterWait
-                    pWLNode = NULL;
-
-                    TRACE("Synch Worker: Waking up local thread %x "
-                          "{WakeUpReason=%u ObjIndex=%u}\n",
-                          ptwiWaitInfo->pthrOwner->GetThreadId(),
-                          twrWakeUpReason, dwObjIndex);
-
-                    // Wake up the target thread
-                    palErr = WakeUpLocalThread(
-                        pthrWorker,
-                        ptwiWaitInfo->pthrOwner,
-                        twrWakeUpReason,
-                        dwObjIndex);
-                    if (NO_ERROR != palErr)
-                    {
-                        ERROR("Synch Worker: Failed to wake up local thread "
-                              "%#x while propagating remote signaling: "
-                              "object signaling may be lost\n",
-                              ptwiWaitInfo->pthrOwner->GetThreadId());
-                    }
-
-                    // Unlock
-                    ReleaseSharedSynchLock(pthrWorker);
-                    fSharedSynchLock = false;
-                    ReleaseLocalSynchLock(pthrWorker);
-
-                    break;
-                }
-                case SynchWorkerCmdDelegatedObjectSignaling:
-                {
-                    CSynchData * psdSynchData;
-
-                    TRACE("Synch Worker: received "
-                          "SynchWorkerCmdDelegatedObjectSignaling\n");
-
-                    psdSynchData = SharedIDToTypePointer(CSynchData,
-                                                       shridMarshaledData);
-
-                    _ASSERT_MSG(NULL != psdSynchData, "Received bad Shared ID %p\n",
-                                shridMarshaledData);
-                    _ASSERT_MSG(0 < dwData && (DWORD)INT_MAX > dwData,
-                                "Received remote signaling with invalid signal "
-                                "count\n");
-
-                    // Lock
-                    AcquireLocalSynchLock(pthrWorker);
-                    AcquireSharedSynchLock(pthrWorker);
-
-                    TRACE("Synch Worker: received DELEGATED OBJECT SIGNALING "
-                        "cmd [SynchData={shriId=%p p=%p} SigCount=%u] [Current obj SigCount=%d "
-                        "IsAbandoned=%d]\n", (VOID *)shridMarshaledData,
-                        psdSynchData, dwData, psdSynchData->GetSignalCount(),
-                        psdSynchData->IsAbandoned());
-
-                    psdSynchData->Signal(pthrWorker,
-                                       psdSynchData->GetSignalCount() + dwData,
-                                       true);
-
-                    // Current SynchData has been AddRef'd by remote process in
-                    // order to be marshaled to the current one, therefore at
-                    // this point we need to release it
-                    psdSynchData->Release(pthrWorker);
-
-                    // Unlock
-                    ReleaseSharedSynchLock(pthrWorker);
-                    ReleaseLocalSynchLock(pthrWorker);
-
-                    break;
-                }
-                case SynchWorkerCmdShutdown:
-                    TRACE("Synch Worker: received SynchWorkerCmdShutdown\n");
-
-                    // Shutdown the process pipe: this will cause the process
-                    // pipe to be unlinked and its write-only file descriptor
-                    // to be closed, so that when the last fd opened for write
-                    // on the fifo (from another process) will be closed, we
-                    // will receive an EOF on the read end (i.e. poll in
-                    // ReadBytesFromProcessPipe will return 1 with no data to
-                    // be read). That will allow the worker thread to process
-                    // possible commands already successfully written to the
-                    // pipe by some other process, before shutting down.
-                    pSynchManager->ShutdownProcessPipe();
-
-                    // Shutting down: this will cause the worker thread to
-                    // fetch residual cmds from the process pipe until an
-                    // EOF is converted to a SynchWorkerCmdNop or the
-                    // WorkerThreadShuttingDownTimeout has elapsed without
-                    // receiving any cmd.
-                    fShuttingDown = true;
-
-                    // Set the timeout to WorkerThreadShuttingDownTimeout
-                    iPollTimeout = WorkerThreadShuttingDownTimeout;
-                    break;
-                default:
-                    ASSERT("Synch Worker: Unknown worker cmd [swcWorkerCmd=%d]\n",
-                           swcCmd);
-                    break;
-            }
-        }
-
-        int iRet;
-        ThreadNativeWaitData * ptnwdWorkerThreadNativeData =
-            &pthrWorker->synchronizationInfo.m_tnwdNativeData;
-
-#if !SYNCHMGR_PIPE_BASED_THREAD_BLOCKING
-        // Using the worker thread's predicate/condition/mutex
-        // (that normally are never used) to signal the shutting
-        // down thread that the worker thread is done
-        iRet = pthread_mutex_lock(&ptnwdWorkerThreadNativeData->mutex);
-        _ASSERT_MSG(0 == iRet, "Cannot lock mutex [err=%d]\n", iRet);
-
-        ptnwdWorkerThreadNativeData->iPred = TRUE;
-
-        iRet = pthread_cond_signal(&ptnwdWorkerThreadNativeData->cond);
-        if (0 != iRet)
-        {
-            ERROR ("pthread_cond_signal returned %d [errno=%d (%s)]\n",
-                   iRet, errno, strerror(errno));
-        }
-
-        iRet = pthread_mutex_unlock(&ptnwdWorkerThreadNativeData->mutex);
-        _ASSERT_MSG(0 == iRet, "Cannot lock mutex [err=%d]\n", iRet);
-
-#else // SYNCHMGR_PIPE_BASED_THREAD_BLOCKING
-
-        // Using the worker thread's blocking pipe
-        // (that normally is never used) to signal the shutting
-        // down thread that the worker thread is done
-        int iEagains = 0;
-        char cCode = (char)SynchWorkerCmdNop;
-
-        do
-        {
-            iRet = write(ptnwdWorkerThreadNativeData->iPipeWr,
-                         (void *)&cCode,
-                         sizeof(cCode));
-        } while (-1 == iRet &&
-                 EAGAIN == errno &&
-                 MaxConsecutiveEagains >= ++iEagains &&
-                 0 == sched_yield());
-
-        _ASSERTE(sizeof(cCode) == iRet);
-
-#endif // SYNCHMGR_PIPE_BASED_THREAD_BLOCKING
-
-        // Sleep forever
-        ThreadPrepareForShutdown();
-
-        return 0;
-=======
-
-        return palErr;
->>>>>>> 84bd6f3c
     }
 
     /*++
