--- conflicted
+++ resolved
@@ -6930,11 +6930,7 @@
 #ifdef  __cplusplus
 }
 
-<<<<<<< HEAD
-#include "CCSpinLock.hpp"
-=======
 #include "cclock.hpp"
->>>>>>> 84bd6f3c
 #endif
 
 #endif // __PAL_H__