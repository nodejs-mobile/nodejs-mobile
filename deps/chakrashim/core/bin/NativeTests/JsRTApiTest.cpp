//-------------------------------------------------------------------------------------------------------
// Copyright (C) Microsoft. All rights reserved.
// Licensed under the MIT license. See LICENSE.txt file in the project root for full license information.
//-------------------------------------------------------------------------------------------------------
#include "stdafx.h"
#pragma warning(disable:26434) // Function definition hides non-virtual function in base class
#pragma warning(disable:26439) // Implicit noexcept
#pragma warning(disable:26451) // Arithmetic overflow
#pragma warning(disable:26495) // Uninitialized member variable
#include "catch.hpp"
#include <array>
#include <process.h>
#include <suppress.h>

#pragma warning(disable:4100) // unreferenced formal parameter
#pragma warning(disable:6387) // suppressing preFAST which raises warning for passing null to the JsRT APIs
#pragma warning(disable:6262) // CATCH is using stack variables to report errors, suppressing the preFAST warning.

namespace JsRTApiTest
{
    bool TestSetup(JsRuntimeAttributes attributes, JsRuntimeHandle *runtime)
    {
        JsValueRef context = JS_INVALID_REFERENCE;
        JsValueRef setContext = JS_INVALID_REFERENCE;

        // Create runtime, context and set current context
        REQUIRE(JsCreateRuntime(attributes, nullptr, runtime) == JsNoError);
        REQUIRE(JsCreateContext(*runtime, &context) == JsNoError);
        REQUIRE(JsSetCurrentContext(context) == JsNoError);
        REQUIRE(((JsGetCurrentContext(&setContext) == JsNoError) || setContext == context));

        return true;
    }

    bool TestCleanup(JsRuntimeHandle runtime)
    {
        if (runtime != nullptr)
        {
            JsSetCurrentContext(nullptr);
            JsDisposeRuntime(runtime);
        }
        return true;
    }

    JsValueRef GetUndefined()
    {
        JsValueRef undefined = JS_INVALID_REFERENCE;
        REQUIRE(JsGetUndefinedValue(&undefined) == JsNoError);
        return undefined;
    }

    template <class Handler>
    void WithSetup(JsRuntimeAttributes attributes, Handler handler)
    {
        JsRuntimeHandle runtime = JS_INVALID_RUNTIME_HANDLE;
        if (!TestSetup(attributes, &runtime))
        {
            REQUIRE(false);
            return;
        }

        handler(attributes, runtime);

        TestCleanup(runtime);
    }

    template <class Handler>
    void RunWithAttributes(Handler handler)
    {
        WithSetup(JsRuntimeAttributeNone, handler);
        WithSetup(JsRuntimeAttributeDisableBackgroundWork, handler);
        WithSetup(JsRuntimeAttributeAllowScriptInterrupt, handler);
        WithSetup(JsRuntimeAttributeEnableIdleProcessing, handler);
        WithSetup(JsRuntimeAttributeDisableNativeCodeGeneration, handler);
        WithSetup(JsRuntimeAttributeDisableExecutablePageAllocation, handler);
        WithSetup(JsRuntimeAttributeDisableEval, handler);
        WithSetup((JsRuntimeAttributes)(JsRuntimeAttributeDisableBackgroundWork | JsRuntimeAttributeAllowScriptInterrupt | JsRuntimeAttributeEnableIdleProcessing), handler);
    }

    void ReferenceCountingTest(JsRuntimeAttributes attributes, JsRuntimeHandle runtime)
    {
        JsContextRef context = JS_INVALID_REFERENCE;
        REQUIRE(JsGetCurrentContext(&context) == JsNoError);

        CHECK(JsAddRef(context, nullptr) == JsNoError);
        CHECK(JsRelease(context, nullptr) == JsNoError);

        JsValueRef undefined = JS_INVALID_REFERENCE;

        REQUIRE(JsGetUndefinedValue(&undefined) == JsNoError);

        REQUIRE(JsSetCurrentContext(nullptr) == JsNoError);
        CHECK(JsAddRef(undefined, nullptr) == JsErrorNoCurrentContext);
        CHECK(JsRelease(undefined, nullptr) == JsErrorNoCurrentContext);

        REQUIRE(JsSetCurrentContext(context) == JsNoError);
        CHECK(JsAddRef(undefined, nullptr) == JsNoError);
        CHECK(JsRelease(undefined, nullptr) == JsNoError);

        JsPropertyIdRef foo = JS_INVALID_REFERENCE;

        REQUIRE(JsGetPropertyIdFromName(_u("foo"), &foo) == JsNoError);
        CHECK(JsAddRef(foo, nullptr) == JsNoError);
        CHECK(JsRelease(foo, nullptr) == JsNoError);
    }

    TEST_CASE("ApiTest_ReferenceCountingTest", "[ApiTest]")
    {
        JsRTApiTest::RunWithAttributes(JsRTApiTest::ReferenceCountingTest);
    }

    void WeakReferenceTest(JsRuntimeAttributes attributes, JsRuntimeHandle runtime)
    {
        JsValueRef valueRef = JS_INVALID_REFERENCE;
        REQUIRE(JsCreateString("test", strlen("test"), &valueRef) == JsNoError);

        JsWeakRef weakRef = JS_INVALID_REFERENCE;
        REQUIRE(JsCreateWeakReference(valueRef, &weakRef) == JsNoError);

        // JsGetWeakReferenceValue should return the original value reference.
        JsValueRef valueRefFromWeakRef = JS_INVALID_REFERENCE;
        CHECK(JsGetWeakReferenceValue(weakRef, &valueRefFromWeakRef) == JsNoError);
        CHECK(valueRefFromWeakRef != JS_INVALID_REFERENCE);
        CHECK(valueRefFromWeakRef == valueRef);

        // Clear the references on the stack, so that the value will be GC'd.
        valueRef = JS_INVALID_REFERENCE;
        valueRefFromWeakRef = JS_INVALID_REFERENCE;

        CHECK(JsCollectGarbage(runtime) == JsNoError);

        // JsGetWeakReferenceValue should return an invalid reference after the value was GC'd.
        JsValueRef valueRefAfterGC = JS_INVALID_REFERENCE;
        CHECK(JsGetWeakReferenceValue(weakRef, &valueRefAfterGC) == JsNoError);
        CHECK(valueRefAfterGC == JS_INVALID_REFERENCE);
    }

    TEST_CASE("ApiTest_WeakReferenceTest", "[ApiTest]")
    {
        JsRTApiTest::RunWithAttributes(JsRTApiTest::WeakReferenceTest);
    }

    void ObjectsAndPropertiesTest1(JsRuntimeAttributes attributes, JsRuntimeHandle runtime)
    {
        JsValueRef object = JS_INVALID_REFERENCE;
        REQUIRE(JsCreateObject(&object) == JsNoError);

        JsPropertyIdRef name1 = JS_INVALID_REFERENCE;
        const WCHAR* name = nullptr;
        REQUIRE(JsGetPropertyIdFromName(_u("stringProperty1"), &name1) == JsNoError);
        REQUIRE(JsGetPropertyNameFromId(name1, &name) == JsNoError);
        CHECK(!wcscmp(name, _u("stringProperty1")));

        JsPropertyIdType propertyIdType;
        REQUIRE(JsGetPropertyIdType(name1, &propertyIdType) == JsNoError);
        CHECK(propertyIdType == JsPropertyIdTypeString);

        JsPropertyIdRef name2 = JS_INVALID_REFERENCE;
        REQUIRE(JsGetPropertyIdFromName(_u("stringProperty2"), &name2) == JsNoError);

        JsValueRef value1 = JS_INVALID_REFERENCE;
        REQUIRE(JsPointerToString(_u("value1"), wcslen(_u("value1")), &value1) == JsNoError);

        JsValueRef value2 = JS_INVALID_REFERENCE;
        REQUIRE(JsPointerToString(_u("value1"), wcslen(_u("value1")), &value2) == JsNoError);

        REQUIRE(JsSetProperty(object, name1, value1, true) == JsNoError);
        REQUIRE(JsSetProperty(object, name2, value2, true) == JsNoError);

        JsValueRef value1Check = JS_INVALID_REFERENCE;
        REQUIRE(JsGetProperty(object, name1, &value1Check) == JsNoError);
        CHECK(value1 == value1Check);

        JsValueRef value2Check = JS_INVALID_REFERENCE;
        REQUIRE(JsGetProperty(object, name2, &value2Check) == JsNoError);
        CHECK(value1 == value1Check);
    }

    TEST_CASE("ApiTest_ObjectsAndPropertiesTest1", "[ApiTest]")
    {
        JsRTApiTest::RunWithAttributes(JsRTApiTest::ObjectsAndPropertiesTest1);
    }

    void ObjectsAndPropertiesTest2(JsRuntimeAttributes attributes, JsRuntimeHandle runtime)
    {
        // Run a script to setup some globals
        JsValueRef function = JS_INVALID_REFERENCE;

        LPCWSTR script = nullptr;
        REQUIRE(FileLoadHelpers::LoadScriptFromFile("ObjectsAndProperties2.js", script) == S_OK);
        REQUIRE(script != nullptr);

        REQUIRE(JsParseScript(script, JS_SOURCE_CONTEXT_NONE, _u(""), &function) == JsNoError);

        JsValueRef args[] = { JS_INVALID_REFERENCE };
        REQUIRE(JsCallFunction(function, nullptr, 10, nullptr) == JsErrorInvalidArgument);
        REQUIRE(JsCallFunction(function, args, 0, nullptr) == JsErrorInvalidArgument);
        REQUIRE(JsCallFunction(function, args, _countof(args), nullptr) == JsErrorInvalidArgument);
        args[0] = GetUndefined();
        REQUIRE(JsCallFunction(function, args, _countof(args), nullptr) == JsNoError);

        // Get proto properties
        JsValueRef circle = JS_INVALID_REFERENCE;
        REQUIRE(JsRunScript(_u("new Circle()"), JS_SOURCE_CONTEXT_NONE, _u(""), &circle) == JsNoError);

        JsPropertyIdRef name = JS_INVALID_REFERENCE;
        REQUIRE(JsGetPropertyIdFromName(_u("color"), &name) == JsNoError);

        JsValueRef value = JS_INVALID_REFERENCE;
        REQUIRE(JsGetProperty(circle, name, &value) == JsNoError);

        JsValueRef asString = JS_INVALID_REFERENCE;
        REQUIRE(JsConvertValueToString(value, &asString) == JsNoError);

        LPCWSTR str = nullptr;
        size_t length;
        REQUIRE(JsStringToPointer(asString, &str, &length) == JsNoError);
        REQUIRE(!wcscmp(str, _u("white")));
    }

    TEST_CASE("ApiTest_ObjectsAndPropertiesTest2", "[ApiTest]")
    {
        JsRTApiTest::RunWithAttributes(JsRTApiTest::ObjectsAndPropertiesTest2);
    }

    void DeleteObjectIndexedPropertyBug(JsRuntimeAttributes attributes, JsRuntimeHandle runtime)
    {
        JsValueRef object;
        REQUIRE(JsRunScript(_u("({a: 'a', 1: 1, 100: 100})"), JS_SOURCE_CONTEXT_NONE, _u(""), &object) == JsNoError);

        JsPropertyIdRef idRef = JS_INVALID_REFERENCE;
        JsValueRef result = JS_INVALID_REFERENCE;
        // delete property "a" triggers PathTypeHandler -> SimpleDictionaryTypeHandler
        REQUIRE(JsGetPropertyIdFromName(_u("a"), &idRef) == JsNoError);
        REQUIRE(JsDeleteProperty(object, idRef, false, &result) == JsNoError);
        // Now delete property "100". Bug causes we always delete "1" instead.
        REQUIRE(JsGetPropertyIdFromName(_u("100"), &idRef) == JsNoError);
        REQUIRE(JsDeleteProperty(object, idRef, false, &result) == JsNoError);

        bool has;
        JsValueRef indexRef = JS_INVALID_REFERENCE;
        REQUIRE(JsIntToNumber(100, &indexRef) == JsNoError);
        REQUIRE(JsHasIndexedProperty(object, indexRef, &has) == JsNoError);
        CHECK(!has); // index 100 should be deleted
        REQUIRE(JsIntToNumber(1, &indexRef) == JsNoError);
        REQUIRE(JsHasIndexedProperty(object, indexRef, &has) == JsNoError);
        CHECK(has); // index 1 should be intact
    }

    TEST_CASE("ApiTest_DeleteObjectIndexedPropertyBug", "[ApiTest]")
    {
        JsRTApiTest::RunWithAttributes(JsRTApiTest::DeleteObjectIndexedPropertyBug);
    }

    void CALLBACK ExternalObjectFinalizeCallback(void *data)
    {
        CHECK(data == (void *)0xdeadbeef);
    }

    void CrossContextSetPropertyTest(JsRuntimeAttributes attributes, JsRuntimeHandle runtime)
    {
        bool hasExternalData;
        JsContextRef oldContext = JS_INVALID_REFERENCE, secondContext = JS_INVALID_REFERENCE, testContext = JS_INVALID_REFERENCE;
        JsValueRef secondValueRef = JS_INVALID_REFERENCE, secondObjectRef = JS_INVALID_REFERENCE, jsrtExternalObjectRef = JS_INVALID_REFERENCE, mainObjectRef = JS_INVALID_REFERENCE;
        JsPropertyIdRef idRef = JS_INVALID_REFERENCE;
        JsValueRef indexRef = JS_INVALID_REFERENCE;
        REQUIRE(JsGetCurrentContext(&oldContext) == JsNoError);
        REQUIRE(JsCreateObject(&mainObjectRef) == JsNoError);
        REQUIRE(JsGetPropertyIdFromName(_u("prop1"), &idRef) == JsNoError);
        REQUIRE(JsCreateContext(runtime, &secondContext) == JsNoError);
        REQUIRE(JsSetCurrentContext(secondContext) == JsNoError);
        REQUIRE(JsCreateObject(&secondObjectRef) == JsNoError);

        // Verify the main object is from first context
        REQUIRE(JsGetContextOfObject(mainObjectRef, &testContext) == JsNoError);
        REQUIRE(testContext == oldContext);

        // Create external Object in 2nd context which will be accessed in main context.
        REQUIRE(JsCreateExternalObject((void *)0xdeadbeef, ExternalObjectFinalizeCallback, &jsrtExternalObjectRef) == JsNoError);
        REQUIRE(JsIntToNumber(1, &secondValueRef) == JsNoError);
        REQUIRE(JsIntToNumber(2, &indexRef) == JsNoError);
        REQUIRE(JsSetCurrentContext(oldContext) == JsNoError);

        // Verify the second object is from second context
        REQUIRE(JsGetContextOfObject(secondObjectRef, &testContext) == JsNoError);
        CHECK(testContext == secondContext);

        REQUIRE(JsSetProperty(mainObjectRef, idRef, secondValueRef, false) == JsNoError);
        REQUIRE(JsSetProperty(mainObjectRef, idRef, secondObjectRef, false) == JsNoError);
        REQUIRE(JsSetIndexedProperty(mainObjectRef, indexRef, secondValueRef) == JsNoError);
        REQUIRE(JsSetIndexedProperty(mainObjectRef, indexRef, secondObjectRef) == JsNoError);
        REQUIRE(JsSetPrototype(jsrtExternalObjectRef, mainObjectRef) == JsNoError);
        REQUIRE(JsHasExternalData(jsrtExternalObjectRef, &hasExternalData) == JsNoError);
        REQUIRE(hasExternalData);
    }

    TEST_CASE("ApiTest_CrossContextSetPropertyTest", "[ApiTest]")
    {
        JsRTApiTest::RunWithAttributes(JsRTApiTest::CrossContextSetPropertyTest);
    }

    void CrossContextFunctionCall(JsRuntimeAttributes attributes, JsRuntimeHandle runtime)
    {
        /*
        1. function changeFoo() { foo = 100 }
        2. CreateContext
        3. Set f : changeFoo in newContext
        4. Call f() from newContext
        */
        JsContextRef oldContext = JS_INVALID_REFERENCE, secondContext = JS_INVALID_REFERENCE;
        JsValueRef functionRef = JS_INVALID_REFERENCE, functionResultRef = JS_INVALID_REFERENCE, globalRef = JS_INVALID_REFERENCE, globalNewCtxRef = JS_INVALID_REFERENCE, valueRef = JS_INVALID_REFERENCE;
        JsPropertyIdRef propertyIdFRef = JS_INVALID_REFERENCE, propertyIdFooRef = JS_INVALID_REFERENCE, propertyIdChangeFooRef = JS_INVALID_REFERENCE;
        int answer;

        REQUIRE(JsGetCurrentContext(&oldContext) == JsNoError);

        REQUIRE(JsGetPropertyIdFromName(_u("f"), &propertyIdFRef) == JsNoError);
        REQUIRE(JsGetPropertyIdFromName(_u("foo"), &propertyIdFooRef) == JsNoError);
        REQUIRE(JsGetPropertyIdFromName(_u("changeFoo"), &propertyIdChangeFooRef) == JsNoError);

        //1. function changeFoo() { foo = 100 }
        REQUIRE(JsRunScript(_u("foo = 3; function changeFoo() { foo = 100 }"), JS_SOURCE_CONTEXT_NONE, _u(""), &functionResultRef) == JsNoError);

        REQUIRE(JsGetGlobalObject(&globalRef) == JsNoError);
        REQUIRE(JsGetProperty(globalRef, propertyIdChangeFooRef, &functionRef) == JsNoError);

        //2. CreateContext
        REQUIRE(JsCreateContext(runtime, &secondContext) == JsNoError);
        REQUIRE(JsSetCurrentContext(secondContext) == JsNoError);

        //3. Set f : changeFoo in newContext
        REQUIRE(JsGetGlobalObject(&globalNewCtxRef) == JsNoError);
        REQUIRE(JsSetProperty(globalNewCtxRef, propertyIdFRef, functionRef, false) == JsNoError);

        //4. Call 'f()' from newContext
        REQUIRE(JsRunScript(_u("f()"), JS_SOURCE_CONTEXT_NONE, _u(""), &functionResultRef) == JsNoError);

        //5. Change context to oldContext
        REQUIRE(JsSetCurrentContext(oldContext) == JsNoError);

        //6. Verify foo == 100
        REQUIRE(JsGetProperty(globalRef, propertyIdFooRef, &valueRef) == JsNoError);
        REQUIRE(JsNumberToInt(valueRef, &answer) == JsNoError);
        CHECK(answer == 100);
    }

    TEST_CASE("ApiTest_CrossContextFunctionCall", "[ApiTest]")
    {
        JsRTApiTest::RunWithAttributes(JsRTApiTest::CrossContextSetPropertyTest);
    }

    void ExternalDataOnJsrtContextTest(JsRuntimeAttributes attributes, JsRuntimeHandle runtime)
    {
        int i = 5;
        void *j;
        JsContextRef currentContext = JS_INVALID_REFERENCE;

        REQUIRE(JsGetCurrentContext(&currentContext) == JsNoError);
        REQUIRE(JsSetContextData(currentContext, &i) == JsNoError);
        REQUIRE(JsGetContextData(currentContext, &j) == JsNoError);
        CHECK(static_cast<int*>(j) == &i);
    }

    TEST_CASE("ApiTest_ExternalDataOnJsrtContextTest", "[ApiTest]")
    {
        JsRTApiTest::RunWithAttributes(JsRTApiTest::ExternalDataOnJsrtContextTest);
    }

    void ArrayAndItemTest(JsRuntimeAttributes attributes, JsRuntimeHandle runtime)
    {
        // Create some arrays
        JsValueRef array1 = JS_INVALID_REFERENCE;
        JsValueRef array2 = JS_INVALID_REFERENCE;

        REQUIRE(JsCreateArray(0, &array1) == JsNoError);
        REQUIRE(JsCreateArray(100, &array2) == JsNoError);

        // Create an object we'll treat like an array
        JsValueRef object = JS_INVALID_REFERENCE;
        REQUIRE(JsCreateObject(&object) == JsNoError);

        // Create an index value to use
        JsValueRef index = JS_INVALID_REFERENCE;
        REQUIRE(JsDoubleToNumber(3, &index) == JsNoError);

        JsValueRef value1 = JS_INVALID_REFERENCE;
        REQUIRE(JsPointerToString(_u("value1"), wcslen(_u("value1")), &value1) == JsNoError);

        // Do some index-based manipulation
        bool result;
        REQUIRE(JsHasIndexedProperty(array1, index, &result) == JsNoError);
        REQUIRE(result == false);
        REQUIRE(JsHasIndexedProperty(array2, index, &result) == JsNoError);
        REQUIRE(result == false);
        REQUIRE(JsHasIndexedProperty(object, index, &result) == JsNoError);
        REQUIRE(result == false);

        REQUIRE(JsSetIndexedProperty(array1, index, value1) == JsNoError);
        REQUIRE(JsSetIndexedProperty(array2, index, value1) == JsNoError);
        REQUIRE(JsSetIndexedProperty(object, index, value1) == JsNoError);

        REQUIRE(JsHasIndexedProperty(array1, index, &result) == JsNoError);
        REQUIRE(result == true);
        REQUIRE(JsHasIndexedProperty(array2, index, &result) == JsNoError);
        REQUIRE(result == true);
        REQUIRE(JsHasIndexedProperty(object, index, &result) == JsNoError);
        REQUIRE(result == true);

        JsValueRef value2 = JS_INVALID_REFERENCE;
        REQUIRE(JsGetIndexedProperty(array1, index, &value2) == JsNoError);
        REQUIRE(JsStrictEquals(value1, value2, &result) == JsNoError);
        REQUIRE(result == true);
        REQUIRE(JsGetIndexedProperty(array2, index, &value2) == JsNoError);
        REQUIRE(JsStrictEquals(value1, value2, &result) == JsNoError);
        REQUIRE(result == true);
        REQUIRE(JsGetIndexedProperty(object, index, &value2) == JsNoError);
        REQUIRE(JsStrictEquals(value1, value2, &result) == JsNoError);
        REQUIRE(result == true);

        REQUIRE(JsDeleteIndexedProperty(array1, index) == JsNoError);
        REQUIRE(JsDeleteIndexedProperty(array2, index) == JsNoError);
        REQUIRE(JsDeleteIndexedProperty(object, index) == JsNoError);

        REQUIRE(JsHasIndexedProperty(array1, index, &result) == JsNoError);
        REQUIRE(result == false);
        REQUIRE(JsHasIndexedProperty(array2, index, &result) == JsNoError);
        REQUIRE(result == false);
        REQUIRE(JsHasIndexedProperty(object, index, &result) == JsNoError);
        REQUIRE(result == false);
    }

    TEST_CASE("ApiTest_ArrayAndItemTest", "[ApiTest]")
    {
        JsRTApiTest::RunWithAttributes(JsRTApiTest::ArrayAndItemTest);
    }

    void EqualsTest(JsRuntimeAttributes attributes, JsRuntimeHandle runtime)
    {
        // Create some values
        JsValueRef number1 = JS_INVALID_REFERENCE;
        REQUIRE(JsDoubleToNumber(1, &number1) == JsNoError);
        JsValueRef number2 = JS_INVALID_REFERENCE;
        REQUIRE(JsDoubleToNumber(2, &number2) == JsNoError);
        JsValueRef stringa = JS_INVALID_REFERENCE;
        REQUIRE(JsPointerToString(_u("1"), wcslen(_u("1")), &stringa) == JsNoError);
        JsValueRef stringb = JS_INVALID_REFERENCE;
        REQUIRE(JsPointerToString(_u("1"), wcslen(_u("1")), &stringb) == JsNoError);

        bool result;
        REQUIRE(JsEquals(number1, number1, &result) == JsNoError);
        CHECK(result == true);
        REQUIRE(JsEquals(number1, number2, &result) == JsNoError);
        CHECK(result == false);
        REQUIRE(JsEquals(number1, stringa, &result) == JsNoError);
        CHECK(result == true);
        REQUIRE(JsEquals(number1, stringb, &result) == JsNoError);
        CHECK(result == true);
        REQUIRE(JsEquals(number2, stringa, &result) == JsNoError);
        CHECK(result == false);
        REQUIRE(JsEquals(number2, stringb, &result) == JsNoError);
        CHECK(result == false);
        REQUIRE(JsEquals(stringa, stringb, &result) == JsNoError);
        CHECK(result == true);

        REQUIRE(JsStrictEquals(number1, number1, &result) == JsNoError);
        CHECK(result == true);
        REQUIRE(JsStrictEquals(number1, number2, &result) == JsNoError);
        CHECK(result == false);
        REQUIRE(JsStrictEquals(number1, stringa, &result) == JsNoError);
        CHECK(result == false);
        REQUIRE(JsStrictEquals(number1, stringb, &result) == JsNoError);
        CHECK(result == false);
        REQUIRE(JsStrictEquals(number2, stringa, &result) == JsNoError);
        CHECK(result == false);
        REQUIRE(JsStrictEquals(number2, stringb, &result) == JsNoError);
        CHECK(result == false);
        REQUIRE(JsStrictEquals(stringa, stringb, &result) == JsNoError);
        CHECK(result == true);
    }

    TEST_CASE("ApiTest_EqualsTest", "[ApiTest]")
    {
        JsRTApiTest::RunWithAttributes(JsRTApiTest::EqualsTest);
    }

    void InstanceOfTest(JsRuntimeAttributes attributes, JsRuntimeHandle runtime)
    {
        JsValueRef F = JS_INVALID_REFERENCE;
        REQUIRE(JsRunScript(_u("F = function(){}"), JS_SOURCE_CONTEXT_NONE, _u(""), &F) == JsNoError);
        JsValueRef x = JS_INVALID_REFERENCE;
        REQUIRE(JsRunScript(_u("new F()"), JS_SOURCE_CONTEXT_NONE, _u(""), &x) == JsNoError);

        bool instanceOf;
        REQUIRE(JsInstanceOf(x, F, &instanceOf) == JsNoError);
        REQUIRE(instanceOf);

        REQUIRE(JsCreateObject(&x) == JsNoError);
        REQUIRE(JsInstanceOf(x, F, &instanceOf) == JsNoError);
        CHECK(instanceOf == false);
    }

    TEST_CASE("ApiTest_InstanceOfTest", "[ApiTest]")
    {
        JsRTApiTest::RunWithAttributes(JsRTApiTest::InstanceOfTest);
    }

    void LanguageTypeConversionTest(JsRuntimeAttributes attributes, JsRuntimeHandle runtime)
    {
        JsValueRef value = JS_INVALID_REFERENCE;
        JsValueType type;
        JsValueRef asString = JS_INVALID_REFERENCE;
        LPCWSTR str = nullptr;
        size_t length;

        // Number

        REQUIRE(JsDoubleToNumber(3.141592, &value) == JsNoError);
        REQUIRE(JsGetValueType(value, &type) == JsNoError);
        REQUIRE(type == JsNumber);

        double dbl = 0.0;
        REQUIRE(JsNumberToDouble(value, &dbl) == JsNoError);
        REQUIRE(dbl == 3.141592);

        REQUIRE(JsPointerToString(_u("3.141592"), wcslen(_u("3.141592")), &asString) == JsNoError);
        REQUIRE(JsConvertValueToNumber(asString, &value) == JsNoError);
        REQUIRE(JsNumberToDouble(value, &dbl) == JsNoError);
        REQUIRE(dbl == 3.141592);

        int intValue;
        REQUIRE(JsNumberToInt(value, &intValue) == JsNoError);
        CHECK(3 == intValue);

        REQUIRE(JsDoubleToNumber(2147483648.1, &value) == JsNoError);
        REQUIRE(JsNumberToInt(value, &intValue) == JsNoError);
        CHECK(INT_MIN == intValue);
        REQUIRE(JsDoubleToNumber(-2147483649.1, &value) == JsNoError);
        REQUIRE(JsNumberToInt(value, &intValue) == JsNoError);
        CHECK(2147483647 == intValue);

        // String

        REQUIRE(JsDoubleToNumber(3.141592, &value) == JsNoError);
        REQUIRE(JsConvertValueToString(value, &asString) == JsNoError);
        REQUIRE(JsStringToPointer(asString, &str, &length) == JsNoError);
        CHECK(!wcscmp(str, _u("3.141592")));

        REQUIRE(JsGetTrueValue(&value) == JsNoError);

        REQUIRE(JsConvertValueToString(value, &asString) == JsNoError);
        REQUIRE(JsGetValueType(asString, &type) == JsNoError);
        CHECK(type == JsString);
        REQUIRE(JsStringToPointer(asString, &str, &length) == JsNoError);
        CHECK(!wcscmp(str, _u("true")));

        // Undefined

        REQUIRE(JsGetUndefinedValue(&value) == JsNoError);
        REQUIRE(JsGetValueType(value, &type) == JsNoError);
        CHECK(type == JsUndefined);

        // Null

        REQUIRE(JsGetNullValue(&value) == JsNoError);
        REQUIRE(JsGetValueType(value, &type) == JsNoError);
        CHECK(type == JsNull);

        // Boolean

        REQUIRE(JsGetTrueValue(&value) == JsNoError);
        REQUIRE(JsGetValueType(value, &type) == JsNoError);
        CHECK(type == JsBoolean);

        REQUIRE(JsGetFalseValue(&value) == JsNoError);
        REQUIRE(JsGetValueType(value, &type) == JsNoError);
        CHECK(type == JsBoolean);

        bool boolValue;

        REQUIRE(JsBoolToBoolean(true, &value) == JsNoError);
        REQUIRE(JsGetValueType(value, &type) == JsNoError);
        CHECK(type == JsBoolean);
        REQUIRE(JsBooleanToBool(value, &boolValue) == JsNoError);
        CHECK(boolValue == true);

        REQUIRE(JsPointerToString(_u("true"), wcslen(_u("true")), &asString) == JsNoError);
        REQUIRE(JsConvertValueToBoolean(asString, &value) == JsNoError);
        REQUIRE(JsGetValueType(value, &type) == JsNoError);
        CHECK(type == JsBoolean);
        REQUIRE(JsBooleanToBool(value, &boolValue) == JsNoError);
        CHECK(boolValue == true);

        // Object

        REQUIRE(JsCreateObject(&value) == JsNoError);
        REQUIRE(JsGetValueType(value, &type) == JsNoError);
        CHECK(type == JsObject);
    }

    TEST_CASE("ApiTest_LanguageTypeConversionTest", "[ApiTest]")
    {
        JsRTApiTest::RunWithAttributes(JsRTApiTest::LanguageTypeConversionTest);
    }

    JsValueRef CALLBACK ExternalFunctionCallback(JsValueRef /* function */, bool /* isConstructCall */, JsValueRef * /* args */, USHORT /* cargs */, void * /* callbackState */)
    {
        return nullptr;
    }

    void CALLBACK FinalizeCallback(JsValueRef object)
    {
        CHECK(object != JS_INVALID_REFERENCE);
    }

    void CALLBACK OldFinalizeCallback(void *data)
    {
        CHECK(data == nullptr);
    }

    JsValueRef CALLBACK ExternalFunctionPreScriptAbortionCallback(JsValueRef /* function */, bool /* isConstructCall */, JsValueRef * args /* args */, USHORT /* cargs */, void * /* callbackState */)
    {
        JsValueRef result = JS_INVALID_REFERENCE;
        const WCHAR *scriptText = nullptr;
        size_t scriptTextLen;

        REQUIRE(JsStringToPointer(args[0], &scriptText, &scriptTextLen) == JsNoError);
        REQUIRE(JsRunScript(scriptText, JS_SOURCE_CONTEXT_NONE, _u(""), &result) == JsErrorScriptTerminated);
        return nullptr;
    }

    JsValueRef CALLBACK ExternalFunctionPostScriptAbortionCallback(JsValueRef /* function */, bool /* isConstructCall */, JsValueRef * args /* args */, USHORT /* cargs */, void * /* callbackState */)
    {
        JsValueRef result = JS_INVALID_REFERENCE;
        const WCHAR *scriptText = nullptr;
        size_t scriptTextLen;

        REQUIRE(JsStringToPointer(args[0], &scriptText, &scriptTextLen) == JsNoError);
        REQUIRE(JsRunScript(scriptText, JS_SOURCE_CONTEXT_NONE, _u(""), &result) == JsErrorInDisabledState);
        return nullptr;
    }

    JsValueRef CALLBACK ErrorHandlingCallback(JsValueRef /* function */, bool /* isConstructCall */, JsValueRef * /* args */, USHORT /* cargs */, void * /* callbackState */)
    {
        JsValueRef result = JS_INVALID_REFERENCE;

        REQUIRE(JsRunScript(_u("new Error()"), JS_SOURCE_CONTEXT_NONE, _u(""), &result) == JsNoError);
        REQUIRE(JsSetException(result) == JsNoError);

        return nullptr;
    }


    void ExternalFunctionTest(JsRuntimeAttributes attributes, JsRuntimeHandle runtime)
    {
        JsValueRef function = JS_INVALID_REFERENCE;
        REQUIRE(JsCreateFunction(ExternalFunctionCallback, nullptr, &function) == JsNoError);
        JsValueRef undefined = JS_INVALID_REFERENCE;
        REQUIRE(JsGetUndefinedValue(&undefined) == JsNoError);
        JsValueRef args[] = { undefined };
        REQUIRE(JsCallFunction(function, args, 1, nullptr) == JsNoError);
        JsValueRef result = JS_INVALID_REFERENCE;
        REQUIRE(JsConstructObject(function, args, 1, &result) == JsNoError);
    }

    TEST_CASE("ApiTest_ExternalFunctionTest", "[ApiTest]")
    {
        JsRTApiTest::RunWithAttributes(JsRTApiTest::ExternalFunctionTest);
    }

    JsValueRef CALLBACK ExternalEnhancedFunctionTestCallback(JsValueRef callee, JsValueRef *arguments, unsigned short argumentCount, JsNativeFunctionInfo *info, void *callbackData)
    {
        REQUIRE(callbackData != nullptr);
        REQUIRE(*static_cast<int*>(callbackData) == 123);
        REQUIRE(argumentCount == 2);

        bool success = false;
        JsValueRef _true;
        REQUIRE(JsGetTrueValue(&_true) == JsNoError);
        JsValueRef _false;
        REQUIRE(JsGetFalseValue(&_false) == JsNoError);
        

        REQUIRE(JsStrictEquals(_true, arguments[0], &success) == JsNoError);
        REQUIRE(success);
        REQUIRE(JsStrictEquals(_false, arguments[1], &success) == JsNoError);
        REQUIRE(success);

        REQUIRE(!info->isConstructCall);
        REQUIRE(info->thisArg == arguments[0]);

        JsValueRef undefined;
        REQUIRE(JsGetUndefinedValue(&undefined) == JsNoError);
        REQUIRE(JsStrictEquals(undefined, info->newTargetArg, &success) == JsNoError);
        REQUIRE(success);

        JsValueRef _null;
        REQUIRE(JsGetNullValue(&_null) == JsNoError);
        return _null;
    }

    JsValueRef CALLBACK ExternalEnhancedConstructorFunctionTestCallback(JsValueRef callee, JsValueRef *arguments, unsigned short argumentCount, JsNativeFunctionInfo *info, void *callbackData)
    {
        REQUIRE(callbackData != nullptr);
        REQUIRE(*static_cast<int*>(callbackData) == 456);
        REQUIRE(argumentCount == 3);

        bool success = false;
        JsValueRef _true;
        REQUIRE(JsGetTrueValue(&_true) == JsNoError);
        JsValueRef _false;
        REQUIRE(JsGetFalseValue(&_false) == JsNoError);
        JsValueRef _null;
        REQUIRE(JsGetNullValue(&_null) == JsNoError);

        REQUIRE(info->thisArg == arguments[0]);
        REQUIRE(JsStrictEquals(_true, arguments[1], &success) == JsNoError);
        REQUIRE(success);
        REQUIRE(JsStrictEquals(_false, arguments[2], &success) == JsNoError);
        REQUIRE(success);

        REQUIRE(info->isConstructCall);

        JsValueType t;
        REQUIRE(JsGetValueType(info->newTargetArg, &t) == JsNoError);
        REQUIRE(t == JsFunction);
        REQUIRE(JsGetValueType(info->thisArg, &t) == JsNoError);
        REQUIRE(t == JsObject);

        return info->thisArg;
    }

    void ExternalEnhancedFunctionTest(JsRuntimeAttributes attributes, JsRuntimeHandle runtime)
    {
        int sentinel = 123;
        JsValueRef function = JS_INVALID_REFERENCE;
        REQUIRE(JsCreateEnhancedFunction(ExternalEnhancedFunctionTestCallback, nullptr, &sentinel, &function) == JsNoError);
        JsValueRef _true;
        REQUIRE(JsGetTrueValue(&_true) == JsNoError);
        JsValueRef _false;
        REQUIRE(JsGetFalseValue(&_false) == JsNoError);
        JsValueRef args[2] = { _true, _false };
        JsValueRef _null;
        REQUIRE(JsGetNullValue(&_null) == JsNoError);
        JsValueRef result;
        REQUIRE(JsCallFunction(function, args, 2, &result) == JsNoError);
        bool success;
        REQUIRE(JsStrictEquals(_null, result, &success) == JsNoError);
        REQUIRE(success);

        sentinel = 456;
        function = JS_INVALID_REFERENCE;
        REQUIRE(JsCreateEnhancedFunction(ExternalEnhancedConstructorFunctionTestCallback, nullptr, &sentinel, &function) == JsNoError);
        JsValueRef ctorArgs[3] = { _null, _true, _false };
        REQUIRE(JsConstructObject(function, ctorArgs, 3, &result) == JsNoError);
        JsValueType t;
        REQUIRE(JsGetValueType(result, &t) == JsNoError);
        REQUIRE(t == JsObject);
    }

    TEST_CASE("ApiTest_ExternalEnhancedFunctionTest", "[ApiTest]")
    {
        JsRTApiTest::RunWithAttributes(JsRTApiTest::ExternalEnhancedFunctionTest);
    }

    struct ExternalEnhancedBaseClassFunctionTestInfo
    {
        JsValueRef derived;
        JsValueRef base;
    };

    JsValueRef CALLBACK ExternalEnhancedBaseClassFunctionTestCallback(JsValueRef callee, JsValueRef *arguments, unsigned short argumentCount, JsNativeFunctionInfo *info, void *callbackData)
    {
        REQUIRE(callbackData != nullptr);

        ExternalEnhancedBaseClassFunctionTestInfo* testinfo = (ExternalEnhancedBaseClassFunctionTestInfo*)callbackData;
        JsValueType t;
        REQUIRE(JsGetValueType(testinfo->derived, &t) == JsNoError);
        REQUIRE(t == JsFunction);
        REQUIRE(JsGetValueType(testinfo->base, &t) == JsNoError);
        REQUIRE(t == JsFunction);
        REQUIRE(argumentCount == 2);

        JsPropertyIdRef propId;
        bool success = false;
        JsValueRef _true;
        REQUIRE(JsGetTrueValue(&_true) == JsNoError);
        JsValueRef _false;
        REQUIRE(JsGetFalseValue(&_false) == JsNoError);

        REQUIRE(info->thisArg == arguments[0]);
        REQUIRE(JsStrictEquals(_true, arguments[1], &success) == JsNoError);
        REQUIRE(success);

        REQUIRE(info->isConstructCall);
        REQUIRE(JsGetValueType(info->newTargetArg, &t) == JsNoError);
        REQUIRE(t == JsFunction);
        REQUIRE(JsGetValueType(info->thisArg, &t) == JsNoError);
        REQUIRE(t == JsObject);

        // new.target === Derived
        REQUIRE(JsStrictEquals(info->newTargetArg, testinfo->derived, &success) == JsNoError);
        REQUIRE(success);

        // this.constructor === Derived
        REQUIRE(JsGetPropertyIdFromName(_u("constructor"), &propId) == JsNoError);
        JsValueRef thisCtor = JS_INVALID_REFERENCE;
        REQUIRE(JsGetProperty(info->thisArg, propId, &thisCtor) == JsNoError);
        REQUIRE(JsStrictEquals(thisCtor, testinfo->derived, &success) == JsNoError);
        REQUIRE(success);

        // this.__proto__ === Derived.prototype
        JsValueRef thisProto = JS_INVALID_REFERENCE;
        REQUIRE(JsGetPrototype(info->thisArg, &thisProto) == JsNoError);
        JsValueRef derivedPrototype = JS_INVALID_REFERENCE;
        REQUIRE(JsGetPropertyIdFromName(_u("prototype"), &propId) == JsNoError);
        REQUIRE(JsGetProperty(testinfo->derived, propId, &derivedPrototype) == JsNoError);
        REQUIRE(JsStrictEquals(thisProto, derivedPrototype, &success) == JsNoError);
        REQUIRE(success);

        return info->thisArg;
    }

    void ExternalEnhancedBaseClassFunctionTest(JsRuntimeAttributes attributes, JsRuntimeHandle runtime)
    {
        ExternalEnhancedBaseClassFunctionTestInfo info = { nullptr, nullptr };
        JsValueRef name = JS_INVALID_REFERENCE;
        REQUIRE(JsCreateString("BaseClass", 10, &name) == JsNoError);
        JsValueRef base = JS_INVALID_REFERENCE;
        REQUIRE(JsCreateEnhancedFunction(ExternalEnhancedBaseClassFunctionTestCallback, name, &info, &base) == JsNoError);
        info.base = base;

        JsValueRef global = JS_INVALID_REFERENCE;
        REQUIRE(JsGetGlobalObject(&global) == JsNoError);
        JsPropertyIdRef propId;
        REQUIRE(JsGetPropertyIdFromName(_u("BaseClass"), &propId) == JsNoError);
        REQUIRE(JsSetProperty(global, propId, base, false) == JsNoError);

        bool success = false;
        JsValueType t;
        JsValueRef derived = JS_INVALID_REFERENCE;
        REQUIRE(JsRunScript(
            _u("class Derived extends BaseClass {") \
            _u("  constructor() {") \
            _u("    super(true);") \
            _u("  }") \
            _u("};"), JS_SOURCE_CONTEXT_NONE, _u(""), &derived) == JsNoError);

        info.derived = derived;
        REQUIRE(JsGetValueType(derived, &t) == JsNoError);
        REQUIRE(t == JsFunction);

        JsValueRef instance = JS_INVALID_REFERENCE;
        REQUIRE(JsRunScript(
            _u("new Derived();"), JS_SOURCE_CONTEXT_NONE, _u(""), &instance) == JsNoError);

        REQUIRE(JsGetValueType(instance, &t) == JsNoError);
        REQUIRE(t == JsObject);

        // instance.constructor === Derived
        REQUIRE(JsGetPropertyIdFromName(_u("constructor"), &propId) == JsNoError);
        JsValueRef instanceCtor = JS_INVALID_REFERENCE;
        REQUIRE(JsGetProperty(instance, propId, &instanceCtor) == JsNoError);
        REQUIRE(JsStrictEquals(instanceCtor, derived, &success) == JsNoError);
        REQUIRE(success);

        // instance.__proto__ === Derived.prototype
        JsValueRef instanceProto = JS_INVALID_REFERENCE;
        REQUIRE(JsGetPrototype(instance, &instanceProto) == JsNoError);
        JsValueRef derivedPrototype = JS_INVALID_REFERENCE;
        REQUIRE(JsGetPropertyIdFromName(_u("prototype"), &propId) == JsNoError);
        REQUIRE(JsGetProperty(derived, propId, &derivedPrototype) == JsNoError);
        REQUIRE(JsStrictEquals(instanceProto, derivedPrototype, &success) == JsNoError);
        REQUIRE(success);
    }

    TEST_CASE("ApiTest_ExternalEnhancedBaseClassFunctionTest", "[ApiTest]")
    {
        JsRTApiTest::RunWithAttributes(JsRTApiTest::ExternalEnhancedBaseClassFunctionTest);
    }

    void ExternalFunctionNameTest(JsRuntimeAttributes attributes, JsRuntimeHandle runtime)
    {
        auto testConstructorName = [=](JsValueRef function, PCWCHAR expectedName, size_t expectedNameLength)
        {
            JsValueRef undefined = JS_INVALID_REFERENCE;
            REQUIRE(JsGetUndefinedValue(&undefined) == JsNoError);
            JsValueRef args[] = { undefined };

            JsValueRef obj = JS_INVALID_REFERENCE, constructor = JS_INVALID_REFERENCE, name = JS_INVALID_REFERENCE;
            JsPropertyIdRef propId = JS_INVALID_REFERENCE;
            REQUIRE(JsConstructObject(function, args, 1, &obj) == JsNoError);
            REQUIRE(JsGetPropertyIdFromName(_u("constructor"), &propId) == JsNoError);
            REQUIRE(JsGetProperty(obj, propId, &constructor) == JsNoError);
            REQUIRE(JsGetPropertyIdFromName(_u("name"), &propId) == JsNoError);
            REQUIRE(JsGetProperty(constructor, propId, &name) == JsNoError);

            PCWCHAR actualName = nullptr;
            size_t actualNameLength;
            REQUIRE(JsStringToPointer(name, &actualName, &actualNameLength) == JsNoError);
            CHECK(expectedNameLength == actualNameLength);
            CHECK(wcscmp(expectedName, actualName) == 0);
        };

        auto testToStringResult = [=](JsValueRef function, PCWCHAR expectedResult, size_t expectedResultLength)
        {
            JsValueRef actualResult = JS_INVALID_REFERENCE;
            REQUIRE(JsConvertValueToString(function, &actualResult) == JsNoError);

            PCWCHAR actualResultString = nullptr;
            size_t actualResultLength;
            REQUIRE(JsStringToPointer(actualResult, &actualResultString, &actualResultLength) == JsNoError);
            CHECK(expectedResultLength == actualResultLength);
            CHECK(wcscmp(expectedResult, actualResultString) == 0);
        };

        JsValueRef function = JS_INVALID_REFERENCE;
        REQUIRE(JsCreateFunction(ExternalFunctionCallback, nullptr, &function) == JsNoError);
        testConstructorName(function, _u(""), 0);

        WCHAR name[] = _u("FooName");
        JsValueRef nameString = JS_INVALID_REFERENCE;
        REQUIRE(JsPointerToString(name, _countof(name) - 1, &nameString) == JsNoError);
        REQUIRE(JsCreateNamedFunction(nameString, ExternalFunctionCallback, nullptr, &function) == JsNoError);
        testConstructorName(function, name, _countof(name) - 1);

        WCHAR toStringExpectedResult[] = _u("function FooName() { [native code] }");
        testToStringResult(function, toStringExpectedResult, _countof(toStringExpectedResult) - 1);
        // Calling toString multiple times should return the same result.
        testToStringResult(function, toStringExpectedResult, _countof(toStringExpectedResult) - 1);
    }

    TEST_CASE("ApiTest_ExternalFunctionNameTest", "[ApiTest]")
    {
        JsRTApiTest::RunWithAttributes(JsRTApiTest::ExternalFunctionNameTest);
    }

    void ErrorHandlingTest(JsRuntimeAttributes attributes, JsRuntimeHandle runtime)
    {
        // Run a script to setup some globals
        LPCWSTR script = nullptr;
        REQUIRE(FileLoadHelpers::LoadScriptFromFile("ErrorHandling.js", script) == S_OK);
        REQUIRE(script != nullptr);

        REQUIRE(JsRunScript(script, JS_SOURCE_CONTEXT_NONE, _u(""), nullptr) == JsNoError);

        JsValueRef global = JS_INVALID_REFERENCE;
        REQUIRE(JsGetGlobalObject(&global) == JsNoError);

        JsPropertyIdRef name = JS_INVALID_REFERENCE;
        JsValueRef result = JS_INVALID_REFERENCE;
        JsValueRef exception = JS_INVALID_REFERENCE;
        JsValueRef function = JS_INVALID_REFERENCE;
        JsValueType type;

        JsValueRef args[] = { GetUndefined() };

        // throw from script, handle in host
        REQUIRE(JsGetPropertyIdFromName(_u("throwAtHost"), &name) == JsNoError);
        REQUIRE(JsGetProperty(global, name, &function) == JsNoError);
        REQUIRE(JsCallFunction(function, args, _countof(args), &result) == JsErrorScriptException);
        REQUIRE(JsGetAndClearException(&exception) == JsNoError);

        // setup a host callback for the next couple of tests
        REQUIRE(JsCreateFunction(ErrorHandlingCallback, nullptr, &result) == JsNoError);
        REQUIRE(JsGetValueType(result, &type) == JsNoError);
        REQUIRE(type == JsFunction);
        REQUIRE(JsGetPropertyIdFromName(_u("callHost"), &name) == JsNoError);
        REQUIRE(JsSetProperty(global, name, result, true) == JsNoError);

        // throw from host callback, catch in script
        REQUIRE(JsGetPropertyIdFromName(_u("callHostWithTryCatch"), &name) == JsNoError);
        REQUIRE(JsGetProperty(global, name, &function) == JsNoError);
        REQUIRE(JsCallFunction(function, args, _countof(args), &result) == JsNoError);

        // throw from host callback, through script, handle in host
        REQUIRE(JsGetPropertyIdFromName(_u("callHostWithNoTryCatch"), &name) == JsNoError);
        REQUIRE(JsGetProperty(global, name, &function) == JsNoError);
        REQUIRE(JsCallFunction(function, args, _countof(args), &result) == JsErrorScriptException);
    }

    TEST_CASE("ApiTest_ErrorHandlingTest", "[ApiTest]")
    {
        JsRTApiTest::RunWithAttributes(JsRTApiTest::ErrorHandlingTest);
    }

    void EngineFlagTest(JsRuntimeAttributes attributes, JsRuntimeHandle runtime)
    {
        JsValueRef ret = JS_INVALID_REFERENCE;
        REQUIRE(JsRunScript(_u("new ActiveXObject('Scripting.FileSystemObject')"), JS_SOURCE_CONTEXT_NONE, _u(""), &ret) == JsErrorScriptException);
        REQUIRE(JsGetAndClearException(&ret) == JsNoError);
    }

    TEST_CASE("ApiTest_EngineFlagTest", "[ApiTest]")
    {
        JsRTApiTest::RunWithAttributes(JsRTApiTest::EngineFlagTest);
    }

    void ExceptionHandlingTest(JsRuntimeAttributes attributes, JsRuntimeHandle runtime)
    {
        bool value;
        JsValueRef exception = JS_INVALID_REFERENCE;
        JsValueRef exceptionMetadata = JS_INVALID_REFERENCE;
        JsValueRef metadataValue = JS_INVALID_REFERENCE;
        JsPropertyIdRef property = JS_INVALID_REFERENCE;
        JsValueType type;

        REQUIRE(JsHasException(&value) == JsNoError);
        CHECK(value == false);
        REQUIRE(JsRunScript(_u("throw new Error()"), JS_SOURCE_CONTEXT_NONE, _u(""), nullptr) == JsErrorScriptException);
        REQUIRE(JsHasException(&value) == JsNoError);
        CHECK(value == true);

        REQUIRE(JsGetAndClearException(&exception) == JsNoError);
        REQUIRE(JsHasException(&value) == JsNoError);
        CHECK(value == false);

        REQUIRE(JsGetValueType(exception, &type) == JsNoError);
        CHECK(type == JsError);

        REQUIRE(JsSetException(exception) == JsNoError);
        REQUIRE(JsHasException(&value) == JsNoError);
        CHECK(value == true);

        REQUIRE(JsGetAndClearExceptionWithMetadata(&exceptionMetadata) == JsNoError);
        REQUIRE(JsHasException(&value) == JsNoError);
        CHECK(value == false);

        REQUIRE(JsGetPropertyIdFromName(_u("exception"), &property) == JsNoError);
        REQUIRE(JsGetProperty(exceptionMetadata, property, &metadataValue) == JsNoError);
        CHECK(metadataValue == exception);

        REQUIRE(JsGetPropertyIdFromName(_u("line"), &property) == JsNoError);
        REQUIRE(JsGetProperty(exceptionMetadata, property, &metadataValue) == JsNoError);
        REQUIRE(JsGetValueType(metadataValue, &type) == JsNoError);
        CHECK(type == JsNumber);

        REQUIRE(JsGetPropertyIdFromName(_u("column"), &property) == JsNoError);
        REQUIRE(JsGetProperty(exceptionMetadata, property, &metadataValue) == JsNoError);
        REQUIRE(JsGetValueType(metadataValue, &type) == JsNoError);
        CHECK(type == JsNumber);

        REQUIRE(JsGetPropertyIdFromName(_u("length"), &property) == JsNoError);
        REQUIRE(JsGetProperty(exceptionMetadata, property, &metadataValue) == JsNoError);
        REQUIRE(JsGetValueType(metadataValue, &type) == JsNoError);
        CHECK(type == JsNumber);

        REQUIRE(JsGetPropertyIdFromName(_u("url"), &property) == JsNoError);
        REQUIRE(JsGetProperty(exceptionMetadata, property, &metadataValue) == JsNoError);
        REQUIRE(JsGetValueType(metadataValue, &type) == JsNoError);
        CHECK(type == JsString);

        REQUIRE(JsGetPropertyIdFromName(_u("source"), &property) == JsNoError);
        REQUIRE(JsGetProperty(exceptionMetadata, property, &metadataValue) == JsNoError);
        REQUIRE(JsGetValueType(metadataValue, &type) == JsNoError);
        CHECK(type == JsString);


        REQUIRE(JsHasException(&value) == JsNoError);
        CHECK(value == false);
        REQUIRE(JsGetAndClearExceptionWithMetadata(&exceptionMetadata) == JsErrorInvalidArgument);
        CHECK(exceptionMetadata == JS_INVALID_REFERENCE);


        REQUIRE(JsRunScript(_u("@ bad syntax"), JS_SOURCE_CONTEXT_NONE, _u(""), nullptr) == JsErrorScriptCompile);
        REQUIRE(JsHasException(&value) == JsNoError);
        CHECK(value == true);

        REQUIRE(JsGetAndClearExceptionWithMetadata(&exceptionMetadata) == JsNoError);
        REQUIRE(JsHasException(&value) == JsNoError);
        CHECK(value == false);

        REQUIRE(JsGetPropertyIdFromName(_u("exception"), &property) == JsNoError);
        REQUIRE(JsGetProperty(exceptionMetadata, property, &metadataValue) == JsNoError);
        REQUIRE(JsGetValueType(metadataValue, &type) == JsNoError);
        CHECK(type == JsError);

        REQUIRE(JsGetPropertyIdFromName(_u("line"), &property) == JsNoError);
        REQUIRE(JsGetProperty(exceptionMetadata, property, &metadataValue) == JsNoError);
        REQUIRE(JsGetValueType(metadataValue, &type) == JsNoError);
        CHECK(type == JsNumber);

        REQUIRE(JsGetPropertyIdFromName(_u("column"), &property) == JsNoError);
        REQUIRE(JsGetProperty(exceptionMetadata, property, &metadataValue) == JsNoError);
        REQUIRE(JsGetValueType(metadataValue, &type) == JsNoError);
        CHECK(type == JsNumber);

        REQUIRE(JsGetPropertyIdFromName(_u("length"), &property) == JsNoError);
        REQUIRE(JsGetProperty(exceptionMetadata, property, &metadataValue) == JsNoError);
        REQUIRE(JsGetValueType(metadataValue, &type) == JsNoError);
        CHECK(type == JsNumber);

        REQUIRE(JsGetPropertyIdFromName(_u("url"), &property) == JsNoError);
        REQUIRE(JsGetProperty(exceptionMetadata, property, &metadataValue) == JsNoError);
        REQUIRE(JsGetValueType(metadataValue, &type) == JsNoError);
        CHECK(type == JsString);

        REQUIRE(JsGetPropertyIdFromName(_u("source"), &property) == JsNoError);
        REQUIRE(JsGetProperty(exceptionMetadata, property, &metadataValue) == JsNoError);
        REQUIRE(JsGetValueType(metadataValue, &type) == JsNoError);
        CHECK(type == JsString);

        // Following requires eval to be enabled - no point in testing it if we've disabled eval
        if (!(attributes & JsRuntimeAttributeDisableEval))
        {
            REQUIRE(JsRunScript(_u("eval('var a = b');"), JS_SOURCE_CONTEXT_NONE, _u(""), nullptr) == JsErrorScriptException);
            REQUIRE(JsHasException(&value) == JsNoError);
            CHECK(value == true);

            REQUIRE(JsGetAndClearExceptionWithMetadata(&exceptionMetadata) == JsNoError);
            REQUIRE(JsHasException(&value) == JsNoError);
            CHECK(value == false);

            REQUIRE(JsGetPropertyIdFromName(_u("exception"), &property) == JsNoError);
            REQUIRE(JsGetProperty(exceptionMetadata, property, &metadataValue) == JsNoError);
            REQUIRE(JsGetValueType(metadataValue, &type) == JsNoError);
            CHECK(type == JsError);

            REQUIRE(JsGetPropertyIdFromName(_u("line"), &property) == JsNoError);
            REQUIRE(JsGetProperty(exceptionMetadata, property, &metadataValue) == JsNoError);
            REQUIRE(JsGetValueType(metadataValue, &type) == JsNoError);
            CHECK(type == JsNumber);

            REQUIRE(JsGetPropertyIdFromName(_u("column"), &property) == JsNoError);
            REQUIRE(JsGetProperty(exceptionMetadata, property, &metadataValue) == JsNoError);
            REQUIRE(JsGetValueType(metadataValue, &type) == JsNoError);
            CHECK(type == JsNumber);

            REQUIRE(JsGetPropertyIdFromName(_u("length"), &property) == JsNoError);
            REQUIRE(JsGetProperty(exceptionMetadata, property, &metadataValue) == JsNoError);
            REQUIRE(JsGetValueType(metadataValue, &type) == JsNoError);
            CHECK(type == JsNumber);

            REQUIRE(JsGetPropertyIdFromName(_u("url"), &property) == JsNoError);
            REQUIRE(JsGetProperty(exceptionMetadata, property, &metadataValue) == JsNoError);
            REQUIRE(JsGetValueType(metadataValue, &type) == JsNoError);
            CHECK(type == JsString);

            REQUIRE(JsGetPropertyIdFromName(_u("source"), &property) == JsNoError);
            REQUIRE(JsGetProperty(exceptionMetadata, property, &metadataValue) == JsNoError);
            REQUIRE(JsGetValueType(metadataValue, &type) == JsNoError);
            CHECK(type == JsString);
        }
    }

    TEST_CASE("ApiTest_ExceptionHandlingTest", "[ApiTest]")
    {
        JsRTApiTest::RunWithAttributes(JsRTApiTest::ExceptionHandlingTest);
    }

    void ScriptCompileErrorTest(JsRuntimeAttributes attributes, JsRuntimeHandle runtime)
    {
        JsValueRef error = JS_INVALID_REFERENCE;

        REQUIRE(JsRunScript(
            _u("if (x > 0) { \n") \
            _u("  x = 1;     \n") \
            _u("}}"),
            JS_SOURCE_CONTEXT_NONE, _u(""), nullptr) == JsErrorScriptCompile);

        REQUIRE(JsGetAndClearException(&error) == JsNoError);

        JsPropertyIdRef property = JS_INVALID_REFERENCE;
        JsValueRef value = JS_INVALID_REFERENCE;
        LPCWSTR str = nullptr;
        size_t length;

        REQUIRE(JsGetPropertyIdFromName(_u("message"), &property) == JsNoError);
        REQUIRE(JsGetProperty(error, property, &value) == JsNoError);
        REQUIRE(JsStringToPointer(value, &str, &length) == JsNoError);
        CHECK(wcscmp(_u("Syntax error"), str) == 0);

        double dbl;

        REQUIRE(JsGetPropertyIdFromName(_u("line"), &property) == JsNoError);
        REQUIRE(JsGetProperty(error, property, &value) == JsNoError);
        REQUIRE(JsNumberToDouble(value, &dbl) == JsNoError);
        CHECK(2 == dbl);

        REQUIRE(JsGetPropertyIdFromName(_u("column"), &property) == JsNoError);
        REQUIRE(JsGetProperty(error, property, &value) == JsNoError);
        REQUIRE(JsNumberToDouble(value, &dbl) == JsNoError);
        CHECK(1 == dbl);

        REQUIRE(JsGetPropertyIdFromName(_u("length"), &property) == JsNoError);
        REQUIRE(JsGetProperty(error, property, &value) == JsNoError);
        REQUIRE(JsNumberToDouble(value, &dbl) == JsNoError);
        CHECK(1 == dbl);

        REQUIRE(JsGetPropertyIdFromName(_u("source"), &property) == JsNoError);
        REQUIRE(JsGetProperty(error, property, &value) == JsNoError);
        REQUIRE(JsStringToPointer(value, &str, &length) == JsNoError);
        CHECK(wcscmp(_u("}}"), str) == 0);

        REQUIRE(JsRunScript(
            _u("var for = 10;\n"),
            JS_SOURCE_CONTEXT_NONE, _u(""), nullptr) == JsErrorScriptCompile);
        REQUIRE(JsGetAndClearException(&error) == JsNoError);

        REQUIRE(JsGetPropertyIdFromName(_u("message"), &property) == JsNoError);
        REQUIRE(JsGetProperty(error, property, &value) == JsNoError);
        REQUIRE(JsStringToPointer(value, &str, &length) == JsNoError);
        CHECK(wcscmp(_u("The use of a keyword for an identifier is invalid"), str) == 0);

        REQUIRE(JsGetPropertyIdFromName(_u("line"), &property) == JsNoError);
        REQUIRE(JsGetProperty(error, property, &value) == JsNoError);
        REQUIRE(JsNumberToDouble(value, &dbl) == JsNoError);
        CHECK(0 == dbl);

        REQUIRE(JsGetPropertyIdFromName(_u("column"), &property) == JsNoError);
        REQUIRE(JsGetProperty(error, property, &value) == JsNoError);
        REQUIRE(JsNumberToDouble(value, &dbl) == JsNoError);
        CHECK(4 == dbl);

        REQUIRE(JsGetPropertyIdFromName(_u("length"), &property) == JsNoError);
        REQUIRE(JsGetProperty(error, property, &value) == JsNoError);
        REQUIRE(JsNumberToDouble(value, &dbl) == JsNoError);
        CHECK(3 == dbl);

        REQUIRE(JsGetPropertyIdFromName(_u("source"), &property) == JsNoError);
        REQUIRE(JsGetProperty(error, property, &value) == JsNoError);
        REQUIRE(JsStringToPointer(value, &str, &length) == JsNoError);
        CHECK(wcscmp(_u("var for = 10;"), str) == 0);
    }

    TEST_CASE("ApiTest_ScriptCompileErrorTest", "[ApiTest]")
    {
        JsRTApiTest::RunWithAttributes(JsRTApiTest::ScriptCompileErrorTest);
    }

    void ObjectTests(JsRuntimeAttributes attributes, JsRuntimeHandle runtime)
    {
        LPCWSTR script = _u("x = { a: \"abc\", b: \"def\", c: \"ghi\" }; x");
        JsValueRef result = JS_INVALID_REFERENCE;
        JsValueRef propertyNames = JS_INVALID_REFERENCE;

        REQUIRE(JsRunScript(script, JS_SOURCE_CONTEXT_NONE, _u(""), &result) == JsNoError);
        REQUIRE(JsGetOwnPropertyNames(result, &propertyNames) == JsNoError);

        for (int index = 0; index < 3; index++)
        {
            JsValueRef indexValue = JS_INVALID_REFERENCE;
            REQUIRE(JsDoubleToNumber(index, &indexValue) == JsNoError);

            JsValueRef nameValue = JS_INVALID_REFERENCE;
            REQUIRE(JsGetIndexedProperty(propertyNames, indexValue, &nameValue) == JsNoError);

            const WCHAR *name = nullptr;
            size_t length;
            REQUIRE(JsStringToPointer(nameValue, &name, &length) == JsNoError);

            REQUIRE(length == 1);
#pragma prefast(suppress:__WARNING_MAYBE_UNINIT_VAR, "The require on the previous line should ensure that name[0] is initialized")
            CHECK(name[0] == ('a' + index));
        }
    }

    TEST_CASE("ApiTest_ObjectTests", "[ApiTest]")
    {
        JsRTApiTest::RunWithAttributes(JsRTApiTest::ObjectTests);
    }

    void SymbolTests(JsRuntimeAttributes attributes, JsRuntimeHandle runtime)
    {
        JsValueRef object = JS_INVALID_REFERENCE;
        JsValueRef symbol1 = JS_INVALID_REFERENCE;
        JsValueRef string1 = JS_INVALID_REFERENCE;
        JsValueRef symbol2 = JS_INVALID_REFERENCE;
        JsValueRef value = JS_INVALID_REFERENCE;
        JsPropertyIdRef propertyId = JS_INVALID_REFERENCE;
        JsValueRef outValue = JS_INVALID_REFERENCE;
        JsValueRef propertySymbols = JS_INVALID_REFERENCE;
        const WCHAR* name = nullptr;
        JsPropertyIdType propertyIdType;

        REQUIRE(JsCreateObject(&object) == JsNoError);
        REQUIRE(JsGetPropertyIdFromSymbol(object, &propertyId) == JsErrorPropertyNotSymbol);

        REQUIRE(JsPointerToString(_u("abc"), 3, &string1) == JsNoError);
        REQUIRE(JsCreateSymbol(string1, &symbol1) == JsNoError);

        REQUIRE(JsCreateSymbol(JS_INVALID_REFERENCE, &symbol2) == JsNoError);

        REQUIRE(JsIntToNumber(1, &value) == JsNoError);
        REQUIRE(JsGetPropertyIdFromSymbol(symbol1, &propertyId) == JsNoError);
        REQUIRE(JsGetPropertyNameFromId(propertyId, &name) == JsErrorPropertyNotString);
        REQUIRE(JsGetPropertyIdType(propertyId, &propertyIdType) == JsNoError);
        CHECK(propertyIdType == JsPropertyIdTypeSymbol);

        JsValueRef symbol11 = JS_INVALID_REFERENCE;
        bool resultBool;
        REQUIRE(JsGetSymbolFromPropertyId(propertyId, &symbol11) == JsNoError);
        REQUIRE(JsEquals(symbol1, symbol11, &resultBool) == JsNoError);
        CHECK(resultBool);
        REQUIRE(JsStrictEquals(symbol1, symbol11, &resultBool) == JsNoError);
        CHECK(resultBool);

        REQUIRE(JsSetProperty(object, propertyId, value, true) == JsNoError);
        REQUIRE(JsGetProperty(object, propertyId, &outValue) == JsNoError);
        CHECK(value == outValue);

        REQUIRE(JsGetPropertyIdFromSymbol(symbol2, &propertyId) == JsNoError);
        REQUIRE(JsSetProperty(object, propertyId, value, true) == JsNoError);
        REQUIRE(JsGetProperty(object, propertyId, &outValue) == JsNoError);
        CHECK(value == outValue);

        JsValueType type;
        JsValueRef index = JS_INVALID_REFERENCE;

        REQUIRE(JsGetOwnPropertySymbols(object, &propertySymbols) == JsNoError);

        REQUIRE(JsIntToNumber(0, &index) == JsNoError);
        REQUIRE(JsGetIndexedProperty(propertySymbols, index, &outValue) == JsNoError);
        REQUIRE(JsGetValueType(outValue, &type) == JsNoError);
        CHECK(type == JsSymbol);

        REQUIRE(JsGetPropertyIdFromSymbol(outValue, &propertyId) == JsNoError);
        REQUIRE(JsGetProperty(object, propertyId, &outValue) == JsNoError);
        CHECK(value == outValue);

        REQUIRE(JsIntToNumber(1, &index) == JsNoError);
        REQUIRE(JsGetIndexedProperty(propertySymbols, index, &outValue) == JsNoError);
        REQUIRE(JsGetValueType(outValue, &type) == JsNoError);
        CHECK(type == JsSymbol);

        REQUIRE(JsGetPropertyIdFromSymbol(outValue, &propertyId) == JsNoError);
        REQUIRE(JsGetProperty(object, propertyId, &outValue) == JsNoError);
        CHECK(value == outValue);
    }

    TEST_CASE("ApiTest_SymbolTests", "[ApiTest]")
    {
        JsRTApiTest::RunWithAttributes(JsRTApiTest::SymbolTests);
    }

    void ByteCodeTest(JsRuntimeAttributes attributes, JsRuntimeHandle runtime)
    {
        LPCWSTR script = _u("function test() { return true; }; test();");
        JsValueRef result = JS_INVALID_REFERENCE;
        JsValueType type;
        bool boolValue;
        BYTE *compiledScript = nullptr;
        unsigned int scriptSize = 0;

        REQUIRE(JsSerializeScript(script, compiledScript, &scriptSize) == JsNoError);
        compiledScript = new BYTE[scriptSize];
        unsigned int newScriptSize = scriptSize;
        REQUIRE(JsSerializeScript(script, compiledScript, &newScriptSize) == JsNoError);
        CHECK(newScriptSize == scriptSize);
        REQUIRE(JsRunSerializedScript(script, compiledScript, JS_SOURCE_CONTEXT_NONE, _u(""), &result) == JsNoError);
        REQUIRE(JsGetValueType(result, &type) == JsNoError);
        REQUIRE(JsBooleanToBool(result, &boolValue) == JsNoError);
        CHECK(boolValue);

        JsRuntimeHandle second = JS_INVALID_RUNTIME_HANDLE;
        JsContextRef secondContext = JS_INVALID_REFERENCE, current = JS_INVALID_REFERENCE;

        REQUIRE(JsCreateRuntime(attributes, NULL, &second) == JsNoError);
        REQUIRE(JsCreateContext(second, &secondContext) == JsNoError);
        REQUIRE(JsGetCurrentContext(&current) == JsNoError);
        REQUIRE(JsSetCurrentContext(secondContext) == JsNoError);

        REQUIRE(JsRunSerializedScript(script, compiledScript, JS_SOURCE_CONTEXT_NONE, _u(""), &result) == JsNoError);
        REQUIRE(JsGetValueType(result, &type) == JsNoError);
        REQUIRE(JsBooleanToBool(result, &boolValue) == JsNoError);
        CHECK(boolValue);

        REQUIRE(JsSetCurrentContext(current) == JsNoError);
        REQUIRE(JsDisposeRuntime(second) == JsNoError);

        delete[] compiledScript;
    }

    TEST_CASE("ApiTest_ByteCodeTest", "[ApiTest]")
    {
        JsRTApiTest::RunWithAttributes(JsRTApiTest::ByteCodeTest);
    }

#define BYTECODEWITHCALLBACK_METHODBODY _u("function test() { return true; }")
    typedef struct _ByteCodeCallbackTracker
    {
        bool loadedScript;
        bool unloadedScript;
        LPCWSTR script;
    } ByteCodeCallbackTracker;

    void ByteCodeWithCallbackTest(JsRuntimeAttributes attributes, JsRuntimeHandle runtime)
    {
        LPCWSTR fn_decl = BYTECODEWITHCALLBACK_METHODBODY;
        LPCWSTR script = BYTECODEWITHCALLBACK_METHODBODY _u("; test();");
        LPCWSTR scriptFnToString = BYTECODEWITHCALLBACK_METHODBODY _u("; test.toString();");
        JsValueRef result = JS_INVALID_REFERENCE;
        JsValueType type;
        bool boolValue;
        BYTE *compiledScript = nullptr;
        unsigned int scriptSize = 0;
        const WCHAR *stringValue;
        size_t stringLength;
        ByteCodeCallbackTracker tracker = {};

        JsRuntimeHandle first = JS_INVALID_RUNTIME_HANDLE, second = JS_INVALID_RUNTIME_HANDLE;
        JsContextRef firstContext = JS_INVALID_REFERENCE, secondContext = JS_INVALID_REFERENCE, current = JS_INVALID_REFERENCE;

        REQUIRE(JsCreateRuntime(attributes, NULL, &first) == JsNoError);
        REQUIRE(JsCreateContext(first, &firstContext) == JsNoError);
        REQUIRE(JsGetCurrentContext(&current) == JsNoError);

        // First run the script returning a boolean.  This should not require the source code.
        REQUIRE(JsSerializeScript(script, compiledScript, &scriptSize) == JsNoError);
        compiledScript = (BYTE*)VirtualAlloc(nullptr, scriptSize, MEM_RESERVE | MEM_COMMIT, PAGE_READWRITE);

        unsigned int newScriptSize = scriptSize;
        REQUIRE(JsSerializeScript(script, compiledScript, &newScriptSize) == JsNoError);
        CHECK(newScriptSize == scriptSize);

        /*Change protection to READONLY as serialized byte code is supposed to be in READONLY region*/

        DWORD oldProtect;
        VirtualProtect(compiledScript, scriptSize, PAGE_READONLY, &oldProtect);
        CHECK(oldProtect == PAGE_READWRITE);

        tracker.script = script;
        REQUIRE(JsRunSerializedScriptWithCallback(
            [](JsSourceContext sourceContext, const WCHAR** scriptBuffer)
        {
            ((ByteCodeCallbackTracker*)sourceContext)->loadedScript = true;
            *scriptBuffer = ((ByteCodeCallbackTracker*)sourceContext)->script;
            return true;
        },
            [](JsSourceContext sourceContext)
        {
            // unless we can force unloaded before popping the stack we cant touch tracker.
            //((ByteCodeCallbackTracker*)sourceContext)->unloadedScript = true;
        },
            compiledScript, (JsSourceContext)&tracker, _u(""), &result) == JsNoError);

        CHECK(tracker.loadedScript == false);

        REQUIRE(JsGetValueType(result, &type) == JsNoError);
        REQUIRE(JsBooleanToBool(result, &boolValue) == JsNoError);
        CHECK(boolValue);

        REQUIRE(JsSetCurrentContext(current) == JsNoError);
        REQUIRE(JsDisposeRuntime(first) == JsNoError);

        // Create a second runtime.
        REQUIRE(JsCreateRuntime(attributes, nullptr, &second) == JsNoError);
        REQUIRE(JsCreateContext(second, &secondContext) == JsNoError);
        REQUIRE(JsSetCurrentContext(secondContext) == JsNoError);


        tracker.loadedScript = false;
        tracker.unloadedScript = false;
        VirtualFree(compiledScript, 0, MEM_RELEASE);
        compiledScript = nullptr;
        scriptSize = 0;

        // Second run the script returning function.toString().  This should require the source code.
        REQUIRE(JsSerializeScript(scriptFnToString, compiledScript, &scriptSize) == JsNoError);
        compiledScript = (BYTE*)VirtualAlloc(nullptr, scriptSize, MEM_RESERVE | MEM_COMMIT, PAGE_READWRITE);

        newScriptSize = scriptSize;
        REQUIRE(JsSerializeScript(scriptFnToString, compiledScript, &newScriptSize) == JsNoError);
        CHECK(newScriptSize == scriptSize);

        /*Change protection to READONLY as serialized byte code is supposed to be in READONLY region*/

        oldProtect;
        VirtualProtect(compiledScript, scriptSize, PAGE_READONLY, &oldProtect);
        REQUIRE(oldProtect == PAGE_READWRITE);
        tracker.script = scriptFnToString;
        REQUIRE(JsRunSerializedScriptWithCallback(
            [](JsSourceContext sourceContext, const WCHAR** scriptBuffer)
        {
            ((ByteCodeCallbackTracker*)sourceContext)->loadedScript = true;
            *scriptBuffer = ((ByteCodeCallbackTracker*)sourceContext)->script;
            return true;
        },
            [](JsSourceContext sourceContext)
        {
            // unless we can force unloaded before popping the stack we cant touch tracker.

        },
            compiledScript, (JsSourceContext)&tracker, _u(""), &result) == JsNoError);

        CHECK(tracker.loadedScript);

        REQUIRE(JsGetValueType(result, &type) == JsNoError);
        REQUIRE(JsStringToPointer(result, &stringValue, &stringLength) == JsNoError);
        CHECK(wcscmp(fn_decl, stringValue) == 0);

        REQUIRE(JsSetCurrentContext(current) == JsNoError);
        REQUIRE(JsDisposeRuntime(second) == JsNoError);
        VirtualFree(compiledScript, 0, MEM_RELEASE);
    }

    TEST_CASE("ApiTest_ByteCodeWithCallbackTest", "[ApiTest]")
    {
        JsRTApiTest::RunWithAttributes(JsRTApiTest::ByteCodeWithCallbackTest);
    }

    void ContextCleanupTest(JsRuntimeAttributes attributes, JsRuntimeHandle runtime)
    {
        JsRuntimeHandle rt;
        REQUIRE(JsCreateRuntime(attributes, nullptr, &rt) == JsNoError);

        JsContextRef c1 = JS_INVALID_REFERENCE,
            c2 = JS_INVALID_REFERENCE,
            c3 = JS_INVALID_REFERENCE,
            c4 = JS_INVALID_REFERENCE,
            c5 = JS_INVALID_REFERENCE,
            c6 = JS_INVALID_REFERENCE,
            c7 = JS_INVALID_REFERENCE;

        // Create a bunch of contexts

        REQUIRE(JsCreateContext(rt, &c1) == JsNoError);
        REQUIRE(JsCreateContext(rt, &c2) == JsNoError);
        REQUIRE(JsCreateContext(rt, &c3) == JsNoError);
        REQUIRE(JsCreateContext(rt, &c4) == JsNoError);
        REQUIRE(JsCreateContext(rt, &c5) == JsNoError);
        REQUIRE(JsCreateContext(rt, &c6) == JsNoError);
        REQUIRE(JsCreateContext(rt, &c7) == JsNoError);

        // Clear references to some, then collect, causing them to be collected
        c1 = nullptr;
        c3 = nullptr;
        c5 = nullptr;
        c7 = nullptr;

        REQUIRE(JsCollectGarbage(rt) == JsNoError);

        // Now dispose
        REQUIRE(JsDisposeRuntime(rt) == JsNoError);
    }

    TEST_CASE("ApiTest_ContextCleanupTest", "[ApiTest]")
    {
        JsRTApiTest::RunWithAttributes(JsRTApiTest::ContextCleanupTest);
    }

    void ObjectMethodTest(JsRuntimeAttributes attributes, JsRuntimeHandle runtime)
    {
        JsValueRef proto = JS_INVALID_REFERENCE;
        JsValueRef object = JS_INVALID_REFERENCE;

        REQUIRE(JsCreateObject(&proto) == JsNoError);
        REQUIRE(JsCreateObject(&object) == JsNoError);
        REQUIRE(JsSetPrototype(object, proto) == JsNoError);

        JsValueRef objectProto = JS_INVALID_REFERENCE;

        REQUIRE(JsGetPrototype(object, &objectProto) == JsNoError);
        CHECK(proto == objectProto);

        JsPropertyIdRef propertyId = JS_INVALID_REFERENCE;
        bool hasProperty;
        JsValueRef deleteResult = JS_INVALID_REFERENCE;

        REQUIRE(JsGetPropertyIdFromName(_u("foo"), &propertyId) == JsNoError);
        REQUIRE(JsSetProperty(object, propertyId, object, true) == JsNoError);
        REQUIRE(JsHasProperty(object, propertyId, &hasProperty) == JsNoError);
        CHECK(hasProperty);
        REQUIRE(JsDeleteProperty(object, propertyId, true, &deleteResult) == JsNoError);
        REQUIRE(JsHasProperty(object, propertyId, &hasProperty) == JsNoError);
        CHECK(!hasProperty);

        bool canExtend;
        REQUIRE(JsGetExtensionAllowed(object, &canExtend) == JsNoError);
        CHECK(canExtend);
        REQUIRE(JsPreventExtension(object) == JsNoError);
        REQUIRE(JsGetExtensionAllowed(object, &canExtend) == JsNoError);
        CHECK(!canExtend);
        REQUIRE(JsSetProperty(object, propertyId, object, true) == JsErrorScriptException);
        JsValueRef exception = JS_INVALID_REFERENCE;
        REQUIRE(JsGetAndClearException(&exception) == JsNoError);
        REQUIRE(JsHasProperty(object, propertyId, &hasProperty) == JsNoError);
        CHECK(!hasProperty);
    }

    TEST_CASE("ApiTest_ObjectMethodTest", "[ApiTest]")
    {
        JsRTApiTest::RunWithAttributes(JsRTApiTest::ObjectMethodTest);
    }

    void SetPrototypeTest(JsRuntimeAttributes attributes, JsRuntimeHandle runtime)
    {
        JsValueRef proto = JS_INVALID_REFERENCE;
        JsValueRef object1 = JS_INVALID_REFERENCE;
        JsValueRef object2 = JS_INVALID_REFERENCE;
        JsPropertyIdRef obj1_a_pid = JS_INVALID_REFERENCE;
        JsPropertyIdRef obj1_b_pid = JS_INVALID_REFERENCE;
        JsPropertyIdRef obj2_x_pid = JS_INVALID_REFERENCE;
        JsPropertyIdRef obj2_y_pid = JS_INVALID_REFERENCE;
        JsPropertyIdRef obj2_z_pid = JS_INVALID_REFERENCE;
        JsValueRef obj1_a_value = JS_INVALID_REFERENCE;
        JsValueRef obj1_b_value = JS_INVALID_REFERENCE;
        JsValueRef obj2_x_value = JS_INVALID_REFERENCE;
        JsValueRef obj2_y_value = JS_INVALID_REFERENCE;
        JsValueRef obj2_z_value = JS_INVALID_REFERENCE;

        // var obj1 = {a : "obj1.a", b : "obj1.b"};
        // var obj2 = {x : "obj2.x", y : "obj2.y", z : "obj2.z"}
        REQUIRE(JsCreateObject(&proto) == JsNoError);
        REQUIRE(JsCreateExternalObject((void *)0xdeadbeef, ExternalObjectFinalizeCallback, &object1) == JsNoError);
        REQUIRE(JsCreateExternalObject((void *)0xdeadbeef, ExternalObjectFinalizeCallback, &object2) == JsNoError);

        size_t propNameLength = wcslen(_u("obj1.a"));
        REQUIRE(JsPointerToString(_u("obj1.a"), propNameLength, &obj1_a_value) == JsNoError);
        REQUIRE(JsGetPropertyIdFromName(_u("a"), &obj1_a_pid) == JsNoError);
        REQUIRE(JsSetProperty(object1, obj1_a_pid, obj1_a_value, true) == JsNoError);

        REQUIRE(JsPointerToString(_u("obj1.b"), propNameLength, &obj1_b_value) == JsNoError);
        REQUIRE(JsGetPropertyIdFromName(_u("b"), &obj1_b_pid) == JsNoError);
        REQUIRE(JsSetProperty(object1, obj1_b_pid, obj1_b_value, true) == JsNoError);

        REQUIRE(JsPointerToString(_u("obj2.x"), propNameLength, &obj2_x_value) == JsNoError);
        REQUIRE(JsGetPropertyIdFromName(_u("x"), &obj2_x_pid) == JsNoError);
        REQUIRE(JsSetProperty(object2, obj2_x_pid, obj2_x_value, true) == JsNoError);

        REQUIRE(JsPointerToString(_u("obj1.y"), propNameLength, &obj2_y_value) == JsNoError);
        REQUIRE(JsGetPropertyIdFromName(_u("y"), &obj2_y_pid) == JsNoError);
        REQUIRE(JsSetProperty(object2, obj2_y_pid, obj2_y_value, true) == JsNoError);

        REQUIRE(JsPointerToString(_u("obj1.z"), propNameLength, &obj2_z_value) == JsNoError);
        REQUIRE(JsGetPropertyIdFromName(_u("z"), &obj2_z_pid) == JsNoError);
        REQUIRE(JsSetProperty(object2, obj2_z_pid, obj2_z_value, true) == JsNoError);


        REQUIRE(JsSetPrototype(object1, proto) == JsNoError);
        REQUIRE(JsSetPrototype(object2, proto) == JsNoError);

        JsValueRef objectProto = JS_INVALID_REFERENCE;

        REQUIRE(JsGetPrototype(object1, &objectProto) == JsNoError);
        CHECK(proto == objectProto);
        REQUIRE(JsGetPrototype(object2, &objectProto) == JsNoError);
        CHECK(proto == objectProto);

        JsValueRef value = JS_INVALID_REFERENCE;
        REQUIRE(JsGetProperty(object1, obj1_a_pid, &value) == JsNoError);
        CHECK(value == obj1_a_value);

        REQUIRE(JsGetProperty(object1, obj1_b_pid, &value) == JsNoError);
        CHECK(value == obj1_b_value);

        REQUIRE(JsGetProperty(object2, obj2_x_pid, &value) == JsNoError);
        CHECK(value == obj2_x_value);

        REQUIRE(JsGetProperty(object2, obj2_y_pid, &value) == JsNoError);
        CHECK(value == obj2_y_value);

        REQUIRE(JsGetProperty(object2, obj2_z_pid, &value) == JsNoError);
        CHECK(value == obj2_z_value);
    }

    TEST_CASE("ApiTest_SetPrototypeTest", "[ApiTest]")
    {
        JsRTApiTest::RunWithAttributes(JsRTApiTest::SetPrototypeTest);
    }

    void DisableEval(JsRuntimeAttributes attributes, JsRuntimeHandle runtime)
    {
        JsValueRef result = JS_INVALID_REFERENCE;
        JsErrorCode error = JsRunScript(_u("eval(\"1 + 2\")"), JS_SOURCE_CONTEXT_NONE, _u(""), &result);

        if (!(attributes & JsRuntimeAttributeDisableEval))
        {
            CHECK(error == JsNoError);
        }
        else
        {
            CHECK(error == JsErrorScriptEvalDisabled);
        }

        error = JsRunScript(_u("new Function(\"return 1 + 2\")"), JS_SOURCE_CONTEXT_NONE, _u(""), &result);

        if (!(attributes & JsRuntimeAttributeDisableEval))
        {
            CHECK(error == JsNoError);
        }
        else
        {
            CHECK(error == JsErrorScriptEvalDisabled);
        }
    }

    TEST_CASE("ApiTest_DisableEval", "[ApiTest]")
    {
        JsRTApiTest::RunWithAttributes(JsRTApiTest::DisableEval);
    }

    static void CALLBACK PromiseContinuationCallback(JsValueRef task, void *callbackState)
    {
        CHECK(callbackState != nullptr);

        // This simply saves the given task into the callback state
        // so that we can verify it in the test
        CHECK(*(JsValueRef *)callbackState == JS_INVALID_REFERENCE);
        *(JsValueRef *)callbackState = task;
    }

    void PromisesTest(JsRuntimeAttributes attributes, JsRuntimeHandle runtime)
    {
        JsValueRef result = JS_INVALID_REFERENCE;
        JsValueType valueType;
        JsValueRef task = JS_INVALID_REFERENCE;
        JsValueRef callback = JS_INVALID_REFERENCE;
        REQUIRE(JsSetPromiseContinuationCallback(PromiseContinuationCallback, &callback) == JsNoError);
        REQUIRE(JsRunScript(
            _u("new Promise(") \
            _u("  function(resolve, reject) {") \
            _u("    resolve('basic:success');") \
            _u("  }") \
            _u(").then (") \
            _u("  function () { return new Promise(") \
            _u("    function(resolve, reject) { ") \
            _u("      resolve('second:success'); ") \
            _u("    })") \
            _u("  }") \
            _u(");"), JS_SOURCE_CONTEXT_NONE, _u(""), &result) == JsNoError);
        CHECK(callback != nullptr);

        JsValueRef args[] = { GetUndefined() };

        // first then handler was queued
        task = callback;
        callback = JS_INVALID_REFERENCE;
        REQUIRE(JsGetValueType(task, &valueType) == JsNoError);
        CHECK(valueType == JsFunction);
        REQUIRE(JsCallFunction(task, args, _countof(args), &result) == JsNoError);

        // the second promise resolution was queued
        task = callback;
        callback = JS_INVALID_REFERENCE;
        REQUIRE(JsGetValueType(task, &valueType) == JsNoError);
        CHECK(valueType == JsFunction);
        REQUIRE(JsCallFunction(task, args, _countof(args), &result) == JsNoError);

        // second then handler was queued.
        task = callback;
        callback = JS_INVALID_REFERENCE;
        REQUIRE(JsGetValueType(task, &valueType) == JsNoError);
        CHECK(valueType == JsFunction);
        REQUIRE(JsCallFunction(task, args, _countof(args), &result) == JsNoError);

        // we are done; no more new task are queue.
        CHECK(callback == JS_INVALID_REFERENCE);
    }

    TEST_CASE("ApiTest_PromisesTest", "[ApiTest]")
    {
        JsRTApiTest::RunWithAttributes(JsRTApiTest::PromisesTest);
    }

    void UnsetPromiseContinuation(JsRuntimeAttributes attributes, JsRuntimeHandle runtime)
    {
        JsValueRef result = JS_INVALID_REFERENCE, callbackState = JS_INVALID_REFERENCE, exception = JS_INVALID_REFERENCE;
        JsValueType cbStateType = JsUndefined;
        const wchar_t *script = _u("new Promise((res, rej) => res()).then(() => 1)");

        // script with no promise continuation callback should error
        REQUIRE(JsRunScript(script, JS_SOURCE_CONTEXT_NONE, _u(""), &result) == JsErrorScriptException);
        CHECK(result == JS_INVALID_REFERENCE);
        REQUIRE(JsGetAndClearException(&exception) == JsNoError);

        // script with promise continuation callback should run successfully
        result = JS_INVALID_REFERENCE;
        callbackState = JS_INVALID_REFERENCE;
        REQUIRE(JsSetPromiseContinuationCallback(PromiseContinuationCallback, &callbackState) == JsNoError);
        REQUIRE(JsRunScript(script, JS_SOURCE_CONTEXT_NONE, _u(""), &result) == JsNoError);
        CHECK(result != JS_INVALID_REFERENCE);
        REQUIRE(JsGetValueType(callbackState, &cbStateType) == JsNoError);
        CHECK(cbStateType == JsFunction);

        // unsetting the promise continuation callback should make promise scripts error
        result = JS_INVALID_REFERENCE;
        callbackState = JS_INVALID_REFERENCE;
        REQUIRE(JsSetPromiseContinuationCallback(nullptr, nullptr) == JsNoError);
        REQUIRE(JsRunScript(script, JS_SOURCE_CONTEXT_NONE, _u(""), &result) == JsErrorScriptException);
        CHECK(result == JS_INVALID_REFERENCE);
        REQUIRE(JsGetAndClearException(&exception) == JsNoError);

        // resetting promise continuation callback should run successfully
        result = JS_INVALID_REFERENCE;
        callbackState = JS_INVALID_REFERENCE;
        REQUIRE(JsSetPromiseContinuationCallback(PromiseContinuationCallback, &callbackState) == JsNoError);
        REQUIRE(JsRunScript(script, JS_SOURCE_CONTEXT_NONE, _u(""), &result) == JsNoError);
        CHECK(result != JS_INVALID_REFERENCE);
        REQUIRE(JsGetValueType(callbackState, &cbStateType) == JsNoError);
        CHECK(cbStateType == JsFunction);
    }

    TEST_CASE("ApiTest_UnsetPromiseContinuation", "[ApiTest]")
    {
        JsRTApiTest::RunWithAttributes(JsRTApiTest::UnsetPromiseContinuation);
    }

    void ArrayBufferTest(JsRuntimeAttributes attributes, JsRuntimeHandle runtime)
    {
        for (int type = JsArrayTypeInt8; type <= JsArrayTypeFloat64; type++)
        {
            unsigned int size = 0;

            switch (type)
            {
            case JsArrayTypeInt16:
                size = sizeof(__int16);
                break;
            case JsArrayTypeInt8:
                size = sizeof(__int8);
                break;
            case JsArrayTypeUint8:
            case JsArrayTypeUint8Clamped:
                size = sizeof(unsigned __int8);
                break;
            case JsArrayTypeUint16:
                size = sizeof(unsigned __int16);
                break;
            case JsArrayTypeInt32:
                size = sizeof(__int32);
                break;
            case JsArrayTypeUint32:
                size = sizeof(unsigned __int32);
                break;
            case JsArrayTypeFloat32:
                size = sizeof(float);
                break;
            case JsArrayTypeFloat64:
                size = sizeof(double);
                break;
            }

            // ArrayBuffer
            JsValueRef arrayBuffer = JS_INVALID_REFERENCE;
            JsValueType valueType;
            BYTE *originBuffer = nullptr;
            unsigned int originBufferLength;

            REQUIRE(JsCreateArrayBuffer(16 * size, &arrayBuffer) == JsNoError);
            REQUIRE(JsGetValueType(arrayBuffer, &valueType) == JsNoError);
            CHECK(JsValueType::JsArrayBuffer == valueType);

            REQUIRE(JsGetArrayBufferStorage(arrayBuffer, &originBuffer, &originBufferLength) == JsNoError);
            CHECK(16 * size == originBufferLength);

            // TypedArray
            JsValueRef typedArray = JS_INVALID_REFERENCE;

            REQUIRE(JsCreateTypedArray((JsTypedArrayType)type, arrayBuffer, /*byteOffset*/size, /*length*/12, &typedArray) == JsNoError);
            REQUIRE(JsGetValueType(typedArray, &valueType) == JsNoError);
            CHECK(JsValueType::JsTypedArray == valueType);

            JsTypedArrayType arrayType;
            JsValueRef tmpArrayBuffer = JS_INVALID_REFERENCE;
            unsigned int tmpByteOffset, tmpByteLength;
            REQUIRE(JsGetTypedArrayInfo(typedArray, &arrayType, &tmpArrayBuffer, &tmpByteOffset, &tmpByteLength) == JsNoError);
            CHECK(type == arrayType);
            CHECK(arrayBuffer == tmpArrayBuffer);
            CHECK(size == tmpByteOffset);
            CHECK(12 * size == tmpByteLength);

            BYTE *buffer = nullptr;
            unsigned int bufferLength;
            int elementSize;
            REQUIRE(JsGetTypedArrayStorage(typedArray, &buffer, &bufferLength, &arrayType, &elementSize) == JsNoError);
            CHECK(originBuffer + size == buffer);
            CHECK(12 * size == bufferLength);
            CHECK(type == arrayType);
            CHECK(size == (size_t)elementSize);

            // DataView
            JsValueRef dataView = JS_INVALID_REFERENCE;

            REQUIRE(JsCreateDataView(arrayBuffer, /*byteOffset*/3, /*byteLength*/13, &dataView) == JsNoError);
            REQUIRE(JsGetValueType(dataView, &valueType) == JsNoError);
            CHECK(JsValueType::JsDataView == valueType);

            REQUIRE(JsGetDataViewStorage(dataView, &buffer, &bufferLength) == JsNoError);
            CHECK(originBuffer + 3 == buffer);
            CHECK(13 == (int)bufferLength);

            // InvalidArgs Get...
            JsValueRef bad = JS_INVALID_REFERENCE;
            REQUIRE(JsIntToNumber(5, &bad) == JsNoError);

            REQUIRE(JsGetArrayBufferStorage(typedArray, &buffer, &bufferLength) == JsErrorInvalidArgument);
            REQUIRE(JsGetArrayBufferStorage(dataView, &buffer, &bufferLength) == JsErrorInvalidArgument);
            REQUIRE(JsGetArrayBufferStorage(bad, &buffer, &bufferLength) == JsErrorInvalidArgument);

            REQUIRE(JsGetTypedArrayStorage(arrayBuffer, &buffer, &bufferLength, &arrayType, &elementSize) == JsErrorInvalidArgument);
            REQUIRE(JsGetTypedArrayStorage(dataView, &buffer, &bufferLength, &arrayType, &elementSize) == JsErrorInvalidArgument);
            REQUIRE(JsGetTypedArrayStorage(bad, &buffer, &bufferLength, &arrayType, &elementSize) == JsErrorInvalidArgument);

            REQUIRE(JsGetDataViewStorage(arrayBuffer, &buffer, &bufferLength) == JsErrorInvalidArgument);
            REQUIRE(JsGetDataViewStorage(typedArray, &buffer, &bufferLength) == JsErrorInvalidArgument);
            REQUIRE(JsGetDataViewStorage(bad, &buffer, &bufferLength) == JsErrorInvalidArgument);

            // no base array
            REQUIRE(JsCreateTypedArray((JsTypedArrayType)type, JS_INVALID_REFERENCE, /*byteOffset*/0, /*length*/0, &typedArray) == JsNoError); // no base array
            REQUIRE(JsGetTypedArrayInfo(typedArray, &arrayType, &tmpArrayBuffer, &tmpByteOffset, &tmpByteLength) == JsNoError);
            CHECK(type == arrayType);
            CHECK(tmpArrayBuffer != nullptr);
            CHECK(tmpByteOffset == 0);
            CHECK(tmpByteLength == 0);

            // InvalidArgs Create...
            REQUIRE(JsCreateTypedArray((JsTypedArrayType)(type + 100), arrayBuffer, /*byteOffset*/size, /*length*/12, &typedArray) == JsErrorInvalidArgument); // bad array type
            REQUIRE(JsCreateTypedArray((JsTypedArrayType)type, JS_INVALID_REFERENCE, /*byteOffset*/size, /*length*/12, &typedArray) == JsErrorInvalidArgument);  // byteOffset should be 0
            REQUIRE(JsCreateTypedArray((JsTypedArrayType)type, dataView, /*byteOffset*/size, /*length*/12, &typedArray) == JsErrorInvalidArgument);              // byteOffset should be 0
            REQUIRE(JsCreateTypedArray((JsTypedArrayType)type, bad, /*byteOffset*/size, /*length*/12, &typedArray) == JsErrorInvalidArgument);                   // byteOffset should be 0
            REQUIRE(JsCreateTypedArray((JsTypedArrayType)type, dataView, /*byteOffset*/0, /*length*/12, &typedArray) == JsErrorInvalidArgument); // length should be 0
            REQUIRE(JsCreateTypedArray((JsTypedArrayType)type, bad, /*byteOffset*/0, /*length*/12, &typedArray) == JsErrorInvalidArgument);      // length should be 0
            REQUIRE(JsCreateDataView(typedArray, /*byteOffset*/size, /*byteLength*/12, &dataView) == JsErrorInvalidArgument);    // must from arrayBuffer
            REQUIRE(JsCreateDataView(dataView, /*byteOffset*/size, /*byteLength*/12, &dataView) == JsErrorInvalidArgument);      // must from arrayBuffer
            REQUIRE(JsCreateDataView(bad, /*byteOffset*/size, /*byteLength*/12, &dataView) == JsErrorInvalidArgument);           // must from arrayBuffer
        }
    }

    TEST_CASE("ApiTest_ArrayBufferTest", "[ApiTest]")
    {
        JsRTApiTest::RunWithAttributes(JsRTApiTest::ArrayBufferTest);
    }

    struct ThreadArgsData
    {
        JsRuntimeHandle runtime;
        HANDLE hMonitor;
        BOOL isScriptActive;
        JsErrorCode disableExecutionResult;

        static const int waitTime = 1000;

        void BeginScriptExecution() { isScriptActive = true; }
        void EndScriptExecution() { isScriptActive = false; }
        void SignalMonitor() { SetEvent(hMonitor); }

        // CATCH is not thread-safe. Call this in main thread only.
        void CheckDisableExecutionResult()
        {
            REQUIRE(disableExecutionResult == JsNoError);
        }

        unsigned int ThreadProc()
        {
            while (1)
            {
                WaitForSingleObject(hMonitor, INFINITE);
                // TODO: have a generic stopping mechanism.
                if (isScriptActive)
                {
                    Sleep(waitTime);

                    // CATCH is not thread-safe. Do not verify in this thread.
                    disableExecutionResult = JsDisableRuntimeExecution(runtime);
                    if (disableExecutionResult == JsNoError)
                    {
                        continue;  // done, wait for next signal
                    }
                }

                CloseHandle(hMonitor);
                break;
            }
            return 0;
        }
    };

    static unsigned int  CALLBACK StaticThreadProc(LPVOID lpParameter)
    {
        DWORD ret = (DWORD)-1;
        ThreadArgsData * args = (ThreadArgsData *)lpParameter;
        ret = args->ThreadProc();
        return ret;
    }

#define TERMINATION_TESTS \
        _u("for (i=0; i<200; i = 20) {")              \
        _u("    var a = new Int8Array(800);")         \
        _u("}"),                                      \
                                                      \
        _u("function nextFunc() { ")                  \
        _u("    throw 'hello'")                       \
        _u("};")                                      \
        _u("for (i=0; i<200; i = 20)  { ")            \
        _u("    try {")                               \
        _u("        nextFunc();")                     \
        _u("    } ")                                  \
        _u("    catch(e) {}")                         \
        _u("}"),                                      \
                                                      \
        _u("function nextFunc() {")                   \
        _u("    bar = bar + nextFunc.toString();")    \
        _u("};")                                      \
        _u("bar = '';")                               \
        _u("for (i=0; i<200; i = 20) {")              \
        _u("    nextFunc()")                          \
        _u("}"),                                      \
                                                      \
        _u("while(1);"),                              \
                                                      \
        _u("function foo(){}")                        \
        _u("do{")                                     \
        _u("    foo();")                              \
        _u("}while(1);"),                             \
                                                      \
        _u("(function foo(){")                        \
        _u("    do {")                                \
        _u("        if (foo) continue;")              \
        _u("        if (!foo) break;")                \
        _u("    } while(1); ")                        \
        _u("})();"),                                  \
                                                      \
        _u("(function foo(a){")                       \
        _u("    while (a){")                          \
        _u(" L1:")                                    \
        _u("        do {")                            \
        _u("            while(1) {")                  \
        _u("                continue L1;")            \
        _u("            }")                           \
        _u("            a = 0;")                      \
        _u("        } while(0);")                     \
        _u("    }")                                   \
        _u("})(1);"),                                 \
                                                      \
        _u("(function (){")                           \
        _u("    while (1) {")                         \
        _u("        try {")                           \
        _u("            throw 0;")                    \
        _u("            break;")                      \
        _u("        }")                               \
        _u("        catch(e) {")                      \
        _u("            if (!e) continue;")           \
        _u("        }")                               \
        _u("        break;")                          \
        _u("    }")                                   \
        _u("})();")

    static const LPCWSTR terminationTests[] = { TERMINATION_TESTS };

    void ExternalFunctionWithScriptAbortionTest(JsRuntimeAttributes attributes, JsRuntimeHandle runtime)
    {
        if (!(attributes & JsRuntimeAttributeAllowScriptInterrupt))
        {
            REQUIRE(JsDisableRuntimeExecution(runtime) == JsErrorCannotDisableExecution);
            return;
        }

        ThreadArgsData threadArgs = {};
        threadArgs.runtime = runtime;
        threadArgs.hMonitor = CreateEvent(nullptr, FALSE, FALSE, nullptr);
        HANDLE threadHandle = reinterpret_cast<HANDLE>(_beginthreadex(nullptr, 0, &StaticThreadProc, &threadArgs, 0, nullptr));
        REQUIRE(threadHandle != nullptr);
        if (threadHandle == nullptr)
        {
            // This is to satisfy preFAST, above REQUIRE call ensuring that it will report exception when threadHandle is null.
            return;
        }
        JsValueRef preScriptAbortFunction = JS_INVALID_REFERENCE, postScriptAbortFunction = JS_INVALID_REFERENCE;
        JsValueRef exception = JS_INVALID_REFERENCE;

        for (int i = 0; i < _countof(terminationTests); i++)
        {
            threadArgs.BeginScriptExecution();
            threadArgs.SignalMonitor();
            REQUIRE(JsCreateFunction(ExternalFunctionPreScriptAbortionCallback, nullptr, &preScriptAbortFunction) == JsNoError);
            REQUIRE(JsCreateFunction(ExternalFunctionPostScriptAbortionCallback, nullptr, &postScriptAbortFunction) == JsNoError);
            JsValueRef scriptTextArg = JS_INVALID_REFERENCE;

            WCHAR *scriptText = const_cast<WCHAR *>(terminationTests[i]);
            REQUIRE(JsPointerToString(scriptText, wcslen(scriptText), &scriptTextArg) == JsNoError);
            JsValueRef args[] = { scriptTextArg };

            REQUIRE(JsCallFunction(preScriptAbortFunction, args, 1, nullptr) == JsErrorScriptTerminated);

            bool isDisabled;
            REQUIRE(JsIsRuntimeExecutionDisabled(runtime, &isDisabled) == JsNoError);
            CHECK(isDisabled);

#ifdef NTBUILD
            REQUIRE(JsCallFunction(postScriptAbortFunction, args, 1, nullptr) == JsErrorInDisabledState);
#else // !JSRT_VERIFY_RUNTIME_STATE
            bool hasException = false;
            REQUIRE(JsHasException(&hasException) == JsErrorInDisabledState);
#endif
            REQUIRE(JsGetAndClearException(&exception) == JsErrorInDisabledState);
            REQUIRE(JsEnableRuntimeExecution(runtime) == JsNoError);
            threadArgs.CheckDisableExecutionResult();
            threadArgs.EndScriptExecution();
        }
        threadArgs.SignalMonitor();
        WaitForSingleObject(threadHandle, INFINITE);
        threadArgs.hMonitor = nullptr;
    }

    TEST_CASE("ApiTest_ExternalFunctionWithScriptAbortionTest", "[ApiTest]")
    {
        JsRTApiTest::RunWithAttributes(JsRTApiTest::ExternalFunctionWithScriptAbortionTest);
    }

    void ScriptTerminationTest(JsRuntimeAttributes attributes, JsRuntimeHandle runtime)
    {
        // can't interrupt if scriptinterrupt is disabled.
        if (!(attributes & JsRuntimeAttributeAllowScriptInterrupt))
        {
            REQUIRE(JsDisableRuntimeExecution(runtime) == JsErrorCannotDisableExecution);
            return;
        }
        ThreadArgsData threadArgs = {};
        threadArgs.runtime = runtime;
        threadArgs.hMonitor = CreateEvent(nullptr, FALSE, FALSE, nullptr);
        HANDLE threadHandle = reinterpret_cast<HANDLE>(_beginthreadex(nullptr, 0, &StaticThreadProc, &threadArgs, 0, nullptr));
        REQUIRE(threadHandle != nullptr);
        if (threadHandle == nullptr)
        {
            // This is to satisfy preFAST, above REQUIRE call ensuring that it will report exception when threadHandle is null.
            return;
        }

        JsValueRef result;
        JsValueRef exception;
        for (int i = 0; i < _countof(terminationTests); i++)
        {
            threadArgs.BeginScriptExecution();
            threadArgs.SignalMonitor();
            REQUIRE(JsRunScript(terminationTests[i], JS_SOURCE_CONTEXT_NONE, _u(""), &result) == JsErrorScriptTerminated);
            bool isDisabled;
            REQUIRE(JsIsRuntimeExecutionDisabled(runtime, &isDisabled) == JsNoError);
            CHECK(isDisabled);
#ifdef NTBUILD
            REQUIRE(JsRunScript(terminationTests[i], JS_SOURCE_CONTEXT_NONE, _u(""), &result) == JsErrorInDisabledState);
#else // !JSRT_VERIFY_RUNTIME_STATE
            bool hasException = false;
            REQUIRE(JsHasException(&hasException) == JsErrorInDisabledState);
#endif
            REQUIRE(JsGetAndClearException(&exception) == JsErrorInDisabledState);
            REQUIRE(JsEnableRuntimeExecution(runtime) == JsNoError);
            threadArgs.CheckDisableExecutionResult();
            threadArgs.EndScriptExecution();
        }
        threadArgs.SignalMonitor();
        WaitForSingleObject(threadHandle, INFINITE);
        threadArgs.hMonitor = nullptr;
    }

    TEST_CASE("ApiTest_ScriptTerminationTest", "[ApiTest]")
    {
        JsRTApiTest::RunWithAttributes(JsRTApiTest::ScriptTerminationTest);
    }

    struct ModuleResponseData
    {
        ModuleResponseData()
            : mainModule(JS_INVALID_REFERENCE), childModule(JS_INVALID_REFERENCE), mainModuleException(JS_INVALID_REFERENCE), mainModuleReady(false)
        {
        }
        JsModuleRecord mainModule;
        JsModuleRecord childModule;
        JsValueRef mainModuleException;
        bool mainModuleReady;
    };
    ModuleResponseData successTest;

    static JsErrorCode CALLBACK Success_FIMC(_In_ JsModuleRecord referencingModule, _In_ JsValueRef specifier, _Outptr_result_maybenull_ JsModuleRecord* dependentModuleRecord)
    {
        JsModuleRecord moduleRecord = JS_INVALID_REFERENCE;
        LPCWSTR specifierStr;
        size_t length;

        JsErrorCode errorCode = JsStringToPointer(specifier, &specifierStr, &length);
        REQUIRE(errorCode == JsNoError);
        REQUIRE(!wcscmp(specifierStr, _u("foo.js")));

        errorCode = JsInitializeModuleRecord(referencingModule, specifier, &moduleRecord);
        REQUIRE(errorCode == JsNoError);
        *dependentModuleRecord = moduleRecord;
        successTest.childModule = moduleRecord;
        return JsNoError;
    }

    static JsErrorCode CALLBACK Succes_NMRC(_In_opt_ JsModuleRecord referencingModule, _In_opt_ JsValueRef exceptionVar)
    {
        if (successTest.mainModule == referencingModule)
        {
            successTest.mainModuleReady = true;
            successTest.mainModuleException = exceptionVar;
        }
        return JsNoError;
    }

    void ModuleSuccessTest(JsRuntimeAttributes attributes, JsRuntimeHandle runtime)
    {
        JsModuleRecord requestModule = JS_INVALID_REFERENCE;
        JsValueRef specifier;

        REQUIRE(JsPointerToString(_u(""), 1, &specifier) == JsNoError);
        REQUIRE(JsInitializeModuleRecord(nullptr, specifier, &requestModule) == JsNoError);
        successTest.mainModule = requestModule;
        REQUIRE(JsSetModuleHostInfo(requestModule, JsModuleHostInfo_FetchImportedModuleCallback, Success_FIMC) == JsNoError);
        REQUIRE(JsSetModuleHostInfo(requestModule, JsModuleHostInfo_FetchImportedModuleFromScriptCallback, Success_FIMC) == JsNoError);
        REQUIRE(JsSetModuleHostInfo(requestModule, JsModuleHostInfo_NotifyModuleReadyCallback, Succes_NMRC) == JsNoError);

        JsValueRef errorObject = JS_INVALID_REFERENCE;
        const char* fileContent = "import {x} from 'foo.js'";
        JsErrorCode errorCode = JsParseModuleSource(requestModule, 0, (LPBYTE)fileContent,
            (unsigned int)strlen(fileContent), JsParseModuleSourceFlags_DataIsUTF8, &errorObject);

        CHECK(errorCode == JsNoError);
        CHECK(errorObject == JS_INVALID_REFERENCE);
        CHECK(successTest.mainModuleReady == false);
        REQUIRE(successTest.childModule != JS_INVALID_REFERENCE);

        errorObject = JS_INVALID_REFERENCE;
        fileContent = "/*error code*/ var x x";

        errorCode = JsParseModuleSource(successTest.childModule, 1, (LPBYTE)fileContent,
            (unsigned int)strlen(fileContent), JsParseModuleSourceFlags_DataIsUTF8, &errorObject);

        CHECK(errorCode == JsErrorScriptCompile);
        CHECK(errorObject != JS_INVALID_REFERENCE);

        CHECK(successTest.mainModuleReady == true);
        REQUIRE(successTest.mainModuleException != JS_INVALID_REFERENCE);
        JsPropertyIdRef message = JS_INVALID_REFERENCE;

        REQUIRE(JsGetPropertyIdFromName(_u("message"), &message) == JsNoError);

        JsValueRef value1Check = JS_INVALID_REFERENCE;
        REQUIRE(JsGetProperty(successTest.mainModuleException, message, &value1Check) == JsNoError);

        JsValueRef asString = JS_INVALID_REFERENCE;
        REQUIRE(JsConvertValueToString(value1Check, &asString) == JsNoError);

        LPCWSTR str = nullptr;
        size_t length;
        REQUIRE(JsStringToPointer(asString, &str, &length) == JsNoError);
        REQUIRE(!wcscmp(str, _u("Expected ';'")));
    }

    TEST_CASE("ApiTest_ModuleSuccessTest", "[ApiTest]")
    {
        JsRTApiTest::WithSetup(JsRuntimeAttributeEnableExperimentalFeatures, ModuleSuccessTest);

    }

    void SetModuleHostInfoTest(JsRuntimeAttributes attributes, JsRuntimeHandle runtime)
    {
        JsModuleRecord requestModule = JS_INVALID_REFERENCE;
        JsValueRef specifier = nullptr;

        REQUIRE(JsPointerToString(_u("mod1.js"), wcslen(_u("mod1.js")), &specifier) == JsNoError);
        REQUIRE(JsInitializeModuleRecord(nullptr, specifier, &requestModule) == JsNoError);
        JsValueRef error = nullptr, errorMsg = nullptr;
        REQUIRE(JsPointerToString(_u("test error"), wcslen(_u("test error")), &errorMsg) == JsNoError);
        REQUIRE(JsCreateError(errorMsg, &error) == JsNoError);

        REQUIRE(JsSetModuleHostInfo(requestModule, JsModuleHostInfo_Exception, error) == JsNoError);

        JsValueRef errorOut = nullptr;
        JsGetModuleHostInfo(requestModule, JsModuleHostInfo_Exception, &errorOut);
        REQUIRE(errorOut == error);

        //REQUIRE(JsSetModuleHostInfo(requestModule, JsModuleHostInfo_Exception, nullptr) == JsNoError);

        REQUIRE(JsPointerToString(_u("mod2.js"), wcslen(_u("mod2.js")), &specifier) == JsNoError);
        REQUIRE(JsInitializeModuleRecord(nullptr, specifier, &requestModule) == JsNoError);

        successTest.mainModule = requestModule;
        REQUIRE(JsSetModuleHostInfo(requestModule, JsModuleHostInfo_NotifyModuleReadyCallback, Succes_NMRC) == JsNoError);

        // Parsing
        JsValueRef errorObject1 = JS_INVALID_REFERENCE;
        const char* fileContent = "var x = 10";
        REQUIRE(JsParseModuleSource(requestModule, 0, (LPBYTE)fileContent,
            (unsigned int)strlen(fileContent), JsParseModuleSourceFlags_DataIsUTF8, &errorObject1) == JsNoError);

        // This should not pass
        REQUIRE(JsSetModuleHostInfo(requestModule, JsModuleHostInfo_Exception, error) != JsNoError);
    }

    TEST_CASE("ApiTest_SetModuleHostInfoTest", "[ApiTest]")
    {
        JsRTApiTest::WithSetup(JsRuntimeAttributeEnableExperimentalFeatures, SetModuleHostInfoTest);

    }

    static JsErrorCode CALLBACK Success_FIMC1(_In_ JsModuleRecord referencingModule, _In_ JsValueRef specifier, _Outptr_result_maybenull_ JsModuleRecord* dependentModuleRecord)
    {
        JsModuleRecord moduleRecord = JS_INVALID_REFERENCE;
        LPCWSTR specifierStr;
        size_t length;

        JsErrorCode errorCode = JsStringToPointer(specifier, &specifierStr, &length);
        REQUIRE(errorCode == JsNoError);
        REQUIRE(!wcscmp(specifierStr, _u("foo.js")));

        JsValueRef specifier1 = nullptr;
        REQUIRE(JsPointerToString(_u("./foo.js"), wcslen(_u("./foo.js")), &specifier1) == JsNoError);

        errorCode = JsInitializeModuleRecord(referencingModule, specifier1, &moduleRecord);
        REQUIRE(errorCode == JsNoError);
        *dependentModuleRecord = moduleRecord;
        successTest.childModule = moduleRecord;
        return JsNoError;
    }

    void PassingDifferentModuleSpecifierTest(JsRuntimeAttributes attributes, JsRuntimeHandle runtime)
    {
        JsModuleRecord requestModule = JS_INVALID_REFERENCE;
        JsValueRef specifier;

        REQUIRE(JsPointerToString(_u(""), 1, &specifier) == JsNoError);
        REQUIRE(JsInitializeModuleRecord(nullptr, specifier, &requestModule) == JsNoError);
        successTest.mainModule = requestModule;
        REQUIRE(JsSetModuleHostInfo(requestModule, JsModuleHostInfo_FetchImportedModuleCallback, Success_FIMC1) == JsNoError);
        REQUIRE(JsSetModuleHostInfo(requestModule, JsModuleHostInfo_FetchImportedModuleFromScriptCallback, Success_FIMC1) == JsNoError);
        REQUIRE(JsSetModuleHostInfo(requestModule, JsModuleHostInfo_NotifyModuleReadyCallback, Succes_NMRC) == JsNoError);

        JsValueRef errorObject = JS_INVALID_REFERENCE;
        const char* fileContent = "import {x} from 'foo.js'";
        JsErrorCode errorCode = JsParseModuleSource(requestModule, 0, (LPBYTE)fileContent,
            (unsigned int)strlen(fileContent), JsParseModuleSourceFlags_DataIsUTF8, &errorObject);

        CHECK(errorCode == JsNoError);
        CHECK(errorObject == JS_INVALID_REFERENCE);
        REQUIRE(successTest.childModule != JS_INVALID_REFERENCE);
    }

    TEST_CASE("ApiTest_PassingDifferentModuleSpecifierTest", "[ApiTest]")
    {
        JsRTApiTest::WithSetup(JsRuntimeAttributeEnableExperimentalFeatures, PassingDifferentModuleSpecifierTest);

    }

    ModuleResponseData reentrantParseData;
    static JsErrorCode CALLBACK ReentrantParse_FIMC(_In_ JsModuleRecord referencingModule, _In_ JsValueRef specifier, _Outptr_result_maybenull_ JsModuleRecord* dependentModuleRecord)
    {
        JsModuleRecord moduleRecord = JS_INVALID_REFERENCE;
        LPCWSTR specifierStr;
        size_t length;

        JsErrorCode errorCode = JsStringToPointer(specifier, &specifierStr, &length);
        REQUIRE(!wcscmp(specifierStr, _u("foo.js")));

        REQUIRE(errorCode == JsNoError);
        errorCode = JsInitializeModuleRecord(referencingModule, specifier, &moduleRecord);
        REQUIRE(errorCode == JsNoError);
        *dependentModuleRecord = moduleRecord;
        reentrantParseData.childModule = moduleRecord;

        // directly make a call to parsemodulesource
        JsValueRef errorObject = JS_INVALID_REFERENCE;
        const char* fileContent = "/*error code*/ var x x";

        // Not checking the error code.
        JsParseModuleSource(moduleRecord, 1, (LPBYTE)fileContent,
            (unsigned int)strlen(fileContent), JsParseModuleSourceFlags_DataIsUTF8, &errorObject);

        // There must be an error
        CHECK(errorObject != JS_INVALID_REFERENCE);

        // Passed everything is valid.
        return JsNoError;
    }

    static JsErrorCode CALLBACK ReentrantParse_NMRC(_In_opt_ JsModuleRecord referencingModule, _In_opt_ JsValueRef exceptionVar)
    {
        if (reentrantParseData.mainModule == referencingModule)
        {
            reentrantParseData.mainModuleReady = true;
            reentrantParseData.mainModuleException = exceptionVar;
        }
        return JsNoError;
    }

    void ReentrantParseModuleTest(JsRuntimeAttributes attributes, JsRuntimeHandle runtime)
    {
        JsModuleRecord requestModule = JS_INVALID_REFERENCE;
        JsValueRef specifier;

        REQUIRE(JsPointerToString(_u(""), 1, &specifier) == JsNoError);
        REQUIRE(JsInitializeModuleRecord(nullptr, specifier, &requestModule) == JsNoError);
        reentrantParseData.mainModule = requestModule;
        REQUIRE(JsSetModuleHostInfo(requestModule, JsModuleHostInfo_FetchImportedModuleCallback, ReentrantParse_FIMC) == JsNoError);
        REQUIRE(JsSetModuleHostInfo(requestModule, JsModuleHostInfo_FetchImportedModuleFromScriptCallback, ReentrantParse_FIMC) == JsNoError);
        REQUIRE(JsSetModuleHostInfo(requestModule, JsModuleHostInfo_NotifyModuleReadyCallback, ReentrantParse_NMRC) == JsNoError);

        JsValueRef errorObject = JS_INVALID_REFERENCE;
        const char* fileContent = "import {x} from 'foo.js'";
        JsParseModuleSource(requestModule, 0, (LPBYTE)fileContent,
            (unsigned int)strlen(fileContent), JsParseModuleSourceFlags_DataIsUTF8, &errorObject);

        CHECK(reentrantParseData.mainModuleReady == true);
        REQUIRE(reentrantParseData.mainModuleException != JS_INVALID_REFERENCE);

        JsPropertyIdRef message = JS_INVALID_REFERENCE;

        REQUIRE(JsGetPropertyIdFromName(_u("message"), &message) == JsNoError);

        JsValueRef value1Check = JS_INVALID_REFERENCE;
        REQUIRE(JsGetProperty(reentrantParseData.mainModuleException, message, &value1Check) == JsNoError);

        JsValueRef asString = JS_INVALID_REFERENCE;
        REQUIRE(JsConvertValueToString(value1Check, &asString) == JsNoError);

        LPCWSTR str = nullptr;
        size_t length;
        REQUIRE(JsStringToPointer(asString, &str, &length) == JsNoError);
        REQUIRE(!wcscmp(str, _u("Expected ';'")));
    }

    TEST_CASE("ApiTest_ReentrantParseModuleTest", "[ApiTest]")
    {
        JsRTApiTest::WithSetup(JsRuntimeAttributeEnableExperimentalFeatures, ReentrantParseModuleTest);
    }


    ModuleResponseData reentrantNoErrorParseData;
    static JsErrorCode CALLBACK reentrantNoErrorParse_FIMC(_In_ JsModuleRecord referencingModule, _In_ JsValueRef specifier, _Outptr_result_maybenull_ JsModuleRecord* dependentModuleRecord)
    {
        JsModuleRecord moduleRecord = JS_INVALID_REFERENCE;
        LPCWSTR specifierStr;
        size_t length;

        JsErrorCode errorCode = JsStringToPointer(specifier, &specifierStr, &length);
        REQUIRE(!wcscmp(specifierStr, _u("foo.js")));

        REQUIRE(errorCode == JsNoError);
        errorCode = JsInitializeModuleRecord(referencingModule, specifier, &moduleRecord);
        REQUIRE(errorCode == JsNoError);
        *dependentModuleRecord = moduleRecord;
        reentrantNoErrorParseData.childModule = moduleRecord;

        JsValueRef errorObject = JS_INVALID_REFERENCE;
        const char* fileContent = "export var x = 10;";

        // Not checking the error code.
        JsParseModuleSource(moduleRecord, 1, (LPBYTE)fileContent,
            (unsigned int)strlen(fileContent), JsParseModuleSourceFlags_DataIsUTF8, &errorObject);

        // There must be an error
        CHECK(errorObject == JS_INVALID_REFERENCE);

        return JsNoError;
    }

    static JsErrorCode CALLBACK reentrantNoErrorParse_NMRC(_In_opt_ JsModuleRecord referencingModule, _In_opt_ JsValueRef exceptionVar)
    {
        if (reentrantNoErrorParseData.mainModule == referencingModule)
        {
            reentrantNoErrorParseData.mainModuleReady = true;
            reentrantNoErrorParseData.mainModuleException = exceptionVar;
        }
        return JsNoError;
    }

    void ReentrantNoErrorParseModuleTest(JsRuntimeAttributes attributes, JsRuntimeHandle runtime)
    {
        JsModuleRecord requestModule = JS_INVALID_REFERENCE;
        JsValueRef specifier;

        REQUIRE(JsPointerToString(_u(""), 1, &specifier) == JsNoError);
        REQUIRE(JsInitializeModuleRecord(nullptr, specifier, &requestModule) == JsNoError);
        reentrantNoErrorParseData.mainModule = requestModule;
        REQUIRE(JsSetModuleHostInfo(requestModule, JsModuleHostInfo_FetchImportedModuleCallback, reentrantNoErrorParse_FIMC) == JsNoError);
        REQUIRE(JsSetModuleHostInfo(requestModule, JsModuleHostInfo_FetchImportedModuleFromScriptCallback, reentrantNoErrorParse_FIMC) == JsNoError);
        REQUIRE(JsSetModuleHostInfo(requestModule, JsModuleHostInfo_NotifyModuleReadyCallback, reentrantNoErrorParse_NMRC) == JsNoError);

        JsValueRef errorObject = JS_INVALID_REFERENCE;
        const char* fileContent = "import {x} from 'foo.js'";
        JsErrorCode errorCode = JsParseModuleSource(requestModule, 0, (LPBYTE)fileContent,
            (unsigned int)strlen(fileContent), JsParseModuleSourceFlags_DataIsUTF8, &errorObject);

        // This is no error in this module parse.
        CHECK(errorCode == JsNoError);
        CHECK(errorObject == JS_INVALID_REFERENCE);
        CHECK(reentrantNoErrorParseData.mainModuleReady == true);
        REQUIRE(reentrantNoErrorParseData.mainModuleException == JS_INVALID_REFERENCE);
    }

    TEST_CASE("ApiTest_ReentrantNoErrorParseModuleTest", "[ApiTest]")
    {
        JsRTApiTest::WithSetup(JsRuntimeAttributeEnableExperimentalFeatures, ReentrantNoErrorParseModuleTest);
    }

<<<<<<< HEAD
=======
    static JsErrorCode CALLBACK FIMC1(_In_ JsModuleRecord referencingModule, _In_ JsValueRef specifier, _Outptr_result_maybenull_ JsModuleRecord* dependentModuleRecord)
    {
        JsModuleRecord moduleRecord = JS_INVALID_REFERENCE;
        LPCWSTR specifierStr;
        size_t length;
        JsErrorCode errorCode = JsStringToPointer(specifier, &specifierStr, &length);
        REQUIRE(errorCode == JsNoError);

        if (wcscmp(specifierStr, _u("foo.js")) == 0)
        {
            errorCode = JsInitializeModuleRecord(referencingModule, specifier, &moduleRecord);
            REQUIRE(errorCode == JsNoError);
            *dependentModuleRecord = moduleRecord;
        }
        else
        {
            *dependentModuleRecord = nullptr;
        }
        return JsNoError;
    }

    static JsErrorCode CALLBACK NMRC1(_In_opt_ JsModuleRecord referencingModule, _In_opt_ JsValueRef exceptionVar)
    {
        // NotifyModuleReadyCallback handling.

        return JsNoError;
    }

    void SomebugTest(JsRuntimeAttributes attributes, JsRuntimeHandle runtime)
    {
        JsModuleRecord rec;
        JsInitializeModuleRecord(nullptr, nullptr, &rec);
        JsSetModuleHostInfo(rec, JsModuleHostInfo_FetchImportedModuleCallback, FIMC1);
        JsSetModuleHostInfo(rec, JsModuleHostInfo_FetchImportedModuleFromScriptCallback, FIMC1);
        JsSetModuleHostInfo(rec, JsModuleHostInfo_NotifyModuleReadyCallback, NMRC1);

        JsValueRef F = JS_INVALID_REFERENCE;
        JsErrorCode err = JsRunScript(_u("var j = import('foo.js').then(mod => { mod.bar(); })"), 0, _u(""), &F);

        CHECK(err == JsNoError);
    }

    TEST_CASE("ApiTest_SomebugTest", "[ApiTest]")
    {
        JsRTApiTest::WithSetup(JsRuntimeAttributeEnableExperimentalFeatures, SomebugTest);

    }
>>>>>>> 84bd6f3c
    void ObjectHasOwnPropertyMethodTest(JsRuntimeAttributes attributes, JsRuntimeHandle runtime)
    {
        JsValueRef proto = JS_INVALID_REFERENCE;
        JsValueRef object = JS_INVALID_REFERENCE;

        REQUIRE(JsCreateObject(&proto) == JsNoError);
        REQUIRE(JsCreateObject(&object) == JsNoError);
        REQUIRE(JsSetPrototype(object, proto) == JsNoError);

        JsPropertyIdRef propertyIdFoo = JS_INVALID_REFERENCE;
        JsPropertyIdRef propertyIdBar = JS_INVALID_REFERENCE;
        bool hasProperty = false;

        REQUIRE(JsGetPropertyIdFromName(_u("foo"), &propertyIdFoo) == JsNoError);
        REQUIRE(JsGetPropertyIdFromName(_u("bar"), &propertyIdBar) == JsNoError);

        REQUIRE(JsSetProperty(object, propertyIdFoo, object, true) == JsNoError);
        REQUIRE(JsSetProperty(proto, propertyIdBar, object, true) == JsNoError);

        REQUIRE(JsHasProperty(object, propertyIdFoo, &hasProperty) == JsNoError);
        CHECK(hasProperty);

        REQUIRE(JsHasOwnProperty(object, propertyIdFoo, &hasProperty) == JsNoError);
        CHECK(hasProperty);

        REQUIRE(JsHasProperty(object, propertyIdBar, &hasProperty) == JsNoError);
        CHECK(hasProperty);

        REQUIRE(JsHasOwnProperty(object, propertyIdBar, &hasProperty) == JsNoError);
        CHECK(!hasProperty);
    }

    TEST_CASE("ApiTest_ObjectHasOwnPropertyMethodTest", "[ApiTest]")
    {
        JsRTApiTest::RunWithAttributes(JsRTApiTest::ObjectHasOwnPropertyMethodTest);
    }

    void JsCopyStringOneByteMethodTest(JsRuntimeAttributes attributes, JsRuntimeHandle runtime)
    {
        size_t written = 0;
        char buf[10] = {0};
        JsValueRef value;
        REQUIRE(JsCreateStringUtf16(reinterpret_cast<const uint16_t*>(_u("0\x10\x80\xa9\uabcd\U000104377")), 8, &value) == JsNoError);
        REQUIRE(JsCopyStringOneByte(value, 0, -1, nullptr, &written) == JsNoError);
        CHECK(written == 8);
        buf[written] = '\xff';

        REQUIRE(JsCopyStringOneByte(value, 0, 10, buf, &written) == JsNoError);
        CHECK(written == 8);
        CHECK(buf[0] == '0');
        CHECK(buf[1] == '\x10');
        CHECK(buf[2] == '\x80');
        CHECK(buf[3] == '\xA9');
        CHECK(buf[4] == '\xcd');
        CHECK(buf[5] == '\x01');
        CHECK(buf[6] == '\x37');
        CHECK(buf[7] == '7');
        CHECK(buf[8] == '\xff');
    }

    TEST_CASE("ApiTest_JsCopyStringOneByteMethodTest", "[ApiTest]")
    {
        JsRTApiTest::RunWithAttributes(JsRTApiTest::JsCopyStringOneByteMethodTest);
    }

<<<<<<< HEAD
=======
    void JsLessThanTest(JsRuntimeAttributes attributes, JsRuntimeHandle runtime)
    {
        // Create some values
        JsValueRef number1 = JS_INVALID_REFERENCE;  // number1 = 1
        REQUIRE(JsDoubleToNumber(1, &number1) == JsNoError);
        JsValueRef number2 = JS_INVALID_REFERENCE;  // number2 = 2
        REQUIRE(JsDoubleToNumber(2, &number2) == JsNoError);
        JsValueRef stringa = JS_INVALID_REFERENCE;  // stringa = "1"
        REQUIRE(JsPointerToString(_u("1"), wcslen(_u("1")), &stringa) == JsNoError);
        JsValueRef undefined = GetUndefined();
        JsValueRef nullValue = JS_INVALID_REFERENCE;
        REQUIRE(JsGetNullValue(&nullValue) == JsNoError);
        JsValueRef trueValue = JS_INVALID_REFERENCE;
        REQUIRE(JsGetTrueValue(&trueValue) == JsNoError);
        JsValueRef falseValue = JS_INVALID_REFERENCE;
        REQUIRE(JsGetFalseValue(&falseValue) == JsNoError);

        bool result;
        REQUIRE(JsLessThan(number1, number2, &result) == JsNoError);
        CHECK(result == true);
        REQUIRE(JsLessThan(number1, stringa, &result) == JsNoError);
        CHECK(result == false);
        REQUIRE(JsLessThan(number1, undefined, &result) == JsNoError);
        CHECK(result == false);
        REQUIRE(JsLessThan(falseValue, trueValue, &result) == JsNoError);
        CHECK(result == true);
        REQUIRE(JsLessThan(undefined, undefined, &result) == JsNoError);
        CHECK(result == false);
        REQUIRE(JsLessThan(nullValue, undefined, &result) == JsNoError);
        CHECK(result == false);

        REQUIRE(JsLessThanOrEqual(number1, number2, &result) == JsNoError);
        CHECK(result == true);
        REQUIRE(JsLessThanOrEqual(number1, number1, &result) == JsNoError);
        CHECK(result == true);
        REQUIRE(JsLessThanOrEqual(number1, stringa, &result) == JsNoError);
        CHECK(result == true);
        REQUIRE(JsLessThanOrEqual(trueValue, trueValue, &result) == JsNoError);
        CHECK(result == true);
        REQUIRE(JsLessThanOrEqual(falseValue, nullValue, &result) == JsNoError);
        CHECK(result == true);
        REQUIRE(JsLessThanOrEqual(falseValue, undefined, &result) == JsNoError);
        CHECK(result == false);
        REQUIRE(JsLessThanOrEqual(undefined, undefined, &result) == JsNoError);
        CHECK(result == false);
        REQUIRE(JsLessThanOrEqual(nullValue, undefined, &result) == JsNoError);
        CHECK(result == false);
    }

    TEST_CASE("ApiTest_JsLessThanTest", "[ApiTest]")
    {
        JsRTApiTest::RunWithAttributes(JsRTApiTest::JsLessThanTest);
    }

    void JsCreateStringTest(JsRuntimeAttributes attributes, JsRuntimeHandle runtime)
    {
        // Passing in invalid utf8 sequences should result in the unicode replacement character
        const char invalidUtf8[] = { -127 /* 0x80 */, '\0' };
        JsValueRef result;
        REQUIRE(JsCreateString(invalidUtf8, 1, &result) == JsNoError);
        uint16_t utf16Result[2];
        size_t written;
        REQUIRE(JsCopyStringUtf16(result, 0, 1, utf16Result, &written) == JsNoError);
        CHECK(written == 1);
        CHECK(utf16Result[0] == 0xFFFD);

        // Creating a utf8 string and then copying it back out should give an identical string
        // Specifying -1 as the length should result in using strlen as the length
        const char validUtf8Input[] = {'T', 'e', 's', 't', ' ', -30 /* 0xe2 */, -104 /* 0x98 */, -125 /* 0x83 */, 0};
        REQUIRE(JsCreateString(validUtf8Input, static_cast<size_t>(-1), &result) == JsNoError);
        char utf8Result[10];
        REQUIRE(JsCopyString(result,utf8Result, 10, &written) == JsNoError);
        CHECK(written == strlen(validUtf8Input));
        CHECK(memcmp(utf8Result, validUtf8Input, written) == 0);
    }

    TEST_CASE("ApiTest_JsCreateStringTest", "[ApiTest]")
    {
        JsRTApiTest::RunWithAttributes(JsRTApiTest::JsCreateStringTest);
    }

    void ApiTest_JsSerializeArrayTest(JsRuntimeAttributes /*attributes*/, JsRuntimeHandle /*runtime*/)
    {
        LPCSTR raw_script = "(function (){return true;})();";
        LPCWSTR raw_wscript = L"(function (){return true;})();";

        // JsSerializeScript has good test coverage and can be used as an oracle for JsSerialize
        unsigned int bcBufferSize_Expected = 0;
        REQUIRE(JsSerializeScript(raw_wscript, nullptr, &bcBufferSize_Expected) == JsNoError);
        BYTE *bcBuffer_Expected = new BYTE[bcBufferSize_Expected];
        REQUIRE(JsSerializeScript(raw_wscript, bcBuffer_Expected, &bcBufferSize_Expected) == JsNoError);
        REQUIRE(bcBuffer_Expected != nullptr);

        // JsSerialize from an external array
        JsValueRef scriptSource = JS_INVALID_REFERENCE;
        REQUIRE(JsCreateExternalArrayBuffer(
            (void*)raw_script, (unsigned int)strlen(raw_script), nullptr, (void*)raw_script, &scriptSource) == JsNoError);

        JsValueRef buffer = JS_INVALID_REFERENCE;
        REQUIRE(JsSerialize(scriptSource, &buffer, JsParseScriptAttributeNone) == JsNoError);

        BYTE *bcBuffer = nullptr;
        unsigned int bcBufferSize = 0;
        REQUIRE(JsGetArrayBufferStorage(buffer, &bcBuffer, &bcBufferSize) == JsNoError);

        REQUIRE(bcBufferSize_Expected == bcBufferSize);
        CHECK(memcmp(bcBuffer_Expected, bcBuffer, bcBufferSize_Expected) == 0);
    }

    TEST_CASE("ApiTest_JsSerialize_Array", "[ApiTest]")
    {
        JsRTApiTest::RunWithAttributes(JsRTApiTest::ApiTest_JsSerializeArrayTest);
    }

    void ApiTest_JsSerializeStringTest(JsRuntimeAttributes /*attributes*/, JsRuntimeHandle /*runtime*/)
    {
        LPCSTR raw_script = "(function (){return true;})();";
        LPCWSTR raw_wscript = L"(function (){return true;})();";

        // JsSerializeScript has good test coverage and can be used as an oracle for JsSerialize
        unsigned int bcBufferSize_Expected = 0;
        REQUIRE(JsSerializeScript(raw_wscript, nullptr, &bcBufferSize_Expected) == JsNoError);
        BYTE* bcBuffer_Expected = new BYTE[bcBufferSize_Expected];
        REQUIRE(JsSerializeScript(raw_wscript, bcBuffer_Expected, &bcBufferSize_Expected) == JsNoError);
        REQUIRE(bcBuffer_Expected != nullptr);

        // JsSerialize from a string
        JsValueRef script = JS_INVALID_REFERENCE;
        REQUIRE(JsCreateString(raw_script, static_cast<size_t>(-1), &script) == JsNoError);

        JsValueRef buffer = JS_INVALID_REFERENCE;
        REQUIRE(JsSerialize(script, &buffer, JsParseScriptAttributeNone) == JsNoError);

        BYTE *bcBuffer = nullptr;
        unsigned int bcBufferSize = 0;
        REQUIRE(JsGetArrayBufferStorage(buffer, &bcBuffer, &bcBufferSize) == JsNoError);

        REQUIRE(bcBufferSize_Expected == bcBufferSize);
        CHECK(memcmp(bcBuffer_Expected, bcBuffer, bcBufferSize_Expected) == 0);

        delete[] bcBuffer_Expected;
    }

    TEST_CASE("ApiTest_JsSerialize_String", "[ApiTest]")
    {
        JsRTApiTest::RunWithAttributes(JsRTApiTest::ApiTest_JsSerializeStringTest);
    }

    void ApiTest_JsSerializeParseErrorTest(JsRuntimeAttributes /*attributes*/, JsRuntimeHandle /*runtime*/)
    {
        LPCSTR raw_script = "(function (){return true;})(;";

        JsValueRef script = JS_INVALID_REFERENCE;
        REQUIRE(JsCreateString(raw_script, static_cast<size_t>(-1), &script) == JsNoError);

        JsValueRef buffer = JS_INVALID_REFERENCE;
        CHECK(JsSerialize(script, &buffer, JsParseScriptAttributeNone) == JsErrorScriptCompile);
    }

    TEST_CASE("ApiTest_JsSerialize_FailParse", "[ApiTest]")
    {
        JsRTApiTest::RunWithAttributes(JsRTApiTest::ApiTest_JsSerializeParseErrorTest);
    }

    void JsCreatePromiseTest(JsRuntimeAttributes attributes, JsRuntimeHandle runtime)
    {
        JsValueRef result = JS_INVALID_REFERENCE;

        JsValueRef promise = JS_INVALID_REFERENCE;
        JsValueRef resolve = JS_INVALID_REFERENCE;
        JsValueRef reject = JS_INVALID_REFERENCE;

        // Create resolvable promise
        REQUIRE(JsCreatePromise(&promise, &resolve, &reject) == JsNoError);

        JsPromiseState state = JsPromiseStatePending;
        REQUIRE(JsGetPromiseState(promise, &state) == JsNoError);
        CHECK(state == JsPromiseStatePending);

        result = JS_INVALID_REFERENCE;
        CHECK(JsGetPromiseResult(promise, &result) == JsErrorPromisePending);
        CHECK(result == JS_INVALID_REFERENCE);

        JsValueRef num = JS_INVALID_REFERENCE;
        REQUIRE(JsIntToNumber(42, &num) == JsNoError);

        std::array<JsValueRef, 2> args{ GetUndefined(), num };
        REQUIRE(JsCallFunction(resolve, args.data(), static_cast<unsigned short>(args.size()), &result) == JsNoError);

        state = JsPromiseStatePending;
        REQUIRE(JsGetPromiseState(promise, &state) == JsNoError);
        CHECK(state == JsPromiseStateFulfilled);

        result = JS_INVALID_REFERENCE;
        REQUIRE(JsGetPromiseResult(promise, &result) == JsNoError);

        int resultNum = 0;
        REQUIRE(JsNumberToInt(result, &resultNum) == JsNoError);
        CHECK(resultNum == 42);

        // Create rejectable promise
        REQUIRE(JsCreatePromise(&promise, &resolve, &reject) == JsNoError);

        state = JsPromiseStatePending;
        REQUIRE(JsGetPromiseState(promise, &state) == JsNoError);
        CHECK(state == JsPromiseStatePending);

        result = JS_INVALID_REFERENCE;
        CHECK(JsGetPromiseResult(promise, &result) == JsErrorPromisePending);
        CHECK(result == JS_INVALID_REFERENCE);

        num = JS_INVALID_REFERENCE;
        REQUIRE(JsIntToNumber(43, &num) == JsNoError);

        args = { GetUndefined(), num };
        REQUIRE(JsCallFunction(reject, args.data(), static_cast<unsigned short>(args.size()), &result) == JsNoError);

        state = JsPromiseStatePending;
        REQUIRE(JsGetPromiseState(promise, &state) == JsNoError);
        CHECK(state == JsPromiseStateRejected);

        result = JS_INVALID_REFERENCE;
        REQUIRE(JsGetPromiseResult(promise, &result) == JsNoError);

        resultNum = 0;
        REQUIRE(JsNumberToInt(result, &resultNum) == JsNoError);
        CHECK(resultNum == 43);
    }

    TEST_CASE("ApiTest_JsCreatePromiseTest", "[ApiTest]")
    {
        JsRTApiTest::RunWithAttributes(JsRTApiTest::JsCreatePromiseTest);
    }
>>>>>>> 84bd6f3c
}<|MERGE_RESOLUTION|>--- conflicted
+++ resolved
@@ -2482,8 +2482,6 @@
         JsRTApiTest::WithSetup(JsRuntimeAttributeEnableExperimentalFeatures, ReentrantNoErrorParseModuleTest);
     }
 
-<<<<<<< HEAD
-=======
     static JsErrorCode CALLBACK FIMC1(_In_ JsModuleRecord referencingModule, _In_ JsValueRef specifier, _Outptr_result_maybenull_ JsModuleRecord* dependentModuleRecord)
     {
         JsModuleRecord moduleRecord = JS_INVALID_REFERENCE;
@@ -2531,7 +2529,6 @@
         JsRTApiTest::WithSetup(JsRuntimeAttributeEnableExperimentalFeatures, SomebugTest);
 
     }
->>>>>>> 84bd6f3c
     void ObjectHasOwnPropertyMethodTest(JsRuntimeAttributes attributes, JsRuntimeHandle runtime)
     {
         JsValueRef proto = JS_INVALID_REFERENCE;
@@ -2597,8 +2594,6 @@
         JsRTApiTest::RunWithAttributes(JsRTApiTest::JsCopyStringOneByteMethodTest);
     }
 
-<<<<<<< HEAD
-=======
     void JsLessThanTest(JsRuntimeAttributes attributes, JsRuntimeHandle runtime)
     {
         // Create some values
@@ -2832,5 +2827,4 @@
     {
         JsRTApiTest::RunWithAttributes(JsRTApiTest::JsCreatePromiseTest);
     }
->>>>>>> 84bd6f3c
 }