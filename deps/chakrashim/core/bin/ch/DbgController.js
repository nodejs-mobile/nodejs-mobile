//-------------------------------------------------------------------------------------------------------
// Copyright (C) Microsoft. All rights reserved.
// Licensed under the MIT license. See LICENSE.txt file in the project root for full license information.
//-------------------------------------------------------------------------------------------------------

var TRACE_NONE = 0x0000;
var TRACE_COMMANDS = 0x001;
var TRACE_DIAG_OUTPUT = 0x002;
var TRACE_INTERNAL_FUNCTIONS = 0x004;
var TRACE_DEBUG_EVENTS = 0x008;
var TRACE_ALL = TRACE_COMMANDS | TRACE_DIAG_OUTPUT | TRACE_INTERNAL_FUNCTIONS | TRACE_DEBUG_EVENTS;

// Have all JsDiag* functions installed on it by Debugger.cpp
var hostDebugObject = {};

var controllerObj = (function () {
    var _commandList = [];
    var _commandCompletions = [];
    var _wasResumed = false;
    var _currentStackFrameIndex = 0;
    var _trace = TRACE_NONE;
    var _eventLog = [];
    var _baseline = undefined;
    var _exceptionCommands = undefined;
    var _onasyncbreakCommands = undefined;
    var _inspectMaxStringLength = 16;

    function internalPrint(str) {
        WScript.Echo(str);
    }

    function isTracing(traceFlag) {
        return _trace & traceFlag;
    }

    function internalTrace(traceFlag, ...varArgs) {
        if (isTracing(traceFlag)) {
            var str = "";
            varArgs.map(function (element) {
                str += (typeof element != "string") ? JSON.stringify(element, undefined, "  ") : element;
            });
            internalPrint(str);
        }
    }

    function printError(str) {
        internalPrint("Error: " + str);
    }

    function callHostFunction(fn) {
        var result = fn.apply(undefined, [].slice.call(arguments, 1));
        var obj = {};
        obj[fn.name] = result;
        internalTrace(TRACE_DIAG_OUTPUT, obj);
        return result;
    }

    filterLog = (function () {
        var parentFilter = { "this": 1, "locals": 1, "globals": 1 };
        var filter = {};

        // Discard all known globals to reduce baseline noise.
        [
            "#__proto__",
            "Array",
            "ArrayBuffer",
            "Atomics",
            "Boolean",
            "chWriteTraceEvent",
            "CollectGarbage",
            "console",
            "DataView",
            "Date",
            "decodeURI",
            "decodeURIComponent",
            "encodeURI",
            "encodeURIComponent",
            "Error",
            "escape",
            "eval",
            "EvalError",
            "Float32Array",
            "Float64Array",
            "Function",
            "Infinity",
            "Int16Array",
            "Int32Array",
            "Int8Array",
            "Intl",
            "isFinite",
            "isNaN",
            "JSON",
            "Map",
            "Math",
            "NaN",
            "Number",
            "Object",
            "parseFloat",
            "parseInt",
            "print",
            "Promise",
            "Proxy",
            "RangeError",
            "read",
            "readbuffer",
<<<<<<< HEAD
=======
            "readline",
>>>>>>> 84bd6f3c
            "ReferenceError",
            "Reflect",
            "RegExp",
            "Set",
            "SharedArrayBuffer",
            "String",
            "Symbol",
            "SyntaxError",
            "TypeError",
            "Uint16Array",
            "Uint32Array",
            "Uint8Array",
            "Uint8ClampedArray",
            "undefined",
            "unescape",
            "URIError",
            "WeakMap",
            "WeakSet",
            "WebAssembly",
            "WScript",
        ].forEach(function (name) {
            filter[name] = 1;
        });

        function filterInternal(parentName, obj, depth) {
            for (var p in obj) {
                if (parentFilter[parentName] == 1 && filter[p] == 1) {
                    delete obj[p];
                } else if (typeof obj[p] == "object") {
                    filterInternal(p.trim(), obj[p], depth + 1);
                }
            }
        }

        return function (obj) {
            try {
                filterInternal("this"/*filter root*/, obj, 0);
            } catch (ex) {
                printError("exception during filter: " + ex);
            }
        };
    })();

    function recordEvent(json) {
        filterLog(json);
        _eventLog.push(json);
    }

    // remove path from file name and just have the filename with extension
    function filterFileName(fileName) {
        try {
            var index = fileName.lastIndexOf("\\");
            if (index >= 0) {
                return fileName.substring(index + 1);
            }
        } catch (ex) { }
        return "";
    }

    var bpManager = (function () {
        var _bpMap = [];
        var _locBpId = -1;

        function getBpFromName(name) {
            for (var i in _bpMap) {
                if (_bpMap[i].name === name) {
                    return _bpMap[i];
                }
            }
            printError("Breakpoint named '" + name + "' was not found");
        }

        function internalSetBp(name, scriptId, line, column, execStr) {
            var bpObject = callHostFunction(hostDebugObject.JsDiagSetBreakpoint, scriptId, line, column);
            return {
                id: bpObject.breakpointId,
                scriptId: scriptId,
                name: name,
                line: bpObject.line,
                column: bpObject.column,
                execStr: execStr,
                enabled: true
            };
        }

        function addBpObject(bpObj) {
            internalTrace(TRACE_INTERNAL_FUNCTIONS, "addBpObject: ", bpObj);
            _bpMap[bpObj.id] = bpObj;
        }

        return {
            setBreakpoint: function (name, scriptId, line, column, execStr) {
                var bpObj = internalSetBp(name, scriptId, line, column, execStr);
                addBpObject(bpObj);
            },
            setLocationBreakpoint: function (name, scriptId, line, column, execStr) {
                var bpObj = {
                    id: _locBpId--,
                    scriptId: scriptId,
                    name: name,
                    line: line,
                    column: column,
                    execStr: execStr,
                    enabled: false
                }
                addBpObject(bpObj);
            },
            enableBreakpoint: function (name) {
                var bpObj = getBpFromName(name);
                if (bpObj) {
                    delete _bpMap[bpObj.id];
                    internalTrace(TRACE_INTERNAL_FUNCTIONS, "enableBreakpoint: ", name, " bpObj: ", bpObj);
                    bpObj = internalSetBp(bpObj.name, bpObj.scriptId, bpObj.line, bpObj.column, bpObj.execStr);
                    addBpObject(bpObj);
                }
            },
            deleteBreakpoint: function (name) {
                var bpObj = getBpFromName(name);
                if (bpObj && bpObj.enabled) {
                    internalTrace(TRACE_INTERNAL_FUNCTIONS, "deleteBreakpoint: ", name, " bpObj: ", bpObj);
                    callHostFunction(hostDebugObject.JsDiagRemoveBreakpoint, bpObj.id);
                    delete _bpMap[bpObj.id];
                }
            },
            disableBreakpoint: function (name) {
                var bpObj = getBpFromName(name);
                if (bpObj && bpObj.enabled) {
                    internalTrace(TRACE_INTERNAL_FUNCTIONS, "disableBreakpoint: ", name, " bpObj: ", bpObj);
                    callHostFunction(hostDebugObject.JsDiagRemoveBreakpoint, bpObj.id);
                    _bpMap[bpObj.id].enabled = false;
                }
            },
            getExecStr: function (id) {
                for (var i in _bpMap) {
                    if (_bpMap[i].id === id) {
                        return _bpMap[i].execStr;
                    }
                }
                printError("Breakpoint '" + id + "' was not found");
            },
            setExecStr: function (id, newExecStr) {
                for (var i in _bpMap) {
                    if (_bpMap[i].id === id) {
                        _bpMap[i].execStr = newExecStr;
                    }
                }
            },
            clearAllBreakpoints: function () {
                _bpMap = [];
                _locBpId = -1;
            }
        }
    })();

    function addSourceFile(text, srcId) {
        try {
            // Split the text into lines.  Note this doesn't take into account block comments, but that's probably okay.
            var lines = text.split(/\n/);

            // /**bp            <-- a breakpoint
            // /**loc           <-- a named source location used for enabling bp at later stage
            // /**exception     <-- set exception handling, catch all or only uncaught exception
            // /**onasyncbreak  <-- set what happens on async break

            var bpStartToken = "/**";
            var bpStartStrings = ["bp", "loc", "exception", "onasyncbreak"];
            var bpEnd = "**/";

            // Iterate through each source line, setting any breakpoints.
            for (var i = 0; i < lines.length; ++i) {
                var line = lines[i];
                for (var startString in bpStartStrings) {
                    var bpStart = bpStartToken + bpStartStrings[startString];
                    var isLocationBreakpoint = (bpStart.indexOf("loc") != -1);
                    var isExceptionBreakpoint = (bpStart.indexOf("exception") != -1);
                    var isOnAsyncBreak = (bpStart.indexOf("onasyncbreak") != -1);

                    var startIdx = -1;
                    while ((startIdx = line.indexOf(bpStart, startIdx + 1)) != -1) {
                        var endIdx;
                        var currLine = i;
                        var bpLine = i;
                        var currBpLineString = "";

                        // Gather up any lines within the breakpoint comment.
                        do {
                            var currentStartIdx = 0;
                            if (currLine == i) {
                                currentStartIdx = startIdx;
                            }
                            currBpLineString += lines[currLine++];
                            endIdx = currBpLineString.indexOf(bpEnd, currentStartIdx);
                        } while (endIdx == -1 && currLine < lines.length && lines[currLine].indexOf(bpStartToken) == -1);

                        // Move the line cursor forward, allowing the current line to be re-checked
                        i = currLine - 1;

                        // Do some checking
                        if (endIdx == -1) {
                            printError("Unterminated breakpoint expression");
                            return;
                        }

                        var bpStrStartIdx = startIdx + bpStart.length;
                        var bpStr = currBpLineString.substring(bpStrStartIdx, endIdx);

                        var bpFullStr = currBpLineString.substring(startIdx, endIdx);

                        // Quick check to make sure the breakpoint is not within a
                        // quoted string (such as an eval).  If it is within an eval, the
                        // eval will cause a separate call to have its breakpoints parsed.
                        // This check can be defeated, but it should cover the useful scenarios.
                        var quoteCount = 0;
                        var escapeCount = 0;
                        for (var j = 0; j < bpStrStartIdx; ++j) {
                            switch (currBpLineString[j]) {
                                case '\\':
                                    escapeCount++;
                                    continue;
                                case '"':
                                case '\'':
                                    if (escapeCount % 2 == 0)
                                        quoteCount++;
                                    /* fall through */
                                default:
                                    escapeCount = 0;
                            }
                        }
                        if (quoteCount % 2 == 1) {
                            // The breakpoint was in a quoted string.
                            continue;
                        }

                        // Only support strings like:
                        //  /**bp**/
                        //  /**bp(name)**/
                        //  /**bp(columnoffset)**/         takes an integer
                        //  /**bp:locals();stack()**/
                        //  /**bp(name):locals();stack()**/
                        //  /**loc(name)**/
                        //  /**loc(name):locals();stack()**/
                        //

                        // Parse the breakpoint name (if it exists)
                        var bpName = undefined;
                        var bpColumnOffset = 0;
                        var bpExecStr = undefined;
                        var parseIdx = 0;
                        if (bpStr[parseIdx] == '(') {
                            // The name and offset is overloaded with the same parameter.
                            // if that is int (determined by parseInt), then it is column offset otherwise left as name.
                            bpName = bpStr.match(/\(([\w,]+?)\)/)[1];
                            parseIdx = bpName.length + 2;
                            bpColumnOffset = parseInt(bpName);
                            if (isNaN(bpColumnOffset)) {
                                bpColumnOffset = 0;
                            } else {
                                bpName = undefined;
                                if (bpColumnOffset > line.length) {
                                    bpColumnOffset = line.length - 1;
                                } else if (bpColumnOffset < 0) {
                                    bpColumnOffset = 0;
                                }
                            }
                        } else if (isLocationBreakpoint) {
                            printError("'loc' sites require a label, for example /**loc(myFunc)**/");
                            return;
                        }

                        // Process the exception label:
                        //   exception(none)
                        //   exception(uncaught)
                        //   exception(all)
                        if (isExceptionBreakpoint) {
                            var exceptionAttributes = -1;
                            if (bpName !== undefined) {
                                if (bpName == "none") {
                                    exceptionAttributes = 0; // JsDiagBreakOnExceptionAttributeNone
                                } else if (bpName == "uncaught") {
                                    exceptionAttributes = 0x1; // JsDiagBreakOnExceptionAttributeUncaught
                                } else if (bpName == "firstchance") {
                                    exceptionAttributes = 0x2; // JsDiagBreakOnExceptionAttributeFirstChance
                                } else if (bpName == "all") {
                                    exceptionAttributes = 0x1 | 0x2; // JsDiagBreakOnExceptionAttributeUncaught | JsDiagBreakOnExceptionAttributeFirstChance
                                }
                            } else {
                                // throw "No exception type specified";
                            }
                            callHostFunction(hostDebugObject.JsDiagSetBreakOnException, exceptionAttributes);
                        }

                        // Parse the breakpoint execution string
                        if (bpStr[parseIdx] == ':') {
                            bpExecStr = bpStr.substring(parseIdx + 1);
                        } else if (parseIdx != bpStr.length) {
                            printError("Invalid breakpoint string: " + bpStr);
                            return;
                        }

                        // Insert the breakpoint.
                        if (isExceptionBreakpoint) {
                            if (_exceptionCommands != undefined) {
                                printError("More than one 'exception' annotation found");
                                return;
                            }
                            _exceptionCommands = bpExecStr;
                        }

                        if (isOnAsyncBreak) {
                            if (_onasyncbreakCommands != undefined) {
                                printError("More than one 'onasyncbreak' annotation found");
                                return;
                            }
                            _onasyncbreakCommands = bpExecStr;
                        }

                        if (!isExceptionBreakpoint && !isOnAsyncBreak) {
                            if (!isLocationBreakpoint) {
                                bpManager.setBreakpoint(bpName, srcId, bpLine, bpColumnOffset, bpExecStr);
                            } else {
                                bpManager.setLocationBreakpoint(bpName, srcId, bpLine, bpColumnOffset, bpExecStr);
                            }
                        }
                    }
                }
            }
        } catch (ex) {
            printError(ex);
        }
    }

    function handleBreakpoint(id) {
        internalTrace(TRACE_INTERNAL_FUNCTIONS, "handleBreakpoint id: ", id)
        _wasResumed = false;
        if (id != -1) {
            try {
                var execStr = "";
                if (id === "exception") {
                    execStr = _exceptionCommands;
                    if (execStr && execStr.toString().search("removeExpr()") != -1) {
                        _exceptionCommands = undefined;
                    }
                } else if (id === "asyncbreak") {
                    execStr = _onasyncbreakCommands;
                    if (execStr && execStr.toString().search("removeExpr()") != -1) {
                        _onasyncbreakCommands = undefined;
                    }
                } else if (id === "debuggerStatement") {
                    execStr = "dumpBreak();locals();stack();"
                } else {
                    // Retrieve this breakpoint's execution string
                    execStr = bpManager.getExecStr(id);
                    if (execStr.toString().search("removeExpr()") != -1) {
                        // A hack to remove entire expression, so that it will not run again.
                        bpManager.setExecStr(id, null);
                    }
                }
                internalTrace(TRACE_INTERNAL_FUNCTIONS, "handleBreakpoint execStr: ", execStr)
                if (execStr != null) {
                    eval(execStr);
                }
            } catch (ex) {
                printError(ex);
            }
        }

        internalTrace(TRACE_INTERNAL_FUNCTIONS, "_commandList length: ", _commandList.length, " _wasResumed: ", _wasResumed);

        // Continue processing the command list.
        while (_commandList.length > 0 && !_wasResumed) {
            var cmd = _commandList.shift();
            internalTrace(TRACE_INTERNAL_FUNCTIONS, "cmd: ", cmd);
            var completion = cmd.fn.apply(this, cmd.args);
            if (typeof completion === "function") {
                _commandCompletions.push(completion);
            }
        }
        while (_commandCompletions.length > 0) {
            var completion = _commandCompletions.shift();
            completion();
        }

        if (!_wasResumed) {
            _currentStackFrameIndex = 0;
            _wasResumed = true;
        }
    }

    function GetObjectDisplay(obj) {
        var objectDisplay = ("className" in obj) ? obj["className"] : obj["type"];

        var value = ("value" in obj) ? obj["value"] : obj["display"];

        if (value && value.length > _inspectMaxStringLength) {
            objectDisplay += " <large string>";
        } else {
            objectDisplay += " " + value;
        }

        return objectDisplay;
    }

    var stringToArrayBuffer = function stringToArrayBuffer(str) {
        var arr = [];
        for (var i = 0, len = str.length; i < len; i++) {
            arr[i] = str.charCodeAt(i) & 0xFF;
        }
        return new Uint8Array(arr).buffer;
    }

    function GetChild(obj, level) {
        function GetChildrens(obj, level) {
            var retArray = {};
            for (var i = 0; i < obj.length; ++i) {
                var propName = (obj[i].name == "__proto__") ? "#__proto__" : obj[i].name;
                retArray[propName] = GetChild(obj[i], level);
            }

            return retArray;
        }

        var retValue = {};

        if ("handle" in obj) {
            if (level >= 0) {
                var childProps = callHostFunction(hostDebugObject.JsDiagGetProperties, obj["handle"], 0, 1000);
                var properties = childProps["properties"];
                var debuggerOnlyProperties = childProps["debuggerOnlyProperties"];
                Array.prototype.push.apply(properties, debuggerOnlyProperties);
                if (properties.length > 0) {
                    retValue = GetChildrens(properties, level - 1);
                } else {
                    retValue = GetObjectDisplay(obj);
                }
            } else {
                retValue = GetObjectDisplay(obj);
            }
            delete obj["handle"];
        }

        if ("propertyAttributes" in obj) {
            delete obj["propertyAttributes"];
        }

        return retValue;
    }

    function compareWithBaseline() {
        function compareObjects(a, b, obj_namespace) {
            var objectsEqual = true;

            // This is a basic object comparison function, primarily to be used for JSON data.
            // It doesn't handle cyclical objects.

            function fail(step, message) {
                if (message == undefined) {
                    message = "diff baselines for details";
                }
                printError("Step " + step + "; on: " + obj_namespace + ": " + message);
                objectsEqual = false;
            }

            function failNonObj(step, a, b, message) {
                if (message == undefined) {
                    message = "";
                }
                printError("Step " + step + "; Local Diff on: " + obj_namespace + ": " + message);
                printError("Value 1:" + JSON.stringify(a));
                printError("Value 2:" + JSON.stringify(b));
                print("");
                objectsEqual = false;
            }

            // (1) Check strict equality.
            if (a === b)
                return true;

            // (2) non-Objects must have passed the strict equality comparison in (1)
            if ((typeof a != "object") || (typeof b != "object")) {
                failNonObj(2, a, b);
                return false;
            }

            // (3) check all properties
            for (var p in a) {
                // (4) check the property
                if (a[p] === b[p])
                    continue;

                // (5) non-Objects must have passed the strict equality comparison in (4)
                if (typeof (a[p]) != "object") {
                    failNonObj(5, a[p], b[p], "Property " + p);
                    continue;
                }

                // (6) recursively check objects or arrays
                if (!compareObjects(a[p], b[p], obj_namespace + "." + p)) {
                    // Don't need to report error message as it'll be reported inside nested call
                    objectsEqual = false;
                    continue;
                }
            }

            // (7) check any properties not in the previous enumeration
            var hasOwnProperty = Object.prototype.hasOwnProperty;
            for (var p in b) {
                if (hasOwnProperty.call(b, p) && !hasOwnProperty.call(a, p)) {
                    fail(7, "Property missing: " + p + ", value: " + JSON.stringify(b[p]));
                    continue;
                }
            }
            return objectsEqual;
        }

        var PASSED = 0;
        var FAILED = 1;

        if (_baseline == undefined) {
            return PASSED;
        }

        try {
            if (compareObjects(_baseline, _eventLog, "baseline")) {
                return PASSED;
            }
        }
        catch (ex) {
            printError("EXCEPTION: " + ex);
        }

        printError("TEST FAILED");
        return FAILED;
    }

    return {
        pushCommand: function pushCommand(fn, args) {
            _commandList.push({
                fn: fn,
                args: args
            });
        },
        debuggerCommands: {
            log: function (str) {
                internalPrint("LOG: " + str);
            },
            logJson: function (str) {
                recordEvent({ log: str });
            },
            resume: function (kind) {
                if (_wasResumed) {
                    printError("Breakpoint resumed twice");
                } else {
                    var stepType = -1;
                    if (kind == "step_into") {
                        stepType = 0;
                    } else if (kind == "step_out") {
                        stepType = 1;
                    } else if (kind == "step_over") {
                        stepType = 2;
                    } else if (kind == "step_document") {
                        stepType = 0;
                    }
                    if (stepType != -1) {
                        callHostFunction(hostDebugObject.JsDiagSetStepType, stepType);
                    } else if (kind != "continue") {
                        throw new Error("Unhandled step type - " + kind);
                    }
                    _wasResumed = true;
                    _currentStackFrameIndex = 0;
                }
            },
            locals: function (expandLevel, flags) {
                if (expandLevel == undefined || expandLevel < 0) {
                    expandLevel = 0;
                }
                var stackProperties = callHostFunction(hostDebugObject.JsDiagGetStackProperties, _currentStackFrameIndex);

                if (expandLevel >= 0) {
                    var localsJSON = {};
                    ["thisObject", "exception", "arguments", "returnValue"].forEach(function (name) {
                        if (name in stackProperties) {
                            var stackObject = stackProperties[name];
                            localsJSON[stackObject.name] = GetChild(stackObject, expandLevel - 1);
                        }
                    });
                    ["functionCallsReturn", "locals"].forEach(function (name) {
                        if (name in stackProperties) {
                            var stackObject = stackProperties[name];
                            if (stackObject.length > 0) {
                                localsJSON[name] = {};
                                for (var i = 0; i < stackObject.length; ++i) {
                                    localsJSON[name][stackObject[i].name] = GetChild(stackObject[i], expandLevel - 1);
                                }
                            }
                        }
                    });
                    if ("scopes" in stackProperties) {
                        var scopesArray = stackProperties["scopes"];
                        for (var i = 0; i < scopesArray.length; ++i) {
                            localsJSON["scopes" + i] = GetChild(scopesArray[i], expandLevel - 1);
                        }
                    }
                    if ("globals" in stackProperties && expandLevel > 0) {
                        localsJSON["globals"] = GetChild(stackProperties["globals"], expandLevel - 1);
                    }
                    recordEvent(localsJSON);
                }
            },
            stack: function (flags) {
                if (flags === undefined) {
                    flags = 0;
                }

                var stackTrace = callHostFunction(hostDebugObject.JsDiagGetStackTrace);
                var stackTraceArray = [];
                for (var i = 0; i < stackTrace.length; ++i) {
                    var stack = {};
                    stack["line"] = stackTrace[i].line;
                    stack["column"] = stackTrace[i].column;
                    stack["sourceText"] = stackTrace[i].sourceText;
                    var functionObject = callHostFunction(hostDebugObject.JsDiagGetObjectFromHandle, stackTrace[i].functionHandle);
                    stack["function"] = functionObject.name;
                    stackTraceArray.push(stack);
                }
                recordEvent({
                    'callStack': stackTraceArray
                });
            },
            evaluate: function (expression, expandLevel, flags) {
                if (expression != undefined) {
                    if (typeof expandLevel != "number" || expandLevel <= 0) {
                        expandLevel = 0;
                    }

                    if (WScript && typeof expression == 'string' && WScript.forceDebugArrayBuffer)
                        expression = stringToArrayBuffer(expression);

                    var evalResult = callHostFunction(hostDebugObject.JsDiagEvaluate, _currentStackFrameIndex, expression);
                    var evaluateOutput = {};
                    evaluateOutput[evalResult.name] = GetChild(evalResult, expandLevel - 1);
                    recordEvent({
                        'evaluate': evaluateOutput
                    });
                }
            },
            enableBp: function (name) {
                bpManager.enableBreakpoint(name);
            },
            disableBp: function (name) {
                bpManager.disableBreakpoint(name);
            },
            deleteBp: function (name) {
                bpManager.deleteBreakpoint(name);
            },
            setFrame: function (depth) {
                var stackTrace = callHostFunction(hostDebugObject.JsDiagGetStackTrace);
                for (var i = 0; i < stackTrace.length; ++i) {
                    if (stackTrace[i].index == depth) {
                        _currentStackFrameIndex = depth;
                        break;
                    }
                }
            },
            dumpBreak: function () {
                var breakpoints = callHostFunction(hostDebugObject.JsDiagGetBreakpoints);
                recordEvent({
                    'breakpoints': breakpoints
                });
            },
            dumpSourceList: function () {
                var sources = callHostFunction(hostDebugObject.JsDiagGetScripts);
                sources.forEach(function (source) {
                    if ("fileName" in source) {
                        source["fileName"] = filterFileName(source["fileName"]);
                    }
                });
                recordEvent({
                    'sources': sources
                });
            },
            dumpFunctionProperties: function (frameIdOrArrayOfIds = [0], expandLevel = 0) {
                if (typeof frameIdOrArrayOfIds != "number" && !(frameIdOrArrayOfIds instanceof Array)) {
                    frameIdOrArrayOfIds = [0];
                }
                if (typeof expandLevel != "number" || expandLevel < 0) {
                    expandLevel = 0;
                }
                let stackTrace = callHostFunction(hostDebugObject.JsDiagGetStackTrace);
                let functionHandles = [];
                let requestedFrameIndexes = [];
                if (typeof frameIdOrArrayOfIds === "number") {
                    requestedFrameIndexes.push(frameIdOrArrayOfIds);
                } else if (frameIdOrArrayOfIds instanceof Array) {
                    frameIdOrArrayOfIds.forEach((s) => {
                        if (typeof s === "number") {
                            requestedFrameIndexes.push(s);
                        }
                    });
                }
                if (requestedFrameIndexes.length == 0) {
                    requestedFrameIndexes.push(0);
                }

                stackTrace.forEach((stackFrame) => {
                    let stackFrameIndex = stackFrame.index;
                    if (requestedFrameIndexes.includes(stackFrameIndex) && !functionHandles.includes(stackFrame.functionHandle)) {
                        functionHandles.push(stackFrame.functionHandle);
                    }
                });

                let functionProperties = [];
                functionHandles.forEach((handle) => {
                    functionProperties.push(GetChild({ handle: handle }, expandLevel));
                });
                recordEvent({
                    'functionProperties': functionProperties
                });
            },
            trace: function (traceFlag) {
                _trace |= traceFlag;
            }
        },
        setBaseline: function (baseline) {
            try {
                _baseline = JSON.parse(baseline);
            } catch (ex) {
                printError("Invalid JSON passed to setBaseline: " + ex);
                internalPrint(baseline);
            }
        },
        dumpFunctionPosition: function (functionPosition) {
            if (!functionPosition) {
                functionPosition = {};
            }
            else {
                functionPosition["fileName"] = filterFileName(functionPosition["fileName"]);
            }
            recordEvent({
                'functionPosition': functionPosition
            });
        },
        setInspectMaxStringLength: function (value) {
            _inspectMaxStringLength = value;
        },
        getOutputJson: function () {
            return JSON.stringify(_eventLog, undefined, "  ");
        },
        verify: function () {
            return compareWithBaseline();
        },
        handleDebugEvent: function (debugEvent, eventData) {
            function debugEventToString(debugEvent) {
                switch (debugEvent) {
                    case 0:
                        return "JsDiagDebugEventSourceCompile";
                    case 1:
                        return "JsDiagDebugEventCompileError";
                    case 2:
                        return "JsDiagDebugEventBreakpoint";
                    case 3:
                        return "JsDiagDebugEventStepComplete";
                    case 4:
                        return "JsDiagDebugEventDebuggerStatement";
                    case 5:
                        return "JsDiagDebugEventAsyncBreak";
                    case 6:
                        return "JsDiagDebugEventRuntimeException";
                    default:
                        return "UnKnown";
                }
            }
            internalTrace(TRACE_DEBUG_EVENTS, {
                'debugEvent': debugEventToString(debugEvent),
                'eventData': eventData
            });
            switch (debugEvent) {
                case 0:
                    /*JsDiagDebugEventSourceCompile*/
                    var source = callHostFunction(hostDebugObject.JsDiagGetSource, eventData.scriptId);
                    addSourceFile(source.source, source.scriptId);
                    break;
                case 1:
                    /*JsDiagDebugEventCompileError*/
                    var stackTrace = callHostFunction(hostDebugObject.JsDiagGetScripts);
                    break;
                case 2:
                    /*JsDiagDebugEventBreakpoint*/
                case 3:
                    /*JsDiagDebugEventStepComplete*/
                    handleBreakpoint(("breakpointId" in eventData) ? eventData.breakpointId : -1);
                    break;
                case 4:
                    /*JsDiagDebugEventDebuggerStatement*/
                    handleBreakpoint("debuggerStatement");
                    break;
                case 5:
                    /*JsDiagDebugEventAsyncBreak*/
                    handleBreakpoint("asyncbreak");
                    break;
                case 6:
                    /*JsDiagDebugEventRuntimeException*/
                    handleBreakpoint("exception");
                    break;
                default:
                    throw "Unhandled JsDiagDebugEvent value " + debugEvent;
                    break;
            }
        },
        handleSourceRunDown: function (sources) {
            bpManager.clearAllBreakpoints();
            for (var len = 0; len < sources.length; ++len) {
                var source = callHostFunction(hostDebugObject.JsDiagGetSource, sources[len].scriptId);
                addSourceFile(source.source, source.scriptId);
            };
        },
    }
})();

// Commands for use from the breakpoint execution string in test files
function log(str) {
    // Prints given string as 'LOG: <given string>' on console
    controllerObj.pushCommand(controllerObj.debuggerCommands.log, arguments);
}
function logJson(str) {
    // Prints given string on console
    controllerObj.pushCommand(controllerObj.debuggerCommands.logJson, arguments);
}
function resume(kind) {
    // Resume exceution after a break, kinds - step_into, step_out, step_over
    controllerObj.pushCommand(controllerObj.debuggerCommands.resume, arguments);
}
function locals(expandLevel, flags) {
    // Dumps locals tree, expand till expandLevel with given flags
    controllerObj.pushCommand(controllerObj.debuggerCommands.locals, arguments);
}
function stack() {
    controllerObj.pushCommand(controllerObj.debuggerCommands.stack, arguments);
}
function removeExpr(bpId) {
    // A workaround to remove the current expression
}
function evaluate(expression, expandLevel, flags) {
    controllerObj.pushCommand(controllerObj.debuggerCommands.evaluate, arguments);
}
function enableBp(name) {
    controllerObj.pushCommand(controllerObj.debuggerCommands.enableBp, arguments);
}
function disableBp(name) {
    controllerObj.pushCommand(controllerObj.debuggerCommands.disableBp, arguments);
}
function deleteBp(name) {
    controllerObj.pushCommand(controllerObj.debuggerCommands.deleteBp, arguments);
}
function setFrame(name) {
    controllerObj.pushCommand(controllerObj.debuggerCommands.setFrame, arguments);
}
function dumpBreak() {
    controllerObj.pushCommand(controllerObj.debuggerCommands.dumpBreak, arguments);
}
function dumpSourceList() {
    controllerObj.pushCommand(controllerObj.debuggerCommands.dumpSourceList, arguments);
}
function dumpFunctionProperties() {
    controllerObj.pushCommand(controllerObj.debuggerCommands.dumpFunctionProperties, arguments);
}

// Start internal tracing. E.g.: /**bp:trace(TRACE_COMMANDS)**/
function trace() {
    controllerObj.pushCommand(controllerObj.debuggerCommands.trace, arguments);
}

// Non Supported - TO BE REMOVED
function setExceptionResume() { }
function setnext() { }
function evaluateAsync() { }
function trackProjectionCall() { }
function mbp() { }
function deleteMbp() { }

// APIs exposed to Debugger.cpp
function GetOutputJson() {
    return controllerObj.getOutputJson.apply(controllerObj, arguments);
}
function Verify() {
    return controllerObj.verify.apply(controllerObj, arguments);
}
function SetBaseline() {
    return controllerObj.setBaseline.apply(controllerObj, arguments);
}
function SetInspectMaxStringLength() {
    return controllerObj.setInspectMaxStringLength.apply(controllerObj, arguments);
}
function DumpFunctionPosition() {
    return controllerObj.dumpFunctionPosition.apply(controllerObj, arguments);
}


// Called from Debugger.cpp to handle JsDiagDebugEvent
function HandleDebugEvent() {
    return controllerObj.handleDebugEvent.apply(controllerObj, arguments);
}

// Called from Debugger.cpp when debugger is attached using WScript.Attach
function HandleSourceRunDown() {
    return controllerObj.handleSourceRunDown.apply(controllerObj, arguments);
}<|MERGE_RESOLUTION|>--- conflicted
+++ resolved
@@ -103,10 +103,7 @@
             "RangeError",
             "read",
             "readbuffer",
-<<<<<<< HEAD
-=======
             "readline",
->>>>>>> 84bd6f3c
             "ReferenceError",
             "Reflect",
             "RegExp",
