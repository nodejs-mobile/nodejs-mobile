//-------------------------------------------------------------------------------------------------------
// Copyright (C) Microsoft. All rights reserved.
// Licensed under the MIT license. See LICENSE.txt file in the project root for full license information.
//-------------------------------------------------------------------------------------------------------
#pragma once

#if DBG
#else // DBG
#pragma warning(disable: 4189)  // initialized but unused variable (e.g. variable that may only used by assert)
#endif

#define Unused(var) var;

#define IfFailedReturn(EXPR) do { hr = (EXPR); if (FAILED(hr)) { return hr; }} while(FALSE)
#define IfFailedGoLabel(expr, label) do { hr = (expr); if (FAILED(hr)) { goto label; } } while (FALSE)
#define IfFailGo(expr) IfFailedGoLabel(hr = (expr), Error)

#define IfJsrtErrorFail(expr, ret) do { if ((expr) != JsNoError) return ret; } while (0)
#define IfJsrtErrorHR(expr) do { if((expr) != JsNoError) { hr = E_FAIL; goto Error; } } while(0)
#define IfJsrtErrorHRLabel(expr, label) do { if((expr) != JsNoError) { hr = E_FAIL; goto label; } } while(0)
#define IfJsrtError(expr) do { if((expr) != JsNoError) { goto Error; } } while(0)
#define IfJsrtErrorSetGo(expr) do { errorCode = (expr); if(errorCode != JsNoError) { hr = E_FAIL; goto Error; } } while(0)
#define IfJsrtErrorSetGoLabel(expr, label) do { errorCode = (expr); if(errorCode != JsNoError) { hr = E_FAIL; goto label; } } while(0)
#define IfFalseGo(expr) do { if(!(expr)) { hr = E_FAIL; goto Error; } } while(0)
#define IfFalseGoLabel(expr, label) do { if(!(expr)) { hr = E_FAIL; goto label; } } while(0)
<<<<<<< HEAD

#define WIN32_LEAN_AND_MEAN 1
=======
>>>>>>> 84bd6f3c

#include "CommonDefines.h"
#include <map>
#include <string>

#include <CommonPal.h>

#include <stdarg.h>
#ifdef _MSC_VER
#include <stdio.h>
#include <io.h>
#endif // _MSC_VER

#if defined(_DEBUG)
#define _DEBUG_WAS_DEFINED
#undef _DEBUG
#endif

#ifdef _DEBUG_WAS_DEFINED
#define _DEBUG
#undef _DEBUG_WAS_DEFINED
#endif

#ifdef Assert
#undef Assert
#endif

#ifdef AssertMsg
#undef AssertMsg
#endif

#if defined(DBG)

#define _STRINGIZE_(x) #x
#if !defined(_STRINGIZE)
#define _STRINGIZE(x) _STRINGIZE_(x)
#endif

#define AssertMsg(exp, comment)   \
do { \
if (!(exp)) \
{ \
    fprintf(stderr, "ASSERTION (%s, line %d) %s %s\n", __FILE__, __LINE__, _STRINGIZE(exp), comment); \
    fflush(stderr); \
    DebugBreak(); \
} \
} while (0)
#else
#define AssertMsg(exp, comment) ((void)0)
#endif //defined(DBG)

#define Assert(exp)             AssertMsg(exp, #exp)
#define _JSRT_
#include "ChakraCore.h"
#include "Core/CommonTypedefs.h"
#include "TestHooksRt.h"

typedef void * Var;

#include "Codex/Utf8Helper.h"
using utf8::NarrowStringToWideDynamic;
using utf8::WideStringToNarrowDynamic;
#include "Helpers.h"

#include "PlatformAgnostic/SystemInfo.h"
<<<<<<< HEAD
=======
#ifdef HAS_ICU
#include "PlatformAgnostic/ChakraICU.h"
#endif
>>>>>>> 84bd6f3c

#define IfJsErrorFailLog(expr) \
do { \
    JsErrorCode jsErrorCode = expr; \
    if ((jsErrorCode) != JsNoError) { \
        fwprintf(stderr, _u("ERROR: ") _u(#expr) _u(" failed. JsErrorCode=0x%x (%s)\n"), jsErrorCode, Helpers::JsErrorCodeToString(jsErrorCode)); \
        fflush(stderr); \
        goto Error; \
    } \
} while (0)

#define IfJsErrorFailLogAndHR(expr) \
do { \
    JsErrorCode jsErrorCode = expr; \
    if ((jsErrorCode) != JsNoError) { \
        hr = E_FAIL; \
        fwprintf(stderr, _u("ERROR: ") _u(#expr) _u(" failed. JsErrorCode=0x%x (%s)\n"), jsErrorCode, Helpers::JsErrorCodeToString(jsErrorCode)); \
        fflush(stderr); \
        goto Error; \
    } \
} while (0)

#define IfJsErrorFailLogLabel(expr, label) \
do { \
    JsErrorCode jsErrorCode = expr; \
    if ((jsErrorCode) != JsNoError) { \
        fwprintf(stderr, _u("ERROR: ") _u(#expr) _u(" failed. JsErrorCode=0x%x (%s)\n"), jsErrorCode, Helpers::JsErrorCodeToString(jsErrorCode)); \
        fflush(stderr); \
        goto label; \
    } \
} while (0)

#define IfJsErrorFailLogAndRet(expr) \
do { \
    JsErrorCode jsErrorCode = expr; \
    if ((jsErrorCode) != JsNoError) { \
        fwprintf(stderr, _u("ERROR: ") _u(#expr) _u(" failed. JsErrorCode=0x%x (%s)\n"), jsErrorCode, Helpers::JsErrorCodeToString(jsErrorCode)); \
        fflush(stderr); \
        Assert(false); \
        return JS_INVALID_REFERENCE; \
    } \
} while (0)

#define IfJsrtErrorFailLogAndRetFalse(expr) \
do { \
    JsErrorCode jsErrorCode = expr; \
    if ((jsErrorCode) != JsNoError) { \
        fwprintf(stderr, _u("ERROR: ") _u(#expr) _u(" failed. JsErrorCode=0x%x (%s)\n"), jsErrorCode, Helpers::JsErrorCodeToString(jsErrorCode)); \
        fflush(stderr); \
        Assert(false); \
        return false; \
    } \
} while (0)

#define IfJsrtErrorFailLogAndRetErrorCode(expr) \
do { \
    JsErrorCode jsErrorCode = expr; \
    if ((jsErrorCode) != JsNoError) { \
        fwprintf(stderr, _u("ERROR: ") _u(#expr) _u(" failed. JsErrorCode=0x%x (%s)\n"), jsErrorCode, Helpers::JsErrorCodeToString(jsErrorCode)); \
        fflush(stderr); \
        return (jsErrorCode); \
    } \
} while (0)

#ifndef ENABLE_TEST_HOOKS
#define ENABLE_TEST_HOOKS
#endif

#include "TestHooks.h"
#include "ChakraRtInterface.h"
#include "HostConfigFlags.h"
#include "MessageQueue.h"
#include "RuntimeThreadData.h"
#include "WScriptJsrt.h"
#include "Debugger.h"

#ifdef _WIN32
#include <strsafe.h>
#include "JITProcessManager.h"
#endif

class AutoString
{
    size_t length;
    char* data;
    LPWSTR data_wide;
    JsErrorCode errorCode;
    bool dontFree;
public:
    AutoString():length(0), data(nullptr),
        data_wide(nullptr), errorCode(JsNoError), dontFree(false)
    { }

    AutoString(AutoString &autoString):length(autoString.length),
        data(autoString.data), data_wide(autoString.data_wide),
        errorCode(JsNoError), dontFree(false)
    {
        autoString.dontFree = true; // take over the ownership
    }

    AutoString(JsValueRef value):length(0), data(nullptr),
        data_wide(nullptr), errorCode(JsNoError), dontFree(false)
    {
        Initialize(value);
    }

    JsErrorCode Initialize(JsValueRef value)
    {
        JsValueRef strValue;
        JsValueType type;
        ChakraRTInterface::JsGetValueType(value, &type);
        if (type != JsString)
        {
            errorCode = ChakraRTInterface::JsConvertValueToString(value, &strValue);
        }
        else
        {
            strValue = value;
        }
        size_t length = 0;
        if (errorCode == JsNoError)
        {
            errorCode = ChakraRTInterface::JsCopyString(strValue, nullptr, 0, &length);
            if (errorCode == JsNoError)
            {
                data = (char*)malloc((length + 1) * sizeof(char));
                size_t writtenLength = 0;
                errorCode = ChakraRTInterface::JsCopyString(strValue, data, length, &writtenLength);
                if (errorCode == JsNoError)
                {
                    AssertMsg(length == writtenLength, "Inconsistent length in utf8 encoding");
                }
            }
        }
        if (errorCode == JsNoError)
        {
            *(data + length) = char(0);
<<<<<<< HEAD
=======
            this->length = length;
>>>>>>> 84bd6f3c
        }
        return errorCode;
    }

    void MakePersistent()
    {
        dontFree = true;
    }

    LPCSTR GetString()
    {
        return data;
    }

    LPWSTR GetWideString(charcount_t* destCount = nullptr)
    {
        if(data_wide || !data)
        {
            return data_wide;
        }
        charcount_t tempDestCount;
        utf8::NarrowStringToWide<utf8::malloc_allocator>(data, length, &data_wide, &tempDestCount);

        if (destCount)
        {
            *destCount = tempDestCount;
        }
        return data_wide;
    }

    bool HasError()
    {
        return errorCode != JsNoError;
    }

    JsErrorCode GetError()
    {
        return errorCode;
    }

    size_t GetLength()
    {
        return length;
    }

    ~AutoString()
    {
        // we need persistent source string
        // for externalArrayBuffer source
        // externalArrayBuffer finalize should
        // free this memory
        if (!dontFree && data != nullptr)
        {
            free(data);
            data = nullptr;
        }

        // Free this anyway.
        if (data_wide != nullptr)
        {
            free(data_wide);
            data_wide = nullptr;
        }
    }

    char* operator*() { return data; }
};

struct FileNode
{
    AutoString data;
    AutoString path;
    FileNode * next;
    FileNode(AutoString &path_, AutoString &data_):
        path(path_), data(data_), next(nullptr) {
        path_.MakePersistent();
        data_.MakePersistent();
    }
};

class SourceMap
{
    static FileNode * root;
public:
    static void Add(AutoString &path, AutoString &data)
    {
        // SourceMap lifetime == process lifetime
        FileNode * node = new FileNode(path, data);
        if (root != nullptr)
        {
            node->next = root;
        }
        root = node;
    }

    static bool Find(AutoString &path, AutoString ** out)
    {
        return Find(path.GetString(), path.GetLength(), out);
    }

    static bool Find(LPCSTR path, size_t pathLength, AutoString ** out)
    {
        FileNode * node = root;
        while(node != nullptr)
        {
            if (strncmp(node->path.GetString(), path, pathLength) == 0)
            {
                *out = &(node->data);
                return true;
            }
            node = node->next;
        }
        return false;
    }
};

inline JsErrorCode CreatePropertyIdFromString(const char* str, JsPropertyIdRef *Id)
{
    return ChakraRTInterface::JsCreatePropertyId(str, strlen(str), Id);
}

void GetBinaryPathWithFileNameA(char *path, const size_t buffer_size, const char* filename);
extern "C" HRESULT __stdcall OnChakraCoreLoadedEntry(TestHooks& testHooks);<|MERGE_RESOLUTION|>--- conflicted
+++ resolved
@@ -23,11 +23,6 @@
 #define IfJsrtErrorSetGoLabel(expr, label) do { errorCode = (expr); if(errorCode != JsNoError) { hr = E_FAIL; goto label; } } while(0)
 #define IfFalseGo(expr) do { if(!(expr)) { hr = E_FAIL; goto Error; } } while(0)
 #define IfFalseGoLabel(expr, label) do { if(!(expr)) { hr = E_FAIL; goto label; } } while(0)
-<<<<<<< HEAD
-
-#define WIN32_LEAN_AND_MEAN 1
-=======
->>>>>>> 84bd6f3c
 
 #include "CommonDefines.h"
 #include <map>
@@ -93,12 +88,9 @@
 #include "Helpers.h"
 
 #include "PlatformAgnostic/SystemInfo.h"
-<<<<<<< HEAD
-=======
 #ifdef HAS_ICU
 #include "PlatformAgnostic/ChakraICU.h"
 #endif
->>>>>>> 84bd6f3c
 
 #define IfJsErrorFailLog(expr) \
 do { \
@@ -236,10 +228,7 @@
         if (errorCode == JsNoError)
         {
             *(data + length) = char(0);
-<<<<<<< HEAD
-=======
             this->length = length;
->>>>>>> 84bd6f3c
         }
         return errorCode;
     }
