//-------------------------------------------------------------------------------------------------------
// Copyright (C) Microsoft. All rights reserved.
// Licensed under the MIT license. See LICENSE.txt file in the project root for full license information.
//-------------------------------------------------------------------------------------------------------
#include "stdafx.h"
#include "Core/AtomLockGuids.h"
#ifdef _WIN32
#include <winver.h>
#include <process.h>
#include <fcntl.h>
#else
#include <pthread.h>
#endif

#ifdef __linux__
#include <sys/sysinfo.h>
#elif defined(__APPLE__)
#include <sys/sysctl.h>
#endif

unsigned int MessageBase::s_messageCount = 0;
Debugger* Debugger::debugger = nullptr;

#ifdef _WIN32
LPCWSTR hostName = _u("ch.exe");
#else
LPCWSTR hostName = _u("ch");
#endif

JsRuntimeHandle chRuntime = JS_INVALID_RUNTIME_HANDLE;

BOOL doTTRecord = false;
BOOL doTTReplay = false;
const size_t ttUriBufferLength = MAX_PATH * 3;
char ttUri[ttUriBufferLength];
size_t ttUriLength = 0;
UINT32 snapInterval = MAXUINT32;
UINT32 snapHistoryLength = MAXUINT32;
LPCWSTR connectionUuidString = NULL;
UINT32 startEventCount = 1;

extern "C"
HRESULT __stdcall OnChakraCoreLoadedEntry(TestHooks& testHooks)
{
    return ChakraRTInterface::OnChakraCoreLoaded(testHooks);
}

JsRuntimeAttributes jsrtAttributes = JsRuntimeAttributeNone;

int HostExceptionFilter(int exceptionCode, _EXCEPTION_POINTERS *ep)
{
    ChakraRTInterface::NotifyUnhandledException(ep);

#if ENABLE_NATIVE_CODEGEN && _WIN32
    JITProcessManager::TerminateJITServer();
#endif
    bool crashOnException = false;
    ChakraRTInterface::GetCrashOnExceptionFlag(&crashOnException);

    if (exceptionCode == EXCEPTION_BREAKPOINT || (crashOnException && exceptionCode != 0xE06D7363))
    {
        return EXCEPTION_CONTINUE_SEARCH;
    }

    fwprintf(stderr, _u("FATAL ERROR: %ls failed due to exception code %x\n"), hostName, exceptionCode);

    _flushall();

    // Exception happened, so we probably didn't clean up properly,
    // Don't exit normally, just terminate
    TerminateProcess(::GetCurrentProcess(), exceptionCode);

    return EXCEPTION_CONTINUE_SEARCH;
}

void __stdcall PrintUsageFormat()
{
    wprintf(_u("\nUsage: %s [-v|-version] [-h|-help] [-?] [flaglist] <source file>\n"), hostName);
    wprintf(_u("\t-v|-version\t\tDisplays version info\n"));
    wprintf(_u("\t-h|-help\t\tDisplays this help message\n"));
    wprintf(_u("\t-?\t\t\tDisplays this help message with complete [flaglist] info\n"));
}

#if !defined(ENABLE_DEBUG_CONFIG_OPTIONS)
void __stdcall PrintReleaseUsage()
{
    wprintf(_u("\nUsage: %s [-v|-version] [-h|-help|-?] <source file> %s"), hostName,
        _u("\nNote: [flaglist] is not supported in Release builds; try a Debug or Test build to enable these flags.\n"));
    wprintf(_u("\t-v|-version\t\tDisplays version info\n"));
    wprintf(_u("\t-h|-help|-?\t\tDisplays this help message\n"));
}
#endif

void __stdcall PrintUsage()
{
#if !defined(ENABLE_DEBUG_CONFIG_OPTIONS)
    PrintReleaseUsage();
#else
    PrintUsageFormat();
#endif
}

void __stdcall PrintChVersion()
{
#if CHAKRA_CORE_VERSION_RELEASE
    wprintf(_u("%s version %d.%d.%d.0\n"),
#else
    wprintf(_u("%s version %d.%d.%d.0-beta\n"),
#endif
        hostName, CHAKRA_CORE_MAJOR_VERSION, CHAKRA_CORE_MINOR_VERSION, CHAKRA_CORE_PATCH_VERSION);
}

#ifdef _WIN32
void __stdcall PrintChakraCoreVersion()
{
    char16 filename[_MAX_PATH];
    char16 drive[_MAX_DRIVE];
    char16 dir[_MAX_DIR];

    LPCWSTR chakraDllName = GetChakraDllNameW();
    char16 modulename[_MAX_PATH];
    if (!PlatformAgnostic::SystemInfo::GetBinaryLocation(modulename, _MAX_PATH))
    {
        return;
    }

    _wsplitpath_s(modulename, drive, _MAX_DRIVE, dir, _MAX_DIR, nullptr, 0, nullptr, 0);
    _wmakepath_s(filename, drive, dir, chakraDllName, nullptr);

    UINT size = 0;
    LPBYTE lpBuffer = NULL;
    DWORD verSize = GetFileVersionInfoSizeW(filename, NULL);

    if (verSize != NULL)
    {
        LPSTR verData = new char[verSize];

        if (GetFileVersionInfoW(filename, NULL, verSize, verData) &&
            VerQueryValueW(verData, _u("\\"), (VOID FAR * FAR *)&lpBuffer, &size) &&
            (size != 0))
        {
            VS_FIXEDFILEINFO *verInfo = (VS_FIXEDFILEINFO *)lpBuffer;
            if (verInfo->dwSignature == VS_FFI_SIGNATURE)
            {
                // Doesn't matter if you are on 32 bit or 64 bit,
                // DWORD is always 32 bits, so first two revision numbers
                // come from dwFileVersionMS, last two come from dwFileVersionLS
                wprintf(_u("%s version %lu.%lu.%lu.%lu\n"),
                    chakraDllName,
                    (verInfo->dwFileVersionMS >> 16) & 0xffff,
                    (verInfo->dwFileVersionMS >> 0) & 0xffff,
                    (verInfo->dwFileVersionLS >> 16) & 0xffff,
                    (verInfo->dwFileVersionLS >> 0) & 0xffff);
            }
        }

        delete[] verData;
    }
}
#endif

void __stdcall PrintVersion()
{
    PrintChVersion();

#ifdef _WIN32
    PrintChakraCoreVersion();
#endif
}

// On success the param byteCodeBuffer will be allocated in the function.
HRESULT GetSerializedBuffer(LPCSTR fileContents, JsFinalizeCallback fileContentFinalizeCallback, JsValueRef *byteCodeBuffer)
{
    HRESULT hr = S_OK;

    JsValueRef scriptSource;
    IfJsErrorFailLog(ChakraRTInterface::JsCreateExternalArrayBuffer((void*)fileContents,
        (unsigned int)strlen(fileContents), fileContentFinalizeCallback, (void*)fileContents, &scriptSource));
    IfJsErrorFailLog(ChakraRTInterface::JsSerialize(scriptSource, byteCodeBuffer,
        JsParseScriptAttributeNone));

Error:
    return hr;
}

<<<<<<< HEAD
=======
HANDLE GetFileHandle(LPCWSTR filename)
{
    if (filename != nullptr)
    {
        return CreateFile(filename, GENERIC_WRITE, FILE_SHARE_DELETE,
            nullptr, CREATE_ALWAYS, FILE_ATTRIBUTE_NORMAL, nullptr);
    }
    return GetStdHandle(STD_OUTPUT_HANDLE);
}

>>>>>>> 84bd6f3c
HRESULT CreateLibraryByteCodeHeader(LPCSTR contentsRaw, JsFinalizeCallback contentsRawFinalizeCallback, DWORD lengthBytes, LPCWSTR bcFullPath, LPCSTR libraryNameNarrow)
{
    HANDLE bcFileHandle = nullptr;
    JsValueRef bufferVal;
    BYTE *bcBuffer = nullptr;
    unsigned int bcBufferSize = 0;
    DWORD written;
    // For validating the header file against the library file
    auto outputStr =
        "//-------------------------------------------------------------------------------------------------------\n"
        "// Copyright (C) Microsoft. All rights reserved.\n"
        "// Licensed under the MIT license. See LICENSE.txt file in the project root for full license information.\n"
        "//-------------------------------------------------------------------------------------------------------\n"
        "#if 0\n";

    std::string normalizedContentStr;
    char* nextToken = nullptr;
    char* token = strtok_s((char*)contentsRaw, "\r", &nextToken);
    while (token)
    {
        normalizedContentStr.append(token);
        token = strtok_s(nullptr, "\r", &nextToken);
    }
    // We no longer need contentsRaw, so call the finalizer for it if one was provided
    if (contentsRawFinalizeCallback != nullptr)
    {
        contentsRawFinalizeCallback((void*)contentsRaw);
    }

    const char* normalizedContent = normalizedContentStr.c_str();
    // We still need contentsRaw after this, so pass a null finalizeCallback into it
    HRESULT hr = GetSerializedBuffer(normalizedContent, nullptr, &bufferVal);

<<<<<<< HEAD
    // We still need contentsRaw after this, so pass a null finalizeCallback into it
    HRESULT hr = GetSerializedBuffer(contentsRaw, nullptr, &bufferVal);

    IfFailedGoLabel((hr), ErrorRunFinalize);

    IfJsrtErrorHRLabel(ChakraRTInterface::JsGetArrayBufferStorage(bufferVal, &bcBuffer, &bcBufferSize), ErrorRunFinalize);

    bcFileHandle = CreateFile(bcFullPath, GENERIC_WRITE, FILE_SHARE_DELETE,
        nullptr, CREATE_ALWAYS, FILE_ATTRIBUTE_NORMAL, nullptr);
    if (bcFileHandle == INVALID_HANDLE_VALUE)
    {
        IfFailedGoLabel(E_FAIL, ErrorRunFinalize);
    }

    IfFalseGoLabel(WriteFile(bcFileHandle, outputStr, (DWORD)strlen(outputStr), &written, nullptr), ErrorRunFinalize);
    IfFalseGoLabel(WriteFile(bcFileHandle, contentsRaw, lengthBytes, &written, nullptr), ErrorRunFinalize);
    if (lengthBytes < 2 || contentsRaw[lengthBytes - 2] != '\r' || contentsRaw[lengthBytes - 1] != '\n')
    {
        outputStr = "\r\n#endif\r\n";
    }
    else
    {
        outputStr = "#endif\r\n";
    }
    
    // We no longer need contentsRaw, so call the finalizer for it if one was provided
    if(contentsRawFinalizeCallback != nullptr)
    {
        contentsRawFinalizeCallback((void*)contentsRaw);
    }

=======
    IfFailedGoLabel((hr), ErrorRunFinalize);

    IfJsrtErrorHRLabel(ChakraRTInterface::JsGetArrayBufferStorage(bufferVal, &bcBuffer, &bcBufferSize), ErrorRunFinalize);

    bcFileHandle = GetFileHandle(bcFullPath);
    IfFalseGo(bcFileHandle != INVALID_HANDLE_VALUE && bcFileHandle != nullptr);

    IfFalseGoLabel(WriteFile(bcFileHandle, outputStr, (DWORD)strlen(outputStr), &written, nullptr), ErrorRunFinalize);
    IfFalseGoLabel(WriteFile(bcFileHandle, normalizedContent, (DWORD)normalizedContentStr.size(), &written, nullptr), ErrorRunFinalize);
    outputStr = "\n#endif\n";

>>>>>>> 84bd6f3c
    IfFalseGo(WriteFile(bcFileHandle, outputStr, (DWORD)strlen(outputStr), &written, nullptr));

    // Write out the bytecode
    outputStr = "namespace Js\n{\n    const char Library_Bytecode_";
    IfFalseGo(WriteFile(bcFileHandle, outputStr, (DWORD)strlen(outputStr), &written, nullptr));
    IfFalseGo(WriteFile(bcFileHandle, libraryNameNarrow, (DWORD)strlen(libraryNameNarrow), &written, nullptr));
    outputStr = "[] = {\n/* 00000000 */";
    IfFalseGo(WriteFile(bcFileHandle, outputStr, (DWORD)strlen(outputStr), &written, nullptr));

    for (unsigned int i = 0; i < bcBufferSize; i++)
    {
        char scratch[6];
        auto scratchLen = sizeof(scratch);
        int num = _snprintf_s(scratch, scratchLen, _countof(scratch), " 0x%02X", bcBuffer[i]);
        Assert(num == 5);
        IfFalseGo(WriteFile(bcFileHandle, scratch, (DWORD)(scratchLen - 1), &written, nullptr));

        // Add a comma and a space if this is not the last item
        if (i < bcBufferSize - 1)
        {
            char commaSpace[2];
            _snprintf_s(commaSpace, sizeof(commaSpace), _countof(commaSpace), ",");  // close quote, new line, offset and open quote
            IfFalseGo(WriteFile(bcFileHandle, commaSpace, (DWORD)strlen(commaSpace), &written, nullptr));
        }

        // Add a line break every 16 scratches, primarily so the compiler doesn't complain about the string being too long.
        // Also, won't add for the last scratch
        if (i % 16 == 15 && i < bcBufferSize - 1)
        {
            char offset[17];
            int actualLen = _snprintf_s(offset, sizeof(offset), _countof(offset), "\n/* %08X */", i + 1);  // close quote, new line, offset and open quote
            IfFalseGo(WriteFile(bcFileHandle, offset, actualLen, &written, nullptr));
        }
    }
    outputStr = "};\n\n";
    IfFalseGo(WriteFile(bcFileHandle, outputStr, (DWORD)strlen(outputStr), &written, nullptr));

    outputStr = "}\n";
    IfFalseGo(WriteFile(bcFileHandle, outputStr, (DWORD)strlen(outputStr), &written, nullptr));

<<<<<<< HEAD
    if(false)
    {
ErrorRunFinalize:
        if(contentsRawFinalizeCallback != nullptr)
        {
            contentsRawFinalizeCallback((void*)contentsRaw);
        }
    }
=======
ErrorRunFinalize:
>>>>>>> 84bd6f3c
Error:
    if (bcFileHandle != nullptr)
    {
        CloseHandle(bcFileHandle);
    }

    return hr;
}

// Used becuase of what's likely a deficiency in the API
typedef struct {
    void* scriptBody;
    JsFinalizeCallback scriptBodyFinalizeCallback;
    bool freeingHandled;
} SerializedCallbackInfo;

static bool CHAKRA_CALLBACK DummyJsSerializedScriptLoadUtf8Source(
    JsSourceContext sourceContext,
    JsValueRef* scriptBuffer,
    JsParseScriptAttributes *parseAttributes)
{
    SerializedCallbackInfo* serializedCallbackInfo = reinterpret_cast<SerializedCallbackInfo*>(sourceContext);
    Assert(!serializedCallbackInfo->freeingHandled);
    serializedCallbackInfo->freeingHandled = true;
    size_t length = strlen(reinterpret_cast<const char*>(serializedCallbackInfo->scriptBody));

    // sourceContext is source ptr, see RunScript below
    if (ChakraRTInterface::JsCreateExternalArrayBuffer(serializedCallbackInfo->scriptBody, (unsigned int)length,
        serializedCallbackInfo->scriptBodyFinalizeCallback, serializedCallbackInfo->scriptBody, scriptBuffer) != JsNoError)
    {
        return false;
    }

    *parseAttributes = JsParseScriptAttributeNone;
    return true;
}

<<<<<<< HEAD
HRESULT RunScript(const char* fileName, LPCSTR fileContents, JsFinalizeCallback fileContentsFinalizeCallback, JsValueRef bufferValue, char *fullPath)
=======
HRESULT RunScript(const char* fileName, LPCSTR fileContents, size_t fileLength, JsFinalizeCallback fileContentsFinalizeCallback, JsValueRef bufferValue, char *fullPath, JsValueRef parserStateCache)
>>>>>>> 84bd6f3c
{
    HRESULT hr = S_OK;
    MessageQueue * messageQueue = new MessageQueue();
    WScriptJsrt::AddMessageQueue(messageQueue);

    IfJsErrorFailLogLabel(ChakraRTInterface::JsSetPromiseContinuationCallback(WScriptJsrt::PromiseContinuationCallback, (void*)messageQueue), ErrorRunFinalize);

    if(strlen(fileName) >= 14 && strcmp(fileName + strlen(fileName) - 14, "ttdSentinal.js") == 0)
    {
        if(fileContentsFinalizeCallback != nullptr)
        {
            fileContentsFinalizeCallback((void*)fileContents);
        }
#if !ENABLE_TTD
        wprintf(_u("Sential js file is only ok when in TTDebug mode!!!\n"));
        return E_FAIL;
#else
        if(!doTTReplay)
        {
            wprintf(_u("Sential js file is only ok when in TTReplay mode!!!\n"));
            return E_FAIL;
        }

        IfFailedReturn(ChakraRTInterface::JsTTDStart());

        try
        {
            JsTTDMoveMode moveMode = JsTTDMoveMode::JsTTDMoveKthEvent;
            int64_t snapEventTime = -1;
            int64_t nextEventTime = -2;

            while(true)
            {
                JsErrorCode error = ChakraRTInterface::JsTTDGetSnapTimeTopLevelEventMove(chRuntime, moveMode, startEventCount, &nextEventTime, &snapEventTime, nullptr);

                if(error != JsNoError)
                {
                    if(error == JsErrorCategoryUsage)
                    {
                        wprintf(_u("Start time not in log range.\n"));
                    }

                    return error;
                }

                IfFailedReturn(ChakraRTInterface::JsTTDMoveToTopLevelEvent(chRuntime, moveMode, snapEventTime, nextEventTime));

                JsErrorCode res = ChakraRTInterface::JsTTDReplayExecution(&moveMode, &nextEventTime);

                //handle any uncaught exception by immediately time-traveling to the throwing line in the debugger -- in replay just report and exit
                if(res == JsErrorCategoryScript)
                {
                    wprintf(_u("An unhandled script exception occurred!!!\n"));

                    ExitProcess(0);
                }

                if(nextEventTime == -1)
                {
                    wprintf(_u("\nReached end of Execution -- Exiting.\n"));
                    break;
                }
            }
        }
        catch(...)
        {
            wprintf(_u("Terminal exception in Replay -- exiting.\n"));
            ExitProcess(0);
        }
#endif
    }
    else
    {
        Assert(fileContents != nullptr || bufferValue != nullptr);

        JsErrorCode runScript;
        JsValueRef fname;
        IfJsErrorFailLogLabel(ChakraRTInterface::JsCreateString(fullPath,
            strlen(fullPath), &fname), ErrorRunFinalize);

        if (bufferValue != nullptr)
        {
<<<<<<< HEAD
            if(fileContents == nullptr)
            {
                // if we have no fileContents, no worry about freeing them, and the call is simple.
                runScript = ChakraRTInterface::JsRunSerialized(
                        bufferValue,
                        nullptr /*JsSerializedLoadScriptCallback*/,
                        0 /*SourceContext*/,
                        fname,
                        nullptr /*result*/
                        );
=======
            if (fileContents == nullptr)
            {
                // if we have no fileContents, no worry about freeing them, and the call is simple.
                runScript = ChakraRTInterface::JsRunSerialized(
                    bufferValue,
                    nullptr /*JsSerializedLoadScriptCallback*/,
                    0 /*SourceContext*/,
                    fname,
                    nullptr /*result*/
                );
>>>>>>> 84bd6f3c
            }
            else // fileContents != nullptr
            {
                // Memory management is a little more complex here
                SerializedCallbackInfo serializedCallbackInfo;
                serializedCallbackInfo.scriptBody = (void*)fileContents;
                serializedCallbackInfo.scriptBodyFinalizeCallback = fileContentsFinalizeCallback;
                serializedCallbackInfo.freeingHandled = false;

                // Now we can run our script, with this serializedCallbackInfo as the sourcecontext
                runScript = ChakraRTInterface::JsRunSerialized(
<<<<<<< HEAD
                        bufferValue,
                        DummyJsSerializedScriptLoadUtf8Source,
                        reinterpret_cast<JsSourceContext>(&serializedCallbackInfo),
                        // Use source ptr as sourceContext
                        fname,
                        nullptr /*result*/);
                // Now that we're down here, we can free the fileContents if they weren't sent into
                // a GC-managed object.
                if(!serializedCallbackInfo.freeingHandled)
                {
                    if(fileContentsFinalizeCallback != nullptr)
=======
                    bufferValue,
                    DummyJsSerializedScriptLoadUtf8Source,
                    reinterpret_cast<JsSourceContext>(&serializedCallbackInfo),
                    // Use source ptr as sourceContext
                    fname,
                    nullptr /*result*/);
                // Now that we're down here, we can free the fileContents if they weren't sent into
                // a GC-managed object.
                if (!serializedCallbackInfo.freeingHandled)
                {
                    if (fileContentsFinalizeCallback != nullptr)
>>>>>>> 84bd6f3c
                    {
                        fileContentsFinalizeCallback((void*)fileContents);
                    }
                }
            }
        }
<<<<<<< HEAD
        else // bufferValue == nullptr
        {
            JsValueRef scriptSource;
            IfJsErrorFailLog(ChakraRTInterface::JsCreateExternalArrayBuffer((void*)fileContents,
                (unsigned int)strlen(fileContents),
=======
        else if (parserStateCache != nullptr)
        {
            JsValueRef scriptSource;
            IfJsErrorFailLog(ChakraRTInterface::JsCreateExternalArrayBuffer((void*)fileContents,
                (unsigned int)fileLength,
                fileContentsFinalizeCallback, (void*)fileContents, &scriptSource));

            // TODO: Support TTD
            runScript = ChakraRTInterface::JsRunScriptWithParserState(
                scriptSource,
                WScriptJsrt::GetNextSourceContext(),
                fname,
                JsParseScriptAttributeNone,
                parserStateCache,
                nullptr);
        }
        else // bufferValue == nullptr && parserStateCache == nullptr
        {
            JsValueRef scriptSource;
            IfJsErrorFailLog(ChakraRTInterface::JsCreateExternalArrayBuffer((void*)fileContents,
                (unsigned int)fileLength,
>>>>>>> 84bd6f3c
                fileContentsFinalizeCallback, (void*)fileContents, &scriptSource));
#if ENABLE_TTD
            if(doTTRecord)
            {
                JsPropertyIdRef ttProperty = nullptr;
                JsValueRef ttString = nullptr;
                JsValueRef global = nullptr;

                IfFailedReturn(ChakraRTInterface::JsCreatePropertyId("ttdLogURI", strlen("ttdLogURI"), &ttProperty));
                IfFailedReturn(ChakraRTInterface::JsCreateString(ttUri, ttUriLength, &ttString));
                IfFailedReturn(ChakraRTInterface::JsGetGlobalObject(&global));

                IfFailedReturn(ChakraRTInterface::JsSetProperty(global, ttProperty, ttString, false));

                IfFailedReturn(ChakraRTInterface::JsTTDStart());
            }

            auto sourceContext = WScriptJsrt::GetNextSourceContext();
            WScriptJsrt::RegisterScriptDir(sourceContext, fullPath);
            runScript = ChakraRTInterface::JsRun(scriptSource,
                sourceContext, fname,
                JsParseScriptAttributeNone, nullptr /*result*/);
            if (runScript == JsErrorCategoryUsage)
            {
                wprintf(_u("FATAL ERROR: Core was compiled without ENABLE_TTD is defined. CH is trying to use TTD interface\n"));
                abort();
            }
#else
            runScript = ChakraRTInterface::JsRun(scriptSource,
                WScriptJsrt::GetNextSourceContext(), fname,
                JsParseScriptAttributeNone,
                nullptr /*result*/);
#endif
        }

        //Do a yield after the main script body executes
        ChakraRTInterface::JsTTDNotifyYield();

        if(runScript != JsNoError)
        {
            WScriptJsrt::PrintException(fileName, runScript);
        }
        else
        {
            // Repeatedly flush the message queue until it's empty. It is necessary to loop on this
            // because setTimeout can add scripts to execute.
            do
            {
                IfFailGo(messageQueue->ProcessAll(fileName));
            } while(!messageQueue->IsEmpty());
        }
    }

    if(false)
    {
ErrorRunFinalize:
        if(fileContentsFinalizeCallback != nullptr)
        {
            fileContentsFinalizeCallback((void*)fileContents);
        }
    }
Error:
#if ENABLE_TTD
    if(doTTRecord)
    {
        IfFailedReturn(ChakraRTInterface::JsTTDStop());
    }
#endif

    if (messageQueue != nullptr)
    {
        messageQueue->RemoveAll();
        // clean up possible pinned exception object on exit to avoid potential leak
        bool hasException;
        if (ChakraRTInterface::JsHasException(&hasException) == JsNoError && hasException)
        {
            JsValueRef exception = JS_INVALID_REFERENCE;
            ChakraRTInterface::JsGetAndClearException(&exception);
        }
        delete messageQueue;
    }

    // We only call RunScript() once, safe to Uninitialize()
    WScriptJsrt::Uninitialize();

    return hr;
}

static HRESULT CreateRuntime(JsRuntimeHandle *runtime)
{
    HRESULT hr = E_FAIL;

#ifndef _WIN32
    // On Posix, malloc optimistically returns a non-null address without
    // checking if it's actually able to back that allocation in memory
    // Upon use of that address however, if the address space for that allocation
    // can't be committed, the process is killed
    // See the man page for malloc
    //
    // In order to avoid having to deal with this, we set the memory limit for the
    // runtime to the size of the physical memory on the system
    // TODO: 
    // We could move the following into its own platform agnostic API
    // but in this case, this is a one-time call thats not applicable
    // on Windows so decided to leave as is
    // Additionally, we can probably do better than just limit to the physical memory
    // size

#if defined(__APPLE__) || defined(__linux__)
    size_t memoryLimit;
#ifdef __APPLE__
    int totalRamHW[] = { CTL_HW, HW_MEMSIZE };
    size_t length = sizeof(memoryLimit);
    if (sysctl(totalRamHW, 2, &memoryLimit, &length, NULL, 0) == -1)
    {
        memoryLimit = 0;
    }
#else
    struct sysinfo sysInfo;
    if (sysinfo(&sysInfo) == -1)
    {
        memoryLimit = 0;
    }
    else
    {
        memoryLimit = sysInfo.totalram;
    }
#endif // __APPLE__
#endif // __APPLE__ || __linux
#endif // !_WIN32

    IfJsErrorFailLog(ChakraRTInterface::JsCreateRuntime(jsrtAttributes, nullptr, runtime));

#ifndef _WIN32
    IfJsErrorFailLog(ChakraRTInterface::JsSetRuntimeMemoryLimit(*runtime, memoryLimit));
#endif

    hr = S_OK;
Error:
    return hr;
}

<<<<<<< HEAD
HRESULT CreateAndRunSerializedScript(const char* fileName, LPCSTR fileContents, JsFinalizeCallback fileContentsFinalizeCallback, char *fullPath)
=======
HRESULT GetParserStateBuffer(LPCSTR fileContents, JsFinalizeCallback fileContentsFinalizeCallback, JsValueRef *parserStateBuffer)
{
    HRESULT hr = S_OK;
    JsValueRef scriptSource = nullptr;

    IfJsErrorFailLog(ChakraRTInterface::JsCreateExternalArrayBuffer((void*)fileContents,
        (unsigned int)strlen(fileContents), fileContentsFinalizeCallback, (void*)fileContents, &scriptSource));

    IfJsErrorFailLog(ChakraRTInterface::JsSerializeParserState(scriptSource, parserStateBuffer, JsParseScriptAttributeNone));

Error:
    return hr;
}

HRESULT CreateParserState(LPCSTR fileContents, size_t fileLength, JsFinalizeCallback fileContentsFinalizeCallback, LPCWSTR fullPath)
{
    HRESULT hr = S_OK;
    HANDLE fileHandle = nullptr;
    JsValueRef parserStateBuffer = nullptr;
    BYTE *buffer = nullptr;
    unsigned int bufferSize = 0;

    IfFailedGoLabel(GetParserStateBuffer(fileContents, fileContentsFinalizeCallback, &parserStateBuffer), Error);
    IfJsErrorFailLog(ChakraRTInterface::JsGetArrayBufferStorage(parserStateBuffer, &buffer, &bufferSize));

    fileHandle = GetFileHandle(fullPath);
    IfFalseGo(fileHandle != INVALID_HANDLE_VALUE && fileHandle != nullptr);

    for (unsigned int i = 0; i < bufferSize; i++)
    {
        const unsigned int BYTES_PER_LINE = 32;
        DWORD written = 0;
        char scratch[3];
        auto scratchLen = sizeof(scratch);
        int num = _snprintf_s(scratch, scratchLen, _countof(scratch), "%02X", buffer[i]);
        Assert(num == 2);
        IfFalseGo(WriteFile(fileHandle, scratch, (DWORD)(scratchLen - 1), &written, nullptr));

        // Add line breaks so this block can be readable
        if (i % BYTES_PER_LINE == (BYTES_PER_LINE - 1) && i < bufferSize - 1)
        {
            IfFalseGo(WriteFile(fileHandle, "\n", 1, &written, nullptr));
        }
    }

Error:
    if (fileHandle != nullptr)
    {
        CloseHandle(fileHandle);
    }
    return hr;
}

HRESULT CreateParserStateAndRunScript(const char* fileName, LPCSTR fileContents, size_t fileLength, JsFinalizeCallback fileContentsFinalizeCallback, char *fullPath)
>>>>>>> 84bd6f3c
{
    HRESULT hr = S_OK;
    JsRuntimeHandle runtime = JS_INVALID_RUNTIME_HANDLE;
    JsContextRef context = JS_INVALID_REFERENCE, current = JS_INVALID_REFERENCE;
    JsValueRef bufferVal;

    // We don't want this to free fileContents when it completes, so the finalizeCallback is nullptr
<<<<<<< HEAD
    IfFailedGoLabel(GetSerializedBuffer(fileContents, nullptr, &bufferVal), ErrorRunFinalize);
=======
    IfFailedGoLabel(GetParserStateBuffer(fileContents, nullptr, &bufferVal), ErrorRunFinalize);
>>>>>>> 84bd6f3c

    // Bytecode buffer is created in one runtime and will be executed on different runtime.
    IfFailedGoLabel(CreateRuntime(&runtime), ErrorRunFinalize);
    chRuntime = runtime;

    IfJsErrorFailLogLabel(ChakraRTInterface::JsCreateContext(runtime, &context), ErrorRunFinalize);
    IfJsErrorFailLogLabel(ChakraRTInterface::JsGetCurrentContext(&current), ErrorRunFinalize);
    IfJsErrorFailLogLabel(ChakraRTInterface::JsSetCurrentContext(context), ErrorRunFinalize);

    // Initialized the WScript object on the new context
    if (!WScriptJsrt::Initialize())
    {
        IfFailedGoLabel(E_FAIL, ErrorRunFinalize);
    }

    // This is our last call to use fileContents, so pass in the finalizeCallback
    IfFailGo(RunScript(fileName, fileContents, fileLength, fileContentsFinalizeCallback, nullptr, fullPath, bufferVal));

<<<<<<< HEAD
=======
    if (false)
    {
ErrorRunFinalize:
        if (fileContentsFinalizeCallback != nullptr)
        {
            fileContentsFinalizeCallback((void*)fileContents);
        }
    }
Error:
    if (current != JS_INVALID_REFERENCE)
    {
        ChakraRTInterface::JsSetCurrentContext(current);
    }

    if (runtime != JS_INVALID_RUNTIME_HANDLE)
    {
        ChakraRTInterface::JsDisposeRuntime(runtime);
    }

    return hr;
}

HRESULT CreateAndRunSerializedScript(const char* fileName, LPCSTR fileContents, size_t fileLength, JsFinalizeCallback fileContentsFinalizeCallback, char *fullPath)
{
    HRESULT hr = S_OK;
    JsRuntimeHandle runtime = JS_INVALID_RUNTIME_HANDLE;
    JsContextRef context = JS_INVALID_REFERENCE, current = JS_INVALID_REFERENCE;
    JsValueRef bufferVal;

    // We don't want this to free fileContents when it completes, so the finalizeCallback is nullptr
    IfFailedGoLabel(GetSerializedBuffer(fileContents, nullptr, &bufferVal), ErrorRunFinalize);

    // Bytecode buffer is created in one runtime and will be executed on different runtime.

>>>>>>> 84bd6f3c
    IfFailedGoLabel(CreateRuntime(&runtime), ErrorRunFinalize);
    chRuntime = runtime;

    IfJsErrorFailLogLabel(ChakraRTInterface::JsCreateContext(runtime, &context), ErrorRunFinalize);
    IfJsErrorFailLogLabel(ChakraRTInterface::JsGetCurrentContext(&current), ErrorRunFinalize);
    IfJsErrorFailLogLabel(ChakraRTInterface::JsSetCurrentContext(context), ErrorRunFinalize);

    // Initialized the WScript object on the new context
    if (!WScriptJsrt::Initialize())
    {
        IfFailedGoLabel(E_FAIL, ErrorRunFinalize);
    }

    // This is our last call to use fileContents, so pass in the finalizeCallback
<<<<<<< HEAD
    IfFailGo(RunScript(fileName, fileContents, fileContentsFinalizeCallback, bufferVal, fullPath));
=======
    IfFailGo(RunScript(fileName, fileContents, fileLength, fileContentsFinalizeCallback, bufferVal, fullPath, nullptr));
>>>>>>> 84bd6f3c

    if(false)
    {
ErrorRunFinalize:
        if(fileContentsFinalizeCallback != nullptr)
        {
            fileContentsFinalizeCallback((void*)fileContents);
        }
    }
Error:
    if (current != JS_INVALID_REFERENCE)
    {
        ChakraRTInterface::JsSetCurrentContext(current);
    }

    if (runtime != JS_INVALID_RUNTIME_HANDLE)
    {
        ChakraRTInterface::JsDisposeRuntime(runtime);
    }

    return hr;
}

HRESULT ExecuteTest(const char* fileName)
{
    HRESULT hr = S_OK;
    LPCSTR fileContents = nullptr;
    JsRuntimeHandle runtime = JS_INVALID_RUNTIME_HANDLE;
    UINT lengthBytes = 0;

    if(strlen(fileName) >= 14 && strcmp(fileName + strlen(fileName) - 14, "ttdSentinal.js") == 0)
    {
#if !ENABLE_TTD
        wprintf(_u("Sentinel js file is only ok when in TTDebug mode!!!\n"));
        return E_FAIL;
#else
        if(!doTTReplay)
        {
            wprintf(_u("Sentinel js file is only ok when in TTReplay mode!!!\n"));
            return E_FAIL;
        }

        jsrtAttributes = static_cast<JsRuntimeAttributes>(jsrtAttributes | JsRuntimeAttributeEnableExperimentalFeatures);

        IfJsErrorFailLog(ChakraRTInterface::JsTTDCreateReplayRuntime(jsrtAttributes, ttUri, ttUriLength, Helpers::TTCreateStreamCallback, Helpers::TTReadBytesFromStreamCallback, Helpers::TTFlushAndCloseStreamCallback, nullptr, &runtime));
        chRuntime = runtime;

        JsContextRef context = JS_INVALID_REFERENCE;
        IfJsErrorFailLog(ChakraRTInterface::JsTTDCreateContext(runtime, true, &context));
        IfJsErrorFailLog(ChakraRTInterface::JsSetCurrentContext(context));

<<<<<<< HEAD
        IfFailGo(RunScript(fileName, fileContents, WScriptJsrt::FinalizeFree, nullptr, nullptr));
=======
        IfFailGo(RunScript(fileName, fileContents, lengthBytes, WScriptJsrt::FinalizeFree, nullptr, nullptr, nullptr));
>>>>>>> 84bd6f3c

        unsigned int rcount = 0;
        IfJsErrorFailLog(ChakraRTInterface::JsSetCurrentContext(nullptr));
        ChakraRTInterface::JsRelease(context, &rcount);
        AssertMsg(rcount == 0, "Should only have had 1 ref from replay code and one ref from current context??");
#endif
    }
    else
    {
        LPCOLESTR contentsRaw = nullptr;

        char fullPath[_MAX_PATH];
        size_t len = 0;

        hr = Helpers::LoadScriptFromFile(fileName, fileContents, &lengthBytes);
        contentsRaw; lengthBytes; // Unused for now.

        IfFailGo(hr);
        if (HostConfigFlags::flags.GenerateLibraryByteCodeHeaderIsEnabled)
        {
            jsrtAttributes = (JsRuntimeAttributes)(jsrtAttributes | JsRuntimeAttributeSerializeLibraryByteCode);
        }

#if ENABLE_TTD
        if (doTTRecord)
        {
            //Ensure we run with experimental features (as that is what Node does right now).
            jsrtAttributes = static_cast<JsRuntimeAttributes>(jsrtAttributes | JsRuntimeAttributeEnableExperimentalFeatures);

            IfJsErrorFailLog(ChakraRTInterface::JsTTDCreateRecordRuntime(jsrtAttributes, snapInterval, snapHistoryLength, Helpers::TTCreateStreamCallback, Helpers::TTWriteBytesToStreamCallback, Helpers::TTFlushAndCloseStreamCallback, nullptr, &runtime));
            chRuntime = runtime;

            JsContextRef context = JS_INVALID_REFERENCE;
            IfJsErrorFailLog(ChakraRTInterface::JsTTDCreateContext(runtime, true, &context));

#if ENABLE_TTD
            //We need this here since this context is created in record
            IfJsErrorFailLog(ChakraRTInterface::JsSetObjectBeforeCollectCallback(context, nullptr, WScriptJsrt::JsContextBeforeCollectCallback));
#endif

            IfJsErrorFailLog(ChakraRTInterface::JsSetCurrentContext(context));
        }
        else
        {
            AssertMsg(!doTTReplay, "Should be handled in the else case above!!!");

            IfJsErrorFailLog(ChakraRTInterface::JsCreateRuntime(jsrtAttributes, nullptr, &runtime));
            chRuntime = runtime;

            if (HostConfigFlags::flags.DebugLaunch)
            {
                Debugger* debugger = Debugger::GetDebugger(runtime);
                debugger->StartDebugging(runtime);
            }

            JsContextRef context = JS_INVALID_REFERENCE;
            IfJsErrorFailLog(ChakraRTInterface::JsCreateContext(runtime, &context));

            //Don't need collect callback since this is always in replay

            IfJsErrorFailLog(ChakraRTInterface::JsSetCurrentContext(context));
        }
#else
        IfJsErrorFailLog(ChakraRTInterface::JsCreateRuntime(jsrtAttributes, nullptr, &runtime));
        chRuntime = runtime;

        if (HostConfigFlags::flags.DebugLaunch)
        {
            Debugger* debugger = Debugger::GetDebugger(runtime);
            debugger->StartDebugging(runtime);
        }

        JsContextRef context = JS_INVALID_REFERENCE;
        IfJsErrorFailLog(ChakraRTInterface::JsCreateContext(runtime, &context));
        IfJsErrorFailLog(ChakraRTInterface::JsSetCurrentContext(context));
#endif

#ifdef DEBUG
        ChakraRTInterface::SetCheckOpHelpersFlag(true);
#endif
#ifdef ENABLE_DEBUG_CONFIG_OPTIONS
        ChakraRTInterface::SetOOPCFGRegistrationFlag(false);
#endif

        if (!WScriptJsrt::Initialize())
        {
            IfFailGo(E_FAIL);
        }

        if (_fullpath(fullPath, fileName, _MAX_PATH) == nullptr)
        {
            IfFailGo(E_FAIL);
        }

<<<<<<< HEAD
=======
        if (HostConfigFlags::flags.TrackRejectedPromises)
        {
            ChakraRTInterface::JsSetHostPromiseRejectionTracker(WScriptJsrt::PromiseRejectionTrackerCallback, nullptr);
        }
        
>>>>>>> 84bd6f3c
        len = strlen(fullPath);
        if (HostConfigFlags::flags.GenerateLibraryByteCodeHeaderIsEnabled)
        {

<<<<<<< HEAD
                IfFailGo(CreateLibraryByteCodeHeader(fileContents, WScriptJsrt::FinalizeFree, lengthBytes, HostConfigFlags::flags.GenerateLibraryByteCodeHeader, libraryName));
            }
            else
=======
            if (HostConfigFlags::flags.GenerateLibraryByteCodeHeader != nullptr)
>>>>>>> 84bd6f3c
            {
                if (wcslen(HostConfigFlags::flags.GenerateLibraryByteCodeHeader) == 0)
                {
                    HostConfigFlags::flags.GenerateLibraryByteCodeHeader = nullptr;
                }
            }
            CHAR libraryName[_MAX_PATH];
            CHAR ext[_MAX_EXT];
            _splitpath_s(fullPath, NULL, 0, NULL, 0, libraryName, _countof(libraryName), ext, _countof(ext));

            IfFailGo(CreateLibraryByteCodeHeader(fileContents, WScriptJsrt::FinalizeFree, lengthBytes, HostConfigFlags::flags.GenerateLibraryByteCodeHeader, libraryName));
        }
        else if (HostConfigFlags::flags.SerializedIsEnabled)
        {
<<<<<<< HEAD
            CreateAndRunSerializedScript(fileName, fileContents, WScriptJsrt::FinalizeFree, fullPath);
        }
        else
        {
            IfFailGo(RunScript(fileName, fileContents, WScriptJsrt::FinalizeFree, nullptr, fullPath));
=======
            CreateAndRunSerializedScript(fileName, fileContents, lengthBytes, WScriptJsrt::FinalizeFree, fullPath);
        }
        else if (HostConfigFlags::flags.GenerateParserStateCacheIsEnabled)
        {
            CreateParserState(fileContents, lengthBytes, WScriptJsrt::FinalizeFree, nullptr);
        }
        else if (HostConfigFlags::flags.UseParserStateCacheIsEnabled)
        {
            CreateParserStateAndRunScript(fileName, fileContents, lengthBytes, WScriptJsrt::FinalizeFree, fullPath);
        }
        else
        {
            IfFailGo(RunScript(fileName, fileContents, lengthBytes, WScriptJsrt::FinalizeFree, nullptr, fullPath, nullptr));
>>>>>>> 84bd6f3c
        }
    }
Error:
    if (Debugger::debugger != nullptr)
    {
        Debugger::debugger->CompareOrWriteBaselineFile(fileName);
        Debugger::CloseDebugger();
    }

    ChakraRTInterface::JsSetCurrentContext(nullptr);

    if (runtime != JS_INVALID_RUNTIME_HANDLE)
    {
        ChakraRTInterface::JsDisposeRuntime(runtime);
    }

    _flushall();

    return hr;
}

HRESULT ExecuteTestWithMemoryCheck(char* fileName)
{
    HRESULT hr = E_FAIL;
#ifdef _WIN32 // looks on linux it always leak ThreadContextTLSEntry since there's no DllMain
#ifdef CHECK_MEMORY_LEAK
    // Always check memory leak, unless user specified the flag already
    if (!ChakraRTInterface::IsEnabledCheckMemoryFlag())
    {
        ChakraRTInterface::SetCheckMemoryLeakFlag(true);
    }

    // Disable the output in case an unhandled exception happens
    // We will re-enable it if there is no unhandled exceptions
    ChakraRTInterface::SetEnableCheckMemoryLeakOutput(false);
#endif
#endif

#ifdef _WIN32
    __try
    {
        hr = ExecuteTest(fileName);
    }
    __except (HostExceptionFilter(GetExceptionCode(), GetExceptionInformation()))
    {
        Assert(false);
    }
#else
    // REVIEW: Do we need a SEH handler here?
    hr = ExecuteTest(fileName);
    if (FAILED(hr)) exit(0);
#endif // _WIN32

    _flushall();
#ifdef CHECK_MEMORY_LEAK
    ChakraRTInterface::SetEnableCheckMemoryLeakOutput(true);
#endif
    return hr;
}

#ifdef _WIN32
bool HandleJITServerFlag(int& argc, _Inout_updates_to_(argc, argc) LPWSTR argv[])
{
    LPCWSTR flag = _u("-jitserver:");
    LPCWSTR flagWithoutColon = _u("-jitserver");
    size_t flagLen = wcslen(flag);

    int i = 0;
    for (i = 1; i < argc; ++i)
    {
        if (!_wcsicmp(argv[i], flagWithoutColon))
        {
            connectionUuidString = _u("");
            break;
        }
        else if (!_wcsnicmp(argv[i], flag, flagLen))
        {
            connectionUuidString = argv[i] + flagLen;
            if (wcslen(connectionUuidString) == 0)
            {
                fwprintf(stdout, _u("[FAILED]: must pass a UUID to -jitserver:\n"));
                return false;
            }
            else
            {
                break;
            }
        }
    }

    if (i == argc)
    {
        return false;
    }

    // remove this flag now
    HostConfigFlags::RemoveArg(argc, argv, i);

    return true;
}

typedef HRESULT(WINAPI *JsInitializeJITServerPtr)(UUID* connectionUuid, void* securityDescriptor, void* alpcSecurityDescriptor);

int _cdecl RunJITServer(int argc, __in_ecount(argc) LPWSTR argv[])
{
    ChakraRTInterface::ArgInfo argInfo = { argc, argv, PrintUsage, nullptr };
    HINSTANCE chakraLibrary = nullptr;
    bool success = ChakraRTInterface::LoadChakraDll(&argInfo, &chakraLibrary);
    int status = 0;
    JsInitializeJITServerPtr initRpcServer = nullptr;

    if (!success)
    {
        wprintf(_u("\nDll load failed\n"));
        return ERROR_DLL_INIT_FAILED;
    }

    UUID connectionUuid;
    status = UuidFromStringW((RPC_WSTR)connectionUuidString, &connectionUuid);
    if (status != RPC_S_OK)
    {
        goto cleanup;
    }

    initRpcServer = (JsInitializeJITServerPtr)GetProcAddress(chakraLibrary, "JsInitializeJITServer");
    status = initRpcServer(&connectionUuid, nullptr, nullptr);
    if (FAILED(status))
    {
<<<<<<< HEAD
        wprintf(L"InitializeJITServer failed by 0x%x\n", status);
=======
        wprintf(_u("InitializeJITServer failed by 0x%x\n"), status);
>>>>>>> 84bd6f3c
        goto cleanup;
    }
    status = 0;

cleanup:
    if (chakraLibrary)
    {
        ChakraRTInterface::UnloadChakraDll(chakraLibrary);
    }
    return status;
}
#endif

unsigned int WINAPI StaticThreadProc(void *lpParam)
{
    ChakraRTInterface::ArgInfo* argInfo = static_cast<ChakraRTInterface::ArgInfo* >(lpParam);
    return ExecuteTestWithMemoryCheck(argInfo->filename);
}

#ifndef _WIN32
static char16** argv = nullptr;
int main(int argc, char** c_argv)
{
#ifndef CHAKRA_STATIC_LIBRARY
// xplat-todo: PAL free CH ?
    PAL_InitializeChakraCore();
#endif
    int origargc = argc; // store for clean-up later
    argv = new char16*[argc];
    for (int i = 0; i < argc; i++)
    {
        NarrowStringToWideDynamic(c_argv[i], &argv[i]);
    }
#else
#define PAL_Shutdown()
int _cdecl wmain(int argc, __in_ecount(argc) LPWSTR argv[])
{
#endif

#ifdef _WIN32
    // Set the output mode of stdout so we can display non-ASCII characters on the console and redirect to file as UTF-8
    {
        int result = _setmode(_fileno(stdout), _O_U8TEXT); // set stdout to UTF-8 mode
        if (result == -1)
        {
            // Failed to set mode. Undefined behavior may result, so exit now.
            wprintf(_u("Failed to set output stream mode. Exiting...\n"));
            return EXIT_FAILURE;
        }
    }

    bool runJITServer = HandleJITServerFlag(argc, argv);
#endif
    int retval = -1;
    HRESULT exitCode = E_FAIL;
    int cpos = 1;
    HINSTANCE chakraLibrary = nullptr;
    bool success = false;
    ChakraRTInterface::ArgInfo argInfo;
#ifdef _WIN32
    ATOM lock;
#endif

    if (argc < 2)
    {
        PrintUsage();
        PAL_Shutdown();
        retval = EXIT_FAILURE;
        goto return_cleanup;
    }

#ifdef _WIN32
    if (runJITServer)
    {
        retval = RunJITServer(argc, argv);
        goto return_cleanup;
    }
#endif

    for(int i = 1; i < argc; ++i)
    {
        const wchar *arg = argv[i];
        size_t arglen = wcslen(arg);

        // support - or / prefix for flags
        if (arglen >= 1 && (arg[0] == _u('-')
#ifdef _WIN32
            || arg[0] == _u('/') // '/' prefix for legacy (Windows-only because it starts a path on Unix)
#endif
            ))
        {
            // support -- prefix for flags
            if (arglen >= 2 && arg[0] == _u('-') && arg[1] == _u('-'))
            {
                arg += 2; // advance past -- prefix
            }
            else
            {
                arg += 1; // advance past - or / prefix
            }
        }

        arglen = wcslen(arg); // get length of flag after prefix
        if ((arglen == 1 && wcsncmp(arg, _u("v"),       arglen) == 0) ||
            (arglen == 7 && wcsncmp(arg, _u("version"), arglen) == 0))
        {
            PrintVersion();
            PAL_Shutdown();
            retval = EXIT_SUCCESS;
            goto return_cleanup;
        }
        else if (
#if !defined(ENABLE_DEBUG_CONFIG_OPTIONS) // release builds can display some kind of help message
            (arglen == 1 && wcsncmp(arg, _u("?"),    arglen) == 0) ||
#endif
            (arglen == 1 && wcsncmp(arg, _u("h"),    arglen) == 0) ||
            (arglen == 4 && wcsncmp(arg, _u("help"), arglen) == 0)
            )
        {
            PrintUsage();
            PAL_Shutdown();
            retval = EXIT_SUCCESS;
            goto return_cleanup;
        }
        else if(wcsstr(argv[i], _u("-TTRecord=")) == argv[i])
        {
            doTTRecord = true;
            wchar* ruri = argv[i] + wcslen(_u("-TTRecord="));
            Helpers::GetTTDDirectory(ruri, &ttUriLength, ttUri, ttUriBufferLength);
        }
        else if(wcsstr(argv[i], _u("-TTReplay=")) == argv[i])
        {
            doTTReplay = true;
            wchar* ruri = argv[i] + wcslen(_u("-TTReplay="));
            Helpers::GetTTDDirectory(ruri, &ttUriLength, ttUri, ttUriBufferLength);
        }
        else if(wcsstr(argv[i], _u("-TTSnapInterval=")) == argv[i])
        {
            LPCWSTR intervalStr = argv[i] + wcslen(_u("-TTSnapInterval="));
            snapInterval = (UINT32)_wtoi(intervalStr);
        }
        else if(wcsstr(argv[i], _u("-TTHistoryLength=")) == argv[i])
        {
            LPCWSTR historyStr = argv[i] + wcslen(_u("-TTHistoryLength="));
            snapHistoryLength = (UINT32)_wtoi(historyStr);
        }
        else if(wcsstr(argv[i], _u("-TTDStartEvent=")) == argv[i])
        {
            LPCWSTR startEventStr = argv[i] + wcslen(_u("-TTDStartEvent="));
            startEventCount = (UINT32)_wtoi(startEventStr);
        }
        else
        {
            wchar *temp = argv[cpos];
            argv[cpos] = argv[i];
            argv[i] = temp;
            cpos++;
        }
    }
    argc = cpos;

    if(doTTRecord & doTTReplay)
    {
        fwprintf(stderr, _u("Cannot run in record and replay at same time!!!"));
        ExitProcess(0);
    }

    HostConfigFlags::pfnPrintUsage = PrintUsageFormat;

    // The following code is present to make sure we don't load
    // jscript9.dll etc with ch. Since that isn't a concern on non-Windows
    // builds, it's safe to conditionally compile it out.
#ifdef _WIN32
    lock = ::AddAtom(szChakraCoreLock);
    AssertMsg(lock, "failed to lock chakracore.dll");
#endif // _WIN32

    HostConfigFlags::HandleArgsFlag(argc, argv);

    argInfo = { argc, argv, PrintUsage, nullptr };
    success = ChakraRTInterface::LoadChakraDll(&argInfo, &chakraLibrary);

#if defined(CHAKRA_STATIC_LIBRARY) && !defined(NDEBUG)
    // handle command line flags
    OnChakraCoreLoaded(OnChakraCoreLoadedEntry);
#endif

    if (argInfo.filename == nullptr)
    {
        WideStringToNarrowDynamic(argv[1], &argInfo.filename);
    }

    if (success)
    {
        if (HostConfigFlags::flags.CustomConfigFile != NULL) 
        {
            ChakraRTInterface::SetConfigFile(HostConfigFlags::flags.CustomConfigFile);
        }

#ifdef _WIN32
#if ENABLE_NATIVE_CODEGEN
        if (HostConfigFlags::flags.OOPJIT)
        {
            // TODO: Error checking
            JITProcessManager::StartRpcServer(argc, argv);
            ChakraRTInterface::ConnectJITServer(JITProcessManager::GetRpcProccessHandle(), nullptr, JITProcessManager::GetRpcConnectionId());
        }
#endif
        HANDLE threadHandle;
        threadHandle = reinterpret_cast<HANDLE>(_beginthreadex(0, 0, &StaticThreadProc, &argInfo, STACK_SIZE_PARAM_IS_A_RESERVATION, 0));

        if (threadHandle != nullptr)
        {
            DWORD waitResult = WaitForSingleObject(threadHandle, INFINITE);
            Assert(waitResult == WAIT_OBJECT_0);
            DWORD threadExitCode;
            GetExitCodeThread(threadHandle, &threadExitCode);
            exitCode = (HRESULT)threadExitCode;
            CloseHandle(threadHandle);
        }
        else
        {
            fwprintf(stderr, _u("FATAL ERROR: failed to create worker thread error code %d, exiting\n"), errno);
            AssertMsg(false, "failed to create worker thread");
        }
#else
        // On linux, execute on the same thread
        exitCode = ExecuteTestWithMemoryCheck(argInfo.filename);
#endif

        ChakraRTInterface::UnloadChakraDll(chakraLibrary);
    }
#if ENABLE_NATIVE_CODEGEN && defined(_WIN32)
    JITProcessManager::TerminateJITServer();
#endif

    PAL_Shutdown();
    retval = (int)exitCode;

return_cleanup:
#ifndef _WIN32
    if(argv != nullptr)
    {
        for(int i=0;i<origargc;i++)
        {
            free(argv[i]);
            argv[i] = nullptr;
        }
    }
    delete[] argv;
    argv = nullptr;
<<<<<<< HEAD
#endif
    return retval;
=======
#ifdef NO_SANITIZE_ADDRESS_CHECK
    pthread_exit(&retval);
#else
    return retval;
#endif
#else
    return retval;
#endif
>>>>>>> 84bd6f3c
}<|MERGE_RESOLUTION|>--- conflicted
+++ resolved
@@ -183,8 +183,6 @@
     return hr;
 }
 
-<<<<<<< HEAD
-=======
 HANDLE GetFileHandle(LPCWSTR filename)
 {
     if (filename != nullptr)
@@ -195,7 +193,6 @@
     return GetStdHandle(STD_OUTPUT_HANDLE);
 }
 
->>>>>>> 84bd6f3c
 HRESULT CreateLibraryByteCodeHeader(LPCSTR contentsRaw, JsFinalizeCallback contentsRawFinalizeCallback, DWORD lengthBytes, LPCWSTR bcFullPath, LPCSTR libraryNameNarrow)
 {
     HANDLE bcFileHandle = nullptr;
@@ -229,39 +226,6 @@
     // We still need contentsRaw after this, so pass a null finalizeCallback into it
     HRESULT hr = GetSerializedBuffer(normalizedContent, nullptr, &bufferVal);
 
-<<<<<<< HEAD
-    // We still need contentsRaw after this, so pass a null finalizeCallback into it
-    HRESULT hr = GetSerializedBuffer(contentsRaw, nullptr, &bufferVal);
-
-    IfFailedGoLabel((hr), ErrorRunFinalize);
-
-    IfJsrtErrorHRLabel(ChakraRTInterface::JsGetArrayBufferStorage(bufferVal, &bcBuffer, &bcBufferSize), ErrorRunFinalize);
-
-    bcFileHandle = CreateFile(bcFullPath, GENERIC_WRITE, FILE_SHARE_DELETE,
-        nullptr, CREATE_ALWAYS, FILE_ATTRIBUTE_NORMAL, nullptr);
-    if (bcFileHandle == INVALID_HANDLE_VALUE)
-    {
-        IfFailedGoLabel(E_FAIL, ErrorRunFinalize);
-    }
-
-    IfFalseGoLabel(WriteFile(bcFileHandle, outputStr, (DWORD)strlen(outputStr), &written, nullptr), ErrorRunFinalize);
-    IfFalseGoLabel(WriteFile(bcFileHandle, contentsRaw, lengthBytes, &written, nullptr), ErrorRunFinalize);
-    if (lengthBytes < 2 || contentsRaw[lengthBytes - 2] != '\r' || contentsRaw[lengthBytes - 1] != '\n')
-    {
-        outputStr = "\r\n#endif\r\n";
-    }
-    else
-    {
-        outputStr = "#endif\r\n";
-    }
-    
-    // We no longer need contentsRaw, so call the finalizer for it if one was provided
-    if(contentsRawFinalizeCallback != nullptr)
-    {
-        contentsRawFinalizeCallback((void*)contentsRaw);
-    }
-
-=======
     IfFailedGoLabel((hr), ErrorRunFinalize);
 
     IfJsrtErrorHRLabel(ChakraRTInterface::JsGetArrayBufferStorage(bufferVal, &bcBuffer, &bcBufferSize), ErrorRunFinalize);
@@ -273,7 +237,6 @@
     IfFalseGoLabel(WriteFile(bcFileHandle, normalizedContent, (DWORD)normalizedContentStr.size(), &written, nullptr), ErrorRunFinalize);
     outputStr = "\n#endif\n";
 
->>>>>>> 84bd6f3c
     IfFalseGo(WriteFile(bcFileHandle, outputStr, (DWORD)strlen(outputStr), &written, nullptr));
 
     // Write out the bytecode
@@ -314,18 +277,7 @@
     outputStr = "}\n";
     IfFalseGo(WriteFile(bcFileHandle, outputStr, (DWORD)strlen(outputStr), &written, nullptr));
 
-<<<<<<< HEAD
-    if(false)
-    {
 ErrorRunFinalize:
-        if(contentsRawFinalizeCallback != nullptr)
-        {
-            contentsRawFinalizeCallback((void*)contentsRaw);
-        }
-    }
-=======
-ErrorRunFinalize:
->>>>>>> 84bd6f3c
 Error:
     if (bcFileHandle != nullptr)
     {
@@ -363,11 +315,7 @@
     return true;
 }
 
-<<<<<<< HEAD
-HRESULT RunScript(const char* fileName, LPCSTR fileContents, JsFinalizeCallback fileContentsFinalizeCallback, JsValueRef bufferValue, char *fullPath)
-=======
 HRESULT RunScript(const char* fileName, LPCSTR fileContents, size_t fileLength, JsFinalizeCallback fileContentsFinalizeCallback, JsValueRef bufferValue, char *fullPath, JsValueRef parserStateCache)
->>>>>>> 84bd6f3c
 {
     HRESULT hr = S_OK;
     MessageQueue * messageQueue = new MessageQueue();
@@ -450,18 +398,6 @@
 
         if (bufferValue != nullptr)
         {
-<<<<<<< HEAD
-            if(fileContents == nullptr)
-            {
-                // if we have no fileContents, no worry about freeing them, and the call is simple.
-                runScript = ChakraRTInterface::JsRunSerialized(
-                        bufferValue,
-                        nullptr /*JsSerializedLoadScriptCallback*/,
-                        0 /*SourceContext*/,
-                        fname,
-                        nullptr /*result*/
-                        );
-=======
             if (fileContents == nullptr)
             {
                 // if we have no fileContents, no worry about freeing them, and the call is simple.
@@ -472,7 +408,6 @@
                     fname,
                     nullptr /*result*/
                 );
->>>>>>> 84bd6f3c
             }
             else // fileContents != nullptr
             {
@@ -484,19 +419,6 @@
 
                 // Now we can run our script, with this serializedCallbackInfo as the sourcecontext
                 runScript = ChakraRTInterface::JsRunSerialized(
-<<<<<<< HEAD
-                        bufferValue,
-                        DummyJsSerializedScriptLoadUtf8Source,
-                        reinterpret_cast<JsSourceContext>(&serializedCallbackInfo),
-                        // Use source ptr as sourceContext
-                        fname,
-                        nullptr /*result*/);
-                // Now that we're down here, we can free the fileContents if they weren't sent into
-                // a GC-managed object.
-                if(!serializedCallbackInfo.freeingHandled)
-                {
-                    if(fileContentsFinalizeCallback != nullptr)
-=======
                     bufferValue,
                     DummyJsSerializedScriptLoadUtf8Source,
                     reinterpret_cast<JsSourceContext>(&serializedCallbackInfo),
@@ -508,20 +430,12 @@
                 if (!serializedCallbackInfo.freeingHandled)
                 {
                     if (fileContentsFinalizeCallback != nullptr)
->>>>>>> 84bd6f3c
                     {
                         fileContentsFinalizeCallback((void*)fileContents);
                     }
                 }
             }
         }
-<<<<<<< HEAD
-        else // bufferValue == nullptr
-        {
-            JsValueRef scriptSource;
-            IfJsErrorFailLog(ChakraRTInterface::JsCreateExternalArrayBuffer((void*)fileContents,
-                (unsigned int)strlen(fileContents),
-=======
         else if (parserStateCache != nullptr)
         {
             JsValueRef scriptSource;
@@ -543,7 +457,6 @@
             JsValueRef scriptSource;
             IfJsErrorFailLog(ChakraRTInterface::JsCreateExternalArrayBuffer((void*)fileContents,
                 (unsigned int)fileLength,
->>>>>>> 84bd6f3c
                 fileContentsFinalizeCallback, (void*)fileContents, &scriptSource));
 #if ENABLE_TTD
             if(doTTRecord)
@@ -686,9 +599,6 @@
     return hr;
 }
 
-<<<<<<< HEAD
-HRESULT CreateAndRunSerializedScript(const char* fileName, LPCSTR fileContents, JsFinalizeCallback fileContentsFinalizeCallback, char *fullPath)
-=======
 HRESULT GetParserStateBuffer(LPCSTR fileContents, JsFinalizeCallback fileContentsFinalizeCallback, JsValueRef *parserStateBuffer)
 {
     HRESULT hr = S_OK;
@@ -743,7 +653,6 @@
 }
 
 HRESULT CreateParserStateAndRunScript(const char* fileName, LPCSTR fileContents, size_t fileLength, JsFinalizeCallback fileContentsFinalizeCallback, char *fullPath)
->>>>>>> 84bd6f3c
 {
     HRESULT hr = S_OK;
     JsRuntimeHandle runtime = JS_INVALID_RUNTIME_HANDLE;
@@ -751,11 +660,7 @@
     JsValueRef bufferVal;
 
     // We don't want this to free fileContents when it completes, so the finalizeCallback is nullptr
-<<<<<<< HEAD
-    IfFailedGoLabel(GetSerializedBuffer(fileContents, nullptr, &bufferVal), ErrorRunFinalize);
-=======
     IfFailedGoLabel(GetParserStateBuffer(fileContents, nullptr, &bufferVal), ErrorRunFinalize);
->>>>>>> 84bd6f3c
 
     // Bytecode buffer is created in one runtime and will be executed on different runtime.
     IfFailedGoLabel(CreateRuntime(&runtime), ErrorRunFinalize);
@@ -774,8 +679,6 @@
     // This is our last call to use fileContents, so pass in the finalizeCallback
     IfFailGo(RunScript(fileName, fileContents, fileLength, fileContentsFinalizeCallback, nullptr, fullPath, bufferVal));
 
-<<<<<<< HEAD
-=======
     if (false)
     {
 ErrorRunFinalize:
@@ -810,7 +713,6 @@
 
     // Bytecode buffer is created in one runtime and will be executed on different runtime.
 
->>>>>>> 84bd6f3c
     IfFailedGoLabel(CreateRuntime(&runtime), ErrorRunFinalize);
     chRuntime = runtime;
 
@@ -825,11 +727,7 @@
     }
 
     // This is our last call to use fileContents, so pass in the finalizeCallback
-<<<<<<< HEAD
-    IfFailGo(RunScript(fileName, fileContents, fileContentsFinalizeCallback, bufferVal, fullPath));
-=======
     IfFailGo(RunScript(fileName, fileContents, fileLength, fileContentsFinalizeCallback, bufferVal, fullPath, nullptr));
->>>>>>> 84bd6f3c
 
     if(false)
     {
@@ -881,11 +779,7 @@
         IfJsErrorFailLog(ChakraRTInterface::JsTTDCreateContext(runtime, true, &context));
         IfJsErrorFailLog(ChakraRTInterface::JsSetCurrentContext(context));
 
-<<<<<<< HEAD
-        IfFailGo(RunScript(fileName, fileContents, WScriptJsrt::FinalizeFree, nullptr, nullptr));
-=======
         IfFailGo(RunScript(fileName, fileContents, lengthBytes, WScriptJsrt::FinalizeFree, nullptr, nullptr, nullptr));
->>>>>>> 84bd6f3c
 
         unsigned int rcount = 0;
         IfJsErrorFailLog(ChakraRTInterface::JsSetCurrentContext(nullptr));
@@ -980,25 +874,16 @@
             IfFailGo(E_FAIL);
         }
 
-<<<<<<< HEAD
-=======
         if (HostConfigFlags::flags.TrackRejectedPromises)
         {
             ChakraRTInterface::JsSetHostPromiseRejectionTracker(WScriptJsrt::PromiseRejectionTrackerCallback, nullptr);
         }
         
->>>>>>> 84bd6f3c
         len = strlen(fullPath);
         if (HostConfigFlags::flags.GenerateLibraryByteCodeHeaderIsEnabled)
         {
 
-<<<<<<< HEAD
-                IfFailGo(CreateLibraryByteCodeHeader(fileContents, WScriptJsrt::FinalizeFree, lengthBytes, HostConfigFlags::flags.GenerateLibraryByteCodeHeader, libraryName));
-            }
-            else
-=======
             if (HostConfigFlags::flags.GenerateLibraryByteCodeHeader != nullptr)
->>>>>>> 84bd6f3c
             {
                 if (wcslen(HostConfigFlags::flags.GenerateLibraryByteCodeHeader) == 0)
                 {
@@ -1013,27 +898,19 @@
         }
         else if (HostConfigFlags::flags.SerializedIsEnabled)
         {
-<<<<<<< HEAD
-            CreateAndRunSerializedScript(fileName, fileContents, WScriptJsrt::FinalizeFree, fullPath);
+            CreateAndRunSerializedScript(fileName, fileContents, lengthBytes, WScriptJsrt::FinalizeFree, fullPath);
+        }
+        else if (HostConfigFlags::flags.GenerateParserStateCacheIsEnabled)
+        {
+            CreateParserState(fileContents, lengthBytes, WScriptJsrt::FinalizeFree, nullptr);
+        }
+        else if (HostConfigFlags::flags.UseParserStateCacheIsEnabled)
+        {
+            CreateParserStateAndRunScript(fileName, fileContents, lengthBytes, WScriptJsrt::FinalizeFree, fullPath);
         }
         else
         {
-            IfFailGo(RunScript(fileName, fileContents, WScriptJsrt::FinalizeFree, nullptr, fullPath));
-=======
-            CreateAndRunSerializedScript(fileName, fileContents, lengthBytes, WScriptJsrt::FinalizeFree, fullPath);
-        }
-        else if (HostConfigFlags::flags.GenerateParserStateCacheIsEnabled)
-        {
-            CreateParserState(fileContents, lengthBytes, WScriptJsrt::FinalizeFree, nullptr);
-        }
-        else if (HostConfigFlags::flags.UseParserStateCacheIsEnabled)
-        {
-            CreateParserStateAndRunScript(fileName, fileContents, lengthBytes, WScriptJsrt::FinalizeFree, fullPath);
-        }
-        else
-        {
             IfFailGo(RunScript(fileName, fileContents, lengthBytes, WScriptJsrt::FinalizeFree, nullptr, fullPath, nullptr));
->>>>>>> 84bd6f3c
         }
     }
 Error:
@@ -1162,11 +1039,7 @@
     status = initRpcServer(&connectionUuid, nullptr, nullptr);
     if (FAILED(status))
     {
-<<<<<<< HEAD
-        wprintf(L"InitializeJITServer failed by 0x%x\n", status);
-=======
         wprintf(_u("InitializeJITServer failed by 0x%x\n"), status);
->>>>>>> 84bd6f3c
         goto cleanup;
     }
     status = 0;
@@ -1418,10 +1291,6 @@
     }
     delete[] argv;
     argv = nullptr;
-<<<<<<< HEAD
-#endif
-    return retval;
-=======
 #ifdef NO_SANITIZE_ADDRESS_CHECK
     pthread_exit(&retval);
 #else
@@ -1430,5 +1299,4 @@
 #else
     return retval;
 #endif
->>>>>>> 84bd6f3c
 }