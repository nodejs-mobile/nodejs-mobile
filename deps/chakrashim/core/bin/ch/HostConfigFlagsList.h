//-------------------------------------------------------------------------------------------------------
// Copyright (C) Microsoft. All rights reserved.
// Licensed under the MIT license. See LICENSE.txt file in the project root for full license information.
//-------------------------------------------------------------------------------------------------------

#ifdef FLAG
FLAG(BSTR, dbgbaseline,                     "Baseline file to compare debugger output", NULL)
FLAG(bool, DebugLaunch,                     "Create the test debugger and execute test in the debug mode", false)
FLAG(BSTR, GenerateLibraryByteCodeHeader,   "Generate bytecode header file from library code", NULL)
FLAG(bool, GenerateParserStateCache,        "Parse source file to create parser state cache and write it to file or console", false)
FLAG(bool, UseParserStateCache,             "Create parser state cache while parsing and use it during script execution", false)
FLAG(int,  InspectMaxStringLength,          "Max string length to dump in locals inspection", 16)
FLAG(BSTR, Serialized,                      "If source is UTF8, deserializes from bytecode file", NULL)
FLAG(bool, OOPJIT,                          "Run JIT in a separate process", false)
FLAG(bool, EnsureCloseJITServer,            "JIT process will be force closed when ch is terminated", true)
FLAG(bool, IgnoreScriptErrorCode,           "Don't return error code on script error", false)
FLAG(bool, MuteHostErrorMsg,                "Mute host error output, e.g. module load failures", false)
FLAG(bool, TraceHostCallback,               "Output traces for host callbacks", false)
<<<<<<< HEAD
FLAG(bool, $262,                            "load $262 harness", false)
=======
FLAG(bool, Test262,                         "load Test262 harness", false)
FLAG(bool, TrackRejectedPromises,           "Enable tracking of unhandled promise rejections", false)
FLAG(BSTR, CustomConfigFile,                "Custom config file to be used to pass in additional flags to Chakra", NULL)
FLAG(bool, ExecuteWithBgParse,              "[No-op] Load script with bgparse (note: requires bgparse to be on as well)", false)
>>>>>>> 84bd6f3c
#undef FLAG
#endif<|MERGE_RESOLUTION|>--- conflicted
+++ resolved
@@ -16,13 +16,9 @@
 FLAG(bool, IgnoreScriptErrorCode,           "Don't return error code on script error", false)
 FLAG(bool, MuteHostErrorMsg,                "Mute host error output, e.g. module load failures", false)
 FLAG(bool, TraceHostCallback,               "Output traces for host callbacks", false)
-<<<<<<< HEAD
-FLAG(bool, $262,                            "load $262 harness", false)
-=======
 FLAG(bool, Test262,                         "load Test262 harness", false)
 FLAG(bool, TrackRejectedPromises,           "Enable tracking of unhandled promise rejections", false)
 FLAG(BSTR, CustomConfigFile,                "Custom config file to be used to pass in additional flags to Chakra", NULL)
 FLAG(bool, ExecuteWithBgParse,              "[No-op] Load script with bgparse (note: requires bgparse to be on as well)", false)
->>>>>>> 84bd6f3c
 #undef FLAG
 #endif