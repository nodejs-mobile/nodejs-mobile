--- conflicted
+++ resolved
@@ -58,10 +58,7 @@
     static JsErrorCode NotifyModuleReadyCallback(_In_opt_ JsModuleRecord referencingModule, _In_opt_ JsValueRef exceptionVar);
     static JsErrorCode InitializeModuleCallbacks();
     static void CALLBACK PromiseContinuationCallback(JsValueRef task, void *callbackState);
-<<<<<<< HEAD
-=======
     static void CALLBACK PromiseRejectionTrackerCallback(JsValueRef promise, JsValueRef reason, bool handled, void *callbackState);
->>>>>>> 84bd6f3c
 
     static LPCWSTR ConvertErrorCodeToMessage(JsErrorCode errorCode)
     {
@@ -94,11 +91,7 @@
 #endif
 
     static bool PrintException(LPCSTR fileName, JsErrorCode jsErrorCode);
-<<<<<<< HEAD
-    static JsValueRef LoadScript(JsValueRef callee, LPCSTR fileName, LPCSTR fileContent, LPCSTR scriptInjectType, bool isSourceModule, JsFinalizeCallback finalizeCallback);
-=======
     static JsValueRef LoadScript(JsValueRef callee, LPCSTR fileName, LPCSTR fileContent, LPCSTR scriptInjectType, bool isSourceModule, JsFinalizeCallback finalizeCallback, bool isFile);
->>>>>>> 84bd6f3c
     static DWORD_PTR GetNextSourceContext();
     static JsValueRef LoadScriptFileHelper(JsValueRef callee, JsValueRef *arguments, unsigned short argumentCount, bool isSourceModule);
     static JsValueRef LoadScriptHelper(JsValueRef callee, bool isConstructCall, JsValueRef *arguments, unsigned short argumentCount, void *callbackState, bool isSourceModule);
@@ -108,20 +101,13 @@
 private:
     static bool CreateArgumentsObject(JsValueRef *argsObject);
     static bool CreateNamedFunction(const char*, JsNativeFunction callback, JsValueRef* functionVar);
-<<<<<<< HEAD
-    static char* GetDir(LPCSTR fullPathNarrow, __out_ecount(260) char* const fullDirNarrow);
-=======
     static void GetDir(LPCSTR fullPathNarrow, std::string *fullDirNarrow);
->>>>>>> 84bd6f3c
     static JsValueRef CALLBACK EchoCallback(JsValueRef callee, bool isConstructCall, JsValueRef *arguments, unsigned short argumentCount, void *callbackState);
     static JsValueRef CALLBACK QuitCallback(JsValueRef callee, bool isConstructCall, JsValueRef *arguments, unsigned short argumentCount, void *callbackState);
     static JsValueRef CALLBACK LoadScriptFileCallback(JsValueRef callee, bool isConstructCall, JsValueRef *arguments, unsigned short argumentCount, void *callbackState);
     static JsValueRef CALLBACK LoadScriptCallback(JsValueRef callee, bool isConstructCall, JsValueRef *arguments, unsigned short argumentCount, void *callbackState);
     static JsValueRef CALLBACK LoadModuleCallback(JsValueRef callee, bool isConstructCall, JsValueRef *arguments, unsigned short argumentCount, void *callbackState);
-<<<<<<< HEAD
-=======
     static JsValueRef CALLBACK GetModuleNamespace(JsValueRef callee, bool isConstructCall, JsValueRef *arguments, unsigned short argumentCount, void *callbackState);
->>>>>>> 84bd6f3c
     static JsValueRef CALLBACK SetTimeoutCallback(JsValueRef callee, bool isConstructCall, JsValueRef *arguments, unsigned short argumentCount, void *callbackState);
     static JsValueRef CALLBACK ClearTimeoutCallback(JsValueRef callee, bool isConstructCall, JsValueRef *arguments, unsigned short argumentCount, void *callbackState);
     static JsValueRef CALLBACK AttachCallback(JsValueRef callee, bool isConstructCall, JsValueRef *arguments, unsigned short argumentCount, void *callbackState);
@@ -130,34 +116,22 @@
     static JsValueRef CALLBACK RequestAsyncBreakCallback(JsValueRef callee, bool isConstructCall, JsValueRef *arguments, unsigned short argumentCount, void *callbackState);
 
     static JsValueRef CALLBACK EmptyCallback(JsValueRef callee, bool isConstructCall, JsValueRef *arguments, unsigned short argumentCount, void *callbackState);
-<<<<<<< HEAD
-    static JsErrorCode CALLBACK LoadModuleFromString(LPCSTR fileName, LPCSTR fileContent, LPCSTR fullName = nullptr);
-=======
     static JsErrorCode CALLBACK LoadModuleFromString(LPCSTR fileName, LPCSTR fileContent, LPCSTR fullName = nullptr, bool isFile = false);
->>>>>>> 84bd6f3c
     static JsErrorCode CALLBACK InitializeModuleInfo(JsValueRef specifier, JsModuleRecord moduleRecord);
 
     static JsValueRef CALLBACK LoadBinaryFileCallback(JsValueRef callee, bool isConstructCall, JsValueRef *arguments, unsigned short argumentCount, void *callbackState);
     static JsValueRef CALLBACK LoadTextFileCallback(JsValueRef callee, bool isConstructCall, JsValueRef *arguments, unsigned short argumentCount, void *callbackState);
-<<<<<<< HEAD
-    static JsValueRef CALLBACK FlagCallback(JsValueRef callee, bool isConstructCall, JsValueRef *arguments, unsigned short argumentCount, void *callbackState);
-
-=======
     static JsValueRef CALLBACK RegisterModuleSourceCallback(JsValueRef callee, bool isConstructCall, JsValueRef *arguments, unsigned short argumentCount, void *callbackState);
     static JsValueRef CALLBACK FlagCallback(JsValueRef callee, bool isConstructCall, JsValueRef *arguments, unsigned short argumentCount, void *callbackState);
     static JsValueRef CALLBACK ReadLineStdinCallback(JsValueRef callee, bool isConstructCall, JsValueRef *arguments, unsigned short argumentCount, void *callbackState);
     
->>>>>>> 84bd6f3c
     static JsValueRef CALLBACK BroadcastCallback(JsValueRef callee, bool isConstructCall, JsValueRef *arguments, unsigned short argumentCount, void *callbackState);
     static JsValueRef CALLBACK ReceiveBroadcastCallback(JsValueRef callee, bool isConstructCall, JsValueRef *arguments, unsigned short argumentCount, void *callbackState);
     static JsValueRef CALLBACK ReportCallback(JsValueRef callee, bool isConstructCall, JsValueRef *arguments, unsigned short argumentCount, void *callbackState);
     static JsValueRef CALLBACK GetReportCallback(JsValueRef callee, bool isConstructCall, JsValueRef *arguments, unsigned short argumentCount, void *callbackState);
     static JsValueRef CALLBACK LeavingCallback(JsValueRef callee, bool isConstructCall, JsValueRef *arguments, unsigned short argumentCount, void *callbackState);
     static JsValueRef CALLBACK SleepCallback(JsValueRef callee, bool isConstructCall, JsValueRef *arguments, unsigned short argumentCount, void *callbackState);
-<<<<<<< HEAD
-=======
     static JsValueRef CALLBACK GetProxyPropertiesCallback(JsValueRef callee, bool isConstructCall, JsValueRef *arguments, unsigned short argumentCount, void *callbackState);
->>>>>>> 84bd6f3c
 
     static JsErrorCode FetchImportedModuleHelper(JsModuleRecord referencingModule, JsValueRef specifier, __out JsModuleRecord* dependentModuleRecord, LPCSTR refdir = nullptr);
 
