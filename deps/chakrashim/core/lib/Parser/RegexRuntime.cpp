--- conflicted
+++ resolved
@@ -4791,11 +4791,7 @@
             else
             {
                 // Backtrack to the previous offset where we matched the LoopSet's followFirst
-<<<<<<< HEAD
-                // We will be doing one unnecessary match. But, if we wanted to avoid it, we'd have 
-=======
                 // We will be doing one unnecessary match. But, if we wanted to avoid it, we'd have
->>>>>>> 84bd6f3c
                 // to propagate to the next Inst, that the first character is already matched.
                 // Seems like an overkill to avoid one match.
                 loopInfo->number = loopInfo->offsetsOfFollowFirst->RemoveAtEnd();
@@ -4805,10 +4801,6 @@
         // If loopInfo->number now is less than begins->repeats.lower, the loop
         // shouldn't match anything. In that case, stop backtracking.
         loopInfo->number = max(loopInfo->number, begin->repeats.lower);
-<<<<<<< HEAD
-
-=======
->>>>>>> 84bd6f3c
         // Rewind input
         inputOffset = loopInfo->startInputOffset + loopInfo->number;
 
