--- conflicted
+++ resolved
@@ -378,19 +378,8 @@
     typedef typename EncodingPolicy::EncodedCharPtr EncodedCharPtr;
 
 public:
-<<<<<<< HEAD
-    static Scanner * Create(Parser* parser, HashTbl *phtbl, Token *ptoken, Js::ScriptContext *scriptContext)
-    {
-        return HeapNewNoThrow(Scanner, parser, phtbl, ptoken, scriptContext);
-    }
-    void Release(void)
-    {
-        delete this;  // invokes overrided operator delete
-    }
-=======
     Scanner(Parser* parser, Token *ptoken, Js::ScriptContext *scriptContext);
     ~Scanner(void);
->>>>>>> 84bd6f3c
 
     tokens Scan();
     tokens ScanNoKeywords();
@@ -753,17 +742,7 @@
     size_t m_iecpLimTokPrevious;
     charcount_t m_ichLimTokPrevious;
 
-<<<<<<< HEAD
-    Scanner(Parser* parser, HashTbl *phtbl, Token *ptoken, Js::ScriptContext *scriptContext);
-    ~Scanner(void);
-
-    void operator delete(void* p, size_t size)
-    {
-        HeapFree(p, size);
-    }
-=======
     void ClearStates();
->>>>>>> 84bd6f3c
 
     template <bool forcePid>
     void SeekAndScan(const RestorePoint& restorePoint);
@@ -865,8 +844,5 @@
         return false;
     }
 
-<<<<<<< HEAD
-=======
     charcount_t UpdateLine(int32 &line, EncodedCharPtr start, EncodedCharPtr last, charcount_t ichStart, charcount_t ichEnd);
->>>>>>> 84bd6f3c
 };