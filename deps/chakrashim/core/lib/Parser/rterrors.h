--- conflicted
+++ resolved
@@ -362,11 +362,6 @@
 RT_ERROR_MSG(JSERR_OutOfBoundString, 5670, "", "String length is out of bound", kjstRangeError, 0)
 RT_ERROR_MSG(JSERR_InvalidIterableObject, 5671, "%s : Invalid iterable object", "Invalid iterable object", kjstTypeError, 0)
 RT_ERROR_MSG(JSERR_InvalidIteratorObject, 5672, "%s : Invalid iterator object", "Invalid iterator object", kjstTypeError, 0)
-<<<<<<< HEAD
-
-//Host errors
-RT_ERROR_MSG(JSERR_HostMaybeMissingPromiseContinuationCallback, 5700, "", "Host may not have set any promise continuation callback. Promises may not be executed.", kjstTypeError, 0)
-=======
 RT_ERROR_MSG(JSERR_NoAccessors, 5673, "Invalid property descriptor: accessors not supported on this object", "", kjstTypeError, 0)
 RT_ERROR_MSG(JSERR_RegExpInvalidEscape, 5674, "", "Invalid regular expression: invalid escape in unicode pattern", kjstSyntaxError, 0)
 RT_ERROR_MSG(JSERR_RegExpTooManyCapturingGroups, 5675, "", "Regular expression cannot have more than 32,767 capturing groups", kjstRangeError, 0)
@@ -378,7 +373,6 @@
 
 // Built In functions Errors
 RT_ERROR_MSG(JSERR_BuiltInNotAvailable, 5800, "", "Built In functions are not available.", kjstTypeError, 0)
->>>>>>> 84bd6f3c
 
 // WebAssembly Errors
 RT_ERROR_MSG(WASMERR_WasmCompileError, 7000, "%s", "Compilation failed.", kjstWebAssemblyCompileError, 0)
@@ -401,11 +395,7 @@
 RT_ERROR_MSG(WASMERR_ArrayIndexOutOfRange, 7017, "", "Memory index is out of range", kjstWebAssemblyRuntimeError, 0)
 RT_ERROR_MSG(WASMERR_InvalidInstantiateArgument, 7018, "", "Invalid arguments to instantiate", kjstTypeError, 0)
 RT_ERROR_MSG(WASMERR_WasmLinkError, 7019, "%s", "Linking failed.", kjstWebAssemblyLinkError, 0)
-<<<<<<< HEAD
-RT_ERROR_MSG(WASMERR_NeedResponse, 7020, "%s is not a Reponse", "Response expected", kjstTypeError, 0)
-=======
 RT_ERROR_MSG(WASMERR_NeedResponse, 7020, "%s is not a Response", "Response expected", kjstTypeError, 0)
->>>>>>> 84bd6f3c
 RT_ERROR_MSG(WASMERR_CantDetach, 7021, "", "Not allowed to detach WebAssembly.Memory buffer", kjstTypeError, 0)
 RT_ERROR_MSG(WASMERR_BufferGrowOnly, 7022, "", "WebAssembly.Memory can only grow", kjstTypeError, 0)
 RT_ERROR_MSG(WASMERR_LinkSignatureMismatch, 7023, "Cannot link import %s in link table due to a signature mismatch", "Function called with invalid signature", kjstWebAssemblyRuntimeError, 0)
@@ -415,12 +405,6 @@
 RT_ERROR_MSG(WASMERR_InvalidImportModule, 7026, "Import module '%s' is invalid", "Import module is invalid", kjstTypeError, 0)
 RT_ERROR_MSG(WASMERR_InvalidImport, 7027, "Import '%s.%s' is invalid. Expected type %s", "Import is invalid", kjstTypeError, 0)
 RT_ERROR_MSG(WASMERR_InvalidInitialSize, 7028, "Imported %s initial size (%u) is smaller than declared (%u)", "Invalid initial size", kjstWebAssemblyLinkError, 0)
-<<<<<<< HEAD
-RT_ERROR_MSG(WASMERR_InvalidMaximumSize, 7029, "Imported %s maximum size (%u) is larger than declared (%u)", "Invalid initial size", kjstWebAssemblyLinkError, 0)
-
-// Wabt Errors
-RT_ERROR_MSG(WABTERR_WabtError, 7200, "%s", "Wabt Error.", kjstTypeError, 0)
-=======
 RT_ERROR_MSG(WASMERR_InvalidMaximumSize, 7029, "Imported %s maximum size (%u) is larger than declared (%u)", "Invalid maximum size", kjstWebAssemblyLinkError, 0)
 RT_ERROR_MSG(WASMERR_InvalidMemoryType, 7030, "Imported %s type is %s, expected %s", "Invalid memory type", kjstWebAssemblyLinkError, 0)
 RT_ERROR_MSG(WASMERR_UnalignedAtomicAccess, 7031, "", "Atomic memory access is unaligned", kjstWebAssemblyRuntimeError, 0)
@@ -430,5 +414,4 @@
 RT_ERROR_MSG(WABTERR_WabtError, 7200, "%s", "Wabt Error.", kjstTypeError, 0)
 
 // Implicit Conversion Errors
-RT_ERROR_MSG(JSERR_ImplicitStrConv, 7300, "No implicit conversion of %s to String", "Cannot implicitly convert to String", kjstTypeError, 0)
->>>>>>> 84bd6f3c
+RT_ERROR_MSG(JSERR_ImplicitStrConv, 7300, "No implicit conversion of %s to String", "Cannot implicitly convert to String", kjstTypeError, 0)