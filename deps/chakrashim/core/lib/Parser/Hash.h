--- conflicted
+++ resolved
@@ -172,17 +172,7 @@
         this->isUsedInLdElem = is;
     }
 
-<<<<<<< HEAD
-    static void TrySetIsUsedInLdElem(ParseNode * pnode)
-    {
-        if (pnode && pnode->nop == knopStr)
-        {
-            pnode->sxPid.pid->SetIsUsedInLdElem(true);
-        }
-    }
-=======
     static void TrySetIsUsedInLdElem(ParseNode * pnode);
->>>>>>> 84bd6f3c
 
     bool IsSingleAssignment()
     {
@@ -320,13 +310,7 @@
 class HashTbl
 {
 public:
-<<<<<<< HEAD
-    static HashTbl * Create(uint cidHash);
-
-    void Release(void)
-=======
     HashTbl(uint cidHash = DEFAULT_HASH_TABLE_SIZE)
->>>>>>> 84bd6f3c
     {
         AssertCanHandleOutOfMemory();
         m_prgpidName = nullptr;
@@ -389,10 +373,6 @@
 #endif
         );
 
-<<<<<<< HEAD
-    tokens TkFromNameLen(_In_reads_(cch) LPCOLESTR prgch, uint32 cch, bool isStrictMode);
-=======
->>>>>>> 84bd6f3c
     NoReleaseAllocator* GetAllocator() {return &m_noReleaseAllocator;}
 
     bool Contains(_In_reads_(cch) LPCOLESTR prgch, int32 cch);
@@ -419,21 +399,6 @@
     uint32 m_luCount;              // count of the number of entires in the hash table    
     IdentPtr m_rpid[tkLimKwd];
 
-<<<<<<< HEAD
-    HashTbl()
-    {
-        m_prgpidName = nullptr;
-        memset(&m_rpid, 0, sizeof(m_rpid));
-    }
-    ~HashTbl(void) {}
-
-    void operator delete(void* p, size_t size)
-    {
-        HeapFree(p, size);
-    }
-
-=======
->>>>>>> 84bd6f3c
     // Called to grow the number of buckets in the table to reduce the table density.
     void Grow();
 
