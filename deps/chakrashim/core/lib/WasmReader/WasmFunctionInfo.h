--- conflicted
+++ resolved
@@ -27,12 +27,8 @@
 
         void AddLocal(WasmTypes::WasmType type, uint32 count = 1);
         Local GetLocal(uint32 index) const;
-<<<<<<< HEAD
-        WasmTypes::WasmType GetResultType() const;
-=======
         uint32 GetResultCount() const;
         Local GetResult(uint32 index) const;
->>>>>>> 84bd6f3c
 
         uint32 GetLocalCount() const;
         Js::ArgSlot GetParamCount() const;
