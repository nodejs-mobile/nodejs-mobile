//-------------------------------------------------------------------------------------------------------
// Copyright (C) Microsoft Corporation and contributors. All rights reserved.
// Licensed under the MIT license. See LICENSE.txt file in the project root for full license information.
//-------------------------------------------------------------------------------------------------------

#include "WasmReaderPch.h"

#ifdef ENABLE_WASM

namespace Wasm
{

WasmSignature::WasmSignature() :
    m_id(Js::Constants::UninitializedValue),
    m_paramSize(Js::Constants::InvalidArgSlot),
    m_params(nullptr),
    m_paramsCount(0),
    m_shortSig(Js::Constants::InvalidSignature)
{
}

void WasmSignature::AllocateParams(Js::ArgSlot count, Recycler * recycler)
{
    if (GetParamCount() != 0)
    {
        throw WasmCompilationException(_u("Invalid call to WasmSignature::AllocateParams: Params are already allocated"));
    }
    if (count > 0)
    {
        m_params = RecyclerNewArrayLeafZ(recycler, Local, count);
    }
    m_paramsCount = count;
}

void WasmSignature::SetParam(WasmTypes::WasmType type, Js::ArgSlot index)
{
    if (index >= GetParamCount())
    {
        throw WasmCompilationException(_u("Parameter %u out of range (max %u)"), index, GetParamCount());
    }
    m_params[index] = Local(type);
}

<<<<<<< HEAD
void WasmSignature::SetResultType(WasmTypes::WasmType type)
=======

void WasmSignature::AllocateResults(uint32 count, Recycler * recycler)
{
    if (GetResultCount() != 0)
    {
        throw WasmCompilationException(_u("Invalid call to WasmSignature::AllocateResults: Results are already allocated"));
    }
    if (count > 0)
    {
        m_results = RecyclerNewArrayLeafZ(recycler, WasmTypes::WasmType, count);
    }
    m_resultsCount = count;
}

void WasmSignature::SetResult(Local type, uint32 index)
{
    if (index >= GetResultCount())
    {
        throw WasmCompilationException(_u("Result %u out of range (max %u)"), index, GetResultCount());
    }
    m_results[index] = type;
}

Wasm::Local WasmSignature::GetResult(uint32 index) const
>>>>>>> 84bd6f3c
{
    if (index >= GetResultCount())
    {
        throw WasmCompilationException(_u("Result %u out of range (max %u)"), index, GetResultCount());
    }
    return m_results[index];
}

void WasmSignature::SetSignatureId(uint32 id)
{
    Assert(m_id == Js::Constants::UninitializedValue);
    m_id = id;
}

Local WasmSignature::GetParam(Js::ArgSlot index) const
{
    if (index >= GetParamCount())
    {
        throw WasmCompilationException(_u("Parameter %u out of range (max %u)"), index, GetParamCount());
    }
    return m_params[index];
}

<<<<<<< HEAD
WasmTypes::WasmType WasmSignature::GetResultType() const
{
    return m_resultType;
}

=======
>>>>>>> 84bd6f3c
Js::ArgSlot WasmSignature::GetParamCount() const
{
    return m_paramsCount;
}

uint32 WasmSignature::GetSignatureId() const
{
    return m_id;
}

size_t WasmSignature::GetShortSig() const
{
    return m_shortSig;
}

<<<<<<< HEAD
=======
template<bool useShortSig>
>>>>>>> 84bd6f3c
bool WasmSignature::IsEquivalent(const WasmSignature* sig) const
{
    if (useShortSig && m_shortSig != Js::Constants::InvalidSignature)
    {
        bool isEquivalent = sig->GetShortSig() == m_shortSig;
        Assert(this->IsEquivalent<false>(sig) == isEquivalent);
        return isEquivalent;
    }
    if (GetResultCount() == sig->GetResultCount() &&
        GetParamCount() == sig->GetParamCount() &&
        GetParamsSize() == sig->GetParamsSize())
    {
        return (
            (GetParamCount() == 0 || memcmp(m_params, sig->m_params, GetParamCount() * sizeof(Local)) == 0) &&
            (GetResultCount() == 0 || memcmp(m_results, sig->m_results, GetResultCount() * sizeof(Local)) == 0)
        );
    }
    return false;
}
template bool WasmSignature::IsEquivalent<true>(const WasmSignature*) const;
template bool WasmSignature::IsEquivalent<false>(const WasmSignature*) const;

Js::ArgSlot WasmSignature::GetParamSize(Js::ArgSlot index) const
{
    switch (GetParam(index))
    {
    case WasmTypes::F32:
    case WasmTypes::I32:
        CompileAssert(sizeof(float) == sizeof(int32));
#ifdef _M_X64
        // on x64, we always alloc (at least) 8 bytes per arguments
        return sizeof(void*);
#elif _M_IX86
        return sizeof(int32);
#else
        Assert(UNREACHED);
#endif
        break;
    case WasmTypes::F64:
    case WasmTypes::I64:
        CompileAssert(sizeof(double) == sizeof(int64));
        return sizeof(int64);
        break;
#ifdef ENABLE_WASM_SIMD
    case WasmTypes::M128:
        Wasm::Simd::EnsureSimdIsEnabled();
        CompileAssert(sizeof(Simd::simdvec) == 16);
        return sizeof(Simd::simdvec);
        break;
#endif
    default:
        WasmTypes::CompileAssertCasesNoFailFast<WasmTypes::I32, WasmTypes::I64, WasmTypes::F32, WasmTypes::F64, WASM_M128_CHECK_TYPE>();
        throw WasmCompilationException(_u("Invalid param type"));
    }
}

void WasmSignature::FinalizeSignature()
{
<<<<<<< HEAD
=======
    if (GetResultCount() > 1)
    {
        // Do not support short signature with multiple returns at this time
        return;
    }
    Local resultType = GetResultCount() == 1 ? GetResult(0) : WasmTypes::Void;
>>>>>>> 84bd6f3c
    Assert(m_paramSize == Js::Constants::InvalidArgSlot);
    Assert(m_shortSig == Js::Constants::InvalidSignature);
    const Js::ArgSlot paramCount = GetParamCount();
    m_paramSize = 0;
    for (Js::ArgSlot i = 0; i < paramCount; ++i)
    {
        if (ArgSlotMath::Add(m_paramSize, GetParamSize(i), &m_paramSize))
        {
            throw WasmCompilationException(_u("Argument size too big"));
        }
    }

    // 3 bits for result type, 3 for each arg
    const uint32 nBitsForResult = 3;
#ifdef ENABLE_WASM_SIMD
    const uint32 nBitsForArgs = 3;
#else
    // We can drop 1 bit by excluding void
    const uint32 nBitsForArgs = 2;
#endif
    CompileAssert(Local::Void == 0);
    // Make sure we can encode all types (including void) with the number of bits reserved
    CompileAssert(Local::Limit <= (1 << nBitsForResult));
    // Make sure we can encode all types (excluding void) with the number of bits reserved
    CompileAssert(Local::Limit - 1 <= (1 << nBitsForArgs));

    ::Math::RecordOverflowPolicy sigOverflow;
    const uint32 bitsRequiredForSig = UInt32Math::MulAdd<nBitsForArgs, nBitsForResult>((uint32)paramCount, sigOverflow);
    if (sigOverflow.HasOverflowed())
    {
        return;
    }

    // we don't need to reserve a sentinel bit because there is no result type with value of 7
<<<<<<< HEAD
    uint32 sigSize = ((uint32)paramCount) * 2 + 3;
    if (sigSize <= sizeof(m_shortSig) << 3)
    {
        m_shortSig = (m_shortSig << 3) | m_resultType;
=======
    CompileAssert(Local::Limit <= 0b111);
    const uint32 nAvailableBits = sizeof(m_shortSig) * 8;
    if (bitsRequiredForSig <= nAvailableBits)
    {
        // Append the result type to the signature
        m_shortSig = (m_shortSig << nBitsForResult) | resultType;
>>>>>>> 84bd6f3c
        for (Js::ArgSlot i = 0; i < paramCount; ++i)
        {
            // Append the param type to the signature, -1 to exclude Void
            m_shortSig = (m_shortSig << nBitsForArgs) | (m_params[i] - 1);
        }
    }
}

Js::ArgSlot WasmSignature::GetParamsSize() const
{
    return m_paramSize;
}

WasmSignature* WasmSignature::FromIDL(WasmSignatureIDL* sig)
{
    // must update WasmSignatureIDL when changing WasmSignature
    CompileAssert(sizeof(Wasm::WasmSignature) == sizeof(WasmSignatureIDL));
    CompileAssert(offsetof(Wasm::WasmSignature, m_id) == offsetof(WasmSignatureIDL, id));
    CompileAssert(offsetof(Wasm::WasmSignature, m_resultsCount) == offsetof(WasmSignatureIDL, resultsCount));
    CompileAssert(offsetof(Wasm::WasmSignature, m_paramSize) == offsetof(WasmSignatureIDL, paramSize));
    CompileAssert(offsetof(Wasm::WasmSignature, m_paramsCount) == offsetof(WasmSignatureIDL, paramsCount));
    CompileAssert(offsetof(Wasm::WasmSignature, m_shortSig) == offsetof(WasmSignatureIDL, shortSig));
    CompileAssert(offsetof(Wasm::WasmSignature, m_params) == offsetof(WasmSignatureIDL, params));
    CompileAssert(offsetof(Wasm::WasmSignature, m_results) == offsetof(WasmSignatureIDL, results));
    CompileAssert(sizeof(Local) == sizeof(int));

    return reinterpret_cast<WasmSignature*>(sig);
}

uint32 WasmSignature::WriteSignatureToString(_Out_writes_(maxlen) char16* out, uint32 maxlen)
{
<<<<<<< HEAD
    AssertOrFailFast(out != nullptr);
    uint32 numwritten = 0;
    numwritten += _snwprintf_s(out+numwritten, maxlen-numwritten, _TRUNCATE, _u("("));
    for (Js::ArgSlot i = 0; i < this->GetParamCount(); i++)
    {
        if (i != 0)
        {
            numwritten += _snwprintf_s(out+numwritten, maxlen-numwritten, _TRUNCATE, _u(", "));
=======
    bool hasMultiResults = GetResultCount() > 1;
    const uint32 minEnd = GetResultCount() > 1 ? 20 : 12;
    AssertOrFailFast(maxlen > minEnd);
    AssertOrFailFast(out != nullptr);
    uint32 numwritten = 0;
#define WRITE_BUF(msg, ...) numwritten += _snwprintf_s(out+numwritten, maxlen-numwritten, _TRUNCATE, msg, ##__VA_ARGS__);
    WRITE_BUF(_u("("));
    for (Js::ArgSlot i = 0; i < GetParamCount(); i++)
    {
        if (i != 0)
        {
            WRITE_BUF(_u(", "));
        }
        WRITE_BUF(_u("%ls"), WasmTypes::GetTypeName(this->GetParam(i)));
    }
    if (numwritten >= maxlen - minEnd) {
        // null out the last 12 characters so we can properly end it 
        for (uint32 i = 1; i <= minEnd; i++)
        {
            *(out + maxlen - i) = 0;
        }
        if (numwritten < minEnd)
        {
            numwritten = 0;
        }
        else
        {
            numwritten -= minEnd;
        }

        WRITE_BUF(_u("..."));
        if (hasMultiResults)
        {
            // If the signature has multiple results, just print the first one then terminate.
            WRITE_BUF(_u(")->(%s, ...)"), WasmTypes::GetTypeName(this->GetResult(0)));
            return numwritten;
>>>>>>> 84bd6f3c
        }
        numwritten += _snwprintf_s(out+numwritten, maxlen-numwritten, _TRUNCATE, _u("%ls"), WasmTypes::GetTypeName(this->GetParam(i)));
    }
<<<<<<< HEAD
    if (numwritten >= maxlen-12) {
        // null out the last 12 characters so we can properly end it 
        for (int i = 1; i <= 12; i++) {
            *(out + maxlen - i) = 0;
        }
        numwritten -= 12;
        numwritten += _snwprintf_s(out + numwritten, maxlen - numwritten, _TRUNCATE, _u("..."));
    }
    numwritten += _snwprintf_s(out + numwritten, maxlen - numwritten, _TRUNCATE, _u(")->%ls"), WasmTypes::GetTypeName(this->GetResultType()));
    return numwritten;
}

void WasmSignature::Dump()
{
#ifdef ENABLE_DEBUG_CONFIG_OPTIONS
    char16 buf[512] = { 0 };
    this->WriteSignatureToString(buf, 512);
=======
    if (GetResultCount() == 0)
    {
        WRITE_BUF(_u(")->void"));
    }
    else if (GetResultCount() == 1)
    {
        WRITE_BUF(_u(")->%ls"), WasmTypes::GetTypeName(this->GetResult(0)));
    }
    else
    {
        WRITE_BUF(_u(")->("));
        for (uint32 i = 0; i < GetResultCount(); i++)
        {
            if (i != 0)
            {
                WRITE_BUF(_u(", "));
            }
            WRITE_BUF(_u("%ls"), WasmTypes::GetTypeName(this->GetResult(i)));
        }
        WRITE_BUF(_u(")"));
    }
#undef WRITE_BUF
    return numwritten;
}

void WasmSignature::Dump(uint32 maxlen)
{
#ifdef ENABLE_DEBUG_CONFIG_OPTIONS
    char16 buf[512] = { 0 };
    this->WriteSignatureToString(buf, min(maxlen, 512u));
>>>>>>> 84bd6f3c
    Output::Print(buf);
#endif
}

} // namespace Wasm

#endif // ENABLE_WASM<|MERGE_RESOLUTION|>--- conflicted
+++ resolved
@@ -41,9 +41,6 @@
     m_params[index] = Local(type);
 }
 
-<<<<<<< HEAD
-void WasmSignature::SetResultType(WasmTypes::WasmType type)
-=======
 
 void WasmSignature::AllocateResults(uint32 count, Recycler * recycler)
 {
@@ -68,7 +65,6 @@
 }
 
 Wasm::Local WasmSignature::GetResult(uint32 index) const
->>>>>>> 84bd6f3c
 {
     if (index >= GetResultCount())
     {
@@ -92,14 +88,6 @@
     return m_params[index];
 }
 
-<<<<<<< HEAD
-WasmTypes::WasmType WasmSignature::GetResultType() const
-{
-    return m_resultType;
-}
-
-=======
->>>>>>> 84bd6f3c
 Js::ArgSlot WasmSignature::GetParamCount() const
 {
     return m_paramsCount;
@@ -115,10 +103,7 @@
     return m_shortSig;
 }
 
-<<<<<<< HEAD
-=======
 template<bool useShortSig>
->>>>>>> 84bd6f3c
 bool WasmSignature::IsEquivalent(const WasmSignature* sig) const
 {
     if (useShortSig && m_shortSig != Js::Constants::InvalidSignature)
@@ -177,15 +162,12 @@
 
 void WasmSignature::FinalizeSignature()
 {
-<<<<<<< HEAD
-=======
     if (GetResultCount() > 1)
     {
         // Do not support short signature with multiple returns at this time
         return;
     }
     Local resultType = GetResultCount() == 1 ? GetResult(0) : WasmTypes::Void;
->>>>>>> 84bd6f3c
     Assert(m_paramSize == Js::Constants::InvalidArgSlot);
     Assert(m_shortSig == Js::Constants::InvalidSignature);
     const Js::ArgSlot paramCount = GetParamCount();
@@ -220,19 +202,12 @@
     }
 
     // we don't need to reserve a sentinel bit because there is no result type with value of 7
-<<<<<<< HEAD
-    uint32 sigSize = ((uint32)paramCount) * 2 + 3;
-    if (sigSize <= sizeof(m_shortSig) << 3)
-    {
-        m_shortSig = (m_shortSig << 3) | m_resultType;
-=======
     CompileAssert(Local::Limit <= 0b111);
     const uint32 nAvailableBits = sizeof(m_shortSig) * 8;
     if (bitsRequiredForSig <= nAvailableBits)
     {
         // Append the result type to the signature
         m_shortSig = (m_shortSig << nBitsForResult) | resultType;
->>>>>>> 84bd6f3c
         for (Js::ArgSlot i = 0; i < paramCount; ++i)
         {
             // Append the param type to the signature, -1 to exclude Void
@@ -264,16 +239,6 @@
 
 uint32 WasmSignature::WriteSignatureToString(_Out_writes_(maxlen) char16* out, uint32 maxlen)
 {
-<<<<<<< HEAD
-    AssertOrFailFast(out != nullptr);
-    uint32 numwritten = 0;
-    numwritten += _snwprintf_s(out+numwritten, maxlen-numwritten, _TRUNCATE, _u("("));
-    for (Js::ArgSlot i = 0; i < this->GetParamCount(); i++)
-    {
-        if (i != 0)
-        {
-            numwritten += _snwprintf_s(out+numwritten, maxlen-numwritten, _TRUNCATE, _u(", "));
-=======
     bool hasMultiResults = GetResultCount() > 1;
     const uint32 minEnd = GetResultCount() > 1 ? 20 : 12;
     AssertOrFailFast(maxlen > minEnd);
@@ -310,29 +275,8 @@
             // If the signature has multiple results, just print the first one then terminate.
             WRITE_BUF(_u(")->(%s, ...)"), WasmTypes::GetTypeName(this->GetResult(0)));
             return numwritten;
->>>>>>> 84bd6f3c
-        }
-        numwritten += _snwprintf_s(out+numwritten, maxlen-numwritten, _TRUNCATE, _u("%ls"), WasmTypes::GetTypeName(this->GetParam(i)));
-    }
-<<<<<<< HEAD
-    if (numwritten >= maxlen-12) {
-        // null out the last 12 characters so we can properly end it 
-        for (int i = 1; i <= 12; i++) {
-            *(out + maxlen - i) = 0;
-        }
-        numwritten -= 12;
-        numwritten += _snwprintf_s(out + numwritten, maxlen - numwritten, _TRUNCATE, _u("..."));
-    }
-    numwritten += _snwprintf_s(out + numwritten, maxlen - numwritten, _TRUNCATE, _u(")->%ls"), WasmTypes::GetTypeName(this->GetResultType()));
-    return numwritten;
-}
-
-void WasmSignature::Dump()
-{
-#ifdef ENABLE_DEBUG_CONFIG_OPTIONS
-    char16 buf[512] = { 0 };
-    this->WriteSignatureToString(buf, 512);
-=======
+        }
+    }
     if (GetResultCount() == 0)
     {
         WRITE_BUF(_u(")->void"));
@@ -363,7 +307,6 @@
 #ifdef ENABLE_DEBUG_CONFIG_OPTIONS
     char16 buf[512] = { 0 };
     this->WriteSignatureToString(buf, min(maxlen, 512u));
->>>>>>> 84bd6f3c
     Output::Print(buf);
 #endif
 }
