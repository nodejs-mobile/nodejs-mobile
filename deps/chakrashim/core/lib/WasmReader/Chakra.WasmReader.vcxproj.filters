<?xml version="1.0" encoding="utf-8"?>
<Project ToolsVersion="4.0" xmlns="http://schemas.microsoft.com/developer/msbuild/2003">
  <ItemGroup>
    <ClInclude Include="WasmParseTree.h" />
    <ClInclude Include="WasmFunctionInfo.h" />
    <ClInclude Include="WasmReader.h" />
    <ClInclude Include="WasmReaderPch.h" />
    <ClInclude Include="WasmBytecodeGenerator.h" />
    <ClInclude Include="WasmBinaryReader.h" />
    <ClInclude Include="WasmBinaryOpCodes.h" />
    <ClInclude Include="WasmBinaryOpcodesSimd.h" />
    <ClInclude Include="WasmSignature.h" />
    <ClInclude Include="WasmSections.h" />
    <ClInclude Include="WasmSection.h" />
    <ClInclude Include="WasmDataSegment.h" />
    <ClInclude Include="WasmElementSegment.h" />
    <ClInclude Include="WasmGlobal.h" />
    <ClInclude Include="WasmReaderBase.h" />
    <ClInclude Include="WasmCustomReader.h" />
    <ClInclude Include="EmptyWasmByteCodeWriter.h" />
    <ClInclude Include="WasmLimits.h" />
<<<<<<< HEAD
=======
    <ClInclude Include="WasmReaderInfo.h" />
    <ClInclude Include="WasmSectionLimits.h" />
>>>>>>> 84bd6f3c
  </ItemGroup>
  <ItemGroup>
    <ClCompile Include="$(MSBuildThisFileDirectory)WasmBytecodeGenerator.cpp" />
    <ClCompile Include="$(MSBuildThisFileDirectory)WasmDataSegment.cpp" />
    <ClCompile Include="$(MSBuildThisFileDirectory)WasmElementSegment.cpp" />
    <ClCompile Include="$(MSBuildThisFileDirectory)WasmFunctionInfo.cpp" />
    <ClCompile Include="$(MSBuildThisFileDirectory)WasmBinaryReader.cpp" />
    <ClCompile Include="$(MSBuildThisFileDirectory)WasmSection.cpp" />
    <ClCompile Include="$(MSBuildThisFileDirectory)WasmSignature.cpp" />
    <ClCompile Include="$(MSBuildThisFileDirectory)WasmReaderPch.cpp" />
    <ClCompile Include="$(MSBuildThisFileDirectory)WasmGlobal.cpp" />
    <ClCompile Include="$(MSBuildThisFileDirectory)WasmCustomReader.cpp" />
<<<<<<< HEAD
=======
    <ClCompile Include="$(MSBuildThisFileDirectory)WasmParseTree.cpp" />
>>>>>>> 84bd6f3c
  </ItemGroup>
</Project><|MERGE_RESOLUTION|>--- conflicted
+++ resolved
@@ -19,11 +19,8 @@
     <ClInclude Include="WasmCustomReader.h" />
     <ClInclude Include="EmptyWasmByteCodeWriter.h" />
     <ClInclude Include="WasmLimits.h" />
-<<<<<<< HEAD
-=======
     <ClInclude Include="WasmReaderInfo.h" />
     <ClInclude Include="WasmSectionLimits.h" />
->>>>>>> 84bd6f3c
   </ItemGroup>
   <ItemGroup>
     <ClCompile Include="$(MSBuildThisFileDirectory)WasmBytecodeGenerator.cpp" />
@@ -36,9 +33,6 @@
     <ClCompile Include="$(MSBuildThisFileDirectory)WasmReaderPch.cpp" />
     <ClCompile Include="$(MSBuildThisFileDirectory)WasmGlobal.cpp" />
     <ClCompile Include="$(MSBuildThisFileDirectory)WasmCustomReader.cpp" />
-<<<<<<< HEAD
-=======
     <ClCompile Include="$(MSBuildThisFileDirectory)WasmParseTree.cpp" />
->>>>>>> 84bd6f3c
   </ItemGroup>
 </Project>