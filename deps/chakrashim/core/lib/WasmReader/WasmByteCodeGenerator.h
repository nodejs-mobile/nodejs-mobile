--- conflicted
+++ resolved
@@ -111,21 +111,12 @@
             errorMsg = other.errorMsg;
             other.errorMsg = nullptr;
         }
-<<<<<<< HEAD
 
         ~WasmCompilationException()
         {
             SysFreeString(errorMsg);
         }
 
-=======
-
-        ~WasmCompilationException()
-        {
-            SysFreeString(errorMsg);
-        }
-
->>>>>>> 84bd6f3c
         BSTR ReleaseErrorMessage()
         {
             Assert(errorMsg);
@@ -158,25 +149,6 @@
         PolymorphicEmitInfo yieldInfo;
         bool didYield = false;
         Js::ByteCodeLabel label;
-<<<<<<< HEAD
-        bool DidYield() const { return HasYield() && yieldInfo->didYield; }
-        bool HasYield() const { return yieldInfo != nullptr; }
-        bool IsEquivalent(const BlockInfo& other) const
-        {
-            if (HasYield() != other.HasYield())
-            {
-                return false;
-            }
-            if (HasYield() && yieldInfo->info.type != other.yieldInfo->info.type)
-            {
-                return false;
-            }
-            return true;
-        }
-    };
-
-    typedef JsUtil::BaseDictionary<uint32, LPCUTF8, ArenaAllocator> WasmExportDictionary;
-=======
         bool DidYield() const { return didYield; }
         bool HasYield() const
         {
@@ -192,7 +164,6 @@
             {
                 return yieldInfo.IsEquivalent(other->yieldInfo);
             }
->>>>>>> 84bd6f3c
 
             return true;
         }
@@ -281,38 +252,21 @@
         EmitInfo EmitConst(WasmTypes::WasmType type, WasmConstLitNode cnst);
         void EmitLoadConst(EmitInfo dst, WasmConstLitNode cnst);
         WasmConstLitNode GetZeroCnst();
-<<<<<<< HEAD
-=======
         void EnsureStackAvailable();
->>>>>>> 84bd6f3c
-
-        void EnsureStackAvailable();
+
         void EnregisterLocals();
         void ReleaseLocation(EmitInfo* info);
         void ReleaseLocation(PolymorphicEmitInfo* info);
 
-<<<<<<< HEAD
-        EmitInfo PopLabel(Js::ByteCodeLabel labelValidation);
-        BlockInfo PushLabel(Js::ByteCodeLabel label, bool addBlockYieldInfo = true);
-        void YieldToBlock(BlockInfo blockInfo, EmitInfo expr);
-        BlockInfo GetBlockInfo(uint32 relativeDepth) const;
-=======
         PolymorphicEmitInfo PopLabel(Js::ByteCodeLabel labelValidation);
         BlockInfo* PushLabel(WasmBlock blockData, Js::ByteCodeLabel label, bool addBlockYieldInfo = true, bool checkInParams = true);
         void YieldToBlock(BlockInfo* blockInfo, PolymorphicEmitInfo expr);
         BlockInfo* GetBlockInfo(uint32 relativeDepth) const;
->>>>>>> 84bd6f3c
 
         Js::OpCodeAsmJs GetLoadOp(WasmTypes::WasmType type);
         Js::OpCodeAsmJs GetReturnOp(WasmTypes::WasmType type);
         WasmRegisterSpace* GetRegisterSpace(WasmTypes::WasmType type);
 
-<<<<<<< HEAD
-        EmitInfo PopEvalStack(WasmTypes::WasmType expectedType = WasmTypes::Any, const char16* mismatchMessage = nullptr);
-        void PushEvalStack(EmitInfo);
-        EmitInfo EnsureYield(BlockInfo);
-        void EnterEvalStackScope();
-=======
         EmitInfo PopValuePolymorphic() { return PopEvalStack(); }
         PolymorphicEmitInfo PopStackPolymorphic(PolymorphicEmitInfo expectedTypes, const char16* mismatchMessage = nullptr);
         PolymorphicEmitInfo PopStackPolymorphic(const BlockInfo* blockInfo, const char16* mismatchMessage = nullptr);
@@ -320,7 +274,6 @@
         void PushEvalStack(PolymorphicEmitInfo);
         PolymorphicEmitInfo EnsureYield(BlockInfo*);
         void EnterEvalStackScope(const BlockInfo*);
->>>>>>> 84bd6f3c
         // The caller needs to release the location of the returned EmitInfo
         void ExitEvalStackScope(const BlockInfo*);
         void SetUnreachableState(bool isUnreachable);
@@ -330,10 +283,7 @@
         Js::FunctionBody* GetFunctionBody() const { return m_funcInfo->GetBody(); }
         WasmReaderBase* GetReader() const;
 
-<<<<<<< HEAD
-=======
         Js::ProfileId GetNextProfileId();
->>>>>>> 84bd6f3c
         bool IsValidating() const { return m_originalWriter == m_emptyWriter; }
 
         ArenaAllocator m_alloc;
