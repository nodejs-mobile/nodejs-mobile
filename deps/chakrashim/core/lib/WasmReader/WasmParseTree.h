//-------------------------------------------------------------------------------------------------------
// Copyright (C) Microsoft Corporation and contributors. All rights reserved.
// Licensed under the MIT license. See LICENSE.txt file in the project root for full license information.
//-------------------------------------------------------------------------------------------------------

#pragma once

namespace Wasm
{
    const uint16 EXTENDED_OFFSET = 256;
    namespace Simd {
        const size_t VEC_WIDTH = 4;
        typedef uint32 simdvec [VEC_WIDTH]; //TODO: maybe we should pull in SIMDValue?
        const size_t MAX_LANES = 16;
        void EnsureSimdIsEnabled();
        bool IsEnabled();
    }

    namespace Threads
    {
        bool IsEnabled();
    };

    namespace WasmNontrapping
    {
        bool IsEnabled();
    };

    namespace SignExtends
    {
        bool IsEnabled();
    };

    namespace WasmTypes
    {
        enum WasmType
        {
            // based on binary format encoding values
            Void = 0,
            I32 = 1,
            I64 = 2,
            F32 = 3,
            F64 = 4,
<<<<<<< HEAD
            Limit,
            Any
=======
#ifdef ENABLE_WASM_SIMD
            M128 = 5,
#endif
            Limit,
            Ptr,
            Any,

            FirstLocalType = I32,
            AllLocalTypes = 
                  1 << I32
                | 1 << I64
                | 1 << F32
                | 1 << F64
#ifdef ENABLE_WASM_SIMD
                | 1 << M128
#endif
>>>>>>> 84bd6f3c
        };

        namespace SwitchCaseChecks
        {
            template<WasmType... T>
            struct bv;

            template<>
            struct bv<>
            {
                static constexpr uint value = 0;
            };

            template<WasmType... K>
            struct bv<Limit, K...>
            {
                static constexpr uint value = bv<K...>::value;
            };

            template<WasmType K1, WasmType... K>
            struct bv<K1, K...>
            {
                static constexpr uint value = (1 << K1) | bv<K...>::value;
            };
        }

#ifdef ENABLE_WASM_SIMD
#define WASM_M128_CHECK_TYPE Wasm::WasmTypes::M128
#else
#define WASM_M128_CHECK_TYPE Wasm::WasmTypes::Limit
#endif

        template<WasmType... T>
        __declspec(noreturn) void CompileAssertCases()
        {
            CompileAssertMsg(SwitchCaseChecks::bv<T...>::value == AllLocalTypes, "WasmTypes missing in switch-case");
            AssertOrFailFastMsg(UNREACHED, "The WasmType case should have been handled");
        }

        template<WasmType... T>
        void CompileAssertCasesNoFailFast()
        {
            CompileAssertMsg(SwitchCaseChecks::bv<T...>::value == AllLocalTypes, "WasmTypes missing in switch-case");
            AssertMsg(UNREACHED, "The WasmType case should have been handled");
        }

        extern const char16* const strIds[Limit];

        bool IsLocalType(WasmTypes::WasmType type);
        uint32 GetTypeByteSize(WasmType type);
        const char16* GetTypeName(WasmType type);
    }
    typedef WasmTypes::WasmType Local;

    enum class ExternalKinds: uint8
    {
        Function = 0,
        Table = 1,
        Memory = 2,
        Global = 3,
        Limit
    };

    namespace FunctionIndexTypes
    {
        enum Type
        {
            Invalid = -1,
            ImportThunk,
            Function,
            Import
        };
        bool CanBeExported(Type funcType);
    }

    namespace GlobalReferenceTypes
    {
        enum Type
        {
            Invalid, Const, LocalReference, ImportedReference
        };
    }

    struct WasmOpCodeSignatures
    {
#define WASM_SIGNATURE(id, nTypes, ...) static const WasmTypes::WasmType id[nTypes]; DebugOnly(static const int n##id = nTypes;)
#include "WasmBinaryOpCodes.h"
    };

    enum WasmOp : uint16
    {
#define WASM_OPCODE(opname, opcode, ...) wb##opname = opcode,
// Add prefix to the enum to get a compiler error if there is a collision between operators and prefixes
#define WASM_PREFIX(name, value, ...) prefix##name = value,
#include "WasmBinaryOpCodes.h"
    };

    struct WasmConstLitNode
    {
        union
        {
            float f32;
            double f64;
            int32 i32;
            int64 i64;
            Simd::simdvec v128;
        };
    };

    struct WasmShuffleNode
    {
        uint8 indices[Simd::MAX_LANES];
    };

    struct WasmLaneNode
    {
        uint index;
    };

    struct WasmVarNode
    {
        uint32 num;
    };

    struct WasmMemOpNode
    {
        uint32 offset;
        uint8 alignment;
    };

    struct WasmBrNode
    {
        uint32 depth;
    };

    struct WasmBrTableNode
    {
        uint32 numTargets;
        uint32* targetTable;
        uint32 defaultTarget;
    };

    struct WasmCallNode
    {
        uint32 num; // function id
        FunctionIndexTypes::Type funcType;
    };

    struct WasmBlock
    {
    private:
        bool isSingleResult;
        union
        {
            WasmTypes::WasmType singleResult;
            uint32 signatureId;
        };
    public:
        bool IsSingleResult() const { return isSingleResult; }
        void SetSignatureId(uint32 id)
        {
            isSingleResult = false;
            signatureId = id;
        }
        uint32 GetSignatureId() const 
        {
            Assert(!isSingleResult);
            return signatureId;
        }
        void SetSingleResult(WasmTypes::WasmType type)
        {
            isSingleResult = true;
            singleResult = type;
        }
        WasmTypes::WasmType GetSingleResult() const
        {
            Assert(isSingleResult);
            return singleResult;
        }
    };

    struct WasmNode
    {
        WasmOp op;
        union
        {
            WasmBlock block;
            WasmBrNode br;
            WasmBrTableNode brTable;
            WasmCallNode call;
            WasmConstLitNode cnst;
            WasmMemOpNode mem;
            WasmVarNode var;
            WasmLaneNode lane;
            WasmShuffleNode shuffle;
        };
    };

    struct WasmExport
    {
        uint32 index;
        uint32 nameLength;
        const char16* name;
        ExternalKinds kind;
    };

    struct WasmImport
    {
        ExternalKinds kind;
        uint32 modNameLen;
        const char16* modName;
        uint32 importNameLen;
        const char16* importName;
    };

    struct CustomSection
    {
        const char16* name;
        charcount_t nameLength;
        const byte* payload;
        uint32 payloadSize;
    };
}<|MERGE_RESOLUTION|>--- conflicted
+++ resolved
@@ -41,10 +41,6 @@
             I64 = 2,
             F32 = 3,
             F64 = 4,
-<<<<<<< HEAD
-            Limit,
-            Any
-=======
 #ifdef ENABLE_WASM_SIMD
             M128 = 5,
 #endif
@@ -61,7 +57,6 @@
 #ifdef ENABLE_WASM_SIMD
                 | 1 << M128
 #endif
->>>>>>> 84bd6f3c
         };
 
         namespace SwitchCaseChecks
