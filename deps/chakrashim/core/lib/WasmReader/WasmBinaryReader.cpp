--- conflicted
+++ resolved
@@ -14,69 +14,7 @@
 namespace Wasm
 {
 
-<<<<<<< HEAD
-namespace WasmTypes
-{
-bool IsLocalType(WasmTypes::WasmType type)
-{
-    // Check if type in range ]Void,Limit[
-    return (uint32)(type - 1) < (WasmTypes::Limit - 1);
-}
-
-uint32 GetTypeByteSize(WasmType type)
-{
-    switch (type)
-    {
-    case Void: return sizeof(Js::Var);
-    case I32: return sizeof(int32);
-    case I64: return sizeof(int64);
-    case F32: return sizeof(float);
-    case F64: return sizeof(double);
-    default:
-        Js::Throw::InternalError();
-    }
-}
-
-const char16 * GetTypeName(WasmType type)
-{
-    switch (type) {
-    case WasmTypes::WasmType::Void: return _u("void");
-    case WasmTypes::WasmType::I32: return _u("i32");
-    case WasmTypes::WasmType::I64: return _u("i64");
-    case WasmTypes::WasmType::F32: return _u("f32");
-    case WasmTypes::WasmType::F64: return _u("f64");
-    case WasmTypes::WasmType::Any: return _u("any");
-    default: Assert(UNREACHED); break;
-    }
-    return _u("unknown");
-}
-
-} // namespace WasmTypes
-
-WasmTypes::WasmType LanguageTypes::ToWasmType(int8 binType)
-{
-    switch (binType)
-    {
-    case LanguageTypes::i32: return WasmTypes::I32;
-    case LanguageTypes::i64: return WasmTypes::I64;
-    case LanguageTypes::f32: return WasmTypes::F32;
-    case LanguageTypes::f64: return WasmTypes::F64;
-    default:
-        throw WasmCompilationException(_u("Invalid binary type %d"), binType);
-    }
-}
-
-bool FunctionIndexTypes::CanBeExported(FunctionIndexTypes::Type funcType)
-{
-    return funcType == FunctionIndexTypes::Function || funcType == FunctionIndexTypes::ImportThunk;
-}
-
 WasmBinaryReader::WasmBinaryReader(ArenaAllocator* alloc, Js::WebAssemblyModule* module, const byte* source, size_t length) :
-    m_module(module),
-    m_curFuncEnd(nullptr),
-=======
-WasmBinaryReader::WasmBinaryReader(ArenaAllocator* alloc, Js::WebAssemblyModule* module, const byte* source, size_t length) :
->>>>>>> 84bd6f3c
     m_alloc(alloc),
     m_start(source),
     m_end(source + length),
@@ -101,11 +39,7 @@
     m_readerState = READER_STATE_UNKNOWN;
 }
 
-<<<<<<< HEAD
-void WasmBinaryReader::ThrowDecodingError(const char16* msg, ...)
-=======
 void WasmBinaryReader::ThrowDecodingError(const char16* msg, ...) const
->>>>>>> 84bd6f3c
 {
     va_list argptr;
     va_start(argptr, msg);
@@ -217,7 +151,6 @@
     if (sectionId == bSectCustom)
     {
         header.name = ReadInlineName(len, header.nameLength);
-<<<<<<< HEAD
     }
     else
     {
@@ -227,16 +160,6 @@
 
     TRACE_WASM_SECTION(_u("Section Header: %s, length = %u (0x%x)"), header.name, sectionSize, sectionSize);
     return header;
-=======
-    }
-    else
-    {
-        header.name = SectionInfo::All[sectionId].name;
-        header.nameLength = SectionInfo::All[sectionId].nameLength;
-    }
-
-    TRACE_WASM_SECTION(_u("Section Header: %s, length = %u (0x%x)"), header.name, sectionSize, sectionSize);
-    return header;
 }
 
 #if ENABLE_DEBUG_CONFIG_OPTIONS
@@ -247,7 +170,6 @@
         return m_funcState.body;
     }
     return nullptr;
->>>>>>> 84bd6f3c
 }
 #endif
 
@@ -282,12 +204,9 @@
             --j;
         }
     }
-<<<<<<< HEAD
-=======
 
     uint32 moduleId = m_module->GetWasmFunctionInfo(0)->GetBody()->GetSourceContextId();
     Output::Print(_u("Module #%u's current opcode distribution\n"), moduleId);
->>>>>>> 84bd6f3c
     for (i = 0; i < count; ++i)
     {
         switch (ops[i])
@@ -325,12 +244,7 @@
         {
             ThrowDecodingError(_u("Function body too big"));
         }
-<<<<<<< HEAD
-        funcInfo->m_readerInfo.size = funcSize;
-        funcInfo->m_readerInfo.startOffset = (m_pc - m_start);
-=======
         funcInfo->SetReaderInfo(FunctionBodyReaderInfo(funcSize, (m_pc - m_start)));
->>>>>>> 84bd6f3c
         CheckBytesLeft(funcSize);
         TRACE_WASM_DECODER(_u("Function body header: index = %u, size = %u"), funcIndex, funcSize);
         const byte* end = m_pc + funcSize;
@@ -340,13 +254,8 @@
 
 void WasmBinaryReader::SeekToFunctionBody(class WasmFunctionInfo* funcInfo)
 {
-<<<<<<< HEAD
-    FunctionBodyReaderInfo readerInfo = funcInfo->m_readerInfo;
-    if (readerInfo.startOffset >= (m_end - m_start))
-=======
     FunctionBodyReaderInfo readerInfo = funcInfo->GetReaderInfo();
     if (m_end < m_start || readerInfo.startOffset >= (size_t)(m_end - m_start))
->>>>>>> 84bd6f3c
     {
         ThrowDecodingError(_u("Function byte offset out of bounds"));
     }
@@ -419,12 +328,8 @@
     return m_pc == m_curFuncEnd;
 }
 
-<<<<<<< HEAD
-WasmOp WasmBinaryReader::ReadExpr()
-=======
 
 const uint32 WasmBinaryReader::EstimateCurrentFunctionBytecodeSize() const
->>>>>>> 84bd6f3c
 {
     if (m_readerState != READER_STATE_FUNCTION)
     {
@@ -532,28 +437,13 @@
         break;
     case wbNop:
         break;
-<<<<<<< HEAD
-    case wbCurrentMemory:
-    case wbGrowMemory:
-=======
     case wbMemorySize:
     case wbMemoryGrow:
->>>>>>> 84bd6f3c
     {
         // Reserved value currently unused
         uint8 reserved = ReadConst<uint8>();
         if (reserved != 0)
         {
-<<<<<<< HEAD
-            ThrowDecodingError(op == wbCurrentMemory
-                ? _u("current_memory reserved value must be 0")
-                : _u("grow_memory reserved value must be 0")
-            );
-        }
-        break;
-    }
-#define WASM_MEM_OPCODE(opname, opcode, sig, nyi) \
-=======
             ThrowDecodingError(op == wbMemorySize
                 ? _u("memory.size reserved value must be 0")
                 : _u("memory.grow reserved value must be 0")
@@ -571,7 +461,6 @@
         break;
 #endif
 #define WASM_MEM_OPCODE(opname, ...) \
->>>>>>> 84bd6f3c
     case wb##opname: \
         MemNode(); \
         break;
@@ -729,12 +618,6 @@
     m_funcState.count += len;
 }
 
-<<<<<<< HEAD
-void WasmBinaryReader::MemNode()
-{
-    uint32 len = 0;
-
-=======
 void WasmBinaryReader::ShuffleNode()
 {
     CheckBytesLeft(Simd::MAX_LANES);
@@ -755,7 +638,6 @@
 {
     uint32 len = 0;
 
->>>>>>> 84bd6f3c
     // flags
     const uint32 flags = LEB128(len);
     m_currentNode.mem.alignment = (uint8)flags;
@@ -844,17 +726,12 @@
 
     if (count == 1)
     {
-<<<<<<< HEAD
-        SectionLimits limits = ReadSectionLimits(Limits::GetMaxMemoryInitialPages(), Limits::GetMaxMemoryMaximumPages(), _u("memory size too big"));
-        m_module->InitializeMemory(limits.initial, limits.maximum);
-=======
         MemorySectionLimits limits = ReadSectionLimitsBase<MemorySectionLimits>(Limits::GetMaxMemoryInitialPages(), Limits::GetMaxMemoryMaximumPages(), _u("memory size too big"));
         if (Wasm::Threads::IsEnabled() && limits.IsShared() && !limits.HasMaximum())
         {
             ThrowDecodingError(_u("Shared memory must have a maximum size"));
         }
         m_module->InitializeMemory(&limits);
->>>>>>> 84bd6f3c
     }
 }
 
@@ -894,25 +771,15 @@
         }
 
         uint32 resultCount = LEB128(len);
-<<<<<<< HEAD
-        if (resultCount > 1)
-        {
-            ThrowDecodingError(_u("Too many returns in signature: %u. Maximum allowed: 1"), resultCount);
-=======
         if (resultCount > Limits::GetMaxFunctionReturns())
         {
             ThrowDecodingError(_u("Too many returns in signature: %u. Maximum allowed: %u"), resultCount, Limits::GetMaxFunctionReturns());
->>>>>>> 84bd6f3c
         }
         sig->AllocateResults(resultCount, m_module->GetRecycler());
         for (uint32 iResult = 0; iResult < resultCount; ++iResult)
         {
             WasmTypes::WasmType type = ReadWasmType(len);
-<<<<<<< HEAD
-            sig->SetResultType(type);
-=======
             sig->SetResult(type, iResult);
->>>>>>> 84bd6f3c
         }
         sig->FinalizeSignature();
 #ifdef ENABLE_DEBUG_CONFIG_OPTIONS
@@ -1072,13 +939,8 @@
         {
             ThrowDecodingError(_u("Only anyfunc type is supported. Unknown type %d"), elementType);
         }
-<<<<<<< HEAD
-        SectionLimits limits = ReadSectionLimits(Limits::GetMaxTableSize(), Limits::GetMaxTableSize(), _u("table too big"));
-        m_module->InitializeTable(limits.initial, limits.maximum);
-=======
         TableSectionLimits limits = ReadSectionLimitsBase<TableSectionLimits>(Limits::GetMaxTableSize(), Limits::GetMaxTableSize(), _u("table too big"));
         m_module->InitializeTable(&limits);
->>>>>>> 84bd6f3c
         TRACE_WASM_DECODER(_u("Indirect table: %u to %u entries"), limits.initial, limits.maximum);
     }
 }
@@ -1088,7 +950,6 @@
     uint32 length = 0;
     uint32 numSegments = LEB128(length);
     if (numSegments > Limits::GetMaxElementSegments())
-<<<<<<< HEAD
     {
         ThrowDecodingError(_u("Too many element segments"));
     }
@@ -1099,18 +960,6 @@
     }
     TRACE_WASM_DECODER(_u("Indirect table element: %u entries"), numSegments);
 
-=======
-    {
-        ThrowDecodingError(_u("Too many element segments"));
-    }
-
-    if (numSegments > 0)
-    {
-        m_module->AllocateElementSegs(numSegments);
-    }
-    TRACE_WASM_DECODER(_u("Indirect table element: %u entries"), numSegments);
-
->>>>>>> 84bd6f3c
     for (uint32 i = 0; i < numSegments; ++i)
     {
         uint32 index = LEB128(length); // Table id
@@ -1153,21 +1002,12 @@
     }
 
     if (numSegments > 0)
-<<<<<<< HEAD
     {
         m_module->AllocateDataSegs(numSegments);
     }
 
     for (uint32 i = 0; i < numSegments; ++i)
     {
-=======
-    {
-        m_module->AllocateDataSegs(numSegments);
-    }
-
-    for (uint32 i = 0; i < numSegments; ++i)
-    {
->>>>>>> 84bd6f3c
         uint32 index = LEB128(len);
         if (index != 0 || !(m_module->HasMemory() || m_module->HasMemoryImport()))
         {
@@ -1400,19 +1240,6 @@
     m_module->SetStartFunction(id);
 }
 
-<<<<<<< HEAD
-template<typename MaxAllowedType>
-MaxAllowedType WasmBinaryReader::LEB128(uint32 &length, bool sgn)
-{
-    MaxAllowedType result = 0;
-    uint32 shamt = 0;
-    byte b = 0;
-    length = 1;
-    uint32 maxReads = sizeof(MaxAllowedType) == 4 ? 5 : 10;
-    CompileAssert(sizeof(MaxAllowedType) == 4 || sizeof(MaxAllowedType) == 8);
-
-    for (uint32 i = 0; i < maxReads; i++, length++)
-=======
 template<typename LEBType, uint32 bits>
 LEBType WasmBinaryReader::LEB128(uint32 &length)
 {
@@ -1426,7 +1253,6 @@
     CompileAssert(maxReads > 0);
 
     for (uint32 i = 0; i < maxReads; ++i)
->>>>>>> 84bd6f3c
     {
         CheckBytesLeft(1);
         b = *m_pc++;
@@ -1459,28 +1285,6 @@
     return result;
 }
 
-<<<<<<< HEAD
-// Signed LEB128
-template<>
-int32 WasmBinaryReader::SLEB128(uint32 &length)
-{
-    int32 result = LEB128<uint32>(length, true);
-
-    TRACE_WASM_LEB128(_u("Binary decoder: SLEB128 length = %u, value = %d (0x%x)"), length, result, result);
-    return result;
-}
-
-template<>
-int64 WasmBinaryReader::SLEB128(uint32 &length)
-{
-    int64 result = LEB128<uint64>(length, true);
-
-    TRACE_WASM_LEB128(_u("Binary decoder: SLEB128 length = %u, value = %lld (0x%llx)"), length, result, result);
-    return result;
-}
-
-=======
->>>>>>> 84bd6f3c
 WasmNode WasmBinaryReader::ReadInitExpr(bool isOffset)
 {
     if (m_readerState != READER_STATE_MODULE)
@@ -1531,16 +1335,6 @@
     return node;
 }
 
-<<<<<<< HEAD
-SectionLimits WasmBinaryReader::ReadSectionLimits(uint32 maxInitial, uint32 maxMaximum, const char16* errorMsg)
-{
-    SectionLimits limits;
-    uint32 length = 0;
-    uint32 flags = LEB128(length);
-    limits.initial = LEB128(length);
-    limits.maximum = maxMaximum;
-    if (flags & 0x1)
-=======
 template<typename SectionLimitType>
 SectionLimitType WasmBinaryReader::ReadSectionLimitsBase(uint32 maxInitial, uint32 maxMaximum, const char16* errorMsg)
 {
@@ -1550,7 +1344,6 @@
     limits.initial = LEB128(length);
     limits.maximum = maxMaximum;
     if (limits.HasMaximum())
->>>>>>> 84bd6f3c
     {
         limits.maximum = LEB128(length);
         if (limits.maximum > maxMaximum)
@@ -1578,14 +1371,6 @@
     return value;
 }
 
-<<<<<<< HEAD
-uint8 WasmBinaryReader::ReadVarUInt7()
-{
-    return ReadConst<uint8>() & 0x7F;
-}
-
-=======
->>>>>>> 84bd6f3c
 bool WasmBinaryReader::ReadMutableValue()
 {
     uint8 mutableValue = ReadConst<UINT8>();
@@ -1613,8 +1398,4 @@
 }
 
 } // namespace Wasm
-<<<<<<< HEAD
-
-=======
->>>>>>> 84bd6f3c
 #endif // ENABLE_WASM