--- conflicted
+++ resolved
@@ -7,66 +7,11 @@
 
 
 #ifdef ENABLE_WASM
-<<<<<<< HEAD
-#if ENABLE_DEBUG_CONFIG_OPTIONS
-#define TRACE_WASM(condition, ...) \
-    if (condition)\
-    {\
-        Output::Print(__VA_ARGS__); \
-        Output::Print(_u("\n")); \
-        Output::Flush(); \
-    }
-
-// Level of tracing
-#define DO_WASM_TRACE_ALL       PHASE_TRACE1(Js::WasmPhase)
-#define DO_WASM_TRACE_BYTECODE  DO_WASM_TRACE_ALL || PHASE_TRACE(Js::WasmBytecodePhase, GetFunctionBody())
-#define DO_WASM_TRACE_DECODER   DO_WASM_TRACE_ALL || PHASE_TRACE1(Js::WasmReaderPhase)
-  #define DO_WASM_TRACE_SECTION DO_WASM_TRACE_DECODER || PHASE_TRACE1(Js::WasmSectionPhase)
-#define DO_WASM_TRACE_LEB128    PHASE_TRACE1(Js::WasmLEB128Phase)
-#else
-#define TRACE_WASM(...)
-#define DO_WASM_TRACE_ALL (false)
-#define DO_WASM_TRACE_BYTECODE (false)
-#define DO_WASM_TRACE_DECODER (false)
-#define DO_WASM_TRACE_SECTION (false)
-#define DO_WASM_TRACE_LEB128 (false)
-#endif
-#define TRACE_WASM_BYTECODE(...) TRACE_WASM(DO_WASM_TRACE_BYTECODE, __VA_ARGS__)
-#define TRACE_WASM_DECODER(...) TRACE_WASM(DO_WASM_TRACE_DECODER, __VA_ARGS__)
-#define TRACE_WASM_SECTION(...) TRACE_WASM(DO_WASM_TRACE_SECTION, __VA_ARGS__)
-#define TRACE_WASM_LEB128(...) TRACE_WASM(DO_WASM_TRACE_LEB128, __VA_ARGS__)
-
-namespace Wasm
-{
-    // forward declarations
-    struct WasmNode;
-    struct SExprParseContext;
-    class WasmFunctionInfo;
-}
-
-=======
 
 // These are the WasmReader related structures that are needed outside of Chakra.WasmReader lib
->>>>>>> 84bd6f3c
 #include "WasmParseTree.h"
 #include "WasmSignature.h"
 #include "WasmFunctionInfo.h"
-<<<<<<< HEAD
-
-#include "WasmSection.h"
-
-#include "WasmBinaryReader.h"
-#include "WasmCustomReader.h"
-#include "WasmByteCodeGenerator.h"
-
-#include "WasmGlobal.h"
-
-// TODO (michhol): cleanup includes
-#include "ByteCode/ByteCodeDumper.h"
-#include "ByteCode/AsmJsByteCodeDumper.h"
-#include "Language/AsmJsTypes.h"
-=======
 #include "WasmReaderInfo.h"
->>>>>>> 84bd6f3c
 
 #endif // ENABLE_WASM