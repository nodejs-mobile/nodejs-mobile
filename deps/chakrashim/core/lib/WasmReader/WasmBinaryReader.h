//-------------------------------------------------------------------------------------------------------
// Copyright (C) Microsoft. All rights reserved.
// Licensed under the MIT license. See LICENSE.txt file in the project root for full license information.
//-------------------------------------------------------------------------------------------------------

#pragma once
#ifdef ENABLE_WASM
namespace Wasm
{
    // Language Types binary encoding with varint7
    namespace LanguageTypes
    { 
        const int8 i32 = -0x1;
        const int8 i64 = -0x2;
        const int8 f32 = -0x3;
        const int8 f64 = -0x4;
        const int8 m128 = -0x5;
        const int8 anyfunc = -0x10;
        const int8 func = -0x20;
        const int8 emptyBlock = -0x40;
        WasmTypes::WasmType ToWasmType(int8);
    }

    struct SectionHeader
    {
        SectionCode code;
        const byte* start;
        const byte* end;
        uint32 nameLength;
        const char16* name;
    };

<<<<<<< HEAD
    struct SectionLimits
    {
        uint32 initial;
        uint32 maximum;
    };

=======
>>>>>>> 84bd6f3c
    struct BinaryLocation
    {
        intptr_t offset;
        intptr_t size;
    };

    static const uint32 binaryVersion = 0x1;

    class WasmBinaryReader : public WasmReaderBase
    {
    public:
        WasmBinaryReader(ArenaAllocator* alloc, Js::WebAssemblyModule* module, const byte* source, size_t length);

        void InitializeReader();
        SectionHeader ReadNextSection();
        // Fully read the section in the reader. Return true if the section fully read
        bool ProcessCurrentSection();
        virtual void SeekToFunctionBody(class WasmFunctionInfo* funcInfo) override;
        virtual bool IsCurrentFunctionCompleted() const override;

        WasmOp ReadPrefixedOpCode(WasmOp prefix, bool isSupported, const char16* notSupportedMsg);
        WasmOp ReadOpCode();
        virtual WasmOp ReadExpr() override;
        virtual void FunctionEnd() override;
        virtual const uint32 EstimateCurrentFunctionBytecodeSize() const override;
#if DBG_DUMP
        void PrintOps();
#endif
        BinaryLocation GetCurrentLocation() const { return {m_pc - m_start, m_end - m_start}; }
    private:
        struct ReaderState
        {
<<<<<<< HEAD
            uint32 count; // current entry
            size_t size;  // number of entries
=======
#if ENABLE_DEBUG_CONFIG_OPTIONS
            Js::FunctionBody* body = nullptr;
#endif
            uint32 count; // current entry
            uint32 size;  // binary size of the function
>>>>>>> 84bd6f3c
        };

        void BlockNode();
        void CallNode();
        void CallIndirectNode();
        void BrNode();
        void BrTableNode();
        void MemNode();
        void LaneNode();
        void ShuffleNode();
        void VarNode();

        // Module readers
        void ValidateModuleHeader();
        SectionHeader ReadSectionHeader();
        void ReadMemorySection(bool isImportSection);
        void ReadSignatureTypeSection();
        void ReadFunctionSignatures();
        void ReadFunctionHeaders();
        void ReadExportSection();
        void ReadTableSection(bool isImportSection);
        void ReadDataSection();
        void ReadImportSection();
        void ReadStartFunction();
        void ReadNameSection();
        void ReadElementSection();
        void ReadGlobalSection();
        void ReadCustomSection();

        // Primitive reader
        template <WasmTypes::WasmType type> void ConstNode();
        template <typename T> T ReadConst();
        ExternalKinds ReadExternalKind() { return (ExternalKinds)ReadConst<uint8>(); }
        bool ReadMutableValue();
        const char16* ReadInlineName(uint32& length, uint32& nameLength);
<<<<<<< HEAD
        template<typename MaxAllowedType = uint32>
        MaxAllowedType LEB128(uint32 &length, bool sgn = false);
        template<typename MaxAllowedType = int32>
        MaxAllowedType SLEB128(uint32 &length);
        WasmNode ReadInitExpr(bool isOffset = false);
        SectionLimits ReadSectionLimits(uint32 maxInitial, uint32 maxMaximum, const char16* errorMsg);
=======
        template<typename LEBType = uint32, uint32 bits = sizeof(LEBType) * 8>
        LEBType LEB128(uint32 &length);
        template<typename LEBType = int32, uint32 bits = sizeof(LEBType) * 8>
        LEBType SLEB128(uint32 &length)
        {
            CompileAssert(LEBType(-1) < LEBType(0));
            return LEB128<LEBType, bits>(length);
        }
        WasmNode ReadInitExpr(bool isOffset = false);
        template<typename SectionLimitType>
        SectionLimitType ReadSectionLimitsBase(uint32 maxInitial, uint32 maxMaximum, const char16* errorMsg);
>>>>>>> 84bd6f3c

        void CheckBytesLeft(uint32 bytesNeeded);
        bool EndOfFunc();
        bool EndOfModule();
        DECLSPEC_NORETURN void ThrowDecodingError(const char16* msg, ...) const;
        Wasm::WasmTypes::WasmType ReadWasmType(uint32& length);

        ArenaAllocator* m_alloc;
<<<<<<< HEAD
        uint32 m_funcNumber;
=======
>>>>>>> 84bd6f3c
        const byte* m_start, *m_end, *m_pc, *m_curFuncEnd;
        SectionHeader m_currentSection;
        ReaderState m_funcState;   // func AST level

    private:
        enum
        {
            READER_STATE_UNKNOWN,
            READER_STATE_FUNCTION,
            READER_STATE_MODULE
        } m_readerState;
        Js::WebAssemblyModule* m_module;
<<<<<<< HEAD
=======
#if ENABLE_DEBUG_CONFIG_OPTIONS
        Js::FunctionBody* GetFunctionBody() const;
#endif
>>>>>>> 84bd6f3c
#if DBG_DUMP
        typedef JsUtil::BaseHashSet<WasmOp, ArenaAllocator, PowerOf2SizePolicy> OpSet;
        OpSet* m_ops;
#endif
    }; // WasmBinaryReader
} // namespace Wasm
#endif // ENABLE_WASM<|MERGE_RESOLUTION|>--- conflicted
+++ resolved
@@ -30,15 +30,6 @@
         const char16* name;
     };
 
-<<<<<<< HEAD
-    struct SectionLimits
-    {
-        uint32 initial;
-        uint32 maximum;
-    };
-
-=======
->>>>>>> 84bd6f3c
     struct BinaryLocation
     {
         intptr_t offset;
@@ -71,16 +62,11 @@
     private:
         struct ReaderState
         {
-<<<<<<< HEAD
-            uint32 count; // current entry
-            size_t size;  // number of entries
-=======
 #if ENABLE_DEBUG_CONFIG_OPTIONS
             Js::FunctionBody* body = nullptr;
 #endif
             uint32 count; // current entry
             uint32 size;  // binary size of the function
->>>>>>> 84bd6f3c
         };
 
         void BlockNode();
@@ -116,14 +102,6 @@
         ExternalKinds ReadExternalKind() { return (ExternalKinds)ReadConst<uint8>(); }
         bool ReadMutableValue();
         const char16* ReadInlineName(uint32& length, uint32& nameLength);
-<<<<<<< HEAD
-        template<typename MaxAllowedType = uint32>
-        MaxAllowedType LEB128(uint32 &length, bool sgn = false);
-        template<typename MaxAllowedType = int32>
-        MaxAllowedType SLEB128(uint32 &length);
-        WasmNode ReadInitExpr(bool isOffset = false);
-        SectionLimits ReadSectionLimits(uint32 maxInitial, uint32 maxMaximum, const char16* errorMsg);
-=======
         template<typename LEBType = uint32, uint32 bits = sizeof(LEBType) * 8>
         LEBType LEB128(uint32 &length);
         template<typename LEBType = int32, uint32 bits = sizeof(LEBType) * 8>
@@ -135,7 +113,6 @@
         WasmNode ReadInitExpr(bool isOffset = false);
         template<typename SectionLimitType>
         SectionLimitType ReadSectionLimitsBase(uint32 maxInitial, uint32 maxMaximum, const char16* errorMsg);
->>>>>>> 84bd6f3c
 
         void CheckBytesLeft(uint32 bytesNeeded);
         bool EndOfFunc();
@@ -144,10 +121,6 @@
         Wasm::WasmTypes::WasmType ReadWasmType(uint32& length);
 
         ArenaAllocator* m_alloc;
-<<<<<<< HEAD
-        uint32 m_funcNumber;
-=======
->>>>>>> 84bd6f3c
         const byte* m_start, *m_end, *m_pc, *m_curFuncEnd;
         SectionHeader m_currentSection;
         ReaderState m_funcState;   // func AST level
@@ -160,12 +133,9 @@
             READER_STATE_MODULE
         } m_readerState;
         Js::WebAssemblyModule* m_module;
-<<<<<<< HEAD
-=======
 #if ENABLE_DEBUG_CONFIG_OPTIONS
         Js::FunctionBody* GetFunctionBody() const;
 #endif
->>>>>>> 84bd6f3c
 #if DBG_DUMP
         typedef JsUtil::BaseHashSet<WasmOp, ArenaAllocator, PowerOf2SizePolicy> OpSet;
         OpSet* m_ops;
