--- conflicted
+++ resolved
@@ -247,15 +247,6 @@
 #if ENABLE_NATIVE_CODEGEN
         Field(NativeEntryPointData *) nativeEntryPointData;
 #endif // ENABLE_NATIVE_CODEGEN
-<<<<<<< HEAD
-
-        Field(CodeGenWorkItem *) workItem;
-        FieldNoBarrier(Js::JavascriptMethod) nativeAddress;
-        FieldNoBarrier(Js::JavascriptMethod) thunkAddress;
-        Field(ptrdiff_t) codeSize;
-
-=======
->>>>>>> 84bd6f3c
     protected:
         Field(CodeGenWorkItem *) workItem;
         Field(JavascriptLibrary*) library;
@@ -320,18 +311,8 @@
         EntryPointInfo(Js::JavascriptMethod method, JavascriptLibrary* library, ThreadContext* context = nullptr, bool isLoopBody = false) :
             ProxyEntryPointInfo(method, context), tag(1), nativeEntryPointProcessed(false), mIsTemplatizedJitMode(false),
 #if ENABLE_NATIVE_CODEGEN
-<<<<<<< HEAD
-            nativeThrowSpanSequence(nullptr), workItem(nullptr), weakFuncRefSet(nullptr),
-            jitTransferData(nullptr), sharedPropertyGuards(nullptr), propertyGuardCount(0), propertyGuardWeakRefs(nullptr),
-            equivalentTypeCacheCount(0), equivalentTypeCaches(nullptr), constructorCaches(nullptr), state(NotScheduled), inProcJITNaticeCodedata(nullptr),
-            numberChunks(nullptr), numberPageSegments(nullptr), polymorphicInlineCacheInfo(nullptr), runtimeTypeRefs(nullptr),
-            isLoopBody(isLoopBody), hasJittedStackClosure(false), registeredEquivalentTypeCacheRef(nullptr), bailoutRecordMap(nullptr), inlineeFrameMap(nullptr),
-#if PDATA_ENABLED
-            xdataInfo(nullptr),
-=======
             nativeEntryPointData(nullptr), workItem(nullptr), state(NotScheduled),
             isLoopBody(isLoopBody), hasJittedStackClosure(false),
->>>>>>> 84bd6f3c
 #endif
             library(library), isAsmJsFunction(false)
 #if ENABLE_ENTRYPOINT_CLEANUP_TRACE
@@ -514,23 +495,7 @@
             this->state = CodeGenPending;
         }
 
-<<<<<<< HEAD
-        void SetCodeGenRecorded(Js::JavascriptMethod thunkAddress, Js::JavascriptMethod nativeAddress, ptrdiff_t codeSize)
-        {
-            Assert(this->GetState() == CodeGenQueued);
-            Assert(codeSize > 0);
-            this->nativeAddress = nativeAddress;
-            this->thunkAddress = thunkAddress;
-            this->codeSize = codeSize;
-            this->state = CodeGenRecorded;
-
-#ifdef PERF_COUNTERS
-            this->OnRecorded();
-#endif
-        }
-=======
         void SetCodeGenRecorded(Js::JavascriptMethod thunkAddress, Js::JavascriptMethod nativeAddress, ptrdiff_t codeSize, void * validationCookie);
->>>>>>> 84bd6f3c
 
         void SetCodeGenDone();
 
@@ -550,33 +515,11 @@
                 codeAddress < GetNativeAddress() + GetCodeSize());
         }
 
-<<<<<<< HEAD
-        Js::JavascriptMethod GetThunkAddress() const
-        {
-            Assert(this->GetState() == CodeGenRecorded || this->GetState() == CodeGenDone);
-
-            return this->thunkAddress;
-        }
-
-        Js::JavascriptMethod GetNativeEntrypoint() const
-        {
-            Assert(this->GetState() == CodeGenRecorded || this->GetState() == CodeGenDone || this->isAsmJsFunction);
-
-            return this->thunkAddress ? this->thunkAddress : this->nativeAddress;
-        }
-
-        ptrdiff_t GetCodeSize() const
-        {
-            Assert(this->GetState() == CodeGenRecorded || this->GetState() == CodeGenDone);
-            return codeSize;
-        }
-=======
         DWORD_PTR GetNativeAddress() const;
         Js::JavascriptMethod GetThunkAddress() const;
         Js::JavascriptMethod GetNativeEntrypoint() const;
         ptrdiff_t GetCodeSize() const;
 #endif
->>>>>>> 84bd6f3c
 
         CodeGenWorkItem * GetWorkItem() const
         {
@@ -677,22 +620,10 @@
 
     private:
         Field(ExecutionMode) jitMode;
-<<<<<<< HEAD
-        Field(bool)       mIsTemplatizedJitMode; // true only if in TJ mode, used only for debugging
-=======
->>>>>>> 84bd6f3c
     public:
         FunctionEntryPointInfo(FunctionProxy * functionInfo, Js::JavascriptMethod method, ThreadContext* context);
 
-<<<<<<< HEAD
-#ifdef ASMJS_PLAT
-        void SetIsTJMode(bool value);
-        bool GetIsTJMode()const;
-        //End AsmJS Support
-#endif
-=======
         virtual bool IsFunctionEntryPointInfo() const override { return true; }
->>>>>>> 84bd6f3c
 
         bool ExecutedSinceCallCountCollection() const;
         void CollectCallCounts();
@@ -961,13 +892,10 @@
             FormalsPropIdArray = 21,
             ForInCacheArray = 22,
             SlotIdInCachedScopeToNestedIndexArray = 23,
-<<<<<<< HEAD
-=======
             CodeGenCallbackRuntimeData = 24,
 #if ENABLE_PROFILE_INFO
             CallbackArgOutInfoList = 25,
 #endif
->>>>>>> 84bd6f3c
 
             Max,
             Invalid = 0xff
@@ -1136,10 +1064,7 @@
         FunctionTypeWeakRefList* GetFunctionObjectTypeList() const;
         void SetFunctionObjectTypeList(FunctionTypeWeakRefList* list);
         void RegisterFunctionObjectType(ScriptFunctionType* functionType);
-<<<<<<< HEAD
-=======
-
->>>>>>> 84bd6f3c
+
         template <typename Fn>
         void MapFunctionObjectTypes(Fn func)
         {
@@ -1675,28 +1600,8 @@
         ScopeInfo* GetScopeInfo() const { return this->GetAuxPtr<AuxPointerType::ScopeInfo>(); }
         void SetScopeInfo(ScopeInfo* scopeInfo) {  this->SetAuxPtr<AuxPointerType::ScopeInfo>(scopeInfo); }
         PropertyId GetOrAddPropertyIdTracked(JsUtil::CharacterBuffer<WCHAR> const& propName);
-<<<<<<< HEAD
-        bool IsTrackedPropertyId(PropertyId pid);
 
         void SetScopeSlotArraySizes(uint scopeSlotCount, uint scopeSlotCountForParamScope)
-        {
-            this->scopeSlotArraySize = scopeSlotCount;
-            this->paramScopeSlotArraySize = scopeSlotCountForParamScope;
-        }
-
-        PropertyId * GetPropertyIdsForScopeSlotArray() const { return static_cast<Js::PropertyId *>(this->GetAuxPtr(AuxPointerType::PropertyIdsForScopeSlotArray)); }
-        void SetPropertyIdsForScopeSlotArray(Js::PropertyId * propertyIdsForScopeSlotArray, uint scopeSlotCount, uint scopeSlotCountForParamScope = 0)
-        {
-            SetScopeSlotArraySizes(scopeSlotCount, scopeSlotCountForParamScope);
-            this->SetAuxPtr(AuxPointerType::PropertyIdsForScopeSlotArray, propertyIdsForScopeSlotArray);
-        }
-
-        Js::PropertyRecordList* GetBoundPropertyRecords() { return this->m_boundPropertyRecords; }
-        void SetBoundPropertyRecords(Js::PropertyRecordList* boundPropertyRecords)
-=======
-
-        void SetScopeSlotArraySizes(uint scopeSlotCount, uint scopeSlotCountForParamScope)
->>>>>>> 84bd6f3c
         {
             this->scopeSlotArraySize = scopeSlotCount;
             this->paramScopeSlotArraySize = scopeSlotCountForParamScope;
@@ -1749,9 +1654,6 @@
         void CleanupToReparse();
         void CleanupToReparseHelper();
 
-        void CleanupToReparse();
-        void CleanupToReparseHelper();
-
         bool EndsAfter(size_t offset) const;
 
         void SetDoBackendArgumentsOptimization(bool set)
@@ -1840,13 +1742,9 @@
         void SetDeferredStubs(DeferredFunctionStub *stub) { this->SetAuxPtr<AuxPointerType::DeferredStubs>(stub); }
         void RegisterFuncToDiag(ScriptContext * scriptContext, char16 const * pszTitle);
         bool IsES6ModuleCode() const;
-<<<<<<< HEAD
-
-=======
     private:
         RecyclerWeakReference<JavascriptString> * GetCachedSourceStringWeakRef();
         void SetCachedSourceStringWeakRef(RecyclerWeakReference<JavascriptString> * weakRef);
->>>>>>> 84bd6f3c
     protected:
         static HRESULT MapDeferredReparseError(HRESULT& hrParse, const CompileScriptException& se);
 
@@ -2021,10 +1919,7 @@
 #if DBG
             void LockDownCounters() { counters.isLockedDown = true; };
             void UnlockCounters() { counters.isLockedDown = false; };
-<<<<<<< HEAD
-=======
             void SetIsClosing() { counters.isClosing = true; };
->>>>>>> 84bd6f3c
 #endif
 
             struct StatementMap
@@ -2899,13 +2794,8 @@
         CallbackInfoList * GetCallbackInfoListWithLock() { return this->GetAuxPtrWithLock<AuxPointerType::CallbackArgOutInfoList>(); }
 #endif
 
-<<<<<<< HEAD
-        FunctionBodyPolymorphicInlineCache * GetPolymorphicInlineCachesHead() { return static_cast<FunctionBodyPolymorphicInlineCache *>(this->GetAuxPtr(AuxPointerType::PolymorphicInlineCachesHead)); }
-        void SetPolymorphicInlineCachesHead(FunctionBodyPolymorphicInlineCache * cache) { this->SetAuxPtr(AuxPointerType::PolymorphicInlineCachesHead, cache); }
-=======
         FunctionBodyPolymorphicInlineCache * GetPolymorphicInlineCachesHead() { return this->GetAuxPtr<AuxPointerType::PolymorphicInlineCachesHead>(); }
         void SetPolymorphicInlineCachesHead(FunctionBodyPolymorphicInlineCache * cache) { this->SetAuxPtr<AuxPointerType::PolymorphicInlineCachesHead>(cache); }
->>>>>>> 84bd6f3c
 
         bool PolyInliningUsingFixedMethodsAllowedByConfigFlags(FunctionBody* topFunctionBody)
         {
@@ -3206,31 +3096,18 @@
         AsmJsModuleInfo* AllocateAsmJsModuleInfo();
 #endif
         void SetLiteralRegex(const uint index, UnifiedRegex::RegexPattern *const pattern);
-<<<<<<< HEAD
-        Field(DynamicType*)* GetObjectLiteralTypes() const { return static_cast<Field(DynamicType*)*>(this->GetAuxPtr(AuxPointerType::ObjLiteralTypes)); }
-        Field(DynamicType*)* GetObjectLiteralTypesWithLock() const { return static_cast<Field(DynamicType*)*>(this->GetAuxPtrWithLock(AuxPointerType::ObjLiteralTypes)); }
-
-        Js::AuxArray<uint32> * GetSlotIdInCachedScopeToNestedIndexArray() const { return static_cast<Js::AuxArray<uint32> *>(this->GetAuxPtr(AuxPointerType::SlotIdInCachedScopeToNestedIndexArray)); }
-        Js::AuxArray<uint32> * GetSlotIdInCachedScopeToNestedIndexArrayWithLock() const { return static_cast<Js::AuxArray<uint32> *>(this->GetAuxPtrWithLock(AuxPointerType::SlotIdInCachedScopeToNestedIndexArray)); }
-=======
         Field(DynamicType*)* GetObjectLiteralTypes() const { return this->GetAuxPtr<AuxPointerType::ObjLiteralTypes>(); }
         Field(DynamicType*)* GetObjectLiteralTypesWithLock() const { return this->GetAuxPtrWithLock<AuxPointerType::ObjLiteralTypes>(); }
 
         Js::AuxArray<uint32> * GetSlotIdInCachedScopeToNestedIndexArray() const { return this->GetAuxPtr<AuxPointerType::SlotIdInCachedScopeToNestedIndexArray>(); }
         Js::AuxArray<uint32> * GetSlotIdInCachedScopeToNestedIndexArrayWithLock() const { return this->GetAuxPtrWithLock<AuxPointerType::SlotIdInCachedScopeToNestedIndexArray>(); }
->>>>>>> 84bd6f3c
         Js::AuxArray<uint32> * AllocateSlotIdInCachedScopeToNestedIndexArray(uint32 slotCount);
 
     private:
         void ResetLiteralRegexes();
         void ResetObjectLiteralTypes();
-<<<<<<< HEAD
-        void SetObjectLiteralTypes(DynamicType** objLiteralTypes) { this->SetAuxPtr(AuxPointerType::ObjLiteralTypes, objLiteralTypes); };
-        void SetSlotIdInCachedScopeToNestedIndexArray(Js::AuxArray<uint32> * slotIdInCachedScopeToNestedIndexArray) { this->SetAuxPtr(AuxPointerType::SlotIdInCachedScopeToNestedIndexArray, slotIdInCachedScopeToNestedIndexArray); }
-=======
         void SetObjectLiteralTypes(DynamicType** objLiteralTypes) { this->SetAuxPtr<AuxPointerType::ObjLiteralTypes>(objLiteralTypes); };
         void SetSlotIdInCachedScopeToNestedIndexArray(Js::AuxArray<uint32> * slotIdInCachedScopeToNestedIndexArray) { this->SetAuxPtr<AuxPointerType::SlotIdInCachedScopeToNestedIndexArray>(slotIdInCachedScopeToNestedIndexArray); }
->>>>>>> 84bd6f3c
         void ResetSlotIdInCachedScopeToNestedIndexArray() { SetSlotIdInCachedScopeToNestedIndexArray(nullptr); }
     public:
 
@@ -3364,11 +3241,8 @@
         void ClearEntryPoints();
         void ResetEntryPoint();
         void CleanupToReparseHelper();
-<<<<<<< HEAD
-=======
         void UpdateEntryPointsOnDebugReparse();
 
->>>>>>> 84bd6f3c
         void AddDeferParseAttribute();
         void RemoveDeferParseAttribute();
 #if DBG
