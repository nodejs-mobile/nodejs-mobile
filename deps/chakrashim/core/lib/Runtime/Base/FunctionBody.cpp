//-------------------------------------------------------------------------------------------------------
// Copyright (C) Microsoft. All rights reserved.
// Licensed under the MIT license. See LICENSE.txt file in the project root for full license information.
//-------------------------------------------------------------------------------------------------------
#include "RuntimeBasePch.h"
#include "ByteCode/ByteCodeApi.h"
#include "ByteCode/ByteCodeDumper.h"
#include "Language/AsmJsTypes.h"
#include "Language/AsmJsModule.h"
#include "ByteCode/ByteCodeSerializer.h"
#include "Language/FunctionCodeGenRuntimeData.h"

#include "ByteCode/ScopeInfo.h"
#include "Base/EtwTrace.h"
#ifdef VTUNE_PROFILING
#include "Base/VTuneChakraProfile.h"
#endif

#ifdef DYNAMIC_PROFILE_MUTATOR
#include "Language/DynamicProfileMutator.h"
#endif
#include "Language/SourceDynamicProfileManager.h"

#ifdef ENABLE_SCRIPT_DEBUGGING
#include "Debug/ProbeContainer.h"
#include "Debug/DebugContext.h"
#endif

#include "Parser.h"
#include "RegexCommon.h"
#include "RegexPattern.h"
#include "Library/RegexHelper.h"

#include "Language/InterpreterStackFrame.h"
#include "Library/ModuleRoot.h"
#include "Types/PathTypeHandler.h"
#include "Common/MathUtil.h"

#if ENABLE_NATIVE_CODEGEN
#include "NativeEntryPointData.h"
#include "JitTransferData.h"
#endif

namespace Js
{
    // The VS2013 linker treats this as a redefinition of an already
    // defined constant and complains. So skip the declaration if we're compiling
    // with VS2013 or below.
#if !defined(_MSC_VER) || _MSC_VER >= 1900
    uint const ScopeSlots::MaxEncodedSlotCount;
#endif

#ifdef FIELD_ACCESS_STATS
    void FieldAccessStats::Add(FieldAccessStats* other)
    {
        Assert(other != nullptr);
        this->totalInlineCacheCount += other->totalInlineCacheCount;
        this->noInfoInlineCacheCount += other->noInfoInlineCacheCount;
        this->monoInlineCacheCount += other->monoInlineCacheCount;
        this->emptyMonoInlineCacheCount += other->emptyMonoInlineCacheCount;
        this->polyInlineCacheCount += other->polyInlineCacheCount;
        this->nullPolyInlineCacheCount += other->nullPolyInlineCacheCount;
        this->emptyPolyInlineCacheCount += other->emptyPolyInlineCacheCount;
        this->ignoredPolyInlineCacheCount += other->ignoredPolyInlineCacheCount;
        this->highUtilPolyInlineCacheCount += other->highUtilPolyInlineCacheCount;
        this->lowUtilPolyInlineCacheCount += other->lowUtilPolyInlineCacheCount;
        this->equivPolyInlineCacheCount += other->equivPolyInlineCacheCount;
        this->nonEquivPolyInlineCacheCount += other->nonEquivPolyInlineCacheCount;
        this->disabledPolyInlineCacheCount += other->disabledPolyInlineCacheCount;
        this->clonedMonoInlineCacheCount += other->clonedMonoInlineCacheCount;
        this->clonedPolyInlineCacheCount += other->clonedPolyInlineCacheCount;
    }
#endif

    // FunctionProxy methods
    FunctionProxy::FunctionProxy(ScriptContext* scriptContext, Utf8SourceInfo* utf8SourceInfo, uint functionNumber):
        m_isTopLevel(false),
        m_isPublicLibraryCode(false),
        m_scriptContext(scriptContext),
        deferredPrototypeType(nullptr),
        undeferredFunctionType(nullptr),
        m_utf8SourceInfo(utf8SourceInfo),
        m_functionNumber(functionNumber),
        m_defaultEntryPointInfo(nullptr),
        m_displayNameIsRecyclerAllocated(false),
        m_tag11(true),
        m_isJsBuiltInCode(false)
    {
        PERF_COUNTER_INC(Code, TotalFunction);
    }

    bool FunctionProxy::IsWasmFunction() const
    {
        return GetFunctionInfo()->HasParseableInfo() &&
            GetFunctionInfo()->GetFunctionBody()->IsWasmFunction();
    }

    Recycler* FunctionProxy::GetRecycler() const
    {
        return m_scriptContext->GetRecycler();
    }

    void* FunctionProxy::GetAuxPtr(AuxPointerType e) const
    {
        if (this->auxPtrs == nullptr)
        {
            return nullptr;
        }

        // On process detach this can be called from another thread but the ThreadContext should be locked
        Assert(ThreadContext::GetContextForCurrentThread() || ThreadContext::GetCriticalSection()->IsLocked());
        return AuxPtrsT::GetAuxPtr(this, e);
    }

    void* FunctionProxy::GetAuxPtrWithLock(AuxPointerType e) const
    {
        if (this->auxPtrs == nullptr)
        {
            return nullptr;
        }

<<<<<<< HEAD
#if DBG && ENABLE_NATIVE_CODEGEN
        // the lock for work item queue should not be locked while accessing AuxPtrs in background thread
        auto jobProcessor = this->GetScriptContext()->GetThreadContext()->GetJobProcessor();
        auto jobProcessorCS = jobProcessor->GetCriticalSection();
=======
#if DBG && ENABLE_NATIVE_CODEGEN && defined(_WIN32)
        // the lock for work item queue should not be locked while accessing AuxPtrs in background thread
        auto jobProcessor = this->GetScriptContext()->GetThreadContext()->GetJobProcessor();
        auto jobProcessorCS = jobProcessor->GetCriticalSection();

        // ->IsLocked is not supported on xplat
>>>>>>> 84bd6f3c
        Assert(!jobProcessorCS || !jobProcessor->ProcessesInBackground() || !jobProcessorCS->IsLocked());
#endif

        AutoCriticalSection autoCS(this->GetScriptContext()->GetThreadContext()->GetFunctionBodyLock());
        return AuxPtrsT::GetAuxPtr(this, e);
    }

    void FunctionProxy::SetAuxPtr(AuxPointerType e, void* ptr)
    {
        // On process detach this can be called from another thread but the ThreadContext should be locked
        Assert(ThreadContext::GetContextForCurrentThread() || ThreadContext::GetCriticalSection()->IsLocked());

        if (ptr == nullptr && GetAuxPtr(e) == nullptr)
        {
            return;
        }

        // when setting ptr to null we never need to promote
        AutoCriticalSection autoCS(this->GetScriptContext()->GetThreadContext()->GetFunctionBodyLock());
        AuxPtrsT::SetAuxPtr(this, e, ptr);
    }

    uint FunctionProxy::GetSourceContextId() const
    {
        return this->GetUtf8SourceInfo()->GetSrcInfo()->sourceContextInfo->sourceContextId;
    }

    char16* FunctionProxy::GetDebugNumberSet(wchar(&bufferToWriteTo)[MAX_FUNCTION_BODY_DEBUG_STRING_SIZE]) const
    {
        // (#%u.%u), #%u --> (source file Id . function Id) , function Number
        int len = swprintf_s(bufferToWriteTo, MAX_FUNCTION_BODY_DEBUG_STRING_SIZE, _u(" (#%d.%u), #%u"),
            (int)this->GetSourceContextId(), this->GetLocalFunctionId(), this->GetFunctionNumber());
        Assert(len > 8);
        return bufferToWriteTo;
    }

    bool
    FunctionProxy::IsFunctionBody() const
    {
        return !IsDeferredDeserializeFunction() && GetParseableFunctionInfo()->IsFunctionParsed();
    }

    uint
    ParseableFunctionInfo::GetSourceIndex() const
    {
        return this->m_sourceIndex;
    }

    LPCUTF8
    ParseableFunctionInfo::GetSource(const char16* reason) const
    {
        return this->GetUtf8SourceInfo()->GetSource(reason == nullptr ? _u("ParseableFunctionInfo::GetSource") : reason) + this->StartOffset();
    }

    LPCUTF8
    ParseableFunctionInfo::GetStartOfDocument(const char16* reason) const
    {
        return this->GetUtf8SourceInfo()->GetSource(reason == nullptr ? _u("ParseableFunctionInfo::GetStartOfDocument") : reason);
    }

    bool
    ParseableFunctionInfo::IsDynamicFunction() const
    {
        return this->m_isDynamicFunction;
    }

    bool
    ParseableFunctionInfo::IsDynamicScript() const
    {
        return this->GetSourceContextInfo()->IsDynamic();
    }

    charcount_t
    ParseableFunctionInfo::StartInDocument() const
    {
        return this->m_cchStartOffset;
    }

    uint
    ParseableFunctionInfo::StartOffset() const
    {
        return this->m_cbStartOffset;
    }

    void ParseableFunctionInfo::RegisterFuncToDiag(ScriptContext * scriptContext, char16 const * pszTitle)
    {
#ifdef ENABLE_SCRIPT_DEBUGGING
        // Register the function to the PDM as eval code (the debugger app will show file as 'eval code')
        scriptContext->GetDebugContext()->RegisterFunction(this, pszTitle);
#endif
    }

    bool ParseableFunctionInfo::IsES6ModuleCode() const
    {
        return (GetGrfscr() & fscrIsModuleCode) == fscrIsModuleCode;
    }

    bool ParseableFunctionInfo::IsES6ModuleCode() const
    {
        return (GetGrfscr() & fscrIsModuleCode) == fscrIsModuleCode;
    }

    // Given an offset into the source buffer, determine if the end of this SourceInfo
    // lies after the given offset.
    bool
    ParseableFunctionInfo::EndsAfter(size_t offset) const
    {
        return offset < this->StartOffset() + this->LengthInBytes();
    }

    uint32 FunctionBody::GetCountField(FunctionBody::CounterFields fieldEnum) const
    {
#if DBG
<<<<<<< HEAD
        Assert(ThreadContext::GetContextForCurrentThread() || counters.isLockedDown
=======
        bool isCountersLockedDown = counters.isLockedDown;
        Assert(ThreadContext::GetContextForCurrentThread() || isCountersLockedDown
>>>>>>> 84bd6f3c
            || (ThreadContext::GetCriticalSection()->IsLocked() && this->m_scriptContext->GetThreadContext()->GetFunctionBodyLock()->IsLocked())); // etw rundown
#endif
        return counters.Get(fieldEnum);
    }
    uint32 FunctionBody::SetCountField(FunctionBody::CounterFields fieldEnum, uint32 val)
    {
<<<<<<< HEAD
        Assert(!counters.isLockedDown);
=======
        DebugOnly(bool isCountersLockedDown = counters.isLockedDown);
        Assert(!isCountersLockedDown || counters.isClosing);
>>>>>>> 84bd6f3c
        return counters.Set(fieldEnum, val, this);
    }
    uint32 FunctionBody::IncreaseCountField(FunctionBody::CounterFields fieldEnum)
    {
<<<<<<< HEAD
        Assert(!counters.isLockedDown);
=======
        DebugOnly(bool isCountersLockedDown = counters.isLockedDown);
        Assert(!isCountersLockedDown || counters.isClosing);
>>>>>>> 84bd6f3c
        return counters.Increase(fieldEnum, this);
    }

    void
    FunctionBody::RecordStatementMap(StatementMap* pStatementMap)
    {
        Assert(!this->m_sourceInfo.pSpanSequence);
        Recycler* recycler = this->m_scriptContext->GetRecycler();
        StatementMapList * statementMaps = this->GetStatementMaps();
        if (!statementMaps)
        {
            statementMaps = RecyclerNew(recycler, StatementMapList, recycler);
            this->SetStatementMaps(statementMaps);
        }

        statementMaps->Add(pStatementMap);
    }

    void
    FunctionBody::RecordStatementMap(SmallSpanSequenceIter &iter, StatementData * data)
    {
        Assert(!this->GetStatementMaps());

        if (!this->m_sourceInfo.pSpanSequence)
        {
            this->m_sourceInfo.pSpanSequence = HeapNew(SmallSpanSequence);
        }

        this->m_sourceInfo.pSpanSequence->RecordARange(iter, data);
    }

    void
    FunctionBody::RecordStatementAdjustment(uint offset, StatementAdjustmentType adjType)
    {
        this->EnsureAuxStatementData();

        Recycler* recycler = this->m_scriptContext->GetRecycler();
        if (this->GetStatementAdjustmentRecords() == nullptr)
        {
            m_sourceInfo.m_auxStatementData->m_statementAdjustmentRecords = RecyclerNew(recycler, StatementAdjustmentRecordList, recycler);
        }

        StatementAdjustmentRecord record(adjType, offset);
        this->GetStatementAdjustmentRecords()->Add(record); // Will copy stack value and put the copy into the container.
    }

    BOOL
    FunctionBody::GetBranchOffsetWithin(uint start, uint end, StatementAdjustmentRecord* record)
    {
        Assert(start < end);

        if (!this->GetStatementAdjustmentRecords())
        {
            // No Offset
            return FALSE;
        }

        int count = this->GetStatementAdjustmentRecords()->Count();
        for (int i = 0; i < count; i++)
        {
            StatementAdjustmentRecord item = this->GetStatementAdjustmentRecords()->Item(i);
            if (item.GetByteCodeOffset() > start && item.GetByteCodeOffset() < end)
            {
                *record = item;
                return TRUE;
            }
        }

        // No offset found in the range.
        return FALSE;
    }

    ScriptContext* EntryPointInfo::GetScriptContext()
    {
        Assert(!IsCleanedUp());
        return this->library->GetScriptContext();
    }

#if ENABLE_NATIVE_CODEGEN
#if DBG_DUMP | defined(VTUNE_PROFILING)
    void
    EntryPointInfo::RecordNativeMap(uint32 nativeOffset, uint32 statementIndex)
    {
        auto& nativeOffsetMaps = this->GetNativeEntryPointData()->GetNativeOffsetMaps();
        int count = nativeOffsetMaps.Count();
        if (count)
        {
            NativeEntryPointData::NativeOffsetMap* previous = &nativeOffsetMaps.Item(count-1);
            // Check if the range is still not finished.
            if (previous->nativeOffsetSpan.begin == previous->nativeOffsetSpan.end)
            {
                if (previous->statementIndex == statementIndex)
                {
                    // If the statement index is the same, we can continue with the previous range
                    return;
                }

                // If the range is empty, replace the previous range.
                if ((uint32)previous->nativeOffsetSpan.begin == nativeOffset)
                {
                    if (statementIndex == Js::Constants::NoStatementIndex)
                    {
                        nativeOffsetMaps.RemoveAtEnd();
                    }
                    else
                    {
                        previous->statementIndex = statementIndex;
                    }
                    return;
                }

                // Close the previous range
                previous->nativeOffsetSpan.end = nativeOffset;
            }
        }

        if (statementIndex == Js::Constants::NoStatementIndex)
        {
            // We do not explicitly record the offsets that do not map to user code.
            return;
        }

        NativeEntryPointData::NativeOffsetMap map;
        map.statementIndex = statementIndex;
        map.nativeOffsetSpan.begin = nativeOffset;
        map.nativeOffsetSpan.end = nativeOffset;

        nativeOffsetMaps.Add(map);
    }

#endif
#endif
    void
    FunctionBody::CopySourceInfo(ParseableFunctionInfo* originalFunctionInfo)
    {
        this->FinishSourceInfo();
    }

    // When sourceInfo is complete, register this functionBody to utf8SourceInfo. This ensures we never
    // put incomplete functionBody into utf8SourceInfo map. (Previously we do it in FunctionBody constructor.
    // If an error occurs thereafter before SetSourceInfo, e.g. OOM, we'll have an incomplete functionBody
    // in utf8SourceInfo map whose source range is unknown and can't be reparsed.)
    void FunctionBody::FinishSourceInfo()
    {
        this->GetUtf8SourceInfo()->SetFunctionBody(this);
    }

    RegSlot FunctionBody::GetFrameDisplayRegister() const
    {
        return this->m_sourceInfo.frameDisplayRegister;
    }

    void FunctionBody::SetFrameDisplayRegister(RegSlot frameDisplayRegister)
    {
        this->m_sourceInfo.frameDisplayRegister = frameDisplayRegister;
    }

    RegSlot FunctionBody::GetObjectRegister() const
    {
        return this->m_sourceInfo.objectRegister;
    }

    void FunctionBody::SetObjectRegister(RegSlot objectRegister)
    {
        this->m_sourceInfo.objectRegister = objectRegister;
    }

    ScopeObjectChain *FunctionBody::GetScopeObjectChain() const
    {
        return this->m_sourceInfo.pScopeObjectChain;
    }

    void FunctionBody::SetScopeObjectChain(ScopeObjectChain *pScopeObjectChain)
    {
        this->m_sourceInfo.pScopeObjectChain = pScopeObjectChain;
    }

    ByteBlock *FunctionBody::GetProbeBackingBlock()
    {
        return this->m_sourceInfo.m_probeBackingBlock;
    }

    void FunctionBody::SetProbeBackingBlock(ByteBlock* probeBackingBlock)
    {
        this->m_sourceInfo.m_probeBackingBlock = probeBackingBlock;
    }

    FunctionBody * FunctionBody::NewFromRecycler(ScriptContext * scriptContext, const char16 * displayName, uint displayNameLength, uint displayShortNameOffset, uint nestedCount,
        Utf8SourceInfo* sourceInfo, uint uScriptId, Js::LocalFunctionId functionId, FunctionInfo::Attributes attributes, FunctionBodyFlags flags
#ifdef PERF_COUNTERS
            , bool isDeserializedFunction
#endif
            )
    {
            return FunctionBody::NewFromRecycler(scriptContext, displayName, displayNameLength, displayShortNameOffset, nestedCount, sourceInfo,
            scriptContext->GetThreadContext()->NewFunctionNumber(), uScriptId, functionId, attributes, flags
#ifdef PERF_COUNTERS
            , isDeserializedFunction
#endif
            );
    }

    FunctionBody * FunctionBody::NewFromRecycler(ScriptContext * scriptContext, const char16 * displayName, uint displayNameLength, uint displayShortNameOffset, uint nestedCount,
        Utf8SourceInfo* sourceInfo, uint uFunctionNumber, uint uScriptId, Js::LocalFunctionId  functionId, FunctionInfo::Attributes attributes, FunctionBodyFlags flags
#ifdef PERF_COUNTERS
            , bool isDeserializedFunction
#endif
            )
    {
#ifdef PERF_COUNTERS
            return RecyclerNewWithBarrierFinalized(scriptContext->GetRecycler(), FunctionBody, scriptContext, displayName, displayNameLength, displayShortNameOffset, nestedCount, sourceInfo, uFunctionNumber, uScriptId, functionId, attributes, flags, isDeserializedFunction);
#else
            return RecyclerNewWithBarrierFinalized(scriptContext->GetRecycler(), FunctionBody, scriptContext, displayName, displayNameLength, displayShortNameOffset, nestedCount, sourceInfo, uFunctionNumber, uScriptId, functionId, attributes, flags);
#endif
    }

    FunctionBody *
    FunctionBody::NewFromParseableFunctionInfo(ParseableFunctionInfo * parseableFunctionInfo)
    {
        ScriptContext * scriptContext = parseableFunctionInfo->GetScriptContext();
        uint nestedCount = parseableFunctionInfo->GetNestedCount();

        FunctionBody * functionBody = RecyclerNewWithBarrierFinalized(scriptContext->GetRecycler(),
            FunctionBody,
            parseableFunctionInfo);

        // Initialize nested function array, update back pointers
        for (uint i = 0; i < nestedCount; i++)
        {
            FunctionInfo * nestedInfo = parseableFunctionInfo->GetNestedFunc(i);
            functionBody->SetNestedFunc(nestedInfo, i, 0);
        }

        return functionBody;
    }

    FunctionBody::FunctionBody(ScriptContext* scriptContext, const char16* displayName, uint displayNameLength, uint displayShortNameOffset, uint nestedCount,
        Utf8SourceInfo* utf8SourceInfo, uint uFunctionNumber, uint uScriptId,
        Js::LocalFunctionId  functionId, FunctionInfo::Attributes attributes, FunctionBodyFlags flags
#ifdef PERF_COUNTERS
        , bool isDeserializedFunction
#endif
        ) :
        ParseableFunctionInfo(scriptContext->CurrentThunk, nestedCount, functionId, utf8SourceInfo, scriptContext, uFunctionNumber, displayName, displayNameLength, displayShortNameOffset, attributes, flags),
        counters(this),
        m_uScriptId(uScriptId),
        cleanedUp(false),
        sourceInfoCleanedUp(false),
        profiledLdLenCount(0),
        profiledLdElemCount(0),
        profiledStElemCount(0),
        profiledCallSiteCount(0),
        profiledArrayCallSiteCount(0),
        profiledDivOrRemCount(0),
        profiledSwitchCount(0),
        profiledReturnTypeCount(0),
        profiledSlotCount(0),
        m_isFuncRegistered(false),
        m_isFuncRegisteredToDiag(false),
        m_hasBailoutInstrInJittedCode(false),
        m_depth(0),
        inlineDepth(0),
        m_pendingLoopHeaderRelease(false),
        hasCachedScopePropIds(false),
        m_argUsedForBranch(0),
        m_envDepth((uint16)-1),
        loopInterpreterLimit(CONFIG_FLAG(LoopInterpretCount)),
        savedPolymorphicCacheState(0),
        debuggerScopeIndex(0),
        m_hasFinally(false),
#if ENABLE_PROFILE_INFO
        dynamicProfileInfo(nullptr),
#endif
        savedInlinerVersion(0),
#if ENABLE_NATIVE_CODEGEN
        savedImplicitCallsFlags(ImplicitCall_HasNoInfo),
#endif
        hasExecutionDynamicProfileInfo(false),
        m_hasAllNonLocalReferenced(false),
        m_hasSetIsObject(false),
        m_hasFunExprNameReference(false),
        m_CallsEval(false),
        m_ChildCallsEval(false),
        m_hasReferenceableBuiltInArguments(false),
        m_isParamAndBodyScopeMerged(true),
        m_firstFunctionObject(true),
        m_inlineCachesOnFunctionObject(false),
        m_hasDoneAllNonLocalReferenced(false),
        m_hasFunctionCompiledSent(false),
        byteCodeCache(nullptr),
        m_hasLocalClosureRegister(false),
        m_hasParamClosureRegister(false),
        m_hasLocalFrameDisplayRegister(false),
        m_hasEnvRegister(false),
        m_hasThisRegisterForEventHandler(false),
        m_hasFirstInnerScopeRegister(false),
        m_hasFuncExprScopeRegister(false),
        m_hasFirstTmpRegister(false),
        m_hasActiveReference(false),
        m_tag31(true),
        m_tag32(true),
        m_tag33(true),
        m_nativeEntryPointUsed(false),
        hasDoneLoopBodyCodeGen(false),
        bailOnMisingProfileCount(0),
        bailOnMisingProfileRejitCount(0),
        byteCodeBlock(nullptr),
        entryPoints(nullptr),
        m_constTable(nullptr),
        inlineCaches(nullptr),
        cacheIdToPropertyIdMap(nullptr),
        wasCalledFromLoop(false),
        hasScopeObject(false),
        hasNestedLoop(false),
        recentlyBailedOutOfJittedLoopBody(false),
        m_isAsmJsScheduledForFullJIT(false),
        m_asmJsTotalLoopCount(0)
        //
        // Even if the function does not require any locals, we must always have "R0" to propagate
        // a return value.  By enabling this here, we avoid unnecessary conditionals during execution.
        //
#ifdef IR_VIEWER
        ,m_isIRDumpEnabled(false)
        ,m_irDumpBaseObject(nullptr)
#endif /* IR_VIEWER */
        , m_isFromNativeCodeModule(false)
        , hasHotLoop(false)
        , m_isPartialDeserializedFunction(false)
#if DBG
        , m_isSerialized(false)
#endif
#ifdef PERF_COUNTERS
        , m_isDeserializedFunction(isDeserializedFunction)
#endif
#if DBG
        , m_DEBUG_executionCount(0)
        , m_nativeEntryPointIsInterpreterThunk(false)
        , m_canDoStackNestedFunc(false)
        , m_inlineCacheTypes(nullptr)
        , m_iProfileSession(-1)
#endif
#if ENABLE_DEBUG_CONFIG_OPTIONS
        , regAllocLoadCount(0)
        , regAllocStoreCount(0)
        , callCountStats(0)
#endif
    {
        SetCountField(CounterFields::ConstantCount, 1);

        this->SetDefaultFunctionEntryPointInfo((FunctionEntryPointInfo*) this->GetDefaultEntryPointInfo(), DefaultEntryThunk);
        this->m_hasBeenParsed = true;

#ifdef PERF_COUNTERS
        if (isDeserializedFunction)
        {
            PERF_COUNTER_INC(Code, DeserializedFunctionBody);
        }
#endif
        Assert(!utf8SourceInfo || m_uScriptId == utf8SourceInfo->GetSrcInfo()->sourceContextInfo->sourceContextId);

        // Sync entryPoints changes to etw rundown lock
        CriticalSection* syncObj = scriptContext->GetThreadContext()->GetFunctionBodyLock();
        this->entryPoints = RecyclerNew(this->m_scriptContext->GetRecycler(), FunctionEntryPointList, this->m_scriptContext->GetRecycler(), syncObj);

        this->AddEntryPointToEntryPointList(this->GetDefaultFunctionEntryPointInfo());

        Assert(this->GetDefaultEntryPointInfo()->jsMethod != nullptr);

        InitDisableInlineApply();
        InitDisableInlineSpread();
    }

    FunctionBody::FunctionBody(ParseableFunctionInfo * proxy) :
        ParseableFunctionInfo(proxy),
        counters(this),
        m_uScriptId(proxy->GetUtf8SourceInfo()->GetSrcInfo()->sourceContextInfo->sourceContextId),
        cleanedUp(false),
        sourceInfoCleanedUp(false),
        profiledLdLenCount(0),
        profiledLdElemCount(0),
        profiledStElemCount(0),
        profiledCallSiteCount(0),
        profiledArrayCallSiteCount(0),
        profiledDivOrRemCount(0),
        profiledSwitchCount(0),
        profiledReturnTypeCount(0),
        profiledSlotCount(0),
        m_isFuncRegistered(false),
        m_isFuncRegisteredToDiag(false),
        m_hasBailoutInstrInJittedCode(false),
        m_depth(0),
        inlineDepth(0),
        m_pendingLoopHeaderRelease(false),
        hasCachedScopePropIds(false),
        m_argUsedForBranch(0),
        m_envDepth((uint16)-1),
        loopInterpreterLimit(CONFIG_FLAG(LoopInterpretCount)),
        savedPolymorphicCacheState(0),
        debuggerScopeIndex(0),
        m_hasFinally(false),
#if ENABLE_PROFILE_INFO
        dynamicProfileInfo(nullptr),
#endif
        savedInlinerVersion(0),
#if ENABLE_NATIVE_CODEGEN
        savedImplicitCallsFlags(ImplicitCall_HasNoInfo),
#endif
        hasExecutionDynamicProfileInfo(false),
        m_hasAllNonLocalReferenced(false),
        m_hasSetIsObject(false),
        m_hasFunExprNameReference(false),
        m_CallsEval(false),
        m_ChildCallsEval(false),
        m_hasReferenceableBuiltInArguments(false),
        m_isParamAndBodyScopeMerged(true),
        m_firstFunctionObject(true),
        m_inlineCachesOnFunctionObject(false),
        m_hasDoneAllNonLocalReferenced(false),
        m_hasFunctionCompiledSent(false),
        byteCodeCache(nullptr),
        m_hasLocalClosureRegister(false),
        m_hasParamClosureRegister(false),
        m_hasLocalFrameDisplayRegister(false),
        m_hasEnvRegister(false),
        m_hasThisRegisterForEventHandler(false),
        m_hasFirstInnerScopeRegister(false),
        m_hasFuncExprScopeRegister(false),
        m_hasFirstTmpRegister(false),
        m_hasActiveReference(false),
        m_tag31(true),
        m_tag32(true),
        m_tag33(true),
        m_nativeEntryPointUsed(false),
        hasDoneLoopBodyCodeGen(false),
        bailOnMisingProfileCount(0),
        bailOnMisingProfileRejitCount(0),
        byteCodeBlock(nullptr),
        entryPoints(nullptr),
        m_constTable(nullptr),
        inlineCaches(nullptr),
        cacheIdToPropertyIdMap(nullptr),
        wasCalledFromLoop(false),
        hasScopeObject(false),
        hasNestedLoop(false),
        recentlyBailedOutOfJittedLoopBody(false),
        m_isAsmJsScheduledForFullJIT(false),
        m_asmJsTotalLoopCount(0)
        //
        // Even if the function does not require any locals, we must always have "R0" to propagate
        // a return value.  By enabling this here, we avoid unnecessary conditionals during execution.
        //
#ifdef IR_VIEWER
        ,m_isIRDumpEnabled(false)
        ,m_irDumpBaseObject(nullptr)
#endif /* IR_VIEWER */
        , m_isFromNativeCodeModule(false)
        , hasHotLoop(false)
        , m_isPartialDeserializedFunction(false)
#if DBG
        , m_isSerialized(false)
#endif
#ifdef PERF_COUNTERS
        , m_isDeserializedFunction(false)
#endif
#if DBG
        , m_DEBUG_executionCount(0)
        , m_nativeEntryPointIsInterpreterThunk(false)
        , m_canDoStackNestedFunc(false)
        , m_inlineCacheTypes(nullptr)
        , m_iProfileSession(-1)
#endif
#if ENABLE_DEBUG_CONFIG_OPTIONS
        , regAllocLoadCount(0)
        , regAllocStoreCount(0)
        , callCountStats(0)
#endif
    {
        ScriptContext * scriptContext = proxy->GetScriptContext();

        SetCountField(CounterFields::ConstantCount, 1);

        proxy->UpdateFunctionBodyImpl(this);

        this->m_defaultEntryPointInfo = RecyclerNewFinalized(scriptContext->GetRecycler(),
            FunctionEntryPointInfo, this, scriptContext->CurrentThunk, scriptContext->GetThreadContext());

        this->SetDefaultFunctionEntryPointInfo((FunctionEntryPointInfo*) this->GetDefaultEntryPointInfo(), DefaultEntryThunk);
        this->m_hasBeenParsed = true;

        Assert(!proxy->GetUtf8SourceInfo() || m_uScriptId == proxy->GetUtf8SourceInfo()->GetSrcInfo()->sourceContextInfo->sourceContextId);

        // Sync entryPoints changes to etw rundown lock
        CriticalSection* syncObj = scriptContext->GetThreadContext()->GetFunctionBodyLock();
        this->entryPoints = RecyclerNew(scriptContext->GetRecycler(), FunctionEntryPointList, scriptContext->GetRecycler(), syncObj);

        this->AddEntryPointToEntryPointList(this->GetDefaultFunctionEntryPointInfo());

        Assert(this->GetDefaultEntryPointInfo()->jsMethod != nullptr);

        InitDisableInlineApply();
        InitDisableInlineSpread();
    }

    bool FunctionBody::InterpretedSinceCallCountCollection() const
    {
        return executionState.InterpretedSinceCallCountCollection();
    }

    void FunctionBody::CollectInterpretedCounts()
    {
        executionState.CollectInterpretedCounts();
    }

    void FunctionBody::IncrInactiveCount(uint increment)
    {
        this->inactiveCount = UInt32Math::Add(this->inactiveCount, increment);
    }

    bool FunctionBody::IsActiveFunction(ActiveFunctionSet * pActiveFuncs) const
    {
        return !!pActiveFuncs->Test(this->GetFunctionNumber());
    }

    bool FunctionBody::TestAndUpdateActiveFunctions(ActiveFunctionSet * pActiveFuncs) const
    {
        return !!pActiveFuncs->TestAndSet(this->GetFunctionNumber());
    }

    void FunctionBody::UpdateActiveFunctionsForOneDataSet(ActiveFunctionSet *pActiveFuncs, FunctionCodeGenRuntimeData *parentData, Field(FunctionCodeGenRuntimeData*)* dataSet, uint count) const
    {
        FunctionCodeGenRuntimeData *inlineeData;
        for (uint i = 0; i < count; i++)
        {
            for (inlineeData = dataSet[i]; inlineeData; inlineeData = inlineeData->GetNext())
            {
                // inlineeData == parentData indicates a cycle in the structure. We've already processed parentData, so don't descend.
                if (inlineeData != parentData)
                {
                    inlineeData->GetFunctionBody()->UpdateActiveFunctionSet(pActiveFuncs, inlineeData);
                }
            }
        }
    }

    void FunctionBody::UpdateActiveFunctionSet(ActiveFunctionSet *pActiveFuncs, FunctionCodeGenRuntimeData *callSiteData) const
    {
        // Always walk the inlinee and ldFldInlinee data (if we have them), as they are different at each call site.
        if (callSiteData)
        {
            if (callSiteData->GetInlinees())
            {
                this->UpdateActiveFunctionsForOneDataSet(pActiveFuncs, callSiteData, callSiteData->GetInlinees(), this->GetProfiledCallSiteCount());
            }
            if (callSiteData->GetLdFldInlinees())
            {
                this->UpdateActiveFunctionsForOneDataSet(pActiveFuncs, callSiteData, callSiteData->GetLdFldInlinees(), this->GetInlineCacheCount());
            }
            if (callSiteData->GetCallbackInlinees())
            {
                this->UpdateActiveFunctionsForOneDataSet(pActiveFuncs, callSiteData, callSiteData->GetCallbackInlinees(), this->GetProfiledCallSiteCount());
            }
        }

        // Now walk the top-level data, but only do it once, since it's always the same.

        if (this->TestAndUpdateActiveFunctions(pActiveFuncs))
        {
            return;
        }
        {
            Field(FunctionCodeGenRuntimeData*)* data = this->GetCodeGenRuntimeData();
            if (data != nullptr)
            {
                this->UpdateActiveFunctionsForOneDataSet(pActiveFuncs, nullptr, data, this->GetProfiledCallSiteCount());
            }
        }
        {
            Field(FunctionCodeGenRuntimeData*)* data = this->GetCodeGenGetSetRuntimeData();
            if (data != nullptr)
            {
                this->UpdateActiveFunctionsForOneDataSet(pActiveFuncs, nullptr, data, this->GetInlineCacheCount());
            }
        }
        {
            Field(FunctionCodeGenRuntimeData*)* data = this->GetCodeGenCallbackRuntimeData();
            if (data != nullptr)
            {
                this->UpdateActiveFunctionsForOneDataSet(pActiveFuncs, nullptr, data, this->GetProfiledCallSiteCount());
            }
        }
    }

    bool FunctionBody::DoRedeferFunction(uint inactiveThreshold) const
    {
        if (!(this->GetFunctionInfo()->GetFunctionProxy() == this &&
              this->CanBeDeferred() &&
              this->GetByteCode() &&
              this->GetCanDefer()))
        {
            return false;
        }

        if (!PHASE_FORCE(Js::RedeferralPhase, this) && !PHASE_STRESS(Js::RedeferralPhase, this))
        {
            uint compileCount = this->GetCompileCount();
            if (compileCount >= (uint)CONFIG_FLAG(RedeferralCap))
            {
                return false;
            }
            // Redeferral threshold is k^x, where x is the number of previous compiles.
            bool overflow = false;
            uint currentThreshold = inactiveThreshold;
            if (compileCount > 1)
            {
                currentThreshold = JavascriptNumber::DirectPowIntInt(&overflow, inactiveThreshold, compileCount);
            }
            if (overflow)
            {
                currentThreshold = 0xFFFFFFFF;
            }
            if (this->GetInactiveCount() < currentThreshold)
            {
                return false;
            }
        }

        // Make sure the function won't be jitted
        bool isJitCandidate = false;
#if ENABLE_NATIVE_CODEGEN
        bool isJitModeFunction = !this->IsInterpreterExecutionMode();
        isJitCandidate = MapEntryPointsUntil([=](int index, FunctionEntryPointInfo *entryPointInfo)
        {
            if ((entryPointInfo->IsCodeGenPending() && isJitModeFunction) || entryPointInfo->IsCodeGenQueued() || entryPointInfo->IsCodeGenRecorded() || (entryPointInfo->IsCodeGenDone() && !entryPointInfo->IsNativeEntryPointProcessed()))
            {
                return true;
            }
            return false;
        });

        if (!isJitCandidate)
        {
            // Now check loop body entry points
            isJitCandidate = MapLoopHeadersUntil([=](uint loopNumber, LoopHeader* header)
            {
                return header->MapEntryPointsUntil([&](int index, LoopEntryPointInfo* entryPointInfo)
                {
                    if (entryPointInfo->IsCodeGenPending() || entryPointInfo->IsCodeGenQueued() || entryPointInfo->IsCodeGenRecorded() || (entryPointInfo->IsCodeGenDone() && !entryPointInfo->IsNativeEntryPointProcessed()))
                    {
                        return true;
                    }
                    return false;
                });
            });
        }
#endif

        return !isJitCandidate;
    }

    void FunctionBody::RedeferFunction()
    {
        Assert(this->CanBeDeferred());

#if DBG
        if (PHASE_STATS(RedeferralPhase, this))
        {
            ThreadContext * threadContext = this->GetScriptContext()->GetThreadContext();
            threadContext->redeferredFunctions++;
            threadContext->recoveredBytes += sizeof(*this) + this->GetInlineCacheCount() * sizeof(InlineCache);
            if (this->byteCodeBlock)
            {
                threadContext->recoveredBytes += this->byteCodeBlock->GetLength();
                if (this->GetAuxiliaryData())
                {
                    threadContext->recoveredBytes += this->GetAuxiliaryData()->GetLength();
                }
            }
            this->MapEntryPoints([&](int index, FunctionEntryPointInfo * info) {
                threadContext->recoveredBytes += sizeof(info);
            });

            // TODO: Get size of polymorphic caches, jitted code, etc.
        }

        // We can't get here if the function is being jitted. Jitting was either completed or not begun.
        this->UnlockCounters();
#endif

        PHASE_PRINT_TRACE(Js::RedeferralPhase, this, _u("Redeferring function %d.%d: %s\n"),
                          GetSourceContextId(), GetLocalFunctionId(),
                          GetDisplayName() ? GetDisplayName() : _u("Anonymous function)"));

        ParseableFunctionInfo * parseableFunctionInfo =
            Js::ParseableFunctionInfo::NewDeferredFunctionFromFunctionBody(this);
        FunctionInfo * functionInfo = this->GetFunctionInfo();

        this->RedeferFunctionObjectTypes();

        this->Cleanup(false);

        if (GetIsFuncRegistered())
        {
            this->GetUtf8SourceInfo()->RemoveFunctionBody(this);
        }

        // New allocation is done at this point, so update existing structures
        // Adjust functionInfo attributes, point to new proxy
        functionInfo->SetAttributes((FunctionInfo::Attributes)(functionInfo->GetAttributes() | FunctionInfo::Attributes::DeferredParse));
        functionInfo->SetFunctionProxy(parseableFunctionInfo);
        functionInfo->SetOriginalEntryPoint(DefaultEntryThunk);
    }

    void FunctionBody::RedeferFunctionObjectTypes()
    {
        this->MapFunctionObjectTypes([&](ScriptFunctionType* functionType)
        {
            Assert(functionType->GetTypeId() == TypeIds_Function);
<<<<<<< HEAD
            
=======

>>>>>>> 84bd6f3c
            if (!CrossSite::IsThunk(functionType->GetEntryPoint()))
            {
                functionType->SetEntryPoint(GetScriptContext()->DeferredParsingThunk);
            }
            if (!CrossSite::IsThunk(functionType->GetEntryPointInfo()->jsMethod))
            {
                functionType->GetEntryPointInfo()->jsMethod = GetScriptContext()->DeferredParsingThunk;
            }
        });
    }

    void FunctionBody::SetDefaultFunctionEntryPointInfo(FunctionEntryPointInfo* entryPointInfo, const JavascriptMethod originalEntryPoint)
    {
        Assert(entryPointInfo);

        // Need to set twice since ProxyEntryPointInfo cast points to an interior pointer
        this->m_defaultEntryPointInfo = (ProxyEntryPointInfo*) entryPointInfo;
        this->defaultFunctionEntryPointInfo = entryPointInfo;
        SetOriginalEntryPoint(originalEntryPoint);
    }

    Var
    FunctionBody::GetFormalsPropIdArrayOrNullObj()
    {
        Var formalsPropIdArray = this->GetAuxPtrWithLock<AuxPointerType::FormalsPropIdArray>();
        if (formalsPropIdArray == nullptr)
        {
            return GetScriptContext()->GetLibrary()->GetNull();
        }
        return formalsPropIdArray;
    }

    PropertyIdArray*
    FunctionBody::GetFormalsPropIdArray(bool checkForNull)
    {
        if (checkForNull)
        {
            Assert(this->GetAuxPtrWithLock<AuxPointerType::FormalsPropIdArray>());
        }
        return this->GetAuxPtrWithLock<AuxPointerType::FormalsPropIdArray>();
    }

    void
    FunctionBody::SetFormalsPropIdArray(PropertyIdArray * propIdArray)
    {
        AssertMsg(propIdArray == nullptr || this->GetAuxPtrWithLock<AuxPointerType::FormalsPropIdArray>() == nullptr, "Already set?");
        this->SetAuxPtr<AuxPointerType::FormalsPropIdArray>(propIdArray);
    }

    ByteBlock*
    FunctionBody::GetByteCode() const
    {
        return this->byteCodeBlock;
    }

    // Returns original bytecode without probes (such as BPs).
    ByteBlock*
    FunctionBody::GetOriginalByteCode()
    {
        if (m_sourceInfo.m_probeBackingBlock)
        {
            return m_sourceInfo.m_probeBackingBlock;
        }
        else
        {
            return this->GetByteCode();
        }
    }

    // Returns a raw pointer to the display name which may not have a well-known lifetime. It's safer to use
    // GetExternalDisplayNameObject if the end goal is to create an object anyway.
    const char16* ParseableFunctionInfo::GetExternalDisplayName() const
    {
        return GetExternalDisplayName(this);
    }

    // Allocates a new JavascriptString object containing the display name associated with the FunctionBody.
    JavascriptString* ParseableFunctionInfo::GetExternalDisplayNameObject(ScriptContext* scriptContext) const
    {
        const char16* name = GetExternalDisplayName();

        if (!GetDisplayNameIsRecyclerAllocated() && !IsConstantFunctionName(name))
        {
            // The string is allocated in memory that we don't directly control the lifetime of. Copy the string to
            // ensure that the buffer remains valid for the lifetime of the object.
            return Js::JavascriptString::NewCopySz(name, scriptContext);
        }
        else
        {
            // Use the incoming buffer directly to create the object. This only works when the lifetime of the data is
            // static or GC allocated.
            return Js::JavascriptString::NewWithSz(name, scriptContext);
        }
    }

    RegSlot
    FunctionBody::GetLocalsCount()
    {
        return GetConstantCount() + GetVarCount();
    }

    RegSlot
    FunctionBody::GetVarCount()
    {
        return this->GetCountField(CounterFields::VarCount);
    }

    // Returns the number of non-temp local vars.
    uint32
    FunctionBody::GetNonTempLocalVarCount()
    {
        Assert(this->GetEndNonTempLocalIndex() >= this->GetFirstNonTempLocalIndex());
        return this->GetEndNonTempLocalIndex() - this->GetFirstNonTempLocalIndex();
    }

    uint32
    FunctionBody::GetFirstNonTempLocalIndex()
    {
        // First local var starts when the const vars end.
        return GetConstantCount();
    }

    uint32
    FunctionBody::GetEndNonTempLocalIndex()
    {
        // It will give the index on which current non temp locals ends, which is a first temp reg.
        RegSlot firstTmpReg = GetFirstTmpRegister();
        return firstTmpReg != Constants::NoRegister ? firstTmpReg : GetLocalsCount();
    }

    bool
    FunctionBody::IsNonTempLocalVar(uint32 varIndex)
    {
        return GetFirstNonTempLocalIndex() <= varIndex && varIndex < GetEndNonTempLocalIndex();
    }

    bool
    FunctionBody::GetSlotOffset(RegSlot slotId, int32 * slotOffset, bool allowTemp)
    {
        if (IsNonTempLocalVar(slotId) || allowTemp)
        {
            *slotOffset = (slotId - GetFirstNonTempLocalIndex()) * DIAGLOCALSLOTSIZE;
            return true;
        }
        return false;
    }

    void
    FunctionBody::CheckAndSetConstantCount(RegSlot cNewConstants) // New register count
    {
        CheckNotExecuting();
        AssertMsg(GetConstantCount() <= cNewConstants, "Cannot shrink register usage");

        this->SetConstantCount(cNewConstants);
    }
    void
    FunctionBody::SetConstantCount(RegSlot cNewConstants) // New register count
    {
        this->SetCountField(CounterFields::ConstantCount, cNewConstants);
    }
    void
    FunctionBody::CheckAndSetVarCount(RegSlot cNewVars)
    {
        CheckNotExecuting();
        AssertMsg(this->GetVarCount() <= cNewVars, "Cannot shrink register usage");
        this->SetVarCount(cNewVars);
    }
    void
    FunctionBody::SetVarCount(RegSlot cNewVars) // New register count
    {
        this->SetCountField(FunctionBody::CounterFields::VarCount, cNewVars);
    }

    RegSlot
    FunctionBody::GetYieldRegister()
    {
        return GetEndNonTempLocalIndex() - 1;
    }

    RegSlot
    FunctionBody::GetFirstTmpReg()
    {
        AssertMsg(GetFirstTmpRegister() != Constants::NoRegister, "First temp hasn't been set yet");
        return GetFirstTmpRegister();
    }

    void
    FunctionBody::SetFirstTmpReg(
        RegSlot firstTmpReg)
    {
        CheckNotExecuting();
        AssertMsg(GetFirstTmpRegister() == Constants::NoRegister, "Should not be resetting the first temp");

        SetFirstTmpRegister(firstTmpReg);
    }

    RegSlot
    FunctionBody::GetTempCount()
    {
        return GetLocalsCount() - GetFirstTmpRegister();
    }

    void
    FunctionBody::SetOutParamMaxDepth(RegSlot cOutParamsDepth)
    {
#if _M_X64
        constexpr RegSlot minAsmJsOutParams = MinAsmJsOutParams();
        if (GetIsAsmJsFunction() && cOutParamsDepth < minAsmJsOutParams)
        {
            cOutParamsDepth = minAsmJsOutParams;
        }
#endif
        SetCountField(CounterFields::OutParamMaxDepth, cOutParamsDepth);
    }

    void
    FunctionBody::CheckAndSetOutParamMaxDepth(RegSlot cOutParamsDepth)
    {
        CheckNotExecuting();
        SetOutParamMaxDepth(cOutParamsDepth);
    }

    RegSlot
    FunctionBody::GetOutParamMaxDepth()
    {
        return GetCountField(CounterFields::OutParamMaxDepth);
    }

    ModuleID
    FunctionBody::GetModuleID() const
    {
        return this->GetHostSrcInfo()->moduleID;
    }

    ///----------------------------------------------------------------------------
    ///
    /// FunctionBody::BeginExecution
    ///
    /// BeginExecution() is called by InterpreterStackFrame when a function begins execution.
    /// - Once started execution, the function may not be modified, as it would
    ///   change the stack-frame layout:
    /// - This is a debug-only check because of the runtime cost.  At release time,
    ///   a stack-walk will be performed by GC to determine which functions are
    ///   executing.
    ///
    ///----------------------------------------------------------------------------

    void
    FunctionBody::BeginExecution()
    {
#if DBG
        m_DEBUG_executionCount++;
        this->LockDownCounters();
#endif
        // Don't allow loop headers to be released while the function is executing
        ::InterlockedIncrement(&this->m_depth);
    }


    ///----------------------------------------------------------------------------
    ///
    /// FunctionBody::CheckEmpty
    ///
    /// CheckEmpty() validates that the given instance has not been given an
    /// implementation yet.
    ///
    ///----------------------------------------------------------------------------

    void
    FunctionBody::CheckEmpty()
    {
        AssertMsg((this->byteCodeBlock == nullptr) && (this->GetAuxiliaryData() == nullptr) && (this->GetAuxiliaryContextData() == nullptr), "Function body may only be set once");
    }


    ///----------------------------------------------------------------------------
    ///
    /// FunctionBody::CheckNotExecuting
    ///
    /// CheckNotExecuting() checks that function is not currently executing when it
    /// is being modified.  See BeginExecution() for details.
    ///
    ///----------------------------------------------------------------------------

    void
    FunctionBody::CheckNotExecuting()
    {
        AssertMsg(m_DEBUG_executionCount == 0, "Function cannot be executing when modified");
    }

    ///----------------------------------------------------------------------------
    ///
    /// FunctionBody::EndExecution
    ///
    /// EndExecution() is called by InterpreterStackFrame when a function ends execution.
    /// See BeginExecution() for details.
    ///
    ///----------------------------------------------------------------------------

    void
    FunctionBody::EndExecution()
    {
#if DBG
        AssertMsg(m_DEBUG_executionCount > 0, "Must have a previous execution to end");

        m_DEBUG_executionCount--;
#endif
        uint depth = ::InterlockedDecrement(&this->m_depth);

        // If loop headers were determined to be no longer needed
        // during the execution of the function, we release them now
        if (depth == 0 && this->m_pendingLoopHeaderRelease)
        {
            this->m_pendingLoopHeaderRelease = false;
            ReleaseLoopHeaders();
        }
    }

    void FunctionBody::AddEntryPointToEntryPointList(FunctionEntryPointInfo* entryPointInfo)
    {
        ThreadContext::AutoDisableExpiration disableExpiration(this->m_scriptContext->GetThreadContext());

        Recycler* recycler = this->m_scriptContext->GetRecycler();
        entryPointInfo->entryPointIndex = this->entryPoints->Add(recycler->CreateWeakReferenceHandle(entryPointInfo));
    }

#if DBG
    BOOL FunctionBody::IsInterpreterThunk() const
    {
        bool isInterpreterThunk = this->GetOriginalEntryPoint_Unchecked() == DefaultEntryThunk;
#if DYNAMIC_INTERPRETER_THUNK
        bool isStaticInterpreterThunk = this->GetOriginalEntryPoint_Unchecked() == InterpreterStackFrame::StaticInterpreterThunk;
        isInterpreterThunk = isInterpreterThunk || isStaticInterpreterThunk || IsDynamicInterpreterThunk();
#endif
        return isInterpreterThunk;
    }

    BOOL FunctionBody::IsDynamicInterpreterThunk() const
    {
#if DYNAMIC_INTERPRETER_THUNK
        return this->GetScriptContext()->IsDynamicInterpreterThunk(this->GetOriginalEntryPoint_Unchecked());
#else
        return FALSE;
#endif
    }
#endif

    FunctionEntryPointInfo * FunctionBody::TryGetEntryPointInfo(int index) const
    {
        // If we've already freed the recyclable data, we're shutting down the script context so skip clean up
        if (this->entryPoints == nullptr) return 0;

        Assert(index < this->entryPoints->Count());
        FunctionEntryPointInfo* entryPoint = this->entryPoints->Item(index)->Get();

        return entryPoint;
    }

    FunctionEntryPointInfo * FunctionBody::GetEntryPointInfo(int index) const
    {
        FunctionEntryPointInfo* entryPoint = TryGetEntryPointInfo(index);
        Assert(entryPoint);

        return entryPoint;
    }

#if ENABLE_NATIVE_CODEGEN
    uint32 FunctionBody::GetFrameHeight(EntryPointInfo* entryPointInfo) const
    {
        return entryPointInfo->GetNativeEntryPointData()->GetFrameHeight();
    }

    void
    FunctionBody::SetNativeThrowSpanSequence(SmallSpanSequence *seq, uint loopNum, LoopEntryPointInfo* entryPoint)
    {
        Assert(loopNum != LoopHeader::NoLoop);
        LoopHeader *loopHeader = this->GetLoopHeaderWithLock(loopNum);
        Assert(loopHeader);
        Assert(entryPoint->loopHeader == loopHeader);

        entryPoint->SetNativeThrowSpanSequence(seq);
    }

    void
    FunctionBody::RecordNativeThrowMap(SmallSpanSequenceIter& iter, uint32 nativeOffset, uint32 statementIndex, EntryPointInfo* entryPoint, uint loopNum)
    {
        SmallSpanSequence *pSpanSequence;

        pSpanSequence = entryPoint->GetNativeThrowSpanSequence();

        if (!pSpanSequence)
        {
            if (statementIndex == -1)
            {
                return; // No need to initialize native throw map for non-user code
            }

            pSpanSequence = HeapNew(SmallSpanSequence);
            if (loopNum == LoopHeader::NoLoop)
            {
                ((FunctionEntryPointInfo*) entryPoint)->SetNativeThrowSpanSequence(pSpanSequence);
            }
            else
            {
                this->SetNativeThrowSpanSequence(pSpanSequence, loopNum, (LoopEntryPointInfo*) entryPoint);
            }
        }
        else if (iter.accumulatedSourceBegin == static_cast<int>(statementIndex))
        {
            return; // Compress adjacent spans which share the same statementIndex
        }

        StatementData data;
        data.sourceBegin = static_cast<int>(statementIndex); // sourceBegin represents statementIndex here
        data.bytecodeBegin = static_cast<int>(nativeOffset); // bytecodeBegin represents nativeOffset here

        pSpanSequence->RecordARange(iter, &data);
    }
#endif

    PropertyId
    ParseableFunctionInfo::GetOrAddPropertyIdTracked(JsUtil::CharacterBuffer<WCHAR> const& propName)
    {
        const Js::PropertyRecord* propRecord = nullptr;
        ScriptContext * scriptContext = this->m_scriptContext;
        scriptContext->GetOrAddPropertyRecord(propName, &propRecord);

        PropertyId propertyId = propRecord->GetPropertyId();
        if (!scriptContext->IsTrackedPropertyId(propertyId))
        {
            this->m_utf8SourceInfo->GetBoundedPropertyRecordHashSet()->Item(propRecord);
        }
        return propertyId;
    }

    SmallSpanSequence::SmallSpanSequence()
        : pStatementBuffer(nullptr),
        pActualOffsetList(nullptr),
        baseValue(0)
    {
    }

    BOOL SmallSpanSequence::RecordARange(SmallSpanSequenceIter &iter, StatementData * data)
    {
        Assert(data);

        if (!this->pStatementBuffer)
        {
            this->pStatementBuffer = JsUtil::GrowingUint32HeapArray::Create(4);
            baseValue = data->sourceBegin;
            Reset(iter);
        }

        SmallSpan span(0);

        span.sourceBegin = GetDiff(data->sourceBegin, iter.accumulatedSourceBegin);
        span.bytecodeBegin = GetDiff(data->bytecodeBegin, iter.accumulatedBytecodeBegin);

        this->pStatementBuffer->Add((uint32)span);

        // Update iterator for the next set

        iter.accumulatedSourceBegin = data->sourceBegin;
        iter.accumulatedBytecodeBegin = data->bytecodeBegin;

        return TRUE;
    }

    // FunctionProxy methods
    ScriptContext*
    FunctionProxy::GetScriptContext() const
    {
        return m_scriptContext;
    }

    void FunctionProxy::Copy(FunctionProxy* other)
    {
        Assert(other);

        other->SetIsTopLevel(this->m_isTopLevel);

        if (this->IsPublicLibraryCode())
        {
            other->SetIsPublicLibraryCode();
        }

        if (this->IsJsBuiltInCode())
        {
            other->SetIsJsBuiltInCode();
        }

#define CopyDeferParseField(field) other->field = this->field;
        CopyDeferParseField(deferredPrototypeType);
        CopyDeferParseField(undeferredFunctionType);
#undef CopyDeferParseField

        other->SetFunctionObjectTypeList(this->GetFunctionObjectTypeList());
    }

    void ParseableFunctionInfo::Copy(ParseableFunctionInfo * other)
    {
        __super::Copy(other);

#define CopyDeferParseField(field) other->field = this->field;
        CopyDeferParseField(flags);
        CopyDeferParseField(m_isDeclaration);
        CopyDeferParseField(m_isAccessor);
        CopyDeferParseField(m_isStrictMode);
        CopyDeferParseField(m_isGlobalFunc);
        CopyDeferParseField(m_doBackendArgumentsOptimization);
        CopyDeferParseField(m_doScopeObjectCreation);
        CopyDeferParseField(m_usesArgumentsObject);
        CopyDeferParseField(m_isEval);
        CopyDeferParseField(m_isDynamicFunction);
        CopyDeferParseField(m_hasImplicitArgIns);
        CopyDeferParseField(m_dontInline);
        CopyDeferParseField(m_inParamCount);
        CopyDeferParseField(m_grfscr);
        other->SetScopeInfo(this->GetScopeInfo());
        other->SetDeferredStubs(this->GetDeferredStubs());
        CopyDeferParseField(m_utf8SourceHasBeenSet);
#if DBG
        CopyDeferParseField(deferredParseNextFunctionId);
        CopyDeferParseField(scopeObjectSize);
#endif
        CopyDeferParseField(scopeSlotArraySize);
        CopyDeferParseField(paramScopeSlotArraySize);
        other->SetCachedSourceStringWeakRef(this->GetCachedSourceStringWeakRef());
        CopyDeferParseField(m_isAsmjsMode);
        CopyDeferParseField(m_isAsmJsFunction);

        PropertyId * propertyIds = this->GetPropertyIdsForScopeSlotArray();
        if (propertyIds != nullptr)
        {
            other->SetPropertyIdsForScopeSlotArray(propertyIds, this->scopeSlotArraySize, this->paramScopeSlotArraySize);
        }

        PropertyId * propertyIds = this->GetPropertyIdsForScopeSlotArray();
        if (propertyIds != nullptr)
        {
            other->SetPropertyIdsForScopeSlotArray(propertyIds, this->scopeSlotArraySize, this->paramScopeSlotArraySize);
        }

        CopyDeferParseField(m_sourceIndex);
        CopyDeferParseField(m_cchStartOffset);
        CopyDeferParseField(m_cchLength);
        CopyDeferParseField(m_lineNumber);
        CopyDeferParseField(m_columnNumber);
        CopyDeferParseField(m_cbStartOffset);
        CopyDeferParseField(m_cbLength);

        this->CopyNestedArray(other);
#undef CopyDeferParseField
   }

    void ParseableFunctionInfo::Copy(FunctionBody* other)
    {
        this->Copy(static_cast<ParseableFunctionInfo*>(other));
        other->CopySourceInfo(this);
    }

    void ParseableFunctionInfo::CopyNestedArray(ParseableFunctionInfo * other)
    {
        NestedArray * thisNestedArray = this->GetNestedArray();
        NestedArray * otherNestedArray = other->GetNestedArray();
        if (thisNestedArray == nullptr)
        {
            Assert(otherNestedArray == nullptr);
            return;
        }
        Assert(otherNestedArray->nestedCount == thisNestedArray->nestedCount);

        for (uint i = 0; i < thisNestedArray->nestedCount; i++)
        {
            otherNestedArray->functionInfoArray[i] = thisNestedArray->functionInfoArray[i];
        }
    }

    // DeferDeserializeFunctionInfo methods

    DeferDeserializeFunctionInfo::DeferDeserializeFunctionInfo(int nestedCount, LocalFunctionId functionId, ByteCodeCache* byteCodeCache, const byte* serializedFunction, Utf8SourceInfo* sourceInfo, ScriptContext* scriptContext, uint functionNumber, const char16* displayName, uint displayNameLength, uint displayShortNameOffset, NativeModule *nativeModule, FunctionInfo::Attributes attributes) :
        FunctionProxy(scriptContext, sourceInfo, functionNumber),
        m_cache(byteCodeCache),
        m_functionBytes(serializedFunction),
        m_displayName(nullptr),
        m_displayNameLength(0),
        m_nativeModule(nativeModule)
    {
        this->functionInfo = RecyclerNew(scriptContext->GetRecycler(), FunctionInfo, DefaultDeferredDeserializeThunk, (FunctionInfo::Attributes)(attributes | FunctionInfo::Attributes::DeferredDeserialize), functionId, this);
        this->m_defaultEntryPointInfo = RecyclerNew(scriptContext->GetRecycler(), ProxyEntryPointInfo, DefaultDeferredDeserializeThunk);
        PERF_COUNTER_INC(Code, DeferDeserializeFunctionProxy);

        SetDisplayName(displayName, displayNameLength, displayShortNameOffset, FunctionProxy::SetDisplayNameFlagsDontCopy);
    }

    DeferDeserializeFunctionInfo* DeferDeserializeFunctionInfo::New(ScriptContext* scriptContext, int nestedCount, LocalFunctionId functionId, ByteCodeCache* byteCodeCache, const byte* serializedFunction, Utf8SourceInfo* sourceInfo, const char16* displayName, uint displayNameLength, uint displayShortNameOffset, NativeModule *nativeModule, FunctionInfo::Attributes attributes)
    {
        return RecyclerNewFinalized(scriptContext->GetRecycler(),
            DeferDeserializeFunctionInfo,
            nestedCount,
            functionId,
            byteCodeCache,
            serializedFunction,
            sourceInfo,
            scriptContext,
            scriptContext->GetThreadContext()->NewFunctionNumber(),
            displayName,
            displayNameLength,
            displayShortNameOffset,
            nativeModule,
            attributes);
    }

    const char16*
    DeferDeserializeFunctionInfo::GetDisplayName() const
    {
        return this->m_displayName;
    }

    // ParseableFunctionInfo methods
    ParseableFunctionInfo::ParseableFunctionInfo(JavascriptMethod entryPoint, int nestedCount,
        LocalFunctionId functionId, Utf8SourceInfo* sourceInfo, ScriptContext* scriptContext, uint functionNumber,
        const char16* displayName, uint displayNameLength, uint displayShortNameOffset, FunctionInfo::Attributes attributes, FunctionBodyFlags flags) :
      FunctionProxy(scriptContext, sourceInfo, functionNumber),
#if DYNAMIC_INTERPRETER_THUNK
      m_dynamicInterpreterThunk(nullptr),
#endif
      flags(flags),
      m_hasBeenParsed(false),
      m_isGlobalFunc(false),
      m_isDeclaration(false),
      m_isNamedFunctionExpression(false),
      m_isNameIdentifierRef (true),
      m_isStaticNameFunction(false),
      m_doBackendArgumentsOptimization(true),
      m_doScopeObjectCreation(true),
      m_usesArgumentsObject(false),
      m_isStrictMode(false),
      m_isAsmjsMode(false),
      m_dontInline(false),
      m_hasImplicitArgIns(true),
      m_grfscr(0),
      m_inParamCount(0),
      m_reportedInParamCount(0),
      m_sourceIndex(Js::Constants::InvalidSourceIndex),
      m_utf8SourceHasBeenSet(false),
      m_cchLength(0),
      m_cbLength(0),
      m_cchStartOffset(0),
      m_cbStartOffset(0),
      m_lineNumber(0),
      m_columnNumber(0),
      m_isEval(false),
      m_isDynamicFunction(false),
      m_displayName(nullptr),
      m_displayNameLength(0),
      m_displayShortNameOffset(0),
      scopeSlotArraySize(0),
      paramScopeSlotArraySize(0),
      m_reparsed(false),
      m_isAsmJsFunction(false),
      m_tag21(true),
      m_isMethod(false)
#if DBG
      ,m_wasEverAsmjsMode(false)
      ,scopeObjectSize(0)
#endif
    {
        this->functionInfo = RecyclerNew(scriptContext->GetRecycler(), FunctionInfo, entryPoint, attributes, functionId, this);

        if (nestedCount > 0)
        {
            nestedArray = RecyclerNewPlusZ(m_scriptContext->GetRecycler(),
                nestedCount*sizeof(FunctionProxy*), NestedArray, nestedCount);
        }
        else
        {
            nestedArray = nullptr;
        }

        if ((attributes & Js::FunctionInfo::DeferredParse) == 0)
        {
            this->m_defaultEntryPointInfo = RecyclerNewFinalized(scriptContext->GetRecycler(),
                FunctionEntryPointInfo, this, entryPoint, scriptContext->GetThreadContext());
        }
        else
        {
            this->m_defaultEntryPointInfo = RecyclerNew(scriptContext->GetRecycler(), ProxyEntryPointInfo, entryPoint);
        }

        SetDisplayName(displayName, displayNameLength, displayShortNameOffset);
        this->SetOriginalEntryPoint(DefaultEntryThunk);
    }

    ParseableFunctionInfo::ParseableFunctionInfo(ParseableFunctionInfo * proxy) :
      FunctionProxy(proxy->GetScriptContext(), proxy->GetUtf8SourceInfo(), proxy->GetFunctionNumber()),
#if DYNAMIC_INTERPRETER_THUNK
      m_dynamicInterpreterThunk(nullptr),
#endif
      m_hasBeenParsed(false),
      m_isNamedFunctionExpression(proxy->GetIsNamedFunctionExpression()),
      m_isNameIdentifierRef (proxy->GetIsNameIdentifierRef()),
      m_isStaticNameFunction(proxy->GetIsStaticNameFunction()),
      m_reportedInParamCount(proxy->GetReportedInParamsCount()),
      m_reparsed(proxy->IsReparsed()),
      m_isMethod(proxy->IsMethod()),
      m_tag21(true)
#if DBG
      , m_wasEverAsmjsMode(proxy->m_wasEverAsmjsMode)
#endif
    {
        FunctionInfo * functionInfo = proxy->GetFunctionInfo();
        this->functionInfo = functionInfo;

        uint nestedCount = proxy->GetNestedCount();
        if (nestedCount > 0)
        {
            nestedArray = RecyclerNewPlusZ(m_scriptContext->GetRecycler(),
                nestedCount*sizeof(FunctionProxy*), NestedArray, nestedCount);
        }
        else
        {
            nestedArray = nullptr;
        }

        proxy->Copy(this);

        SetDisplayName(proxy->GetDisplayName(), proxy->GetDisplayNameLength(), proxy->GetShortDisplayNameOffset());
    }

    ParseableFunctionInfo* ParseableFunctionInfo::New(ScriptContext* scriptContext, int nestedCount,
        LocalFunctionId functionId, Utf8SourceInfo* sourceInfo, const char16* displayName, uint displayNameLength, uint displayShortNameOffset, FunctionInfo::Attributes attributes, FunctionBodyFlags flags)
    {
#if defined(ENABLE_SCRIPT_PROFILING) || defined(ENABLE_SCRIPT_DEBUGGING)
        Assert(
            scriptContext->DeferredParsingThunk == ProfileDeferredParsingThunk ||
            scriptContext->DeferredParsingThunk == DefaultDeferredParsingThunk);
#else
        Assert(scriptContext->DeferredParsingThunk == DefaultDeferredParsingThunk);
#endif

#ifdef PERF_COUNTERS
        PERF_COUNTER_INC(Code, DeferredFunction);
#endif
        uint newFunctionNumber = scriptContext->GetThreadContext()->NewFunctionNumber();
        if (!sourceInfo->GetSourceContextInfo()->IsDynamic())
        {
            PHASE_PRINT_TESTTRACE1(Js::DeferParsePhase, _u("Function was deferred from parsing - ID: %d; Display Name: %s; Utf8SourceInfo ID: %d; Source Length: %d; Source Url:%s\n"), newFunctionNumber, displayName, sourceInfo->GetSourceInfoId(), sourceInfo->GetCchLength(), sourceInfo->GetSourceContextInfo()->url);
        }
        else
        {
            PHASE_PRINT_TESTTRACE1(Js::DeferParsePhase, _u("Function was deferred from parsing - ID: %d; Display Name: %s; Utf8SourceInfo ID: %d; Source Length: %d;\n"), newFunctionNumber, displayName, sourceInfo->GetSourceInfoId(), sourceInfo->GetCchLength());
        }

        // When generating a new defer parse function, we always use a new function number
        return RecyclerNewWithBarrierFinalized(scriptContext->GetRecycler(),
            ParseableFunctionInfo,
            scriptContext->DeferredParsingThunk,
            nestedCount,
            functionId,
            sourceInfo,
            scriptContext,
            newFunctionNumber,
            displayName,
            displayNameLength,
            displayShortNameOffset,
            (FunctionInfo::Attributes)(attributes | FunctionInfo::Attributes::DeferredParse),
            flags);
    }

    ParseableFunctionInfo *
    ParseableFunctionInfo::NewDeferredFunctionFromFunctionBody(FunctionBody * functionBody)
    {
        ScriptContext * scriptContext = functionBody->GetScriptContext();
        uint nestedCount = functionBody->GetNestedCount();

        ParseableFunctionInfo * info = RecyclerNewWithBarrierFinalized(scriptContext->GetRecycler(),
            ParseableFunctionInfo,
            functionBody);

        // Create new entry point info
        info->m_defaultEntryPointInfo = RecyclerNew(scriptContext->GetRecycler(), ProxyEntryPointInfo, scriptContext->DeferredParsingThunk);

        // Initialize nested function array, update back pointers
        for (uint i = 0; i < nestedCount; i++)
        {
            FunctionInfo * nestedInfo = functionBody->GetNestedFunc(i);
            info->SetNestedFunc(nestedInfo, i, 0);
        }

        // Update function objects

        return info;
    }

    DWORD_PTR FunctionProxy::GetSecondaryHostSourceContext() const
    {
        return this->GetUtf8SourceInfo()->GetSecondaryHostSourceContext();
    }

    DWORD_PTR FunctionProxy::GetHostSourceContext() const
    {
        return this->GetSourceContextInfo()->dwHostSourceContext;
    }

    SourceContextInfo * FunctionProxy::GetSourceContextInfo() const
    {
        return this->GetHostSrcInfo()->sourceContextInfo;
    }

    SRCINFO const * FunctionProxy::GetHostSrcInfo() const
    {
        return this->GetUtf8SourceInfo()->GetSrcInfo();
    }

    //
    // Returns the start line for the script buffer (code buffer for the entire script tag) of this current function.
    // We subtract the lnMinHost because it is the number of lines we have added to augment scriptlets passed through
    // ParseProcedureText to have a function name.
    //
    ULONG FunctionProxy::GetHostStartLine() const
    {
        return this->GetHostSrcInfo()->dlnHost - this->GetHostSrcInfo()->lnMinHost;
    }

    //
    // Returns the start column of the first line for the script buffer of this current function.
    //
    ULONG FunctionProxy::GetHostStartColumn() const
    {
        return this->GetHostSrcInfo()->ulColumnHost;
    }

    //
    // Returns line number in unmodified host buffer (i.e. without extra scriptlet code added by ParseProcedureText --
    // when e.g. we add extra code for event handlers, such as "function onclick(event)\n{\n").
    //
    ULONG FunctionProxy::GetLineNumberInHostBuffer(ULONG relativeLineNumber) const
    {
        ULONG lineNumber = relativeLineNumber;
        if (lineNumber >= this->GetHostSrcInfo()->lnMinHost)
        {
            lineNumber -= this->GetHostSrcInfo()->lnMinHost;
        }
        // Note that '<' is still a valid case -- that would be the case for onclick scriptlet function itself (lineNumber == 0).

        return lineNumber;
    }

    ULONG FunctionProxy::ComputeAbsoluteLineNumber(ULONG relativeLineNumber) const
    {
        // We add 1 because the line numbers start from 0.
        return this->GetHostSrcInfo()->dlnHost + GetLineNumberInHostBuffer(relativeLineNumber) + 1;
    }

    ULONG FunctionProxy::ComputeAbsoluteColumnNumber(ULONG relativeLineNumber, ULONG relativeColumnNumber) const
    {
        if (this->GetLineNumberInHostBuffer(relativeLineNumber) == 0)
        {
            // The host column matters only for the first line.
            return this->GetHostStartColumn() + relativeColumnNumber + 1;
        }

        // We add 1 because the column numbers start from 0.
        return relativeColumnNumber + 1;
    }

    //
    // Returns the line number of the function declaration in the source file.
    //
    ULONG
    ParseableFunctionInfo::GetLineNumber() const
    {
        return this->ComputeAbsoluteLineNumber(this->m_lineNumber);

    }

    //
    // Returns the column number of the function declaration in the source file.
    //
    ULONG
    ParseableFunctionInfo::GetColumnNumber() const
    {
        return ComputeAbsoluteColumnNumber(this->m_lineNumber, m_columnNumber);
    }

    LPCWSTR
    ParseableFunctionInfo::GetSourceName() const
    {
        return GetSourceName(this->GetSourceContextInfo());
    }

    void
    ParseableFunctionInfo::SetGrfscr(uint32 grfscr)
    {
        this->m_grfscr = grfscr;
    }

    uint32
    ParseableFunctionInfo::GetGrfscr() const
    {
        return this->m_grfscr;
    }

    ProxyEntryPointInfo*
    FunctionProxy::GetDefaultEntryPointInfo() const
    {
        return this->m_defaultEntryPointInfo;
    }

    FunctionEntryPointInfo*
    FunctionBody::GetDefaultFunctionEntryPointInfo() const
    {
        Assert(((ProxyEntryPointInfo*) this->defaultFunctionEntryPointInfo) == this->m_defaultEntryPointInfo);
        return this->defaultFunctionEntryPointInfo;
    }

    void
    ParseableFunctionInfo::SetInParamsCount(ArgSlot newInParamCount)
    {
        AssertMsg(m_inParamCount <= newInParamCount, "Cannot shrink register usage");

        m_inParamCount = newInParamCount;

        if (newInParamCount <= 1)
        {
            SetHasImplicitArgIns(false);
        }
    }

    ArgSlot
    ParseableFunctionInfo::GetReportedInParamsCount() const
    {
        return m_reportedInParamCount;
    }

    void
    ParseableFunctionInfo::SetReportedInParamsCount(ArgSlot newInParamCount)
    {
        AssertMsg(m_reportedInParamCount <= newInParamCount, "Cannot shrink register usage");

        m_reportedInParamCount = newInParamCount;
    }

    void
    ParseableFunctionInfo::ResetInParams()
    {
        m_inParamCount = 0;
        m_reportedInParamCount = 0;
    }

    const char16*
    ParseableFunctionInfo::GetDisplayName() const
    {
        return this->m_displayName;
    }

    void ParseableFunctionInfo::BuildDeferredStubs(ParseNodeFnc *pnodeFnc)
    {
        DeferredFunctionStub* deferredStubs = Parser::BuildDeferredStubTree(pnodeFnc, m_scriptContext->GetRecycler());
        this->SetDeferredStubs(deferredStubs);
    }

    JavascriptString * ParseableFunctionInfo::GetCachedSourceString()
    {
        RecyclerWeakReference<JavascriptString> * weakRef = GetCachedSourceStringWeakRef();
        if (weakRef)
        {
            JavascriptString * string = weakRef->Get();
            if (string)
            {
                return string;
            }
            this->SetAuxPtr<AuxPointerType::CachedSourceString>(nullptr);
        }
        return nullptr;
    }

    void ParseableFunctionInfo::SetCachedSourceString(JavascriptString * sourceString)
    {
        Assert(this->GetCachedSourceString() == nullptr);
        if (sourceString)
        {
            this->SetCachedSourceStringWeakRef(this->GetRecycler()->CreateWeakReferenceHandle(sourceString));
        }
    }

    RecyclerWeakReference<JavascriptString> * ParseableFunctionInfo::GetCachedSourceStringWeakRef()
    {
        return this->GetAuxPtr<AuxPointerType::CachedSourceString>();
    }

    void ParseableFunctionInfo::SetCachedSourceStringWeakRef(RecyclerWeakReference<JavascriptString> * weakRef)
    {
        Assert(this->GetCachedSourceString() == nullptr);
        this->SetAuxPtr<AuxPointerType::CachedSourceString>(weakRef);
    }

    FunctionInfoArray ParseableFunctionInfo::GetNestedFuncArray()
    {
        Assert(GetNestedArray() != nullptr);
        return GetNestedArray()->functionInfoArray;
    }

    void ParseableFunctionInfo::SetNestedFunc(FunctionInfo* nestedFunc, uint index, uint32 flags)
    {
        AssertMsg(index < this->GetNestedCount(), "Trying to write past the nested func array");

        FunctionInfoArray nested = this->GetNestedFuncArray();
        nested[index] = nestedFunc;
    }

    FunctionInfo* ParseableFunctionInfo::GetNestedFunc(uint index)
    {
        return *(GetNestedFuncReference(index));
    }

    FunctionProxy* ParseableFunctionInfo::GetNestedFunctionProxy(uint index)
    {
        FunctionInfo *info = GetNestedFunc(index);
        return info ? info->GetFunctionProxy() : nullptr;
    }

    FunctionInfoPtrPtr ParseableFunctionInfo::GetNestedFuncReference(uint index)
    {
        AssertMsg(index < this->GetNestedCount(), "Trying to write past the nested func array");

        FunctionInfoArray nested = this->GetNestedFuncArray();
        return &nested[index];
    }

    ParseableFunctionInfo* ParseableFunctionInfo::GetNestedFunctionForExecution(uint index)
    {
        FunctionInfo* currentNestedFunction = this->GetNestedFunc(index);
        Assert(currentNestedFunction);
        if (currentNestedFunction->IsDeferredDeserializeFunction())
        {
            currentNestedFunction->GetFunctionProxy()->EnsureDeserialized();
        }

        return currentNestedFunction->GetParseableFunctionInfo();
    }

    void
    FunctionProxy::UpdateFunctionBodyImpl(FunctionBody * body)
    {
        FunctionInfo *functionInfo = this->GetFunctionInfo();
        Assert(functionInfo->GetFunctionProxy() == this);
        Assert(!this->IsFunctionBody() || body == this);
        functionInfo->SetFunctionProxy(body);
        body->SetFunctionInfo(functionInfo);
        body->SetAttributes((FunctionInfo::Attributes)(functionInfo->GetAttributes() & ~(FunctionInfo::Attributes::DeferredParse | FunctionInfo::Attributes::DeferredDeserialize)));
    }

    //
    // This method gets a function body for the purposes of execution
    // It has an if within it to avoid making it a virtual- it's called from the interpreter
    // It will cause the function info to get deserialized if it hasn't been deserialized
    // already
    //
    ParseableFunctionInfo * FunctionProxy::EnsureDeserialized()
    {
        Assert(this == this->GetFunctionInfo()->GetFunctionProxy());
        FunctionProxy * executionFunctionBody = this;

        if (IsDeferredDeserializeFunction())
        {
            // No need to deserialize function body if scriptContext closed because we can't execute it.
            // Bigger problem is the script engine might have released bytecode file mapping and we can't deserialize.
            Assert(!m_scriptContext->IsClosed());

            executionFunctionBody = ((DeferDeserializeFunctionInfo*) this)->Deserialize();
            this->GetFunctionInfo()->SetFunctionProxy(executionFunctionBody);
            Assert(executionFunctionBody->GetFunctionInfo()->HasBody());
            Assert(executionFunctionBody != this);
        }

        return (ParseableFunctionInfo *)executionFunctionBody;
    }

    ScriptFunctionType * FunctionProxy::GetDeferredPrototypeType() const
    {
        return deferredPrototypeType;
    }

    ScriptFunctionType * FunctionProxy::EnsureDeferredPrototypeType()
    {
        Assert(this->GetFunctionInfo()->GetFunctionProxy() == this);
        return deferredPrototypeType != nullptr ?
            static_cast<ScriptFunctionType*>(deferredPrototypeType) : AllocDeferredPrototypeType();
    }

    ScriptFunctionType * FunctionProxy::AllocDeferredPrototypeType()
    {
        Assert(deferredPrototypeType == nullptr);
        ScriptFunctionType * type = ScriptFunctionType::New(this, true);
        deferredPrototypeType = type;
        return type;
    }

    ScriptFunctionType * FunctionProxy::GetUndeferredFunctionType() const
    {
        return undeferredFunctionType;
    }

    void FunctionProxy::SetUndeferredFunctionType(ScriptFunctionType * type)
    {
        undeferredFunctionType = type;
    }

    JavascriptMethod FunctionProxy::GetDirectEntryPoint(ProxyEntryPointInfo* entryPoint) const
    {
        Assert(entryPoint->jsMethod != nullptr);
        return entryPoint->jsMethod;
    }

    // Function object type list methods
    FunctionProxy::FunctionTypeWeakRefList* FunctionProxy::GetFunctionObjectTypeList() const
    {
        return this->GetAuxPtr<AuxPointerType::FunctionObjectTypeList>();
    }

    void FunctionProxy::SetFunctionObjectTypeList(FunctionProxy::FunctionTypeWeakRefList* list)
    {
<<<<<<< HEAD
        this->SetAuxPtr(AuxPointerType::FunctionObjectTypeList, list);
    }

    template <typename Fn>
    void FunctionProxy::MapFunctionObjectTypes(Fn func)
    {
        FunctionTypeWeakRefList* functionObjectTypeList = this->GetFunctionObjectTypeList();
        if (functionObjectTypeList != nullptr)
        {
            functionObjectTypeList->Map([&](int, FunctionTypeWeakRef* typeWeakRef)
            {
                if (typeWeakRef)
                {
                    ScriptFunctionType* type = typeWeakRef->Get();
                    if (type)
                    {
                        func(type);
                    }
                }
            });
        }

        if (this->deferredPrototypeType)
        {
            func(this->deferredPrototypeType);
        }
=======
        this->SetAuxPtr<AuxPointerType::FunctionObjectTypeList>(list);
>>>>>>> 84bd6f3c
    }

    FunctionProxy::FunctionTypeWeakRefList* FunctionProxy::EnsureFunctionObjectTypeList()
    {
        FunctionTypeWeakRefList* functionObjectTypeList = this->GetFunctionObjectTypeList();
        if (functionObjectTypeList == nullptr)
        {
            Recycler* recycler = this->GetScriptContext()->GetRecycler();
            functionObjectTypeList = RecyclerNew(recycler, FunctionTypeWeakRefList, recycler);
            this->SetFunctionObjectTypeList(functionObjectTypeList);
        }

        return functionObjectTypeList;
    }

    void FunctionProxy::RegisterFunctionObjectType(ScriptFunctionType* functionType)
    {
        FunctionTypeWeakRefList* typeList = EnsureFunctionObjectTypeList();

        Assert(functionType != deferredPrototypeType && functionType != undeferredFunctionType);
        Recycler * recycler = this->GetScriptContext()->GetRecycler();
        FunctionTypeWeakRef* weakRef = recycler->CreateWeakReferenceHandle(functionType);
        typeList->SetAtFirstFreeSpot(weakRef);
        OUTPUT_TRACE(Js::ExpirableCollectPhase, _u("Registered type 0x%p on function body %p, count = %d\n"), functionType, this, typeList->Count());
    }

    void DeferDeserializeFunctionInfo::SetDisplayName(const char16* displayName)
    {
        size_t len = wcslen(displayName);
        if (len > UINT_MAX)
        {
            // Can't support display name that big
            Js::Throw::OutOfMemory();
        }
        SetDisplayName(displayName, (uint)len, 0);
    }

    void DeferDeserializeFunctionInfo::SetDisplayName(const char16* pszDisplayName, uint displayNameLength, uint displayShortNameOffset, SetDisplayNameFlags flags /* default to None */)
    {
        this->m_displayNameLength = displayNameLength;
        this->m_displayShortNameOffset = displayShortNameOffset;
        this->m_displayNameIsRecyclerAllocated = FunctionProxy::SetDisplayName(pszDisplayName, &this->m_displayName, displayNameLength, m_scriptContext, flags);
    }

    LPCWSTR DeferDeserializeFunctionInfo::GetSourceInfo(int& lineNumber, int& columnNumber) const
    {
        // Read all the necessary information from the serialized byte code
        int lineNumberField, columnNumberField;
        bool m_isEval, m_isDynamicFunction;
        ByteCodeSerializer::ReadSourceInfo(this, lineNumberField, columnNumberField, m_isEval, m_isDynamicFunction);

        // Decode them
        lineNumber = ComputeAbsoluteLineNumber(lineNumberField);
        columnNumber = ComputeAbsoluteColumnNumber(lineNumberField, columnNumberField);
        return Js::ParseableFunctionInfo::GetSourceName<SourceContextInfo*>(this->GetSourceContextInfo(), m_isEval, m_isDynamicFunction);
    }

    void DeferDeserializeFunctionInfo::Finalize(bool isShutdown)
    {
        __super::Finalize(isShutdown);
        PERF_COUNTER_DEC(Code, DeferDeserializeFunctionProxy);
    }

    FunctionBody* DeferDeserializeFunctionInfo::Deserialize()
    {
        Assert(this->GetFunctionInfo()->GetFunctionProxy() == this);

        FunctionBody * body = ByteCodeSerializer::DeserializeFunction(this->m_scriptContext, this);
        this->SetLocalFunctionId(body->GetLocalFunctionId());
        this->SetOriginalEntryPoint(body->GetOriginalEntryPoint());
        this->Copy(body);
        this->UpdateFunctionBodyImpl(body);

        Assert(body->GetFunctionBody() == body);
        return body;
    }

    //
    // hrParse can be one of the following from deferred re-parse (check CompileScriptException::ProcessError):
    //      E_OUTOFMEMORY
    //      E_UNEXPECTED
    //      SCRIPT_E_RECORDED,
    //          with ei.scode: ERRnoMemory, VBSERR_OutOfStack, E_OUTOFMEMORY, E_FAIL, E_ABORT
    //          Any other ei.scode shouldn't appear in deferred re-parse.
    //
    // Map errors like OOM/SOE, return it and clean hrParse. Any other error remaining in hrParse is an internal error.
    //
    HRESULT ParseableFunctionInfo::MapDeferredReparseError(HRESULT& hrParse, const CompileScriptException& se)
    {
        HRESULT hrMapped = NO_ERROR;

        switch (hrParse)
        {
        case E_OUTOFMEMORY:
            hrMapped = E_OUTOFMEMORY;
            break;

        case SCRIPT_E_RECORDED:
            switch (se.ei.scode)
            {
            case ERRnoMemory:
            case E_OUTOFMEMORY:
            case VBSERR_OutOfMemory:
                hrMapped = E_OUTOFMEMORY;
                break;

            case VBSERR_OutOfStack:
                hrMapped = VBSERR_OutOfStack;
                break;

            case JSERR_AsmJsCompileError:
                hrMapped = JSERR_AsmJsCompileError;
                break;

            case E_ABORT:
                hrMapped = E_ABORT;
                break;
            }
        }

        if (FAILED(hrMapped))
        {
            // If we have mapped error, clear hrParse. We'll throw error from hrMapped.
            hrParse = NO_ERROR;
        }

        return hrMapped;
    }

    FunctionBody* ParseableFunctionInfo::Parse(ScriptFunction ** functionRef, bool isByteCodeDeserialization)
    {
        Assert(this == this->GetFunctionInfo()->GetFunctionProxy());
        if (!IsDeferredParseFunction())
        {
            // If not deferredparsed, the functionBodyImpl and this will be the same, just return the current functionBody.
            Assert(GetFunctionBody()->IsFunctionParsed());
            return GetFunctionBody();
        }

        bool asmjsParseFailed = false;
        BOOL fParsed = FALSE;
        FunctionBody* returnFunctionBody = nullptr;

        bool isDebugOrAsmJsReparse = false;
        FunctionBody* funcBody = nullptr;

        {
            AutoRestoreFunctionInfo autoRestoreFunctionInfo(this, DefaultEntryThunk);


            // If m_hasBeenParsed = true, one of the following things happened things happened:
            // - We had multiple function objects which were all defer-parsed, but with the same function body and one of them
            //   got the body to be parsed before another was called
            // - We are in debug mode and had our thunks switched to DeferParseThunk
            // - This is an already parsed asm.js module, which has been invalidated at link time and must be reparsed as a non-asm.js function
            if (!this->m_hasBeenParsed)
            {
                this->GetUtf8SourceInfo()->StopTrackingDeferredFunction(this->GetLocalFunctionId());
<<<<<<< HEAD
                funcBody = FunctionBody::NewFromParseableFunctionInfo(this, propertyRecordList);
=======
                funcBody = FunctionBody::NewFromParseableFunctionInfo(this);
>>>>>>> 84bd6f3c
                autoRestoreFunctionInfo.funcBody = funcBody;

                PERF_COUNTER_DEC(Code, DeferredFunction);

                if (!this->GetSourceContextInfo()->IsDynamic())
                {
                    PHASE_PRINT_TESTTRACE1(Js::DeferParsePhase, _u("TestTrace: Deferred function parsed - ID: %d; Display Name: %s; Length: %d; Nested Function Count: %d; Utf8SourceInfo: %d; Source Length: %d; Is Top Level: %s; Source Url: %s\n"), m_functionNumber, this->GetDisplayName(), this->m_cchLength, this->GetNestedCount(), this->m_utf8SourceInfo->GetSourceInfoId(), this->m_utf8SourceInfo->GetCchLength(), this->GetIsTopLevel() ? _u("True") : _u("False"), this->GetSourceContextInfo()->url);
                }
                else
                {
                    PHASE_PRINT_TESTTRACE1(Js::DeferParsePhase, _u("TestTrace: Deferred function parsed - ID: %d; Display Name: %s; Length: %d; Nested Function Count: %d; Utf8SourceInfo: %d; Source Length: %d\n; Is Top Level: %s;"), m_functionNumber, this->GetDisplayName(), this->m_cchLength, this->GetNestedCount(),  this->m_utf8SourceInfo->GetSourceInfoId(), this->m_utf8SourceInfo->GetCchLength(), this->GetIsTopLevel() ? _u("True") : _u("False"));
                }

                if (!this->GetIsTopLevel() &&
                    !this->GetSourceContextInfo()->IsDynamic() &&
                    this->m_scriptContext->DoUndeferGlobalFunctions())
                {
                    this->GetUtf8SourceInfo()->UndeferGlobalFunctions([this](const Utf8SourceInfo::DeferredFunctionsDictionary::EntryType& func)
                    {
                        Js::ParseableFunctionInfo *nextFunc = func.Value();
                        JavascriptExceptionObject* pExceptionObject = nullptr;

                        if (nextFunc != nullptr && this != nextFunc)
                        {
                            try
                            {
                                nextFunc->Parse();
                            }
                            catch (OutOfMemoryException) {}
                            catch (StackOverflowException) {}
                            catch (const Js::JavascriptException& err)
                            {
                                pExceptionObject = err.GetAndClear();
                            }

                            // Do not do anything with an OOM or SOE, returning true is fine, it will then be undeferred (or attempted to again when called)
                            if (pExceptionObject)
                            {
                                if (pExceptionObject != ThreadContext::GetContextForCurrentThread()->GetPendingOOMErrorObject() &&
                                    pExceptionObject != ThreadContext::GetContextForCurrentThread()->GetPendingSOErrorObject())
                                {
                                    JavascriptExceptionOperators::DoThrow(pExceptionObject, /*scriptContext*/nullptr);
                                }
                            }
                        }

                        return true;
                    });
                }
            }
            else
            {
                bool isDebugReparse = m_scriptContext->IsScriptContextInSourceRundownOrDebugMode() && !this->GetUtf8SourceInfo()->GetIsLibraryCode();
                bool isAsmJsReparse = m_isAsmjsMode && !isDebugReparse;

                isDebugOrAsmJsReparse = isAsmJsReparse || isDebugReparse;

                funcBody = this->GetFunctionBody();

                // As we have a valid function body already clear the restore data
                autoRestoreFunctionInfo.Clear();

                if (isDebugOrAsmJsReparse)
                {
#if ENABLE_DEBUG_CONFIG_OPTIONS
                    char16 debugStringBuffer[MAX_FUNCTION_BODY_DEBUG_STRING_SIZE];
#endif
#if DBG
                    Assert(
                        funcBody->IsReparsed()
                        || m_scriptContext->IsScriptContextInSourceRundownOrDebugMode()
                        || m_isAsmjsMode);
#endif
                    OUTPUT_TRACE(Js::DebuggerPhase, _u("Full nested reparse of function: %s (%s)\n"), funcBody->GetDisplayName(), funcBody->GetDebugNumberSet(debugStringBuffer));

                    if (funcBody->GetByteCode())
                    {
                        // The current function needs to be cleaned up before getting generated in the debug mode.
                        funcBody->CleanupToReparse();
                    }

                }
            }

            // Note that we may be trying to re-gen an already-completed function. (This can happen, for instance,
            // in the case of named function expressions inside "with" statements in compat mode.)
            // In such a case, there's no work to do.
            if (funcBody->GetByteCode() == nullptr)
            {
#if ENABLE_PROFILE_INFO
                Assert(!funcBody->HasExecutionDynamicProfileInfo());
#endif
                // In debug or asm.js mode, the scriptlet will be asked to recompile again.

                HRESULT hr = NO_ERROR;
                HRESULT hrParser = NO_ERROR;
                HRESULT hrParseCodeGen = NO_ERROR;

                BEGIN_LEAVE_SCRIPT_INTERNAL(m_scriptContext)
                {
                    bool isCesu8 = m_scriptContext->GetSource(funcBody->GetSourceIndex())->IsCesu8();

                    size_t offset = this->StartOffset();
                    charcount_t charOffset = this->StartInDocument();
                    size_t length = this->LengthInBytes();

                    LPCUTF8 pszStart = this->GetStartOfDocument();

                    uint32 grfscr = funcBody->GetGrfscr() | fscrDeferredFnc;

                    // For the global function we want to re-use the glo functionbody which is already created in the non-debug mode
                    if (!funcBody->GetIsGlobalFunc())
                    {
                        grfscr &= ~fscrGlobalCode;
                    }

                    if (!funcBody->GetIsDeclaration() && !funcBody->GetIsGlobalFunc()) // No refresh may reparse global function (e.g. eval code)
                    {
                        // Notify the parser that the top-level function was defined in an expression,
                        // (not a function declaration statement).
                        grfscr |= fscrDeferredFncExpression;
                    }

                    if (funcBody->IsMethod())
                    {
                        grfscr |= fscrDeferredFncIsMethod;
                    }
                    else
                    {
                        grfscr &= ~fscrDeferredFncIsMethod;
                    }

                    if (isDebugOrAsmJsReparse)
                    {
                        // Disable deferred parsing if not DeferNested, or doing a debug/asm.js re-parse
                        // Disable asm.js when debugging or if linking failed
                        // Disable parser state cache if we're debugging or reparsing asm.js
                        grfscr = fscrNoAsmJs | (grfscr & ~(fscrWillDeferFncParse | fscrCreateParserState));
                    }

                    BEGIN_TRANSLATE_EXCEPTION_TO_HRESULT
                    {
                        CompileScriptException se;
                        Parser ps(m_scriptContext, funcBody->GetIsStrictMode() ? TRUE : FALSE);
<<<<<<< HEAD
                        ParseNodePtr parseTree = nullptr;
=======
                        ParseNodeProg * parseTree = nullptr;
>>>>>>> 84bd6f3c

                        uint nextFunctionId = funcBody->GetLocalFunctionId();
                        hrParser = ps.ParseSourceWithOffset(&parseTree, pszStart, offset, length, charOffset, isCesu8, grfscr, &se,
                            &nextFunctionId, funcBody->GetRelativeLineNumber(), funcBody->GetSourceContextInfo(),
                            funcBody);
                        // Assert(FAILED(hrParser) || nextFunctionId == funcBody->deferredParseNextFunctionId || isDebugOrAsmJsReparse || isByteCodeDeserialization);

                        if (FAILED(hrParser))
                        {
                            hrParseCodeGen = MapDeferredReparseError(hrParser, se); // Map certain errors like OOM/SOE
                            AssertMsg(hrParseCodeGen == JSERR_AsmJsCompileError // AsmJsCompileError is not a syntax error
                                || (FAILED(hrParseCodeGen) && SUCCEEDED(hrParser)), "Syntax errors should never be detected on deferred re-parse");
                        }
                        else
                        {
                            TRACE_BYTECODE(_u("\nDeferred parse %s\n"), funcBody->GetDisplayName());
                            Js::AutoDynamicCodeReference dynamicFunctionReference(m_scriptContext);

                            bool forceNoNative = isDebugOrAsmJsReparse ? this->GetScriptContext()->IsInterpreted() : false;

                            ParseableFunctionInfo* rootFunc = funcBody->GetParseableFunctionInfo();
                            hrParseCodeGen = GenerateByteCode(parseTree, grfscr, m_scriptContext,
                                &rootFunc, funcBody->GetSourceIndex(),
                                forceNoNative, &ps, &se, funcBody->GetScopeInfo(), functionRef);
                            funcBody->SetParseableFunctionInfo(rootFunc);

                            if (SUCCEEDED(hrParseCodeGen))
                            {
                                fParsed = TRUE;
                            }
                            else
                            {
                                Assert(hrParseCodeGen == SCRIPT_E_RECORDED);
                                hrParseCodeGen = se.ei.scode;
                            }
                        }
                    }
                    END_TRANSLATE_EXCEPTION_TO_HRESULT(hr);
                }
                END_LEAVE_SCRIPT_INTERNAL(m_scriptContext);

                THROW_KNOWN_HRESULT_EXCEPTIONS(hr, m_scriptContext);

                Assert(hr == NO_ERROR);

                if (!SUCCEEDED(hrParser))
                {
                    JavascriptError::ThrowError(m_scriptContext, VBSERR_InternalError);
                }
                else if (!SUCCEEDED(hrParseCodeGen))
                {
                    /*
                     * VBSERR_OutOfStack is of type kjstError but we throw a (more specific) StackOverflowError when a hard stack
                     * overflow occurs. To keep the behavior consistent I'm special casing it here.
                     */
                    if (hrParseCodeGen == VBSERR_OutOfStack)
                    {
                        JavascriptError::ThrowStackOverflowError(m_scriptContext);
                    }
                    else if (hrParseCodeGen == JSERR_AsmJsCompileError)
                    {
                        asmjsParseFailed = true;
                    }
                    else
                    {
                        JavascriptError::MapAndThrowError(m_scriptContext, hrParseCodeGen);
                    }
                }
            }
            else
            {
                fParsed = FALSE;
            }

            if (!asmjsParseFailed)
            {
                autoRestoreFunctionInfo.Clear();
            }
        }

        if (fParsed == TRUE)
        {
            // Restore if the function has nameIdentifier reference, as that name on the left side will not be parsed again while deferparse.
            funcBody->SetIsNameIdentifierRef(this->GetIsNameIdentifierRef());

            this->m_hasBeenParsed = true;
            returnFunctionBody = funcBody;
        }
        else if(!asmjsParseFailed)
        {
            returnFunctionBody = this->GetFunctionBody();
        }

        if (asmjsParseFailed)
        {
            // disable asm.js and reparse on failure
            m_grfscr |= fscrNoAsmJs;
            return Parse(functionRef, isByteCodeDeserialization);
        }

        return returnFunctionBody;
    }

#ifdef ASMJS_PLAT
    FunctionBody* ParseableFunctionInfo::ParseAsmJs(Parser * ps, __out CompileScriptException * se, __out ParseNodeProg ** parseTree)
    {
        Assert(IsDeferredParseFunction());
        Assert(m_isAsmjsMode);

        FunctionBody* returnFunctionBody = nullptr;
        FunctionBody* funcBody = nullptr;

        funcBody = FunctionBody::NewFromRecycler(
            this->m_scriptContext,
            this->m_displayName,
            this->m_displayNameLength,
            this->m_displayShortNameOffset,
            this->GetNestedCount(),
            this->GetUtf8SourceInfo(),
            this->m_functionNumber,
            this->GetUtf8SourceInfo()->GetSrcInfo()->sourceContextInfo->sourceContextId,
            this->GetLocalFunctionId(),
            (FunctionInfo::Attributes)(this->GetAttributes() & ~(FunctionInfo::Attributes::DeferredDeserialize | FunctionInfo::Attributes::DeferredParse)),
            Js::FunctionBody::FunctionBodyFlags::Flags_HasNoExplicitReturnValue
#ifdef PERF_COUNTERS
            , false /* is function from deferred deserialized proxy */
#endif
            );

        this->Copy(funcBody);
        PERF_COUNTER_DEC(Code, DeferredFunction);

        if (!this->GetSourceContextInfo()->IsDynamic())
        {
            PHASE_PRINT_TESTTRACE1(Js::DeferParsePhase, _u("TestTrace: Deferred function parsed - ID: %d; Display Name: %s; Length: %d; Nested Function Count: %d; Utf8SourceInfo: %d; Source Length: %d; Is Top Level: %s; Source Url: %s\n"), m_functionNumber, this->GetDisplayName(), this->m_cchLength, this->GetNestedCount(), this->m_utf8SourceInfo->GetSourceInfoId(), this->m_utf8SourceInfo->GetCchLength(), this->GetIsTopLevel() ? _u("True") : _u("False"), this->GetSourceContextInfo()->url);
        }
        else
        {
            PHASE_PRINT_TESTTRACE1(Js::DeferParsePhase, _u("TestTrace: Deferred function parsed - ID: %d; Display Name: %s; Length: %d; Nested Function Count: %d; Utf8SourceInfo: %d; Source Length: %d\n; Is Top Level: %s;"), m_functionNumber, this->GetDisplayName(), this->m_cchLength, this->GetNestedCount(), this->m_utf8SourceInfo->GetSourceInfoId(), this->m_utf8SourceInfo->GetCchLength(), this->GetIsTopLevel() ? _u("True") : _u("False"));
        }

#if ENABLE_PROFILE_INFO
        Assert(!funcBody->HasExecutionDynamicProfileInfo());
#endif

        HRESULT hrParser = NO_ERROR;
        HRESULT hrParseCodeGen = NO_ERROR;

        bool isCesu8 = m_scriptContext->GetSource(funcBody->GetSourceIndex())->IsCesu8();

        size_t offset = this->StartOffset();
        charcount_t charOffset = this->StartInDocument();
        size_t length = this->LengthInBytes();

        LPCUTF8 pszStart = this->GetStartOfDocument();

        uint32 grfscr = funcBody->GetGrfscr() | fscrDeferredFnc | fscrDeferredFncExpression;

        uint nextFunctionId = funcBody->GetLocalFunctionId();

        // if parser throws, it will be caught by function trying to bytecode gen the asm.js module, so don't need to catch/rethrow here
        hrParser = ps->ParseSourceWithOffset(parseTree, pszStart, offset, length, charOffset, isCesu8, grfscr, se,
                    &nextFunctionId, funcBody->GetRelativeLineNumber(), funcBody->GetSourceContextInfo(),
                    funcBody);

        Assert(FAILED(hrParser) || funcBody->deferredParseNextFunctionId == nextFunctionId);
        if (FAILED(hrParser))
        {
            hrParseCodeGen = MapDeferredReparseError(hrParser, *se); // Map certain errors like OOM/SOE
            AssertMsg(FAILED(hrParseCodeGen) && SUCCEEDED(hrParser), "Syntax errors should never be detected on deferred re-parse");
        }

        if (!SUCCEEDED(hrParser))
        {
            Throw::InternalError();
        }
        else if (!SUCCEEDED(hrParseCodeGen))
        {
            if (hrParseCodeGen == VBSERR_OutOfStack)
            {
                Throw::StackOverflow(m_scriptContext, nullptr);
            }
            else
            {
                Assert(hrParseCodeGen == E_OUTOFMEMORY);
                Throw::OutOfMemory();
            }
        }

        UpdateFunctionBodyImpl(funcBody);
        m_hasBeenParsed = true;

        Assert(funcBody->GetFunctionBody() == funcBody);

        returnFunctionBody = funcBody;

        return returnFunctionBody;
    }
#endif

    void ParseableFunctionInfo::Finalize(bool isShutdown)
    {
        __super::Finalize(isShutdown);
        if (this->GetFunctionInfo())
        {
            // (If function info was never set, then initialization didn't finish, so there's nothing to remove from the dictionary.)
            this->GetUtf8SourceInfo()->StopTrackingDeferredFunction(this->GetLocalFunctionId());
        }
        if (!this->m_hasBeenParsed)
        {
            PERF_COUNTER_DEC(Code, DeferredFunction);
        }
    }

    bool ParseableFunctionInfo::IsFakeGlobalFunc(uint32 flags) const
    {
        return GetIsGlobalFunc() && !(flags & fscrGlobalCode);
    }

#ifdef NTBUILD
    bool ParseableFunctionInfo::GetExternalDisplaySourceName(BSTR* sourceName)
    {
        Assert(sourceName);

        if (IsDynamicScript() && GetUtf8SourceInfo()->GetDebugDocumentName(sourceName))
        {
            return true;
        }

        *sourceName = ::SysAllocString(GetSourceName());
        return *sourceName != nullptr;
    }
#endif

    const char16* FunctionProxy::WrapWithBrackets(const char16* name, charcount_t sz, ScriptContext* scriptContext)
    {
        char16 * wrappedName = RecyclerNewArrayLeaf(scriptContext->GetRecycler(), char16, sz + 3); //[]\0
        wrappedName[0] = _u('[');
        char16 *next = wrappedName;
        js_wmemcpy_s(++next, sz, name, sz);
        wrappedName[sz + 1] = _u(']');
        wrappedName[sz + 2] = _u('\0');
        return wrappedName;

    }

    const char16* FunctionProxy::GetShortDisplayName(charcount_t * shortNameLength)
    {
        const char16* name = this->GetDisplayName();
        uint nameLength = this->GetDisplayNameLength();

        if (name == nullptr)
        {
            *shortNameLength = 0;
            return Constants::Empty;
        }

        if (IsConstantFunctionName(name))
        {
            *shortNameLength = nameLength;
            return name;
        }
        uint shortNameOffset = this->GetShortDisplayNameOffset();
        const char16 * shortName = name + shortNameOffset;
        bool isBracketCase = shortNameOffset != 0 && name[shortNameOffset-1] == '[';
        Assert(nameLength >= shortNameOffset);
        *shortNameLength = nameLength - shortNameOffset;

        if (!isBracketCase)
        {
            return shortName;
        }

        Assert(name[nameLength - 1] == ']');
        char16 * finalshorterName = RecyclerNewArrayLeaf(this->GetScriptContext()->GetRecycler(), char16, *shortNameLength);
        js_wmemcpy_s(finalshorterName, *shortNameLength, shortName, *shortNameLength - 1); // we don't want the last character in shorterName
        finalshorterName[*shortNameLength - 1] = _u('\0');
        *shortNameLength = *shortNameLength - 1;
        return finalshorterName;
    }

    /*static*/
    bool FunctionProxy::IsConstantFunctionName(const char16* srcName)
    {
        if (srcName == Js::Constants::GlobalFunction ||
            srcName == Js::Constants::AnonymousFunction ||
            srcName == Js::Constants::GlobalCode ||
            srcName == Js::Constants::Anonymous ||
            srcName == Js::Constants::UnknownScriptCode ||
            srcName == Js::Constants::FunctionCode)
        {
            return true;
        }
        return false;
    }

    /*static */
    /*Return value: Whether the target value is a recycler pointer or not*/
    bool FunctionProxy::SetDisplayName(const char16* srcName, const char16** destName, uint displayNameLength,  ScriptContext * scriptContext, SetDisplayNameFlags flags /* default to None */)
    {
        Assert(destName);
        Assert(scriptContext);

        if (srcName == nullptr)
        {
            *destName = (_u(""));
            return false;
        }
        else if (IsConstantFunctionName(srcName) || (flags & SetDisplayNameFlagsDontCopy) != 0)
        {
            *destName = srcName;
            return (flags & SetDisplayNameFlagsRecyclerAllocated) != 0; // Return true if array is recycler allocated
        }
        else
        {
            uint  numCharacters =  displayNameLength + 1;
            Assert((flags & SetDisplayNameFlagsDontCopy) == 0);

            *destName = RecyclerNewArrayLeaf(scriptContext->GetRecycler(), char16, numCharacters);
            js_wmemcpy_s((char16 *)*destName, numCharacters, srcName, numCharacters);
            ((char16 *)(*destName))[numCharacters - 1] = _u('\0');

            return true;
        }
    }

    bool FunctionProxy::SetDisplayName(const char16* srcName, WriteBarrierPtr<const char16>* destName, uint displayNameLength, ScriptContext * scriptContext, SetDisplayNameFlags flags /* default to None */)
    {
        const char16* dest = nullptr;
        bool targetIsRecyclerMemory = SetDisplayName(srcName, &dest, displayNameLength, scriptContext, flags);

        if (targetIsRecyclerMemory)
        {
            *destName = dest;
        }
        else
        {
            destName->NoWriteBarrierSet(dest);
        }
        return targetIsRecyclerMemory;
    }
    void ParseableFunctionInfo::SetDisplayName(const char16* pszDisplayName)
    {
        size_t len = wcslen(pszDisplayName);
        if (len > UINT_MAX)
        {
            // Can't support display name that big
            Js::Throw::OutOfMemory();
        }
        SetDisplayName(pszDisplayName, (uint)len, 0);
    }
    void ParseableFunctionInfo::SetDisplayName(const char16* pszDisplayName, uint displayNameLength, uint displayShortNameOffset, SetDisplayNameFlags flags /* default to None */)
    {
        this->m_displayNameLength = displayNameLength;
        this->m_displayShortNameOffset = displayShortNameOffset;

        this->m_displayNameIsRecyclerAllocated = FunctionProxy::SetDisplayName(pszDisplayName, &this->m_displayName, displayNameLength, m_scriptContext, flags);
    }

    // SourceInfo methods

    /* static */
    template <typename TStatementMapList>
    FunctionBody::StatementMap * FunctionBody::GetNextNonSubexpressionStatementMap(TStatementMapList *statementMapList, int & startingAtIndex)
    {
        AssertMsg(statementMapList != nullptr, "Must have valid statementMapList to execute");

        FunctionBody::StatementMap *map = statementMapList->Item(startingAtIndex);
        while (map->isSubexpression && startingAtIndex < statementMapList->Count() - 1)
        {
            map = statementMapList->Item(++startingAtIndex);
        }
        if (map->isSubexpression)   // Didn't find any non inner maps
        {
            return nullptr;
        }
        return map;
    }
    // explicitly instantiate template
    template FunctionBody::StatementMap *
    FunctionBody::GetNextNonSubexpressionStatementMap<FunctionBody::ArenaStatementMapList>(FunctionBody::ArenaStatementMapList *statementMapList, int & startingAtIndex);
    template FunctionBody::StatementMap *
    FunctionBody::GetNextNonSubexpressionStatementMap<FunctionBody::StatementMapList>(FunctionBody::StatementMapList *statementMapList, int & startingAtIndex);

    /* static */ FunctionBody::StatementMap * FunctionBody::GetPrevNonSubexpressionStatementMap(StatementMapList *statementMapList, int & startingAtIndex)
    {
        AssertMsg(statementMapList != nullptr, "Must have valid statementMapList to execute");

        StatementMap *map = statementMapList->Item(startingAtIndex);
        while (startingAtIndex && map->isSubexpression)
        {
            map = statementMapList->Item(--startingAtIndex);
        }
        if (map->isSubexpression)   // Didn't find any non inner maps
        {
            return nullptr;
        }
        return map;
    }

    void ParseableFunctionInfo::SetSourceInfo(uint sourceIndex, ParseNodeFnc * node, bool isEval, bool isDynamicFunction)
    {
        if (!m_utf8SourceHasBeenSet)
        {
            this->m_sourceIndex = sourceIndex;
            this->m_cchStartOffset = node->ichMin;
            this->m_cchLength = node->LengthInCodepoints();
            this->m_lineNumber = node->lineNumber;
            this->m_columnNumber = node->columnNumber;
            this->m_isEval = isEval;
            this->m_isDynamicFunction = isDynamicFunction;

            // It would have been better if we detect and reject large source buffer earlier before parsing
            size_t cbMin = node->cbMin;
            size_t lengthInBytes = node->LengthInBytes();
            if (cbMin > UINT_MAX || lengthInBytes > UINT_MAX)
            {
                Js::Throw::OutOfMemory();
            }
            this->m_cbStartOffset = (uint)cbMin;
            this->m_cbLength = (uint)lengthInBytes;

            Assert(this->m_utf8SourceInfo != nullptr);
            this->m_utf8SourceHasBeenSet = true;

            if (this->IsFunctionBody())
            {
                this->GetFunctionBody()->FinishSourceInfo();
            }
        }
#if DBG
        else
        {
            AssertMsg(this->m_sourceIndex == sourceIndex, "Mismatched source index");
            if (!this->GetIsGlobalFunc())
            {
                // In the global function case with a @cc_on, we modify some of these values so it might
                // not match on reparse (see ParseableFunctionInfo::Parse()).
                AssertMsg(this->StartOffset() == node->cbMin, "Mismatched source start offset");
                AssertMsg(this->m_cchStartOffset == node->ichMin, "Mismatched source character start offset");
                AssertMsg(this->m_cchLength == node->LengthInCodepoints(), "Mismatched source length");
                AssertMsg(this->LengthInBytes() == node->LengthInBytes(), "Mismatched source encoded byte length");
            }

            AssertMsg(this->m_isEval == isEval, "Mismatched source type");
            AssertMsg(this->m_isDynamicFunction == isDynamicFunction, "Mismatch source type");
       }
#endif

#if DBG_DUMP
        if (PHASE_TRACE1(Js::FunctionSourceInfoParsePhase))
        {
            Assert(this->GetFunctionInfo()->HasBody());
            if (this->IsFunctionBody())
            {
                FunctionBody* functionBody = this->GetFunctionBody();
                Assert( functionBody != nullptr );

                functionBody->PrintStatementSourceLineFromStartOffset(functionBody->StartInDocument());
                Output::Flush();
            }
        }
#endif
    }

    void ParseableFunctionInfo::SetSourceInfo(uint sourceIndex)
    {
        // TODO (michhol): how do we want to handle wasm source?
        if (!m_utf8SourceHasBeenSet)
        {
            this->m_sourceIndex = sourceIndex;
            this->m_cchStartOffset = 0;
            this->m_cchLength = 0;
            this->m_lineNumber = 0;
            this->m_columnNumber = 0;

            this->m_cbStartOffset = 0;
            this->m_cbLength = 0;

            this->m_utf8SourceHasBeenSet = true;

            if (this->IsFunctionBody())
            {
                this->GetFunctionBody()->FinishSourceInfo();
            }
        }
#if DBG
        else
        {
            AssertMsg(this->m_sourceIndex == sourceIndex, "Mismatched source index");
        }
#endif
    }

    bool FunctionBody::Is(void* ptr)
    {
        if(!ptr)
        {
            return false;
        }
        return VirtualTableInfo<FunctionBody>::HasVirtualTable(ptr);
    }

    bool FunctionBody::HasLineBreak() const
    {
        return this->HasLineBreak(this->StartOffset(), this->m_cchStartOffset + this->m_cchLength);
    }

    bool FunctionBody::HasLineBreak(charcount_t start, charcount_t end) const
    {
        if (start > end) return false;
        charcount_t cchLength = end - start;
        if (start < this->m_cchStartOffset || cchLength > this->m_cchLength) return false;
        LPCUTF8 src = this->GetSource(_u("FunctionBody::HasLineBreak"));
        LPCUTF8 last = src + this->LengthInBytes();
        size_t offset = this->LengthInBytes() == this->m_cchLength ?
            start - this->m_cchStartOffset :
            utf8::CharacterIndexToByteIndex(src, this->LengthInBytes(), start - this->m_cchStartOffset, utf8::doAllowThreeByteSurrogates);
        src = src + offset;

        utf8::DecodeOptions options = utf8::doAllowThreeByteSurrogates;

        for (charcount_t cch = cchLength; cch > 0; --cch)
        {
            switch (utf8::Decode(src, last, options))
            {
            case '\r':
            case '\n':
            case 0x2028:
            case 0x2029:
                return true;
            }
        }

        return false;
    }

    FunctionBody::StatementMap* FunctionBody::GetMatchingStatementMapFromByteCode(int byteCodeOffset, bool ignoreSubexpressions /* = false */)
    {
        StatementMapList * pStatementMaps = this->GetStatementMaps();
        if (pStatementMaps)
        {
            Assert(m_sourceInfo.pSpanSequence == nullptr);
            for (int index = 0; index < pStatementMaps->Count(); index++)
            {
                FunctionBody::StatementMap* pStatementMap = pStatementMaps->Item(index);

                if (!(ignoreSubexpressions && pStatementMap->isSubexpression) &&  pStatementMap->byteCodeSpan.Includes(byteCodeOffset))
                {
                    return pStatementMap;
                }
            }
        }
        return nullptr;
    }

    // Returns the StatementMap for the offset.
    // 1. Current statementMap if bytecodeoffset falls within bytecode's span
    // 2. Previous if the bytecodeoffset is in between previous's end to current's begin
    FunctionBody::StatementMap* FunctionBody::GetEnclosingStatementMapFromByteCode(int byteCodeOffset, bool ignoreSubexpressions /* = false */)
    {
        int index = GetEnclosingStatementIndexFromByteCode(byteCodeOffset, ignoreSubexpressions);
        if (index != -1)
        {
            return this->GetStatementMaps()->Item(index);
        }
        return nullptr;
    }

    // Returns the index of StatementMap for
    // 1. Current statementMap if bytecodeoffset falls within bytecode's span
    // 2. Previous if the bytecodeoffset is in between previous's end to current's begin
    // 3. -1 of the failures.
    int FunctionBody::GetEnclosingStatementIndexFromByteCode(int byteCodeOffset, bool ignoreSubexpressions /* = false */)
    {
        StatementMapList * pStatementMaps = this->GetStatementMaps();
        if (pStatementMaps == nullptr)
        {
            // e.g. internal library.
            return -1;
        }

        Assert(m_sourceInfo.pSpanSequence == nullptr);

        for (int index = 0; index < pStatementMaps->Count(); index++)
        {
            FunctionBody::StatementMap* pStatementMap = pStatementMaps->Item(index);

            if (!(ignoreSubexpressions && pStatementMap->isSubexpression) && pStatementMap->byteCodeSpan.Includes(byteCodeOffset))
            {
                return index;
            }
            else if (!pStatementMap->isSubexpression && byteCodeOffset < pStatementMap->byteCodeSpan.begin) // We always ignore sub expressions when checking if we went too far
            {
                return index > 0 ? index - 1 : 0;
            }
        }

        return pStatementMaps->Count() - 1;
    }

    // In some cases in legacy mode, due to the state scriptContext->windowIdList, the parser might not detect an eval call in the first parse but do so in the reparse
    // This fixes up the state at the start of reparse
    void FunctionBody::SaveState(ParseNodeFnc * pnodeFnc)
    {
        Assert(!this->IsReparsed());
        this->SetChildCallsEval(!!pnodeFnc->ChildCallsEval());
        this->SetCallsEval(!!pnodeFnc->CallsEval());
        this->SetHasReferenceableBuiltInArguments(!!pnodeFnc->HasReferenceableBuiltInArguments());
    }

    void FunctionBody::RestoreState(ParseNodeFnc * pnodeFnc)
    {
        Assert(this->IsReparsed());
#if ENABLE_DEBUG_CONFIG_OPTIONS
        char16 debugStringBuffer[MAX_FUNCTION_BODY_DEBUG_STRING_SIZE];
#endif
        if(!!pnodeFnc->ChildCallsEval() != this->GetChildCallsEval())
        {
            OUTPUT_VERBOSE_TRACE(Js::DebuggerPhase, _u("Child calls eval is different on debug reparse: %s(%s)\n"), this->GetExternalDisplayName(), this->GetDebugNumberSet(debugStringBuffer));
        }
        if(!!pnodeFnc->CallsEval() != this->GetCallsEval())
        {
            OUTPUT_VERBOSE_TRACE(Js::DebuggerPhase, _u("Calls eval is different on debug reparse: %s(%s)\n"), this->GetExternalDisplayName(), this->GetDebugNumberSet(debugStringBuffer));
        }
        if(!!pnodeFnc->HasReferenceableBuiltInArguments() != this->HasReferenceableBuiltInArguments())
        {
            OUTPUT_VERBOSE_TRACE(Js::DebuggerPhase, _u("Referenceable Built in args is different on debug reparse: %s(%s)\n"), this->GetExternalDisplayName(), this->GetDebugNumberSet(debugStringBuffer));
        }

        pnodeFnc->SetChildCallsEval(this->GetChildCallsEval());
        pnodeFnc->SetCallsEval(this->GetCallsEval());
        pnodeFnc->SetHasReferenceableBuiltInArguments(this->HasReferenceableBuiltInArguments());
    }

    // Retrieves statement map for given byte code offset.
    // Parameters:
    // - sourceOffset: byte code offset to get map for.
    // - mapIndex: if not NULL, receives the index of found map.
    FunctionBody::StatementMap* FunctionBody::GetMatchingStatementMapFromSource(int sourceOffset, int* pMapIndex /* = nullptr */)
    {
        StatementMapList * pStatementMaps = this->GetStatementMaps();
        if (pStatementMaps && pStatementMaps->Count() > 0)
        {
            Assert(m_sourceInfo.pSpanSequence == nullptr);
            for (int index = pStatementMaps->Count() - 1; index >= 0; index--)
            {
                FunctionBody::StatementMap* pStatementMap = pStatementMaps->Item(index);

                if (!pStatementMap->isSubexpression && pStatementMap->sourceSpan.Includes(sourceOffset))
                {
                    if (pMapIndex)
                    {
                        *pMapIndex = index;
                    }
                    return pStatementMap;
                }
            }
        }

        if (pMapIndex)
        {
            *pMapIndex = 0;
        }
        return nullptr;
    }

    //
    // The function determine the line and column for a bytecode offset within the current script buffer.
    //
    bool FunctionBody::GetLineCharOffset(int byteCodeOffset, ULONG* _line, LONG* _charOffset, bool canAllocateLineCache /*= true*/)
    {
        Assert(!this->GetUtf8SourceInfo()->GetIsLibraryCode());

        int startCharOfStatement = this->m_cchStartOffset; // Default to the start of this function

        if (m_sourceInfo.pSpanSequence)
        {
            SmallSpanSequenceIter iter;
            m_sourceInfo.pSpanSequence->Reset(iter);

            StatementData data;

            if (m_sourceInfo.pSpanSequence->GetMatchingStatementFromBytecode(byteCodeOffset, iter, data)
                && EndsAfter(data.sourceBegin))
            {
                startCharOfStatement = data.sourceBegin;
            }
        }
        else
        {
            Js::FunctionBody::StatementMap* map = this->GetEnclosingStatementMapFromByteCode(byteCodeOffset, false);
            if (map && EndsAfter(map->sourceSpan.begin))
            {
                startCharOfStatement = map->sourceSpan.begin;
            }
        }

        return this->GetLineCharOffsetFromStartChar(startCharOfStatement, _line, _charOffset, canAllocateLineCache);
    }

    bool FunctionBody::GetLineCharOffsetFromStartChar(int startCharOfStatement, ULONG* _line, LONG* _charOffset, bool canAllocateLineCache /*= true*/)
    {
        Assert(!this->GetUtf8SourceInfo()->GetIsLibraryCode() || this->IsJsBuiltInCode());

        // The following adjusts for where the script is within the document
        ULONG line = this->GetHostStartLine();
        charcount_t column = 0;
        ULONG lineCharOffset = 0;
        charcount_t lineByteOffset = 0;

        if (startCharOfStatement > 0)
        {
            bool doSlowLookup = !canAllocateLineCache;
            if (canAllocateLineCache)
            {
                HRESULT hr = this->GetUtf8SourceInfo()->EnsureLineOffsetCacheNoThrow();
                if (FAILED(hr))
                {
                    if (hr != E_OUTOFMEMORY)
                    {
                        Assert(hr == E_ABORT); // The only other possible error we know about is ScriptAbort from QueryContinue.
                        return false;
                    }

                    // Clear the cache so it is not used.
                    this->GetUtf8SourceInfo()->DeleteLineOffsetCache();

                    // We can try and do the slow lookup below
                    doSlowLookup = true;
                }
            }

            charcount_t cacheLine = 0;
            this->GetUtf8SourceInfo()->GetLineInfoForCharPosition(startCharOfStatement, &cacheLine, &column, &lineByteOffset, doSlowLookup);

            // Update the tracking variables to jump to the line position (only need to jump if not on the first line).
            if (cacheLine > 0)
            {
                line += cacheLine;
                lineCharOffset = startCharOfStatement - column;
            }
        }

        if (this->GetSourceContextInfo()->IsDynamic() && this->m_isDynamicFunction)
        {
            line -= JavascriptFunction::numberLinesPrependedToAnonymousFunction;
        }

        if(_line)
        {
            *_line = line;
        }

        if(_charOffset)
        {
            *_charOffset = column;

            // If we are at the beginning of the host code, adjust the offset based on the host provided offset
            if (this->GetHostSrcInfo()->dlnHost == line)
            {
                *_charOffset += (LONG)this->GetHostStartColumn();
            }
        }

        return true;
    }

    bool FunctionBody::GetStatementIndexAndLengthAt(int byteCodeOffset, UINT32* statementIndex, UINT32* statementLength)
    {
        Assert(statementIndex != nullptr);
        Assert(statementLength != nullptr);

        Assert(this->IsInDebugMode());

        StatementMap * statement = GetEnclosingStatementMapFromByteCode(byteCodeOffset, false);
        Assert(statement != nullptr);

        // Bailout if we are unable to find a statement.
        // We shouldn't be missing these when a debugger is attached but we don't want to AV on retail builds.
        if (statement == nullptr)
        {
            return false;
        }

        Assert(m_utf8SourceInfo);
        const SRCINFO * srcInfo = GetUtf8SourceInfo()->GetSrcInfo();

        // Offset from the beginning of the document minus any host-supplied source characters.
        // Host supplied characters are inserted (for example) around onload:
        //      onload="foo('somestring', 0)" -> function onload(event).{.foo('somestring', 0).}
        ULONG offsetFromDocumentBegin = srcInfo ? srcInfo->ulCharOffset - srcInfo->ichMinHost : 0;

        *statementIndex = statement->sourceSpan.Begin() + offsetFromDocumentBegin;
        *statementLength = statement->sourceSpan.End() - statement->sourceSpan.Begin();
        return true;
    }

    void FunctionBody::RecordFrameDisplayRegister(RegSlot slot)
    {
        AssertMsg(slot != 0, "The assumption that the Frame Display Register cannot be at the 0 slot is wrong.");
        SetFrameDisplayRegister(slot);
    }

    void FunctionBody::RecordObjectRegister(RegSlot slot)
    {
        AssertMsg(slot != 0, "The assumption that the Object Register cannot be at the 0 slot is wrong.");
        SetObjectRegister(slot);
    }

    Js::RootObjectBase * FunctionBody::GetRootObject() const
    {
        // Safe to be used by the JIT thread
        Assert(this->GetConstTable() != nullptr);
        return (Js::RootObjectBase *)PointerValue(this->GetConstTable()[Js::FunctionBody::RootObjectRegSlot - FunctionBody::FirstRegSlot]);
    }

    Js::RootObjectBase * FunctionBody::LoadRootObject() const
    {
        if (this->IsES6ModuleCode() || this->GetModuleID() == kmodGlobal)
        {
            return JavascriptOperators::OP_LdRoot(this->GetScriptContext());
        }
        return JavascriptOperators::GetModuleRoot(this->GetModuleID(), this->GetScriptContext());
    }

#if ENABLE_NATIVE_CODEGEN
    FunctionEntryPointInfo * FunctionBody::GetEntryPointFromNativeAddress(DWORD_PTR codeAddress)
    {
        FunctionEntryPointInfo * entryPoint = nullptr;
        this->MapEntryPoints([&entryPoint, &codeAddress](int index, FunctionEntryPointInfo * currentEntryPoint)
        {
            // We need to do a second check for IsNativeCode because the entry point could be in the process of
            // being recorded on the background thread
            if (currentEntryPoint->IsInNativeAddressRange(codeAddress))
            {
                entryPoint = currentEntryPoint;
            }
        });

        return entryPoint;
    }

    LoopEntryPointInfo * FunctionBody::GetLoopEntryPointInfoFromNativeAddress(DWORD_PTR codeAddress, uint loopNum) const
    {
        LoopEntryPointInfo * entryPoint = nullptr;

        LoopHeader * loopHeader = this->GetLoopHeader(loopNum);
        Assert(loopHeader);

        loopHeader->MapEntryPoints([&](int index, LoopEntryPointInfo * currentEntryPoint)
        {
            if (currentEntryPoint->IsCodeGenDone() &&
                codeAddress >= currentEntryPoint->GetNativeAddress() &&
                codeAddress < currentEntryPoint->GetNativeAddress() + currentEntryPoint->GetCodeSize())
            {
                entryPoint = currentEntryPoint;
            }
        });

        return entryPoint;
    }

    int FunctionBody::GetStatementIndexFromNativeOffset(SmallSpanSequence *pThrowSpanSequence, uint32 nativeOffset)
    {
        int statementIndex = -1;
        if (pThrowSpanSequence)
        {
            SmallSpanSequenceIter iter;
            StatementData tmpData;
            if (pThrowSpanSequence->GetMatchingStatementFromBytecode(nativeOffset, iter, tmpData))
            {
                statementIndex = tmpData.sourceBegin; // sourceBegin represents statementIndex here
            }
            else
            {
                // If nativeOffset falls on the last span, GetMatchingStatement would miss it because SmallSpanSequence
                // does not know about the last span end. Since we checked that codeAddress is within our range,
                // we can safely consider it matches the last span.
                statementIndex = iter.accumulatedSourceBegin;
            }
        }

        return statementIndex;
    }

    int FunctionBody::GetStatementIndexFromNativeAddress(SmallSpanSequence *pThrowSpanSequence, DWORD_PTR codeAddress, DWORD_PTR nativeBaseAddress)
    {
        uint32 nativeOffset = (uint32)(codeAddress - nativeBaseAddress);

        return GetStatementIndexFromNativeOffset(pThrowSpanSequence, nativeOffset);
    }
#endif

    BOOL FunctionBody::GetMatchingStatementMap(StatementData &data, int statementIndex, FunctionBody *inlinee)
    {
        SourceInfo *si = &this->m_sourceInfo;
        if (inlinee)
        {
            si = &inlinee->m_sourceInfo;
            Assert(si);
        }

        if (statementIndex >= 0)
        {
            SmallSpanSequence *pSpanSequence = si->pSpanSequence;
            if (pSpanSequence)
            {
                SmallSpanSequenceIter iter;
                pSpanSequence->Reset(iter);

                if (pSpanSequence->Item(statementIndex, iter, data))
                {
                    return TRUE;
                }
            }
            else
            {
                StatementMapList* pStatementMaps = GetStatementMaps();
                Assert(pStatementMaps);
                if (statementIndex >= pStatementMaps->Count())
                {
                    return FALSE;
                }

                data.sourceBegin = pStatementMaps->Item(statementIndex)->sourceSpan.begin;
                data.bytecodeBegin = pStatementMaps->Item(statementIndex)->byteCodeSpan.begin;
                return TRUE;
            }
        }

        return FALSE;
    }

    void FunctionBody::FindClosestStatements(int32 characterOffset, StatementLocation *firstStatementLocation, StatementLocation *secondStatementLocation)
    {
        auto statementMaps = this->GetStatementMaps();
        if (statementMaps)
        {
            for(int i = 0; i < statementMaps->Count(); i++)
            {
                regex::Interval* pSourceSpan = &(statementMaps->Item(i)->sourceSpan);
                if (FunctionBody::IsDummyGlobalRetStatement(pSourceSpan))
                {
                    // Workaround for handling global return, which is an empty range.
                    continue;
                }

                if (pSourceSpan->begin < characterOffset
                    && (firstStatementLocation->function == nullptr || firstStatementLocation->statement.begin < pSourceSpan->begin))
                {
                    firstStatementLocation->function = this;
                    firstStatementLocation->statement = *pSourceSpan;
                    firstStatementLocation->bytecodeSpan = statementMaps->Item(i)->byteCodeSpan;
                }
                else if (pSourceSpan->begin >= characterOffset
                    && (secondStatementLocation->function == nullptr || secondStatementLocation->statement.begin > pSourceSpan->begin))
                {
                    secondStatementLocation->function = this;
                    secondStatementLocation->statement = *pSourceSpan;
                    secondStatementLocation->bytecodeSpan = statementMaps->Item(i)->byteCodeSpan;
                }
            }
        }
    }

#if ENABLE_NATIVE_CODEGEN
    BOOL FunctionBody::GetMatchingStatementMapFromNativeAddress(DWORD_PTR codeAddress, StatementData &data, uint loopNum, FunctionBody *inlinee /* = nullptr */)
    {
        SmallSpanSequence * spanSequence = nullptr;
        DWORD_PTR nativeBaseAddress = NULL;

        EntryPointInfo * entryPoint;
        if (loopNum == -1)
        {
            entryPoint = GetEntryPointFromNativeAddress(codeAddress);
        }
        else
        {
            entryPoint = GetLoopEntryPointInfoFromNativeAddress(codeAddress, loopNum);
        }

        if (entryPoint != nullptr)
        {
            spanSequence = entryPoint->GetNativeThrowSpanSequence();
            nativeBaseAddress = entryPoint->GetNativeAddress();
        }

        int statementIndex = GetStatementIndexFromNativeAddress(spanSequence, codeAddress, nativeBaseAddress);

        return GetMatchingStatementMap(data, statementIndex, inlinee);
    }

    BOOL FunctionBody::GetMatchingStatementMapFromNativeOffset(DWORD_PTR codeAddress, uint32 offset, StatementData &data, uint loopNum, FunctionBody *inlinee /* = nullptr */)
    {
        EntryPointInfo * entryPoint;

        if (loopNum == -1)
        {
            entryPoint = GetEntryPointFromNativeAddress(codeAddress);
        }
        else
        {
            entryPoint = GetLoopEntryPointInfoFromNativeAddress(codeAddress, loopNum);
        }

        SmallSpanSequence *spanSequence = entryPoint ? entryPoint->GetNativeThrowSpanSequence() : nullptr;
        int statementIndex = GetStatementIndexFromNativeOffset(spanSequence, offset);

        return GetMatchingStatementMap(data, statementIndex, inlinee);
    }
#endif

#if ENABLE_PROFILE_INFO
    void FunctionBody::LoadDynamicProfileInfo()
    {
        SourceDynamicProfileManager * sourceDynamicProfileManager = GetSourceContextInfo()->sourceDynamicProfileManager;
        if (sourceDynamicProfileManager != nullptr)
        {
            this->dynamicProfileInfo = sourceDynamicProfileManager->GetDynamicProfileInfo(this);
#if DBG_DUMP
            if(this->dynamicProfileInfo)
            {
                if (Configuration::Global.flags.Dump.IsEnabled(DynamicProfilePhase, this->GetSourceContextId(), this->GetLocalFunctionId()))
                {
                    Output::Print(_u("Loaded:"));
                    this->dynamicProfileInfo->Dump(this);
                }
            }
#endif
        }

#ifdef DYNAMIC_PROFILE_MUTATOR
        DynamicProfileMutator::Mutate(this);
#endif
    }

    bool FunctionBody::NeedEnsureDynamicProfileInfo() const
    {
        // Only need to ensure dynamic profile if we don't already have link up the dynamic profile info
        // and dynamic profile collection is enabled
        return
            !this->m_isFromNativeCodeModule &&
            !this->HasExecutionDynamicProfileInfo() &&
            DynamicProfileInfo::IsEnabled(this);
    }

    DynamicProfileInfo * FunctionBody::EnsureDynamicProfileInfo()
    {
        if (this->NeedEnsureDynamicProfileInfo())
        {
            m_scriptContext->AddDynamicProfileInfo(this, this->dynamicProfileInfo);
            Assert(!this->HasExecutionDynamicProfileInfo());
            this->hasExecutionDynamicProfileInfo = true;
        }

        return this->dynamicProfileInfo;
    }

    DynamicProfileInfo* FunctionBody::AllocateDynamicProfile()
    {
        return DynamicProfileInfo::New(m_scriptContext->GetRecycler(), this);
    }
#endif

    BOOL FunctionBody::IsNativeOriginalEntryPoint() const
    {
#if ENABLE_NATIVE_CODEGEN
        JavascriptMethod originalEntryPoint = this->GetOriginalEntryPoint_Unchecked();
        return
<<<<<<< HEAD
#if defined(_CONTROL_FLOW_GUARD) && (_M_IX86 || _M_X64)
=======
#if defined(_CONTROL_FLOW_GUARD) && !defined(_M_ARM)
>>>>>>> 84bd6f3c
            (
#if ENABLE_OOP_NATIVE_CODEGEN
            JITManager::GetJITManager()->IsOOPJITEnabled()
                ? JITThunkEmitter<SectionAllocWrapper>::IsInThunk(this->GetScriptContext()->GetThreadContext()->GetJITThunkStartAddr(), (uintptr_t)originalEntryPoint)
                :
#endif
                this->GetScriptContext()->GetThreadContext()->GetJITThunkEmitter()->IsInThunk((uintptr_t)originalEntryPoint)
            ) ||
#endif
            this->GetScriptContext()->IsNativeAddress((void*)originalEntryPoint);
#else
        return false;
#endif
    }

    bool FunctionBody::IsSimpleJitOriginalEntryPoint() const
    {
#if ENABLE_NATIVE_CODEGEN
        const FunctionEntryPointInfo *const simpleJitEntryPointInfo = GetSimpleJitEntryPointInfo();
        return simpleJitEntryPointInfo && simpleJitEntryPointInfo->GetNativeEntrypoint() == GetOriginalEntryPoint_Unchecked();
<<<<<<< HEAD
=======
#else
        return false;
#endif
    }

    void FunctionBody::UpdateEntryPointsOnDebugReparse()
    {
        // Update all function types associated with this function body. Note that we can't rely on updating
        // types pointed to by function objects, because the type may evolve to one that is not currently referenced.

        ProxyEntryPointInfo * entryPointInfo = this->GetDefaultFunctionEntryPointInfo();
        JavascriptMethod newEntryPoint = this->GetDirectEntryPoint(entryPointInfo);
        bool isAsmJS = this->GetIsAsmjsMode();

        auto updateOneType = [&](ScriptFunctionType* functionType) {
            // Note that the ScriptFunctionType method will handle cross-site thunks correctly.
            functionType->ChangeEntryPoint(entryPointInfo, newEntryPoint, isAsmJS);
        };

        this->MapFunctionObjectTypes(updateOneType);
>>>>>>> 84bd6f3c
    }

    void FunctionProxy::Finalize(bool isShutdown)
    {
        this->CleanupFunctionProxyCounters();
    }

#if DBG
    bool FunctionBody::HasValidSourceInfo()
    {
        SourceContextInfo* sourceContextInfo;

        if (m_scriptContext->GetSourceContextInfoMap())
        {
            if(m_scriptContext->GetSourceContextInfoMap()->TryGetValue(this->GetHostSourceContext(), &sourceContextInfo) &&
                sourceContextInfo == this->GetSourceContextInfo())
            {
                return true;
            }
        }
        Assert(this->IsDynamicScript());

        if(m_scriptContext->GetDynamicSourceContextInfoMap())
        {
            if(m_scriptContext->GetDynamicSourceContextInfoMap()->TryGetValue(this->GetSourceContextInfo()->hash, &sourceContextInfo) &&
                sourceContextInfo == this->GetSourceContextInfo())
            {
                return true;
            }
        }

        // The SourceContextInfo will not be added to the dynamicSourceContextInfoMap, if they are host provided dynamic code. But they are valid source context info
        if (this->GetSourceContextInfo()->isHostDynamicDocument)
        {
            return true;
        }
        return m_scriptContext->IsNoContextSourceContextInfo(this->GetSourceContextInfo());
    }

    // originalEntryPoint: DefaultDeferredParsingThunk, DefaultDeferredDeserializeThunk, DefaultEntryThunk, dynamic interpreter thunk or native entry point
    // directEntryPoint:
    //      if (!profiled) - DefaultDeferredParsingThunk, DefaultDeferredDeserializeThunk, DefaultEntryThunk, CheckCodeGenThunk,
    //                       dynamic interpreter thunk, native entry point
    //      if (profiling) - ProfileDeferredParsingThunk, ProfileDeferredDeserializeThunk, ProfileEntryThunk, CheckCodeGenThunk
    bool FunctionProxy::HasValidNonProfileEntryPoint() const
    {
        JavascriptMethod directEntryPoint = this->GetDefaultEntryPointInfo()->jsMethod;
        JavascriptMethod originalEntryPoint = this->GetOriginalEntryPoint_Unchecked();

        FunctionBody* body = this->GetFunctionBody();
        Unused(body); // in some configuration
#ifdef ASMJS_PLAT
        if (body->GetIsAsmJsFunction())
        {
#ifdef ENABLE_WASM
            if (body->IsWasmFunction() && body->GetByteCodeCount() == 0)
            {
                // The only valid 2 entrypoints if the function hasn't been parsed
                return directEntryPoint == AsmJsDefaultEntryThunk || directEntryPoint == WasmLibrary::WasmLazyTrapCallback;
            }
#endif
            // Entrypoints valid only for asm.js/wasm
            if (directEntryPoint == AsmJsDefaultEntryThunk || IsAsmJsCodeGenThunk(directEntryPoint))
            {
                return true;
            }
        }
#endif
        // Check the direct entry point to see if it is codegen thunk
        // if it is not, the background codegen thread has updated both original entry point and direct entry point
        // and they should still match, same as cases other then code gen
        return IsIntermediateCodeGenThunk(directEntryPoint) || originalEntryPoint == directEntryPoint
#if ENABLE_PROFILE_INFO
            || (directEntryPoint == DynamicProfileInfo::EnsureDynamicProfileInfoThunk && body->IsNativeOriginalEntryPoint())
#endif
            ;
    }
#if defined(ENABLE_SCRIPT_PROFILING) || defined(ENABLE_SCRIPT_DEBUGGING)
    bool FunctionProxy::HasValidProfileEntryPoint() const
    {
        JavascriptMethod directEntryPoint = this->GetDefaultEntryPointInfo()->jsMethod;
        JavascriptMethod originalEntryPoint = this->GetOriginalEntryPoint_Unchecked();

        if (originalEntryPoint == DefaultDeferredParsingThunk)
        {
            return directEntryPoint == ProfileDeferredParsingThunk;
        }
        if (originalEntryPoint == DefaultDeferredDeserializeThunk)
        {
            return directEntryPoint == ProfileDeferredDeserializeThunk;
        }
        if (!this->IsFunctionBody())
        {
            return false;
        }

#if ENABLE_PROFILE_INFO
        FunctionBody * functionBody = this->GetFunctionBody();
        if (functionBody->IsInterpreterThunk() || functionBody->IsSimpleJitOriginalEntryPoint())
        {
            return directEntryPoint == ProfileEntryThunk || IsIntermediateCodeGenThunk(directEntryPoint);
        }

#if ENABLE_NATIVE_CODEGEN
        // In the profiler mode, the EnsureDynamicProfileInfoThunk is valid as we would be assigning to appropriate thunk when that thunk called.
        return functionBody->IsNativeOriginalEntryPoint() &&
            (directEntryPoint == DynamicProfileInfo::EnsureDynamicProfileInfoThunk || directEntryPoint == ProfileEntryThunk);
#endif
#else
        return true;
#endif
    }
#endif

    bool FunctionProxy::HasValidEntryPoint() const
    {
        if (this->IsWasmFunction() ||
            (!m_scriptContext->HadProfiled() &&
            !(this->m_scriptContext->IsScriptContextInDebugMode() && m_scriptContext->IsExceptionWrapperForBuiltInsEnabled())))
        {
            return this->HasValidNonProfileEntryPoint();
        }
#if defined(ENABLE_SCRIPT_PROFILING) || defined(ENABLE_SCRIPT_DEBUGGING)
        if (m_scriptContext->IsProfiling())
        {
            return this->HasValidProfileEntryPoint();
        }

        return this->HasValidNonProfileEntryPoint() || this->HasValidProfileEntryPoint();
#else
        return this->HasValidNonProfileEntryPoint();
#endif
    }

#endif
    void ParseableFunctionInfo::SetDeferredParsingEntryPoint()
    {
#if defined(ENABLE_SCRIPT_PROFILING) || defined(ENABLE_SCRIPT_DEBUGGING)
        Assert(m_scriptContext->DeferredParsingThunk == ProfileDeferredParsingThunk
            || m_scriptContext->DeferredParsingThunk == DefaultDeferredParsingThunk);
#else
        Assert(m_scriptContext->DeferredParsingThunk == DefaultDeferredParsingThunk);
#endif

        this->SetEntryPoint(this->GetDefaultEntryPointInfo(), m_scriptContext->DeferredParsingThunk);
        this->SetOriginalEntryPoint(DefaultDeferredParsingThunk);
    }

    void ParseableFunctionInfo::SetInitialDefaultEntryPoint()
    {
#if defined(ENABLE_SCRIPT_PROFILING) || defined(ENABLE_SCRIPT_DEBUGGING)
        Assert(m_scriptContext->CurrentThunk == ProfileEntryThunk || m_scriptContext->CurrentThunk == DefaultEntryThunk);
        Assert(this->GetOriginalEntryPoint_Unchecked() == DefaultDeferredParsingThunk ||
               this->GetOriginalEntryPoint_Unchecked() == ProfileDeferredParsingThunk ||
               this->GetOriginalEntryPoint_Unchecked() == DefaultDeferredDeserializeThunk ||
               this->GetOriginalEntryPoint_Unchecked() == ProfileDeferredDeserializeThunk ||
               this->GetOriginalEntryPoint_Unchecked() == DefaultEntryThunk ||
               this->GetOriginalEntryPoint_Unchecked() == ProfileEntryThunk);
#else
        Assert(m_scriptContext->CurrentThunk == DefaultEntryThunk);
        Assert(this->GetOriginalEntryPoint_Unchecked() == DefaultDeferredParsingThunk ||
               this->GetOriginalEntryPoint_Unchecked() == DefaultDeferredDeserializeThunk ||
               this->GetOriginalEntryPoint_Unchecked() == DefaultEntryThunk);
#endif
        Assert(this->m_defaultEntryPointInfo != nullptr);

        // CONSIDER: we can optimize this to generate the dynamic interpreter thunk up front
        // If we know that we are in the defer parsing thunk already
        this->SetEntryPoint(this->GetDefaultEntryPointInfo(), m_scriptContext->CurrentThunk);
        this->SetOriginalEntryPoint(DefaultEntryThunk);
    }

#if ENABLE_NATIVE_CODEGEN
    void FunctionBody::SetCheckCodeGenEntryPoint(FunctionEntryPointInfo* entryPointInfo, JavascriptMethod entryPoint)
    {
        Assert(IsIntermediateCodeGenThunk(entryPoint));
        Assert(
            this->GetEntryPoint(entryPointInfo) == m_scriptContext->CurrentThunk ||
            (entryPointInfo == this->m_defaultEntryPointInfo && this->IsInterpreterThunk()) ||
            (
                GetSimpleJitEntryPointInfo() &&
                GetEntryPoint(entryPointInfo) == GetSimpleJitEntryPointInfo()->GetNativeEntrypoint()
            ));
        this->SetEntryPoint(entryPointInfo, entryPoint);
    }
#endif

#if DYNAMIC_INTERPRETER_THUNK
    void FunctionBody::GenerateDynamicInterpreterThunk()
    {
        AssertOrFailFastMsg(!m_isWasmFunction || GetByteCodeCount() > 0, "The wasm function should have been parsed before generating the dynamic interpreter thunk");

        if (this->m_dynamicInterpreterThunk == nullptr)
        {
            // NOTE: Etw rundown thread may be reading this->dynamicInterpreterThunk concurrently. We don't need to synchronize
            // access as it is ok for etw rundown to get either null or updated new value.

            if (m_isAsmJsFunction)
            {
                this->SetOriginalEntryPoint(this->m_scriptContext->GetNextDynamicAsmJsInterpreterThunk(&this->m_dynamicInterpreterThunk));
            }
            else
            {
                this->SetOriginalEntryPoint(this->m_scriptContext->GetNextDynamicInterpreterThunk(&this->m_dynamicInterpreterThunk));
            }
            if (this->m_dynamicInterpreterThunk != nullptr)
            {
                JS_ETW(EtwTrace::LogMethodInterpreterThunkLoadEvent(this));
            }
        }
        else
        {
            this->SetOriginalEntryPoint((JavascriptMethod)InterpreterThunkEmitter::ConvertToEntryPoint(this->m_dynamicInterpreterThunk));
        }

#if DBG
        if (GetScriptContext()->GetThreadContext()->NoDynamicThunks())
        {
            Assert(this->m_dynamicInterpreterThunk == nullptr);
#ifdef ASMJS_PLAT
            if (m_isAsmJsFunction)
            {
                Assert(this->GetOriginalEntryPoint_Unchecked() == (JavascriptMethod)&Js::InterpreterStackFrame::StaticInterpreterAsmThunk);
            }
            else
            {
                Assert(this->GetOriginalEntryPoint_Unchecked() == (JavascriptMethod)&Js::InterpreterStackFrame::StaticInterpreterThunk);
            }
#else
            Assert(this->GetOriginalEntryPoint_Unchecked() == (JavascriptMethod)&Js::InterpreterStackFrame::StaticInterpreterThunk);
#endif
        }
#endif
    }

    JavascriptMethod FunctionBody::EnsureDynamicInterpreterThunk(FunctionEntryPointInfo* entryPointInfo)
    {
        // This may be first call to the function, make sure we have dynamic profile info
        //
        // We need to ensure dynamic profile info even if we didn't generate a dynamic interpreter thunk
        // This happens when we go through CheckCodeGen thunk, to DelayDynamicInterpreterThunk, to here
        // but the background codegen thread updated the entry point with the native entry point.
        this->EnsureDynamicProfileInfo();

        Assert(HasValidEntryPoint());
        AssertMsg(!m_isWasmFunction || GetByteCodeCount() > 0, "Wasm function should be parsed by this point");
        if (InterpreterStackFrame::IsDelayDynamicInterpreterThunk(this->GetEntryPoint(entryPointInfo)))
        {
            // We are not doing code gen on this function, just change the entry point directly
            Assert(InterpreterStackFrame::IsDelayDynamicInterpreterThunk(this->GetOriginalEntryPoint_Unchecked()));
            GenerateDynamicInterpreterThunk();
            this->SetEntryPoint(entryPointInfo, this->GetOriginalEntryPoint_Unchecked());
        }
        else if (this->GetEntryPoint(entryPointInfo) == ProfileEntryThunk)
        {
            // We are not doing codegen on this function, just change the entry point directly
            // Don't replace the profile entry thunk
            Assert(InterpreterStackFrame::IsDelayDynamicInterpreterThunk(this->GetOriginalEntryPoint_Unchecked()));
            GenerateDynamicInterpreterThunk();
        }
        else if (InterpreterStackFrame::IsDelayDynamicInterpreterThunk(this->GetOriginalEntryPoint_Unchecked()))
        {
            JsUtil::JobProcessor * jobProcessor = this->GetScriptContext()->GetThreadContext()->GetJobProcessor();
            if (jobProcessor->ProcessesInBackground())
            {
                JsUtil::BackgroundJobProcessor * backgroundJobProcessor = static_cast<JsUtil::BackgroundJobProcessor *>(jobProcessor);
                AutoCriticalSection autocs(backgroundJobProcessor->GetCriticalSection());
                // Check again under lock
                if (InterpreterStackFrame::IsDelayDynamicInterpreterThunk(this->GetOriginalEntryPoint_Unchecked()))
                {
                    // If the original entry point is DelayDynamicInterpreterThunk then there must be a version of this
                    // function being codegen'd.
                    Assert(IsIntermediateCodeGenThunk((JavascriptMethod)this->GetEntryPoint(this->GetDefaultEntryPointInfo())) || IsAsmJsCodeGenThunk((JavascriptMethod)this->GetEntryPoint(this->GetDefaultEntryPointInfo())));
                    GenerateDynamicInterpreterThunk();
                }
            }
            else
            {
                // If the original entry point is DelayDynamicInterpreterThunk then there must be a version of this
                // function being codegen'd.
                Assert(IsIntermediateCodeGenThunk((JavascriptMethod)this->GetEntryPoint(this->GetDefaultEntryPointInfo())) || IsAsmJsCodeGenThunk((JavascriptMethod)this->GetEntryPoint(this->GetDefaultEntryPointInfo())));
                GenerateDynamicInterpreterThunk();
            }
        }
        return this->GetOriginalEntryPoint_Unchecked();
    }
#endif

#if ENABLE_NATIVE_CODEGEN
    void FunctionBody::SetNativeEntryPoint(FunctionEntryPointInfo* entryPointInfo, JavascriptMethod originalEntryPoint, JavascriptMethod directEntryPoint)
    {
        if (entryPointInfo->IsNativeEntryPointProcessed())
        {
            return;
        }
        bool isAsmJs = this->GetIsAsmjsMode();
        Assert(IsIntermediateCodeGenThunk(entryPointInfo->jsMethod) || CONFIG_FLAG(Prejit) || this->m_isFromNativeCodeModule || isAsmJs);
        entryPointInfo->EnsureIsReadyToCall();

        // keep originalEntryPoint updated with the latest known good native entry point
        if (entryPointInfo == this->GetDefaultEntryPointInfo())
        {
            this->SetOriginalEntryPoint(originalEntryPoint);
        }

        if (entryPointInfo->entryPointIndex == 0 && this->NeedEnsureDynamicProfileInfo())
        {
            entryPointInfo->jsMethod = DynamicProfileInfo::EnsureDynamicProfileInfoThunk;
        }
        else
        {
            entryPointInfo->jsMethod = directEntryPoint;
        }

        this->CaptureDynamicProfileState(entryPointInfo);

        if(entryPointInfo->GetJitMode() == ExecutionMode::SimpleJit)
        {
            Assert(GetExecutionMode() == ExecutionMode::SimpleJit);
            SetSimpleJitEntryPointInfo(entryPointInfo);
            ResetSimpleJitCallCount();
        }
        else
        {
            Assert(entryPointInfo->GetJitMode() == ExecutionMode::FullJit);
            Assert(isAsmJs || GetExecutionMode() == ExecutionMode::FullJit);
            entryPointInfo->callsCount =
                static_cast<uint8>(
                    min(
                        static_cast<uint>(static_cast<uint8>(CONFIG_FLAG(MinBailOutsBeforeRejit))) *
                            (Js::FunctionEntryPointInfo::GetDecrCallCountPerBailout() - 1),
                        0xffu));
        }
        TraceExecutionMode();

        JS_ETW(EtwTrace::LogMethodNativeLoadEvent(this, entryPointInfo));
#ifdef VTUNE_PROFILING
        VTuneChakraProfile::LogMethodNativeLoadEvent(this, entryPointInfo);
#endif

#ifdef _M_ARM
        // For ARM we need to make sure that pipeline is synchronized with memory/cache for newly jitted code.
        _InstructionSynchronizationBarrier();
#endif

        entryPointInfo->SetNativeEntryPointProcessed();
    }

    void FunctionBody::DefaultSetNativeEntryPoint(FunctionEntryPointInfo* entryPointInfo, FunctionBody * functionBody, JavascriptMethod entryPoint)
    {
        Assert(functionBody->m_scriptContext->CurrentThunk == DefaultEntryThunk);
        functionBody->SetNativeEntryPoint(entryPointInfo, entryPoint, entryPoint);
    }


    void FunctionBody::ProfileSetNativeEntryPoint(FunctionEntryPointInfo* entryPointInfo, FunctionBody * functionBody, JavascriptMethod entryPoint)
    {
#ifdef ENABLE_WASM
        // Do not profile WebAssembly functions
        if (functionBody->IsWasmFunction())
        {
            functionBody->SetNativeEntryPoint(entryPointInfo, entryPoint, entryPoint);
            return;
        }
#endif
        Assert(functionBody->m_scriptContext->CurrentThunk == ProfileEntryThunk);
        functionBody->SetNativeEntryPoint(entryPointInfo, entryPoint, ProfileEntryThunk);
    }

    Js::JavascriptMethod FunctionBody::GetLoopBodyEntryPoint(Js::LoopHeader * loopHeader, int entryPointIndex)
    {
#if DBG
        this->GetLoopNumber(loopHeader);
#endif
        return loopHeader->GetEntryPointInfo(entryPointIndex)->jsMethod;
    }

    void FunctionBody::SetLoopBodyEntryPoint(Js::LoopHeader * loopHeader, EntryPointInfo* entryPointInfo, Js::JavascriptMethod entryPoint, uint loopNum)
    {
#if DBG_DUMP
        if (PHASE_TRACE1(Js::JITLoopBodyPhase))
        {
            DumpFunctionId(true);
            Output::Print(_u(": %-20s LoopBody EntryPt  Loop: %2d Address : %x\n"), GetDisplayName(), loopNum, entryPoint);
            Output::Flush();
        }
#endif
        Assert(((LoopEntryPointInfo*)entryPointInfo)->loopHeader == loopHeader);
        Assert(reinterpret_cast<void*>(entryPointInfo->jsMethod) == nullptr);
        entryPointInfo->jsMethod = entryPoint;

        ((Js::LoopEntryPointInfo*)entryPointInfo)->totalJittedLoopIterations =
            static_cast<uint8>(
                min(
                    static_cast<uint>(static_cast<uint8>(CONFIG_FLAG(MinBailOutsBeforeRejitForLoops))) *
                    (Js::LoopEntryPointInfo::GetDecrLoopCountPerBailout() - 1),
                    0xffu));

        // reset the counter to 1 less than the threshold for TJLoopBody
        if (loopHeader->GetCurrentEntryPointInfo()->GetIsAsmJSFunction())
        {
            loopHeader->interpretCount = entryPointInfo->GetFunctionBody()->GetLoopInterpretCount(loopHeader) - 1;
        }
        JS_ETW(EtwTrace::LogLoopBodyLoadEvent(this, ((LoopEntryPointInfo*)entryPointInfo), ((uint16)loopNum)));
#ifdef VTUNE_PROFILING
        VTuneChakraProfile::LogLoopBodyLoadEvent(this, ((LoopEntryPointInfo*)entryPointInfo), ((uint16)loopNum));
#endif
    }
#endif

    void FunctionBody::MarkScript(ByteBlock *byteCodeBlock, ByteBlock* auxBlock, ByteBlock* auxContextBlock,
        uint byteCodeCount, uint byteCodeInLoopCount, uint byteCodeWithoutLDACount)
    {
        CheckNotExecuting();
        CheckEmpty();

#ifdef PERF_COUNTERS
        DWORD byteCodeSize = byteCodeBlock->GetLength()
            + (auxBlock? auxBlock->GetLength() : 0)
            + (auxContextBlock? auxContextBlock->GetLength() : 0);
        PERF_COUNTER_ADD(Code, DynamicByteCodeSize, byteCodeSize);
#endif

        SetByteCodeCount(byteCodeCount);
        SetByteCodeInLoopCount(byteCodeInLoopCount);
        SetByteCodeWithoutLDACount(byteCodeWithoutLDACount);

        executionState.InitializeExecutionModeAndLimits(this);

        this->SetAuxiliaryData(auxBlock);
        this->SetAuxiliaryContextData(auxContextBlock);

        // Memory barrier needed here to make sure the background codegen thread's inliner
        // gets all the assignment before it sees that the function has been parse
        MemoryBarrier();

        this->byteCodeBlock = byteCodeBlock;
        PERF_COUNTER_ADD(Code, TotalByteCodeSize, byteCodeSize);

        // If this is a defer parse function body, we would not have registered it
        // on the function bodies list so we should register it now
        if (!this->m_isFuncRegistered)
        {
            this->GetUtf8SourceInfo()->SetFunctionBody(this);
        }
    }

    uint
    FunctionBody::GetLoopNumber(LoopHeader const * loopHeader) const
    {
        LoopHeader* loopHeaderArray = this->GetLoopHeaderArray();
        Assert(loopHeader >= loopHeaderArray);
        uint loopNum = (uint)(loopHeader - loopHeaderArray);
        Assert(loopNum < GetLoopCount());
        return loopNum;
    }
    uint
    FunctionBody::GetLoopNumberWithLock(LoopHeader const * loopHeader) const
    {
        LoopHeader* loopHeaderArray = this->GetLoopHeaderArrayWithLock();
        Assert(loopHeader >= loopHeaderArray);
        uint loopNum = (uint)(loopHeader - loopHeaderArray);
        Assert(loopNum < GetLoopCount());
        return loopNum;
    }

#ifdef ENABLE_SCRIPT_DEBUGGING
    bool FunctionBody::InstallProbe(int offset)
    {
        if (offset < 0 || ((uint)offset + 1) >= byteCodeBlock->GetLength())
        {
            return false;
        }

        byte* pbyteCodeBlockBuffer = this->byteCodeBlock->GetBuffer();

        if(!GetProbeBackingBlock())
        {
            // The probe backing block is set on a different thread than the main thread
            // The recycler doesn't like allocations from a different thread, so we allocate
            // the backing byte code block in the arena
            ArenaAllocator *pArena = m_scriptContext->AllocatorForDiagnostics();
            Assert(pArena);
            ByteBlock* probeBackingBlock = ByteBlock::NewFromArena(pArena, pbyteCodeBlockBuffer, byteCodeBlock->GetLength());
            SetProbeBackingBlock(probeBackingBlock);
        }

        // Make sure Break opcode only need one byte
        Assert(OpCodeUtil::IsSmallEncodedOpcode(OpCode::Break));
#if ENABLE_NATIVE_CODEGEN
        Assert(!OpCodeAttr::HasMultiSizeLayout(OpCode::Break));
#endif
        *(byte *)(pbyteCodeBlockBuffer + offset) = (byte)OpCode::Break;

        ++m_sourceInfo.m_probeCount;

        return true;
    }

    bool FunctionBody::UninstallProbe(int offset)
    {
        if (offset < 0 || ((uint)offset + 1) >= byteCodeBlock->GetLength())
        {
            return false;
        }
        byte* pbyteCodeBlockBuffer = byteCodeBlock->GetBuffer();

        Js::OpCode originalOpCode = ByteCodeReader::PeekByteOp(GetProbeBackingBlock()->GetBuffer() + offset);
        *(pbyteCodeBlockBuffer + offset) = (byte)originalOpCode;

        --m_sourceInfo.m_probeCount;
        AssertMsg(m_sourceInfo.m_probeCount >= 0, "Probe (Break Point) count became negative!");

        return true;
    }

    bool FunctionBody::ProbeAtOffset(int offset, OpCode* pOriginalOpcode)
    {
        if (!GetProbeBackingBlock())
        {
            return false;
        }

        if (offset < 0 || ((uint)offset + 1) >= this->byteCodeBlock->GetLength())
        {
            AssertMsg(false, "ProbeAtOffset called with out of bounds offset");
            return false;
        }

        Js::OpCode runningOpCode = ByteCodeReader::PeekByteOp(this->byteCodeBlock->GetBuffer() + offset);
        Js::OpCode originalOpcode = ByteCodeReader::PeekByteOp(GetProbeBackingBlock()->GetBuffer() + offset);

        if ( runningOpCode != originalOpcode)
        {
            *pOriginalOpcode = originalOpcode;
            return true;
        }
        else
        {
            // e.g. inline break or a step hit and is checking for a bp
            return false;
        }
    }
#endif

    void FunctionBody::SetStackNestedFuncParent(FunctionInfo * parentFunctionInfo)
    {
        FunctionBody * parentFunctionBody = parentFunctionInfo->GetFunctionBody();
        RecyclerWeakReference<FunctionInfo>* parent = this->GetStackNestedFuncParent();
        if (parent != nullptr)
        {
            Assert(parent->Get() == parentFunctionInfo);
            return;
        }
//      Redeferral invalidates this assertion, as we may be recompiling with a different view of nested functions and
//      thus making different stack-nested-function decisions. I'm inclined to allow this, since things that have been
//      re-deferred will likely not be executed again, so it makes sense to exclude them from our analysis.
//        Assert(CanDoStackNestedFunc());
        Assert(parentFunctionBody->DoStackNestedFunc());

        this->SetAuxPtr<AuxPointerType::StackNestedFuncParent>(this->GetScriptContext()->GetRecycler()->CreateWeakReferenceHandle(parentFunctionInfo));
    }

    FunctionInfo * FunctionBody::GetStackNestedFuncParentStrongRef()
    {
        Assert(this->GetStackNestedFuncParent() != nullptr);
        return this->GetStackNestedFuncParent()->Get();
    }

    RecyclerWeakReference<FunctionInfo> * FunctionBody::GetStackNestedFuncParent()
    {
        return this->GetAuxPtr<AuxPointerType::StackNestedFuncParent>();
    }

    FunctionInfo * FunctionBody::GetAndClearStackNestedFuncParent()
    {
        if (this->GetAuxPtr<AuxPointerType::StackNestedFuncParent>())
        {
            FunctionInfo * parentFunctionInfo = GetStackNestedFuncParentStrongRef();
            ClearStackNestedFuncParent();
            return parentFunctionInfo;
        }
        return nullptr;
    }

    void FunctionBody::ClearStackNestedFuncParent()
    {
        this->SetAuxPtr<AuxPointerType::StackNestedFuncParent>(nullptr);
    }

    void FunctionBody::CreateCacheIdToPropertyIdMap(uint rootObjectLoadInlineCacheStart, uint rootObjectLoadMethodInlineCacheStart,
        uint rootObjectStoreInlineCacheStart,
        uint totalFieldAccessInlineCacheCount, uint isInstInlineCacheCount)
    {
        Assert(this->GetRootObjectLoadInlineCacheStart() == 0);
        Assert(this->GetRootObjectLoadMethodInlineCacheStart() == 0);
        Assert(this->GetRootObjectStoreInlineCacheStart() == 0);
        Assert(this->GetInlineCacheCount() == 0);
        Assert(this->GetIsInstInlineCacheCount() == 0);

        this->SetRootObjectLoadInlineCacheStart(rootObjectLoadInlineCacheStart);
        this->SetRootObjectLoadMethodInlineCacheStart(rootObjectLoadMethodInlineCacheStart);
        this->SetRootObjectStoreInlineCacheStart(rootObjectStoreInlineCacheStart);
        this->SetInlineCacheCount(totalFieldAccessInlineCacheCount);
        this->SetIsInstInlineCacheCount(isInstInlineCacheCount);

        this->CreateCacheIdToPropertyIdMap();
    }

    void FunctionBody::CreateCacheIdToPropertyIdMap()
    {
        Assert(this->cacheIdToPropertyIdMap == nullptr);
        Assert(this->inlineCaches == nullptr);
        uint count = this->GetInlineCacheCount() ;
        if (count!= 0)
        {
            this->cacheIdToPropertyIdMap =
                RecyclerNewArrayLeaf(this->m_scriptContext->GetRecycler(), PropertyId, count);
#if DBG
            for (uint i = 0; i < count; i++)
            {
                this->cacheIdToPropertyIdMap[i] = Js::Constants::NoProperty;
            }
#endif
        }

    }

#if DBG
    void FunctionBody::VerifyCacheIdToPropertyIdMap()
    {
        uint count = this->GetInlineCacheCount();
        for (uint i = 0; i < count; i++)
        {
            Assert(this->cacheIdToPropertyIdMap[i] != Js::Constants::NoProperty);
        }
    }
#endif

    void FunctionBody::SetPropertyIdForCacheId(uint cacheId, PropertyId propertyId)
    {
        Assert(this->cacheIdToPropertyIdMap != nullptr);
        Assert(cacheId < this->GetInlineCacheCount());
        Assert(this->cacheIdToPropertyIdMap[cacheId] == Js::Constants::NoProperty);

        this->cacheIdToPropertyIdMap[cacheId] = propertyId;
    }

    void FunctionBody::CreateReferencedPropertyIdMap(uint referencedPropertyIdCount)
    {
        this->SetReferencedPropertyIdCount(referencedPropertyIdCount);
        this->CreateReferencedPropertyIdMap();
    }

    void FunctionBody::CreateReferencedPropertyIdMap()
    {
        Assert(this->GetReferencedPropertyIdMap() == nullptr);
        uint count = this->GetReferencedPropertyIdCount();
        if (count!= 0)
        {
            this->SetReferencedPropertyIdMap(RecyclerNewArrayLeaf(this->m_scriptContext->GetRecycler(), PropertyId, count));
#if DBG
            for (uint i = 0; i < count; i++)
            {
                this->GetReferencedPropertyIdMap()[i] = Js::Constants::NoProperty;
            }
#endif
        }
    }

#if DBG
    void FunctionBody::VerifyReferencedPropertyIdMap()
    {
        uint count = this->GetReferencedPropertyIdCount();
        for (uint i = 0; i < count; i++)
        {
            Assert(this->GetReferencedPropertyIdMap()[i] != Js::Constants::NoProperty);
        }
    }
#endif

    PropertyId FunctionBody::GetReferencedPropertyId(uint index)
    {
        if (index < (uint)TotalNumberOfBuiltInProperties)
        {
            return index;
        }
        uint mapIndex = index - TotalNumberOfBuiltInProperties;
        return GetReferencedPropertyIdWithMapIndex(mapIndex);
    }

    PropertyId FunctionBody::GetReferencedPropertyIdWithLock(uint index)
    {
        if (index < (uint)TotalNumberOfBuiltInProperties)
        {
            return index;
        }
        uint mapIndex = index - TotalNumberOfBuiltInProperties;
        return GetReferencedPropertyIdWithMapIndexWithLock(mapIndex);
    }

    PropertyId FunctionBody::GetReferencedPropertyIdWithMapIndex(uint mapIndex)
    {
        Assert(this->GetReferencedPropertyIdMap());
        Assert(mapIndex < this->GetReferencedPropertyIdCount());
        return this->GetReferencedPropertyIdMap()[mapIndex];
    }

    PropertyId FunctionBody::GetReferencedPropertyIdWithMapIndexWithLock(uint mapIndex)
    {
        Assert(this->GetReferencedPropertyIdMapWithLock());
        Assert(mapIndex < this->GetReferencedPropertyIdCount());
        return this->GetReferencedPropertyIdMapWithLock()[mapIndex];
    }

    void FunctionBody::SetReferencedPropertyIdWithMapIndex(uint mapIndex, PropertyId propertyId)
    {
        Assert(propertyId >= TotalNumberOfBuiltInProperties);
        Assert(mapIndex < this->GetReferencedPropertyIdCount());
        Assert(this->GetReferencedPropertyIdMap() != nullptr);
        Assert(this->GetReferencedPropertyIdMap()[mapIndex] == Js::Constants::NoProperty);
        this->GetReferencedPropertyIdMap()[mapIndex] = propertyId;
    }

    void FunctionBody::CreateConstantTable()
    {
        Assert(this->GetConstTable() == nullptr);
        Assert(GetConstantCount() > FirstRegSlot);

        this->SetConstTable(RecyclerNewArrayZ(this->m_scriptContext->GetRecycler(), Field(Var), GetConstantCount()));

        // Initialize with the root object, which will always be recorded here.
        Js::RootObjectBase * rootObject = this->LoadRootObject();
        if (rootObject)
        {
            this->RecordConstant(RootObjectRegSlot, rootObject);
        }
        else
        {
            Assert(false);
            this->RecordConstant(RootObjectRegSlot, this->m_scriptContext->GetLibrary()->GetUndefined());
        }

    }

    void FunctionBody::RecordConstant(RegSlot location, Var var)
    {
        Assert(location < GetConstantCount());
        Assert(this->GetConstTable());
        Assert(var != nullptr);
        Assert(this->GetConstTable()[location - FunctionBody::FirstRegSlot] == nullptr);
        this->GetConstTable()[location - FunctionBody::FirstRegSlot] = var;
    }

    void FunctionBody::RecordNullObject(RegSlot location)
    {
        ScriptContext *scriptContext = this->GetScriptContext();
        Var nullObject = JavascriptOperators::OP_LdNull(scriptContext);
        this->RecordConstant(location, nullObject);
    }

    void FunctionBody::RecordUndefinedObject(RegSlot location)
    {
        ScriptContext *scriptContext = this->GetScriptContext();
        Var undefObject = JavascriptOperators::OP_LdUndef(scriptContext);
        this->RecordConstant(location, undefObject);
    }

    void FunctionBody::RecordTrueObject(RegSlot location)
    {
        ScriptContext *scriptContext = this->GetScriptContext();
        Var trueObject = JavascriptBoolean::OP_LdTrue(scriptContext);
        this->RecordConstant(location, trueObject);
    }

    void FunctionBody::RecordFalseObject(RegSlot location)
    {
        ScriptContext *scriptContext = this->GetScriptContext();
        Var falseObject = JavascriptBoolean::OP_LdFalse(scriptContext);
        this->RecordConstant(location, falseObject);
    }

    void FunctionBody::RecordIntConstant(RegSlot location, unsigned int val)
    {
        ScriptContext *scriptContext = this->GetScriptContext();
        Var intConst = JavascriptNumber::ToVar((int32)val, scriptContext);
        this->RecordConstant(location, intConst);
    }

    void FunctionBody::RecordStrConstant(RegSlot location, LPCOLESTR psz, uint32 cch, bool forcePropertyString)
    {
        ScriptContext *scriptContext = this->GetScriptContext();
        PropertyRecord const * propertyRecord;
        if (forcePropertyString)
<<<<<<< HEAD
        {
            scriptContext->GetOrAddPropertyRecord(psz, cch, &propertyRecord);
        }
        else
        {
            scriptContext->FindPropertyRecord(psz, cch, &propertyRecord);
        }
        Var str;
        if (propertyRecord == nullptr)
=======
>>>>>>> 84bd6f3c
        {
            scriptContext->GetOrAddPropertyRecord(psz, cch, &propertyRecord);
        }
        else
        {
            scriptContext->FindPropertyRecord(psz, cch, &propertyRecord);
        }
        Var str;
        if (propertyRecord == nullptr)
        {
            str = JavascriptString::NewCopyBuffer(psz, cch, scriptContext);
        }
        else
        {
            // If a particular string constant already has a propertyId, just create a property string for it
            // as it might be likely that it is used for a property lookup
            str = scriptContext->GetPropertyString(propertyRecord->GetPropertyId());
        }
        this->RecordConstant(location, str);
    }

    void FunctionBody::RecordFloatConstant(RegSlot location, double d)
    {
        ScriptContext *scriptContext = this->GetScriptContext();
        Var floatConst = JavascriptNumber::ToVarIntCheck(d, scriptContext);

        this->RecordConstant(location, floatConst);
    }

    void FunctionBody::RecordNullDisplayConstant(RegSlot location)
    {
        this->RecordConstant(location, (Js::Var)&Js::NullFrameDisplay);
    }

    void FunctionBody::RecordStrictNullDisplayConstant(RegSlot location)
    {
        this->RecordConstant(location, (Js::Var)&Js::StrictNullFrameDisplay);
    }

    void FunctionBody::InitConstantSlots(Var *dstSlots)
    {
        // Initialize the given slots from the constant table.
        uint32 constCount = GetConstantCount();
        Assert(constCount > FunctionBody::FirstRegSlot);

        js_memcpy_s(dstSlots, (constCount - FunctionBody::FirstRegSlot) * sizeof(Var),
            this->GetConstTable(), (constCount - FunctionBody::FirstRegSlot) * sizeof(Var));
    }


    Var FunctionBody::GetConstantVar(RegSlot location)
    {
        Assert(this->GetConstTable());
        Assert(location < GetConstantCount());
        Assert(location != 0);

        return this->GetConstTable()[location - FunctionBody::FirstRegSlot];
    }

#if DBG_DUMP
    void FunctionBody::Dump()
    {
        Js::ByteCodeDumper::Dump(this);
    }

    void FunctionBody::DumpScopes()
    {
        if(this->GetScopeObjectChain())
        {
            char16 debugStringBuffer[MAX_FUNCTION_BODY_DEBUG_STRING_SIZE];

            Output::Print(_u("%s (%s) :\n"), this->GetDisplayName(), this->GetDebugNumberSet(debugStringBuffer));
            this->GetScopeObjectChain()->pScopeChain->Map( [=] (uint index, DebuggerScope* scope )
            {
                scope->Dump();
            });
        }
    }

#if ENABLE_NATIVE_CODEGEN
    void EntryPointInfo::DumpNativeOffsetMaps()
    {
        // Native Offsets
        if (this->HasNativeEntryPointData())
        {
            auto& nativeOffsetMaps = this->GetNativeEntryPointData()->GetNativeOffsetMaps();
            if (nativeOffsetMaps.Count() > 0)
            {
                Output::Print(_u("Native Map: baseAddr: 0x%0Ix, size: 0x%0Ix\nstatementId, offset range, address range\n"),
                    this->GetNativeAddress(),
                    this->GetCodeSize());


                int count = nativeOffsetMaps.Count();
                for (int i = 0; i < count; i++)
                {
                    const NativeEntryPointData::NativeOffsetMap* map = &nativeOffsetMaps.Item(i);

                    Output::Print(_u("S%4d, (%5d, %5d)  (0x%012Ix, 0x%012Ix)\n"), map->statementIndex,
                        map->nativeOffsetSpan.begin,
                        map->nativeOffsetSpan.end,
                        map->nativeOffsetSpan.begin + this->GetNativeAddress(),
                        map->nativeOffsetSpan.end + this->GetNativeAddress());
                }
            }
        }
    }
#endif

    void FunctionBody::DumpStatementMaps()
    {
        // Source Map to ByteCode
        StatementMapList * pStatementMaps = this->GetStatementMaps();
        if (pStatementMaps)
        {
            Output::Print(_u("Statement Map:\nstatementId, SourceSpan, ByteCodeSpan\n"));
            int count = pStatementMaps->Count();
            for(int i = 0; i < count; i++)
            {
                StatementMap* map = pStatementMaps->Item(i);

                Output::Print(_u("S%4d, (C%5d, C%5d)  (B%5d, B%5d) Inner=%d\n"), i,
                                                      map->sourceSpan.begin,
                                                      map->sourceSpan.end,
                                                      map->byteCodeSpan.begin,
                                                      map->byteCodeSpan.end,
                                                      map->isSubexpression);
            }
        }
    }

#if ENABLE_NATIVE_CODEGEN
    void EntryPointInfo::DumpNativeThrowSpanSequence()
    {
        // Native Throw Map
        SmallSpanSequence * nativeThrowSpanSequence = this->GetNativeEntryPointData()->GetNativeThrowSpanSequence();
        if (nativeThrowSpanSequence)
        {
            Output::Print(_u("Native Throw Map: baseAddr: 0x%0Ix, size: 0x%Ix\nstatementId, offset range, address range\n"),
                          this->GetNativeAddress(),
                          this->GetCodeSize());

            int count = nativeThrowSpanSequence->Count();
            SmallSpanSequenceIter iter;
            for (int i = 0; i < count; i++)
            {
                StatementData data;
                if (nativeThrowSpanSequence->Item(i, iter, data))
                {
                    Output::Print(_u("S%4d, (%5d -----)  (0x%012Ix --------)\n"), data.sourceBegin, // statementIndex
                        data.bytecodeBegin, // nativeOffset
                        data.bytecodeBegin + this->GetNativeAddress());
                }
            }
        }
    }
#endif

    void FunctionBody::PrintStatementSourceLine(uint statementIndex)
    {
        if (m_isWasmFunction || this->GetUtf8SourceInfo()->GetIsLibraryCode())
        {
            // currently no source view support for wasm
            return;
        }

        const uint startOffset = GetStatementStartOffset(statementIndex);

        // startOffset should only be 0 if statementIndex is 0, otherwise it is EOF and we should skip printing anything
        if (startOffset != 0 || statementIndex == 0)
        {
            PrintStatementSourceLineFromStartOffset(startOffset);
        }
    }

    void FunctionBody::PrintStatementSourceLineFromStartOffset(uint cchStartOffset)
    {
        ULONG line;
        LONG col;

        LPCUTF8 source = GetStartOfDocument(_u("FunctionBody::PrintStatementSourceLineFromStartOffset"));
        Utf8SourceInfo* sourceInfo = this->GetUtf8SourceInfo();
        Assert(sourceInfo != nullptr);
        LPCUTF8 sourceInfoSrc = sourceInfo->GetSource(_u("FunctionBody::PrintStatementSourceLineFromStartOffset"));
        if(!sourceInfoSrc)
        {
            Assert(sourceInfo->GetIsLibraryCode());
            return;
        }
        if( source != sourceInfoSrc )
        {
            Output::Print(_u("\nDETECTED MISMATCH:\n"));
            Output::Print(_u("GetUtf8SourceInfo()->GetSource(): 0x%08X: %.*s ...\n"), sourceInfo, 16, sourceInfo);
            Output::Print(_u("GetStartOfDocument():             0x%08X: %.*s ...\n"), source, 16, source);

            AssertMsg(false, "Non-matching start of document");
        }

        GetLineCharOffsetFromStartChar(cchStartOffset, &line, &col, false /*canAllocateLineCache*/);

        if (sourceInfo->GetSourceHolder() != ISourceHolder::GetEmptySourceHolder())
        {
            WORD color = 0;
            if (Js::Configuration::Global.flags.DumpLineNoInColor)
            {
                color = Output::SetConsoleForeground(12);
            }
            Output::Print(_u("\n\n  Line %3d: "), line + 1);
            // Need to match up cchStartOffset to appropriate cbStartOffset given function's cbStartOffset and cchStartOffset
            size_t i = utf8::CharacterIndexToByteIndex(source, sourceInfo->GetCbLength(), cchStartOffset, this->m_cbStartOffset, this->m_cchStartOffset);

            size_t lastOffset = StartOffset() + LengthInBytes();
            for (;i < lastOffset && source[i] != '\n' && source[i] != '\r'; i++)
            {
                Output::Print(_u("%C"), source[i]);
            }
            Output::Print(_u("\n"));
            Output::Print(_u("  Col %4d:%s^\n"), col + 1, ((col+1)<10000) ? _u(" ") : _u(""));

            if (color != 0)
            {
                Output::SetConsoleForeground(color);
            }
        }
    }
#endif // DBG_DUMP

    /**
     * Get the source code offset for the given <statementIndex>.
     */
    uint FunctionBody::GetStatementStartOffset(const uint statementIndex)
    {
        uint startOffset = 0;

        if (statementIndex != Js::Constants::NoStatementIndex)
        {
            const Js::FunctionBody::SourceInfo * sourceInfo = &(this->m_sourceInfo);
            if (sourceInfo->pSpanSequence != nullptr)
            {
                Js::SmallSpanSequenceIter iter;
                sourceInfo->pSpanSequence->Reset(iter);
                Js::StatementData data;
                sourceInfo->pSpanSequence->Item(statementIndex, iter, data);
                startOffset = data.sourceBegin;
            }
            else
            {
                int index = statementIndex;
                Js::FunctionBody::StatementMap * statementMap = GetNextNonSubexpressionStatementMap(GetStatementMaps(), index);
                startOffset = statementMap->sourceSpan.Begin();
            }
        }

        return startOffset;
    }

#ifdef IR_VIEWER
/* BEGIN potentially reusable code */

/*
    This code could be reused for locating source code in a debugger or to
    retrieve the text of source statements.

    Currently this code is used to retrieve the text of a source code statement
    in the IR_VIEWER feature.
*/

    /**
     * Given a statement's starting offset in the source code, calculate the beginning and end of a statement,
     * as well as the line and column number where the statement appears.
     *
     * @param startOffset (input) The offset into the source code where this statement begins.
     * @param sourceBegin (output) The beginning of the statement in the source string.
     * @param sourceEnd (output) The end of the statement in the source string.
     * @param line (output) The line number where the statement appeared in the source.
     * @param col (output) The column number where the statement appeared in the source.
     */
    void FunctionBody::GetSourceLineFromStartOffset(const uint startOffset, LPCUTF8 *sourceBegin, LPCUTF8 *sourceEnd,
                                                    ULONG * line, LONG * col)
    {
        //
        // get source info
        //

        LPCUTF8 source = GetStartOfDocument(_u("IR Viewer FunctionBody::GetSourceLineFromStartOffset"));
        Utf8SourceInfo* sourceInfo = this->GetUtf8SourceInfo();
        Assert(sourceInfo != nullptr);
        LPCUTF8 sourceInfoSrc = sourceInfo->GetSource(_u("IR Viewer FunctionBody::GetSourceLineFromStartOffset"));
        if (!sourceInfoSrc)
        {
            Assert(sourceInfo->GetIsLibraryCode());
            return;
        }
        if (source != sourceInfoSrc)
        {
            Output::Print(_u("\nDETECTED MISMATCH:\n"));
            Output::Print(_u("GetUtf8SourceInfo()->GetSource(): 0x%08X: %.*s ...\n"), sourceInfo, 16, sourceInfo);
            Output::Print(_u("GetStartOfDocument():             0x%08X: %.*s ...\n"), source, 16, source);

            AssertMsg(false, "Non-matching start of document");
        }

        //
        // calculate source line info
        //

        size_t cbStartOffset = utf8::CharacterIndexToByteIndex(source, sourceInfo->GetCbLength(), (const charcount_t)startOffset, (size_t)this->m_cbStartOffset, (charcount_t)this->m_cchStartOffset);
        GetLineCharOffsetFromStartChar(startOffset, line, col);

        size_t lastOffset = StartOffset() + LengthInBytes();
        size_t i = 0;
        for (i = cbStartOffset; i < lastOffset && source[i] != '\n' && source[i] != '\r'; i++)
        {
            // do nothing; scan until end of statement
        }
        size_t cbEndOffset = i;

        //
        // return
        //

        *sourceBegin = &source[cbStartOffset];
        *sourceEnd = &source[cbEndOffset];
    }

    /**
     * Given a statement index and output parameters, calculate the beginning and end of a statement,
     * as well as the line and column number where the statement appears.
     *
     * @param statementIndex (input) The statement's index (as used by the StatementBoundary pragma).
     * @param sourceBegin (output) The beginning of the statement in the source string.
     * @param sourceEnd (output) The end of the statement in the source string.
     * @param line (output) The line number where the statement appeared in the source.
     * @param col (output) The column number where the statement appeared in the source.
     */
    void FunctionBody::GetStatementSourceInfo(const uint statementIndex, LPCUTF8 *sourceBegin, LPCUTF8 *sourceEnd,
        ULONG * line, LONG * col)
    {
        const size_t startOffset = GetStatementStartOffset(statementIndex);

        // startOffset should only be 0 if statementIndex is 0, otherwise it is EOF and we should return empty string
        if (startOffset != 0 || statementIndex == 0)
        {
            GetSourceLineFromStartOffset(startOffset, sourceBegin, sourceEnd, line, col);
        }
        else
        {
            *sourceBegin = nullptr;
            *sourceEnd = nullptr;
            *line = 0;
            *col = 0;
            return;
        }
    }

/* END potentially reusable code */
#endif /* IR_VIEWER */

#if ENABLE_TTD
    void FunctionBody::GetSourceLineFromStartOffset_TTD(const uint startOffset, ULONG* line, LONG* col)
    {
        GetLineCharOffsetFromStartChar(startOffset, line, col);
    }
#endif

#ifdef IR_VIEWER
    Js::DynamicObject * FunctionBody::GetIRDumpBaseObject()
    {
        if (!this->m_irDumpBaseObject)
        {
            this->m_irDumpBaseObject = this->m_scriptContext->GetLibrary()->CreateObject();
        }
        return this->m_irDumpBaseObject;
    }
#endif /* IR_VIEWER */

#if ENABLE_NATIVE_CODEGEN
#ifdef VTUNE_PROFILING
#include "jitprofiling.h"

    int EntryPointInfo::GetNativeOffsetMapCount() const
    {
        return this->GetNativeEntryPointData()->GetNativeOffsetMaps().Count();
    }

    uint EntryPointInfo::PopulateLineInfo(void* pInfo, FunctionBody* body)
    {
        auto& nativeOffsetMaps = this->GetNativeEntryPointData()->GetNativeOffsetMaps();
        LineNumberInfo* pLineInfo = (LineNumberInfo*)pInfo;
        ULONG functionLineNumber = body->GetLineNumber();
        pLineInfo[0].Offset = 0;
        pLineInfo[0].LineNumber = functionLineNumber;

        int lineNumber = 0;
        int j = 1; // start with 1 since offset 0 has already been populated with function line number
        int count = nativeOffsetMaps.Count();
        for(int i = 0; i < count; i++)
        {
            const NativeEntryPointData::NativeOffsetMap* map = &nativeOffsetMaps.Item(i);
            uint32 statementIndex = map->statementIndex;
            if (statementIndex == 0)
            {
                // statementIndex is 0, first line in the function, populate with function line number
                pLineInfo[j].Offset = map->nativeOffsetSpan.begin;
                pLineInfo[j].LineNumber = functionLineNumber;
                j++;
            }

            lineNumber = body->GetSourceLineNumber(statementIndex);
            if (lineNumber != 0)
            {
                pLineInfo[j].Offset = map->nativeOffsetSpan.end;
                pLineInfo[j].LineNumber = lineNumber;
                j++;
            }
        }

        return j;
    }

    ULONG FunctionBody::GetSourceLineNumber(uint statementIndex)
    {
        ULONG line = 0;
        if (statementIndex != Js::Constants::NoStatementIndex)
        {
            uint startOffset = GetStartOffset(statementIndex);

            if (startOffset != 0 || statementIndex == 0)
            {
                GetLineCharOffsetFromStartChar(startOffset, &line, nullptr, false /*canAllocateLineCache*/);
                line = line + 1;
            }
        }

        return line;
    }

    uint FunctionBody::GetStartOffset(uint statementIndex) const
    {
        uint startOffset = 0;

        const Js::FunctionBody::SourceInfo * sourceInfo = &this->m_sourceInfo;
        if (sourceInfo->pSpanSequence != nullptr)
        {
            Js::SmallSpanSequenceIter iter;
            sourceInfo->pSpanSequence->Reset(iter);
            Js::StatementData data;
            sourceInfo->pSpanSequence->Item(statementIndex, iter, data);
            startOffset = data.sourceBegin;
        }
        else
        {
            int index = statementIndex;
            Js::FunctionBody::StatementMap * statementMap = GetNextNonSubexpressionStatementMap(GetStatementMaps(), index);
            startOffset = statementMap->sourceSpan.Begin();
        }

        return startOffset;
    }
#endif
#endif

    void ParseableFunctionInfo::SetIsNonUserCode(bool set)
    {
        // Mark current function as a non-user code, so that we can distinguish cases where exceptions are
        // caught in non-user code (see ProbeContainer::HasAllowedForException).
        SetFlags(set, Flags_NonUserCode);

        // Propagate setting for all functions in this scope (nested).
        this->ForEachNestedFunc([&](FunctionProxy* proxy, uint32 index)
        {
            ParseableFunctionInfo * pBody = proxy->GetParseableFunctionInfo();
            if (pBody != nullptr)
            {
                pBody->SetIsNonUserCode(set);
            }
            return true;
        });
    }

    void FunctionBody::InsertSymbolToRegSlotList(JsUtil::CharacterBuffer<WCHAR> const& propName, RegSlot reg, RegSlot totalRegsCount)
    {
        if (totalRegsCount > 0)
        {
            PropertyId propertyId = GetOrAddPropertyIdTracked(propName);
            InsertSymbolToRegSlotList(reg, propertyId, totalRegsCount);
        }
    }

    void FunctionBody::InsertSymbolToRegSlotList(RegSlot reg, PropertyId propertyId, RegSlot totalRegsCount)
    {
        if (totalRegsCount > 0)
        {
            if (this->GetPropertyIdOnRegSlotsContainer() == nullptr)
            {
                this->SetPropertyIdOnRegSlotsContainer(PropertyIdOnRegSlotsContainer::New(m_scriptContext->GetRecycler()));
            }

            if (this->GetPropertyIdOnRegSlotsContainer()->propertyIdsForRegSlots == nullptr)
            {
                this->GetPropertyIdOnRegSlotsContainer()->CreateRegSlotsArray(m_scriptContext->GetRecycler(), totalRegsCount);
            }

            Assert(this->GetPropertyIdOnRegSlotsContainer() != nullptr);
            this->GetPropertyIdOnRegSlotsContainer()->Insert(reg, propertyId);
        }
    }

    void FunctionBody::SetPropertyIdsOfFormals(PropertyIdArray * formalArgs)
    {
        Assert(formalArgs);
        if (this->GetPropertyIdOnRegSlotsContainer() == nullptr)
        {
            this->SetPropertyIdOnRegSlotsContainer(PropertyIdOnRegSlotsContainer::New(m_scriptContext->GetRecycler()));
        }
        this->GetPropertyIdOnRegSlotsContainer()->SetFormalArgs(formalArgs);
    }

#ifdef ENABLE_SCRIPT_PROFILING
    HRESULT FunctionBody::RegisterFunction(BOOL fChangeMode, BOOL fOnlyCurrent)
    {
        if (!this->IsFunctionParsed())
        {
            return S_OK;
        }

        HRESULT hr = this->ReportFunctionCompiled();
        if (FAILED(hr))
        {
            return hr;
        }

        if (fChangeMode)
        {
            this->SetEntryToProfileMode();
        }

        if (!fOnlyCurrent)
        {
            for (uint uIndex = 0; uIndex < this->GetNestedCount(); uIndex++)
            {
                Js::ParseableFunctionInfo * pBody = this->GetNestedFunctionForExecution(uIndex);
                if (pBody == nullptr || !pBody->IsFunctionParsed())
                {
                    continue;
                }

                hr = pBody->GetFunctionBody()->RegisterFunction(fChangeMode);
                if (FAILED(hr))
                {
                    break;
                }
            }
        }
        return hr;
    }

    HRESULT FunctionBody::ReportScriptCompiled()
    {
        AssertMsg(m_scriptContext != nullptr, "Script Context is null when reporting function information");

        PROFILER_SCRIPT_TYPE type = IsDynamicScript() ? PROFILER_SCRIPT_TYPE_DYNAMIC : PROFILER_SCRIPT_TYPE_USER;

        IDebugDocumentContext *pDebugDocumentContext = nullptr;
        this->m_scriptContext->GetDocumentContext(this, &pDebugDocumentContext);

        HRESULT hr = m_scriptContext->OnScriptCompiled((PROFILER_TOKEN) this->GetUtf8SourceInfo()->GetSourceInfoId(), type, pDebugDocumentContext);

        RELEASEPTR(pDebugDocumentContext);

        return hr;
    }

    HRESULT FunctionBody::ReportFunctionCompiled()
    {
        // Some assumptions by Logger interface.
        // to send NULL as a name in case the name is anonymous and hint is anonymous code.
        const char16 *pwszName = GetExternalDisplayName();

        IDebugDocumentContext *pDebugDocumentContext = nullptr;
        this->m_scriptContext->GetDocumentContext(this, &pDebugDocumentContext);

        SetHasFunctionCompiledSent(true);

        HRESULT hr = m_scriptContext->OnFunctionCompiled(m_functionNumber, (PROFILER_TOKEN) this->GetUtf8SourceInfo()->GetSourceInfoId(), pwszName, nullptr, pDebugDocumentContext);
        RELEASEPTR(pDebugDocumentContext);

#if DBG
        if (m_iProfileSession >= m_scriptContext->GetProfileSession())
        {
            OUTPUT_TRACE_DEBUGONLY(Js::ScriptProfilerPhase, _u("FunctionBody::ReportFunctionCompiled, Duplicate compile event (%d < %d) for FunctionNumber : %d\n"),
                m_iProfileSession, m_scriptContext->GetProfileSession(), m_functionNumber);
        }

        AssertMsg(m_iProfileSession < m_scriptContext->GetProfileSession(), "Duplicate compile event sent");
        m_iProfileSession = m_scriptContext->GetProfileSession();
#endif

        return hr;
    }

    void FunctionBody::SetEntryToProfileMode()
    {
#if ENABLE_NATIVE_CODEGEN
        AssertMsg(this->m_scriptContext->CurrentThunk == ProfileEntryThunk, "ScriptContext not in profile mode");
#if DBG
        AssertMsg(m_iProfileSession == m_scriptContext->GetProfileSession(), "Changing mode to profile for function that didn't send compile event");
#endif
        // This is always done when bg thread is paused hence we don't need any kind of thread-synchronization at this point.

        // Change entry points to Profile Thunk
        //  If the entrypoint is CodeGenOnDemand or CodeGen - then we don't change the entry points
        ProxyEntryPointInfo* defaultEntryPointInfo = this->GetDefaultEntryPointInfo();

        if (!IsIntermediateCodeGenThunk(defaultEntryPointInfo->jsMethod)
            && defaultEntryPointInfo->jsMethod != DynamicProfileInfo::EnsureDynamicProfileInfoThunk)
        {
            if (this->GetOriginalEntryPoint_Unchecked() == DefaultDeferredParsingThunk)
            {
                defaultEntryPointInfo->jsMethod = ProfileDeferredParsingThunk;
            }
            else if (this->GetOriginalEntryPoint_Unchecked() == DefaultDeferredDeserializeThunk)
            {
                defaultEntryPointInfo->jsMethod = ProfileDeferredDeserializeThunk;
            }
            else
            {
                defaultEntryPointInfo->jsMethod = ProfileEntryThunk;
            }
        }

        // Update old entry points on the deferred prototype type so that they match current defaultEntryPointInfo.
        // to make sure that new JavascriptFunction instances use profile thunk.
        if (this->deferredPrototypeType)
        {
            this->deferredPrototypeType->SetEntryPoint(this->GetDefaultEntryPointInfo()->jsMethod);
            this->deferredPrototypeType->SetEntryPointInfo(this->GetDefaultEntryPointInfo());
        }
        if (this->undeferredFunctionType)
        {
            this->undeferredFunctionType->SetEntryPoint(this->GetDefaultEntryPointInfo()->jsMethod);
            this->undeferredFunctionType->SetEntryPointInfo(this->GetDefaultEntryPointInfo());
        }

#if DBG
        if (!this->HasValidEntryPoint())
        {
            OUTPUT_TRACE_DEBUGONLY(Js::ScriptProfilerPhase, _u("FunctionBody::SetEntryToProfileMode, Assert due to HasValidEntryPoint(), directEntrypoint : 0x%0IX, originalentrypoint : 0x%0IX\n"),
                this->GetDefaultEntryPointInfo()->jsMethod, this->GetOriginalEntryPoint());

            AssertMsg(false, "Not a valid EntryPoint");
        }
#endif

#endif //ENABLE_NATIVE_CODEGEN
    }
#endif // ENABLE_SCRIPT_PROFILING

#if DBG
    void FunctionBody::MustBeInDebugMode()
    {
        Assert(GetUtf8SourceInfo()->IsInDebugMode());
        Assert(m_sourceInfo.pSpanSequence == nullptr);
        Assert(this->GetStatementMaps() != nullptr);
    }
#endif

    void ParseableFunctionInfo::CleanupToReparse()
    {
#if DBG
        if (this->IsFunctionBody())
        {
            GetFunctionBody()->UnlockCounters();
        }
#endif
        // The current function is already compiled. In order to prep this function to ready for debug mode, most of the previous information need to be thrown away.
        // Clean up the nested functions
        this->ForEachNestedFunc([&](FunctionProxy* proxy, uint32 index)
        {
            // Note: redeferred functions may have fully compiled children. If we find a redeferred function, keep walking.
            if (proxy && ((proxy->CanBeDeferred() && proxy->GetFunctionInfo()->GetCompileCount() > 0) || proxy->IsFunctionBody()))
            {
                proxy->GetParseableFunctionInfo()->CleanupToReparse();
            }
            return true;
        });

        this->CleanupToReparseHelper();
        if (this->IsFunctionBody())
        {
            this->GetFunctionBody()->CleanupToReparseHelper();
        }
    }

    void FunctionBody::CleanupToReparseHelper()
    {
        this->CleanupRecyclerData(/* isShutdown */ false, true /* capture entry point cleanup stack trace */);

        this->entryPoints->ClearAndZero();

        // Store the originalEntryPoint to restore it back immediately.
        this->CreateNewDefaultEntryPoint();
        this->SetOriginalEntryPoint(this->GetScriptContext()->CurrentThunk);
        if (this->m_defaultEntryPointInfo)
        {
            this->GetDefaultFunctionEntryPointInfo()->entryPointIndex = 0;
        }

        this->SetAuxiliaryData(nullptr);
        this->SetAuxiliaryContextData(nullptr);
        AssertMsg(!this->byteCodeBlock || !this->IsWasmFunction(), "We should never reset the bytecode block for Wasm");
        this->byteCodeBlock = nullptr;
        this->SetLoopHeaderArray(nullptr);
        this->SetConstTable(nullptr);
        this->SetCodeGenRuntimeData(nullptr);
        this->cacheIdToPropertyIdMap = nullptr;
        this->SetFormalsPropIdArray(nullptr);
        this->SetReferencedPropertyIdMap(nullptr);
        this->SetLiteralRegexs(nullptr);
        this->SetSlotIdInCachedScopeToNestedIndexArray(nullptr);
        this->SetStatementMaps(nullptr);
        this->SetCodeGenGetSetRuntimeData(nullptr);
        this->SetPropertyIdOnRegSlotsContainer(nullptr);
        this->profiledLdLenCount = 0;
        this->profiledLdElemCount = 0;
        this->profiledStElemCount = 0;
        this->profiledCallSiteCount = 0;
        this->profiledArrayCallSiteCount = 0;
        this->profiledDivOrRemCount = 0;
        this->profiledSwitchCount = 0;
        this->profiledReturnTypeCount = 0;
        this->profiledSlotCount = 0;
        this->SetLoopCount(0);

        this->m_envDepth = (uint16)-1;

        this->SetByteCodeCount(0);
        this->SetByteCodeWithoutLDACount(0);
        this->SetByteCodeInLoopCount(0);

#if ENABLE_PROFILE_INFO
        if (this->dynamicProfileInfo != nullptr)
        {
            SourceContextInfo * sourceContextInfo = GetSourceContextInfo();
            if(sourceContextInfo && sourceContextInfo->sourceDynamicProfileManager)
            {
                sourceContextInfo->sourceDynamicProfileManager->RemoveDynamicProfileInfo(GetFunctionInfo()->GetLocalFunctionId());
            }

#ifdef DYNAMIC_PROFILE_STORAGE
            DynamicProfileInfoList * profileInfoList = GetScriptContext()->GetProfileInfoList();
            if (profileInfoList)
            {
                FOREACH_SLISTBASE_ENTRY_EDITING(Field(DynamicProfileInfo*), info, profileInfoList, iter)
                {
                    if (info->HasFunctionBody() && info->GetFunctionBody() == this)
                    {
                        iter.UnlinkCurrent();
                        break;
                    }
                }
                NEXT_SLISTBASE_ENTRY_EDITING;
            }
#endif
        this->dynamicProfileInfo = nullptr;
        }
#endif
        this->hasExecutionDynamicProfileInfo = false;

        this->SetFirstTmpRegister(Constants::NoRegister);
        this->SetVarCount(0);
        this->SetConstantCount(0);
        this->SetLocalClosureRegister(Constants::NoRegister);
        this->SetParamClosureRegister(Constants::NoRegister);
        this->SetLocalFrameDisplayRegister(Constants::NoRegister);
        this->SetEnvRegister(Constants::NoRegister);
        this->SetThisRegisterForEventHandler(Constants::NoRegister);
        this->SetFirstInnerScopeRegister(Constants::NoRegister);
        this->SetFuncExprScopeRegister(Constants::NoRegister);
        this->SetInnerScopeCount(0);
        this->hasCachedScopePropIds = false;

        this->ResetObjectLiteralTypes();

        this->SetInlineCacheCount(0);
        this->SetRootObjectLoadInlineCacheStart(0);
        this->SetRootObjectLoadMethodInlineCacheStart(0);
        this->SetRootObjectStoreInlineCacheStart(0);
        this->SetIsInstInlineCacheCount(0);
        this->m_inlineCachesOnFunctionObject = false;
        this->SetReferencedPropertyIdCount(0);
#if ENABLE_PROFILE_INFO
        this->SetPolymorphicCallSiteInfoHead(nullptr);
#endif

        this->executionState.SetInterpretedCount(0);

        this->m_hasDoneAllNonLocalReferenced = false;

        this->SetDebuggerScopeIndex(0);

        this->m_isAsmJsScheduledForFullJIT = false;
        this->m_asmJsTotalLoopCount = 0;

        recentlyBailedOutOfJittedLoopBody = false;

        SetLoopInterpreterLimit(CONFIG_FLAG(LoopInterpretCount));
        ReinitializeExecutionModeAndLimits();

        Assert(this->m_sourceInfo.m_probeCount == 0);
        this->m_sourceInfo.m_probeBackingBlock = nullptr;

#if DBG
        // This could be non-zero if the function threw exception before. Reset it.
        this->m_DEBUG_executionCount = 0;
#endif
        if (this->m_sourceInfo.pSpanSequence != nullptr)
        {
            HeapDelete(this->m_sourceInfo.pSpanSequence);
            this->m_sourceInfo.pSpanSequence = nullptr;
        }

        if (this->m_sourceInfo.m_auxStatementData != nullptr)
        {
            // This must be consistent with how we allocate the data for this and inner structures.
            // We are using recycler, thus it's enough just to set to NULL.
            Assert(m_scriptContext->GetRecycler()->IsValidObject(m_sourceInfo.m_auxStatementData));
            m_sourceInfo.m_auxStatementData = nullptr;
        }
    }

    void ParseableFunctionInfo::CleanupToReparseHelper()
    {
#if DYNAMIC_INTERPRETER_THUNK
        if (m_isAsmJsFunction && m_dynamicInterpreterThunk)
        {
            m_scriptContext->ReleaseDynamicAsmJsInterpreterThunk((BYTE*)this->m_dynamicInterpreterThunk, true);
            this->m_dynamicInterpreterThunk = nullptr;
        }
#endif

        this->SetScopeInfo(nullptr);
        this->SetPropertyIdsForScopeSlotArray(nullptr, 0);

        this->GetUtf8SourceInfo()->DeleteLineOffsetCache();

        // Reset to default.
        this->flags = this->IsClassConstructor() ? Flags_None : Flags_HasNoExplicitReturnValue;

        ResetInParams();

        this->m_isAsmjsMode = false;
        this->m_isAsmJsFunction = false;
    }

#ifdef ENABLE_SCRIPT_DEBUGGING
    void FunctionBody::SetEntryToDeferParseForDebugger()
    {
        ProxyEntryPointInfo* defaultEntryPointInfo = this->GetDefaultEntryPointInfo();
        if (defaultEntryPointInfo->jsMethod != DefaultDeferredParsingThunk
#if defined(ENABLE_SCRIPT_PROFILING) || defined(ENABLE_SCRIPT_DEBUGGING)
            && defaultEntryPointInfo->jsMethod != ProfileDeferredParsingThunk
#endif
            )
        {
#if defined(ENABLE_SCRIPT_PROFILING) || defined(ENABLE_SCRIPT_DEBUGGING)
            // Just change the thunk, the cleanup will be done once the function gets called.
            if (this->m_scriptContext->CurrentThunk == ProfileEntryThunk)
            {
                defaultEntryPointInfo->jsMethod = ProfileDeferredParsingThunk;
            }
            else
#endif
            {
                defaultEntryPointInfo->jsMethod = DefaultDeferredParsingThunk;
            }

            this->SetOriginalEntryPoint(DefaultDeferredParsingThunk);
            this->SetAttributes((FunctionInfo::Attributes) (this->GetAttributes() | FunctionInfo::Attributes::DeferredParse));
        }

        // Set other state back to before parse as well
        this->SetStackNestedFunc(false);
        this->SetAuxPtr<AuxPointerType::StackNestedFuncParent>(nullptr);
        this->SetReparsed(true);
#if DBG
        char16 debugStringBuffer[MAX_FUNCTION_BODY_DEBUG_STRING_SIZE];
        OUTPUT_VERBOSE_TRACE(Js::DebuggerPhase, _u("Regenerate Due To Debug Mode: function %s (%s) from script context %p\n"),
            this->GetDisplayName(), this->GetDebugNumberSet(debugStringBuffer), m_scriptContext);

        this->UnlockCounters(); // asuming background jit is stopped and allow the counter setters access again
#endif
    }
#endif

    void FunctionBody::ClearEntryPoints()
    {
        if (this->entryPoints)
        {
            this->MapEntryPoints([] (int index, FunctionEntryPointInfo* entryPoint)
            {
                if (nullptr != entryPoint)
                {
                    // Finalize = Free up work item if it hasn't been released yet + entry point clean up
                    // isShutdown is false because cleanup is called only in the !isShutdown case
                    entryPoint->Finalize(/*isShutdown*/ false);
                }
            });

            this->MapLoopHeaders([] (uint loopNumber, LoopHeader* header)
            {
                header->MapEntryPoints([] (int index, LoopEntryPointInfo* entryPoint)
                {
                    entryPoint->Cleanup(/*isShutdown*/ false, true /* capture cleanup stack */);
                });
            });
        }

        this->entryPoints->ClearAndZero();
    }

    //
    // For library code all references to jitted entry points need to be removed
    //
    void FunctionBody::ResetEntryPoint()
    {
        ClearEntryPoints();
        this->CreateNewDefaultEntryPoint();
        this->SetOriginalEntryPoint(DefaultEntryThunk);
        m_defaultEntryPointInfo->jsMethod = m_scriptContext->CurrentThunk;

        if (this->deferredPrototypeType)
        {
            // Update old entry points on the deferred prototype type,
            // as they may point to old native code gen regions which age gone now.
            this->deferredPrototypeType->SetEntryPoint(this->GetDefaultEntryPointInfo()->jsMethod);
            this->deferredPrototypeType->SetEntryPointInfo(this->GetDefaultEntryPointInfo());
        }
        if (this->undeferredFunctionType)
        {
            this->undeferredFunctionType->SetEntryPoint(this->GetDefaultEntryPointInfo()->jsMethod);
            this->undeferredFunctionType->SetEntryPointInfo(this->GetDefaultEntryPointInfo());
        }
        ReinitializeExecutionModeAndLimits();
    }

    void FunctionBody::AddDeferParseAttribute()
    {
        this->SetAttributes((FunctionInfo::Attributes) (this->GetAttributes() | FunctionInfo::Attributes::DeferredParse));
    }

    void FunctionBody::RemoveDeferParseAttribute()
    {
        this->SetAttributes((FunctionInfo::Attributes) (this->GetAttributes() & (~FunctionInfo::Attributes::DeferredParse)));
    }

    Js::DebuggerScope * FunctionBody::GetDiagCatchScopeObjectAt(int byteCodeOffset)
    {
        if (GetScopeObjectChain())
        {
            for (int i = 0; i < GetScopeObjectChain()->pScopeChain->Count(); i++)
            {
                Js::DebuggerScope *debuggerScope = GetScopeObjectChain()->pScopeChain->Item(i);
                Assert(debuggerScope);

                if (debuggerScope->IsCatchScope() && debuggerScope->IsOffsetInScope(byteCodeOffset))
                {
                    return debuggerScope;
                }
            }
        }
        return nullptr;
    }


    ushort SmallSpanSequence::GetDiff(int current, int prev)
    {
        int diff = current - prev;

        if ((diff) < SHRT_MIN  || (diff) >= SHRT_MAX)
        {
            diff = SHRT_MAX;

            if (!this->pActualOffsetList)
            {
                this->pActualOffsetList = JsUtil::GrowingUint32HeapArray::Create(4);
            }

            this->pActualOffsetList->Add(current);
        }

        return (ushort)diff;
    }

    // Get Values of the beginning of the statement at particular index.
    BOOL SmallSpanSequence::GetRangeAt(int index, SmallSpanSequenceIter &iter, int * pCountOfMissed, StatementData & data)
    {
        Assert((uint32)index < pStatementBuffer->Count());

        SmallSpan span(pStatementBuffer->ItemInBuffer((uint32)index));

        int countOfMissed = 0;

        if ((short)span.sourceBegin == SHRT_MAX)
        {
            // Look in ActualOffset store
            Assert(this->pActualOffsetList);
            Assert(this->pActualOffsetList->Count() > 0);
            Assert(this->pActualOffsetList->Count() > (uint32)iter.indexOfActualOffset);

            data.sourceBegin = this->pActualOffsetList->ItemInBuffer((uint32)iter.indexOfActualOffset);
            countOfMissed++;
        }
        else
        {
            data.sourceBegin = iter.accumulatedSourceBegin + (short)span.sourceBegin;
        }

        if (span.bytecodeBegin == SHRT_MAX)
        {
            // Look in ActualOffset store
            Assert(this->pActualOffsetList);
            Assert(this->pActualOffsetList->Count() > 0);
            Assert(this->pActualOffsetList->Count() > (uint32)(iter.indexOfActualOffset + countOfMissed));

            data.bytecodeBegin = this->pActualOffsetList->ItemInBuffer((uint32)iter.indexOfActualOffset + countOfMissed);
            countOfMissed++;
        }
        else
        {
            data.bytecodeBegin = iter.accumulatedBytecodeBegin + span.bytecodeBegin;
        }

        if (pCountOfMissed)
        {
            *pCountOfMissed = countOfMissed;
        }

        return TRUE;
    }

    void SmallSpanSequence::Reset(SmallSpanSequenceIter &iter)
    {
        iter.accumulatedIndex = 0;
        iter.accumulatedSourceBegin = baseValue;
        iter.accumulatedBytecodeBegin = 0;
        iter.indexOfActualOffset = 0;
    }

    BOOL SmallSpanSequence::GetMatchingStatementFromBytecode(int bytecode, SmallSpanSequenceIter &iter, StatementData & data)
    {
        if (Count() > 0 && bytecode >= 0)
        {
            // Support only in forward direction
            if (bytecode < iter.accumulatedBytecodeBegin
                || iter.accumulatedIndex <= 0 || (uint32)iter.accumulatedIndex >= Count())
            {
                // re-initialize the accumulators
                Reset(iter);
            }

            while ((uint32)iter.accumulatedIndex < Count())
            {
                int countOfMissed = 0;
                if (!GetRangeAt(iter.accumulatedIndex, iter, &countOfMissed, data))
                {
                    Assert(FALSE);
                    break;
                }

                if (data.bytecodeBegin >= bytecode)
                {
                    if (data.bytecodeBegin > bytecode)
                    {
                        // Not exactly at the current bytecode, so it falls in between previous statement.
                        data.sourceBegin = iter.accumulatedSourceBegin;
                        data.bytecodeBegin = iter.accumulatedBytecodeBegin;
                    }

                    return TRUE;
                }

                // Look for the next
                iter.accumulatedSourceBegin = data.sourceBegin;
                iter.accumulatedBytecodeBegin = data.bytecodeBegin;
                iter.accumulatedIndex++;

                if (countOfMissed)
                {
                    iter.indexOfActualOffset += countOfMissed;
                }
            }

            if (iter.accumulatedIndex != -1)
            {
                // Give the last one.
                Assert(data.bytecodeBegin < bytecode);
                return TRUE;
            }
        }

        // Failed to give the correct one, init to default
        iter.accumulatedIndex = -1;
        return FALSE;
    }

    BOOL SmallSpanSequence::Item(int index, SmallSpanSequenceIter &iter, StatementData & data)
    {
        if (!pStatementBuffer || (uint32)index >= pStatementBuffer->Count())
        {
            return FALSE;
        }

        if (iter.accumulatedIndex <= 0 || iter.accumulatedIndex > index)
        {
            Reset(iter);
        }

        while (iter.accumulatedIndex <= index)
        {
            Assert((uint32)iter.accumulatedIndex < pStatementBuffer->Count());

            int countOfMissed = 0;
            if (!GetRangeAt(iter.accumulatedIndex, iter, &countOfMissed, data))
            {
                Assert(FALSE);
                break;
            }

            // We store the next index
            iter.accumulatedSourceBegin = data.sourceBegin;
            iter.accumulatedBytecodeBegin = data.bytecodeBegin;

            iter.accumulatedIndex++;

            if (countOfMissed)
            {
                iter.indexOfActualOffset += countOfMissed;
            }

            if ((iter.accumulatedIndex - 1) == index)
            {
                return TRUE;
            }
        }

        return FALSE;
    }

    BOOL SmallSpanSequence::Seek(int index, StatementData & data)
    {
        // This method will not alter any state of the variables, so this will just do plain search
        // from the beginning to look for that index.

        SmallSpanSequenceIter iter;
        Reset(iter);

        return Item(index, iter, data);
    }

    PropertyIdOnRegSlotsContainer * PropertyIdOnRegSlotsContainer::New(Recycler * recycler)
    {
        return RecyclerNew(recycler, PropertyIdOnRegSlotsContainer);
    }

    PropertyIdOnRegSlotsContainer::PropertyIdOnRegSlotsContainer()
        :  propertyIdsForRegSlots(nullptr), length(0), propertyIdsForFormalArgs(nullptr), formalsUpperBound(Js::Constants::NoRegister)
    {
    }

    void PropertyIdOnRegSlotsContainer::CreateRegSlotsArray(Recycler * recycler, uint _length)
    {
        Assert(propertyIdsForRegSlots == nullptr);
        propertyIdsForRegSlots = RecyclerNewArrayLeafZ(recycler, PropertyId, _length);
        length = _length;
    }

    void PropertyIdOnRegSlotsContainer::SetFormalArgs(PropertyIdArray * formalArgs)
    {
        propertyIdsForFormalArgs = formalArgs;
    }

    //
    // Helper methods for PropertyIdOnRegSlotsContainer

    void PropertyIdOnRegSlotsContainer::Insert(RegSlot reg, PropertyId propId)
    {
        //
        // Reg is being used as an index;

        Assert(propertyIdsForRegSlots);
        Assert(reg < length);

        //
        // the current reg is unaccounted for const reg count. while fetching calculate the actual regslot value.

        Assert(propertyIdsForRegSlots[reg] == 0 || propertyIdsForRegSlots[reg] == propId);
        propertyIdsForRegSlots[reg] = propId;
    }

    void PropertyIdOnRegSlotsContainer::FetchItemAt(uint index, FunctionBody *pFuncBody, __out PropertyId *pPropId, __out RegSlot *pRegSlot)
    {
        Assert(index < length);
        Assert(pPropId);
        Assert(pRegSlot);
        Assert(pFuncBody);

        *pPropId = propertyIdsForRegSlots[index];
        *pRegSlot = pFuncBody->MapRegSlot(index);
    }

    bool PropertyIdOnRegSlotsContainer::IsRegSlotFormal(RegSlot reg)
    {
        if (propertyIdsForFormalArgs != nullptr && reg < length)
        {
            PropertyId propId = propertyIdsForRegSlots[reg];
            for (uint32 i = 0; i < propertyIdsForFormalArgs->count; i++)
            {
                if (propertyIdsForFormalArgs->elements[i] == propId)
                {
                    return true;
                }
            }
        }

        return false;
    }

    ScopeType FrameDisplay::GetScopeType(void* scope)
    {
        if(Js::ActivationObject::Is(scope))
        {
            return ScopeType_ActivationObject;
        }
        if(Js::ScopeSlots::Is(scope))
        {
            return ScopeType_SlotArray;
        }
        return ScopeType_WithScope;
    }

    // ScopeSlots
    bool ScopeSlots::IsDebuggerScopeSlotArray() 
    {
        return DebuggerScope::Is(slotArray[ScopeMetadataSlotIndex]);
    }

    // DebuggerScope
    bool DebuggerScope::Is(void* ptr)
    {
        if (!ptr)
        {
            return false;
        }
        return VirtualTableInfo<DebuggerScope>::HasVirtualTable(ptr);
    }

    // Get the sibling for the current debugger scope.
    DebuggerScope * DebuggerScope::GetSiblingScope(RegSlot location, FunctionBody *functionBody)
    {
        bool isBlockSlotOrObject = scopeType == Js::DiagExtraScopesType::DiagBlockScopeInSlot || scopeType == Js::DiagExtraScopesType::DiagBlockScopeInObject;
        bool isCatchSlotOrObject = scopeType == Js::DiagExtraScopesType::DiagCatchScopeInSlot || scopeType == Js::DiagExtraScopesType::DiagCatchScopeInObject;

        // This is expected to be called only when the current scope is either slot or activation object.
        Assert(isBlockSlotOrObject || isCatchSlotOrObject);

        if (siblingScope == nullptr)
        {
            // If the sibling isn't there, attempt to retrieve it if we're reparsing or create it anew if this is the first parse.
            siblingScope = functionBody->RecordStartScopeObject(isBlockSlotOrObject ? Js::DiagExtraScopesType::DiagBlockScopeDirect : Js::DiagExtraScopesType::DiagCatchScopeDirect, GetStart(), location);
        }

        return siblingScope;
    }

    // Adds a new property to be tracked in the debugger scope.
    // location     - The slot array index or register slot location of where the property is stored.
    // propertyId   - The property ID of the property.
    // flags        - Flags that help describe the property.
    void DebuggerScope::AddProperty(RegSlot location, Js::PropertyId propertyId, DebuggerScopePropertyFlags flags)
    {
        DebuggerScopeProperty scopeProperty;

        scopeProperty.location = location;
        scopeProperty.propId = propertyId;

        // This offset is uninitialized until the property is initialized (with a ld opcode, for example).
        scopeProperty.byteCodeInitializationOffset = Constants::InvalidByteCodeOffset;
        scopeProperty.flags = flags;

        // Delay allocate the property list so we don't take up memory if there are no properties in this scope.
        // Scopes are created during non-debug mode as well so we want to keep them as small as possible.
        this->EnsurePropertyListIsAllocated();

        // The property doesn't exist yet, so add it.
        this->scopeProperties->Add(scopeProperty);
    }

    bool DebuggerScope::HasProperty(Js::PropertyId propertyId)
    {
        int i = -1;
        return GetPropertyIndex(propertyId, i);
    }

    bool DebuggerScope::GetPropertyIndex(Js::PropertyId propertyId, int& index)
    {
        if (!this->HasProperties())
        {
            index = -1;
            return false;
        }

        bool found = this->scopeProperties->MapUntil( [&](int i, const DebuggerScopeProperty& scopeProperty) {
            if(scopeProperty.propId == propertyId)
            {
                index = scopeProperty.location;
                return true;
            }
            return false;
        });

        if(!found)
        {
            return false;
        }
        return true;
    }
#if DBG
    void DebuggerScope::Dump()
    {
        int indent = (GetScopeDepth() - 1) * 4;

        Output::Print(indent, _u("Begin scope: Address: %p Type: %s Location: %d Sibling: %p Range: [%d, %d]\n "), this, GetDebuggerScopeTypeString(scopeType), scopeLocation, PointerValue(this->siblingScope), range.begin, range.end);
        if (this->HasProperties())
        {
            this->scopeProperties->Map( [=] (int i, Js::DebuggerScopeProperty& scopeProperty) {
                Output::Print(indent, _u("%s(%d) Location: %d Const: %s Initialized: %d\n"), ThreadContext::GetContextForCurrentThread()->GetPropertyName(scopeProperty.propId)->GetBuffer(),
                    scopeProperty.propId, scopeProperty.location, scopeProperty.IsConst() ? _u("true"): _u("false"), scopeProperty.byteCodeInitializationOffset);
            });
        }

        Output::Print(_u("\n"));
    }

    // Returns the debugger scope type in string format.
    PCWSTR DebuggerScope::GetDebuggerScopeTypeString(DiagExtraScopesType scopeType)
    {
        switch (scopeType)
        {
        case DiagExtraScopesType::DiagBlockScopeDirect:
            return _u("DiagBlockScopeDirect");
        case DiagExtraScopesType::DiagBlockScopeInObject:
            return _u("DiagBlockScopeInObject");
        case DiagExtraScopesType::DiagBlockScopeInSlot:
            return _u("DiagBlockScopeInSlot");
        case DiagExtraScopesType::DiagBlockScopeRangeEnd:
            return _u("DiagBlockScopeRangeEnd");
        case DiagExtraScopesType::DiagCatchScopeDirect:
            return _u("DiagCatchScopeDirect");
        case DiagExtraScopesType::DiagCatchScopeInObject:
            return _u("DiagCatchScopeInObject");
        case DiagExtraScopesType::DiagCatchScopeInSlot:
            return _u("DiagCatchScopeInSlot");
        case DiagExtraScopesType::DiagUnknownScope:
            return _u("DiagUnknownScope");
        case DiagExtraScopesType::DiagWithScope:
            return _u("DiagWithScope");
        case DiagExtraScopesType::DiagParamScope:
            return _u("DiagParamScope");
        case DiagExtraScopesType::DiagParamScopeInObject:
            return _u("DiagParamScopeInObject");
        default:
            AssertMsg(false, "Missing a debug scope type.");
            return _u("");
        }
    }
#endif

#if ENABLE_TTD
    Js::PropertyId DebuggerScope::GetPropertyIdForSlotIndex_TTD(uint32 slotIndex) const
    {
        const Js::DebuggerScopeProperty& scopeProperty = this->scopeProperties->Item(slotIndex);
        return scopeProperty.propId;
    }
#endif

    // Updates the current offset of where the property is first initialized.  This is used to
    // detect whether or not a property is in a dead zone when broken in the debugger.
    // location                 - The slot array index or register slot location of where the property is stored.
    // propertyId               - The property ID of the property.
    // byteCodeOffset           - The offset to set the initialization point at.
    // isFunctionDeclaration    - Whether or not the property is a function declaration or not.  Used for verification.
    // <returns>        - True if the property was found and updated for the current scope, else false.
    bool DebuggerScope::UpdatePropertyInitializationOffset(
        RegSlot location,
        Js::PropertyId propertyId,
        int byteCodeOffset,
        bool isFunctionDeclaration /*= false*/)
    {
        if (UpdatePropertyInitializationOffsetInternal(location, propertyId, byteCodeOffset, isFunctionDeclaration))
        {
            return true;
        }
        if (siblingScope != nullptr && siblingScope->UpdatePropertyInitializationOffsetInternal(location, propertyId, byteCodeOffset, isFunctionDeclaration))
        {
            return true;
        }
        return false;
    }

    bool DebuggerScope::UpdatePropertyInitializationOffsetInternal(
        RegSlot location,
        Js::PropertyId propertyId,
        int byteCodeOffset,
        bool isFunctionDeclaration /*= false*/)
    {
        if (scopeProperties == nullptr)
        {
            return false;
        }

        for (int i = 0; i < scopeProperties->Count(); ++i)
        {
            DebuggerScopeProperty propertyItem = scopeProperties->Item(i);
            if (propertyItem.propId == propertyId && propertyItem.location == location)
            {
                if (propertyItem.byteCodeInitializationOffset == Constants::InvalidByteCodeOffset)
                {
                    propertyItem.byteCodeInitializationOffset = byteCodeOffset;
                    scopeProperties->SetExistingItem(i, propertyItem);
                }
#if DBG
                else
                {
                    // If the bytecode initialization offset is not Constants::InvalidByteCodeOffset,
                    // it means we have two or more functions declared in the same scope with the same name
                    // and one has already been marked.  We track each location with a property entry
                    // on the debugging side (when calling DebuggerScope::AddProperty()) as opposed to scanning
                    // and checking if the property already exists each time we add in order to avoid duplicates.
                    AssertMsg(isFunctionDeclaration, "Only function declarations can be defined more than once in the same scope with the same name.");
                    AssertMsg(propertyItem.byteCodeInitializationOffset == byteCodeOffset, "The bytecode offset for all function declarations should be identical for this scope.");
                }
#endif // DBG

                return true;
            }
        }

        return false;
    }

    // Updates the debugger scopes fields due to a regeneration of bytecode (happens during debugger attach or detach, for
    // example).
    void DebuggerScope::UpdateDueToByteCodeRegeneration(DiagExtraScopesType scopeType, int start, RegSlot scopeLocation)
    {
#if DBG
        if (this->scopeType != Js::DiagUnknownScope)
        {
            // If the scope is unknown, it was deserialized without a scope type.  Otherwise, it should not have changed.
            // The scope type can change on a re-parse in certain scenarios related to eval detection in legacy mode -> Winblue: 272122
            AssertMsg(this->scopeType == scopeType, "The debugger scope type should not have changed when generating bytecode again.");
        }
#endif // DBG

        this->scopeType = scopeType;
        this->SetBegin(start);
        if(this->scopeProperties)
        {
            this->scopeProperties->Clear();
        }

        // Reset the scope location as it may have changed during bytecode generation from the last run.
        this->SetScopeLocation(scopeLocation);

        if (siblingScope)
        {
            // If we had a sibling scope during initial parsing, clear it now so that it will be reset
            // when it is retrieved during this bytecode generation pass, in GetSiblingScope().
            // GetSiblingScope() will ensure that the FunctionBody currentDebuggerScopeIndex value is
            // updated accordingly to account for future scopes coming after the sibling.
            // Calling of GetSiblingScope() will happen when register properties are added to this scope
            // via TrackRegisterPropertyForDebugger().
            siblingScope = nullptr;
        }
    }

    void DebuggerScope::UpdatePropertiesInForInOrOfCollectionScope()
    {
        if (this->scopeProperties != nullptr)
        {
            this->scopeProperties->All([&](Js::DebuggerScopeProperty& propertyItem)
            {
                propertyItem.flags |= DebuggerScopePropertyFlags_ForInOrOfCollection;
                return true;
            });
        }
    }

    void DebuggerScope::EnsurePropertyListIsAllocated()
    {
        if (this->scopeProperties == nullptr)
        {
            this->scopeProperties = RecyclerNew(this->recycler, DebuggerScopePropertyList, this->recycler);
        }
    }

    // Checks if the passed in ByteCodeGenerator offset is in this scope's being/end range.
    bool DebuggerScope::IsOffsetInScope(int offset) const
    {
        Assert(this->range.end != -1);
        return this->range.Includes(offset);
    }

    // Determines if the DebuggerScope contains a property with the passed in ID and
    // location in the internal property list.
    // propertyId       - The ID of the property to search for.
    // location         - The slot array index or register to search for.
    // outScopeProperty - Optional parameter that will return the property, if found.
    bool DebuggerScope::Contains(Js::PropertyId propertyId, RegSlot location) const
    {
        DebuggerScopeProperty tempProperty;
        return TryGetProperty(propertyId, location, &tempProperty);
    }

    // Gets whether or not the scope is a block scope (non-catch or with).
    bool DebuggerScope::IsBlockScope() const
    {
        AssertMsg(this->scopeType != Js::DiagBlockScopeRangeEnd, "Debugger scope type should never be set to range end - only reserved for marking the end of a scope (not persisted).");
        return this->scopeType == Js::DiagBlockScopeDirect
            || this->scopeType == Js::DiagBlockScopeInObject
            || this->scopeType == Js::DiagBlockScopeInSlot
            || this->scopeType == Js::DiagBlockScopeRangeEnd;
    }

    // Gets whether or not the scope is a catch block scope.
    bool DebuggerScope::IsCatchScope() const
    {
        return this->scopeType == Js::DiagCatchScopeDirect
            || this->scopeType == Js::DiagCatchScopeInObject
            || this->scopeType == Js::DiagCatchScopeInSlot;
    }

    // Gets whether or not the scope is a with block scope.
    bool DebuggerScope::IsWithScope() const
    {
        return this->scopeType == Js::DiagWithScope;
    }

    // Gets whether or not the scope is a slot array scope.
    bool DebuggerScope::IsSlotScope() const
    {
        return this->scopeType == Js::DiagBlockScopeInSlot
            || this->scopeType == Js::DiagCatchScopeInSlot;
    }

    bool DebuggerScope::IsParamScope() const
    {
        return this->scopeType == Js::DiagParamScope
            || this->scopeType == Js::DiagParamScopeInObject;
    }

    // Gets whether or not the scope has any properties in it.
    bool DebuggerScope::HasProperties() const
    {
        return this->scopeProperties && this->scopeProperties->Count() > 0;
    }

    // Checks if this scope is an ancestor of the passed in scope.
    bool DebuggerScope::IsAncestorOf(const DebuggerScope* potentialChildScope)
    {
        if (potentialChildScope == nullptr)
        {
            // If the child scope is null, it represents the global scope which
            // cannot be a child of anything.
            return false;
        }

        const DebuggerScope* currentScope = potentialChildScope;
        while (currentScope)
        {
            if (currentScope->GetParentScope() == this)
            {
                return true;
            }

            currentScope = currentScope->GetParentScope();
        }

        return false;
    }

    // Checks if all properties of the scope are currently in a dead zone given the specified offset.
    bool DebuggerScope::AreAllPropertiesInDeadZone(int byteCodeOffset) const
    {
        if (!this->HasProperties())
        {
            return false;
        }

        return this->scopeProperties->All([&](Js::DebuggerScopeProperty& propertyItem)
            {
                return propertyItem.IsInDeadZone(byteCodeOffset);
            });
    }

    // Attempts to get the specified property.  Returns true if the property was copied to the structure; false otherwise.
    bool DebuggerScope::TryGetProperty(Js::PropertyId propertyId, RegSlot location, DebuggerScopeProperty* outScopeProperty) const
    {
        Assert(outScopeProperty);

        if (scopeProperties == nullptr)
        {
            return false;
        }

        for (int i = 0; i < scopeProperties->Count(); ++i)
        {
            DebuggerScopeProperty propertyItem = scopeProperties->Item(i);
            if (propertyItem.propId == propertyId && propertyItem.location == location)
            {
                *outScopeProperty = propertyItem;
                return true;
            }
        }

        return false;
    }

    bool DebuggerScope::TryGetValidProperty(Js::PropertyId propertyId, RegSlot location, int offset, DebuggerScopeProperty* outScopeProperty, bool* isInDeadZone) const
    {
        if (TryGetProperty(propertyId, location, outScopeProperty))
        {
            if (IsOffsetInScope(offset))
            {
                if (isInDeadZone != nullptr)
                {
                    *isInDeadZone = outScopeProperty->IsInDeadZone(offset);
                }

                return true;
            }
        }

        return false;
    }

    void DebuggerScope::SetBegin(int begin)
    {
        range.begin = begin;
        if (siblingScope != nullptr)
        {
            siblingScope->SetBegin(begin);
        }
    }

    void DebuggerScope::SetEnd(int end)
    {
        range.end = end;
        if (siblingScope != nullptr)
        {
            siblingScope->SetEnd(end);
        }
    }

    // Finds the common ancestor scope between this scope and the passed in scope.
    // Returns nullptr if the scopes are part of different trees.
    DebuggerScope* DebuggerScope::FindCommonAncestor(DebuggerScope* debuggerScope)
    {
        AnalysisAssert(debuggerScope);

        if (this == debuggerScope)
        {
            return debuggerScope;
        }

        if (this->IsAncestorOf(debuggerScope))
        {
            return this;
        }

        if (debuggerScope->IsAncestorOf(this))
        {
            return debuggerScope;
        }

        DebuggerScope* firstNode = this;
        DebuggerScope* secondNode = debuggerScope;

        int firstDepth = firstNode->GetScopeDepth();
        int secondDepth = secondNode->GetScopeDepth();

        // Calculate the depth difference in order to bring the deep node up to the sibling
        // level of the shorter node.
        int depthDifference = abs(firstDepth - secondDepth);

        DebuggerScope*& nodeToBringUp = firstDepth > secondDepth ? firstNode : secondNode;
        while (depthDifference > 0)
        {
            AnalysisAssert(nodeToBringUp);
            nodeToBringUp = nodeToBringUp->GetParentScope();
            --depthDifference;
        }

        // Move up the tree and see where the nodes meet.
        while (firstNode && secondNode)
        {
            if (firstNode == secondNode)
            {
                return firstNode;
            }

            firstNode = firstNode->GetParentScope();
            secondNode = secondNode->GetParentScope();
        }

        // The nodes are not part of the same scope tree.
        return nullptr;
    }

    // Gets the depth of the scope in the parent link tree.
    int DebuggerScope::GetScopeDepth() const
    {
        int depth = 0;
        const DebuggerScope* currentDebuggerScope = this;
        while (currentDebuggerScope)
        {
            currentDebuggerScope = currentDebuggerScope->GetParentScope();
            ++depth;
        }

        return depth;
    }

    bool ScopeObjectChain::TryGetDebuggerScopePropertyInfo(PropertyId propertyId, RegSlot location, int offset, bool* isPropertyInDebuggerScope, bool *isConst, bool* isInDeadZone)
    {
        Assert(pScopeChain);
        Assert(isPropertyInDebuggerScope);
        Assert(isConst);

        *isPropertyInDebuggerScope = false;
        *isConst = false;

        // Search through each block scope until we find the current scope.  If the register was found
        // in any of the scopes going down until we reach the scope of the debug break, then it's in scope.
        // if found but not in the scope, the out param will be updated (since it is actually a let or const), so that caller can make a call accordingly.
        for (int i = 0; i < pScopeChain->Count(); i++)
        {
            Js::DebuggerScope *debuggerScope = pScopeChain->Item(i);
            DebuggerScopeProperty debuggerScopeProperty;
            if (!debuggerScope->IsParamScope() && debuggerScope->TryGetProperty(propertyId, location, &debuggerScopeProperty))
            {
                bool isOffsetInScope = debuggerScope->IsOffsetInScope(offset);

                // For the Object scope, all the properties will have the same location (-1) so they can match. Use further check below to determine the propertyInDebuggerScope
                *isPropertyInDebuggerScope = isOffsetInScope || !debuggerScope->IsBlockObjectScope();

                if (isOffsetInScope)
                {
                    if (isInDeadZone != nullptr)
                    {
                        *isInDeadZone = debuggerScopeProperty.IsInDeadZone(offset);
                    }

                    *isConst = debuggerScopeProperty.IsConst();
                    return true;
                }
            }
        }

        return false;
    }

    void FunctionBody::AllocateForInCache()
    {
        uint profiledForInLoopCount = this->GetProfiledForInLoopCount();
        if (profiledForInLoopCount == 0)
        {
            return;
        }
        this->SetAuxPtr<AuxPointerType::ForInCacheArray>(AllocatorNewArrayZ(CacheAllocator, this->GetScriptContext()->GetEnumeratorAllocator(), EnumeratorCache, profiledForInLoopCount));
    }

    EnumeratorCache * FunctionBody::GetForInCache(uint index)
    {
        Assert(index < this->GetProfiledForInLoopCount());
        return &this->GetAuxPtr<AuxPointerType::ForInCacheArray>()[index];
    }

    EnumeratorCache * FunctionBody::GetForInCacheArray()
    {
        return this->GetAuxPtrWithLock<AuxPointerType::ForInCacheArray>();
    }

    void FunctionBody::CleanUpForInCache(bool isShutdown)
    {
        uint profiledForInLoopCount = this->GetProfiledForInLoopCount();
        if (profiledForInLoopCount == 0)
        {
            return;
        }
        EnumeratorCache * forInCacheArray = this->GetAuxPtr<AuxPointerType::ForInCacheArray>();
        if (forInCacheArray)
        {
            if (isShutdown)
            {
                memset(forInCacheArray, 0, sizeof(EnumeratorCache) * profiledForInLoopCount);
            }
            else
            {
                AllocatorDeleteArray(CacheAllocator, this->GetScriptContext()->GetEnumeratorAllocator(), profiledForInLoopCount, forInCacheArray);
                this->SetAuxPtr<AuxPointerType::ForInCacheArray>(nullptr);
            }
        }
    }

    void FunctionBody::AllocateInlineCache()
    {
        Assert(this->inlineCaches == nullptr);
        uint isInstInlineCacheStart = this->GetInlineCacheCount();
        uint totalCacheCount = isInstInlineCacheStart + GetIsInstInlineCacheCount();

        if (totalCacheCount != 0)
        {
            // Root object inline cache are not leaf
            void ** inlineCaches = RecyclerNewArrayZ(this->m_scriptContext->GetRecycler(),
                void*, totalCacheCount);
#if DBG
            this->m_inlineCacheTypes = RecyclerNewArrayLeafZ(this->m_scriptContext->GetRecycler(),
                byte, totalCacheCount);
#endif
            uint i = 0;
            uint plainInlineCacheEnd = GetRootObjectLoadInlineCacheStart();
            __analysis_assume(plainInlineCacheEnd <= totalCacheCount);
            for (; i < plainInlineCacheEnd; i++)
            {
                inlineCaches[i] = AllocatorNewZ(InlineCacheAllocator,
                    this->m_scriptContext->GetInlineCacheAllocator(), InlineCache);
            }
            Js::RootObjectBase * rootObject = this->GetRootObject();
            ThreadContext * threadContext = this->GetScriptContext()->GetThreadContext();
            uint rootObjectLoadInlineCacheEnd = GetRootObjectLoadMethodInlineCacheStart();
            __analysis_assume(rootObjectLoadInlineCacheEnd <= totalCacheCount);
            for (; i < rootObjectLoadInlineCacheEnd; i++)
            {
                inlineCaches[i] = rootObject->GetInlineCache(
                    threadContext->GetPropertyName(this->GetPropertyIdFromCacheId(i)), false, false);
            }
            uint rootObjectLoadMethodInlineCacheEnd = GetRootObjectStoreInlineCacheStart();
            __analysis_assume(rootObjectLoadMethodInlineCacheEnd <= totalCacheCount);
            for (; i < rootObjectLoadMethodInlineCacheEnd; i++)
            {
                inlineCaches[i] = rootObject->GetInlineCache(
                    threadContext->GetPropertyName(this->GetPropertyIdFromCacheId(i)), true, false);
            }
            uint rootObjectStoreInlineCacheEnd = isInstInlineCacheStart;
            __analysis_assume(rootObjectStoreInlineCacheEnd <= totalCacheCount);
            for (; i < rootObjectStoreInlineCacheEnd; i++)
            {
#pragma prefast(suppress:6386, "The analysis assume didn't help prefast figure out this is in range")
                inlineCaches[i] = rootObject->GetInlineCache(
                    threadContext->GetPropertyName(this->GetPropertyIdFromCacheId(i)), false, true);
            }
            for (; i < totalCacheCount; i++)
            {
                inlineCaches[i] = AllocatorNewStructZ(CacheAllocator,
                    this->m_scriptContext->GetIsInstInlineCacheAllocator(), IsInstInlineCache);
            }
#if DBG
            this->m_inlineCacheTypes = RecyclerNewArrayLeafZ(this->m_scriptContext->GetRecycler(),
                byte, totalCacheCount);
#endif
            this->inlineCaches = inlineCaches;
        }
    }

    InlineCache *FunctionBody::GetInlineCache(uint index)
    {
        Assert(this->inlineCaches != nullptr);
        Assert(index < this->GetInlineCacheCount());
#if DBG
        Assert(this->m_inlineCacheTypes[index] == InlineCacheTypeNone ||
            this->m_inlineCacheTypes[index] == InlineCacheTypeInlineCache);
        this->m_inlineCacheTypes[index] = InlineCacheTypeInlineCache;
#endif
        return reinterpret_cast<InlineCache *>(this->inlineCaches[index]);
    }

    bool FunctionBody::CanFunctionObjectHaveInlineCaches()
    {
        if (this->DoStackNestedFunc() || this->IsCoroutine())
        {
            return false;
        }

        uint totalCacheCount = this->GetInlineCacheCount() + this->GetIsInstInlineCacheCount();
        if (PHASE_FORCE(Js::ScriptFunctionWithInlineCachePhase, this) && totalCacheCount > 0)
        {
            return true;
        }

        // Only have inline caches on function object for possible inlining candidates.
        // Since we don't know the size of the top function, check against the maximum possible inline threshold
        // Negative inline byte code size threshold will disable inline cache on function object.
        const int byteCodeSizeThreshold = CONFIG_FLAG(InlineThreshold) + CONFIG_FLAG(InlineThresholdAdjustCountInSmallFunction);
        if (byteCodeSizeThreshold < 0 || this->GetByteCodeWithoutLDACount() > (uint)byteCodeSizeThreshold)
        {
            return false;
        }
        // Negative FuncObjectInlineCacheThreshold will disable inline cache on function object.
        if (CONFIG_FLAG(FuncObjectInlineCacheThreshold) < 0 || totalCacheCount > (uint)CONFIG_FLAG(FuncObjectInlineCacheThreshold) || totalCacheCount == 0)
        {
            return false;
        }

        return true;
    }

    void** FunctionBody::GetInlineCaches()
    {
        return this->inlineCaches;
    }

#if DBG
    byte* FunctionBody::GetInlineCacheTypes()
    {
        return this->m_inlineCacheTypes;
    }
#endif

    IsInstInlineCache *FunctionBody::GetIsInstInlineCache(uint index)
    {
        Assert(this->inlineCaches != nullptr);
        Assert(index < GetIsInstInlineCacheCount());
        index += this->GetInlineCacheCount();
#if DBG
        Assert(this->m_inlineCacheTypes[index] == InlineCacheTypeNone ||
            this->m_inlineCacheTypes[index] == InlineCacheTypeIsInst);
        this->m_inlineCacheTypes[index] = InlineCacheTypeIsInst;
#endif
        return reinterpret_cast<IsInstInlineCache *>(this->inlineCaches[index]);
    }

    PolymorphicInlineCache * FunctionBody::GetPolymorphicInlineCache(uint index)
    {
        return this->polymorphicInlineCaches.GetInlineCache(this, index);
    }

    PolymorphicInlineCache * FunctionBody::CreateNewPolymorphicInlineCache(uint index, PropertyId propertyId, InlineCache * inlineCache)
    {
        Assert(GetPolymorphicInlineCache(index) == nullptr);
        // Only create polymorphic inline caches for non-root inline cache indexes
        if (index < GetRootObjectLoadInlineCacheStart()
#if DBG
            && !PHASE_OFF1(Js::PolymorphicInlineCachePhase)
#endif
            )
        {
            PolymorphicInlineCache * polymorphicInlineCache = CreatePolymorphicInlineCache(index, MinPolymorphicInlineCacheSize);
#ifdef ENABLE_DEBUG_CONFIG_OPTIONS
            if (PHASE_VERBOSE_TRACE1(Js::PolymorphicInlineCachePhase))
            {
                this->DumpFullFunctionName();
                Output::Print(_u(": New PIC, index = %d, size = %d\n"), index, MinPolymorphicInlineCacheSize);
            }

#endif
#if PHASE_PRINT_INTRUSIVE_TESTTRACE1
            char16 debugStringBuffer[MAX_FUNCTION_BODY_DEBUG_STRING_SIZE];
#endif
            PHASE_PRINT_INTRUSIVE_TESTTRACE1(
                Js::PolymorphicInlineCachePhase,
                _u("TestTrace PIC:  New, Function %s (%s), 0x%x, index = %d, size = %d\n"), this->GetDisplayName(), this->GetDebugNumberSet(debugStringBuffer), polymorphicInlineCache, index, MinPolymorphicInlineCacheSize);

            uint indexInPolymorphicCache = polymorphicInlineCache->GetInlineCacheIndexForType(inlineCache->GetType());
            inlineCache->CopyTo(propertyId, m_scriptContext, &(polymorphicInlineCache->GetInlineCaches()[indexInPolymorphicCache]));
            polymorphicInlineCache->UpdateInlineCachesFillInfo(indexInPolymorphicCache, true /*set*/);

            return polymorphicInlineCache;
        }
        return nullptr;
    }

    PolymorphicInlineCache * FunctionBody::CreateBiggerPolymorphicInlineCache(uint index, PropertyId propertyId)
    {
        PolymorphicInlineCache * polymorphicInlineCache = GetPolymorphicInlineCache(index);
        Assert(polymorphicInlineCache && polymorphicInlineCache->CanAllocateBigger());
        uint16 polymorphicInlineCacheSize = polymorphicInlineCache->GetSize();
        uint16 newPolymorphicInlineCacheSize = PolymorphicInlineCache::GetNextSize(polymorphicInlineCacheSize);
        Assert(newPolymorphicInlineCacheSize > polymorphicInlineCacheSize);
        PolymorphicInlineCache * newPolymorphicInlineCache = CreatePolymorphicInlineCache(index, newPolymorphicInlineCacheSize);
        polymorphicInlineCache->CopyTo(propertyId, m_scriptContext, newPolymorphicInlineCache);
#ifdef ENABLE_DEBUG_CONFIG_OPTIONS
        if (PHASE_VERBOSE_TRACE1(Js::PolymorphicInlineCachePhase))
        {
            this->DumpFullFunctionName();
            Output::Print(_u(": Bigger PIC, index = %d, oldSize = %d, newSize = %d\n"), index, polymorphicInlineCacheSize, newPolymorphicInlineCacheSize);
        }
#endif
#if PHASE_PRINT_INTRUSIVE_TESTTRACE1
        char16 debugStringBuffer[MAX_FUNCTION_BODY_DEBUG_STRING_SIZE];
#endif
        PHASE_PRINT_INTRUSIVE_TESTTRACE1(
            Js::PolymorphicInlineCachePhase,
            _u("TestTrace PIC:  Bigger, Function %s (%s), 0x%x, index = %d, size = %d\n"), this->GetDisplayName(), this->GetDebugNumberSet(debugStringBuffer), newPolymorphicInlineCache, index, newPolymorphicInlineCacheSize);
        return newPolymorphicInlineCache;
    }

    void FunctionBody::ResetInlineCaches()
    {
        SetInlineCacheCount(0);
        SetRootObjectLoadInlineCacheStart(0);
        SetRootObjectStoreInlineCacheStart(0);
        SetIsInstInlineCacheCount(0);
        this->inlineCaches = nullptr;
        this->polymorphicInlineCaches.Reset();
    }

    PolymorphicInlineCache * FunctionBody::CreatePolymorphicInlineCache(uint index, uint16 size)
    {
        Recycler * recycler = this->m_scriptContext->GetRecycler();
        PolymorphicInlineCache * newPolymorphicInlineCache = FunctionBodyPolymorphicInlineCache::New(size, this);
        this->polymorphicInlineCaches.SetInlineCache(recycler, this, index, newPolymorphicInlineCache);
        return newPolymorphicInlineCache;
    }

    uint FunctionBody::NewObjectLiteral()
    {
        Assert(this->GetObjectLiteralTypes() == nullptr);
        return IncObjLiteralCount();
    }

    Field(DynamicType*)* FunctionBody::GetObjectLiteralTypeRef(uint index)
    {
        Assert(index < GetObjLiteralCount());
        auto literalTypes = this->GetObjectLiteralTypes();
        Assert(literalTypes != nullptr);
        return literalTypes + index;
    }
    Field(DynamicType*)* FunctionBody::GetObjectLiteralTypeRefWithLock(uint index)
    {
        Assert(index < GetObjLiteralCount());
        auto literalTypes = this->GetObjectLiteralTypesWithLock();
        Assert(literalTypes != nullptr);
        return literalTypes + index;
    }

    void FunctionBody::AllocateObjectLiteralTypeArray()
    {
        Assert(this->GetObjectLiteralTypes() == nullptr);
        uint objLiteralCount = GetObjLiteralCount();
        if (objLiteralCount == 0)
        {
            return;
        }

        this->SetObjectLiteralTypes(RecyclerNewArrayZ(this->GetScriptContext()->GetRecycler(), DynamicType *, objLiteralCount));
    }

    uint FunctionBody::NewLiteralRegex()
    {
        if (this->GetLiteralRegexes() != nullptr)
        {
            // This is a function nested in a redeferred function, so we won't regenerate byte code and won't make use of the index.
            // The regex count is already correct, so don't increment it.
            return 0;
        }
        return IncLiteralRegexCount();
    }


    void FunctionBody::AllocateLiteralRegexArray()
    {
        Assert(!this->GetLiteralRegexes());
        uint32 literalRegexCount = GetLiteralRegexCount();
        if (literalRegexCount == 0)
        {
            return;
        }

        this->SetLiteralRegexs(RecyclerNewArrayZ(m_scriptContext->GetRecycler(), UnifiedRegex::RegexPattern *, literalRegexCount));
    }

#ifdef ASMJS_PLAT
    AsmJsFunctionInfo* FunctionBody::AllocateAsmJsFunctionInfo()
    {
        Assert( !this->GetAsmJsFunctionInfo() );
        this->SetAuxPtr<AuxPointerType::AsmJsFunctionInfo>(RecyclerNew( m_scriptContext->GetRecycler(), AsmJsFunctionInfo));
        return this->GetAsmJsFunctionInfo();
    }

    AsmJsModuleInfo* FunctionBody::AllocateAsmJsModuleInfo()
    {
        Assert( !this->GetAsmJsModuleInfo() );
        Recycler* rec = m_scriptContext->GetRecycler();
        this->SetAuxPtr<AuxPointerType::AsmJsModuleInfo>(RecyclerNew(rec, AsmJsModuleInfo, rec));
        return this->GetAsmJsModuleInfo();
    }
#endif

    PropertyIdArray * FunctionBody::AllocatePropertyIdArrayForFormals(uint32 size, uint32 count, byte extraSlots)
    {
        //TODO: saravind: Should the allocation be a Leaf Allocation?
        PropertyIdArray * formalsPropIdArray = RecyclerNewPlus(GetScriptContext()->GetRecycler(), size, Js::PropertyIdArray, count, extraSlots);
        SetFormalsPropIdArray(formalsPropIdArray);
        return formalsPropIdArray;
    }

    UnifiedRegex::RegexPattern *FunctionBody::GetLiteralRegex(const uint index)
    {
        Assert(index < GetLiteralRegexCount());
        Assert(this->GetLiteralRegexes());

        return this->GetLiteralRegexes()[index];
    }

    UnifiedRegex::RegexPattern *FunctionBody::GetLiteralRegexWithLock(const uint index)
    {
        Assert(index < GetLiteralRegexCount());
        Assert(this->GetLiteralRegexesWithLock());

        return this->GetLiteralRegexesWithLock()[index];
    }

    void FunctionBody::SetLiteralRegex(const uint index, UnifiedRegex::RegexPattern *const pattern)
    {
        Assert(index < GetLiteralRegexCount());
        Assert(this->GetLiteralRegexes());

        auto literalRegexes = this->GetLiteralRegexes();
        if (literalRegexes[index] && literalRegexes[index] == pattern)
        {
            return;
        }
        Assert(!literalRegexes[index]);

        literalRegexes[index] = pattern;
    }

    void FunctionBody::ResetObjectLiteralTypes()
    {
        this->SetObjectLiteralTypes(nullptr);
        this->SetObjLiteralCount(0);
    }

    void FunctionBody::ResetLiteralRegexes()
    {
        SetLiteralRegexCount(0);
        this->SetLiteralRegexs(nullptr);
    }

    Js::AuxArray<uint32> * FunctionBody::AllocateSlotIdInCachedScopeToNestedIndexArray(uint32 slotCount)
    {
        Js::AuxArray<uint32> * slotIdToNestedIndexArray = RecyclerNewPlusLeaf(GetScriptContext()->GetRecycler(), slotCount * sizeof(uint32), Js::AuxArray<uint32>, slotCount);
        SetSlotIdInCachedScopeToNestedIndexArray(slotIdToNestedIndexArray);
        return slotIdToNestedIndexArray;
    }

    void FunctionBody::ResetProfileIds()
    {
#if ENABLE_PROFILE_INFO
        Assert(!HasDynamicProfileInfo()); // profile data relies on the profile ID counts; it should not have been created yet
        Assert(!this->GetCodeGenRuntimeData()); // relies on 'profiledCallSiteCount'

        profiledCallSiteCount = 0;
        profiledArrayCallSiteCount = 0;
        profiledReturnTypeCount = 0;
        profiledSlotCount = 0;
        profiledLdLenCount = 0;
        profiledLdElemCount = 0;
        profiledStElemCount = 0;
#endif
    }

    void FunctionBody::ResetByteCodeGenState()
    {
        // Byte code generation failed for this function. Revert any intermediate state being tracked in the function body, in
        // case byte code generation is attempted again for this function body.

        DebugOnly(this->UnlockCounters());

        ResetInlineCaches();
        ResetObjectLiteralTypes();
        ResetLiteralRegexes();
        ResetLoops();
        ResetProfileIds();
        ResetSlotIdInCachedScopeToNestedIndexArray();

        SetFirstTmpRegister(Constants::NoRegister);
        SetLocalClosureRegister(Constants::NoRegister);
        SetParamClosureRegister(Constants::NoRegister);
        SetLocalFrameDisplayRegister(Constants::NoRegister);
        SetEnvRegister(Constants::NoRegister);
        SetThisRegisterForEventHandler(Constants::NoRegister);
        SetFirstInnerScopeRegister(Constants::NoRegister);
        SetFuncExprScopeRegister(Constants::NoRegister);
        SetInnerScopeCount(0);
        hasCachedScopePropIds = false;
        this->SetConstantCount(0);
        this->SetConstTable(nullptr);
        AssertMsg(!this->byteCodeBlock || !this->IsWasmFunction(), "We should never reset the bytecode block for Wasm");
        this->byteCodeBlock = nullptr;

        // Also, remove the function body from the source info to prevent any further processing 
        // of the function such as attempts to set breakpoints.
        if (GetIsFuncRegistered())
        {
            this->GetUtf8SourceInfo()->RemoveFunctionBody(this);
        }

        // There is other state that is set by the byte code generator but the state should be the same each time byte code
        // generation is done for the function, so it doesn't need to be reverted
    }

    void FunctionBody::ResetByteCodeGenVisitState()
    {
        // This function body is about to be visited by the byte code generator after defer-parsing it. Since the previous visit
        // pass may have failed, we need to restore state that is tracked on the function body by the visit pass.
        // Note: do not reset literal regexes if the function has already been compiled (e.g., is a parsed function enclosed by a
        // redeferred function) as we will not use the count of literals anyway, and the counters may be accessed by the background thread.

        DebugOnly(this->UnlockCounters());

        if (this->byteCodeBlock == nullptr)
        {
            ResetLiteralRegexes();
        }
    }

#if ENABLE_NATIVE_CODEGEN
    const FunctionCodeGenRuntimeData *FunctionBody::GetInlineeCodeGenRuntimeData(const ProfileId profiledCallSiteId) const
    {
        Assert(profiledCallSiteId < profiledCallSiteCount);

        auto codeGenRuntimeData = this->GetCodeGenRuntimeDataWithLock();
        return codeGenRuntimeData ? codeGenRuntimeData[profiledCallSiteId] : nullptr;
    }

    const FunctionCodeGenRuntimeData *FunctionBody::GetInlineeCodeGenRuntimeDataForTargetInlinee(const ProfileId profiledCallSiteId, Js::FunctionBody *inlineeFuncBody) const
    {
        Assert(profiledCallSiteId < profiledCallSiteCount);

        auto codeGenRuntimeData = this->GetCodeGenRuntimeDataWithLock();
        if (!codeGenRuntimeData)
        {
            return nullptr;
        }
        const FunctionCodeGenRuntimeData *runtimeData = codeGenRuntimeData[profiledCallSiteId];
        while (runtimeData && runtimeData->GetFunctionBody() != inlineeFuncBody)
        {
            runtimeData = runtimeData->GetNext();
        }
        return runtimeData;
    }

    template<Js::FunctionProxy::AuxPointerType auxType>
    FunctionCodeGenRuntimeData * FunctionBody::EnsureCodeGenRuntimeDataCommon(
        Recycler *const recycler,
        __in_range(0, profiledCallSiteCount - 1) const ProfileId profiledCallSiteId,
        FunctionBody *const inlinee)
    {
        Assert(recycler);
        Assert(profiledCallSiteId < profiledCallSiteCount);
        Assert(inlinee);

        if (this->GetAuxPtr(auxType) == nullptr)
        {
            FunctionCodeGenRuntimeData ** codeGenRuntimeData = RecyclerNewArrayZ(recycler, FunctionCodeGenRuntimeData *, profiledCallSiteCount);
            this->SetAuxPtr(auxType, codeGenRuntimeData);
        }

        Field(FunctionCodeGenRuntimeData *)* codeGenRuntimeData = this->GetAuxPtr<auxType>();
        Field(FunctionCodeGenRuntimeData *) const inlineeData = codeGenRuntimeData[profiledCallSiteId];
        if (inlineeData == nullptr)
        {
            FunctionCodeGenRuntimeData * runtimeData = RecyclerNew(recycler, FunctionCodeGenRuntimeData, inlinee);
            codeGenRuntimeData[profiledCallSiteId] = runtimeData;
            return runtimeData;
        }

        // Find the right code gen runtime data
        FunctionCodeGenRuntimeData * next = inlineeData;

        while (next && (next->GetFunctionBody() != inlinee))
        {
            next = next->GetNext();
        }

        if (next)
        {
            return next;
        }

        FunctionCodeGenRuntimeData * runtimeData = RecyclerNew(recycler, FunctionCodeGenRuntimeData, inlinee);
        runtimeData->SetupRuntimeDataChain(inlineeData);
        codeGenRuntimeData[profiledCallSiteId] = runtimeData;
        return runtimeData;
    }

    FunctionCodeGenRuntimeData *FunctionBody::EnsureInlineeCodeGenRuntimeData(
        Recycler *const recycler,
        __in_range(0, profiledCallSiteCount - 1) const ProfileId profiledCallSiteId,
        FunctionBody *const inlinee)
    {
        return EnsureCodeGenRuntimeDataCommon<AuxPointerType::CodeGenRuntimeData>(recycler, profiledCallSiteId, inlinee);
    }

    FunctionCodeGenRuntimeData * FunctionBody::EnsureCallbackInlineeCodeGenRuntimeData(
        Recycler *const recycler,
        __in_range(0, profiledCallSiteCount - 1) const ProfileId profiledCallSiteId,
        FunctionBody *const inlinee)
    {
        return EnsureCodeGenRuntimeDataCommon<AuxPointerType::CodeGenCallbackRuntimeData>(recycler, profiledCallSiteId, inlinee);
    }

    const FunctionCodeGenRuntimeData *FunctionBody::GetLdFldInlineeCodeGenRuntimeData(const InlineCacheIndex inlineCacheIndex) const
    {
        Assert(inlineCacheIndex < this->GetInlineCacheCount());

        auto data = this->GetCodeGenGetSetRuntimeDataWithLock();
        return (data != nullptr) ? data[inlineCacheIndex] : nullptr;
    }

    FunctionCodeGenRuntimeData *FunctionBody::EnsureLdFldInlineeCodeGenRuntimeData(
        Recycler *const recycler,
        const InlineCacheIndex inlineCacheIndex,
        FunctionBody *const inlinee)
    {
        Assert(recycler);
        Assert(inlineCacheIndex < this->GetInlineCacheCount());
        Assert(inlinee);

        if (this->GetCodeGenGetSetRuntimeData() == nullptr)
        {
            const auto codeGenRuntimeData = RecyclerNewArrayZ(recycler, FunctionCodeGenRuntimeData *, this->GetInlineCacheCount());
            this->SetCodeGenGetSetRuntimeData(codeGenRuntimeData);
        }

        auto codeGenGetSetRuntimeData = this->GetCodeGenGetSetRuntimeData();
        const auto inlineeData = codeGenGetSetRuntimeData[inlineCacheIndex];
        if (inlineeData)
        {
            return inlineeData;
        }

        return codeGenGetSetRuntimeData[inlineCacheIndex] = RecyclerNew(recycler, FunctionCodeGenRuntimeData, inlinee);
    }

    const FunctionCodeGenRuntimeData * FunctionBody::GetCallbackInlineeCodeGenRuntimeData(const ProfileId profiledCallSiteId) const
    {
        Assert(profiledCallSiteId < profiledCallSiteCount);

        Field(FunctionCodeGenRuntimeData*)* codeGenRuntimeData = this->GetCodeGenCallbackRuntimeDataWithLock();
        return codeGenRuntimeData ? codeGenRuntimeData[profiledCallSiteId] : nullptr;
    }
#endif

    void FunctionBody::AllocateLoopHeaders()
    {
        Assert(this->GetLoopHeaderArray() == nullptr);

        uint loopCount = GetLoopCount();
        if (loopCount != 0)
        {
            this->SetLoopHeaderArray(RecyclerNewArrayZ(this->m_scriptContext->GetRecycler(), LoopHeader, loopCount));
            auto loopHeaderArray = this->GetLoopHeaderArray();
            for (uint i = 0; i < loopCount; i++)
            {
                loopHeaderArray[i].Init(this);
            }
        }
    }

    void FunctionBody::ReleaseLoopHeaders()
    {
#if ENABLE_NATIVE_CODEGEN
        this->MapLoopHeaders([](uint loopNumber, LoopHeader * loopHeader)
        {
            loopHeader->ReleaseEntryPoints();
        });
#endif
    }

    void FunctionBody::ResetLoops()
    {
        SetLoopCount(0);
        this->SetLoopHeaderArray(nullptr);
    }

    void FunctionBody::RestoreOldDefaultEntryPoint(FunctionEntryPointInfo* oldEntryPointInfo,
        JavascriptMethod oldOriginalEntryPoint,
        FunctionEntryPointInfo* newEntryPointInfo)
    {
        Assert(newEntryPointInfo);

        this->SetDefaultFunctionEntryPointInfo(oldEntryPointInfo, oldOriginalEntryPoint);
        this->entryPoints->RemoveAt(newEntryPointInfo->entryPointIndex);
    }

    FunctionEntryPointInfo* FunctionBody::CreateNewDefaultEntryPoint()
    {
        Recycler *const recycler = this->m_scriptContext->GetRecycler();
        const JavascriptMethod currentThunk = m_scriptContext->CurrentThunk;

        FunctionEntryPointInfo *const entryPointInfo =
            RecyclerNewFinalized(
                recycler,
                FunctionEntryPointInfo,
                this,
                currentThunk,
                m_scriptContext->GetThreadContext());

        AddEntryPointToEntryPointList(entryPointInfo);

        {
            // Allocations in this region may trigger expiry and cause unexpected changes to state
            AUTO_NO_EXCEPTION_REGION;

            Js::JavascriptMethod originalEntryPoint, directEntryPoint;

#if ENABLE_NATIVE_CODEGEN
            FunctionEntryPointInfo *const simpleJitEntryPointInfo = GetSimpleJitEntryPointInfo();
            if(simpleJitEntryPointInfo && GetExecutionMode() == ExecutionMode::FullJit)
            {
                directEntryPoint =
                    originalEntryPoint = simpleJitEntryPointInfo->GetNativeEntrypoint();
            }
            else
#endif
            {
#if DYNAMIC_INTERPRETER_THUNK
                // If the dynamic interpreter thunk hasn't been created yet, then the entry point can be set to
                // the default entry point. Otherwise, since the new default entry point is being created to
                // move back to the interpreter, the original entry point is going to be the dynamic interpreter thunk
                originalEntryPoint =
                    m_dynamicInterpreterThunk
                        ? reinterpret_cast<JavascriptMethod>(InterpreterThunkEmitter::ConvertToEntryPoint(m_dynamicInterpreterThunk))
                        : DefaultEntryThunk;
#else
                originalEntryPoint = DefaultEntryThunk;
#endif

                directEntryPoint = currentThunk == DefaultEntryThunk ? originalEntryPoint : currentThunk;
            }

            entryPointInfo->jsMethod = directEntryPoint;
            SetDefaultFunctionEntryPointInfo(entryPointInfo, originalEntryPoint);
        }

        return entryPointInfo;
    }

    LoopHeader *FunctionBody::GetLoopHeader(uint index) const
    {
        Assert(this->GetLoopHeaderArray() != nullptr);
        Assert(index < GetLoopCount());
        return &this->GetLoopHeaderArray()[index];
    }

    LoopHeader *FunctionBody::GetLoopHeaderWithLock(uint index) const
    {
        Assert(this->GetLoopHeaderArrayWithLock() != nullptr);
        Assert(index < GetLoopCount());
        return &this->GetLoopHeaderArrayWithLock()[index];
    }
    FunctionEntryPointInfo *FunctionBody::GetSimpleJitEntryPointInfo() const
    {
        return this->GetAuxPtr<AuxPointerType::SimpleJitEntryPointInfo>();
    }

    void FunctionBody::SetSimpleJitEntryPointInfo(FunctionEntryPointInfo *const entryPointInfo)
    {
        this->SetAuxPtr<AuxPointerType::SimpleJitEntryPointInfo>(entryPointInfo);
    }


    uint32 FunctionBody::GetInterpretedCount() const
    {
        return executionState.GetInterpretedCount();
    }

    uint32 FunctionBody::IncreaseInterpretedCount()
    {
        return executionState.IncreaseInterpretedCount();
    }

    void FunctionBody::SetAsmJsExecutionMode()
    {
        executionState.SetAsmJsExecutionMode();
    }

    void FunctionBody::SetDefaultInterpreterExecutionMode()
    {
        executionState.SetDefaultInterpreterExecutionMode();
    }

    ExecutionMode FunctionBody::GetExecutionMode() const
    {
        return executionState.GetExecutionMode();
    }

    ExecutionMode FunctionBody::GetInterpreterExecutionMode(const bool isPostBailout)
    {
        return executionState.GetInterpreterExecutionMode(isPostBailout);
    }

    bool FunctionBody::IsInterpreterExecutionMode() const
    {
        return GetExecutionMode() <= ExecutionMode::ProfilingInterpreter;
    }

    bool FunctionBody::TryTransitionToNextExecutionMode()
    {
        return executionState.TryTransitionToNextExecutionMode();
    }

    void FunctionBody::TryTransitionToNextInterpreterExecutionMode()
    {
        executionState.TryTransitionToNextInterpreterExecutionMode();
    }

    void FunctionBody::SetIsSpeculativeJitCandidate()
    {
        executionState.SetIsSpeculativeJitCandidate();
    }

    bool FunctionBody::TryTransitionToJitExecutionMode()
    {
        return executionState.TryTransitionToJitExecutionMode();
    }

    void FunctionBody::TransitionToSimpleJitExecutionMode()
    {
        executionState.TransitionToSimpleJitExecutionMode();
    }

    void FunctionBody::TransitionToFullJitExecutionMode()
    {
        executionState.TransitionToFullJitExecutionMode();
    }

    void FunctionBody::ReinitializeExecutionModeAndLimits()
    {
        // Do not remove wasCalledFromLoop
        wasCalledFromLoop = false;
        executionState.ReinitializeExecutionModeAndLimits(this);
    }

    void FunctionBody::ResetSimpleJitLimitAndCallCount()
    {
        Assert(GetDefaultFunctionEntryPointInfo() == GetSimpleJitEntryPointInfo());

        executionState.ResetSimpleJitLimit();

        ResetSimpleJitCallCount();
    }

    void FunctionBody::SetSimpleJitCallCount(const uint16 simpleJitLimit) const
    {
        Assert(GetExecutionMode() == ExecutionMode::SimpleJit);
        Assert(GetDefaultFunctionEntryPointInfo() == GetSimpleJitEntryPointInfo());

        // Simple JIT counts down and transitions on overflow
        const uint8 limit = static_cast<uint8>(min(0xffui16, simpleJitLimit));
        GetSimpleJitEntryPointInfo()->callsCount = limit == 0 ? 0 : limit - 1;
    }

    void FunctionBody::ResetSimpleJitCallCount()
    {
        uint32 interpretedCount = GetInterpretedCount();
        uint16 simpleJitLimit = static_cast<uint16>(executionState.GetSimpleJitLimit());
        SetSimpleJitCallCount(
            simpleJitLimit > interpretedCount
                ? simpleJitLimit - static_cast<uint16>(interpretedCount)
                : 0ui16);
    }

    uint16 FunctionBody::GetProfiledIterations() const
    {
        return executionState.GetProfiledIterations();
    }

    void FunctionBody::OnFullJitDequeued(const FunctionEntryPointInfo *const entryPointInfo)
    {
        executionState.AssertIsInitialized();
        Assert(GetExecutionMode() == ExecutionMode::FullJit);
        Assert(entryPointInfo);

        if(entryPointInfo != GetDefaultFunctionEntryPointInfo())
        {
            return;
        }

        // Re-queue the full JIT work item after this many iterations
        executionState.SetFullJitRequeueThreshold(static_cast<uint16>(DEFAULT_CONFIG_FullJitRequeueThreshold));
    }

    void FunctionBody::TraceExecutionMode(const char *const eventDescription) const
    {
        executionState.AssertIsInitialized();

        if(PHASE_TRACE(Phase::ExecutionModePhase, this))
        {
            DoTraceExecutionMode(eventDescription);
        }
    }

    void FunctionBody::TraceInterpreterExecutionMode() const
    {
        executionState.AssertIsInitialized();

        if(!PHASE_TRACE(Phase::ExecutionModePhase, this))
        {
            return;
        }

        switch(GetExecutionMode())
        {
            case ExecutionMode::Interpreter:
            case ExecutionMode::AutoProfilingInterpreter:
            case ExecutionMode::ProfilingInterpreter:
                DoTraceExecutionMode(nullptr);
                break;
        }
    }

    void FunctionBody::DoTraceExecutionMode(const char *const eventDescription) const
    {
        Assert(PHASE_TRACE(Phase::ExecutionModePhase, this));
        executionState.AssertIsInitialized();

        char16 functionIdString[MAX_FUNCTION_BODY_DEBUG_STRING_SIZE];
        Output::Print(
            _u("ExecutionMode - ")
                _u("function: %s (%s), ")
                _u("mode: %S, ")
                _u("size: %u, "),
            GetDisplayName(),
                GetDebugNumberSet(functionIdString),
            ExecutionModeName(executionState.GetExecutionMode()),
            GetByteCodeCount());

        executionState.PrintLimits();

        if(eventDescription)
        {
            Output::Print(_u(", event: %S"), eventDescription);
        }

        Output::Print(_u("\n"));
        Output::Flush();
    }

    bool FunctionBody::DoSimpleJit() const
    {
        return
            !PHASE_OFF(Js::SimpleJitPhase, this) &&
#ifdef ASMJS_PLAT
            !GetIsAsmjsMode() &&
#endif
            !GetScriptContext()->GetConfig()->IsNoNative() &&
            !GetScriptContext()->IsScriptContextInDebugMode() &&
            DoInterpreterProfile() &&
#pragma warning(suppress: 6235) // (<non-zero constant> || <expression>) is always a non-zero constant.
            (!CONFIG_FLAG(NewSimpleJit) || DoInterpreterAutoProfile()) &&
            !IsCoroutine(); // Generator JIT requires bailout which SimpleJit cannot do since it skips GlobOpt
    }

    bool FunctionBody::DoSimpleJitWithLock() const
    {
        return
            !PHASE_OFF(Js::SimpleJitPhase, this) &&
#ifdef ASMJS_PLAT
            !GetIsAsmjsMode() &&
#endif
            !GetScriptContext()->GetConfig()->IsNoNative() &&
            !this->IsInDebugMode() &&
            DoInterpreterProfileWithLock() &&
#pragma warning(suppress: 6235) // (<non-zero constant> || <expression>) is always a non-zero constant.
            (!CONFIG_FLAG(NewSimpleJit) || DoInterpreterAutoProfile()) &&
            !IsCoroutine(); // Generator JIT requires bailout which SimpleJit cannot do since it skips GlobOpt
    }

    bool FunctionBody::DoSimpleJitDynamicProfile() const
    {
        Assert(DoSimpleJitWithLock());

        return !PHASE_OFF(Js::SimpleJitDynamicProfilePhase, this) && !CONFIG_FLAG(NewSimpleJit);
    }

    bool FunctionBody::DoInterpreterProfile() const
    {
#if ENABLE_PROFILE_INFO
        return !PHASE_OFF(InterpreterProfilePhase, this) && DynamicProfileInfo::IsEnabled(this);
#else
        return false;
#endif
    }

    bool FunctionBody::DoInterpreterProfileWithLock() const
    {
#if ENABLE_PROFILE_INFO
        return !PHASE_OFF(InterpreterProfilePhase, this) && DynamicProfileInfo::IsEnabled(this);
#else
        return false;
#endif
    }

    bool FunctionBody::DoInterpreterAutoProfile() const
    {
        Assert(DoInterpreterProfile());

#ifdef ASMJS_PLAT
        if (this->GetIsAsmjsMode()) return false;
#endif

        return !PHASE_OFF(InterpreterAutoProfilePhase, this) && !this->IsInDebugMode();
    }

    bool FunctionBody::WasCalledFromLoop() const
    {
        return wasCalledFromLoop;
    }

    void FunctionBody::SetWasCalledFromLoop()
    {
        if(wasCalledFromLoop)
        {
            return;
        }
        wasCalledFromLoop = true;

        if(Configuration::Global.flags.EnforceExecutionModeLimits)
        {
            if(PHASE_TRACE(Phase::ExecutionModePhase, this))
            {
                executionState.CommitExecutedIterations();
                TraceExecutionMode("WasCalledFromLoop (before)");
            }
        }
        else
        {
            // This function is likely going to be called frequently since it's called from a loop. Reduce the full JIT
            // threshold to realize the full JIT perf benefit sooner.
            executionState.CommitExecutedIterations();
            TraceExecutionMode("WasCalledFromLoop (before)");
            uint16 fullJitThreshold = executionState.GetFullJitThreshold();
            if(fullJitThreshold > 1)
            {
                executionState.SetFullJitThreshold(fullJitThreshold / 2, !CONFIG_FLAG(NewSimpleJit));
            }
        }

        {
            // Reduce the loop interpreter limit too, for the same reasons as above
            const uint oldLoopInterpreterLimit = GetLoopInterpreterLimit();
            const uint newLoopInterpreterLimit = GetReducedLoopInterpretCount();
            Assert(newLoopInterpreterLimit <= oldLoopInterpreterLimit);
            SetLoopInterpreterLimit(newLoopInterpreterLimit);

            // Adjust loop headers' interpret counts to ensure that loops will still be profiled a number of times before
            // loop bodies are jitted
            const uint oldLoopProfileThreshold = GetLoopProfileThreshold(oldLoopInterpreterLimit);
            const uint newLoopProfileThreshold = GetLoopProfileThreshold(newLoopInterpreterLimit);
            MapLoopHeaders([=](const uint index, LoopHeader *const loopHeader)
            {
                const uint interpretedCount = loopHeader->interpretCount;
                if(interpretedCount <= newLoopProfileThreshold || interpretedCount >= oldLoopInterpreterLimit)
                {
                    // The loop hasn't been profiled yet and wouldn't have started profiling even with the new profile
                    // threshold, or it has already been profiled the necessary minimum number of times based on the old limit
                    return;
                }

                if(interpretedCount <= oldLoopProfileThreshold)
                {
                    // The loop hasn't been profiled yet, but would have started profiling with the new profile threshold. Start
                    // profiling on the next iteration.
                    loopHeader->interpretCount = newLoopProfileThreshold;
                    return;
                }

                // The loop has been profiled some already. Preserve the number of profiled iterations.
                loopHeader->interpretCount = newLoopProfileThreshold + (interpretedCount - oldLoopProfileThreshold);
            });
        }

        TraceExecutionMode("WasCalledFromLoop");
    }

    bool FunctionBody::RecentlyBailedOutOfJittedLoopBody() const
    {
        return recentlyBailedOutOfJittedLoopBody;
    }

    void FunctionBody::SetRecentlyBailedOutOfJittedLoopBody(const bool value)
    {
        recentlyBailedOutOfJittedLoopBody = value;
    }

    uint16 FunctionBody::GetMinProfileIterations()
    {
        return
            static_cast<uint>(
                CONFIG_FLAG(NewSimpleJit)
                    ? DEFAULT_CONFIG_MinProfileIterations
                    : DEFAULT_CONFIG_MinProfileIterations_OldSimpleJit);
    }

    uint16 FunctionBody::GetMinFunctionProfileIterations()
    {
        return GetMinProfileIterations();
    }

    uint FunctionBody::GetMinLoopProfileIterations(const uint loopInterpreterLimit)
    {
        return min(static_cast<uint>(GetMinProfileIterations()), loopInterpreterLimit);
    }

    uint FunctionBody::GetLoopProfileThreshold(const uint loopInterpreterLimit) const
    {
        return
            DoInterpreterProfile()
                ? DoInterpreterAutoProfile()
                    ? loopInterpreterLimit - GetMinLoopProfileIterations(loopInterpreterLimit)
                    : 0
                : static_cast<uint>(-1);
    }

    uint FunctionBody::GetReducedLoopInterpretCount()
    {
        const uint loopInterpretCount = CONFIG_FLAG(LoopInterpretCount);
        if(CONFIG_ISENABLED(LoopInterpretCountFlag))
        {
            return loopInterpretCount;
        }
        return max(loopInterpretCount / 3, GetMinLoopProfileIterations(loopInterpretCount));
    }

    uint FunctionBody::GetLoopInterpretCount(LoopHeader* loopHeader) const
    {
        if(loopHeader->isNested)
        {
            Assert(GetLoopInterpreterLimit() >= GetReducedLoopInterpretCount());
            return GetReducedLoopInterpretCount();
        }
        return GetLoopInterpreterLimit();
    }

    bool FunctionBody::DoObjectHeaderInlining()
    {
        return !PHASE_OFF1(ObjectHeaderInliningPhase);
    }

    bool FunctionBody::DoObjectHeaderInliningForConstructors()
    {
        return !PHASE_OFF1(ObjectHeaderInliningForConstructorsPhase) && DoObjectHeaderInlining();
    }

    bool FunctionBody::DoObjectHeaderInliningForConstructor(const uint32 inlineSlotCapacity)
    {
        return inlineSlotCapacity == 0 ? DoObjectHeaderInliningForEmptyObjects() : DoObjectHeaderInliningForConstructors();
    }

    bool FunctionBody::DoObjectHeaderInliningForObjectLiterals()
    {
        return !PHASE_OFF1(ObjectHeaderInliningForObjectLiteralsPhase) && DoObjectHeaderInlining();
    }

    bool FunctionBody::DoObjectHeaderInliningForObjectLiteral(const uint32 inlineSlotCapacity)
    {
        return
            inlineSlotCapacity == 0
                ?   DoObjectHeaderInliningForEmptyObjects()
                :   DoObjectHeaderInliningForObjectLiterals() &&
                    inlineSlotCapacity <= static_cast<uint32>(MaxPreInitializedObjectHeaderInlinedTypeInlineSlotCount);
    }

    bool FunctionBody::DoObjectHeaderInliningForObjectLiteral(
        const PropertyIdArray *const propIds)
    {
        Assert(propIds);

        return
            DoObjectHeaderInliningForObjectLiteral(propIds->count) &&
            PathTypeHandlerBase::UsePathTypeHandlerForObjectLiteral(propIds);
    }

    bool FunctionBody::DoObjectHeaderInliningForEmptyObjects()
    {
        #pragma prefast(suppress:6237, "(<zero> && <expression>) is always zero. <expression> is never evaluated and might have side effects.")
        return PHASE_ON1(ObjectHeaderInliningForEmptyObjectsPhase) && DoObjectHeaderInlining();
    }

    void FunctionBody::Finalize(bool isShutdown)
    {
#if ENABLE_DEBUG_CONFIG_OPTIONS
        if (Js::Configuration::Global.flags.Instrument.IsEnabled(Js::LinearScanPhase, this->GetSourceContextId(), this->GetLocalFunctionId()))
        {
            this->DumpRegStats(this);
        }
#endif
        this->Cleanup(isShutdown);
        this->CleanupSourceInfo(isShutdown);
        this->CleanupFunctionProxyCounters();
    }

    void FunctionBody::OnMark()
    {
        this->m_hasActiveReference = true;
    }

    void FunctionBody::CleanupSourceInfo(bool isScriptContextClosing)
    {
        Assert(this->cleanedUp);

        if (!sourceInfoCleanedUp)
        {
            if (GetIsFuncRegistered() && !isScriptContextClosing)
            {
                // If our function is registered, then there must
                // be a Utf8SourceInfo pinned by it.
                Assert(this->m_utf8SourceInfo);

                this->GetUtf8SourceInfo()->RemoveFunctionBody(this);
            }

            if (this->m_sourceInfo.pSpanSequence != nullptr)
            {
                HeapDelete(this->m_sourceInfo.pSpanSequence);
                this->m_sourceInfo.pSpanSequence = nullptr;
            }

            sourceInfoCleanedUp = true;
        }
    }

    template<bool IsScriptContextShutdown>
    void FunctionBody::CleanUpInlineCaches()
    {
        uint unregisteredInlineCacheCount = 0;

        if (nullptr != this->inlineCaches)
        {
            // Inline caches are in this order
            //      plain inline cache
            //      root object load inline cache
            //      root object store inline cache
            //      isInst inline cache
            // The inlineCacheCount includes all but isInst inline cache

            uint i = 0;
            uint plainInlineCacheEnd = GetRootObjectLoadInlineCacheStart();
            for (; i < plainInlineCacheEnd; i++)
            {
                if (nullptr != this->inlineCaches[i])
                {
                    InlineCache* inlineCache = (InlineCache*)this->inlineCaches[i];
                    if (IsScriptContextShutdown)
                    {
                        inlineCache->Clear();
                    }
                    else
                    {
                        if (inlineCache->RemoveFromInvalidationList())
                        {
                            unregisteredInlineCacheCount++;
                        }
                        AllocatorDelete(InlineCacheAllocator, this->m_scriptContext->GetInlineCacheAllocator(), inlineCache);
                    }
                }
            }

            RootObjectBase * rootObjectBase = this->GetRootObject();
            uint rootObjectLoadInlineCacheEnd = GetRootObjectLoadMethodInlineCacheStart();
            for (; i < rootObjectLoadInlineCacheEnd; i++)
            {
                if (nullptr != this->inlineCaches[i])
                {
                    if (IsScriptContextShutdown)
                    {
                        ((InlineCache*)this->inlineCaches[i])->Clear();
                    }
                    else
                    {
                        // A single root object inline caches for a given property is shared by all functions.  It is ref counted
                        // and doesn't get released to the allocator until there are no more outstanding references.  Thus we don't need
                        // to (and, in fact, cannot) remove it from the invalidation list here.  Instead, we'll do it in ReleaseInlineCache
                        // when there are no more outstanding references.
                        unregisteredInlineCacheCount += rootObjectBase->ReleaseInlineCache(this->GetPropertyIdFromCacheId(i), false, false, IsScriptContextShutdown);
                    }
                }
            }

            uint rootObjectLoadMethodInlineCacheEnd = GetRootObjectStoreInlineCacheStart();
            for (; i < rootObjectLoadMethodInlineCacheEnd; i++)
            {
                if (nullptr != this->inlineCaches[i])
                {
                    if (IsScriptContextShutdown)
                    {
                        ((InlineCache*)this->inlineCaches[i])->Clear();
                    }
                    else
                    {
                        // A single root object inline caches for a given property is shared by all functions.  It is ref counted
                        // and doesn't get released to the allocator until there are no more outstanding references.  Thus we don't need
                        // to (and, in fact, cannot) remove it from the invalidation list here.  Instead, we'll do it in ReleaseInlineCache
                        // when there are no more outstanding references.
                        unregisteredInlineCacheCount += rootObjectBase->ReleaseInlineCache(this->GetPropertyIdFromCacheId(i), true, false, IsScriptContextShutdown);
                    }
                }
            }

            uint rootObjectStoreInlineCacheEnd = this->GetInlineCacheCount();
            for (; i < rootObjectStoreInlineCacheEnd; i++)
            {
                if (nullptr != this->inlineCaches[i])
                {
                    if (IsScriptContextShutdown)
                    {
                        ((InlineCache*)this->inlineCaches[i])->Clear();
                    }
                    else
                    {
                        // A single root object inline caches for a given property is shared by all functions.  It is ref counted
                        // and doesn't get released to the allocator until there are no more outstanding references.  Thus we don't need
                        // to (and, in fact, cannot) remove it from the invalidation list here.  Instead, we'll do it in ReleaseInlineCache
                        // when there are no more outstanding references.
                        unregisteredInlineCacheCount += rootObjectBase->ReleaseInlineCache(this->GetPropertyIdFromCacheId(i), false, true, IsScriptContextShutdown);
                    }
                }
            }

            uint totalCacheCount = GetInlineCacheCount() + GetIsInstInlineCacheCount();
            for (; i < totalCacheCount; i++)
            {
                if (nullptr != this->inlineCaches[i])
                {
                    IsInstInlineCache* inlineCache = (IsInstInlineCache*)this->inlineCaches[i];
                    if (IsScriptContextShutdown)
                    {
                        inlineCache->Clear();
                    }
                    else
                    {
                        inlineCache->Unregister(this->m_scriptContext);
                        AllocatorDelete(CacheAllocator, this->m_scriptContext->GetIsInstInlineCacheAllocator(), inlineCache);
                    }
                }
            }

            this->inlineCaches = nullptr;

        }

        auto codeGenRuntimeData = this->GetCodeGenRuntimeData();
        if (nullptr != codeGenRuntimeData)
        {
            for (ProfileId i = 0; i < this->profiledCallSiteCount; i++)
            {
                const FunctionCodeGenRuntimeData* runtimeData = codeGenRuntimeData[i];
                if (nullptr != runtimeData)
                {
                    runtimeData->MapInlineCaches([&](InlineCache* inlineCache)
                    {
                        if (nullptr != inlineCache)
                        {
                            if (IsScriptContextShutdown)
                            {
                                inlineCache->Clear();
                            }
                            else
                            {
                                if (inlineCache->RemoveFromInvalidationList())
                                {
                                    unregisteredInlineCacheCount++;
                                }
                                AllocatorDelete(InlineCacheAllocator, this->m_scriptContext->GetInlineCacheAllocator(), inlineCache);
                            }
                        }
                    });
                }
            }
        }

        auto codeGenGetSetRuntimeData = this->GetCodeGenGetSetRuntimeData();
        if (codeGenGetSetRuntimeData != nullptr)
        {
            for (uint i = 0; i < this->GetInlineCacheCount(); i++)
            {
                auto runtimeData = codeGenGetSetRuntimeData[i];
                if (nullptr != runtimeData)
                {
                    runtimeData->MapInlineCaches([&](InlineCache* inlineCache)
                    {
                        if (nullptr != inlineCache)
                        {
                            if (IsScriptContextShutdown)
                            {
                                inlineCache->Clear();
                            }
                            else
                            {
                                if (inlineCache->RemoveFromInvalidationList())
                                {
                                    unregisteredInlineCacheCount++;
                                }
                                AllocatorDelete(InlineCacheAllocator, this->m_scriptContext->GetInlineCacheAllocator(), inlineCache);
                            }
                        }
                    });
                }
            }
        }

        if (unregisteredInlineCacheCount > 0)
        {
            AssertMsg(!IsScriptContextShutdown, "Unregistration of inlineCache should only be done if this is not scriptContext shutdown.");
            ThreadContext* threadContext = this->m_scriptContext->GetThreadContext();
            threadContext->NotifyInlineCacheBatchUnregistered(unregisteredInlineCacheCount);
        }

        while (this->GetPolymorphicInlineCachesHead())
        {
            this->GetPolymorphicInlineCachesHead()->Finalize(IsScriptContextShutdown);
        }
        polymorphicInlineCaches.Reset();
    }

    void FunctionBody::CleanupRecyclerData(bool isShutdown, bool doEntryPointCleanupCaptureStack)
    {
        // If we're not shutting down (i.e closing the script context), we need to remove our inline caches from
        // thread context's invalidation lists, and release memory back to the arena.  During script context shutdown,
        // we leave everything in place, because the inline cache arena will stay alive until script context is destroyed
        // (i.e it's destructor has been called) and thus the invalidation lists are safe to keep references to caches from this
        // script context.  We will, however, zero all inline caches so that we don't have to process them on subsequent
        // collections, which may still happen from other script contexts.

        if (isShutdown)
        {
            CleanUpInlineCaches<true>();
        }
        else
        {
            CleanUpInlineCaches<false>();
        }

        if (this->entryPoints)
        {
#if defined(ENABLE_DEBUG_CONFIG_OPTIONS) && !(DBG)
            // On fretest builds, capture the stack only if the FreTestDiagMode switch is on
            doEntryPointCleanupCaptureStack = doEntryPointCleanupCaptureStack && Js::Configuration::Global.flags.FreTestDiagMode;
#endif

            this->MapEntryPoints([=](int index, FunctionEntryPointInfo* entryPoint)
            {
                if (nullptr != entryPoint)
                {
                    // Finalize = Free up work item if it hasn't been released yet + entry point clean up
                    // isShutdown is false because cleanup is called only in the !isShutdown case
                    entryPoint->Finalize(isShutdown);

#if ENABLE_ENTRYPOINT_CLEANUP_TRACE
#if ENABLE_DEBUG_STACK_BACK_TRACE
                    // Do this separately since calling EntryPoint::Finalize doesn't capture the stack trace
                    // and in some calls to CleanupRecyclerData, we do want the stack trace captured.

                    if (doEntryPointCleanupCaptureStack)
                    {
                        entryPoint->CaptureCleanupStackTrace();
                    }
#endif
#endif
                }
            });

            this->MapLoopHeaders([=](uint loopNumber, LoopHeader* header)
            {
                bool shuttingDown = isShutdown;
                header->MapEntryPoints([=](int index, LoopEntryPointInfo* entryPoint)
                {
                    entryPoint->Cleanup(shuttingDown, doEntryPointCleanupCaptureStack);
                });
            });
        }

#ifdef PERF_COUNTERS
        this->CleanupPerfCounter();
#endif
    }

    //
    // Removes all references of the function body and causes clean up of entry points.
    // If the cleanup has already occurred before this would be a no-op.
    //
    void FunctionBody::Cleanup(bool isScriptContextClosing)
    {
        if (cleanedUp)
        {
            return;
        }

<<<<<<< HEAD
        DebugOnly(this->UnlockCounters());
=======
        DebugOnly(this->SetIsClosing());
>>>>>>> 84bd6f3c

        CleanupRecyclerData(isScriptContextClosing, false /* capture entry point cleanup stack trace */);
        CleanUpForInCache(isScriptContextClosing);

        this->SetObjLiteralCount(0);
        this->SetScopeSlotArraySizes(0, 0);

        // Manually clear these values to break any circular references
<<<<<<< HEAD
        // that might prevent the script context from being disposed        
        this->auxPtrs = nullptr;
=======
        // that might prevent the script context from being disposed
        this->auxPtrs = nullptr;
        AssertMsg(isScriptContextClosing || !m_hasActiveReference || !this->byteCodeBlock || !this->IsWasmFunction(), "We should never reset the bytecode block for Wasm when still referenced");
>>>>>>> 84bd6f3c
        this->byteCodeBlock = nullptr;
        this->entryPoints = nullptr;
        this->inlineCaches = nullptr;
        this->cacheIdToPropertyIdMap = nullptr;
        this->polymorphicInlineCaches.Reset();
        this->SetConstTable(nullptr);

#if DYNAMIC_INTERPRETER_THUNK
        if (this->HasInterpreterThunkGenerated())
        {
            JS_ETW(EtwTrace::LogMethodInterpreterThunkUnloadEvent(this));

            if (!isScriptContextClosing)
            {
                if (m_isAsmJsFunction)
                {
                    m_scriptContext->ReleaseDynamicAsmJsInterpreterThunk((BYTE*)this->m_dynamicInterpreterThunk, /*addtoFreeList*/ true);
                }
                else
                {
                    m_scriptContext->ReleaseDynamicInterpreterThunk((BYTE*)this->m_dynamicInterpreterThunk, /*addtoFreeList*/ true);
                }
            }
        }
#endif

        this->cleanedUp = true;

        DebugOnly(this->LockDownCounters());
    }


#ifdef PERF_COUNTERS
    void FunctionBody::CleanupPerfCounter()
    {
        // We might not have the byte code block yet if we defer parsed.
        DWORD byteCodeSize = (this->byteCodeBlock? this->byteCodeBlock->GetLength() : 0)
            + (this->GetAuxiliaryData() ? this->GetAuxiliaryData()->GetLength() : 0)
            + (this->GetAuxiliaryContextData() ? this->GetAuxiliaryContextData()->GetLength() : 0);
        PERF_COUNTER_SUB(Code, DynamicByteCodeSize, byteCodeSize);

        if (this->m_isDeserializedFunction)
        {
            PERF_COUNTER_DEC(Code, DeserializedFunctionBody);
        }

        PERF_COUNTER_SUB(Code, TotalByteCodeSize, byteCodeSize);
    }
#endif

    void FunctionBody::CaptureDynamicProfileState(FunctionEntryPointInfo* entryPointInfo)
    {
        // DisableJIT-TODO: Move this to be under if DYNAMIC_PROFILE
#if ENABLE_NATIVE_CODEGEN
        // (See also the FunctionBody member written in CaptureDynamicProfileState.)
        this->SetSavedPolymorphicCacheState(entryPointInfo->GetNativeEntryPointData()->GetPendingPolymorphicCacheState());
        this->savedInlinerVersion = entryPointInfo->GetNativeEntryPointData()->GetPendingInlinerVersion();
        this->savedImplicitCallsFlags = entryPointInfo->GetNativeEntryPointData()->GetPendingImplicitCallFlags();
#endif
    }

#if ENABLE_NATIVE_CODEGEN
    BYTE FunctionBody::GetSavedInlinerVersion() const
    {
        Assert(this->dynamicProfileInfo != nullptr);
        return this->savedInlinerVersion;
    }

    uint32 FunctionBody::GetSavedPolymorphicCacheState() const
    {
        Assert(this->dynamicProfileInfo != nullptr);
        return this->savedPolymorphicCacheState;
    }
    void FunctionBody::SetSavedPolymorphicCacheState(uint32 state)
    {
        this->savedPolymorphicCacheState = state;
    }
#endif

    void FunctionBody::SetHasHotLoop()
    {
        if(hasHotLoop)
        {
            return;
        }
        hasHotLoop = true;

        if(Configuration::Global.flags.EnforceExecutionModeLimits)
        {
            return;
        }

        executionState.CommitExecutedIterations();
        TraceExecutionMode("HasHotLoop (before)");
        if(executionState.GetFullJitThreshold() > 1)
        {
            executionState.SetFullJitThreshold(1, true);
        }
        TraceExecutionMode("HasHotLoop");
    }

    bool FunctionBody::IsInlineApplyDisabled()
    {
        return this->disableInlineApply;
    }

    void FunctionBody::SetDisableInlineApply(bool set)
    {
        this->disableInlineApply = set;
    }

    void FunctionBody::InitDisableInlineApply()
    {
        SetDisableInlineApply(
            (this->GetLocalFunctionId() != Js::Constants::NoFunctionId && PHASE_OFF(Js::InlinePhase, this)) ||
            PHASE_OFF(Js::InlineApplyPhase, this));
    }

    bool FunctionBody::CheckCalleeContextForInlining(FunctionProxy* calleeFunctionProxy)
    {
        return this->GetScriptContext() == calleeFunctionProxy->GetScriptContext() &&
            this->GetSecondaryHostSourceContext() == calleeFunctionProxy->GetSecondaryHostSourceContext();
    }

#if ENABLE_NATIVE_CODEGEN
    ImplicitCallFlags FunctionBody::GetSavedImplicitCallsFlags() const
    {
        Assert(this->dynamicProfileInfo != nullptr);
        return this->savedImplicitCallsFlags;
    }

    bool FunctionBody::HasNonBuiltInCallee()
    {
        for (ProfileId i = 0; i < profiledCallSiteCount; i++)
        {
            Assert(HasDynamicProfileInfo());
            if (dynamicProfileInfo->MayHaveNonBuiltinCallee(i))
            {
                return true;
            }
        }
        return false;
    }
#endif

#ifdef ENABLE_SCRIPT_DEBUGGING
    void FunctionBody::CheckAndRegisterFuncToDiag(ScriptContext *scriptContext)
    {
        // We will register function if, this is not host managed and it was not registered before.
        if (GetHostSourceContext() == Js::Constants::NoHostSourceContext
            && !m_isFuncRegisteredToDiag
            && !scriptContext->GetDebugContext()->GetProbeContainer()->IsContextRegistered(GetSecondaryHostSourceContext()))
        {
            FunctionBody *pFunc = scriptContext->GetDebugContext()->GetProbeContainer()->GetGlobalFunc(scriptContext, GetSecondaryHostSourceContext());
            if (pFunc)
            {
                // Existing behavior here is to ignore the OOM and since RegisterFuncToDiag
                // can throw now, we simply ignore the OOM here
                try
                {
                    // Register the function to the PDM as eval code (the debugger app will show file as 'eval code')
                    pFunc->RegisterFuncToDiag(scriptContext, Constants::EvalCode);
                }
                catch (Js::OutOfMemoryException)
                {
                }

                scriptContext->GetDebugContext()->GetProbeContainer()->RegisterContextToDiag(GetSecondaryHostSourceContext(), scriptContext->AllocatorForDiagnostics());

                m_isFuncRegisteredToDiag = true;
            }
        }
        else
        {
            m_isFuncRegisteredToDiag = true;
        }

    }
#endif

    DebuggerScope* FunctionBody::RecordStartScopeObject(DiagExtraScopesType scopeType, int start, RegSlot scopeLocation, int* index)
    {
        Recycler* recycler = m_scriptContext->GetRecycler();

        if (!GetScopeObjectChain())
        {
            SetScopeObjectChain(RecyclerNew(recycler, ScopeObjectChain, recycler));
        }

        // Check if we need to create the scope object or if it already exists from a previous bytecode
        // generator pass.
        DebuggerScope* debuggerScope = nullptr;
        int currentDebuggerScopeIndex = this->GetNextDebuggerScopeIndex();
        if (!this->TryGetDebuggerScopeAt(currentDebuggerScopeIndex, debuggerScope))
        {
            // Create a new debugger scope.
            debuggerScope = AddScopeObject(scopeType, start, scopeLocation);
        }
        else
        {
            debuggerScope->UpdateDueToByteCodeRegeneration(scopeType, start, scopeLocation);
        }

        if(index)
        {
            *index = currentDebuggerScopeIndex;
        }

        return debuggerScope;
    }

    void FunctionBody::RecordEndScopeObject(DebuggerScope* currentScope, int end)
    {
        AssertMsg(currentScope, "No current debugger scope passed in.");
        currentScope->SetEnd(end);
    }

    DebuggerScope * FunctionBody::AddScopeObject(DiagExtraScopesType scopeType, int start, RegSlot scopeLocation)
    {
        Assert(GetScopeObjectChain());

        DebuggerScope *scopeObject = RecyclerNew(m_scriptContext->GetRecycler(), DebuggerScope, m_scriptContext->GetRecycler(), scopeType, scopeLocation, start);
        GetScopeObjectChain()->pScopeChain->Add(scopeObject);

        return scopeObject;
    }

    // Tries to retrieve the debugger scope at the specified index.  If the index is out of range, nullptr
    // is returned.
    bool FunctionBody::TryGetDebuggerScopeAt(int index, DebuggerScope*& debuggerScope)
    {
        AssertMsg(this->GetScopeObjectChain(), "TryGetDebuggerScopeAt should only be called with a valid scope chain in place.");
        Assert(index >= 0);

        const Js::ScopeObjectChain::ScopeObjectChainList* scopeChain = this->GetScopeObjectChain()->pScopeChain;
        if (index < scopeChain->Count())
        {
            debuggerScope = scopeChain->Item(index);
            return true;
        }

        return false;
    }

#if DYNAMIC_INTERPRETER_THUNK
    DWORD FunctionBody::GetDynamicInterpreterThunkSize() const
    {
        return InterpreterThunkEmitter::ThunkSize;
    }
#endif

#ifdef ENABLE_DEBUG_CONFIG_OPTIONS
    void
    FunctionBody::DumpFullFunctionName()
    {
        char16 debugStringBuffer[MAX_FUNCTION_BODY_DEBUG_STRING_SIZE];

        Output::Print(_u("Function %s (%s)"), this->GetDisplayName(), this->GetDebugNumberSet(debugStringBuffer));
    }

    void FunctionBody::DumpFunctionId(bool pad)
    {
        uint sourceContextId = this->GetSourceContextInfo()->sourceContextId;
        if (sourceContextId == Js::Constants::NoSourceContext)
        {
            if (this->IsDynamicScript())
            {
                Output::Print(pad? _u("Dy.%-3d") : _u("Dyn#%d"), this->GetLocalFunctionId());
            }
            else
            {
                // Function from LoadFile
                Output::Print(pad? _u("%-5d") : _u("#%d"), this->GetLocalFunctionId());
            }
        }
        else
        {
            Output::Print(pad? _u("%2d.%-3d") : _u("#%d.%d"), sourceContextId, this->GetLocalFunctionId());
        }
    }

#endif

    void FunctionBody::EnsureAuxStatementData()
    {
        if (m_sourceInfo.m_auxStatementData == nullptr)
        {
            Recycler* recycler = m_scriptContext->GetRecycler();

            // Note: allocating must be consistent with clean up in CleanupToReparse.
            m_sourceInfo.m_auxStatementData = RecyclerNew(recycler, AuxStatementData);
        }
    }

    /*static*/
    void FunctionBody::GetShortNameFromUrl(__in LPCWSTR pchUrl, _Out_writes_z_(cchBuffer) LPWSTR pchShortName, __in size_t cchBuffer)
    {
        LPCWSTR pchFile = wcsrchr(pchUrl, _u('/'));
        if (pchFile == nullptr)
        {
            pchFile = wcsrchr(pchUrl, _u('\\'));
        }

        LPCWSTR pchToCopy = pchUrl;

        if (pchFile != nullptr)
        {
            pchToCopy = pchFile + 1;
        }

        wcscpy_s(pchShortName, cchBuffer, pchToCopy);
    }

    FunctionBody::StatementAdjustmentRecordList* FunctionBody::GetStatementAdjustmentRecords()
    {
        if (m_sourceInfo.m_auxStatementData)
        {
            return m_sourceInfo.m_auxStatementData->m_statementAdjustmentRecords;
        }
        return nullptr;
    }

    FunctionBody::CrossFrameEntryExitRecordList* FunctionBody::GetCrossFrameEntryExitRecords()
    {
        if (m_sourceInfo.m_auxStatementData)
        {
            return m_sourceInfo.m_auxStatementData->m_crossFrameBlockEntryExisRecords;
        }
        return nullptr;
    }

    void FunctionBody::RecordCrossFrameEntryExitRecord(uint byteCodeOffset, bool isEnterBlock)
    {
        this->EnsureAuxStatementData();

        Recycler* recycler = this->m_scriptContext->GetRecycler();
        if (this->GetCrossFrameEntryExitRecords() == nullptr)
        {
            m_sourceInfo.m_auxStatementData->m_crossFrameBlockEntryExisRecords = RecyclerNew(recycler, CrossFrameEntryExitRecordList, recycler);
        }
        Assert(this->GetCrossFrameEntryExitRecords());

        CrossFrameEntryExitRecord record(byteCodeOffset, isEnterBlock);
        this->GetCrossFrameEntryExitRecords()->Add(record); // Will copy stack value and put the copy into the container.
    }

    FunctionBody::AuxStatementData::AuxStatementData() : m_statementAdjustmentRecords(nullptr), m_crossFrameBlockEntryExisRecords(nullptr)
    {
    }

    FunctionBody::StatementAdjustmentRecord::StatementAdjustmentRecord() :
        m_byteCodeOffset((uint)Constants::InvalidOffset), m_adjustmentType(SAT_None)
    {
    }

    FunctionBody::StatementAdjustmentRecord::StatementAdjustmentRecord(StatementAdjustmentType type, int byteCodeOffset) :
        m_adjustmentType(type), m_byteCodeOffset(byteCodeOffset)
    {
        Assert(SAT_None <= type && type <= SAT_All);
    }

    FunctionBody::StatementAdjustmentRecord::StatementAdjustmentRecord(const StatementAdjustmentRecord& other) :
        m_byteCodeOffset(other.m_byteCodeOffset), m_adjustmentType(other.m_adjustmentType)
    {
    }

    uint FunctionBody::StatementAdjustmentRecord::GetByteCodeOffset()
    {
        Assert(m_byteCodeOffset != Constants::InvalidOffset);
        return m_byteCodeOffset;
    }

    FunctionBody::StatementAdjustmentType FunctionBody::StatementAdjustmentRecord::GetAdjustmentType()
    {
        Assert(this->m_adjustmentType != SAT_None);
        return m_adjustmentType;
    }

    FunctionBody::CrossFrameEntryExitRecord::CrossFrameEntryExitRecord() :
        m_byteCodeOffset((uint)Constants::InvalidOffset), m_isEnterBlock(false)
    {
    }

    FunctionBody::CrossFrameEntryExitRecord::CrossFrameEntryExitRecord(uint byteCodeOffset, bool isEnterBlock) :
        m_byteCodeOffset(byteCodeOffset), m_isEnterBlock(isEnterBlock)
    {
    }

    FunctionBody::CrossFrameEntryExitRecord::CrossFrameEntryExitRecord(const CrossFrameEntryExitRecord& other) :
        m_byteCodeOffset(other.m_byteCodeOffset), m_isEnterBlock(other.m_isEnterBlock)
    {
    }

    uint FunctionBody::CrossFrameEntryExitRecord::GetByteCodeOffset() const
    {
        Assert(m_byteCodeOffset != Constants::InvalidOffset);
        return m_byteCodeOffset;
    }

    bool FunctionBody::CrossFrameEntryExitRecord::GetIsEnterBlock()
    {
        return m_isEnterBlock;
    }

    EntryPointPolymorphicInlineCacheInfo::EntryPointPolymorphicInlineCacheInfo(FunctionBody * functionBody) :
        selfInfo(functionBody),
        inlineeInfo(functionBody->GetRecycler())
    {
    }

    PolymorphicInlineCacheInfo * EntryPointPolymorphicInlineCacheInfo::GetInlineeInfo(FunctionBody * inlineeFunctionBody)
    {
        SListCounted<PolymorphicInlineCacheInfo*, Recycler>::Iterator iter(&inlineeInfo);
        while (iter.Next())
        {
            PolymorphicInlineCacheInfo * info = iter.Data();
            if (info->GetFunctionBody() == inlineeFunctionBody)
            {
                return info;
            }
        }

        return nullptr;
    }

    PolymorphicInlineCacheInfo * EntryPointPolymorphicInlineCacheInfo::EnsureInlineeInfo(Recycler * recycler, FunctionBody * inlineeFunctionBody)
    {
        PolymorphicInlineCacheInfo * info = GetInlineeInfo(inlineeFunctionBody);
        if (!info)
        {
            info = RecyclerNew(recycler, PolymorphicInlineCacheInfo, inlineeFunctionBody);
            inlineeInfo.Prepend(info);
        }
        return info;
    }

    void EntryPointPolymorphicInlineCacheInfo::SetPolymorphicInlineCache(FunctionBody * functionBody, uint index, PolymorphicInlineCache * polymorphicInlineCache, bool isInlinee, byte polyCacheUtil)
    {
        if (!isInlinee)
        {
            SetPolymorphicInlineCache(&selfInfo, functionBody, index, polymorphicInlineCache, polyCacheUtil);
            Assert(functionBody == selfInfo.GetFunctionBody());
        }
        else
        {
            SetPolymorphicInlineCache(EnsureInlineeInfo(functionBody->GetScriptContext()->GetRecycler(), functionBody), functionBody, index, polymorphicInlineCache, polyCacheUtil);
            Assert(functionBody == GetInlineeInfo(functionBody)->GetFunctionBody());
        }
    }

    void EntryPointPolymorphicInlineCacheInfo::SetPolymorphicInlineCache(PolymorphicInlineCacheInfo * polymorphicInlineCacheInfo, FunctionBody * functionBody, uint index, PolymorphicInlineCache * polymorphicInlineCache, byte polyCacheUtil)
    {
        polymorphicInlineCacheInfo->GetPolymorphicInlineCaches()->SetInlineCache(functionBody->GetScriptContext()->GetRecycler(), functionBody, index, polymorphicInlineCache);
        polymorphicInlineCacheInfo->GetUtilArray()->SetUtil(functionBody, index, polyCacheUtil);
    }

    void PolymorphicCacheUtilizationArray::SetUtil(Js::FunctionBody* functionBody, uint index, byte util)
    {
        Assert(functionBody);
        Assert(index < functionBody->GetInlineCacheCount());

        EnsureUtilArray(functionBody->GetScriptContext()->GetRecycler(), functionBody);
        this->utilArray[index] = util;
    }

    byte PolymorphicCacheUtilizationArray::GetUtil(Js::FunctionBody* functionBody, uint index)
    {
        Assert(index < functionBody->GetInlineCacheCount());
        return this->utilArray[index];
    }

    void PolymorphicCacheUtilizationArray::EnsureUtilArray(Recycler * const recycler, Js::FunctionBody * functionBody)
    {
        Assert(recycler);
        Assert(functionBody);
        Assert(functionBody->GetInlineCacheCount() != 0);

        if(this->utilArray)
        {
            return;
        }

        this->utilArray = RecyclerNewArrayLeafZ(recycler, byte, functionBody->GetInlineCacheCount());
    }

#if ENABLE_NATIVE_CODEGEN
    DWORD_PTR EntryPointInfo::GetNativeAddress() const
    {
        // need the assert to skip for asmjsFunction as nativeAddress can be interpreter too for asmjs
        Assert(this->GetState() == CodeGenRecorded || this->GetState() == CodeGenDone || this->isAsmJsFunction);

        // !! this is illegal, however (by design) `IsInNativeAddressRange` needs it
        return reinterpret_cast<DWORD_PTR>(this->GetNativeEntryPointData()->GetNativeAddress());
    }

    Js::JavascriptMethod EntryPointInfo::GetThunkAddress() const
    {
        Assert(this->GetState() == CodeGenRecorded || this->GetState() == CodeGenDone);

        return this->GetNativeEntryPointData()->GetThunkAddress();
    }

    Js::JavascriptMethod EntryPointInfo::GetNativeEntrypoint() const
    {
        Assert(this->GetState() == CodeGenRecorded || this->GetState() == CodeGenDone || this->isAsmJsFunction);
        Js::JavascriptMethod thunkAddress = this->GetNativeEntryPointData()->GetThunkAddress();
        return thunkAddress ? thunkAddress : this->GetNativeEntryPointData()->GetNativeAddress();
    }

    ptrdiff_t EntryPointInfo::GetCodeSize() const
    {
        Assert(this->GetState() == CodeGenRecorded || this->GetState() == CodeGenDone);
        return this->GetNativeEntryPointData()->GetCodeSize();
    }

    JitTransferData * EntryPointInfo::GetJitTransferData()
    {
        return this->GetNativeEntryPointData()->GetJitTransferData();
    }

    SmallSpanSequence* EntryPointInfo::GetNativeThrowSpanSequence() const
    {
        Assert(this->GetState() != NotScheduled);
        Assert(this->GetState() != CleanedUp);
        return this->GetNativeEntryPointData()->GetNativeThrowSpanSequence();
    }

    void EntryPointInfo::SetNativeThrowSpanSequence(SmallSpanSequence* seq)
    {
        Assert(this->GetState() == CodeGenQueued);
        Assert(this->GetNativeEntryPointData()->GetNativeThrowSpanSequence() == nullptr);

        this->GetNativeEntryPointData()->SetNativeThrowSpanSequence(seq);
    }

    uint EntryPointInfo::GetFrameHeight()
    {
        return this->GetNativeEntryPointData()->GetFrameHeight();
    }

    bool EntryPointInfo::HasInlinees()
    {
        return this->GetFrameHeight() > 0;
    }

    NativeEntryPointData * EntryPointInfo::EnsureNativeEntryPointData()
    {
        NativeEntryPointData * data = this->nativeEntryPointData;
        if (data == nullptr)
        {
#if ENABLE_OOP_NATIVE_CODEGEN
            if (JITManager::GetJITManager()->IsOOPJITEnabled())
            {
                data = RecyclerNew(this->GetScriptContext()->GetRecycler(), OOPNativeEntryPointData);
            }
            else
#endif
            {
                data = RecyclerNew(this->GetScriptContext()->GetRecycler(), InProcNativeEntryPointData);
            }
            this->nativeEntryPointData = data;
        }
        return data;
    }

    bool EntryPointInfo::HasNativeEntryPointData() const
    {
        return this->nativeEntryPointData != nullptr;
    }

    NativeEntryPointData * EntryPointInfo::GetNativeEntryPointData() const
    {
        Assert(this->HasNativeEntryPointData());
        return this->nativeEntryPointData;
    }

    InProcNativeEntryPointData * EntryPointInfo::GetInProcNativeEntryPointData()
    {
        return static_cast<InProcNativeEntryPointData *>(this->GetNativeEntryPointData());
    }

#if ENABLE_OOP_NATIVE_CODEGEN
    OOPNativeEntryPointData * EntryPointInfo::GetOOPNativeEntryPointData()
    {
        return static_cast<OOPNativeEntryPointData *>(this->GetNativeEntryPointData());
    }
#endif

    void EntryPointInfo::EnsureIsReadyToCall()
    {
        ProcessJitTransferData();

#if ENABLE_OOP_NATIVE_CODEGEN
#if !FLOATVAR
        if (JITManager::GetJITManager()->IsOOPJITEnabled())
        {
            this->GetOOPNativeEntryPointData()->ProcessNumberPageSegments(GetScriptContext());
        }
#endif
#endif
    }

<<<<<<< HEAD
    void EntryPointInfo::SetCodeGenDone()
    {
        Assert(this->GetState() == CodeGenRecorded);
        this->state = CodeGenDone;
        this->workItem = nullptr;
        if (this->IsLoopBody())
        {
            this->GetFunctionBody()->SetHasDoneLoopBodyCodeGen(true);
        }
    }

    void EntryPointInfo::ProcessJitTransferData()
=======
    void EntryPointInfo::SetCodeGenRecorded(Js::JavascriptMethod thunkAddress, Js::JavascriptMethod nativeAddress, ptrdiff_t codeSize, void * validationCookie)
>>>>>>> 84bd6f3c
    {
        Assert(this->GetState() == CodeGenQueued);
        Assert(codeSize > 0);
        this->GetNativeEntryPointData()->RecordNativeCode(thunkAddress, nativeAddress, codeSize, validationCookie);
        this->state = CodeGenRecorded;

#ifdef PERF_COUNTERS
        this->OnRecorded();
#endif
    }

    void EntryPointInfo::SetCodeGenDone()
    {
        Assert(this->GetState() == CodeGenRecorded);
        this->state = CodeGenDone;
        this->workItem = nullptr;
        if (this->IsLoopBody())
        {
            this->GetFunctionBody()->SetHasDoneLoopBodyCodeGen(true);
        }
    }

    void EntryPointInfo::ProcessJitTransferData()
    {
        Assert(!IsCleanedUp());

        auto jitTransferData = GetJitTransferData();
        if (jitTransferData == nullptr)
        {
            return;
        }

        class AutoCleanup
        {
            EntryPointInfo *entryPointInfo;
        public:
            AutoCleanup(EntryPointInfo *entryPointInfo) : entryPointInfo(entryPointInfo)
            {
            }

            void Done()
            {
                entryPointInfo = nullptr;
            }
            ~AutoCleanup()
            {
                if (entryPointInfo)
                {
                    entryPointInfo->OnNativeCodeInstallFailure();
                }
            }
        } autoCleanup(this);


        ScriptContext* scriptContext = GetScriptContext();

        if (jitTransferData->GetIsReady())
        {
            PinTypeRefs(scriptContext);
            InstallGuards(scriptContext);
        }

        FreeJitTransferData();

        autoCleanup.Done();
    }

    void EntryPointInfo::OnNativeCodeInstallFailure()
    {
        // If more data is transferred from the background thread to the main thread in ProcessJitTransferData,
        // corresponding fields on the entryPointInfo should be rolled back here.
        this->nativeEntryPointData->ClearTypeRefsAndGuards(GetScriptContext());
        this->ResetOnNativeCodeInstallFailure();
    }

#ifdef FIELD_ACCESS_STATS
    FieldAccessStats* EntryPointInfo::EnsureFieldAccessStats(Recycler* recycler)
    {
        if (this->fieldAccessStats == nullptr)
        {
            this->fieldAccessStats = RecyclerNew(recycler, FieldAccessStats);
        }
        return this->fieldAccessStats;
    }
#endif

   
    void EntryPointInfo::PinTypeRefs(ScriptContext* scriptContext)
    {
        NativeEntryPointData * nativeEntryPointData = this->GetNativeEntryPointData();
        JitTransferData * jitTransferData = nativeEntryPointData->GetJitTransferData();
        Assert(jitTransferData != nullptr && jitTransferData->GetIsReady());

        Recycler* recycler = scriptContext->GetRecycler();
        if (jitTransferData->GetRuntimeTypeRefs() != nullptr)
        {
            // Copy pinned types from a heap allocated array created on the background thread
            // to a recycler allocated array which will live as long as this EntryPointInfo.
            // The original heap allocated array will be freed at the end of NativeCodeGenerator::CheckCodeGenDone
            void** jitPinnedTypeRefs = jitTransferData->GetRuntimeTypeRefs();
            size_t jitPinnedTypeRefCount = jitTransferData->GetRuntimeTypeRefCount();
            nativeEntryPointData->PinTypeRefs(recycler, jitPinnedTypeRefCount, jitPinnedTypeRefs);
        }
    }

    void EntryPointInfo::InstallGuards(ScriptContext* scriptContext)
    {
        NativeEntryPointData * nativeEntryPointData = this->GetNativeEntryPointData();
        JitTransferData * jitTransferData = this->GetNativeEntryPointData()->GetJitTransferData();
        Assert(jitTransferData != nullptr && jitTransferData->GetIsReady());

        for (int i = 0; i < jitTransferData->lazyBailoutPropertyCount; i++)
        {
            Assert(jitTransferData->lazyBailoutProperties != nullptr);

<<<<<<< HEAD
            Js::PropertyId propertyId = this->jitTransferData->lazyBailoutProperties[i];
            Js::PropertyGuard* sharedPropertyGuard = nullptr;
            bool hasSharedPropertyGuard = TryGetSharedPropertyGuard(propertyId, sharedPropertyGuard);
=======
            Js::PropertyId propertyId = jitTransferData->lazyBailoutProperties[i];
            Js::PropertyGuard* sharedPropertyGuard = nullptr;
            bool hasSharedPropertyGuard = nativeEntryPointData->TryGetSharedPropertyGuard(propertyId, sharedPropertyGuard);
>>>>>>> 84bd6f3c
            Assert(hasSharedPropertyGuard);
            bool isValid = hasSharedPropertyGuard ? sharedPropertyGuard->IsValid() : false;
            if (isValid)
            {
                scriptContext->GetThreadContext()->RegisterLazyBailout(propertyId, this);
            }
            else
            {
                OUTPUT_TRACE2(Js::LazyBailoutPhase, this->GetFunctionBody(), _u("Lazy bailout - Invalidation due to property: %s \n"), scriptContext->GetPropertyName(propertyId)->GetBuffer());
                this->Invalidate(true);
                return;
            }
        }


        // in-proc JIT
        if (jitTransferData->equivalentTypeGuardCount > 0)
        {
            Assert(jitTransferData->equivalentTypeGuardOffsets == nullptr);
            Assert(jitTransferData->equivalentTypeGuards != nullptr);

            int guardCount = jitTransferData->equivalentTypeGuardCount;
            JitEquivalentTypeGuard** guards = jitTransferData->equivalentTypeGuards;

            EquivalentTypeCache * cache = nativeEntryPointData->EnsureEquivalentTypeCache(guardCount, scriptContext, this);

            for (JitEquivalentTypeGuard** guard = guards; guard < guards + guardCount; guard++)
            {
                EquivalentTypeCache* oldCache = (*guard)->GetCache();
                // Copy the contents of the heap-allocated cache to the recycler-allocated version to make sure the types are
                // kept alive. Allow the properties pointer to refer to the heap-allocated arrays. It will stay alive as long
                // as the entry point is alive, and property entries contain no pointers to other recycler allocated objects.
                (*cache) = (*oldCache);
                // Set the recycler-allocated cache on the (heap-allocated) guard.
                (*guard)->SetCache(cache);

                for (uint i = 0; i < EQUIVALENT_TYPE_CACHE_SIZE; i++)
                {
                    if((*cache).types[i] != nullptr)
                    {
                        (*cache).types[i]->SetHasBeenCached();
                    }
                    else
                    {
#ifdef DEBUG
                        for (uint __i = i; __i < EQUIVALENT_TYPE_CACHE_SIZE; __i++)
                        { Assert((*cache).types[__i] == nullptr); }
#endif
                        break; // type array must be shrinked.
                    }
                }
                cache++;
            }
        }

#if ENABLE_OOP_NATIVE_CODEGEN
        if (jitTransferData->equivalentTypeGuardOffsets)
        {
            // InstallGuards
            int guardCount = jitTransferData->equivalentTypeGuardOffsets->count;            
            EquivalentTypeCache* cache = this->nativeEntryPointData->EnsureEquivalentTypeCache(guardCount, scriptContext, this);
            char * nativeDataBuffer = this->GetOOPNativeEntryPointData()->GetNativeDataBuffer();
            for (int i = 0; i < guardCount; i++)
            {
                auto& cacheIDL = jitTransferData->equivalentTypeGuardOffsets->guards[i].cache;
                auto guardOffset = jitTransferData->equivalentTypeGuardOffsets->guards[i].offset;
                JitEquivalentTypeGuard* guard = (JitEquivalentTypeGuard*)(nativeDataBuffer + guardOffset);
                cache[i].guard = guard;
                cache[i].hasFixedValue = cacheIDL.hasFixedValue != 0;
                cache[i].isLoadedFromProto = cacheIDL.isLoadedFromProto != 0;
                cache[i].nextEvictionVictim = cacheIDL.nextEvictionVictim;
                cache[i].record.propertyCount = cacheIDL.record.propertyCount;
                cache[i].record.properties = (EquivalentPropertyEntry*)(nativeDataBuffer + cacheIDL.record.propertyOffset);
                for (int j = 0; j < EQUIVALENT_TYPE_CACHE_SIZE; j++)
                {
                    cache[i].types[j] = (Js::Type*)cacheIDL.types[j];
                }
                guard->SetCache(&cache[i]);
            }
        }

        // OOP JIT
        if (jitTransferData->typeGuardTransferData.entries != nullptr)
        {
            int propertyGuardCount = jitTransferData->typeGuardTransferData.propertyGuardCount;
            Field(FakePropertyGuardWeakReference*) * propertyGuardWeakRefs = this->nativeEntryPointData->EnsurePropertyGuardWeakRefs(propertyGuardCount, scriptContext->GetRecycler());
            ThreadContext* threadContext = scriptContext->GetThreadContext();
            auto next = &jitTransferData->typeGuardTransferData.entries;
            while (*next)
            {
                Js::PropertyId propertyId = (*next)->propId;
                Js::PropertyGuard* sharedPropertyGuard = nullptr;

                // We use the shared guard created during work item creation to ensure that the condition we assumed didn't change while
                // we were JIT-ing. If we don't have a shared property guard for this property then we must not need to protect it,
                // because it exists on the instance.  Unfortunately, this means that if we have a bug and fail to create a shared
                // guard for some property during work item creation, we won't find out about it here.
                bool isNeeded = nativeEntryPointData->TryGetSharedPropertyGuard(propertyId, sharedPropertyGuard);
                bool isValid = isNeeded ? sharedPropertyGuard->IsValid() : false;
                if (isNeeded)
                {
                    char * nativeDataBuffer = this->GetOOPNativeEntryPointData()->GetNativeDataBuffer();
                    for (unsigned int i = 0; i < (*next)->guardsCount; i++)
                    {
                        Js::JitIndexedPropertyGuard* guard = (Js::JitIndexedPropertyGuard*)(nativeDataBuffer + (*next)->guardOffsets[i]);
                        int guardIndex = guard->GetIndex();
                        Assert(guardIndex >= 0 && guardIndex < propertyGuardCount);
                        // We use the shared guard here to make sure the conditions we assumed didn't change while we were JIT-ing.
                        // If they did, we proactively invalidate the guard here, so that we bail out if we try to call this code.
                        if (isValid)
                        {
                            auto propertyGuardWeakRef = propertyGuardWeakRefs[guardIndex];
                            if (propertyGuardWeakRef == nullptr)
                            {
                                propertyGuardWeakRef = Js::FakePropertyGuardWeakReference::New(scriptContext->GetRecycler(), guard);
                                propertyGuardWeakRefs[guardIndex] = propertyGuardWeakRef;
                            }
                            Assert(propertyGuardWeakRef->Get() == guard);
                            threadContext->RegisterUniquePropertyGuard(propertyId, propertyGuardWeakRef);
                        }
                        else
                        {
                            guard->Invalidate();
                        }
                    }
                }
                *next = (*next)->next;
            }
        }
#endif

        // in-proc JIT
        // The propertyGuardsByPropertyId structure is temporary and serves only to register the type guards for the correct
        // properties.  If we've done code gen for this EntryPointInfo, typePropertyGuardsByPropertyId will have been used and nulled out.
        if (jitTransferData->propertyGuardsByPropertyId != nullptr)
        {
            int propertyGuardCount = jitTransferData->propertyGuardCount;
            Field(FakePropertyGuardWeakReference*) * propertyGuardWeakRefs = nativeEntryPointData->EnsurePropertyGuardWeakRefs(propertyGuardCount, scriptContext->GetRecycler());

            ThreadContext* threadContext = scriptContext->GetThreadContext();

            Js::TypeGuardTransferEntry* entry = jitTransferData->propertyGuardsByPropertyId;
            while (entry->propertyId != Js::Constants::NoProperty)
            {
                Js::PropertyId propertyId = entry->propertyId;
                Js::PropertyGuard* sharedPropertyGuard = nullptr;

                // We use the shared guard created during work item creation to ensure that the condition we assumed didn't change while
                // we were JIT-ing. If we don't have a shared property guard for this property then we must not need to protect it,
                // because it exists on the instance.  Unfortunately, this means that if we have a bug and fail to create a shared
                // guard for some property during work item creation, we won't find out about it here.
                bool isNeeded = nativeEntryPointData->TryGetSharedPropertyGuard(propertyId, sharedPropertyGuard);
                bool isValid = isNeeded ? sharedPropertyGuard->IsValid() : false;
                int entryGuardIndex = 0;
                while (entry->guards[entryGuardIndex] != nullptr)
                {
                    if (isNeeded)
                    {
                        Js::JitIndexedPropertyGuard* guard = entry->guards[entryGuardIndex];
                        int guardIndex = guard->GetIndex();
                        Assert(guardIndex >= 0 && guardIndex < propertyGuardCount);
                        // We use the shared guard here to make sure the conditions we assumed didn't change while we were JIT-ing.
                        // If they did, we proactively invalidate the guard here, so that we bail out if we try to call this code.
                        if (isValid)
                        {
                            auto propertyGuardWeakRef = propertyGuardWeakRefs[guardIndex];
                            if (propertyGuardWeakRef == nullptr)
                            {
                                propertyGuardWeakRef = Js::FakePropertyGuardWeakReference::New(scriptContext->GetRecycler(), guard);
                                propertyGuardWeakRefs[guardIndex] = propertyGuardWeakRef;
                            }
                            Assert(propertyGuardWeakRef->Get() == guard);
                            threadContext->RegisterUniquePropertyGuard(propertyId, propertyGuardWeakRef);
                        }
                        else
                        {
                            guard->Invalidate();
                        }
                    }
                    entryGuardIndex++;
                }
                entry = reinterpret_cast<Js::TypeGuardTransferEntry*>(&entry->guards[++entryGuardIndex]);
            }
        }


        // The ctorCacheGuardsByPropertyId structure is temporary and serves only to register the constructor cache guards for the correct
        // properties.  If we've done code gen for this EntryPointInfo, ctorCacheGuardsByPropertyId will have been used and nulled out.
        // Unlike type property guards, constructor cache guards use the live constructor caches associated with function objects. These are
        // recycler allocated and are kept alive by the constructorCaches field, where they were inserted during work item creation.

        // OOP JIT
        if (jitTransferData->ctorCacheTransferData.entries != nullptr)
        {
            ThreadContext* threadContext = scriptContext->GetThreadContext();

            CtorCacheTransferEntryIDL ** entries = jitTransferData->ctorCacheTransferData.entries;
            for (uint i = 0; i < jitTransferData->ctorCacheTransferData.ctorCachesCount; ++i)
            {
                Js::PropertyId propertyId = entries[i]->propId;
                Js::PropertyGuard* sharedPropertyGuard = nullptr;

                // We use the shared guard created during work item creation to ensure that the condition we assumed didn't change while
                // we were JIT-ing. If we don't have a shared property guard for this property then we must not need to protect it,
                // because it exists on the instance.  Unfortunately, this means that if we have a bug and fail to create a shared
                // guard for some property during work item creation, we won't find out about it here.
                bool isNeeded = nativeEntryPointData->TryGetSharedPropertyGuard(propertyId, sharedPropertyGuard);
                bool isValid = isNeeded ? sharedPropertyGuard->IsValid() : false;

                if (isNeeded)
                {
                    for (uint j = 0; j < entries[i]->cacheCount; ++j)
                    {
                        Js::ConstructorCache* cache = (Js::ConstructorCache*)(entries[i]->caches[j]);
                        // We use the shared cache here to make sure the conditions we assumed didn't change while we were JIT-ing.
                        // If they did, we proactively invalidate the cache here, so that we bail out if we try to call this code.
                        if (isValid)
                        {
                            threadContext->RegisterConstructorCache(propertyId, cache);
                        }
                        else
                        {
                            cache->InvalidateAsGuard();
                        }
                    }
                }
            }
        }

        if (jitTransferData->ctorCacheGuardsByPropertyId != nullptr)
        {
            ThreadContext* threadContext = scriptContext->GetThreadContext();

            Js::CtorCacheGuardTransferEntry* entry = jitTransferData->ctorCacheGuardsByPropertyId;
            while (entry->propertyId != Js::Constants::NoProperty)
            {
                Js::PropertyId propertyId = entry->propertyId;
                Js::PropertyGuard* sharedPropertyGuard = nullptr;

                // We use the shared guard created during work item creation to ensure that the condition we assumed didn't change while
                // we were JIT-ing. If we don't have a shared property guard for this property then we must not need to protect it,
                // because it exists on the instance.  Unfortunately, this means that if we have a bug and fail to create a shared
                // guard for some property during work item creation, we won't find out about it here.
                bool isNeeded = nativeEntryPointData->TryGetSharedPropertyGuard(propertyId, sharedPropertyGuard);
                bool isValid = isNeeded ? sharedPropertyGuard->IsValid() : false;
                int entryCacheIndex = 0;
                while (entry->caches[entryCacheIndex] != 0)
                {
                    if (isNeeded)
                    {
                        Js::ConstructorCache* cache = (Js::ConstructorCache*)(entry->caches[entryCacheIndex]);
                        // We use the shared cache here to make sure the conditions we assumed didn't change while we were JIT-ing.
                        // If they did, we proactively invalidate the cache here, so that we bail out if we try to call this code.
                        if (isValid)
                        {
                            threadContext->RegisterConstructorCache(propertyId, cache);
                        }
                        else
                        {
                            cache->InvalidateAsGuard();
                        }
                    }
                    entryCacheIndex++;
                }
                entry = reinterpret_cast<Js::CtorCacheGuardTransferEntry*>(&entry->caches[++entryCacheIndex]);
            }
        }

        if (PHASE_ON(Js::FailNativeCodeInstallPhase, this->GetFunctionBody()))
        {
            Js::Throw::OutOfMemory();
        }
    }

    InlineeFrameRecord* EntryPointInfo::FindInlineeFrame(void* returnAddress)
    {
#if ENABLE_OOP_NATIVE_CODEGEN
        if (JITManager::GetJITManager()->IsOOPJITEnabled())  // OOP JIT
        {
            OOPNativeEntryPointData * oopNativeEntryPointData = this->GetOOPNativeEntryPointData();
            char * nativeDataBuffer = oopNativeEntryPointData->GetNativeDataBuffer();
            NativeOffsetInlineeFrameRecordOffset* offsets = (NativeOffsetInlineeFrameRecordOffset*)(nativeDataBuffer + oopNativeEntryPointData->GetInlineeFrameOffsetArrayOffset());
            size_t offset = (size_t)((BYTE*)returnAddress - (BYTE*)this->GetNativeAddress());

            uint inlineeFrameOffsetArrayCount = oopNativeEntryPointData->GetInlineeFrameOffsetArrayCount();
            if (inlineeFrameOffsetArrayCount == 0)
            {
                return nullptr;
            }

            uint fromIndex = 0;
            uint toIndex = inlineeFrameOffsetArrayCount - 1;
            while (fromIndex <= toIndex)
            {
                uint midIndex = fromIndex + (toIndex - fromIndex) / 2;
                auto item = offsets[midIndex];

                if (item.offset >= offset)
                {
                    if (midIndex == 0 || (midIndex > 0 && offsets[midIndex - 1].offset < offset))
                    {
                        if (offsets[midIndex].recordOffset == NativeOffsetInlineeFrameRecordOffset::InvalidRecordOffset)
                        {
                            return nullptr;
                        }
                        else
                        {
                            return (InlineeFrameRecord*)(nativeDataBuffer + offsets[midIndex].recordOffset);
                        }
                    }
                    else
                    {
                        toIndex = midIndex - 1;
                    }
                }
                else
                {
                    fromIndex = midIndex + 1;
                }
            }
            return nullptr;
        }
        else
#endif
        // in-proc JIT
        {
            InlineeFrameMap * inlineeFrameMap = this->GetInProcNativeEntryPointData()->GetInlineeFrameMap();
            if (inlineeFrameMap == nullptr)
            {
                return nullptr;
            }

            size_t offset = (size_t)((BYTE*)returnAddress - (BYTE*)this->GetNativeAddress());
            int index = inlineeFrameMap->BinarySearch([=](const NativeOffsetInlineeFramePair& pair, int index) {
                if (pair.offset >= offset)
                {
                    if (index == 0 || (index > 0 && inlineeFrameMap->Item(index - 1).offset < offset))
                    {
                        return 0;
                    }
                    else
                    {
                        return 1;
                    }
                }
                return -1;
            });

            if (index == -1)
            {
                return nullptr;
            }
            return inlineeFrameMap->Item(index).record;
        }

    }

    void EntryPointInfo::DoLazyBailout(BYTE** addressOfInstructionPointer, Js::FunctionBody* functionBody, const PropertyRecord* propertyRecord)
    {
        BYTE* instructionPointer = *addressOfInstructionPointer;
        NativeEntryPointData * nativeEntryPointData = this->GetNativeEntryPointData();
        Js::JavascriptMethod nativeAddress = nativeEntryPointData->GetNativeAddress();
        ptrdiff_t codeSize = nativeEntryPointData->GetCodeSize();
        Assert(instructionPointer > (BYTE*)nativeAddress && instructionPointer < ((BYTE*)nativeAddress + codeSize));
        size_t offset = instructionPointer - (BYTE*)nativeAddress;
        BailOutRecordMap * bailoutRecordMap = this->GetInProcNativeEntryPointData()->GetBailOutRecordMap();
        int found = bailoutRecordMap->BinarySearch([=](const LazyBailOutRecord& record, int index)
        {
            // find the closest entry which is greater than the current offset.
            if (record.offset >= offset)
            {
                if (index == 0 || (index > 0 && bailoutRecordMap->Item(index - 1).offset < offset))
                {
                    return 0;
                }
                else
                {
                    return 1;
                }
            }
            return -1;
        });
        if (found != -1)
        {
            LazyBailOutRecord& record = bailoutRecordMap->Item(found);
            *addressOfInstructionPointer = record.instructionPointer;
            record.SetBailOutKind();
            if (PHASE_TRACE1(Js::LazyBailoutPhase))
            {
                Output::Print(_u("On stack lazy bailout. Property: %s Old IP: 0x%x New IP: 0x%x "), propertyRecord->GetBuffer(), instructionPointer, record.instructionPointer);
#if DBG
                record.Dump(functionBody);
#endif
                Output::Print(_u("\n"));
            }
        }
        else
        {
            AssertMsg(false, "Lazy Bailout address mapping missing");
        }
    }

    void EntryPointInfo::FreeJitTransferData()
    {
        if (this->HasNativeEntryPointData())
        {
            this->GetNativeEntryPointData()->FreeJitTransferData();;
        }
    }

    bool EntryPointInfo::ClearEquivalentTypeCaches()
    {
        return this->GetNativeEntryPointData()->ClearEquivalentTypeCaches(GetScriptContext()->GetRecycler());
    }

    bool EquivalentTypeCache::ClearUnusedTypes(Recycler *recycler)
    {
        bool isAnyTypeLive = false;

        Assert(this->guard);
        if (this->guard->IsValid())
        {
            if (this->guard->IsPoly())
            {
                JitPolyEquivalentTypeGuard * polyGuard = this->guard->AsPolyTypeCheckGuard();
                for (uint8 i = 0; i < polyGuard->GetSize(); i++)
                {
                    intptr_t value = polyGuard->GetPolyValue(i);
                    if (value != PropertyGuard::GuardValue::Uninitialized && value != PropertyGuard::GuardValue::Invalidated_DuringSweep)
                    {
                        Type *type = reinterpret_cast<Type*>(value);
                        if (!recycler->IsObjectMarked(type))
                        {
                            polyGuard->InvalidateDuringSweep(i);
                        }
                        else
                        {
                            isAnyTypeLive = true;
                        }
                    }
                }
            }
            else
            {
                Type *type = reinterpret_cast<Type*>(this->guard->GetValue());
                if (!recycler->IsObjectMarked(type))
                {
                    this->guard->InvalidateDuringSweep();
                }
                else
                {
                    isAnyTypeLive = true;
                }
            }
        }
        uint16 nonNullIndex = 0;
#if DBG
        bool isGuardValuePresent = false;
#endif
        for (int i = 0; i < EQUIVALENT_TYPE_CACHE_SIZE; i++)
        {
            Type *type = this->types[i];
            if (type != nullptr)
            {
                this->types[i] = nullptr;
                if (recycler->IsObjectMarked(type))
                {
                    // compact the types array by moving non-null types
                    // to the beginning.
                    this->types[nonNullIndex++] = type;
#if DBG
                    if (guard->IsPoly())
                    {
                        isGuardValuePresent = true;
                    }
                    else if (this->guard->GetValue() == reinterpret_cast<intptr_t>(type))
                    {
                        isGuardValuePresent = true;
                    }
#endif
                }
            }
            else
            {
#ifdef DEBUG
                for (int __i = i; __i < EQUIVALENT_TYPE_CACHE_SIZE; __i++)
                { Assert(this->types[__i] == nullptr); }
#endif
                break; // array must be shrinked already
            }
        }

        if (nonNullIndex > 0)
        {
            isAnyTypeLive = true;
        }
        else if (guard->IsPoly())
        {
            if (!isAnyTypeLive)
            {
                guard->Invalidate();
            }
        }
        else if (guard->IsInvalidatedDuringSweep())
        {
            // just mark this as actual invalidated since there are no types
            // present
            guard->Invalidate();
        }

        // verify if guard value is valid, it is present in one of the types
        AssertMsg(!this->guard->IsValid() || isGuardValuePresent || nonNullIndex == 0,
            "After ClearUnusedTypes, valid guard value should be one of the cached equivalent types.");
        return isAnyTypeLive;
    }
#endif

#if ENABLE_ENTRYPOINT_CLEANUP_TRACE
#if ENABLE_DEBUG_STACK_BACK_TRACE
    void EntryPointInfo::CaptureCleanupStackTrace()
    {
        if (this->cleanupStack != nullptr)
        {
            this->cleanupStack->Delete(&NoCheckHeapAllocator::Instance);
            this->cleanupStack = nullptr;
        }

        this->cleanupStack = StackBackTrace::Capture(&NoCheckHeapAllocator::Instance);
    }
#endif
#endif

    void EntryPointInfo::Finalize(bool isShutdown)
    {
        __super::Finalize(isShutdown);

        if (!isShutdown)
        {
            ReleasePendingWorkItem();
        }

#if ENABLE_ENTRYPOINT_CLEANUP_TRACE
        this->SetCleanupReason(CleanupReason::CleanUpForFinalize);
#endif

        this->Cleanup(isShutdown, false);

#if ENABLE_ENTRYPOINT_CLEANUP_TRACE
#if ENABLE_DEBUG_STACK_BACK_TRACE
        if (this->cleanupStack != nullptr)
        {
            this->cleanupStack->Delete(&NoCheckHeapAllocator::Instance);
            this->cleanupStack = nullptr;
        }
#endif
#endif

        this->library = nullptr;
    }

    void EntryPointInfo::Cleanup(bool isShutdown, bool captureCleanupStack)
    {
        if (this->GetState() != CleanedUp)
        {
#if ENABLE_NATIVE_CODEGEN
            this->OnCleanup(isShutdown);

            if (this->nativeEntryPointData)
            {                
                this->nativeEntryPointData->Cleanup(GetScriptContext(), isShutdown, false);
                this->nativeEntryPointData = nullptr;
            }
#endif // ENABLE_NATIVE_CODEGEN

            // This is how we set the CleanedUp state
            this->workItem = nullptr;
            this->library = nullptr;

            this->state = CleanedUp;
#if ENABLE_ENTRYPOINT_CLEANUP_TRACE
#if ENABLE_DEBUG_CONFIG_OPTIONS
#if !DBG
            captureCleanupStack = captureCleanupStack && Js::Configuration::Global.flags.FreTestDiagMode;
#endif
#if ENABLE_DEBUG_STACK_BACK_TRACE
            if (captureCleanupStack)
            {
                this->CaptureCleanupStackTrace();
            }
#endif
#endif
#endif
#if DEBUG
            const unsigned char* rpcData = serializedRpcData;
            HeapDeleteArray(serializedRpcDataSize, rpcData);
            serializedRpcDataSize = 0;
            serializedRpcData = nullptr;
#endif
        }
    }

    void EntryPointInfo::Reset(bool resetStateToNotScheduled)
    {
        Assert(this->GetState() != CleanedUp);
        this->workItem = nullptr;
#if ENABLE_NATIVE_CODEGEN
        if (this->nativeEntryPointData)
        {
            this->nativeEntryPointData->Cleanup(GetScriptContext(), false, true);
            this->nativeEntryPointData = nullptr;
        }
#endif
        // Set the state to NotScheduled only if the call to Reset is not because of JIT cap being reached
        if (resetStateToNotScheduled)
        {
            this->state = NotScheduled;
        }
    }

#if ENABLE_NATIVE_CODEGEN
    // This function needs review when we enable lazy bailouts-
    // Is calling Reset enough? Does Reset sufficiently resets the state of the entryPointInfo?
    void EntryPointInfo::ResetOnLazyBailoutFailure()
    {
        Assert(PHASE_ON1(Js::LazyBailoutPhase));

        // Reset the entry point upon a lazy bailout.
        this->Reset(true);
<<<<<<< HEAD
        Assert(this->nativeAddress != nullptr);
        FreeNativeCodeGenAllocation(GetScriptContext(), this->nativeAddress, this->thunkAddress);
        this->nativeAddress = nullptr;
=======
>>>>>>> 84bd6f3c
        this->jsMethod = nullptr;
    }
#endif

#ifdef ASMJS_PLAT
    void EntryPointInfo::SetIsTJMode(bool value)
    {
        Assert(this->GetIsAsmJSFunction());
        mIsTemplatizedJitMode = value;
    }

    bool EntryPointInfo::GetIsTJMode()const
    {
        return mIsTemplatizedJitMode;
    };

    // set code size, used by TJ to set the code size
    void EntryPointInfo::SetTJCodeSize(ptrdiff_t size)
    {
        Assert(isAsmJsFunction);
        // TODO: We don't need the whole NativeEntryPointData to just hold just the code and size for TJ mode 
        this->EnsureNativeEntryPointData()->SetTJCodeSize(size);
    }

    void EntryPointInfo::SetTJNativeAddress(Js::JavascriptMethod address, void * validationCookie)
    {
        Assert(isAsmJsFunction);
        // TODO: We don't need the whole NativeEntryPointData to just hold just the code and size for TJ mode
        this->EnsureNativeEntryPointData()->SetTJNativeAddress(address, validationCookie);
    }
#endif
    //End AsmJS Support

#ifdef PERF_COUNTERS
    void FunctionEntryPointInfo::OnRecorded()
    {
        PERF_COUNTER_ADD(Code, TotalNativeCodeSize, GetCodeSize());
        PERF_COUNTER_ADD(Code, FunctionNativeCodeSize, GetCodeSize());
        PERF_COUNTER_ADD(Code, DynamicNativeCodeSize, GetCodeSize());
    }
#endif

    FunctionEntryPointInfo::FunctionEntryPointInfo(FunctionProxy * functionProxy, Js::JavascriptMethod method, ThreadContext* context) :
        EntryPointInfo(method, functionProxy->GetScriptContext()->GetLibrary(), context),
        localVarSlotsOffset(Js::Constants::InvalidOffset),
        localVarChangedOffset(Js::Constants::InvalidOffset),
        callsCount(0),
        jitMode(ExecutionMode::Interpreter),
        functionProxy(functionProxy),
<<<<<<< HEAD
        nextEntryPoint(nullptr),
        mIsTemplatizedJitMode(false)
    {
    }

#ifdef ASMJS_PLAT
    void FunctionEntryPointInfo::SetIsTJMode(bool value)
=======
        nextEntryPoint(nullptr)
>>>>>>> 84bd6f3c
    {
    }


#if ENABLE_NATIVE_CODEGEN
    ExecutionMode FunctionEntryPointInfo::GetJitMode() const
    {
        return jitMode;
    }

    void FunctionEntryPointInfo::SetJitMode(const ExecutionMode jitMode)
    {
        Assert(jitMode == ExecutionMode::SimpleJit || jitMode == ExecutionMode::FullJit);

        this->jitMode = jitMode;
    }
#endif

    bool FunctionEntryPointInfo::ExecutedSinceCallCountCollection() const
    {
        return this->callsCount != this->lastCallsCount;
    }

    void FunctionEntryPointInfo::CollectCallCounts()
    {
        this->lastCallsCount = this->callsCount;
    }

    void FunctionEntryPointInfo::ReleasePendingWorkItem()
    {
        // Do this outside of Cleanup since cleanup can be called from the background thread
        // We remove any work items corresponding to the function body being reclaimed
        // so that the background thread doesn't try to use them. ScriptContext != null => this
        // is a function entry point
        // In general this is not needed for loop bodies since loop bodies aren't in the low priority
        // queue, they should be jitted before the entry point is finalized
        if (!this->IsNotScheduled() && !this->IsCleanedUp())
        {
#if defined(_M_ARM32_OR_ARM64)
            // On ARM machines, order of writes is not guaranteed while reading data from another processor
            // So we need to have a memory barrier here in order to make sure that the work item is consistent
            MemoryBarrier();
#endif
            CodeGenWorkItem* workItem = this->GetWorkItem();
            if (workItem != nullptr)
            {
                Assert(this->library != nullptr);
#if ENABLE_NATIVE_CODEGEN
                TryReleaseNonHiPriWorkItem(this->library->GetScriptContext(), workItem);
#endif
            }
        }
    }

    FunctionBody *FunctionEntryPointInfo::GetFunctionBody() const
    {
        return functionProxy->GetFunctionBody();
    }

#if ENABLE_NATIVE_CODEGEN
    void EntryPointInfo::CleanupNativeCode(ScriptContext * scriptContext)
    {
        if (this->jsMethod == this->GetNativeEntrypoint())
        {
#if DBG
            // tag the jsMethod in case the native address is reused in recycler and create a false positive
            // not checking validationCookie because this can happen while debugger attaching, native address
            // are batch freed through deleting NativeCodeGenerator
            this->jsMethod = (Js::JavascriptMethod)((intptr_t)this->jsMethod | 1);
#else
            this->jsMethod = nullptr;
#endif
        }
    }
#endif

    void FunctionEntryPointInfo::OnCleanup(bool isShutdown)
    {
        if (this->IsCodeGenDone())
        {
            Assert(this->functionProxy->GetFunctionInfo()->HasBody());

#if ENABLE_NATIVE_CODEGEN
            if (this->IsNativeEntryPointProcessed())
            {
                JS_ETW(EtwTrace::LogMethodNativeUnloadEvent(this->functionProxy->GetFunctionBody(), this));
            }
#endif

            FunctionBody* functionBody = this->functionProxy->GetFunctionBody();
#ifdef ASMJS_PLAT
            if (this->GetIsTJMode())
            {
                // release LoopHeaders here if the entrypointInfo is TJ
                this->GetFunctionBody()->ReleaseLoopHeaders();
            }
#endif
            if(functionBody->GetSimpleJitEntryPointInfo() == this)
            {
                functionBody->SetSimpleJitEntryPointInfo(nullptr);
            }
#if ENABLE_NATIVE_CODEGEN
<<<<<<< HEAD
                // In the debugger case, we might call cleanup after the native code gen that
                // allocated this entry point has already shutdown. In that case, the validation
                // check below should fail and we should not try to free this entry point
                // since it's already been freed
                NativeCodeGenerator* currentNativeCodegen = scriptContext->GetNativeCodeGenerator();
                Assert(this->validationCookie != nullptr);
                currentCookie = (void*)currentNativeCodegen;
#endif

                if (this->jsMethod == this->GetNativeEntrypoint())
                {
#if DBG
                    // tag the jsMethod in case the native address is reused in recycler and create a false positive
                    // not checking validationCookie because this can happen while debugger attaching, native address
                    // are batch freed through deleting NativeCodeGenerator
                    this->jsMethod = (Js::JavascriptMethod)((intptr_t)this->jsMethod | 1);
#else
                    this->jsMethod = nullptr;
#endif
                }

                if (validationCookie == currentCookie)
                {
                    scriptContext->FreeFunctionEntryPoint((Js::JavascriptMethod)this->GetNativeAddress(), this->GetThunkAddress());
                }
            }

#ifdef PERF_COUNTERS
            PERF_COUNTER_SUB(Code, TotalNativeCodeSize, GetCodeSize());
            PERF_COUNTER_SUB(Code, FunctionNativeCodeSize, GetCodeSize());
            PERF_COUNTER_SUB(Code, DynamicNativeCodeSize, GetCodeSize());
=======
            CleanupNativeCode(this->functionProxy->GetScriptContext());
>>>>>>> 84bd6f3c
#endif
        }

        this->functionProxy = nullptr;
    }

#if ENABLE_NATIVE_CODEGEN
    void FunctionEntryPointInfo::ResetOnNativeCodeInstallFailure()
    {
        this->functionProxy->MapFunctionObjectTypes([&](ScriptFunctionType* functionType)
        {
            Assert(functionType->GetTypeId() == TypeIds_Function);
            if (functionType->GetEntryPointInfo() == this)
            {
                if (!this->GetIsAsmJSFunction())
                {
                    functionType->SetEntryPoint(GetCheckCodeGenThunk());
                }
#ifdef ASMJS_PLAT
                else
                {
                    functionType->SetEntryPoint(GetCheckAsmJsCodeGenThunk());
                }
#endif
            }
        });
    }

    void FunctionEntryPointInfo::EnterExpirableCollectMode()
    {
        this->lastCallsCount = this->callsCount;
        // For code that is not jitted yet we don't want to expire since there is nothing to free here
        if (this->IsCodeGenPending())
        {
            this->SetIsObjectUsed();
        }

    }

    void FunctionEntryPointInfo::Invalidate(bool prolongEntryPoint)
    {
        Assert(!this->functionProxy->IsDeferred());
        FunctionBody* functionBody = this->functionProxy->GetFunctionBody();
        Assert(this != functionBody->GetSimpleJitEntryPointInfo());

        // We may have got here following OOM in ProcessJitTransferData. Free any data we have
        // to reduce the chance of another OOM below.
        this->FreeJitTransferData();

        FunctionEntryPointInfo* entryPoint = functionBody->GetDefaultFunctionEntryPointInfo();
        if (entryPoint->IsCodeGenPending())
        {
            OUTPUT_TRACE(Js::LazyBailoutPhase, _u("Skipping creating new entrypoint as one is already pending\n"));
        }
        else
        {
            class AutoCleanup
            {
                EntryPointInfo *entryPointInfo;
            public:
                AutoCleanup(EntryPointInfo *entryPointInfo) : entryPointInfo(entryPointInfo)
                {
                }

                void Done()
                {
                    entryPointInfo = nullptr;
                }
                ~AutoCleanup()
                {
                    if (entryPointInfo)
                    {
                        entryPointInfo->ResetOnLazyBailoutFailure();
                    }
                }
            } autoCleanup(this);

            entryPoint = functionBody->CreateNewDefaultEntryPoint();

            GenerateFunction(functionBody->GetScriptContext()->GetNativeCodeGenerator(), functionBody, /*function*/ nullptr);
            autoCleanup.Done();

        }
        this->functionProxy->MapFunctionObjectTypes([&](ScriptFunctionType* functionType)
        {
            Assert(functionType->GetTypeId() == TypeIds_Function);
<<<<<<< HEAD
            
=======

>>>>>>> 84bd6f3c
            if (functionType->GetEntryPointInfo() == this)
            {
                functionType->SetEntryPointInfo(entryPoint);
                functionType->SetEntryPoint(this->functionProxy->GetDirectEntryPoint(entryPoint));
            }
        });
        if (!prolongEntryPoint)
        {
            ThreadContext* threadContext = this->functionProxy->GetScriptContext()->GetThreadContext();
            threadContext->QueueFreeOldEntryPointInfoIfInScript(this);
        }
    }

    void FunctionEntryPointInfo::Expire()
    {
        if (this->lastCallsCount != this->callsCount || !this->IsNativeEntryPointProcessed() || this->IsCleanedUp())
        {
            return;
        }

        ThreadContext* threadContext = this->functionProxy->GetScriptContext()->GetThreadContext();

        Assert(!this->functionProxy->IsDeferred());
        FunctionBody* functionBody = this->functionProxy->GetFunctionBody();

        FunctionEntryPointInfo *simpleJitEntryPointInfo = functionBody->GetSimpleJitEntryPointInfo();
        const bool expiringSimpleJitEntryPointInfo = simpleJitEntryPointInfo == this;
        if(expiringSimpleJitEntryPointInfo)
        {
            if(functionBody->GetExecutionMode() != ExecutionMode::FullJit)
            {
                // Don't expire simple JIT code until the transition to full JIT
                return;
            }
            simpleJitEntryPointInfo = nullptr;
            functionBody->SetSimpleJitEntryPointInfo(nullptr);
        }

        try
        {
            AUTO_NESTED_HANDLED_EXCEPTION_TYPE(ExceptionType_OutOfMemory);

            FunctionEntryPointInfo* newEntryPoint = nullptr;
            FunctionEntryPointInfo *const defaultEntryPointInfo = functionBody->GetDefaultFunctionEntryPointInfo();
            if(this == defaultEntryPointInfo)
            {
                if(simpleJitEntryPointInfo)
                {
                    newEntryPoint = simpleJitEntryPointInfo;
                    functionBody->SetDefaultFunctionEntryPointInfo(simpleJitEntryPointInfo, newEntryPoint->GetNativeEntrypoint());
<<<<<<< HEAD
                    functionBody->SetExecutionMode(ExecutionMode::SimpleJit);
=======
>>>>>>> 84bd6f3c
                    functionBody->ResetSimpleJitLimitAndCallCount();
                }
#ifdef ASMJS_PLAT
                else if (functionBody->GetIsAsmJsFunction())
                {
                    // the new entrypoint will be set to interpreter
                    newEntryPoint = functionBody->CreateNewDefaultEntryPoint();
                    newEntryPoint->SetIsAsmJSFunction(true);
                    newEntryPoint->jsMethod = AsmJsDefaultEntryThunk;
                    functionBody->SetIsAsmJsFullJitScheduled(false);
                    functionBody->SetDefaultInterpreterExecutionMode();
                    this->functionProxy->SetOriginalEntryPoint(AsmJsDefaultEntryThunk);
                }
#endif
                else
                {
                    newEntryPoint = functionBody->CreateNewDefaultEntryPoint();
                    functionBody->ReinitializeExecutionModeAndLimits();
#if ENABLE_NATIVE_CODEGEN
                    // In order for the function to ever get JIT again, we need to call GenerateFunction now
                    if (!PHASE_OFF(Js::BackEndPhase, functionBody) && !functionBody->GetScriptContext()->GetConfig()->IsNoNative())
                    {
                        GenerateFunction(functionBody->GetScriptContext()->GetNativeCodeGenerator(), functionBody);
                    }
#endif
                }
                functionBody->TraceExecutionMode("JitCodeExpired");
            }
            else
            {
                newEntryPoint = defaultEntryPointInfo;
            }

            OUTPUT_TRACE(Js::ExpirableCollectPhase,  _u("Expiring 0x%p\n"), this);
            this->functionProxy->MapFunctionObjectTypes([&] (ScriptFunctionType* functionType)
            {
                Assert(functionType->GetTypeId() == TypeIds_Function);

                if (functionType->GetEntryPointInfo() == this)
                {
                    OUTPUT_TRACE(Js::ExpirableCollectPhase, _u("Type 0x%p uses this entry point- switching to default entry point\n"), this);
                    functionType->SetEntryPointInfo(newEntryPoint);
                    // we are allowed to replace the entry point on the type only if it's
                    // directly using the jitted code or a type is referencing this entry point
                    // but the entry point hasn't been called since the codegen thunk was installed on it
                    if (functionType->GetEntryPoint() == functionProxy->GetDirectEntryPoint(this) || IsIntermediateCodeGenThunk(functionType->GetEntryPoint()))
                    {
                        functionType->SetEntryPoint(this->functionProxy->GetDirectEntryPoint(newEntryPoint));
                    }
                }
                else
                {
                    Assert(!functionType->GetEntryPointInfo()->IsFunctionEntryPointInfo() ||
                        ((FunctionEntryPointInfo*)functionType->GetEntryPointInfo())->IsCleanedUp()
                        || functionType->GetEntryPoint() != this->GetNativeEntrypoint());
                }
            });

            if(expiringSimpleJitEntryPointInfo)
            {
                // We could have just created a new entry point info that is using the simple JIT code. An allocation may have
                // triggered shortly after, resulting in expiring the simple JIT entry point info. Update any entry point infos
                // that are using the simple JIT code, and update the original entry point as necessary as well.
                const JavascriptMethod newOriginalEntryPoint =
                    functionBody->GetDynamicInterpreterEntryPoint()
                        ?   reinterpret_cast<JavascriptMethod>(
                                InterpreterThunkEmitter::ConvertToEntryPoint(functionBody->GetDynamicInterpreterEntryPoint()))
                        :   DefaultEntryThunk;
                const JavascriptMethod currentThunk = functionBody->GetScriptContext()->CurrentThunk;
                const JavascriptMethod newDirectEntryPoint =
                    currentThunk == DefaultEntryThunk ? newOriginalEntryPoint : currentThunk;
                const JavascriptMethod simpleJitNativeAddress = GetNativeEntrypoint();
                functionBody->MapEntryPoints([&](const int entryPointIndex, FunctionEntryPointInfo *const entryPointInfo)
                {
                    if(entryPointInfo != this && entryPointInfo->jsMethod == simpleJitNativeAddress)
                    {
                        entryPointInfo->jsMethod = newDirectEntryPoint;
                    }
                });
                if(functionBody->GetOriginalEntryPoint_Unchecked() == simpleJitNativeAddress)
                {
                    functionBody->SetOriginalEntryPoint(newOriginalEntryPoint);
                    functionBody->VerifyOriginalEntryPoint();
                }
            }

            threadContext->QueueFreeOldEntryPointInfoIfInScript(this);
        }
        catch (Js::OutOfMemoryException)
        {
            // If we can't allocate a new entry point, skip expiring this object
            if(expiringSimpleJitEntryPointInfo)
            {
                simpleJitEntryPointInfo = this;
                functionBody->SetSimpleJitEntryPointInfo(this);
            }
        }
    }
#endif

#ifdef PERF_COUNTERS
    void LoopEntryPointInfo::OnRecorded()
    {
        PERF_COUNTER_ADD(Code, TotalNativeCodeSize, GetCodeSize());
        PERF_COUNTER_ADD(Code, LoopNativeCodeSize, GetCodeSize());
        PERF_COUNTER_ADD(Code, DynamicNativeCodeSize, GetCodeSize());
    }
#endif

    FunctionBody *LoopEntryPointInfo::GetFunctionBody() const
    {
        return loopHeader->functionBody;
    }

    //End AsmJs Support

    void LoopEntryPointInfo::OnCleanup(bool isShutdown)
    {
#ifdef ASMJS_PLAT
        if (this->IsCodeGenDone() && !this->GetIsTJMode())
#else
        if (this->IsCodeGenDone())
#endif
        {
<<<<<<< HEAD
            uint loopNumber = this->loopHeader->functionBody->GetLoopNumber(this->loopHeader);
            JS_ETW(EtwTrace::LogLoopBodyUnloadEvent(this->loopHeader->functionBody, this, loopNumber));

#if ENABLE_NATIVE_CODEGEN
            if (nullptr != this->inlineeFrameMap)
            {
                HeapDelete(this->inlineeFrameMap);
                this->inlineeFrameMap = nullptr;
            }
#if PDATA_ENABLED
            if (this->xdataInfo != nullptr)
            {
                XDataAllocator::Unregister(this->xdataInfo);
#if defined(_M_ARM32_OR_ARM64)
                if (JITManager::GetJITManager()->IsOOPJITEnabled())
#endif
                {
                    HeapDelete(this->xdataInfo);
                }
                this->xdataInfo = nullptr;
            }
#endif
#endif

            if (!isShutdown)
            {
                void* currentCookie = nullptr;
                ScriptContext* scriptContext = this->loopHeader->functionBody->GetScriptContext();

#if ENABLE_NATIVE_CODEGEN
                // In the debugger case, we might call cleanup after the native code gen that
                // allocated this entry point has already shutdown. In that case, the validation
                // check below should fail and we should not try to free this entry point
                // since it's already been freed
                NativeCodeGenerator* currentNativeCodegen = scriptContext->GetNativeCodeGenerator();
                Assert(this->validationCookie != nullptr);
                currentCookie = (void*)currentNativeCodegen;
#endif

                if (this->jsMethod == this->GetNativeEntrypoint())
                {
#if DBG
                    // tag the jsMethod in case the native address is reused in recycler and create a false positive
                    // not checking validationCookie because this can happen while debugger attaching, native address
                    // are batch freed through deleting NativeCodeGenerator
                    this->jsMethod = (Js::JavascriptMethod)((intptr_t)this->jsMethod | 1);
#else
                    this->jsMethod = nullptr;
#endif
                }

                if (validationCookie == currentCookie)
                {
                    scriptContext->FreeFunctionEntryPoint(reinterpret_cast<Js::JavascriptMethod>(this->GetNativeAddress()), this->GetThunkAddress());
                }
            }

#ifdef PERF_COUNTERS
            PERF_COUNTER_SUB(Code, TotalNativeCodeSize, GetCodeSize());
            PERF_COUNTER_SUB(Code, LoopNativeCodeSize, GetCodeSize());
            PERF_COUNTER_SUB(Code, DynamicNativeCodeSize, GetCodeSize());
=======
            JS_ETW(EtwTrace::LogLoopBodyUnloadEvent(this->loopHeader->functionBody, this,
                this->loopHeader->functionBody->GetLoopNumber(this->loopHeader)));

#if ENABLE_NATIVE_CODEGEN
            this->CleanupNativeCode(this->loopHeader->functionBody->GetScriptContext());
>>>>>>> 84bd6f3c
#endif
        }
    }

#if ENABLE_NATIVE_CODEGEN
    void LoopEntryPointInfo::ResetOnNativeCodeInstallFailure()
    {
        // Since we call the address on the entryPointInfo for loop bodies, all we need to do is to roll back
        // the fields on the entryPointInfo related to transferring data from jit thread to main thread (already
        // being done in EntryPointInfo::OnNativeCodeInstallFailure). On the next loop iteration, the interpreter
        // will call EntryPointInfo::EnsureIsReadyToCall and we'll try to process jit transfer data again.
    }
#endif

    void LoopHeader::Init( FunctionBody * functionBody )
    {
        // DisableJIT-TODO: Should this entire class be ifdefed out?
#if ENABLE_NATIVE_CODEGEN
        this->functionBody = functionBody;
        Recycler* recycler = functionBody->GetScriptContext()->GetRecycler();

        // Sync entryPoints changes to etw rundown lock
        auto syncObj = functionBody->GetScriptContext()->GetThreadContext()->GetFunctionBodyLock();
        this->entryPoints = RecyclerNew(recycler, LoopEntryPointList, recycler, syncObj);

        this->CreateEntryPoint();
#endif
    }

#if ENABLE_NATIVE_CODEGEN
    int LoopHeader::CreateEntryPoint()
    {
        ScriptContext* scriptContext = this->functionBody->GetScriptContext();
        Recycler* recycler = scriptContext->GetRecycler();
        LoopEntryPointInfo* entryPoint = RecyclerNew(recycler, LoopEntryPointInfo, this, scriptContext->GetLibrary());
        return this->entryPoints->Add(entryPoint);
    }

    void LoopHeader::ReleaseEntryPoints()
    {
        for (int iEntryPoint = 0; iEntryPoint < this->entryPoints->Count(); iEntryPoint++)
        {
            LoopEntryPointInfo * entryPoint = this->entryPoints->Item(iEntryPoint);

            if (entryPoint != nullptr && entryPoint->IsCodeGenDone())
            {
                // ReleaseEntryPoints is not called during recycler shutdown scenarios
                // We also don't capture the cleanup stack since we've not seen cleanup bugs affect
                // loop entry points so far. We can pass true here if this is no longer the case.
                entryPoint->Cleanup(false /* isShutdown */, false /* capture cleanup stack */);
                this->entryPoints->Item(iEntryPoint, nullptr);
            }
        }
    }
#endif

#if ENABLE_DEBUG_CONFIG_OPTIONS
    void FunctionBody::DumpRegStats(FunctionBody *funcBody)
    {
        if (funcBody->callCountStats == 0)
        {
            return;
        }
        uint loads = funcBody->regAllocLoadCount;
        uint stores = funcBody->regAllocStoreCount;

        if (Js::Configuration::Global.flags.NormalizeStats)
        {
            loads /= this->callCountStats;
            stores /= this->callCountStats;
        }
        funcBody->DumpFullFunctionName();
        Output::SkipToColumn(55);
        Output::Print(_u("Calls:%6d  Loads:%9d  Stores:%9d  Total refs:%9d\n"), this->callCountStats,
            loads, stores, loads + stores);
    }
#endif

    Js::RegSlot FunctionBody::GetRestParamRegSlot()
    {
        Js::RegSlot dstRegSlot = GetConstantCount();
        if (GetHasImplicitArgIns())
        {
            dstRegSlot += GetInParamsCount() - 1;
        }
        return dstRegSlot;
    }
    uint FunctionBody::GetNumberOfRecursiveCallSites()
    {
        uint recursiveInlineSpan = 0;
        uint recursiveCallSiteInlineInfo = 0;
#if ENABLE_PROFILE_INFO
        if (this->HasDynamicProfileInfo())
        {
            recursiveCallSiteInlineInfo = this->dynamicProfileInfo->GetRecursiveInlineInfo();
        }
#endif

        while (recursiveCallSiteInlineInfo)
        {
            recursiveInlineSpan += (recursiveCallSiteInlineInfo & 1);
            recursiveCallSiteInlineInfo >>= 1;
        }
        return recursiveInlineSpan;
    }

    bool FunctionBody::CanInlineRecursively(uint depth, bool tryAggressive)
    {
        uint recursiveInlineSpan = this->GetNumberOfRecursiveCallSites();

        uint minRecursiveInlineDepth = (uint)CONFIG_FLAG(RecursiveInlineDepthMin);

        if (recursiveInlineSpan != this->GetProfiledCallSiteCount() || tryAggressive == false)
        {
            return depth < minRecursiveInlineDepth;
        }

        uint maxRecursiveInlineDepth = (uint)CONFIG_FLAG(RecursiveInlineDepthMax);
        uint maxRecursiveBytecodeBudget = (uint)CONFIG_FLAG(RecursiveInlineThreshold);
        uint numberOfAllowedFuncs = maxRecursiveBytecodeBudget / this->GetByteCodeWithoutLDACount();
        uint maxDepth;

        if (recursiveInlineSpan == 1)
        {
            maxDepth = numberOfAllowedFuncs;
        }
        else
        {
            maxDepth = (uint)ceil(log((double)((double)numberOfAllowedFuncs) / log((double)recursiveInlineSpan)));
        }
        maxDepth = maxDepth < minRecursiveInlineDepth ? minRecursiveInlineDepth : maxDepth;
        maxDepth = maxDepth < maxRecursiveInlineDepth ? maxDepth : maxRecursiveInlineDepth;
        return depth < maxDepth;
    }


    static const char16 LoopWStr[] = _u("Loop");
    size_t FunctionBody::GetLoopBodyName(uint loopNumber, _Out_writes_opt_z_(sizeInChars) WCHAR* displayName, _In_ size_t sizeInChars)
    {
        const char16* functionName = this->GetExternalDisplayName();
        size_t length = wcslen(functionName) + /*length of largest int32*/ 10 + _countof(LoopWStr) + /*null*/ 1;
        if (sizeInChars < length || displayName == nullptr)
        {
            return length;
        }
        int charsWritten = swprintf_s(displayName, length, _u("%s%s%u"), functionName, LoopWStr, loopNumber + 1);
        Assert(charsWritten != -1);
        return charsWritten + /*nullptr*/ 1;
    }

    void FunctionBody::MapAndSetEnvRegister(RegSlot reg)
    {
        Assert(!m_hasEnvRegister);
        SetEnvRegister(this->MapRegSlot(reg));
    }
    void FunctionBody::SetEnvRegister(RegSlot reg)
    {
        if (reg == Constants::NoRegister)
        {
            m_hasEnvRegister = false;
        }
        else
        {
            m_hasEnvRegister = true;
            SetCountField(CounterFields::EnvRegister, reg);
        }
    }
    RegSlot FunctionBody::GetEnvRegister() const
    {
        return m_hasEnvRegister ? GetCountField(CounterFields::EnvRegister) : Constants::NoRegister;
    }
    void FunctionBody::MapAndSetThisRegisterForEventHandler(RegSlot reg)
    {
        Assert(!m_hasThisRegisterForEventHandler);
        SetThisRegisterForEventHandler(this->MapRegSlot(reg));
    }
    void FunctionBody::SetThisRegisterForEventHandler(RegSlot reg)
    {
        if (reg == Constants::NoRegister)
        {
            m_hasThisRegisterForEventHandler = false;
        }
        else
        {
            m_hasThisRegisterForEventHandler = true;
            SetCountField(CounterFields::ThisRegisterForEventHandler, reg);
        }
    }
    RegSlot FunctionBody::GetThisRegisterForEventHandler() const
    {
        return m_hasThisRegisterForEventHandler ? GetCountField(CounterFields::ThisRegisterForEventHandler) : Constants::NoRegister;
    }
    void FunctionBody::SetLocalClosureRegister(RegSlot reg)
    {
        if (reg == Constants::NoRegister)
        {
            m_hasLocalClosureRegister = false;
        }
        else
        {
            m_hasLocalClosureRegister = true;
            SetCountField(CounterFields::LocalClosureRegister, reg);
        }
    }
    void FunctionBody::MapAndSetLocalClosureRegister(RegSlot reg)
    {
        Assert(!m_hasLocalClosureRegister);
        SetLocalClosureRegister(this->MapRegSlot(reg));
    }
    RegSlot FunctionBody::GetLocalClosureRegister() const
    {
        return m_hasLocalClosureRegister ? GetCountField(CounterFields::LocalClosureRegister) : Constants::NoRegister;
    }
    void FunctionBody::SetParamClosureRegister(RegSlot reg)
    {
        if (reg == Constants::NoRegister)
        {
            m_hasParamClosureRegister = false;
        }
        else
        {
            m_hasParamClosureRegister = true;
            SetCountField(CounterFields::ParamClosureRegister, reg);
        }
    }
    void FunctionBody::MapAndSetParamClosureRegister(RegSlot reg)
    {
        Assert(!m_hasParamClosureRegister);
        SetParamClosureRegister(this->MapRegSlot(reg));
    }
    RegSlot FunctionBody::GetParamClosureRegister() const
    {
        return m_hasParamClosureRegister ? GetCountField(CounterFields::ParamClosureRegister) : Constants::NoRegister;
    }
    void FunctionBody::MapAndSetLocalFrameDisplayRegister(RegSlot reg)
    {
        Assert(!m_hasLocalFrameDisplayRegister);
        SetLocalFrameDisplayRegister(this->MapRegSlot(reg));
    }
    void FunctionBody::SetLocalFrameDisplayRegister(RegSlot reg)
    {
        if (reg == Constants::NoRegister)
        {
            m_hasLocalFrameDisplayRegister = false;
        }
        else
        {
            m_hasLocalFrameDisplayRegister = true;
            SetCountField(CounterFields::LocalFrameDisplayRegister, reg);
        }
    }
    RegSlot FunctionBody::GetLocalFrameDisplayRegister() const
    {
        return m_hasLocalFrameDisplayRegister ? GetCountField(CounterFields::LocalFrameDisplayRegister) : Constants::NoRegister;
    }
    void FunctionBody::MapAndSetFirstInnerScopeRegister(RegSlot reg)
    {
        Assert(!m_hasFirstInnerScopeRegister);
        SetFirstInnerScopeRegister(this->MapRegSlot(reg));
    }
    void FunctionBody::SetFirstInnerScopeRegister(RegSlot reg)
    {
        if (reg == Constants::NoRegister)
        {
            m_hasFirstInnerScopeRegister = false;
        }
        else
        {
            m_hasFirstInnerScopeRegister = true;
            SetCountField(CounterFields::FirstInnerScopeRegister, reg);
        }
    }
    RegSlot FunctionBody::GetFirstInnerScopeRegister() const
    {
        return m_hasFirstInnerScopeRegister ? GetCountField(CounterFields::FirstInnerScopeRegister) : Constants::NoRegister;
    }
    void FunctionBody::MapAndSetFuncExprScopeRegister(RegSlot reg)
    {
        Assert(!m_hasFuncExprScopeRegister);
        SetFuncExprScopeRegister(this->MapRegSlot(reg));
    }
    void FunctionBody::SetFuncExprScopeRegister(RegSlot reg)
    {
        if (reg == Constants::NoRegister)
        {
            m_hasFuncExprScopeRegister = false;
        }
        else
        {
            m_hasFuncExprScopeRegister = true;
            SetCountField(CounterFields::FuncExprScopeRegister, reg);
        }
    }
    RegSlot FunctionBody::GetFuncExprScopeRegister() const
    {
        return m_hasFuncExprScopeRegister ? GetCountField(CounterFields::FuncExprScopeRegister) : Constants::NoRegister;
    }

    void FunctionBody::SetFirstTmpRegister(RegSlot reg)
    {
        if (reg == Constants::NoRegister)
        {
            m_hasFirstTmpRegister = false;
        }
        else
        {
            m_hasFirstTmpRegister = true;
            SetCountField(CounterFields::FirstTmpRegister, reg);
        }
    }
    RegSlot FunctionBody::GetFirstTmpRegister() const
    {
        return m_hasFirstTmpRegister ? this->GetCountField(CounterFields::FirstTmpRegister) : Constants::NoRegister;
    }

#if DBG && defined(ENABLE_SCRIPT_DEBUGGING)
    Js::DebuggerMode FunctionBody::GetDebuggerMode()
    {
        return this->GetScriptContext()->GetDebugContext()->GetDebuggerMode();
    }
#endif
}

#if !DBG
// Don't grow these data structure unless absolutely necessary
CompileAssert(sizeof(Js::EntryPointInfo) <= 56);
CompileAssert(sizeof(Js::FunctionEntryPointInfo) <= 96);
#endif<|MERGE_RESOLUTION|>--- conflicted
+++ resolved
@@ -119,19 +119,12 @@
             return nullptr;
         }
 
-<<<<<<< HEAD
-#if DBG && ENABLE_NATIVE_CODEGEN
-        // the lock for work item queue should not be locked while accessing AuxPtrs in background thread
-        auto jobProcessor = this->GetScriptContext()->GetThreadContext()->GetJobProcessor();
-        auto jobProcessorCS = jobProcessor->GetCriticalSection();
-=======
 #if DBG && ENABLE_NATIVE_CODEGEN && defined(_WIN32)
         // the lock for work item queue should not be locked while accessing AuxPtrs in background thread
         auto jobProcessor = this->GetScriptContext()->GetThreadContext()->GetJobProcessor();
         auto jobProcessorCS = jobProcessor->GetCriticalSection();
 
         // ->IsLocked is not supported on xplat
->>>>>>> 84bd6f3c
         Assert(!jobProcessorCS || !jobProcessor->ProcessesInBackground() || !jobProcessorCS->IsLocked());
 #endif
 
@@ -229,11 +222,6 @@
         return (GetGrfscr() & fscrIsModuleCode) == fscrIsModuleCode;
     }
 
-    bool ParseableFunctionInfo::IsES6ModuleCode() const
-    {
-        return (GetGrfscr() & fscrIsModuleCode) == fscrIsModuleCode;
-    }
-
     // Given an offset into the source buffer, determine if the end of this SourceInfo
     // lies after the given offset.
     bool
@@ -245,34 +233,22 @@
     uint32 FunctionBody::GetCountField(FunctionBody::CounterFields fieldEnum) const
     {
 #if DBG
-<<<<<<< HEAD
-        Assert(ThreadContext::GetContextForCurrentThread() || counters.isLockedDown
-=======
         bool isCountersLockedDown = counters.isLockedDown;
         Assert(ThreadContext::GetContextForCurrentThread() || isCountersLockedDown
->>>>>>> 84bd6f3c
             || (ThreadContext::GetCriticalSection()->IsLocked() && this->m_scriptContext->GetThreadContext()->GetFunctionBodyLock()->IsLocked())); // etw rundown
 #endif
         return counters.Get(fieldEnum);
     }
     uint32 FunctionBody::SetCountField(FunctionBody::CounterFields fieldEnum, uint32 val)
     {
-<<<<<<< HEAD
-        Assert(!counters.isLockedDown);
-=======
         DebugOnly(bool isCountersLockedDown = counters.isLockedDown);
         Assert(!isCountersLockedDown || counters.isClosing);
->>>>>>> 84bd6f3c
         return counters.Set(fieldEnum, val, this);
     }
     uint32 FunctionBody::IncreaseCountField(FunctionBody::CounterFields fieldEnum)
     {
-<<<<<<< HEAD
-        Assert(!counters.isLockedDown);
-=======
         DebugOnly(bool isCountersLockedDown = counters.isLockedDown);
         Assert(!isCountersLockedDown || counters.isClosing);
->>>>>>> 84bd6f3c
         return counters.Increase(fieldEnum, this);
     }
 
@@ -990,11 +966,7 @@
         this->MapFunctionObjectTypes([&](ScriptFunctionType* functionType)
         {
             Assert(functionType->GetTypeId() == TypeIds_Function);
-<<<<<<< HEAD
-            
-=======
-
->>>>>>> 84bd6f3c
+
             if (!CrossSite::IsThunk(functionType->GetEntryPoint()))
             {
                 functionType->SetEntryPoint(GetScriptContext()->DeferredParsingThunk);
@@ -1525,12 +1497,6 @@
         other->SetCachedSourceStringWeakRef(this->GetCachedSourceStringWeakRef());
         CopyDeferParseField(m_isAsmjsMode);
         CopyDeferParseField(m_isAsmJsFunction);
-
-        PropertyId * propertyIds = this->GetPropertyIdsForScopeSlotArray();
-        if (propertyIds != nullptr)
-        {
-            other->SetPropertyIdsForScopeSlotArray(propertyIds, this->scopeSlotArraySize, this->paramScopeSlotArraySize);
-        }
 
         PropertyId * propertyIds = this->GetPropertyIdsForScopeSlotArray();
         if (propertyIds != nullptr)
@@ -2119,36 +2085,7 @@
 
     void FunctionProxy::SetFunctionObjectTypeList(FunctionProxy::FunctionTypeWeakRefList* list)
     {
-<<<<<<< HEAD
-        this->SetAuxPtr(AuxPointerType::FunctionObjectTypeList, list);
-    }
-
-    template <typename Fn>
-    void FunctionProxy::MapFunctionObjectTypes(Fn func)
-    {
-        FunctionTypeWeakRefList* functionObjectTypeList = this->GetFunctionObjectTypeList();
-        if (functionObjectTypeList != nullptr)
-        {
-            functionObjectTypeList->Map([&](int, FunctionTypeWeakRef* typeWeakRef)
-            {
-                if (typeWeakRef)
-                {
-                    ScriptFunctionType* type = typeWeakRef->Get();
-                    if (type)
-                    {
-                        func(type);
-                    }
-                }
-            });
-        }
-
-        if (this->deferredPrototypeType)
-        {
-            func(this->deferredPrototypeType);
-        }
-=======
         this->SetAuxPtr<AuxPointerType::FunctionObjectTypeList>(list);
->>>>>>> 84bd6f3c
     }
 
     FunctionProxy::FunctionTypeWeakRefList* FunctionProxy::EnsureFunctionObjectTypeList()
@@ -2307,11 +2244,7 @@
             if (!this->m_hasBeenParsed)
             {
                 this->GetUtf8SourceInfo()->StopTrackingDeferredFunction(this->GetLocalFunctionId());
-<<<<<<< HEAD
-                funcBody = FunctionBody::NewFromParseableFunctionInfo(this, propertyRecordList);
-=======
                 funcBody = FunctionBody::NewFromParseableFunctionInfo(this);
->>>>>>> 84bd6f3c
                 autoRestoreFunctionInfo.funcBody = funcBody;
 
                 PERF_COUNTER_DEC(Code, DeferredFunction);
@@ -2456,11 +2389,7 @@
                     {
                         CompileScriptException se;
                         Parser ps(m_scriptContext, funcBody->GetIsStrictMode() ? TRUE : FALSE);
-<<<<<<< HEAD
-                        ParseNodePtr parseTree = nullptr;
-=======
                         ParseNodeProg * parseTree = nullptr;
->>>>>>> 84bd6f3c
 
                         uint nextFunctionId = funcBody->GetLocalFunctionId();
                         hrParser = ps.ParseSourceWithOffset(&parseTree, pszStart, offset, length, charOffset, isCesu8, grfscr, &se,
@@ -3531,11 +3460,7 @@
 #if ENABLE_NATIVE_CODEGEN
         JavascriptMethod originalEntryPoint = this->GetOriginalEntryPoint_Unchecked();
         return
-<<<<<<< HEAD
-#if defined(_CONTROL_FLOW_GUARD) && (_M_IX86 || _M_X64)
-=======
 #if defined(_CONTROL_FLOW_GUARD) && !defined(_M_ARM)
->>>>>>> 84bd6f3c
             (
 #if ENABLE_OOP_NATIVE_CODEGEN
             JITManager::GetJITManager()->IsOOPJITEnabled()
@@ -3556,8 +3481,6 @@
 #if ENABLE_NATIVE_CODEGEN
         const FunctionEntryPointInfo *const simpleJitEntryPointInfo = GetSimpleJitEntryPointInfo();
         return simpleJitEntryPointInfo && simpleJitEntryPointInfo->GetNativeEntrypoint() == GetOriginalEntryPoint_Unchecked();
-<<<<<<< HEAD
-=======
 #else
         return false;
 #endif
@@ -3578,7 +3501,6 @@
         };
 
         this->MapFunctionObjectTypes(updateOneType);
->>>>>>> 84bd6f3c
     }
 
     void FunctionProxy::Finalize(bool isShutdown)
@@ -4373,18 +4295,6 @@
         ScriptContext *scriptContext = this->GetScriptContext();
         PropertyRecord const * propertyRecord;
         if (forcePropertyString)
-<<<<<<< HEAD
-        {
-            scriptContext->GetOrAddPropertyRecord(psz, cch, &propertyRecord);
-        }
-        else
-        {
-            scriptContext->FindPropertyRecord(psz, cch, &propertyRecord);
-        }
-        Var str;
-        if (propertyRecord == nullptr)
-=======
->>>>>>> 84bd6f3c
         {
             scriptContext->GetOrAddPropertyRecord(psz, cch, &propertyRecord);
         }
@@ -7587,11 +7497,7 @@
             return;
         }
 
-<<<<<<< HEAD
-        DebugOnly(this->UnlockCounters());
-=======
         DebugOnly(this->SetIsClosing());
->>>>>>> 84bd6f3c
 
         CleanupRecyclerData(isScriptContextClosing, false /* capture entry point cleanup stack trace */);
         CleanUpForInCache(isScriptContextClosing);
@@ -7600,14 +7506,9 @@
         this->SetScopeSlotArraySizes(0, 0);
 
         // Manually clear these values to break any circular references
-<<<<<<< HEAD
-        // that might prevent the script context from being disposed        
-        this->auxPtrs = nullptr;
-=======
         // that might prevent the script context from being disposed
         this->auxPtrs = nullptr;
         AssertMsg(isScriptContextClosing || !m_hasActiveReference || !this->byteCodeBlock || !this->IsWasmFunction(), "We should never reset the bytecode block for Wasm when still referenced");
->>>>>>> 84bd6f3c
         this->byteCodeBlock = nullptr;
         this->entryPoints = nullptr;
         this->inlineCaches = nullptr;
@@ -7635,8 +7536,6 @@
 #endif
 
         this->cleanedUp = true;
-
-        DebugOnly(this->LockDownCounters());
     }
 
 
@@ -8210,22 +8109,7 @@
 #endif
     }
 
-<<<<<<< HEAD
-    void EntryPointInfo::SetCodeGenDone()
-    {
-        Assert(this->GetState() == CodeGenRecorded);
-        this->state = CodeGenDone;
-        this->workItem = nullptr;
-        if (this->IsLoopBody())
-        {
-            this->GetFunctionBody()->SetHasDoneLoopBodyCodeGen(true);
-        }
-    }
-
-    void EntryPointInfo::ProcessJitTransferData()
-=======
     void EntryPointInfo::SetCodeGenRecorded(Js::JavascriptMethod thunkAddress, Js::JavascriptMethod nativeAddress, ptrdiff_t codeSize, void * validationCookie)
->>>>>>> 84bd6f3c
     {
         Assert(this->GetState() == CodeGenQueued);
         Assert(codeSize > 0);
@@ -8341,15 +8225,9 @@
         {
             Assert(jitTransferData->lazyBailoutProperties != nullptr);
 
-<<<<<<< HEAD
-            Js::PropertyId propertyId = this->jitTransferData->lazyBailoutProperties[i];
-            Js::PropertyGuard* sharedPropertyGuard = nullptr;
-            bool hasSharedPropertyGuard = TryGetSharedPropertyGuard(propertyId, sharedPropertyGuard);
-=======
             Js::PropertyId propertyId = jitTransferData->lazyBailoutProperties[i];
             Js::PropertyGuard* sharedPropertyGuard = nullptr;
             bool hasSharedPropertyGuard = nativeEntryPointData->TryGetSharedPropertyGuard(propertyId, sharedPropertyGuard);
->>>>>>> 84bd6f3c
             Assert(hasSharedPropertyGuard);
             bool isValid = hasSharedPropertyGuard ? sharedPropertyGuard->IsValid() : false;
             if (isValid)
@@ -8978,12 +8856,6 @@
 
         // Reset the entry point upon a lazy bailout.
         this->Reset(true);
-<<<<<<< HEAD
-        Assert(this->nativeAddress != nullptr);
-        FreeNativeCodeGenAllocation(GetScriptContext(), this->nativeAddress, this->thunkAddress);
-        this->nativeAddress = nullptr;
-=======
->>>>>>> 84bd6f3c
         this->jsMethod = nullptr;
     }
 #endif
@@ -9033,17 +8905,7 @@
         callsCount(0),
         jitMode(ExecutionMode::Interpreter),
         functionProxy(functionProxy),
-<<<<<<< HEAD
-        nextEntryPoint(nullptr),
-        mIsTemplatizedJitMode(false)
-    {
-    }
-
-#ifdef ASMJS_PLAT
-    void FunctionEntryPointInfo::SetIsTJMode(bool value)
-=======
         nextEntryPoint(nullptr)
->>>>>>> 84bd6f3c
     {
     }
 
@@ -9146,41 +9008,7 @@
                 functionBody->SetSimpleJitEntryPointInfo(nullptr);
             }
 #if ENABLE_NATIVE_CODEGEN
-<<<<<<< HEAD
-                // In the debugger case, we might call cleanup after the native code gen that
-                // allocated this entry point has already shutdown. In that case, the validation
-                // check below should fail and we should not try to free this entry point
-                // since it's already been freed
-                NativeCodeGenerator* currentNativeCodegen = scriptContext->GetNativeCodeGenerator();
-                Assert(this->validationCookie != nullptr);
-                currentCookie = (void*)currentNativeCodegen;
-#endif
-
-                if (this->jsMethod == this->GetNativeEntrypoint())
-                {
-#if DBG
-                    // tag the jsMethod in case the native address is reused in recycler and create a false positive
-                    // not checking validationCookie because this can happen while debugger attaching, native address
-                    // are batch freed through deleting NativeCodeGenerator
-                    this->jsMethod = (Js::JavascriptMethod)((intptr_t)this->jsMethod | 1);
-#else
-                    this->jsMethod = nullptr;
-#endif
-                }
-
-                if (validationCookie == currentCookie)
-                {
-                    scriptContext->FreeFunctionEntryPoint((Js::JavascriptMethod)this->GetNativeAddress(), this->GetThunkAddress());
-                }
-            }
-
-#ifdef PERF_COUNTERS
-            PERF_COUNTER_SUB(Code, TotalNativeCodeSize, GetCodeSize());
-            PERF_COUNTER_SUB(Code, FunctionNativeCodeSize, GetCodeSize());
-            PERF_COUNTER_SUB(Code, DynamicNativeCodeSize, GetCodeSize());
-=======
             CleanupNativeCode(this->functionProxy->GetScriptContext());
->>>>>>> 84bd6f3c
 #endif
         }
 
@@ -9267,11 +9095,7 @@
         this->functionProxy->MapFunctionObjectTypes([&](ScriptFunctionType* functionType)
         {
             Assert(functionType->GetTypeId() == TypeIds_Function);
-<<<<<<< HEAD
-            
-=======
-
->>>>>>> 84bd6f3c
+
             if (functionType->GetEntryPointInfo() == this)
             {
                 functionType->SetEntryPointInfo(entryPoint);
@@ -9322,10 +9146,6 @@
                 {
                     newEntryPoint = simpleJitEntryPointInfo;
                     functionBody->SetDefaultFunctionEntryPointInfo(simpleJitEntryPointInfo, newEntryPoint->GetNativeEntrypoint());
-<<<<<<< HEAD
-                    functionBody->SetExecutionMode(ExecutionMode::SimpleJit);
-=======
->>>>>>> 84bd6f3c
                     functionBody->ResetSimpleJitLimitAndCallCount();
                 }
 #ifdef ASMJS_PLAT
@@ -9450,75 +9270,11 @@
         if (this->IsCodeGenDone())
 #endif
         {
-<<<<<<< HEAD
-            uint loopNumber = this->loopHeader->functionBody->GetLoopNumber(this->loopHeader);
-            JS_ETW(EtwTrace::LogLoopBodyUnloadEvent(this->loopHeader->functionBody, this, loopNumber));
-
-#if ENABLE_NATIVE_CODEGEN
-            if (nullptr != this->inlineeFrameMap)
-            {
-                HeapDelete(this->inlineeFrameMap);
-                this->inlineeFrameMap = nullptr;
-            }
-#if PDATA_ENABLED
-            if (this->xdataInfo != nullptr)
-            {
-                XDataAllocator::Unregister(this->xdataInfo);
-#if defined(_M_ARM32_OR_ARM64)
-                if (JITManager::GetJITManager()->IsOOPJITEnabled())
-#endif
-                {
-                    HeapDelete(this->xdataInfo);
-                }
-                this->xdataInfo = nullptr;
-            }
-#endif
-#endif
-
-            if (!isShutdown)
-            {
-                void* currentCookie = nullptr;
-                ScriptContext* scriptContext = this->loopHeader->functionBody->GetScriptContext();
-
-#if ENABLE_NATIVE_CODEGEN
-                // In the debugger case, we might call cleanup after the native code gen that
-                // allocated this entry point has already shutdown. In that case, the validation
-                // check below should fail and we should not try to free this entry point
-                // since it's already been freed
-                NativeCodeGenerator* currentNativeCodegen = scriptContext->GetNativeCodeGenerator();
-                Assert(this->validationCookie != nullptr);
-                currentCookie = (void*)currentNativeCodegen;
-#endif
-
-                if (this->jsMethod == this->GetNativeEntrypoint())
-                {
-#if DBG
-                    // tag the jsMethod in case the native address is reused in recycler and create a false positive
-                    // not checking validationCookie because this can happen while debugger attaching, native address
-                    // are batch freed through deleting NativeCodeGenerator
-                    this->jsMethod = (Js::JavascriptMethod)((intptr_t)this->jsMethod | 1);
-#else
-                    this->jsMethod = nullptr;
-#endif
-                }
-
-                if (validationCookie == currentCookie)
-                {
-                    scriptContext->FreeFunctionEntryPoint(reinterpret_cast<Js::JavascriptMethod>(this->GetNativeAddress()), this->GetThunkAddress());
-                }
-            }
-
-#ifdef PERF_COUNTERS
-            PERF_COUNTER_SUB(Code, TotalNativeCodeSize, GetCodeSize());
-            PERF_COUNTER_SUB(Code, LoopNativeCodeSize, GetCodeSize());
-            PERF_COUNTER_SUB(Code, DynamicNativeCodeSize, GetCodeSize());
-=======
             JS_ETW(EtwTrace::LogLoopBodyUnloadEvent(this->loopHeader->functionBody, this,
                 this->loopHeader->functionBody->GetLoopNumber(this->loopHeader)));
 
 #if ENABLE_NATIVE_CODEGEN
             this->CleanupNativeCode(this->loopHeader->functionBody->GetScriptContext());
->>>>>>> 84bd6f3c
 #endif
         }
     }
