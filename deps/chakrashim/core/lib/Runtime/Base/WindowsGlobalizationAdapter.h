--- conflicted
+++ resolved
@@ -6,19 +6,6 @@
 
 #if defined(ENABLE_INTL_OBJECT) || defined(ENABLE_ES6_CHAR_CLASSIFIER)
 
-<<<<<<< HEAD
-#ifdef INTL_ICU
-#include <CommonPal.h>
-#define U_STATIC_IMPLEMENTATION
-#define U_SHOW_CPLUSPLUS_API 0
-#pragma warning(push)
-#pragma warning(disable:4995) // deprecation warning
-#include <unicode/uloc.h>
-#pragma warning(pop)
-#endif // INTL_ICU
-
-=======
->>>>>>> 84bd6f3c
 #ifdef INTL_WINGLOB
 #include "Windows.Globalization.h"
 #ifndef NTBUILD
@@ -160,26 +147,5 @@
 #endif
     };
 #endif // INTL_WINGLOB
-<<<<<<< HEAD
-
-#ifdef INTL_ICU
-#ifdef ENABLE_INTL_OBJECT
-    class IcuIntlAdapter
-    {
-    public:
-        static bool IsWellFormedLanguageTag(_In_z_ const char16 *languageTag, _In_ const charcount_t cch);
-        static HRESULT NormalizeLanguageTag(_In_z_ const char16 *languageTag, _In_ const charcount_t cch,
-            _Out_ char16 *normalized, _Out_ size_t *normalizedLength);
-
-        //static bool ResolveLocaleLookup(_In_ ScriptContext *scriptContext, _In_ JavascriptString *locale, _Out_ char16 *resolved);
-        static bool ResolveLocaleLookup(_In_ ScriptContext *scriptContext, _In_z_ const char16 *locale, _Out_ char16 *resolved);
-        //static bool ResolveLocaleBestFit(_In_ ScriptContext *scriptContext, _In_ JavascriptString *locale, _Out_ char16 *resolved);
-        static bool ResolveLocaleBestFit(_In_ ScriptContext *scriptContext, _In_z_ const char16 *locale, _Out_ char16 *resolved);
-        static int GetUserDefaultLocaleName(_Out_ LPWSTR lpLocaleName, _In_ int cchLocaleName);
-    };
-#endif // ENABLE_INTL_OBJECT
-#endif // INTL_ICU
-=======
->>>>>>> 84bd6f3c
 }
 #endif // defined(ENABLE_INTL_OBJECT) || defined(ENABLE_ES6_CHAR_CLASSIFIER)