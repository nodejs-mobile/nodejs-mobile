//-------------------------------------------------------------------------------------------------------
// Copyright (C) Microsoft. All rights reserved.
// Licensed under the MIT license. See LICENSE.txt file in the project root for full license information.
//-------------------------------------------------------------------------------------------------------
#pragma once

namespace Js
{
    class ScriptContext;
    struct InlineCache;
    class CodeGenRecyclableData;
#ifdef ENABLE_SCRIPT_DEBUGGING
    class DebugManager;
    struct ReturnedValue;
    typedef JsUtil::List<ReturnedValue*> ReturnedValueList;
#endif
    class DelayedFreeArrayBuffer;
}

typedef BVSparse<ArenaAllocator> ActiveFunctionSet;

using namespace PlatformAgnostic;

struct IAuthorFileContext;

class HostScriptContext;
class ScriptSite;
class ThreadServiceWrapper;
struct IActiveScriptProfilerHeapEnum;
class DynamicProfileMutator;
class StackProber;

enum DisableImplicitFlags : BYTE
{
    DisableImplicitNoFlag               = 0x00,
    DisableImplicitCallFlag             = 0x01,
    DisableImplicitExceptionFlag        = 0x02,
    DisableImplicitCallAndExceptionFlag = DisableImplicitCallFlag | DisableImplicitExceptionFlag
};

enum ThreadContextFlags
{
    ThreadContextFlagNoFlag                        = 0x00000000,
    ThreadContextFlagCanDisableExecution           = 0x00000001,
    ThreadContextFlagEvalDisabled                  = 0x00000002,
    ThreadContextFlagNoJIT                         = 0x00000004,
    ThreadContextFlagDisableFatalOnOOM             = 0x00000008,
    ThreadContextFlagNoDynamicThunks               = 0x00000010,
};

const int LS_MAX_STACK_SIZE_KB = 300;

struct IProjectionContext
{
public:
    virtual HRESULT Close() = 0;
};

class ThreadContext;

class InterruptPoller
{
    // Interface with a polling object located in the hosting layer.

public:
    InterruptPoller(ThreadContext *tc);

    virtual ~InterruptPoller() { }

    void CheckInterruptPoll();
    void GetStatementCount(ULONG *pluHi, ULONG *pluLo);
    void ResetStatementCount() { lastResetTick = lastPollTick; }
    void StartScript() { lastResetTick = lastPollTick = ::GetTickCount(); }
    void EndScript() { lastResetTick = lastPollTick = 0;}
    bool IsDisabled() const { return isDisabled; }
    void SetDisabled(bool disable) { isDisabled = disable; }

    virtual void TryInterruptPoll(Js::ScriptContext *scriptContext) = 0;

    // Default: throw up QC dialog after 5M statements == 2 minutes
    static const DWORD TicksToStatements = (5000000 / 120000);

protected:
    ThreadContext *threadContext;
    DWORD lastPollTick;
    DWORD lastResetTick;
    bool isDisabled;
};

<<<<<<< HEAD
// This function is called before we step out of script (currently only for WinRT callout).
// Debugger would put a breakpoint on this function if they want to detect the point at which we step
// over the boundary.
// It is intentionally left blank and the next operation should be the callout.
extern "C" void* MarkerForExternalDebugStep();

=======
>>>>>>> 84bd6f3c
#define PROBE_STACK(scriptContext, size) ((scriptContext)->GetThreadContext()->ProbeStack(size, scriptContext))
#define PROBE_STACK_NO_DISPOSE(scriptContext, size) ((scriptContext)->GetThreadContext()->ProbeStackNoDispose(size, scriptContext))
#define PROBE_STACK_PARTIAL_INITIALIZED_INTERPRETER_FRAME(scriptContext, size) ((scriptContext)->GetThreadContext()->ProbeStack(size, scriptContext, _ReturnAddress()))
#define PROBE_STACK_PARTIAL_INITIALIZED_BAILOUT_FRAME(scriptContext, size, returnAddress) ((scriptContext)->GetThreadContext()->ProbeStack(size, scriptContext, returnAddress))
#define PROBE_STACK_CALL(scriptContext, obj, size) ((scriptContext)->GetThreadContext()->ProbeStack(size, obj, scriptContext))
#define AssertInScript() Assert(ThreadContext::GetContextForCurrentThread()->IsScriptActive());
#define AssertNotInScript() Assert(!ThreadContext::GetContextForCurrentThread()->IsScriptActive());

#define LEAVE_SCRIPT_START_EX(scriptContext, stackProbe, leaveForHost, isFPUControlRestoreNeeded) \
        { \
            void * __frameAddr = nullptr; \
            GET_CURRENT_FRAME_ID(__frameAddr); \
            Js::LeaveScriptObject<stackProbe, leaveForHost, isFPUControlRestoreNeeded> __leaveScriptObject(scriptContext, __frameAddr); \
            AutoReentrancyHandler autoReentrancyHandler(scriptContext->GetThreadContext());
#define LEAVE_SCRIPT_END_EX(scriptContext) \
            if (scriptContext != nullptr) \
                {   \
                    scriptContext->GetThreadContext()->DisposeOnLeaveScript(); \
                }\
        }

<<<<<<< HEAD
#define LEAVE_SCRIPT_IF(scriptContext, condition, block) \
        if (condition) \
        { \
            BEGIN_LEAVE_SCRIPT(scriptContext); \
            block \
=======
#define LEAVE_SCRIPT_IF_ACTIVE(scriptContext, externalCall) \
        if (scriptContext->GetThreadContext()->IsScriptActive()) \
        { \
            BEGIN_LEAVE_SCRIPT(scriptContext); \
            externalCall \
>>>>>>> 84bd6f3c
            END_LEAVE_SCRIPT(scriptContext); \
        } \
        else \
        { \
<<<<<<< HEAD
            block \
=======
            DECLARE_EXCEPTION_CHECK_DATA \
            SAVE_EXCEPTION_CHECK \
            externalCall \
            RESTORE_EXCEPTION_CHECK \
>>>>>>> 84bd6f3c
        }

#define ENTER_SCRIPT_IF(scriptContext, doCleanup, isCallRoot, hasCaller, condition, block) \
        if (condition) \
        { \
            BEGIN_ENTER_SCRIPT(scriptContext, doCleanup, isCallRoot, hasCaller); \
            block \
            END_ENTER_SCRIPT(scriptContext, doCleanup, isCallRoot, hasCaller); \
        } \
        else \
        { \
            block \
        }

#define BEGIN_LEAVE_SCRIPT(scriptContext) \
        LEAVE_SCRIPT_START_EX(scriptContext, /* stackProbe */ true, /* leaveForHost */ true, /* isFPUControlRestoreNeeded */ false)

#define BEGIN_LEAVE_SCRIPT_SAVE_FPU_CONTROL(scriptContext) \
        LEAVE_SCRIPT_START_EX(scriptContext, /* stackProbe */ true, /* leaveForHost */ true, /* isFPUControlRestoreNeeded */ true)

// BEGIN_LEAVE_SCRIPT_INTERNAL is used when there are no explicit external call after leave script,
// but we might have external call when allocation memory doing QC or GC Dispose, which may enter script again.
// This will record the reentry as an implicit call (ImplicitCall_AsyncHostOperation)
#define BEGIN_LEAVE_SCRIPT_INTERNAL(scriptContext) \
        LEAVE_SCRIPT_START_EX(scriptContext, /* stackProbe */ true, /* leaveForHost */ false, /* isFPUControlRestoreNeeded */ false)

#define BEGIN_LEAVE_SCRIPT_NO_STACK_PROBE(scriptContext) \
        LEAVE_SCRIPT_START_EX(scriptContext, /* stackProbe */ false, /* leaveForHost */ true, /* isFPUControlRestoreNeeded */ false)

#define END_LEAVE_SCRIPT(scriptContext) \
        LEAVE_SCRIPT_END_EX(scriptContext)

#define END_LEAVE_SCRIPT_RESTORE_FPU_CONTROL(scriptContext) \
        LEAVE_SCRIPT_END_EX(scriptContext)

#define END_LEAVE_SCRIPT_INTERNAL(scriptContext) \
        LEAVE_SCRIPT_END_EX(scriptContext)

#define END_LEAVE_SCRIPT_NO_STACK_PROBE(scriptContext) \
        LEAVE_SCRIPT_END_EX(scriptContext)

#define BEGIN_LEAVE_SCRIPT_WITH_EXCEPTION(scriptContext) \
        BEGIN_LEAVE_SCRIPT(scriptContext)

#define END_LEAVE_SCRIPT_WITH_EXCEPTION(scriptContext) \
        Assert(!scriptContext->HasRecordedException()); \
        END_LEAVE_SCRIPT(scriptContext)

#define BEGIN_SAFE_REENTRANT_CALL(threadContext) \
    { \
        AutoReentrancyHandler autoReentrancyHandler(threadContext);

#define END_SAFE_REENTRANT_CALL }

#define BEGIN_SAFE_REENTRANT_REGION(threadContext) \
    { \
        AutoReentrancySafeRegion autoReentrancySafeRegion(threadContext);

#define END_SAFE_REENTRANT_REGION }
// Keep in sync with CollectGarbageCallBackFlags in scriptdirect.idl

enum RecyclerCollectCallBackFlags
{
    Collect_Begin                    = 0x01,
    Collect_Begin_Concurrent         = 0x11,
    Collect_Begin_Partial            = 0x21,
    Collect_Begin_Concurrent_Partial = Collect_Begin_Concurrent | Collect_Begin_Partial,
    Collect_End                      = 0x02,
    Collect_Wait                     = 0x04     // callback can be from another thread
};
typedef void (__cdecl *RecyclerCollectCallBackFunction)(void * context, RecyclerCollectCallBackFlags flags);

#ifdef ENABLE_PROJECTION
class ExternalWeakReferenceCache
{
public:
    virtual void MarkNow(Recycler *recycler, bool inPartialCollect) = 0;
    virtual void ResolveNow(Recycler *recycler) = 0;
};
#if DBG_DUMP
class IProjectionContextMemoryInfo abstract
{
public:
    virtual void DumpCurrentStats(LPCWSTR headerMsg, bool forceDetailed) = 0;
    virtual void Release() = 0;
};
#endif
#endif

#ifdef NTBUILD
struct ThreadContextWatsonTelemetryBlock
{
    FILETIME lastScriptStartTime;
    FILETIME lastScriptEndTime;
};
#endif

class NativeLibraryEntryRecord
{
public:
    struct Entry
    {
        Js::RecyclableObject* function;
        Js::CallInfo callInfo;
        PCWSTR name;
        PVOID addr;
        Entry* next;
    };

private:
    Entry* head;

public:
    NativeLibraryEntryRecord() : head(nullptr)
    {
    }

    const Entry* Peek() const
    {
        return head;
    }

    void Push(_In_ Entry* e)
    {
        e->next = head;
        head = e;
    }

    void Pop()
    {
        head = head->next;
    }
};

class AutoTagNativeLibraryEntry
{
private:
    NativeLibraryEntryRecord::Entry entry;

public:
    AutoTagNativeLibraryEntry(Js::RecyclableObject* function, Js::CallInfo callInfo, PCWSTR name, void* addr);
    ~AutoTagNativeLibraryEntry();
};

#define AUTO_TAG_NATIVE_LIBRARY_ENTRY(function, callInfo, name) \
    AutoTagNativeLibraryEntry __tag(function, callInfo, name, _AddressOfReturnAddress())

class ThreadConfiguration
{
public:
    ThreadConfiguration(bool enableExperimentalFeatures)
    {
        CopyGlobalFlags();
        if (enableExperimentalFeatures)
        {
            EnableExperimentalFeatures();
            ResetExperimentalFeaturesFromConfig();
        }
    }

#define DEFINE_FLAG(threadFlag, globalFlag) \
    public: \
        inline bool threadFlag() const { return m_##globalFlag##; } \
    \
    private: \
        bool m_##globalFlag##;
#define FLAG(threadFlag, globalFlag) DEFINE_FLAG(threadFlag, globalFlag)
#define FLAG_RELEASE(threadFlag, globalFlag) DEFINE_FLAG(threadFlag, globalFlag)
#include "ThreadConfigFlagsList.h"
#undef FLAG_RELEASE
#undef FLAG
#undef DEFINE_FLAG

private:
    void CopyGlobalFlags()
    {
        AutoCriticalSection autocs(&Js::Configuration::Global.flags.csExperimentalFlags);

#define FLAG(threadFlag, globalFlag) m_##globalFlag## = CONFIG_FLAG(globalFlag);
#define FLAG_RELEASE(threadFlag, globalFlag) m_##globalFlag## = CONFIG_FLAG_RELEASE(globalFlag);
#include "ThreadConfigFlagsList.h"
#undef FLAG_RELEASE
#undef FLAG
    }

    void EnableExperimentalFeatures()
    {
        // If a ES6 flag is disabled using compile flag don't enable it
#define FLAG_REGOVR_EXP(type, name, ...) m_##name## = COMPILE_DISABLE_##name## ? false : true;
#include "ConfigFlagsList.h"
#undef FLAG_REGOVR_EXP
    }

    void ResetExperimentalFeaturesFromConfig()
    {
        // If a flag was overridden using config/command line it should take precedence
#define FLAG_REGOVR_EXP(type, name, ...) if(CONFIG_ISENABLED(Js::Flag::##name##Flag)) { m_##name## = CONFIG_FLAG_RELEASE(##name##); }
#include "ConfigFlagsList.h"
#undef FLAG_REGOVR_EXP
    }
};

class AutoReentrancyHandler;

class ThreadContext sealed :
    public DefaultRecyclerCollectionWrapper,
    public JsUtil::DoublyLinkedListElement<ThreadContext>,
    public ThreadContextInfo
{
public:
    static void GlobalInitialize();
    static const DWORD NoThread = 0xFFFFFFFF;

    struct CollectCallBack
    {
        RecyclerCollectCallBackFunction callback;
        void * context;
    };

    struct WorkerThread
    {
        // Abstract notion to hold onto threadHandle of worker thread
        HANDLE threadHandle;
        WorkerThread(HANDLE handle = nullptr) :threadHandle(handle){};
    };

    void SetCurrentThreadId(DWORD threadId) { this->currentThreadId = threadId; }
    DWORD GetCurrentThreadId() const { return this->currentThreadId; }
    void SetIsThreadBound()
    {
        if (this->recycler)
        {
            this->recycler->SetIsThreadBound();
        }
        this->isThreadBound = true;
    }
    bool IsJSRT() const { return !this->isThreadBound; }
    virtual bool IsThreadBound() const override { return this->isThreadBound; }
    void SetStackProber(StackProber * stackProber);
    static DWORD GetStackLimitForCurrentThreadOffset() { return offsetof(ThreadContext, stackLimitForCurrentThread); }

    template <class Fn>
    Js::ImplicitCallFlags TryWithDisabledImplicitCall(Fn fn)
    {
        DisableImplicitFlags prevDisableImplicitFlags = this->GetDisableImplicitFlags();
        Js::ImplicitCallFlags savedImplicitCallFlags = this->GetImplicitCallFlags();

        this->DisableImplicitCall();
        this->SetImplicitCallFlags(Js::ImplicitCallFlags::ImplicitCall_None);
        fn();

        Js::ImplicitCallFlags curImplicitCallFlags = this->GetImplicitCallFlags();

        this->SetDisableImplicitFlags(prevDisableImplicitFlags);
        this->SetImplicitCallFlags(savedImplicitCallFlags);

        return curImplicitCallFlags;
    }

    void * GetAddressOfStackLimitForCurrentThread() const
    {
        FAULTINJECT_SCRIPT_TERMINATION

        return &this->stackLimitForCurrentThread;
    }
    void InitAvailableCommit();

    // This is always on for JSRT APIs.
    bool IsRentalThreadingEnabledInJSRT() const { return true; }

    IActiveScriptProfilerHeapEnum* GetHeapEnum();
    void SetHeapEnum(IActiveScriptProfilerHeapEnum* newHeapEnum);
    void ClearHeapEnum();

    Js::PropertyRecord const * GetPropertyRecord(Js::PropertyId propertyId);

    virtual bool IsNumericProperty(Js::PropertyId propertyId) override;

#ifdef ENABLE_WASM_SIMD
#if _M_IX86 || _M_AMD64
    // auxiliary SIMD values in memory to help JIT'ed code. E.g. used for Int8x16 shuffle.
    _x86_SIMDValue X86_TEMP_SIMD[SIMD_TEMP_SIZE];
    _x86_SIMDValue * GetSimdTempArea() { return X86_TEMP_SIMD; }
#endif
#endif

public:
    Js::PropertyRecord const * GetEmptyStringPropertyRecord()
    {
        if (!emptyStringPropertyRecord)
        {
            emptyStringPropertyRecord = propertyMap->LookupWithKey(Js::HashedCharacterBuffer<char16>(_u(""), 0));
            if (emptyStringPropertyRecord == nullptr)
            {
                emptyStringPropertyRecord = this->UncheckedAddPropertyId(_u(""), 0, true);
            }
        }
        return emptyStringPropertyRecord;
    }

    Js::PropertyId GetEmptyStringPropertyId()
    {
        return GetEmptyStringPropertyRecord()->GetPropertyId();
    }

private:
<<<<<<< HEAD
    Js::JavascriptExceptionObject * pendingFinallyException;
=======
    const Js::PropertyRecord * emptyStringPropertyRecord;
>>>>>>> 84bd6f3c
    bool noScriptScope;

#ifdef ENABLE_SCRIPT_DEBUGGING
    Js::DebugManager * debugManager;
#endif

    static uint const MaxTemporaryArenaAllocators = 5;

    static CriticalSection s_csThreadContext;

    StackProber * GetStackProber() const { return this->stackProber; }
    size_t GetStackLimitForCurrentThread() const;
    void SetStackLimitForCurrentThread(size_t limit);

    // The current heap enumeration object being used during enumeration.
    IActiveScriptProfilerHeapEnum* heapEnum;

    struct PropertyGuardEntry
    {
    public:
        typedef JsUtil::BaseHashSet<RecyclerWeakReference<Js::PropertyGuard>*, Recycler, PowerOf2SizePolicy> PropertyGuardHashSet;
        // we do not have WeaklyReferencedKeyHashSet - hence use BYTE as a dummy value.
        typedef JsUtil::WeaklyReferencedKeyDictionary<Js::EntryPointInfo, BYTE> EntryPointDictionary;
        // The sharedGuard is strongly referenced and will be kept alive by ThreadContext::propertyGuards until it's invalidated or
        // the property record itself is collected.  If the code using the guard needs access to it after it's been invalidated, it
        // (the code) is responsible for keeping it alive.
        // Each unique guard, is weakly referenced, such that it can be reclaimed if not referenced elsewhere even without being
        // invalidated.  The entry of a unique guard is removed from the table once the corresponding cache is invalidated.
        Field(Js::PropertyGuard*) sharedGuard;
        Field(PropertyGuardHashSet) uniqueGuards;
        Field(EntryPointDictionary*) entryPoints;

        PropertyGuardEntry(Recycler* recycler) : sharedGuard(nullptr), uniqueGuards(recycler), entryPoints(nullptr) {}
    };

public:
    typedef JsUtil::BaseHashSet<const Js::PropertyRecord *, HeapAllocator, PowerOf2SizePolicy, const Js::PropertyRecord *,
        Js::PropertyRecordStringHashComparer, JsUtil::SimpleHashedEntry, JsUtil::AsymetricResizeLock> PropertyMap;
    PropertyMap * propertyMap;

    typedef JsUtil::BaseHashSet<Js::CaseInvariantPropertyListWithHashCode*, Recycler, PowerOf2SizePolicy, Js::CaseInvariantPropertyListWithHashCode*, JsUtil::NoCaseComparer, JsUtil::SimpleDictionaryEntry>
        PropertyNoCaseSetType;
    typedef JsUtil::WeaklyReferencedKeyDictionary<Js::Type, bool> TypeHashSet;
    typedef JsUtil::BaseDictionary<Js::PropertyId, TypeHashSet *, Recycler, PowerOf2SizePolicy> PropertyIdToTypeHashSetDictionary;
    typedef JsUtil::WeaklyReferencedKeyDictionary<const Js::PropertyRecord, PropertyGuardEntry*, Js::PropertyRecordPointerComparer> PropertyGuardDictionary;

private:
    PTHREADCONTEXT_HANDLE m_remoteThreadContextInfo;
    intptr_t m_prereservedRegionAddr;
    intptr_t m_jitThunkStartAddr;

#if ENABLE_NATIVE_CODEGEN
    BVSparse<HeapAllocator> * m_jitNumericProperties;
    bool m_jitNeedsPropertyUpdate;
public:
    intptr_t GetPreReservedRegionAddr()
    {
        return m_prereservedRegionAddr;
    }
    intptr_t GetJITThunkStartAddr()
    {
        return m_jitThunkStartAddr;
    }
    BVSparse<HeapAllocator> * GetJITNumericProperties() const
    {
        return m_jitNumericProperties;
    }
    bool JITNeedsPropUpdate() const
    {
        return m_jitNeedsPropertyUpdate;
    }
    void ResetJITNeedsPropUpdate()
    {
        m_jitNeedsPropertyUpdate = false;
    }

    static void SetJITConnectionInfo(HANDLE processHandle, void* serverSecurityDescriptor, UUID connectionId);
    bool EnsureJITThreadContext(bool allowPrereserveAlloc);

    PTHREADCONTEXT_HANDLE GetRemoteThreadContextAddr()
    {
        Assert(m_remoteThreadContextInfo);
        return m_remoteThreadContextInfo;
    }
#endif

private:
    typedef JsUtil::BaseDictionary<uint, Js::SourceDynamicProfileManager*, Recycler, PowerOf2SizePolicy> SourceDynamicProfileManagerMap;
    typedef JsUtil::BaseDictionary<Js::HashedCharacterBuffer<char16>*, const Js::PropertyRecord*, Recycler, PowerOf2SizePolicy, Js::PropertyRecordStringHashComparer> SymbolRegistrationMap;

    class SourceDynamicProfileManagerCache
    {
    public:
        SourceDynamicProfileManagerCache() : refCount(0), sourceProfileManagerMap(nullptr) {}

        Field(SourceDynamicProfileManagerMap*) sourceProfileManagerMap;
        void AddRef() { refCount++; }
        uint Release() { Assert(refCount > 0); return --refCount; }
    private:
        Field(uint) refCount;              // For every script context using this cache, there is a ref count added.
    };

    typedef JsUtil::BaseDictionary<const WCHAR*, SourceDynamicProfileManagerCache*, Recycler, PowerOf2SizePolicy> SourceProfileManagersByUrlMap;

    struct RecyclableData
    {
        RecyclableData(Recycler *const recycler);
        Field(Js::TempArenaAllocatorObject *) temporaryArenaAllocators[MaxTemporaryArenaAllocators];
        Field(Js::TempGuestArenaAllocatorObject *) temporaryGuestArenaAllocators[MaxTemporaryArenaAllocators];

        Field(Js::JavascriptExceptionObject *) pendingFinallyException;

        Field(Js::JavascriptExceptionObject *) exceptionObject;
        Field(bool) propagateException;

        // We throw a JS catchable SO exception if we detect we might overflow the stack. Allocating this (JS)
        // object though might really overflow the stack. So use this thread global to identify them from the throw point
        // to where they are caught; where the stack has been unwound and it is safer to allocate the real exception
        // object and throw.
        Field(Js::JavascriptExceptionObject) soErrorObject;

        // We can't allocate an out of memory object...  So use this static as a way to identify
        // them from the throw point to where they are caught.
        Field(Js::JavascriptExceptionObject) oomErrorObject;

        // This is for JsRT scenario where a runtime is not usable after a suspend request, before a resume runtime call is made
        Field(Js::JavascriptExceptionObject) terminatedErrorObject;

        Field(Js::JavascriptExceptionObject*) unhandledExceptionObject;

        // Used to temporarily keep throwing exception object alive (thrown but not yet caught)
        Field(Js::JavascriptExceptionObject*) tempUncaughtException;

        // Contains types that have property caches that need to be tracked, as the caches may need to be cleared. Types that
        // contain a property cache for a property that is on a prototype object will be tracked in this map since those caches
        // need to be cleared if for instance, the property is deleted from the prototype object.
        //
        // It is expected that over time, types that are deleted will eventually be removed by the weak reference hash sets when
        // they're searching through a bucket while registering a type or enumerating types to invalidate, or when a property ID
        // is reclaimed. If none of those happen, then this collection may contain weak reference handles to deleted objects
        // that would not get removed, but it would also not get any bigger.
        Field(PropertyIdToTypeHashSetDictionary) typesWithProtoPropertyCache;

#if ENABLE_NATIVE_CODEGEN
        // The property guard dictionary contains property guards which need to be invalidated in response to properties changing
        // from writable to read-only and vice versa, properties being shadowed or unshadowed on prototypes, etc.  The dictionary
        // holds only weak references to property guards and their lifetimes are controlled by their creators (typically entry points).
        // When a guard is no longer needed it is garbage collected, but the weak references and dictionary entries remain, until
        // the guards for a given property get invalidated.
        // TODO: Create and use a self-cleaning weak reference dictionary, which would periodically remove any unused weak references.
        Field(PropertyGuardDictionary) propertyGuards;
#endif

        Field(PropertyNoCaseSetType *) caseInvariantPropertySet;

        Field(JsUtil::List<Js::PropertyRecord const*>*) boundPropertyStrings; // Recycler allocated list of property strings that we need to strongly reference so that they're not reclaimed

        Field(SourceProfileManagersByUrlMap*) sourceProfileManagersByUrl;

        // Used to register recyclable data that needs to be kept alive while jitting
        typedef JsUtil::DoublyLinkedList<Js::CodeGenRecyclableData, Recycler> CodeGenRecyclableDataList;
        Field(CodeGenRecyclableDataList) codeGenRecyclableDatas;

        // Used to root old entry points so that they're not prematurely collected
        Field(Js::FunctionEntryPointInfo*) oldEntryPointInfo;

        // Used to store a mapping of string to Symbol for cross-realm Symbol registration
        // See ES6 (draft 22) 19.4.2.2
        Field(SymbolRegistrationMap*) symbolRegistrationMap;

#ifdef ENABLE_SCRIPT_DEBUGGING
        // Just holding the reference to the returnedValueList of the stepController. This way that list will not get recycled prematurely.
        Field(Js::ReturnedValueList *) returnedValueList;
#endif

        Field(uint) constructorCacheInvalidationCount;

#ifdef ENABLE_DEBUG_CONFIG_OPTIONS
        // use for autoProxy called from Debug.setAutoProxyName. we need to keep the buffer from GetSz() alive.
        Field(LPCWSTR) autoProxyName;
#endif
    };

    static ThreadContext * globalListLast;

    ThreadContextFlags threadContextFlags;
    DWORD currentThreadId;
    mutable size_t stackLimitForCurrentThread;
    StackProber * stackProber;
    bool isThreadBound;
    bool hasThrownPendingException;
    bool * hasBailedOutBitPtr;

#if ENABLE_JS_REENTRANCY_CHECK
    bool noJsReentrancy;
#endif
private:
    bool reentrancySafeOrHandled;
    bool isInReentrancySafeRegion;

    AllocationPolicyManager * allocationPolicyManager;

    JsUtil::ThreadService threadService;
#if ENABLE_NATIVE_CODEGEN
    PreReservedVirtualAllocWrapper preReservedVirtualAllocator;
#endif

    uint callRootLevel;

#if ENABLE_BACKGROUND_PAGE_FREEING
    // The thread page allocator is used by the recycler and need the background page queue
    PageAllocator::BackgroundPageQueue backgroundPageQueue;
#endif
    IdleDecommitPageAllocator pageAllocator;
    Recycler* recycler;

    // This instance holds list of delay-free array buffer - this will be used in 
    // scanning the stack in order to release any delay-free buffer.
    Js::DelayedFreeArrayBuffer delayFreeCallback;

    // Fake RecyclerWeakReference for built-in properties
    class StaticPropertyRecordReference : public RecyclerWeakReference<const Js::PropertyRecord>
    {
    public:
        StaticPropertyRecordReference(const Js::PropertyRecord* propertyRecord)
        {
            strongRef = (char*)propertyRecord;
            strongRefHeapBlock = &CollectedRecyclerWeakRefHeapBlock::Instance;
        }
    };

    static const Js::PropertyRecord * const builtInPropertyRecords[];

    PropertyNoCaseSetType * caseInvariantPropertySet;

    Js::ScriptContext * rootPendingClose;
    JsUtil::List<IProjectionContext *, ArenaAllocator>* pendingProjectionContextCloseList;
    Js::ScriptEntryExitRecord * entryExitRecord;
    Js::InterpreterStackFrame* leafInterpreterFrame;
    const Js::PropertyRecord * propertyNamesDirect[128];
    ArenaAllocator threadAlloc;
    ThreadServiceWrapper* threadServiceWrapper;
    uint functionCount;
    uint sourceInfoCount;
    void * tryHandlerAddrOfReturnAddr;
    enum RedeferralState
    {
        InitialRedeferralState,
        StartupRedeferralState,
        MainRedeferralState
    };
    RedeferralState redeferralState;
    uint gcSinceLastRedeferral;
    uint gcSinceCallCountsCollected;

    static const uint InitialRedeferralDelay = 5;
    static const uint StartupRedeferralCheckInterval = 10;
    static const uint StartupRedeferralInactiveThreshold = 5;
    static const uint MainRedeferralCheckInterval = 20;
    static const uint MainRedeferralInactiveThreshold = 10;

    Js::TypeId nextTypeId;
    uint32 polymorphicCacheState;

#ifdef ENABLE_PROJECTION
    SListBase<ExternalWeakReferenceCache *, HeapAllocator> externalWeakReferenceCacheList;
#if DBG_DUMP
    IProjectionContextMemoryInfo *projectionMemoryInformation;
#endif
#endif

#if ENABLE_NATIVE_CODEGEN
    JsUtil::JobProcessor *jobProcessor;
    Js::Var * bailOutRegisterSaveSpace;
#if !FLOATVAR
    CodeGenNumberThreadAllocator * codeGenNumberThreadAllocator;
    XProcNumberPageSegmentManager * xProcNumberPageSegmentManager;
#endif
#if DYNAMIC_INTERPRETER_THUNK || defined(ASMJS_PLAT)
    CustomHeap::InProcCodePageAllocators thunkPageAllocators;
#endif
    CustomHeap::InProcCodePageAllocators codePageAllocators;
<<<<<<< HEAD
#if defined(_CONTROL_FLOW_GUARD) && (_M_IX86 || _M_X64)
=======
#if defined(_CONTROL_FLOW_GUARD) && !defined(_M_ARM)
>>>>>>> 84bd6f3c
    InProcJITThunkEmitter jitThunkEmitter;
#endif
#endif

    RecyclerRootPtr<RecyclableData> recyclableData;
    uint temporaryArenaAllocatorCount;
    uint temporaryGuestArenaAllocatorCount;

#if DBG_DUMP || defined(PROFILE_EXEC)
    ScriptSite* topLevelScriptSite;
#endif

    Js::ScriptContext *scriptContextList;
    bool scriptContextEverRegistered;
    static size_t processNativeCodeSize;
    size_t nativeCodeSize;
    size_t sourceCodeSize;

    DateTime::HiResTimer hTimer;

    int stackProbeCount;
    // Count stack probes and poll for continuation every n probes
    static const int StackProbePollThreshold = 1000;
    EXCEPTION_POINTERS exceptionInfo;
    uint32 exceptionCode;

    ArenaAllocator inlineCacheThreadInfoAllocator;
    ArenaAllocator isInstInlineCacheThreadInfoAllocator;
    ArenaAllocator equivalentTypeCacheInfoAllocator;
    DListBase<Js::EntryPointInfo *> equivalentTypeCacheEntryPoints;

    typedef SList<Js::InlineCache*> InlineCacheList;
    typedef JsUtil::BaseDictionary<Js::PropertyId, InlineCacheList*, ArenaAllocator, PrimeSizePolicy> InlineCacheListMapByPropertyId;
    InlineCacheListMapByPropertyId protoInlineCacheByPropId;
    InlineCacheListMapByPropertyId storeFieldInlineCacheByPropId;

    uint registeredInlineCacheCount;
    uint unregisteredInlineCacheCount;
#if DBG
    uint totalUnregisteredCacheCount;
    uint arrayMutationSeed; // This is mostly to aid in debugging.
#endif

    typedef JsUtil::BaseDictionary<Js::Var, Js::IsInstInlineCache*, ArenaAllocator, PrimeSizePolicy> IsInstInlineCacheListMapByFunction;
    IsInstInlineCacheListMapByFunction isInstInlineCacheByFunction;

    Js::IsConcatSpreadableCache isConcatSpreadableCache;

    Js::NoSpecialPropertyThreadRegistry noSpecialPropertyRegistry;
    Js::OnlyWritablePropertyThreadRegistry onlyWritablePropertyRegistry;

    DListBase<CollectCallBack> collectCallBackList;
    CriticalSection csCollectionCallBack;
    bool hasCollectionCallBack;
    bool isOptimizedForManyInstances;
    bool bgJit;

    // We report library code to profiler only if called directly by user code. Not if called by library implementation.
    bool isProfilingUserCode;

    void* jsrtRuntime;

    bool hasUnhandledException;
    bool hasCatchHandler;
    DisableImplicitFlags disableImplicitFlags;

    // Used for identifying that any particular time, the caller chain has try/catch blocks belong to the user code.
    // If all try/catch blocks in the current stack marked as non-user code then this member will remain false.
    bool hasCatchHandlerToUserCode;

#ifdef ENABLE_GLOBALIZATION
    Js::DelayLoadWinRtString delayLoadWinRtString;
#ifdef ENABLE_PROJECTION
    Js::DelayLoadWinRtError delayLoadWinRtError;
    Js::DelayLoadWinRtTypeResolution delayLoadWinRtTypeResolution;
    Js::DelayLoadWinRtRoParameterizedIID delayLoadWinRtRoParameterizedIID;
#endif
#if defined(ENABLE_INTL_OBJECT) || defined(ENABLE_ES6_CHAR_CLASSIFIER)
#ifdef INTL_WINGLOB
    Js::DelayLoadWindowsGlobalization delayLoadWindowsGlobalizationLibrary;
    Js::WindowsGlobalizationAdapter windowsGlobalizationAdapter;
#endif
#endif
#ifdef ENABLE_FOUNDATION_OBJECT
    Js::DelayLoadWinRtFoundation delayLoadWinRtFoundationLibrary;
    Js::WindowsFoundationAdapter windowsFoundationAdapter;
#endif
#endif

    // Number of script context attached with probe manager.
    // This counter will be used as addref when the script context is created, this way we maintain the life of diagnostic object.
    // Once no script context available , diagnostic will go away.
    LONG crefSContextForDiag;

    Entropy entropy;

    JsUtil::Stack<HostScriptContext*>* hostScriptContextStack;

    //
    // Regex globals
    //
    UnifiedRegex::StandardChars<uint8>* standardUTF8Chars;
    UnifiedRegex::StandardChars<char16>* standardUnicodeChars;

    Js::ImplicitCallFlags implicitCallFlags;

    THREAD_LOCAL static uint activeScriptSiteCount;
    bool isScriptActive;

    // When ETW rundown in background thread which needs to walk scriptContext/functionBody/entryPoint lists,
    // or when JIT thread is getting auxPtrs from function body, we should not be modifying the list of 
    // functionBody/entrypoints, or expanding the auxPtrs
    CriticalSection csFunctionBody;

#ifdef _M_X64
    friend class Js::Amd64StackFrame;
    Js::Amd64ContextsManager amd64ContextsManager;
    Js::Amd64ContextsManager* GetAmd64ContextsManager() { return &amd64ContextsManager; }
#endif

    typedef JsUtil::BaseDictionary<Js::DynamicType const *, void *, HeapAllocator, PowerOf2SizePolicy> DynamicObjectEnumeratorCacheMap;
    DynamicObjectEnumeratorCacheMap dynamicObjectEnumeratorCacheMap;

#ifdef NTBUILD
    ThreadContextWatsonTelemetryBlock localTelemetryBlock;
    ThreadContextWatsonTelemetryBlock * telemetryBlock;
#endif

    NativeLibraryEntryRecord nativeLibraryEntry;

    UCrtC99MathApis ucrtC99MathApis;

    // Indicates the current loop depth as observed by the interpreter. The interpreter causes this value to be updated upon
    // entering and leaving a loop.
    uint8 loopDepth;

    const ThreadConfiguration configuration;

public:
    static ThreadContext * globalListFirst;

    static uint GetScriptSiteHolderCount() { return activeScriptSiteCount; }
    static uint IncrementActiveScriptSiteCount() { return ++activeScriptSiteCount; }
    static uint DecrementActiveScriptSiteCount() { return --activeScriptSiteCount; }

    static ThreadContext * GetThreadContextList() { return globalListFirst; }
    void ValidateThreadContext();

    bool IsInScript() const { return callRootLevel != 0; }
    uint GetCallRootLevel() const { return callRootLevel; }

    PageAllocator * GetPageAllocator() { return &pageAllocator; }

    AllocationPolicyManager * GetAllocationPolicyManager() { return allocationPolicyManager; }

    // used for diagnosing abnormally high number of closed, but still formally reachable script contexts
    // at the time of failfast due to allocation limits.
    // high number may indicate that context leaks have occured.
    uint closedScriptContextCount;

    enum VisibilityState : BYTE
    {
        Undefined = 0,
        Visible = 1,
        NotVisible = 2
    };

    // indicates the visibility state of the hosting application/window/tab if known.
    VisibilityState visibilityState;

#if ENABLE_NATIVE_CODEGEN
    PreReservedVirtualAllocWrapper * GetPreReservedVirtualAllocator() { return &preReservedVirtualAllocator; }
#if DYNAMIC_INTERPRETER_THUNK || defined(ASMJS_PLAT)
    CustomHeap::InProcCodePageAllocators * GetThunkPageAllocators() { return &thunkPageAllocators; }
#endif
    CustomHeap::InProcCodePageAllocators * GetCodePageAllocators() { return &codePageAllocators; }

<<<<<<< HEAD
#if defined(_CONTROL_FLOW_GUARD) && (_M_IX86 || _M_X64)
=======
#if defined(_CONTROL_FLOW_GUARD) && !defined(_M_ARM)
>>>>>>> 84bd6f3c
    InProcJITThunkEmitter * GetJITThunkEmitter() { return &jitThunkEmitter; }
#endif
#endif // ENABLE_NATIVE_CODEGEN

    CriticalSection* GetFunctionBodyLock() { return &csFunctionBody; }

    UCrtC99MathApis* GetUCrtC99MathApis() { return &ucrtC99MathApis; }

    Js::IsConcatSpreadableCache* GetIsConcatSpreadableCache() { return &isConcatSpreadableCache; }

#ifdef ENABLE_GLOBALIZATION
    Js::DelayLoadWinRtString *GetWinRTStringLibrary();
#ifdef ENABLE_PROJECTION
    Js::DelayLoadWinRtError *GetWinRTErrorLibrary();
    Js::DelayLoadWinRtTypeResolution* GetWinRTTypeResolutionLibrary();
    Js::DelayLoadWinRtRoParameterizedIID* GetWinRTRoParameterizedIIDLibrary();
#endif
#if defined(ENABLE_INTL_OBJECT) || defined(ENABLE_ES6_CHAR_CLASSIFIER)
#ifdef INTL_WINGLOB
    Js::DelayLoadWindowsGlobalization *GetWindowsGlobalizationLibrary();
    Js::WindowsGlobalizationAdapter *GetWindowsGlobalizationAdapter();
#endif
#endif
#ifdef ENABLE_FOUNDATION_OBJECT
    Js::DelayLoadWinRtFoundation *GetWinRtFoundationLibrary();
    Js::WindowsFoundationAdapter *GetWindowsFoundationAdapter();
#endif
#endif

    void SetAbnormalExceptionRecord(EXCEPTION_POINTERS *exceptionInfo) { this->exceptionInfo = *exceptionInfo; }
    void SetAbnormalExceptionCode(uint32 exceptionInfo) { this->exceptionCode = exceptionInfo; }
    uint32 GetAbnormalExceptionCode() const { return this->exceptionCode; }

#ifdef ENABLE_BASIC_TELEMETRY
    GUID activityId;
    LPFILETIME GetLastScriptExecutionEndTime() const;
#endif
    void *tridentLoadAddress;

    void* GetTridentLoadAddress() const { return tridentLoadAddress;  }
    void SetTridentLoadAddress(void *loadAddress) { tridentLoadAddress = loadAddress; }

    Js::NoSpecialPropertyThreadRegistry* GetNoSpecialPropertyRegistry() { return &this->noSpecialPropertyRegistry; }
    Js::OnlyWritablePropertyThreadRegistry* GetOnlyWritablePropertyRegistry() { return &this->onlyWritablePropertyRegistry; }

    Js::DelayedFreeArrayBuffer * GetScanStackCallback()
    {
        return &this->delayFreeCallback;
    }

#ifdef ENABLE_DIRECTCALL_TELEMETRY
    DirectCallTelemetry directCallTelemetry;
#endif

    BOOL HasPreviousHostScriptContext();
    HostScriptContext* GetPreviousHostScriptContext() ;
    void PushHostScriptContext(HostScriptContext* topProvider);
    HostScriptContext* PopHostScriptContext();

    void SetInterruptPoller(InterruptPoller *poller) { interruptPoller = poller; }
    InterruptPoller *GetInterruptPoller() const { return interruptPoller; }
    BOOL HasInterruptPoller() const { return interruptPoller != nullptr; }
    void CheckScriptInterrupt();
    void CheckInterruptPoll();

    bool DoInterruptProbe(Js::FunctionBody *const func) const
    {
        return
            (this->TestThreadContextFlag(ThreadContextFlagCanDisableExecution) &&
             !PHASE_OFF(Js::InterruptProbePhase, func)) ||
            PHASE_ON(Js::InterruptProbePhase, func);
    }

    bool DoInterruptProbe() const
    {
        return
            (this->TestThreadContextFlag(ThreadContextFlagCanDisableExecution) &&
             !PHASE_OFF1(Js::InterruptProbePhase)) ||
            PHASE_ON1(Js::InterruptProbePhase);
    }

    bool EvalDisabled() const
    {
        return this->TestThreadContextFlag(ThreadContextFlagEvalDisabled);
    }

    bool NoJIT() const
    {
        return this->TestThreadContextFlag(ThreadContextFlagNoJIT);
    }

    bool NoDynamicThunks() const
    {
        return this->TestThreadContextFlag(ThreadContextFlagNoDynamicThunks);
    }

#ifdef ENABLE_DEBUG_CONFIG_OPTIONS
    Js::Var GetMemoryStat(Js::ScriptContext* scriptContext);
    void SetAutoProxyName(LPCWSTR objectName);
    LPCWSTR GetAutoProxyName() const { return recyclableData->autoProxyName; }
    Js::PropertyId handlerPropertyId = Js::Constants::NoProperty;
#endif

#ifdef ENABLE_SCRIPT_DEBUGGING
    void SetReturnedValueList(Js::ReturnedValueList *returnedValueList)
    {
        Assert(this->recyclableData != nullptr);
        this->recyclableData->returnedValueList = returnedValueList;
    }
#if DBG
    void EnsureNoReturnedValueList()
    {
        Assert(this->recyclableData == nullptr || this->recyclableData->returnedValueList == nullptr);
    }
#endif
#endif

#if DBG || defined(RUNTIME_DATA_COLLECTION)
    uint GetScriptContextCount() const { return this->scriptContextCount; }
#endif
    Js::ScriptContext* GetScriptContextList() const { return this->scriptContextList; }
    bool WasAnyScriptContextEverRegistered() const { return this->scriptContextEverRegistered; }

#if DBG_DUMP || defined(PROFILE_EXEC)
    void SetTopLevelScriptSite(ScriptSite* topScriptSite) { this->topLevelScriptSite = topScriptSite; }
    ScriptSite* GetTopLevelScriptSite () { return this->topLevelScriptSite; }
#endif
#if DBG || defined(PROFILE_EXEC)
    virtual bool AsyncHostOperationStart(void *) override;
    virtual void AsyncHostOperationEnd(bool wasInAsync, void *) override;
#endif
#if DBG
    virtual void CheckJsReentrancyOnDispose() override;
    bool IsInAsyncHostOperation() const;
#endif

#if ENABLE_TTD
    //The class that holds info on the TTD state for the thread context
    TTD::ThreadContextTTD* TTDContext;

    //The class that holds information on TTD <-> debugger interaction state
    TTD::ExecutionInfoManager* TTDExecutionInfo;

    //The event log for time-travel (or null if TTD is not turned on)
    TTD::EventLog* TTDLog;

    //Keep track of the number of re-entrant calls currently pending (i.e., if we make an external call it may call back into Chakra)
    int32 TTDRootNestingCount;

    bool IsRuntimeInTTDMode() const
    {
        return this->TTDLog != nullptr;
    }

    //Initialize the context for time-travel
    void InitTimeTravel(ThreadContext* threadContext, void* runtimeHandle, uint32 snapInterval, uint32 snapHistoryLength);

    void InitHostFunctionsAndTTData(bool record, bool replay, bool debug, size_t optTTUriLength, const char* optTTUri,
        TTD::TTDOpenResourceStreamCallback openResourceStreamfp, TTD::TTDReadBytesFromStreamCallback readBytesFromStreamfp,
        TTD::TTDWriteBytesToStreamCallback writeBytesToStreamfp, TTD::TTDFlushAndCloseStreamCallback flushAndCloseStreamfp,
        TTD::TTDCreateExternalObjectCallback createExternalObjectfp,
        TTD::TTDCreateJsRTContextCallback createJsRTContextCallbackfp, TTD::TTDReleaseJsRTContextCallback releaseJsRTContextCallbackfp, TTD::TTDSetActiveJsRTContext fpSetActiveJsRTContext);
#endif

    BOOL ReserveStaticTypeIds(__in int first, __in int last);
    Js::TypeId ReserveTypeIds(int count);
    Js::TypeId CreateTypeId();
    Js::TypeId GetNextTypeId() { return nextTypeId; }

    // Lookup the well known type registered with a Js::TypeId.
    //  wellKnownType:  The well known type which we should register
    //  typeId:   The type id to match
    //  returns:  true if the typeid is the wellKnownType
    template<WellKnownHostType wellKnownType>
    bool IsWellKnownHostType(Js::TypeId typeId)
    {
        CompileAssert(wellKnownType <= WellKnownHostType_Last);
        return wellKnownHostTypeIds[wellKnownType] == typeId;
    }

    // Register a well known type to a Js::TypeId.
    //  wellKnownType:  The well known type which we should register
    //  typeId:         The type id which matches to the well known type
    void SetWellKnownHostTypeId(WellKnownHostType wellKnownType, Js::TypeId typeId);

    uint32 GetNextPolymorphicCacheState()
    {
        return ++polymorphicCacheState;
    };

    ~ThreadContext();
    void CloseForJSRT();

    //Call back is called for one or more handles
    //It does multiple callbacks (For example: separate call back for GC thread handle & JIT thread handles)
//    template<class Fn>
    //void ShutdownThreads(Fn callback);

    void ShutdownThreads()
    {
#if ENABLE_NATIVE_CODEGEN
        if (jobProcessor)
        {
            jobProcessor->Close();
        }

        if (JITManager::GetJITManager()->IsOOPJITEnabled() && JITManager::GetJITManager()->IsConnected() && m_remoteThreadContextInfo)
        {
            if (JITManager::GetJITManager()->CleanupThreadContext(&m_remoteThreadContextInfo) == S_OK)
            {
                Assert(m_remoteThreadContextInfo == nullptr);
            }
            m_remoteThreadContextInfo = nullptr;
        }
#endif
#if ENABLE_CONCURRENT_GC
        if (this->recycler != nullptr)
        {
            this->recycler->ShutdownThread();
        }
#endif
    }

    DateTime::HiResTimer * GetHiResTimer() { return &hTimer; }
    ArenaAllocator* GetThreadAlloc() { return &threadAlloc; }
    static CriticalSection * GetCriticalSection() { return &s_csThreadContext; }

    ThreadContext(AllocationPolicyManager * allocationPolicyManager = nullptr, JsUtil::ThreadService::ThreadServiceCallback threadServiceCallback = nullptr, bool enableExperimentalFeatures = false);
    static void Add(ThreadContext *threadContext);

    ThreadConfiguration const * GetConfig() const { return &configuration; }

public:
#ifdef NTBUILD
    void SetTelemetryBlock(ThreadContextWatsonTelemetryBlock * telemetryBlock) { this->telemetryBlock = telemetryBlock; }
#endif

    static ThreadContext* GetContextForCurrentThread();

    Recycler* GetRecycler() { return recycler; }

    Recycler* EnsureRecycler();

    ThreadContext::CollectCallBack * AddRecyclerCollectCallBack(RecyclerCollectCallBackFunction callback, void * context);
    void RemoveRecyclerCollectCallBack(ThreadContext::CollectCallBack * collectCallBack);

    void AddToPendingProjectionContextCloseList(IProjectionContext *projectionContext);
    void RemoveFromPendingClose(IProjectionContext *projectionContext);
    void ClosePendingProjectionContexts();

    void AddToPendingScriptContextCloseList(Js::ScriptContext * scriptContext);
    void RemoveFromPendingClose(Js::ScriptContext * scriptContext);
    void ClosePendingScriptContexts();

    Js::PropertyRecord const * GetPropertyName(Js::PropertyId propertyId);
    Js::PropertyRecord const * GetPropertyNameLocked(Js::PropertyId propertyId);

private:
    template <bool locked> Js::PropertyRecord const * GetPropertyNameImpl(Js::PropertyId propertyId);
public:
    void FindPropertyRecord(Js::JavascriptString *pstName, Js::PropertyRecord const ** propertyRecord);
    void FindPropertyRecord(__in LPCWCH propertyName, __in int propertyNameLength, Js::PropertyRecord const ** propertyRecord);
    const Js::PropertyRecord * FindPropertyRecord(const char16 * propertyName, int propertyNameLength);

    JsUtil::List<const RecyclerWeakReference<Js::PropertyRecord const>*>* FindPropertyIdNoCase(Js::ScriptContext * scriptContext, LPCWSTR propertyName, int propertyNameLength);
    JsUtil::List<const RecyclerWeakReference<Js::PropertyRecord const>*>* FindPropertyIdNoCase(Js::ScriptContext * scriptContext, JsUtil::CharacterBuffer<WCHAR> const& propertyName);
    bool FindExistingPropertyRecord(_In_ JsUtil::CharacterBuffer<WCHAR> const& propertyName, Js::CaseInvariantPropertyListWithHashCode** propertyRecord);
    void CleanNoCasePropertyMap();
    void ForceCleanPropertyMap();

    const Js::PropertyRecord * GetOrAddPropertyRecord(JsUtil::CharacterBuffer<char16> propertyName)
    {
        return GetOrAddPropertyRecordImpl(propertyName, false);
    }
    const Js::PropertyRecord * GetOrAddPropertyRecordBind(JsUtil::CharacterBuffer<char16> propertyName)
    {
        return GetOrAddPropertyRecordImpl(propertyName, true);
    }
    void AddBuiltInPropertyRecord(const Js::PropertyRecord *propertyRecord);

    void GetOrAddPropertyId(_In_ LPCWSTR propertyName, _In_ int propertyNameLength, _Out_ Js::PropertyRecord const** propertyRecord);
    void GetOrAddPropertyId(_In_ JsUtil::CharacterBuffer<WCHAR> const& propertyName, _Out_ Js::PropertyRecord const** propertyRecord);
    Js::PropertyRecord const * UncheckedAddPropertyId(JsUtil::CharacterBuffer<WCHAR> const& propertyName, bool bind, bool isSymbol = false);
    Js::PropertyRecord const * UncheckedAddPropertyId(__in LPCWSTR propertyName, __in int propertyNameLength, bool bind = false, bool isSymbol = false);

#ifdef ENABLE_JS_ETW
    void EtwLogPropertyIdList();
#endif

private:
    const Js::PropertyRecord * GetOrAddPropertyRecordImpl(JsUtil::CharacterBuffer<char16> propertyName, bool bind);
    void AddPropertyRecordInternal(const Js::PropertyRecord * propertyRecord);
    void BindPropertyRecord(const Js::PropertyRecord * propertyRecord);
    bool IsDirectPropertyName(const char16 * propertyName, int propertyNameLength);

    RecyclerWeakReference<const Js::PropertyRecord> * CreatePropertyRecordWeakRef(const Js::PropertyRecord * propertyRecord);
    void AddCaseInvariantPropertyRecord(const Js::PropertyRecord * propertyRecord);

#if DBG || defined(RUNTIME_DATA_COLLECTION)
    uint scriptContextCount;
#endif

public:
    void UncheckedAddBuiltInPropertyId();

    BOOL IsNumericPropertyId(Js::PropertyId propertyId, uint32* value);
    bool IsActivePropertyId(Js::PropertyId pid);
    void InvalidatePropertyRecord(const Js::PropertyRecord * propertyRecord);
    Js::PropertyId GetNextPropertyId();
    Js::PropertyId GetMaxPropertyId();
    uint GetHighestPropertyNameIndex() const;

    void SetThreadServiceWrapper(ThreadServiceWrapper*);
    ThreadServiceWrapper* GetThreadServiceWrapper();

#ifdef ENABLE_PROJECTION
    void AddExternalWeakReferenceCache(ExternalWeakReferenceCache *externalWeakReferenceCache);
    void RemoveExternalWeakReferenceCache(ExternalWeakReferenceCache *externalWeakReferenceCache);
    virtual void MarkExternalWeakReferencedObjects(bool inPartialCollect) override;
    virtual void ResolveExternalWeakReferencedObjects() override;

#if DBG_DUMP
    void RegisterProjectionMemoryInformation(IProjectionContextMemoryInfo* projectionContextMemoryInfo);
    void DumpProjectionContextMemoryStats(LPCWSTR headerMsg, bool forceDetailed = false);
    IProjectionContextMemoryInfo* GetProjectionContextMemoryInformation();
#endif
#endif

    uint NewFunctionNumber() { return ++functionCount; }
    uint PeekNewFunctionNumber() { return functionCount + 1; }

    uint NewSourceInfoNumber() { return ++sourceInfoCount; }

    void AddCodeSize(size_t newCode)
    {
        ::InterlockedExchangeAdd(&nativeCodeSize, newCode);
        ::InterlockedExchangeAdd(&processNativeCodeSize, newCode);
    }
    void AddSourceSize(size_t  newCode) { sourceCodeSize += newCode; }
    void SubCodeSize(size_t  deadCode)
    {
        Assert(nativeCodeSize >= deadCode);
        Assert(processNativeCodeSize >= deadCode);
        ::InterlockedExchangeSubtract(&nativeCodeSize, deadCode);
        ::InterlockedExchangeSubtract(&processNativeCodeSize, deadCode);
    }
    void SubSourceSize(size_t deadCode) { Assert(sourceCodeSize >= deadCode); sourceCodeSize -= deadCode; }
    size_t  GetCodeSize() { return nativeCodeSize; }
    static size_t  GetProcessCodeSize() { return processNativeCodeSize; }
    size_t GetSourceSize() { return sourceCodeSize; }

    bool DoTryRedeferral() const;
    void TryRedeferral();
    bool DoRedeferFunctionBodies() const;
    void UpdateRedeferralState();
    uint GetRedeferralCollectionInterval() const;
    uint GetRedeferralInactiveThreshold() const;
    void GetActiveFunctions(ActiveFunctionSet * pActive);
#if DBG
    uint redeferredFunctions;
    uint recoveredBytes;
#endif

    Js::ScriptEntryExitRecord * GetScriptEntryExit() const { return entryExitRecord; }
    void RegisterCodeGenRecyclableData(Js::CodeGenRecyclableData *const codeGenRecyclableData);
    void UnregisterCodeGenRecyclableData(Js::CodeGenRecyclableData *const codeGenRecyclableData);
#if ENABLE_NATIVE_CODEGEN
    bool IsNativeAddressHelper(void * pCodeAddr, Js::ScriptContext* currentScriptContext);
    BOOL IsNativeAddress(void * pCodeAddr, Js::ScriptContext* currentScriptContext = nullptr);
    JsUtil::JobProcessor *GetJobProcessor();
    Js::Var * GetBailOutRegisterSaveSpace() const { return bailOutRegisterSaveSpace; }
    virtual intptr_t GetBailOutRegisterSaveSpaceAddr() const override { return (intptr_t)bailOutRegisterSaveSpace; }
#if !FLOATVAR
    CodeGenNumberThreadAllocator * GetCodeGenNumberThreadAllocator() const
    {
        return codeGenNumberThreadAllocator;
    }
    XProcNumberPageSegmentManager * GetXProcNumberPageSegmentManager() const
    {
        return this->xProcNumberPageSegmentManager;
    }
#endif
#endif
    void ResetFunctionCount() { Assert(this->GetScriptSiteHolderCount() == 0); this->functionCount = 0; }
    void PushEntryExitRecord(Js::ScriptEntryExitRecord *);
    void PopEntryExitRecord(Js::ScriptEntryExitRecord *);
    uint EnterScriptStart(Js::ScriptEntryExitRecord *, bool doCleanup);
    void EnterScriptEnd(Js::ScriptEntryExitRecord *, bool doCleanup);

    void * GetTryHandlerAddrOfReturnAddr() { return this->tryHandlerAddrOfReturnAddr; }
    void SetTryHandlerAddrOfReturnAddr(void * addrOfReturnAddr) { this->tryHandlerAddrOfReturnAddr = addrOfReturnAddr; }

    template <bool leaveForHost>
    void LeaveScriptStart(void *);
    template <bool leaveForHost>
    void LeaveScriptEnd(void *);
    void DisposeOnLeaveScript();

    void PushInterpreterFrame(Js::InterpreterStackFrame *interpreterFrame);
    Js::InterpreterStackFrame *PopInterpreterFrame();
    Js::InterpreterStackFrame *GetLeafInterpreterFrame() const { return leafInterpreterFrame; }

    Js::TempArenaAllocatorObject * GetTemporaryAllocator(LPCWSTR name);
    void ReleaseTemporaryAllocator(Js::TempArenaAllocatorObject * tempAllocator);

    Js::TempGuestArenaAllocatorObject * GetTemporaryGuestAllocator(LPCWSTR name);
    void ReleaseTemporaryGuestAllocator(Js::TempGuestArenaAllocatorObject * tempAllocator);

#ifdef ENABLE_SCRIPT_DEBUGGING
    // Should be called from script context, at the time when construction for scriptcontext is just done.
    void EnsureDebugManager();

    // Should be called from script context 's destructor,
    void ReleaseDebugManager();
#endif

    void RegisterScriptContext(Js::ScriptContext *scriptContext);
    void UnregisterScriptContext(Js::ScriptContext *scriptContext);

    // NoScriptScope
    void SetNoScriptScope(bool noScriptScope) { this->noScriptScope = noScriptScope; }
    bool IsNoScriptScope() { return this->noScriptScope; }

    void SetPendingFinallyException(Js::JavascriptExceptionObject * exceptionObj)
    {
<<<<<<< HEAD
        pendingFinallyException = exceptionObj;
=======
        recyclableData->pendingFinallyException = exceptionObj;
>>>>>>> 84bd6f3c
    }

    Js::JavascriptExceptionObject * GetPendingFinallyException()
    {
<<<<<<< HEAD
        return pendingFinallyException;
=======
        return recyclableData->pendingFinallyException;
>>>>>>> 84bd6f3c
    }

    Js::EntryPointInfo ** RegisterEquivalentTypeCacheEntryPoint(Js::EntryPointInfo * entryPoint);
    void UnregisterEquivalentTypeCacheEntryPoint(Js::EntryPointInfo ** entryPoint);
    void RegisterProtoInlineCache(Js::InlineCache * inlineCache, Js::PropertyId propertyId);
    void RegisterStoreFieldInlineCache(Js::InlineCache * inlineCache, Js::PropertyId propertyId);
    void NotifyInlineCacheBatchUnregistered(uint count);

#if DBG
    bool IsProtoInlineCacheRegistered(const Js::InlineCache * inlineCache, Js::PropertyId propertyId);
    bool IsStoreFieldInlineCacheRegistered(const Js::InlineCache * inlineCache, Js::PropertyId propertyId);
#endif

#if ENABLE_NATIVE_CODEGEN
    Js::PropertyGuard* RegisterSharedPropertyGuard(Js::PropertyId propertyId);
    void RegisterLazyBailout(Js::PropertyId propertyId, Js::EntryPointInfo* entryPoint);
    void RegisterUniquePropertyGuard(Js::PropertyId propertyId, Js::PropertyGuard* guard);
    void RegisterUniquePropertyGuard(Js::PropertyId propertyId, RecyclerWeakReference<Js::PropertyGuard>* guardWeakRef);
    void RegisterConstructorCache(Js::PropertyId propertyId, Js::ConstructorCache* cache);
#endif

    virtual size_t GetScriptStackLimit() const override;

    virtual HANDLE GetProcessHandle() const override;

    virtual intptr_t GetThreadStackLimitAddr() const override;

#if ENABLE_NATIVE_CODEGEN && defined(ENABLE_WASM_SIMD)
    virtual intptr_t GetSimdTempAreaAddr(uint8 tempIndex) const override;
#endif

    virtual intptr_t GetDisableImplicitFlagsAddr() const override;
    virtual intptr_t GetImplicitCallFlagsAddr() const override;

    virtual ptrdiff_t GetChakraBaseAddressDifference() const override;
    virtual ptrdiff_t GetCRTBaseAddressDifference() const override;

private:
    void RegisterInlineCache(InlineCacheListMapByPropertyId& inlineCacheMap, Js::InlineCache* inlineCache, Js::PropertyId propertyId);
    static bool IsInlineCacheRegistered(InlineCacheListMapByPropertyId& inlineCacheMap, const Js::InlineCache* inlineCache, Js::PropertyId propertyId);
    void InvalidateAndDeleteInlineCacheList(InlineCacheList *inlineCacheList);
    void CompactInlineCacheList(InlineCacheList *inlineCacheList);
    void CompactInlineCacheInvalidationLists();
    void CompactProtoInlineCaches();
    void CompactStoreFieldInlineCaches();

#if DBG
    static bool IsInlineCacheInList(const Js::InlineCache* inlineCache, const InlineCacheList* inlineCacheChain);
#endif

#if ENABLE_NATIVE_CODEGEN
    void InvalidateFixedFieldGuard(Js::PropertyGuard* guard);
    PropertyGuardEntry* EnsurePropertyGuardEntry(const Js::PropertyRecord* propertyRecord, bool& foundExistingEntry);
    void InvalidatePropertyGuardEntry(const Js::PropertyRecord* propertyRecord, PropertyGuardEntry* entry, bool isAllPropertyGuardsInvalidation);
#endif

public:
    class AutoDisableExpiration
    {
    public:
        AutoDisableExpiration(ThreadContext* threadContext):
            _threadContext(threadContext),
            _oldExpirationDisabled(threadContext->disableExpiration)
        {
            _threadContext->disableExpiration = true;
        }

        ~AutoDisableExpiration()
        {
            _threadContext->disableExpiration = _oldExpirationDisabled;
        }

    private:
        ThreadContext* _threadContext;
        bool _oldExpirationDisabled;
    };

    void InvalidateProtoInlineCaches(Js::PropertyId propertyId);
    void InvalidateStoreFieldInlineCaches(Js::PropertyId propertyId);
    void InvalidateAllProtoInlineCaches();
#if DBG
    bool IsObjectRegisteredInProtoInlineCaches(Js::DynamicObject * object);
    bool IsObjectRegisteredInStoreFieldInlineCaches(Js::DynamicObject * object);
#endif
    bool AreAllProtoInlineCachesInvalidated();
    void InvalidateAllStoreFieldInlineCaches();
    bool AreAllStoreFieldInlineCachesInvalidated();
    void InvalidatePropertyGuards(Js::PropertyId propertyId);
    void InvalidateAllPropertyGuards();
    void RegisterIsInstInlineCache(Js::IsInstInlineCache * inlineCache, Js::Var function);
    void UnregisterIsInstInlineCache(Js::IsInstInlineCache * inlineCache, Js::Var function);
#if DBG
    bool IsIsInstInlineCacheRegistered(Js::IsInstInlineCache * inlineCache, Js::Var function);
#endif

private:
    void InvalidateIsInstInlineCacheList(Js::IsInstInlineCache* inlineCacheList);
#if DBG
    bool IsIsInstInlineCacheInList(const Js::IsInstInlineCache* inlineCache, const Js::IsInstInlineCache* inlineCacheList);
#endif

public:
    void InvalidateIsInstInlineCachesForFunction(Js::Var function);
    void InvalidateAllIsInstInlineCaches();
    bool AreAllIsInstInlineCachesInvalidated() const;
#ifdef PERSISTENT_INLINE_CACHES
    void ClearInlineCachesWithDeadWeakRefs();
#endif
    void ClearInvalidatedUniqueGuards();
    void ClearInlineCaches();
    void ClearIsInstInlineCaches();
    void ClearEnumeratorCaches();
    void ClearEquivalentTypeCaches();
    void ClearScriptContextCaches();

    void RegisterTypeWithProtoPropertyCache(const Js::PropertyId propertyId, Js::Type *const type);
    void InvalidateProtoTypePropertyCaches(const Js::PropertyId propertyId);
    void InternalInvalidateProtoTypePropertyCaches(const Js::PropertyId propertyId);
    void InvalidateAllProtoTypePropertyCaches();

    BOOL HasUnhandledException() const { return hasUnhandledException; }
    void SetHasUnhandledException() {hasUnhandledException = TRUE; }
    void ResetHasUnhandledException() {hasUnhandledException = FALSE; }
    void SetUnhandledExceptionObject(Js::JavascriptExceptionObject* exceptionObject) {recyclableData->unhandledExceptionObject  = exceptionObject; }
    Js::JavascriptExceptionObject* GetUnhandledExceptionObject() const  { return recyclableData->unhandledExceptionObject; };

    // To temporarily keep throwing exception object alive (thrown but not yet caught)
    void SaveTempUncaughtException(Js::JavascriptExceptionObject* exceptionObject)
    {
        Js::JavascriptExceptionObject::Insert(&recyclableData->tempUncaughtException, exceptionObject);
    }
    void ClearTempUncaughtException(Js::JavascriptExceptionObject* exceptionObject)
    {
        Js::JavascriptExceptionObject::Remove(&recyclableData->tempUncaughtException, exceptionObject);
    }

public:
    bool HasCatchHandler() const { return hasCatchHandler; }
    void SetHasCatchHandler(bool hasCatchHandler) { this->hasCatchHandler = hasCatchHandler; }

    bool IsUserCode() const { return this->hasCatchHandlerToUserCode; }
    void SetIsUserCode(bool set) { this->hasCatchHandlerToUserCode = set; }

    void QueueFreeOldEntryPointInfoIfInScript(Js::FunctionEntryPointInfo* oldEntryPointInfo)
    {
        if (this->IsInScript())
        {
            // Add it to the list only if it's not already in it
            if (oldEntryPointInfo->nextEntryPoint == nullptr && !oldEntryPointInfo->IsCleanedUp())
            {
                oldEntryPointInfo->nextEntryPoint = recyclableData->oldEntryPointInfo;
                recyclableData->oldEntryPointInfo = oldEntryPointInfo;
            }
        }
    }

    bool IsOldEntryPointInfo(Js::ProxyEntryPointInfo* entryPointInfo)
    {
        Js::FunctionEntryPointInfo* current = this->recyclableData->oldEntryPointInfo;
        while (current != nullptr)
        {
            if (current == entryPointInfo)
                return true;
            current = current->nextEntryPoint;
        }
        return false;
    }

    static bool IsOnStack(void const *ptr);
    _NOINLINE bool IsStackAvailable(size_t size, bool* isInterrupt = nullptr);
    _NOINLINE bool IsStackAvailableNoThrow(size_t size = Js::Constants::MinStackDefault);
    static bool IsCurrentStackAvailable(size_t size);
    void ProbeStackNoDispose(size_t size, Js::ScriptContext *scriptContext, PVOID returnAddress = nullptr);
    void ProbeStack(size_t size, Js::ScriptContext *scriptContext, PVOID returnAddress = nullptr);
    void ProbeStack(size_t size, Js::RecyclableObject * obj, Js::ScriptContext *scriptContext);
    void ProbeStack(size_t size);
    static void __stdcall ProbeCurrentStackNoDispose(size_t size, Js::ScriptContext *scriptContext);
    static void __stdcall ProbeCurrentStack(size_t size, Js::ScriptContext *scriptContext);
    static void __stdcall ProbeCurrentStack2(size_t size, Js::ScriptContext *scriptContext, uint32 u1, uint32 u2)
    {
        ProbeCurrentStack(size, scriptContext);
    }

#if ENABLE_PROFILE_INFO
    void EnsureSourceProfileManagersByUrlMap();
    Js::SourceDynamicProfileManager* GetSourceDynamicProfileManager(_In_z_ const WCHAR* url, _In_ uint hash, _Inout_ bool* addref);
    uint ReleaseSourceDynamicProfileManagers(const WCHAR* url);
#endif

    void EnsureSymbolRegistrationMap();
    const Js::PropertyRecord* GetSymbolFromRegistrationMap(const char16* stringKey, charcount_t stringLength);
    const Js::PropertyRecord* AddSymbolToRegistrationMap(const char16* stringKey, charcount_t stringLength);

#if ENABLE_TTD
    JsUtil::BaseDictionary<Js::HashedCharacterBuffer<char16>*, const Js::PropertyRecord*, Recycler, PowerOf2SizePolicy, Js::PropertyRecordStringHashComparer>* GetSymbolRegistrationMap_TTD();
#endif

    inline void ClearPendingSOError()
    {
        this->GetPendingSOErrorObject()->ClearError();
    }

    inline void ClearPendingOOMError()
    {
        this->GetPendingOOMErrorObject()->ClearError();
    }

    Js::JavascriptExceptionObject *GetPendingSOErrorObject()
    {
        Assert(recyclableData->soErrorObject.IsPendingExceptionObject());
        return &recyclableData->soErrorObject;
    }

    Js::JavascriptExceptionObject *GetPendingOOMErrorObject()
    {
        Assert(recyclableData->oomErrorObject.IsPendingExceptionObject());
        return &recyclableData->oomErrorObject;
    }

    Js::JavascriptExceptionObject *GetPendingTerminatedErrorObject()
    {
        return &recyclableData->terminatedErrorObject;
    }

    Js::JavascriptExceptionObject* GetRecordedException()
    {
        return recyclableData->exceptionObject;
    }

    bool GetPropagateException()
    {
        return recyclableData->propagateException;
    }

    void SetHasThrownPendingException()
    {
        Assert(this->IsInScript());
        this->hasThrownPendingException = true;
    }

    bool * GetHasBailedOutBitPtr()
    {
        return this->hasBailedOutBitPtr;
    }

    void SetHasBailedOutBitPtr(bool *setValue)
    {
        this->hasBailedOutBitPtr = setValue;
    }

    void SetRecordedException(Js::JavascriptExceptionObject* exceptionObject, bool propagateToDebugger = false)
    {
        this->recyclableData->exceptionObject = exceptionObject;
        this->recyclableData->propagateException = propagateToDebugger;
    }

#ifdef ENABLE_CUSTOM_ENTROPY
    Entropy& GetEntropy()
    {
        return entropy;
    }
#endif

    Js::ImplicitCallFlags * GetAddressOfImplicitCallFlags()
    {
        return &implicitCallFlags;
    }

    DisableImplicitFlags * GetAddressOfDisableImplicitFlags()
    {
        return &disableImplicitFlags;
    }

    Js::ImplicitCallFlags GetImplicitCallFlags()
    {
        return implicitCallFlags;
    }

    void SetImplicitCallFlags(Js::ImplicitCallFlags flags)
    {
        //Note: this action is inlined into JITed code in Lowerer::GenerateCallProfiling.
        //   if you change this, you might want to add it there too.
        implicitCallFlags = flags;
    }

    void ClearImplicitCallFlags();
    void ClearImplicitCallFlags(Js::ImplicitCallFlags flags);

    void AddImplicitCallFlags(Js::ImplicitCallFlags flags)
    {
        SetImplicitCallFlags((Js::ImplicitCallFlags)(implicitCallFlags | flags));
    }

    void CheckAndResetImplicitCallAccessorFlag();

    template <class Fn>
    inline Js::Var ExecuteImplicitCall(Js::RecyclableObject * function, Js::ImplicitCallFlags flags, Fn implicitCall)
    {
        AutoReentrancyHandler autoReentrancyHandler(this);

        Js::FunctionInfo::Attributes attributes = Js::FunctionInfo::GetAttributes(function);

        // we can hoist out const method if we know the function doesn't have side effect,
        // and the value can be hoisted.
        if (this->HasNoSideEffect(function, attributes))
        {
            // Has no side effect means the function does not change global value or
            // will check for implicit call flags
            Js::Var result = implicitCall();

            // If the value is on stack we need to bailout so that it can be boxed.
            // Instead of putting this in valueOf (or other builtins which have no side effect) adding
            // the check here to cover any other scenario we might miss.
            if (IsOnStack(result))
            {
                AddImplicitCallFlags(flags);
            }
            return result;
        }

        // Don't call the implicit call if disable implicit call
        if (IsDisableImplicitCall())
        {
            AddImplicitCallFlags(flags);
            // Return "undefined" just so we have a valid var, in case subsequent instructions are executed
            // before we bail out.
            return function->GetScriptContext()->GetLibrary()->GetUndefined();
        }

        if ((attributes & Js::FunctionInfo::HasNoSideEffect) != 0)
        {
            // Has no side effect means the function does not change global value or
            // will check for implicit call flags
            Js::Var result = implicitCall();

            // If the value is on stack we need to bailout so that it can be boxed.
            // Instead of putting this in valueOf (or other builtins which have no side effect) adding
            // the check here to cover any other scenario we might miss.
            if (IsOnStack(result))
            {
                AddImplicitCallFlags(flags);
            }
            return result;
        }

        // Save and restore implicit flags around the implicit call
        struct RestoreFlags
        {
            ThreadContext * const ctx;
            const Js::ImplicitCallFlags flags;
            const Js::ImplicitCallFlags savedFlags;

            RestoreFlags(ThreadContext *ctx, Js::ImplicitCallFlags flags) :
                ctx(ctx),
                flags(flags),
                savedFlags(ctx->GetImplicitCallFlags())
            {
            }

            ~RestoreFlags()
            {
                ctx->SetImplicitCallFlags(static_cast<Js::ImplicitCallFlags>(savedFlags | flags));
            }
        };

        RestoreFlags restoreFlags(this, flags);
        return implicitCall();
    }
    bool HasNoSideEffect(Js::RecyclableObject * function) const;
    bool HasNoSideEffect(Js::RecyclableObject * function, Js::FunctionInfo::Attributes attr) const;
    bool RecordImplicitException();
    DisableImplicitFlags GetDisableImplicitFlags() const { return disableImplicitFlags; }
    void SetDisableImplicitFlags(DisableImplicitFlags flags) { disableImplicitFlags = flags; }
    bool IsDisableImplicitCall() const { return (disableImplicitFlags & DisableImplicitCallFlag) != 0; }
    bool IsDisableImplicitException() const { return (disableImplicitFlags & DisableImplicitExceptionFlag) != 0; }
    void DisableImplicitCall() { disableImplicitFlags = (DisableImplicitFlags)(disableImplicitFlags | DisableImplicitCallFlag); }
    void ClearDisableImplicitFlags() { disableImplicitFlags = DisableImplicitNoFlag; }

    virtual uint GetRandomNumber() override;
    virtual bool DoSpecialMarkOnScanStack() override { return this->DoRedeferFunctionBodies(); }
    virtual void OnScanStackCallback(void ** stackTop, size_t byteCount, void ** registers, size_t registersByteCount) override;

    virtual void PostSweepRedeferralCallBack() override;

    // DefaultCollectWrapper
    virtual void PreCollectionCallBack(CollectionFlags flags) override;
    virtual void PreSweepCallback() override;
    virtual void PreRescanMarkCallback() override;
    virtual void WaitCollectionCallBack() override;
    virtual void PostCollectionCallBack() override;
    virtual BOOL ExecuteRecyclerCollectionFunction(Recycler * recycler, CollectionFunction function, CollectionFlags flags) override;
#ifdef FAULT_INJECTION
    virtual void DisposeScriptContextByFaultInjectionCallBack() override;
#endif
    virtual void DisposeObjects(Recycler * recycler) override;
    virtual void PreDisposeObjectsCallBack() override;
<<<<<<< HEAD
=======

    void DoExpirableCollectModeStackWalk();
>>>>>>> 84bd6f3c

    typedef DList<ExpirableObject*, ArenaAllocator> ExpirableObjectList;
    ExpirableObjectList* expirableObjectList;
    ExpirableObjectList* expirableObjectDisposeList;
    int numExpirableObjects;
    int expirableCollectModeGcCount;
    bool disableExpiration;
    bool callDispose;

    bool InExpirableCollectMode();
    void TryEnterExpirableCollectMode();
    void TryExitExpirableCollectMode();
    void RegisterExpirableObject(ExpirableObject* object);
    void UnregisterExpirableObject(ExpirableObject* object);

    void * GetDynamicObjectEnumeratorCache(Js::DynamicType const * dynamicType);
    void AddDynamicObjectEnumeratorCache(Js::DynamicType const * dynamicType, void * cache);
public:
    bool IsScriptActive() const { return isScriptActive; }
    void SetIsScriptActive(bool isActive) { isScriptActive = isActive; }
    bool IsExecutionDisabled() const
    {
        return this->GetStackLimitForCurrentThread() == Js::Constants::StackLimitForScriptInterrupt;
    }
    void DisableExecution();
    void EnableExecution();
    bool TestThreadContextFlag(ThreadContextFlags threadContextFlag) const;
    void SetThreadContextFlag(ThreadContextFlags threadContextFlag);
    void ClearThreadContextFlag(ThreadContextFlags threadContextFlag);

    void SetForceOneIdleCollection();

    bool IsInThreadServiceCallback() const { return threadService.IsInCallback(); }

#ifdef ENABLE_SCRIPT_DEBUGGING
    Js::DebugManager * GetDebugManager() const { return this->debugManager; }
#endif

    const NativeLibraryEntryRecord::Entry* PeekNativeLibraryEntry() const { return this->nativeLibraryEntry.Peek(); }
    void PushNativeLibraryEntry(_In_ NativeLibraryEntryRecord::Entry* entry) { this->nativeLibraryEntry.Push(entry); }
    void PopNativeLibraryEntry() { this->nativeLibraryEntry.Pop(); }

    bool IsProfilingUserCode() const { return isProfilingUserCode; }
    void SetIsProfilingUserCode(bool value) { isProfilingUserCode = value; }

#if DBG_DUMP
    uint scriptSiteCount;
#endif

#ifdef BAILOUT_INJECTION
    uint bailOutByteCodeLocationCount;
#endif
#ifdef DYNAMIC_PROFILE_MUTATOR
    DynamicProfileMutator * dynamicProfileMutator;
#endif
    //
    // Regex helpers
    //
    UnifiedRegex::StandardChars<uint8>* GetStandardChars(__inout_opt uint8* dummy);
    UnifiedRegex::StandardChars<char16>* GetStandardChars(__inout_opt char16* dummy);

    bool IsOptimizedForManyInstances() const { return isOptimizedForManyInstances; }

    void OptimizeForManyInstances(const bool optimizeForManyInstances)
    {
        Assert(!recycler || optimizeForManyInstances == isOptimizedForManyInstances); // mode cannot be changed after recycler is created
        isOptimizedForManyInstances = optimizeForManyInstances;

    }

#if ENABLE_NATIVE_CODEGEN
    bool IsBgJitEnabled() const { return bgJit; }

    void EnableBgJit(const bool enableBgJit)
    {
        Assert(!jobProcessor || enableBgJit == bgJit);
        bgJit = enableBgJit;
    }
#endif

    void* GetJSRTRuntime() const { return jsrtRuntime; }
    void SetJSRTRuntime(void* runtime);

private:
    BOOL ExecuteRecyclerCollectionFunctionCommon(Recycler * recycler, CollectionFunction function, CollectionFlags flags);

    void DoInvalidateProtoTypePropertyCaches(const Js::PropertyId propertyId, TypeHashSet *const typeHashSet);
    void InitializePropertyMaps();
    void CreateNoCasePropertyMap();

    InterruptPoller *interruptPoller;

    void CollectionCallBack(RecyclerCollectCallBackFlags flags);

    // Cache used by HostDispatch::GetBuiltInOperationFromEntryPoint
private:
    JsUtil::BaseDictionary<Js::JavascriptMethod, uint, ArenaAllocator, PowerOf2SizePolicy> entryPointToBuiltInOperationIdCache;

#if ENABLE_JS_REENTRANCY_CHECK
public:
    void SetNoJsReentrancy(bool val) { noJsReentrancy = val; }
    bool GetNoJsReentrancy() { return noJsReentrancy; }
    void AssertJsReentrancy()
    {
        if (GetNoJsReentrancy())
        {
            Js::Throw::FatalJsReentrancyError();
        }
    }
#else
    void AssertJsReentrancy() {}
#endif

public:
    void CheckAndResetReentrancySafeOrHandled()
    {
        AssertOrFailFast(reentrancySafeOrHandled || isInReentrancySafeRegion);
        SetReentrancySafeOrHandled(false);
    }

    void SetReentrancySafeOrHandled(bool val) { reentrancySafeOrHandled = val; }
    bool GetReentrancySafeOrHandled() { return reentrancySafeOrHandled; }
    void SetIsInReentrancySafeRegion(bool val) { isInReentrancySafeRegion = val; }
    bool GetIsInReentrancySafeRegion() { return isInReentrancySafeRegion; }

    template <typename Fn>
    Js::Var SafeReentrantCall(Fn fn)
    {
        AutoReentrancyHandler autoReentrancyHandler(this);
        return fn();
    }

    bool IsEntryPointToBuiltInOperationIdCacheInitialized()
    {
        return entryPointToBuiltInOperationIdCache.Count() != 0;
    }

    bool GetBuiltInOperationIdFromEntryPoint(Js::JavascriptMethod entryPoint, uint * id)
    {
        return entryPointToBuiltInOperationIdCache.TryGetValue(entryPoint, id);
    }

    void SetBuiltInOperationIdForEntryPoint(Js::JavascriptMethod entryPoint, uint id)
    {
        entryPointToBuiltInOperationIdCache.Add(entryPoint, id);
    }

    void ResetEntryPointToBuiltInOperationIdCache()
    {
        entryPointToBuiltInOperationIdCache.ResetNoDelete();
    }

    uint8 LoopDepth() const
    {
        return loopDepth;
    }

    void SetLoopDepth(const uint8 loopDepth)
    {
        this->loopDepth = loopDepth;
    }

    void IncrementLoopDepth()
    {
        if(loopDepth != UCHAR_MAX)
        {
            ++loopDepth;
        }
    }

    void DecrementLoopDepth()
    {
        if(loopDepth != 0)
        {
            --loopDepth;
        }
    }

#if defined(CHECK_MEMORY_LEAK) || defined(LEAK_REPORT)
    static void ReportAndCheckLeaksOnProcessDetach();
#endif
#ifdef LEAK_REPORT
    void SetRootTrackerScriptContext(Js::ScriptContext * scriptContext);
    void ClearRootTrackerScriptContext(Js::ScriptContext * scriptContext);

private:
    Js::ScriptContext * rootTrackerScriptContext;

    DWORD threadId;
#endif

private:
    class ThreadContextRecyclerTelemetryHostInterface : public RecyclerTelemetryHostInterface
    {
    public:
        ThreadContextRecyclerTelemetryHostInterface(ThreadContext* tc) :
            tc(tc)
        {
        }

        virtual LPFILETIME GetLastScriptExecutionEndTime() const;
        virtual bool TransmitGCTelemetryStats(RecyclerTelemetryInfo& rti);
        virtual bool TransmitTelemetryError(const RecyclerTelemetryInfo& rti, const char * msg);
        virtual bool TransmitHeapUsage(size_t totalHeapBytes, size_t usedHeapBytes, double heapUsedRatio);
        virtual bool ThreadContextRecyclerTelemetryHostInterface::IsThreadBound() const;
        virtual DWORD ThreadContextRecyclerTelemetryHostInterface::GetCurrentScriptThreadID() const;
        virtual bool IsTelemetryProviderEnabled() const;
        virtual uint GetClosedContextCount() const;

    private:
        ThreadContext * tc;
    };
    ThreadContextRecyclerTelemetryHostInterface recyclerTelemetryHostInterface;
};

extern void(*InitializeAdditionalProperties)(ThreadContext *threadContext);

// This is for protecting a region of code, where we can't recover and be consistent upon failures (mainly due to OOM and SO).
<<<<<<< HEAD
// FailFast on that. 
class AutoDisableInterrupt
{
public:
    AutoDisableInterrupt(ThreadContext *threadContext, bool explicitCompletion = true)
        : m_operationCompleted(false), m_interruptDisableState(false), m_threadContext(threadContext), m_explicitCompletion(explicitCompletion)
    {
        if (m_threadContext->HasInterruptPoller())
        {
            m_interruptDisableState = m_threadContext->GetInterruptPoller()->IsDisabled();
            m_threadContext->GetInterruptPoller()->SetDisabled(true);
        }
    }
    ~AutoDisableInterrupt()
    {
        if (m_threadContext->HasInterruptPoller())
        {
            m_threadContext->GetInterruptPoller()->SetDisabled(m_interruptDisableState);
        }

        if (m_explicitCompletion && !m_operationCompleted)
        {
            AssertOrFailFast(false);
        }
=======
// FailFast on that.
class AutoDisableInterrupt
{
public:
    AutoDisableInterrupt(ThreadContext *threadContext, bool explicitCompletion = true)
        : m_operationCompleted(false), m_interruptDisableState(false), m_threadContext(threadContext), m_explicitCompletion(explicitCompletion)
    {
        if (m_threadContext->HasInterruptPoller())
        {
            m_interruptDisableState = m_threadContext->GetInterruptPoller()->IsDisabled();
            m_threadContext->GetInterruptPoller()->SetDisabled(true);
        }
    }
    ~AutoDisableInterrupt()
    {
        if (m_threadContext->HasInterruptPoller())
        {
            m_threadContext->GetInterruptPoller()->SetDisabled(m_interruptDisableState);
        }

        if (m_explicitCompletion && !m_operationCompleted)
        {
            AssertOrFailFast(false);
        }
    }
    void RequireExplicitCompletion() { m_explicitCompletion = true; }
    void Completed() { m_operationCompleted = true; }

private:
    ThreadContext * m_threadContext;
    bool m_operationCompleted;
    bool m_interruptDisableState;
    bool m_explicitCompletion;
};

class AutoReentrancyHandler
{
    ThreadContext * m_threadContext;
    bool m_savedReentrancySafeOrHandled;

public:
    AutoReentrancyHandler(ThreadContext * threadContext)
    {
        m_threadContext = threadContext;
        m_savedReentrancySafeOrHandled = threadContext->GetReentrancySafeOrHandled();
        threadContext->SetReentrancySafeOrHandled(true);
    }

    ~AutoReentrancyHandler()
    {
        m_threadContext->SetReentrancySafeOrHandled(m_savedReentrancySafeOrHandled);
    }
};

class AutoReentrancySafeRegion
{
    ThreadContext * m_threadContext;
    bool m_savedIsInReentrancySafeRegion;

public:
    AutoReentrancySafeRegion(ThreadContext * threadContext)
    {
        m_threadContext = threadContext;
        m_savedIsInReentrancySafeRegion = threadContext->GetIsInReentrancySafeRegion();
        threadContext->SetIsInReentrancySafeRegion(true);
    }

    ~AutoReentrancySafeRegion()
    {
        m_threadContext->SetIsInReentrancySafeRegion(m_savedIsInReentrancySafeRegion);
>>>>>>> 84bd6f3c
    }
    void RequireExplicitCompletion() { m_explicitCompletion = true; }
    void Completed() { m_operationCompleted = true; }

private:
    ThreadContext * m_threadContext;
    bool m_operationCompleted;
    bool m_interruptDisableState;
    bool m_explicitCompletion;
};

#if ENABLE_JS_REENTRANCY_CHECK
class JsReentLock
{
    ThreadContext *m_threadContext;
#if DBG
    Js::Var m_arrayObject;
    Js::Var m_arrayObject2; // This is for adding the second object in the mutation equation.
#endif

    bool m_savedNoJsReentrancy;

public:
    JsReentLock(ThreadContext *threadContext)
#if DBG
        : m_arrayObject(nullptr), m_arrayObject2(nullptr)
#endif
    {
        m_savedNoJsReentrancy = threadContext->GetNoJsReentrancy();
        threadContext->SetNoJsReentrancy(true);
        m_threadContext = threadContext;
    }

    void unlock() { m_threadContext->SetNoJsReentrancy(m_savedNoJsReentrancy); }
    void relock() { m_threadContext->SetNoJsReentrancy(true); }

#if DBG
    void setObjectForMutation(Js::Var object);
    void setSecondObjectForMutation(Js::Var object);
    void MutateArrayObject();
#endif

    ~JsReentLock()
    {
        m_threadContext->SetNoJsReentrancy(m_savedNoJsReentrancy);
    }
#if DBG
private:
    static void MutateArrayObject(Js::Var arrayObject);
#endif
};
#endif<|MERGE_RESOLUTION|>--- conflicted
+++ resolved
@@ -87,15 +87,6 @@
     bool isDisabled;
 };
 
-<<<<<<< HEAD
-// This function is called before we step out of script (currently only for WinRT callout).
-// Debugger would put a breakpoint on this function if they want to detect the point at which we step
-// over the boundary.
-// It is intentionally left blank and the next operation should be the callout.
-extern "C" void* MarkerForExternalDebugStep();
-
-=======
->>>>>>> 84bd6f3c
 #define PROBE_STACK(scriptContext, size) ((scriptContext)->GetThreadContext()->ProbeStack(size, scriptContext))
 #define PROBE_STACK_NO_DISPOSE(scriptContext, size) ((scriptContext)->GetThreadContext()->ProbeStackNoDispose(size, scriptContext))
 #define PROBE_STACK_PARTIAL_INITIALIZED_INTERPRETER_FRAME(scriptContext, size) ((scriptContext)->GetThreadContext()->ProbeStack(size, scriptContext, _ReturnAddress()))
@@ -117,31 +108,19 @@
                 }\
         }
 
-<<<<<<< HEAD
-#define LEAVE_SCRIPT_IF(scriptContext, condition, block) \
-        if (condition) \
-        { \
-            BEGIN_LEAVE_SCRIPT(scriptContext); \
-            block \
-=======
 #define LEAVE_SCRIPT_IF_ACTIVE(scriptContext, externalCall) \
         if (scriptContext->GetThreadContext()->IsScriptActive()) \
         { \
             BEGIN_LEAVE_SCRIPT(scriptContext); \
             externalCall \
->>>>>>> 84bd6f3c
             END_LEAVE_SCRIPT(scriptContext); \
         } \
         else \
         { \
-<<<<<<< HEAD
-            block \
-=======
             DECLARE_EXCEPTION_CHECK_DATA \
             SAVE_EXCEPTION_CHECK \
             externalCall \
             RESTORE_EXCEPTION_CHECK \
->>>>>>> 84bd6f3c
         }
 
 #define ENTER_SCRIPT_IF(scriptContext, doCleanup, isCallRoot, hasCaller, condition, block) \
@@ -448,11 +427,7 @@
     }
 
 private:
-<<<<<<< HEAD
-    Js::JavascriptExceptionObject * pendingFinallyException;
-=======
     const Js::PropertyRecord * emptyStringPropertyRecord;
->>>>>>> 84bd6f3c
     bool noScriptScope;
 
 #ifdef ENABLE_SCRIPT_DEBUGGING
@@ -735,11 +710,7 @@
     CustomHeap::InProcCodePageAllocators thunkPageAllocators;
 #endif
     CustomHeap::InProcCodePageAllocators codePageAllocators;
-<<<<<<< HEAD
-#if defined(_CONTROL_FLOW_GUARD) && (_M_IX86 || _M_X64)
-=======
 #if defined(_CONTROL_FLOW_GUARD) && !defined(_M_ARM)
->>>>>>> 84bd6f3c
     InProcJITThunkEmitter jitThunkEmitter;
 #endif
 #endif
@@ -917,11 +888,7 @@
 #endif
     CustomHeap::InProcCodePageAllocators * GetCodePageAllocators() { return &codePageAllocators; }
 
-<<<<<<< HEAD
-#if defined(_CONTROL_FLOW_GUARD) && (_M_IX86 || _M_X64)
-=======
 #if defined(_CONTROL_FLOW_GUARD) && !defined(_M_ARM)
->>>>>>> 84bd6f3c
     InProcJITThunkEmitter * GetJITThunkEmitter() { return &jitThunkEmitter; }
 #endif
 #endif // ENABLE_NATIVE_CODEGEN
@@ -1347,20 +1314,12 @@
 
     void SetPendingFinallyException(Js::JavascriptExceptionObject * exceptionObj)
     {
-<<<<<<< HEAD
-        pendingFinallyException = exceptionObj;
-=======
         recyclableData->pendingFinallyException = exceptionObj;
->>>>>>> 84bd6f3c
     }
 
     Js::JavascriptExceptionObject * GetPendingFinallyException()
     {
-<<<<<<< HEAD
-        return pendingFinallyException;
-=======
         return recyclableData->pendingFinallyException;
->>>>>>> 84bd6f3c
     }
 
     Js::EntryPointInfo ** RegisterEquivalentTypeCacheEntryPoint(Js::EntryPointInfo * entryPoint);
@@ -1757,11 +1716,8 @@
 #endif
     virtual void DisposeObjects(Recycler * recycler) override;
     virtual void PreDisposeObjectsCallBack() override;
-<<<<<<< HEAD
-=======
 
     void DoExpirableCollectModeStackWalk();
->>>>>>> 84bd6f3c
 
     typedef DList<ExpirableObject*, ArenaAllocator> ExpirableObjectList;
     ExpirableObjectList* expirableObjectList;
@@ -1980,32 +1936,6 @@
 extern void(*InitializeAdditionalProperties)(ThreadContext *threadContext);
 
 // This is for protecting a region of code, where we can't recover and be consistent upon failures (mainly due to OOM and SO).
-<<<<<<< HEAD
-// FailFast on that. 
-class AutoDisableInterrupt
-{
-public:
-    AutoDisableInterrupt(ThreadContext *threadContext, bool explicitCompletion = true)
-        : m_operationCompleted(false), m_interruptDisableState(false), m_threadContext(threadContext), m_explicitCompletion(explicitCompletion)
-    {
-        if (m_threadContext->HasInterruptPoller())
-        {
-            m_interruptDisableState = m_threadContext->GetInterruptPoller()->IsDisabled();
-            m_threadContext->GetInterruptPoller()->SetDisabled(true);
-        }
-    }
-    ~AutoDisableInterrupt()
-    {
-        if (m_threadContext->HasInterruptPoller())
-        {
-            m_threadContext->GetInterruptPoller()->SetDisabled(m_interruptDisableState);
-        }
-
-        if (m_explicitCompletion && !m_operationCompleted)
-        {
-            AssertOrFailFast(false);
-        }
-=======
 // FailFast on that.
 class AutoDisableInterrupt
 {
@@ -2076,16 +2006,7 @@
     ~AutoReentrancySafeRegion()
     {
         m_threadContext->SetIsInReentrancySafeRegion(m_savedIsInReentrancySafeRegion);
->>>>>>> 84bd6f3c
-    }
-    void RequireExplicitCompletion() { m_explicitCompletion = true; }
-    void Completed() { m_operationCompleted = true; }
-
-private:
-    ThreadContext * m_threadContext;
-    bool m_operationCompleted;
-    bool m_interruptDisableState;
-    bool m_explicitCompletion;
+    }
 };
 
 #if ENABLE_JS_REENTRANCY_CHECK
