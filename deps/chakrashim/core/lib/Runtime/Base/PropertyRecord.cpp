//-------------------------------------------------------------------------------------------------------
// Copyright (C) Microsoft. All rights reserved.
// Licensed under the MIT license. See LICENSE.txt file in the project root for full license information.
//-------------------------------------------------------------------------------------------------------
#include "RuntimeBasePch.h"

namespace Js
{
    DEFINE_RECYCLER_TRACKER_PERF_COUNTER(PropertyRecord);
    DEFINE_RECYCLER_TRACKER_WEAKREF_PERF_COUNTER(PropertyRecord);

    // Constructor for runtime-constructed PropertyRecords
    PropertyRecord::PropertyRecord(DWORD byteCount, bool isNumeric, uint hash, bool isSymbol)
        : pid(Js::Constants::NoProperty), hash(hash), isNumeric(isNumeric), byteCount(byteCount), isBound(false), isSymbol(isSymbol)
    {
    }

    // Constructor for built-in PropertyRecords
    PropertyRecord::PropertyRecord(PropertyId pid, uint hash, bool isNumeric, DWORD byteCount, bool isSymbol)
        : pid(pid), hash(hash), isNumeric(isNumeric), byteCount(byteCount), isBound(true), isSymbol(isSymbol)
    {
    }

    PropertyRecord::PropertyRecord(const WCHAR* buffer, const int length, DWORD bytelength, bool isSymbol)
        : pid(Js::Constants::NoProperty), isSymbol(isSymbol), byteCount(bytelength)
    {
        Assert(length >= 0 && buffer != nullptr);

        WCHAR* target = (WCHAR*)((PropertyRecord*)this + 1);
        isNumeric = (isSymbol || length > 10 || length <= 0) ? false : true;
<<<<<<< HEAD
        hash = 0;
=======
        hash = CC_HASH_OFFSET_VALUE;
>>>>>>> 84bd6f3c

        for (int i = 0; i < length; i++)
        {
            const WCHAR byte = buffer[i];
            if (isNumeric)
            {
                if (byte < _u('0') || byte > _u('9'))
                  isNumeric = false;
            }

            CC_HASH_LOGIC(hash, byte);
            target[i] = byte;
        }
        target[length] = WCHAR(0);

        if (isNumeric)
        {
            uint32 numericValue;
            isNumeric = Js::PropertyRecord::IsPropertyNameNumeric(this->GetBuffer(), this->GetLength(), &numericValue);
            if (isNumeric)
            {
                *(uint32 *)(this->GetBuffer() + this->GetLength() + 1) = numericValue;
                Assert(GetNumericValue() == numericValue);
            }
        }
    }

    void PropertyRecord::Finalize(bool isShutdown)
    {
        if (!isShutdown)
        {
            ThreadContext * tc = ThreadContext::GetContextForCurrentThread();
            Assert(tc);
            Assert(tc->IsActivePropertyId(this->GetPropertyId()));

            tc->InvalidatePropertyRecord(this);
        }
    }

    bool PropertyRecord::ShouldDisableWriteCache() const
    {
        // We can't cache stores to the 'prototype' property of function objects. We must go through the runtime and clear the constructor cache.
        // We could consider treating 'prototype' as an accessor on JavascriptFunction and friends, though this seems like it will grow the object.
        return pid == PropertyIds::prototype;
    }

#ifdef DEBUG
    // This is only used to assert that integer property names are not passed into
    // the GetSetter, GetProperty, SetProperty etc methods that take JavascriptString
    // instead of PropertyId.  It is expected that integer property names will go
    // through a fast path before reaching those APIs.
    bool PropertyRecord::IsPropertyNameNumeric(const char16* str, int length)
    {
        uint32 unused;
        return IsPropertyNameNumeric(str, length, &unused);
    }
#endif

    bool PropertyRecord::IsPropertyNameNumeric(const char16* str, int length, uint32* intVal)
    {
        return (Js::JavascriptOperators::TryConvertToUInt32(str, length, intVal) &&
            (*intVal != Js::JavascriptArray::InvalidIndex));
    }

    uint32 PropertyRecord::GetNumericValue() const
    {
        Assert(IsNumeric());
        return *(uint32 *)(this->GetBuffer() + this->GetLength() + 1);
    }

    // Initialize all Internal property records
#define INTERNALPROPERTY(name) \
    const BuiltInPropertyRecord<1> InternalPropertyRecords::name = { PropertyRecord((PropertyId)InternalPropertyIds::name, (uint)InternalPropertyIds::name, false, 0, false), _u("") };
#include "InternalPropertyList.h"

    const PropertyRecord* InternalPropertyRecords::GetInternalPropertyName(PropertyId propertyId)
    {
        Assert(IsInternalPropertyId(propertyId));

        switch (propertyId)
        {
#define INTERNALPROPERTY(name) \
            case InternalPropertyIds::name: \
                return InternalPropertyRecords::name;
#include "InternalPropertyList.h"
        }

        Throw::FatalInternalError();
    }


    PropertyAttributes PropertyRecord::DefaultAttributesForPropertyId(PropertyId propertyId, bool __proto__AsDeleted)
    {
        switch (propertyId)
        {
        case PropertyIds::__proto__:
            if (__proto__AsDeleted)
            {
                //
                // If the property name is __proto__, it could be either [[prototype]] or ignored, or become a local
                // property depending on later environment and property value. To maintain enumeration order when it
                // becomes a local property, add the entry as deleted.
                //
                return PropertyDeletedDefaults;
            }
            return PropertyDynamicTypeDefaults;

        default:
            return PropertyDynamicTypeDefaults;
        }
    }

#if DBG_DUMP
    void PropertyRecord::Dump(unsigned indent) const
    {
        const auto padding(_u(""));
        const unsigned fieldIndent(indent + 2);

        Output::Print(_u("%*sPropertyRecord (0x%p):\n"), indent, padding, this);
        Output::Print(_u("%*spid: %d\n"), fieldIndent, padding, this->pid);
        Output::Print(_u("%*shash: 0x%08x\n"), fieldIndent, padding, this->hash);
        Output::Print(_u("%*sisNumeric: %d\n"), fieldIndent, padding, this->isNumeric);
        Output::Print(_u("%*sIsBound: %d\n"), fieldIndent, padding, this->isBound);
        Output::Print(_u("%*sIsSymbol: %d\n"), fieldIndent, padding, this->isSymbol);
        Output::Print(_u("%*sbyteCount: %u\n"), fieldIndent, padding, this->byteCount);
        if (this->isNumeric)
        {
            Output::Print(_u("%*sbuffer (numeric): %u\n"), fieldIndent, padding, this->GetNumericValue());
        }
        else
        {
            Output::Print(_u("%*sbuffer (string): %s\n"), fieldIndent, padding, this->GetBuffer());
        }
    }
#endif

    // Initialize all BuiltIn property records
    const BuiltInPropertyRecord<1> BuiltInPropertyRecords::EMPTY = { PropertyRecord(PropertyIds::_none, 0, false, 0, false), _u("") };
#define ENTRY_INTERNAL_SYMBOL(n) const BuiltInPropertyRecord<ARRAYSIZE(_u("<") _u(#n) _u(">"))> BuiltInPropertyRecords::n = { PropertyRecord(PropertyIds::n, (uint)PropertyIds::n, false, (ARRAYSIZE(_u("<") _u(#n) _u(">")) - 1) * sizeof(char16), true), _u("<") _u(#n) _u(">") };
#define ENTRY_SYMBOL(n, d) const BuiltInPropertyRecord<ARRAYSIZE(d)> BuiltInPropertyRecords::n = { PropertyRecord(PropertyIds::n, 0, false, (ARRAYSIZE(d) - 1) * sizeof(char16), true), d };
#define ENTRY2(n, s) const BuiltInPropertyRecord<ARRAYSIZE(s)> BuiltInPropertyRecords::n = { PropertyRecord(PropertyIds::n, 0, false, (ARRAYSIZE(s) - 1) * sizeof(char16), false), s };
#define ENTRY(n) ENTRY2(n, _u(#n))
#include "Base/JnDirectFields.h"
};

namespace JsUtil
{
    bool NoCaseComparer<Js::CaseInvariantPropertyListWithHashCode*>::Equals(_In_ Js::CaseInvariantPropertyListWithHashCode* list1, JsUtil::CharacterBuffer<WCHAR> const& str)
    {
        Assert(list1 != nullptr);

        const RecyclerWeakReference<Js::PropertyRecord const>* propRecordWeakRef = list1->CompactEnd<true>();

        // If the lists are empty post-compaction, thats fine, we'll just remove them later
        if (propRecordWeakRef != nullptr)
        {
            const Js::PropertyRecord* prop = propRecordWeakRef->Get();

            // Since compaction returned this pointer, their strong refs should not be null
            Assert(prop);

            JsUtil::CharacterBuffer<WCHAR> string(prop->GetBuffer(), prop->GetLength());

            return NoCaseComparer<JsUtil::CharacterBuffer<WCHAR> >::Equals(string, str);
        }

        // If either of the property strings contains no entries, the two lists are not equivalent
        return false;
    }

    bool NoCaseComparer<Js::CaseInvariantPropertyListWithHashCode*>::Equals(_In_ Js::CaseInvariantPropertyListWithHashCode* list1, _In_ Js::CaseInvariantPropertyListWithHashCode* list2)
    {
        Assert(list1 != nullptr && list2 != nullptr);

        // If the two lists are the same, they're equal
        if (list1 == list2)
        {
            return true;
        }

        // If they don't have the same case invariant hash code, they're not equal
        if (list1->caseInvariantHashCode != list2->caseInvariantHashCode)
        {
            return false;
        }

        // Find a string from list 2
        // If it's the same when compared with a string from list 1 in a case insensitive way, they're equal
        const RecyclerWeakReference<Js::PropertyRecord const>* propRecordWeakRef = list2->CompactEnd<true>();

        if (propRecordWeakRef != nullptr)
        {
            const Js::PropertyRecord* prop = propRecordWeakRef->Get();

            // Since compaction returned this pointer, their strong refs should not be null
            Assert(prop);

            JsUtil::CharacterBuffer<WCHAR> string(prop->GetBuffer(), prop->GetLength());

            return NoCaseComparer<Js::CaseInvariantPropertyListWithHashCode*>::Equals(list1, string);
        }

        return false;
    }

    uint NoCaseComparer<Js::CaseInvariantPropertyListWithHashCode*>::GetHashCode(_In_ Js::CaseInvariantPropertyListWithHashCode* list)
    {
        Assert(list != nullptr);

        if (list->caseInvariantHashCode == 0)
        {
            const RecyclerWeakReference<Js::PropertyRecord const>* propRecordWeakRef = list->CompactEnd<true>();

            if (propRecordWeakRef != nullptr)
            {
                const Js::PropertyRecord* prop = propRecordWeakRef->Get();

                Assert(prop);

                JsUtil::CharacterBuffer<WCHAR> string(prop->GetBuffer(), prop->GetLength());

                list->caseInvariantHashCode = NoCaseComparer<JsUtil::CharacterBuffer<WCHAR> >::GetHashCode(string);
            }
        }

        return list->caseInvariantHashCode;
    }
}<|MERGE_RESOLUTION|>--- conflicted
+++ resolved
@@ -28,11 +28,7 @@
 
         WCHAR* target = (WCHAR*)((PropertyRecord*)this + 1);
         isNumeric = (isSymbol || length > 10 || length <= 0) ? false : true;
-<<<<<<< HEAD
-        hash = 0;
-=======
         hash = CC_HASH_OFFSET_VALUE;
->>>>>>> 84bd6f3c
 
         for (int i = 0; i < length; i++)
         {
