--- conflicted
+++ resolved
@@ -92,11 +92,7 @@
     stackProber(nullptr),
     isThreadBound(false),
     hasThrownPendingException(false),
-<<<<<<< HEAD
-    pendingFinallyException(nullptr),
-=======
     hasBailedOutBitPtr(nullptr),
->>>>>>> 84bd6f3c
     noScriptScope(false),
     heapEnum(nullptr),
     threadContextFlags(ThreadContextFlagNoFlag),
@@ -176,11 +172,7 @@
     thunkPageAllocators(allocationPolicyManager, /* allocXData */ false, /* virtualAllocator */ nullptr, GetCurrentProcess()),
 #endif
     codePageAllocators(allocationPolicyManager, ALLOC_XDATA, GetPreReservedVirtualAllocator(), GetCurrentProcess()),
-<<<<<<< HEAD
-#if defined(_CONTROL_FLOW_GUARD) && (_M_IX86 || _M_X64)
-=======
 #if defined(_CONTROL_FLOW_GUARD) && !defined(_M_ARM)
->>>>>>> 84bd6f3c
     jitThunkEmitter(this, &VirtualAllocWrapper::Instance , GetCurrentProcess()),
 #endif
 #endif
@@ -1983,22 +1975,7 @@
         return true;
     }
 
-<<<<<<< HEAD
-#ifdef USE_RPC_HANDLE_MARSHALLING
-    HANDLE processHandle;
-    if (!DuplicateHandle(GetCurrentProcess(), GetCurrentProcess(), GetCurrentProcess(), &processHandle, 0, false, DUPLICATE_SAME_ACCESS))
-    {
-        return false;
-    }
-    AutoCloseHandle autoClose(processHandle);
-#endif
-
     ThreadContextDataIDL contextData;
-    contextData.chakraBaseAddress = (intptr_t)AutoSystemInfo::Data.GetChakraBaseAddr();
-    contextData.crtBaseAddress = (intptr_t)AutoSystemInfo::Data.GetCRTHandle();
-=======
-    ThreadContextDataIDL contextData;
->>>>>>> 84bd6f3c
     contextData.threadStackLimitAddr = reinterpret_cast<intptr_t>(GetAddressOfStackLimitForCurrentThread());
     contextData.bailOutRegisterSaveSpaceAddr = (intptr_t)bailOutRegisterSaveSpace;
     contextData.disableImplicitFlagsAddr = (intptr_t)GetAddressOfDisableImplicitFlags();
@@ -2023,12 +2000,6 @@
 
     HRESULT hr = JITManager::GetJITManager()->InitializeThreadContext(
         &contextData,
-<<<<<<< HEAD
-#ifdef USE_RPC_HANDLE_MARSHALLING
-        processHandle,
-#endif
-=======
->>>>>>> 84bd6f3c
         &m_remoteThreadContextInfo,
         &m_prereservedRegionAddr,
         &m_jitThunkStartAddr);
@@ -2232,17 +2203,11 @@
         // then the list somehow got messed up
         if (
 #if defined(JSRT_VERIFY_RUNTIME_STATE) || defined(DEBUG)
-<<<<<<< HEAD
-        !IsOnStack(lastRecord) ||
-#endif
-        (uintptr_t)record >= (uintptr_t)lastRecord)
-=======
             !IsOnStack(lastRecord) ||
 #endif
             ((uintptr_t)record >= (uintptr_t)lastRecord
                 && !IS_ASAN_FAKE_STACK_ADDR(record)
                 && !IS_ASAN_FAKE_STACK_ADDR(lastRecord)))
->>>>>>> 84bd6f3c
         {
             EntryExitRecord_Corrupted_unrecoverable_error();
         }
@@ -2262,13 +2227,9 @@
 #if defined(JSRT_VERIFY_RUNTIME_STATE) || defined(DEBUG)
         !IsOnStack(next) ||
 #endif
-<<<<<<< HEAD
-    (uintptr_t)this->entryExitRecord >= (uintptr_t)next))
-=======
         ((uintptr_t)this->entryExitRecord >= (uintptr_t)next
             && !IS_ASAN_FAKE_STACK_ADDR(this->entryExitRecord)
             && !IS_ASAN_FAKE_STACK_ADDR(next))))
->>>>>>> 84bd6f3c
     {
         EntryExitRecord_Corrupted_unrecoverable_error();
     }
@@ -3105,33 +3066,6 @@
             Assert(object);
             object->EnterExpirableCollectMode();
         }
-<<<<<<< HEAD
-
-        if (this->entryExitRecord != nullptr)
-        {
-            // If we're in script, we will do a stack walk, find the JavascriptFunction's on the stack
-            // and mark their entry points as being used so that we don't prematurely expire them
-
-            Js::ScriptContext* topScriptContext = this->entryExitRecord->scriptContext;
-            Js::JavascriptStackWalker walker(topScriptContext, TRUE);
-
-            Js::JavascriptFunction* javascriptFunction = nullptr;
-            while (walker.GetCallerWithoutInlinedFrames(&javascriptFunction))
-            {
-                if (javascriptFunction != nullptr && Js::ScriptFunction::Test(javascriptFunction))
-                {
-                    Js::ScriptFunction* scriptFunction = (Js::ScriptFunction*) javascriptFunction;
-                    Js::FunctionEntryPointInfo* entryPointInfo =  scriptFunction->GetFunctionEntryPointInfo();
-                    entryPointInfo->SetIsObjectUsed();
-                    scriptFunction->GetFunctionBody()->MapEntryPoints([](int index, Js::FunctionEntryPointInfo* entryPoint){
-                        entryPoint->SetIsObjectUsed();
-                    });
-                }
-            }
-
-        }
-=======
->>>>>>> 84bd6f3c
     }
 }
 
@@ -3153,11 +3087,7 @@
 ThreadContext::UnregisterExpirableObject(ExpirableObject* object)
 {
     Assert(this->expirableObjectList);
-<<<<<<< HEAD
-    Assert(object->registrationHandle != nullptr);
-=======
     Assert(object->GetRegistrationHandle() != nullptr);
->>>>>>> 84bd6f3c
 
     ExpirableObject** registrationData = (ExpirableObject**)PointerValue(object->GetRegistrationHandle());
     Assert(*registrationData == object);
