--- conflicted
+++ resolved
@@ -227,10 +227,6 @@
             }
             else
             {
-<<<<<<< HEAD
-                Js::JavascriptString *builtInName = ParseFunctionName(returnValue->calledFunction->GetDisplayName(), pResolvedObject->scriptContext);
-                swprintf_s(finalName, RETURN_VALUE_MAX_NAME, _u("[%s returned]"), builtInName->GetSz());
-=======
                 ENTER_PINNED_SCOPE(JavascriptString, displayName);
                 displayName = returnValue->calledFunction->GetDisplayName();
 
@@ -238,7 +234,6 @@
                 swprintf_s(finalName, RETURN_VALUE_MAX_NAME, _u("[%s returned]"), builtInName);
 
                 LEAVE_PINNED_SCOPE();
->>>>>>> 84bd6f3c
             }
             pResolvedObject->obj = returnValue->returnedValue;
             defaultAttributes |= DBGPROP_ATTRIB_VALUE_READONLY;
@@ -256,37 +251,21 @@
     // The debugger uses the functionNameId field instead of the "name" property to get the name of the funtion. The functionNameId field is overloaded and may contain the display name if
     // toString() has been called on the function object. For built-in or external functions the display name can be something like "function Echo() { native code }". We will try to parse the
     // function name out of the display name so the user will see just the function name e.g. "Echo" instead of the full display name in debugger.
-<<<<<<< HEAD
-    JavascriptString * VariableWalkerBase::ParseFunctionName(JavascriptString* displayName, ScriptContext* scriptContext)
-    {
-        Assert(displayName);
-        const char16 * displayNameBuffer = displayName->GetString();
-        const charcount_t displayNameBufferLength = displayName->GetLength();
-=======
     const char16 * VariableWalkerBase::ParseFunctionName(const char16 * displayNameBuffer, const charcount_t displayNameBufferLength, ScriptContext* scriptContext)
     {
->>>>>>> 84bd6f3c
         const charcount_t funcStringLength = _countof(JS_DISPLAY_STRING_FUNCTION_HEADER) - 1; // discount the ending null character in string literal
         const charcount_t templateStringLength = funcStringLength + _countof(JS_DISPLAY_STRING_FUNCTION_BODY) - 1; // discount the ending null character in string literal
         // If the string doesn't meet our expected format; return the original string.
         if (displayNameBufferLength <= templateStringLength || (wmemcmp(displayNameBuffer, JS_DISPLAY_STRING_FUNCTION_HEADER, funcStringLength) != 0))
         {
-<<<<<<< HEAD
-            return displayName;
-=======
             return displayNameBuffer;
->>>>>>> 84bd6f3c
         }
 
         // Look for the left parenthesis, if we don't find one; return the original string.
         const char16* parenChar = wcschr(displayNameBuffer, '(');
         if (parenChar == nullptr)
         {
-<<<<<<< HEAD
-            return displayName;
-=======
             return displayNameBuffer;
->>>>>>> 84bd6f3c
         }
 
         charcount_t actualFunctionNameLength = displayNameBufferLength - templateStringLength;
@@ -294,25 +273,12 @@
         char16 * actualFunctionNameBuffer = AnewArray(GetArenaFromContext(scriptContext), char16, actualFunctionNameLength + 1); // The last character will be the null character.
         if (actualFunctionNameBuffer == nullptr)
         {
-<<<<<<< HEAD
-            return displayName;
-=======
             return displayNameBuffer;
->>>>>>> 84bd6f3c
         }
         js_memcpy_s(actualFunctionNameBuffer, byteLengthForCopy, displayNameBuffer + funcStringLength, byteLengthForCopy);
         actualFunctionNameBuffer[actualFunctionNameLength] = _u('\0');
 
-<<<<<<< HEAD
-        JavascriptString * actualFunctionName = JavascriptString::NewWithArenaSz(actualFunctionNameBuffer, scriptContext);
-        if (actualFunctionName == nullptr)
-        {
-            return displayName;
-        }
-        return actualFunctionName;
-=======
         return actualFunctionNameBuffer;
->>>>>>> 84bd6f3c
     }
 
     /*static*/
@@ -2465,25 +2431,9 @@
                                 {
                                     if (propertyId == Constants::NoProperty)
                                     {
-<<<<<<< HEAD
-                                        if (VirtualTableInfo<Js::PropertyString>::HasVirtualTable(obj))
-                                        {
-                                            // If we have a property string, it is assumed that the propertyId is being
-                                            // kept alive with the object
-                                            PropertyString * propertyString = (PropertyString *)obj;
-                                            propertyId = propertyString->GetPropertyRecord()->GetPropertyId();
-                                        }
-                                        else
-                                        {
-                                            const PropertyRecord* propertyRecord;
-                                            objectContext->GetOrAddPropertyRecord(obj->GetSz(), obj->GetLength(), &propertyRecord);
-                                            propertyId = propertyRecord->GetPropertyId();
-                                        }
-=======
                                         const PropertyRecord* propertyRecord;
                                         objectContext->GetOrAddPropertyRecord(obj, &propertyRecord);
                                         propertyId = propertyRecord->GetPropertyId();
->>>>>>> 84bd6f3c
                                     }
                                     // MoveAndGetNext shouldn't return an internal property id
                                     Assert(!Js::IsInternalPropertyId(propertyId));
@@ -4265,144 +4215,5 @@
         return FALSE;
     }
 #endif
-<<<<<<< HEAD
-
-#ifdef ENABLE_SIMDJS
-    //--------------------------
-    // RecyclableSimdObjectWalker
-
-    template <typename simdType, uint elementCount>
-    BOOL RecyclableSimdObjectWalker<simdType, elementCount>::Get(int i, ResolvedObject* pResolvedObject)
-    {
-        Assert(elementCount == 4 || elementCount == 8 || elementCount == 16); // SIMD types such as int32x4, int8x16, int16x8
-        Assert(i >= 0 && i <= elementCount);
-
-        simdType* simd = simdType::FromVar(instance);
-        SIMDValue value = simd->GetValue();
-
-        WCHAR* indexName = AnewArray(GetArenaFromContext(scriptContext), WCHAR, SIMD_INDEX_VALUE_MAX);
-        Assert(indexName);
-        swprintf_s(indexName, SIMD_INDEX_VALUE_MAX, _u("[%d]"), i);
-        pResolvedObject->name = indexName;
-
-        TypeId simdTypeId = JavascriptOperators::GetTypeId(instance);
-
-        switch (simdTypeId)
-        {
-        case TypeIds_SIMDInt32x4:
-            pResolvedObject->obj = JavascriptNumber::ToVarWithCheck(value.i32[i], scriptContext);
-            break;
-        case TypeIds_SIMDFloat32x4:
-            pResolvedObject->obj = JavascriptNumber::ToVarWithCheck(value.f32[i], scriptContext);
-            break;
-        case TypeIds_SIMDInt8x16:
-            pResolvedObject->obj = JavascriptNumber::ToVarWithCheck(value.i8[i], scriptContext);
-            break;
-        case TypeIds_SIMDInt16x8:
-            pResolvedObject->obj = JavascriptNumber::ToVarWithCheck(value.i16[i], scriptContext);
-            break;
-        case TypeIds_SIMDBool32x4:
-            pResolvedObject->obj = JavascriptBoolean::ToVar(value.i32[i], scriptContext);
-            break;
-        case TypeIds_SIMDBool8x16:
-            pResolvedObject->obj = JavascriptBoolean::ToVar(value.i8[i], scriptContext);
-            break;
-        case TypeIds_SIMDBool16x8:
-            pResolvedObject->obj = JavascriptBoolean::ToVar(value.i16[i], scriptContext);
-            break;
-        case TypeIds_SIMDUint32x4:
-            pResolvedObject->obj = JavascriptNumber::ToVarWithCheck(value.u32[i], scriptContext);
-            break;
-        case TypeIds_SIMDUint8x16:
-            pResolvedObject->obj = JavascriptNumber::ToVarWithCheck(value.u8[i], scriptContext);
-            break;
-        case TypeIds_SIMDUint16x8:
-            pResolvedObject->obj = JavascriptNumber::ToVarWithCheck(value.u16[i], scriptContext);
-            break;
-        default:
-            AssertMsg(false, "Unexpected SIMD typeId");
-            return FALSE;
-        }
-
-        pResolvedObject->propId = Constants::NoProperty;
-        pResolvedObject->scriptContext = scriptContext;
-        pResolvedObject->typeId = simdTypeId;
-        pResolvedObject->objectDisplay = pResolvedObject->CreateDisplay();
-        pResolvedObject->objectDisplay->SetDefaultTypeAttribute(DBGPROP_ATTRIB_VALUE_READONLY | DBGPROP_ATTRIB_VALUE_IS_FAKE);
-        pResolvedObject->address = nullptr;
-
-        return TRUE;
-    }
-
-    //--------------------------
-    // RecyclableSimdObjectDisplay
-
-    template <typename simdType, typename simdWalker>
-    LPCWSTR RecyclableSimdObjectDisplay<simdType, simdWalker>::Type()
-    {
-        TypeId simdTypeId = JavascriptOperators::GetTypeId(instance);
-
-        switch (simdTypeId)
-        {
-        case TypeIds_SIMDInt32x4:
-            return  _u("SIMD.Int32x4");
-        case TypeIds_SIMDFloat32x4:
-            return  _u("SIMD.Float32x4");
-        case TypeIds_SIMDInt8x16:
-            return  _u("SIMD.Int8x16");
-        case TypeIds_SIMDInt16x8:
-            return  _u("SIMD.Int16x8");
-        case TypeIds_SIMDBool32x4:
-            return  _u("SIMD.Bool32x4");
-        case TypeIds_SIMDBool8x16:
-            return  _u("SIMD.Bool8x16");
-        case TypeIds_SIMDBool16x8:
-            return  _u("SIMD.Bool16x8");
-        case TypeIds_SIMDUint32x4:
-            return  _u("SIMD.Uint32x4");
-        case TypeIds_SIMDUint8x16:
-            return  _u("SIMD.Uint8x16");
-        case TypeIds_SIMDUint16x8:
-            return  _u("SIMD.Uint16x8");
-        default:
-            AssertMsg(false, "Unexpected SIMD typeId");
-            return nullptr;
-        }
-    }
-
-    template <typename simdType, typename simdWalker>
-    LPCWSTR RecyclableSimdObjectDisplay<simdType, simdWalker>::Value(int radix)
-    {
-        StringBuilder<ArenaAllocator>* builder = GetStringBuilder();
-        builder->Reset();
-
-        simdType* simd = simdType::FromVar(instance);
-        SIMDValue value = simd->GetValue();
-
-        char16* stringBuffer = AnewArray(GetArenaFromContext(scriptContext), char16, SIMD_STRING_BUFFER_MAX);
-
-        simdType::ToStringBuffer(value, stringBuffer, SIMD_STRING_BUFFER_MAX, scriptContext);
-
-        builder->AppendSz(stringBuffer);
-
-        return builder->Detach();
-    }
-
-    template <typename simdType, typename simdWalker>
-    WeakArenaReference<IDiagObjectModelWalkerBase>* RecyclableSimdObjectDisplay<simdType, simdWalker>::CreateWalker()
-    {
-        ReferencedArenaAdapter* pRefArena = scriptContext->GetThreadContext()->GetDebugManager()->GetDiagnosticArena();
-        if (pRefArena)
-        {
-            IDiagObjectModelWalkerBase* pOMWalker = Anew(pRefArena->Arena(), simdWalker, scriptContext, instance);
-            return HeapNew(WeakArenaReference<IDiagObjectModelWalkerBase>, pRefArena, pOMWalker);
-        }
-        return nullptr;
-    }
-
-#endif // #ifdef ENABLE_SIMDJS
 }
-=======
-}
-#endif
->>>>>>> 84bd6f3c
+#endif