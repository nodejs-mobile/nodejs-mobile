--- conflicted
+++ resolved
@@ -53,12 +53,9 @@
         void SetHostDebugContext(HostDebugContext * hostDebugContext);
 
         void SetDebuggerMode(DebuggerMode mode);
-<<<<<<< HEAD
-=======
 #if DBG
         DebuggerMode GetDebuggerMode() const { return this->debuggerMode; }
 #endif
->>>>>>> 84bd6f3c
 
         bool IsDebugContextInNonDebugMode() const { return this->debuggerMode == DebuggerMode::NotDebugging; }
         bool IsDebugContextInDebugMode() const { return this->debuggerMode == DebuggerMode::Debugging; }
@@ -79,13 +76,8 @@
         ProbeContainer* diagProbesContainer;
         DebuggerMode debuggerMode;
         bool isClosed : 1;
-<<<<<<< HEAD
-        bool isDebuggerRecording : 1;
-        bool isReparsingSource : 1;
-=======
         bool isReparsingSource : 1;
         bool isDebuggerRecording : 1;
->>>>>>> 84bd6f3c
 
         // Private Functions
         void WalkAndAddUtf8SourceInfo(Js::Utf8SourceInfo* sourceInfo, JsUtil::List<Js::Utf8SourceInfo *, Recycler, false, Js::CopyRemovePolicy, RecyclerPointerComparer> *utf8SourceInfoList);
