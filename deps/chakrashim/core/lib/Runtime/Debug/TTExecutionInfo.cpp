--- conflicted
+++ resolved
@@ -603,11 +603,7 @@
             this->m_lastReturnLocation.SetExceptionLocation(this->m_callStack.Last());
         }
 
-<<<<<<< HEAD
-        if(!m_lastExceptionPropagating)
-=======
         if(!this->m_lastExceptionPropagating)
->>>>>>> 84bd6f3c
         {
             this->m_lastExceptionLocation.SetLocationFromFrame(this->m_topLevelCallbackEventTime, this->m_callStack.Last());
             this->m_lastExceptionPropagating = true;
