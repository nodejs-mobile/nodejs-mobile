//-------------------------------------------------------------------------------------------------------
// Copyright (C) Microsoft. All rights reserved.
// Licensed under the MIT license. See LICENSE.txt file in the project root for full license information.
//-------------------------------------------------------------------------------------------------------
#include "RuntimeDebugPch.h"

#if ENABLE_TTD

namespace TTD
{
    void SnapshotExtractor::MarkVisitHandler(Js::DynamicTypeHandler* handler)
    {
        this->m_marks.MarkAndTestAddr<MarkTableTag::TypeHandlerTag>(handler);
    }

    void SnapshotExtractor::MarkVisitType(Js::Type* type)
    {
        //Must ensure this is de-serialized before you call this

        if(this->m_marks.MarkAndTestAddr<MarkTableTag::TypeTag>(type))
        {
            if(Js::DynamicType::Is(type))
            {
                Js::DynamicTypeHandler* handler = (static_cast<Js::DynamicType*>(type))->GetTypeHandler();

                this->MarkVisitHandler(handler);
            }

            Js::RecyclableObject* proto = type->GetPrototype();
            if(proto != nullptr)
            {
                this->MarkVisitVar(proto);
            }
        }
    }

    void SnapshotExtractor::MarkVisitStandardProperties(Js::RecyclableObject* obj)
    {
        TTDAssert(Js::DynamicType::Is(obj->GetTypeId()) || obj->GetPropertyCount() == 0, "Only dynamic objects should have standard properties.");

        if(Js::DynamicType::Is(obj->GetTypeId()))
        {
            Js::DynamicObject* dynObj = Js::DynamicObject::FromVar(obj);

            dynObj->GetDynamicType()->GetTypeHandler()->MarkObjectSlots_TTD(this, dynObj);

            Js::ArrayObject* parray = dynObj->GetObjectArray();
            if(parray != nullptr)
            {
                this->MarkVisitVar(parray);
            }
        }
    }

    void SnapshotExtractor::ExtractHandlerIfNeeded(Js::DynamicTypeHandler* handler, ThreadContext* threadContext)
    {
        if(this->m_marks.IsMarked(handler))
        {
            NSSnapType::SnapHandler* sHandler = this->m_pendingSnap->GetNextAvailableHandlerEntry();
            handler->ExtractSnapHandler(sHandler, threadContext, this->m_pendingSnap->GetSnapshotSlabAllocator());

            this->m_idToHandlerMap.AddItem(sHandler->HandlerId, sHandler);
            this->m_marks.ClearMark(handler);
        }
    }

    void SnapshotExtractor::ExtractTypeIfNeeded(Js::Type* jstype, ThreadContext* threadContext)
    {
        if(this->m_marks.IsMarked(jstype))
        {
            NSSnapType::SnapHandler* sHandler = nullptr;

            if(Js::DynamicType::Is(jstype))
            {
                this->ExtractHandlerIfNeeded(static_cast<Js::DynamicType*>(jstype)->GetTypeHandler(), threadContext);

                Js::DynamicTypeHandler* dhandler = static_cast<const Js::DynamicType*>(jstype)->GetTypeHandler();

                TTD_PTR_ID handlerId = TTD_CONVERT_TYPEINFO_TO_PTR_ID(dhandler);
                sHandler = this->m_idToHandlerMap.LookupKnownItem(handlerId);
            }

            NSSnapType::SnapType* sType = this->m_pendingSnap->GetNextAvailableTypeEntry();
            jstype->ExtractSnapType(sType, sHandler, this->m_pendingSnap->GetSnapshotSlabAllocator());

            this->m_idToTypeMap.AddItem(sType->TypePtrId, sType);
            this->m_marks.ClearMark(jstype);
        }
    }

    void SnapshotExtractor::ExtractSlotArrayIfNeeded(Js::ScriptContext* ctx, Field(Js::Var)* scope)
    {
        if(this->m_marks.IsMarked(scope))
        {
            NSSnapValues::SlotArrayInfo* slotInfo = this->m_pendingSnap->GetNextAvailableSlotArrayEntry();

            Js::ScopeSlots slots(scope);
            slotInfo->SlotId = TTD_CONVERT_VAR_TO_PTR_ID(scope);
            slotInfo->ScriptContextLogId = ctx->ScriptContextLogTag;

            slotInfo->SlotCount = static_cast<uint>(slots.GetCount());

            slotInfo->Slots = this->m_pendingSnap->GetSnapshotSlabAllocator().SlabAllocateArray<TTDVar>(slotInfo->SlotCount);

            for(uint32 j = 0; j < slotInfo->SlotCount; ++j)
            {
                slotInfo->Slots[j] = slots.Get(j);
            }

            if(!slots.IsDebuggerScopeSlotArray())
            {
                Js::FunctionBody* fb = slots.GetFunctionInfo()->GetFunctionBody();

                slotInfo->isFunctionBodyMetaData = true;
                slotInfo->OptFunctionBodyId = TTD_CONVERT_FUNCTIONBODY_TO_PTR_ID(fb);
                slotInfo->OptDebugScopeId = TTD_INVALID_PTR_ID;
                slotInfo->OptWellKnownDbgScope = TTD_INVALID_WELLKNOWN_TOKEN;

                Js::PropertyId* propertyIds = fb->GetPropertyIdsForScopeSlotArray();
                slotInfo->PIDArray = this->m_pendingSnap->GetSnapshotSlabAllocator().SlabAllocateArray<Js::PropertyId>(slotInfo->SlotCount);
                js_memcpy_s(slotInfo->PIDArray, sizeof(Js::PropertyId) * slotInfo->SlotCount, propertyIds, sizeof(Js::PropertyId) * slots.GetCount());
            }
            else
            {
                Js::DebuggerScope* dbgScope = slots.GetDebuggerScope();
                slotInfo->isFunctionBodyMetaData = false;
                slotInfo->OptFunctionBodyId = TTD_INVALID_PTR_ID;

                TTD_WELLKNOWN_TOKEN wellKnownToken = ctx->TTDWellKnownInfo->ResolvePathForKnownDbgScopeIfExists(dbgScope);
                if(wellKnownToken == TTD_INVALID_WELLKNOWN_TOKEN)
                {
                    slotInfo->OptDebugScopeId = TTD_CONVERT_DEBUGSCOPE_TO_PTR_ID(dbgScope);
                    slotInfo->OptWellKnownDbgScope = TTD_INVALID_WELLKNOWN_TOKEN;
                }
                else
                {
                    slotInfo->OptDebugScopeId = TTD_INVALID_PTR_ID;
                    slotInfo->OptWellKnownDbgScope = this->m_pendingSnap->GetSnapshotSlabAllocator().CopyRawNullTerminatedStringInto(wellKnownToken);
                }

                slotInfo->PIDArray = this->m_pendingSnap->GetSnapshotSlabAllocator().SlabAllocateArray<Js::PropertyId>(slotInfo->SlotCount);

                for(uint32 j = 0; j < slotInfo->SlotCount; ++j)
                {
                    slotInfo->PIDArray[j] = dbgScope->GetPropertyIdForSlotIndex_TTD(j);
                }
            }

            this->m_marks.ClearMark(scope);
        }
    }

    void SnapshotExtractor::ExtractScopeIfNeeded(Js::ScriptContext* ctx, Js::FrameDisplay* environment)
    {
        if(this->m_marks.IsMarked(environment))
        {
            TTDAssert(environment->GetLength() > 0, "This doesn't make sense");

            NSSnapValues::ScriptFunctionScopeInfo* funcScopeInfo = this->m_pendingSnap->GetNextAvailableFunctionScopeEntry();
            funcScopeInfo->ScopeId = TTD_CONVERT_ENV_TO_PTR_ID(environment);
            funcScopeInfo->ScriptContextLogId = ctx->ScriptContextLogTag;

            funcScopeInfo->ScopeCount = environment->GetLength();
            funcScopeInfo->ScopeArray = this->m_pendingSnap->GetSnapshotSlabAllocator().SlabAllocateArray<NSSnapValues::ScopeInfoEntry>(funcScopeInfo->ScopeCount);

            for(uint16 i = 0; i < funcScopeInfo->ScopeCount; ++i)
            {
                void* scope = environment->GetItem(i);
                NSSnapValues::ScopeInfoEntry* entryInfo = (funcScopeInfo->ScopeArray + i);

                entryInfo->Tag = environment->GetScopeType(scope);
                switch(entryInfo->Tag)
                {
                case Js::ScopeType::ScopeType_ActivationObject:
                case Js::ScopeType::ScopeType_WithScope:
                    entryInfo->IDValue = TTD_CONVERT_VAR_TO_PTR_ID((Js::Var)scope);
                    break;
                case Js::ScopeType::ScopeType_SlotArray:
                {
                    this->ExtractSlotArrayIfNeeded(ctx, (Field(Js::Var)*)scope);

                    entryInfo->IDValue = TTD_CONVERT_SLOTARRAY_TO_PTR_ID((Js::Var*)scope);
                    break;
                }
                default:
                    TTDAssert(false, "Unknown scope kind");
                    entryInfo->IDValue = TTD_INVALID_PTR_ID;
                    break;
                }
            }

            this->m_marks.ClearMark(environment);
        }
    }

    void SnapshotExtractor::ExtractScriptFunctionEnvironmentIfNeeded(Js::ScriptFunction* function)
    {
        Js::FrameDisplay* environment = function->GetEnvironment();
        if(environment->GetLength() != 0)
        {
            this->ExtractScopeIfNeeded(function->GetScriptContext(), environment);
        }
    }

    void SnapshotExtractor::UnloadDataFromExtractor()
    {
        this->m_marks.Clear();
        this->m_worklist.Clear();

        this->m_idToHandlerMap.Unload();
        this->m_idToTypeMap.Unload();

        this->m_pendingSnap = nullptr;
    }

    SnapshotExtractor::SnapshotExtractor()
        : m_marks(), m_worklist(&HeapAllocator::Instance),
        m_idToHandlerMap(), m_idToTypeMap(),
        m_pendingSnap(nullptr),
        m_snapshotsTakenCount(0),
        m_totalMarkMillis(0.0), m_totalExtractMillis(0.0),
        m_maxMarkMillis(0.0), m_maxExtractMillis(0.0),
        m_lastMarkMillis(0.0), m_lastExtractMillis(0.0)
    {
        ;
    }

    SnapshotExtractor::~SnapshotExtractor()
    {
        this->UnloadDataFromExtractor();
    }

    SnapShot* SnapshotExtractor::GetPendingSnapshot()
    {
        TTDAssert(this->m_pendingSnap != nullptr, "Should only call if we are extracting a snapshot");

        return this->m_pendingSnap;
    }

    SlabAllocator& SnapshotExtractor::GetActiveSnapshotSlabAllocator()
    {
        TTDAssert(this->m_pendingSnap != nullptr, "Should only call if we are extracting a snapshot");

        return this->m_pendingSnap->GetSnapshotSlabAllocator();
    }

    void SnapshotExtractor::MarkVisitVar(Js::Var var)
    {
        TTDAssert(var != nullptr, "I don't think this should happen but not 100% sure.");
        TTDAssert(Js::JavascriptOperators::GetTypeId(var) < Js::TypeIds_Limit || Js::RecyclableObject::FromVar(var)->IsExternal(), "Not cool.");

        //We don't need to visit tagged things
        if(JsSupport::IsVarTaggedInline(var))
        {
            return;
        }

        if(JsSupport::IsVarPrimitiveKind(var))
        {
            if(this->m_marks.MarkAndTestAddr<MarkTableTag::PrimitiveObjectTag>(var))
            {
                Js::RecyclableObject* obj = Js::RecyclableObject::FromVar(var);
                this->MarkVisitType(obj->GetType());
            }
        }
        else
        {
            TTDAssert(JsSupport::IsVarComplexKind(var), "Shouldn't be anything else");

            if(this->m_marks.MarkAndTestAddr<MarkTableTag::CompoundObjectTag>(var))
            {
                Js::RecyclableObject* obj = Js::RecyclableObject::FromVar(var);

                //do this here instead of in mark visit type as it wants the dynamic object as well
                if(Js::DynamicType::Is(obj->GetTypeId()))
                {
                    Js::DynamicObject* dynObj = Js::DynamicObject::FromVar(obj);
                    if(dynObj->GetDynamicType()->GetTypeHandler()->IsDeferredTypeHandler())
                    {
                        dynObj->GetDynamicType()->GetTypeHandler()->EnsureObjectReady(dynObj);
                    }
                }
                this->MarkVisitType(obj->GetType());

                this->m_worklist.Enqueue(obj);
            }
        }
    }

    void SnapshotExtractor::MarkFunctionBody(Js::FunctionBody* fb)
    {
        if(this->m_marks.MarkAndTestAddr<MarkTableTag::FunctionBodyTag>(fb))
        {
            Js::FunctionBody* currfb = fb->GetScriptContext()->TTDContextInfo->ResolveParentBody(fb);

            while(currfb != nullptr && this->m_marks.MarkAndTestAddr<MarkTableTag::FunctionBodyTag>(currfb))
            {
                currfb = currfb->GetScriptContext()->TTDContextInfo->ResolveParentBody(currfb);
            }
        }
    }

    void SnapshotExtractor::MarkScriptFunctionScopeInfo(Js::FrameDisplay* environment)
    {
        if(this->m_marks.MarkAndTestAddr<MarkTableTag::EnvironmentTag>(environment))
        {
            uint32 scopeCount = environment->GetLength();

            for(uint32 i = 0; i < scopeCount; ++i)
            {
                void* scope = environment->GetItem(i);

                switch(environment->GetScopeType(scope))
                {
                case Js::ScopeType::ScopeType_ActivationObject:
                case Js::ScopeType::ScopeType_WithScope:
                {
                    this->MarkVisitVar((Js::Var)scope);
                    break;
                }
                case Js::ScopeType::ScopeType_SlotArray:
                {
                    if(this->m_marks.MarkAndTestAddr<MarkTableTag::SlotArrayTag>(scope))
                    {
                        Js::ScopeSlots slotArray = (Field(Js::Var)*)scope;
                        uint slotArrayCount = static_cast<uint>(slotArray.GetCount());
                        if(!slotArray.IsDebuggerScopeSlotArray())
                        {
                            this->MarkFunctionBody(slotArray.GetFunctionInfo()->GetFunctionBody());
                        }

                        for(uint j = 0; j < slotArrayCount; j++)
                        {
                            Js::Var sval = slotArray.Get(j);
                            this->MarkVisitVar(sval);
                        }
                    }
                    break;
                }
                default:
                    TTDAssert(false, "Unknown scope kind");
                }
            }
        }
    }

    void SnapshotExtractor::BeginSnapshot(ThreadContext* threadContext, double gcTime)
    {
        TTDAssert((this->m_pendingSnap == nullptr) & this->m_worklist.Empty(), "Something went wrong.");

        this->m_pendingSnap = TT_HEAP_NEW(SnapShot, gcTime);
    }

    void SnapshotExtractor::DoMarkWalk(ThreadContext* threadContext)
    {
        TTDTimer timer;
        double startTime = timer.Now();

        //Add the global roots
        for(auto iter = threadContext->TTDContext->GetRootTagToObjectMap().GetIterator(); iter.IsValid(); iter.MoveNext())
        {
            Js::Var root = iter.CurrentValue();
            this->MarkVisitVar(root);
        }

        while(!this->m_worklist.Empty())
        {
            Js::RecyclableObject* nobj = this->m_worklist.Dequeue();
            TTDAssert(JsSupport::IsVarComplexKind(nobj), "Should only be these two options");

            this->MarkVisitStandardProperties(nobj);
            nobj->MarkVisitKindSpecificPtrs(this);
        }

        //Mark all of the well known objects/types
        for(int32 i = 0; i < threadContext->TTDContext->GetTTDContexts().Count(); ++i)
        {
            threadContext->TTDContext->GetTTDContexts().Item(i)->TTDWellKnownInfo->MarkWellKnownObjects_TTD(this->m_marks);
        }

        double endTime = timer.Now();
        this->m_pendingSnap->MarkTime = (endTime - startTime) / 1000.0;
    }

    void SnapshotExtractor::EvacuateMarkedIntoSnapshot(ThreadContext* threadContext, JsUtil::BaseHashSet<Js::FunctionBody*, HeapAllocator>& liveTopLevelBodies)
    {
        TTDTimer timer;
        double startTime = timer.Now();

        SnapShot* snap = this->m_pendingSnap;
        SlabAllocator& alloc = this->m_pendingSnap->GetSnapshotSlabAllocator();

        //invert the root map for extracting
        JsUtil::BaseDictionary<Js::RecyclableObject*, TTD_LOG_PTR_ID, HeapAllocator> objToLogIdMap(&HeapAllocator::Instance);
        threadContext->TTDContext->LoadInvertedRootMap(objToLogIdMap);

        //We extract all the global code function bodies with the context so clear their marks now
<<<<<<< HEAD
        for(int32 i = 0; i < threadContext->TTDContext->GetTTDContexts().Count(); ++i)
=======
        for (int32 i = 0; i < threadContext->TTDContext->GetTTDContexts().Count(); ++i)
>>>>>>> 84bd6f3c
        {
            JsUtil::List<TopLevelFunctionInContextRelation, HeapAllocator> topLevelScriptLoad(&HeapAllocator::Instance);
            JsUtil::List<TopLevelFunctionInContextRelation, HeapAllocator> topLevelNewFunction(&HeapAllocator::Instance);
            JsUtil::List<TopLevelFunctionInContextRelation, HeapAllocator> topLevelEval(&HeapAllocator::Instance);

            Js::ScriptContext* ctx = threadContext->TTDContext->GetTTDContexts().Item(i);
            ctx->TTDContextInfo->GetLoadedSources(nullptr, topLevelScriptLoad, topLevelNewFunction, topLevelEval);

            for (int32 j = 0; j < topLevelScriptLoad.Count(); ++j)
            {
                Js::FunctionBody* body = TTD_COERCE_PTR_ID_TO_FUNCTIONBODY(topLevelScriptLoad.Item(j).ContextSpecificBodyPtrId);
<<<<<<< HEAD
                if(this->m_marks.IsMarked(body))
=======
                if (this->m_marks.IsMarked(body))
>>>>>>> 84bd6f3c
                {
                    liveTopLevelBodies.Add(body);
                    this->m_marks.ClearMark(body);
                }
            }

            for (int32 j = 0; j < topLevelNewFunction.Count(); ++j)
            {
                Js::FunctionBody* body = TTD_COERCE_PTR_ID_TO_FUNCTIONBODY(topLevelNewFunction.Item(j).ContextSpecificBodyPtrId);
<<<<<<< HEAD
                if(this->m_marks.IsMarked(body))
=======
                if (this->m_marks.IsMarked(body))
>>>>>>> 84bd6f3c
                {
                    liveTopLevelBodies.Add(body);
                    this->m_marks.ClearMark(body);
                }
            }

            for (int32 j = 0; j < topLevelEval.Count(); ++j)
            {
                Js::FunctionBody* body = TTD_COERCE_PTR_ID_TO_FUNCTIONBODY(topLevelEval.Item(j).ContextSpecificBodyPtrId);
<<<<<<< HEAD
                if(this->m_marks.IsMarked(body))
=======
                if (this->m_marks.IsMarked(body))
>>>>>>> 84bd6f3c
                {
                    liveTopLevelBodies.Add(body);
                    this->m_marks.ClearMark(body);
                }
            }
        }

        UnorderedArrayList<NSSnapValues::SnapContext, TTD_ARRAY_LIST_SIZE_XSMALL>& snpCtxs = this->m_pendingSnap->GetContextList();
        for(int32 i = 0; i < threadContext->TTDContext->GetTTDContexts().Count(); ++i)
        {
            NSSnapValues::SnapContext* snpCtx = snpCtxs.NextOpenEntry();
            NSSnapValues::ExtractScriptContext(snpCtx, threadContext->TTDContext->GetTTDContexts().Item(i), objToLogIdMap, liveTopLevelBodies, snap->GetSnapshotSlabAllocator());
        }

        //extract the thread context symbol map info
        JsUtil::BaseDictionary<Js::HashedCharacterBuffer<char16>*, const Js::PropertyRecord*, Recycler, PowerOf2SizePolicy, Js::PropertyRecordStringHashComparer>* tcSymbolRegistrationMap = threadContext->GetSymbolRegistrationMap_TTD();
        UnorderedArrayList<Js::PropertyId, TTD_ARRAY_LIST_SIZE_XSMALL>& tcSymbolMapInfo = this->m_pendingSnap->GetTCSymbolMapInfoList();
        for(auto iter = tcSymbolRegistrationMap->GetIterator(); iter.IsValid(); iter.MoveNext())
        {
            Js::PropertyId* tcpid = tcSymbolMapInfo.NextOpenEntry();
            *tcpid = iter.CurrentValue()->GetPropertyId();
        }

        this->m_idToHandlerMap.Initialize(this->m_marks.GetCountForTag<MarkTableTag::TypeHandlerTag>());
        this->m_idToTypeMap.Initialize(this->m_marks.GetCountForTag<MarkTableTag::TypeTag>());

        //walk all the marked objects
        this->m_marks.InitializeIter();
        MarkTableTag tag = this->m_marks.GetTagValue();
        while(tag != MarkTableTag::Clear)
        {
            switch(tag & MarkTableTag::AllKindMask)
            {
            case MarkTableTag::TypeHandlerTag:
                this->ExtractHandlerIfNeeded(this->m_marks.GetPtrValue<Js::DynamicTypeHandler*>(), threadContext);
                break;
            case MarkTableTag::TypeTag:
                this->ExtractTypeIfNeeded(this->m_marks.GetPtrValue<Js::Type*>(), threadContext);
                break;
            case MarkTableTag::PrimitiveObjectTag:
            {
                this->ExtractTypeIfNeeded(this->m_marks.GetPtrValue<Js::RecyclableObject*>()->GetType(), threadContext);
                NSSnapValues::ExtractSnapPrimitiveValue(snap->GetNextAvailablePrimitiveObjectEntry(), this->m_marks.GetPtrValue<Js::RecyclableObject*>(), this->m_marks.GetTagValueIsWellKnown(), this->m_idToTypeMap, alloc);
                break;
            }
            case MarkTableTag::CompoundObjectTag:
            {
                this->ExtractTypeIfNeeded(this->m_marks.GetPtrValue<Js::RecyclableObject*>()->GetType(), threadContext);
                if(Js::ScriptFunction::Is(this->m_marks.GetPtrValue<Js::RecyclableObject*>()))
                {
                    this->ExtractScriptFunctionEnvironmentIfNeeded(this->m_marks.GetPtrValue<Js::ScriptFunction*>());
                }
                NSSnapObjects::ExtractCompoundObject(snap->GetNextAvailableCompoundObjectEntry(), this->m_marks.GetPtrValue<Js::RecyclableObject*>(), this->m_marks.GetTagValueIsWellKnown(), this->m_idToTypeMap, alloc);
                break;
            }
            case MarkTableTag::FunctionBodyTag:
                NSSnapValues::ExtractFunctionBodyInfo(snap->GetNextAvailableFunctionBodyResolveInfoEntry(), this->m_marks.GetPtrValue<Js::FunctionBody*>(), this->m_marks.GetTagValueIsWellKnown(), alloc);
                break;
            case MarkTableTag::EnvironmentTag:
            case MarkTableTag::SlotArrayTag:
                break; //should be handled with the associated script function
            default:
                TTDAssert(false, "If this isn't true then we have an unknown tag");
                break;
            }

            this->m_marks.MoveToNextAddress();
            tag = this->m_marks.GetTagValue();
        }

        //Extract the roots
        ThreadContextTTD* txctx = threadContext->TTDContext;
        UnorderedArrayList<NSSnapValues::SnapRootInfoEntry, TTD_ARRAY_LIST_SIZE_MID>& rootlist = this->m_pendingSnap->GetRootList();
        for(auto iter = threadContext->TTDContext->GetRootTagToObjectMap().GetIterator(); iter.IsValid(); iter.MoveNext())
        {
            NSSnapValues::SnapRootInfoEntry* spe = rootlist.NextOpenEntry();
            spe->LogObject = TTD_CONVERT_VAR_TO_PTR_ID(iter.CurrentValue());
            spe->LogId = iter.CurrentKey();
            spe->MaybeLongLivedRoot = txctx->ResolveIsLongLivedForExtract(spe->LogId);
        }

        if(threadContext->TTDContext->GetActiveScriptContext() == nullptr)
        {
            this->m_pendingSnap->SetActiveScriptContext(TTD_INVALID_LOG_PTR_ID);
        }
        else
        {
            TTD_LOG_PTR_ID ctxId = threadContext->TTDContext->GetActiveScriptContext()->ScriptContextLogTag;
            this->m_pendingSnap->SetActiveScriptContext(ctxId);
        }

        double endTime = timer.Now();
        snap->ExtractTime = (endTime - startTime) / 1000.0;
    }

    SnapShot* SnapshotExtractor::CompleteSnapshot()
    {
        SnapShot* snap = this->m_pendingSnap;
        this->UnloadDataFromExtractor();

        this->m_snapshotsTakenCount++;
        this->m_totalMarkMillis += snap->MarkTime;
        this->m_totalExtractMillis += snap->ExtractTime;

        if(this->m_maxMarkMillis < snap->MarkTime)
        {
            this->m_maxMarkMillis = snap->MarkTime;
        }

        if(this->m_maxExtractMillis < snap->ExtractTime)
        {
            this->m_maxExtractMillis = snap->ExtractTime;
        }

        this->m_lastMarkMillis = snap->MarkTime;
        this->m_lastExtractMillis = snap->ExtractTime;

        return snap;
    }

    void SnapshotExtractor::DoResetWeakCollectionPinSet(ThreadContext* threadContext)
    {
        //Add the roots
        for(auto iter = threadContext->TTDContext->GetRootTagToObjectMap().GetIterator(); iter.IsValid(); iter.MoveNext())
        {
            Js::Var root = iter.CurrentValue();
            this->MarkVisitVar(root);
        }

        while(!this->m_worklist.Empty())
        {
            Js::RecyclableObject* nobj = this->m_worklist.Dequeue();
            TTDAssert(JsSupport::IsVarComplexKind(nobj), "Should only be these two options");

            this->MarkVisitStandardProperties(nobj);
            nobj->MarkVisitKindSpecificPtrs(this);
        }

        this->UnloadDataFromExtractor();
    }
}

#endif<|MERGE_RESOLUTION|>--- conflicted
+++ resolved
@@ -395,11 +395,7 @@
         threadContext->TTDContext->LoadInvertedRootMap(objToLogIdMap);
 
         //We extract all the global code function bodies with the context so clear their marks now
-<<<<<<< HEAD
-        for(int32 i = 0; i < threadContext->TTDContext->GetTTDContexts().Count(); ++i)
-=======
         for (int32 i = 0; i < threadContext->TTDContext->GetTTDContexts().Count(); ++i)
->>>>>>> 84bd6f3c
         {
             JsUtil::List<TopLevelFunctionInContextRelation, HeapAllocator> topLevelScriptLoad(&HeapAllocator::Instance);
             JsUtil::List<TopLevelFunctionInContextRelation, HeapAllocator> topLevelNewFunction(&HeapAllocator::Instance);
@@ -411,11 +407,7 @@
             for (int32 j = 0; j < topLevelScriptLoad.Count(); ++j)
             {
                 Js::FunctionBody* body = TTD_COERCE_PTR_ID_TO_FUNCTIONBODY(topLevelScriptLoad.Item(j).ContextSpecificBodyPtrId);
-<<<<<<< HEAD
-                if(this->m_marks.IsMarked(body))
-=======
                 if (this->m_marks.IsMarked(body))
->>>>>>> 84bd6f3c
                 {
                     liveTopLevelBodies.Add(body);
                     this->m_marks.ClearMark(body);
@@ -425,11 +417,7 @@
             for (int32 j = 0; j < topLevelNewFunction.Count(); ++j)
             {
                 Js::FunctionBody* body = TTD_COERCE_PTR_ID_TO_FUNCTIONBODY(topLevelNewFunction.Item(j).ContextSpecificBodyPtrId);
-<<<<<<< HEAD
-                if(this->m_marks.IsMarked(body))
-=======
                 if (this->m_marks.IsMarked(body))
->>>>>>> 84bd6f3c
                 {
                     liveTopLevelBodies.Add(body);
                     this->m_marks.ClearMark(body);
@@ -439,11 +427,7 @@
             for (int32 j = 0; j < topLevelEval.Count(); ++j)
             {
                 Js::FunctionBody* body = TTD_COERCE_PTR_ID_TO_FUNCTIONBODY(topLevelEval.Item(j).ContextSpecificBodyPtrId);
-<<<<<<< HEAD
-                if(this->m_marks.IsMarked(body))
-=======
                 if (this->m_marks.IsMarked(body))
->>>>>>> 84bd6f3c
                 {
                     liveTopLevelBodies.Add(body);
                     this->m_marks.ClearMark(body);
