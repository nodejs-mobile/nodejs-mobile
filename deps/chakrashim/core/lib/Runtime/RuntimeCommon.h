//-------------------------------------------------------------------------------------------------------
// Copyright (C) Microsoft. All rights reserved.
// Licensed under the MIT license. See LICENSE.txt file in the project root for full license information.
//-------------------------------------------------------------------------------------------------------
#pragma once

// Runtime.h has both definitions and #include other runtime files.
// Definitions here are extracted definitions (not #include's) from Runtime.h that core Runtime .h's can be used without #including full Runtime.h

const extern int TotalNumberOfBuiltInProperties;

#if defined(TARGET_32)
#define PolymorphicInlineCacheShift 5 // On 32 bit architectures, the least 5 significant bits of a DynamicTypePointer is 0
#else
#define PolymorphicInlineCacheShift 6 // On 64 bit architectures, the least 6 significant bits of a DynamicTypePointer is 0
#endif

namespace Js
{
    // Forwards
    class RecyclableObject;
    struct CallInfo;
    class PropertyRecord;
    class JavascriptString;
    struct FrameDisplay;
    class TypedArrayBase;

#if _M_IX86
#define unaligned
#elif _M_X64 || _M_ARM || _M_ARM64
#define unaligned __unaligned
#else
#error Must define alignment capabilities for processor
#endif

    typedef uint32 RegSlot;
    typedef uint16 ArgSlot;
    typedef uint16 PropertyIndex;
    typedef int32 BigPropertyIndex;
    typedef unsigned char PropertyAttributes;
    typedef uint32 SourceId;
    typedef uint16 ProfileId;
    typedef uint32 InlineCacheIndex;

    // Inline cache flags when property of the object is not writable
    enum InlineCacheFlags : char {
        InlineCacheNoFlags              = 0x0,
        InlineCacheGetterFlag           = 0x1,
        InlineCacheSetterFlag           = 0x2,
        InlineCacheIsOnProtoFlag        = 0x4,
    };

    #define PropertyNone            0x00
    #define PropertyEnumerable      0x01
    #define PropertyConfigurable    0x02
    #define PropertyWritable        0x04
    #define PropertyDeleted         0x08
    #define PropertyLetConstGlobal  0x10
    #define PropertyDeclaredGlobal  0x20
    #define PropertyLet             0x40
    #define PropertyConst           0x80
    // No more flags will fit unless PropertyAttributes is bumped up to a short instead of char
    #define PropertyInternalDefaults        (PropertyConfigurable|PropertyWritable)
    #define PropertyBuiltInMethodDefaults   (PropertyConfigurable|PropertyWritable)
    #define PropertyDynamicTypeDefaults     (PropertyConfigurable|PropertyWritable|PropertyEnumerable)
    #define PropertyLetDefaults             (PropertyEnumerable|PropertyConfigurable|PropertyWritable|PropertyLet)
    #define PropertyConstDefaults           (PropertyEnumerable|PropertyConfigurable|PropertyConst)
    #define PropertyDeletedDefaults         (PropertyDeleted|PropertyWritable|PropertyConfigurable)
    #define PropertyNoRedecl                (PropertyLet|PropertyConst)
    #define PropertyClassMemberDefaults     (PropertyConfigurable|PropertyWritable)
    #define PropertyModuleNamespaceDefault  (PropertyEnumerable|PropertyWritable)
<<<<<<< HEAD
=======

    static const uint ObjectSlotAttr_BitSize = 8;
    typedef uint8 ObjectSlotAttr_TSize;

    enum ObjectSlotAttributes : ObjectSlotAttr_TSize
    {
        ObjectSlotAttr_None =         0x00,
        ObjectSlotAttr_Enumerable =   0x01,
        ObjectSlotAttr_Configurable = 0x02,
        ObjectSlotAttr_Writable =     0x04,
        ObjectSlotAttr_Deleted =      0x08,
        ObjectSlotAttr_Accessor =     0x10,
        ObjectSlotAttr_Int =          0x20,
        ObjectSlotAttr_Double =       0x40,
        ObjectSlotAttr_Default =      (ObjectSlotAttr_Writable|ObjectSlotAttr_Enumerable|ObjectSlotAttr_Configurable),
        ObjectSlotAttr_PropertyAttributesMask = (ObjectSlotAttr_Default|ObjectSlotAttr_Deleted),
        ObjectSlotAttr_All =          0xFF,
        ObjectSlotAttr_Setter =       ObjectSlotAttr_All ^ ObjectSlotAttr_Deleted,   // an impossible value indicating "setter"
    };
>>>>>>> 84bd6f3c

    BEGIN_ENUM_UINT(InternalPropertyIds)
#define INTERNALPROPERTY(n) n,
#include "InternalPropertyList.h"
        Count,
    END_ENUM_UINT()

    inline BOOL IsInternalPropertyId(PropertyId propertyId)
    {
        return propertyId < InternalPropertyIds::Count;
    }

    BEGIN_ENUM_UINT(PropertyIds)
        _none = InternalPropertyIds::Count,
#define ENTRY_INTERNAL_SYMBOL(n) n,
#define ENTRY_SYMBOL(n, d) n,
#define ENTRY(n) n,
#define ENTRY2(n, s) n,
#include "Base/JnDirectFields.h"
        _countJSOnlyProperty,
    END_ENUM_UINT()

    inline BOOL IsBuiltInPropertyId(PropertyId propertyId)
    {
        return propertyId < TotalNumberOfBuiltInProperties;
    }

    #define PropertyTypesNone                      0x00
    #define PropertyTypesReserved                  0x01  // This bit is always to prevent the DWORD in DynamicTypeHandler looking like a pointer.
    #define PropertyTypesWritableDataOnly          0x10  // Indicates that a type handler has only writable data properties
                                                         // (no accessors or non-writable properties)
    #define PropertyTypesWritableDataOnlyDetection 0x20  // Set on each call to DynamicTypeHandler::SetHasOnlyWritableDataProperties.
    #define PropertyTypesInlineSlotCapacityLocked  0x40  // Indicates that the inline slot capacity has been shrunk already and shouldn't be touched again.
<<<<<<< HEAD
    #define PropertyTypesAll                       (PropertyTypesWritableDataOnly|PropertyTypesWritableDataOnlyDetection|PropertyTypesInlineSlotCapacityLocked)
=======
    #define PropertyTypesHasSpecialProperties      0x80  // Indicates that @@toStringTag, @@toPrimitive, toString, or valueOf are set
    #define PropertyTypesAll                       (PropertyTypesHasSpecialProperties|PropertyTypesWritableDataOnly|PropertyTypesWritableDataOnlyDetection|PropertyTypesInlineSlotCapacityLocked)
>>>>>>> 84bd6f3c
    typedef unsigned char PropertyTypes;                 // Holds flags that represent general information about the types of properties
                                                         // handled by a type handler.
    enum class JavascriptHint
    {
        None,                                   // no hint. use the default for that object
        HintString = 0x00000001,               // 'string' hint in ToPrimitiveValue()
        HintNumber = 0x00000002,               // 'number' hint
    };

    enum DescriptorFlags
    {
        None = 0x0,      // No data/accessor descriptor
        Accessor = 0x1,  // An accessor descriptor is present
        Data = 0x2,      // A data descriptor is present
        Writable = 0x4,  // Data descriptor is writable
        Const = 0x8,     // Data is const, meaning we throw on attempt to write to it
        Proxy = 0x10,    // data returned from proxy.
        None_NoProto = 0x20, // No data/accessor descriptor and stop traversing prototype chain
        WritableData = Data | Writable // Data descriptor is writable
    };

    BEGIN_ENUM_BYTE(BuiltinFunction)
#define LIBRARY_FUNCTION(obj, name, argc, flags, entry) obj##_##name,
#include "LibraryFunction.h"
#undef LIBRARY_FUNCTION
        Count,
        None,
    END_ENUM_BYTE()

    typedef void * Var;
    typedef WriteBarrierPtr<void> WriteBarrierVar;

    typedef Var(__cdecl *JavascriptMethod)(RecyclableObject*, CallInfo, ...);
    typedef Var(*ExternalMethod)(RecyclableObject*, CallInfo, Var*);


    const uintptr_t AtomTag_Object    = 0x0;

#if INT32VAR
    // The 49th bit is set in this representation
    const int32 VarTag_Shift          = 48;
    const uintptr_t AtomTag_IntPtr    = (((uintptr_t)0x1i64) << VarTag_Shift);
    const int32 AtomTag_Int32         = 0x0;     // lower 32-bits of a tagged integer
    const uintptr_t AtomTag           = 0x1;
    const int32 AtomTag_Multiply      = 1;
    const int32 AtomTag_Pair          = 0x00010001;  // Pair of tags
#else
    const uintptr_t AtomTag_IntPtr    = 0x1;
    const int32 AtomTag_Int32         = 0x1;    // lower 32-bits of a tagged integer
    const uintptr_t AtomTag           = 0x1;
    const int32 VarTag_Shift          = 1;
    const int32 AtomTag_Multiply      = 1 << VarTag_Shift;
#endif

#if FLOATVAR
    const uint64 FloatTag_Value       = 0xFFFCull << 48;
#endif
    const uint64 FloatMissingItemPattern = 0xFFF80002FFF80002;
    const int32 IntMissingItemPattern = 0xFFF80002;
    template <bool IsPrototypeTemplate> class NullTypeHandler;

    template <typename TPropertyIndex, typename TMapKey, bool IsNotExtensibleSupported> class SimpleDictionaryTypeHandlerBase;
    template <typename TPropertyIndex, typename TMapKey, bool IsNotExtensibleSupported> class SimpleDictionaryUnorderedTypeHandler;
    template <typename TPropertyIndex> class DictionaryTypeHandlerBase;
    template <typename TPropertyIndex> class ES5ArrayTypeHandlerBase;

    typedef NullTypeHandler<false> NonProtoNullTypeHandler;
    typedef NullTypeHandler<true> ProtoNullTypeHandler;

    typedef SimpleDictionaryTypeHandlerBase<PropertyIndex, const PropertyRecord*, false>    SimpleDictionaryTypeHandler;
    typedef SimpleDictionaryTypeHandlerBase<PropertyIndex, const PropertyRecord*, true>     SimpleDictionaryTypeHandlerNotExtensible;
    typedef SimpleDictionaryTypeHandlerBase<BigPropertyIndex, const PropertyRecord*, false> BigSimpleDictionaryTypeHandler;
    typedef SimpleDictionaryTypeHandlerBase<BigPropertyIndex, const PropertyRecord*, true>  BigSimpleDictionaryTypeHandlerNotExtensible;

    typedef SimpleDictionaryUnorderedTypeHandler<PropertyIndex, const PropertyRecord*, false>    SimpleDictionaryUnorderedPropertyRecordKeyedTypeHandler;
    typedef SimpleDictionaryUnorderedTypeHandler<PropertyIndex, const PropertyRecord*, true>     SimpleDictionaryUnorderedPropertyRecordKeyedTypeHandlerNotExtensible;
    typedef SimpleDictionaryUnorderedTypeHandler<BigPropertyIndex, const PropertyRecord*, false> BigSimpleDictionaryUnorderedPropertyRecordKeyedTypeHandler;
    typedef SimpleDictionaryUnorderedTypeHandler<BigPropertyIndex, const PropertyRecord*, true>  BigSimpleDictionaryUnorderedPropertyRecordKeyedTypeHandlerNotExtensible;

    typedef SimpleDictionaryUnorderedTypeHandler<PropertyIndex, JavascriptString*, false>    SimpleDictionaryUnorderedStringKeyedTypeHandler;
    typedef SimpleDictionaryUnorderedTypeHandler<PropertyIndex, JavascriptString*, true>     SimpleDictionaryUnorderedStringKeyedTypeHandlerNotExtensible;
    typedef SimpleDictionaryUnorderedTypeHandler<BigPropertyIndex, JavascriptString*, false> BigSimpleDictionaryUnorderedStringKeyedTypeHandler;
    typedef SimpleDictionaryUnorderedTypeHandler<BigPropertyIndex, JavascriptString*, true>  BigSimpleDictionaryUnorderedStringKeyedTypeHandlerNotExtensible;

    typedef DictionaryTypeHandlerBase<PropertyIndex> DictionaryTypeHandler;
    typedef DictionaryTypeHandlerBase<BigPropertyIndex> BigDictionaryTypeHandler;

    typedef ES5ArrayTypeHandlerBase<PropertyIndex> ES5ArrayTypeHandler;
    typedef ES5ArrayTypeHandlerBase<BigPropertyIndex> BigES5ArrayTypeHandler;

    template <int N> class ConcatStringN;
    typedef ConcatStringN<2> ConcatStringN2;
    typedef ConcatStringN<4> ConcatStringN4;
    typedef ConcatStringN<6> ConcatStringN6;
    typedef ConcatStringN<7> ConcatStringN7;

    template <char16 L, char16 R> class ConcatStringWrapping;
    typedef ConcatStringWrapping<_u('['), _u(']')> ConcatStringWrappingSB;
    typedef ConcatStringWrapping<_u('{'), _u('}')> ConcatStringWrappingB;
    typedef ConcatStringWrapping<_u('"'), _u('"')> ConcatStringWrappingQ;

} // namespace Js.

namespace JSON
{
    class JSONParser;
}

//
// Below was moved from ByteCodeGenerator.h to share with jscript9diag.
//
#define REGSLOT_TO_VARREG(r) (r)
// To map between real reg number and const reg number, add 2 and negate.
// This way, 0xFFFF (no register) maps to itself, and 0xFFFF is never a valid number.
#define REGSLOT_TO_CONSTREG(r) ((Js::RegSlot)(0 - (r + 2)))
#define CONSTREG_TO_REGSLOT(r) ((Js::RegSlot)(0 - (r + 2)))

//
// Shared string literals
//
#define JS_DISPLAY_STRING_NAN           _u("NaN")
#define JS_DISPLAY_STRING_DATE          _u("Date")
#define JS_DISPLAY_STRING_INVALID_DATE  _u("Invalid Date")
#define JS_DISPLAY_STRING_FUNCTION_ANONYMOUS        _u("function() {\n    [native code]\n}")
#define JS_DISPLAY_STRING_FUNCTION_HEADER           _u("function ")
#define JS_DISPLAY_STRING_FUNCTION_BODY             _u("() { [native code] }")

#define JS_DIAG_TYPE_JavascriptRegExp               _u("Object, (Regular Expression)")

#define JS_DIAG_VALUE_JavascriptRegExpConstructor   _u("{...}")
#define JS_DIAG_TYPE_JavascriptRegExpConstructor    _u("Object, (RegExp constructor)")

#include "Language/SimdUtils.h"
<|MERGE_RESOLUTION|>--- conflicted
+++ resolved
@@ -69,8 +69,6 @@
     #define PropertyNoRedecl                (PropertyLet|PropertyConst)
     #define PropertyClassMemberDefaults     (PropertyConfigurable|PropertyWritable)
     #define PropertyModuleNamespaceDefault  (PropertyEnumerable|PropertyWritable)
-<<<<<<< HEAD
-=======
 
     static const uint ObjectSlotAttr_BitSize = 8;
     typedef uint8 ObjectSlotAttr_TSize;
@@ -90,7 +88,6 @@
         ObjectSlotAttr_All =          0xFF,
         ObjectSlotAttr_Setter =       ObjectSlotAttr_All ^ ObjectSlotAttr_Deleted,   // an impossible value indicating "setter"
     };
->>>>>>> 84bd6f3c
 
     BEGIN_ENUM_UINT(InternalPropertyIds)
 #define INTERNALPROPERTY(n) n,
@@ -124,12 +121,8 @@
                                                          // (no accessors or non-writable properties)
     #define PropertyTypesWritableDataOnlyDetection 0x20  // Set on each call to DynamicTypeHandler::SetHasOnlyWritableDataProperties.
     #define PropertyTypesInlineSlotCapacityLocked  0x40  // Indicates that the inline slot capacity has been shrunk already and shouldn't be touched again.
-<<<<<<< HEAD
-    #define PropertyTypesAll                       (PropertyTypesWritableDataOnly|PropertyTypesWritableDataOnlyDetection|PropertyTypesInlineSlotCapacityLocked)
-=======
     #define PropertyTypesHasSpecialProperties      0x80  // Indicates that @@toStringTag, @@toPrimitive, toString, or valueOf are set
     #define PropertyTypesAll                       (PropertyTypesHasSpecialProperties|PropertyTypesWritableDataOnly|PropertyTypesWritableDataOnlyDetection|PropertyTypesInlineSlotCapacityLocked)
->>>>>>> 84bd6f3c
     typedef unsigned char PropertyTypes;                 // Holds flags that represent general information about the types of properties
                                                          // handled by a type handler.
     enum class JavascriptHint
