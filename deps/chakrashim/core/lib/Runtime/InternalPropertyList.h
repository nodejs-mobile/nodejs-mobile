--- conflicted
+++ resolved
@@ -6,11 +6,7 @@
 // They become nameless compile time known PropertyRecords, stored as static
 // fields on the InternalPropertyRecords class.
 
-<<<<<<< HEAD
-// NOTE: When new property is added here, please evaluate if the property;s value needs to be restored to nullptr
-=======
 // NOTE: When new property is added here, please evaluate if the property's value needs to be restored to nullptr
->>>>>>> 84bd6f3c
 // when it gets reset to undefined inside DynamicObject::ResetObject()
 
 INTERNALPROPERTY(TypeOfPrototypeObjectInlined)     // Used to store the type of the prototype object in the prototype objects slots. Only DynamicTypes having TypeIds_Object are saved in this slot.
