//-------------------------------------------------------------------------------------------------------
// Copyright (C) Microsoft. All rights reserved.
// Licensed under the MIT license. See LICENSE.txt file in the project root for full license information.
//-------------------------------------------------------------------------------------------------------
#include "RuntimeLibraryPch.h"

using namespace Js;

    ScriptFunctionBase::ScriptFunctionBase(DynamicType * type) :
        JavascriptFunction(type)
    {}

    ScriptFunctionBase::ScriptFunctionBase(DynamicType * type, FunctionInfo * functionInfo) :
        JavascriptFunction(type, functionInfo)
    {}

    bool ScriptFunctionBase::Is(Var func)
    {
        if (JavascriptFunction::Is(func))
        {
<<<<<<< HEAD
            JavascriptFunction *function = JavascriptFunction::FromVar(func);
=======
            JavascriptFunction *function = JavascriptFunction::UnsafeFromVar(func);
>>>>>>> 84bd6f3c
            return ScriptFunction::Test(function) || JavascriptGeneratorFunction::Test(function)
                || JavascriptAsyncFunction::Test(function);
        }

        return false;
    }

    ScriptFunctionBase * ScriptFunctionBase::FromVar(Var func)
    {
        AssertOrFailFast(ScriptFunctionBase::Is(func));
        return reinterpret_cast<ScriptFunctionBase *>(func);
    }

    ScriptFunctionBase * ScriptFunctionBase::UnsafeFromVar(Var func)
    {
        Assert(ScriptFunctionBase::Is(func));
        return reinterpret_cast<ScriptFunctionBase *>(func);
    }

    ScriptFunction::ScriptFunction(FunctionProxy * proxy, ScriptFunctionType* deferredPrototypeType)
        : ScriptFunctionBase(deferredPrototypeType, proxy->GetFunctionInfo()),
        environment((FrameDisplay*)&NullFrameDisplay), cachedScopeObj(nullptr),
        hasInlineCaches(false)
    {
        Assert(proxy->GetFunctionInfo()->GetFunctionProxy() == proxy);
        Assert(proxy->EnsureDeferredPrototypeType() == deferredPrototypeType);
        DebugOnly(VerifyEntryPoint());

#if ENABLE_NATIVE_CODEGEN
        if (!proxy->IsDeferred())
        {
            FunctionBody* body = proxy->GetFunctionBody();
            if(!body->GetNativeEntryPointUsed() &&
                body->GetDefaultFunctionEntryPointInfo()->IsCodeGenDone())
            {
                MemoryBarrier();
#ifdef BGJIT_STATS
                type->GetScriptContext()->jitCodeUsed += body->GetByteCodeCount();
                type->GetScriptContext()->funcJitCodeUsed++;
#endif
                body->SetNativeEntryPointUsed(true);
            }
        }
#endif
    }

    ScriptFunction * ScriptFunction::OP_NewScFunc(FrameDisplay *environment, FunctionInfoPtrPtr infoRef)
    {
        AssertMsg(infoRef!= nullptr, "BYTE-CODE VERIFY: Must specify a valid function to create");
        FunctionProxy* functionProxy = (*infoRef)->GetFunctionProxy();
        AssertMsg(functionProxy!= nullptr, "BYTE-CODE VERIFY: Must specify a valid function to create");
        ScriptContext* scriptContext = functionProxy->GetScriptContext();
        JIT_HELPER_NOT_REENTRANT_HEADER(ScrFunc_OP_NewScFunc, reentrancylock, scriptContext->GetThreadContext());

        ScriptFunction * pfuncScript = nullptr;
        if (functionProxy->IsFunctionBody() && functionProxy->GetFunctionBody()->GetInlineCachesOnFunctionObject())
        {
            FunctionBody * functionBody = functionProxy->GetFunctionBody();
            if (functionBody->GetIsFirstFunctionObject())
            {
                functionBody->SetIsNotFirstFunctionObject();
            }
            else
            {
                ScriptFunctionWithInlineCache* pfuncScriptWithInlineCache = scriptContext->GetLibrary()->CreateScriptFunctionWithInlineCache(functionProxy);
                // allocate inline cache for this function object
                pfuncScriptWithInlineCache->CreateInlineCache();

                Assert(functionBody->GetInlineCacheCount() + functionBody->GetIsInstInlineCacheCount());
                if (PHASE_TRACE1(Js::ScriptFunctionWithInlineCachePhase))
                {
                    char16 debugStringBuffer[MAX_FUNCTION_BODY_DEBUG_STRING_SIZE];

                    Output::Print(_u("Function object with inline cache: function number: (%s)\tfunction name: %s\n"),
                        functionBody->GetDebugNumberSet(debugStringBuffer), functionBody->GetDisplayName());
                    Output::Flush();
                }

                pfuncScript = pfuncScriptWithInlineCache;
            }
        }
<<<<<<< HEAD
        else
=======

        if (pfuncScript == nullptr)
        {
            pfuncScript = scriptContext->GetLibrary()->CreateScriptFunction(functionProxy);
        }

        pfuncScript->SetEnvironment(environment);

        ScriptFunctionType *scFuncType = functionProxy->GetUndeferredFunctionType();
        if (scFuncType)
>>>>>>> 84bd6f3c
        {
            Assert(pfuncScript->GetType() == functionProxy->GetDeferredPrototypeType());
            pfuncScript->GetTypeHandler()->EnsureObjectReady(pfuncScript);
        }


        JS_ETW(EventWriteJSCRIPT_RECYCLER_ALLOCATE_FUNCTION(pfuncScript, EtwTrace::GetFunctionId(functionProxy)));

        return pfuncScript;
        JIT_HELPER_END(ScrFunc_OP_NewScFunc);
    }

    ScriptFunction * ScriptFunction::OP_NewScFuncHomeObj(FrameDisplay *environment, FunctionInfoPtrPtr infoRef, Var homeObj)
    {
        Assert(homeObj != nullptr);
        Assert((*infoRef)->GetFunctionProxy()->GetFunctionInfo()->HasHomeObj());
        JIT_HELPER_NOT_REENTRANT_HEADER(ScrFunc_OP_NewScFuncHomeObj, reentrancylock, (*infoRef)->GetFunctionProxy()->GetScriptContext()->GetThreadContext());

        ScriptFunction* scriptFunc = ScriptFunction::OP_NewScFunc(environment, infoRef);
        scriptFunc->SetHomeObj(homeObj);

        return scriptFunc;
        JIT_HELPER_END(ScrFunc_OP_NewScFuncHomeObj);
    }

    void ScriptFunction::SetEnvironment(FrameDisplay * environment)
    {
        //Assert(ThreadContext::IsOnStack(this) || !ThreadContext::IsOnStack(environment));
        this->environment = environment;
    }

    void ScriptFunction::InvalidateCachedScopeChain()
    {
        // Note: Currently this helper assumes that we're in an eval-class case
        // where all the contents of the closure environment are dynamic objects.
        // Invalidating scopes that are raw slot arrays, etc., will have to be done
        // directly in byte code.

        // A function nested within this one has escaped.
        // Invalidate our own cached scope object, and walk the closure environment
        // doing this same.
        if (this->cachedScopeObj)
        {
            this->cachedScopeObj->InvalidateCachedScope();
        }
        FrameDisplay *pDisplay = this->environment;
        uint length = (uint)pDisplay->GetLength();
        for (uint i = 0; i < length; i++)
        {
            Var scope = pDisplay->GetItem(i);
            RecyclableObject *scopeObj = RecyclableObject::FromVar(scope);
            scopeObj->InvalidateCachedScope();
        }
    }

    bool ScriptFunction::Is(Var func)
    {
        return JavascriptFunction::Is(func) && JavascriptFunction::UnsafeFromVar(func)->IsScriptFunction();
    }

    ScriptFunction * ScriptFunction::FromVar(Var func)
    {
        AssertOrFailFast(ScriptFunction::Is(func));
        return reinterpret_cast<ScriptFunction *>(func);
    }

    ScriptFunction * ScriptFunction::UnsafeFromVar(Var func)
    {
        Assert(ScriptFunction::Is(func));
        return reinterpret_cast<ScriptFunction *>(func);
    }

    ProxyEntryPointInfo * ScriptFunction::GetEntryPointInfo() const
    {
        return this->GetScriptFunctionType()->GetEntryPointInfo();
    }

    ScriptFunctionType * ScriptFunction::GetScriptFunctionType() const
    {
        return (ScriptFunctionType *)GetDynamicType();
    }

    ScriptFunctionType * ScriptFunction::DuplicateType()
    {
        ScriptFunctionType* type = RecyclerNew(this->GetScriptContext()->GetRecycler(),
            ScriptFunctionType, this->GetScriptFunctionType());

        this->GetFunctionProxy()->RegisterFunctionObjectType(type);

        return type;
    }

    void ScriptFunction::PrepareForConversionToNonPathType()
    {
        // We have a path type handler that is currently responsible for holding some number of entry point infos alive.
        // The last one will be copied on to the new dictionary type handler, but if any previous instances in the path
        // are holding different entry point infos, those need to be copied to somewhere safe.
        // The number of entry points is likely low compared to length of path, so iterate those instead.

        ProxyEntryPointInfo* entryPointInfo = this->GetScriptFunctionType()->GetEntryPointInfo();

        this->GetFunctionProxy()->MapFunctionObjectTypes([&](ScriptFunctionType* functionType)
        {
            CopyEntryPointInfoToThreadContextIfNecessary(functionType->GetEntryPointInfo(), entryPointInfo);
        });
    }

    void ScriptFunction::ReplaceTypeWithPredecessorType(DynamicType * previousType)
    {
        ProxyEntryPointInfo* oldEntryPointInfo = this->GetScriptFunctionType()->GetEntryPointInfo();
        __super::ReplaceTypeWithPredecessorType(previousType);
        ProxyEntryPointInfo* newEntryPointInfo = this->GetScriptFunctionType()->GetEntryPointInfo();
        CopyEntryPointInfoToThreadContextIfNecessary(oldEntryPointInfo, newEntryPointInfo);
    }

    bool ScriptFunction::HasFunctionBody()
    {
        // for asmjs we want to first check if the FunctionObject has a function body. Check that the function is not deferred
        return  !this->GetFunctionInfo()->IsDeferredParseFunction() && !this->GetFunctionInfo()->IsDeferredDeserializeFunction() && GetParseableFunctionInfo()->IsFunctionParsed();
    }

    void ScriptFunction::ChangeEntryPoint(ProxyEntryPointInfo* entryPointInfo, JavascriptMethod entryPoint)
    {
        Assert(this->GetTypeId() == TypeIds_Function);
#if ENABLE_NATIVE_CODEGEN
        Assert(!IsCrossSiteObject() || entryPoint != (Js::JavascriptMethod)checkCodeGenThunk);
#endif

        Assert((entryPointInfo != nullptr && this->GetFunctionProxy() != nullptr));

        bool isAsmJS = HasFunctionBody() && this->GetFunctionBody()->GetIsAsmjsMode();
        this->GetScriptFunctionType()->ChangeEntryPoint(entryPointInfo, entryPoint, isAsmJS);
    }

<<<<<<< HEAD
            ProxyEntryPointInfo* oldEntryPointInfo = this->GetScriptFunctionType()->GetEntryPointInfo();
            if (oldEntryPointInfo
                && oldEntryPointInfo != entryPointInfo
                && oldEntryPointInfo->SupportsExpiration())
            {
                // The old entry point could be executing so we need root it to make sure
                // it isn't prematurely collected. The rooting is done by queuing it up on the threadContext
                ThreadContext* threadContext = ThreadContext::GetContextForCurrentThread();

                threadContext->QueueFreeOldEntryPointInfoIfInScript((FunctionEntryPointInfo*)oldEntryPointInfo);
            }

        this->GetScriptFunctionType()->SetEntryPointInfo(entryPointInfo);
=======
    void ScriptFunction::CopyEntryPointInfoToThreadContextIfNecessary(ProxyEntryPointInfo* oldEntryPointInfo, ProxyEntryPointInfo* newEntryPointInfo)
    {
        if (oldEntryPointInfo
            && oldEntryPointInfo != newEntryPointInfo
            && oldEntryPointInfo->SupportsExpiration())
        {
            // The old entry point could be executing so we need root it to make sure
            // it isn't prematurely collected. The rooting is done by queuing it up on the threadContext
            ThreadContext* threadContext = ThreadContext::GetContextForCurrentThread();

            threadContext->QueueFreeOldEntryPointInfoIfInScript((FunctionEntryPointInfo*)oldEntryPointInfo);
        }
>>>>>>> 84bd6f3c
    }

    FunctionProxy * ScriptFunction::GetFunctionProxy() const
    {
        Assert(this->functionInfo->HasBody());
        return this->functionInfo->GetFunctionProxy();
    }
    JavascriptMethod ScriptFunction::UpdateUndeferredBody(FunctionBody* newFunctionInfo)
    {
        // Update deferred parsed/serialized function to the real function body
        Assert(this->functionInfo->HasBody());
        Assert(this->functionInfo == newFunctionInfo->GetFunctionInfo());
        Assert(this->functionInfo->GetFunctionBody() == newFunctionInfo);
        Assert(!newFunctionInfo->IsDeferred());

        JavascriptMethod directEntryPoint = newFunctionInfo->GetDirectEntryPoint(newFunctionInfo->GetDefaultEntryPointInfo());
#if defined(ENABLE_SCRIPT_PROFILING) || defined(ENABLE_SCRIPT_DEBUGGING)
        Assert(directEntryPoint != DefaultDeferredParsingThunk
            && directEntryPoint != ProfileDeferredParsingThunk);
#else
        Assert(directEntryPoint != DefaultDeferredParsingThunk);
#endif

        Js::FunctionEntryPointInfo* defaultEntryPointInfo = newFunctionInfo->GetDefaultFunctionEntryPointInfo();
        JavascriptMethod thunkEntryPoint = this->UpdateThunkEntryPoint(defaultEntryPointInfo, directEntryPoint);

        this->GetScriptFunctionType()->SetEntryPointInfo(defaultEntryPointInfo);

        return thunkEntryPoint;

    }

    JavascriptMethod ScriptFunction::UpdateThunkEntryPoint(FunctionEntryPointInfo* entryPointInfo, JavascriptMethod entryPoint)
    {
        this->ChangeEntryPoint(entryPointInfo, entryPoint);

        if (!CrossSite::IsThunk(this->GetEntryPoint()))
        {
            return entryPoint;
        }

        // We already pass through the cross site thunk, which would have called the profile thunk already if necessary
        // So just call the original entry point if our direct entry is the profile entry thunk
        // Otherwise, call the directEntryPoint which may have additional processing to do (e.g. ensure dynamic profile)
        Assert(this->IsCrossSiteObject());
        if (entryPoint != ProfileEntryThunk)
        {
            return entryPoint;
        }
        // Based on the comment below, this shouldn't be a defer deserialization function as it would have a deferred thunk
        FunctionBody * functionBody = this->GetFunctionBody();
        // The original entry point should be an interpreter thunk or the native entry point;
        Assert(functionBody->IsInterpreterThunk() || functionBody->IsNativeOriginalEntryPoint());
        return functionBody->GetOriginalEntryPoint();
    }

    bool ScriptFunction::IsNewEntryPointAvailable()
    {
        Js::FunctionEntryPointInfo *const defaultEntryPointInfo = this->GetFunctionBody()->GetDefaultFunctionEntryPointInfo();
        JavascriptMethod defaultEntryPoint = this->GetFunctionBody()->GetDirectEntryPoint(defaultEntryPointInfo);

        return this->GetEntryPoint() != defaultEntryPoint;
    }

    Var ScriptFunction::GetSourceString() const
    {
        return this->GetFunctionProxy()->EnsureDeserialized()->GetCachedSourceString();
    }

    JavascriptString * ScriptFunction::FormatToString(JavascriptString* inputString)
    {
        FunctionProxy* proxy = this->GetFunctionProxy();
        ParseableFunctionInfo * pFuncBody = proxy->EnsureDeserialized();
        JavascriptString * returnStr = nullptr;

        EnterPinnedScope((volatile void**)& inputString);
        const char16 * inputStr = inputString->GetString();
        const char16 * paramStr = wcschr(inputStr, _u('('));

        if (paramStr == nullptr || wcscmp(pFuncBody->GetDisplayName(), Js::Constants::EvalCode) == 0)
        {
            Assert(pFuncBody->IsEval());
            return inputString;
        }

        ScriptContext* scriptContext = this->GetScriptContext();
        JavascriptLibrary* library = scriptContext->GetLibrary();
        bool isClassMethod = this->GetFunctionInfo()->IsClassMethod() || this->GetFunctionInfo()->IsClassConstructor();

        JavascriptString* prefixString = nullptr;
        uint prefixStringLength = 0;
        const char16* name = _u("");
        charcount_t nameLength = 0;

        if (!isClassMethod)
        {
            prefixString = library->GetFunctionPrefixString();
            if (pFuncBody->IsGenerator())
            {
                prefixString = library->GetGeneratorFunctionPrefixString();
            }
            else if (pFuncBody->IsAsync())
            {
                prefixString = library->GetAsyncFunctionPrefixString();
            }
            prefixStringLength = prefixString->GetLength();

            if (pFuncBody->GetIsAccessor())
            {
                name = pFuncBody->GetShortDisplayName(&nameLength);

            }
            else if (pFuncBody->GetIsDeclaration() || pFuncBody->GetIsNamedFunctionExpression())
            {
                name = pFuncBody->GetDisplayName();
                nameLength = pFuncBody->GetDisplayNameLength();
                if (name == Js::Constants::FunctionCode)
                {
                    name = Js::Constants::Anonymous;
                    nameLength = Js::Constants::AnonymousLength;
                }

            }
        }
        else
        {
            if (this->GetFunctionInfo()->IsClassConstructor())
            {
                name = _u("constructor");
                nameLength = _countof(_u("constructor")) -1; //subtract off \0
            }
            else
            {
                name = pFuncBody->GetShortDisplayName(&nameLength); //strip off prototype.
            }
        }

        Var computedNameVar = this->GetComputedNameVar();

        ENTER_PINNED_SCOPE(JavascriptString, computedName);
        if (computedNameVar != nullptr)
        {
            computedName = ScriptFunction::GetComputedName(computedNameVar, scriptContext);
            prefixString = nullptr;
            prefixStringLength = 0;
            name = computedName->GetString();
            nameLength = computedName->GetLength();
        }

        uint functionBodyLength = inputString->GetLength() - ((uint)(paramStr - inputStr));
        size_t totalLength = prefixStringLength + functionBodyLength + nameLength;

        if (!IsValidCharCount(totalLength))
        {
            // We throw here because computed property names are evaluated at runtime and
            // thus are not a subset string of function body source (parameter inputString).
            // For all other cases totalLength <= inputString->GetLength().
            JavascriptExceptionOperators::ThrowOutOfMemory(this->GetScriptContext());
        }

        char16 * funcBodyStr = RecyclerNewArrayLeaf(this->GetScriptContext()->GetRecycler(), char16, totalLength);
        char16 * funcBodyStrStart = funcBodyStr;
        if (prefixString != nullptr)
        {
            js_wmemcpy_s(funcBodyStr, prefixStringLength, prefixString->GetString(), prefixStringLength);
            funcBodyStrStart += prefixStringLength;
        }

        js_wmemcpy_s(funcBodyStrStart, nameLength, name, nameLength);
        funcBodyStrStart = funcBodyStrStart + nameLength;
        js_wmemcpy_s(funcBodyStrStart, functionBodyLength, paramStr, functionBodyLength);

        returnStr = LiteralString::NewCopyBuffer(funcBodyStr, (charcount_t)totalLength, scriptContext);

        LEAVE_PINNED_SCOPE();   //  computedName
        LeavePinnedScope();     //  inputString

        return returnStr;
    }

    JavascriptString * ScriptFunction::EnsureSourceString()
    {
        // The function may be defer serialize, need to be deserialized
        FunctionProxy* proxy = this->GetFunctionProxy();
        ParseableFunctionInfo * pFuncBody = proxy->EnsureDeserialized();
        JavascriptString * cachedSourceString = pFuncBody->GetCachedSourceString();
        if (cachedSourceString != nullptr)
        {
            return cachedSourceString;
        }

        ScriptContext * scriptContext = this->GetScriptContext();

        //Library code should behave the same way as RuntimeFunctions
        Utf8SourceInfo* source = pFuncBody->GetUtf8SourceInfo();
        if ((source != nullptr && source->GetIsLibraryCode())
#ifdef ENABLE_WASM
            || (pFuncBody->IsWasmFunction())
#endif
            )
        {
            //Don't display if it is anonymous function
            charcount_t displayNameLength = 0;
            PCWSTR displayName = pFuncBody->GetShortDisplayName(&displayNameLength);
            cachedSourceString = JavascriptFunction::GetLibraryCodeDisplayString(scriptContext, displayName);
        }
        else if (!pFuncBody->GetUtf8SourceInfo()->GetIsXDomain()
            // To avoid backward compat issue, we will not give out sourceString for function if it is called from
            // window.onerror trying to retrieve arguments.callee.caller.
            && !(pFuncBody->GetUtf8SourceInfo()->GetIsXDomainString() && scriptContext->GetThreadContext()->HasUnhandledException())
            )
        {
            // Decode UTF8 into Unicode
            // Consider: Should we have a JavascriptUtf8Substring class which defers decoding
            // until it's needed?

            charcount_t cch = pFuncBody->LengthInChars();
            size_t cbLength = pFuncBody->LengthInBytes();
            LPCUTF8 pbStart = pFuncBody->GetSource(_u("ScriptFunction::EnsureSourceString"));
            BufferStringBuilder builder(cch, scriptContext);
            utf8::DecodeOptions options = pFuncBody->GetUtf8SourceInfo()->IsCesu8() ? utf8::doAllowThreeByteSurrogates : utf8::doDefault;
            size_t decodedCount = utf8::DecodeUnitsInto(builder.DangerousGetWritableBuffer(), pbStart, pbStart + cbLength, options);

            if (decodedCount != cch)
            {
                AssertMsg(false, "Decoded incorrect number of characters for function body");
                Js::Throw::FatalInternalError();
            }

            if (pFuncBody->IsLambda() || this->GetFunctionInfo()->IsActiveScript() || this->GetFunctionInfo()->IsClassConstructor()
#ifdef ENABLE_PROJECTION
                || scriptContext->GetConfig()->IsWinRTEnabled()
#endif
                )
            {
                cachedSourceString = builder.ToString();
            }
            else
            {
                cachedSourceString = FormatToString(builder.ToString());
            }
        }
        else
        {
            cachedSourceString = scriptContext->GetLibrary()->GetXDomainFunctionDisplayString();
        }
        Assert(cachedSourceString != nullptr);
        pFuncBody->SetCachedSourceString(cachedSourceString);
        return cachedSourceString;
    }

#if ENABLE_TTD
    void ScriptFunction::MarkVisitKindSpecificPtrs(TTD::SnapshotExtractor* extractor)
    {
        Js::FunctionBody* fb = TTD::JsSupport::ForceAndGetFunctionBody(this->GetParseableFunctionInfo());
        extractor->MarkFunctionBody(fb);

        Js::FrameDisplay* environment = this->GetEnvironment();
        if(environment->GetLength() != 0)
        {
            extractor->MarkScriptFunctionScopeInfo(environment);
        }

        if(this->cachedScopeObj != nullptr)
        {
            extractor->MarkVisitVar(this->cachedScopeObj);
        }

        if (this->GetComputedNameVar() != nullptr)
        {
            extractor->MarkVisitVar(this->GetComputedNameVar());
        }

        if (this->GetHomeObj() != nullptr)
        {
            extractor->MarkVisitVar(this->GetHomeObj());
        }
    }

    void ScriptFunction::ProcessCorePaths()
    {
        TTD::RuntimeContextInfo* rctxInfo = this->GetScriptContext()->TTDWellKnownInfo;

        //do the body path mark
        Js::FunctionBody* fb = TTD::JsSupport::ForceAndGetFunctionBody(this->GetParseableFunctionInfo());
        rctxInfo->EnqueueNewFunctionBodyObject(this, fb, _u("!fbody"));

        Js::FrameDisplay* environment = this->GetEnvironment();
        uint32 scopeCount = environment->GetLength();

        for(uint32 i = 0; i < scopeCount; ++i)
        {
            TTD::UtilSupport::TTAutoString scopePathString;
            rctxInfo->BuildEnvironmentIndexBuffer(i, scopePathString);

            void* scope = environment->GetItem(i);
            switch(environment->GetScopeType(scope))
            {
            case Js::ScopeType::ScopeType_ActivationObject:
            case Js::ScopeType::ScopeType_WithScope:
            {
                rctxInfo->EnqueueNewPathVarAsNeeded(this, (Js::Var)scope, scopePathString.GetStrValue());
                break;
            }
            case Js::ScopeType::ScopeType_SlotArray:
            {
                Js::ScopeSlots slotArray = (Field(Js::Var)*)scope;
                uint slotArrayCount = static_cast<uint>(slotArray.GetCount());

                //get the function body associated with the scope
                if (slotArray.IsDebuggerScopeSlotArray())
                {
                    rctxInfo->AddWellKnownDebuggerScopePath(this, slotArray.GetDebuggerScope(), i);
                }
                else
                {
                    rctxInfo->EnqueueNewFunctionBodyObject(this, slotArray.GetFunctionInfo()->GetFunctionBody(), scopePathString.GetStrValue());
                }

                for(uint j = 0; j < slotArrayCount; j++)
                {
                    Js::Var sval = slotArray.Get(j);

                    TTD::UtilSupport::TTAutoString slotPathString;
                    rctxInfo->BuildEnvironmentIndexAndSlotBuffer(i, j, slotPathString);

                    rctxInfo->EnqueueNewPathVarAsNeeded(this, sval, slotPathString.GetStrValue());
                }

                break;
            }
            default:
                TTDAssert(false, "Unknown scope kind");
            }
        }

        if(this->cachedScopeObj != nullptr)
        {
            this->GetScriptContext()->TTDWellKnownInfo->EnqueueNewPathVarAsNeeded(this, this->cachedScopeObj, _u("_cachedScopeObj"));
        }

        if (this->GetComputedNameVar() != nullptr)
        {
            this->GetScriptContext()->TTDWellKnownInfo->EnqueueNewPathVarAsNeeded(this, this->GetComputedNameVar(), _u("_computedName"));
        }

        if (this->GetHomeObj() != nullptr)
        {
            this->GetScriptContext()->TTDWellKnownInfo->EnqueueNewPathVarAsNeeded(this, this->GetHomeObj(), _u("_homeObj"));
        }
    }

    TTD::NSSnapObjects::SnapObjectType ScriptFunction::GetSnapTag_TTD() const
    {
        return TTD::NSSnapObjects::SnapObjectType::SnapScriptFunctionObject;
    }

    void ScriptFunction::ExtractSnapObjectDataInto(TTD::NSSnapObjects::SnapObject* objData, TTD::SlabAllocator& alloc)
    {
        TTDAssert(this->GetFunctionInfo() != nullptr, "We are only doing this for functions with ParseableFunctionInfo.");

        TTD::NSSnapObjects::SnapScriptFunctionInfo* ssfi = alloc.SlabAllocateStruct<TTD::NSSnapObjects::SnapScriptFunctionInfo>();

        this->ExtractSnapObjectDataIntoSnapScriptFunctionInfo(ssfi, alloc);

        TTD::NSSnapObjects::StdExtractSetKindSpecificInfo<TTD::NSSnapObjects::SnapScriptFunctionInfo*, TTD::NSSnapObjects::SnapObjectType::SnapScriptFunctionObject>(objData, ssfi);
    }

    // TODO:  Fixup function definition - something funky w/ header file includes - cycles?
    void ScriptFunction::ExtractSnapObjectDataIntoSnapScriptFunctionInfo(/*TTD::NSSnapObjects::SnapScriptFunctionInfo* */ void* snapScriptFunctionInfo, TTD::SlabAllocator& alloc)
    {
        TTD::NSSnapObjects::SnapScriptFunctionInfo* ssfi = reinterpret_cast<TTD::NSSnapObjects::SnapScriptFunctionInfo*>(snapScriptFunctionInfo);

        Js::FunctionBody* fb = TTD::JsSupport::ForceAndGetFunctionBody(this->GetParseableFunctionInfo());

        alloc.CopyNullTermStringInto(fb->GetDisplayName(), ssfi->DebugFunctionName);

        ssfi->BodyRefId = TTD_CONVERT_FUNCTIONBODY_TO_PTR_ID(fb);

        Js::FrameDisplay* environment = this->GetEnvironment();
        ssfi->ScopeId = TTD_INVALID_PTR_ID;
        if (environment->GetLength() != 0)
        {
            ssfi->ScopeId = TTD_CONVERT_SCOPE_TO_PTR_ID(environment);
        }

        ssfi->CachedScopeObjId = TTD_INVALID_PTR_ID;
        if (this->cachedScopeObj != nullptr)
        {
            ssfi->CachedScopeObjId = TTD_CONVERT_VAR_TO_PTR_ID(this->cachedScopeObj);
        }

        ssfi->HomeObjId = TTD_INVALID_PTR_ID;
        if (this->GetHomeObj() != nullptr)
        {
            ssfi->HomeObjId = TTD_CONVERT_VAR_TO_PTR_ID(this->GetHomeObj());
        }

        ssfi->ComputedNameInfo = TTD_CONVERT_JSVAR_TO_TTDVAR(this->GetComputedNameVar());
    }
#endif

    AsmJsScriptFunction::AsmJsScriptFunction(FunctionProxy * proxy, ScriptFunctionType* deferredPrototypeType) :
        ScriptFunction(proxy, deferredPrototypeType), m_moduleEnvironment(nullptr)
    {}

    bool AsmJsScriptFunction::Is(Var func)
    {
        return ScriptFunction::Is(func) && ScriptFunction::UnsafeFromVar(func)->IsAsmJsFunction();
    }

    AsmJsScriptFunction* AsmJsScriptFunction::FromVar(Var func)
    {
        AssertOrFailFast(AsmJsScriptFunction::Is(func));
        return reinterpret_cast<AsmJsScriptFunction *>(func);
    }

    AsmJsScriptFunction* AsmJsScriptFunction::UnsafeFromVar(Var func)
    {
        Assert(AsmJsScriptFunction::Is(func));
        return reinterpret_cast<AsmJsScriptFunction *>(func);
    }

    AsmJsScriptFunction * AsmJsScriptFunction::OP_NewAsmJsFunc(FrameDisplay *environment, FunctionInfoPtrPtr infoRef)
    {
        AssertMsg(infoRef != nullptr, "BYTE-CODE VERIFY: Must specify a valid function to create");
        FunctionProxy* functionProxy = (*infoRef)->GetFunctionProxy();
        AssertMsg(functionProxy != nullptr, "BYTE-CODE VERIFY: Must specify a valid function to create");

        ScriptContext* scriptContext = functionProxy->GetScriptContext();

<<<<<<< HEAD
        bool hasSuperReference = functionProxy->HasSuperReference();

        AsmJsScriptFunction* asmJsFunc = scriptContext->GetLibrary()->CreateAsmJsScriptFunction(functionProxy);
        asmJsFunc->SetEnvironment(environment);

        Assert(!hasSuperReference);
        asmJsFunc->SetHasSuperReference(hasSuperReference);

=======
        Assert(!functionProxy->HasSuperReference());
        AsmJsScriptFunction* asmJsFunc = scriptContext->GetLibrary()->CreateAsmJsScriptFunction(functionProxy);
        asmJsFunc->SetEnvironment(environment);

>>>>>>> 84bd6f3c
        JS_ETW(EventWriteJSCRIPT_RECYCLER_ALLOCATE_FUNCTION(asmJsFunc, EtwTrace::GetFunctionId(functionProxy)));

        return asmJsFunc;
    }

<<<<<<< HEAD
    ScriptFunctionWithInlineCache::ScriptFunctionWithInlineCache(FunctionProxy * proxy, ScriptFunctionType* deferredPrototypeType) :
        ScriptFunction(proxy, deferredPrototypeType), hasOwnInlineCaches(false)
    {}
=======
    JavascriptArrayBuffer* AsmJsScriptFunction::GetAsmJsArrayBuffer() const
    {
#ifdef ASMJS_PLAT
        return (JavascriptArrayBuffer*)PointerValue(
            *(this->GetModuleEnvironment() + AsmJsModuleMemory::MemoryTableBeginOffset));
#else
        Assert(UNREACHED);
        return nullptr;
#endif
    }

#ifdef ENABLE_WASM
    WasmScriptFunction::WasmScriptFunction(FunctionProxy * proxy, ScriptFunctionType* deferredPrototypeType) :
        AsmJsScriptFunction(proxy, deferredPrototypeType), m_signature(nullptr)
    {
        Assert(!proxy->GetFunctionInfo()->HasComputedName());
    }
>>>>>>> 84bd6f3c

    bool WasmScriptFunction::Is(Var func)
    {
        return ScriptFunction::Is(func) && ScriptFunction::UnsafeFromVar(func)->IsWasmFunction();
    }

    WasmScriptFunction* WasmScriptFunction::FromVar(Var func)
    {
        AssertOrFailFast(WasmScriptFunction::Is(func));
        return reinterpret_cast<WasmScriptFunction *>(func);
    }

    WasmScriptFunction* WasmScriptFunction::UnsafeFromVar(Var func)
    {
        Assert(WasmScriptFunction::Is(func));
        return reinterpret_cast<WasmScriptFunction *>(func);
    }

    WebAssemblyMemory* WasmScriptFunction::GetWebAssemblyMemory() const
    {
        return (WebAssemblyMemory*)PointerValue(
            *(this->GetModuleEnvironment() + AsmJsModuleMemory::MemoryTableBeginOffset));
    }
#endif

    ScriptFunctionWithInlineCache::ScriptFunctionWithInlineCache(FunctionProxy * proxy, ScriptFunctionType* deferredPrototypeType) :
        ScriptFunction(proxy, deferredPrototypeType)
    {}

    bool ScriptFunctionWithInlineCache::Is(Var func)
    {
        return ScriptFunction::Is(func) && ScriptFunction::UnsafeFromVar(func)->GetHasInlineCaches();
    }

    ScriptFunctionWithInlineCache* ScriptFunctionWithInlineCache::FromVar(Var func)
    {
        AssertOrFailFast(ScriptFunctionWithInlineCache::Is(func));
        return reinterpret_cast<ScriptFunctionWithInlineCache *>(func);
    }

    ScriptFunctionWithInlineCache* ScriptFunctionWithInlineCache::UnsafeFromVar(Var func)
    {
        Assert(ScriptFunctionWithInlineCache::Is(func));
        return reinterpret_cast<ScriptFunctionWithInlineCache *>(func);
    }

    InlineCache * ScriptFunctionWithInlineCache::GetInlineCache(uint index)
    {
        void** inlineCaches = this->GetInlineCaches();
<<<<<<< HEAD
        Assert(inlineCaches != nullptr);
=======
        AssertOrFailFast(inlineCaches != nullptr);
>>>>>>> 84bd6f3c
        AssertOrFailFast(index < this->GetInlineCacheCount());
#if DBG
        Assert(this->m_inlineCacheTypes[index] == InlineCacheTypeNone ||
            this->m_inlineCacheTypes[index] == InlineCacheTypeInlineCache);
        this->m_inlineCacheTypes[index] = InlineCacheTypeInlineCache;
#endif
        return reinterpret_cast<InlineCache *>(PointerValue(inlineCaches[index]));
<<<<<<< HEAD
    }

    Field(void**) ScriptFunctionWithInlineCache::GetInlineCaches()
    {
        // If script function have inline caches pointing to function body and function body got reparsed we need to reset cache
        if (this->GetHasInlineCaches() &&
            !this->GetHasOwnInlineCaches() &&
            this->m_inlineCaches != this->GetFunctionBody()->GetInlineCaches())
        {
            Assert(this->GetFunctionBody()->GetCompileCount() > 1);
            this->SetInlineCachesFromFunctionBody();
        }

        return this->m_inlineCaches;
    }

    void ScriptFunctionWithInlineCache::SetInlineCachesFromFunctionBody()
    {
        SetHasInlineCaches(true);
        Js::FunctionBody* functionBody = this->GetFunctionBody();
        this->m_inlineCaches = functionBody->GetInlineCaches();
#if DBG
        this->m_inlineCacheTypes = functionBody->GetInlineCacheTypes();
#endif
        this->rootObjectLoadInlineCacheStart = functionBody->GetRootObjectLoadInlineCacheStart();
        this->rootObjectLoadMethodInlineCacheStart = functionBody->GetRootObjectLoadMethodInlineCacheStart();
        this->rootObjectStoreInlineCacheStart = functionBody->GetRootObjectStoreInlineCacheStart();
        this->inlineCacheCount = functionBody->GetInlineCacheCount();
        this->isInstInlineCacheCount = functionBody->GetIsInstInlineCacheCount();
=======
>>>>>>> 84bd6f3c
    }

    void ScriptFunctionWithInlineCache::CreateInlineCache()
    {
        Js::FunctionBody *functionBody = this->GetFunctionBody();
        this->rootObjectLoadInlineCacheStart = functionBody->GetRootObjectLoadInlineCacheStart();
        this->rootObjectStoreInlineCacheStart = functionBody->GetRootObjectStoreInlineCacheStart();
        this->inlineCacheCount = functionBody->GetInlineCacheCount();
        this->isInstInlineCacheCount = functionBody->GetIsInstInlineCacheCount();

        SetHasInlineCaches(true);
        AllocateInlineCache();
    }

    void ScriptFunctionWithInlineCache::Finalize(bool isShutdown)
    {
        if (isShutdown)
        {
            FreeOwnInlineCaches<true>();
        }
        else
        {
            FreeOwnInlineCaches<false>();
        }
    }
    template<bool isShutdown>
    void ScriptFunctionWithInlineCache::FreeOwnInlineCaches()
    {
        uint isInstInlineCacheStart = this->GetInlineCacheCount();
        uint totalCacheCount = isInstInlineCacheStart + isInstInlineCacheCount;
        if (this->GetHasInlineCaches() && this->m_inlineCaches)
        {
            Js::ScriptContext* scriptContext = this->GetParseableFunctionInfo()->GetScriptContext();
            uint i = 0;
            uint unregisteredInlineCacheCount = 0;
            uint plainInlineCacheEnd = rootObjectLoadInlineCacheStart;
            __analysis_assume(plainInlineCacheEnd < totalCacheCount);
            for (; i < plainInlineCacheEnd; i++)
            {
                if (this->m_inlineCaches[i])
                {
                    InlineCache* inlineCache = (InlineCache*)(void*)this->m_inlineCaches[i];
                    if (isShutdown)
                    {
                        inlineCache->Clear();
                    }
                    else if(!scriptContext->IsClosed())
                    {
                        if (inlineCache->RemoveFromInvalidationList())
                        {
                            unregisteredInlineCacheCount++;
                        }
                        AllocatorDelete(InlineCacheAllocator, scriptContext->GetInlineCacheAllocator(), inlineCache);
                    }
                    this->m_inlineCaches[i] = nullptr;
                }
            }

            i = isInstInlineCacheStart;
            for (; i < totalCacheCount; i++)
            {
                if (this->m_inlineCaches[i])
                {
                    if (isShutdown)
                    {
                        ((IsInstInlineCache*)this->m_inlineCaches[i])->Clear();
                    }
                    else if (!scriptContext->IsClosed())
                    {
                        AllocatorDelete(CacheAllocator, scriptContext->GetIsInstInlineCacheAllocator(), (IsInstInlineCache*)(void*)this->m_inlineCaches[i]);
                    }
                    this->m_inlineCaches[i] = nullptr;
                }
            }

            if (unregisteredInlineCacheCount > 0)
            {
                AssertMsg(!isShutdown && !scriptContext->IsClosed(), "Unregistration of inlineCache should only be done if this is not shutdown or scriptContext closing.");
                scriptContext->GetThreadContext()->NotifyInlineCacheBatchUnregistered(unregisteredInlineCacheCount);
            }
        }
    }

    void ScriptFunctionWithInlineCache::AllocateInlineCache()
    {
        Assert(this->m_inlineCaches == nullptr);
        uint isInstInlineCacheStart = this->GetInlineCacheCount();
        uint totalCacheCount = isInstInlineCacheStart + isInstInlineCacheCount;
        Js::FunctionBody* functionBody = this->GetFunctionBody();

        if (totalCacheCount != 0)
        {
            // Root object inline cache are not leaf
            Js::ScriptContext* scriptContext = this->GetFunctionBody()->GetScriptContext();
            void ** inlineCaches = RecyclerNewArrayZ(scriptContext->GetRecycler() ,
                void*, totalCacheCount);
#if DBG
            this->m_inlineCacheTypes = RecyclerNewArrayLeafZ(scriptContext->GetRecycler(),
                byte, totalCacheCount);
#endif
            uint i = 0;
            uint plainInlineCacheEnd = rootObjectLoadInlineCacheStart;
            __analysis_assume(plainInlineCacheEnd <= totalCacheCount);
            for (; i < plainInlineCacheEnd; i++)
            {
                inlineCaches[i] = AllocatorNewZ(InlineCacheAllocator,
                    scriptContext->GetInlineCacheAllocator(), InlineCache);
            }
            Js::RootObjectBase * rootObject = functionBody->GetRootObject();
            ThreadContext * threadContext = scriptContext->GetThreadContext();
            uint rootObjectLoadInlineCacheEnd = rootObjectLoadMethodInlineCacheStart;
            __analysis_assume(rootObjectLoadInlineCacheEnd <= totalCacheCount);
            for (; i < rootObjectLoadInlineCacheEnd; i++)
            {
                inlineCaches[i] = rootObject->GetInlineCache(
                    threadContext->GetPropertyName(functionBody->GetPropertyIdFromCacheId(i)), false, false);
            }
            uint rootObjectLoadMethodInlineCacheEnd = rootObjectStoreInlineCacheStart;
            __analysis_assume(rootObjectLoadMethodInlineCacheEnd <= totalCacheCount);
            for (; i < rootObjectLoadMethodInlineCacheEnd; i++)
            {
                inlineCaches[i] = rootObject->GetInlineCache(
                    threadContext->GetPropertyName(functionBody->GetPropertyIdFromCacheId(i)), true, false);
            }
            uint rootObjectStoreInlineCacheEnd = isInstInlineCacheStart;
            __analysis_assume(rootObjectStoreInlineCacheEnd <= totalCacheCount);
            for (; i < rootObjectStoreInlineCacheEnd; i++)
            {
#pragma prefast(suppress:6386, "The analysis assume didn't help prefast figure out this is in range")
                inlineCaches[i] = rootObject->GetInlineCache(
                    threadContext->GetPropertyName(functionBody->GetPropertyIdFromCacheId(i)), false, true);
            }
            for (; i < totalCacheCount; i++)
            {
                inlineCaches[i] = AllocatorNewStructZ(CacheAllocator,
                    functionBody->GetScriptContext()->GetIsInstInlineCacheAllocator(), IsInstInlineCache);
            }
#if DBG
            this->m_inlineCacheTypes = RecyclerNewArrayLeafZ(functionBody->GetScriptContext()->GetRecycler(),
                byte, totalCacheCount);
#endif
            this->m_inlineCaches = inlineCaches;
        }
    }

    bool ScriptFunction::GetSymbolName(Var computedNameVar, const char16** symbolName, charcount_t* length)
    {
        if (nullptr != computedNameVar && JavascriptSymbol::Is(computedNameVar))
        {
            const PropertyRecord* symbolRecord = JavascriptSymbol::FromVar(computedNameVar)->GetValue();
            *symbolName = symbolRecord->GetBuffer();
            *length = symbolRecord->GetLength();
            return true;
        }
        *symbolName = nullptr;
        *length = 0;
        return false;
    }

    JavascriptString* ScriptFunction::GetDisplayNameImpl() const
    {
        Assert(this->GetFunctionProxy() != nullptr); // The caller should guarantee a proxy exists
        ParseableFunctionInfo * func = this->GetFunctionProxy()->EnsureDeserialized();
        const char16* name = nullptr;
        charcount_t length = 0;
        JavascriptString* returnStr = nullptr;
        ENTER_PINNED_SCOPE(JavascriptString, computedName);
        Var computedNameVar = this->GetComputedNameVar();
        if (computedNameVar != nullptr)
        {
            const char16* symbolName = nullptr;
            charcount_t symbolNameLength = 0;
            if (ScriptFunction::GetSymbolName(computedNameVar, &symbolName, &symbolNameLength))
            {
                if (symbolNameLength == 0)
                {
                    name = symbolName;
                }
                else
                {
                    name = FunctionProxy::WrapWithBrackets(symbolName, symbolNameLength, this->GetScriptContext());
                    length = symbolNameLength + 2; //adding 2 to length for  brackets
                }
            }
            else
            {
                computedName = ScriptFunction::GetComputedName(computedNameVar, this->GetScriptContext());
                if (!func->GetIsAccessor())
                {
                    return computedName;
                }
                name = computedName->GetString();
                length = computedName->GetLength();
            }
        }
        else
        {
            name = Constants::Empty;
            if (func->GetIsNamedFunctionExpression()) // GetIsNamedFunctionExpression -> ex. var a = function foo() {} where name is foo
            {
                name = func->GetShortDisplayName(&length);
            }
            else if (func->GetIsNameIdentifierRef()) // GetIsNameIdentifierRef        -> confirms a name is not attached like o.x = function() {}
            {
                if (this->GetScriptContext()->GetConfig()->IsES6FunctionNameFullEnabled())
                {
                    name = func->GetShortDisplayName(&length);
                }
                else if (func->GetIsDeclaration() || // GetIsDeclaration -> ex. function foo () {}
                         func->GetIsAccessor()    || // GetIsAccessor    -> ex. var a = { get f() {}} new enough syntax that we do not have to disable by default
                         func->IsLambda()         || // IsLambda         -> ex. var y = { o : () => {}}
                         GetHomeObj())               // GetHomeObj       -> ex. var o = class {}, confirms this is a constructor or method on a class
                {
                    name = func->GetShortDisplayName(&length);
                }
            }
        }
        AssertMsg(IsValidCharCount(length), "JavascriptString can't be larger than charcount_t");
        returnStr = DisplayNameHelper(name, static_cast<charcount_t>(length));

        LEAVE_PINNED_SCOPE();

        return returnStr;
    }

    bool ScriptFunction::IsAnonymousFunction() const
    {
        return this->GetFunctionProxy()->GetIsAnonymousFunction();
    }

    JavascriptString* ScriptFunction::GetComputedName(Var computedNameVar, ScriptContext * scriptContext)
    {
        JavascriptString* computedName = nullptr;
        if (computedNameVar != nullptr)
        {
            if (TaggedInt::Is(computedNameVar))
            {
                computedName = TaggedInt::ToString(computedNameVar, scriptContext);
            }
            else
            {
                computedName = JavascriptConversion::ToString(computedNameVar, scriptContext);
            }
            return computedName;
        }
        return nullptr;
    }

    bool ScriptFunction::HasSuperReference()
    {
        return this->GetFunctionProxy()->HasSuperReference();
    }

    void ScriptFunctionWithInlineCache::ClearInlineCacheOnFunctionObject()
    {
        if (NULL != this->m_inlineCaches)
        {
            FreeOwnInlineCaches<false>();
            this->m_inlineCaches = nullptr;
            this->inlineCacheCount = 0;
            this->rootObjectLoadInlineCacheStart = 0;
            this->rootObjectLoadMethodInlineCacheStart = 0;
            this->rootObjectStoreInlineCacheStart = 0;
            this->isInstInlineCacheCount = 0;
        }
        SetHasInlineCaches(false);
    }<|MERGE_RESOLUTION|>--- conflicted
+++ resolved
@@ -18,11 +18,7 @@
     {
         if (JavascriptFunction::Is(func))
         {
-<<<<<<< HEAD
-            JavascriptFunction *function = JavascriptFunction::FromVar(func);
-=======
             JavascriptFunction *function = JavascriptFunction::UnsafeFromVar(func);
->>>>>>> 84bd6f3c
             return ScriptFunction::Test(function) || JavascriptGeneratorFunction::Test(function)
                 || JavascriptAsyncFunction::Test(function);
         }
@@ -104,9 +100,6 @@
                 pfuncScript = pfuncScriptWithInlineCache;
             }
         }
-<<<<<<< HEAD
-        else
-=======
 
         if (pfuncScript == nullptr)
         {
@@ -117,7 +110,6 @@
 
         ScriptFunctionType *scFuncType = functionProxy->GetUndeferredFunctionType();
         if (scFuncType)
->>>>>>> 84bd6f3c
         {
             Assert(pfuncScript->GetType() == functionProxy->GetDeferredPrototypeType());
             pfuncScript->GetTypeHandler()->EnsureObjectReady(pfuncScript);
@@ -252,21 +244,6 @@
         this->GetScriptFunctionType()->ChangeEntryPoint(entryPointInfo, entryPoint, isAsmJS);
     }
 
-<<<<<<< HEAD
-            ProxyEntryPointInfo* oldEntryPointInfo = this->GetScriptFunctionType()->GetEntryPointInfo();
-            if (oldEntryPointInfo
-                && oldEntryPointInfo != entryPointInfo
-                && oldEntryPointInfo->SupportsExpiration())
-            {
-                // The old entry point could be executing so we need root it to make sure
-                // it isn't prematurely collected. The rooting is done by queuing it up on the threadContext
-                ThreadContext* threadContext = ThreadContext::GetContextForCurrentThread();
-
-                threadContext->QueueFreeOldEntryPointInfoIfInScript((FunctionEntryPointInfo*)oldEntryPointInfo);
-            }
-
-        this->GetScriptFunctionType()->SetEntryPointInfo(entryPointInfo);
-=======
     void ScriptFunction::CopyEntryPointInfoToThreadContextIfNecessary(ProxyEntryPointInfo* oldEntryPointInfo, ProxyEntryPointInfo* newEntryPointInfo)
     {
         if (oldEntryPointInfo
@@ -279,7 +256,6 @@
 
             threadContext->QueueFreeOldEntryPointInfoIfInScript((FunctionEntryPointInfo*)oldEntryPointInfo);
         }
->>>>>>> 84bd6f3c
     }
 
     FunctionProxy * ScriptFunction::GetFunctionProxy() const
@@ -711,31 +687,15 @@
 
         ScriptContext* scriptContext = functionProxy->GetScriptContext();
 
-<<<<<<< HEAD
-        bool hasSuperReference = functionProxy->HasSuperReference();
-
-        AsmJsScriptFunction* asmJsFunc = scriptContext->GetLibrary()->CreateAsmJsScriptFunction(functionProxy);
-        asmJsFunc->SetEnvironment(environment);
-
-        Assert(!hasSuperReference);
-        asmJsFunc->SetHasSuperReference(hasSuperReference);
-
-=======
         Assert(!functionProxy->HasSuperReference());
         AsmJsScriptFunction* asmJsFunc = scriptContext->GetLibrary()->CreateAsmJsScriptFunction(functionProxy);
         asmJsFunc->SetEnvironment(environment);
 
->>>>>>> 84bd6f3c
         JS_ETW(EventWriteJSCRIPT_RECYCLER_ALLOCATE_FUNCTION(asmJsFunc, EtwTrace::GetFunctionId(functionProxy)));
 
         return asmJsFunc;
     }
 
-<<<<<<< HEAD
-    ScriptFunctionWithInlineCache::ScriptFunctionWithInlineCache(FunctionProxy * proxy, ScriptFunctionType* deferredPrototypeType) :
-        ScriptFunction(proxy, deferredPrototypeType), hasOwnInlineCaches(false)
-    {}
-=======
     JavascriptArrayBuffer* AsmJsScriptFunction::GetAsmJsArrayBuffer() const
     {
 #ifdef ASMJS_PLAT
@@ -753,7 +713,6 @@
     {
         Assert(!proxy->GetFunctionInfo()->HasComputedName());
     }
->>>>>>> 84bd6f3c
 
     bool WasmScriptFunction::Is(Var func)
     {
@@ -803,11 +762,7 @@
     InlineCache * ScriptFunctionWithInlineCache::GetInlineCache(uint index)
     {
         void** inlineCaches = this->GetInlineCaches();
-<<<<<<< HEAD
-        Assert(inlineCaches != nullptr);
-=======
         AssertOrFailFast(inlineCaches != nullptr);
->>>>>>> 84bd6f3c
         AssertOrFailFast(index < this->GetInlineCacheCount());
 #if DBG
         Assert(this->m_inlineCacheTypes[index] == InlineCacheTypeNone ||
@@ -815,38 +770,6 @@
         this->m_inlineCacheTypes[index] = InlineCacheTypeInlineCache;
 #endif
         return reinterpret_cast<InlineCache *>(PointerValue(inlineCaches[index]));
-<<<<<<< HEAD
-    }
-
-    Field(void**) ScriptFunctionWithInlineCache::GetInlineCaches()
-    {
-        // If script function have inline caches pointing to function body and function body got reparsed we need to reset cache
-        if (this->GetHasInlineCaches() &&
-            !this->GetHasOwnInlineCaches() &&
-            this->m_inlineCaches != this->GetFunctionBody()->GetInlineCaches())
-        {
-            Assert(this->GetFunctionBody()->GetCompileCount() > 1);
-            this->SetInlineCachesFromFunctionBody();
-        }
-
-        return this->m_inlineCaches;
-    }
-
-    void ScriptFunctionWithInlineCache::SetInlineCachesFromFunctionBody()
-    {
-        SetHasInlineCaches(true);
-        Js::FunctionBody* functionBody = this->GetFunctionBody();
-        this->m_inlineCaches = functionBody->GetInlineCaches();
-#if DBG
-        this->m_inlineCacheTypes = functionBody->GetInlineCacheTypes();
-#endif
-        this->rootObjectLoadInlineCacheStart = functionBody->GetRootObjectLoadInlineCacheStart();
-        this->rootObjectLoadMethodInlineCacheStart = functionBody->GetRootObjectLoadMethodInlineCacheStart();
-        this->rootObjectStoreInlineCacheStart = functionBody->GetRootObjectStoreInlineCacheStart();
-        this->inlineCacheCount = functionBody->GetInlineCacheCount();
-        this->isInstInlineCacheCount = functionBody->GetIsInstInlineCacheCount();
-=======
->>>>>>> 84bd6f3c
     }
 
     void ScriptFunctionWithInlineCache::CreateInlineCache()
