--- conflicted
+++ resolved
@@ -126,11 +126,7 @@
 
     BOOL GlobalObject::ReserveGlobalProperty(PropertyId propertyId)
     {
-<<<<<<< HEAD
-        if (JavascriptConversion::PropertyQueryFlagsToBoolean(DynamicObject::HasPropertyQuery(propertyId)))
-=======
         if (JavascriptConversion::PropertyQueryFlagsToBoolean(DynamicObject::HasPropertyQuery(propertyId, nullptr /*info*/)))
->>>>>>> 84bd6f3c
         {
             return false;
         }
@@ -593,13 +589,6 @@
 
         ScriptFunction *pfuncScript = nullptr;
         JavascriptString *argString = JavascriptString::FromVar(evalArg);
-<<<<<<< HEAD
-        ScriptFunction *pfuncScript = nullptr;
-        char16 const * sourceString = argString->GetSz();
-        charcount_t sourceLen = argString->GetLength();
-        FastEvalMapString key(sourceString, sourceLen, moduleID, strictMode, isLibraryCode);
-        bool found = scriptContext->IsInEvalMap(key, isIndirect, &pfuncScript);
-=======
         char16 const * sourceString = argString->GetSz();
         charcount_t sourceLen = argString->GetLength();
         FastEvalMapString key(sourceString, sourceLen, moduleID, strictMode, isLibraryCode);
@@ -610,7 +599,6 @@
         bool useEvalMap = !VirtualTableInfo<PropertyString>::HasVirtualTable(argString) && debugEvalScriptContext == nullptr; // Don't use the cache in case of debugEval
         
         bool found = useEvalMap && scriptContext->IsInEvalMap(key, isIndirect, &pfuncScript);
->>>>>>> 84bd6f3c
         if (!found || (!isIndirect && pfuncScript->GetEnvironment() != &NullFrameDisplay))
         {
             uint32 grfscr = additionalGrfscr | fscrReturnExpression | fscrEval | fscrEvalCode | fscrGlobalCode;
@@ -628,9 +616,6 @@
             pfuncScript = library->GetGlobalObject()->EvalHelper(scriptContext, argString->GetSz(), argString->GetLength(), moduleID,
                 grfscr, Constants::EvalCode, doRegisterDocument, isIndirect, strictMode);
 
-<<<<<<< HEAD
-            if (!found)
-=======
             if (debugEvalScriptContext != nullptr && CrossSite::NeedMarshalVar(pfuncScript, debugEvalScriptContext))
             {
                 // This is console scope scenario. DebugEval script context is on the top of the stack. But we are going
@@ -640,7 +625,6 @@
             }
 
             if (useEvalMap && !found)
->>>>>>> 84bd6f3c
             {
                 scriptContext->AddToEvalMap(key, isIndirect, pfuncScript);
             }
@@ -719,18 +703,6 @@
 
                 bool successful = false;
                 if (JavascriptStackWalker::GetCaller(&pfuncCaller, scriptContext))
-<<<<<<< HEAD
-                {
-                FunctionInfo* functionInfo = pfuncCaller->GetFunctionInfo();
-                if (functionInfo != nullptr && (functionInfo->IsLambda() || functionInfo->IsClassConstructor()))
-                {
-                    Var defaultInstance = (moduleID == kmodGlobal) ? JavascriptOperators::OP_LdRoot(scriptContext)->ToThis() : (Var)JavascriptOperators::GetModuleRoot(moduleID, scriptContext);
-                    varThis = JavascriptOperators::OP_GetThisScoped(environment, defaultInstance, scriptContext);
-                    UpdateThisForEval(varThis, moduleID, scriptContext, strictMode);
-                        successful = true;
-                }
-                }
-=======
                 {
                     FunctionInfo* functionInfo = pfuncCaller->GetFunctionInfo();
                     if (functionInfo != nullptr && (functionInfo->IsLambda() || functionInfo->IsClassConstructor()))
@@ -741,7 +713,6 @@
                         successful = true;
                     }
                 }
->>>>>>> 84bd6f3c
 
                 if (!successful)
                 {
@@ -794,16 +765,12 @@
             // Executing the eval causes the scope chain to escape.
             pfuncScript->InvalidateCachedScopeChain();
         }
-<<<<<<< HEAD
-        Var varResult = CALL_FUNCTION(scriptContext->GetThreadContext(), pfuncScript, CallInfo(CallFlags_Eval, 1), varThis);
-=======
         Var varResult = nullptr;
         BEGIN_SAFE_REENTRANT_CALL(scriptContext->GetThreadContext())
         {
             varResult = CALL_FUNCTION(scriptContext->GetThreadContext(), pfuncScript, CallInfo(CallFlags_Eval, 1), varThis);
         }
         END_SAFE_REENTRANT_CALL
->>>>>>> 84bd6f3c
         pfuncScript->SetEnvironment((FrameDisplay*)&NullFrameDisplay);
         return varResult;
     }
@@ -849,11 +816,7 @@
             ArenaAllocator tempAlloc(_u("ValidateSyntaxArena"), scriptContext->GetThreadContext()->GetPageAllocator(), Throw::OutOfMemory);
 
             size_t cchSource = sourceLength;
-<<<<<<< HEAD
-            size_t cbUtf8Buffer = UInt32Math::AddMul<1, 3>(sourceLength);
-=======
             size_t cbUtf8Buffer = UInt32Math::MulAdd<3, 1>(sourceLength);
->>>>>>> 84bd6f3c
             LPUTF8 utf8Source = AnewArray(&tempAlloc, utf8char_t, cbUtf8Buffer);
             Assert(cchSource < MAXLONG);
             size_t cbSource = utf8::EncodeIntoAndNullTerminate<utf8::Utf8EncodingKind::Cesu8>(utf8Source, cbUtf8Buffer, source, static_cast<charcount_t>(cchSource));
@@ -925,11 +888,7 @@
         BEGIN_TRANSLATE_EXCEPTION_TO_HRESULT
         {
             uint cchSource = sourceLength;
-<<<<<<< HEAD
-            size_t cbUtf8Buffer = UInt32Math::AddMul<1, 3>(cchSource);
-=======
             size_t cbUtf8Buffer = UInt32Math::MulAdd<3, 1>(cchSource);
->>>>>>> 84bd6f3c
 
             ArenaAllocator tempArena(_u("EvalHelperArena"), scriptContext->GetThreadContext()->GetPageAllocator(), Js::Throw::OutOfMemory);
             LPUTF8 utf8Source = AnewArray(&tempArena, utf8char_t, cbUtf8Buffer);
@@ -949,11 +908,7 @@
             Parser parser(scriptContext, strictMode);
             bool forceNoNative = false;
 
-<<<<<<< HEAD
-            ParseNodePtr parseTree = nullptr;
-=======
             ParseNodeProg * parseTree = nullptr;
->>>>>>> 84bd6f3c
 
             SourceContextInfo * sourceContextInfo = pSrcInfo->sourceContextInfo;
             ULONG deferParseThreshold = Parser::GetDeferralThreshold(sourceContextInfo->IsSourceProfileLoaded());
@@ -1686,12 +1641,7 @@
             return function->GetScriptContext()->GetLibrary()->GetUndefined();
         }
 
-<<<<<<< HEAD
-        Js::JavascriptString* jsString = Js::JavascriptConversion::ToString(args[1], function->GetScriptContext());
-        PlatformAgnostic::EventTrace::FireGenericEventTrace(jsString->GetSz());
-=======
         JS_ETW(EventWriteJSCRIPT_INTERNAL_GENERIC_EVENT(Js::JavascriptConversion::ToString(args[1], function->GetScriptContext())->GetSz()));
->>>>>>> 84bd6f3c
         return function->GetScriptContext()->GetLibrary()->GetUndefined();
     }
 #endif
@@ -1853,15 +1803,9 @@
         return FALSE;
     }
 
-<<<<<<< HEAD
-    PropertyQueryFlags GlobalObject::HasPropertyQuery(PropertyId propertyId)
-    {
-        return JavascriptConversion::BooleanToPropertyQueryFlags(JavascriptConversion::PropertyQueryFlagsToBoolean(DynamicObject::HasPropertyQuery(propertyId)) ||
-=======
     PropertyQueryFlags GlobalObject::HasPropertyQuery(PropertyId propertyId, _Inout_opt_ PropertyValueInfo* info)
     {
         return JavascriptConversion::BooleanToPropertyQueryFlags(JavascriptConversion::PropertyQueryFlagsToBoolean(DynamicObject::HasPropertyQuery(propertyId, info)) ||
->>>>>>> 84bd6f3c
             (this->directHostObject && JavascriptOperators::HasProperty(this->directHostObject, propertyId)) ||
             (this->hostObject && JavascriptOperators::HasProperty(this->hostObject, propertyId)));
     }
@@ -1875,21 +1819,13 @@
 
     BOOL GlobalObject::HasOwnProperty(PropertyId propertyId)
     {
-<<<<<<< HEAD
-        return JavascriptConversion::PropertyQueryFlagsToBoolean(DynamicObject::HasPropertyQuery(propertyId)) ||
-=======
         return JavascriptConversion::PropertyQueryFlagsToBoolean(DynamicObject::HasPropertyQuery(propertyId, nullptr /*info*/)) ||
->>>>>>> 84bd6f3c
             (this->directHostObject && this->directHostObject->HasProperty(propertyId));
     }
 
     BOOL GlobalObject::HasOwnPropertyNoHostObject(PropertyId propertyId)
     {
-<<<<<<< HEAD
-        return JavascriptConversion::PropertyQueryFlagsToBoolean(DynamicObject::HasPropertyQuery(propertyId));
-=======
         return JavascriptConversion::PropertyQueryFlagsToBoolean(DynamicObject::HasPropertyQuery(propertyId, nullptr /*info*/));
->>>>>>> 84bd6f3c
     }
 
     PropertyQueryFlags GlobalObject::GetPropertyQuery(Var originalInstance, PropertyId propertyId, Var* value, PropertyValueInfo* info, ScriptContext* requestContext)
@@ -1905,11 +1841,7 @@
     PropertyQueryFlags GlobalObject::GetPropertyQuery(Var originalInstance, JavascriptString* propertyNameString, Var* value, PropertyValueInfo* info, ScriptContext* requestContext)
     {
         PropertyRecord const* propertyRecord;
-<<<<<<< HEAD
-        this->GetScriptContext()->GetOrAddPropertyRecord(propertyNameString->GetString(), propertyNameString->GetLength(), &propertyRecord);
-=======
         this->GetScriptContext()->GetOrAddPropertyRecord(propertyNameString, &propertyRecord);
->>>>>>> 84bd6f3c
         return GlobalObject::GetPropertyQuery(originalInstance, propertyRecord->GetPropertyId(), value, info, requestContext);
     }
 
@@ -2013,11 +1945,7 @@
 
     BOOL GlobalObject::SetExistingProperty(PropertyId propertyId, Var value, PropertyValueInfo* info, BOOL *setAttempted)
     {
-<<<<<<< HEAD
-        BOOL hasOwnProperty = JavascriptConversion::PropertyQueryFlagsToBoolean(DynamicObject::HasPropertyQuery(propertyId));
-=======
         BOOL hasOwnProperty = JavascriptConversion::PropertyQueryFlagsToBoolean(DynamicObject::HasPropertyQuery(propertyId, nullptr /*info*/));
->>>>>>> 84bd6f3c
         BOOL hasProperty = JavascriptOperators::HasProperty(this->GetPrototype(), propertyId);
         *setAttempted = TRUE;
 
@@ -2262,11 +2190,7 @@
 
     BOOL GlobalObject::DeleteProperty(PropertyId propertyId, PropertyOperationFlags flags)
     {
-<<<<<<< HEAD
-        if (JavascriptConversion::PropertyQueryFlagsToBoolean(__super::HasPropertyQuery(propertyId)))
-=======
         if (JavascriptConversion::PropertyQueryFlagsToBoolean(__super::HasPropertyQuery(propertyId, nullptr /*info*/)))
->>>>>>> 84bd6f3c
         {
             return __super::DeleteProperty(propertyId, flags);
         }
