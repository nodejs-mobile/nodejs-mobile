//-------------------------------------------------------------------------------------------------------
// Copyright (C) Microsoft. All rights reserved.
// Licensed under the MIT license. See LICENSE.txt file in the project root for full license information.
//-------------------------------------------------------------------------------------------------------
#pragma once

namespace Js
{
    typedef struct
    {
        uint32 shift;
    } Boyer_Moore_Jump;

    // Boyer Moore table for only the first character in the search string.
#if defined(_M_IX86) || defined(_M_IX64)
    // This table gets memset to 0. The x86 CRT is optimized for doing copies 128 bytes
    // at a time, for 16 byte aligned memory. If this table isn't 16 byte aligned, we pay
    // an additional cost to pre-align it, dealing with trailing bytes, and the copy
    // ends up being twice as slow.
    typedef Boyer_Moore_Jump __declspec(align(16)) JmpTable[0x80];
#else
    typedef Boyer_Moore_Jump JmpTable[0x80];
#endif

    struct PropertyCache;
    class SubString;
    class StringCopyInfoStack;

    bool IsValidCharCount(size_t charCount);
    const charcount_t k_InvalidCharCount = static_cast<charcount_t>(-1);

    class JavascriptString : public RecyclableObject
    {
        friend Lowerer;
        friend LowererMD;
        friend bool IsValidCharCount(size_t);

        JavascriptString() = delete;
        JavascriptString(JavascriptString&) = delete;

    private:
        Field(const char16*) m_pszValue;         // Flattened, '\0' terminated contents
        Field(charcount_t) m_charLength;          // Length in characters, not including '\0'.

        static const charcount_t MaxCharLength = INT_MAX - 1;  // Max number of chars not including '\0'.

    protected:
        static const byte MaxCopyRecursionDepth = 3;

    public:

        BOOL HasItemAt(charcount_t idxChar);
        BOOL GetItemAt(charcount_t idxChar, Var* value);
        char16 GetItem(charcount_t index);

        virtual void GetPropertyRecord(_Out_ PropertyRecord const** propertyRecord, bool dontLookupFromDictionary = false);
        virtual void CachePropertyRecord(_In_ PropertyRecord const* propertyRecord);

        _Ret_range_(m_charLength, m_charLength) charcount_t GetLength() const;

        // Non-finalized strings haven't allocated buffers yet, but
        // it always makes sense to talk about string's size in bytes.
        charcount_t GetSizeInBytes() const { return GetLength() * sizeof(char16); };
        virtual size_t GetAllocatedByteCount() const;

        virtual bool IsSubstring() const;
        int GetLengthAsSignedInt() const;
        const char16* UnsafeGetBuffer() const;
        LPCWSTR GetSzCopy(ArenaAllocator* alloc);   // Copy to an Arena
        const char16* GetString(); // Get string, may not be NULL terminated

        // NumberUtil::FIntRadStrToDbl and parts of GlobalObject::EntryParseInt were refactored into ToInteger
        Var ToInteger(int radix = 0);

        double ToDouble();
        bool ToDouble(double * result);

        static const char16* GetSzHelper(JavascriptString *str) { return str->GetSz(); }
        virtual const char16* GetSz();     // Get string, NULL terminated
        virtual void const * GetOriginalStringReference();  // Get the allocated object that owns the original full string buffer

#if ENABLE_TTD
        //Get the associated property id for this string if there is on (e.g. it is a propertystring otherwise return Js::PropertyIds::_none)
        virtual Js::PropertyId TryGetAssociatedPropertyId() const { return Js::PropertyIds::_none; }
#endif

    public:
        template <typename StringType>
        void Copy(__out_ecount(bufLen) char16 *const buffer, const charcount_t bufLen);
        void Copy(__out_xcount(m_charLength) char16 *const buffer, StringCopyInfoStack &nestedStringTreeCopyInfos, const byte recursionDepth)
        {
            if (this->IsFinalized())
            {
                // If we have the buffer already, just copy it
                const CharCount copyCharLength = this->GetLength();
                CopyHelper(buffer, this->GetString(), copyCharLength);
            }
            else
            {
                CopyVirtual(buffer, nestedStringTreeCopyInfos, recursionDepth);
            }
        }
        virtual void CopyVirtual(_Out_writes_(m_charLength) char16 *const buffer, StringCopyInfoStack &nestedStringTreeCopyInfos, const byte recursionDepth);

    private:
        void FinishCopy(__inout_xcount(m_charLength) char16 *const buffer, StringCopyInfoStack &nestedStringTreeCopyInfos);

    public:
        virtual int GetRandomAccessItemsFromConcatString(Js::JavascriptString * const *& items) const { return -1; }
        virtual bool IsTree() const { return false; }

        virtual BOOL SetItem(uint32 index, Var value, PropertyOperationFlags propertyOperationFlags) override;
        virtual BOOL DeleteItem(uint32 index, PropertyOperationFlags propertyOperationFlags) override;
        virtual PropertyQueryFlags HasItemQuery(uint32 index) override sealed;
        virtual PropertyQueryFlags GetItemQuery(Var originalInstance, uint32 index, Var* value, ScriptContext * requestContext) override;
        virtual PropertyQueryFlags GetItemReferenceQuery(Var originalInstance, uint32 index, Var* value, ScriptContext * requestContext) override;
<<<<<<< HEAD
        virtual BOOL GetEnumerator(JavascriptStaticEnumerator * enumerator, EnumeratorFlags flags, ScriptContext* requestContext, ForInCache * forInCache = nullptr) override;
        virtual PropertyQueryFlags HasPropertyQuery(PropertyId propertyId) override;
=======
        virtual BOOL GetEnumerator(JavascriptStaticEnumerator * enumerator, EnumeratorFlags flags, ScriptContext* requestContext, EnumeratorCache * enumeratorCache = nullptr) override;
        virtual PropertyQueryFlags HasPropertyQuery(PropertyId propertyId, _Inout_opt_ PropertyValueInfo* info) override;
>>>>>>> 84bd6f3c
        virtual BOOL IsEnumerable(PropertyId propertyId) override;
        virtual BOOL DeleteProperty(PropertyId propertyId, PropertyOperationFlags propertyOperationFlags) override;
        virtual BOOL DeleteProperty(JavascriptString *propertyNameString, PropertyOperationFlags propertyOperationFlags) override;
        virtual PropertyQueryFlags GetPropertyQuery(Var originalInstance, PropertyId propertyId, Var* value, PropertyValueInfo* info, ScriptContext* requestContext) override;
        virtual PropertyQueryFlags GetPropertyQuery(Var originalInstance, JavascriptString* propertyNameString, Var* value, PropertyValueInfo* info, ScriptContext* requestContext) override;
        virtual PropertyQueryFlags GetPropertyReferenceQuery(Var originalInstance, PropertyId propertyId, Var* value, PropertyValueInfo* info, ScriptContext* requestContext) override;
        virtual BOOL GetDiagValueString(StringBuilder<ArenaAllocator>* stringBuilder, ScriptContext* requestContext) override;
        virtual BOOL GetDiagTypeString(StringBuilder<ArenaAllocator>* stringBuilder, ScriptContext* requestContext) override;
        virtual RecyclableObject* ToObject(ScriptContext * requestContext) override;
        virtual Var GetTypeOfString(ScriptContext * requestContext) override;
        // should never be called, JavascriptConversion::ToPrimitive() short-circuits and returns input value
        virtual BOOL ToPrimitive(JavascriptHint hint, Var* value, ScriptContext * requestContext) override { AssertMsg(false, "String ToPrimitive should not be called"); *value = this; return true;}
        virtual RecyclableObject * CloneToScriptContext(ScriptContext* requestContext) override;

        virtual BOOL BufferEquals(__in_ecount(otherLength) LPCWSTR otherBuffer, __in charcount_t otherLength);
        char16* GetNormalizedString(PlatformAgnostic::UnicodeText::NormalizationForm, ArenaAllocator*, charcount_t&);

        static bool Is(Var aValue);
        static JavascriptString* FromVar(Var aValue);
        static JavascriptString* UnsafeFromVar(Var aValue);
        static bool Equals(JavascriptString* aLeft, JavascriptString* aRight);
        static bool LessThan(Var aLeft, Var aRight);
        static bool IsNegZero(JavascriptString *string);

        static uint strstr(JavascriptString *string, JavascriptString *substring, bool useBoyerMoore, uint start=0);
        static int strcmp(JavascriptString *string1, JavascriptString *string2);

    private:
        char16* GetSzCopy();   // get a copy of the inner string without compacting the chunks

        template<bool toUpper, bool useInvariant>
        static JavascriptString* ToCaseCore(JavascriptString* pThis);
        static int IndexOfUsingJmpTable(JmpTable jmpTable, const char16* inputStr, charcount_t len, const char16* searchStr, int searchLen, int position);
        static int LastIndexOfUsingJmpTable(JmpTable jmpTable, const char16* inputStr, charcount_t len, const char16* searchStr, charcount_t searchLen, charcount_t position);

        static bool BuildLastCharForwardBoyerMooreTable(JmpTable jmpTable, const char16* searchStr, int searchLen);
        static bool BuildFirstCharBackwardBoyerMooreTable(JmpTable jmpTable, const char16* searchStr, int searchLen);
        static charcount_t ConvertToIndex(Var varIndex, ScriptContext *scriptContext);

        template <typename T, bool copyBuffer>
        static JavascriptString* NewWithBufferT(const char16 * content, charcount_t charLength, ScriptContext * scriptContext);

        bool GetPropertyBuiltIns(PropertyId propertyId, Var* value, ScriptContext* scriptContext);
        static const char stringToIntegerMap[128];
        static const uint8 maxUintStringLengthTable[37];
    protected:
        JavascriptString(StaticType * type);
        JavascriptString(StaticType * type, charcount_t charLength, const char16* szValue);
        DEFINE_VTABLE_CTOR_ABSTRACT(JavascriptString, RecyclableObject);

        void SetLength(charcount_t newLength);
        void SetBuffer(const char16* buffer);
        bool IsValidIndexValue(charcount_t idx) const;

        static charcount_t SafeSzSize(charcount_t length); // Throws on overflow
        charcount_t SafeSzSize() const; // Throws on overflow

    public:
        bool IsFinalized() const { return this->UnsafeGetBuffer() != NULL; }

    public:
        static JavascriptString* NewWithSz(__in_z const char16 * content, ScriptContext* scriptContext);
        static JavascriptString* NewWithBuffer(__in_ecount(charLength) const char16 * content, charcount_t charLength, ScriptContext * scriptContext);
        static JavascriptString* NewCopySz(__in_z const char16* content, ScriptContext* scriptContext);
        static JavascriptString* NewCopyBuffer(__in_ecount(charLength)  const char16* content, charcount_t charLength, ScriptContext* scriptContext);

<<<<<<< HEAD
        static JavascriptString* NewWithArenaSz(__in_z const char16 * content, ScriptContext* scriptContext);
        static JavascriptString* NewWithArenaBuffer(__in_ecount(charLength) const char16 * content, charcount_t charLength, ScriptContext * scriptContext);

        static JavascriptString* NewCopySzFromArena(__in_z const char16* content, ScriptContext* scriptContext, ArenaAllocator *arena, charcount_t cchUseLength = 0);

=======
>>>>>>> 84bd6f3c
        static __ecount(length+1) char16* AllocateLeafAndCopySz(__in Recycler* recycler, __in_ecount(length) const char16* content, charcount_t length);
        static __ecount(length+1) char16* AllocateAndCopySz(__in ArenaAllocator* arena, __in_ecount(length) const char16* content, charcount_t length);
        static void CopyHelper(__out_ecount(countNeeded) char16 *dst, __in_ecount(countNeeded) const char16 * str, charcount_t countNeeded);

    public:
        JavascriptString* ConcatDestructive(JavascriptString* pstRight);
    private:
        JavascriptString* ConcatDestructive_Compound(JavascriptString* pstRight);
        JavascriptString* ConcatDestructive_ConcatToCompound(JavascriptString* pstRight);
        JavascriptString* ConcatDestructive_OneEmpty(JavascriptString* pstRight);
        JavascriptString* ConcatDestructive_CompoundAppendChars(JavascriptString* pstRight);

    public:
        static JavascriptString* Concat(JavascriptString * pstLeft, JavascriptString * pstRight);
        static JavascriptString* Concat3(JavascriptString * pstLeft, JavascriptString * pstCenter, JavascriptString * pstRight);
    private:
        static JavascriptString* Concat_Compound(JavascriptString * pstLeft, JavascriptString * pstRight);
        static JavascriptString* Concat_ConcatToCompound(JavascriptString * pstLeft, JavascriptString * pstRight);
        static JavascriptString* Concat_OneEmpty(JavascriptString * pstLeft, JavascriptString * pstRight);
        static JavascriptString* Concat_BothOneChar(JavascriptString * pstLeft, JavascriptString * pstRight);

    public:
        static uint32 GetOffsetOfpszValue()
        {
            return offsetof(JavascriptString, m_pszValue);
        }

        static uint32 GetOffsetOfcharLength()
        {
            return offsetof(JavascriptString, m_charLength);
        }


        class EntryInfo
        {
        public:
            static FunctionInfo NewInstance;
            static FunctionInfo CharAt;
            static FunctionInfo CharCodeAt;
            static FunctionInfo CodePointAt;
            static FunctionInfo Concat;
            static FunctionInfo FromCharCode;
            static FunctionInfo FromCodePoint;
            static FunctionInfo IndexOf;
            static FunctionInfo LastIndexOf;
            static FunctionInfo LocaleCompare;
            static FunctionInfo Match;
            static FunctionInfo Normalize;
            static FunctionInfo Raw;
            static FunctionInfo Replace;
            static FunctionInfo Search;
            static FunctionInfo Slice;
            static FunctionInfo Split;
            static FunctionInfo Substring;
            static FunctionInfo Substr;
            static FunctionInfo ToLocaleLowerCase;
            static FunctionInfo ToLocaleUpperCase;
            static FunctionInfo ToLowerCase;
            static FunctionInfo ToString;
            static FunctionInfo ToUpperCase;
            static FunctionInfo Trim;
            static FunctionInfo TrimLeft;
            static FunctionInfo TrimRight;
            static FunctionInfo Repeat;
            static FunctionInfo StartsWith;
            static FunctionInfo EndsWith;
            static FunctionInfo Includes;
            static FunctionInfo PadStart;
            static FunctionInfo PadEnd;

#ifdef TAGENTRY
#undef TAGENTRY
#endif
#define TAGENTRY(name, ...) static FunctionInfo name;
#include "JavascriptStringTagEntries.h"
#undef TAGENTRY
            static FunctionInfo ValueOf;
            static FunctionInfo SymbolIterator;
        };

        static Var NewInstance(RecyclableObject* function, CallInfo callInfo, ...);
        static Var EntryCharAt(RecyclableObject* function, CallInfo callInfo, ...);
        static Var EntryCharCodeAt(RecyclableObject* function, CallInfo callInfo, ...);
        static Var EntryCodePointAt(RecyclableObject* function, CallInfo callInfo, ...);
        static Var EntryConcat(RecyclableObject* function, CallInfo callInfo, ...);
        static Var EntryFromCharCode(RecyclableObject* function, CallInfo callInfo, ...);
        static Var EntryFromCodePoint(RecyclableObject* function, CallInfo callInfo, ...);
        static Var EntryIndexOf(RecyclableObject* function, CallInfo callInfo, ...);
        static Var EntryLastIndexOf(RecyclableObject* function, CallInfo callInfo, ...);
        static Var EntryLocaleCompare(RecyclableObject* function, CallInfo callInfo, ...);
        static Var EntryMatch(RecyclableObject* function, CallInfo callInfo, ...);
        static Var EntryNormalize(RecyclableObject* function, CallInfo callInfo, ...);
        static Var EntryRaw(RecyclableObject* function, CallInfo callInfo, ...);
        static Var EntryReplace(RecyclableObject* function, CallInfo callInfo, ...);
        static Var EntrySearch(RecyclableObject* function, CallInfo callInfo, ...);
        static Var EntrySlice(RecyclableObject* function, CallInfo callInfo, ...);
        static Var EntrySplit(RecyclableObject* function, CallInfo callInfo, ...);
        static Var EntrySubstring(RecyclableObject* function, CallInfo callInfo, ...);
        static Var EntrySubstr(RecyclableObject* function, CallInfo callInfo, ...);
        static Var EntryToLocaleLowerCase(RecyclableObject* function, CallInfo callInfo, ...);
        static Var EntryToLocaleUpperCase(RecyclableObject* function, CallInfo callInfo, ...);
        static Var EntryToLowerCase(RecyclableObject* function, CallInfo callInfo, ...);
        static Var EntryToString(RecyclableObject* function, CallInfo callInfo, ...);
        static Var EntryToUpperCase(RecyclableObject* function, CallInfo callInfo, ...);
        static Var EntryTrim(RecyclableObject* function, CallInfo callInfo, ...);
        static Var EntryTrimLeft(RecyclableObject* function, CallInfo callInfo, ...);
        static Var EntryTrimRight(RecyclableObject* function, CallInfo callInfo, ...);
        static Var EntryRepeat(RecyclableObject* function, CallInfo callInfo, ...);
        static Var EntryStartsWith(RecyclableObject* function, CallInfo callInfo, ...);
        static Var EntryEndsWith(RecyclableObject* function, CallInfo callInfo, ...);
        static Var EntryIncludes(RecyclableObject* function, CallInfo callInfo, ...);
        static Var EntryAnchor(RecyclableObject* function, CallInfo callInfo, ...);
        static Var EntryBig(RecyclableObject* function, CallInfo callInfo, ...);
        static Var EntryBlink(RecyclableObject* function, CallInfo callInfo, ...);
        static Var EntryBold(RecyclableObject* function, CallInfo callInfo, ...);
        static Var EntryFixed(RecyclableObject* function, CallInfo callInfo, ...);
        static Var EntryFontColor(RecyclableObject* function, CallInfo callInfo, ...);
        static Var EntryFontSize(RecyclableObject* function, CallInfo callInfo, ...);
        static Var EntryItalics(RecyclableObject* function, CallInfo callInfo, ...);
        static Var EntryLink(RecyclableObject* function, CallInfo callInfo, ...);
        static Var EntrySmall(RecyclableObject* function, CallInfo callInfo, ...);
        static Var EntryStrike(RecyclableObject* function, CallInfo callInfo, ...);
        static Var EntrySub(RecyclableObject* function, CallInfo callInfo, ...);
        static Var EntrySup(RecyclableObject* function, CallInfo callInfo, ...);
        static Var EntryValueOf(RecyclableObject* function, CallInfo callInfo, ...);
        static Var EntrySymbolIterator(RecyclableObject* function, CallInfo callInfo, ...);
        static Var EntryPadStart(RecyclableObject* function, CallInfo callInfo, ...);
        static Var EntryPadEnd(RecyclableObject* function, CallInfo callInfo, ...);

        static JavascriptString* RepeatCore(JavascriptString* currentString, charcount_t count, ScriptContext* scriptContext);
        static JavascriptString* PadCore(ArgumentReader& args, JavascriptString *mainString, bool isPadStart, ScriptContext* scriptContext);
        static Var SubstringCore(JavascriptString* str, int start, int span, ScriptContext* scriptContext);
        static charcount_t GetBufferLength(const char16 *content);
        static charcount_t GetBufferLength(const char16 *content, int charLengthOrMinusOne);
        static bool IsASCII7BitChar(char16 ch) { return ch < 0x0080; }
        static char ToASCII7BitChar(char16 ch) { Assert(IsASCII7BitChar(ch)); return static_cast<char>(ch); }

    private:
        static int IndexOf(ArgumentReader& args, ScriptContext* scriptContext, const char16* apiNameForErrorMsg, bool isRegExpAnAllowedArg);
        static void GetThisStringArgument(ArgumentReader& args, ScriptContext* scriptContext, const char16* apiNameForErrorMsg, JavascriptString** ppThis);
        static void GetThisAndSearchStringArguments(ArgumentReader& args, ScriptContext* scriptContext, const char16* apiNameForErrorMsg, JavascriptString** ppThis, JavascriptString** ppSearch, bool isRegExpAnAllowedArg);

        static BOOL GetThisValueVar(Var aValue, JavascriptString** pString, ScriptContext* scriptContext);
        static Var StringBracketHelper(Arguments args, ScriptContext *scriptContext, __in_ecount(cchTag) char16 const*pszTag, charcount_t cchTag,
                                        __in_ecount_opt(cchProp) char16 const*pszProp, charcount_t cchProp);

        template< size_t N >
        static Var StringBracketHelper(Arguments args, ScriptContext *scriptContext, const char16 (&tag)[N]);

        template< size_t N1, size_t N2 >
        static Var StringBracketHelper(Arguments args, ScriptContext *scriptContext, const char16 (&tag)[N1], const char16 (&prop)[N2]);

        static void SearchValueHelper(ScriptContext* scriptContext, Var aValue, JavascriptRegExp ** ppSearchRegEx, JavascriptString ** ppSearchString);
        static void ReplaceValueHelper(ScriptContext* scriptContext, Var aValue, JavascriptFunction ** ppReplaceFn, JavascriptString ** ppReplaceString);

        template<bool toUpper>
        static JavascriptString* ToLocaleCaseHelper(JavascriptString* thisObj);

        static void InstantiateForceInlinedMembers();

        template <bool trimLeft, bool trimRight>
        static Var TrimLeftRightHelper(JavascriptString* arg, ScriptContext* scriptContext);

        static Var DoStringReplace(Arguments& args, CallInfo& callInfo, JavascriptString* input, ScriptContext* scriptContext);
        static Var DoStringSplit(Arguments& args, CallInfo& callInfo, JavascriptString* input, ScriptContext* scriptContext);
        template<int argCount, typename FallbackFn>
        static Var DelegateToRegExSymbolFunction(ArgumentReader &args, PropertyId symbolPropertyId, FallbackFn fallback, PCWSTR varName, ScriptContext* scriptContext);
        static Var GetRegExSymbolFunction(Var regExp, PropertyId propertyId, ScriptContext* scriptContext);
        template<int argCount> // The count is excluding 'this'
        static Var CallRegExSymbolFunction(Var fn, Var regExp, Arguments& args, PCWSTR const varName, ScriptContext* scriptContext);
        template<int argCount> // The count is excluding 'this'
        static Var CallRegExFunction(RecyclableObject* fnObj, Var regExp, Arguments& args, ScriptContext *scriptContext);
    };

    template<>
    struct PropertyRecordStringHashComparer<JavascriptString *>
    {
        inline static bool Equals(JavascriptString * str1, JavascriptString * str2)
        {
            // We want to pin the strings str1 and str2 because flattening of any of these strings could cause a GC and result in the other string getting collected if it was optimized
            // away by the compiler. We would normally have called the EnterPinnedScope/LeavePinnedScope methods here but it adds extra call instructions to the assembly code. As Equals
            // methods could get called a lot of times this can show up as regressions in benchmarks.
            volatile Js::JavascriptString** keepAliveString1 = (volatile Js::JavascriptString**)& str1;
            volatile Js::JavascriptString** keepAliveString2 = (volatile Js::JavascriptString**)& str2;
            auto keepAliveLambda = [&]() {
                UNREFERENCED_PARAMETER(keepAliveString1);
                UNREFERENCED_PARAMETER(keepAliveString2);
            };

            return (str1->GetLength() == str2->GetLength() &&
                JsUtil::CharacterBuffer<WCHAR>::StaticEquals(str1->GetString(), str2->GetString(), str1->GetLength()));
        }

        inline static bool Equals(JavascriptString * str1, JsUtil::CharacterBuffer<WCHAR> const & str2)
        {
            return (str1->GetLength() == str2.GetLength() &&
                JsUtil::CharacterBuffer<WCHAR>::StaticEquals(str1->GetString(), str2.GetBuffer(), str1->GetLength()));
        }

        inline static bool Equals(JavascriptString * str1, PropertyRecord const * str2)
        {
            return (str1->GetLength() == str2->GetLength() && !Js::IsInternalPropertyId(str2->GetPropertyId()) &&
                JsUtil::CharacterBuffer<WCHAR>::StaticEquals(str1->GetString(), str2->GetBuffer(), str1->GetLength()));
        }

        inline static hash_t GetHashCode(JavascriptString * str)
        {
            return JsUtil::CharacterBuffer<WCHAR>::StaticGetHashCode(str->GetString(), str->GetLength());
        }
    };

    inline bool PropertyRecordStringHashComparer<PropertyRecord const *>::Equals(PropertyRecord const * str1, JavascriptString * str2)
    {
        return (str1->GetLength() == str2->GetLength() && !Js::IsInternalPropertyId(str1->GetPropertyId()) &&
            JsUtil::CharacterBuffer<WCHAR>::StaticEquals(str1->GetBuffer(), str2->GetString(), str1->GetLength()));
    }

    template <typename T>
    class JavascriptStringHelpers
    {
    public:
        static bool Equals(T* aLeft, T* aRight);
    };
}

template <>
struct DefaultComparer<Js::JavascriptString*>
{
    inline static bool Equals(Js::JavascriptString * x, Js::JavascriptString * y)
    {
        return Js::JavascriptString::Equals(x, y);
    }

    inline static hash_t GetHashCode(Js::JavascriptString * pStr)
    {
        return JsUtil::CharacterBuffer<char16>::StaticGetHashCode(pStr->GetString(), pStr->GetLength());
    }
};<|MERGE_RESOLUTION|>--- conflicted
+++ resolved
@@ -114,13 +114,8 @@
         virtual PropertyQueryFlags HasItemQuery(uint32 index) override sealed;
         virtual PropertyQueryFlags GetItemQuery(Var originalInstance, uint32 index, Var* value, ScriptContext * requestContext) override;
         virtual PropertyQueryFlags GetItemReferenceQuery(Var originalInstance, uint32 index, Var* value, ScriptContext * requestContext) override;
-<<<<<<< HEAD
-        virtual BOOL GetEnumerator(JavascriptStaticEnumerator * enumerator, EnumeratorFlags flags, ScriptContext* requestContext, ForInCache * forInCache = nullptr) override;
-        virtual PropertyQueryFlags HasPropertyQuery(PropertyId propertyId) override;
-=======
         virtual BOOL GetEnumerator(JavascriptStaticEnumerator * enumerator, EnumeratorFlags flags, ScriptContext* requestContext, EnumeratorCache * enumeratorCache = nullptr) override;
         virtual PropertyQueryFlags HasPropertyQuery(PropertyId propertyId, _Inout_opt_ PropertyValueInfo* info) override;
->>>>>>> 84bd6f3c
         virtual BOOL IsEnumerable(PropertyId propertyId) override;
         virtual BOOL DeleteProperty(PropertyId propertyId, PropertyOperationFlags propertyOperationFlags) override;
         virtual BOOL DeleteProperty(JavascriptString *propertyNameString, PropertyOperationFlags propertyOperationFlags) override;
@@ -187,14 +182,6 @@
         static JavascriptString* NewCopySz(__in_z const char16* content, ScriptContext* scriptContext);
         static JavascriptString* NewCopyBuffer(__in_ecount(charLength)  const char16* content, charcount_t charLength, ScriptContext* scriptContext);
 
-<<<<<<< HEAD
-        static JavascriptString* NewWithArenaSz(__in_z const char16 * content, ScriptContext* scriptContext);
-        static JavascriptString* NewWithArenaBuffer(__in_ecount(charLength) const char16 * content, charcount_t charLength, ScriptContext * scriptContext);
-
-        static JavascriptString* NewCopySzFromArena(__in_z const char16* content, ScriptContext* scriptContext, ArenaAllocator *arena, charcount_t cchUseLength = 0);
-
-=======
->>>>>>> 84bd6f3c
         static __ecount(length+1) char16* AllocateLeafAndCopySz(__in Recycler* recycler, __in_ecount(length) const char16* content, charcount_t length);
         static __ecount(length+1) char16* AllocateAndCopySz(__in ArenaAllocator* arena, __in_ecount(length) const char16* content, charcount_t length);
         static void CopyHelper(__out_ecount(countNeeded) char16 *dst, __in_ecount(countNeeded) const char16 * str, charcount_t countNeeded);
