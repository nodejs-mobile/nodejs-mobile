//-------------------------------------------------------------------------------------------------------
// Copyright (C) Microsoft. All rights reserved.
// Licensed under the MIT license. See LICENSE.txt file in the project root for full license information.
//-------------------------------------------------------------------------------------------------------
namespace Js
{
    class ES5ArrayType : public DynamicType
    {
        friend class ES5Array;

    protected:
        ES5ArrayType(DynamicType * type);
    };
}
AUTO_REGISTER_RECYCLER_OBJECT_DUMPER(Js::ES5ArrayType, &Js::RecyclableObject::DumpObjectFunction);

namespace Js
{
    //
    // ES5Array supports attribute/getter/setter for index property names.
    //
    // This implementation depends on v-table swapping so that a normal JavascriptArray instance can be
    // converted to an ES5Array at runtime when ES5 attribute/getter/setter support is needed. As a result,
    // this class can't add any new fields to JavascriptArray. The extra index attribute/getter/setter info
    // are maintained in the private ES5ArrayTypeHandler.
    //
    // ES5Array does not reimplement Array.prototype methods. It depends on JavascriptArray implementations
    // to go through generic object route as ES5Array has a new TypeId and is treated as an object.
    //
    class ES5Array : public JavascriptArray
    {
    protected:
        DEFINE_VTABLE_CTOR(ES5Array, JavascriptArray);
        DEFINE_MARSHAL_OBJECT_TO_SCRIPT_CONTEXT(ES5Array);

    private:
        bool GetPropertyBuiltIns(PropertyId propertyId, Var* value, BOOL* result);
        bool SetPropertyBuiltIns(PropertyId propertyId, Var value, PropertyOperationFlags flags, BOOL* result);
        bool GetSetterBuiltIns(PropertyId propertyId, PropertyValueInfo* info, DescriptorFlags* result);

    public:
        static bool Is(Var instance);
        static ES5Array* FromVar(Var instance);
        static ES5Array* UnsafeFromVar(Var instance);
        static uint32 ToLengthValue(Var value, ScriptContext* scriptContext);
        bool IsLengthWritable() const;

        virtual DynamicType* DuplicateType() override;

        // Enumerate
        BOOL IsValidDescriptorToken(void * descriptorValidationToken) const;
        uint32 GetNextDescriptor(uint32 key, IndexPropertyDescriptor** descriptor, void ** descriptorValidationToken);
        BOOL GetDescriptor(uint32 index, Js::IndexPropertyDescriptor **ppDescriptor);

        //
        // To skip JavascriptArray overrides
        //
<<<<<<< HEAD
        virtual PropertyQueryFlags HasPropertyQuery(PropertyId propertyId) override;
=======
        virtual PropertyQueryFlags HasPropertyQuery(PropertyId propertyId, _Inout_opt_ PropertyValueInfo* info) override;
>>>>>>> 84bd6f3c
        virtual BOOL IsWritable(PropertyId propertyId) override;
        virtual BOOL SetEnumerable(PropertyId propertyId, BOOL value) override;
        virtual BOOL SetWritable(PropertyId propertyId, BOOL value) override;
        virtual BOOL SetConfigurable(PropertyId propertyId, BOOL value) override;
        virtual BOOL SetAttributes(PropertyId propertyId, PropertyAttributes attributes) override;

        virtual PropertyQueryFlags GetPropertyQuery(Var originalInstance, PropertyId propertyId, Var* value, PropertyValueInfo* info, ScriptContext* requestContext) override;
        virtual PropertyQueryFlags GetPropertyQuery(Var originalInstance, JavascriptString* propertyNameString, Var* value, PropertyValueInfo* info, ScriptContext* requestContext) override;
        virtual PropertyQueryFlags GetPropertyReferenceQuery(Var originalInstance, PropertyId propertyId, Var* value, PropertyValueInfo* info, ScriptContext* requestContext) override;
        virtual BOOL SetProperty(PropertyId propertyId, Var value, PropertyOperationFlags flags, PropertyValueInfo* info) override;
        virtual BOOL SetProperty(JavascriptString* propertyNameString, Var value, PropertyOperationFlags flags, PropertyValueInfo* info) override;
        virtual BOOL SetPropertyWithAttributes(PropertyId propertyId, Var value, PropertyAttributes attributes, PropertyValueInfo* info, PropertyOperationFlags flags = PropertyOperation_None, SideEffects possibleSideEffects = SideEffects_Any) override;

        virtual PropertyQueryFlags HasItemQuery(uint32 index) override;
        virtual PropertyQueryFlags GetItemQuery(Var originalInstance, uint32 index, Var* value, ScriptContext * requestContext) override;
        virtual PropertyQueryFlags GetItemReferenceQuery(Var originalInstance, uint32 index, Var* value, ScriptContext * requestContext) override;
        virtual BOOL SetItem(uint32 index, Var value, PropertyOperationFlags flags) override;
        virtual BOOL DeleteItem(uint32 index, PropertyOperationFlags flags) override;
        virtual DescriptorFlags GetSetter(PropertyId propertyId, Var *setterValue, PropertyValueInfo* info, ScriptContext* requestContext) override;
        virtual DescriptorFlags GetSetter(JavascriptString* propertyNameString, Var *setterValue, PropertyValueInfo* info, ScriptContext* requestContext) override;

        virtual DescriptorFlags GetItemSetter(uint32 index, Var* setterValue, ScriptContext* requestContext) override;

        virtual BOOL SetAccessors(PropertyId propertyId, Var getter, Var setter, PropertyOperationFlags flags) override;
        virtual BOOL PreventExtensions() override;
        virtual BOOL Seal() override;
        virtual BOOL Freeze() override;

        virtual BOOL GetEnumerator(JavascriptStaticEnumerator * enumerator, EnumeratorFlags flags, ScriptContext* requestContext, EnumeratorCache * enumeratorCache = nullptr) override;

        // objectArray support
        virtual BOOL SetItemWithAttributes(uint32 index, Var value, PropertyAttributes attributes) override;
        virtual BOOL SetItemAttributes(uint32 index, PropertyAttributes attributes) override;
        virtual BOOL SetItemAccessors(uint32 index, Var getter, Var setter) override;
        virtual BOOL IsObjectArrayFrozen() override;
        virtual JavascriptEnumerator * GetIndexEnumerator(EnumeratorFlags flags, ScriptContext* requestContext) override;

        // for SCA
        virtual BOOL IsItemEnumerable(uint32 index) override;

#if ENABLE_TTD
    public:
        virtual void MarkVisitKindSpecificPtrs(TTD::SnapshotExtractor* extractor) override;

        virtual TTD::NSSnapObjects::SnapObjectType GetSnapTag_TTD() const override;
        virtual void ExtractSnapObjectDataInto(TTD::NSSnapObjects::SnapObject* objData, TTD::SlabAllocator& alloc) override;
#endif
    };
}
AUTO_REGISTER_RECYCLER_OBJECT_DUMPER(Js::ES5Array, &Js::RecyclableObject::DumpObjectFunction);<|MERGE_RESOLUTION|>--- conflicted
+++ resolved
@@ -55,11 +55,7 @@
         //
         // To skip JavascriptArray overrides
         //
-<<<<<<< HEAD
-        virtual PropertyQueryFlags HasPropertyQuery(PropertyId propertyId) override;
-=======
         virtual PropertyQueryFlags HasPropertyQuery(PropertyId propertyId, _Inout_opt_ PropertyValueInfo* info) override;
->>>>>>> 84bd6f3c
         virtual BOOL IsWritable(PropertyId propertyId) override;
         virtual BOOL SetEnumerable(PropertyId propertyId, BOOL value) override;
         virtual BOOL SetWritable(PropertyId propertyId, BOOL value) override;
