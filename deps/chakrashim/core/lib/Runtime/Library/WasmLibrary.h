--- conflicted
+++ resolved
@@ -9,19 +9,10 @@
     class WasmLibrary
     {
     public:
-<<<<<<< HEAD
-        static JavascriptMethod WasmDeferredParseEntryPoint(AsmJsScriptFunction** funcPtr, int internalCall);
-        static void SetWasmEntryPointToInterpreter(Js::ScriptFunction* func, bool deferParse);
-#ifdef ENABLE_WASM
-        static Var WasmLazyTrapCallback(RecyclableObject *callee, CallInfo, ...);
-        static Var WasmDeferredParseInternalThunk(RecyclableObject* function, CallInfo callInfo, ...);
-        static Var WasmDeferredParseExternalThunk(RecyclableObject* function, CallInfo callInfo, ...);
-=======
         static JavascriptMethod EnsureWasmEntrypoint(ScriptFunction* funcPtr);
         static void ResetFunctionBodyDefaultEntryPoint(FunctionBody* body);
 #ifdef ENABLE_WASM
         static Var WasmLazyTrapCallback(RecyclableObject *callee, CallInfo, ...);
->>>>>>> 84bd6f3c
 #endif
     };
 }