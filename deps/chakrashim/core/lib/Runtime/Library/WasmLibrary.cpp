--- conflicted
+++ resolved
@@ -23,77 +23,12 @@
 
     void WasmLibrary::ResetFunctionBodyDefaultEntryPoint(FunctionBody* body)
     {
-<<<<<<< HEAD
-        Assert(AsmJsScriptFunction::Is(func));
-        FunctionEntryPointInfo* entrypointInfo = (FunctionEntryPointInfo*)func->GetEntryPointInfo();
-        entrypointInfo->SetIsAsmJSFunction(true);
-
-        if (deferParse)
-        {
-            func->SetEntryPoint(WasmLibrary::WasmDeferredParseExternalThunk);
-            entrypointInfo->jsMethod = WasmLibrary::WasmDeferredParseInternalThunk;
-        }
-        else
-        {
-            func->SetEntryPoint(Js::AsmJsExternalEntryPoint);
-            entrypointInfo->jsMethod = AsmJsDefaultEntryThunk;
-        }
-    }
-
-#if _M_IX86
-    __declspec(naked)
-        Var WasmLibrary::WasmDeferredParseExternalThunk(RecyclableObject* function, CallInfo callInfo, ...)
-    {
-        // Register functions
-        __asm
-        {
-            push ebp
-            mov ebp, esp
-            lea eax, [esp + 8]
-            push 0
-            push eax
-            call WasmLibrary::WasmDeferredParseEntryPoint
-#ifdef _CONTROL_FLOW_GUARD
-            // verify that the call target is valid
-            mov  ecx, eax
-            call[__guard_check_icall_fptr]
-            mov eax, ecx
-#endif
-            pop ebp
-            // Although we don't restore ESP here on WinCE, this is fine because script profiler is not shipped for WinCE.
-            jmp eax
-        }
-    }
-
-    __declspec(naked) Var WasmLibrary::WasmDeferredParseInternalThunk(RecyclableObject* function, CallInfo callInfo, ...)
-    {
-        // Register functions
-        __asm
-        {
-            push ebp
-            mov ebp, esp
-            lea eax, [esp + 8]
-            push 1
-            push eax
-            call WasmLibrary::WasmDeferredParseEntryPoint
-#ifdef _CONTROL_FLOW_GUARD
-            // verify that the call target is valid
-            mov  ecx, eax
-            call[__guard_check_icall_fptr]
-            mov eax, ecx
-#endif
-            pop ebp
-            // Although we don't restore ESP here on WinCE, this is fine because script profiler is not shipped for WinCE.
-            jmp eax
-        }
-=======
         body->GetDefaultFunctionEntryPointInfo()->SetIsAsmJSFunction(true);
         body->GetDefaultFunctionEntryPointInfo()->jsMethod = AsmJsDefaultEntryThunk;
         body->SetOriginalEntryPoint(AsmJsDefaultEntryThunk);
         // Reset jit status for this function
         body->SetIsAsmJsFullJitScheduled(false);
         Assert(body->HasValidEntryPoint());
->>>>>>> 84bd6f3c
     }
 }
 
@@ -104,14 +39,6 @@
 #ifdef ENABLE_WASM
     if (func->GetFunctionBody()->IsWasmFunction())
     {
-<<<<<<< HEAD
-        try
-        {
-            Wasm::WasmBytecodeGenerator::GenerateFunctionBytecode(scriptContext, readerInfo);
-            func->GetDynamicType()->SetEntryPoint(Js::AsmJsExternalEntryPoint);
-            entrypointInfo->jsMethod = AsmJsDefaultEntryThunk;
-            WAsmJs::JitFunctionIfReady(func);
-=======
         FunctionBody* body = func->GetFunctionBody();
         AsmJsFunctionInfo* info = body->GetAsmJsFunctionInfo();
         ScriptContext* scriptContext = func->GetScriptContext();
@@ -121,28 +48,9 @@
         {
             // We might have parsed this in the past and there was an error
             entrypointInfo->jsMethod = WasmLibrary::WasmLazyTrapCallback;
->>>>>>> 84bd6f3c
         }
         else if (body->GetByteCodeCount() == 0)
         {
-<<<<<<< HEAD
-            char16* originalMessage = ex.ReleaseErrorMessage();
-            Wasm::BinaryLocation location = readerInfo->m_module->GetReader()->GetCurrentLocation();
-
-            Wasm::WasmCompilationException newEx(
-                _u("function %s at offset %u/%u (0x%x/0x%x): %s"),
-                body->GetDisplayName(),
-                location.offset, location.size,
-                location.offset, location.size,
-                originalMessage
-            );
-            SysFreeString(originalMessage);
-            char16* msg = newEx.ReleaseErrorMessage();
-            JavascriptLibrary *library = scriptContext->GetLibrary();
-            JavascriptError *pError = library->CreateWebAssemblyCompileError();
-            JavascriptError::SetErrorMessage(pError, WASMERR_WasmCompileError, msg, scriptContext);
-            SysFreeString(msg);
-=======
             Wasm::WasmReaderInfo* readerInfo = info->GetWasmReaderInfo();
             AssertOrFailFast(readerInfo);
             try
@@ -159,27 +67,13 @@
                 JavascriptLibrary *library = scriptContext->GetLibrary();
                 JavascriptError *pError = library->CreateWebAssemblyCompileError();
                 JavascriptError::SetErrorMessage(pError, WASMERR_WasmCompileError, exceptionMessage, scriptContext);
->>>>>>> 84bd6f3c
 
                 entrypointInfo->jsMethod = WasmLibrary::WasmLazyTrapCallback;
                 info->SetLazyError(pError);
             }
         }
-<<<<<<< HEAD
-        info->SetWasmReaderInfo(nullptr);
-    }
-    else
-    {
-        // This can happen if another function had its type changed and then was parsed
-        // They still share the function body, so just change the entry point
-        Assert(body->GetByteCodeCount() > 0);
-        Js::JavascriptMethod externalEntryPoint = info->GetLazyError() ? WasmLazyTrapCallback : Js::AsmJsExternalEntryPoint;
-        func->GetDynamicType()->SetEntryPoint(externalEntryPoint);
-        if (body->GetIsAsmJsFullJitScheduled())
-=======
         // The function has already been parsed, just fix up the entry point
         else if (body->GetIsAsmJsFullJitScheduled())
->>>>>>> 84bd6f3c
         {
             Js::FunctionEntryPointInfo* defaultEntryPoint = (Js::FunctionEntryPointInfo*)body->GetDefaultEntryPointInfo();
             func->ChangeEntryPoint(defaultEntryPoint, defaultEntryPoint->jsMethod);
