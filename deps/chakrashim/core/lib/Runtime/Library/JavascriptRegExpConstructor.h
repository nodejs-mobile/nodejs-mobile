--- conflicted
+++ resolved
@@ -24,11 +24,7 @@
     public:
         JavascriptRegExpConstructor(DynamicType * type);
 
-<<<<<<< HEAD
-        virtual PropertyQueryFlags HasPropertyQuery(PropertyId propertyId) override;
-=======
         virtual PropertyQueryFlags HasPropertyQuery(PropertyId propertyId, _Inout_opt_ PropertyValueInfo* info) override;
->>>>>>> 84bd6f3c
         virtual PropertyQueryFlags GetPropertyQuery(Var originalInstance, PropertyId propertyId, Var* value, PropertyValueInfo* info, ScriptContext* requestContext) override;
         virtual PropertyQueryFlags GetPropertyQuery(Var originalInstance, JavascriptString* propertyNameString, Var* value, PropertyValueInfo* info, ScriptContext* requestContext) override;
         virtual PropertyQueryFlags GetPropertyReferenceQuery(Var originalInstance, PropertyId propertyId, Var* value, PropertyValueInfo* info, ScriptContext* requestContext) override;
