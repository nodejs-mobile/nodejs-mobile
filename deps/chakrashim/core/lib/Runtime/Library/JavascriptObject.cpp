//-------------------------------------------------------------------------------------------------------
// Copyright (C) Microsoft. All rights reserved.
// Licensed under the MIT license. See LICENSE.txt file in the project root for full license information.
//-------------------------------------------------------------------------------------------------------
#include "RuntimeLibraryPch.h"

using namespace Js;

    Var JavascriptObject::NewInstance(RecyclableObject* function, CallInfo callInfo, ...)
    {
        PROBE_STACK(function->GetScriptContext(), Js::Constants::MinStackDefault);

        ARGUMENTS(args, callInfo);
        ScriptContext* scriptContext = function->GetScriptContext();

        AssertMsg(args.HasArg(), "Should always have implicit 'this'");

        // SkipDefaultNewObject function flag should have prevented the default object from
        // being created, except when call true a host dispatch.
        Var newTarget = args.GetNewTarget();
        bool isCtorSuperCall = JavascriptOperators::GetAndAssertIsConstructorSuperCall(args);

        if (args.Info.Count > 1)
        {
            switch (JavascriptOperators::GetTypeId(args[1]))
            {
            case TypeIds_Undefined:
            case TypeIds_Null:
                // Break to return a new object
                break;

            case TypeIds_StringObject:
            case TypeIds_Function:
            case TypeIds_Array:
            case TypeIds_ES5Array:
            case TypeIds_RegEx:
            case TypeIds_NumberObject:
            case TypeIds_SIMDObject:
            case TypeIds_Date:
            case TypeIds_BooleanObject:
            case TypeIds_Error:
            case TypeIds_Object:
            case TypeIds_Arguments:
            case TypeIds_ActivationObject:
            case TypeIds_SymbolObject:
                return isCtorSuperCall ?
                    JavascriptOperators::OrdinaryCreateFromConstructor(RecyclableObject::FromVar(newTarget), RecyclableObject::FromVar(args[1]), nullptr, scriptContext) :
                    args[1];

            default:
                RecyclableObject* result = nullptr;
                if (FALSE == JavascriptConversion::ToObject(args[1], scriptContext, &result))
                {
                    // JavascriptConversion::ToObject should only return FALSE for null and undefined.
                    Assert(false);
                }

                return isCtorSuperCall ?
                    JavascriptOperators::OrdinaryCreateFromConstructor(RecyclableObject::FromVar(newTarget), result, nullptr, scriptContext) :
                    result;
            }
        }

        if (callInfo.Flags & CallFlags_NotUsed)
        {
            return args[0];
        }
        Var newObj = scriptContext->GetLibrary()->CreateObject(true);
        return isCtorSuperCall ?
            JavascriptOperators::OrdinaryCreateFromConstructor(RecyclableObject::FromVar(newTarget), RecyclableObject::FromVar(newObj), nullptr, scriptContext) :
            newObj;
    }

    Var JavascriptObject::EntryHasOwnProperty(RecyclableObject* function, CallInfo callInfo, ...)
    {
        JIT_HELPER_REENTRANT_HEADER(Object_HasOwnProperty);
        PROBE_STACK(function->GetScriptContext(), Js::Constants::MinStackDefault);

        ARGUMENTS(args, callInfo);
        ScriptContext* scriptContext = function->GetScriptContext();

        Assert(!(callInfo.Flags & CallFlags_New));

        AssertMsg(args.Info.Count > 0, "Should always have implicit 'this'");

        RecyclableObject* dynamicObject = nullptr;
        if (FALSE == JavascriptConversion::ToObject(args[0], scriptContext, &dynamicObject))
        {
            JavascriptError::ThrowTypeError(scriptContext, JSERR_This_NullOrUndefined, _u("Object.prototype.hasOwnProperty"));
        }

        // no property specified
        if (args.Info.Count == 1)
        {
            return scriptContext->GetLibrary()->GetFalse();
        }

        const PropertyRecord* propertyRecord;
        PropertyString* propertyString;
        JavascriptConversion::ToPropertyKey(args[1], scriptContext, &propertyRecord, &propertyString);

        if (JavascriptOperators::HasOwnProperty(dynamicObject, propertyRecord->GetPropertyId(), scriptContext, propertyString))
        {
            return scriptContext->GetLibrary()->GetTrue();
        }

        return scriptContext->GetLibrary()->GetFalse();
        JIT_HELPER_END(Object_HasOwnProperty);
    }

    Var JavascriptObject::EntryPropertyIsEnumerable(RecyclableObject* function, CallInfo callInfo, ...)
    {
        PROBE_STACK(function->GetScriptContext(), Js::Constants::MinStackDefault);

        ARGUMENTS(args, callInfo);
        ScriptContext* scriptContext = function->GetScriptContext();

        Assert(!(callInfo.Flags & CallFlags_New));

        AssertMsg(args.Info.Count > 0, "Should always have implicit 'this'");

        RecyclableObject* dynamicObject = nullptr;
        if (FALSE == JavascriptConversion::ToObject(args[0], scriptContext, &dynamicObject))
        {
            JavascriptError::ThrowTypeError(scriptContext, JSERR_This_NullOrUndefined, _u("Object.prototype.propertyIsEnumerable"));
        }

        if (args.Info.Count >= 2)
        {
            const PropertyRecord* propertyRecord;
            JavascriptConversion::ToPropertyKey(args[1], scriptContext, &propertyRecord, nullptr);
            PropertyId propertyId = propertyRecord->GetPropertyId();

            PropertyDescriptor currentDescriptor;
            BOOL isCurrentDescriptorDefined = JavascriptOperators::GetOwnPropertyDescriptor(dynamicObject, propertyId, scriptContext, &currentDescriptor);
            if (isCurrentDescriptorDefined == TRUE)
            {
                if (currentDescriptor.IsEnumerable())
                {
                    return scriptContext->GetLibrary()->GetTrue();
                }
            }
        }
        return scriptContext->GetLibrary()->GetFalse();
    }

    BOOL JavascriptObject::ChangePrototype(RecyclableObject* object, RecyclableObject* newPrototype, bool shouldThrow, ScriptContext* scriptContext)
    {
        // 8.3.2    [[SetInheritance]] (V)
        // When the [[SetInheritance]] internal method of O is called with argument V the following steps are taken:
        // 1.   Assert: Either Type(V) is Object or Type(V) is Null.
        Assert(JavascriptOperators::IsObject(object));
        Assert(JavascriptOperators::IsObjectOrNull(newPrototype));

        if (JavascriptProxy::Is(object))
        {
            JavascriptProxy* proxy = JavascriptProxy::FromVar(object);
            CrossSite::ForceCrossSiteThunkOnPrototypeChain(newPrototype);
            return proxy->SetPrototypeTrap(newPrototype, shouldThrow, scriptContext);
        }

        // 2.   Let extensible be the value of the [[Extensible]] internal data property of O.
        // 3.   Let current be the value of the [[Prototype]] internal data property of O.
        // 4.   If SameValue(V, current), then return true.
        if (newPrototype == JavascriptObject::GetPrototypeOf(object, scriptContext))
        {
            return TRUE;
        }

        // 5.   If extensible is false, then return false.
        if (!object->IsExtensible())
        {
            if (shouldThrow)
            {
                JavascriptError::ThrowTypeError(scriptContext, JSERR_NonExtensibleObject);
            }
            return FALSE;
        }

        if (object->IsProtoImmutable())
        {
            // ES2016 19.1.3:
            // The Object prototype object is the intrinsic object %ObjectPrototype%.
            // The Object prototype object is an immutable prototype exotic object.
            // ES2016 9.4.7:
            // An immutable prototype exotic object is an exotic object that has an immutable [[Prototype]] internal slot.
            JavascriptError::ThrowTypeError(scriptContext, JSERR_ImmutablePrototypeSlot);
        }

        // 6.   If V is not null, then
        //  a.  Let p be V.
        //  b.  Repeat, while p is not null
        //      i.  If SameValue(p, O) is true, then return false.
        //      ii. Let nextp be the result of calling the [[GetInheritance]] internal method of p with no arguments.
        //      iii.    ReturnIfAbrupt(nextp).
        //      iv. Let  p be nextp.
        if (IsPrototypeOfStopAtProxy(object, newPrototype, scriptContext)) // Reject cycle
        {
            if (shouldThrow)
            {
                JavascriptError::ThrowTypeError(scriptContext, JSERR_CyclicProtoValue);
            }
            return FALSE;
        }

        // 7.   Set the value of the [[Prototype]] internal data property of O to V.
        // 8.   Return true.

        bool isInvalidationOfInlineCacheNeeded = true;
        DynamicObject * obj = DynamicObject::FromVar(object);

        // If this object was not prototype object, then no need to invalidate inline caches.
        // Simply assign it a new type so if this object used protoInlineCache in past, it will
        // be invalidated because of type mismatch and subsequently we will update its protoInlineCache
        if (!(obj->GetDynamicType()->GetTypeHandler()->GetFlags() & DynamicTypeHandler::IsPrototypeFlag))
        {
            // If object has locked type, skip changing its type here as it will be changed anyway below
            // when object gets newPrototype object.
            if (!obj->HasLockedType())
            {
                obj->ChangeType();
            }
            Assert(!obj->GetScriptContext()->GetThreadContext()->IsObjectRegisteredInProtoInlineCaches(obj));
            Assert(!obj->GetScriptContext()->GetThreadContext()->IsObjectRegisteredInStoreFieldInlineCaches(obj));
            isInvalidationOfInlineCacheNeeded = false;
        }

        if (isInvalidationOfInlineCacheNeeded)
        {
            bool allProtoCachesInvalidated = false;

            // Notify old prototypes that they are being removed from a prototype chain. This triggers invalidating protocache, etc.
            JavascriptOperators::MapObjectAndPrototypesUntil<true>(object->GetPrototype(), [&](RecyclableObject* obj)->bool
            {
                obj->RemoveFromPrototype(scriptContext, &allProtoCachesInvalidated);
                return allProtoCachesInvalidated;
            });

            // Examine new prototype chain. If it brings in any special property, we need to invalidate related caches.
            bool objectAndPrototypeChainHasNoSpecialProperties =
                JavascriptOperators::CheckIfObjectAndProtoChainHasNoSpecialProperties(newPrototype);

            if (!objectAndPrototypeChainHasNoSpecialProperties
                || object->GetScriptContext() != newPrototype->GetScriptContext())
            {
                // The HaveNoSpecialProperties cache is cleared when a property is added or changed,
                // but only for types in the same script context. Therefore, if the prototype is in another
                // context, the object's cache won't be cleared when a property is added or changed on the prototype.
                // Moreover, an object is added to the cache only when its whole prototype chain is in the same
                // context.
                //
                // Since we don't have a way to find out which objects have a certain object as their prototype,
                // we clear the cache here instead.
                object->GetLibrary()->GetTypesWithNoSpecialPropertyProtoChainCache()->Clear();
            }

            // Examine new prototype chain. If it brings in any non-WritableData property, we need to invalidate related caches.
            bool objectAndPrototypeChainHasOnlyWritableDataProperties =
                JavascriptOperators::CheckIfObjectAndPrototypeChainHasOnlyWritableDataProperties(newPrototype);

            if (!objectAndPrototypeChainHasOnlyWritableDataProperties
                || object->GetScriptContext() != newPrototype->GetScriptContext())
            {
                // The HaveOnlyWritableDataProperties cache is cleared when a property is added or changed,
                // but only for types in the same script context. Therefore, if the prototype is in another
                // context, the object's cache won't be cleared when a property is added or changed on the prototype.
                // Moreover, an object is added to the cache only when its whole prototype chain is in the same
                // context.
                //
                // Since we don't have a way to find out which objects have a certain object as their prototype,
                // we clear the cache here instead.

                // Invalidate fast prototype chain writable data test flag
                object->GetLibrary()->GetTypesWithOnlyWritablePropertyProtoChainCache()->Clear();
            }

            if (!allProtoCachesInvalidated)
            {
                // Invalidate StoreField/PropertyGuards for any non-WritableData property in the new chain
                JavascriptOperators::MapObjectAndPrototypesUntil<true>(newPrototype, [&](RecyclableObject* obj)->bool
                {
                    obj->AddToPrototype(scriptContext, &allProtoCachesInvalidated);
                    return allProtoCachesInvalidated;
                });
            }

            JavascriptOperators::MapObjectAndPrototypesUntil<true>(object->GetPrototype(), [](RecyclableObject* obj)->bool
            {
                return obj->ClearProtoCachesWereInvalidated();
            });
        }

        // Set to new prototype
        if (object->IsExternal() || (DynamicType::Is(object->GetTypeId()) && (DynamicObject::UnsafeFromVar(object))->IsCrossSiteObject()))
        {
            CrossSite::ForceCrossSiteThunkOnPrototypeChain(newPrototype);
        }
        object->SetPrototype(newPrototype);
        return TRUE;
    }

    Var JavascriptObject::EntryIsPrototypeOf(RecyclableObject* function, CallInfo callInfo, ...)
    {
        PROBE_STACK(function->GetScriptContext(), Js::Constants::MinStackDefault);

        ARGUMENTS(args, callInfo);
        ScriptContext* scriptContext = function->GetScriptContext();

        Assert(!(callInfo.Flags & CallFlags_New));

        AssertMsg(args.Info.Count > 0, "Should always have implicit 'this'");

        // no property specified
        if (args.Info.Count == 1 || !JavascriptOperators::IsObject(args[1]))
        {
            return scriptContext->GetLibrary()->GetFalse();
        }

        RecyclableObject* dynamicObject = nullptr;
        if (FALSE == JavascriptConversion::ToObject(args[0], scriptContext, &dynamicObject))
        {
            JavascriptError::ThrowTypeError(scriptContext, JSERR_This_NullOrUndefined, _u("Object.prototype.isPrototypeOf"));
        }
        RecyclableObject* value = RecyclableObject::FromVar(args[1]);

        if (dynamicObject->GetTypeId() == TypeIds_GlobalObject)
        {
            dynamicObject = RecyclableObject::FromVar(static_cast<Js::GlobalObject*>(dynamicObject)->ToThis());
        }

        while (!JavascriptOperators::IsNull(value))
        {
            value = JavascriptOperators::GetPrototype(value);
            if (dynamicObject == value)
            {
                return scriptContext->GetLibrary()->GetTrue();
            }
        }

        return scriptContext->GetLibrary()->GetFalse();
    }

    // 19.1.3.5 - Object.prototype.toLocaleString as of ES6 (6.0)
    Var JavascriptObject::EntryToLocaleString(RecyclableObject* function, CallInfo callInfo, ...)
    {
        PROBE_STACK(function->GetScriptContext(), Js::Constants::MinStackDefault);

        ARGUMENTS(args, callInfo);
        ScriptContext* scriptContext = function->GetScriptContext();
        Assert(!(callInfo.Flags & CallFlags_New));
        AssertMsg(args.Info.Count, "Should always have implicit 'this'");

        Var thisValue = args[0];
        RecyclableObject* dynamicObject = nullptr;

        if (FALSE == JavascriptConversion::ToObject(thisValue, scriptContext, &dynamicObject))
        {
            JavascriptError::ThrowTypeError(scriptContext, JSERR_This_NullOrUndefined, _u("Object.prototype.toLocaleString"));
        }

        Var toStringVar = nullptr;
        if (!JavascriptOperators::GetProperty(thisValue, dynamicObject, Js::PropertyIds::toString, &toStringVar, scriptContext) || !JavascriptConversion::IsCallable(toStringVar))
        {
            JavascriptError::ThrowTypeError(scriptContext, JSERR_FunctionArgument_NeedFunction, _u("Object.prototype.toLocaleString"));
        }

        RecyclableObject* toStringFunc = RecyclableObject::FromVar(toStringVar);
        if (toStringFunc == scriptContext->GetLibrary()->GetObjectToStringFunction())
        {
            return ToStringHelper(thisValue, scriptContext);
        }
        else
        {
            return scriptContext->GetThreadContext()->ExecuteImplicitCall(toStringFunc, Js::ImplicitCall_ToPrimitive, [=]()->Js::Var
            {
                return CALL_FUNCTION(scriptContext->GetThreadContext(), toStringFunc, CallInfo(CallFlags_Value, 1), thisValue);
            });
        }
    }

    Var JavascriptObject::EntryToString(RecyclableObject* function, CallInfo callInfo, ...)
    {
        PROBE_STACK(function->GetScriptContext(), Js::Constants::MinStackDefault);

        ARGUMENTS(args, callInfo);
        ScriptContext* scriptContext = function->GetScriptContext();

        Assert(!(callInfo.Flags & CallFlags_New));

        AssertMsg(args.Info.Count, "Should always have implicit 'this'");
        return ToStringHelper(args[0], scriptContext);
    }

    Var JavascriptObject::GetToStringTagValue(RecyclableObject *thisArg, ScriptContext *scriptContext)
    {
        if (JavascriptOperators::CheckIfObjectAndProtoChainHasNoSpecialProperties(thisArg))
        {
            return nullptr;
        }

        const PropertyId toStringTagId(PropertyIds::_symbolToStringTag);
        PolymorphicInlineCache *cache = scriptContext->GetLibrary()->GetToStringTagCache();
        PropertyValueInfo info;
        // We don't allow cache resizing, at least for the moment: it's more work, and since there's only one
        // cache per script context, we can afford to create each cache with the maximum size.
        PropertyValueInfo::SetCacheInfo(&info, cache, false);
        Var value;
        if (CacheOperators::TryGetProperty<
            true,                                       // CheckLocal
            true,                                       // CheckProto
            true,                                       // CheckAccessor
            true,                                       // CheckMissing
            true,                                       // CheckPolymorphicInlineCache
            true,                                       // CheckTypePropertyCache
            !PolymorphicInlineCache::IsPolymorphic,     // IsInlineCacheAvailable
            PolymorphicInlineCache::IsPolymorphic,      // IsPolymorphicInlineCacheAvailable
            false,                                      // ReturnOperationInfo
            false>                                      // OutputExistence
            (thisArg, false, thisArg, toStringTagId, &value, scriptContext, nullptr, &info))
        {
            return value;
        }
        else
        {
#if DBG_DUMP
            if (PHASE_VERBOSE_TRACE1(Js::InlineCachePhase))
            {
                CacheOperators::TraceCache(cache, _u("PatchGetValue"), toStringTagId, scriptContext, thisArg);
            }
#endif
            return JavascriptOperators::GetProperty(thisArg, thisArg, toStringTagId, scriptContext, &info);
        }
    }

    // ES2017 19.1.3.6 Object.prototype.toString()
    JavascriptString* JavascriptObject::ToStringTagHelper(Var thisArg, ScriptContext *scriptContext, TypeId type)
    {
        JavascriptLibrary *library = scriptContext->GetLibrary();

        // 1. If the this value is undefined, return "[object Undefined]".
        if (type == TypeIds_Undefined)
        {
            return library->GetObjectUndefinedDisplayString();
        }
        // 2. If the this value is null, return "[object Null]".
        if (type == TypeIds_Null)
        {
            return library->GetObjectNullDisplayString();
        }

        // 3. Let O be ToObject(this value).
        RecyclableObject *thisArgAsObject = JavascriptOperators::ToObject(thisArg, scriptContext);

        // 15. Let tag be ? Get(O, @@toStringTag).
        Var tag = JavascriptObject::GetToStringTagValue(thisArgAsObject, scriptContext);

        // 17. Return the String that is the result of concatenating "[object ", tag, and "]".
        auto buildToString = [&scriptContext](Var tag) {
            JavascriptString *tagStr = JavascriptString::FromVar(tag);
            const WCHAR objectStartString[9] = _u("[object ");
            const WCHAR objectEndString[1] = { _u(']') };
            CompoundString *const cs = CompoundString::NewWithCharCapacity(_countof(objectStartString)
              + _countof(objectEndString) + tagStr->GetLength(), scriptContext->GetLibrary());

            cs->AppendChars(objectStartString, _countof(objectStartString) - 1 /* ditch \0 */);
            cs->AppendChars(tagStr);
            cs->AppendChars(objectEndString, _countof(objectEndString));

            return cs;
        };
        if (tag != nullptr && JavascriptString::Is(tag))
        {
            return buildToString(tag);
        }

        // 4. Let isArray be ? IsArray(O).
        // There is an implicit check for a null proxy handler in IsArray, so use the operator.
        BOOL isArray = JavascriptOperators::IsArray(thisArgAsObject);

        // If we don't have a tag or it's not a string, use the 'built in tag'.
        if (isArray)
        {
            // 5. If isArray is true, let builtinTag be "Array".
            return library->GetObjectArrayDisplayString();
        }

        JavascriptString* builtInTag = nullptr;
        switch (type)
        {
            // 6. Else if O is an exotic String object, let builtinTag be "String".
        case TypeIds_String:
        case TypeIds_StringObject:
            builtInTag = library->GetObjectStringDisplayString();
            break;

            // 7. Else if O has an[[ParameterMap]] internal slot, let builtinTag be "Arguments".
        case TypeIds_Arguments:
            builtInTag = library->GetObjectArgumentsDisplayString();
            break;

            // 8. Else if O has a [[Call]] internal method, let builtinTag be "Function".
        case TypeIds_Function:
            builtInTag = library->GetObjectFunctionDisplayString();
            break;

            // 9. Else if O has an [[ErrorData]] internal slot, let builtinTag be "Error".
        case TypeIds_Error:
            builtInTag = library->GetObjectErrorDisplayString();
            break;

            // 10. Else if O has a [[BooleanData]] internal slot, let builtinTag be "Boolean".
        case TypeIds_Boolean:
        case TypeIds_BooleanObject:
            builtInTag = library->GetObjectBooleanDisplayString();
            break;

            // 11. Else if O has a [[NumberData]] internal slot, let builtinTag be "Number".
        case TypeIds_Number:
        case TypeIds_Int64Number:
        case TypeIds_UInt64Number:
        case TypeIds_Integer:
        case TypeIds_NumberObject:
            builtInTag = library->GetObjectNumberDisplayString();
            break;

            // 12. Else if O has a [[DateValue]] internal slot, let builtinTag be "Date".
        case TypeIds_Date:
        case TypeIds_WinRTDate:
            builtInTag = library->GetObjectDateDisplayString();
            break;

            // 13. Else if O has a [[RegExpMatcher]] internal slot, let builtinTag be "RegExp".
        case TypeIds_RegEx:
            builtInTag = library->GetObjectRegExpDisplayString();
            break;

            // 14. Else, let builtinTag be "Object".
        default:
        {
            if (thisArgAsObject->IsExternal())
            {
                builtInTag = buildToString(thisArgAsObject->GetClassName(scriptContext));
            }
            else
            {
                builtInTag = library->GetObjectDisplayString(); // [object Object]
            }
            break;
        }
        }

        Assert(builtInTag != nullptr);

        return builtInTag;
    }

    Var JavascriptObject::ToStringHelper(Var thisArg, ScriptContext* scriptContext)
    {
        TypeId type = JavascriptOperators::GetTypeId(thisArg);

        // We first need to make sure we are in the right context.
        if (type == TypeIds_HostDispatch)
        {
            RecyclableObject* hostDispatchObject = RecyclableObject::FromVar(thisArg);
            const DynamicObject* remoteObject = hostDispatchObject->GetRemoteObject();
            if (!remoteObject)
            {
                Var result = nullptr;
                Js::Var values[1];
                Js::CallInfo info(Js::CallFlags_Value, 1);
                Js::Arguments args(info, values);
                values[0] = thisArg;
                if (hostDispatchObject->InvokeBuiltInOperationRemotely(EntryToString, args, &result))
                {
                    return result;
                }
            }
        }

        // Dispatch to @@toStringTag implementation.
        if (type >= TypeIds_TypedArrayMin && type <= TypeIds_TypedArrayMax && !scriptContext->GetThreadContext()->IsScriptActive())
        {
            // Use external call for typedarray in the debugger.
            Var toStringValue = nullptr;
            BEGIN_JS_RUNTIME_CALL_EX(scriptContext, false);
            toStringValue = ToStringTagHelper(thisArg, scriptContext, type);
            END_JS_RUNTIME_CALL(scriptContext);
            return toStringValue;
        }

        // By this point, we should be in the correct context, but the thisArg may still need to be marshalled (for to the implicit ToObject conversion call.)
        return ToStringTagHelper(CrossSite::MarshalVar(scriptContext, thisArg), scriptContext, type);
    }

    // -----------------------------------------------------------
    // Object.prototype.valueOf
    //    1.    Let O be the result of calling ToObject passing the this value as the argument.
    //    2.    If O is the result of calling the Object constructor with a host object (15.2.2.1), then
    //    a.    Return either O or another value such as the host object originally passed to the constructor. The specific result that is returned is implementation-defined.
    //    3.    Return O.
    // -----------------------------------------------------------

    Var JavascriptObject::EntryValueOf(RecyclableObject* function, CallInfo callInfo, ...)
    {
        PROBE_STACK(function->GetScriptContext(), Js::Constants::MinStackDefault);

        ARGUMENTS(args, callInfo);
        ScriptContext* scriptContext = function->GetScriptContext();

        Assert(!(callInfo.Flags & CallFlags_New));

        AssertMsg(args.Info.Count > 0, "Should always have implicit 'this'");

        // throw a TypeError if TypeId is null or undefined, and apply ToObject to the 'this' value otherwise.
        if (JavascriptOperators::IsUndefinedOrNull(args[0]))
        {
            JavascriptError::ThrowTypeError(scriptContext, JSERR_This_NullOrUndefined, _u("Object.prototype.valueOf"));
        }
        else
        {
            return JavascriptOperators::ToObject(args[0], scriptContext);
        }
    }

    Var JavascriptObject::EntryGetOwnPropertyDescriptor(RecyclableObject* function, CallInfo callInfo, ...)
    {
        PROBE_STACK(function->GetScriptContext(), Js::Constants::MinStackDefault);

        ARGUMENTS(args, callInfo);
        ScriptContext* scriptContext = function->GetScriptContext();

        Assert(!(callInfo.Flags & CallFlags_New));

        RecyclableObject* obj = nullptr;
        if (args.Info.Count < 2)
        {
            obj = JavascriptOperators::ToObject(scriptContext->GetLibrary()->GetUndefined(), scriptContext);
        }
        else
        {
            // Convert the argument to object first
            obj = JavascriptOperators::ToObject(args[1], scriptContext);
        }

        // If the object is HostDispatch try to invoke the operation remotely
        if (obj->GetTypeId() == TypeIds_HostDispatch)
        {
            Var result;
            if (obj->InvokeBuiltInOperationRemotely(EntryGetOwnPropertyDescriptor, args, &result))
            {
                return result;
            }
        }

        Var propertyKey = args.Info.Count > 2 ? args[2] : obj->GetLibrary()->GetUndefined();

        return JavascriptObject::GetOwnPropertyDescriptorHelper(obj, propertyKey, scriptContext);
    }

    Var JavascriptObject::GetOwnPropertyDescriptorHelper(RecyclableObject* obj, Var propertyKey, ScriptContext* scriptContext)
    {
        const PropertyRecord* propertyRecord;
        JavascriptConversion::ToPropertyKey(propertyKey, scriptContext, &propertyRecord, nullptr);
        PropertyId propertyId = propertyRecord->GetPropertyId();

        PropertyDescriptor propertyDescriptor;
        BOOL isPropertyDescriptorDefined;
        isPropertyDescriptorDefined = JavascriptObject::GetOwnPropertyDescriptorHelper(obj, propertyId, scriptContext, propertyDescriptor);
        if (!isPropertyDescriptorDefined)
        {
            return scriptContext->GetLibrary()->GetUndefined();
        }

        return JavascriptOperators::FromPropertyDescriptor(propertyDescriptor, scriptContext);
    }

    BOOL JavascriptObject::GetOwnPropertyDescriptorHelper(RecyclableObject* obj, PropertyId propertyId, ScriptContext* scriptContext, PropertyDescriptor& propertyDescriptor)
    {
        BOOL isPropertyDescriptorDefined;
        if (obj->IsExternal())
        {
            isPropertyDescriptorDefined = obj->HasOwnProperty(propertyId) ?
                JavascriptOperators::GetOwnPropertyDescriptor(obj, propertyId, scriptContext, &propertyDescriptor) : 
                FALSE;
        }
        else
        {
            isPropertyDescriptorDefined = JavascriptOperators::GetOwnPropertyDescriptor(obj, propertyId, scriptContext, &propertyDescriptor);
        }
        return isPropertyDescriptorDefined;
    }

    Var JavascriptObject::EntryGetOwnPropertyDescriptors(RecyclableObject* function, CallInfo callInfo, ...)
    {
        PROBE_STACK(function->GetScriptContext(), Js::Constants::MinStackDefault);

        ARGUMENTS(args, callInfo);
        ScriptContext* scriptContext = function->GetScriptContext();

        Assert(!(callInfo.Flags & CallFlags_New));

        RecyclableObject* obj = nullptr;

        if (args.Info.Count < 2)
        {
            obj = JavascriptOperators::ToObject(scriptContext->GetLibrary()->GetUndefined(), scriptContext);
        }
        else
        {
            // Convert the argument to object first
            obj = JavascriptOperators::ToObject(args[1], scriptContext);
        }

        // If the object is HostDispatch try to invoke the operation remotely
        if (obj->GetTypeId() == TypeIds_HostDispatch)
        {
            Var result;
            if (obj->InvokeBuiltInOperationRemotely(EntryGetOwnPropertyDescriptors, args, &result))
            {
                return result;
            }
        }

        JavascriptArray* ownPropertyKeys = JavascriptOperators::GetOwnPropertyKeys(obj, scriptContext);
        RecyclableObject* resultObj = scriptContext->GetLibrary()->CreateObject(true, (Js::PropertyIndex) ownPropertyKeys->GetLength());

        PropertyDescriptor propDesc;
        Var propKey = nullptr;

        for (uint i = 0; i < ownPropertyKeys->GetLength(); i++)
        {
            BOOL getPropResult = ownPropertyKeys->DirectGetItemAt(i, &propKey);
            Assert(getPropResult);

            if (!getPropResult)
            {
                continue;
            }

            PropertyRecord const * propertyRecord;
            JavascriptConversion::ToPropertyKey(propKey, scriptContext, &propertyRecord, nullptr);

            Var newDescriptor = JavascriptObject::GetOwnPropertyDescriptorHelper(obj, propKey, scriptContext);
            if (!JavascriptOperators::IsUndefined(newDescriptor))
            {
                resultObj->SetProperty(propertyRecord->GetPropertyId(), newDescriptor, PropertyOperation_None, nullptr);
            }
        }

        return resultObj;
    }

    Var JavascriptObject::EntryGetPrototypeOf(RecyclableObject* function, CallInfo callInfo, ...)
    {
        PROBE_STACK(function->GetScriptContext(), Js::Constants::MinStackDefault);

        ARGUMENTS(args, callInfo);
        ScriptContext* scriptContext = function->GetScriptContext();

        Assert(!(callInfo.Flags & CallFlags_New));
        CHAKRATEL_LANGSTATS_INC_BUILTINCOUNT(Object_Constructor_getPrototypeOf);

        // 19.1.2.9
        // Object.getPrototypeOf ( O )
        // When the getPrototypeOf function is called with argument O, the following steps are taken:
        RecyclableObject *object = nullptr;

        // 1. Let obj be ToObject(O).
        // 2. ReturnIfAbrupt(obj).
        if (args.Info.Count < 2 || !JavascriptConversion::ToObject(args[1], scriptContext, &object))
        {
            JavascriptError::ThrowTypeError(scriptContext, JSERR_FunctionArgument_NeedObject, _u("Object.getPrototypeOf"));
        }

        // 3. Return obj.[[GetPrototypeOf]]().
        return CrossSite::MarshalVar(scriptContext, GetPrototypeOf(object, scriptContext));
    }

    Var JavascriptObject::EntrySetPrototypeOf(RecyclableObject* function, CallInfo callInfo, ...)
    {
        PROBE_STACK(function->GetScriptContext(), Js::Constants::MinStackDefault);

        ARGUMENTS(args, callInfo);
        Assert(!(callInfo.Flags & CallFlags_New));
        ScriptContext* scriptContext = function->GetScriptContext();

        // 19.1.2.18
        // Object.setPrototypeOf ( O, proto )
        // When the setPrototypeOf function is called with arguments O and proto, the following steps are taken:
        // 1. Let O be RequireObjectCoercible(O).
        // 2. ReturnIfAbrupt(O).
        // 3. If Type(proto) is neither Object or Null, then throw a TypeError exception.
        int32 errCode = NOERROR;

        if (args.Info.Count < 2 || !JavascriptConversion::CheckObjectCoercible(args[1], scriptContext))
        {
            errCode = JSERR_FunctionArgument_NeedObject;
        }
        else if (args.Info.Count < 3 || !JavascriptOperators::IsObjectOrNull(args[2]))
        {
            errCode = JSERR_FunctionArgument_NotObjectOrNull;
        }

        if (errCode != NOERROR)
        {
            JavascriptError::ThrowTypeError(scriptContext, errCode, _u("Object.setPrototypeOf"));
        }

        // 4. If Type(O) is not Object, return O.
        if (!JavascriptOperators::IsObject(args[1]))
        {
            return args[1];
        }

#if ENABLE_COPYONACCESS_ARRAY
        JavascriptLibrary::CheckAndConvertCopyOnAccessNativeIntArray<Var>(args[1]);
#endif
        RecyclableObject* object = RecyclableObject::FromVar(args[1]);
        RecyclableObject* newPrototype = RecyclableObject::FromVar(args[2]);

        // 5. Let status be O.[[SetPrototypeOf]](proto).
        // 6. ReturnIfAbrupt(status).
        // 7. If status is false, throw a TypeError exception.
        ChangePrototype(object, newPrototype, /*shouldThrow*/true, scriptContext);

        // 8. Return O.
        return object;
    }

    Var JavascriptObject::EntrySeal(RecyclableObject* function, CallInfo callInfo, ...)
    {
        PROBE_STACK(function->GetScriptContext(), Js::Constants::MinStackDefault);

        ARGUMENTS(args, callInfo);
        ScriptContext* scriptContext = function->GetScriptContext();

        Assert(!(callInfo.Flags & CallFlags_New));

        CHAKRATEL_LANGSTATS_INC_BUILTINCOUNT(Object_Constructor_seal);

        // Spec update in Rev29 under section 19.1.2.17
        if (args.Info.Count < 2)
        {
            return scriptContext->GetLibrary()->GetUndefined();
        }
        else if (!JavascriptOperators::IsObject(args[1]))
        {
            return args[1];
        }


        RecyclableObject *object = RecyclableObject::FromVar(args[1]);

        GlobalObject* globalObject = object->GetLibrary()->GetGlobalObject();
        if (globalObject != object && globalObject && (globalObject->ToThis() == object))
        {
            globalObject->Seal();
        }

        object->Seal();
        return object;
    }

    Var JavascriptObject::EntryFreeze(RecyclableObject* function, CallInfo callInfo, ...)
    {
        PROBE_STACK(function->GetScriptContext(), Js::Constants::MinStackDefault);

        ARGUMENTS(args, callInfo);
        ScriptContext* scriptContext = function->GetScriptContext();

        Assert(!(callInfo.Flags & CallFlags_New));
        CHAKRATEL_LANGSTATS_INC_BUILTINCOUNT(Object_Constructor_freeze);

        // Spec update in Rev29 under section 19.1.2.5
        if (args.Info.Count < 2)
        {
            return scriptContext->GetLibrary()->GetUndefined();
        }
        else if (!JavascriptOperators::IsObject(args[1]))
        {
            return args[1];
        }

        RecyclableObject *object = RecyclableObject::FromVar(args[1]);

        GlobalObject* globalObject = object->GetLibrary()->GetGlobalObject();
        if (globalObject != object && globalObject && (globalObject->ToThis() == object))
        {
            globalObject->Freeze();
        }

        object->Freeze();
        return object;
    }

    Var JavascriptObject::EntryPreventExtensions(RecyclableObject* function, CallInfo callInfo, ...)
    {
        PROBE_STACK(function->GetScriptContext(), Js::Constants::MinStackDefault);

        ARGUMENTS(args, callInfo);
        ScriptContext* scriptContext = function->GetScriptContext();

        Assert(!(callInfo.Flags & CallFlags_New));
        CHAKRATEL_LANGSTATS_INC_BUILTINCOUNT(Object_Constructor_preventExtensions);

        // Spec update in Rev29 under section 19.1.2.15
        if (args.Info.Count < 2)
        {
            return scriptContext->GetLibrary()->GetUndefined();
        }
        else if (!JavascriptOperators::IsObject(args[1]))
        {
            return args[1];
        }

        RecyclableObject *object = RecyclableObject::FromVar(args[1]);

        GlobalObject* globalObject = object->GetLibrary()->GetGlobalObject();
        if (globalObject != object && globalObject && (globalObject->ToThis() == object))
        {
            globalObject->PreventExtensions();
        }

        object->PreventExtensions();

        return object;
    }

    Var JavascriptObject::EntryIsSealed(RecyclableObject* function, CallInfo callInfo, ...)
    {
        PROBE_STACK(function->GetScriptContext(), Js::Constants::MinStackDefault);

        ARGUMENTS(args, callInfo);
        ScriptContext* scriptContext = function->GetScriptContext();

        Assert(!(callInfo.Flags & CallFlags_New));
        CHAKRATEL_LANGSTATS_INC_BUILTINCOUNT(Object_Constructor_isSealed);

        if (args.Info.Count < 2 || !JavascriptOperators::IsObject(args[1]))
        {
            return scriptContext->GetLibrary()->GetTrue();
        }

        RecyclableObject *object = RecyclableObject::FromVar(args[1]);

        BOOL isSealed = object->IsSealed();

        GlobalObject* globalObject = object->GetLibrary()->GetGlobalObject();
        if (isSealed && globalObject != object && globalObject && (globalObject->ToThis() == object))
        {
            isSealed = globalObject->IsSealed();
        }

        return scriptContext->GetLibrary()->GetTrueOrFalse(isSealed);
    }

    Var JavascriptObject::EntryIsFrozen(RecyclableObject* function, CallInfo callInfo, ...)
    {
        PROBE_STACK(function->GetScriptContext(), Js::Constants::MinStackDefault);

        ARGUMENTS(args, callInfo);
        ScriptContext* scriptContext = function->GetScriptContext();

        Assert(!(callInfo.Flags & CallFlags_New));
        CHAKRATEL_LANGSTATS_INC_BUILTINCOUNT(Object_Constructor_isFrozen);

        if (args.Info.Count < 2 || !JavascriptOperators::IsObject(args[1]))
        {
            return scriptContext->GetLibrary()->GetTrue();
        }

        RecyclableObject *object = RecyclableObject::FromVar(args[1]);

        BOOL isFrozen = object->IsFrozen();

        GlobalObject* globalObject = object->GetLibrary()->GetGlobalObject();
        if (isFrozen && globalObject != object && globalObject && (globalObject->ToThis() == object))
        {
            isFrozen = globalObject->IsFrozen();
        }

        return scriptContext->GetLibrary()->GetTrueOrFalse(isFrozen);
    }

    Var JavascriptObject::EntryIsExtensible(RecyclableObject* function, CallInfo callInfo, ...)
    {
        PROBE_STACK(function->GetScriptContext(), Js::Constants::MinStackDefault);

        ARGUMENTS(args, callInfo);
        ScriptContext* scriptContext = function->GetScriptContext();
        CHAKRATEL_LANGSTATS_INC_BUILTINCOUNT(Object_Constructor_isExtensible);

        Assert(!(callInfo.Flags & CallFlags_New));

        if (args.Info.Count < 2 || !JavascriptOperators::IsObject(args[1]))
        {
            return scriptContext->GetLibrary()->GetFalse();
        }

        RecyclableObject *object = RecyclableObject::FromVar(args[1]);
        BOOL isExtensible = object->IsExtensible();

        GlobalObject* globalObject = object->GetLibrary()->GetGlobalObject();
        if (isExtensible && globalObject != object && globalObject && (globalObject->ToThis() == object))
        {
            isExtensible = globalObject->IsExtensible();
        }

        return scriptContext->GetLibrary()->GetTrueOrFalse(isExtensible);
    }

    Var JavascriptObject::EntryGetOwnPropertyNames(RecyclableObject* function, CallInfo callInfo, ...)
    {
        PROBE_STACK(function->GetScriptContext(), Js::Constants::MinStackDefault);

        ARGUMENTS(args, callInfo);
        ScriptContext* scriptContext = function->GetScriptContext();

        Assert(!(callInfo.Flags & CallFlags_New));
        CHAKRATEL_LANGSTATS_INC_BUILTINCOUNT(Object_Constructor_getOwnPropertyNames);

        Var tempVar = args.Info.Count < 2 ? scriptContext->GetLibrary()->GetUndefined() : args[1];
        RecyclableObject *object = JavascriptOperators::ToObject(tempVar, scriptContext);

        if (object->GetTypeId() == TypeIds_HostDispatch)
        {
            Var result;
            if (object->InvokeBuiltInOperationRemotely(EntryGetOwnPropertyNames, args, &result))
            {
                return result;
            }
        }

        return JavascriptOperators::GetOwnPropertyNames(object, scriptContext);
    }

    Var JavascriptObject::EntryGetOwnPropertySymbols(RecyclableObject* function, CallInfo callInfo, ...)
    {
        PROBE_STACK(function->GetScriptContext(), Js::Constants::MinStackDefault);

        ARGUMENTS(args, callInfo);
        ScriptContext* scriptContext = function->GetScriptContext();

        Assert(!(callInfo.Flags & CallFlags_New));

        Var tempVar = args.Info.Count < 2 ? scriptContext->GetLibrary()->GetUndefined() : args[1];
        RecyclableObject *object = JavascriptOperators::ToObject(tempVar, scriptContext);

        if (object->GetTypeId() == TypeIds_HostDispatch)
        {
            Var result;
            if (object->InvokeBuiltInOperationRemotely(EntryGetOwnPropertySymbols, args, &result))
            {
                return result;
            }
        }

        return JavascriptOperators::GetOwnPropertySymbols(object, scriptContext);
    }

    Var JavascriptObject::EntryKeys(RecyclableObject* function, CallInfo callInfo, ...)
    {
        PROBE_STACK(function->GetScriptContext(), Js::Constants::MinStackDefault);

        ARGUMENTS(args, callInfo);
        ScriptContext* scriptContext = function->GetScriptContext();

        Assert(!(callInfo.Flags & CallFlags_New));
        CHAKRATEL_LANGSTATS_INC_BUILTINCOUNT(Object_Constructor_keys);

        Var tempVar = args.Info.Count < 2 ? scriptContext->GetLibrary()->GetUndefined() : args[1];
        RecyclableObject *object = JavascriptOperators::ToObject(tempVar, scriptContext);

        if (object->GetTypeId() == TypeIds_HostDispatch)
        {
            Var result;
            if (object->InvokeBuiltInOperationRemotely(EntryKeys, args, &result))
            {
                return result;
            }
        }
        return JavascriptOperators::GetOwnEnumerablePropertyNames(object, scriptContext);
    }

    Var JavascriptObject::GetValuesOrEntries(RecyclableObject* object, bool valuesToReturn, ScriptContext* scriptContext)
    {
        Assert(object != nullptr);
        Assert(scriptContext != nullptr);
        JavascriptArray* valuesArray = scriptContext->GetLibrary()->CreateArray(0);

        JavascriptArray* ownKeysResult = JavascriptOperators::GetOwnPropertyNames(object, scriptContext);
        uint32 length = ownKeysResult->GetLength();

        Var nextKey;
        const PropertyRecord* propertyRecord = nullptr;
        PropertyId propertyId;
        for (uint32 i = 0, index = 0; i < length; i++)
        {
            nextKey = ownKeysResult->DirectGetItem(i);
            Assert(JavascriptString::Is(nextKey));

            PropertyDescriptor propertyDescriptor;

            JavascriptConversion::ToPropertyKey(nextKey, scriptContext, &propertyRecord, nullptr);
            propertyId = propertyRecord->GetPropertyId();
            Assert(propertyId != Constants::NoProperty);

            if (JavascriptOperators::GetOwnPropertyDescriptor(object, propertyId, scriptContext, &propertyDescriptor))
            {
                if (propertyDescriptor.IsEnumerable())
                {
                    Var value = JavascriptOperators::GetProperty(object, propertyId, scriptContext);

                    if (!valuesToReturn)
                    {
                        // For Object.entries each entry is key, value pair
                        JavascriptArray* entry = scriptContext->GetLibrary()->CreateArray(2);
                        entry->DirectSetItemAt(0, CrossSite::MarshalVar(scriptContext, nextKey));
                        entry->DirectSetItemAt(1, CrossSite::MarshalVar(scriptContext, value));
                        value = entry;
                    }
                    valuesArray->DirectSetItemAt(index++, CrossSite::MarshalVar(scriptContext, value));
                }
            }
        }

        return valuesArray;
    }

    Var JavascriptObject::EntryValues(RecyclableObject* function, CallInfo callInfo, ...)
    {
        PROBE_STACK(function->GetScriptContext(), Js::Constants::MinStackDefault);

        ARGUMENTS(args, callInfo);
        ScriptContext* scriptContext = function->GetScriptContext();

        Assert(!(callInfo.Flags & CallFlags_New));
        CHAKRATEL_LANGSTATS_INC_BUILTINCOUNT(Object_Constructor_values);

        Var tempVar = args.Info.Count < 2 ? scriptContext->GetLibrary()->GetUndefined() : args[1];
        RecyclableObject *object = JavascriptOperators::ToObject(tempVar, scriptContext);

        return GetValuesOrEntries(object, true /*valuesToReturn*/, scriptContext);
    }

    Var JavascriptObject::EntryEntries(RecyclableObject* function, CallInfo callInfo, ...)
    {
        PROBE_STACK(function->GetScriptContext(), Js::Constants::MinStackDefault);

        ARGUMENTS(args, callInfo);
        ScriptContext* scriptContext = function->GetScriptContext();

        Assert(!(callInfo.Flags & CallFlags_New));
        CHAKRATEL_LANGSTATS_INC_BUILTINCOUNT(Object_Constructor_entries);

        Var tempVar = args.Info.Count < 2 ? scriptContext->GetLibrary()->GetUndefined() : args[1];
        RecyclableObject *object = JavascriptOperators::ToObject(tempVar, scriptContext);

        return GetValuesOrEntries(object, false /*valuesToReturn*/, scriptContext);
    }

    JavascriptArray* JavascriptObject::CreateOwnSymbolPropertiesHelper(RecyclableObject* object, ScriptContext* scriptContext)
    {
        return CreateKeysHelper(object, scriptContext, TRUE, true /*includeSymbolsOnly */, false, true /*includeSpecialProperties*/);
    }

    JavascriptArray* JavascriptObject::CreateOwnStringPropertiesHelper(RecyclableObject* object, ScriptContext* scriptContext)
    {
        return CreateKeysHelper(object, scriptContext, TRUE, false, true /*includeStringsOnly*/, true /*includeSpecialProperties*/);
    }

    JavascriptArray* JavascriptObject::CreateOwnStringSymbolPropertiesHelper(RecyclableObject* object, ScriptContext* scriptContext)
    {
        return CreateKeysHelper(object, scriptContext, TRUE, true/*includeSymbolsOnly*/, true /*includeStringsOnly*/, true /*includeSpecialProperties*/);
    }

    JavascriptArray* JavascriptObject::CreateOwnEnumerableStringPropertiesHelper(RecyclableObject* object, ScriptContext* scriptContext)
    {
        return CreateKeysHelper(object, scriptContext, FALSE, false, true/*includeStringsOnly*/, false);
    }

    JavascriptArray* JavascriptObject::CreateOwnEnumerableStringSymbolPropertiesHelper(RecyclableObject* object, ScriptContext* scriptContext)
    {
        return CreateKeysHelper(object, scriptContext, FALSE, true/*includeSymbolsOnly*/, true/*includeStringsOnly*/, false);
    }

    // 9.1.12 [[OwnPropertyKeys]] () in RC#4 dated April 3rd 2015.
    JavascriptArray* JavascriptObject::CreateKeysHelper(RecyclableObject* object, ScriptContext* scriptContext, BOOL includeNonEnumerable, bool includeSymbolProperties, bool includeStringProperties, bool includeSpecialProperties)
    {
        //1. Let keys be a new empty List.
        //2. For each own property key P of O that is an integer index, in ascending numeric index order
        //      a. Add P as the last element of keys.
        //3. For each own property key P of O that is a String but is not an integer index, in property creation order
        //      a. Add P as the last element of keys.
        //4. For each own property key P of O that is a Symbol, in property creation order
        //      a. Add P as the last element of keys.
        //5. Return keys.
        AssertMsg(includeStringProperties || includeSymbolProperties, "Should either get string or symbol properties.");

        JavascriptStaticEnumerator enumerator;
        JavascriptArray* newArr = scriptContext->GetLibrary()->CreateArray(0);
        JavascriptArray* newArrForSymbols = scriptContext->GetLibrary()->CreateArray(0);
        EnumeratorFlags flags = EnumeratorFlags::None;
        if (includeNonEnumerable)
        {
            flags |= EnumeratorFlags::EnumNonEnumerable;
        }
        if (includeSymbolProperties)
        {
            flags |= EnumeratorFlags::EnumSymbols;
        }
        if (!object->GetEnumerator(&enumerator, flags, scriptContext))
        {
            return newArr;  // Return an empty array if we don't have an enumerator
        }

        JavascriptString * propertyName = nullptr;
        PropertyId propertyId;
        uint32 propertyIndex = 0;
        uint32 symbolIndex = 0;
        const PropertyRecord* propertyRecord;
        JavascriptSymbol* symbol;

        while ((propertyName = enumerator.MoveAndGetNext(propertyId)) != NULL)
        {
            if (propertyName)
            {
                if (includeSymbolProperties)
                {
                    propertyRecord = scriptContext->GetPropertyName(propertyId);

                    if (propertyRecord->IsSymbol())
                    {
                        symbol = scriptContext->GetSymbol(propertyRecord);
                        // no need to marshal symbol because it is created from scriptContext
                        newArrForSymbols->DirectSetItemAt(symbolIndex++, symbol);
                        continue;
                    }
                }
                if (includeStringProperties)
                {
                    newArr->DirectSetItemAt(propertyIndex++, CrossSite::MarshalVar(scriptContext, propertyName, propertyName->GetScriptContext()));
                }
            }
        }

        // Special properties
        if (includeSpecialProperties && includeStringProperties)
        {
            uint32 index = 0;
            while (object->GetSpecialPropertyName(index, &propertyName, scriptContext))
            {
                newArr->DirectSetItemAt(propertyIndex++, propertyName);
                index++;
            }
        }

        // Append all the symbols at the end of list
        uint32 totalSymbols = newArrForSymbols->GetLength();
        for (uint32 symIndex = 0; symIndex < totalSymbols; symIndex++)
        {
            newArr->DirectSetItemAt(propertyIndex++, newArrForSymbols->DirectGetItem(symIndex));
        }

        return newArr;
    }

    // args[1] this object to operate on.
    // args[2] property name.
    // args[3] object that attributes for the new descriptor.
    Var JavascriptObject::EntryDefineProperty(RecyclableObject* function, CallInfo callInfo, ...)
    {
        PROBE_STACK(function->GetScriptContext(), Js::Constants::MinStackDefault);

        ARGUMENTS(args, callInfo);
        ScriptContext* scriptContext = function->GetScriptContext();

        Assert(!(callInfo.Flags & CallFlags_New));

        if (args.Info.Count < 2 || !JavascriptOperators::IsObject(args[1]))
        {
            JavascriptError::ThrowTypeError(scriptContext, JSERR_FunctionArgument_NeedObject, _u("Object.defineProperty"));
        }

#if ENABLE_COPYONACCESS_ARRAY
        JavascriptLibrary::CheckAndConvertCopyOnAccessNativeIntArray<Var>(args[1]);
#endif
        RecyclableObject* obj = RecyclableObject::FromVar(args[1]);

        // If the object is HostDispatch try to invoke the operation remotely
        if (obj->GetTypeId() == TypeIds_HostDispatch)
        {
            if (obj->InvokeBuiltInOperationRemotely(EntryDefineProperty, args, NULL))
            {
                return obj;
            }
        }

        Var propertyKey = args.Info.Count > 2 ? args[2] : obj->GetLibrary()->GetUndefined();
        PropertyRecord const * propertyRecord;
        JavascriptConversion::ToPropertyKey(propertyKey, scriptContext, &propertyRecord, nullptr);

        Var descVar = args.Info.Count > 3 ? args[3] : obj->GetLibrary()->GetUndefined();
        PropertyDescriptor propertyDescriptor;
        if (!JavascriptOperators::ToPropertyDescriptor(descVar, &propertyDescriptor, scriptContext))
        {
            JavascriptError::ThrowTypeError(scriptContext, JSERR_PropertyDescriptor_Invalid, scriptContext->GetPropertyName(propertyRecord->GetPropertyId())->GetBuffer());
        }

        if (CONFIG_FLAG(UseFullName))
        {
            ModifyGetterSetterFuncName(propertyRecord, propertyDescriptor, scriptContext);
        }

        DefineOwnPropertyHelper(obj, propertyRecord->GetPropertyId(), propertyDescriptor, scriptContext);

        return obj;
    }

    Var JavascriptObject::EntryDefineProperties(RecyclableObject* function, CallInfo callInfo, ...)
    {
        PROBE_STACK(function->GetScriptContext(), Js::Constants::MinStackDefault);

        ARGUMENTS(args, callInfo);
        ScriptContext* scriptContext = function->GetScriptContext();

        CHAKRATEL_LANGSTATS_INC_BUILTINCOUNT(Object_Constructor_defineProperties);

        Assert(!(callInfo.Flags & CallFlags_New));

        if (args.Info.Count < 2 || !JavascriptOperators::IsObject(args[1]))
        {
            JavascriptError::ThrowTypeError(scriptContext, JSERR_FunctionArgument_NeedObject, _u("Object.defineProperties"));
        }

#if ENABLE_COPYONACCESS_ARRAY
        JavascriptLibrary::CheckAndConvertCopyOnAccessNativeIntArray<Var>(args[1]);
#endif
        RecyclableObject *object = RecyclableObject::FromVar(args[1]);

        // If the object is HostDispatch try to invoke the operation remotely
        if (object->GetTypeId() == TypeIds_HostDispatch)
        {
            if (object->InvokeBuiltInOperationRemotely(EntryDefineProperties, args, NULL))
            {
                return object;
            }
        }

        Var propertiesVar = args.Info.Count > 2 ? args[2] : object->GetLibrary()->GetUndefined();
        RecyclableObject* properties = nullptr;
        if (FALSE == JavascriptConversion::ToObject(propertiesVar, scriptContext, &properties))
        {
            JavascriptError::ThrowTypeError(scriptContext, JSERR_FunctionArgument_NullOrUndefined, _u("Object.defineProperties"));
        }

        return DefinePropertiesHelper(object, properties, scriptContext);
    }

    // args[1] property name.
    // args[2] function object to use as the getter function.
    Var JavascriptObject::EntryDefineGetter(RecyclableObject* function, CallInfo callInfo, ...)
    {
        PROBE_STACK(function->GetScriptContext(), Js::Constants::MinStackDefault);

        ARGUMENTS(args, callInfo);
        ScriptContext* scriptContext = function->GetScriptContext();

        Assert(!(callInfo.Flags & CallFlags_New));

        // For browser interop, simulate LdThis by calling OP implementation directly.
        // Do not have module id here so use the global id, 0.
        //
#if ENABLE_COPYONACCESS_ARRAY
        JavascriptLibrary::CheckAndConvertCopyOnAccessNativeIntArray<Var>(args[0]);
#endif
        RecyclableObject* obj = nullptr;
        if (!JavascriptConversion::ToObject(args[0], scriptContext, &obj))
        {
            JavascriptError::ThrowTypeError(scriptContext, JSERR_This_NullOrUndefined, _u("Object.prototype.__defineGetter__"));
        }

        Var getterFunc = args.Info.Count > 2 ? args[2] : obj->GetLibrary()->GetUndefined();

        if (!JavascriptConversion::IsCallable(getterFunc))
        {
            JavascriptError::ThrowTypeError(scriptContext, JSERR_FunctionArgument_NeedFunction, _u("Object.prototype.__defineGetter__"));
        }

        Var propertyKey = args.Info.Count > 1 ? args[1] : obj->GetLibrary()->GetUndefined();
        const PropertyRecord* propertyRecord;
<<<<<<< HEAD
        JavascriptConversion::ToPropertyKey(propertyKey, scriptContext, &propertyRecord);
=======
        JavascriptConversion::ToPropertyKey(propertyKey, scriptContext, &propertyRecord, nullptr);
>>>>>>> 84bd6f3c

        PropertyDescriptor propertyDescriptor;
        propertyDescriptor.SetEnumerable(true);
        propertyDescriptor.SetConfigurable(true);
        propertyDescriptor.SetGetter(getterFunc);

        DefineOwnPropertyHelper(obj, propertyRecord->GetPropertyId(), propertyDescriptor, scriptContext);

        return obj->GetLibrary()->GetUndefined();
    }

    // args[1] property name.
    // args[2] function object to use as the setter function.
    Var JavascriptObject::EntryDefineSetter(RecyclableObject* function, CallInfo callInfo, ...)
    {
        PROBE_STACK(function->GetScriptContext(), Js::Constants::MinStackDefault);

        ARGUMENTS(args, callInfo);
        ScriptContext* scriptContext = function->GetScriptContext();

        Assert(!(callInfo.Flags & CallFlags_New));

        // For browser interop, simulate LdThis by calling OP implementation directly.
        // Do not have module id here so use the global id, 0.
        //
        RecyclableObject* obj = nullptr;
        if (!JavascriptConversion::ToObject(args[0], scriptContext, &obj))
        {
            JavascriptError::ThrowTypeError(scriptContext, JSERR_This_NullOrUndefined, _u("Object.prototype.__defineSetter__"));
        }

        Var setterFunc = args.Info.Count > 2 ? args[2] : obj->GetLibrary()->GetUndefined();

        if (!JavascriptConversion::IsCallable(setterFunc))
        {
            JavascriptError::ThrowTypeError(scriptContext, JSERR_FunctionArgument_NeedFunction, _u("Object.prototype.__defineSetter__"));
        }

        Var propertyKey = args.Info.Count > 1 ? args[1] : obj->GetLibrary()->GetUndefined();
        const PropertyRecord* propertyRecord;
<<<<<<< HEAD
        JavascriptConversion::ToPropertyKey(propertyKey, scriptContext, &propertyRecord);
=======
        JavascriptConversion::ToPropertyKey(propertyKey, scriptContext, &propertyRecord, nullptr);
>>>>>>> 84bd6f3c

        PropertyDescriptor propertyDescriptor;
        propertyDescriptor.SetEnumerable(true);
        propertyDescriptor.SetConfigurable(true);
        propertyDescriptor.SetSetter(setterFunc);

        DefineOwnPropertyHelper(obj, propertyRecord->GetPropertyId(), propertyDescriptor, scriptContext);

        return obj->GetLibrary()->GetUndefined();
    }

    // args[1] property name.
    Var JavascriptObject::EntryLookupGetter(RecyclableObject* function, CallInfo callInfo, ...)
    {
        PROBE_STACK(function->GetScriptContext(), Js::Constants::MinStackDefault);

        ARGUMENTS(args, callInfo);
        ScriptContext* scriptContext = function->GetScriptContext();

        Assert(!(callInfo.Flags & CallFlags_New));

        RecyclableObject* obj = nullptr;
        if (!JavascriptConversion::ToObject(args[0], scriptContext, &obj))
        {
            JavascriptError::ThrowTypeError(scriptContext, JSERR_This_NullOrUndefined, _u("Object.prototype.__lookupGetter__"));
        }

        Var propertyKey = args.Info.Count > 1 ? args[1] : obj->GetLibrary()->GetUndefined();
        const PropertyRecord* propertyRecord;
        JavascriptConversion::ToPropertyKey(propertyKey, scriptContext, &propertyRecord, nullptr);

        Var getter = nullptr;
        Var unused = nullptr;
        if (JavascriptOperators::GetAccessors(obj, propertyRecord->GetPropertyId(), scriptContext, &getter, &unused))
        {
            if (getter != nullptr)
            {
                return getter;
            }
        }

        return obj->GetLibrary()->GetUndefined();
    }

    // args[1] property name.
    Var JavascriptObject::EntryLookupSetter(RecyclableObject* function, CallInfo callInfo, ...)
    {
        PROBE_STACK(function->GetScriptContext(), Js::Constants::MinStackDefault);

        ARGUMENTS(args, callInfo);
        ScriptContext* scriptContext = function->GetScriptContext();

        Assert(!(callInfo.Flags & CallFlags_New));

        RecyclableObject* obj = nullptr;
        if (!JavascriptConversion::ToObject(args[0], scriptContext, &obj))
        {
            JavascriptError::ThrowTypeError(scriptContext, JSERR_This_NullOrUndefined, _u("Object.prototype.__lookupSetter__"));
        }

        Var propertyKey = args.Info.Count > 1 ? args[1] : obj->GetLibrary()->GetUndefined();
        const PropertyRecord* propertyRecord;
        JavascriptConversion::ToPropertyKey(propertyKey, scriptContext, &propertyRecord, nullptr);

        Var unused = nullptr;
        Var setter = nullptr;
        if (JavascriptOperators::GetAccessors(obj, propertyRecord->GetPropertyId(), scriptContext, &unused, &setter))
        {
            if (setter != nullptr)
            {
                return setter;
            }
        }

        return obj->GetLibrary()->GetUndefined();
    }

    Var JavascriptObject::EntryIs(RecyclableObject* function, CallInfo callInfo, ...)
    {
        PROBE_STACK(function->GetScriptContext(), Js::Constants::MinStackDefault);

        ARGUMENTS(args, callInfo);
        ScriptContext* scriptContext = function->GetScriptContext();

        Assert(!(callInfo.Flags & CallFlags_New));

        Var x = args.Info.Count > 1 ? args[1] : scriptContext->GetLibrary()->GetUndefined();
        Var y = args.Info.Count > 2 ? args[2] : scriptContext->GetLibrary()->GetUndefined();

        return JavascriptBoolean::ToVar(JavascriptConversion::SameValue(x, y), scriptContext);
    }

    //ES6 19.1.2.1
    Var JavascriptObject::EntryAssign(RecyclableObject* function, CallInfo callInfo, ...)
    {
        PROBE_STACK(function->GetScriptContext(), Js::Constants::MinStackDefault);

        ARGUMENTS(args, callInfo);
        ScriptContext* scriptContext = function->GetScriptContext();

        Assert(!(callInfo.Flags & CallFlags_New));

        // 1. Let to be ToObject(target).
        // 2. ReturnIfAbrupt(to).
        // 3  If only one argument was passed, return to.
        RecyclableObject* to = nullptr;
        if (args.Info.Count == 1 || !JavascriptConversion::ToObject(args[1], scriptContext, &to))
        {
            JavascriptError::ThrowTypeError(scriptContext, JSERR_FunctionArgument_NeedObject, _u("Object.assign"));
        }

        if (args.Info.Count < 3)
        {
            return to;
        }

        // 4. Let sources be the List of argument values starting with the second argument.
        // 5. For each element nextSource of sources, in ascending index order,
        AssignHelper<true>(args[2], to, scriptContext);
        for (unsigned int i = 3; i < args.Info.Count; i++)
        {
            AssignHelper<false>(args[i], to, scriptContext);
        }

        // 6. Return to.
        return to;
    }

    template <bool tryCopy>
    void JavascriptObject::AssignHelper(Var fromArg, RecyclableObject* to, ScriptContext* scriptContext)
    {
        //      a. If nextSource is undefined or null, let keys be an empty List.
        //      b. Else,
        //          i.Let from be ToObject(nextSource).
        //          ii.ReturnIfAbrupt(from).
        //          iii.Let keys be from.[[OwnPropertyKeys]]().
        //          iv.ReturnIfAbrupt(keys).

        RecyclableObject* from = nullptr;
        if (!JavascriptConversion::ToObject(fromArg, scriptContext, &from))
        {
            if (JavascriptOperators::IsUndefinedOrNull(fromArg))
            {
                return;
            }
            JavascriptError::ThrowTypeError(scriptContext, JSERR_FunctionArgument_NeedObject, _u("Object.assign"));
        }

#if ENABLE_COPYONACCESS_ARRAY
        JavascriptLibrary::CheckAndConvertCopyOnAccessNativeIntArray<Var>(from);
#endif

        // if proxy, take slow path by calling [[OwnPropertyKeys]] on source
        if (JavascriptProxy::Is(from))
        {
            AssignForProxyObjects(from, to, scriptContext);
        }
        // else use enumerator to extract keys from source
        else
        {
            bool copied = false;
            if (tryCopy)
            {
                DynamicObject* fromObj = JavascriptOperators::TryFromVar<DynamicObject>(from);
                DynamicObject* toObj = JavascriptOperators::TryFromVar<DynamicObject>(to);
                if (toObj && fromObj && toObj->GetType() == scriptContext->GetLibrary()->GetObjectType())
                {
                    copied = toObj->TryCopy(fromObj);
                }
            }
            if (!copied)
            {
                AssignForGenericObjects(from, to, scriptContext);
            }
        }
    }

    void JavascriptObject::AssignForGenericObjects(RecyclableObject* from, RecyclableObject* to, ScriptContext* scriptContext)
    {
        EnumeratorCache* cache = scriptContext->GetLibrary()->GetObjectAssignCache(from->GetType());
        JavascriptStaticEnumerator enumerator;
        if (!from->GetEnumerator(&enumerator, EnumeratorFlags::SnapShotSemantics | EnumeratorFlags::EnumSymbols | EnumeratorFlags::UseCache, scriptContext, cache))
        {
            // Nothing to enumerate, continue with the nextSource.
            return;
        }

        PropertyId nextKey = Constants::NoProperty;
        Var propValue = nullptr;
        JavascriptString * propertyName = nullptr;

<<<<<<< HEAD
        //enumerate through each property of properties and fetch the property descriptor
=======
        // Enumerate through each property of properties and fetch the property descriptor
>>>>>>> 84bd6f3c
        while ((propertyName = enumerator.MoveAndGetNext(nextKey)) != NULL)
        {
            if (nextKey == Constants::NoProperty)
            {
                PropertyRecord const * propertyRecord = nullptr;

                scriptContext->GetOrAddPropertyRecord(propertyName, &propertyRecord);
                nextKey = propertyRecord->GetPropertyId();
            }
            PropertyString * propertyString = PropertyString::TryFromVar(propertyName);


            // If propertyName is a PropertyString* we can try getting the property from the inline cache to avoid having a full property lookup
            //
            // Whenever possible, our enumerator populates the cache, so we should generally get a cache hit here
            PropertyValueInfo getPropertyInfo;
            if (propertyString == nullptr || !propertyString->TryGetPropertyFromCache<true /* OwnPropertyOnly */, false /* OutputExistence */>(from, from, &propValue, scriptContext, &getPropertyInfo))
            {
                if (!JavascriptOperators::GetOwnProperty(from, nextKey, &propValue, scriptContext, &getPropertyInfo))
                {
                    JavascriptError::ThrowTypeError(scriptContext, JSERR_Operand_Invalid_NeedObject, _u("Object.assign"));
                }
            }

            // Similarly, try to set the property using our cache to avoid having to do the full work of SetProperty
            PropertyValueInfo setPropertyInfo;
            if (propertyString == nullptr || !propertyString->TrySetPropertyFromCache(to, propValue, scriptContext, PropertyOperation_ThrowIfNonWritable, &setPropertyInfo))
            {
                if (!JavascriptOperators::SetProperty(to, to, nextKey, propValue, &setPropertyInfo, scriptContext, PropertyOperation_ThrowIfNonWritable))
                {
                    JavascriptError::ThrowTypeError(scriptContext, JSERR_Operand_Invalid_NeedObject, _u("Object.assign"));
                }
            }
        }
    }

    void JavascriptObject::AssignForProxyObjects(RecyclableObject* from, RecyclableObject* to, ScriptContext* scriptContext)
    {
         JavascriptArray *keys = JavascriptOperators::GetOwnEnumerablePropertyNamesSymbols(from, scriptContext);

        //      c. Repeat for each element nextKey of keys in List order,
        //          i. Let desc be from.[[GetOwnProperty]](nextKey).
        //          ii. ReturnIfAbrupt(desc).
        //          iii. if desc is not undefined and desc.[[Enumerable]] is true, then
        //              1. Let propValue be Get(from, nextKey).
        //              2. ReturnIfAbrupt(propValue).
        //              3. Let status be Set(to, nextKey, propValue, true);
        //              4. ReturnIfAbrupt(status).
        uint32 length = keys->GetLength();
        Var nextKey;
        const PropertyRecord* propertyRecord = nullptr;
        PropertyId propertyId;
        Var propValue = nullptr;
        for (uint32 j = 0; j < length; j++)
        {
            PropertyDescriptor propertyDescriptor;
            nextKey = keys->DirectGetItem(j);
            AssertMsg(JavascriptSymbol::Is(nextKey) || JavascriptString::Is(nextKey), "Invariant check during ownKeys proxy trap should make sure we only get property key here. (symbol or string primitives)");
            // Spec doesn't strictly call for us to use ToPropertyKey but since we know nextKey is already a symbol or string primitive, ToPropertyKey will be a nop and return us the propertyRecord
            JavascriptConversion::ToPropertyKey(nextKey, scriptContext, &propertyRecord, nullptr);
            propertyId = propertyRecord->GetPropertyId();
            AssertMsg(propertyId != Constants::NoProperty, "AssignForProxyObjects - OwnPropertyKeys returned a propertyId with value NoProperty.");
            if (JavascriptOperators::GetOwnPropertyDescriptor(from, propertyRecord->GetPropertyId(), scriptContext, &propertyDescriptor))
            {
                if (propertyDescriptor.IsEnumerable())
                {
                    if (!JavascriptOperators::GetOwnProperty(from, propertyId, &propValue, scriptContext, nullptr))
                    {
                        JavascriptError::ThrowTypeError(scriptContext, JSERR_Operand_Invalid_NeedObject, _u("Object.assign"));
                    }
                    if (!JavascriptOperators::SetProperty(to, to, propertyId, propValue, scriptContext))
                    {
                        JavascriptError::ThrowTypeError(scriptContext, JSERR_Operand_Invalid_NeedObject, _u("Object.assign"));
                    }
                }
            }
        }
    }

    //ES5 15.2.3.5
    Var JavascriptObject::EntryCreate(RecyclableObject* function, CallInfo callInfo, ...)
    {
        PROBE_STACK(function->GetScriptContext(), Js::Constants::MinStackDefault);

        ARGUMENTS(args, callInfo);
        ScriptContext* scriptContext = function->GetScriptContext();


        CHAKRATEL_LANGSTATS_INC_BUILTINCOUNT(Object_Constructor_create)

        Assert(!(callInfo.Flags & CallFlags_New));

        if (args.Info.Count < 2)
        {
            JavascriptError::ThrowTypeError(scriptContext, JSERR_FunctionArgument_NotObjectOrNull, _u("Object.create"));
        }

        Var protoVar = args[1];
        if (!JavascriptOperators::IsObjectOrNull(protoVar))
        {
            JavascriptError::ThrowTypeError(scriptContext, JSERR_FunctionArgument_NotObjectOrNull, _u("Object.create"));
        }

        RecyclableObject* protoObj = RecyclableObject::FromVar(protoVar);
        DynamicObject* object = function->GetLibrary()->CreateObject(protoObj);

        JS_ETW(EventWriteJSCRIPT_RECYCLER_ALLOCATE_OBJECT(object));
#if ENABLE_DEBUG_CONFIG_OPTIONS
        if (Js::Configuration::Global.flags.IsEnabled(Js::autoProxyFlag))
        {
            object = DynamicObject::FromVar(JavascriptProxy::AutoProxyWrapper(object));
        }
#endif

        if (args.Info.Count > 2 && JavascriptOperators::GetTypeId(args[2]) != TypeIds_Undefined)
        {
            RecyclableObject* properties = nullptr;
            if (FALSE == JavascriptConversion::ToObject(args[2], scriptContext, &properties))
            {
                JavascriptError::ThrowTypeError(scriptContext, JSERR_FunctionArgument_NullOrUndefined, _u("Object.create"));
            }
            return DefinePropertiesHelper(object, properties, scriptContext);
        }
        return object;
    }

    Var JavascriptObject::DefinePropertiesHelper(RecyclableObject *object, RecyclableObject* props, ScriptContext *scriptContext)
    {
        if (JavascriptProxy::Is(props))
        {
            return DefinePropertiesHelperForProxyObjects(object, props, scriptContext);
        }
        else
        {
            return DefinePropertiesHelperForGenericObjects(object, props, scriptContext);
        }
    }


    Var JavascriptObject::DefinePropertiesHelperForGenericObjects(RecyclableObject *object, RecyclableObject* props, ScriptContext *scriptContext)
    {
        size_t descSize = 16;
        size_t descCount = 0;
        struct DescriptorMap
        {
            Field(PropertyRecord const *) propRecord;
            Field(PropertyDescriptor) descriptor;
            Field(Var) originalVar;
        };

        JavascriptStaticEnumerator enumerator;
        if (!props->GetEnumerator(&enumerator, EnumeratorFlags::EnumSymbols, scriptContext))
        {
            return object;
        }

        ENTER_PINNED_SCOPE(DescriptorMap, descriptors);
        descriptors = RecyclerNewArray(scriptContext->GetRecycler(), DescriptorMap, descSize);

        PropertyId propId;
        PropertyRecord const * propertyRecord;
        JavascriptString* propertyName = nullptr;

        //enumerate through each property of properties and fetch the property descriptor
        while ((propertyName = enumerator.MoveAndGetNext(propId)) != NULL)
        {
            if (propId == Constants::NoProperty) //try current property id query first
            {
<<<<<<< HEAD
                scriptContext->GetOrAddPropertyRecord(propertyName->GetString(), propertyName->GetLength(), &propertyRecord);
=======
                scriptContext->GetOrAddPropertyRecord(propertyName, &propertyRecord);
>>>>>>> 84bd6f3c
                propId = propertyRecord->GetPropertyId();
            }
            else
            {
                propertyName->GetPropertyRecord(&propertyRecord);
            }

            if (descCount == descSize)
            {
                //reallocate - consider linked list of DescriptorMap if the descSize is too high
                descSize = AllocSizeMath::Mul(descCount, 2);
                __analysis_assume(descSize == descCount * 2);
                DescriptorMap *temp = RecyclerNewArray(scriptContext->GetRecycler(), DescriptorMap, descSize);

                for (size_t i = 0; i < descCount; i++)
                {
                    temp[i] = descriptors[i];
                }
                descriptors = temp;
            }

<<<<<<< HEAD
            Var tempVar = JavascriptOperators::GetProperty(props, propId, scriptContext);
=======
            Var tempVar = JavascriptOperators::GetPropertyNoCache(props, propId, scriptContext);
>>>>>>> 84bd6f3c

            AnalysisAssert(descCount < descSize);
            if (!JavascriptOperators::ToPropertyDescriptor(tempVar, &descriptors[descCount].descriptor, scriptContext))
            {
                JavascriptError::ThrowTypeError(scriptContext, JSERR_PropertyDescriptor_Invalid, scriptContext->GetPropertyName(propId)->GetBuffer());
            }
            // In proxy, we need to get back the original ToPropertDescriptor var in [[defineProperty]] trap.
            descriptors[descCount].originalVar = tempVar;

            if (CONFIG_FLAG(UseFullName))
            {
                ModifyGetterSetterFuncName(propertyRecord, descriptors[descCount].descriptor, scriptContext);
            }

            descriptors[descCount].propRecord = propertyRecord;

            descCount++;
        }

        //Once all the property descriptors are in place set each property descriptor to the object
        for (size_t i = 0; i < descCount; i++)
        {
            DefineOwnPropertyHelper(object, descriptors[i].propRecord->GetPropertyId(), descriptors[i].descriptor, scriptContext);
        }

        LEAVE_PINNED_SCOPE();

        return object;
    }

    //ES5 15.2.3.7
    Var JavascriptObject::DefinePropertiesHelperForProxyObjects(RecyclableObject *object, RecyclableObject* props, ScriptContext *scriptContext)
    {
        Assert(JavascriptProxy::Is(props));

        //1.  If Type(O) is not Object throw a TypeError exception.
        //2.  Let props be ToObject(Properties).

        size_t descCount = 0;
        struct DescriptorMap
        {
            Field(PropertyRecord const *) propRecord;
            Field(PropertyDescriptor) descriptor;
        };

        //3.  Let keys be props.[[OwnPropertyKeys]]().
        //4.  ReturnIfAbrupt(keys).
        //5.  Let descriptors be an empty List.
        JavascriptArray* keys = JavascriptOperators::GetOwnEnumerablePropertyNamesSymbols(props, scriptContext);
        uint32 length = keys->GetLength();

        ENTER_PINNED_SCOPE(DescriptorMap, descriptors);
        descriptors = RecyclerNewArray(scriptContext->GetRecycler(), DescriptorMap, length);

        //6.  Repeat for each element nextKey of keys in List order,
        //    1.  Let propDesc be props.[[GetOwnProperty]](nextKey).
        //    2.  ReturnIfAbrupt(propDesc).
        //    3.  If propDesc is not undefined and propDesc.[[Enumerable]] is true, then
        //        1.  Let descObj be Get(props, nextKey).
        //        2.  ReturnIfAbrupt(descObj).
        //        3.  Let desc be ToPropertyDescriptor(descObj).
        //        4.  ReturnIfAbrupt(desc).
        //        5.  Append the pair(a two element List) consisting of nextKey and desc to the end of descriptors.
        Var nextKey;

        const PropertyRecord* propertyRecord = nullptr;
        PropertyId propertyId;
        Var descObj;
        for (uint32 j = 0; j < length; j++)
        {
            PropertyDescriptor propertyDescriptor;
            nextKey = keys->DirectGetItem(j);
            AssertMsg(JavascriptSymbol::Is(nextKey) || JavascriptString::Is(nextKey), "Invariant check during ownKeys proxy trap should make sure we only get property key here. (symbol or string primitives)");
            JavascriptConversion::ToPropertyKey(nextKey, scriptContext, &propertyRecord, nullptr);
            propertyId = propertyRecord->GetPropertyId();
            AssertMsg(propertyId != Constants::NoProperty, "DefinePropertiesHelper - OwnPropertyKeys returned a propertyId with value NoProperty.");

            if (JavascriptOperators::GetOwnPropertyDescriptor(props, propertyRecord->GetPropertyId(), scriptContext, &propertyDescriptor))
            {
                if (propertyDescriptor.IsEnumerable())
                {
                    descObj = JavascriptOperators::GetProperty(props, propertyId, scriptContext);

                    if (!JavascriptOperators::ToPropertyDescriptor(descObj, &descriptors[descCount].descriptor, scriptContext))
                    {
                        JavascriptError::ThrowTypeError(scriptContext, JSERR_PropertyDescriptor_Invalid, scriptContext->GetPropertyName(propertyId)->GetBuffer());
                    }

                    if (CONFIG_FLAG(UseFullName))
                    {
                        ModifyGetterSetterFuncName(propertyRecord, descriptors[descCount].descriptor, scriptContext);
                    }

                    descriptors[descCount].propRecord = propertyRecord;

                    descCount++;
                }
            }
        }

        //7.  For each pair from descriptors in list order,
        //    1.  Let P be the first element of pair.
        //    2.  Let desc be the second element of pair.
        //    3.  Let status be DefinePropertyOrThrow(O, P, desc).
        //    4.  ReturnIfAbrupt(status).

        for (size_t i = 0; i < descCount; i++)
        {
            DefineOwnPropertyHelper(object, descriptors[i].propRecord->GetPropertyId(), descriptors[i].descriptor, scriptContext);
        }

        LEAVE_PINNED_SCOPE();

        //8.  Return O.
        return object;
    }

    Var JavascriptObject::GetPrototypeOf(RecyclableObject* obj, ScriptContext* scriptContext)
    {
        return obj->IsExternal() ? obj->GetConfigurablePrototype(scriptContext) : obj->GetPrototype();
    }

    //
    // Check if "proto" is a prototype of "object" (on its prototype chain).
    //
    bool JavascriptObject::IsPrototypeOf(RecyclableObject* proto, RecyclableObject* object, ScriptContext* scriptContext)
    {
        return JavascriptOperators::MapObjectAndPrototypesUntil<false>(object, [=](RecyclableObject* obj)
        {
            return obj == proto;
        });
    }

    bool JavascriptObject::IsPrototypeOfStopAtProxy(RecyclableObject* proto, RecyclableObject* object, ScriptContext* scriptContext)
    {
        return JavascriptOperators::MapObjectAndPrototypesUntil<true>(object, [=](RecyclableObject* obj)
        {
            return obj == proto;
        });
    }

    static const size_t ConstructNameGetSetLength = 5;    // 5 = 1 ( for .) + 3 (get or set) + 1 for null)

    /*static*/
    char16 * JavascriptObject::ConstructName(const PropertyRecord * propertyRecord, const char16 * getOrSetStr, ScriptContext* scriptContext)
    {
        Assert(propertyRecord);
        Assert(scriptContext);
        char16 * finalName = nullptr;
        size_t propertyLength = (size_t)propertyRecord->GetLength();
        if (propertyLength > 0)
        {
            size_t totalChars;
            if (SizeTAdd(propertyLength, ConstructNameGetSetLength, &totalChars) == S_OK)
            {
                finalName = RecyclerNewArrayLeafZ(scriptContext->GetRecycler(), char16, totalChars);
                Assert(finalName != nullptr);
                const char16* propertyName = propertyRecord->GetBuffer();
                Assert(propertyName != nullptr);
                wcscpy_s(finalName, totalChars, propertyName);

                Assert(getOrSetStr != nullptr);
                Assert(wcslen(getOrSetStr) == 4);

                wcscpy_s(finalName + propertyLength, ConstructNameGetSetLength, getOrSetStr);
            }
        }
        return finalName;
    }

    /*static*/
    void JavascriptObject::ModifyGetterSetterFuncName(const PropertyRecord * propertyRecord, const PropertyDescriptor& descriptor, ScriptContext* scriptContext)
    {
        Assert(scriptContext);
        Assert(propertyRecord);
        if (descriptor.GetterSpecified() || descriptor.SetterSpecified())
        {
            charcount_t propertyLength = propertyRecord->GetLength();

            if (descriptor.GetterSpecified()
                && Js::ScriptFunction::Is(descriptor.GetGetter())
                && _wcsicmp(Js::ScriptFunction::FromVar(descriptor.GetGetter())->GetFunctionProxy()->GetDisplayName(), _u("get")) == 0)
            {
                // modify to name.get
                const char16* finalName = ConstructName(propertyRecord, _u(".get"), scriptContext);
                if (finalName != nullptr)
                {
                    FunctionProxy::SetDisplayNameFlags flags = (FunctionProxy::SetDisplayNameFlags) (FunctionProxy::SetDisplayNameFlagsDontCopy | FunctionProxy::SetDisplayNameFlagsRecyclerAllocated);

                    Js::ScriptFunction::FromVar(descriptor.GetGetter())->GetFunctionProxy()->SetDisplayName(finalName,
                        propertyLength + 4 /*".get"*/, propertyLength + 1, flags);
                }
            }

            if (descriptor.SetterSpecified()
                && Js::ScriptFunction::Is(descriptor.GetSetter())
                && _wcsicmp(Js::ScriptFunction::FromVar(descriptor.GetSetter())->GetFunctionProxy()->GetDisplayName(), _u("set")) == 0)
            {
                // modify to name.set
                const char16* finalName = ConstructName(propertyRecord, _u(".set"), scriptContext);
                if (finalName != nullptr)
                {
                    FunctionProxy::SetDisplayNameFlags flags = (FunctionProxy::SetDisplayNameFlags) (FunctionProxy::SetDisplayNameFlagsDontCopy | FunctionProxy::SetDisplayNameFlagsRecyclerAllocated);

                    Js::ScriptFunction::FromVar(descriptor.GetSetter())->GetFunctionProxy()->SetDisplayName(finalName,
                        propertyLength + 4 /*".set"*/, propertyLength + 1, flags);
                }
            }
        }
    }

    BOOL JavascriptObject::DefineOwnPropertyHelper(RecyclableObject* obj, PropertyId propId, const PropertyDescriptor& descriptor, ScriptContext* scriptContext, bool throwOnError /* = true*/)
    {
        BOOL returnValue;
        obj->ThrowIfCannotDefineProperty(propId, descriptor);

        const Type* oldType = obj->GetType();
        obj->ClearWritableDataOnlyDetectionBit();

        // HostDispatch: it doesn't support changing property attributes and default attributes are not per ES5,
        // so there is no benefit in using ES5 DefineOwnPropertyDescriptor for it, use old implementation.
        if (TypeIds_HostDispatch != obj->GetTypeId())
        {
            if (DynamicObject::IsAnyArray(obj))
            {
                returnValue = JavascriptOperators::DefineOwnPropertyForArray(
                    JavascriptArray::FromAnyArray(obj), propId, descriptor, throwOnError, scriptContext);
            }
            else
            {
                returnValue = JavascriptOperators::DefineOwnPropertyDescriptor(obj, propId, descriptor, throwOnError, scriptContext);
                if (propId == PropertyIds::__proto__)
                {
                    scriptContext->GetLibrary()->GetObjectPrototypeObject()->PostDefineOwnProperty__proto__(obj);
                }
            }
        }
        else
        {
            returnValue = JavascriptOperators::SetPropertyDescriptor(obj, propId, descriptor);
        }

        if (propId == PropertyIds::_symbolSpecies && obj == scriptContext->GetLibrary()->GetArrayConstructor())
        {
            scriptContext->GetLibrary()->SetArrayObjectHasUserDefinedSpecies(true);
        }

        if (obj->IsWritableDataOnlyDetectionBitSet())
        {
            if (obj->GetType() == oldType)
            {
                // Also, if the object's type has not changed, we need to ensure that
                // the cached property string for this property, if any, does not
                // specify this object's type.
                scriptContext->InvalidatePropertyStringAndSymbolCaches(propId, obj->GetType());
            }
        }

        if (descriptor.IsAccessorDescriptor())
        {
            scriptContext->optimizationOverrides.SetSideEffects(Js::SideEffects_Accessor);
        }
        return returnValue;
    }<|MERGE_RESOLUTION|>--- conflicted
+++ resolved
@@ -1389,11 +1389,7 @@
 
         Var propertyKey = args.Info.Count > 1 ? args[1] : obj->GetLibrary()->GetUndefined();
         const PropertyRecord* propertyRecord;
-<<<<<<< HEAD
-        JavascriptConversion::ToPropertyKey(propertyKey, scriptContext, &propertyRecord);
-=======
         JavascriptConversion::ToPropertyKey(propertyKey, scriptContext, &propertyRecord, nullptr);
->>>>>>> 84bd6f3c
 
         PropertyDescriptor propertyDescriptor;
         propertyDescriptor.SetEnumerable(true);
@@ -1434,11 +1430,7 @@
 
         Var propertyKey = args.Info.Count > 1 ? args[1] : obj->GetLibrary()->GetUndefined();
         const PropertyRecord* propertyRecord;
-<<<<<<< HEAD
-        JavascriptConversion::ToPropertyKey(propertyKey, scriptContext, &propertyRecord);
-=======
         JavascriptConversion::ToPropertyKey(propertyKey, scriptContext, &propertyRecord, nullptr);
->>>>>>> 84bd6f3c
 
         PropertyDescriptor propertyDescriptor;
         propertyDescriptor.SetEnumerable(true);
@@ -1630,11 +1622,7 @@
         Var propValue = nullptr;
         JavascriptString * propertyName = nullptr;
 
-<<<<<<< HEAD
-        //enumerate through each property of properties and fetch the property descriptor
-=======
         // Enumerate through each property of properties and fetch the property descriptor
->>>>>>> 84bd6f3c
         while ((propertyName = enumerator.MoveAndGetNext(nextKey)) != NULL)
         {
             if (nextKey == Constants::NoProperty)
@@ -1803,11 +1791,7 @@
         {
             if (propId == Constants::NoProperty) //try current property id query first
             {
-<<<<<<< HEAD
-                scriptContext->GetOrAddPropertyRecord(propertyName->GetString(), propertyName->GetLength(), &propertyRecord);
-=======
                 scriptContext->GetOrAddPropertyRecord(propertyName, &propertyRecord);
->>>>>>> 84bd6f3c
                 propId = propertyRecord->GetPropertyId();
             }
             else
@@ -1829,11 +1813,7 @@
                 descriptors = temp;
             }
 
-<<<<<<< HEAD
-            Var tempVar = JavascriptOperators::GetProperty(props, propId, scriptContext);
-=======
             Var tempVar = JavascriptOperators::GetPropertyNoCache(props, propId, scriptContext);
->>>>>>> 84bd6f3c
 
             AnalysisAssert(descCount < descSize);
             if (!JavascriptOperators::ToPropertyDescriptor(tempVar, &descriptors[descCount].descriptor, scriptContext))
