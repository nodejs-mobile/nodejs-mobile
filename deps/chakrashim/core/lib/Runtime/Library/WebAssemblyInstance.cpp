//-------------------------------------------------------------------------------------------------------
// Copyright (C) Microsoft. All rights reserved.
// Licensed under the MIT license. See LICENSE.txt file in the project root for full license information.
//-------------------------------------------------------------------------------------------------------

#include "RuntimeLibraryPch.h"

#ifdef ENABLE_WASM
#include "../WasmReader/WasmReaderPch.h"
namespace Js
{

Var GetImportVariable(Wasm::WasmImport* wi, ScriptContext* ctx, Var ffi)
{
    PropertyRecord const * modPropertyRecord = nullptr;
    const char16* modName = wi->modName;
    uint32 modNameLen = wi->modNameLen;
    ctx->GetOrAddPropertyRecord(modName, modNameLen, &modPropertyRecord);
    Var modProp = JavascriptOperators::OP_GetProperty(ffi, modPropertyRecord->GetPropertyId(), ctx);
    if (!JavascriptOperators::IsObject(modProp))
    {
        JavascriptError::ThrowTypeErrorVar(ctx, WASMERR_InvalidImportModule, modName);
    }

    const char16* name = wi->importName;
    uint32 nameLen = wi->importNameLen;
    PropertyRecord const * propertyRecord = nullptr;
    ctx->GetOrAddPropertyRecord(name, nameLen, &propertyRecord);

    if (!JavascriptOperators::IsObject(modProp))
    {
        JavascriptError::ThrowTypeErrorVar(ctx, WASMERR_InvalidImport, modName, name, _u("Object"));
    }
    return JavascriptOperators::OP_GetProperty(modProp, propertyRecord->GetPropertyId(), ctx);
}

WebAssemblyInstance::WebAssemblyInstance(WebAssemblyModule * wasmModule, DynamicType * type) :
    DynamicObject(type),
    m_module(wasmModule),
    m_exports(nullptr)
{
}

/* static */
bool
WebAssemblyInstance::Is(Var value)
{
    return JavascriptOperators::GetTypeId(value) == TypeIds_WebAssemblyInstance;
}

/* static */
WebAssemblyInstance *
WebAssemblyInstance::FromVar(Var value)
{
    AssertOrFailFast(WebAssemblyInstance::Is(value));
    return static_cast<WebAssemblyInstance*>(value);
}

/* static */
WebAssemblyInstance *
WebAssemblyInstance::UnsafeFromVar(Var value)
{
    Assert(WebAssemblyInstance::Is(value));
    return static_cast<WebAssemblyInstance*>(value);
}

// Implements "new WebAssembly.Instance(moduleObject [, importObject])" as described here:
// https://github.com/WebAssembly/design/blob/master/JS.md#webassemblyinstance-constructor
Var
WebAssemblyInstance::NewInstance(RecyclableObject* function, CallInfo callInfo, ...)
{
    PROBE_STACK(function->GetScriptContext(), Js::Constants::MinStackDefault);

    ARGUMENTS(args, callInfo);
    ScriptContext* scriptContext = function->GetScriptContext();

    AssertMsg(args.Info.Count > 0, "Should always have implicit 'this'");

    Var newTarget = args.GetNewTarget();
    JavascriptOperators::GetAndAssertIsConstructorSuperCall(args);

    if (!args.IsNewCall() || (newTarget && JavascriptOperators::IsUndefinedObject(newTarget)))
    {
        JavascriptError::ThrowTypeError(scriptContext, JSERR_ClassConstructorCannotBeCalledWithoutNew, _u("WebAssembly.Instance"));
    }

    if (args.Info.Count < 2 || !WebAssemblyModule::Is(args[1]))
    {
        JavascriptError::ThrowTypeError(scriptContext, WASMERR_NeedModule);
    }
    WebAssemblyModule * module = WebAssemblyModule::FromVar(args[1]);

    Var importObject = scriptContext->GetLibrary()->GetUndefined();
    if (args.Info.Count >= 3)
    {
        importObject = args[2];
    }

    return CreateInstance(module, importObject);
}

Var
WebAssemblyInstance::GetterExports(RecyclableObject* function, CallInfo callInfo, ...)
{
    PROBE_STACK(function->GetScriptContext(), Js::Constants::MinStackDefault);

    ARGUMENTS(args, callInfo);
    ScriptContext* scriptContext = function->GetScriptContext();

    Assert(!(callInfo.Flags & CallFlags_New));

    if (args.Info.Count == 0 || !WebAssemblyInstance::Is(args[0]))
    {
        JavascriptError::ThrowTypeError(scriptContext, WASMERR_NeedInstanceObject);
<<<<<<< HEAD
=======
    }

    WebAssemblyInstance* instance = WebAssemblyInstance::FromVar(args[0]);
    Js::Var exports = instance->m_exports;
    if (!exports || !DynamicObject::Is(exports))
    {
        Assert(UNREACHED);
        exports = scriptContext->GetLibrary()->GetUndefined();
>>>>>>> 84bd6f3c
    }
    return CrossSite::MarshalVar(scriptContext, exports);
}

<<<<<<< HEAD
    WebAssemblyInstance* instance = WebAssemblyInstance::FromVar(args[0]);
    Js::Var exports = instance->m_exports;
    if (!exports || !DynamicObject::Is(exports))
    {
        Assert(UNREACHED);
        exports = scriptContext->GetLibrary()->GetUndefined();
    }
    return exports;
}

=======
>>>>>>> 84bd6f3c
WebAssemblyInstance *
WebAssemblyInstance::CreateInstance(WebAssemblyModule * module, Var importObject)
{
    if (!JavascriptOperators::IsUndefined(importObject) && !JavascriptOperators::IsObject(importObject))
    {
        JavascriptError::ThrowTypeError(module->GetScriptContext(), JSERR_NeedObject);
    }

    ScriptContext * scriptContext = module->GetScriptContext();
    WebAssemblyEnvironment environment(module);
    WebAssemblyInstance * newInstance = RecyclerNewZ(scriptContext->GetRecycler(), WebAssemblyInstance, module, scriptContext->GetLibrary()->GetWebAssemblyInstanceType());
    try
    {
        LoadImports(module, scriptContext, importObject, &environment);
        ValidateTableAndMemory(module, scriptContext, &environment);
        InitialGlobals(module, scriptContext, &environment);
        CreateWasmFunctions(module, scriptContext, &environment);
        try
        {
            InitializeDataSegs(module, scriptContext, &environment);
            InitializeFunctionTable(module, scriptContext, &environment);
        }
        catch (...)
        {
            AssertMsg(UNREACHED, "By spec, we should not have any exceptions possible here");
            throw;
        }
<<<<<<< HEAD
        newInstance->m_exports = BuildObject(module, scriptContext, &environment);
=======
        newInstance->m_exports = CreateExportObject(module, scriptContext, &environment);
>>>>>>> 84bd6f3c
    }
    catch (Wasm::WasmCompilationException& e)
    {
        JavascriptError::ThrowWebAssemblyLinkErrorVar(scriptContext, WASMERR_WasmLinkError, e.GetTempErrorMessageRef());
    }

    uint32 startFuncIdx = module->GetStartFunction();
    if (startFuncIdx != Js::Constants::UninitializedValue)
    {
        WasmScriptFunction* start = environment.GetWasmFunction(startFuncIdx);
        Js::CallInfo info(Js::CallFlags_New, 1);
        Js::Arguments startArg(info, (Var*)&start);
        BEGIN_SAFE_REENTRANT_CALL(scriptContext->GetThreadContext())
        {
            Js::JavascriptFunction::CallFunction<true>(start, start->GetEntryPoint(), startArg);
        }
        END_SAFE_REENTRANT_CALL
    }

    return newInstance;
}

void WebAssemblyInstance::CreateWasmFunctions(WebAssemblyModule * wasmModule, ScriptContext* ctx, WebAssemblyEnvironment* env)
{
    FrameDisplay * frameDisplay = RecyclerNewPlus(ctx->GetRecycler(), sizeof(void*), FrameDisplay, 0);

    for (uint i = 0; i < wasmModule->GetWasmFunctionCount(); ++i)
    {
        if (i < wasmModule->GetImportedFunctionCount() && env->GetWasmFunction(i) != nullptr)
        {
            continue;
        }
        Wasm::WasmFunctionInfo* wasmFuncInfo = wasmModule->GetWasmFunctionInfo(i);
        FunctionBody* body = wasmFuncInfo->GetBody();
<<<<<<< HEAD
        AsmJsScriptFunction * funcObj = ctx->GetLibrary()->CreateAsmJsScriptFunction(body);
        funcObj->SetModuleMemory((Field(Var)*)env->GetStartPtr());
        funcObj->SetSignature(body->GetAsmJsFunctionInfo()->GetWasmSignature());
        funcObj->SetEnvironment(frameDisplay);

        // Todo:: need to fix issue #2452 before we can do this,
        // otherwise we'll change the type of the functions and cause multiple instance to not share jitted code
        //Wasm::WasmSignature* sig = wasmFuncInfo->GetSignature();
        //funcObj->SetPropertyWithAttributes(PropertyIds::length, JavascriptNumber::ToVar(sig->GetParamCount(), ctx), PropertyNone, nullptr);
        //funcObj->SetPropertyWithAttributes(PropertyIds::name, JavascriptConversion::ToString(JavascriptNumber::ToVar(i, ctx), ctx), PropertyNone, nullptr);
=======
        WasmScriptFunction* funcObj = ctx->GetLibrary()->CreateWasmScriptFunction(body);
        funcObj->SetModuleEnvironment(env->GetStartPtr());
        funcObj->SetSignature(body->GetAsmJsFunctionInfo()->GetWasmSignature());
        funcObj->SetEnvironment(frameDisplay);

        Wasm::WasmSignature* sig = wasmFuncInfo->GetSignature();
        funcObj->SetPropertyWithAttributes(PropertyIds::length, JavascriptNumber::ToVar(sig->GetParamCount(), ctx), PropertyNone, nullptr);
        funcObj->SetPropertyWithAttributes(PropertyIds::name, JavascriptConversion::ToString(JavascriptNumber::ToVar(i, ctx), ctx), PropertyNone, nullptr);
>>>>>>> 84bd6f3c

        env->SetWasmFunction(i, funcObj);

        FunctionEntryPointInfo* entrypointInfo = (FunctionEntryPointInfo*)funcObj->GetEntryPointInfo();
        AssertOrFailFast(entrypointInfo->GetIsAsmJSFunction());
        AssertOrFailFast(!funcObj->IsCrossSiteObject());
        funcObj->SetEntryPoint(Js::AsmJsExternalEntryPoint);
        entrypointInfo->jsMethod = funcObj->GetFunctionInfo()->GetOriginalEntryPoint();
        if (!PHASE_ENABLED(WasmDeferredPhase, body))
        {
<<<<<<< HEAD
            AsmJsFunctionInfo* info = body->GetAsmJsFunctionInfo();
            if (info->GetWasmReaderInfo())
            {
                WasmLibrary::SetWasmEntryPointToInterpreter(funcObj, false);
                WAsmJs::JitFunctionIfReady(funcObj);
                info->SetWasmReaderInfo(nullptr);
            }
=======
            WAsmJs::JitFunctionIfReady(funcObj);
>>>>>>> 84bd6f3c
        }
    }
}

void WebAssemblyInstance::InitializeDataSegs(WebAssemblyModule * wasmModule, ScriptContext* ctx, WebAssemblyEnvironment* env)
{
    WebAssemblyMemory* mem = env->GetMemory(0);
    Assert(mem);
    ArrayBufferBase* buffer = mem->GetBuffer();

    for (uint32 iSeg = 0; iSeg < wasmModule->GetDataSegCount(); ++iSeg)
    {
        Wasm::WasmDataSegment* segment = wasmModule->GetDataSeg(iSeg);
        Assert(segment != nullptr);
        const uint32 offset = env->GetDataSegmentOffset(iSeg);
        const uint32 size = segment->GetSourceSize();

        if (size > 0)
        {
            js_memcpy_s(buffer->GetBuffer() + offset, (uint32)buffer->GetByteLength() - offset, segment->GetData(), size);
        }
    }
}

Var WebAssemblyInstance::CreateExportObject(WebAssemblyModule * wasmModule, ScriptContext* scriptContext, WebAssemblyEnvironment* env)
{
    Js::Var exportsNamespace = scriptContext->GetLibrary()->CreateObject(scriptContext->GetLibrary()->GetNull());
    for (uint32 iExport = 0; iExport < wasmModule->GetExportCount(); ++iExport)
    {
        Wasm::WasmExport* wasmExport = wasmModule->GetExport(iExport);
        Assert(wasmExport);
        if (wasmExport)
        {
            PropertyRecord const * propertyRecord = nullptr;
            scriptContext->GetOrAddPropertyRecord(wasmExport->name, wasmExport->nameLength, &propertyRecord);

            Var obj = scriptContext->GetLibrary()->GetUndefined();
            switch (wasmExport->kind)
            {
            case Wasm::ExternalKinds::Table:
                obj = env->GetTable(wasmExport->index);
                break;
            case Wasm::ExternalKinds::Memory:
                obj = env->GetMemory(wasmExport->index);
                break;
            case Wasm::ExternalKinds::Function:
                obj = env->GetWasmFunction(wasmExport->index);
                break;
            case Wasm::ExternalKinds::Global:
                Wasm::WasmGlobal* global = wasmModule->GetGlobal(wasmExport->index);
                if (global->IsMutable())
                {
                    JavascriptError::ThrowTypeError(wasmModule->GetScriptContext(), WASMERR_MutableGlobal);
                }
                Wasm::WasmConstLitNode cnst = env->GetGlobalValue(global);
                switch (global->GetType())
                {
                case Wasm::WasmTypes::I32:
                    obj = JavascriptNumber::ToVar(cnst.i32, scriptContext);
                    break;
                case Wasm::WasmTypes::I64:
                    JavascriptError::ThrowTypeErrorVar(wasmModule->GetScriptContext(), WASMERR_InvalidTypeConversion, _u("i64"), _u("Var"));
                case Wasm::WasmTypes::F32:
                    obj = JavascriptNumber::New(cnst.f32, scriptContext);
                    break;
                case Wasm::WasmTypes::F64:
                    obj = JavascriptNumber::New(cnst.f64, scriptContext);
                    break;
#ifdef ENABLE_WASM_SIMD
                case Wasm::WasmTypes::M128:
                    JavascriptError::ThrowTypeErrorVar(wasmModule->GetScriptContext(), WASMERR_InvalidTypeConversion, _u("m128"), _u("Var"));
#endif
                default:
                    Wasm::WasmTypes::CompileAssertCases<Wasm::WasmTypes::I32, Wasm::WasmTypes::I64, Wasm::WasmTypes::F32, Wasm::WasmTypes::F64, WASM_M128_CHECK_TYPE>();
                }
            }
            JavascriptOperators::OP_SetProperty(exportsNamespace, propertyRecord->GetPropertyId(), obj, scriptContext);
        }
    }
    DynamicObject::FromVar(exportsNamespace)->PreventExtensions();
    return exportsNamespace;
}

void WebAssemblyInstance::LoadImports(
    WebAssemblyModule * wasmModule,
    ScriptContext* ctx,
    Var ffi,
    WebAssemblyEnvironment* env)
{
    const uint32 importCount = wasmModule->GetImportCount();
    if (importCount > 0 && (!ffi || !JavascriptOperators::IsObject(ffi)))
    {
        JavascriptError::ThrowTypeError(ctx, WASMERR_InvalidImport);
    }

    uint32 counters[(uint32)Wasm::ExternalKinds::Limit];
    memset(counters, 0, sizeof(counters));
    for (uint32 i = 0; i < importCount; ++i)
    {
        Wasm::WasmImport* import = wasmModule->GetImport(i);
        Var prop = GetImportVariable(import, ctx, ffi);
        uint32& counter = counters[(uint32)import->kind];
        switch (import->kind)
        {
        case Wasm::ExternalKinds::Function:
        {
            if (!JavascriptFunction::Is(prop))
            {
                JavascriptError::ThrowWebAssemblyLinkErrorVar(ctx, WASMERR_InvalidImport, import->modName, import->importName, _u("Function"));
            }
            Assert(counter < wasmModule->GetImportedFunctionCount());
            Assert(wasmModule->GetFunctionIndexType(counter) == Wasm::FunctionIndexTypes::ImportThunk);

            env->SetImportedFunction(counter, prop);
            if (WasmScriptFunction::Is(prop))
            {
                Assert(env->GetWasmFunction(counter) == nullptr);
                WasmScriptFunction* func = WasmScriptFunction::FromVar(prop);
                if (!wasmModule->GetWasmFunctionInfo(counter)->GetSignature()->IsEquivalent(func->GetSignature()))
                {
                    char16 temp[2048] = { 0 };
                    char16 importargs[512] = { 0 };
                    wasmModule->GetWasmFunctionInfo(counter)->GetSignature()->WriteSignatureToString(importargs, 512);
                    char16 exportargs[512] = { 0 };
                    func->GetSignature()->WriteSignatureToString(exportargs, 512);
                    _snwprintf_s(temp, 2048, _TRUNCATE, _u("%ls%ls to %ls%ls"), func->GetDisplayName()->GetString(), exportargs, import->importName, importargs);
                    // this makes a copy of the error message buffer, so it's fine to not worry about clean-up
                    JavascriptError::ThrowWebAssemblyLinkError(ctx, WASMERR_LinkSignatureMismatch, temp);
                }
                // Imported Wasm functions can be called directly
                env->SetWasmFunction(counter, func);
            }
            break;
        }
        case Wasm::ExternalKinds::Memory:
        {
            Assert(wasmModule->HasMemoryImport());
            if (wasmModule->HasMemoryImport())
            {
                if (!WebAssemblyMemory::Is(prop))
                {
                    JavascriptError::ThrowWebAssemblyLinkErrorVar(ctx, WASMERR_InvalidImport, import->modName, import->importName, _u("WebAssembly.Memory"));
                }
                WebAssemblyMemory * mem = WebAssemblyMemory::FromVar(prop);

                if (mem->GetInitialLength() < wasmModule->GetMemoryInitSize())
                {
                    JavascriptError::ThrowWebAssemblyLinkErrorVar(ctx, WASMERR_InvalidInitialSize, _u("WebAssembly.Memory"), mem->GetInitialLength(), wasmModule->GetMemoryInitSize());
                }
                if (mem->GetMaximumLength() > wasmModule->GetMemoryMaxSize())
                {
                    JavascriptError::ThrowWebAssemblyLinkErrorVar(ctx, WASMERR_InvalidMaximumSize, _u("WebAssembly.Memory"), mem->GetMaximumLength(), wasmModule->GetMemoryMaxSize());
                }
#ifdef ENABLE_WASM_THREADS
                if (mem->IsSharedMemory() != wasmModule->IsSharedMemory())
                {
                    const char16* memType = mem->IsSharedMemory() ? _u("shared") : _u("unshared");
                    const char16* modType = wasmModule->IsSharedMemory() ? _u("shared") : _u("unshared");
                    JavascriptError::ThrowWebAssemblyLinkErrorVar(ctx, WASMERR_InvalidMemoryType, _u("WebAssembly.Memory"), memType, modType);
                }
#endif
                env->SetMemory(counter, mem);
            }
            break;
        }
        case Wasm::ExternalKinds::Table:
        {
            Assert(wasmModule->HasTableImport());
            if (wasmModule->HasTableImport())
            {
                if (!WebAssemblyTable::Is(prop))
                {
                    JavascriptError::ThrowWebAssemblyLinkErrorVar(ctx, WASMERR_InvalidImport, import->modName, import->importName, _u("WebAssembly.Table"));
                }
                WebAssemblyTable * table = WebAssemblyTable::FromVar(prop);

                if (table->GetInitialLength() < wasmModule->GetTableInitSize())
<<<<<<< HEAD
                {
                    JavascriptError::ThrowWebAssemblyLinkErrorVar(ctx, WASMERR_InvalidInitialSize, _u("WebAssembly.Table"), table->GetInitialLength(), wasmModule->GetTableInitSize());
                }
                if (table->GetMaximumLength() > wasmModule->GetTableMaxSize())
                {
=======
                {
                    JavascriptError::ThrowWebAssemblyLinkErrorVar(ctx, WASMERR_InvalidInitialSize, _u("WebAssembly.Table"), table->GetInitialLength(), wasmModule->GetTableInitSize());
                }
                if (table->GetMaximumLength() > wasmModule->GetTableMaxSize())
                {
>>>>>>> 84bd6f3c
                    JavascriptError::ThrowWebAssemblyLinkErrorVar(ctx, WASMERR_InvalidMaximumSize, _u("WebAssembly.Table"), table->GetMaximumLength(), wasmModule->GetTableMaxSize());
                }
                env->SetTable(counter, table);
            }
            break;
        }
        case Wasm::ExternalKinds::Global:
        {
            Wasm::WasmGlobal* global = wasmModule->GetGlobal(counter);
            if (global->IsMutable() || (!JavascriptNumber::Is(prop) && !TaggedInt::Is(prop)))
            {
                JavascriptError::ThrowWebAssemblyLinkErrorVar(ctx, WASMERR_InvalidImport, import->modName, import->importName, _u("Number"));
            }

            Assert(global->GetReferenceType() == Wasm::GlobalReferenceTypes::ImportedReference);
            Wasm::WasmConstLitNode cnst = {0};
            switch (global->GetType())
            {
            case Wasm::WasmTypes::I32: cnst.i32 = JavascriptConversion::ToInt32(prop, ctx); break;
            case Wasm::WasmTypes::F32: cnst.f32 = (float)JavascriptConversion::ToNumber(prop, ctx); break;
            case Wasm::WasmTypes::F64: cnst.f64 = JavascriptConversion::ToNumber(prop, ctx); break;
            case Wasm::WasmTypes::I64: Js::JavascriptError::ThrowTypeErrorVar(ctx, WASMERR_InvalidTypeConversion, _u("Var"), _u("i64"));
#ifdef ENABLE_WASM_SIMD
            case Wasm::WasmTypes::M128: Js::JavascriptError::ThrowTypeErrorVar(ctx, WASMERR_InvalidTypeConversion, _u("Var"), _u("m128"));
#endif
            default:
                Wasm::WasmTypes::CompileAssertCases<Wasm::WasmTypes::I32, Wasm::WasmTypes::I64, Wasm::WasmTypes::F32, Wasm::WasmTypes::F64, WASM_M128_CHECK_TYPE>();
            }
            env->SetGlobalValue(global, cnst);
            break;
        }
        default:
            Js::Throw::InternalError();
        }
        ++counter;
    }
}

void WebAssemblyInstance::InitialGlobals(WebAssemblyModule * wasmModule, ScriptContext* ctx, WebAssemblyEnvironment* env)
{
    uint count = wasmModule->GetGlobalCount();
    for (uint i = 0; i < count; i++)
    {
        Wasm::WasmGlobal* global = wasmModule->GetGlobal(i);
        Wasm::WasmConstLitNode cnst = {};

        if (global->GetReferenceType() == Wasm::GlobalReferenceTypes::ImportedReference)
        {
            // the value should already be resolved
            continue;
        }

        if (global->GetReferenceType() == Wasm::GlobalReferenceTypes::LocalReference)
        {
            Wasm::WasmGlobal* sourceGlobal = wasmModule->GetGlobal(global->GetGlobalIndexInit());
            if (sourceGlobal->GetReferenceType() != Wasm::GlobalReferenceTypes::Const &&
                sourceGlobal->GetReferenceType() != Wasm::GlobalReferenceTypes::ImportedReference)
            {
                JavascriptError::ThrowTypeError(ctx, WASMERR_InvalidGlobalRef);
            }

            if (sourceGlobal->GetType() != global->GetType())
            {
                JavascriptError::ThrowTypeError(ctx, WASMERR_InvalidTypeConversion);
            }
            cnst = env->GetGlobalValue(sourceGlobal);
        }
        else
        {
            cnst = global->GetConstInit();
        }

        env->SetGlobalValue(global, cnst);
    }
}

void WebAssemblyInstance::InitializeFunctionTable(WebAssemblyModule * wasmModule, ScriptContext* ctx, WebAssemblyEnvironment* env)
{
    WebAssemblyTable* table = env->GetTable(0);
    Assert(table != nullptr);

    for (uint elementsIndex = 0; elementsIndex < wasmModule->GetElementSegCount(); ++elementsIndex)
    {
        Wasm::WasmElementSegment* eSeg = wasmModule->GetElementSeg(elementsIndex);

        if (eSeg->GetNumElements() > 0)
        {
            uint offset = env->GetElementSegmentOffset(elementsIndex);
            for (uint segIndex = 0; segIndex < eSeg->GetNumElements(); ++segIndex)
            {
                uint funcIndex = eSeg->GetElement(segIndex);
                Var funcObj = env->GetWasmFunction(funcIndex);
                table->DirectSetValue(segIndex + offset, funcObj);
            }
        }
    }
}


void WebAssemblyInstance::ValidateTableAndMemory(WebAssemblyModule * wasmModule, ScriptContext* ctx, WebAssemblyEnvironment* env)
{
    WebAssemblyTable* table = env->GetTable(0);
    if (wasmModule->HasTableImport())
    {
        if (table == nullptr)
        {
            JavascriptError::ThrowWebAssemblyLinkError(ctx, WASMERR_NeedTableObject);
        }
    }
    else
    {
        table = wasmModule->CreateTable();
        env->SetTable(0, table);
    }

    WebAssemblyMemory* mem = env->GetMemory(0);
    if (wasmModule->HasMemoryImport())
    {
        if (mem == nullptr)
        {
            JavascriptError::ThrowWebAssemblyLinkError(ctx, WASMERR_NeedMemoryObject);
        }
    }
    else
    {
        mem = wasmModule->CreateMemory();
        if (mem == nullptr)
        {
            JavascriptError::ThrowWebAssemblyLinkError(ctx, WASMERR_MemoryCreateFailed);
        }
        env->SetMemory(0, mem);
    }
    ArrayBufferBase * buffer = mem->GetBuffer();
    if (buffer->IsDetached())
    {
        JavascriptError::ThrowTypeError(wasmModule->GetScriptContext(), JSERR_DetachedTypedArray);
    }

    env->CalculateOffsets(table, mem);
}

} // namespace Js
#endif // ENABLE_WASM<|MERGE_RESOLUTION|>--- conflicted
+++ resolved
@@ -112,8 +112,6 @@
     if (args.Info.Count == 0 || !WebAssemblyInstance::Is(args[0]))
     {
         JavascriptError::ThrowTypeError(scriptContext, WASMERR_NeedInstanceObject);
-<<<<<<< HEAD
-=======
     }
 
     WebAssemblyInstance* instance = WebAssemblyInstance::FromVar(args[0]);
@@ -122,24 +120,10 @@
     {
         Assert(UNREACHED);
         exports = scriptContext->GetLibrary()->GetUndefined();
->>>>>>> 84bd6f3c
     }
     return CrossSite::MarshalVar(scriptContext, exports);
 }
 
-<<<<<<< HEAD
-    WebAssemblyInstance* instance = WebAssemblyInstance::FromVar(args[0]);
-    Js::Var exports = instance->m_exports;
-    if (!exports || !DynamicObject::Is(exports))
-    {
-        Assert(UNREACHED);
-        exports = scriptContext->GetLibrary()->GetUndefined();
-    }
-    return exports;
-}
-
-=======
->>>>>>> 84bd6f3c
 WebAssemblyInstance *
 WebAssemblyInstance::CreateInstance(WebAssemblyModule * module, Var importObject)
 {
@@ -167,11 +151,7 @@
             AssertMsg(UNREACHED, "By spec, we should not have any exceptions possible here");
             throw;
         }
-<<<<<<< HEAD
-        newInstance->m_exports = BuildObject(module, scriptContext, &environment);
-=======
         newInstance->m_exports = CreateExportObject(module, scriptContext, &environment);
->>>>>>> 84bd6f3c
     }
     catch (Wasm::WasmCompilationException& e)
     {
@@ -206,18 +186,6 @@
         }
         Wasm::WasmFunctionInfo* wasmFuncInfo = wasmModule->GetWasmFunctionInfo(i);
         FunctionBody* body = wasmFuncInfo->GetBody();
-<<<<<<< HEAD
-        AsmJsScriptFunction * funcObj = ctx->GetLibrary()->CreateAsmJsScriptFunction(body);
-        funcObj->SetModuleMemory((Field(Var)*)env->GetStartPtr());
-        funcObj->SetSignature(body->GetAsmJsFunctionInfo()->GetWasmSignature());
-        funcObj->SetEnvironment(frameDisplay);
-
-        // Todo:: need to fix issue #2452 before we can do this,
-        // otherwise we'll change the type of the functions and cause multiple instance to not share jitted code
-        //Wasm::WasmSignature* sig = wasmFuncInfo->GetSignature();
-        //funcObj->SetPropertyWithAttributes(PropertyIds::length, JavascriptNumber::ToVar(sig->GetParamCount(), ctx), PropertyNone, nullptr);
-        //funcObj->SetPropertyWithAttributes(PropertyIds::name, JavascriptConversion::ToString(JavascriptNumber::ToVar(i, ctx), ctx), PropertyNone, nullptr);
-=======
         WasmScriptFunction* funcObj = ctx->GetLibrary()->CreateWasmScriptFunction(body);
         funcObj->SetModuleEnvironment(env->GetStartPtr());
         funcObj->SetSignature(body->GetAsmJsFunctionInfo()->GetWasmSignature());
@@ -226,7 +194,6 @@
         Wasm::WasmSignature* sig = wasmFuncInfo->GetSignature();
         funcObj->SetPropertyWithAttributes(PropertyIds::length, JavascriptNumber::ToVar(sig->GetParamCount(), ctx), PropertyNone, nullptr);
         funcObj->SetPropertyWithAttributes(PropertyIds::name, JavascriptConversion::ToString(JavascriptNumber::ToVar(i, ctx), ctx), PropertyNone, nullptr);
->>>>>>> 84bd6f3c
 
         env->SetWasmFunction(i, funcObj);
 
@@ -237,17 +204,7 @@
         entrypointInfo->jsMethod = funcObj->GetFunctionInfo()->GetOriginalEntryPoint();
         if (!PHASE_ENABLED(WasmDeferredPhase, body))
         {
-<<<<<<< HEAD
-            AsmJsFunctionInfo* info = body->GetAsmJsFunctionInfo();
-            if (info->GetWasmReaderInfo())
-            {
-                WasmLibrary::SetWasmEntryPointToInterpreter(funcObj, false);
-                WAsmJs::JitFunctionIfReady(funcObj);
-                info->SetWasmReaderInfo(nullptr);
-            }
-=======
             WAsmJs::JitFunctionIfReady(funcObj);
->>>>>>> 84bd6f3c
         }
     }
 }
@@ -425,19 +382,11 @@
                 WebAssemblyTable * table = WebAssemblyTable::FromVar(prop);
 
                 if (table->GetInitialLength() < wasmModule->GetTableInitSize())
-<<<<<<< HEAD
                 {
                     JavascriptError::ThrowWebAssemblyLinkErrorVar(ctx, WASMERR_InvalidInitialSize, _u("WebAssembly.Table"), table->GetInitialLength(), wasmModule->GetTableInitSize());
                 }
                 if (table->GetMaximumLength() > wasmModule->GetTableMaxSize())
                 {
-=======
-                {
-                    JavascriptError::ThrowWebAssemblyLinkErrorVar(ctx, WASMERR_InvalidInitialSize, _u("WebAssembly.Table"), table->GetInitialLength(), wasmModule->GetTableInitSize());
-                }
-                if (table->GetMaximumLength() > wasmModule->GetTableMaxSize())
-                {
->>>>>>> 84bd6f3c
                     JavascriptError::ThrowWebAssemblyLinkErrorVar(ctx, WASMERR_InvalidMaximumSize, _u("WebAssembly.Table"), table->GetMaximumLength(), wasmModule->GetTableMaxSize());
                 }
                 env->SetTable(counter, table);
