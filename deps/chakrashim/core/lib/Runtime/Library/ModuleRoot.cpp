//-------------------------------------------------------------------------------------------------------
// Copyright (C) Microsoft. All rights reserved.
// Licensed under the MIT license. See LICENSE.txt file in the project root for full license information.
//-------------------------------------------------------------------------------------------------------
#include "RuntimeLibraryPch.h"

namespace Js
{
    ModuleRoot::ModuleRoot(DynamicType * type):
        RootObjectBase(type)
    {
    }

    void ModuleRoot::SetHostObject(ModuleID moduleID, HostObjectBase * hostObject)
    {
        this->moduleID = moduleID;
        __super::SetHostObject(hostObject);
    }

<<<<<<< HEAD
    PropertyQueryFlags ModuleRoot::HasPropertyQuery(PropertyId propertyId)
    {
        if (JavascriptConversion::PropertyQueryFlagsToBoolean(DynamicObject::HasPropertyQuery(propertyId)))
=======
    PropertyQueryFlags ModuleRoot::HasPropertyQuery(PropertyId propertyId, _Inout_opt_ PropertyValueInfo* info)
    {
        if (JavascriptConversion::PropertyQueryFlagsToBoolean(DynamicObject::HasPropertyQuery(propertyId, info)))
>>>>>>> 84bd6f3c
        {
            return PropertyQueryFlags::Property_Found;
        }
        else if (this->hostObject && JavascriptOperators::HasProperty(this->hostObject, propertyId))
        {
            return PropertyQueryFlags::Property_Found;
        }
<<<<<<< HEAD
        return this->GetLibrary()->GetGlobalObject()->GlobalObject::HasPropertyQuery(propertyId);
=======
        return this->GetLibrary()->GetGlobalObject()->GlobalObject::HasPropertyQuery(propertyId, info);
>>>>>>> 84bd6f3c
    }

    BOOL ModuleRoot::EnsureProperty(PropertyId propertyId)
    {
        if (!RootObjectBase::HasOwnPropertyCheckNoRedecl(propertyId))
        {
            // Cannot pass the extra PropertyOperation_PreInit flag, because module root uses SetSlot directly from
            // SetRootProperty. If the property is not yet initialized SetSlot will (correctly) assert.
            this->InitProperty(propertyId, this->GetLibrary()->GetUndefined(), (PropertyOperationFlags)(PropertyOperation_SpecialValue | PropertyOperation_NonFixedValue));
        }
        return true;
    }

    BOOL ModuleRoot::HasRootProperty(PropertyId propertyId)
    {
        if (__super::HasRootProperty(propertyId))
        {
            return TRUE;
        }
        else if (this->hostObject && JavascriptOperators::HasProperty(this->hostObject, propertyId))
        {
            return TRUE;
        }
        return this->GetLibrary()->GetGlobalObject()->GlobalObject::HasRootProperty(propertyId);
    }

    BOOL ModuleRoot::HasOwnProperty(PropertyId propertyId)
    {
<<<<<<< HEAD
        return JavascriptConversion::PropertyQueryFlagsToBoolean(DynamicObject::HasPropertyQuery(propertyId));
=======
        return JavascriptConversion::PropertyQueryFlagsToBoolean(DynamicObject::HasPropertyQuery(propertyId, nullptr /*info*/));
>>>>>>> 84bd6f3c
    }

    PropertyQueryFlags ModuleRoot::GetPropertyQuery(Var originalInstance, PropertyId propertyId, Var* value, PropertyValueInfo* info, ScriptContext* requestContext)
    {
        PropertyIndex index = GetPropertyIndex(propertyId);
        if (index != Constants::NoSlot)
        {
            *value = this->GetSlot(index);
            if (info) // Avoid testing IsWritable if info not being queried
            {
                PropertyValueInfo::Set(info, this, index, IsWritable(propertyId) ? PropertyWritable : PropertyNone);
#if ENABLE_FIXED_FIELDS
                if (this->IsFixedProperty(propertyId))
                {
                    PropertyValueInfo::DisableStoreFieldCache(info);
                }
#endif
            }
            return PropertyQueryFlags::Property_Found;
        }
        if (this->hostObject && JavascriptOperators::GetProperty(this->hostObject, propertyId, value, requestContext))
        {
            return PropertyQueryFlags::Property_Found;
        }

        //
        // Try checking the global object
        // if the module root doesn't have the property and the host object also doesn't have it
        //

        GlobalObject* globalObj = this->GetLibrary()->GetGlobalObject();
        return globalObj->GlobalObject::GetPropertyQuery(originalInstance, propertyId, value, NULL, requestContext);
    }

    BOOL ModuleRoot::GetRootProperty(Var originalInstance, PropertyId propertyId, Var* value, PropertyValueInfo* info, ScriptContext* requestContext)
    {
        PropertyIndex index = GetRootPropertyIndex(propertyId);
        if (index != Constants::NoSlot)
        {
            *value = this->GetSlot(index);
            if (info) // Avoid testing IsWritable if info not being queried
            {
                PropertyValueInfo::Set(info, this, index, IsWritable(propertyId) ? PropertyWritable : PropertyNone);
#if ENABLE_FIXED_FIELDS
                if (this->IsFixedProperty(propertyId))
                {
                    PropertyValueInfo::DisableStoreFieldCache(info);
                }
#endif
            }
            return TRUE;
        }
        if (this->hostObject && JavascriptOperators::GetProperty(this->hostObject, propertyId, value, requestContext))
        {
            return TRUE;
        }

        //
        // Try checking the global object
        // if the module root doesn't have the property and the host object also doesn't have it
        //

        GlobalObject* globalObj = this->GetLibrary()->GetGlobalObject();
        return globalObj->GlobalObject::GetRootProperty(originalInstance, propertyId, value, NULL, requestContext);
    }

    PropertyQueryFlags ModuleRoot::GetPropertyQuery(Var originalInstance, JavascriptString* propertyNameString, Var* value, PropertyValueInfo* info, ScriptContext* requestContext)
    {
        PropertyRecord const * propertyRecord;
<<<<<<< HEAD
        this->GetScriptContext()->GetOrAddPropertyRecord(propertyNameString->GetString(), propertyNameString->GetLength(), &propertyRecord);
=======
        this->GetScriptContext()->GetOrAddPropertyRecord(propertyNameString, &propertyRecord);
>>>>>>> 84bd6f3c
        return ModuleRoot::GetPropertyQuery(originalInstance, propertyRecord->GetPropertyId(), value, info, requestContext);
    }

    _Check_return_ _Success_(return) BOOL ModuleRoot::GetAccessors(PropertyId propertyId, _Outptr_result_maybenull_ Var* getter, _Outptr_result_maybenull_ Var* setter, ScriptContext* requestContext)
    {
        if (DynamicObject::GetAccessors(propertyId, getter, setter, requestContext))
        {
            return TRUE;
        }
        if (this->hostObject)
        {
            return this->hostObject->GetAccessors(propertyId, getter, setter, requestContext);
        }

        // Try checking the global object
        GlobalObject* globalObj = this->GetLibrary()->GetGlobalObject();
        return globalObj->GlobalObject::GetAccessors(propertyId, getter, setter, requestContext);
    }

    PropertyQueryFlags ModuleRoot::GetPropertyReferenceQuery(Var originalInstance, PropertyId propertyId, Var* value, PropertyValueInfo* info,
        ScriptContext* requestContext)
    {
        PropertyIndex index = GetPropertyIndex(propertyId);
        if (index != Constants::NoSlot)
        {
            *value = this->GetSlot(index);
            if (info) // Avoid testing IsWritable if info not being queried
            {
                PropertyValueInfo::Set(info, this, index, IsWritable(propertyId) ? PropertyWritable : PropertyNone);
#if ENABLE_FIXED_FIELDS
                if (this->IsFixedProperty(propertyId))
                {
                    PropertyValueInfo::DisableStoreFieldCache(info);
                }
#endif
            }
            return PropertyQueryFlags::Property_Found;
        }
        if (this->hostObject && JavascriptOperators::GetPropertyReference(this->hostObject, propertyId, value, requestContext))
        {
            return PropertyQueryFlags::Property_NotFound;
        }

        //
        // Try checking the global object
        // if the module root doesn't have the property and the host object also doesn't have it
        //

        GlobalObject* globalObj = this->GetLibrary()->GetGlobalObject();
        return globalObj->GlobalObject::GetPropertyReferenceQuery(originalInstance, propertyId, value, NULL, requestContext);
    }

    BOOL ModuleRoot::GetRootPropertyReference(Var originalInstance, PropertyId propertyId, Var* value, PropertyValueInfo* info,
        ScriptContext* requestContext)
    {
        PropertyIndex index = GetRootPropertyIndex(propertyId);
        if (index != Constants::NoSlot)
        {
            *value = this->GetSlot(index);
            if (info) // Avoid testing IsWritable if info not being queried
            {
                PropertyValueInfo::Set(info, this, index, IsWritable(propertyId) ? PropertyWritable : PropertyNone);
#if ENABLE_FIXED_FIELDS
                if (this->IsFixedProperty(propertyId))
                {
                    PropertyValueInfo::DisableStoreFieldCache(info);
                }
#endif
            }
            return TRUE;
        }
        if (this->hostObject && JavascriptOperators::GetPropertyReference(this->hostObject, propertyId, value, requestContext))
        {
            return TRUE;
        }

        //
        // Try checking the global object
        // if the module root doesn't have the property and the host object also doesn't have it
        //

        GlobalObject* globalObj = this->GetLibrary()->GetGlobalObject();
        return globalObj->GlobalObject::GetRootPropertyReference(originalInstance, propertyId, value, NULL, requestContext);
    }

    BOOL ModuleRoot::SetProperty(PropertyId propertyId, Var value, PropertyOperationFlags flags, PropertyValueInfo* info)
    {
        PropertyIndex index = GetPropertyIndex(propertyId);
        if (index != Constants::NoSlot)
        {
            if (this->IsWritable(propertyId) == FALSE)
            {
                JavascriptError::ThrowCantAssignIfStrictMode(flags, this->GetScriptContext());

#if ENABLE_FIXED_FIELDS
                if (this->IsFixedProperty(propertyId))
                {
                    PropertyValueInfo::SetNoCache(info, this);
                }
                else
#endif
                {
                    PropertyValueInfo::Set(info, this, index, PropertyNone); // Try to cache property info even if not writable
                }
                return FALSE;
            }
            this->SetSlot(SetSlotArguments(propertyId, index, value));
#if ENABLE_FIXED_FIELDS
            if (this->IsFixedProperty(propertyId))
            {
                PropertyValueInfo::SetNoCache(info, this);
            }
            else
#endif
            {
                PropertyValueInfo::Set(info, this, index);
            }
            return TRUE;
        }
        else if (this->hostObject && this->hostObject->HasProperty(propertyId))
        {
            return this->hostObject->SetProperty(propertyId, value, flags, NULL);
        }

        //
        // Try checking the global object
        // if the module root doesn't have the property and the host object also doesn't have it
        //
        GlobalObject* globalObj = this->GetLibrary()->GetGlobalObject();
        BOOL setAttempted = TRUE;
        if (globalObj->SetExistingProperty(propertyId, value, NULL, &setAttempted))
        {
            return TRUE;
        }

        //
        // Set was attempted. But the set operation returned false.
        // This happens, when the property is read only.
        // In those scenarios, we should be setting the property with default attributes
        //
        if (setAttempted)
        {
            return FALSE;
        }

        return DynamicObject::SetProperty(propertyId, value, flags, info);
    }

    BOOL ModuleRoot::SetRootProperty(PropertyId propertyId, Var value, PropertyOperationFlags flags, PropertyValueInfo* info)
    {
        PropertyIndex index = GetRootPropertyIndex(propertyId);
        if (index != Constants::NoSlot)
        {
            if (this->IsWritable(propertyId) == FALSE)
            {
                JavascriptError::ThrowCantAssignIfStrictMode(flags, this->GetScriptContext());

#if ENABLE_FIXED_FIELDS
                if (this->IsFixedProperty(propertyId))
                {
                    PropertyValueInfo::SetNoCache(info, this);
                }
                else
#endif
                {
                    PropertyValueInfo::Set(info, this, index, PropertyNone); // Try to cache property info even if not writable
                }
                return FALSE;
            }
            this->SetSlot(SetSlotArgumentsRoot(propertyId, true, index, value));
#if ENABLE_FIXED_FIELDS
            if (this->IsFixedProperty(propertyId))
            {
                PropertyValueInfo::SetNoCache(info, this);
            }
            else
#endif
            {
                PropertyValueInfo::Set(info, this, index);
            }            
            return TRUE;
        }
        else if (this->hostObject && this->hostObject->HasProperty(propertyId))
        {
            return this->hostObject->SetProperty(propertyId, value, flags, NULL);
        }

        //
        // Try checking the global object
        // if the module root doesn't have the property and the host object also doesn't have it
        //
        GlobalObject* globalObj = this->GetLibrary()->GetGlobalObject();
        BOOL setAttempted = TRUE;
        if (globalObj->SetExistingRootProperty(propertyId, value, NULL, &setAttempted))
        {
            return TRUE;
        }

        //
        // Set was attempted. But the set operation returned false.
        // This happens, when the property is read only.
        // In those scenarios, we should be setting the property with default attributes
        //
        if (setAttempted)
        {
            return FALSE;
        }

        return __super::SetRootProperty(propertyId, value, (PropertyOperationFlags)(flags | PropertyOperation_NonFixedValue), info);
    }

    BOOL ModuleRoot::SetProperty(JavascriptString* propertyNameString, Var value, PropertyOperationFlags flags, PropertyValueInfo* info)
    {
        PropertyRecord const * propertyRecord;
        this->GetScriptContext()->GetOrAddPropertyRecord(propertyNameString, &propertyRecord);
        return ModuleRoot::SetProperty(propertyRecord->GetPropertyId(), value, (PropertyOperationFlags)(flags | PropertyOperation_NonFixedValue), info);
    }

    BOOL ModuleRoot::InitPropertyScoped(PropertyId propertyId, Var value)
    {
        return DynamicObject::InitProperty(propertyId, value, PropertyOperation_NonFixedValue);
    }

    BOOL ModuleRoot::InitFuncScoped(PropertyId propertyId, Var value)
    {
        // Var binding of functions declared in eval are elided when conflicting
        // with global scope let/const variables, so do not actually set the
        // property if it exists and is a let/const variable.
        bool noRedecl = false;
        if (!GetTypeHandler()->HasRootProperty(this, propertyId, &noRedecl) || !noRedecl)
        {
            DynamicObject::InitProperty(propertyId, value, PropertyOperation_NonFixedValue);
        }
        return true;
    }

    BOOL ModuleRoot::SetAccessors(PropertyId propertyId, Var getter, Var setter, PropertyOperationFlags flags)
    {
        if (DynamicObject::SetAccessors(propertyId, getter, setter, flags))
        {
            return TRUE;
        }
        if (this->hostObject)
        {
            return this->hostObject->SetAccessors(propertyId, getter, setter, flags);
        }

        //
        // Try checking the global object
        // if the module root doesn't have the property and the host object also doesn't have it
        //
        GlobalObject* globalObj = GetScriptContext()->GetGlobalObject();
        return globalObj->GlobalObject::SetAccessors(propertyId, getter, setter, flags);
    }

    BOOL ModuleRoot::DeleteProperty(PropertyId propertyId, PropertyOperationFlags flags)
    {
        int index = GetPropertyIndex(propertyId);
        if (index != Constants::NoSlot)
        {
            return FALSE;
        }
        else if (this->hostObject && this->hostObject->HasProperty(propertyId))
        {
            return this->hostObject->DeleteProperty(propertyId, flags);
        }
        return this->GetLibrary()->GetGlobalObject()->GlobalObject::DeleteProperty(propertyId, flags);
    }

    BOOL ModuleRoot::DeleteProperty(JavascriptString *propertyNameString, PropertyOperationFlags flags)
    {
        PropertyRecord const *propertyRecord = nullptr;
        if (JavascriptOperators::ShouldTryDeleteProperty(this, propertyNameString, &propertyRecord))
        {
            Assert(propertyRecord);
            return DeleteProperty(propertyRecord->GetPropertyId(), flags);
        }

        return TRUE;
    }

    BOOL ModuleRoot::DeleteRootProperty(PropertyId propertyId, PropertyOperationFlags flags)
    {
        int index = GetRootPropertyIndex(propertyId);
        if (index != Constants::NoSlot)
        {
            return FALSE;
        }
        else if (this->hostObject && this->hostObject->HasProperty(propertyId))
        {
            return this->hostObject->DeleteProperty(propertyId, flags);
        }
        return this->GetLibrary()->GetGlobalObject()->GlobalObject::DeleteRootProperty(propertyId, flags);
    }

    PropertyQueryFlags ModuleRoot::HasItemQuery(uint32 index)
    {
        return JavascriptConversion::BooleanToPropertyQueryFlags(JavascriptConversion::PropertyQueryFlagsToBoolean(DynamicObject::HasItemQuery(index))
            || (this->hostObject && JavascriptOperators::HasItem(this->hostObject, index)));
    }

    BOOL ModuleRoot::HasOwnItem(uint32 index)
    {
        return JavascriptConversion::PropertyQueryFlagsToBoolean(DynamicObject::HasItemQuery(index));
    }

    PropertyQueryFlags ModuleRoot::GetItemReferenceQuery(Var originalInstance, uint32 index, Var* value, ScriptContext * requestContext)
    {
        if (JavascriptConversion::PropertyQueryFlagsToBoolean(DynamicObject::GetItemReferenceQuery(originalInstance, index, value, requestContext)))
        {
            return PropertyQueryFlags::Property_Found;
        }
        if (this->hostObject && JavascriptConversion::PropertyQueryFlagsToBoolean(this->hostObject->GetItemReferenceQuery(originalInstance, index, value, requestContext)))
        {
            return PropertyQueryFlags::Property_Found;
        }
        *value = requestContext->GetMissingItemResult();
        return PropertyQueryFlags::Property_NotFound;
    }

    BOOL ModuleRoot::SetItem(uint32 index, Var value, PropertyOperationFlags flags)
    {
        if (DynamicObject::SetItem(index, value, flags))
        {
            return TRUE;
        }

        if (this->hostObject)
        {
            return this->hostObject->SetItem(index, value, flags);
        }
        return FALSE;
    }

    PropertyQueryFlags ModuleRoot::GetItemQuery(Var originalInstance, uint32 index, Var* value, ScriptContext * requestContext)
    {
        if (JavascriptConversion::PropertyQueryFlagsToBoolean(DynamicObject::GetItemQuery(originalInstance, index, value, requestContext)))
        {
            return PropertyQueryFlags::Property_Found;
        }
        if (this->hostObject && this->hostObject->GetItem(originalInstance, index, value, requestContext))
        {
            return PropertyQueryFlags::Property_Found;
        }
        *value = requestContext->GetMissingItemResult();
        return PropertyQueryFlags::Property_NotFound;
    }

    BOOL ModuleRoot::GetDiagValueString(StringBuilder<ArenaAllocator>* stringBuilder, ScriptContext* requestContext)
    {
        stringBuilder->AppendCppLiteral(_u("{Named Item}"));
        return TRUE;
    }

    BOOL ModuleRoot::GetDiagTypeString(StringBuilder<ArenaAllocator>* stringBuilder, ScriptContext* requestContext)
    {
        stringBuilder->AppendCppLiteral(_u("Object, (Named Item)"));
        return TRUE;
    }
}<|MERGE_RESOLUTION|>--- conflicted
+++ resolved
@@ -17,15 +17,9 @@
         __super::SetHostObject(hostObject);
     }
 
-<<<<<<< HEAD
-    PropertyQueryFlags ModuleRoot::HasPropertyQuery(PropertyId propertyId)
-    {
-        if (JavascriptConversion::PropertyQueryFlagsToBoolean(DynamicObject::HasPropertyQuery(propertyId)))
-=======
     PropertyQueryFlags ModuleRoot::HasPropertyQuery(PropertyId propertyId, _Inout_opt_ PropertyValueInfo* info)
     {
         if (JavascriptConversion::PropertyQueryFlagsToBoolean(DynamicObject::HasPropertyQuery(propertyId, info)))
->>>>>>> 84bd6f3c
         {
             return PropertyQueryFlags::Property_Found;
         }
@@ -33,11 +27,7 @@
         {
             return PropertyQueryFlags::Property_Found;
         }
-<<<<<<< HEAD
-        return this->GetLibrary()->GetGlobalObject()->GlobalObject::HasPropertyQuery(propertyId);
-=======
         return this->GetLibrary()->GetGlobalObject()->GlobalObject::HasPropertyQuery(propertyId, info);
->>>>>>> 84bd6f3c
     }
 
     BOOL ModuleRoot::EnsureProperty(PropertyId propertyId)
@@ -66,11 +56,7 @@
 
     BOOL ModuleRoot::HasOwnProperty(PropertyId propertyId)
     {
-<<<<<<< HEAD
-        return JavascriptConversion::PropertyQueryFlagsToBoolean(DynamicObject::HasPropertyQuery(propertyId));
-=======
         return JavascriptConversion::PropertyQueryFlagsToBoolean(DynamicObject::HasPropertyQuery(propertyId, nullptr /*info*/));
->>>>>>> 84bd6f3c
     }
 
     PropertyQueryFlags ModuleRoot::GetPropertyQuery(Var originalInstance, PropertyId propertyId, Var* value, PropertyValueInfo* info, ScriptContext* requestContext)
@@ -140,11 +126,7 @@
     PropertyQueryFlags ModuleRoot::GetPropertyQuery(Var originalInstance, JavascriptString* propertyNameString, Var* value, PropertyValueInfo* info, ScriptContext* requestContext)
     {
         PropertyRecord const * propertyRecord;
-<<<<<<< HEAD
-        this->GetScriptContext()->GetOrAddPropertyRecord(propertyNameString->GetString(), propertyNameString->GetLength(), &propertyRecord);
-=======
         this->GetScriptContext()->GetOrAddPropertyRecord(propertyNameString, &propertyRecord);
->>>>>>> 84bd6f3c
         return ModuleRoot::GetPropertyQuery(originalInstance, propertyRecord->GetPropertyId(), value, info, requestContext);
     }
 
