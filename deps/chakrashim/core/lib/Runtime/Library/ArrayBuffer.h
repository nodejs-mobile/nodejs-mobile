--- conflicted
+++ resolved
@@ -200,18 +200,11 @@
         virtual BOOL GetDiagTypeString(StringBuilder<ArenaAllocator>* stringBuilder, ScriptContext* requestContext) override;
         virtual BOOL GetDiagValueString(StringBuilder<ArenaAllocator>* stringBuilder, ScriptContext* requestContext) override;
 
-<<<<<<< HEAD
-        ArrayBufferDetachedStateBase* DetachAndGetState();
-        virtual uint32 GetByteLength() const override { return bufferLength; }
-        virtual BYTE* GetBuffer() const override { return buffer; }
-
-=======
         ArrayBufferDetachedStateBase* DetachAndGetState(bool queueForDelayFree = true);
         virtual uint32 GetByteLength() const override;
         virtual BYTE* GetBuffer() const override;
         RefCountedBuffer *GetBufferContent() { return bufferContent;  }
         static int GetBufferContentsOffset() { return offsetof(ArrayBuffer, bufferContent); }
->>>>>>> 84bd6f3c
         static int GetByteLengthOffset() { return offsetof(ArrayBuffer, bufferLength); }
 
         virtual void AddParent(ArrayBufferParent* parent) override;
@@ -234,10 +227,7 @@
         static uint32 ToIndex(Var value, int32 errorCode, ScriptContext *scriptContext, uint32 MaxAllowedLength, bool checkSameValueZero = true);
 
     protected:
-<<<<<<< HEAD
-=======
         virtual void ReportExternalMemoryFree();
->>>>>>> 84bd6f3c
         void Detach();
 
         typedef void __cdecl FreeFn(void* ptr);
@@ -312,15 +302,6 @@
         static bool IsValidAsmJsBufferLengthAlgo(uint length, bool forceCheck);
         virtual bool IsValidAsmJsBufferLength(uint length, bool forceCheck = false) override;
         virtual bool IsValidVirtualBufferLength(uint length) const override;
-<<<<<<< HEAD
-
-        virtual ArrayBuffer * TransferInternal(DECLSPEC_GUARD_OVERFLOW uint32 newBufferLength) override;
-
-        template<typename Func>
-        void ReportDifferentialAllocation(uint32 newBufferLength, Func reportFailureFn);
-        void ReportDifferentialAllocation(uint32 newBufferLength);
-=======
->>>>>>> 84bd6f3c
 
     protected:
         JavascriptArrayBuffer(DynamicType * type);
@@ -351,13 +332,6 @@
         DEFINE_MARSHAL_OBJECT_TO_SCRIPT_CONTEXT(WebAssemblyArrayBuffer);
     public:
         static WebAssemblyArrayBuffer* Create(byte* buffer, DECLSPEC_GUARD_OVERFLOW uint32 length, DynamicType * type);
-<<<<<<< HEAD
-        WebAssemblyArrayBuffer* GrowMemory(DECLSPEC_GUARD_OVERFLOW uint32 newBufferLength);
-
-        virtual bool IsValidVirtualBufferLength(uint length) const override;
-        virtual ArrayBuffer * TransferInternal(DECLSPEC_GUARD_OVERFLOW uint32 newBufferLength) override;
-        virtual bool IsWebAssemblyArrayBuffer() override { return true; }
-=======
         WebAssemblyArrayBuffer* GrowMemory(uint32 newBufferLength);
 
         virtual bool IsValidVirtualBufferLength(uint length) const override;
@@ -365,7 +339,6 @@
 
     protected:
         virtual ArrayBufferDetachedStateBase* CreateDetachedState(RefCountedBuffer * content, DECLSPEC_GUARD_OVERFLOW uint32 bufferLength) override;
->>>>>>> 84bd6f3c
     };
 #endif
 
