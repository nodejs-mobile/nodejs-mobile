--- conflicted
+++ resolved
@@ -38,11 +38,7 @@
     m_customSections(nullptr)
 {
     m_alloc = HeapNew(ArenaAllocator, _u("WebAssemblyModule"), scriptContext->GetThreadContext()->GetPageAllocator(), Js::Throw::OutOfMemory);
-<<<<<<< HEAD
-    //the first elm is the number of Vars in front of I32; makes for a nicer offset computation
-=======
     // the first elem is the number of Vars in front of I32; makes for a nicer offset computation
->>>>>>> 84bd6f3c
     memset(m_globalCounts, 0, sizeof(uint) * Wasm::WasmTypes::Limit);
     m_functionsInfo = RecyclerNew(scriptContext->GetRecycler(), WasmFunctionInfosList, scriptContext->GetRecycler());
     m_imports = Anew(m_alloc, WasmImportsList, m_alloc);
@@ -186,9 +182,6 @@
     Var sectionNameVar = args.Info.Count > 2 ? args[2] : scriptContext->GetLibrary()->GetUndefined();
 
     WebAssemblyModule * module = WebAssemblyModule::FromVar(args[1]);
-<<<<<<< HEAD
-    JavascriptString * sectionName = JavascriptConversion::ToString(sectionNameVar, scriptContext);
-=======
     Var customSections = nullptr;
     // C++ compiler optimizations can optimize away the sectionName variable while still keeping a reference to the underlying
     // character buffer sectionNameBuf. The character buffer itself is managed by the recycler; however; we may move past the
@@ -198,7 +191,6 @@
     ENTER_PINNED_SCOPE(JavascriptString, sectionName);
     sectionName = JavascriptConversion::ToString(sectionNameVar, scriptContext);
 
->>>>>>> 84bd6f3c
     const char16* sectionNameBuf = sectionName->GetString();
     charcount_t sectionNameLength = sectionName->GetLength();
 
@@ -231,11 +223,6 @@
     WebAssemblySource* src)
 {
     Assert(src);
-<<<<<<< HEAD
-    AutoProfilingPhase wasmPhase(scriptContext, Js::WasmBytecodePhase);
-    Unused(wasmPhase);
-=======
->>>>>>> 84bd6f3c
 
     WebAssemblyModule * webAssemblyModule = nullptr;
     Wasm::WasmReaderInfo * readerInfo = nullptr;
@@ -262,35 +249,6 @@
     }
     catch (Wasm::WasmCompilationException& ex)
     {
-<<<<<<< HEAD
-        // The reason that we use GetTempErrorMessageRef here, instead of just doing simply
-        // ReleaseErrorMessage and grabbing it away from the WasmCompilationException, is a
-        // slight niggle in the lifetime of the message buffer. The normal error throw..Var
-        // routines don't actually do anything to clean up their varargs - likely good, due
-        // to the variety of situations that we want to use them in. However, this fails to
-        // clean up strings if they're not cleaned up by some destructor. By handling these
-        // error strings not by grabbing them away from the WasmCompilationException, I can
-        // have the WasmCompilationException destructor clean up the strings when we throw,
-        // by which point SetErrorMessage will already have copied out what it needs.
-        BSTR originalMessage = ex.GetTempErrorMessageRef();
-        if (currentBody != nullptr)
-        {
-            Wasm::BinaryLocation location = readerInfo->m_module->GetReader()->GetCurrentLocation();
-
-            originalMessage = ex.ReleaseErrorMessage();
-            ex = Wasm::WasmCompilationException(
-                _u("function %s at offset %u/%u (0x%x/0x%x): %s"),
-                currentBody->GetDisplayName(),
-                location.offset, location.size,
-                location.offset, location.size,
-                originalMessage
-            );
-            currentBody->GetAsmJsFunctionInfo()->SetWasmReaderInfo(nullptr);
-            SysFreeString(originalMessage);
-            originalMessage = ex.GetTempErrorMessageRef();
-        }
-        JavascriptError::ThrowWebAssemblyCompileErrorVar(scriptContext, WASMERR_WasmCompileError, originalMessage);
-=======
         // The stackwalker doesn't need to see the current stack
         // do not throw in the catch block to allow the stack to unwind before throwing.
         exceptionMessage = FormatExceptionMessage(&ex, &autoCleanExceptionMessage, webAssemblyModule, currentBody);
@@ -299,7 +257,6 @@
     if (exceptionMessage)
     {
         JavascriptError::ThrowWebAssemblyCompileErrorVar(scriptContext, WASMERR_WasmCompileError, exceptionMessage);
->>>>>>> 84bd6f3c
     }
 
     return webAssemblyModule;
@@ -562,16 +519,12 @@
         case Wasm::Local::I64: node.op = Wasm::wbPrintI64; break;
         case Wasm::Local::F32: node.op = Wasm::wbPrintF32; break;
         case Wasm::Local::F64: node.op = Wasm::wbPrintF64; break;
-<<<<<<< HEAD
-        default:
-=======
 #ifdef ENABLE_WASM_SIMD
         // todo:: Add support to print m128 argument values
         case Wasm::WasmTypes::M128: continue;
 #endif
         default:
             Wasm::WasmTypes::CompileAssertCasesNoFailFast<Wasm::WasmTypes::I32, Wasm::WasmTypes::I64, Wasm::WasmTypes::F32, Wasm::WasmTypes::F64, WASM_M128_CHECK_TYPE>();
->>>>>>> 84bd6f3c
             throw Wasm::WasmCompilationException(_u("Unknown param type"));
         }
         customReader->AddNode(node);
@@ -593,12 +546,8 @@
     callNode.call.funcType = Wasm::FunctionIndexTypes::Function;
     customReader->AddNode(callNode);
 
-<<<<<<< HEAD
-    Wasm::WasmTypes::WasmType returnType = signature->GetResultType();
-=======
     // todo:: support multi return
     Wasm::WasmTypes::WasmType returnType = signature->GetResultCount() > 0 ? signature->GetResult(0) : Wasm::WasmTypes::Void;
->>>>>>> 84bd6f3c
     Wasm::WasmNode endNode;
     endNode.op = Wasm::wbI32Const;
     endNode.cnst.i32 = returnType;
@@ -615,26 +564,19 @@
         case Wasm::WasmTypes::I64: node.op = Wasm::wbPrintI64; break;
         case Wasm::WasmTypes::F32: node.op = Wasm::wbPrintF32; break;
         case Wasm::WasmTypes::F64: node.op = Wasm::wbPrintF64; break;
-<<<<<<< HEAD
-        default:
-=======
 #ifdef ENABLE_WASM_SIMD
         // todo:: Add support to print m128 return values
         case Wasm::WasmTypes::M128: goto SkipReturnPrint;
 #endif
         default:
             Wasm::WasmTypes::CompileAssertCasesNoFailFast<Wasm::WasmTypes::I32, Wasm::WasmTypes::I64, Wasm::WasmTypes::F32, Wasm::WasmTypes::F64, WASM_M128_CHECK_TYPE>();
->>>>>>> 84bd6f3c
             throw Wasm::WasmCompilationException(_u("Unknown return type"));
         }
         customReader->AddNode(node);
     }
-<<<<<<< HEAD
-=======
 #ifdef ENABLE_WASM_SIMD
 SkipReturnPrint:
 #endif
->>>>>>> 84bd6f3c
     endNode.op = Wasm::wbPrintNewLine;
     customReader->AddNode(endNode);
 
