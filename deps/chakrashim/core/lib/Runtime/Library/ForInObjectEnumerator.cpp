--- conflicted
+++ resolved
@@ -152,11 +152,7 @@
     }
 
     JavascriptString * ForInObjectEnumerator::MoveAndGetNext(PropertyId& propertyId)
-<<<<<<< HEAD
-    {        
-=======
-    {
->>>>>>> 84bd6f3c
+    {
         PropertyRecord const * propRecord;
         PropertyAttributes attributes = PropertyNone;
 
@@ -188,26 +184,10 @@
                 // Property Id does not exist.
                 if (propertyId == Constants::NoProperty)
                 {
-<<<<<<< HEAD
-                    if (VirtualTableInfo<Js::PropertyString>::HasVirtualTable(currentIndex))
-                    {
-                        // If we have a property string, it is assumed that the propertyId is being
-                        // kept alive with the object
-                        PropertyString * propertyString = (PropertyString *)currentIndex;
-                        propertyId = propertyString->GetPropertyRecord()->GetPropertyId();
-                    }
-                    else
-                    {
-                        ScriptContext* scriptContext = currentIndex->GetScriptContext();
-                        scriptContext->GetOrAddPropertyRecord(currentIndex->GetString(), currentIndex->GetLength(), &propRecord);
-                        propertyId = propRecord->GetPropertyId();
-
-=======
                     currentIndex->GetPropertyRecord(&propRecord, true);
                     if (propRecord == nullptr)
                     {
                         currentIndex->GetPropertyRecord(&propRecord, false); // will create
->>>>>>> 84bd6f3c
                         // We keep the track of what is enumerated using a bit vector of propertyID.
                         // so the propertyId can't be collected until the end of the for in enumerator
                         // Keep a list of the property string.
