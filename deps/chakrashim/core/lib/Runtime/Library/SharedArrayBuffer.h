//-------------------------------------------------------------------------------------------------------
// Copyright (C) Microsoft. All rights reserved.
// Licensed under the MIT license. See LICENSE.txt file in the project root for full license information.
//-------------------------------------------------------------------------------------------------------
//  Implements SharedArrayBuffer according to http://tc39.github.io/ecmascript_sharedmem/shmem.html
//----------------------------------------------------------------------------

#pragma once
namespace Js
{

    class WaiterList;
    typedef JsUtil::List<DWORD_PTR, HeapAllocator> SharableAgents;
    typedef JsUtil::BaseDictionary<uint, WaiterList *, HeapAllocator> IndexToWaitersMap;

    class SharedContents
    {
    public:
        BYTE  *buffer;             // Points to a heap allocated RGBA buffer, can be null
        IndexToWaitersMap *indexToWaiterList;  // Map of agents waiting on a particular index.
        uint32 bufferLength;       // Number of bytes allocated
<<<<<<< HEAD
=======
        uint32 maxBufferLength = 0; // Maximum number of bytes to allocate (only used by WebAssemblySharedArrayBuffer)
        bool isWebAssembly = false;
>>>>>>> 84bd6f3c
    private:
        // Addref/release counter for current buffer, this is needed as the current buffer will be shared among different workers
        long refCount;

    public:
        long AddRef();
        long Release();
<<<<<<< HEAD
=======
        bool IsWebAssembly() const { return isWebAssembly; }
        void SetIsWebAssembly() { isWebAssembly = true; }
        static int GetBufferOffset() { return offsetof(SharedContents, buffer); }
        static int GetBufferLengthOffset() { return offsetof(SharedContents, bufferLength); }
>>>>>>> 84bd6f3c

#if DBG
        // This is mainly used for validation purpose as the wait/wake APIs should be used on the agents (Workers) among which this buffer is shared.
        SharableAgents *allowedAgents;
        CriticalSection csAgent;
        void AddAgent(DWORD_PTR agent);
        bool IsValidAgent(DWORD_PTR agent);
#endif

        void Cleanup();

<<<<<<< HEAD
        SharedContents(BYTE* b, uint32 l)
            : buffer(b), bufferLength(l), refCount(1), indexToWaiterList(nullptr)
#if DBG
            , allowedAgents(nullptr)
#endif
        { 
=======
        SharedContents(BYTE* b, uint32 l, uint32 m)
            : buffer(b), bufferLength(l), maxBufferLength(m), refCount(1), indexToWaiterList(nullptr)
#if DBG
            , allowedAgents(nullptr)
#endif
        {
>>>>>>> 84bd6f3c
        }
    };

    class SharedArrayBuffer : public ArrayBufferBase
    {
    public:
        DEFINE_VTABLE_CTOR_ABSTRACT(SharedArrayBuffer, ArrayBufferBase);
<<<<<<< HEAD

        SharedArrayBuffer(uint32 length, DynamicType * type);

=======
        SharedArrayBuffer(DynamicType * type);
>>>>>>> 84bd6f3c
        SharedArrayBuffer(SharedContents *contents, DynamicType * type);

        class EntryInfo
        {
        public:
            static FunctionInfo NewInstance;
            static FunctionInfo Slice;
            static FunctionInfo GetterByteLength;
            static FunctionInfo GetterSymbolSpecies;
        };

        static Var NewInstance(RecyclableObject* function, CallInfo callInfo, ...);
        static Var EntrySlice(RecyclableObject* function, CallInfo callInfo, ...);
        static Var EntryGetterByteLength(RecyclableObject* function, CallInfo callInfo, ...);
        static Var EntryGetterSymbolSpecies(RecyclableObject* function, CallInfo callInfo, ...);

        static bool Is(Var aValue);
        static SharedArrayBuffer* FromVar(Var aValue);
        static SharedArrayBuffer* UnsafeFromVar(Var aValue);

        virtual BOOL GetDiagTypeString(StringBuilder<ArenaAllocator>* stringBuilder, ScriptContext* requestContext) override;
        virtual BOOL GetDiagValueString(StringBuilder<ArenaAllocator>* stringBuilder, ScriptContext* requestContext) override;

        virtual uint32 GetByteLength() const override;
        virtual BYTE* GetBuffer() const override;

        static int GetByteLengthOffset() { Assert(false); return 0; }
        static int GetBufferOffset() { Assert(false); return 0; }
        static int GetSharedContentsOffset() { return offsetof(SharedArrayBuffer, sharedContents); }
        virtual bool IsArrayBuffer() override { return false; }
        virtual bool IsSharedArrayBuffer() override { return true; }
        virtual ArrayBuffer * GetAsArrayBuffer() { return nullptr; }
        virtual SharedArrayBuffer * GetAsSharedArrayBuffer() override { return SharedArrayBuffer::FromVar(this); }

        WaiterList *GetWaiterList(uint index);
        SharedContents *GetSharedContents() { return sharedContents; }

#if defined(TARGET_64)
        //maximum 2G -1  for amd64
        static const uint32 MaxSharedArrayBufferLength = 0x7FFFFFFF;
#else
        // maximum 1G to avoid arithmetic overflow.
        static const uint32 MaxSharedArrayBufferLength = 1 << 30;
#endif
        virtual bool IsValidVirtualBufferLength(uint length) const;

    protected:
        // maxLength is necessary only for WebAssemblySharedArrayBuffer to know how much it can grow
        // Must call after constructor of child class is completed. Required to be able to make correct virtual calls
        void Init(uint32 length, uint32 maxLength);
        virtual BYTE* AllocBuffer(uint32 length, uint32 maxLength);
        virtual void FreeBuffer(BYTE* buffer, uint32 length, uint32 maxLength);

        FieldNoBarrier(SharedContents *) sharedContents;

        static CriticalSection csSharedArrayBuffer;
    };

    class JavascriptSharedArrayBuffer : public SharedArrayBuffer
    {
    protected:
        DEFINE_VTABLE_CTOR(JavascriptSharedArrayBuffer, SharedArrayBuffer);
        DEFINE_MARSHAL_OBJECT_TO_SCRIPT_CONTEXT(JavascriptSharedArrayBuffer);

    public:
        static JavascriptSharedArrayBuffer* Create(uint32 length, DynamicType * type);
        static JavascriptSharedArrayBuffer* Create(SharedContents *sharedContents, DynamicType * type);
        virtual void Dispose(bool isShutdown) override;
        virtual void Finalize(bool isShutdown) override;

    protected:
        JavascriptSharedArrayBuffer(DynamicType * type);
        JavascriptSharedArrayBuffer(SharedContents *sharedContents, DynamicType * type);

    };

#ifdef ENABLE_WASM_THREADS
    class WebAssemblySharedArrayBuffer : public JavascriptSharedArrayBuffer
    {
    protected:
        DEFINE_VTABLE_CTOR(WebAssemblySharedArrayBuffer, JavascriptSharedArrayBuffer);
        DEFINE_MARSHAL_OBJECT_TO_SCRIPT_CONTEXT(WebAssemblySharedArrayBuffer);

    public:
        static WebAssemblySharedArrayBuffer* Create(uint32 length, uint32 maxLength, DynamicType * type);
        static WebAssemblySharedArrayBuffer* Create(SharedContents *sharedContents, DynamicType * type);

        static bool Is(Var aValue);
        static WebAssemblySharedArrayBuffer* FromVar(Var aValue);

        virtual bool IsValidVirtualBufferLength(uint length) const override;
        virtual bool IsWebAssemblyArrayBuffer() override { return true; }
        _Must_inspect_result_ bool GrowMemory(uint32 newBufferLength);

    protected:
        virtual BYTE* AllocBuffer(uint32 length, uint32 maxLength) override;
        virtual void FreeBuffer(BYTE* buffer, uint32 length, uint32 maxLength) override;

    private:
        WebAssemblySharedArrayBuffer(DynamicType * type);
        WebAssemblySharedArrayBuffer(SharedContents *sharedContents, DynamicType * type);
        void ValidateBuffer();
    };
#endif

    // An agent can be viewed as a worker
    struct AgentOfBuffer
    {
    public:
        AgentOfBuffer() :identity(NULL), event(NULL) {}
        AgentOfBuffer(DWORD_PTR agent, HANDLE e) :identity(agent), event(e) {}
        static bool AgentCanSuspend(ScriptContext *scriptContext);

        DWORD_PTR identity;
        HANDLE event;
    };

    typedef JsUtil::List<AgentOfBuffer, HeapAllocator> Waiters;
    class WaiterList
    {
    public:

        WaiterList();
        void Cleanup();

        bool _Requires_lock_held_(csForAccess.cs) AddAndSuspendWaiter(DWORD_PTR waiter, uint32 timeout);
        void RemoveWaiter(DWORD_PTR waiter);
        uint32 RemoveAndWakeWaiters(int32 count);

        CriticalSection * GetCriticalSectionForAccess() { return &csForAccess; }

    private:
        void InitWaiterList();
        bool Contains(DWORD_PTR agent);

        Waiters * m_waiters;

        // Below CS is used for synchronizing access in wait/wake API
        CriticalSection csForAccess;
    };
}
<|MERGE_RESOLUTION|>--- conflicted
+++ resolved
@@ -19,11 +19,8 @@
         BYTE  *buffer;             // Points to a heap allocated RGBA buffer, can be null
         IndexToWaitersMap *indexToWaiterList;  // Map of agents waiting on a particular index.
         uint32 bufferLength;       // Number of bytes allocated
-<<<<<<< HEAD
-=======
         uint32 maxBufferLength = 0; // Maximum number of bytes to allocate (only used by WebAssemblySharedArrayBuffer)
         bool isWebAssembly = false;
->>>>>>> 84bd6f3c
     private:
         // Addref/release counter for current buffer, this is needed as the current buffer will be shared among different workers
         long refCount;
@@ -31,13 +28,10 @@
     public:
         long AddRef();
         long Release();
-<<<<<<< HEAD
-=======
         bool IsWebAssembly() const { return isWebAssembly; }
         void SetIsWebAssembly() { isWebAssembly = true; }
         static int GetBufferOffset() { return offsetof(SharedContents, buffer); }
         static int GetBufferLengthOffset() { return offsetof(SharedContents, bufferLength); }
->>>>>>> 84bd6f3c
 
 #if DBG
         // This is mainly used for validation purpose as the wait/wake APIs should be used on the agents (Workers) among which this buffer is shared.
@@ -49,21 +43,12 @@
 
         void Cleanup();
 
-<<<<<<< HEAD
-        SharedContents(BYTE* b, uint32 l)
-            : buffer(b), bufferLength(l), refCount(1), indexToWaiterList(nullptr)
-#if DBG
-            , allowedAgents(nullptr)
-#endif
-        { 
-=======
         SharedContents(BYTE* b, uint32 l, uint32 m)
             : buffer(b), bufferLength(l), maxBufferLength(m), refCount(1), indexToWaiterList(nullptr)
 #if DBG
             , allowedAgents(nullptr)
 #endif
         {
->>>>>>> 84bd6f3c
         }
     };
 
@@ -71,13 +56,7 @@
     {
     public:
         DEFINE_VTABLE_CTOR_ABSTRACT(SharedArrayBuffer, ArrayBufferBase);
-<<<<<<< HEAD
-
-        SharedArrayBuffer(uint32 length, DynamicType * type);
-
-=======
         SharedArrayBuffer(DynamicType * type);
->>>>>>> 84bd6f3c
         SharedArrayBuffer(SharedContents *contents, DynamicType * type);
 
         class EntryInfo
