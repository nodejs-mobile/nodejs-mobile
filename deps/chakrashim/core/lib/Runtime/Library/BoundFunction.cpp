//-------------------------------------------------------------------------------------------------------
// Copyright (C) Microsoft. All rights reserved.
// Licensed under the MIT license. See LICENSE.txt file in the project root for full license information.
//-------------------------------------------------------------------------------------------------------
#include "RuntimeLibraryPch.h"

namespace Js
{
    FunctionInfo BoundFunction::functionInfo(FORCE_NO_WRITE_BARRIER_TAG(BoundFunction::NewInstance), FunctionInfo::DoNotProfile);

    BoundFunction::BoundFunction(DynamicType * type)
        : JavascriptFunction(type, &functionInfo),
        targetFunction(nullptr),
        boundThis(nullptr),
        count(0),
        boundArgs(nullptr)
    {
        // Constructor used during copy on write.
        DebugOnly(VerifyEntryPoint());
    }

    BoundFunction::BoundFunction(Arguments args, DynamicType * type)
        : JavascriptFunction(type, &functionInfo),
        count(0),
        boundArgs(nullptr)
    {

        DebugOnly(VerifyEntryPoint());
        AssertMsg(args.Info.Count > 0, "wrong number of args in BoundFunction");

        ScriptContext *scriptContext = this->GetScriptContext();
        targetFunction = RecyclableObject::FromVar(args[0]);

        Assert(!CrossSite::NeedMarshalVar(targetFunction, scriptContext));

        // Let proto be targetFunction.[[GetPrototypeOf]]().
        RecyclableObject* proto = JavascriptOperators::GetPrototype(targetFunction);
        if (proto != type->GetPrototype())
        {
            if (type->GetIsShared())
            {
                this->ChangeType();
                type = this->GetDynamicType();
            }
            type->SetPrototype(proto);
        }
        // If targetFunction is proxy, need to make sure that traps are called in right order as per 19.2.3.2 in RC#4 dated April 3rd 2015.
        // Here although we won't use value of length, this is just to make sure that we call traps involved with HasOwnProperty(Target, "length") and Get(Target, "length")
        if (JavascriptProxy::Is(targetFunction))
        {
            if (JavascriptOperators::HasOwnProperty(targetFunction, PropertyIds::length, scriptContext, nullptr) == TRUE)
            {
                int len = 0;
                Var varLength;
                if (targetFunction->GetProperty(targetFunction, PropertyIds::length, &varLength, nullptr, scriptContext))
                {
                    len = JavascriptConversion::ToInt32(varLength, scriptContext);
                }
            }
            GetTypeHandler()->EnsureObjectReady(this);
        }

        if (args.Info.Count > 1)
        {
            boundThis = args[1];

            // function object and "this" arg
            const uint countAccountedFor = 2;
            count = args.Info.Count - countAccountedFor;

            // Store the args excluding function obj and "this" arg
            if (args.Info.Count > 2)
            {
                boundArgs = RecyclerNewArray(scriptContext->GetRecycler(), Field(Var), count);

                for (uint i=0; i<count; i++)
                {
                    boundArgs[i] = args[i+countAccountedFor];
                }
            }
        }
        else
        {
            // If no "this" is passed, "undefined" is used
            boundThis = scriptContext->GetLibrary()->GetUndefined();
        }
    }

    BoundFunction::BoundFunction(RecyclableObject* targetFunction, Var boundThis, Var* args, uint argsCount, DynamicType * type)
        : JavascriptFunction(type, &functionInfo),
        count(argsCount),
        boundArgs(nullptr)
    {
        DebugOnly(VerifyEntryPoint());

        this->targetFunction = targetFunction;
        this->boundThis = boundThis;

        if (argsCount != 0)
        {
            this->boundArgs = RecyclerNewArray(this->GetScriptContext()->GetRecycler(), Field(Var), argsCount);

            for (uint i = 0; i < argsCount; i++)
            {
                this->boundArgs[i] = args[i];
            }
        }
    }

    BoundFunction* BoundFunction::New(ScriptContext* scriptContext, ArgumentReader args)
    {
        Recycler* recycler = scriptContext->GetRecycler();

        BoundFunction* boundFunc = RecyclerNew(recycler, BoundFunction, args,
            scriptContext->GetLibrary()->GetBoundFunctionType());
        return boundFunc;
    }

    Var BoundFunction::NewInstance(RecyclableObject* function, CallInfo callInfo, ...)
    {
        RUNTIME_ARGUMENTS(args, callInfo);
        ScriptContext* scriptContext = function->GetScriptContext();

        if (args.Info.Count == 0)
        {
            JavascriptError::ThrowTypeError(scriptContext, JSERR_NeedFunction /* TODO-ERROR: get arg name - args[0] */);
        }

        BoundFunction *boundFunction = (BoundFunction *) function;
        RecyclableObject *targetFunction = boundFunction->targetFunction;

        //
        // var o = new boundFunction()
        // a new object should be created using the actual function object
        //
        Var newVarInstance = nullptr;
        if (callInfo.Flags & CallFlags_New)
        {
            if (args.HasNewTarget())
            {
                // target has an overriden new target make a new object from the newTarget
                Var newTargetVar = args.GetNewTarget();
                AssertOrFailFastMsg(JavascriptOperators::IsConstructor(newTargetVar), "newTarget must be a constructor");
                RecyclableObject* newTarget = RecyclableObject::UnsafeFromVar(newTargetVar);

                // Class constructors expect newTarget to be in args slot 0 (usually "this"),
                // because "this" is not constructed until we reach the most-super superclass.
                FunctionInfo* functionInfo = JavascriptOperators::GetConstructorFunctionInfo(targetFunction, scriptContext);
                if (functionInfo && functionInfo->IsClassConstructor())
                {
                    args.Values[0] = newVarInstance = newTarget;
                }
                else
                {
                    BEGIN_SAFE_REENTRANT_CALL(scriptContext->GetThreadContext())
                    {
                        args.Values[0] = newVarInstance = JavascriptOperators::CreateFromConstructor(newTarget, scriptContext);
                    }
                    END_SAFE_REENTRANT_CALL
                }
            }
            else if (!JavascriptProxy::Is(targetFunction))
            {
                // No new target and target is not a proxy can make a new object in a "normal" way.
                // NewScObjectNoCtor will either construct an object or return targetFunction depending
                // on whether targetFunction is a class constructor.
                BEGIN_SAFE_REENTRANT_CALL(scriptContext->GetThreadContext())
                {
                    args.Values[0] = newVarInstance = JavascriptOperators::NewScObjectNoCtor(targetFunction, scriptContext);
                }
                END_SAFE_REENTRANT_CALL
            }
            else
            {
                // target is a proxy without an overriden new target
                // give nullptr - FunctionCallTrap will make a new object
                args.Values[0] = newVarInstance;
            }
        }

        Js::Arguments actualArgs = args;

        if (boundFunction->count > 0)
        {
            // OACR thinks that this can change between here and the check in the for loop below
            const unsigned int argCount = args.Info.Count;

            uint32 newArgCount = UInt32Math::Add(boundFunction->count, args.GetLargeArgCountWithExtraArgs());
            if (newArgCount > CallInfo::kMaxCountArgs)
            {
                JavascriptError::ThrowRangeError(scriptContext, JSERR_ArgListTooLarge);
            }

            Field(Var) *newValues = RecyclerNewArray(scriptContext->GetRecycler(), Field(Var), newArgCount);
            uint index = 0;

            //
            // For [[Construct]] use the newly created var instance
            // For [[Call]] use the "this" to which bind bound it.
            //
            if (callInfo.Flags & CallFlags_New)
            {
                newValues[index++] = args[0];
            }
            else
            {
                newValues[index++] = boundFunction->boundThis;
            }

            for (uint i = 0; i < boundFunction->count; i++)
            {
                newValues[index++] = boundFunction->boundArgs[i];
            }

            // Copy the extra args
            for (uint i=1; i<argCount; i++)
            {
                newValues[index++] = args[i];
            }

            if (args.HasExtraArg())
            {
                newValues[index++] = args.Values[argCount];
            }

            actualArgs = Arguments(args.Info, unsafe_write_barrier_cast<Var*>(newValues));
            actualArgs.Info.Count = boundFunction->count + argCount;

            Assert(index == actualArgs.GetLargeArgCountWithExtraArgs());
        }
        else
        {
            if (!(callInfo.Flags & CallFlags_New))
            {
                actualArgs.Values[0] = boundFunction->boundThis;
            }
        }

        Var aReturnValue = nullptr;
        BEGIN_SAFE_REENTRANT_CALL(scriptContext->GetThreadContext())
        {
            // Number of arguments are allowed to be more than Constants::MaxAllowedArgs in runtime. Need to use the larger argcount logic for this call.
            aReturnValue = JavascriptFunction::CallFunction<true>(targetFunction, targetFunction->GetEntryPoint(), actualArgs, /* useLargeArgCount */ true);
        }
        END_SAFE_REENTRANT_CALL

        //
        // [[Construct]] and call returned a non-object
        // return the newly created var instance
        //
        if ((callInfo.Flags & CallFlags_New) && !JavascriptOperators::IsObject(aReturnValue))
        {
            aReturnValue = newVarInstance;
        }

        return aReturnValue;
    }

    JavascriptFunction * BoundFunction::GetTargetFunction() const
    {
        if (targetFunction != nullptr)
        {
            RecyclableObject* _targetFunction = targetFunction;
            while (JavascriptProxy::Is(_targetFunction))
            {
                _targetFunction = JavascriptProxy::FromVar(_targetFunction)->GetTarget();
            }

            if (JavascriptFunction::Is(_targetFunction))
            {
                return JavascriptFunction::FromVar(_targetFunction);
            }

            // targetFunction should always be a JavascriptFunction.
            Assert(FALSE);
        }
        return nullptr;
    }

    JavascriptString* BoundFunction::GetDisplayNameImpl() const
    {
        JavascriptString* displayName = GetLibrary()->GetEmptyString();
        if (targetFunction != nullptr)
        {
            Var value = JavascriptOperators::GetPropertyNoCache(targetFunction, PropertyIds::name, targetFunction->GetScriptContext());
            if (JavascriptString::Is(value))
            {
                displayName = JavascriptString::FromVar(value);
            }
        }
        return LiteralString::Concat(LiteralString::NewCopySz(_u("bound "), this->GetScriptContext()), displayName);
    }

    RecyclableObject* BoundFunction::GetBoundThis()
    {
        if (boundThis != nullptr && RecyclableObject::Is(boundThis))
        {
            return RecyclableObject::FromVar(boundThis);
        }
        return NULL;
    }

    inline BOOL BoundFunction::IsConstructor() const
    {
        if (this->targetFunction != nullptr)
        {
            return JavascriptOperators::IsConstructor(this->GetTargetFunction());
        }

        return false;
    }

<<<<<<< HEAD
    PropertyQueryFlags BoundFunction::HasPropertyQuery(PropertyId propertyId)
=======
    PropertyQueryFlags BoundFunction::HasPropertyQuery(PropertyId propertyId, _Inout_opt_ PropertyValueInfo* info)
>>>>>>> 84bd6f3c
    {
        if (propertyId == PropertyIds::length)
        {
            return PropertyQueryFlags::Property_Found;
        }

<<<<<<< HEAD
        return JavascriptFunction::HasPropertyQuery(propertyId);
=======
        return JavascriptFunction::HasPropertyQuery(propertyId, info);
>>>>>>> 84bd6f3c
    }

    PropertyQueryFlags BoundFunction::GetPropertyQuery(Var originalInstance, PropertyId propertyId, Var* value, PropertyValueInfo* info, ScriptContext* requestContext)
    {
        BOOL result;
        if (GetPropertyBuiltIns(originalInstance, propertyId, value, info, requestContext, &result))
        {
            return JavascriptConversion::BooleanToPropertyQueryFlags(result);
        }

        return JavascriptFunction::GetPropertyQuery(originalInstance, propertyId, value, info, requestContext);
    }

    PropertyQueryFlags BoundFunction::GetPropertyQuery(Var originalInstance, JavascriptString* propertyNameString, Var* value, PropertyValueInfo* info, ScriptContext* requestContext)
    {
        BOOL result;
        PropertyRecord const* propertyRecord;
        this->GetScriptContext()->FindPropertyRecord(propertyNameString, &propertyRecord);

        if (propertyRecord != nullptr && GetPropertyBuiltIns(originalInstance, propertyRecord->GetPropertyId(), value, info, requestContext, &result))
        {
            return JavascriptConversion::BooleanToPropertyQueryFlags(result);
        }

        return JavascriptFunction::GetPropertyQuery(originalInstance, propertyNameString, value, info, requestContext);
    }

    bool BoundFunction::GetPropertyBuiltIns(Var originalInstance, PropertyId propertyId, Var* value, PropertyValueInfo* info, ScriptContext* requestContext, BOOL* result)
    {
        if (propertyId == PropertyIds::length)
        {
            // Get the "length" property of the underlying target function
            int len = 0;
            Var varLength;
            if (targetFunction->GetProperty(targetFunction, PropertyIds::length, &varLength, nullptr, requestContext))
            {
                len = JavascriptConversion::ToInt32(varLength, requestContext);
            }

            // Reduce by number of bound args
            len = len - this->count;
            len = max(len, 0);

            *value = JavascriptNumber::ToVar(len, requestContext);
            *result = true;
            return true;
        }

        return false;
    }

    PropertyQueryFlags BoundFunction::GetPropertyReferenceQuery(Var originalInstance, PropertyId propertyId, Var* value, PropertyValueInfo* info, ScriptContext* requestContext)
    {
        return BoundFunction::GetPropertyQuery(originalInstance, propertyId, value, info, requestContext);
    }

    BOOL BoundFunction::SetProperty(PropertyId propertyId, Var value, PropertyOperationFlags flags, PropertyValueInfo* info)
    {
        BOOL result;
        if (SetPropertyBuiltIns(propertyId, value, flags, info, &result))
        {
            return result;
        }

        return JavascriptFunction::SetProperty(propertyId, value, flags, info);
    }

    BOOL BoundFunction::SetProperty(JavascriptString* propertyNameString, Var value, PropertyOperationFlags flags, PropertyValueInfo* info)
    {
        BOOL result;
        PropertyRecord const* propertyRecord;
        this->GetScriptContext()->FindPropertyRecord(propertyNameString, &propertyRecord);

        if (propertyRecord != nullptr && SetPropertyBuiltIns(propertyRecord->GetPropertyId(), value, flags, info, &result))
        {
            return result;
        }

        return JavascriptFunction::SetProperty(propertyNameString, value, flags, info);
    }

    bool BoundFunction::SetPropertyBuiltIns(PropertyId propertyId, Var value, PropertyOperationFlags flags, PropertyValueInfo* info, BOOL* result)
    {
        if (propertyId == PropertyIds::length)
        {
            JavascriptError::ThrowCantAssignIfStrictMode(flags, this->GetScriptContext());

            *result = false;
            return true;
        }

        return false;
    }

    _Check_return_ _Success_(return) BOOL BoundFunction::GetAccessors(PropertyId propertyId, _Outptr_result_maybenull_ Var* getter, _Outptr_result_maybenull_ Var* setter, ScriptContext* requestContext)
    {
        return DynamicObject::GetAccessors(propertyId, getter, setter, requestContext);
    }

    DescriptorFlags BoundFunction::GetSetter(PropertyId propertyId, Var *setterValue, PropertyValueInfo* info, ScriptContext* requestContext)
    {
        return DynamicObject::GetSetter(propertyId, setterValue, info, requestContext);
    }

    DescriptorFlags BoundFunction::GetSetter(JavascriptString* propertyNameString, Var *setterValue, PropertyValueInfo* info, ScriptContext* requestContext)
    {
        return DynamicObject::GetSetter(propertyNameString, setterValue, info, requestContext);
    }

    BOOL BoundFunction::InitProperty(PropertyId propertyId, Var value, PropertyOperationFlags flags, PropertyValueInfo* info)
    {
        return SetProperty(propertyId, value, PropertyOperation_None, info);
    }

    BOOL BoundFunction::DeleteProperty(PropertyId propertyId, PropertyOperationFlags flags)
    {
        if (propertyId == PropertyIds::length)
        {
            return false;
        }

        return JavascriptFunction::DeleteProperty(propertyId, flags);
    }

    BOOL BoundFunction::DeleteProperty(JavascriptString *propertyNameString, PropertyOperationFlags flags)
    {
        if (BuiltInPropertyRecords::length.Equals(propertyNameString))
        {
            return false;
        }

        return JavascriptFunction::DeleteProperty(propertyNameString, flags);
    }

    BOOL BoundFunction::IsWritable(PropertyId propertyId)
    {
        if (propertyId == PropertyIds::length)
        {
            return false;
        }

        return JavascriptFunction::IsWritable(propertyId);
    }

    BOOL BoundFunction::IsConfigurable(PropertyId propertyId)
    {
        if (propertyId == PropertyIds::length)
        {
            return false;
        }

        return JavascriptFunction::IsConfigurable(propertyId);
    }

    BOOL BoundFunction::IsEnumerable(PropertyId propertyId)
    {
        if (propertyId == PropertyIds::length)
        {
            return false;
        }

        return JavascriptFunction::IsEnumerable(propertyId);
    }

    BOOL BoundFunction::HasInstance(Var instance, ScriptContext* scriptContext, IsInstInlineCache* inlineCache)
    {
        return this->targetFunction->HasInstance(instance, scriptContext, inlineCache);
    }

#if ENABLE_TTD
    void BoundFunction::MarkVisitKindSpecificPtrs(TTD::SnapshotExtractor* extractor)
    {
        extractor->MarkVisitVar(this->targetFunction);

        if(this->boundThis != nullptr)
        {
            extractor->MarkVisitVar(this->boundThis);
        }

        for(uint32 i = 0; i < this->count; ++i)
        {
            extractor->MarkVisitVar(this->boundArgs[i]);
        }
    }

    void BoundFunction::ProcessCorePaths()
    {
        this->GetScriptContext()->TTDWellKnownInfo->EnqueueNewPathVarAsNeeded(this, this->targetFunction, _u("!targetFunction"));
        this->GetScriptContext()->TTDWellKnownInfo->EnqueueNewPathVarAsNeeded(this, this->boundThis, _u("!boundThis"));

        TTDAssert(this->count == 0, "Should only have empty args in core image");
    }

    TTD::NSSnapObjects::SnapObjectType BoundFunction::GetSnapTag_TTD() const
    {
        return TTD::NSSnapObjects::SnapObjectType::SnapBoundFunctionObject;
    }

    void BoundFunction::ExtractSnapObjectDataInto(TTD::NSSnapObjects::SnapObject* objData, TTD::SlabAllocator& alloc)
    {
        TTD::NSSnapObjects::SnapBoundFunctionInfo* bfi = alloc.SlabAllocateStruct<TTD::NSSnapObjects::SnapBoundFunctionInfo>();

        bfi->TargetFunction = TTD_CONVERT_VAR_TO_PTR_ID(static_cast<RecyclableObject*>(this->targetFunction));
        bfi->BoundThis = (this->boundThis != nullptr) ?
            TTD_CONVERT_VAR_TO_PTR_ID(static_cast<Var>(this->boundThis)) : TTD_INVALID_PTR_ID;

        bfi->ArgCount = this->count;
        bfi->ArgArray = nullptr;

        if(bfi->ArgCount > 0)
        {
            bfi->ArgArray = alloc.SlabAllocateArray<TTD::TTDVar>(bfi->ArgCount);
        }

        TTD_PTR_ID* depArray = alloc.SlabReserveArraySpace<TTD_PTR_ID>(bfi->ArgCount + 2 /*this and bound function*/);

        depArray[0] = bfi->TargetFunction;
        uint32 depCount = 1;

        if(this->boundThis != nullptr && TTD::JsSupport::IsVarComplexKind(this->boundThis))
        {
            depArray[depCount] = bfi->BoundThis;
            depCount++;
        }

        if(bfi->ArgCount > 0)
        {
            for(uint32 i = 0; i < bfi->ArgCount; ++i)
            {
                bfi->ArgArray[i] = this->boundArgs[i];

                //Primitive kinds always inflated first so we only need to deal with complex kinds as depends on
                if(TTD::JsSupport::IsVarComplexKind(this->boundArgs[i]))
                {
                    depArray[depCount] = TTD_CONVERT_VAR_TO_PTR_ID(this->boundArgs[i]);
                    depCount++;
                }
            }
        }
        alloc.SlabCommitArraySpace<TTD_PTR_ID>(depCount, depCount + bfi->ArgCount);

        TTD::NSSnapObjects::StdExtractSetKindSpecificInfo<TTD::NSSnapObjects::SnapBoundFunctionInfo*, TTD::NSSnapObjects::SnapObjectType::SnapBoundFunctionObject>(objData, bfi, alloc, depCount, depArray);
    }

    BoundFunction* BoundFunction::InflateBoundFunction(
        ScriptContext* ctx, RecyclableObject* function, Var bThis, uint32 ct, Field(Var)* args)
    {
        BoundFunction* res = RecyclerNew(ctx->GetRecycler(), BoundFunction, ctx->GetLibrary()->GetBoundFunctionType());

        res->boundThis = bThis;
        res->count = ct;
        res->boundArgs = args;

        res->targetFunction = function;

        return res;
    }
#endif
} // namespace Js<|MERGE_RESOLUTION|>--- conflicted
+++ resolved
@@ -310,22 +310,14 @@
         return false;
     }
 
-<<<<<<< HEAD
-    PropertyQueryFlags BoundFunction::HasPropertyQuery(PropertyId propertyId)
-=======
     PropertyQueryFlags BoundFunction::HasPropertyQuery(PropertyId propertyId, _Inout_opt_ PropertyValueInfo* info)
->>>>>>> 84bd6f3c
     {
         if (propertyId == PropertyIds::length)
         {
             return PropertyQueryFlags::Property_Found;
         }
 
-<<<<<<< HEAD
-        return JavascriptFunction::HasPropertyQuery(propertyId);
-=======
         return JavascriptFunction::HasPropertyQuery(propertyId, info);
->>>>>>> 84bd6f3c
     }
 
     PropertyQueryFlags BoundFunction::GetPropertyQuery(Var originalInstance, PropertyId propertyId, Var* value, PropertyValueInfo* info, ScriptContext* requestContext)
