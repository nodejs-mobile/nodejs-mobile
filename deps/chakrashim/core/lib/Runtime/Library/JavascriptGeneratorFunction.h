--- conflicted
+++ resolved
@@ -36,11 +36,7 @@
         inline static bool Test(JavascriptFunction *obj)
         {
             return VirtualTableInfo<JavascriptGeneratorFunction>::HasVirtualTable(obj)
-<<<<<<< HEAD
-              || VirtualTableInfo<CrossSiteObject<JavascriptGeneratorFunction>>::HasVirtualTable(obj);
-=======
                 || VirtualTableInfo<CrossSiteObject<JavascriptGeneratorFunction>>::HasVirtualTable(obj);
->>>>>>> 84bd6f3c
         }
 
         static JavascriptGeneratorFunction* OP_NewScGenFunc(FrameDisplay* environment, FunctionInfoPtrPtr infoRef);
@@ -62,11 +58,7 @@
         virtual Var GetSourceString() const;
         virtual JavascriptString * EnsureSourceString();
 
-<<<<<<< HEAD
-        virtual PropertyQueryFlags HasPropertyQuery(PropertyId propertyId) override;
-=======
         virtual PropertyQueryFlags HasPropertyQuery(PropertyId propertyId, _Inout_opt_ PropertyValueInfo* info) override;
->>>>>>> 84bd6f3c
         virtual PropertyQueryFlags GetPropertyQuery(Var originalInstance, PropertyId propertyId, Var* value, PropertyValueInfo* info, ScriptContext* requestContext) override;
         virtual PropertyQueryFlags GetPropertyQuery(Var originalInstance, JavascriptString* propertyNameString, Var* value, PropertyValueInfo* info, ScriptContext* requestContext) override;
         virtual PropertyQueryFlags GetPropertyReferenceQuery(Var originalInstance, PropertyId propertyId, Var* value, PropertyValueInfo* info, ScriptContext* requestContext) override;
@@ -74,11 +66,7 @@
         virtual BOOL SetProperty(JavascriptString* propertyNameString, Var value, PropertyOperationFlags flags, PropertyValueInfo* info) override;
 
         virtual BOOL SetAccessors(PropertyId propertyId, Var getter, Var setter, PropertyOperationFlags flags = PropertyOperation_None) override;
-<<<<<<< HEAD
-        virtual BOOL GetAccessors(PropertyId propertyId, Var *getter, Var *setter, ScriptContext * requestContext) override;
-=======
         _Check_return_ _Success_(return) virtual BOOL GetAccessors(PropertyId propertyId, _Outptr_result_maybenull_ Var* getter, _Outptr_result_maybenull_ Var* setter, ScriptContext* requestContext) override;
->>>>>>> 84bd6f3c
         virtual DescriptorFlags GetSetter(PropertyId propertyId, Var *setterValue, PropertyValueInfo* info, ScriptContext* requestContext) override;
         virtual DescriptorFlags GetSetter(JavascriptString* propertyNameString, Var *setterValue, PropertyValueInfo* info, ScriptContext* requestContext) override;
 
@@ -136,11 +124,7 @@
         inline static bool Test(JavascriptFunction *obj)
         {
             return VirtualTableInfo<JavascriptAsyncFunction>::HasVirtualTable(obj)
-<<<<<<< HEAD
-              || VirtualTableInfo<CrossSiteObject<JavascriptAsyncFunction>>::HasVirtualTable(obj);
-=======
                 || VirtualTableInfo<CrossSiteObject<JavascriptAsyncFunction>>::HasVirtualTable(obj);
->>>>>>> 84bd6f3c
         }
 
 #if ENABLE_TTD
