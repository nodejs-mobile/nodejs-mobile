//-------------------------------------------------------------------------------------------------------
// Copyright (C) Microsoft. All rights reserved.
// Licensed under the MIT license. See LICENSE.txt file in the project root for full license information.
//-------------------------------------------------------------------------------------------------------
#pragma once

namespace Js
{
    class ArgumentsObject : public DynamicObject
    {
    private:
        static PropertyId specialPropertyIds[];

    protected:
        DEFINE_VTABLE_CTOR_ABSTRACT(ArgumentsObject, DynamicObject);
    public:
        ArgumentsObject(DynamicType * type) : DynamicObject(type)
        {
            Assert(type->GetTypeId() == TypeIds_Arguments);
        }

        static bool Is(Var aValue);

        virtual BOOL GetDiagValueString(StringBuilder<ArenaAllocator>* stringBuilder, ScriptContext* requestContext) override;
        virtual BOOL GetDiagTypeString(StringBuilder<ArenaAllocator>* stringBuilder, ScriptContext* requestContext) override;
        virtual BOOL GetEnumerator(JavascriptStaticEnumerator * enumerator, EnumeratorFlags flags, ScriptContext* requestContext, EnumeratorCache * enumeratorCache = nullptr) override;

        virtual uint32 GetNumberOfArguments() const = 0;
        virtual uint32 GetNextFormalArgIndex(uint32 index, BOOL enumNonEnumerable = FALSE, PropertyAttributes* attributes = nullptr) const = 0;
        virtual Var GetHeapArguments() = 0;
        virtual void SetHeapArguments(HeapArgumentsObject *args) = 0;
        virtual BOOL AdvanceWalkerToArgsFrame(JavascriptStackWalker *walker) = 0;
    };

    class ES5HeapArgumentsObject;

    // The arguments passed to a function are cached as follows:
    //   1) any formal (i.e. named) arguments are copied to the ActivationObject hung off
    //      a HeapArgumentObject where they can be referenced by name
    //   2) any additional actual arguments are stored as an index property on that HeapArgumentObject
    //
    // See JavascriptOperators::LoadHeapArguments for details of HeapArgumentObject creation.
    //
    // If a function has named arguments, the array elements of the Arguments object are synonymous for
    // the local variables that hold the function arguments. This no longer holds true, however, if an
    // array element of the Argument object is deleted.

    class HeapArgumentsObject : public ArgumentsObject
    {
        friend class ::ActiveScriptProfilerHeapEnum;
    protected:
        DEFINE_VTABLE_CTOR(HeapArgumentsObject, ArgumentsObject);

    private:
        // We currently support only 2^24 arguments
        Field(uint32)              numOfArguments:31;
        Field(uint32)              callerDeleted:1;

        DEFINE_MARSHAL_OBJECT_TO_SCRIPT_CONTEXT(HeapArgumentsObject);

    protected:
        Field(uint32)              formalCount;
        Field(ActivationObject*)   frameObject;
        Field(BVSparse<Recycler>*) deletedArgs;

    public:
        HeapArgumentsObject(DynamicType * type);
        HeapArgumentsObject(Recycler *recycler, ActivationObject* obj, uint32 formalCount, DynamicType * type);
        void SetNumberOfArguments(uint32 len);

        static HeapArgumentsObject* As(Var aValue);

        BOOL HasItemAt(uint32 index);
        virtual BOOL GetItemAt(uint32 index, Var *value, ScriptContext * scriptContext);
        virtual BOOL SetItemAt(uint32 index, Var value);
        virtual BOOL DeleteItemAt(uint32 index);

<<<<<<< HEAD
        virtual PropertyQueryFlags HasPropertyQuery(PropertyId propertyId) override;
=======
        virtual PropertyQueryFlags HasPropertyQuery(PropertyId propertyId, _Inout_opt_ PropertyValueInfo* info) override;
>>>>>>> 84bd6f3c
        virtual PropertyQueryFlags GetPropertyQuery(Var originalInstance, PropertyId propertyId, Var* value, PropertyValueInfo* info, ScriptContext* requestContext) override;
        virtual PropertyQueryFlags GetPropertyQuery(Var originalInstance, JavascriptString* propertyNameString, Var* value, PropertyValueInfo* info, ScriptContext* requestContext) override;
        virtual PropertyQueryFlags GetPropertyReferenceQuery(Var originalInstance, PropertyId propertyId, Var* value, PropertyValueInfo* info, ScriptContext* requestContext) override;
        virtual BOOL SetProperty(PropertyId propertyId, Var value, PropertyOperationFlags flags, PropertyValueInfo* info) override;
        virtual BOOL SetProperty(JavascriptString* propertyNameString, Var value, PropertyOperationFlags flags, PropertyValueInfo* info) override;
        virtual PropertyQueryFlags HasItemQuery(uint32 index) override;
        virtual PropertyQueryFlags GetItemQuery(Var originalInstance, uint32 index, Var* value, ScriptContext * requestContext) override;
        virtual PropertyQueryFlags GetItemReferenceQuery(Var originalInstance, uint32 index, Var* value, ScriptContext * requestContext) override;
        virtual BOOL SetItem(uint32 index, Var value, PropertyOperationFlags flags) override;
        virtual BOOL DeleteItem(uint32 index, PropertyOperationFlags flags) override;

        virtual uint32 GetNumberOfArguments() const override;
        virtual uint32 GetNextFormalArgIndex(uint32 index, BOOL enumNonEnumerable = FALSE, PropertyAttributes* attributes = nullptr) const override;
        virtual Var GetHeapArguments() { return this; }
        virtual void SetHeapArguments(HeapArgumentsObject *args)
        {
            AssertMsg(false, "Should never get here");
        }
        virtual BOOL AdvanceWalkerToArgsFrame(JavascriptStackWalker *walker) override;

        virtual BOOL SetConfigurable(PropertyId propertyId, BOOL value) override;
        virtual BOOL SetEnumerable(PropertyId propertyId, BOOL value) override;
        virtual BOOL SetWritable(PropertyId propertyId, BOOL value) override;
        virtual BOOL SetAccessors(PropertyId propertyId, Var getter, Var setter, PropertyOperationFlags flags = PropertyOperation_None) override;
        virtual BOOL SetPropertyWithAttributes(PropertyId propertyId, Var value, PropertyAttributes attributes, PropertyValueInfo* info, PropertyOperationFlags flags = PropertyOperation_None, SideEffects possibleSideEffects = SideEffects_Any) override;
        virtual BOOL PreventExtensions() override;
        virtual BOOL Seal() override;
        virtual BOOL Freeze() override;

        uint32 GetFormalCount() const
        {
            return this->formalCount;
        }

        void SetFormalCount(uint32 value)
        {
            this->formalCount = value;
        }

        ES5HeapArgumentsObject* ConvertToUnmappedArgumentsObject(bool overwriteArgsUsingFrameObject = true);
        const ActivationObject* const GetFrameObject() { return frameObject; }
        void SetFrameObject(ActivationObject * value)
        {
            AssertMsg(frameObject == nullptr, "Setting the frame object again?");
            Assert(!value || ActivationObject::Is(value));
            frameObject = value;
        }

    private:
        ES5HeapArgumentsObject* ConvertToES5HeapArgumentsObject(bool overwriteArgsUsingFrameObject = true);

    protected:
        BOOL IsFormalArgument(uint32 index);
        BOOL IsFormalArgument(PropertyId propertyId);
        BOOL IsFormalArgument(PropertyId propertyId, uint32* pIndex);    // Checks whether property is numeric, and on success sets that index.
        BOOL IsArgumentDeleted(uint32 index) const;

#if ENABLE_TTD
    public:
        virtual void MarkVisitKindSpecificPtrs(TTD::SnapshotExtractor* extractor) override;

        virtual TTD::NSSnapObjects::SnapObjectType GetSnapTag_TTD() const override;
        virtual void ExtractSnapObjectDataInto(TTD::NSSnapObjects::SnapObject* objData, TTD::SlabAllocator& alloc) override;

        template <TTD::NSSnapObjects::SnapObjectType argsKind>
        void ExtractSnapObjectDataInto_Helper(TTD::NSSnapObjects::SnapObject* objData, TTD::SlabAllocator& alloc);

        ES5HeapArgumentsObject* ConvertToES5HeapArgumentsObject_TTD();
#endif
    };

    // ES5 version of the HeapArgumentsObject: support for attributes on formal arguments.
    //   - Unless the user deals with SetWritable/Enumerable/Configurable/Accessors, regular HeapArgumentsObject is used.
    //   - When SetWritable/Enumerable/Configurable/Accessors is called, convert HeapArgumentsObject  to ES5HeapArgumentsObject by swapping vtable.
    //   - Override GetItemAt/SetItemAt -- for disconnected items force GetItem/SetItem to use "this" rather than from frameObject.
    //   - Override GetEnumerator -- take care of enumerable = false arguments.
    //   - The "disconnect" happens when (as ES5 spec says) setting writable to false and setting accessors.
    // Note: This implementation depends on v-table swapping so that HeapArgumentsObject instance can be
    //       converted to ES5HeapArgumentsObject at runtime when ES5 attribute/getter/setter support is needed.
    //       Thus, CAUTION: as a result, this class can't add any new instance fields,
    //       as the size of the instance must be same.
    class ES5HeapArgumentsObject : public HeapArgumentsObject
    {
        friend struct AutoObjectArrayItemExistsValidator;
        friend class ES5ArgumentsObjectEnumerator;

        // Helper class to make sure that object array item exists for ES5HeapArgumentsObject
        // and remove the item to roll back to original state if something fails/throws.
        struct AutoObjectArrayItemExistsValidator
        {
            ES5HeapArgumentsObject* m_args;
            bool m_isReleaseItemNeeded;
            uint32 m_index;

            AutoObjectArrayItemExistsValidator(ES5HeapArgumentsObject* args, uint32 index);
            ~AutoObjectArrayItemExistsValidator();
        };

    private:
        DEFINE_VTABLE_CTOR(ES5HeapArgumentsObject, HeapArgumentsObject);
        DEFINE_MARSHAL_OBJECT_TO_SCRIPT_CONTEXT(ES5HeapArgumentsObject);
        uint32 GetNextFormalArgIndexHelper(uint32 index, BOOL enumNonEnumerable, PropertyAttributes* attributes = nullptr) const;

    public:
        ES5HeapArgumentsObject(Recycler *recycler, ActivationObject* obj, uint32 formalCount, DynamicType * type)
            : HeapArgumentsObject(recycler, obj, formalCount, type)
        {
        }

        virtual BOOL SetConfigurable(PropertyId propertyId, BOOL value) override;
        virtual BOOL SetEnumerable(PropertyId propertyId, BOOL value) override;
        virtual BOOL SetWritable(PropertyId propertyId, BOOL value) override;
        virtual BOOL SetAccessors(PropertyId propertyId, Var getter, Var setter, PropertyOperationFlags flags) override;
        virtual BOOL SetPropertyWithAttributes(PropertyId propertyId, Var value, PropertyAttributes attributes, PropertyValueInfo* info, PropertyOperationFlags flags = PropertyOperation_None, SideEffects possibleSideEffects = SideEffects_Any) override;
        virtual BOOL GetEnumerator(JavascriptStaticEnumerator * enumerator, EnumeratorFlags flags, ScriptContext* requestContext, EnumeratorCache * enumeratorCache = nullptr) override;
        virtual BOOL PreventExtensions() override;
        virtual BOOL Seal() override;
        virtual BOOL Freeze() override;

        virtual uint32 GetNextFormalArgIndex(uint32 index, BOOL enumNonEnumerable = FALSE, PropertyAttributes* attributes = nullptr) const override;
        virtual BOOL GetItemAt(uint32 index, Var *value, ScriptContext * scriptContext) override;
        virtual BOOL SetItemAt(uint32 index, Var value) override;
        virtual BOOL DeleteItemAt(uint32 index) override;

        void DisconnectFormalFromNamedArgument(uint32 index);
        BOOL IsFormalDisconnectedFromNamedArgument(uint32 index);
        BOOL IsEnumerableByIndex(uint32 index);

        BOOL SetConfigurableForFormal(uint32 index, PropertyId propertyId, BOOL value);
        BOOL SetEnumerableForFormal(uint32 index, PropertyId propertyId, BOOL value);
        BOOL SetWritableForFormal(uint32 index, PropertyId propertyId, BOOL value);
        BOOL SetAccessorsForFormal(uint32 index, PropertyId propertyId, Var getter, Var setter, PropertyOperationFlags flags = PropertyOperation_None);
        BOOL SetPropertyWithAttributesForFormal(uint32 index, PropertyId propertyId, Var value, PropertyAttributes attributes, PropertyValueInfo* info, PropertyOperationFlags flags = PropertyOperation_None, SideEffects possibleSideEffects = SideEffects_Any);

#if ENABLE_TTD
    public:
        virtual TTD::NSSnapObjects::SnapObjectType GetSnapTag_TTD() const override;
        virtual void ExtractSnapObjectDataInto(TTD::NSSnapObjects::SnapObject* objData, TTD::SlabAllocator& alloc) override;
#endif
   };
}<|MERGE_RESOLUTION|>--- conflicted
+++ resolved
@@ -75,11 +75,7 @@
         virtual BOOL SetItemAt(uint32 index, Var value);
         virtual BOOL DeleteItemAt(uint32 index);
 
-<<<<<<< HEAD
-        virtual PropertyQueryFlags HasPropertyQuery(PropertyId propertyId) override;
-=======
         virtual PropertyQueryFlags HasPropertyQuery(PropertyId propertyId, _Inout_opt_ PropertyValueInfo* info) override;
->>>>>>> 84bd6f3c
         virtual PropertyQueryFlags GetPropertyQuery(Var originalInstance, PropertyId propertyId, Var* value, PropertyValueInfo* info, ScriptContext* requestContext) override;
         virtual PropertyQueryFlags GetPropertyQuery(Var originalInstance, JavascriptString* propertyNameString, Var* value, PropertyValueInfo* info, ScriptContext* requestContext) override;
         virtual PropertyQueryFlags GetPropertyReferenceQuery(Var originalInstance, PropertyId propertyId, Var* value, PropertyValueInfo* info, ScriptContext* requestContext) override;
