--- conflicted
+++ resolved
@@ -224,21 +224,13 @@
             (static_cast<DynamicType*>(GetType()))->GetTypeHandler()->GetPropertyId(GetScriptContext(), 0) == InternalPropertyIds::WeakMapKeyMap);
 
         JavascriptFunction* gOPDMethod = GetMethodHelper(PropertyIds::getOwnPropertyDescriptor, requestContext);
-<<<<<<< HEAD
-        Var getResult;
-=======
-
->>>>>>> 84bd6f3c
+
         //7. If trap is undefined, then
         //    a.Return the result of calling the[[GetOwnProperty]] internal method of target with argument P.
         if (nullptr == gOPDMethod || GetScriptContext()->IsHeapEnumInProgress())
         {
             resultDescriptor->SetFromProxy(false);
-<<<<<<< HEAD
-            return fn(targetObj);
-=======
             return JavascriptOperators::GetOwnPropertyDescriptor(targetObj, propertyId, requestContext, resultDescriptor);
->>>>>>> 84bd6f3c
         }
 
         Var propertyName = GetName(requestContext, propertyId);
@@ -352,11 +344,7 @@
         RecyclableObject *targetObj = this->MarshalTarget(requestContext);
 
         JavascriptFunction* getGetMethod = GetMethodHelper(PropertyIds::get, requestContext);
-<<<<<<< HEAD
-        Var getGetResult;
-=======
-
->>>>>>> 84bd6f3c
+
         if (nullptr == getGetMethod || requestContext->IsHeapEnumInProgress())
         {
             propertyDescriptor->SetFromProxy(false);
@@ -365,17 +353,7 @@
 
         PropertyId propertyId = getPropertyId();
         propertyDescriptor->SetFromProxy(true);
-<<<<<<< HEAD
-        CallInfo callInfo(CallFlags_Value, 4);
-        Var varArgs[4];
-        Js::Arguments arguments(callInfo, varArgs);
-        varArgs[0] = handlerObj;
-        varArgs[1] = targetObj;
-        varArgs[2] = GetName(requestContext, propertyId);
-        varArgs[3] = instance;
-=======
         Var propertyName = GetName(requestContext, propertyId);
->>>>>>> 84bd6f3c
 
         Var getGetResult = threadContext->ExecuteImplicitCall(getGetMethod, ImplicitCall_Accessor, [=]()->Js::Var
         {
@@ -445,31 +423,16 @@
         }
 
         Js::RecyclableObject *targetObj = this->MarshalTarget(requestContext);
-<<<<<<< HEAD
 
         JavascriptFunction* hasMethod = GetMethodHelper(PropertyIds::has, requestContext);
-        Var getHasResult;
-=======
-
-        JavascriptFunction* hasMethod = GetMethodHelper(PropertyIds::has, requestContext);
-
->>>>>>> 84bd6f3c
+
         if (nullptr == hasMethod || requestContext->IsHeapEnumInProgress())
         {
             return fn(targetObj);
         }
 
         PropertyId propertyId = getPropertyId();
-<<<<<<< HEAD
-        CallInfo callInfo(CallFlags_Value, 3);
-        Var varArgs[3];
-        Js::Arguments arguments(callInfo, varArgs);
-        varArgs[0] = handlerObj;
-        varArgs[1] = targetObj;
-        varArgs[2] = GetName(requestContext, propertyId);
-=======
         Var propertyName = GetName(requestContext, propertyId);
->>>>>>> 84bd6f3c
 
         Var getHasResult = threadContext->ExecuteImplicitCall(hasMethod, ImplicitCall_Accessor, [=]()->Js::Var
         {
@@ -502,11 +465,7 @@
         return hasProperty;
     }
 
-<<<<<<< HEAD
-    PropertyQueryFlags JavascriptProxy::HasPropertyQuery(PropertyId propertyId)
-=======
     PropertyQueryFlags JavascriptProxy::HasPropertyQuery(PropertyId propertyId, _Inout_opt_ PropertyValueInfo* info)
->>>>>>> 84bd6f3c
     {
         if (info)
         {
@@ -603,11 +562,7 @@
         PropertyValueInfo::SetNoCache(info, this);
         PropertyValueInfo::DisablePrototypeCache(info, this); // We can't cache prototype property either
         auto fn = [&](RecyclableObject* object)-> BOOL {
-<<<<<<< HEAD
-            return JavascriptOperators::GetPropertyWPCache(originalInstance, object, propertyNameString, value, requestContext, info);
-=======
             return JavascriptOperators::GetPropertyWPCache<false /* OutputExistence */>(originalInstance, object, propertyNameString, value, requestContext, info);
->>>>>>> 84bd6f3c
         };
         auto getPropertyId = [&]()->PropertyId{
             const PropertyRecord* propertyRecord;
@@ -636,11 +591,7 @@
         return FALSE;
     }
   
-<<<<<<< HEAD
-    BOOL JavascriptProxy::GetAccessors(PropertyId propertyId, __out Var* getter, __out Var* setter, ScriptContext * requestContext)
-=======
     _Check_return_ _Success_(return) BOOL JavascriptProxy::GetAccessors(PropertyId propertyId, _Outptr_result_maybenull_ Var* getter, _Outptr_result_maybenull_ Var* setter, ScriptContext* requestContext)
->>>>>>> 84bd6f3c
     {
         PropertyDescriptor result;
         if (getter != nullptr)
@@ -845,11 +796,7 @@
 
         //5. Let trap be the result of GetMethod(handler, "deleteProperty").
         JavascriptFunction* deleteMethod = GetMethodHelper(PropertyIds::deleteProperty, requestContext);
-<<<<<<< HEAD
-        Var deletePropertyResult;
-=======
-
->>>>>>> 84bd6f3c
+
         //7. If trap is undefined, then
         //a.Return the result of calling the[[Delete]] internal method of target with argument P.
         Assert(!GetScriptContext()->IsHeapEnumInProgress());
@@ -869,15 +816,6 @@
         //9. Let booleanTrapResult be ToBoolean(trapResult).
         //10. ReturnIfAbrupt(booleanTrapResult).
         //11. If booleanTrapResult is false, then return false.
-<<<<<<< HEAD
-        CallInfo callInfo(CallFlags_Value, 3);
-        Var varArgs[3];
-        Js::Arguments arguments(callInfo, varArgs);
-        varArgs[0] = handlerObj;
-        varArgs[1] = targetObj;
-        varArgs[2] = GetName(requestContext, propertyId);
-=======
->>>>>>> 84bd6f3c
 
         Var propertyName = GetName(requestContext, propertyId);
 
@@ -1062,21 +1000,12 @@
                 :JavascriptEnumerator(scriptContext), scriptContext(scriptContext), proxy(proxy), trapResult(trapResult)
             {
                 visited = RecyclerNew(scriptContext->GetRecycler(), VisitedNamesHashSet, scriptContext->GetRecycler());
-<<<<<<< HEAD
             }
             virtual void Reset() override
             {
                 index = 0;
                 visited->Reset();
             }
-=======
-            }
-            virtual void Reset() override
-            {
-                index = 0;
-                visited->Reset();
-            }
->>>>>>> 84bd6f3c
 
             virtual JavascriptString * MoveAndGetNext(PropertyId& propertyId, PropertyAttributes* attributes = nullptr) override
             {
@@ -1107,12 +1036,8 @@
                                 // if (desc.enumerable) yield key;
                                 if (desc.IsEnumerable())
                                 {
-<<<<<<< HEAD
-                                    return JavascriptString::FromVar(CrossSite::MarshalVar(scriptContext, propertyName));
-=======
                                     return JavascriptString::FromVar(CrossSite::MarshalVar(
                                       scriptContext, propertyName, propertyName->GetScriptContext()));
->>>>>>> 84bd6f3c
                                 }
                             }
                         }
@@ -1125,11 +1050,7 @@
         JavascriptArray* trapResult = JavascriptOperators::GetOwnPropertyNames(this, requestContext);
         ProxyOwnkeysEnumerator* ownKeysEnum = RecyclerNew(requestContext->GetRecycler(), ProxyOwnkeysEnumerator, requestContext, this, trapResult);
 
-<<<<<<< HEAD
-        return enumerator->Initialize(ownKeysEnum, nullptr, nullptr, flags, requestContext, forInCache);
-=======
         return enumerator->Initialize(ownKeysEnum, nullptr, nullptr, flags, requestContext, enumeratorCache);
->>>>>>> 84bd6f3c
     }
 
     BOOL JavascriptProxy::SetAccessors(PropertyId propertyId, Var getter, Var setter, PropertyOperationFlags flags)
@@ -1251,25 +1172,12 @@
         {
             return targetObj->IsExtensible();
         }
-<<<<<<< HEAD
-        CallInfo callInfo(CallFlags_Value, 2);
-        Var varArgs[2];
-        Js::Arguments arguments(callInfo, varArgs);
-        varArgs[0] = handlerObj;
-        varArgs[1] = targetObj;
-
-        Js::ImplicitCallFlags saveImplicitCallFlags = threadContext->GetImplicitCallFlags();
-        Var isExtensibleResult = isExtensibleMethod->CallFunction(arguments);
-        threadContext->SetImplicitCallFlags((Js::ImplicitCallFlags)(saveImplicitCallFlags | ImplicitCall_Accessor));
-
-=======
         
         Var isExtensibleResult = threadContext->ExecuteImplicitCall(isExtensibleMethod, ImplicitCall_Accessor, [=]()->Js::Var
         {
             return CALL_FUNCTION(threadContext, isExtensibleMethod, CallInfo(CallFlags_Value, 2), handlerObj, targetObj);
         });
         
->>>>>>> 84bd6f3c
         BOOL trapResult = JavascriptConversion::ToBoolean(isExtensibleResult, requestContext);
         BOOL targetIsExtensible = targetObj->IsExtensible();
         if (trapResult != targetIsExtensible)
@@ -1567,15 +1475,9 @@
         }
 
         Js::RecyclableObject *targetObj = this->MarshalTarget(requestContext);
-<<<<<<< HEAD
 
         JavascriptFunction* getPrototypeOfMethod = GetMethodHelper(PropertyIds::getPrototypeOf, requestContext);
-        Var getPrototypeOfResult;
-=======
-
-        JavascriptFunction* getPrototypeOfMethod = GetMethodHelper(PropertyIds::getPrototypeOf, requestContext);
-
->>>>>>> 84bd6f3c
+
         if (nullptr == getPrototypeOfMethod || GetScriptContext()->IsHeapEnumInProgress())
         {
             return RecyclableObject::FromVar(JavascriptObject::GetPrototypeOf(targetObj, requestContext));
@@ -1766,16 +1668,7 @@
     BOOL JavascriptProxy::GetOwnPropertyDescriptor(RecyclableObject* obj, PropertyId propertyId, ScriptContext* requestContext, PropertyDescriptor* propertyDescriptor)
     {
         JavascriptProxy* proxy = JavascriptProxy::FromVar(obj);
-<<<<<<< HEAD
-        auto fn = [&](RecyclableObject *targetObj)-> BOOL {
-            return JavascriptOperators::GetOwnPropertyDescriptor(targetObj, propertyId, requestContext, propertyDescriptor);
-        };
-        auto getPropertyId = [&]() -> PropertyId {return propertyId; };
-        BOOL foundProperty = proxy->GetPropertyDescriptorTrap(obj, fn, getPropertyId, propertyDescriptor, requestContext);
-        return foundProperty;
-=======
         return proxy->GetPropertyDescriptorTrap(propertyId, propertyDescriptor, requestContext);
->>>>>>> 84bd6f3c
     }
 
 
@@ -1814,11 +1707,7 @@
         //7. If trap is undefined, then
         //a.Return the result of calling the[[DefineOwnProperty]] internal method of target with arguments P and Desc.
         JavascriptFunction* defineOwnPropertyMethod = proxy->GetMethodHelper(PropertyIds::defineProperty, requestContext);
-<<<<<<< HEAD
-        Var definePropertyResult;
-=======
-
->>>>>>> 84bd6f3c
+
         Assert(!requestContext->IsHeapEnumInProgress());
         if (nullptr == defineOwnPropertyMethod)
         {
@@ -1839,17 +1728,7 @@
             descVar = JavascriptOperators::FromPropertyDescriptor(descriptor, requestContext);
         }
 
-<<<<<<< HEAD
-        CallInfo callInfo(CallFlags_Value, 4);
-        Var varArgs[4];
-        Js::Arguments arguments(callInfo, varArgs);
-        varArgs[0] = handlerObj;
-        varArgs[1] = targetObj;
-        varArgs[2] = GetName(requestContext, propId);
-        varArgs[3] = descVar;
-=======
         Var propertyName = GetName(requestContext, propId);
->>>>>>> 84bd6f3c
 
         Var definePropertyResult = threadContext->ExecuteImplicitCall(defineOwnPropertyMethod, ImplicitCall_Accessor, [=]()->Js::Var
         {
@@ -1980,21 +1859,6 @@
         //10. ReturnIfAbrupt(booleanTrapResult).
         //11. If booleanTrapResult is false, then return false.
 
-<<<<<<< HEAD
-        CallInfo callInfo(CallFlags_Value, 5);
-        Var varArgs[5];
-        Js::Arguments arguments(callInfo, varArgs);
-        varArgs[0] = handlerObj;
-        varArgs[1] = targetObj;
-        varArgs[2] = GetName(requestContext, propertyId);
-        varArgs[3] = newValue;
-        varArgs[4] = receiver;
-
-        Js::ImplicitCallFlags saveImplicitCallFlags = threadContext->GetImplicitCallFlags();
-        setPropertyResult = setMethod->CallFunction(arguments);
-        threadContext->SetImplicitCallFlags((Js::ImplicitCallFlags)(saveImplicitCallFlags | ImplicitCall_Accessor));
-
-=======
         Var propertyName = GetName(requestContext, propertyId);
         
         Var setPropertyResult = threadContext->ExecuteImplicitCall(setMethod, ImplicitCall_Accessor, [=]()->Js::Var
@@ -2002,7 +1866,6 @@
             return CALL_FUNCTION(threadContext, setMethod, CallInfo(CallFlags_Value, 5), handlerObj, targetObj, propertyName, newValue, receiver);
         });
         
->>>>>>> 84bd6f3c
         BOOL setResult = JavascriptConversion::ToBoolean(setPropertyResult, requestContext);
         if (!setResult)
         {
@@ -2605,11 +2468,7 @@
             {
                 element = targetKeys->DirectGetItem(i);
                 AssertMsg(JavascriptSymbol::Is(element) || JavascriptString::Is(element), "Invariant check during ownKeys proxy trap should make sure we only get property key here. (symbol or string primitives)");
-<<<<<<< HEAD
-                JavascriptConversion::ToPropertyKey(element, requestContext, &propertyRecord);
-=======
                 JavascriptConversion::ToPropertyKey(element, requestContext, &propertyRecord, nullptr);
->>>>>>> 84bd6f3c
                 propertyId = propertyRecord->GetPropertyId();
 
                 if (propertyId == Constants::NoProperty)
