//-------------------------------------------------------------------------------------------------------
// Copyright (C) Microsoft. All rights reserved.
// Licensed under the MIT license. See LICENSE.txt file in the project root for full license information.
//-------------------------------------------------------------------------------------------------------
#pragma once

namespace Js
{
    typedef void* WeakMapId;

    class JavascriptWeakMap : public DynamicObject
    {
    private:
        // WeakMapKeyMap is the data that is kept alive by the key object itself so
        // that the lifetime of the WeakMap mapping from key to value is tied to the
        // lifetime of the key object. The WeakMap itself contains only a weak
        // reference to this data for the purpose of removing all references in the
        // Clear() and Finalize() methods, as well as enumeration in the debugger.
        //
        // Currently the WeakMapKeyMap object is stored in an internal property slot
        // on the key object. This is a problem though because making an object the
        // key of a WeakMap will then change the object's type and invalidate
        // caching and JIT assumptions.
        //
        // One alternative idea to using an internal property slot to hold the
        // WeakMapKeyMap on the key object is to use the arrayOrFlags field on
        // DynamicObject. E.g. subclass JavascriptArray with a version that is
        // both an array and has the extra data on it, allowing it to be placed in
        // the arrayOrFlags field. There are problems with this approach though:
        //
        //   1. arrayOrFlags is tied to sensitive performance optimizations and
        //      changing it will be met with difficulty in trying to maintain
        //      current benchmark performance
        //
        //   2. Not all objects are DynamicObject, so there are still keys that
        //      will not have the arrayOrFlags field (e.g. HostDispatch). Perhaps
        //      such objects should not be permitted to be keys on WeakMap?
        //
        // Regardless of this idea, the ideal would be to have InternalPropertyIds
        // not affect the type of an object. That is, ideally we would have a way
        // to add and remove InternalPropertyIds from an object without affecting
        // its type and therefore without invalidating cache and JIT assumptions.
        //
        typedef JsUtil::BaseDictionary<WeakMapId, Var, Recycler, PowerOf2SizePolicy, RecyclerPointerComparer> WeakMapKeyMap;
        typedef JsUtil::WeaklyReferencedKeyDictionary<RecyclableObject, bool, RecyclerPointerComparer<const RecyclableObject*>> KeySet;

        Field(KeySet) keySet;

        WeakMapKeyMap* GetWeakMapKeyMapFromKey(RecyclableObject* key) const;
        WeakMapKeyMap* AddWeakMapKeyMapToKey(RecyclableObject* key);

        WeakMapId GetWeakMapId() const { return (void*)(((uintptr_t)this) | 1); }
        static JavascriptWeakMap* GetWeakMapFromId(WeakMapId id) { return reinterpret_cast<JavascriptWeakMap*>((uintptr_t)id & (~1)); }

        bool KeyMapGet(WeakMapKeyMap* map, Var* value) const;

        DEFINE_VTABLE_CTOR_MEMBER_INIT(JavascriptWeakMap, DynamicObject, keySet);
        DEFINE_MARSHAL_OBJECT_TO_SCRIPT_CONTEXT(JavascriptWeakMap);

    public:
        JavascriptWeakMap(DynamicType* type);

        static bool Is(Var aValue);
        static JavascriptWeakMap* FromVar(Var aValue);
        static JavascriptWeakMap* UnsafeFromVar(Var aValue);

        void Clear();
        bool Delete(RecyclableObject* key);
        bool Get(RecyclableObject* key, Var* value) const;
        bool Has(RecyclableObject* key) const;
        void Set(RecyclableObject* key, Var value);
<<<<<<< HEAD
=======

        virtual void Finalize(bool isShutdown) override
        {
            if (!isShutdown)
            {
                Clear();
            }
        }
>>>>>>> 84bd6f3c

        virtual void Dispose(bool isShutdown) override { }

        virtual BOOL GetDiagTypeString(StringBuilder<ArenaAllocator>* stringBuilder, ScriptContext* requestContext) override;

        class EntryInfo
        {
        public:
            static FunctionInfo NewInstance;
            static FunctionInfo Delete;
            static FunctionInfo Get;
            static FunctionInfo Has;
            static FunctionInfo Set;
        };

        static Var NewInstance(RecyclableObject* function, CallInfo callInfo, ...);
        static Var EntryDelete(RecyclableObject* function, CallInfo callInfo, ...);
        static Var EntryGet(RecyclableObject* function, CallInfo callInfo, ...);
        static Var EntryHas(RecyclableObject* function, CallInfo callInfo, ...);
        static Var EntrySet(RecyclableObject* function, CallInfo callInfo, ...);

    public:
        // For diagnostics and heap enum provide size and allow enumeration of key value pairs
        int Size() { keySet.Clean(); return keySet.Count(); }
        template <typename Fn>
        void Map(Fn fn)
        {
            return keySet.Map([&](RecyclableObject* key, bool, const RecyclerWeakReference<RecyclableObject>*)
            {
                Var value = nullptr;
                WeakMapKeyMap* keyMap = GetWeakMapKeyMapFromKey(key);

                // It may be the case that a CustomExternalObject (CEO) was reset, removing its WeakMapKeyMap.
                // In this case it can still be in the keySet. The keyMap may be null because of the reset,
                // but it could be reinstated if the CEO was added to another WeakMap. Thus it could also be the case that
                // this WeakMap's ID is not in the WeakMapKeyMap returned from the key object. Ignore the
                // CEO key object in these two cases.
                if (keyMap != nullptr && keyMap->ContainsKey(GetWeakMapId()))
                {
                    KeyMapGet(keyMap, &value);
                    fn(key, value);
                }
            });
        }

#if ENABLE_TTD
    public:
        virtual void MarkVisitKindSpecificPtrs(TTD::SnapshotExtractor* extractor) override;

        virtual TTD::NSSnapObjects::SnapObjectType GetSnapTag_TTD() const override;
        virtual void ExtractSnapObjectDataInto(TTD::NSSnapObjects::SnapObject* objData, TTD::SlabAllocator& alloc) override;
#endif
    };
}<|MERGE_RESOLUTION|>--- conflicted
+++ resolved
@@ -69,8 +69,6 @@
         bool Get(RecyclableObject* key, Var* value) const;
         bool Has(RecyclableObject* key) const;
         void Set(RecyclableObject* key, Var value);
-<<<<<<< HEAD
-=======
 
         virtual void Finalize(bool isShutdown) override
         {
@@ -79,7 +77,6 @@
                 Clear();
             }
         }
->>>>>>> 84bd6f3c
 
         virtual void Dispose(bool isShutdown) override { }
 
