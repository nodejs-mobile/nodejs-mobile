--- conflicted
+++ resolved
@@ -10,20 +10,12 @@
 
 using namespace Js;
 
-<<<<<<< HEAD
-WebAssemblyMemory::WebAssemblyMemory(WebAssemblyArrayBuffer* buffer, uint32 initial, uint32 maximum, DynamicType * type) :
-=======
 WebAssemblyMemory::WebAssemblyMemory(ArrayBufferBase* buffer, uint32 initial, uint32 maximum, DynamicType * type) :
->>>>>>> 84bd6f3c
     DynamicObject(type),
     m_buffer(buffer),
     m_initial(initial),
     m_maximum(maximum)
 {
-<<<<<<< HEAD
-    Assert(m_buffer);
-    Assert(m_buffer->GetByteLength() >= UInt32Math::Mul<WebAssembly::PageSize>(initial));
-=======
     Assert(buffer->IsWebAssemblyArrayBuffer());
     Assert(m_buffer);
     Assert(m_buffer->GetByteLength() >= UInt32Math::Mul<WebAssembly::PageSize>(initial));
@@ -46,7 +38,6 @@
     const uint32 initBytes = UInt32Math::Mul<WebAssembly::PageSize>(initial);
     const uint32 maxBytes = UInt32Math::Mul<WebAssembly::PageSize>(maximum);
     return initBytes <= bufferLength && bufferLength <= maxBytes;
->>>>>>> 84bd6f3c
 }
 
 /* static */
@@ -100,10 +91,7 @@
     uint32 initial = WebAssembly::ToNonWrappingUint32(initVar, scriptContext);
 
     uint32 maximum = Wasm::Limits::GetMaxMemoryMaximumPages();
-<<<<<<< HEAD
-=======
     bool hasMaximum = false;
->>>>>>> 84bd6f3c
     if (JavascriptOperators::OP_HasProperty(memoryDescriptor, PropertyIds::maximum, scriptContext))
     {
         hasMaximum = true;
@@ -193,21 +181,12 @@
         return -1;
     }
 
-<<<<<<< HEAD
-    WebAssemblyArrayBuffer * newBuffer = nullptr;
-    JavascriptExceptionObject* caughtExceptionObject = nullptr;
-    try
-    {
-        newBuffer = m_buffer->GrowMemory(newBytes);
-        if (newBuffer == nullptr)
-=======
     AssertOrFailFast(m_buffer->IsWebAssemblyArrayBuffer());
 #ifdef ENABLE_WASM_THREADS
     if (m_buffer->IsSharedArrayBuffer())
     {
         AssertOrFailFast(Wasm::Threads::IsEnabled());
         if (!((WebAssemblySharedArrayBuffer*)GetBuffer())->GrowMemory(newBytes))
->>>>>>> 84bd6f3c
         {
             return -1;
         }
@@ -233,10 +212,6 @@
         }
     }
 
-<<<<<<< HEAD
-    m_buffer = newBuffer;
-=======
->>>>>>> 84bd6f3c
     CompileAssert(ArrayBuffer::MaxArrayBufferLength / WebAssembly::PageSize <= INT32_MAX);
     return (int32)oldPageCount;
 }
@@ -296,51 +271,6 @@
 }
 #endif
 
-#if DBG
-void WebAssemblyMemory::TraceMemWrite(WebAssemblyMemory* mem, uint32 index, uint32 offset, Js::ArrayBufferView::ViewType viewType, uint32 bytecodeOffset, ScriptContext* context)
-{
-    // Must call after the write
-    Assert(mem);
-    Output::Print(_u("#%04x "), bytecodeOffset);
-    uint64 bigIndex = (uint64)index + (uint64)offset;
-    if (index >= mem->m_buffer->GetByteLength())
-    {
-        Output::Print(_u("WasmMemoryTrace:: Writing out of bounds. %llu >= %u\n"), bigIndex, mem->m_buffer->GetByteLength());
-    }
-    if (offset)
-    {
-        Output::Print(_u("WasmMemoryTrace:: buf[%u + %u (%llu)] = "), index, offset, bigIndex);
-    }
-    else
-    {
-        Output::Print(_u("WasmMemoryTrace:: buf[%u] = "), index);
-    }
-    BYTE* buffer = mem->m_buffer->GetBuffer();
-    switch (viewType)
-    {
-    case ArrayBufferView::ViewType::TYPE_INT8_TO_INT64:
-    case ArrayBufferView::ViewType::TYPE_INT8: Output::Print(_u("%d\n"), *(int8*)(buffer + bigIndex)); break;
-    case ArrayBufferView::ViewType::TYPE_UINT8_TO_INT64:
-    case ArrayBufferView::ViewType::TYPE_UINT8: Output::Print(_u("%u\n"), *(uint8*)(buffer + bigIndex)); break;
-    case ArrayBufferView::ViewType::TYPE_INT16_TO_INT64:
-    case ArrayBufferView::ViewType::TYPE_INT16: Output::Print(_u("%d\n"), *(int16*)(buffer + bigIndex)); break;
-    case ArrayBufferView::ViewType::TYPE_UINT16_TO_INT64:
-    case ArrayBufferView::ViewType::TYPE_UINT16: Output::Print(_u("%u\n"), *(uint16*)(buffer + bigIndex)); break;
-    case ArrayBufferView::ViewType::TYPE_INT32_TO_INT64:
-    case ArrayBufferView::ViewType::TYPE_INT32: Output::Print(_u("%d\n"), *(int32*)(buffer + bigIndex)); break;
-    case ArrayBufferView::ViewType::TYPE_UINT32_TO_INT64:
-    case ArrayBufferView::ViewType::TYPE_UINT32: Output::Print(_u("%u\n"), *(uint32*)(buffer + bigIndex)); break;
-    case ArrayBufferView::ViewType::TYPE_FLOAT32: Output::Print(_u("%.4f\n"), *(float*)(buffer + bigIndex)); break;
-    case ArrayBufferView::ViewType::TYPE_FLOAT64: Output::Print(_u("%.8f\n"), *(double*)(buffer + bigIndex)); break;
-    case ArrayBufferView::ViewType::TYPE_INT64: Output::Print(_u("%lld\n"), *(int64*)(buffer + bigIndex)); break;
-    default:
-        CompileAssert(ArrayBufferView::ViewType::TYPE_COUNT == 15);
-        Assert(UNREACHED);
-    }
-    return;
-}
-#endif
-
 Var
 WebAssemblyMemory::EntryGetterBuffer(RecyclableObject* function, CallInfo callInfo, ...)
 {
@@ -364,11 +294,6 @@
 WebAssemblyMemory *
 WebAssemblyMemory::CreateMemoryObject(uint32 initial, uint32 maximum, bool isShared, ScriptContext * scriptContext)
 {
-<<<<<<< HEAD
-    if (initial > maximum || initial > Wasm::Limits::GetMaxMemoryInitialPages() || maximum > Wasm::Limits::GetMaxMemoryMaximumPages())
-    {
-        JavascriptError::ThrowRangeError(scriptContext, JSERR_ArgumentOutOfRange);
-=======
     if (!AreLimitsValid(initial, maximum))
     {
         JavascriptError::ThrowRangeError(scriptContext, JSERR_ArgumentOutOfRange);
@@ -381,31 +306,21 @@
         Assert(Wasm::Threads::IsEnabled());
         uint32 maxByteLength = UInt32Math::Mul<WebAssembly::PageSize>(maximum);
         buffer = scriptContext->GetLibrary()->CreateWebAssemblySharedArrayBuffer(byteLength, maxByteLength);
->>>>>>> 84bd6f3c
-    }
-    // This shouldn't overflow since we checked in the module, but just to be safe
-    uint32 byteLength = UInt32Math::Mul<WebAssembly::PageSize>(initial);
-    WebAssemblyArrayBuffer* buffer = scriptContext->GetLibrary()->CreateWebAssemblyArrayBuffer(byteLength);
+    }
+    else
+#endif
+    {
+        buffer = scriptContext->GetLibrary()->CreateWebAssemblyArrayBuffer(byteLength);
+    }
     Assert(buffer);
     if (byteLength > 0 && buffer->GetByteLength() == 0)
     {
-<<<<<<< HEAD
-=======
-        buffer = scriptContext->GetLibrary()->CreateWebAssemblyArrayBuffer(byteLength);
-    }
-    Assert(buffer);
-    if (byteLength > 0 && buffer->GetByteLength() == 0)
-    {
->>>>>>> 84bd6f3c
         // Failed to allocate buffer
         return nullptr;
     }
     return RecyclerNewFinalized(scriptContext->GetRecycler(), WebAssemblyMemory, buffer, initial, maximum, scriptContext->GetLibrary()->GetWebAssemblyMemoryType());
 }
 
-<<<<<<< HEAD
-WebAssemblyArrayBuffer*
-=======
 WebAssemblyMemory * WebAssemblyMemory::CreateForExistingBuffer(uint32 initial, uint32 maximum, uint32 currentByteLength, ScriptContext * scriptContext)
 {
     if (!AreLimitsValid(initial, maximum, currentByteLength))
@@ -435,7 +350,6 @@
 #endif
 
 ArrayBufferBase*
->>>>>>> 84bd6f3c
 WebAssemblyMemory::GetBuffer() const
 {
     return m_buffer;
@@ -459,9 +373,6 @@
     return m_buffer->GetByteLength() / WebAssembly::PageSize;
 }
 
-<<<<<<< HEAD
-} // namespace Js
-=======
 #ifdef ENABLE_WASM_THREADS
 bool WebAssemblyMemory::IsSharedMemory() const
 {
@@ -469,5 +380,4 @@
 }
 #endif
 
->>>>>>> 84bd6f3c
 #endif // ENABLE_WASM