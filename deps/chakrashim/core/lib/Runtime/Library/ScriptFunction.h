//-------------------------------------------------------------------------------------------------------
// Copyright (C) Microsoft. All rights reserved.
// Licensed under the MIT license. See LICENSE.txt file in the project root for full license information.
//-------------------------------------------------------------------------------------------------------
#pragma once

namespace Js
{
    class ScriptFunctionBase : public JavascriptFunction
    {
    protected:
        ScriptFunctionBase(DynamicType * type);
        ScriptFunctionBase(DynamicType * type, FunctionInfo * functionInfo);

        DEFINE_VTABLE_CTOR(ScriptFunctionBase, JavascriptFunction);

    public:
        static bool Is(Var func);
        static ScriptFunctionBase * FromVar(Var func);
        static ScriptFunctionBase * UnsafeFromVar(Var func);

        virtual Var  GetHomeObj() const = 0;
        virtual void SetHomeObj(Var homeObj) = 0;
        virtual void SetComputedNameVar(Var computedNameVar) = 0;
        virtual Var GetComputedNameVar() const = 0;
        virtual bool IsAnonymousFunction() const = 0;
    };

    template <class BaseClass>
    class FunctionWithComputedName : public BaseClass
    {
    private:
        Field(Var) computedNameVar;

    protected:
        DEFINE_VTABLE_CTOR(FunctionWithComputedName<BaseClass>, BaseClass);
        DEFINE_MARSHAL_OBJECT_TO_SCRIPT_CONTEXT(FunctionWithComputedName<BaseClass>);
    public:
        FunctionWithComputedName(FunctionProxy * proxy, ScriptFunctionType* deferredPrototypeType)
            : BaseClass(proxy, deferredPrototypeType), computedNameVar(nullptr)
        {
            Assert(proxy->GetFunctionInfo()->HasComputedName());
        }
        virtual Var GetComputedNameVar() const override { return this->computedNameVar; }
        virtual void SetComputedNameVar(Var computedNameVar) override { this->computedNameVar = computedNameVar; }
    };

    template <class BaseClass>
    class FunctionWithHomeObj : public BaseClass
    {
    private:
        Field(Var) homeObj;
    protected:
        DEFINE_VTABLE_CTOR(FunctionWithHomeObj<BaseClass>, BaseClass);
        DEFINE_MARSHAL_OBJECT_TO_SCRIPT_CONTEXT(FunctionWithHomeObj<BaseClass>);
    public:
        FunctionWithHomeObj(FunctionProxy* proxy, ScriptFunctionType* deferredPrototypeType)
            : BaseClass(proxy, deferredPrototypeType), homeObj(nullptr)
        {
            Assert(proxy->GetFunctionInfo()->HasHomeObj());
        }
        virtual Var GetHomeObj() const override { return homeObj; }
        virtual void SetHomeObj(Var homeObj) override { this->homeObj = homeObj; }
        static uint32 GetOffsetOfHomeObj() { return  offsetof(FunctionWithHomeObj<BaseClass>, homeObj); }
    };

    class ScriptFunction : public ScriptFunctionBase
    {
    private:
        Field(FrameDisplay*) environment;  // Optional environment, for closures
        Field(ActivationObjectEx *) cachedScopeObj;
        Field(bool) hasInlineCaches;

        JavascriptString * FormatToString(JavascriptString* inputString);
        static JavascriptString* GetComputedName(Var computedNameVar, ScriptContext * scriptContext);
        static bool GetSymbolName(Var computedNameVar, const char16** symbolName, charcount_t *length);
    protected:
        DEFINE_VTABLE_CTOR(ScriptFunction, ScriptFunctionBase);
        DEFINE_MARSHAL_OBJECT_TO_SCRIPT_CONTEXT(ScriptFunction);
    public:
        ScriptFunction(FunctionProxy * proxy, ScriptFunctionType* deferredPrototypeType);
        static bool Is(Var func);
<<<<<<< HEAD
        inline static BOOL Test(JavascriptFunction *func) { return func->GetFunctionInfo()->HasBody(); }
=======
        inline static BOOL Test(JavascriptFunction *func) { return func->IsScriptFunction(); }
>>>>>>> 84bd6f3c
        static ScriptFunction * FromVar(Var func);
        static ScriptFunction * UnsafeFromVar(Var func);
        static ScriptFunction * OP_NewScFunc(FrameDisplay *environment, FunctionInfoPtrPtr infoRef);
        static ScriptFunction * OP_NewScFuncHomeObj(FrameDisplay *environment, FunctionInfoPtrPtr infoRef, Var homeObj);

        static void CopyEntryPointInfoToThreadContextIfNecessary(ProxyEntryPointInfo* oldEntryPointInfo, ProxyEntryPointInfo* newEntryPointInfo);

        ProxyEntryPointInfo* GetEntryPointInfo() const;
        FunctionEntryPointInfo* GetFunctionEntryPointInfo() const
        {
            Assert(this->GetFunctionProxy()->IsDeferred() == FALSE);
            ProxyEntryPointInfo* result = this->GetEntryPointInfo();
            Assert(result->IsFunctionEntryPointInfo());
            return (FunctionEntryPointInfo*)result;
        }

        FunctionProxy * GetFunctionProxy() const;
        ScriptFunctionType * GetScriptFunctionType() const;

        FrameDisplay* GetEnvironment() const { return environment; }
        void SetEnvironment(FrameDisplay * environment);
        ActivationObjectEx *GetCachedScope() const { return cachedScopeObj; }
        void SetCachedScope(ActivationObjectEx *obj) { cachedScopeObj = obj; }
        void InvalidateCachedScopeChain();

        static uint32 GetOffsetOfEnvironment() { return offsetof(ScriptFunction, environment); }
        static uint32 GetOffsetOfCachedScopeObj() { return offsetof(ScriptFunction, cachedScopeObj); };
        static uint32 GetOffsetOfHasInlineCaches() { return offsetof(ScriptFunction, hasInlineCaches); };

        void ChangeEntryPoint(ProxyEntryPointInfo* entryPointInfo, JavascriptMethod entryPoint);
        JavascriptMethod UpdateThunkEntryPoint(FunctionEntryPointInfo* entryPointInfo, JavascriptMethod entryPoint);
        bool IsNewEntryPointAvailable();
        JavascriptMethod UpdateUndeferredBody(FunctionBody* newFunctionInfo);

        virtual ScriptFunctionType * DuplicateType() override;
        virtual void PrepareForConversionToNonPathType() override;
        virtual void ReplaceTypeWithPredecessorType(DynamicType * previousType) override;

        virtual Var GetSourceString() const;
        virtual JavascriptString * EnsureSourceString();

        bool GetHasInlineCaches() { return hasInlineCaches; }
        void SetHasInlineCaches(bool has) { hasInlineCaches = has; }

        bool HasSuperReference();

        virtual Var GetHomeObj() const override { return nullptr; }
        virtual void SetHomeObj(Var homeObj) override { AssertMsg(false, "Should have created FunctionWithHomeObj variant"); }

        virtual Var GetComputedNameVar() const override { return nullptr; }
        virtual void SetComputedNameVar(Var computedNameVar) override { AssertMsg(false, "Should have created the FunctionWithComputedName variant"); }
        virtual JavascriptString* GetDisplayNameImpl() const override;
        virtual bool IsAnonymousFunction() const override;
        virtual bool IsAsmJsFunction() const { return false; }
        virtual bool IsWasmFunction() const { return false; }

        virtual JavascriptFunction* GetRealFunctionObject() { return this; }

        bool HasFunctionBody();
#if ENABLE_TTD
    public:
        virtual void MarkVisitKindSpecificPtrs(TTD::SnapshotExtractor* extractor) override;

        virtual void ProcessCorePaths() override;

        virtual TTD::NSSnapObjects::SnapObjectType GetSnapTag_TTD() const override;
        virtual void ExtractSnapObjectDataInto(TTD::NSSnapObjects::SnapObject* objData, TTD::SlabAllocator& alloc) override;
        virtual void ExtractSnapObjectDataIntoSnapScriptFunctionInfo(/*TTD::NSSnapObjects::SnapScriptFunctionInfo* */ void* ssfi, TTD::SlabAllocator& alloc);
#endif

    public:
        virtual VTableValue DummyVirtualFunctionToHinderLinkerICF()
        {
            return VTableValue::VtableScriptFunction;
        }
    };

    typedef FunctionWithComputedName<ScriptFunction> ScriptFunctionWithComputedName;
    typedef FunctionWithHomeObj<ScriptFunction> ScriptFunctionWithHomeObj;

    class AsmJsScriptFunction : public ScriptFunction
    {
    public:
        AsmJsScriptFunction(FunctionProxy * proxy, ScriptFunctionType* deferredPrototypeType);

        static bool Is(Var func);
        static AsmJsScriptFunction* FromVar(Var func);
<<<<<<< HEAD
=======
        static AsmJsScriptFunction* UnsafeFromVar(Var func);
>>>>>>> 84bd6f3c
        static AsmJsScriptFunction * OP_NewAsmJsFunc(FrameDisplay *environment, FunctionInfoPtrPtr infoRef);

        virtual bool IsAsmJsFunction() const override { return true; }

        void SetModuleEnvironment(Field(Var)* mem) { m_moduleEnvironment = mem; }
        Field(Var)* GetModuleEnvironment() const { return m_moduleEnvironment; }
        static uint32 GetOffsetOfModuleMemory() { return offsetof(AsmJsScriptFunction, m_moduleEnvironment); }

        class JavascriptArrayBuffer* GetAsmJsArrayBuffer() const;
    protected:
        DEFINE_VTABLE_CTOR(AsmJsScriptFunction, ScriptFunction);
        DEFINE_MARSHAL_OBJECT_TO_SCRIPT_CONTEXT(AsmJsScriptFunction);

    private:
<<<<<<< HEAD
        Field(Field(Var)*) m_moduleMemory;
#ifdef ENABLE_WASM
=======
        Field(Field(Var)*) m_moduleEnvironment;
    };

    typedef FunctionWithComputedName<AsmJsScriptFunction> AsmJsScriptFunctionWithComputedName;

#ifdef ENABLE_WASM
    class WasmScriptFunction : public AsmJsScriptFunction
    {
    public:
        WasmScriptFunction(FunctionProxy * proxy, ScriptFunctionType* deferredPrototypeType);

        static bool Is(Var func);
        static WasmScriptFunction* FromVar(Var func);
        static WasmScriptFunction* UnsafeFromVar(Var func);

        void SetSignature(Wasm::WasmSignature * sig) { m_signature = sig; }
        Wasm::WasmSignature * GetSignature() const { return m_signature; }
        static uint32 GetOffsetOfSignature() { return offsetof(WasmScriptFunction, m_signature); }

        WebAssemblyMemory* GetWebAssemblyMemory() const;

        virtual bool IsWasmFunction() const override { return true; }
    protected:
        DEFINE_VTABLE_CTOR(WasmScriptFunction, AsmJsScriptFunction);
        DEFINE_MARSHAL_OBJECT_TO_SCRIPT_CONTEXT(WasmScriptFunction);
    private:
>>>>>>> 84bd6f3c
        Field(Wasm::WasmSignature *) m_signature;
#endif
    };
#else
    class WasmScriptFunction
    {
    public:
        static bool Is(Var) { return false; }
    };
#endif

    class ScriptFunctionWithInlineCache : public ScriptFunction
    {
    private:
        Field(void**) m_inlineCaches;
<<<<<<< HEAD
        Field(bool) hasOwnInlineCaches;
=======
>>>>>>> 84bd6f3c

#if DBG
#define InlineCacheTypeNone         0x00
#define InlineCacheTypeInlineCache  0x01
#define InlineCacheTypeIsInst       0x02
        Field(byte *) m_inlineCacheTypes;
#endif
        Field(uint) inlineCacheCount;
        Field(uint) rootObjectLoadInlineCacheStart;
        Field(uint) rootObjectLoadMethodInlineCacheStart;
        Field(uint) rootObjectStoreInlineCacheStart;
        Field(uint) isInstInlineCacheCount;

    protected:
        ScriptFunctionWithInlineCache(DynamicType * type);

        DEFINE_VTABLE_CTOR(ScriptFunctionWithInlineCache, ScriptFunction);
        DEFINE_MARSHAL_OBJECT_TO_SCRIPT_CONTEXT(ScriptFunctionWithInlineCache);

    public:
        ScriptFunctionWithInlineCache(FunctionProxy * proxy, ScriptFunctionType* deferredPrototypeType);
        static bool Is(Var func);
        static ScriptFunctionWithInlineCache * FromVar(Var func);
        static ScriptFunctionWithInlineCache * UnsafeFromVar(Var func);
        void CreateInlineCache();
        void AllocateInlineCache();
        void ClearInlineCacheOnFunctionObject();
        InlineCache * GetInlineCache(uint index);
        uint GetInlineCacheCount() { return inlineCacheCount; }
<<<<<<< HEAD
        Field(void**) GetInlineCaches();
        bool GetHasOwnInlineCaches() { return hasOwnInlineCaches; }
        void SetInlineCachesFromFunctionBody();
=======
        Field(void**) GetInlineCaches() const { return m_inlineCaches; }
>>>>>>> 84bd6f3c
        static uint32 GetOffsetOfInlineCaches() { return offsetof(ScriptFunctionWithInlineCache, m_inlineCaches); };
        template<bool isShutdown>
        void FreeOwnInlineCaches();
        virtual void Finalize(bool isShutdown) override;
    };

    typedef FunctionWithComputedName<ScriptFunctionWithInlineCache> ScriptFunctionWithInlineCacheAndComputedName;
} // namespace Js<|MERGE_RESOLUTION|>--- conflicted
+++ resolved
@@ -80,11 +80,7 @@
     public:
         ScriptFunction(FunctionProxy * proxy, ScriptFunctionType* deferredPrototypeType);
         static bool Is(Var func);
-<<<<<<< HEAD
-        inline static BOOL Test(JavascriptFunction *func) { return func->GetFunctionInfo()->HasBody(); }
-=======
         inline static BOOL Test(JavascriptFunction *func) { return func->IsScriptFunction(); }
->>>>>>> 84bd6f3c
         static ScriptFunction * FromVar(Var func);
         static ScriptFunction * UnsafeFromVar(Var func);
         static ScriptFunction * OP_NewScFunc(FrameDisplay *environment, FunctionInfoPtrPtr infoRef);
@@ -172,10 +168,7 @@
 
         static bool Is(Var func);
         static AsmJsScriptFunction* FromVar(Var func);
-<<<<<<< HEAD
-=======
         static AsmJsScriptFunction* UnsafeFromVar(Var func);
->>>>>>> 84bd6f3c
         static AsmJsScriptFunction * OP_NewAsmJsFunc(FrameDisplay *environment, FunctionInfoPtrPtr infoRef);
 
         virtual bool IsAsmJsFunction() const override { return true; }
@@ -190,10 +183,6 @@
         DEFINE_MARSHAL_OBJECT_TO_SCRIPT_CONTEXT(AsmJsScriptFunction);
 
     private:
-<<<<<<< HEAD
-        Field(Field(Var)*) m_moduleMemory;
-#ifdef ENABLE_WASM
-=======
         Field(Field(Var)*) m_moduleEnvironment;
     };
 
@@ -220,9 +209,7 @@
         DEFINE_VTABLE_CTOR(WasmScriptFunction, AsmJsScriptFunction);
         DEFINE_MARSHAL_OBJECT_TO_SCRIPT_CONTEXT(WasmScriptFunction);
     private:
->>>>>>> 84bd6f3c
         Field(Wasm::WasmSignature *) m_signature;
-#endif
     };
 #else
     class WasmScriptFunction
@@ -236,10 +223,6 @@
     {
     private:
         Field(void**) m_inlineCaches;
-<<<<<<< HEAD
-        Field(bool) hasOwnInlineCaches;
-=======
->>>>>>> 84bd6f3c
 
 #if DBG
 #define InlineCacheTypeNone         0x00
@@ -269,13 +252,7 @@
         void ClearInlineCacheOnFunctionObject();
         InlineCache * GetInlineCache(uint index);
         uint GetInlineCacheCount() { return inlineCacheCount; }
-<<<<<<< HEAD
-        Field(void**) GetInlineCaches();
-        bool GetHasOwnInlineCaches() { return hasOwnInlineCaches; }
-        void SetInlineCachesFromFunctionBody();
-=======
         Field(void**) GetInlineCaches() const { return m_inlineCaches; }
->>>>>>> 84bd6f3c
         static uint32 GetOffsetOfInlineCaches() { return offsetof(ScriptFunctionWithInlineCache, m_inlineCaches); };
         template<bool isShutdown>
         void FreeOwnInlineCaches();
