--- conflicted
+++ resolved
@@ -102,21 +102,13 @@
         virtual DescriptorFlags GetSetter(PropertyId propertyId, Var *setterValue, PropertyValueInfo* info, ScriptContext* requestContext) override;
         virtual DescriptorFlags GetSetter(JavascriptString* propertyNameString, Var *setterValue, PropertyValueInfo* info, ScriptContext* requestContext) override;
         virtual DescriptorFlags GetItemSetter(uint32 index, Var* setterValue, ScriptContext* requestContext) override;
-<<<<<<< HEAD
-        virtual PropertyQueryFlags HasPropertyQuery(Js::PropertyId propertyId) override;
-=======
         virtual PropertyQueryFlags HasPropertyQuery(Js::PropertyId propertyId, _Inout_opt_ PropertyValueInfo* info) override;
->>>>>>> 84bd6f3c
         virtual BOOL HasOwnProperty(Js::PropertyId propertyId) override;
         virtual PropertyQueryFlags GetPropertyQuery(Js::Var originalInstance, Js::PropertyId propertyId, Js::Var* value, Js::PropertyValueInfo* info, Js::ScriptContext* requestContext) override;
         virtual PropertyQueryFlags GetPropertyQuery(Js::Var originalInstance, Js::JavascriptString* propertyNameString, Js::Var* value, Js::PropertyValueInfo* info, Js::ScriptContext* requestContext) override;
         virtual PropertyQueryFlags GetPropertyReferenceQuery(Js::Var originalInstance, Js::PropertyId propertyId, Js::Var* value, Js::PropertyValueInfo* info, Js::ScriptContext* requestContext) override;
         virtual PropertyQueryFlags HasItemQuery(uint32 index) override;
-<<<<<<< HEAD
-        virtual BOOL DeleteItem(uint32 index, Js::PropertyOperationFlags flags) override { return false; }
-=======
         virtual BOOL DeleteItem(uint32 index, Js::PropertyOperationFlags flags) override;
->>>>>>> 84bd6f3c
         virtual PropertyQueryFlags GetItemQuery(Js::Var originalInstance, uint32 index, Js::Var* value, Js::ScriptContext * requestContext) override;
         virtual BOOL SetItem(uint32 index, Js::Var value, Js::PropertyOperationFlags flags = PropertyOperation_None) override;
         virtual BOOL SetProperty(Js::PropertyId propertyId, Js::Var value, Js::PropertyOperationFlags flags, Js::PropertyValueInfo* info) override;
@@ -124,11 +116,7 @@
         virtual BOOL DeleteProperty(Js::PropertyId propertyId, Js::PropertyOperationFlags flags) override;
         virtual BOOL DeleteProperty(JavascriptString *propertyNameString, Js::PropertyOperationFlags flags) override;
         virtual PropertyQueryFlags GetItemReferenceQuery(Js::Var originalInstance, uint32 index, Js::Var* value, Js::ScriptContext * requestContext) override;
-<<<<<<< HEAD
-        virtual BOOL GetEnumerator(JavascriptStaticEnumerator * enumerator, EnumeratorFlags flags, ScriptContext* requestContext, ForInCache * forInCache = nullptr) override;
-=======
         virtual BOOL GetEnumerator(JavascriptStaticEnumerator * enumerator, EnumeratorFlags flags, ScriptContext* requestContext, EnumeratorCache * enumeratorCache = nullptr) override;
->>>>>>> 84bd6f3c
         virtual JavascriptEnumerator * GetIndexEnumerator(EnumeratorFlags flags, ScriptContext * requestContext) override;
 
         virtual BOOL IsEnumerable(PropertyId propertyId)  override;
