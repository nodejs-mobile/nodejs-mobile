--- conflicted
+++ resolved
@@ -7,11 +7,8 @@
 #ifdef ENABLE_WASM
 #include "../WasmReader/WasmReaderPch.h"
 #include "Language/WebAssemblySource.h"
-<<<<<<< HEAD
-=======
 
 using namespace Js;
->>>>>>> 84bd6f3c
 
 Var WebAssembly::EntryCompile(RecyclableObject* function, CallInfo callInfo, ...)
 {
@@ -38,7 +35,6 @@
         return JavascriptPromise::CreateRejectedPromise(e.GetAndClear()->GetThrownObject(scriptContext), scriptContext);
     }
 }
-<<<<<<< HEAD
 
 Var WebAssembly::EntryCompileStreaming(RecyclableObject* function, CallInfo callInfo, ...)
 {
@@ -57,26 +53,6 @@
             JavascriptError::ThrowTypeError(scriptContext, WASMERR_NeedResponse);
         }
 
-=======
-
-Var WebAssembly::EntryCompileStreaming(RecyclableObject* function, CallInfo callInfo, ...)
-{
-    PROBE_STACK(function->GetScriptContext(), Js::Constants::MinStackDefault);
-
-    ARGUMENTS(args, callInfo);
-    AssertMsg(args.Info.Count > 0, "Should always have implicit 'this'");
-    ScriptContext* scriptContext = function->GetScriptContext();
-    JavascriptLibrary* library = scriptContext->GetLibrary();
-
-    Assert(!(callInfo.Flags & CallFlags_New));
-    try
-    {
-        if (args.Info.Count < 2)
-        {
-            JavascriptError::ThrowTypeError(scriptContext, WASMERR_NeedResponse);
-        }
-
->>>>>>> 84bd6f3c
         // Check to see if it was a response object
         Var responsePromise = TryResolveResponse(function, args[0], args[1]);
         if (responsePromise)
@@ -139,7 +115,6 @@
         return JavascriptPromise::CreateRejectedPromise(e.GetAndClear()->GetThrownObject(scriptContext), scriptContext);
     }
 }
-<<<<<<< HEAD
 
 Var WebAssembly::EntryInstantiateStreaming(RecyclableObject* function, CallInfo callInfo, ...)
 {
@@ -192,69 +167,11 @@
     AssertMsg(args.Info.Count > 0, "Should always have implicit 'this'");
     Assert(!(callInfo.Flags & CallFlags_New));
 
-=======
-
-Var WebAssembly::EntryInstantiateStreaming(RecyclableObject* function, CallInfo callInfo, ...)
-{
-    PROBE_STACK(function->GetScriptContext(), Js::Constants::MinStackDefault);
-
-    ARGUMENTS(args, callInfo);
-    AssertMsg(args.Info.Count > 0, "Should always have implicit 'this'");
-    ScriptContext* scriptContext = function->GetScriptContext();
-    JavascriptLibrary* library = scriptContext->GetLibrary();
-
-    Assert(!(callInfo.Flags & CallFlags_New));
-
-    try
-    {
-        if (args.Info.Count < 2)
-        {
-            JavascriptError::ThrowTypeError(scriptContext, WASMERR_NeedResponse);
-        }
-
-        // Check to see if it was a response object
-        Var responsePromise = TryResolveResponse(function, args[0], args[1]);
-        if (responsePromise)
-        {
-            Var importObject = scriptContext->GetLibrary()->GetUndefined();
-            if (args.Info.Count >= 3)
-            {
-                importObject = args[2];
-            }
-            // Since instantiate takes extra arguments, we have to create a bound function to carry the importsObject until the response is resolved
-            // Because function::bind() binds arguments from the left first, we have to calback a different function to reverse the order of the arguments
-            Var boundArgs[] = { library->GetWebAssemblyInstantiateBoundFunction(), args[0], importObject };
-            CallInfo boundCallInfo(CallFlags_Value, 3);
-            ArgumentReader myargs(&boundCallInfo, boundArgs);
-            RecyclableObject* boundFunction = BoundFunction::New(scriptContext, myargs);
-            return JavascriptPromise::CreateThenPromise((JavascriptPromise*)responsePromise, boundFunction, library->GetThrowerFunction(), scriptContext);
-        }
-        JavascriptError::ThrowTypeError(scriptContext, WASMERR_NeedResponse);
-    }
-    catch (JavascriptException & e)
-    {
-        return JavascriptPromise::CreateRejectedPromise(e.GetAndClear()->GetThrownObject(scriptContext), scriptContext);
-    }
-}
-
-Var WebAssembly::EntryInstantiateBound(RecyclableObject* function, CallInfo callInfo, ...)
-{
-    PROBE_STACK(function->GetScriptContext(), Js::Constants::MinStackDefault);
-
-    ARGUMENTS(args, callInfo);
-    AssertMsg(args.Info.Count > 0, "Should always have implicit 'this'");
-    Assert(!(callInfo.Flags & CallFlags_New));
-
->>>>>>> 84bd6f3c
     Var thisVar = args[0];
     Var importObj = callInfo.Count > 1 ? args[1] : function->GetScriptContext()->GetLibrary()->GetUndefined();
     Var bufferSrc = callInfo.Count > 2 ? args[2] : function->GetScriptContext()->GetLibrary()->GetUndefined();
 
-<<<<<<< HEAD
-    return EntryInstantiate(function, CallInfo(CallFlags_Value, 3), thisVar, bufferSrc, importObj);
-=======
     return CALL_ENTRYPOINT_NOASSERT(EntryInstantiate, function, CallInfo(CallFlags_Value, 3), thisVar, bufferSrc, importObj);
->>>>>>> 84bd6f3c
 }
 
 Var WebAssembly::EntryValidate(RecyclableObject* function, CallInfo callInfo, ...)
@@ -311,16 +228,12 @@
     }
 
     RecyclableObject* arrayBufferFunc = RecyclableObject::FromVar(arrayBufferProp);
-<<<<<<< HEAD
-    Var arrayBufferRes = CALL_FUNCTION(scriptContext->GetThreadContext(), arrayBufferFunc, Js::CallInfo(CallFlags_Value, 1), responseObject);
-=======
     Var arrayBufferRes = nullptr;
     BEGIN_SAFE_REENTRANT_CALL(scriptContext->GetThreadContext())
     {
         arrayBufferRes = CALL_FUNCTION(scriptContext->GetThreadContext(), arrayBufferFunc, Js::CallInfo(CallFlags_Value, 1), responseObject);
     }
     END_SAFE_REENTRANT_CALL
->>>>>>> 84bd6f3c
 
     // Make sure res.arrayBuffer() is a Promise
     if (!JavascriptPromise::Is(arrayBufferRes))
@@ -356,11 +269,7 @@
         CallInfo newCallInfo;
         newCallInfo.Count = 2;
         // We already have a response object, query it now
-<<<<<<< HEAD
-        responsePromise = EntryQueryResponse(function, Js::CallInfo(CallFlags_Value, 2), thisArg, responseArg);
-=======
         responsePromise = CALL_ENTRYPOINT_NOASSERT(EntryQueryResponse, function, Js::CallInfo(CallFlags_Value, 2), thisArg, responseArg);
->>>>>>> 84bd6f3c
     }
     else if (JavascriptPromise::Is(responseArg))
     {
