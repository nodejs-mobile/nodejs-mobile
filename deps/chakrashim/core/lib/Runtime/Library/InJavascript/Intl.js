--- conflicted
+++ resolved
@@ -7,31 +7,6 @@
 // Core intl lib
 (function (EngineInterface, InitType) {
     var platform = EngineInterface.Intl;
-<<<<<<< HEAD
-    if (platform.localeLookupCache === undefined) {
-        platform.localeLookupCache = new platform.Map();
-    }
-    if (platform.localeBestFitCache === undefined) {
-        platform.localeBestFitCache = new platform.Map();
-    }
-
-    // constants
-    const NOT_FOUND = "NOT_FOUND";
-
-    // Built-Ins
-    var setPrototype = platform.builtInSetPrototype;
-    var getArrayLength = platform.builtInGetArrayLength;
-    var callInstanceFunc = platform.builtInCallInstanceFunction;
-
-    var Boolean = platform.Boolean;
-    var Object = platform.Object;
-    var RegExp = platform.RegExp;
-    var Number = platform.Number;
-    var String = platform.String;
-    var Date = platform.Date;
-    var Error = platform.Error;
-    var Map = platform.Map;
-=======
 
     // allow unit tests to disable caching behavior for testing convenience but have this always `true` in real scenarios
     platform.useCaches = true;
@@ -1901,7 +1876,6 @@
             configurable: false
         });
         setPrototype(DateTimeFormat.prototype, Object.prototype);
->>>>>>> 84bd6f3c
 
         _.defineProperty(DateTimeFormat.prototype, "constructor", {
             value: DateTimeFormat,
@@ -1961,18 +1935,6 @@
                             resolved.hour12 = hc === "h11" || hc === "h12";
                         }
 
-<<<<<<< HEAD
-    var ObjectGetPrototypeOf = platform.builtInJavascriptObjectEntryGetPrototypeOf;
-    var ObjectIsExtensible = platform.builtInJavascriptObjectEntryIsExtensible;
-    var ObjectGetOwnPropertyNames = platform.builtInJavascriptObjectEntryGetOwnPropertyNames;
-    var ObjectInstanceHasOwnProperty = platform.builtInJavascriptObjectEntryHasOwnProperty;
-    // Because we don't keep track of the attributes object, and neither does the internals of Object.defineProperty;
-    // We don't need to restore it's prototype.
-    var _objectDefineProperty = platform.builtInJavascriptObjectEntryDefineProperty;
-    var ObjectDefineProperty = function (obj, prop, attributes) {
-        _objectDefineProperty(obj, prop, setPrototype(attributes, null));
-    };
-=======
                         return true;
                     }
                 });
@@ -2000,7 +1962,6 @@
             enumerable: false,
             configurable: true,
         });
->>>>>>> 84bd6f3c
 
         return DateTimeFormat;
     })();
@@ -2079,25 +2040,6 @@
             configurable: false,
         });
 
-<<<<<<< HEAD
-    let GetDefaultLocale = function () {
-        let defaultLocale = platform.getDefaultLocale();
-        if (defaultLocale === null) {
-            // TODO (doilij): remove this fallback when implemented under ICU
-            defaultLocale = "en-US";
-        }
-        return defaultLocale;
-    }
-
-    let CacheNumberFormat = function (numberFormat) {
-        let retVal = platform.cacheNumberFormat(numberFormat);
-        if (retVal === null) {
-            // TODO (doilij): remove this fallback when implemented under ICU
-            numberFormat.__numberingSystem = "";
-        }
-        // no return value
-    }
-=======
         // See explanation of `getCanonicalLocales`
         // ECMA 402: #sec-intl.pluralrules.supportedlocalesof
         const pluralRules_supportedLocalesOf_name = "Intl.PluralRules.supportedLocalesOf";
@@ -2220,7 +2162,6 @@
 
         return __defaultLocale;
     };
->>>>>>> 84bd6f3c
 
     let CreateDateTimeFormat = function (dateTimeFormat, condition) {
         let retVal = platform.createDateTimeFormat(dateTimeFormat, condition);
@@ -2233,11 +2174,7 @@
             ]
         }
         // no return value
-<<<<<<< HEAD
-    }
-=======
     };
->>>>>>> 84bd6f3c
 
     let IsWellFormedLanguageTag = function (langTag) {
         let retVal = platform.isWellFormedLanguageTag(langTag);
@@ -2250,11 +2187,7 @@
         } else {
             return retVal;
         }
-<<<<<<< HEAD
-    }
-=======
     };
->>>>>>> 84bd6f3c
 
     var forEachIfPresent = function (obj, length, func) {
         let current = 0;
@@ -2328,14 +2261,6 @@
     }
 
     var getExtensionSubtags = function (locale) {
-<<<<<<< HEAD
-        if (!LANG_TAG_RE) {
-            InitializeLangTagREs();
-        }
-
-        let matches = platform.builtInRegexMatch(locale, LANG_TAG_RE); // String.prototype.match i.e. string.match(re)
-        let extensionsString = matches[4];
-=======
         if (!LANG_TAG_EXT_RE) {
             InitializeLangTagREs();
         }
@@ -2348,18 +2273,13 @@
         // Note: extensions are /((${extension})-)*/ and are made up of \\b(?:${singleton}(?:-${alphanum}{2,8})+)\\b
         // where the ${alphanum}{2,8} fields are of the form `${key}-${value}`.
         // TODO (doilij): return an array of `${key}-${value}` pairs
->>>>>>> 84bd6f3c
 
         // REVIEW (doilij): leading - might mean we need to filter: // ss.match(rr)[4].split('-').filter((x)=>!!x)
         // In that case:
         // TODO StringInstanceSplit
         // TODO ArrayInstanceFilter
         // let extSubtags = ArrayInstanceFilter(extensionsString.split('-'), (x)=>!!x);
-<<<<<<< HEAD
-        let extSubtags = extensionsString.split('-').filter((x) => !!x);
-=======
         const extSubtags = match[0].split('-').filter((x) => !!x);
->>>>>>> 84bd6f3c
         // REVIEW (doilij): performance (testing for str[0]==='-' and using the string after that or updating the regex might be faster)
 
         return extSubtags;
@@ -2440,9 +2360,6 @@
     // get just the language-script-region from the default locale
     let __strippedDefaultLocale = undefined;
     var strippedDefaultLocale = function () {
-<<<<<<< HEAD
-        return platform.builtInRegexMatch(GetDefaultLocale(), /([^_]*).*/)[1];
-=======
         if (__strippedDefaultLocale) {
             return __strippedDefaultLocale;
         }
@@ -2467,7 +2384,6 @@
         }
 
         return __strippedDefaultLocale;
->>>>>>> 84bd6f3c
     };
 
     var Internal = (function () {
@@ -2745,34 +2661,19 @@
     // which allows us to display the correct error message for each Intl type.
     const collator_supportedLocalesOf_name = "Intl.Collator.supportedLocalesOf";
     const collator_supportedLocalesOf = callInstanceFunc(FunctionInstanceBind, tagPublicFunction(collator_supportedLocalesOf_name,
-<<<<<<< HEAD
-        function collator_supportedLocalesOf_dummyName(locales) {
-            const options = arguments.length < 2 ? undefined : arguments[1];
-=======
         function collator_supportedLocalesOf_dummyName(locales, options = undefined) {
->>>>>>> 84bd6f3c
             return supportedLocalesOfWrapper(this, collator_supportedLocalesOf_name, locales, options);
         }), intlStaticMethodThisArg);
 
     const numberFormat_supportedLocalesOf_name = "Intl.NumberFormat.supportedLocalesOf";
     const numberFormat_supportedLocalesOf = callInstanceFunc(FunctionInstanceBind, tagPublicFunction(numberFormat_supportedLocalesOf_name,
-<<<<<<< HEAD
-        function numberFormat_supportedLocalesOf_dummyName(locales) {
-            const options = arguments.length < 2 ? undefined : arguments[1];
-=======
         function numberFormat_supportedLocalesOf_dummyName(locales, options = undefined) {
->>>>>>> 84bd6f3c
             return supportedLocalesOfWrapper(this, numberFormat_supportedLocalesOf_name, locales, options);
         }), intlStaticMethodThisArg);
 
     const dateTimeFormat_supportedLocalesOf_name = "Intl.DateTimeFormat.supportedLocalesOf";
     const dateTimeFormat_supportedLocalesOf = callInstanceFunc(FunctionInstanceBind, tagPublicFunction(dateTimeFormat_supportedLocalesOf_name,
-<<<<<<< HEAD
-        function dateTimeFormat_supportedLocalesOf_dummyName(locales) {
-            const options = arguments.length < 2 ? undefined : arguments[1];
-=======
         function dateTimeFormat_supportedLocalesOf_dummyName(locales, options = undefined) {
->>>>>>> 84bd6f3c
             return supportedLocalesOfWrapper(this, dateTimeFormat_supportedLocalesOf_name, locales, options);
         }), intlStaticMethodThisArg);
 
@@ -2837,12 +2738,6 @@
     // collation/sort order values it may use
     let __mappedDefaultLocale = undefined;
     var mappedDefaultLocale = function () {
-<<<<<<< HEAD
-        var parts = platform.builtInRegexMatch(GetDefaultLocale(), /([^_]*)_?(.+)?/);
-        var locale = parts[1];
-        var collation = parts[2];
-        var availableBcpTags = reverseLocaleAcceptingCollationValues[locale];
-=======
         if (__mappedDefaultLocale && platform.useCaches) {
             return __mappedDefaultLocale;
         }
@@ -2879,7 +2774,6 @@
                 return `${finalLocale}-u-co-${finalCollation}`;
             }
         };
->>>>>>> 84bd6f3c
 
         const collationMapForLocale = reverseLocalesAcceptingCollationValues[locale];
         if (collationMapForLocale === undefined) {
@@ -2971,11 +2865,7 @@
                 // Correct options if need be.
                 if (caseFirst === undefined) {
                     try {
-<<<<<<< HEAD
-                        var num = platform.compareString('A', 'a', resolvedLocaleLookup, undefined, undefined, undefined);
-=======
                         var num = platform.compareString('A', 'a', resolvedLocaleLookup, undefined, undefined, undefined, undefined);
->>>>>>> 84bd6f3c
                     } catch (e) {
                         // Rethrow OOM or SOE
                         throwExIfOOMOrSOE(e);
@@ -3029,18 +2919,6 @@
                 var that = String(that);
                 var stateObject = setPrototype({}, null);
                 InitializeCollator(stateObject, arguments[1], arguments[2]);
-<<<<<<< HEAD
-                return Number(platform.compareString(thisArg, that, stateObject.__localeForCompare, stateObject.__sensitivity, stateObject.__ignorePunctuation, stateObject.__numeric));
-            }), 4);
-
-            if (InitType === 'Intl') {
-
-                function Collator() {
-                    // The function should have length of 0, hence we are getting arguments this way.
-                    let locales = arguments[0];
-                    let options = arguments[1];
-
-=======
                 return Number(platform.compareString(
                     thisArg,
                     that,
@@ -3055,7 +2933,6 @@
             if (InitType === 'Intl') {
 
                 function Collator(locales = undefined, options = undefined) {
->>>>>>> 84bd6f3c
                     if (this === Intl || this === undefined) {
                         return new Collator(locales, options);
                     }
@@ -3182,19 +3059,11 @@
                 var matcher = GetOption(options, "localeMatcher", "string", ["lookup", "best fit"], "best fit");
                 var style = GetOption(options, "style", "string", ["decimal", "percent", "currency"], "decimal");
 
-<<<<<<< HEAD
-                var formatterToUse = 0;
-                if (style === 'percent') {
-                    formatterToUse = 1;
-                } else if (style === 'currency') {
-                    formatterToUse = 2;
-=======
                 var formatterToUse = NumberFormatStyle.DECIMAL; // DEFAULT
                 if (style === 'percent') {
                     formatterToUse = NumberFormatStyle.PERCENT;
                 } else if (style === 'currency') {
                     formatterToUse = NumberFormatStyle.CURRENCY;
->>>>>>> 84bd6f3c
                 }
 
                 var currency = GetOption(options, "currency", "string", undefined, undefined);
@@ -3286,14 +3155,8 @@
 
                 try {
                     // Cache api instance and update numbering system on the object
-<<<<<<< HEAD
-                    CacheNumberFormat(numberFormat);
-                }
-                catch (e) {
-=======
                     platform.cacheNumberFormat(numberFormat);
                 } catch (e) {
->>>>>>> 84bd6f3c
                     throwExIfOOMOrSOE(e);
                     // Generic message to cover the exception throw from the platform.
                     // The platform's exception is also generic and in most if not all cases specifies that "a" argument is invalid.
@@ -3318,24 +3181,11 @@
                 InitializeNumberFormat(stateObject, arguments[0], arguments[1]);
 
                 var n = Internal.ToNumber(this);
-<<<<<<< HEAD
-                // Need to special case the '-0' case to format as 0 instead of -0.
-                return String(platform.formatNumber(n === -0 ? 0 : n, stateObject));
-            }), 3);
-
-            if (InitType === 'Intl') {
-                function NumberFormat() {
-                    // The function should have length of 0, hence we are getting arguments this way.
-                    let locales = arguments[0];
-                    let options = arguments[1];
-
-=======
                 return String(platform.formatNumber(n, stateObject));
             }), IntlBuiltInFunctionID.NumberToLocaleString);
 
             if (InitType === 'Intl') {
                 function NumberFormat(locales = undefined, options = undefined) {
->>>>>>> 84bd6f3c
                     if (this === Intl || this === undefined) {
                         return new NumberFormat(locales, options);
                     }
@@ -3787,20 +3637,6 @@
                 dateTimeFormat.__initializedDateTimeFormat = true;
             }
 
-<<<<<<< HEAD
-            platform.registerBuiltInFunction(tagPublicFunction("Date.prototype.toLocaleString", function () {
-                if (typeof this !== 'object' || !(this instanceof Date)) {
-                    platform.raiseNeedObjectOfType("Date.prototype.toLocaleString", "Date");
-                }
-                var value = callInstanceFunc(DateInstanceGetDate, new Date(this));
-                if (isNaN(value) || !isFinite(value)) {
-                    return "Invalid Date";
-                }
-                var stateObject = setPrototype({}, null);
-                InitializeDateTimeFormat(stateObject, arguments[0], ToDateTimeOptions(arguments[1], "any", "all"));
-                return String(platform.formatDateTime(Internal.ToNumber(this), stateObject));
-            }), 0);
-=======
             // caches for objects constructed with default parameters for each method
             let __DateInstanceToLocaleStringDefaultCache = [undefined, undefined, undefined];
             const __DateInstanceToLocaleStringDefaultCacheSlot = setPrototype({
@@ -3808,7 +3644,6 @@
                 toLocaleDateString: 1,
                 toLocaleTimeString: 2
             }, null);
->>>>>>> 84bd6f3c
 
             function DateInstanceToLocaleStringImplementation(name, option1, option2, cacheSlot, locales, options) {
                 if (typeof this !== 'object' || !(this instanceof Date)) {
@@ -3839,16 +3674,6 @@
                 }
 
                 return String(platform.formatDateTime(Internal.ToNumber(this), stateObject));
-<<<<<<< HEAD
-            }), 2);
-
-            if (InitType === 'Intl') {
-                function DateTimeFormat() {
-                    // The function should have length of 0, hence we are getting arguments this way.
-                    let locales = arguments[0];
-                    let options = arguments[1];
-
-=======
             }
 
             // Note: tagPublicFunction (platform.tagPublicLibraryCode) messes with declared name of the FunctionBody so that
@@ -3895,7 +3720,6 @@
 
             if (InitType === 'Intl') {
                 function DateTimeFormat(locales = undefined, options = undefined) {
->>>>>>> 84bd6f3c
                     if (this === Intl || this === undefined) {
                         return new DateTimeFormat(locales, options);
                     }
@@ -3922,11 +3746,7 @@
                 }
                 tagPublicFunction("Intl.DateTimeFormat", DateTimeFormat);
 
-<<<<<<< HEAD
-                function format() {
-=======
                 function format(date) {
->>>>>>> 84bd6f3c
                     if (typeof this !== 'object') {
                         platform.raiseNeedObjectOfType("DateTimeFormat.prototype.format", "DateTimeFormat");
                     }
@@ -4017,17 +3837,10 @@
 
     // Initialize Intl properties only if needed
     if (InitType === 'Intl') {
-<<<<<<< HEAD
-        ObjectDefineProperty(Intl, "Collator",              { value: Collator,              writable: true, enumerable: false, configurable: true });
-        ObjectDefineProperty(Intl, "NumberFormat",          { value: NumberFormat,          writable: true, enumerable: false, configurable: true });
-        ObjectDefineProperty(Intl, "DateTimeFormat",        { value: DateTimeFormat,        writable: true, enumerable: false, configurable: true });
-        ObjectDefineProperty(Intl, "getCanonicalLocales",   { value: getCanonicalLocales,   writable: true, enumerable: false, configurable: true });
-=======
         ObjectDefineProperty(Intl, "Collator", { value: Collator, writable: true, enumerable: false, configurable: true });
         ObjectDefineProperty(Intl, "NumberFormat", { value: NumberFormat, writable: true, enumerable: false, configurable: true });
         ObjectDefineProperty(Intl, "DateTimeFormat", { value: DateTimeFormat, writable: true, enumerable: false, configurable: true });
         ObjectDefineProperty(Intl, "getCanonicalLocales", { value: getCanonicalLocales, writable: true, enumerable: false, configurable: true });
->>>>>>> 84bd6f3c
     }
 
     } // END WINGLOB
