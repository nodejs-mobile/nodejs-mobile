//-------------------------------------------------------------------------------------------------------
// Copyright (C) Microsoft. All rights reserved.
// Licensed under the MIT license. See LICENSE.txt file in the project root for full license information.
//-------------------------------------------------------------------------------------------------------

#pragma once

#define ARRAY_CROSSOVER_FOR_VALIDATE 0

namespace Js
{

    class SegmentBTree
    {
        // This is an auxiliary data structure to speed finding the correct array segment for sparse arrays.

        // Rather than implement remove we only implement SwapSegment which requires the segment to be
        // swapped is in the same relative order as the segment it replaces.

        // The B-tree algorithm used is adapted from the pseudo-code in
        // Introduction to Algorithms by Corman, Leiserson, and Rivest.

    protected:
        Field(uint32*)              keys;           // keys[i] == segments[i]->left
        Field(SparseArraySegmentBase**) segments;   // Length of segmentCount. Allocated with Leaf, no need to annotate inner pointer
        Field(SegmentBTree*)        children;       // Length of segmentCount+1.
        Field(uint32)               segmentCount;   // number of sparseArray segments in the Node

    public:
        static const uint MinDegree = 20; // Degree is the minimum branching factor. (If non-root, and non-leaf.)
                                          // non-root nodes are between MinDegree and MinDegree*2-1 in size.
                                          // e.g. For MinDegree == 32 ->  this is 31 to 62 keys
                                          // and 32 to 63 children (every key is surrounded by before and after children).
                                          //
                                          // Allocations are simply the max possible sizes of nodes
                                          // We may do something more clever in the future.

        static const uint32 MinKeys   = MinDegree - 1;  // Minimum number of keys in any non-root node.
        static const uint32 MaxKeys   = MinDegree*2 - 1;// Max number of keys in any node
        static const uint32 MaxDegree = MinDegree*2;    // Max number of children

        static uint32 GetLazyCrossOverLimit(); // = MinDegree*3;  // This is the crossover point for using the segmentBTee in our Arrays
                                                    // Ideally this doesn't belong here.
                                                    // Putting it here simply acknowledges that this BTree is not generic.
                                                    // The implementation is tightly coupled with it's use in arrays.

                                                    // The segment BTree adds memory overhead, we only want to incur it if
                                                    // it is needed to prevent O(n) effects from using large sparse arrays
        // the BtreeNode is implicit:
        // btreenode := (children[0], segments[0], children[1], segments[1], ... segments[segmentCount-1], children[segmentCount])
        // Children pointers to the left contain segments strictly less than the segment to the right
        // Children points to the right contain segments strictly greater than the segment to the left.
        // Segments do not overlap, so the left index in a segment is sufficient to determine ordering.

        // keys are replicated in another array so that we do not incur the overhead of touching the memory for segments
        // that are uninteresting.


    public:
        SegmentBTree();


        void SwapSegment(uint32 originalKey, SparseArraySegmentBase* oldSeg, SparseArraySegmentBase* newSeg);

        template<typename Func>
        void Walk(Func& func) const;

    protected:

        BOOL IsLeaf() const;
        BOOL IsFullNode() const;

        static void InternalFind(SegmentBTree* node, uint32 itemIndex, SparseArraySegmentBase*& prev, SparseArraySegmentBase*& matchOrNext);
        static void SplitChild(Recycler* recycler, SegmentBTree* tree, uint32 count, SegmentBTree* root);
        static void InsertNonFullNode(Recycler* recycler, SegmentBTree* tree, SparseArraySegmentBase* newSeg);
    };

    class SegmentBTreeRoot : public SegmentBTree
    {
    public:
        void Add(Recycler* recycler, SparseArraySegmentBase* newSeg);
        void Find(uint itemIndex, SparseArraySegmentBase*& prevOrMatch, SparseArraySegmentBase*& matchOrNext);

        Field(SparseArraySegmentBase *) lastUsedSegment;
    };

    enum ConcatSpreadableState
    {
        ConcatSpreadableState_NotChecked,
        ConcatSpreadableState_CheckedAndFalse,
        ConcatSpreadableState_CheckedAndTrue
    };

    class JavascriptArray : public ArrayObject
    {
        template <class TPropertyIndex>
        friend class ES5ArrayTypeHandlerBase;

    public:
        static const size_t StackAllocationSize;

    private:
        static PropertyId const specialPropertyIds[];

    protected:
        DEFINE_VTABLE_CTOR(JavascriptArray, ArrayObject);
        DEFINE_MARSHAL_OBJECT_TO_SCRIPT_CONTEXT(JavascriptArray);
    protected:
        Field(SparseArraySegmentBase*) head;
        union SegmentUnionType
        {
            Field(SparseArraySegmentBase*) lastUsedSegment;
            Field(SegmentBTreeRoot*) segmentBTreeRoot;

            SegmentUnionType() {}
        };
        Field(SegmentUnionType) segmentUnion;
    public:
        typedef Var TElement;

        static const SparseArraySegmentBase *EmptySegment;

        static uint32 const InvalidIndex = 0xFFFFFFFF;
        static uint32 const MaxArrayLength = InvalidIndex;
        static uint32 const MaxInitialDenseLength=1<<18;
        static ushort const MergeSegmentsLengthHeuristics = 128; // If the length is less than MergeSegmentsLengthHeuristics then try to merge the segments
        static uint64 const FiftyThirdPowerOfTwoMinusOne = 0x1FFFFFFFFFFFFF;  // 2^53-1

        static const uint8 AllocationBucketsInfoSize = 3;
        // 0th colum in allocationBuckets
        static const uint8 AllocationBucketIndex = 0;
        // 1st column in allocationBuckets that stores no. of missing elements to initialize for given bucket
        static const uint8 MissingElementsCountIndex = 1;
        // 2nd column in allocationBuckets that stores allocation size for given bucket
        static const uint8 AllocationSizeIndex = 2;
#if defined(TARGET_64)
        static const uint8 AllocationBucketsCount = 3;
#else
        static const uint8 AllocationBucketsCount = 2;
#endif
        static uint allocationBuckets[AllocationBucketsCount][AllocationBucketsInfoSize];
        static const Var MissingItem;
        static const Var IntMissingItemVar;
        template<typename T> static T GetMissingItem();

        SparseArraySegmentBase * GetHead() const { return head; }
        SparseArraySegmentBase * GetLastUsedSegment() const;
    public:
        JavascriptArray(DynamicType * type);
        JavascriptArray(uint32 length, uint32 size, DynamicType * type);
        JavascriptArray(DynamicType * type, uint32 size);

        static Var OP_NewScArray(uint32 argLength, ScriptContext* scriptContext);
        static Var OP_NewScArrayWithElements(uint32 argLength, Var *elements, ScriptContext* scriptContext);
        static Var OP_NewScArrayWithMissingValues(uint32 argLength, ScriptContext* scriptContext);
        static Var OP_NewScIntArray(AuxArray<int32> *ints, ScriptContext* scriptContext);
        static Var OP_NewScFltArray(AuxArray<double> *doubles, ScriptContext* scriptContext);

#if ENABLE_PROFILE_INFO
        static Var ProfiledNewScArray(uint32 argLength, ScriptContext *scriptContext, ArrayCallSiteInfo *arrayInfo, RecyclerWeakReference<FunctionBody> *weakFuncRef);
        static Var ProfiledNewScIntArray(AuxArray<int32> *ints, ScriptContext* scriptContext, ArrayCallSiteInfo *arrayInfo, RecyclerWeakReference<FunctionBody> *weakFuncRef);
        static Var ProfiledNewScFltArray(AuxArray<double> *doubles, ScriptContext* scriptContext, ArrayCallSiteInfo *arrayInfo, RecyclerWeakReference<FunctionBody> *weakFuncRef);
        static Var ProfiledNewInstanceNoArg(RecyclableObject *function, ScriptContext *scriptContext, ArrayCallSiteInfo *arrayInfo, RecyclerWeakReference<FunctionBody> *weakFuncRef);
#endif

        static TypeId OP_SetNativeIntElementC(JavascriptNativeIntArray *arr, uint32 index, Var value, ScriptContext *scriptContext);
        static TypeId OP_SetNativeFloatElementC(JavascriptNativeFloatArray *arr, uint32 index, Var value, ScriptContext *scriptContext);
        template<typename T> void SetArrayLiteralItem(uint32 index, T value);

        void Sort(RecyclableObject* compFn);

        template<typename NativeArrayType, typename T> NativeArrayType * ConvertToNativeArrayInPlace(JavascriptArray *varArray);

        template <typename T> T GetNativeValue(Var iVal, ScriptContext * scriptContext);
        template <> int32 GetNativeValue<int32>(Var iVal, ScriptContext * scriptContext);
        template <> double GetNativeValue<double>(Var iVal, ScriptContext * scriptContext);

        template<typename T> void ChangeArrayTypeToNativeArray(JavascriptArray * varArray, ScriptContext * scriptContext);
        template<> void ChangeArrayTypeToNativeArray<double>(JavascriptArray * varArray, ScriptContext * scriptContext);
        template<> void ChangeArrayTypeToNativeArray<int32>(JavascriptArray * varArray, ScriptContext * scriptContext);

        template<typename T> inline BOOL DirectGetItemAt(uint32 index, T* outVal);
        virtual BOOL DirectGetVarItemAt(uint index, Var* outval, ScriptContext *scriptContext);
        virtual BOOL DirectGetItemAtFull(uint index, Var* outVal);
        virtual Var DirectGetItem(uint32 index);

        Var DirectGetItem(JavascriptString *propName, ScriptContext* scriptContext);

        template<typename T> inline void DirectSetItemAt(uint32 itemIndex, T newValue);
        template<typename T> inline void DirectSetItemInLastUsedSegmentAt(const uint32 offset, const T newValue);
#if ENABLE_PROFILE_INFO
        template<typename T> inline void DirectProfiledSetItemInHeadSegmentAt(const uint32 offset, const T newValue, StElemInfo *const stElemInfo);
#endif
        template<typename T> static void CopyValueToSegmentBuferNoCheck(Field(T)* buffer, uint32 length, T value);
        template<typename T> void DirectSetItem_Full(uint32 itemIndex, T newValue);
        template<typename T> SparseArraySegment<T>* PrepareSegmentForMemOp(uint32 startIndex, uint32 length);
        template<typename T> bool DirectSetItemAtRange(uint32 startIndex, uint32 length, T newValue);
        template<typename T> bool DirectSetItemAtRangeFull(uint32 startIndex, uint32 length, T newValue);
        template<typename T> bool DirectSetItemAtRangeFromArray(uint32 startIndex, uint32 length, JavascriptArray *fromArray, uint32 fromStartIndex);
#if DBG
        template <typename T> void VerifyNotNeedMarshal(T value) {};
        template <> void VerifyNotNeedMarshal<Var>(Var value) { Assert(value == JavascriptArray::MissingItem || !CrossSite::NeedMarshalVar(value, this->GetScriptContext())); }
#endif
        void DirectSetItemIfNotExist(uint32 index, Var newValue);

        template<typename T> BOOL DirectDeleteItemAt(uint32 itemIndex);

        virtual DescriptorFlags GetItemSetter(uint32 index, Var* setterValue, ScriptContext* requestContext) override
        {
            Var value = nullptr;
            return this->DirectGetItemAt(index, &value) ? WritableData : None;
        }

        static bool Is(Var aValue);
        static bool Is(TypeId typeId);
        static JavascriptArray* FromVar(Var aValue);
        static JavascriptArray* UnsafeFromVar(Var aValue);

        static bool IsVarArray(Var aValue);
        static bool IsVarArray(TypeId typeId);

        static JavascriptArray* FromAnyArray(Var aValue);
        static JavascriptArray* UnsafeFromAnyArray(Var aValue);
        static bool IsDirectAccessArray(Var aValue);
        static bool IsInlineSegment(SparseArraySegmentBase *seg, JavascriptArray *pArr);

        void SetLength(uint32 newLength);
        BOOL SetLength(Var newLength);
        virtual void ClearElements(SparseArraySegmentBase *seg, uint32 newSegmentLength);

        class EntryInfo
        {
        public:
            static FunctionInfo NewInstance;
            static FunctionInfo Concat;
            static FunctionInfo Every;
            static FunctionInfo Filter;
            static FunctionInfo ForEach;
            static FunctionInfo IndexOf;
            static FunctionInfo Includes;
            static FunctionInfo Join;
            static FunctionInfo LastIndexOf;
            static FunctionInfo Map;
            static FunctionInfo Pop;
            static FunctionInfo Push;
            static FunctionInfo Reduce;
            static FunctionInfo ReduceRight;
            static FunctionInfo Reverse;
            static FunctionInfo Shift;
            static FunctionInfo Slice;
            static FunctionInfo Some;
            static FunctionInfo Sort;
            static FunctionInfo Splice;
            static FunctionInfo ToString;
            static FunctionInfo ToLocaleString;
            static FunctionInfo Unshift;
            static FunctionInfo IsArray;
            static FunctionInfo Find;
            static FunctionInfo FindIndex;
            static FunctionInfo Entries;
            static FunctionInfo Keys;
            static FunctionInfo Values;
            static FunctionInfo CopyWithin;
            static FunctionInfo Fill;
            static FunctionInfo From;
            static FunctionInfo Of;
            static FunctionInfo GetterSymbolSpecies;
        };

        static Var NewInstance(RecyclableObject* function, CallInfo callInfo, ...);
        static Var NewInstance(RecyclableObject* function, Arguments args);
        static Var ProfiledNewInstance(RecyclableObject* function, CallInfo callInfo, ...);
        static Var EntryConcat(RecyclableObject* function, CallInfo callInfo, ...);
        static Var EntryEvery(RecyclableObject* function, CallInfo callInfo, ...);
        static Var EntryFilter(RecyclableObject* function, CallInfo callInfo, ...);
        static Var EntryForEach(RecyclableObject* function, CallInfo callInfo, ...);
        static Var EntryIndexOf(RecyclableObject* function, CallInfo callInfo, ...);
        static Var EntryIncludes(RecyclableObject* function, CallInfo callInfo, ...);
        static Var EntryJoin(RecyclableObject* function, CallInfo callInfo, ...);
        static Var EntryLastIndexOf(RecyclableObject* function, CallInfo callInfo, ...);
        static Var EntryMap(RecyclableObject* function, CallInfo callInfo, ...);
        static Var EntryPop(RecyclableObject* function, CallInfo callInfo, ...);
        static Var EntryPush(RecyclableObject* function, CallInfo callInfo, ...);
        static Var EntryReduce(RecyclableObject* function, CallInfo callInfo, ...);
        static Var EntryReduceRight(RecyclableObject* function, CallInfo callInfo, ...);
        static Var EntryReverse(RecyclableObject* function, CallInfo callInfo, ...);
        static Var EntryShift(RecyclableObject* function, CallInfo callInfo, ...);
        static Var EntrySlice(RecyclableObject* function, CallInfo callInfo, ...);
        static Var EntrySome(RecyclableObject* function, CallInfo callInfo, ...);
        static Var EntrySort(RecyclableObject* function, CallInfo callInfo, ...);
        static Var EntrySplice(RecyclableObject* function, CallInfo callInfo, ...);
        static Var EntryToString(RecyclableObject* function, CallInfo callInfo, ...);
        static Var EntryToLocaleString(RecyclableObject* function, CallInfo callInfo, ...);
        static Var EntryUnshift(RecyclableObject* function, CallInfo callInfo, ...);
        static Var EntryIsArray(RecyclableObject* function, CallInfo callInfo, ...);
        static Var EntryFind(RecyclableObject* function, CallInfo callInfo, ...);
        static Var EntryFindIndex(RecyclableObject* function, CallInfo callInfo, ...);
        static Var EntryEntries(RecyclableObject* function, CallInfo callInfo, ...);
        static Var EntryKeys(RecyclableObject* function, CallInfo callInfo, ...);
        static Var EntryValues(RecyclableObject* function, CallInfo callInfo, ...);
        static Var EntryCopyWithin(RecyclableObject* function, CallInfo callInfo, ...);
        static Var EntryFill(RecyclableObject* function, CallInfo callInfo, ...);
        static Var EntryFrom(RecyclableObject* function, CallInfo callInfo, ...);
        static Var EntryOf(RecyclableObject* function, CallInfo callInfo, ...);
        static Var EntryGetterSymbolSpecies(RecyclableObject* function, CallInfo callInfo, ...);

        static Var Push(ScriptContext * scriptContext, Var object, Var value);
        static Var EntryPushNonJavascriptArray(ScriptContext * scriptContext, Var * args, uint argCount);
        static Var EntryPushJavascriptArray(ScriptContext * scriptContext, Var * args, uint argCount);
        static Var EntryPushJavascriptArrayNoFastPath(ScriptContext * scriptContext, Var * args, uint argCount);

        static Var Pop(ScriptContext * scriptContext, Var object);


        static Var EntryPopJavascriptArray(ScriptContext * scriptContext, JavascriptArray* arr);
        static Var EntryPopNonJavascriptArray(ScriptContext * scriptContext, Var object);

#if DEBUG
        static BOOL GetIndex(const char16* propName, uint32 *pIndex);
#endif

        uint32 GetNextIndex(uint32 index) const;
        template<typename T> uint32 GetNextIndexHelper(uint32 index) const;
#ifdef VALIDATE_ARRAY
        virtual void ValidateArray();
        void ValidateArrayCommon();
        template<typename T> static void ValidateSegment(SparseArraySegment<T>* seg);
        static void ValidateVarSegment(SparseArraySegment<Var>* seg);
#endif
#ifdef ENABLE_DEBUG_CONFIG_OPTIONS
        void CheckForceES5Array();
#endif

<<<<<<< HEAD
        virtual PropertyQueryFlags HasPropertyQuery(PropertyId propertyId) override;
=======
#if DBG
        void DoTypeMutation();
#endif
        virtual PropertyQueryFlags HasPropertyQuery(PropertyId propertyId, _Inout_opt_ PropertyValueInfo* info) override;
>>>>>>> 84bd6f3c
        virtual BOOL DeleteProperty(PropertyId propertyId, PropertyOperationFlags flags) override;
        virtual BOOL DeleteProperty(JavascriptString *propertyNameString, PropertyOperationFlags flags) override;
        virtual BOOL IsEnumerable(PropertyId propertyId) override;
        virtual BOOL IsConfigurable(PropertyId propertyId) override;
        virtual BOOL SetEnumerable(PropertyId propertyId, BOOL value) override;
        virtual BOOL SetWritable(PropertyId propertyId, BOOL value) override;
        virtual BOOL SetConfigurable(PropertyId propertyId, BOOL value) override;
        virtual BOOL SetAttributes(PropertyId propertyId, PropertyAttributes attributes) override;

        virtual PropertyQueryFlags GetPropertyQuery(Var originalInstance, PropertyId propertyId, Var* value, PropertyValueInfo* info, ScriptContext* requestContext) override;
        virtual PropertyQueryFlags GetPropertyQuery(Var originalInstance, JavascriptString* propertyNameString, Var* value, PropertyValueInfo* info, ScriptContext* requestContext) override;
        virtual PropertyQueryFlags GetPropertyReferenceQuery(Var originalInstance, PropertyId propertyId, Var* value, PropertyValueInfo* info, ScriptContext* requestContext);
        virtual BOOL SetProperty(PropertyId propertyId, Var value, PropertyOperationFlags flags, PropertyValueInfo* info) override;
        virtual BOOL SetProperty(JavascriptString* propertyNameString, Var value, PropertyOperationFlags flags, PropertyValueInfo* info) override;
        virtual BOOL SetPropertyWithAttributes(PropertyId propertyId, Var value, PropertyAttributes attributes, PropertyValueInfo* info, PropertyOperationFlags flags = PropertyOperation_None, SideEffects possibleSideEffects = SideEffects_Any) override;

        virtual PropertyQueryFlags HasItemQuery(uint32 index) override;
        virtual PropertyQueryFlags GetItemQuery(Var originalInstance, uint32 index, Var* value, ScriptContext * requestContext) override;
        virtual PropertyQueryFlags GetItemReferenceQuery(Var originalInstance, uint32 index, Var* value, ScriptContext * requestContext) override;
        virtual BOOL SetItem(uint32 index, Var value, PropertyOperationFlags flags) override;
        virtual BOOL DeleteItem(uint32 index, PropertyOperationFlags flags) override;

        virtual BOOL SetAccessors(PropertyId propertyId, Var getter, Var setter, PropertyOperationFlags flags) override;
        virtual BOOL PreventExtensions() override;
        virtual BOOL Seal() override;
        virtual BOOL Freeze() override;

        virtual BOOL GetEnumerator(JavascriptStaticEnumerator * enumerator, EnumeratorFlags flags, ScriptContext* requestContext, EnumeratorCache * enumeratorCache = nullptr) override;
        virtual BOOL GetDiagValueString(StringBuilder<ArenaAllocator>* stringBuilder, ScriptContext* requestContext) override;
        virtual BOOL GetDiagTypeString(StringBuilder<ArenaAllocator>* stringBuilder, ScriptContext* requestContext) override;
        virtual BOOL GetSpecialPropertyName(uint32 index, JavascriptString ** propertyName, ScriptContext * requestContext) override;
        virtual uint GetSpecialPropertyCount() const override;
        virtual PropertyId const * GetSpecialPropertyIds() const override;
        virtual DescriptorFlags GetSetter(PropertyId propertyId, Var *setterValue, PropertyValueInfo* info, ScriptContext* requestContext) override;
        virtual DescriptorFlags GetSetter(JavascriptString* propertyNameString, Var *setterValue, PropertyValueInfo* info, ScriptContext* requestContext) override;

        // objectArray support
        virtual BOOL SetItemWithAttributes(uint32 index, Var value, PropertyAttributes attributes) override;
        virtual BOOL SetItemAttributes(uint32 index, PropertyAttributes attributes) override;
        virtual BOOL SetItemAccessors(uint32 index, Var getter, Var setter) override;
        virtual BOOL IsObjectArrayFrozen() override;
        virtual JavascriptEnumerator * GetIndexEnumerator(EnumeratorFlags flags, ScriptContext* requestContext) override;

        // Get non-index enumerator for SCA
        BOOL GetNonIndexEnumerator(JavascriptStaticEnumerator * enumerator, ScriptContext* requestContext);
        virtual BOOL IsItemEnumerable(uint32 index);

        template<typename Func>
        void WalkExisting(Func func)
        {
            Assert(!JavascriptNativeIntArray::Is(this) && !JavascriptNativeFloatArray::Is(this));
            ArrayElementEnumerator e(this, 0);
            while(e.MoveNext<Var>())
            {
                func(e.GetIndex(), e.GetItem<Var>());
            }
        }

        static JavascriptArray* CreateArrayFromConstructor(RecyclableObject* constructor, uint32 length, ScriptContext* scriptContext);
        static JavascriptArray* CreateArrayFromConstructorNoArg(RecyclableObject* constructor, ScriptContext* scriptContext);

        template<typename unitType, typename className>
        static className* New(Recycler* recycler, DynamicType* arrayType);
        template<typename unitType, typename className, uint inlineSlots>
        static className* New(uint32 length, DynamicType* arrayType, Recycler* recycler);
        template<typename unitType, typename className, uint inlineSlots>
        static className* NewLiteral(uint32 length, DynamicType* arrayType, Recycler* recycler);
#if ENABLE_COPYONACCESS_ARRAY
        template<typename unitType, typename className, uint inlineSlots>
        static className* NewCopyOnAccessLiteral(DynamicType* arrayType, ArrayCallSiteInfo *arrayInfo, FunctionBody *functionBody, const Js::AuxArray<int32> *ints, Recycler* recycler);
#endif
        static bool HasInlineHeadSegment(uint32 length);

        template<class T, uint InlinePropertySlots>
        static T *New(void *const stackAllocationPointer, const uint32 length, DynamicType *const arrayType);
        template<class T, uint InlinePropertySlots>
        static T *NewLiteral(void *const stackAllocationPointer, const uint32 length, DynamicType *const arrayType);

        static JavascriptArray *EnsureNonNativeArray(JavascriptArray *arr);

#if ENABLE_PROFILE_INFO
        virtual JavascriptArray *FillFromArgs(uint length, uint start, Var *args, ArrayCallSiteInfo *info = nullptr, bool dontCreateNewArray = false);
#else
        virtual JavascriptArray *FillFromArgs(uint length, uint start, Var *args, bool dontCreateNewArray = false);
#endif

    protected:
        // Use static New methods to create array.
        JavascriptArray(uint32 length, DynamicType * type);

        // For BoxStackInstance
        JavascriptArray(JavascriptArray * instance, bool boxHead, bool deepCopy);

        template<typename T> inline void LinkSegments(SparseArraySegment<T>* prev, SparseArraySegment<T>* current);
        template<typename T> inline SparseArraySegment<T>* ReallocNonLeafSegment(SparseArraySegment<T>* seg, SparseArraySegmentBase* nextSeg, bool forceNonLeaf = false);
        void TryAddToSegmentMap(Recycler* recycler, SparseArraySegmentBase* seg);

    private:
        DynamicObjectFlags GetFlags() const;
        DynamicObjectFlags GetFlags_Unchecked() const; // do not use except in extreme circumstances
        void SetFlags(const DynamicObjectFlags flags);
        void LinkSegmentsCommon(SparseArraySegmentBase* prev, SparseArraySegmentBase* current);

    public:
        static JavascriptArray *Jit_GetArrayForArrayOrObjectWithArray(const Var var);
        static JavascriptArray *Jit_GetArrayForArrayOrObjectWithArray(const Var var, bool *const isObjectWithArrayRef);
        static bool Jit_TryGetArrayForObjectWithArray(const Var var, bool *const isObjectWithArrayRef, INT_PTR* vtable, JavascriptArray ** array);
        static JavascriptArray *GetArrayForArrayOrObjectWithArray(const Var var, bool *const isObjectWithArrayRef, TypeId *const arrayTypeIdRef);
        static const SparseArraySegmentBase *Jit_GetArrayHeadSegmentForArrayOrObjectWithArray(const Var var);
        static uint32 Jit_GetArrayHeadSegmentLength(const SparseArraySegmentBase *const headSegment);
        static bool Jit_OperationInvalidatedArrayHeadSegment(const SparseArraySegmentBase *const headSegmentBeforeOperation, const uint32 headSegmentLengthBeforeOperation, const Var varAfterOperation);
        static uint32 Jit_GetArrayLength(const Var var);
        static bool Jit_OperationInvalidatedArrayLength(const uint32 lengthBeforeOperation, const Var varAfterOperation);
        static DynamicObjectFlags Jit_GetArrayFlagsForArrayOrObjectWithArray(const Var var);
        static bool Jit_OperationCreatedFirstMissingValue(const DynamicObjectFlags flagsBeforeOperation, const Var varAfterOperation);

    public:
        bool HasNoMissingValues() const; // if true, the head segment has no missing values
        bool HasNoMissingValues_Unchecked() const; // do not use except in extreme circumstances
        void SetHasNoMissingValues(const bool hasNoMissingValues = true);

        template<typename T>
        bool IsMissingItemAt(uint32 index) const;
        bool IsMissingItem(uint32 index);

        virtual bool IsMissingHeadSegmentItem(const uint32 index) const;

        static VTableValue VtableHelper()
        {
            return VTableValue::VtableJavascriptArray;
        }
        static LibraryValue InitialTypeHelper()
        {
            return LibraryValue::ValueJavascriptArrayType;
        }
        static DynamicType * GetInitialType(ScriptContext * scriptContext);
    public:
        static uint32 defaultSmallSegmentAlignedSize;
        template<typename unitType, typename classname>
        inline BOOL TryGrowHeadSegmentAndSetItem(uint32 indexInt, unitType iValue);

        static int64 GetIndexFromVar(Js::Var arg, int64 length, ScriptContext* scriptContext);
        template <typename T>
        static Var MapHelper(JavascriptArray* pArr, Js::TypedArrayBase* typedArrayBase, RecyclableObject* obj, T length, Arguments& args, ScriptContext* scriptContext);
        template <typename T>
        static Var MapObjectHelper(RecyclableObject* obj, T length, T start, RecyclableObject* newObj, JavascriptArray* newArr,
            bool isBuiltinArrayCtor, RecyclableObject* callBackFn, Var thisArg, ScriptContext* scriptContext);
        static Var FillHelper(JavascriptArray* pArr, Js::TypedArrayBase* typedArrayBase, RecyclableObject* obj, int64 length, Arguments& args, ScriptContext* scriptContext);
        static Var CopyWithinHelper(JavascriptArray* pArr, Js::TypedArrayBase* typedArrayBase, RecyclableObject* obj, int64 length, Arguments& args, ScriptContext* scriptContext);
        template <typename T>
        static BOOL GetParamForIndexOf(T length, Arguments const & args, Var& search, T& fromIndex, ScriptContext * scriptContext);
        static BOOL GetParamForLastIndexOf(int64 length, Arguments const & args, Var& search, int64& fromIndex, ScriptContext * scriptContext);

        template <bool includesAlgorithm, typename T, typename P = uint32>
        static Var TemplatedIndexOfHelper(T* pArr, Var search, P fromIndex, P toIndex, ScriptContext * scriptContext);
        template <typename T>
        static Var LastIndexOfHelper(T* pArr, Var search, int64 fromIndex, ScriptContext * scriptContext);
        template <typename T>
        static BOOL TemplatedGetItem(T *pArr, uint32 index, Var * element, ScriptContext * scriptContext, bool checkHasItem = true);
        template <typename T>
        static BOOL TemplatedGetItem(T *pArr, uint64 index, Var * element, ScriptContext * scriptContext, bool checkHasItem = true);
        template <typename T = uint32>
        static Var ReverseHelper(JavascriptArray* pArr, Js::TypedArrayBase* typedArrayBase, RecyclableObject* obj, T length, ScriptContext* scriptContext);
        template <typename T = uint32>
        static Var SliceHelper(JavascriptArray* pArr, Js::TypedArrayBase* typedArrayBase, RecyclableObject* obj, T length, Arguments& args, ScriptContext* scriptContext);
        static Var SliceObjectHelper(RecyclableObject* obj, uint32 sliceStart, uint32 start, JavascriptArray* newArr, RecyclableObject* newObj, uint32 newLen, ScriptContext* scriptContext);
        template <typename T = uint32>
        static Var EveryHelper(JavascriptArray* pArr, Js::TypedArrayBase* typedArrayBase, RecyclableObject* obj, T length, Arguments& args, ScriptContext* scriptContext);
        template <typename T = uint32>
        static Var EveryObjectHelper(RecyclableObject* obj, T length, T start, RecyclableObject* callBackFn, Var thisArg, ScriptContext* scriptContext);
        template <typename T = uint32>
        static Var SomeHelper(JavascriptArray* pArr, Js::TypedArrayBase* typedArrayBase, RecyclableObject* obj, T length, Arguments& args, ScriptContext* scriptContext);
        template <typename T = uint32>
        static Var SomeObjectHelper(RecyclableObject* obj, T length, T start, RecyclableObject* callBackFn, Var thisArg, ScriptContext* scriptContext);
        template <bool findIndex>
        static Var FindHelper(JavascriptArray* pArr, Js::TypedArrayBase* typedArrayBase, RecyclableObject* obj, int64 length, Arguments& args, ScriptContext* scriptContext);
        template <bool findIndex>
        static Var FindObjectHelper(RecyclableObject* obj, int64 length, int64 start, RecyclableObject* callBackFn, Var thisArg, ScriptContext* scriptContext);
        template <typename T = uint32>
        static Var ReduceHelper(JavascriptArray* pArr, Js::TypedArrayBase* typedArrayBase, RecyclableObject* obj, T length, Arguments& args, ScriptContext* scriptContext);
        template <typename T>
        static Var ReduceObjectHelper(RecyclableObject* obj, T length, T start, RecyclableObject* callBackFn, Var accumulator, ScriptContext* scriptContext);
            template <typename T>
        static Var FilterHelper(JavascriptArray* pArr, RecyclableObject* obj, T length, Arguments& args, ScriptContext* scriptContext);
        template <typename T>
        static Var FilterObjectHelper(RecyclableObject* obj, T length, T start, JavascriptArray* newArr, RecyclableObject* newObj, T newStart,
            RecyclableObject* callBackFn, Var thisArg, ScriptContext* scriptContext);
        template <typename T = uint32>
        static Var ReduceRightHelper(JavascriptArray* pArr, Js::TypedArrayBase* typedArrayBase, RecyclableObject* obj, T length, Arguments& args, ScriptContext* scriptContext);
        template <typename T>
        static Var ReduceRightObjectHelper(RecyclableObject* obj, T length, T start, RecyclableObject* callBackFn, Var accumulator, ScriptContext* scriptContext);
        static Var OfHelper(bool isTypedArrayEntryPoint, Arguments& args, ScriptContext* scriptContext);

        template<typename T>
        static T GetFromIndex(Var arg, T length, ScriptContext *scriptContext, bool addWithLength = true)
        {
            T fromIndex = 0;

            double value = TaggedInt::Is(arg) ? (double)TaggedInt::ToInt64(arg) : JavascriptConversion::ToInteger(arg, scriptContext);

            if (value < 0)
            {
                fromIndex = addWithLength ? (T)max(0i64, (int64)(value + length)) : 0;
            }
            else
            {
                fromIndex = (T)min(value, (double)length);
            }
            return fromIndex;
        }

    protected:
        template<class T> bool IsMissingHeadSegmentItemImpl(const uint32 index) const;
        SegmentBTreeRoot * GetSegmentMap() const;
        void SetHeadAndLastUsedSegment(SparseArraySegmentBase * segment);
        void SetLastUsedSegment(SparseArraySegmentBase * segment);
        bool HasSegmentMap() const;
        template<typename T>
        static void CopyHeadIfInlinedHeadSegment(JavascriptArray *array, Recycler *recycler);

    private:
        void SetSegmentMap(SegmentBTreeRoot * segmentMap);
        void ClearSegmentMap();

        template <typename Fn> SparseArraySegmentBase * ForEachSegment(Fn fn) const;
        template <typename Fn> static SparseArraySegmentBase * ForEachSegment(SparseArraySegmentBase * segment, Fn fn);

        template<typename T> bool NeedScanForMissingValuesUponSetItem(SparseArraySegment<T> *const segment, const uint32 offset) const;
        template<typename T> void ScanForMissingValues(const uint startIndex = 0);
        template<typename T> bool ScanForMissingValues(const uint startIndex, const uint endIndex);
        template<typename T, uint InlinePropertySlots> static SparseArraySegment<typename T::TElement> *InitArrayAndHeadSegment(T *const array, const uint32 length, const uint32 size, const bool wasZeroAllocated);
        template<typename T> static void SliceHelper(JavascriptArray*pArr, JavascriptArray* pNewArr, uint32 start, uint32 newLen);

        template<typename T>
        static void ShiftHelper(JavascriptArray* pArr, ScriptContext * scriptContext);

        template<typename T>
        static void UnshiftHelper(JavascriptArray* pArr, uint32 unshiftElements, Js::Var * elements);
        static Var UnshiftObjectHelper(Js::Arguments& args, ScriptContext * scriptContext);

        template<typename T>
        static void GrowArrayHeadHelperForUnshift(JavascriptArray* pArr, uint32 unshiftElements, ScriptContext * scriptContext);

        static int64 GetFromLastIndex(Var arg, int64 length, ScriptContext *scriptContext);
        static JavascriptString* JoinToString(Var value, ScriptContext* scriptContext);
        static JavascriptString* JoinHelper(Var thisArg, JavascriptString* separatorStr, ScriptContext* scriptContext);
        template <typename T>
        static JavascriptString* JoinArrayHelper(T * arr, JavascriptString* separatorStr, ScriptContext* scriptContext);
        static JavascriptString* JoinOtherHelper(RecyclableObject *object, JavascriptString* separatorStr, ScriptContext* scriptContext);

        template <bool includesAlgorithm>
        static Var IndexOfHelper(Arguments const & args, ScriptContext *scriptContext);

        virtual int32 HeadSegmentIndexOfHelper(Var search, uint32 &fromIndex, uint32 toIndex, bool includesAlgorithm, ScriptContext * scriptContext);

        template<typename T>
<<<<<<< HEAD
        static void CopyHeadIfInlinedHeadSegment(JavascriptArray *array, Recycler *recycler);
        template<typename T>
=======
>>>>>>> 84bd6f3c
        static void ReallocateNonLeafLastSegmentIfLeaf(JavascriptArray * arr, Recycler * recycler);

        template<typename T>
        static void ArraySpliceHelper(JavascriptArray* pNewArr, JavascriptArray* pArr, uint32 start, uint32 deleteLen,
                                                    Var* insertArgs, uint32 insertLen, ScriptContext *scriptContext);
        template<typename T>
        static void ArraySegmentSpliceHelper(
            JavascriptArray *pnewArr, SparseArraySegment<T> *seg, Field(SparseArraySegment<T>*) *prev,
            uint32 start, uint32 deleteLen, Var* insertArgs, uint32 insertLen, Recycler *recycler);
        template<typename T>
        static RecyclableObject* ObjectSpliceHelper(RecyclableObject* pObj, T len, T start, T deleteLen,
                                                    Var* insertArgs, uint32 insertLen, ScriptContext *scriptContext, RecyclableObject* pNewObj = nullptr);
        static JavascriptString* ToLocaleStringHelper(Var value, ScriptContext* scriptContext);
        static Js::JavascriptArray* CreateNewArrayHelper(uint32 len, bool isIntArray, bool isFloatArray, Js::JavascriptArray *baseArray, ScriptContext* scriptContext);

        static Var TryArraySplice(JavascriptArray* pArr, uint32 start, uint32 len, uint32 deleteLen,
            Var* insertArgs, uint32 insertLen, ScriptContext *scriptContext);

        void FillFromPrototypes(uint32 startIndex, uint32 endIndex);
        bool IsFillFromPrototypes();
        void GetArrayTypeAndConvert(bool* isIntArray, bool* isFloatArray);
        template<typename T> void EnsureHeadStartsFromZero(Recycler * recycler);

        SparseArraySegmentBase * GetBeginLookupSegment(uint32 index, const bool useSegmentMap = true) const;
        SegmentBTreeRoot *  BuildSegmentMap();
        void InvalidateLastUsedSegment();
        inline BOOL IsFullArray() const; // no missing elements till array length
        inline BOOL IsSingleSegmentArray() const;

        template<typename T> void AllocateHead();
        template<typename T> void EnsureHead();

        uint32 sort(__inout_ecount(*length) Field(Var) *orig, uint32 *length, ScriptContext *scriptContext);

        BOOL GetPropertyBuiltIns(PropertyId propertyId, Var* value);
        bool GetSetterBuiltIns(PropertyId propertyId, PropertyValueInfo* info, DescriptorFlags* descriptorFlags);
    private:
        struct Element
        {
            Field(Var) Value;
            Field(JavascriptString*) StringValue;
        };

        static int __cdecl CompareElements(void* context, const void* elem1, const void* elem2);
        void SortElements(Element* elements, uint32 left, uint32 right);

        template <typename Fn>
        static void ForEachOwnMissingArrayIndexOfObject(JavascriptArray *baseArr, JavascriptArray *destArray, RecyclableObject* obj, uint32 startIndex, uint32 limitIndex, uint32 destIndex, Fn fn);

        // This helper function is mainly used as a precheck before going to the FillFromPrototype code path.
        // Proxy and CustomExternalObject in the prototype chain will be returned as if ES5Array is there.
        static bool HasAnyES5ArrayInPrototypeChain(JavascriptArray *arr, bool forceCheckProtoChain = false);

        // NativeArrays may change it's content type, but not others
        template <typename T> static bool MayChangeType() { return false; }

        template<typename T, typename P>
        static BOOL TryTemplatedGetItem(T *arr, P index, Var *element, ScriptContext *scriptContext, bool checkHasItem = true)
        {
            return T::Is(arr) ? JavascriptArray::TemplatedGetItem(arr, index, element, scriptContext, checkHasItem) :
                JavascriptOperators::GetItem(arr, index, element, scriptContext);
        }

        template <bool hasSideEffect, typename T, typename Fn>
        static void TemplatedForEachItemInRange(T * arr, uint32 startIndex, uint32 limitIndex, Var missingItem, ScriptContext * scriptContext, Fn fn)
        {
            for (uint32 i = startIndex; i < limitIndex; i++)
            {
                Var element;
                fn(i, TryTemplatedGetItem(arr, i, &element, scriptContext) ? element : missingItem);

                if (hasSideEffect && MayChangeType<T>() && !T::Is(arr))
                {
                    // The function has changed, go to another ForEachItemInRange. It is possible that the array might have changed to 
                    // an ES5Array, in such cases we don't need to call the JavascriptArray specific implementation.
                    if (JavascriptArray::Is(arr))
                    {
                        JavascriptArray::FromVar(arr)->template ForEachItemInRange<true>(i + 1, limitIndex, missingItem, scriptContext, fn);
                        return;
                    }
                    else
                    {
                        AssertOrFailFastMsg(ES5Array::Is(arr), "The array should have been converted to an ES5Array");
                    }
                }
            }
        }

        template <bool hasSideEffect, typename T, typename P, typename Fn>
        static void TemplatedForEachItemInRange(T * arr, P startIndex, P limitIndex, ScriptContext * scriptContext, Fn fn)
        {
            for (P i = startIndex; i < limitIndex; i++)
            {
                Var element;
                if (TryTemplatedGetItem(arr, i, &element, scriptContext))
                {
                    fn(i, element);

                    if (hasSideEffect && MayChangeType<T>() && !T::Is(arr))
                    {
                        // The function has changed, go to another ForEachItemInRange. It is possible that the array might have changed to 
                        // an ES5Array, in such cases we don't need to call the JavascriptArray specific implementation.
                        if (JavascriptArray::Is(arr))
                        {
                            JavascriptArray::FromVar(arr)->template ForEachItemInRange<true>(i + 1, limitIndex, scriptContext, fn);
                            return;
                        }
                        else
                        {
                            AssertOrFailFastMsg(ES5Array::Is(arr), "The array should have been converted to an ES5Array");
                        }
                    }
                }
            }
        }
    public:

        template <bool hasSideEffect, typename Fn>
        void ForEachItemInRange(uint64 startIndex, uint64 limitIndex, ScriptContext * scriptContext, Fn fn)
        {
            Assert(false);
            Throw::InternalError();
        }
        template <bool hasSideEffect, typename Fn>
        void ForEachItemInRange(uint32 startIndex, uint32 limitIndex, ScriptContext * scriptContext, Fn fn)
        {
            switch (this->GetTypeId())
            {
            case TypeIds_Array:
                TemplatedForEachItemInRange<hasSideEffect>(this, startIndex, limitIndex, scriptContext, fn);
                break;
            case TypeIds_NativeIntArray:
                TemplatedForEachItemInRange<hasSideEffect>(JavascriptNativeIntArray::FromVar(this), startIndex, limitIndex, scriptContext, fn);
                break;
            case TypeIds_NativeFloatArray:
                TemplatedForEachItemInRange<hasSideEffect>(JavascriptNativeFloatArray::FromVar(this), startIndex, limitIndex, scriptContext, fn);
                break;
            default:
                Assert(false);
                break;
            }
        }

        template <bool hasSideEffect, typename Fn>
        void ForEachItemInRange(uint32 startIndex, uint32 limitIndex, Var missingItem, ScriptContext * scriptContext, Fn fn)
        {
            switch (this->GetTypeId())
            {
            case TypeIds_Array:
                TemplatedForEachItemInRange<hasSideEffect>(this, startIndex, limitIndex, missingItem, scriptContext, fn);
                break;
            case TypeIds_NativeIntArray:
                TemplatedForEachItemInRange<hasSideEffect>(JavascriptNativeIntArray::FromVar(this), startIndex, limitIndex, missingItem, scriptContext, fn);
                break;
            case TypeIds_NativeFloatArray:
                TemplatedForEachItemInRange<hasSideEffect>(JavascriptNativeFloatArray::FromVar(this), startIndex, limitIndex, missingItem, scriptContext, fn);
                break;
            default:
                Assert(false);
                break;
            }
        }

        // ArrayElementEnumerator walks an array's segments and enumerates the elements in order.
        class ArrayElementEnumerator
        {
        private:
            SparseArraySegmentBase* seg;
            uint32 index, endIndex;
            const uint32 start, end;

        public:
            ArrayElementEnumerator(JavascriptArray* arr, uint32 start = 0, uint32 end = MaxArrayLength);

            template<typename T> bool MoveNext();
            uint32 GetIndex() const;
            template<typename T> T GetItem() const;

        private:
            void Init(JavascriptArray* arr);
        };

        template <typename T>
        class IndexTrace
        {
        public:
            static Var ToNumber(const T& index, ScriptContext* scriptContext);

            // index on JavascriptArray
            static BOOL GetItem(JavascriptArray* arr, const T& index, Var* outVal);
            static BOOL SetItem(JavascriptArray* arr, const T& index, Var newValue);
            static void SetItemIfNotExist(JavascriptArray* arr, const T& index, Var newValue);
            static BOOL DeleteItem(JavascriptArray* arr, const T& index);

            // index on RecyclableObject
            static BOOL SetItem(RecyclableObject* obj, const T& index, Var newValue, PropertyOperationFlags flags = PropertyOperation_None);
            static BOOL DeleteItem(RecyclableObject* obj, const T& index, PropertyOperationFlags flags = PropertyOperation_None);
        };

        // BigIndex represents a general index which may grow larger than uint32.
        class BigIndex
        {
        private:
            uint32 index;
            uint64 bigIndex;

            typedef IndexTrace<uint32> small_index;

        public:
            BigIndex(uint32 initIndex = 0);
            BigIndex(uint64 initIndex);

            bool IsSmallIndex() const;
            bool IsUint32Max() const;
            uint32 GetSmallIndex() const;
            uint64 GetBigIndex() const;
            Var ToNumber(ScriptContext* scriptContext) const;

            const BigIndex& operator++();
            const BigIndex& operator--();
            BigIndex operator+(const BigIndex& delta) const;
            BigIndex operator+(uint32 delta) const;
            bool operator==(const BigIndex& rhs)   const;
            bool operator> (const BigIndex& rhs)   const;
            bool operator< (const BigIndex& rhs)   const;
            bool operator<=(const BigIndex& rhs)   const;
            bool operator>=(const BigIndex& rhs)   const;

            BOOL GetItem(JavascriptArray* arr, Var* outVal) const;
            BOOL SetItem(JavascriptArray* arr, Var newValue) const;
            void SetItemIfNotExist(JavascriptArray* arr, Var newValue) const;
            BOOL DeleteItem(JavascriptArray* arr) const;

            BOOL SetItem(RecyclableObject* obj, Var newValue, PropertyOperationFlags flags = PropertyOperation_None) const;
            BOOL DeleteItem(RecyclableObject* obj, PropertyOperationFlags flags = PropertyOperation_None) const;
        };

        void GenericDirectSetItemAt(const BigIndex& index, Var newValue) { index.SetItem(this, newValue); }
<<<<<<< HEAD
        void GenericDirectSetItemAt(const uint32 index, Var newValue) { this->DirectSetItemAt(index, newValue); }
=======
        void GenericDirectSetItemAt(const uint32 index, Var newValue);
>>>>>>> 84bd6f3c
        void DirectSetItemIfNotExist(const BigIndex& index, Var newValue) { index.SetItemIfNotExist(this, newValue); }
        void DirectAppendItem(Var newValue) { BigIndex(this->GetLength()).SetItem(this, newValue); }
        void TruncateToProperties(const BigIndex& index, uint32 start);

        static void InternalCopyArrayElements(JavascriptArray* dstArray, uint32 dstIndex, JavascriptArray* srcArray, uint32 start, uint32 end);
        static void InternalCopyNativeFloatArrayElements(JavascriptArray* dstArray, const uint32 dstIndex, JavascriptNativeFloatArray* srcArray, uint32 start, uint32 end);
        static void InternalCopyNativeIntArrayElements(JavascriptArray* dstArray, uint32 dstIndex, JavascriptNativeIntArray* srcArray, uint32 start, uint32 end);
        static void InternalFillFromPrototype(JavascriptArray *dstArray, const uint32 dstIndex, JavascriptArray *srcArray, uint32 start, uint32 end, uint32 count);

        static void CopyArrayElements(JavascriptArray* dstArray, uint32 dstIndex, JavascriptArray* srcArray, uint32 start = 0, uint32 end = MaxArrayLength);
        template <typename T>
        static void CopyAnyArrayElementsToVar(JavascriptArray* dstArray, T dstIndex, JavascriptArray* srcArray, uint32 start = 0, uint32 end = MaxArrayLength);
        static bool CopyNativeIntArrayElements(JavascriptNativeIntArray* dstArray, uint32 dstIndex, JavascriptNativeIntArray *srcArray, uint32 start = 0, uint32 end = MaxArrayLength);
        static bool CopyNativeIntArrayElementsToFloat(JavascriptNativeFloatArray* dstArray, uint32 dstIndex, JavascriptNativeIntArray *srcArray, uint32 start = 0, uint32 end = MaxArrayLength);
        static void CopyNativeIntArrayElementsToVar(JavascriptArray* dstArray, uint32 dstIndex, JavascriptNativeIntArray *srcArray, uint32 start = 0, uint32 end = MaxArrayLength);
        static bool CopyNativeFloatArrayElements(JavascriptNativeFloatArray* dstArray, uint32 dstIndex, JavascriptNativeFloatArray *srcArray, uint32 start = 0, uint32 end = MaxArrayLength);
        static void CopyNativeFloatArrayElementsToVar(JavascriptArray* dstArray, uint32 dstIndex, JavascriptNativeFloatArray *srcArray, uint32 start = 0, uint32 end = MaxArrayLength);

        static bool BoxConcatItem(Var aItem, uint idxArg, ScriptContext *scriptContext);

        template<typename T>
        static void SetConcatItem(Var aItem, uint idxArg, JavascriptArray* pDestArray, RecyclableObject* pDestObj, T idxDest, ScriptContext *scriptContext);

        template<typename T>
        static void ConcatArgs(RecyclableObject* pDestObj, TypeId* remoteTypeIds, Js::Arguments& args, ScriptContext* scriptContext, uint start, 
            BigIndex startIdxDest, ConcatSpreadableState previousItemSpreadableState = ConcatSpreadableState_NotChecked, BigIndex *firstPromotedItemLength = nullptr);

        template<typename T>
        static void ConcatArgs(RecyclableObject* pDestObj, TypeId* remoteTypeIds, Js::Arguments& args, ScriptContext* scriptContext, uint start = 0, uint startIdxDest = 0u, 
            ConcatSpreadableState previousItemSpreadableState = ConcatSpreadableState_NotChecked, BigIndex *firstPromotedItemLength = nullptr);

        static JavascriptArray* ConcatIntArgs(JavascriptNativeIntArray* pDestArray, TypeId* remoteTypeIds, Js::Arguments& args, ScriptContext* scriptContext);
        static bool PromoteToBigIndex(BigIndex lhs, BigIndex rhs);
        static bool PromoteToBigIndex(BigIndex lhs, uint32 rhs);
        static JavascriptArray* ConcatFloatArgs(JavascriptNativeFloatArray* pDestArray, TypeId* remoteTypeIds, Js::Arguments& args, ScriptContext* scriptContext);

        template<typename T=uint32>
        static RecyclableObject* ArraySpeciesCreate(Var pThisArray, T length, ScriptContext* scriptContext, bool *pIsIntArray = nullptr, bool *pIsFloatArray = nullptr, bool *pIsBuiltinArrayCtor = nullptr);
        static void CreateDataPropertyOrThrow(RecyclableObject * obj, BigIndex index, Var item, ScriptContext * scriptContext);
    private:
        template <typename T, typename R> static R ConvertToIndex(T idxDest, ScriptContext* scriptContext) { Throw::InternalError(); return 0; }
        static BOOL SetArrayLikeObjects(RecyclableObject* pDestObj, uint32 idxDest, Var aItem);
        static BOOL SetArrayLikeObjects(RecyclableObject* pDestObj, BigIndex idxDest, Var aItem);
        static void ConcatArgsCallingHelper(RecyclableObject* pDestObj, TypeId* remoteTypeIds, Js::Arguments& args, ScriptContext* scriptContext, ::Math::RecordOverflowPolicy &destLengthOverflow);
        static void ThrowErrorOnFailure(BOOL succeeded, ScriptContext* scriptContext, uint32 index);
        static void ThrowErrorOnFailure(BOOL succeeded, ScriptContext* scriptContext, BigIndex index);

        template<typename T>
        static void TryGetArrayAndLength(Var arg, ScriptContext *scriptContext, PCWSTR methodName, __out JavascriptArray** array, __out RecyclableObject** obj, __out T * length);
        static uint64 OP_GetLength(Var obj, ScriptContext *scriptContext);

    public:
        template<typename T, typename P = uint32>
        static void Unshift(RecyclableObject* obj, const T& toIndex, P start, P end, ScriptContext* scriptContext);

        template <typename T>
        class ItemTrace
        {
        public:
            static uint32 GetLength(T* obj, ScriptContext* scriptContext);
            static BOOL GetItem(T* obj, uint32 index, Var* outVal, ScriptContext* scriptContext);
        };

        template <typename T>
        static JavascriptString* ToLocaleString(T* obj, ScriptContext* scriptContext);

    public:
        static uint32 GetOffsetOfArrayFlags() { return offsetof(JavascriptArray, arrayFlags); }
        static uint32 GetOffsetOfHead() { return offsetof(JavascriptArray, head); }
        static uint32 GetOffsetOfLastUsedSegmentOrSegmentMap() { return offsetof(JavascriptArray, segmentUnion.lastUsedSegment); }
        static Var SpreadArrayArgs(Var arrayToSpread, const Js::AuxArray<uint32> *spreadIndices, ScriptContext *scriptContext);
        static uint32 GetSpreadArgLen(Var spreadArg, ScriptContext *scriptContext);

        static JavascriptArray * BoxStackInstance(JavascriptArray * instance, bool deepCopy);
        static ArrayObject * DeepCopyInstance(ArrayObject * instance);
    protected:
        template <typename T> void InitBoxedInlineSegments(T * instance, bool deepCopy);
        template <typename T> static T * BoxStackInstance(T * instance, bool deepCopy);
        template <typename T> static T * DeepCopyInstance(T * instance);

    public:
        template<class T, uint InlinePropertySlots> static size_t DetermineAllocationSize(const uint inlineElementSlots, size_t *const allocationPlusSizeRef = nullptr, uint *const alignedInlineElementSlotsRef = nullptr);
        template<class ArrayType, uint InlinePropertySlots> static size_t DetermineAllocationSizeForArrayObjects(const uint inlineElementSlots, size_t *const allocationPlusSizeRef = nullptr, uint *const alignedInlineElementSlotsRef = nullptr);
        template<class ArrayType> static void EnsureCalculationOfAllocationBuckets();
        template<class T, uint InlinePropertySlots> static uint DetermineAvailableInlineElementSlots(const size_t allocationSize, bool *const isSufficientSpaceForInlinePropertySlotsRef);
        template<class T, uint ConstInlinePropertySlots, bool UseDynamicInlinePropertySlots> static SparseArraySegment<typename T::TElement> *DetermineInlineHeadSegmentPointer(T *const array);

#if ENABLE_TTD
    public:
        virtual void MarkVisitKindSpecificPtrs(TTD::SnapshotExtractor* extractor) override;
        virtual void ProcessCorePaths() override;

        virtual TTD::NSSnapObjects::SnapObjectType GetSnapTag_TTD() const override;
        virtual void ExtractSnapObjectDataInto(TTD::NSSnapObjects::SnapObject* objData, TTD::SlabAllocator& alloc) override;
#endif

    public:
        virtual VTableValue DummyVirtualFunctionToHinderLinkerICF()
        {
            return VtableHelper();
        }
    };

    // Ideally we would propagate the throw flag setting of true from the array operations down to the [[Delete]]/[[Put]]/... methods. But that is a big change
    // so we are checking for failure on DeleteProperty/DeleteItem/... etc instead. This helper makes that checking a little less intrusive.
    class ThrowTypeErrorOnFailureHelper
    {
        ScriptContext *m_scriptContext;
        PCWSTR m_functionName;

    public:
        ThrowTypeErrorOnFailureHelper(ScriptContext *scriptContext, PCWSTR functionName) : m_scriptContext(scriptContext), m_functionName(functionName) {}
        inline void ThrowTypeErrorOnFailure(BOOL operationSucceeded);
        inline void ThrowTypeErrorOnFailure();
        inline BOOL IsThrowTypeError(BOOL operationSucceeded);
    };

    class JavascriptNativeArray : public JavascriptArray
    {
        friend class JavascriptArray;

    protected:
        DEFINE_VTABLE_CTOR(JavascriptNativeArray, JavascriptArray);
        DEFINE_MARSHAL_OBJECT_TO_SCRIPT_CONTEXT(JavascriptNativeArray);

    public:
        JavascriptNativeArray(DynamicType * type) :
            JavascriptArray(type), weakRefToFuncBody(nullptr)
        {
        }

    protected:
        JavascriptNativeArray(uint32 length, DynamicType * type) :
            JavascriptArray(length, type), weakRefToFuncBody(nullptr) {}

        // For BoxStackInstance
        JavascriptNativeArray(JavascriptNativeArray * instance, bool deepCopy);

        Field(RecyclerWeakReference<FunctionBody> *) weakRefToFuncBody;

    public:
        static bool Is(Var aValue);
        static bool Is(TypeId typeId);
        static JavascriptNativeArray* FromVar(Var aValue);
        static JavascriptNativeArray* UnsafeFromVar(Var aValue);

        void SetArrayCallSite(ProfileId index, RecyclerWeakReference<FunctionBody> *weakRef)
        {
            Assert(weakRef);
            Assert(!weakRefToFuncBody);
            SetArrayCallSiteIndex(index);
            weakRefToFuncBody = weakRef;
        }
        void ClearArrayCallSiteIndex()
        {
            weakRefToFuncBody = nullptr;
        }

#if ENABLE_PROFILE_INFO
        ArrayCallSiteInfo *GetArrayCallSiteInfo();
#endif

        static uint32 GetOffsetOfArrayCallSiteIndex() { return offsetof(JavascriptNativeArray, arrayCallSiteIndex); }
        static uint32 GetOffsetOfWeakFuncRef() { return offsetof(JavascriptNativeArray, weakRefToFuncBody); }

#if ENABLE_PROFILE_INFO
        void SetArrayProfileInfo(RecyclerWeakReference<FunctionBody> *weakRef, ArrayCallSiteInfo *arrayInfo);
        void CopyArrayProfileInfo(Js::JavascriptNativeArray* baseArray);
#endif

        Var FindMinOrMax(Js::ScriptContext * scriptContext, bool findMax);
        template<typename T, bool checkNaNAndNegZero> Var FindMinOrMax(Js::ScriptContext * scriptContext, bool findMax); // NativeInt arrays can't have NaNs or -0

        static void PopWithNoDst(Var nativeArray);
    };

    class JavascriptNativeFloatArray;
    class JavascriptNativeIntArray : public JavascriptNativeArray
    {
        friend class JavascriptArray;

    public:
        static const size_t StackAllocationSize;

    protected:
        DEFINE_VTABLE_CTOR(JavascriptNativeIntArray, JavascriptNativeArray);
        DEFINE_MARSHAL_OBJECT_TO_SCRIPT_CONTEXT(JavascriptNativeIntArray);
    public:
        JavascriptNativeIntArray(DynamicType * type);
        JavascriptNativeIntArray(uint32 length, uint32 size, DynamicType * type);
        JavascriptNativeIntArray(DynamicType * type, uint32 size);

    protected:
        JavascriptNativeIntArray(uint32 length, DynamicType * type) :
            JavascriptNativeArray(length, type) {}

        // For BoxStackInstance
        JavascriptNativeIntArray(JavascriptNativeIntArray * instance, bool boxHead, bool deepCopy);
    public:
        static Var NewInstance(RecyclableObject* function, CallInfo callInfo, ...);
        static Var NewInstance(RecyclableObject* function, Arguments args);

        static bool Is(Var aValue);
        static bool Is(TypeId typeId);
        static JavascriptNativeIntArray* FromVar(Var aValue);
        static JavascriptNativeIntArray* UnsafeFromVar(Var aValue);
        static bool IsNonCrossSite(Var aValue);

        typedef int32 TElement;

        static const uint8 AllocationBucketsCount = 3;
        static uint allocationBuckets[AllocationBucketsCount][AllocationBucketsInfoSize];
        static const int32 MissingItem;

        virtual PropertyQueryFlags HasItemQuery(uint32 index) override;
        virtual PropertyQueryFlags GetItemQuery(Var originalInstance, uint32 index, Var* value, ScriptContext * requestContext) override;
        virtual PropertyQueryFlags GetItemReferenceQuery(Var originalInstance, uint32 index, Var* value, ScriptContext * requestContext) override;
        virtual BOOL DirectGetVarItemAt(uint index, Var* outval, ScriptContext *scriptContext);
        virtual BOOL DirectGetItemAtFull(uint index, Var* outVal);
        virtual Var DirectGetItem(uint32 index);
        virtual DescriptorFlags GetItemSetter(uint32 index, Var* setterValue, ScriptContext* requestContext) override;

        virtual BOOL SetItem(uint32 index, Var value, PropertyOperationFlags flags) override;
        virtual BOOL DeleteItem(uint32 index, PropertyOperationFlags flags) override;
#ifdef VALIDATE_ARRAY
        virtual void ValidateArray() override;
#endif
        BOOL SetItem(uint32 index, int32 iValue);

        static JavascriptNativeFloatArray * ToNativeFloatArray(JavascriptNativeIntArray *intArray);
        static JavascriptArray * ToVarArray(JavascriptNativeIntArray *intArray);
        static JavascriptArray * ConvertToVarArray(JavascriptNativeIntArray *intArray);
        static Var Push(ScriptContext * scriptContext, Var array, int value);
        static int32 Pop(ScriptContext * scriptContext, Var nativeIntArray);

#if ENABLE_PROFILE_INFO
        virtual JavascriptArray *FillFromArgs(uint length, uint start, Var *args, ArrayCallSiteInfo *info = nullptr, bool dontCreateNewArray = false) override;
#else
        virtual JavascriptArray *FillFromArgs(uint length, uint start, Var *args, bool dontCreateNewArray = false) override;
#endif
        virtual void ClearElements(SparseArraySegmentBase *seg, uint32 newSegmentLength) override;
        virtual void SetIsPrototype() override;

        TypeId TrySetNativeIntArrayItem(Var value, int32 *iValue, double *dValue);

        virtual bool IsMissingHeadSegmentItem(const uint32 index) const override;

        static VTableValue VtableHelper()
        {
            return VTableValue::VtableNativeIntArray;
        }
        static LibraryValue InitialTypeHelper()
        {
            return LibraryValue::ValueNativeIntArrayType;
        }
        static DynamicType * GetInitialType(ScriptContext * scriptContext);
        static JavascriptNativeIntArray * BoxStackInstance(JavascriptNativeIntArray * instance, bool deepCopy);
    private:
        virtual int32 HeadSegmentIndexOfHelper(Var search, uint32 &fromIndex, uint32 toIndex, bool includesAlgorithm, ScriptContext * scriptContext) override;

#if ENABLE_TTD
    public:
        virtual void MarkVisitKindSpecificPtrs(TTD::SnapshotExtractor* extractor) override
        {
            return;
        }

        virtual void ProcessCorePaths() override
        {
            return;
        }

        virtual TTD::NSSnapObjects::SnapObjectType GetSnapTag_TTD() const override;
        virtual void ExtractSnapObjectDataInto(TTD::NSSnapObjects::SnapObject* objData, TTD::SlabAllocator& alloc) override;
#endif

    public:
        virtual VTableValue DummyVirtualFunctionToHinderLinkerICF()
        {
            return VtableHelper();
        }
    };

#if ENABLE_COPYONACCESS_ARRAY
    class JavascriptCopyOnAccessNativeIntArray : public JavascriptNativeIntArray
    {
        friend class JavascriptArray;

    public:
        static const size_t StackAllocationSize;

    protected:
        DEFINE_VTABLE_CTOR(JavascriptCopyOnAccessNativeIntArray, JavascriptNativeIntArray);
        DEFINE_MARSHAL_OBJECT_TO_SCRIPT_CONTEXT(JavascriptCopyOnAccessNativeIntArray);

    public:
        JavascriptCopyOnAccessNativeIntArray(uint32 length, DynamicType * type) :
            JavascriptNativeIntArray(length, type) {}

        virtual BOOL IsCopyOnAccessArray() { return TRUE; }

        static bool Is(Var aValue);
        static bool Is(TypeId typeId);
        static JavascriptCopyOnAccessNativeIntArray* FromVar(Var aValue);
        static JavascriptCopyOnAccessNativeIntArray* UnsafeFromVar(Var aValue);

        static DynamicType * GetInitialType(ScriptContext * scriptContext);
        void ConvertCopyOnAccessSegment();

        uint32 GetNextIndex(uint32 index) const;
        BOOL DirectGetItemAt(uint32 index, int* outVal);

        static VTableValue VtableHelper()
        {
            return VTableValue::VtableCopyOnAccessNativeIntArray;
        }

#if ENABLE_TTD
    public:
        virtual void MarkVisitKindSpecificPtrs(TTD::SnapshotExtractor* extractor) override
        {
            return;
        }

        virtual void ProcessCorePaths() override
        {
            return;
        }

        virtual TTD::NSSnapObjects::SnapObjectType GetSnapTag_TTD() const override;
        virtual void ExtractSnapObjectDataInto(TTD::NSSnapObjects::SnapObject* objData, TTD::SlabAllocator& alloc) override;
#endif

    public:
        virtual VTableValue DummyVirtualFunctionToHinderLinkerICF()
        {
            return VtableHelper();
        }

    };
#endif

    class JavascriptNativeFloatArray : public JavascriptNativeArray
    {
        friend class JavascriptArray;

    public:
        static const size_t StackAllocationSize;

    protected:
        DEFINE_VTABLE_CTOR(JavascriptNativeFloatArray, JavascriptNativeArray);
        DEFINE_MARSHAL_OBJECT_TO_SCRIPT_CONTEXT(JavascriptNativeFloatArray);
    public:
        JavascriptNativeFloatArray(DynamicType * type);
        JavascriptNativeFloatArray(uint32 length, uint32 size, DynamicType * type);
        JavascriptNativeFloatArray(DynamicType * type, uint32 size);

    private:
        JavascriptNativeFloatArray(uint32 length, DynamicType * type) :
            JavascriptNativeArray(length, type) {}

        // For BoxStackInstance
        JavascriptNativeFloatArray(JavascriptNativeFloatArray * instance, bool boxHead, bool deepCopy);

    public:
        static Var NewInstance(RecyclableObject* function, CallInfo callInfo, ...);
        static Var NewInstance(RecyclableObject* function, Arguments args);

        static bool Is(Var aValue);
        static bool Is(TypeId typeId);
        static JavascriptNativeFloatArray* FromVar(Var aValue);
        static JavascriptNativeFloatArray* UnsafeFromVar(Var aValue);
        static bool IsNonCrossSite(Var aValue);

        typedef double TElement;

        static const uint8 AllocationBucketsCount = 3;
        static uint allocationBuckets[AllocationBucketsCount][AllocationBucketsInfoSize];
        static const double MissingItem;

        virtual PropertyQueryFlags HasItemQuery(uint32 index) override;
        virtual PropertyQueryFlags GetItemQuery(Var originalInstance, uint32 index, Var* value, ScriptContext * requestContext) override;
        virtual PropertyQueryFlags GetItemReferenceQuery(Var originalInstance, uint32 index, Var* value, ScriptContext * requestContext) override;
        virtual BOOL DirectGetVarItemAt(uint index, Var* outval, ScriptContext *scriptContext);
        virtual BOOL DirectGetItemAtFull(uint index, Var* outVal);
        virtual Var DirectGetItem(uint32 index);
        virtual DescriptorFlags GetItemSetter(uint32 index, Var* setterValue, ScriptContext* requestContext) override
        {
            double value = 0;
            return this->DirectGetItemAt(index, &value) ? WritableData : None;
        }

        virtual BOOL SetItem(uint32 index, Var value, PropertyOperationFlags flags) override;
        virtual BOOL DeleteItem(uint32 index, PropertyOperationFlags flags) override;
#ifdef VALIDATE_ARRAY
        virtual void ValidateArray() override;
#endif
        BOOL SetItem(uint32 index, double dValue);

        static JavascriptArray * ToVarArray(JavascriptNativeFloatArray *fArray);
        static JavascriptArray * ConvertToVarArray(JavascriptNativeFloatArray *fArray);

#if ENABLE_PROFILE_INFO
        virtual JavascriptArray *FillFromArgs(uint length, uint start, Var *args, ArrayCallSiteInfo *info = nullptr, bool dontCreateNewArray = false) override;
#else
        virtual JavascriptArray *FillFromArgs(uint length, uint start, Var *args, bool dontCreateNewArray = false) override;
#endif
        virtual void ClearElements(SparseArraySegmentBase *seg, uint32 newSegmentLength) override;
        virtual void SetIsPrototype() override;

        TypeId TrySetNativeFloatArrayItem(Var value, double *dValue);

        virtual bool IsMissingHeadSegmentItem(const uint32 index) const override;

        static VTableValue VtableHelper()
        {
            return VTableValue::VtableNativeFloatArray;
        }
        static LibraryValue InitialTypeHelper()
        {
            return LibraryValue::ValueNativeFloatArrayType;
        }
        static DynamicType * GetInitialType(ScriptContext * scriptContext);

        static Var Push(ScriptContext * scriptContext, Var * nativeFloatArray, double value);
        static JavascriptNativeFloatArray * BoxStackInstance(JavascriptNativeFloatArray * instance, bool deepCopy);
        static double Pop(ScriptContext * scriptContext, Var nativeFloatArray);
    private:
        virtual int32 HeadSegmentIndexOfHelper(Var search, uint32 &fromIndex, uint32 toIndex, bool includesAlgorithm, ScriptContext * scriptContext) override;

#if ENABLE_TTD
    public:
        virtual void MarkVisitKindSpecificPtrs(TTD::SnapshotExtractor* extractor) override
        {
            return;
        }

        virtual void ProcessCorePaths() override
        {
            return;
        }

        virtual TTD::NSSnapObjects::SnapObjectType GetSnapTag_TTD() const override;
        virtual void ExtractSnapObjectDataInto(TTD::NSSnapObjects::SnapObject* objData, TTD::SlabAllocator& alloc) override;
#endif

    public:
        virtual VTableValue DummyVirtualFunctionToHinderLinkerICF()
        {
            return VtableHelper();
        }

    };

    template <>
    inline bool JavascriptArray::MayChangeType<JavascriptNativeIntArray>() { return true; }
    template <>
    inline bool JavascriptArray::MayChangeType<JavascriptNativeFloatArray>() { return true; }

    template <>
    inline uint32 JavascriptArray::ConvertToIndex<uint32, uint32>(uint32 idxDest, ScriptContext* scriptContext) { return idxDest; }

} // namespace Js<|MERGE_RESOLUTION|>--- conflicted
+++ resolved
@@ -331,14 +331,10 @@
         void CheckForceES5Array();
 #endif
 
-<<<<<<< HEAD
-        virtual PropertyQueryFlags HasPropertyQuery(PropertyId propertyId) override;
-=======
 #if DBG
         void DoTypeMutation();
 #endif
         virtual PropertyQueryFlags HasPropertyQuery(PropertyId propertyId, _Inout_opt_ PropertyValueInfo* info) override;
->>>>>>> 84bd6f3c
         virtual BOOL DeleteProperty(PropertyId propertyId, PropertyOperationFlags flags) override;
         virtual BOOL DeleteProperty(JavascriptString *propertyNameString, PropertyOperationFlags flags) override;
         virtual BOOL IsEnumerable(PropertyId propertyId) override;
@@ -595,11 +591,6 @@
         virtual int32 HeadSegmentIndexOfHelper(Var search, uint32 &fromIndex, uint32 toIndex, bool includesAlgorithm, ScriptContext * scriptContext);
 
         template<typename T>
-<<<<<<< HEAD
-        static void CopyHeadIfInlinedHeadSegment(JavascriptArray *array, Recycler *recycler);
-        template<typename T>
-=======
->>>>>>> 84bd6f3c
         static void ReallocateNonLeafLastSegmentIfLeaf(JavascriptArray * arr, Recycler * recycler);
 
         template<typename T>
@@ -838,11 +829,7 @@
         };
 
         void GenericDirectSetItemAt(const BigIndex& index, Var newValue) { index.SetItem(this, newValue); }
-<<<<<<< HEAD
-        void GenericDirectSetItemAt(const uint32 index, Var newValue) { this->DirectSetItemAt(index, newValue); }
-=======
         void GenericDirectSetItemAt(const uint32 index, Var newValue);
->>>>>>> 84bd6f3c
         void DirectSetItemIfNotExist(const BigIndex& index, Var newValue) { index.SetItemIfNotExist(this, newValue); }
         void DirectAppendItem(Var newValue) { BigIndex(this->GetLength()).SetItem(this, newValue); }
         void TruncateToProperties(const BigIndex& index, uint32 start);
