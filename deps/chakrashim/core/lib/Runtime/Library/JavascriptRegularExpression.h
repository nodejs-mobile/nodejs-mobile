--- conflicted
+++ resolved
@@ -181,11 +181,7 @@
 
         virtual bool HasReadOnlyPropertiesInvisibleToTypeHandler() override { return true; }
 
-<<<<<<< HEAD
-        virtual PropertyQueryFlags HasPropertyQuery(PropertyId propertyId) override;
-=======
         virtual PropertyQueryFlags HasPropertyQuery(PropertyId propertyId, _Inout_opt_ PropertyValueInfo* info) override;
->>>>>>> 84bd6f3c
         virtual PropertyQueryFlags GetPropertyQuery(Var originalInstance, PropertyId propertyId, Var* value, PropertyValueInfo* info, ScriptContext* requestContext) override;
         virtual PropertyQueryFlags GetPropertyQuery(Var originalInstance, JavascriptString* propertyNameString, Var* value, PropertyValueInfo* info, ScriptContext* requestContext) override;
         virtual PropertyQueryFlags GetPropertyReferenceQuery(Var originalInstance, PropertyId propertyId, Var* value, PropertyValueInfo* info, ScriptContext* requestContext) override;
