--- conflicted
+++ resolved
@@ -252,10 +252,6 @@
         return JavascriptOperators::GetTypeId(aValue) == TypeIds_SharedArrayBuffer;
     }
 
-<<<<<<< HEAD
-    SharedArrayBuffer::SharedArrayBuffer(uint32 length, DynamicType * type) :
-        ArrayBufferBase(type), sharedContents(nullptr)
-=======
     BYTE* SharedArrayBuffer::AllocBuffer(uint32 length, uint32 maxLength)
     {
         Unused(maxLength); // WebAssembly only
@@ -288,7 +284,6 @@
     }
 
     void SharedArrayBuffer::Init(uint32 length, uint32 maxLength)
->>>>>>> 84bd6f3c
     {
         AssertOrFailFast(!sharedContents && length <= maxLength);
         BYTE * buffer = nullptr;
@@ -299,69 +294,6 @@
             // If it is impossible to create such a Shared Data Block, throw a RangeError exception.
             JavascriptError::ThrowRangeError(GetScriptContext(), JSERR_FunctionArgument_Invalid);
         }
-<<<<<<< HEAD
-
-        Recycler* recycler = GetType()->GetLibrary()->GetRecycler();
-
-        auto alloc = [this](uint len)->BYTE* 
-        {
-#if ENABLE_FAST_ARRAYBUFFER
-            if (this->IsValidVirtualBufferLength(len))
-            {
-                return (BYTE*)AsmJsVirtualAllocator(len);
-            }
-            else
-#endif
-            {
-                return HeapNewNoThrowArray(BYTE, len);
-            }
-        };
-
-        if (recycler->RequestExternalMemoryAllocation(length))
-        {
-            buffer = alloc(length);
-            if (buffer == nullptr)
-            {
-                recycler->CollectNow<CollectOnTypedArrayAllocation>();
-
-                buffer = alloc(length);
-                if (buffer == nullptr)
-                {
-                    recycler->ReportExternalMemoryFailure(length);
-                    JavascriptError::ThrowOutOfMemoryError(GetScriptContext());
-                }
-            }
-        }
-        else
-        {
-            JavascriptError::ThrowOutOfMemoryError(GetScriptContext());
-        }
-
-        Assert(buffer != nullptr);
-        ZeroMemory(buffer, length);
-        sharedContents = HeapNewNoThrow(SharedContents, buffer, length);
-        if (sharedContents == nullptr)
-        {
-#if ENABLE_FAST_ARRAYBUFFER
-            //AsmJS Virtual Free
-            if (this->IsValidVirtualBufferLength(length))
-            {
-                FreeMemAlloc(buffer);
-            }
-            else
-#endif
-            {
-                HeapDeleteArray(length, buffer);
-            }
-
-            recycler->ReportExternalMemoryFailure(length);
-
-            JavascriptError::ThrowOutOfMemoryError(GetScriptContext());
-        }
-#if DBG
-        sharedContents->AddAgent((DWORD_PTR)GetScriptContext());
-#endif
-=======
         SharedContents* localSharedContents = HeapNewNoThrow(SharedContents, nullptr, length, maxLength);
         if (localSharedContents == nullptr)
         {
@@ -419,7 +351,6 @@
     SharedArrayBuffer::SharedArrayBuffer(DynamicType * type) :
         ArrayBufferBase(type), sharedContents(nullptr)
     {
->>>>>>> 84bd6f3c
     }
 
     SharedArrayBuffer::SharedArrayBuffer(SharedContents * contents, DynamicType * type) :
@@ -493,13 +424,8 @@
         return TRUE;
     }
 
-<<<<<<< HEAD
-    JavascriptSharedArrayBuffer::JavascriptSharedArrayBuffer(uint32 length, DynamicType * type) :
-        SharedArrayBuffer(length, type)
-=======
     JavascriptSharedArrayBuffer::JavascriptSharedArrayBuffer(DynamicType * type) :
         SharedArrayBuffer(type)
->>>>>>> 84bd6f3c
     {
     }
     JavascriptSharedArrayBuffer::JavascriptSharedArrayBuffer(SharedContents *sharedContents, DynamicType * type) :
@@ -510,12 +436,8 @@
     JavascriptSharedArrayBuffer* JavascriptSharedArrayBuffer::Create(uint32 length, DynamicType * type)
     {
         Recycler* recycler = type->GetScriptContext()->GetRecycler();
-<<<<<<< HEAD
-        JavascriptSharedArrayBuffer* result = RecyclerNewFinalized(recycler, JavascriptSharedArrayBuffer, length, type);
-=======
         JavascriptSharedArrayBuffer* result = RecyclerNewFinalized(recycler, JavascriptSharedArrayBuffer, type);
         result->Init(length, length);
->>>>>>> 84bd6f3c
         recycler->AddExternalMemoryUsage(length);
         return result;
     }
@@ -553,23 +475,8 @@
         uint ref = sharedContents->Release();
         if (ref == 0)
         {
-<<<<<<< HEAD
-#if ENABLE_FAST_ARRAYBUFFER
-            //AsmJS Virtual Free
-            if (this->IsValidVirtualBufferLength(sharedContents->bufferLength))
-            {
-                FreeMemAlloc(sharedContents->buffer);
-            }
-            else
-#endif
-            {
-                HeapDeleteArray(sharedContents->bufferLength, sharedContents->buffer);
-            }
-                        
-=======
             this->FreeBuffer(sharedContents->buffer, sharedContents->bufferLength, sharedContents->maxBufferLength);
 
->>>>>>> 84bd6f3c
             Recycler* recycler = GetType()->GetLibrary()->GetRecycler();
             recycler->ReportExternalMemoryFree(sharedContents->bufferLength);
 
