//-------------------------------------------------------------------------------------------------------
// Copyright (C) Microsoft. All rights reserved.
// Licensed under the MIT license. See LICENSE.txt file in the project root for full license information.
//-------------------------------------------------------------------------------------------------------
#include "RuntimeLibraryPch.h"
#include "Library/StackScriptFunction.h"
#include "Types/SpreadArgument.h"

#include "Language/AsmJsTypes.h"
#ifdef _M_X64
#include "ByteCode/PropertyIdArray.h"
#include "Language/AsmJsModule.h"
#endif

#ifdef _M_IX86
#ifdef _CONTROL_FLOW_GUARD
extern "C" PVOID __guard_check_icall_fptr;
#endif
extern "C" void __cdecl _alloca_probe_16();
#endif

using namespace Js;

    // The VS2013 linker treats this as a redefinition of an already
    // defined constant and complains. So skip the declaration if we're compiling
    // with VS2013 or below.
#if !defined(_MSC_VER) || _MSC_VER >= 1900
    const charcount_t JavascriptFunction::DIAG_MAX_FUNCTION_STRING;
#endif

    DEFINE_RECYCLER_TRACKER_PERF_COUNTER(JavascriptFunction);
    JavascriptFunction::JavascriptFunction(DynamicType * type)
        : DynamicObject(type), functionInfo(nullptr), constructorCache(&ConstructorCache::DefaultInstance)
    {
        Assert(this->constructorCache != nullptr);
    }


    JavascriptFunction::JavascriptFunction(DynamicType * type, FunctionInfo * functionInfo)
        : DynamicObject(type), functionInfo(functionInfo), constructorCache(&ConstructorCache::DefaultInstance)
    {
        Assert(this->constructorCache != nullptr);
        this->GetTypeHandler()->ClearHasOnlyWritableDataProperties(); // length is non-writable
        if (GetTypeHandler()->GetFlags() & DynamicTypeHandler::IsPrototypeFlag)
        {
            // No need to invalidate store field caches for non-writable properties here. Since this type is just being created, it cannot represent
            // an object that is already a prototype. If it becomes a prototype and then we attempt to add a property to an object derived from this
            // object, then we will check if this property is writable, and only if it is will we do the fast path for add property.
            // GetScriptContext()->InvalidateStoreFieldCaches(PropertyIds::length);
            GetLibrary()->GetTypesWithOnlyWritablePropertyProtoChainCache()->Clear();
        }
    }

    JavascriptFunction::JavascriptFunction(DynamicType * type, FunctionInfo * functionInfo, ConstructorCache* cache)
        : DynamicObject(type), functionInfo(functionInfo), constructorCache(cache)
    {
        Assert(this->constructorCache != nullptr);
        this->GetTypeHandler()->ClearHasOnlyWritableDataProperties(); // length is non-writable
        if (GetTypeHandler()->GetFlags() & DynamicTypeHandler::IsPrototypeFlag)
        {
            // No need to invalidate store field caches for non-writable properties here. Since this type is just being created, it cannot represent
            // an object that is already a prototype. If it becomes a prototype and then we attempt to add a property to an object derived from this
            // object, then we will check if this property is writable, and only if it is will we do the fast path for add property.
            // GetScriptContext()->InvalidateStoreFieldCaches(PropertyIds::length);
            GetLibrary()->GetTypesWithOnlyWritablePropertyProtoChainCache()->Clear();
        }
    }

    FunctionProxy *JavascriptFunction::GetFunctionProxy() const
    {
        Assert(functionInfo != nullptr);
        return functionInfo->GetFunctionProxy();
    }

    ParseableFunctionInfo *JavascriptFunction::GetParseableFunctionInfo() const
    {
        Assert(functionInfo != nullptr);
        return functionInfo->GetParseableFunctionInfo();
    }

    DeferDeserializeFunctionInfo *JavascriptFunction::GetDeferDeserializeFunctionInfo() const
    {
        Assert(functionInfo != nullptr);
        return functionInfo->GetDeferDeserializeFunctionInfo();
    }

    FunctionBody *JavascriptFunction::GetFunctionBody() const
    {
        Assert(functionInfo != nullptr);
        return functionInfo->GetFunctionBody();
    }

    BOOL JavascriptFunction::IsScriptFunction() const
    {
        Assert(functionInfo != nullptr);
        return functionInfo->HasBody();
    }

    bool JavascriptFunction::Is(Var aValue)
    {
        if (JavascriptOperators::GetTypeId(aValue) == TypeIds_Function)
        {
            return true;
        }
        return false;
    }

    JavascriptFunction* JavascriptFunction::FromVar(Var aValue)
    {
        AssertOrFailFastMsg(Is(aValue), "Ensure var is actually a 'JavascriptFunction'");

        return static_cast<JavascriptFunction *>(aValue);
    }

    JavascriptFunction* JavascriptFunction::UnsafeFromVar(Var aValue)
    {
        AssertMsg(Is(aValue), "Ensure var is actually a 'JavascriptFunction'");

        return static_cast<JavascriptFunction *>(aValue);
    }

    BOOL JavascriptFunction::IsStrictMode() const
    {
        FunctionProxy * proxy = this->GetFunctionProxy();
        return proxy && proxy->EnsureDeserialized()->GetIsStrictMode();
    }

    BOOL JavascriptFunction::IsLambda() const
    {
        return this->GetFunctionInfo()->IsLambda();
    }

    BOOL JavascriptFunction::IsConstructor() const
    {
        return this->GetFunctionInfo()->IsConstructor();
    }

#if DBG
    /* static */
    bool JavascriptFunction::IsBuiltinProperty(Var objectWithProperty, PropertyIds propertyId)
    {
        return ScriptFunctionBase::Is(objectWithProperty)
            && (propertyId == PropertyIds::length || (JavascriptFunction::FromVar(objectWithProperty)->HasRestrictedProperties() && (propertyId == PropertyIds::arguments || propertyId == PropertyIds::caller)));
    }
#endif

<<<<<<< HEAD
=======
    static char16 const funcName[] = _u("function anonymous");
    static char16 const genFuncName[] = _u("function* anonymous");
    static char16 const asyncFuncName[] = _u("async function anonymous");
    static char16 const openFormals[] = _u("(");
    static char16 const closeFormals[] = _u("\n)");
    static char16 const openFuncBody[] = _u(" {");
    static char16 const closeFuncBody[] = _u("\n}");
    
>>>>>>> 84bd6f3c
    Var JavascriptFunction::NewInstanceHelper(ScriptContext *scriptContext, RecyclableObject* function, CallInfo callInfo, Js::ArgumentReader& args, FunctionKind functionKind /* = FunctionKind::Normal */)
    {
        JavascriptLibrary* library = function->GetLibrary();

        AssertMsg(args.Info.Count > 0, "Should always have implicit 'this'");

        // SkipDefaultNewObject function flag should have prevented the default object from
        // being created, except when call true a host dispatch.
        Var newTarget = args.GetNewTarget();
        bool isCtorSuperCall = JavascriptOperators::GetAndAssertIsConstructorSuperCall(args);

        JavascriptString* separator = library->GetCommaDisplayString();

        // Gather all the formals into a string like (fml1, fml2, fml3)
        JavascriptString *formals = library->GetOpenRBracketString();
<<<<<<< HEAD
=======

>>>>>>> 84bd6f3c
        for (uint i = 1; i < args.Info.Count - 1; ++i)
        {
            if (i != 1)
            {
                formals = JavascriptString::Concat(formals, separator);
            }
            formals = JavascriptString::Concat(formals, JavascriptConversion::ToString(args.Values[i], scriptContext));
        }
        formals = JavascriptString::Concat(formals, library->GetNewLineCloseRBracketString());
        // Function body, last argument to Function(...)
        JavascriptString *fnBody = NULL;
        if (args.Info.Count > 1)
        {
            fnBody = JavascriptConversion::ToString(args.Values[args.Info.Count - 1], scriptContext);
        }

        // Create a string representing the anonymous function
        Assert(
            0 + // "function anonymous" GetFunctionAnonymousString
            0 + // "("   GetOpenRBracketString
            1 + // "\n)" GetNewLineCloseRBracketString
            0 // " {"  GetSpaceOpenBracketString
            == numberLinesPrependedToAnonymousFunction); // Be sure to add exactly one line to anonymous function

        JavascriptString *bs = functionKind == FunctionKind::Async ?
            library->GetAsyncFunctionAnonymouseString() :
            functionKind == FunctionKind::Generator ?
            library->GetFunctionPTRAnonymousString() :
            library->GetFunctionAnonymousString();
<<<<<<< HEAD
=======

>>>>>>> 84bd6f3c
        bs = JavascriptString::Concat(bs, formals);
        bs = JavascriptString::Concat(bs, library->GetSpaceOpenBracketString());
        if (fnBody != NULL)
        {
            bs = JavascriptString::Concat(bs, fnBody);
        }

        bs = JavascriptString::Concat(bs, library->GetNewLineCloseBracketString());
        // Bug 1105479. Get the module id from the caller
        ModuleID moduleID = kmodGlobal;

        BOOL strictMode = FALSE;

        JavascriptFunction* pfuncScript;
        FunctionInfo *pfuncInfoCache = NULL;
        char16 const * sourceString = bs->GetSz();
        charcount_t sourceLen = bs->GetLength();
        EvalMapString key(sourceString, sourceLen, moduleID, strictMode, /* isLibraryCode = */ false);
        if (!scriptContext->IsInNewFunctionMap(key, &pfuncInfoCache))
        {
            // Validate formals here
            scriptContext->GetGlobalObject()->ValidateSyntax(
                scriptContext, formals->GetSz(), formals->GetLength(),
                functionKind == FunctionKind::Generator, functionKind == FunctionKind::Async,
                &Parser::ValidateFormals);
            if (fnBody != NULL)
            {
                // Validate function body
                scriptContext->GetGlobalObject()->ValidateSyntax(
                    scriptContext, fnBody->GetSz(), fnBody->GetLength(),
                    functionKind == FunctionKind::Generator, functionKind == FunctionKind::Async,
                    &Parser::ValidateSourceElementList);
            }

            pfuncScript = scriptContext->GetGlobalObject()->EvalHelper(scriptContext, sourceString, sourceLen, moduleID, fscrCanDeferFncParse, Constants::FunctionCode, TRUE, TRUE, strictMode);

            // Indicate that this is a top-level function. We don't pass the fscrGlobalCode flag to the eval helper,
            // or it will return the global function that wraps the declared function body, as though it were an eval.
            // But we want, for instance, to be able to verify that we did the right amount of deferred parsing.
            ParseableFunctionInfo *functionInfo = pfuncScript->GetParseableFunctionInfo();
            Assert(functionInfo);
            functionInfo->SetGrfscr(functionInfo->GetGrfscr() | fscrGlobalCode);

#if ENABLE_TTD
            if(!scriptContext->IsTTDRecordOrReplayModeEnabled())
            {
                scriptContext->AddToNewFunctionMap(key, functionInfo->GetFunctionInfo());
            }
#else
            scriptContext->AddToNewFunctionMap(key, functionInfo->GetFunctionInfo());
#endif
        }
        else if (pfuncInfoCache->IsCoroutine())
        {
            pfuncScript = scriptContext->GetLibrary()->CreateGeneratorVirtualScriptFunction(pfuncInfoCache->GetFunctionProxy());
        }
        else
        {
            pfuncScript = scriptContext->GetLibrary()->CreateScriptFunction(pfuncInfoCache->GetFunctionProxy());
        }

#if ENABLE_TTD
        //
        //TODO: We may (probably?) want to use the debugger source rundown functionality here instead
        //
        if(pfuncScript != nullptr && (scriptContext->IsTTDRecordModeEnabled() || scriptContext->ShouldPerformReplayAction()))
        {
            //Make sure we have the body and text information available
            FunctionBody* globalBody = TTD::JsSupport::ForceAndGetFunctionBody(pfuncScript->GetParseableFunctionInfo());
            if(!scriptContext->TTDContextInfo->IsBodyAlreadyLoadedAtTopLevel(globalBody))
            {
                uint32 bodyIdCtr = 0;

                if(scriptContext->IsTTDRecordModeEnabled())
                {
                    const TTD::NSSnapValues::TopLevelNewFunctionBodyResolveInfo* tbfi = scriptContext->GetThreadContext()->TTDLog->AddNewFunction(globalBody, moduleID, sourceString, sourceLen);

                    //We always want to register the top-level load but we don't always need to log the event
                    if(scriptContext->ShouldPerformRecordAction())
                    {
                        scriptContext->GetThreadContext()->TTDLog->RecordTopLevelCodeAction(tbfi->TopLevelBase.TopLevelBodyCtr);
                    }

                    bodyIdCtr = tbfi->TopLevelBase.TopLevelBodyCtr;
                }

                if(scriptContext->ShouldPerformReplayAction())
                {
                    bodyIdCtr = scriptContext->GetThreadContext()->TTDLog->ReplayTopLevelCodeAction();
                }

                //walk global body to (1) add functions to pin set (2) build parent map
                scriptContext->TTDContextInfo->ProcessFunctionBodyOnLoad(globalBody, nullptr);
                scriptContext->TTDContextInfo->RegisterNewScript(globalBody, bodyIdCtr);

                if(scriptContext->ShouldPerformRecordOrReplayAction())
                {
                    globalBody->GetUtf8SourceInfo()->SetSourceInfoForDebugReplay_TTD(bodyIdCtr);
                }

                if(scriptContext->ShouldPerformReplayDebuggerAction())
                {
                    scriptContext->GetThreadContext()->TTDExecutionInfo->ProcessScriptLoad(scriptContext, bodyIdCtr, globalBody, globalBody->GetUtf8SourceInfo(), nullptr);
                }
            }
        }
#endif

        JS_ETW(EventWriteJSCRIPT_RECYCLER_ALLOCATE_FUNCTION(pfuncScript, EtwTrace::GetFunctionId(pfuncScript->GetFunctionProxy())));

        if (functionKind == FunctionKind::Generator || functionKind == FunctionKind::Async)
        {
            Assert(pfuncScript->GetFunctionInfo()->IsCoroutine());
            auto pfuncVirt = static_cast<GeneratorVirtualScriptFunction*>(pfuncScript);
            auto pfuncGen = functionKind == FunctionKind::Async ?
                scriptContext->GetLibrary()->CreateAsyncFunction(JavascriptAsyncFunction::EntryAsyncFunctionImplementation, pfuncVirt) :
                scriptContext->GetLibrary()->CreateGeneratorFunction(JavascriptGeneratorFunction::EntryGeneratorFunctionImplementation, pfuncVirt);
            pfuncVirt->SetRealGeneratorFunction(pfuncGen);
            pfuncScript = pfuncGen;
        }

        return isCtorSuperCall ?
            JavascriptOperators::OrdinaryCreateFromConstructor(RecyclableObject::FromVar(newTarget), pfuncScript, nullptr, scriptContext) :
            pfuncScript;
    }

    Var JavascriptFunction::NewInstanceRestrictedMode(RecyclableObject* function, CallInfo callInfo, ...)
    {
        ScriptContext* scriptContext = function->GetScriptContext();

        scriptContext->CheckEvalRestriction();

        PROBE_STACK(function->GetScriptContext(), Js::Constants::MinStackDefault);

        ARGUMENTS(args, callInfo);

        return NewInstanceHelper(scriptContext, function, callInfo, args);
    }

    Var JavascriptFunction::NewInstance(RecyclableObject* function, CallInfo callInfo, ...)
    {
        PROBE_STACK(function->GetScriptContext(), Js::Constants::MinStackDefault);

        ARGUMENTS(args, callInfo);
        ScriptContext* scriptContext = function->GetScriptContext();

        return NewInstanceHelper(scriptContext, function, callInfo, args);
    }

    Var JavascriptFunction::NewAsyncFunctionInstance(RecyclableObject* function, CallInfo callInfo, ...)
    {
        // Get called when creating a new async function through the constructor (e.g. af.__proto__.constructor)
        PROBE_STACK(function->GetScriptContext(), Js::Constants::MinStackDefault);

        ARGUMENTS(args, callInfo);

        return JavascriptFunction::NewInstanceHelper(function->GetScriptContext(), function, callInfo, args, JavascriptFunction::FunctionKind::Async);
    }

    Var JavascriptFunction::NewAsyncFunctionInstanceRestrictedMode(RecyclableObject* function, CallInfo callInfo, ...)
    {
        ScriptContext* scriptContext = function->GetScriptContext();

        scriptContext->CheckEvalRestriction();

        PROBE_STACK(scriptContext, Js::Constants::MinStackDefault);

        ARGUMENTS(args, callInfo);

        return JavascriptFunction::NewInstanceHelper(scriptContext, function, callInfo, args, JavascriptFunction::FunctionKind::Async);
    }

    //
    // Dummy EntryPoint for Function.prototype
    //
    Var JavascriptFunction::PrototypeEntryPoint(RecyclableObject* function, CallInfo callInfo, ...)
    {
        ARGUMENTS(args, callInfo);
        ScriptContext* scriptContext = function->GetScriptContext();
        JavascriptLibrary* library = function->GetLibrary();

        AssertMsg(args.Info.Count > 0, "Should always have implicit 'this'");

        if (callInfo.Flags & CallFlags_New)
        {
            JavascriptError::ThrowTypeError(scriptContext, VBSERR_ActionNotSupported);
        }

        return library->GetUndefined();
    }

    enum : unsigned { STACK_ARGS_ALLOCA_THRESHOLD = 8 }; // Number of stack args we allow before using _alloca

    // ES5 15.3.4.3
    //When the apply method is called on an object func with arguments thisArg and argArray the following steps are taken:
    //    1.    If IsCallable(func) is false, then throw a TypeError exception.
    //    2.    If argArray is null or undefined, then
    //          a.      Return the result of calling the [[Call]] internal method of func, providing thisArg as the this value and an empty list of arguments.
    //    3.    If Type(argArray) is not Object, then throw a TypeError exception.
    //    4.    Let len be the result of calling the [[Get]] internal method of argArray with argument "length".
    //
    //    Steps 5 and 7 deleted from July 19 Errata of ES5 spec
    //
    //    5.    If len is null or undefined, then throw a TypeError exception.
    //    6.    Len n be ToUint32(len).
    //    7.    If n is not equal to ToNumber(len), then throw a TypeError exception.
    //    8.    Let argList  be an empty List.
    //    9.    Let index be 0.
    //    10.   Repeat while index < n
    //          a.      Let indexName be ToString(index).
    //          b.      Let nextArg be the result of calling the [[Get]] internal method of argArray with indexName as the argument.
    //          c.      Append nextArg as the last element of argList.
    //          d.      Set index to index + 1.
    //    11.   Return the result of calling the [[Call]] internal method of func, providing thisArg as the this value and argList as the list of arguments.
    //    The length property of the apply method is 2.

    Var JavascriptFunction::EntryApply(RecyclableObject* function, CallInfo callInfo, ...)
    {
        PROBE_STACK(function->GetScriptContext(), Js::Constants::MinStackDefault);

        // Ideally, we want to maintain CallFlags_Eval behavior and pass along the extra FrameDisplay parameter
        // but that we would be a bigger change than what we want to do in this ship cycle. See WIN8: 915315.
        // If eval is executed using apply it will not get the frame display and always execute in global scope.
        ARGUMENTS(args, callInfo);
        ScriptContext* scriptContext = function->GetScriptContext();

        Assert(!(callInfo.Flags & CallFlags_New));

        ///
        /// Check Argument[0] has internal [[Call]] property
        /// If not, throw TypeError
        ///
        if (args.Info.Count == 0 || !JavascriptConversion::IsCallable(args[0]))
        {
            JavascriptError::ThrowTypeError(scriptContext, JSERR_This_NeedFunction, _u("Function.prototype.apply"));
        }

        Var thisVar = NULL;
        Var argArray = NULL;
        RecyclableObject* pFunc = RecyclableObject::FromVar(args[0]);

        if (args.Info.Count == 1)
        {
            thisVar = scriptContext->GetLibrary()->GetUndefined();
        }
        else if (args.Info.Count == 2)
        {
            thisVar = args.Values[1];
        }
        else if (args.Info.Count > 2)
        {
            thisVar = args.Values[1];
            argArray = args.Values[2];
        }

        BEGIN_SAFE_REENTRANT_CALL(scriptContext->GetThreadContext())
        {
            return CalloutHelper<false>(pFunc, thisVar, /* overridingNewTarget = */nullptr, argArray, scriptContext);
        }
        END_SAFE_REENTRANT_CALL
    }

    template <bool isConstruct>
    Var JavascriptFunction::CalloutHelper(RecyclableObject* pFunc, Var thisVar, Var overridingNewTarget, Var argArray, ScriptContext* scriptContext)
    {
        CallFlags callFlag;
        if (isConstruct)
        {
            callFlag = CallFlags_New;
        }
        else
        {
            callFlag = CallFlags_Value;
        }
        Arguments outArgs(CallInfo(callFlag, 0), nullptr);

        Var stackArgs[STACK_ARGS_ALLOCA_THRESHOLD];

        if (nullptr == argArray)
        {
            outArgs.Info.Count = 1;
            outArgs.Values = &thisVar;
        }
        else
        {
            bool isArray = JavascriptArray::Is(argArray);
            TypeId typeId = JavascriptOperators::GetTypeId(argArray);
            bool isNullOrUndefined = typeId <= TypeIds_UndefinedOrNull;

            if (!isNullOrUndefined && !JavascriptOperators::IsObject(argArray)) // ES5: throw if Type(argArray) is not Object
            {
                JavascriptError::ThrowTypeError(scriptContext, JSERR_FunctionArgument_NeedObject, _u("Function.prototype.apply"));
            }

            int64 len;
            JavascriptArray* arr = NULL;
            RecyclableObject* dynamicObject = RecyclableObject::FromVar(argArray);

            if (isNullOrUndefined)
            {
                len = 0;
            }
            else if (isArray)
            {
#if ENABLE_COPYONACCESS_ARRAY
                JavascriptLibrary::CheckAndConvertCopyOnAccessNativeIntArray<Var>(argArray);
#endif
                arr = JavascriptArray::FromVar(argArray);
                len = arr->GetLength();
            }
            else
            {
                Var lenProp = JavascriptOperators::OP_GetLength(dynamicObject, scriptContext);
                len = JavascriptConversion::ToLength(lenProp, scriptContext);
            }

            if (len >= CallInfo::kMaxCountArgs)
            {
                JavascriptError::ThrowRangeError(scriptContext, JSERR_ArgListTooLarge);
            }

            outArgs.Info.Count = (uint)len + 1;
            if (len == 0)
            {
                outArgs.Values = &thisVar;
            }
            else
            {
                if (outArgs.Info.Count > STACK_ARGS_ALLOCA_THRESHOLD)
                {
                    PROBE_STACK(scriptContext, outArgs.Info.Count * sizeof(Var)+Js::Constants::MinStackDefault); // args + function call
                    outArgs.Values = (Var*)_alloca(outArgs.Info.Count * sizeof(Var));
                }
                else
                {
                    outArgs.Values = stackArgs;
                }
                outArgs.Values[0] = thisVar;


                Var undefined = pFunc->GetLibrary()->GetUndefined();
                if (isArray && arr->GetScriptContext() == scriptContext)
                {
                    arr->ForEachItemInRange<false>(0, (uint)len, undefined, scriptContext,
                        [&outArgs](uint index, Var element)
                    {
                        outArgs.Values[index + 1] = element;
                    });
                }
                else
                {
                    for (uint i = 0; i < len; i++)
                    {
                        Var element = nullptr;
                        if (!JavascriptOperators::GetItem(dynamicObject, i, &element, scriptContext))
                        {
                            element = undefined;
                        }
                        outArgs.Values[i + 1] = element;
                    }
                }
            }
        }

        if (isConstruct)
        {
            return JavascriptFunction::CallAsConstructor(pFunc, overridingNewTarget, outArgs, scriptContext);
        }
        else
        {
            // Apply scenarios can have more than Constants::MaxAllowedArgs number of args. Need to use the large argCount logic here.
            return JavascriptFunction::CallFunction<true>(pFunc, pFunc->GetEntryPoint(), outArgs, /* useLargeArgCount */true);
        }
    }

    Var JavascriptFunction::ApplyHelper(RecyclableObject* function, Var thisArg, Var argArray, ScriptContext* scriptContext)
    {
        BEGIN_SAFE_REENTRANT_CALL(scriptContext->GetThreadContext())
        {
            return CalloutHelper<false>(function, thisArg, /* overridingNewTarget = */nullptr, argArray, scriptContext);
        }
        END_SAFE_REENTRANT_CALL
    }

    Var JavascriptFunction::ConstructHelper(RecyclableObject* function, Var thisArg, Var overridingNewTarget, Var argArray, ScriptContext* scriptContext)
    {
        BEGIN_SAFE_REENTRANT_CALL(scriptContext->GetThreadContext())
        {
            return CalloutHelper<true>(function, thisArg, overridingNewTarget, argArray, scriptContext);
        }
        END_SAFE_REENTRANT_CALL
    }

    Var JavascriptFunction::EntryBind(RecyclableObject* function, CallInfo callInfo, ...)
    {
        PROBE_STACK(function->GetScriptContext(), Js::Constants::MinStackDefault);

        ARGUMENTS(args, callInfo);
        ScriptContext* scriptContext = function->GetScriptContext();

        CHAKRATEL_LANGSTATS_INC_BUILTINCOUNT(Function_Prototype_bind);

        Assert(!(callInfo.Flags & CallFlags_New));

        ///
        /// Check Argument[0] has internal [[Call]] property
        /// If not, throw TypeError
        ///
        if (args.Info.Count == 0 || !JavascriptConversion::IsCallable(args[0]))
        {
            JavascriptError::ThrowTypeError(scriptContext, JSERR_This_NeedFunction, _u("Function.prototype.bind"));
        }

        BoundFunction* boundFunc = BoundFunction::New(scriptContext, args);

        return boundFunc;
    }

    // ES5 15.3.4.4
    // Function.prototype.call (thisArg [ , arg1 [ , arg2, ... ] ] )
    //    When the call method is called on an object func with argument thisArg and optional arguments arg1, arg2 etc, the following steps are taken:
    //    1.    If IsCallable(func) is false, then throw a TypeError exception.
    //    2.    Let argList be an empty List.
    //    3.    If this method was called with more than one argument then in left to right order starting with arg1 append each argument as the last element of argList
    //    4.    Return the result of calling the [[Call]] internal method of func, providing thisArg as the this value and argList as the list of arguments.
    //    The length property of the call method is 1.

    Var JavascriptFunction::EntryCall(RecyclableObject* function, CallInfo callInfo, ...)
    {
        PROBE_STACK(function->GetScriptContext(), Js::Constants::MinStackDefault);

        RUNTIME_ARGUMENTS(args, callInfo);
        ScriptContext* scriptContext = function->GetScriptContext();

        Assert(!(callInfo.Flags & CallFlags_New));

        ///
        /// Check Argument[0] has internal [[Call]] property
        /// If not, throw TypeError
        ///
        uint argCount = args.Info.Count;
<<<<<<< HEAD
        if (callInfo.Flags & CallFlags_ExtraArg)
        {
            // The last argument is the "extra". Don't consider it in the logic below.
            // It will either remain in place (argCount == 1) or be copied.
            argCount--;
        }
=======
>>>>>>> 84bd6f3c
        if (argCount == 0 || !JavascriptConversion::IsCallable(args[0]))
        {
            JavascriptError::ThrowTypeError(scriptContext, JSERR_This_NeedFunction, _u("Function.prototype.call"));
        }

        RecyclableObject *pFunc = RecyclableObject::FromVar(args[0]);
        if (argCount == 1)
        {
            args.Values[0] = scriptContext->GetLibrary()->GetUndefined();
        }
        else
        {
            ///
            /// Remove function object from the arguments and pass the rest
            ///
            for (uint i = 0; i < args.Info.Count - 1; ++i)
            {
                args.Values[i] = args.Values[i + 1];
            }
            args.Info.Count = args.Info.Count - 1;
        }

        ///
        /// Call the [[Call]] method on the function object
        ///
        BEGIN_SAFE_REENTRANT_CALL(scriptContext->GetThreadContext())
        {
            return JavascriptFunction::CallFunction<true>(pFunc, pFunc->GetEntryPoint(), args, true /*useLargeArgCount*/);
        }
        END_SAFE_REENTRANT_CALL
    }

    Var JavascriptFunction::CallRootFunctionInScript(JavascriptFunction* func, Arguments args)
    {
        ScriptContext* scriptContext = func->GetScriptContext();
        if (scriptContext->GetThreadContext()->HasPreviousHostScriptContext())
        {
            ScriptContext* requestContext = scriptContext->GetThreadContext()->
              GetPreviousHostScriptContext()->GetScriptContext();
            func = JavascriptFunction::FromVar(CrossSite::MarshalVar(requestContext,
              func, scriptContext));
        }
        return func->CallRootFunction(args, scriptContext, true);
    }

    Var JavascriptFunction::CallRootFunction(RecyclableObject* obj, Arguments args, ScriptContext * scriptContext, bool inScript)
    {
        Var ret = nullptr;

#ifdef FAULT_INJECTION
        if (Js::Configuration::Global.flags.FaultInjection >= 0)
        {
            Js::FaultInjection::pfnHandleAV = JavascriptFunction::CallRootEventFilter;
            __try
            {
                ret = JavascriptFunction::CallRootFunctionInternal(obj, args, scriptContext, inScript);
            }
            __finally
            {
                Js::FaultInjection::pfnHandleAV = nullptr;
            }
            //ret should never be null here
            Assert(ret);
            return ret;
        }
#endif

#ifdef DISABLE_SEH
        // xplat: JavascriptArrayBuffer::AllocWrapper is disabled on cross-platform
        // (IsValidVirtualBufferLength always returns false).
        // SEH and ResumeForOutOfBoundsArrayRefs are not needed.
        ret = JavascriptFunction::CallRootFunctionInternal(obj, args, scriptContext, inScript);
#else
        if (scriptContext->GetThreadContext()->GetAbnormalExceptionCode() != 0)
        {
            // ensure that hosts are not doing SEH across Chakra frames, as that can lead to bad state (e.g. destructors not being called)
            UnexpectedExceptionHandling_fatal_error();
        }

        // mark volatile, because otherwise VC will incorrectly optimize away load in the finally block
        volatile uint32 exceptionCode = 0;
        EXCEPTION_POINTERS exceptionInfo = { 0 };
        __try
        {
            __try
            {
                ret = JavascriptFunction::CallRootFunctionInternal(obj, args, scriptContext, inScript);
            }
            __except (
                exceptionInfo = *GetExceptionInformation(),
                exceptionCode = GetExceptionCode(),
                CallRootEventFilter(exceptionCode, GetExceptionInformation()))
            {
                Assert(UNREACHED);
            }
        }
        __finally
        {
            // 0xE06D7363 is C++ exception code
            if (exceptionCode != 0 && exceptionCode != 0xE06D7363 && AbnormalTermination() && !IsDebuggerPresent())
            {
                scriptContext->GetThreadContext()->SetAbnormalExceptionCode(exceptionCode);
                scriptContext->GetThreadContext()->SetAbnormalExceptionRecord(&exceptionInfo);
            }
        }
#endif
        //ret should never be null here
        Assert(ret);
        return ret;
    }

    Var JavascriptFunction::CallRootFunctionInternal(RecyclableObject* obj, Arguments args, ScriptContext * scriptContext, bool inScript)
    {
#if DBG
        if (IsInAssert != 0)
        {
            // Just don't execute anything if we are in an assert
            Js::Throw::FatalInternalError();
        }
#endif

        if (inScript)
        {
            Assert(!(args.Info.Flags & CallFlags_New));
<<<<<<< HEAD
            return JavascriptFunction::CallFunction<true>(obj, obj->GetEntryPoint(), args);
=======
            BEGIN_SAFE_REENTRANT_CALL(scriptContext->GetThreadContext())
            {
                return JavascriptFunction::CallFunction<true>(obj, obj->GetEntryPoint(), args);
            }
            END_SAFE_REENTRANT_CALL
>>>>>>> 84bd6f3c
        }

#ifdef ENABLE_DEBUG_CONFIG_OPTIONS
        Js::Var varThis;
        if (PHASE_FORCE1(Js::EvalCompilePhase) && args.Info.Count == 0)
        {
            varThis = JavascriptOperators::OP_GetThis(scriptContext->GetLibrary()->GetUndefined(), kmodGlobal, scriptContext);
            args.Info.Flags = (Js::CallFlags)(args.Info.Flags | CallFlags_Eval);
            args.Info.Count = 1;
            args.Values = &varThis;
        }
#endif

        Var varResult = nullptr;
        ThreadContext *threadContext;
        threadContext = scriptContext->GetThreadContext();

        JavascriptExceptionObject* pExceptionObject = NULL;
        bool hasCaller = scriptContext->GetHostScriptContext() ? !!scriptContext->GetHostScriptContext()->HasCaller() : false;
        Assert(scriptContext == obj->GetScriptContext());
        BEGIN_JS_RUNTIME_CALLROOT_EX(scriptContext, hasCaller)
        {
            scriptContext->VerifyAlive(true);
            try
            {
<<<<<<< HEAD
                varResult =
                    args.Info.Flags & CallFlags_New ?
                    CallAsConstructor(obj, /* overridingNewTarget = */nullptr, args, scriptContext) :
                    CallFunction<true>(obj, obj->GetEntryPoint(), args);
=======
                BEGIN_SAFE_REENTRANT_CALL(scriptContext->GetThreadContext())
                {
                    varResult = args.Info.Flags & CallFlags_New ?
                            JavascriptFunction::CallAsConstructor(obj, /* overridingNewTarget = */nullptr, args, scriptContext) :
                            JavascriptFunction::CallFunction<true>(obj, obj->GetEntryPoint(), args);
                }
                END_SAFE_REENTRANT_CALL
>>>>>>> 84bd6f3c

                // A recent compiler bug 150148 can incorrectly eliminate catch block, temporary workaround
                if (threadContext == NULL)
                {
                    throw JavascriptException(nullptr);
                }
            }
            catch (const JavascriptException& err)
            {
                pExceptionObject = err.GetAndClear();
            }

            if (pExceptionObject)
            {
                JavascriptExceptionOperators::DoThrowCheckClone(pExceptionObject, scriptContext);
            }
        }
        END_JS_RUNTIME_CALL(scriptContext);

        Assert(varResult != nullptr);
        return varResult;
    }

    Var JavascriptFunction::CallRootFunction(Arguments args, ScriptContext * scriptContext, bool inScript)
    {
        return JavascriptFunction::CallRootFunction(this, args, scriptContext, inScript);
    }

#if DBG
    /*static*/
    void JavascriptFunction::CheckValidDebugThunk(ScriptContext* scriptContext, RecyclableObject *function)
    {
        Assert(scriptContext != nullptr);
        Assert(function != nullptr);

        if (scriptContext->IsScriptContextInDebugMode()
            && !scriptContext->IsInterpreted() && !CONFIG_FLAG(ForceDiagnosticsMode)    // Does not work nicely if we change the default settings.
            && function->GetEntryPoint() != scriptContext->CurrentThunk
            && !CrossSite::IsThunk(function->GetEntryPoint())
            && JavascriptFunction::Is(function))
        {

            JavascriptFunction *jsFunction = JavascriptFunction::FromVar(function);
            if (!jsFunction->IsBoundFunction()
                && !jsFunction->GetFunctionInfo()->IsDeferred()
                && (jsFunction->GetFunctionInfo()->GetAttributes() & FunctionInfo::DoNotProfile) != FunctionInfo::DoNotProfile
                && jsFunction->GetFunctionInfo() != &JavascriptExternalFunction::EntryInfo::WrappedFunctionThunk)
            {
                Js::FunctionProxy *proxy = jsFunction->GetFunctionProxy();
                if (proxy)
                {
                    AssertMsg(proxy->HasValidEntryPoint(), "Function does not have valid entrypoint");
                }
            }
        }
    }
#endif

    Var JavascriptFunction::CallAsConstructor(Var v, Var overridingNewTarget, Arguments args, ScriptContext* scriptContext, const Js::AuxArray<uint32> *spreadIndices)
    {
        Assert(v);
        Assert(args.Info.Flags & CallFlags_New);
        Assert(scriptContext);

        // newCount is ushort.
        if (args.Info.Count >= USHORT_MAX)
        {
            JavascriptError::ThrowRangeError(scriptContext, JSERR_ArgListTooLarge);
        }
        AnalysisAssert(args.Info.Count < USHORT_MAX);

        // Create the empty object if necessary:
        // - Built-in constructor functions will return a new object of a specific type, so a new empty object does not need to
        //   be created
        // - If the newTarget is specified and the function is base kind then the this object will be already created. So we can
        //   just use it instead of creating a new one.
        // - For user-defined constructor functions, an empty object is created with the function's prototype
        Var resultObject = nullptr;
        if (overridingNewTarget != nullptr && args.Info.Count > 0)
        {
            resultObject = args.Values[0];
        }
        else
        {
            resultObject = JavascriptOperators::NewScObjectNoCtor(v, scriptContext);
        }

        // JavascriptOperators::NewScObjectNoCtor should have thrown if 'v' is not a constructor
        RecyclableObject* functionObj = RecyclableObject::UnsafeFromVar(v);

        const unsigned STACK_ARGS_ALLOCA_THRESHOLD = 8; // Number of stack args we allow before using _alloca
        Var stackArgs[STACK_ARGS_ALLOCA_THRESHOLD];
        Var* newValues = args.Values;
        CallFlags newFlags = args.Info.Flags;

        bool thisAlreadySpecified = false;

        if (overridingNewTarget != nullptr)
        {
            ScriptFunction * scriptFunctionObj = JavascriptOperators::TryFromVar<ScriptFunction>(functionObj);
            uint newCount = args.Info.Count;
            if (scriptFunctionObj && scriptFunctionObj->GetFunctionInfo()->IsClassConstructor())
            {
                thisAlreadySpecified = true;
                args.Values[0] = overridingNewTarget;
            }
            else
            {
                newCount++;
                newFlags = (CallFlags)(newFlags | CallFlags_NewTarget | CallFlags_ExtraArg);
                if (newCount > STACK_ARGS_ALLOCA_THRESHOLD)
                {
                    PROBE_STACK(scriptContext, newCount * sizeof(Var) + Js::Constants::MinStackDefault); // args + function call
                    newValues = (Var*)_alloca(newCount * sizeof(Var));
                }
                else
                {
                    newValues = stackArgs;
                }

                for (unsigned int i = 0; i < args.Info.Count; i++)
                {
                    newValues[i] = args.Values[i];
                }
#pragma prefast(suppress:6386, "The index is within the bounds")
                newValues[args.Info.Count] = overridingNewTarget;
            }
        }

        // Call the constructor function:
        // - If this is not already specified as the overriding new target in Reflect.construct a class case, then
        // - Pass in the new empty object as the 'this' parameter. This can be null if an empty object was not created.

        if (!thisAlreadySpecified)
        {
            newValues[0] = resultObject;
        }

        CallInfo newCallInfo(newFlags, args.Info.Count);
        Arguments newArgs(newCallInfo, newValues);

        if (JavascriptProxy::Is(v))
        {
            JavascriptProxy* proxy = JavascriptProxy::FromVar(v);
            return proxy->ConstructorTrap(newArgs, scriptContext, spreadIndices);
        }

#if DBG
        if (scriptContext->IsScriptContextInDebugMode())
        {
            CheckValidDebugThunk(scriptContext, functionObj);
        }
#endif

        Var functionResult;
        if (spreadIndices != nullptr)
        {
            functionResult = CallSpreadFunction(functionObj, newArgs, spreadIndices);
        }
        else
        {
            functionResult = CallFunction<true>(functionObj, functionObj->GetEntryPoint(), newArgs, true /*useLargeArgCount*/);
        }

        return
            FinishConstructor(
                functionResult,
                resultObject,
                JavascriptFunction::Is(functionObj) && functionObj->GetScriptContext() == scriptContext ?
                JavascriptFunction::FromVar(functionObj) :
                nullptr,
                overridingNewTarget != nullptr);
    }

    Var JavascriptFunction::FinishConstructor(
        const Var constructorReturnValue,
        Var newObject,
        JavascriptFunction *const function,
        bool hasOverridingNewTarget)
    {
        Assert(constructorReturnValue);

        // CONSIDER: Using constructorCache->ctorHasNoExplicitReturnValue to speed up this interpreter code path.
        if (JavascriptOperators::IsObject(constructorReturnValue))
        {
            newObject = constructorReturnValue;
        }

        // #3217: Cases with overriding newTarget are not what constructor cache is intended for;
        //     Bypass constructor cache to avoid prototype mismatch/confusion.
        if (function && function->GetConstructorCache()->NeedsUpdateAfterCtor() && !hasOverridingNewTarget)
        {
            JavascriptOperators::UpdateNewScObjectCache(function, newObject, function->GetScriptContext());
        }

        return newObject;
    }

    Var JavascriptFunction::EntrySpreadCall(const Js::AuxArray<uint32> *spreadIndices, RecyclableObject* function, CallInfo callInfo, ...)
    {
        PROBE_STACK(function->GetScriptContext(), Js::Constants::MinStackDefault);

        RUNTIME_ARGUMENTS(args, spreadIndices, function, callInfo);

        BEGIN_SAFE_REENTRANT_CALL(function->GetScriptContext()->GetThreadContext())
        {
            return JavascriptFunction::CallSpreadFunction(function, args, spreadIndices);
        }
        END_SAFE_REENTRANT_CALL
    }

    uint JavascriptFunction::GetSpreadSize(const Arguments args, const Js::AuxArray<uint32> *spreadIndices, ScriptContext *scriptContext)
    {
        // Work out the expanded number of arguments.
        AssertOrFailFast(args.Info.Count < CallInfo::kMaxCountArgs && args.Info.Count >= spreadIndices->count);

        uint spreadArgsCount = spreadIndices->count;
        uint32 totalLength = args.Info.Count - spreadArgsCount;

        for (unsigned i = 0; i < spreadArgsCount; ++i)
        {
            uint32 elementLength = JavascriptArray::GetSpreadArgLen(args[spreadIndices->elements[i]], scriptContext);
            if (elementLength >= CallInfo::kMaxCountArgs)
            {
                JavascriptError::ThrowRangeError(scriptContext, JSERR_ArgListTooLarge);
            }
            totalLength = UInt32Math::Add(totalLength, elementLength);
        }

        if (totalLength >= CallInfo::kMaxCountArgs)
        {
            JavascriptError::ThrowRangeError(scriptContext, JSERR_ArgListTooLarge);
        }

        return totalLength;
    }

    void JavascriptFunction::SpreadArgs(const Arguments args, Arguments& destArgs, const Js::AuxArray<uint32> *spreadIndices, ScriptContext *scriptContext)
    {
        Assert(args.Values != nullptr);
        Assert(destArgs.Values != nullptr);

        CallInfo callInfo = args.Info;
        uint argCount = args.GetArgCountWithExtraArgs();
        unsigned destArgCount = destArgs.GetLargeArgCountWithExtraArgs(); // Result can be bigger than Constants::MaxAllowedArgs
        size_t destArgsByteSize = destArgCount * sizeof(Var);

        destArgs.Values[0] = args[0];

        // Iterate over the arguments, spreading inline. We skip 'this'.

        uint32 argsIndex = 1;
        for (unsigned i = 1, spreadArgIndex = 0; i < argCount; ++i)
        {
            uint32 spreadIndex = spreadIndices->elements[spreadArgIndex]; // Next index to be spread.
            if (i < spreadIndex)
            {
                // Copy everything until the next spread index.
                js_memcpy_s(destArgs.Values + argsIndex,
                            destArgsByteSize - (argsIndex * sizeof(Var)),
                            args.Values + i,
                            (spreadIndex - i) * sizeof(Var));
                argsIndex += spreadIndex - i;
                i = spreadIndex - 1;
                continue;
            }
            else if (i > spreadIndex)
            {
                // Copy everything after the last spread index.
                js_memcpy_s(destArgs.Values + argsIndex,
                            destArgsByteSize - (argsIndex * sizeof(Var)),
                            args.Values + i,
                            (argCount - i) * sizeof(Var));
                break;
            }
            else
            {
                // Expand the spread element.
                Var instance = args[spreadIndex];

                if (SpreadArgument::Is(instance))
                {
                    SpreadArgument* spreadedArgs = SpreadArgument::FromVar(instance);
                    uint size = spreadedArgs->GetArgumentSpreadCount();
                    if (size > 0)
                    {
                        const Var * spreadBuffer = spreadedArgs->GetArgumentSpread();
                        js_memcpy_s(destArgs.Values + argsIndex,
                            size * sizeof(Var),
                            spreadBuffer,
                            size * sizeof(Var));
                        argsIndex += size;
                    }
                }
                else
                {
                    Assert(JavascriptOperators::IsUndefinedObject(instance));
                    destArgs.Values[argsIndex++] = instance;
                }

                if (spreadArgIndex < spreadIndices->count - 1)
                {
                    spreadArgIndex++;
                }
            }
        }
        if (argsIndex > destArgCount)
        {
            AssertMsg(false, "The array length has changed since we allocated the destArgs buffer?");
            Throw::FatalInternalError();
        }

    }

    Var JavascriptFunction::CallSpreadFunction(RecyclableObject* function, Arguments args, const Js::AuxArray<uint32> *spreadIndices)
    {
        ScriptContext* scriptContext = function->GetScriptContext();

        // Work out the expanded number of arguments.
        uint spreadSize = GetSpreadSize(args, spreadIndices, scriptContext);
        uint32 actualLength = CallInfo::GetLargeArgCountWithExtraArgs(args.Info.Flags, spreadSize);

        // Allocate (if needed) space for the expanded arguments.
        Arguments outArgs(CallInfo(args.Info.Flags, spreadSize), nullptr);
        Var stackArgs[STACK_ARGS_ALLOCA_THRESHOLD];
        size_t outArgsSize = 0;
        if (actualLength > STACK_ARGS_ALLOCA_THRESHOLD)
        {
            PROBE_STACK(scriptContext, actualLength * sizeof(Var) + Js::Constants::MinStackDefault); // args + function call
            outArgsSize = actualLength * sizeof(Var);
            outArgs.Values = (Var*)_alloca(outArgsSize);
            ZeroMemory(outArgs.Values, outArgsSize);
        }
        else
        {
            outArgs.Values = stackArgs;
            outArgsSize = STACK_ARGS_ALLOCA_THRESHOLD * sizeof(Var);
            ZeroMemory(outArgs.Values, outArgsSize); // We may not use all of the elements
        }

        SpreadArgs(args, outArgs, spreadIndices, scriptContext);

        // Number of arguments are allowed to be more than Constants::MaxAllowedArgs in runtime. Need to use the large argcount logic in this case.
        return JavascriptFunction::CallFunction<true>(function, function->GetEntryPoint(), outArgs, true);
    }

    Var JavascriptFunction::CallFunction(Arguments args)
    {
        return JavascriptFunction::CallFunction<true>(this, this->GetEntryPoint(), args);
    }

    template Var JavascriptFunction::CallFunction<true>(RecyclableObject* function, JavascriptMethod entryPoint, Arguments args, bool useLargeArgCount);
    template Var JavascriptFunction::CallFunction<false>(RecyclableObject* function, JavascriptMethod entryPoint, Arguments args, bool useLargeArgCount);

#if _M_IX86
    extern "C" Var BreakSpeculation(Var passthrough)
    {
        Var result = nullptr;
        __asm
        {
            mov ecx, passthrough;
            cmp ecx, ecx;
            cmove eax, ecx;
            mov result, eax;
        }
        return result;
    }
#ifdef ASMJS_PLAT
    template <> int JavascriptFunction::CallAsmJsFunction<int>(RecyclableObject * function, JavascriptMethod entryPoint, Var * argv, uint argsSize, byte* reg)
    {
        return CallAsmJsFunctionX86Thunk(function, entryPoint, argv, argsSize, reg).i32;
    }
    template <> int64 JavascriptFunction::CallAsmJsFunction<int64>(RecyclableObject * function, JavascriptMethod entryPoint, Var * argv, uint argsSize, byte* reg)
    {
        return CallAsmJsFunctionX86Thunk(function, entryPoint, argv, argsSize, reg).i64;
    }
    template <> float JavascriptFunction::CallAsmJsFunction<float>(RecyclableObject * function, JavascriptMethod entryPoint, Var * argv, uint argsSize, byte* reg)
    {
        return CallAsmJsFunctionX86Thunk(function, entryPoint, argv, argsSize, reg).f32;
    }
    template <> double JavascriptFunction::CallAsmJsFunction<double>(RecyclableObject * function, JavascriptMethod entryPoint, Var * argv, uint argsSize, byte* reg)
    {
        return CallAsmJsFunctionX86Thunk(function, entryPoint, argv, argsSize, reg).f64;
    }
    template <> AsmJsSIMDValue JavascriptFunction::CallAsmJsFunction<AsmJsSIMDValue>(RecyclableObject * function, JavascriptMethod entryPoint, Var * argv, uint argsSize, byte* reg)
    {
        return CallAsmJsFunctionX86Thunk(function, entryPoint, argv, argsSize, reg).simd;
    }

    PossibleAsmJsReturnValues JavascriptFunction::CallAsmJsFunctionX86Thunk(RecyclableObject * function, JavascriptMethod entryPoint, Var * argv, uint argsSize, byte*)
    {
        void* savedEsp;
        _declspec(align(16)) PossibleAsmJsReturnValues retVals;
        CompileAssert(sizeof(PossibleAsmJsReturnValues) == sizeof(int64) + sizeof(AsmJsSIMDValue));
        CompileAssert(offsetof(PossibleAsmJsReturnValues, low) == offsetof(PossibleAsmJsReturnValues, i32));
        CompileAssert(offsetof(PossibleAsmJsReturnValues, high) == offsetof(PossibleAsmJsReturnValues, i32) + sizeof(int32));

        // call variable argument function provided in entryPoint
        __asm
        {
            mov savedEsp, esp;
            mov ecx, argsSize;
            cmp ecx, 0x1000;
            jl allocate_stack;
            // Use _chkstk to probe each page when using more then a page size
            mov eax, ecx;
            call _chkstk; // _chkstk saves/restores ecx
        allocate_stack:
            sub esp, ecx;

            mov edi, esp;
            mov esi, argv;
            add esi, 4; // Skip function
            mov ecx, argsSize;
            rep movs byte ptr[edi], byte ptr[esi];

            mov  ecx, entryPoint
#ifdef _CONTROL_FLOW_GUARD
            // verify that the call target is valid
            call[__guard_check_icall_fptr]
#endif
            push function;
            call ecx;
            mov retVals.low, eax;
            mov retVals.high, edx;
            movaps retVals.xmm, xmm0;
            // Restore ESP
            mov esp, savedEsp;
        }
        return retVals;
    }
#endif

#ifdef __clang__
void __cdecl _alloca_probe_16()
{
    // todo: fix this!!!
    abort();
    __asm
    {
        push    ecx
        lea     ecx, [esp + 8]
        sub     ecx, eax
        and     ecx, (16 - 1)
        add     eax, ecx
        ret
    }
}
#endif

    static Var LocalCallFunction(RecyclableObject* function,
        JavascriptMethod entryPoint, Arguments args, bool doStackProbe, bool useLargeArgCount = false)
    {
        Js::Var varResult;

#if DBG && ENABLE_NATIVE_CODEGEN
        CheckIsExecutable(function, entryPoint);
#endif
        // compute size of stack to reserve
        CallInfo callInfo = args.Info;
        uint argCount = useLargeArgCount ? args.GetLargeArgCountWithExtraArgs() : args.GetArgCountWithExtraArgs();
        uint argsSize = argCount * sizeof(Var);

        ScriptContext * scriptContext = function->GetScriptContext();

        if (doStackProbe)
        {
            PROBE_STACK_CALL(scriptContext, function, argsSize);
        }

        JS_REENTRANCY_CHECK(scriptContext->GetThreadContext());

        void *data;
        void *savedEsp;
        __asm {
            // Save ESP
            mov savedEsp, esp
            mov eax, argsSize
            // Make sure we don't go beyond guard page
            cmp eax, 0x1000
            jge alloca_probe
            sub esp, eax
            jmp dbl_align
alloca_probe:
            // Use alloca to allocate more then a page size
            // Alloca assumes eax, contains size, and adjust ESP while
            // probing each page.
            call _alloca_probe_16
dbl_align:
            // 8-byte align frame to improve floating point perf of our JIT'd code.
            and esp, -8

            mov data, esp
        }

        {

            Var* dest = (Var*)data;
            Var* src = args.Values;
            for(unsigned int i =0; i < argCount; i++)
            {
                dest[i] = src[i];
            }
        }

        // call variable argument function provided in entryPoint
        __asm
        {
            mov  ecx, entryPoint
#ifdef _CONTROL_FLOW_GUARD
            // verify that the call target is valid
            call [__guard_check_icall_fptr]
#endif

            push callInfo
            push function
            call ecx

            // Restore ESP
            mov esp, savedEsp

            // save the return value from realsum.
            mov varResult, eax;
        }

        return varResult;
    }

    // clang fails to create the labels,
    // when __asm op is under a template function
    template <bool doStackProbe>
    Var JavascriptFunction::CallFunction(RecyclableObject* function,
        JavascriptMethod entryPoint, Arguments args, bool useLargeArgCount)
    {
        return LocalCallFunction(function, entryPoint, args, doStackProbe, useLargeArgCount);
    }

#elif _M_X64
    template <bool doStackProbe>
    Var JavascriptFunction::CallFunction(RecyclableObject *function, JavascriptMethod entryPoint, Arguments args, bool useLargeArgCount)
    {
        // compute size of stack to reserve and make sure we have enough stack.
        uint argCount = useLargeArgCount ? args.GetLargeArgCountWithExtraArgs() : args.GetArgCountWithExtraArgs();
        uint argsSize = argCount * sizeof(Var);

        if (doStackProbe == true)
        {
            PROBE_STACK_CALL(function->GetScriptContext(), function, argsSize);
        }
#if DBG && ENABLE_NATIVE_CODEGEN
        CheckIsExecutable(function, entryPoint);
#endif

<<<<<<< HEAD
        return amd64_CallFunction(function, entryPoint, args.Info, args.Info.Count, &args.Values[0]);
=======
        return JS_REENTRANCY_CHECK(function->GetScriptContext()->GetThreadContext(),
            amd64_CallFunction(function, entryPoint, args.Info, argCount, &args.Values[0]));
>>>>>>> 84bd6f3c
    }
#elif defined(_M_ARM)
    extern "C"
    {
        extern Var arm_CallFunction(JavascriptFunction* function, CallInfo info, uint argCount, Var* values, JavascriptMethod entryPoint);
    }

    extern "C" Var BreakSpeculation(Var passthrough)
    {
        return passthrough;
    }

    template <bool doStackProbe>
    Var JavascriptFunction::CallFunction(RecyclableObject* function, JavascriptMethod entryPoint, Arguments args, bool useLargeArgCount)
    {
        // compute size of stack to reserve and make sure we have enough stack.
        uint argCount = useLargeArgCount ? args.GetLargeArgCountWithExtraArgs() : args.GetArgCountWithExtraArgs();
        uint argsSize = argCount * sizeof(Var);
        if (doStackProbe)
        {
            PROBE_STACK_CALL(function->GetScriptContext(), function, argsSize);
        }

#if DBG && ENABLE_NATIVE_CODEGEN
        CheckIsExecutable(function, entryPoint);
#endif
        Js::Var varResult;

        //The ARM can pass 4 arguments via registers so handle the cases for 0 or 1 values without resorting to asm code
        //(so that the asm code can assume 0 or more values will go on the stack: putting -1 values on the stack is unhealthy).
        if (argCount == 0)
        {
            varResult = CALL_ENTRYPOINT(function->GetScriptContext()->GetThreadContext(), entryPoint, (JavascriptFunction*)function, args.Info);
        }
        else if (argCount == 1)
        {
            varResult = CALL_ENTRYPOINT(function->GetScriptContext()->GetThreadContext(), entryPoint, (JavascriptFunction*)function, args.Info, args.Values[0]);
        }
        else
        {
            varResult = JS_REENTRANCY_CHECK(function->GetScriptContext()->GetThreadContext(),
                arm_CallFunction((JavascriptFunction*)function, args.Info, argCount, args.Values, entryPoint));
        }

        return varResult;
    }
#elif defined(_M_ARM64)
    extern "C"
    {
        extern Var arm64_CallFunction(JavascriptFunction* function, CallInfo info, uint argCount, Var* values, JavascriptMethod entryPoint);
    }

    template <bool doStackProbe>
    Var JavascriptFunction::CallFunction(RecyclableObject* function, JavascriptMethod entryPoint, Arguments args, bool useLargeArgCount)
    {
        // compute size of stack to reserve and make sure we have enough stack.
        uint argCount = useLargeArgCount ? args.GetLargeArgCountWithExtraArgs() : args.GetArgCountWithExtraArgs();
        uint argsSize = argCount * sizeof(Var);
        if (doStackProbe)
        {
            PROBE_STACK_CALL(function->GetScriptContext(), function, argsSize);
        }

#if DBG && ENABLE_NATIVE_CODEGEN
        CheckIsExecutable(function, entryPoint);
#endif
        Js::Var varResult;

        varResult = JS_REENTRANCY_CHECK(function->GetScriptContext()->GetThreadContext(),
            arm64_CallFunction((JavascriptFunction*)function, args.Info, argCount, args.Values, entryPoint));

        return varResult;
    }
#else
    Var JavascriptFunction::CallFunction(RecyclableObject *function, JavascriptMethod entryPoint, Arguments args)
    {
#if DBG && ENABLE_NATIVE_CODEGEN
        CheckIsExecutable(function, entryPoint);
#endif
#if 1
        Js::Throw::NotImplemented();
        return nullptr;
#else
        Var varResult;
        switch (info.Count)
        {
        case 0:
            {
                varResult=entryPoint((JavascriptFunction*)function, args.Info);
                break;
            }
        case 1: {
            varResult=entryPoint(
                (JavascriptFunction*)function,
                args.Info,
                args.Values[0]);
            break;
                }
        case 2: {
            varResult=entryPoint(
                (JavascriptFunction*)function,
                args.Info,
                args.Values[0],
                args.Values[1]);
            break;
                }
        case 3: {
            varResult=entryPoint(
                (JavascriptFunction*)function,
                args.Info,
                args.Values[0],
                args.Values[1],
                args.Values[2]);
            break;
                }
        case 4: {
            varResult=entryPoint(
                (JavascriptFunction*)function,
                args.Info,
                args.Values[0],
                args.Values[1],
                args.Values[2],
                args.Values[3]);
            break;
                }
        case 5: {
            varResult=entryPoint(
                (JavascriptFunction*)function,
                args.Info,
                args.Values[0],
                args.Values[1],
                args.Values[2],
                args.Values[3],
                args.Values[4]);
            break;
                }
        case 6: {
            varResult=entryPoint(
                (JavascriptFunction*)function,
                args.Info,
                args.Values[0],
                args.Values[1],
                args.Values[2],
                args.Values[3],
                args.Values[4],
                args.Values[5]);
            break;
                }
        case 7: {
            varResult=entryPoint(
                (JavascriptFunction*)function,
                args.Info,
                args.Values[0],
                args.Values[1],
                args.Values[2],
                args.Values[3],
                args.Values[4],
                args.Values[5],
                args.Values[6]);
            break;
                }
        case 8: {
            varResult=entryPoint(
                (JavascriptFunction*)function,
                args.Info,
                args.Values[0],
                args.Values[1],
                args.Values[2],
                args.Values[3],
                args.Values[4],
                args.Values[5],
                args.Values[6],
                args.Values[7]);
            break;
                }
        case 9: {
            varResult=entryPoint(
                (JavascriptFunction*)function,
                args.Info,
                args.Values[0],
                args.Values[1],
                args.Values[2],
                args.Values[3],
                args.Values[4],
                args.Values[5],
                args.Values[6],
                args.Values[7],
                args.Values[8]);
            break;
                }
        default:
            ScriptContext* scriptContext = function->type->GetScriptContext();
            varResult = scriptContext->GetLibrary()->GetUndefined();
            AssertMsg(false, "CallFunction call with unsupported number of arguments");
            break;
        }

#endif
        return varResult;
    }
#endif

    Var JavascriptFunction::EntryToString(RecyclableObject* function, CallInfo callInfo, ...)
    {
        PROBE_STACK(function->GetScriptContext(), Js::Constants::MinStackDefault);

        ARGUMENTS(args, callInfo);
        ScriptContext* scriptContext = function->GetScriptContext();

        Assert(!(callInfo.Flags & CallFlags_New));

        AssertMsg(args.Info.Count > 0, "Should always have implicit 'this'");
        if (args.Info.Count == 0 || !JavascriptFunction::Is(args[0]))
        {
            JavascriptError::ThrowTypeError(scriptContext, JSERR_This_NeedFunction, _u("Function.prototype.toString"));
        }
        JavascriptFunction *pFunc = JavascriptFunction::FromVar(args[0]);

        // pFunc can be from a different script context if Function.prototype.toString is invoked via .call/.apply.
        // Marshal the resulting string to the current script context (that of the toString)
        return CrossSite::MarshalVar(scriptContext, pFunc->EnsureSourceString());
    }

    JavascriptString* JavascriptFunction::GetNativeFunctionDisplayString(ScriptContext *scriptContext, JavascriptString *name)
    {
        return GetNativeFunctionDisplayStringCommon<JavascriptString>(scriptContext, name);
    }

    JavascriptString* JavascriptFunction::GetLibraryCodeDisplayString(ScriptContext *scriptContext, PCWSTR displayName)
    {
        return GetLibraryCodeDisplayStringCommon<JavascriptString, JavascriptString*>(scriptContext, displayName);
    }

#ifdef _M_IX86
    // This code is enabled by the -checkAlignment switch.
    // It verifies that all of our JS frames are 8 byte aligned.
    // Our alignments is based on aligning the return address of the function.
    // Note that this test can fail when Javascript functions are called directly
    // from helper functions.  This could be fixed by making these calls through
    // CallFunction(), or by having the helper 8 byte align the frame itself before
    // the call.  A lot of these though are not dealing with floats, so the cost
    // of doing the 8 byte alignment would outweigh the benefit...
    __declspec (naked)
    void JavascriptFunction::CheckAlignment()
    {
        JIT_HELPER_NOT_REENTRANT_NOLOCK_HEADER(ScrFunc_CheckAlignment);
        _asm
        {
            test esp, 0x4
            je   LABEL1
            ret
LABEL1:
            call Throw::InternalError
        }
        JIT_HELPER_END(ScrFunc_CheckAlignment);
    }
#else
    void JavascriptFunction::CheckAlignment()
    {
        JIT_HELPER_NOT_REENTRANT_NOLOCK_HEADER(ScrFunc_CheckAlignment);
        // Note: in order to enable this on ARM, uncomment/fix code in LowerMD.cpp (LowerEntryInstr).
        JIT_HELPER_END(ScrFunc_CheckAlignment);
    }
#endif

    BOOL JavascriptFunction::IsNativeAddress(ScriptContext * scriptContext, void * codeAddr)
    {
#if ENABLE_NATIVE_CODEGEN
        return scriptContext->IsNativeAddress(codeAddr);
#else
        return false;
#endif
    }

    Js::JavascriptMethod JavascriptFunction::DeferredParse(ScriptFunction** functionRef)
    {
        BOOL fParsed;
        return Js::ScriptFunction::DeferredParseCore(functionRef, fParsed);
    }

    Js::JavascriptMethod JavascriptFunction::DeferredParseCore(ScriptFunction** functionRef, BOOL &fParsed)
    {
        // Do the actual deferred parsing and byte code generation, passing the new entry point to the caller.

        ParseableFunctionInfo* functionInfo = (*functionRef)->GetParseableFunctionInfo();
        FunctionBody* funcBody = nullptr;

        Assert(functionInfo);

        if (functionInfo->IsDeferredParseFunction())
        {
            funcBody = functionInfo->Parse(functionRef);
            fParsed = funcBody->IsFunctionParsed() ? TRUE : FALSE;

#if ENABLE_PROFILE_INFO
            // This is the first call to the function, ensure dynamic profile info
            funcBody->EnsureDynamicProfileInfo();
#endif
        }
        else
        {
            funcBody = functionInfo->GetFunctionBody();
            Assert(funcBody != nullptr);
            Assert(!funcBody->IsDeferredParseFunction());
        }

        DebugOnly(JavascriptMethod directEntryPoint = funcBody->GetDirectEntryPoint(funcBody->GetDefaultEntryPointInfo()));
#if defined(ENABLE_SCRIPT_PROFILING) || defined(ENABLE_SCRIPT_DEBUGGING)
        Assert(directEntryPoint != DefaultDeferredParsingThunk
            && directEntryPoint != ProfileDeferredParsingThunk);
#else // !ENABLE_SCRIPT_PROFILING && !ENABLE_SCRIPT_DEBUGGING
        Assert(directEntryPoint != DefaultDeferredParsingThunk);
#endif

        JavascriptMethod thunkEntryPoint = (*functionRef)->UpdateUndeferredBody(funcBody);

<<<<<<< HEAD
        if (funcObjectWithInlineCache && !funcObjectWithInlineCache->GetHasOwnInlineCaches())
        {
            // If the function object needs to use the inline caches from the function body, point them to the
            // function body's caches. This is required in two redeferral cases:
            //
            // 1. We might have cleared the caches on the function object (ClearBorrowedInlineCacheOnFunctionObject)
            //    above if the function body was redeferred.
            // 2. Another function object could have been called before and undeferred the function body, thereby creating
            //    new inline caches. This function object would still be pointing to the old ones and needs updating.
            funcObjectWithInlineCache->SetInlineCachesFromFunctionBody();
        }

=======
>>>>>>> 84bd6f3c
        return thunkEntryPoint;
    }

    void JavascriptFunction::ReparseAsmJsModule(ScriptFunction** functionRef)
    {
        ParseableFunctionInfo* functionInfo = (*functionRef)->GetParseableFunctionInfo();
        Assert(functionInfo);
        try
        {
            functionInfo->GetFunctionBody()->AddDeferParseAttribute();
            functionInfo->GetFunctionBody()->ResetEntryPoint();
            functionInfo->GetFunctionBody()->ResetInParams();

            FunctionBody * funcBody = functionInfo->Parse(functionRef);

    #if ENABLE_PROFILE_INFO
            // This is the first call to the function, ensure dynamic profile info
            funcBody->EnsureDynamicProfileInfo();
    #endif

            (*functionRef)->UpdateUndeferredBody(funcBody);
        }
        catch (JavascriptException&)
        {
<<<<<<< HEAD
                Js::Throw::FatalInternalError();
=======
            Js::Throw::FatalInternalError();
>>>>>>> 84bd6f3c
        }
    }

    // Thunk for handling calls to functions that have not had byte code generated for them.

#if _M_IX86
    __declspec(naked)
    Var JavascriptFunction::DeferredParsingThunk(RecyclableObject* function, CallInfo callInfo, ...)
    {
        __asm
        {
            push ebp
            mov ebp, esp
            lea eax, [esp+8]                // load the address of the function os that if we need to box, we can patch it up
            push eax
            call JavascriptFunction::DeferredParse
#ifdef _CONTROL_FLOW_GUARD
            // verify that the call target is valid
            mov  ecx, eax
            call[__guard_check_icall_fptr]
            mov eax, ecx
#endif
            pop ebp
            jmp eax
        }
    }
#elif defined(_M_X64) || defined(_M_ARM32_OR_ARM64)
    //Do nothing: the implementation of JavascriptFunction::DeferredParsingThunk is declared (appropriately decorated) in
    // Library\amd64\javascriptfunctiona.asm
    // Library\arm\arm_DeferredParsingThunk.asm
    // Library\arm64\arm64_DeferredParsingThunk.asm
#else
    Var JavascriptFunction::DeferredParsingThunk(RecyclableObject* function, CallInfo callInfo, ...)
    {
        Js::Throw::NotImplemented();
        return nullptr;
    }
#endif

    ConstructorCache* JavascriptFunction::EnsureValidConstructorCache()
    {
        Assert(this->constructorCache != nullptr);
        this->constructorCache = ConstructorCache::EnsureValidInstance(this->constructorCache, this->GetScriptContext());
        return this->constructorCache;
    }

    void JavascriptFunction::ResetConstructorCacheToDefault()
    {
        Assert(this->constructorCache != nullptr);

        if (!this->constructorCache->IsDefault())
        {
            this->constructorCache = &ConstructorCache::DefaultInstance;
        }
    }

    // Thunk for handling calls to functions that have not had byte code generated for them.

#if _M_IX86
    __declspec(naked)
    Var JavascriptFunction::DeferredDeserializeThunk(RecyclableObject* function, CallInfo callInfo, ...)
    {
        __asm
        {
            push ebp
            mov ebp, esp
            push [esp+8]
            call JavascriptFunction::DeferredDeserialize
#ifdef _CONTROL_FLOW_GUARD
            // verify that the call target is valid
            mov  ecx, eax
            call[__guard_check_icall_fptr]
            mov eax, ecx
#endif
            pop ebp
            jmp eax
        }
    }
#elif (defined(_M_X64) || defined(_M_ARM32_OR_ARM64)) && defined(_MSC_VER)
    //Do nothing: the implementation of JavascriptFunction::DeferredParsingThunk is declared (appropriately decorated) in
    // Library\amd64\javascriptfunctiona.asm
    // Library\arm\arm_DeferredParsingThunk.asm
    // Library\arm64\arm64_DeferredParsingThunk.asm
#else
    // xplat implement in
    // Library/amd64/JavascriptFunctionA.S
#endif

    Js::JavascriptMethod JavascriptFunction::DeferredDeserialize(ScriptFunction* function)
    {
        FunctionInfo* funcInfo = function->GetFunctionInfo();
        Assert(funcInfo);
        FunctionBody* funcBody = nullptr;

        // If we haven't already deserialized this function, do so now
        // FunctionProxies could have gotten deserialized during the interpreter when
        // we tried to record the callsite info for the function which meant that it was a
        // target of a call. Or we could have deserialized the function info in another JavascriptFunctionInstance
        // In any case, fix up the function info if it's already been deserialized so that
        // we don't hold on to the proxy for too long, and rethunk it so that it directly
        // calls the default entry point the next time around
        if (funcInfo->IsDeferredDeserializeFunction())
        {
            DeferDeserializeFunctionInfo* deferDeserializeFunction = funcInfo->GetDeferDeserializeFunctionInfo();

            // This is the first call to the function, ensure dynamic profile info
            // Deserialize is a no-op if the function has already been deserialized
            funcBody = deferDeserializeFunction->Deserialize();
#if ENABLE_PROFILE_INFO
            funcBody->EnsureDynamicProfileInfo();
#endif
        }
        else
        {
            funcBody = funcInfo->GetFunctionBody();
            Assert(funcBody != nullptr);
            Assert(!funcBody->IsDeferredDeserializeFunction());
        }

        return function->UpdateUndeferredBody(funcBody);
    }
    void JavascriptFunction::SetEntryPoint(JavascriptMethod method)
    {
        this->GetDynamicType()->SetEntryPoint(method);
    }

    JavascriptString * JavascriptFunction::EnsureSourceString()
    {
        return this->GetLibrary()->GetFunctionDisplayString();
    }

    /*
    *****************************************************************************************************************
                                Conditions checked by instruction decoder (In sequential order)
    ******************************************************************************************************************
    1)  Exception Code is AV i.e STATUS_ACCESS_VIOLATION
    2)  Check if Rip is Native address
    3)  Get the function object from RBP (a fixed offset from RBP) and check for the following
        a.  Not Null
        b.  Ensure that the function object is heap allocated
        c.  Ensure that the entrypointInfo is heap allocated
        d.  Ensure that the functionbody is heap allocated
        e.  Is a function
        f.  Is AsmJs Function object for asmjs
    4)  Check if Array BufferLength > 0x10000 (64K), power of 2 if length is less than 2^24 or multiple of 2^24  and multiple of 0x1000(4K) for asmjs
    5)  Check If the instruction is valid
        a.  Is one of the move instructions , i.e. mov, movsx, movzx, movsxd, movss or movsd
        b.  Get the array buffer register and its value for asmjs
        c.  Get the dst register(in case of load)
        d.  Calculate the number of bytes read in order to get the length of the instruction , ensure that the length should never be greater than 15 bytes
    6)  Check that the Array buffer value is same as the one we passed in EntryPointInfo in asmjs
    7)  Set the dst reg if the instr type is load
    8)  Add the bytes read to Rip and set it as new Rip
    9)  Return EXCEPTION_CONTINUE_EXECUTION

    */
#if ENABLE_NATIVE_CODEGEN
#if defined(_M_IX86) || defined(_M_X64)
    class ExceptionFilterHelper
    {
        Js::ScriptFunction* m_func = nullptr;
        bool m_checkedForFunc = false;
        PEXCEPTION_POINTERS exceptionInfo;
    public:
        ExceptionFilterHelper(PEXCEPTION_POINTERS exceptionInfo) : exceptionInfo(exceptionInfo) {}
        PEXCEPTION_POINTERS GetExceptionInfo() const
        {
            return exceptionInfo;
        }

        uintptr_t GetFaultingAddress() const
        {
            // For AVs, the second element of ExceptionInformation array is address of inaccessible data
            // https://msdn.microsoft.com/en-us/library/windows/desktop/aa363082.aspx
            Assert(this->exceptionInfo->ExceptionRecord->ExceptionCode == STATUS_ACCESS_VIOLATION);
            Assert(this->exceptionInfo->ExceptionRecord->NumberParameters >= 2);
            return exceptionInfo->ExceptionRecord->ExceptionInformation[1];
        }
        Var GetIPAddress() const
        {
#if _M_IX86
            return (Var)exceptionInfo->ContextRecord->Eip;
#elif _M_X64
            return (Var)exceptionInfo->ContextRecord->Rip;
#else
#error Not yet Implemented
#endif
        }
        Var* GetAddressOfFuncObj() const
        {
#if _M_IX86
            return (Var*)(exceptionInfo->ContextRecord->Ebp + 2 * sizeof(Var));
#elif _M_X64
            return (Var*)(exceptionInfo->ContextRecord->Rbp + 2 * sizeof(Var));
#else
#error Not yet Implemented
#endif
        }
        Js::ScriptFunction* GetScriptFunction()
        {
            if (m_checkedForFunc)
            {
                return m_func;
            }
            m_checkedForFunc = true;
            ThreadContext* threadContext = ThreadContext::GetContextForCurrentThread();

            // AV should come from JITed code, since we don't eliminate bound checks in interpreter
            if (!threadContext->IsNativeAddress(GetIPAddress()))
            {
                return nullptr;
            }

            Var* addressOfFuncObj = GetAddressOfFuncObj();
            if (!addressOfFuncObj || *addressOfFuncObj == nullptr || !ScriptFunction::Is(*addressOfFuncObj))
            {
                return nullptr;
            }

            Js::ScriptFunction* func = (Js::ScriptFunction*)(*addressOfFuncObj);

            RecyclerHeapObjectInfo heapObject;
            Recycler* recycler = threadContext->GetRecycler();

<<<<<<< HEAD
            bool isFuncObjHeapAllocated = recycler->FindHeapObject(func, FindHeapObjectFlags_NoFlags, heapObject); // recheck if this needs to be removed
=======
>>>>>>> 84bd6f3c
            bool isEntryPointHeapAllocated = recycler->FindHeapObject(func->GetEntryPointInfo(), FindHeapObjectFlags_NoFlags, heapObject);
            bool isFunctionBodyHeapAllocated = recycler->FindHeapObject(func->GetFunctionBody(), FindHeapObjectFlags_NoFlags, heapObject);

            // ensure that all our objects are heap allocated
<<<<<<< HEAD
            if (!(isFuncObjHeapAllocated && isEntryPointHeapAllocated && isFunctionBodyHeapAllocated))
=======
            if (!(isEntryPointHeapAllocated && isFunctionBodyHeapAllocated))
>>>>>>> 84bd6f3c
            {
                return nullptr;
            }
            m_func = func;
            return m_func;
        }
    };

    void CheckWasmMathException(int exceptionCode, ExceptionFilterHelper& helper)
    {
        if (CONFIG_FLAG(WasmMathExFilter) && (exceptionCode == STATUS_INTEGER_DIVIDE_BY_ZERO || exceptionCode == STATUS_INTEGER_OVERFLOW))
        {
            Js::ScriptFunction* func = helper.GetScriptFunction();
            if (func)
            {
                Js::FunctionBody* funcBody = func->GetFunctionBody();
                if (funcBody && funcBody->IsWasmFunction())
                {
                    int32 code = exceptionCode == STATUS_INTEGER_DIVIDE_BY_ZERO ? WASMERR_DivideByZero : VBSERR_Overflow;
                    JavascriptError::ThrowWebAssemblyRuntimeError(func->GetScriptContext(), code);
                }
            }
        }
    }

    // x64 specific exception filters
#ifdef _M_X64
    ArrayAccessDecoder::InstructionData ArrayAccessDecoder::CheckValidInstr(BYTE* &pc, PEXCEPTION_POINTERS exceptionInfo) // get the reg operand and isLoad and
    {
        InstructionData instrData;
        uint prefixValue = 0;
        ArrayAccessDecoder::RexByteValue rexByteValue;
        bool isFloat = false;
        uint  immBytes = 0;
        uint dispBytes = 0;
        bool isImmediate = false;
        bool isSIB = false;
        // Read first  byte - check for prefix
        BYTE* beginPc = pc;


        if (((*pc) == 0x0F2) || ((*pc) == 0x0F3))
        {
            //MOVSD or MOVSS
            prefixValue = *pc;
            isFloat = true;
            pc++;
        }
        else if (*pc == 0x66)
        {
            prefixValue = *pc;
            pc++;
        }

        // Check for Rex Byte - After prefix we should have a rexByte if there is one
        if (*pc >= 0x40 && *pc <= 0x4F)
        {
            rexByteValue.rexValue = *pc;
            uint rexByte = *pc - 0x40;
            if (rexByte & 0x8)
            {
                rexByteValue.isW = true;
            }
            if (rexByte & 0x4)
            {
                rexByteValue.isR = true;
            }
            if (rexByte & 0x2)
            {
                rexByteValue.isX = true;
            }
            if (rexByte & 0x1)
            {
                rexByteValue.isB = true;
            }
            pc++;
        }

        // read opcode
        // Is one of the move instructions , i.e. mov, movsx, movzx, movsxd, movss or movsd
        switch (*pc)
        {
        //MOV - Store
        case 0x89:
        case 0x88:
        {
            pc++;
            instrData.isLoad = false;
            break;
        }
        //MOVSXD
        case 0x63:
        //MOV - Load
        case 0x8A:
        case 0x8B:
        {
            pc++;
            instrData.isLoad = true;
            break;
        }
        case 0x0F:
        {
            // more than one byte opcode and hence we will read pc multiple times
            pc++;
            //MOVSX
            if (*pc == 0xBE || *pc == 0xBF)
            {
                instrData.isLoad = true;
            }
            //MOVZX
            else if (*pc == 0xB6 || *pc == 0xB7)
            {
                instrData.isLoad = true;
            }
            //MOVSS - Load
            else if (*pc == 0x10 && prefixValue == 0xF3)
            {
                Assert(isFloat);
                instrData.isLoad = true;
                instrData.isFloat32 = true;
            }
            //MOVSS - Store
            else if (*pc == 0x11 && prefixValue == 0xF3)
            {
                Assert(isFloat);
                instrData.isLoad = false;
                instrData.isFloat32 = true;
            }
            //MOVSD - Load
            else if (*pc == 0x10 && prefixValue == 0xF2)
            {
                Assert(isFloat);
                instrData.isLoad = true;
                instrData.isFloat64 = true;
            }
            //MOVSD - Store
            else if (*pc == 0x11 && prefixValue == 0xF2)
            {
                Assert(isFloat);
                instrData.isLoad = false;
                instrData.isFloat64 = true;
            }
            //MOVUPS - Load
            else if (*pc == 0x10 && prefixValue == 0)
            {
                instrData.isLoad = true;
                instrData.isSimd = true;
            }
            //MOVUPS - Store
            else if (*pc == 0x11 && prefixValue == 0)
            {
                instrData.isLoad = false;
                instrData.isSimd = true;
            }
            else
            {
                instrData.isInvalidInstr = true;
            }
            pc++;
            break;
        }
        // Support Mov Immediates
        // MOV
        case 0xC6:
        case 0xC7:
        {
            instrData.isLoad = false;
            instrData.isFloat64 = false;
            isImmediate = true;
            if (*pc == 0xC6)
            {
                immBytes = 1;
            }
            else if (rexByteValue.isW) // For MOV, REX.W set means we have a 32 bit immediate value, which gets extended to 64 bit.
            {
                immBytes = 4;
            }
            else
            {
                if (prefixValue == 0x66)
                {
                    immBytes = 2;
                }
                else
                {
                    immBytes = 4;
                }
            }
            pc++;
            break;
        }

        default:
            instrData.isInvalidInstr = true;
            break;
        }
        // if the opcode is not a move return
        if (instrData.isInvalidInstr)
        {
            return instrData;
        }

        //Read ModR/M
        // Read the Src Reg and also check for SIB
        // Add the isR bit to SrcReg and get the actual SRCReg
        // Get the number of bytes for displacement

        //get mod bits
        BYTE modVal = *pc & 0xC0; // first two bits(7th and 6th bits)
        modVal >>= 6;

        //get the R/M bits
        BYTE rmVal = (*pc) & 0x07; // last 3 bits ( 0,1 and 2nd bits)

        //get the reg value
        BYTE dstReg = (*pc) & 0x38; // mask reg bits (3rd 4th and 5th bits)
        dstReg >>= 3;

        Assert(dstReg <= 0x07);
        Assert(modVal <= 0x03);
        Assert(rmVal <= 0x07);

        switch (modVal)
        {
        case 0x00:
            dispBytes = 0;
            break;
        case 0x01:
            dispBytes = 1;
            break;
        case 0x02:
            dispBytes = 4;
            break;
        default:
            instrData.isInvalidInstr = true;
            break;
        }

        if (instrData.isInvalidInstr)
        {
            return instrData;
        }

        // Get the R/M value and see if SIB is present , else get the buffer reg
        if (rmVal == 0x04)
        {
            isSIB = true;
        }
        else
        {
            instrData.bufferReg = rmVal;
        }
        // Get the RegByes from ModRM

        instrData.dstReg = dstReg;

        // increment the modrm byte
        pc++;
        // Check if we have SIB and in that case bufferReg should not be set
        if (isSIB)
        {
            Assert(!instrData.bufferReg);
            // Get the Base and Index Reg from SIB and ensure that Scale is zero
            // We don't care about the Index reg
            // Add the isB value from Rex and get the actual Base Reg
            // Get the base register

            // 6f. Get the array buffer register and its value
            instrData.bufferReg = (*pc % 8);
            pc++;
        }
        // check for the Rex.B value and append it to the base register
        if (rexByteValue.isB)
        {
            instrData.bufferReg |= 1 << 3;
        }
        // check for the Rex.R value and append it to the dst register
        if (rexByteValue.isR)
        {
            instrData.dstReg |= 1 << 3;
        }

        // Get the buffer address - this is always 64 bit GPR
        switch (instrData.bufferReg)
        {
        case 0x0:
            instrData.bufferValue = exceptionInfo->ContextRecord->Rax;
            break;
        case 0x1:
            instrData.bufferValue = exceptionInfo->ContextRecord->Rcx;
            break;
        case 0x2:
            instrData.bufferValue = exceptionInfo->ContextRecord->Rdx;
            break;
        case 0x3:
            instrData.bufferValue = exceptionInfo->ContextRecord->Rbx;
            break;
        case 0x4:
            instrData.bufferValue = exceptionInfo->ContextRecord->Rsp;
            break;
        case 0x5:
            // RBP wouldn't point to an array buffer
            instrData.bufferValue = NULL;
            break;
        case 0x6:
            instrData.bufferValue = exceptionInfo->ContextRecord->Rsi;
            break;
        case 0x7:
            instrData.bufferValue = exceptionInfo->ContextRecord->Rdi;
            break;
        case 0x8:
            instrData.bufferValue = exceptionInfo->ContextRecord->R8;
            break;
        case 0x9:
            instrData.bufferValue = exceptionInfo->ContextRecord->R9;
            break;
        case 0xA:
            instrData.bufferValue = exceptionInfo->ContextRecord->R10;
            break;
        case 0xB:
            instrData.bufferValue = exceptionInfo->ContextRecord->R11;
            break;
        case 0xC:
            instrData.bufferValue = exceptionInfo->ContextRecord->R12;
            break;
        case 0xD:
            instrData.bufferValue = exceptionInfo->ContextRecord->R13;
            break;
        case 0xE:
            instrData.bufferValue = exceptionInfo->ContextRecord->R14;
            break;
        case 0xF:
            instrData.bufferValue = exceptionInfo->ContextRecord->R15;
            break;
        default:
            instrData.isInvalidInstr = true;
            Assert(false);// should never reach here as validation is done before itself
            return instrData;
        }
        // add the pc for displacement , we don't need the displacement Byte value
        if (dispBytes > 0)
        {
            pc = pc + dispBytes;
        }
        instrData.instrSizeInByte = (uint)(pc - beginPc);
        if (isImmediate)
        {
            Assert(immBytes > 0);
            instrData.instrSizeInByte += immBytes;
        }
        // Calculate the number of bytes read in order to get the length of the instruction , ensure that the length should never be greater than 15 bytes
        if (instrData.instrSizeInByte > 15)
        {
            // no instr size can be greater than 15
            instrData.isInvalidInstr = true;
        }
        return instrData;
    }

#if ENABLE_FAST_ARRAYBUFFER
    bool ResumeForOutOfBoundsArrayRefs(int exceptionCode, ExceptionFilterHelper& helper)
    {
        if (exceptionCode != STATUS_ACCESS_VIOLATION)
        {
            return false;
        }
        Js::ScriptFunction* func = helper.GetScriptFunction();
        if (!func)
        {
            return false;
        }
<<<<<<< HEAD
        Js::FunctionBody* funcBody = func->GetFunctionBody();
        bool isWAsmJs = funcBody->GetIsAsmJsFunction();
        bool isWasmOnly = funcBody->IsWasmFunction();
        if (isWAsmJs)
=======

        bool isAsmJs = AsmJsScriptFunction::Is(func);
        bool isWasmOnly = WasmScriptFunction::Is(func);
        uintptr_t faultingAddr = helper.GetFaultingAddress();
        if (isAsmJs)
>>>>>>> 84bd6f3c
        {
            AsmJsScriptFunction* asmFunc = AsmJsScriptFunction::FromVar(func);
            // some extra checks for asm.js because we have slightly more information that we can validate
            if (!asmFunc->GetModuleEnvironment())
            {
                return false;
            }

<<<<<<< HEAD
            ArrayBuffer* arrayBuffer = nullptr;
=======
            ArrayBufferBase* arrayBuffer = nullptr;
>>>>>>> 84bd6f3c
            size_t reservationSize = 0;
#ifdef ENABLE_WASM
            if (isWasmOnly)
            {
                WebAssemblyMemory* mem = WasmScriptFunction::FromVar(func)->GetWebAssemblyMemory();
                arrayBuffer = mem->GetBuffer();
                reservationSize = MAX_WASM__ARRAYBUFFER_LENGTH;
            }
            else
#endif
            {
<<<<<<< HEAD
                arrayBuffer = *(ArrayBuffer**)(moduleMemory + AsmJsModuleMemory::MemoryTableBeginOffset);
=======
                arrayBuffer = asmFunc->GetAsmJsArrayBuffer();
>>>>>>> 84bd6f3c
                reservationSize = MAX_ASMJS_ARRAYBUFFER_LENGTH;
            }

            if (!arrayBuffer || !arrayBuffer->GetBuffer())
            {
                // don't have a heap buffer for asm.js... so this shouldn't be an asm.js heap access
                return false;
            }
            uintptr_t bufferAddr = (uintptr_t)arrayBuffer->GetBuffer();

            uint bufferLength = arrayBuffer->GetByteLength();

            if (!isWasmOnly && !((ArrayBuffer*)arrayBuffer)->IsValidAsmJsBufferLength(bufferLength))
            {
                return false;
            }
            if (faultingAddr < bufferAddr)
            {
                return false;
            }
            if (faultingAddr >= bufferAddr + reservationSize)
            {
                return false;
            }

            if (isWasmOnly)
            {
                // It is possible to have an A/V on other instructions then load/store (ie: xchg for atomics)
                // Which we don't decode at this time
                // We've confirmed the A/V occurred in the Virtual Memory, so just throw now
                JavascriptError::ThrowWebAssemblyRuntimeError(func->GetScriptContext(), WASMERR_ArrayIndexOutOfRange);
            }
        }
        else
        {
            MEMORY_BASIC_INFORMATION info = { 0 };
            size_t size = VirtualQuery((LPCVOID)faultingAddr, &info, sizeof(info));
            if (size == 0)
            {
                return false;
            }
            size_t allocationSize = info.RegionSize + ((uintptr_t)info.BaseAddress - (uintptr_t)info.AllocationBase);
            if (allocationSize != MAX_WASM__ARRAYBUFFER_LENGTH && allocationSize != MAX_ASMJS_ARRAYBUFFER_LENGTH)
            {
                return false;
            }
            if (info.State != MEM_RESERVE)
            {
                return false;
            }
            if (info.Type != MEM_PRIVATE)
            {
                return false;
            }
            uintptr_t faultingAddr = helper.GetFaultingAddress();
            if (faultingAddr < bufferAddr)
            {
                return false;
            }
            if (faultingAddr >= bufferAddr + reservationSize)
            {
                return false;
            }
        }

        PEXCEPTION_POINTERS exceptionInfo = helper.GetExceptionInfo();
        BYTE* pc = (BYTE*)exceptionInfo->ExceptionRecord->ExceptionAddress;
        ArrayAccessDecoder::InstructionData instrData = ArrayAccessDecoder::CheckValidInstr(pc, exceptionInfo);
        // Check If the instruction is valid
        if (instrData.isInvalidInstr)
        {
            return false;
        }

        // If we didn't find the array buffer, ignore
        if (!instrData.bufferValue)
        {
            return false;
        }

<<<<<<< HEAD
        if (isWasmOnly)
        {
            JavascriptError::ThrowWebAssemblyRuntimeError(func->GetScriptContext(), WASMERR_ArrayIndexOutOfRange);
        }

=======
>>>>>>> 84bd6f3c
        // SIMD loads/stores do bounds checks.
        if (instrData.isSimd)
        {
            return false;
        }

        // Set the dst reg if the instr type is load
        if (instrData.isLoad)
        {
            Var exceptionInfoReg = exceptionInfo->ContextRecord;
            Var* exceptionInfoIntReg = (Var*)((uint64)exceptionInfoReg + offsetof(CONTEXT, Rax)); // offset in the contextRecord for RAX , the assert below checks for any change in the exceptionInfo struct
            Var* exceptionInfoFloatReg = (Var*)((uint64)exceptionInfoReg + offsetof(CONTEXT, Xmm0));// offset in the contextRecord for XMM0 , the assert below checks for any change in the exceptionInfo struct
            Assert((DWORD64)*exceptionInfoIntReg == exceptionInfo->ContextRecord->Rax);
            Assert((uint64)*exceptionInfoFloatReg == exceptionInfo->ContextRecord->Xmm0.Low);

            if (instrData.isLoad)
            {
                double nanVal = JavascriptNumber::NaN;
                if (instrData.isFloat64)
                {
                    double* destRegLocation = (double*)((uint64)exceptionInfoFloatReg + 16 * (instrData.dstReg));
                    *destRegLocation = nanVal;
                }
                else if (instrData.isFloat32)
                {
                    float* destRegLocation = (float*)((uint64)exceptionInfoFloatReg + 16 * (instrData.dstReg));
                    *destRegLocation = (float)nanVal;
                }
                else
                {
                    uint64* destRegLocation = (uint64*)((uint64)exceptionInfoIntReg + 8 * (instrData.dstReg));
                    *destRegLocation = 0;
                }
            }
        }
        // Add the bytes read to Rip and set it as new Rip
        exceptionInfo->ContextRecord->Rip = exceptionInfo->ContextRecord->Rip + instrData.instrSizeInByte;

        return true;
    }
#endif
#endif
#endif
#endif

    int JavascriptFunction::CallRootEventFilter(int exceptionCode, PEXCEPTION_POINTERS exceptionInfo)
    {
#if ENABLE_NATIVE_CODEGEN
#if defined(_M_IX86) || defined(_M_X64)
        ExceptionFilterHelper helper(exceptionInfo);
        CheckWasmMathException(exceptionCode, helper);
#if ENABLE_FAST_ARRAYBUFFER
        if (ResumeForOutOfBoundsArrayRefs(exceptionCode, helper))
        {
            return EXCEPTION_CONTINUE_EXECUTION;
        }
#endif
#endif
#endif
        return EXCEPTION_CONTINUE_SEARCH;
    }

#if DBG
    void JavascriptFunction::VerifyEntryPoint()
    {
        JavascriptMethod callEntryPoint = this->GetType()->GetEntryPoint();
        if (this->IsCrossSiteObject())
        {
            Assert(CrossSite::IsThunk(callEntryPoint));
        }
        else if (ScriptFunction::Is(this))
        {
        }
        else
        {
            JavascriptMethod originalEntryPoint = this->GetFunctionInfo()->GetOriginalEntryPoint();
            Assert(callEntryPoint == originalEntryPoint || callEntryPoint == ProfileEntryThunk
                || (this->GetScriptContext()->GetHostScriptContext()
                    && this->GetScriptContext()->GetHostScriptContext()->IsHostCrossSiteThunk(callEntryPoint))
                );
        }
    }
#endif

    /*static*/
    PropertyId const JavascriptFunction::specialPropertyIds[] =
    {
        PropertyIds::caller,
        PropertyIds::arguments
    };

    bool JavascriptFunction::HasRestrictedProperties() const
    {
        return !(
            this->functionInfo->IsClassMethod() ||
            this->functionInfo->IsClassConstructor() ||
            this->functionInfo->IsMethod() ||
            this->functionInfo->IsLambda() ||
            this->functionInfo->IsAsync() ||
            this->IsGeneratorFunction() ||
            this->IsStrictMode() ||
            !this->IsScriptFunction() || // -> (BoundFunction || RuntimeFunction) // (RuntimeFunction = Native-defined built-in library functions)
            this->IsLibraryCode() || // JS-defined built-in library functions
            this == this->GetLibrary()->GetFunctionPrototype() // the intrinsic %FunctionPrototype% (original value of Function.prototype)
            );
    }

<<<<<<< HEAD
    PropertyQueryFlags JavascriptFunction::HasPropertyQuery(PropertyId propertyId)
=======
    PropertyQueryFlags JavascriptFunction::HasPropertyQuery(PropertyId propertyId, _Inout_opt_ PropertyValueInfo* info)
>>>>>>> 84bd6f3c
    {
        switch (propertyId)
        {
        case PropertyIds::caller:
        case PropertyIds::arguments:
            if (this->HasRestrictedProperties())
            {
                return PropertyQueryFlags::Property_Found;
            }
            break;
        case PropertyIds::length:
            if (this->IsScriptFunction())
            {
                return PropertyQueryFlags::Property_Found;
            }
            break;
        }
<<<<<<< HEAD
        return DynamicObject::HasPropertyQuery(propertyId);
=======
        return DynamicObject::HasPropertyQuery(propertyId, info);
>>>>>>> 84bd6f3c
    }

    _Check_return_ _Success_(return) BOOL JavascriptFunction::GetAccessors(PropertyId propertyId, _Outptr_result_maybenull_ Var* getter, _Outptr_result_maybenull_ Var* setter, ScriptContext* requestContext)
    {
        Assert(!this->IsBoundFunction());
        Assert(propertyId != Constants::NoProperty);
        Assert(getter);
        Assert(setter);
        Assert(requestContext);

        if (this->HasRestrictedProperties())
        {
            switch (propertyId)
            {
            case PropertyIds::caller:
            case PropertyIds::arguments:
                if (this->GetEntryPoint() == JavascriptFunction::PrototypeEntryPoint)
                {
                    *setter = *getter = requestContext->GetLibrary()->GetThrowTypeErrorRestrictedPropertyAccessorFunction();
                    return true;
                }
                break;
            }
        }

        return __super::GetAccessors(propertyId, getter, setter, requestContext);
    }

    DescriptorFlags JavascriptFunction::GetSetter(PropertyId propertyId, Var *setterValue, PropertyValueInfo* info, ScriptContext* requestContext)
    {
        DescriptorFlags flags;
        if (GetSetterBuiltIns(propertyId, setterValue, info, requestContext, &flags))
        {
            return flags;
        }

        return __super::GetSetter(propertyId, setterValue, info, requestContext);
    }

    DescriptorFlags JavascriptFunction::GetSetter(JavascriptString* propertyNameString, Var *setterValue, PropertyValueInfo* info, ScriptContext* requestContext)
    {
        DescriptorFlags flags;
        PropertyRecord const* propertyRecord;
        this->GetScriptContext()->FindPropertyRecord(propertyNameString, &propertyRecord);

        if (propertyRecord != nullptr && GetSetterBuiltIns(propertyRecord->GetPropertyId(), setterValue, info, requestContext, &flags))
        {
            return flags;
        }

        return __super::GetSetter(propertyNameString, setterValue, info, requestContext);
    }

    bool JavascriptFunction::GetSetterBuiltIns(PropertyId propertyId, Var *setterValue, PropertyValueInfo* info, ScriptContext* requestContext, DescriptorFlags* descriptorFlags)
    {
        Assert(propertyId != Constants::NoProperty);
        Assert(setterValue);
        Assert(requestContext);

        switch (propertyId)
        {
        case PropertyIds::caller:
        case PropertyIds::arguments:
            if (this->HasRestrictedProperties()) {
                PropertyValueInfo::SetNoCache(info, this);
                if (this->GetEntryPoint() == JavascriptFunction::PrototypeEntryPoint)
                {
                    *setterValue = requestContext->GetLibrary()->GetThrowTypeErrorRestrictedPropertyAccessorFunction();
                    *descriptorFlags = Accessor;
                }
                else
                {
                    *descriptorFlags = Data;
                }
                return true;
            }
            break;
        }

        return false;
    }

    BOOL JavascriptFunction::IsConfigurable(PropertyId propertyId)
    {
        if (DynamicObject::GetPropertyIndex(propertyId) == Constants::NoSlot)
        {
            switch (propertyId)
            {
            case PropertyIds::caller:
            case PropertyIds::arguments:
                if (this->HasRestrictedProperties())
                {
                    return false;
                }
                break;
            case PropertyIds::length:
                if (this->IsScriptFunction() || this->IsBoundFunction())
                {
                    return true;
                }
                break;
            }
        }
        return DynamicObject::IsConfigurable(propertyId);
    }

    BOOL JavascriptFunction::IsEnumerable(PropertyId propertyId)
    {
        if (DynamicObject::GetPropertyIndex(propertyId) == Constants::NoSlot)
        {
            switch (propertyId)
            {
            case PropertyIds::caller:
            case PropertyIds::arguments:
                if (this->HasRestrictedProperties())
                {
                    return false;
                }
                break;
            case PropertyIds::length:
                if (this->IsScriptFunction())
                {
                    return false;
                }
                break;
            }
        }
        return DynamicObject::IsEnumerable(propertyId);
    }

    BOOL JavascriptFunction::IsWritable(PropertyId propertyId)
    {
        if (DynamicObject::GetPropertyIndex(propertyId) == Constants::NoSlot)
        {
            switch (propertyId)
            {
            case PropertyIds::caller:
            case PropertyIds::arguments:
                if (this->HasRestrictedProperties())
                {
                    return false;
                }
                break;
            case PropertyIds::length:
                if (this->IsScriptFunction())
                {
                    return false;
                }
                break;
            }
        }
        return DynamicObject::IsWritable(propertyId);
    }

    BOOL JavascriptFunction::GetSpecialPropertyName(uint32 index, JavascriptString ** propertyName, ScriptContext * requestContext)
    {
        uint length = GetSpecialPropertyCount();
        if (index < length)
        {
            Assert(DynamicObject::GetPropertyIndex(specialPropertyIds[index]) == Constants::NoSlot);
            *propertyName = requestContext->GetPropertyString(specialPropertyIds[index]);
            return true;
        }

        if (index == length)
        {
            if (this->IsScriptFunction() || this->IsBoundFunction())
            {
                if (DynamicObject::GetPropertyIndex(PropertyIds::length) == Constants::NoSlot)
                {
                    //Only for user defined functions length is a special property.
                    *propertyName = requestContext->GetPropertyString(PropertyIds::length);
                    return true;
                }
            }
        }
        return false;
    }

    // Returns the number of special non-enumerable properties this type has.
    uint JavascriptFunction::GetSpecialPropertyCount() const
    {
        return this->HasRestrictedProperties() ? _countof(specialPropertyIds) : 0;
    }

    // Returns the list of special non-enumerable properties for the type.
    PropertyId const * JavascriptFunction::GetSpecialPropertyIds() const
    {
        return specialPropertyIds;
    }

    PropertyQueryFlags JavascriptFunction::GetPropertyReferenceQuery(Var originalInstance, PropertyId propertyId, Var* value, PropertyValueInfo* info, ScriptContext* requestContext)
    {
        return JavascriptFunction::GetPropertyQuery(originalInstance, propertyId, value, info, requestContext);
    }

    JavascriptFunction* JavascriptFunction::FindCaller(BOOL* foundThis, JavascriptFunction* nullValue, ScriptContext* requestContext)
    {
        ScriptContext* scriptContext = this->GetScriptContext();

        JavascriptFunction* funcCaller = nullValue;
        JavascriptStackWalker walker(scriptContext);

        if (walker.WalkToTarget(this))
        {
            *foundThis = TRUE;
            while (walker.GetCaller(&funcCaller))
            {
                if (walker.IsCallerGlobalFunction())
                {
                    // Caller is global/eval. If it's eval, keep looking.
                    // Otherwise, return null.
                    if (walker.IsEvalCaller())
                    {
                        continue;
                    }
                    funcCaller = nullValue;
                }
                break;
            }

            if (funcCaller == nullptr)
            {
                // We no longer return Null objects as JavascriptFunctions, so we don't have to worry about
                // cross-context null objects. We do want to clean up null pointers though, since some call
                // later in this function may depend on non-nullptr calls.
                funcCaller = nullValue;
            }

            if (ScriptFunction::Is(funcCaller))
            {
                // If this is the internal function of a generator function then return the original generator function
                funcCaller = ScriptFunction::FromVar(funcCaller)->GetRealFunctionObject();

                // This function is escaping, so make sure there isn't some nested parent that has a cached scope.
                if (ScriptFunction::Is(funcCaller))
                {
                    FrameDisplay * pFrameDisplay = Js::ScriptFunction::FromVar(funcCaller)->GetEnvironment();
                    uint length = (uint)pFrameDisplay->GetLength();
                    for (uint i = 0; i < length; i++)
                    {
<<<<<<< HEAD
                        void * scope = pFrameDisplay->GetItem(i);
                        if (!Js::ScopeSlots::Is(scope) && Js::ActivationObjectEx::Is(scope))
=======
                        Var scope = pFrameDisplay->GetItem(i);
                        if (scope && !Js::ScopeSlots::Is(scope) && Js::ActivationObjectEx::Is(scope))
>>>>>>> 84bd6f3c
                        {
                            Js::ActivationObjectEx::FromVar(scope)->InvalidateCachedScope();
                        }
                    }
                }
            }
        }

        return StackScriptFunction::EnsureBoxed(BOX_PARAM(funcCaller, nullptr, _u("caller")));
    }

    BOOL JavascriptFunction::GetCallerProperty(Var originalInstance, Var* value, ScriptContext* requestContext)
    {
        ScriptContext* scriptContext = this->GetScriptContext();
        *value = nullptr;

        if (this->IsStrictMode())
        {
            return false;
        }

        if (this->GetEntryPoint() == JavascriptFunction::PrototypeEntryPoint)
        {
            if (scriptContext->GetThreadContext()->RecordImplicitException())
            {
                JavascriptFunction* accessor = requestContext->GetLibrary()->GetThrowTypeErrorRestrictedPropertyAccessorFunction();
                BEGIN_SAFE_REENTRANT_CALL(scriptContext->GetThreadContext())
                {
                    *value = CALL_FUNCTION(scriptContext->GetThreadContext(), accessor, CallInfo(1), originalInstance);
                }
                END_SAFE_REENTRANT_CALL
            }
            return true;
        }

        JavascriptFunction* nullValue = (JavascriptFunction*)requestContext->GetLibrary()->GetNull();
        if (this->IsLibraryCode()) // Hide .caller for builtins
        {
            *value = nullValue;
            return true;
        }

        // Use a stack walker to find this function's frame. If we find it, find its caller.
        BOOL foundThis = FALSE;
        JavascriptFunction* funcCaller = FindCaller(&foundThis, nullValue, requestContext);

        // WOOB #1142373. We are trying to get the caller in window.onerror = function(){alert(arguments.callee.caller);} case
        // window.onerror is called outside of JavascriptFunction::CallFunction loop, so the caller information is not available
        // in the stack to be found by the stack walker.
        // As we had already walked the stack at throw time retrieve the caller information stored in the exception object
        // The down side is that we can only find the top level caller at thrown time, and won't be able to find caller.caller etc.
        // We'll try to fetch the caller only if we can find the function on the stack, but we can't find the caller if and we are in
        // window.onerror scenario.
        *value = funcCaller;
        if (foundThis && funcCaller == nullValue && scriptContext->GetThreadContext()->HasUnhandledException())
        {
            Js::JavascriptExceptionObject* unhandledExceptionObject = scriptContext->GetThreadContext()->GetUnhandledExceptionObject();
            if (unhandledExceptionObject)
            {
                JavascriptFunction* exceptionFunction = unhandledExceptionObject->GetFunction();
                // This is for getcaller in window.onError. The behavior is different in different browsers
                if (exceptionFunction
                    && scriptContext == exceptionFunction->GetScriptContext()
                    && exceptionFunction->IsScriptFunction()
                    && !exceptionFunction->GetFunctionBody()->GetIsGlobalFunc())
                {
                    *value = exceptionFunction;
                }
            }
        }
        else if (foundThis && scriptContext != funcCaller->GetScriptContext())
        {
            HRESULT hr = scriptContext->GetHostScriptContext()->CheckCrossDomainScriptContext(funcCaller->GetScriptContext());
            if (S_OK != hr)
            {
                *value = nullValue;
            }
            else
            {
<<<<<<< HEAD
                *value = CrossSite::MarshalVar(requestContext, funcCaller);
=======
                *value = CrossSite::MarshalVar(requestContext, funcCaller, funcCaller->GetScriptContext());
>>>>>>> 84bd6f3c
            }
        }

        if (Js::JavascriptFunction::Is(*value) && Js::JavascriptFunction::FromVar(*value)->IsStrictMode())
        {
            if (scriptContext->GetThreadContext()->RecordImplicitException())
            {
                // ES5.15.3.5.4 [[Get]] (P) -- access to the 'caller' property of strict mode function results in TypeError.
                // Note that for caller coming from remote context (see the check right above) we can't call IsStrictMode()
                // unless CheckCrossDomainScriptContext succeeds. If it fails we don't know whether caller is strict mode
                // function or not and throw if it's not, so just return Null.
                JavascriptError::ThrowTypeError(scriptContext, JSERR_AccessRestrictedProperty);
            }
        }

        return true;
    }

    BOOL JavascriptFunction::GetArgumentsProperty(Var originalInstance, Var* value, ScriptContext* requestContext)
    {
        ScriptContext* scriptContext = this->GetScriptContext();

        if (this->IsStrictMode())
        {
            return false;
        }

        if (this->GetEntryPoint() == JavascriptFunction::PrototypeEntryPoint)
        {
            if (scriptContext->GetThreadContext()->RecordImplicitException())
            {
                JavascriptFunction* accessor = requestContext->GetLibrary()->GetThrowTypeErrorRestrictedPropertyAccessorFunction();
                BEGIN_SAFE_REENTRANT_CALL(scriptContext->GetThreadContext())
                {
                    *value = CALL_FUNCTION(scriptContext->GetThreadContext(), accessor, CallInfo(1), originalInstance);
                }
                END_SAFE_REENTRANT_CALL
            }
            return true;
        }

        if (!this->IsScriptFunction())
        {
            // builtin function do not have an argument object - return null.
            *value = scriptContext->GetLibrary()->GetNull();
            return true;
        }

        // Use a stack walker to find this function's frame. If we find it, compute its arguments.
        // Note that we are currently unable to guarantee that the binding between formal arguments
        // and foo.arguments[n] will be maintained after this object is returned.

        JavascriptStackWalker walker(scriptContext);

        if (walker.WalkToTarget(this))
        {
            if (walker.IsCallerGlobalFunction())
            {
                *value = requestContext->GetLibrary()->GetNull();
            }
            else
            {
                Var args = nullptr;
                // Since the arguments will be returned back to script, box the arguments to ensure a copy of
                // them with their own lifetime (as well as move any from the stack to the heap).

                const CallInfo callInfo = walker.GetCallInfo();
                args = JavascriptOperators::LoadHeapArguments(
                    this, callInfo.Count - 1,
                    walker.GetJavascriptArgs(true /* boxArgsAndDeepCopy */),
                    scriptContext->GetLibrary()->GetNull(),
                    scriptContext->GetLibrary()->GetNull(),
                    scriptContext,
                    /* formalsAreLetDecls */ false);

                *value = args;
            }
        }
        else
        {
            *value = scriptContext->GetLibrary()->GetNull();
        }
        return true;
    }

    PropertyQueryFlags JavascriptFunction::GetPropertyQuery(Var originalInstance, PropertyId propertyId, Var* value, PropertyValueInfo* info, ScriptContext* requestContext)
    {
        BOOL result = JavascriptConversion::PropertyQueryFlagsToBoolean(DynamicObject::GetPropertyQuery(originalInstance, propertyId, value, info, requestContext)) ? TRUE : FALSE;

        if (result)
        {
            if (propertyId == PropertyIds::prototype)
            {
                PropertyValueInfo::DisableStoreFieldCache(info);
            }
        }
        else
        {
            GetPropertyBuiltIns(originalInstance, propertyId, value, requestContext, &result);
        }

        return JavascriptConversion::BooleanToPropertyQueryFlags(result);
    }

    PropertyQueryFlags JavascriptFunction::GetPropertyQuery(Var originalInstance, JavascriptString* propertyNameString, Var* value, PropertyValueInfo* info, ScriptContext* requestContext)
    {
        BOOL result;
        PropertyRecord const* propertyRecord;
        this->GetScriptContext()->FindPropertyRecord(propertyNameString, &propertyRecord);

        result = JavascriptConversion::PropertyQueryFlagsToBoolean(DynamicObject::GetPropertyQuery(originalInstance, propertyNameString, value, info, requestContext)) ? TRUE : FALSE;
        if (result)
        {
            if (propertyRecord != nullptr && propertyRecord->GetPropertyId() == PropertyIds::prototype)
            {
                PropertyValueInfo::DisableStoreFieldCache(info);
            }

            return JavascriptConversion::BooleanToPropertyQueryFlags(result);
        }

        if (propertyRecord != nullptr)
        {
            GetPropertyBuiltIns(originalInstance, propertyRecord->GetPropertyId(), value, requestContext, &result);
        }

        return JavascriptConversion::BooleanToPropertyQueryFlags(result);
    }

    bool JavascriptFunction::GetPropertyBuiltIns(Var originalInstance, PropertyId propertyId, Var* value, ScriptContext* requestContext, BOOL* result)
    {
        if (propertyId == PropertyIds::caller && this->HasRestrictedProperties())
        {
            *result = GetCallerProperty(originalInstance, value, requestContext);
            return true;
        }

        if (propertyId == PropertyIds::arguments && this->HasRestrictedProperties())
        {
            *result = GetArgumentsProperty(originalInstance, value, requestContext);
            return true;
        }

        if (propertyId == PropertyIds::length)
        {
            FunctionProxy *proxy = this->GetFunctionProxy();
            if (proxy)
            {
                *value = TaggedInt::ToVarUnchecked(proxy->EnsureDeserialized()->GetReportedInParamsCount() - 1);
                *result = true;
                return true;
            }
        }

        return false;
    }

    BOOL JavascriptFunction::SetProperty(PropertyId propertyId, Var value, PropertyOperationFlags flags, PropertyValueInfo* info)
    {
        bool isReadOnly = false;
        switch (propertyId)
        {
        case PropertyIds::caller:
            if (this->HasRestrictedProperties())
            {
                isReadOnly = true;
            }
            break;

        case PropertyIds::arguments:
            if (this->HasRestrictedProperties())
            {
                isReadOnly = true;
            }
            break;

        case PropertyIds::length:
            if (this->IsScriptFunction())
            {
                isReadOnly = true;
            }
            break;

        }

        if (isReadOnly)
        {
            JavascriptError::ThrowCantAssignIfStrictMode(flags, this->GetScriptContext());
            return false;
        }

        BOOL result = DynamicObject::SetProperty(propertyId, value, flags, info);

        if (propertyId == PropertyIds::prototype || propertyId == PropertyIds::_symbolHasInstance)
        {
            PropertyValueInfo::SetNoCache(info, this);
            InvalidateConstructorCacheOnPrototypeChange();
            this->GetScriptContext()->GetThreadContext()->InvalidateIsInstInlineCachesForFunction(this);
        }

        return result;
    }

    BOOL JavascriptFunction::SetPropertyWithAttributes(PropertyId propertyId, Var value, PropertyAttributes attributes, PropertyValueInfo* info, PropertyOperationFlags flags, SideEffects possibleSideEffects)
    {
        BOOL result = __super::SetPropertyWithAttributes(propertyId, value, attributes, info, flags, possibleSideEffects);

        if (propertyId == PropertyIds::prototype || propertyId == PropertyIds::_symbolHasInstance)
        {
            PropertyValueInfo::SetNoCache(info, this);
            InvalidateConstructorCacheOnPrototypeChange();
            this->GetScriptContext()->GetThreadContext()->InvalidateIsInstInlineCachesForFunction(this);
        }

        return result;
    }

    BOOL JavascriptFunction::SetProperty(JavascriptString* propertyNameString, Var value, PropertyOperationFlags flags, PropertyValueInfo* info)
    {
        PropertyRecord const * propertyRecord;
        this->GetScriptContext()->FindPropertyRecord(propertyNameString, &propertyRecord);

        if (propertyRecord != nullptr)
        {
            return JavascriptFunction::SetProperty(propertyRecord->GetPropertyId(), value, flags, info);
        }
        else
        {
            return DynamicObject::SetProperty(propertyNameString, value, flags, info);
        }
    }

    BOOL JavascriptFunction::DeleteProperty(PropertyId propertyId, PropertyOperationFlags flags)
    {
        switch (propertyId)
        {
        case PropertyIds::caller:
        case PropertyIds::arguments:
            if (this->HasRestrictedProperties())
            {
                JavascriptError::ThrowCantDeleteIfStrictMode(flags, this->GetScriptContext(), this->GetScriptContext()->GetPropertyName(propertyId)->GetBuffer());
                return false;
            }
            break;
        case PropertyIds::length:
            if (this->IsScriptFunction())
            {
                JavascriptError::ThrowCantDeleteIfStrictMode(flags, this->GetScriptContext(), this->GetScriptContext()->GetPropertyName(propertyId)->GetBuffer());
                return false;
            }
            break;
        }

        BOOL result = DynamicObject::DeleteProperty(propertyId, flags);

        if (result && (propertyId == PropertyIds::prototype || propertyId == PropertyIds::_symbolHasInstance))
        {
            InvalidateConstructorCacheOnPrototypeChange();
            this->GetScriptContext()->GetThreadContext()->InvalidateIsInstInlineCachesForFunction(this);
            if (propertyId == PropertyIds::prototype)
            {
                this->GetTypeHandler()->ClearHasKnownSlot0();
            }
        }

        return result;
    }

    BOOL JavascriptFunction::DeleteProperty(JavascriptString *propertyNameString, PropertyOperationFlags flags)
    {
        if (BuiltInPropertyRecords::caller.Equals(propertyNameString) || BuiltInPropertyRecords::arguments.Equals(propertyNameString))
        {
            if (this->HasRestrictedProperties())
            {
                JavascriptError::ThrowCantDeleteIfStrictMode(flags, this->GetScriptContext(), propertyNameString->GetString());
                return false;
            }
        }
        else if (BuiltInPropertyRecords::length.Equals(propertyNameString))
        {
            if (this->IsScriptFunction())
            {
                JavascriptError::ThrowCantDeleteIfStrictMode(flags, this->GetScriptContext(), propertyNameString->GetString());
                return false;
            }
        }

        BOOL result = DynamicObject::DeleteProperty(propertyNameString, flags);

        if (result && (BuiltInPropertyRecords::prototype.Equals(propertyNameString) || BuiltInPropertyRecords::_symbolHasInstance.Equals(propertyNameString)))
        {
            InvalidateConstructorCacheOnPrototypeChange();
            this->GetScriptContext()->GetThreadContext()->InvalidateIsInstInlineCachesForFunction(this);
            if (BuiltInPropertyRecords::prototype.Equals(propertyNameString))
            {
                this->GetTypeHandler()->ClearHasKnownSlot0();
            }
        }

        return result;
    }

    void JavascriptFunction::InvalidateConstructorCacheOnPrototypeChange()
    {
        Assert(this->constructorCache != nullptr);

#if DBG_DUMP
        if (PHASE_TRACE1(Js::ConstructorCachePhase))
        {
            // This is under DBG_DUMP so we can allow a check
            ParseableFunctionInfo* body = this->GetFunctionProxy() != nullptr ? this->GetFunctionProxy()->EnsureDeserialized() : nullptr;
            const char16* ctorName = body != nullptr ? body->GetDisplayName() : _u("<unknown>");

            char16 debugStringBuffer[MAX_FUNCTION_BODY_DEBUG_STRING_SIZE];

            Output::Print(_u("CtorCache: before invalidating cache (0x%p) for ctor %s (%s): "), PointerValue(this->constructorCache), ctorName,
                body ? body->GetDebugNumberSet(debugStringBuffer) : _u("(null)"));
            this->constructorCache->Dump();
            Output::Print(_u("\n"));
            Output::Flush();
        }
#endif

        this->constructorCache->InvalidateOnPrototypeChange();

#if DBG_DUMP
        if (PHASE_TRACE1(Js::ConstructorCachePhase))
        {
            // This is under DBG_DUMP so we can allow a check
            ParseableFunctionInfo* body = this->GetFunctionProxy() != nullptr ? this->GetFunctionProxy()->EnsureDeserialized() : nullptr;
            const char16* ctorName = body != nullptr ? body->GetDisplayName() : _u("<unknown>");
            char16 debugStringBuffer[MAX_FUNCTION_BODY_DEBUG_STRING_SIZE];

            Output::Print(_u("CtorCache: after invalidating cache (0x%p) for ctor %s (%s): "), PointerValue(this->constructorCache), ctorName,
                body ? body->GetDebugNumberSet(debugStringBuffer) : _u("(null)"));
            this->constructorCache->Dump();
            Output::Print(_u("\n"));
            Output::Flush();
        }
#endif

    }

    BOOL JavascriptFunction::GetDiagValueString(StringBuilder<ArenaAllocator>* stringBuilder, ScriptContext* requestContext)
    {
        JavascriptString * pString = NULL;

        Var sourceString = this->GetSourceString();

        if (sourceString == nullptr)
        {
            FunctionProxy* proxy = this->GetFunctionProxy();
            if (proxy)
            {
                ParseableFunctionInfo * func = proxy->EnsureDeserialized();
                Utf8SourceInfo* sourceInfo = func->GetUtf8SourceInfo();
                if (sourceInfo->GetIsLibraryCode())
                {
                    charcount_t displayNameLength = 0;
                    pString = JavascriptFunction::GetLibraryCodeDisplayString(this->GetScriptContext(), func->GetShortDisplayName(&displayNameLength));
                }
                else
                {
                    charcount_t count = min(DIAG_MAX_FUNCTION_STRING, func->LengthInChars());
                    utf8::DecodeOptions options = sourceInfo->IsCesu8() ? utf8::doAllowThreeByteSurrogates : utf8::doDefault;
                    LPCUTF8 source = func->GetSource(_u("JavascriptFunction::GetDiagValueString"));
                    size_t cbLength = sourceInfo->GetCbLength(_u("JavascriptFunction::GetDiagValueString"));
                    size_t cbIndex = utf8::CharacterIndexToByteIndex(source, cbLength, count, options);
                    utf8::DecodeUnitsInto(stringBuilder->AllocBufferSpace(count), source, source + cbIndex, options);
                    stringBuilder->IncreaseCount(count);
                    return TRUE;
                }
            }
            else
            {
                pString = GetLibrary()->GetFunctionDisplayString();
            }
        }
        else
        {
            if (TaggedInt::Is(sourceString))
            {
                pString = GetNativeFunctionDisplayString(this->GetScriptContext(), this->GetScriptContext()->GetPropertyString(TaggedInt::ToInt32(sourceString)));
            }
            else
            {
                Assert(JavascriptString::Is(sourceString));
                pString = JavascriptString::FromVar(sourceString);
            }
        }

        Assert(pString);
        stringBuilder->Append(pString->GetString(), pString->GetLength());

        return TRUE;
    }

    BOOL JavascriptFunction::GetDiagTypeString(StringBuilder<ArenaAllocator>* stringBuilder, ScriptContext* requestContext)
    {
        stringBuilder->AppendCppLiteral(_u("Object, (Function)"));
        return TRUE;
    }

    JavascriptString* JavascriptFunction::GetDisplayNameImpl() const
    {
        Assert(this->GetFunctionProxy() != nullptr); // The caller should guarantee a proxy exists
        ParseableFunctionInfo * func = this->GetFunctionProxy()->EnsureDeserialized();
        charcount_t length = 0;
        const char16* name = func->GetShortDisplayName(&length);

        return DisplayNameHelper(name, length);
    }

    JavascriptString* JavascriptFunction::DisplayNameHelper(const char16* name, charcount_t length) const
    {
        ScriptContext* scriptContext = this->GetScriptContext();
        Assert(this->GetFunctionProxy() != nullptr); // The caller should guarantee a proxy exists
        ParseableFunctionInfo * func = this->GetFunctionProxy()->EnsureDeserialized();
        if (func->GetDisplayName() == Js::Constants::FunctionCode)
        {
            return LiteralString::NewCopyBuffer(Js::Constants::Anonymous, Js::Constants::AnonymousLength, scriptContext);
        }
        else if (func->GetIsAccessor())
        {
            const char16* accessorName = func->GetDisplayName();
            if (accessorName[0] == _u('g'))
            {
                return LiteralString::Concat(LiteralString::NewCopySz(_u("get "), scriptContext), LiteralString::NewCopyBuffer(name, length, scriptContext));
            }
            AssertMsg(accessorName[0] == _u('s'), "should be a set");
            return LiteralString::Concat(LiteralString::NewCopySz(_u("set "), scriptContext), LiteralString::NewCopyBuffer(name, length, scriptContext));
        }
        return LiteralString::NewCopyBuffer(name, length, scriptContext);
    }

    bool JavascriptFunction::GetFunctionName(JavascriptString** name) const
    {
        Assert(name != nullptr);
        FunctionProxy* proxy = this->GetFunctionProxy();
        JavascriptFunction* thisFunction = const_cast<JavascriptFunction*>(this);

        if (proxy || thisFunction->IsBoundFunction() || JavascriptGeneratorFunction::Test(thisFunction) || JavascriptAsyncFunction::Test(thisFunction))
        {
            *name = GetDisplayNameImpl();
            return true;
        }

        Assert(!ScriptFunction::Is(thisFunction));
        return GetSourceStringName(name);
    }

    bool JavascriptFunction::GetSourceStringName(JavascriptString** name) const
    {
        Assert(name != nullptr);
        ScriptContext* scriptContext = this->GetScriptContext();
        Var sourceString = this->GetSourceString();

        if (sourceString)
        {
            if (TaggedInt::Is(sourceString))
            {
                int32 propertyIdOfSourceString = TaggedInt::ToInt32(sourceString);
                *name = scriptContext->GetPropertyString(propertyIdOfSourceString);
                return true;
            }
            Assert(JavascriptString::Is(sourceString));
            *name = JavascriptString::FromVar(sourceString);
            return true;
        }
        return false;
    }

    JavascriptString* JavascriptFunction::GetDisplayName() const
    {
        ScriptContext* scriptContext = this->GetScriptContext();
        FunctionProxy* proxy = this->GetFunctionProxy();
        JavascriptLibrary* library = scriptContext->GetLibrary();

        if (proxy)
        {
            ParseableFunctionInfo * func = proxy->EnsureDeserialized();
            return LiteralString::NewCopySz(func->GetDisplayName(), scriptContext);
        }
        JavascriptString* sourceStringName = nullptr;
        if (GetSourceStringName(&sourceStringName))
        {
            return sourceStringName;
        }

        return library->GetFunctionDisplayString();
    }

    Var JavascriptFunction::GetTypeOfString(ScriptContext * requestContext)
    {
        return requestContext->GetLibrary()->GetFunctionTypeDisplayString();
    }

    // Check if this function is native/script library code
    bool JavascriptFunction::IsLibraryCode() const
    {
        return !this->IsScriptFunction() || this->GetFunctionProxy()->GetUtf8SourceInfo()->GetIsLibraryCode();
    }

    // Implementation of Function.prototype[@@hasInstance](V) as specified in 19.2.3.6 of ES6 spec
    Var JavascriptFunction::EntrySymbolHasInstance(RecyclableObject* function, CallInfo callInfo, ...)
    {
        PROBE_STACK(function->GetScriptContext(), Js::Constants::MinStackDefault);

        ARGUMENTS(args, callInfo);
        ScriptContext* scriptContext = function->GetScriptContext();

        Assert(!(callInfo.Flags & CallFlags_New));

        if (!JavascriptConversion::IsCallable(args[0]) || args.Info.Count < 2)
        {
            return JavascriptBoolean::ToVar(FALSE, scriptContext);
        }

        RecyclableObject * constructor = RecyclableObject::FromVar(args[0]);
        Var instance = args[1];

        Assert(JavascriptProxy::Is(constructor) || JavascriptFunction::Is(constructor));
        return JavascriptBoolean::ToVar(constructor->HasInstance(instance, scriptContext, NULL), scriptContext);
    }

    BOOL JavascriptFunction::HasInstance(Var instance, ScriptContext* scriptContext, IsInstInlineCache* inlineCache)
    {
        Var funcPrototype;

        if (this->GetTypeHandler()->GetHasKnownSlot0())
        {
            Assert(this->GetDynamicType()->GetTypeHandler()->GetPropertyId(scriptContext, (PropertyIndex)0) == PropertyIds::prototype);
            funcPrototype = this->GetSlot(0);
        }
        else
        {
            funcPrototype = JavascriptOperators::GetPropertyNoCache(this, PropertyIds::prototype, scriptContext);
        }
        funcPrototype = CrossSite::MarshalVar(scriptContext, funcPrototype);
        return JavascriptFunction::HasInstance(funcPrototype, instance, scriptContext, inlineCache, this);
    }

    BOOL JavascriptFunction::HasInstance(Var funcPrototype, Var instance, ScriptContext * scriptContext, IsInstInlineCache* inlineCache, JavascriptFunction *function)
    {
        BOOL result = FALSE;
        JavascriptBoolean * javascriptResult;

        //
        // if "instance" is not a JavascriptObject, return false
        //
        if (!JavascriptOperators::IsObject(instance))
        {
            // Only update the cache for primitive cache if it is empty already for the JIT fast path
            if (inlineCache && inlineCache->function == nullptr
                && scriptContext == function->GetScriptContext())// only register when function has same scriptContext
            {
                inlineCache->Cache(RecyclableObject::Is(instance) ?
                    RecyclableObject::UnsafeFromVar(instance)->GetType() : nullptr,
                    function, scriptContext->GetLibrary()->GetFalse(), scriptContext);
            }
            return result;
        }

        // If we have an instance of inline cache, let's try to use it to speed up the operation.
        // We would like to catch all cases when we already know (by having checked previously)
        // that an object on the left of instance of has been created by a function on the right,
        // as well as when we already know the object on the left has not been created by a function on the right.
        // In practice, we can do so only if the function matches the function in the cache, and the object's type matches the
        // type in the cache.  Notably, this typically means that if some of the objects evolved after construction,
        // while others did not, we will miss the cache for one of the two (sets of objects).
        // An important subtlety here arises when a function is called from different script contexts.
        // Suppose we called function foo from script context A, and we pass it an object o created in the same script context.
        // When function foo checks if object o is an instance of itself (function foo) for the first time (from context A) we will
        // populate the cache with function foo and object o's type (which is permanently bound to the script context A,
        // in which object o was created). If we later invoked function foo from script context B and perform the same instance-of check,
        // the function will still match the function in the cache (because objects' identities do not change during cross-context marshalling).
        // However, object o's type (even if it is of the same "shape" as before) will be different, because the object types are permanently
        // bound and unique to the script context from which they were created.  Hence, the cache may miss, even if the function matches.
        if (inlineCache != nullptr)
        {
            Assert(function != nullptr);
            if (inlineCache->TryGetResult(instance, function, &javascriptResult))
            {
                return javascriptResult == scriptContext->GetLibrary()->GetTrue();
            }
        }

        // If we are here, then me must have missed the cache.  This may be because:
        // a) the cache has never been populated in the first place,
        // b) the cache has been populated, but for an object of a different type (even if the object was created by the same constructor function),
        // c) the cache has been populated, but for a different function,
        // d) the cache has been populated, even for the same object type and function, but has since been invalidated, because the function's
        //    prototype property has been changed (see JavascriptFunction::SetProperty and ThreadContext::InvalidateIsInstInlineCachesForFunction).

        // We may even miss the cache if we ask again about the very same object the very same function the cache was populated with.
        // This subtlety arises when a function is called from two (or more) different script contexts.
        // Suppose we called function foo from script context A, and passed it an object o created in the same script context.
        // When function foo checks if object o is an instance of itself (function foo) for the first time (from context A) we will
        // populate the cache with function foo and object o's type (which is permanently bound to the script context A,
        // in which object o was created). If we later invoked function foo from script context B and perform the same instance of check,
        // the function will still match the function in the cache (because objects' identities do not change during cross-context marshalling).
        // However, object o's type (even if it is of the same "shape" as before, and even if o is the very same object) will be different,
        // because the object types are permanently bound and unique to the script context from which they were created.

        RecyclableObject* instanceObject = RecyclableObject::FromVar(instance);
        Var prototype = JavascriptOperators::GetPrototype(instanceObject);

        if (!JavascriptOperators::IsObject(funcPrototype))
        {
            JavascriptError::ThrowTypeError(scriptContext, JSERR_InvalidPrototype);
        }

        // Since we missed the cache, we must now walk the prototype chain of the object to check if the given function's prototype is somewhere in
        // that chain. If it is, we return true. Otherwise (i.e., we hit the end of the chain before finding the function's prototype) we return false.
        while (!JavascriptOperators::IsNull(prototype))
        {
            if (prototype == funcPrototype)
            {
                result = TRUE;
                break;
            }

            prototype = JavascriptOperators::GetPrototype(RecyclableObject::FromVar(prototype));
        }

        // Now that we know the answer, let's cache it for next time if we have a cache.
        if (inlineCache != NULL)
        {
            Assert(function != NULL);
            JavascriptBoolean * boolResult = result ? scriptContext->GetLibrary()->GetTrue() :
                scriptContext->GetLibrary()->GetFalse();
            Type * instanceType = RecyclableObject::FromVar(instance)->GetType();

            if (!instanceType->HasSpecialPrototype()
                && scriptContext == function->GetScriptContext()) // only register when function has same scriptContext, otherwise when scriptContext close
                                                                  // and the isInst inline cache chain will be broken by clearing the arenaAllocator
            {
                inlineCache->Cache(instanceType, function, boolResult, scriptContext);
            }
        }

        return result;
    }

#ifdef ALLOW_JIT_REPRO
    Var JavascriptFunction::EntryInvokeJit(RecyclableObject* function, CallInfo callInfo, ...)
    {
        PROBE_STACK(function->GetScriptContext(), Js::Constants::MinStackDefault);

        ARGUMENTS(args, callInfo);
        ScriptContext* scriptContext = function->GetScriptContext();

        Assert(!(callInfo.Flags & CallFlags_New));

        // todo:: make it work with inproc jit
        if (!JITManager::GetJITManager()->IsOOPJITEnabled())
        {
            Output::Print(_u("Out of proc jit is necessary to repro using an encoded buffer"));
            Js::Throw::FatalInternalError();
        }

        if (args.Info.Count < 2 || !ArrayBufferBase::Is(args[1]))
        {
            JavascriptError::ThrowTypeError(scriptContext, JSERR_NeedArrayBufferObject);
        }

        ArrayBufferBase* arrayBuffer = ArrayBufferBase::FromVar(args[1]);
        const byte* buffer = arrayBuffer->GetBuffer();
        uint32 size = arrayBuffer->GetByteLength();
        HRESULT hr = JitFromEncodedWorkItem(scriptContext->GetNativeCodeGenerator(), buffer, size);
        if (FAILED(hr))
        {
#ifdef _WIN32
            char16* lpMsgBuf = nullptr;
            DWORD bufLen = FormatMessageW(
                FORMAT_MESSAGE_ALLOCATE_BUFFER |
                FORMAT_MESSAGE_FROM_SYSTEM |
                FORMAT_MESSAGE_IGNORE_INSERTS,
                NULL,
                hr,
                MAKELANGID(LANG_NEUTRAL, SUBLANG_DEFAULT),
                (LPTSTR)&lpMsgBuf,
                0, NULL);
            if (bufLen)
            {
                JavascriptString* string = JavascriptString::NewCopyBuffer(lpMsgBuf, bufLen, scriptContext);
                LocalFree(lpMsgBuf);
                JavascriptExceptionOperators::OP_Throw(string, scriptContext);
            }
#endif
            return JavascriptNumber::New(hr, scriptContext);
        }
        return scriptContext->GetLibrary()->GetUndefined();
    }
#endif

<|MERGE_RESOLUTION|>--- conflicted
+++ resolved
@@ -144,8 +144,6 @@
     }
 #endif
 
-<<<<<<< HEAD
-=======
     static char16 const funcName[] = _u("function anonymous");
     static char16 const genFuncName[] = _u("function* anonymous");
     static char16 const asyncFuncName[] = _u("async function anonymous");
@@ -154,7 +152,6 @@
     static char16 const openFuncBody[] = _u(" {");
     static char16 const closeFuncBody[] = _u("\n}");
     
->>>>>>> 84bd6f3c
     Var JavascriptFunction::NewInstanceHelper(ScriptContext *scriptContext, RecyclableObject* function, CallInfo callInfo, Js::ArgumentReader& args, FunctionKind functionKind /* = FunctionKind::Normal */)
     {
         JavascriptLibrary* library = function->GetLibrary();
@@ -170,10 +167,7 @@
 
         // Gather all the formals into a string like (fml1, fml2, fml3)
         JavascriptString *formals = library->GetOpenRBracketString();
-<<<<<<< HEAD
-=======
-
->>>>>>> 84bd6f3c
+
         for (uint i = 1; i < args.Info.Count - 1; ++i)
         {
             if (i != 1)
@@ -203,10 +197,7 @@
             functionKind == FunctionKind::Generator ?
             library->GetFunctionPTRAnonymousString() :
             library->GetFunctionAnonymousString();
-<<<<<<< HEAD
-=======
-
->>>>>>> 84bd6f3c
+
         bs = JavascriptString::Concat(bs, formals);
         bs = JavascriptString::Concat(bs, library->GetSpaceOpenBracketString());
         if (fnBody != NULL)
@@ -648,15 +639,6 @@
         /// If not, throw TypeError
         ///
         uint argCount = args.Info.Count;
-<<<<<<< HEAD
-        if (callInfo.Flags & CallFlags_ExtraArg)
-        {
-            // The last argument is the "extra". Don't consider it in the logic below.
-            // It will either remain in place (argCount == 1) or be copied.
-            argCount--;
-        }
-=======
->>>>>>> 84bd6f3c
         if (argCount == 0 || !JavascriptConversion::IsCallable(args[0]))
         {
             JavascriptError::ThrowTypeError(scriptContext, JSERR_This_NeedFunction, _u("Function.prototype.call"));
@@ -781,15 +763,11 @@
         if (inScript)
         {
             Assert(!(args.Info.Flags & CallFlags_New));
-<<<<<<< HEAD
-            return JavascriptFunction::CallFunction<true>(obj, obj->GetEntryPoint(), args);
-=======
             BEGIN_SAFE_REENTRANT_CALL(scriptContext->GetThreadContext())
             {
                 return JavascriptFunction::CallFunction<true>(obj, obj->GetEntryPoint(), args);
             }
             END_SAFE_REENTRANT_CALL
->>>>>>> 84bd6f3c
         }
 
 #ifdef ENABLE_DEBUG_CONFIG_OPTIONS
@@ -815,12 +793,6 @@
             scriptContext->VerifyAlive(true);
             try
             {
-<<<<<<< HEAD
-                varResult =
-                    args.Info.Flags & CallFlags_New ?
-                    CallAsConstructor(obj, /* overridingNewTarget = */nullptr, args, scriptContext) :
-                    CallFunction<true>(obj, obj->GetEntryPoint(), args);
-=======
                 BEGIN_SAFE_REENTRANT_CALL(scriptContext->GetThreadContext())
                 {
                     varResult = args.Info.Flags & CallFlags_New ?
@@ -828,7 +800,6 @@
                             JavascriptFunction::CallFunction<true>(obj, obj->GetEntryPoint(), args);
                 }
                 END_SAFE_REENTRANT_CALL
->>>>>>> 84bd6f3c
 
                 // A recent compiler bug 150148 can incorrectly eliminate catch block, temporary workaround
                 if (threadContext == NULL)
@@ -1382,12 +1353,8 @@
         CheckIsExecutable(function, entryPoint);
 #endif
 
-<<<<<<< HEAD
-        return amd64_CallFunction(function, entryPoint, args.Info, args.Info.Count, &args.Values[0]);
-=======
         return JS_REENTRANCY_CHECK(function->GetScriptContext()->GetThreadContext(),
             amd64_CallFunction(function, entryPoint, args.Info, argCount, &args.Values[0]));
->>>>>>> 84bd6f3c
     }
 #elif defined(_M_ARM)
     extern "C"
@@ -1704,21 +1671,6 @@
 
         JavascriptMethod thunkEntryPoint = (*functionRef)->UpdateUndeferredBody(funcBody);
 
-<<<<<<< HEAD
-        if (funcObjectWithInlineCache && !funcObjectWithInlineCache->GetHasOwnInlineCaches())
-        {
-            // If the function object needs to use the inline caches from the function body, point them to the
-            // function body's caches. This is required in two redeferral cases:
-            //
-            // 1. We might have cleared the caches on the function object (ClearBorrowedInlineCacheOnFunctionObject)
-            //    above if the function body was redeferred.
-            // 2. Another function object could have been called before and undeferred the function body, thereby creating
-            //    new inline caches. This function object would still be pointing to the old ones and needs updating.
-            funcObjectWithInlineCache->SetInlineCachesFromFunctionBody();
-        }
-
-=======
->>>>>>> 84bd6f3c
         return thunkEntryPoint;
     }
 
@@ -1743,11 +1695,7 @@
         }
         catch (JavascriptException&)
         {
-<<<<<<< HEAD
-                Js::Throw::FatalInternalError();
-=======
             Js::Throw::FatalInternalError();
->>>>>>> 84bd6f3c
         }
     }
 
@@ -1972,19 +1920,11 @@
             RecyclerHeapObjectInfo heapObject;
             Recycler* recycler = threadContext->GetRecycler();
 
-<<<<<<< HEAD
-            bool isFuncObjHeapAllocated = recycler->FindHeapObject(func, FindHeapObjectFlags_NoFlags, heapObject); // recheck if this needs to be removed
-=======
->>>>>>> 84bd6f3c
             bool isEntryPointHeapAllocated = recycler->FindHeapObject(func->GetEntryPointInfo(), FindHeapObjectFlags_NoFlags, heapObject);
             bool isFunctionBodyHeapAllocated = recycler->FindHeapObject(func->GetFunctionBody(), FindHeapObjectFlags_NoFlags, heapObject);
 
             // ensure that all our objects are heap allocated
-<<<<<<< HEAD
-            if (!(isFuncObjHeapAllocated && isEntryPointHeapAllocated && isFunctionBodyHeapAllocated))
-=======
             if (!(isEntryPointHeapAllocated && isFunctionBodyHeapAllocated))
->>>>>>> 84bd6f3c
             {
                 return nullptr;
             }
@@ -2356,18 +2296,11 @@
         {
             return false;
         }
-<<<<<<< HEAD
-        Js::FunctionBody* funcBody = func->GetFunctionBody();
-        bool isWAsmJs = funcBody->GetIsAsmJsFunction();
-        bool isWasmOnly = funcBody->IsWasmFunction();
-        if (isWAsmJs)
-=======
 
         bool isAsmJs = AsmJsScriptFunction::Is(func);
         bool isWasmOnly = WasmScriptFunction::Is(func);
         uintptr_t faultingAddr = helper.GetFaultingAddress();
         if (isAsmJs)
->>>>>>> 84bd6f3c
         {
             AsmJsScriptFunction* asmFunc = AsmJsScriptFunction::FromVar(func);
             // some extra checks for asm.js because we have slightly more information that we can validate
@@ -2376,11 +2309,7 @@
                 return false;
             }
 
-<<<<<<< HEAD
-            ArrayBuffer* arrayBuffer = nullptr;
-=======
             ArrayBufferBase* arrayBuffer = nullptr;
->>>>>>> 84bd6f3c
             size_t reservationSize = 0;
 #ifdef ENABLE_WASM
             if (isWasmOnly)
@@ -2392,11 +2321,7 @@
             else
 #endif
             {
-<<<<<<< HEAD
-                arrayBuffer = *(ArrayBuffer**)(moduleMemory + AsmJsModuleMemory::MemoryTableBeginOffset);
-=======
                 arrayBuffer = asmFunc->GetAsmJsArrayBuffer();
->>>>>>> 84bd6f3c
                 reservationSize = MAX_ASMJS_ARRAYBUFFER_LENGTH;
             }
 
@@ -2448,15 +2373,6 @@
                 return false;
             }
             if (info.Type != MEM_PRIVATE)
-            {
-                return false;
-            }
-            uintptr_t faultingAddr = helper.GetFaultingAddress();
-            if (faultingAddr < bufferAddr)
-            {
-                return false;
-            }
-            if (faultingAddr >= bufferAddr + reservationSize)
             {
                 return false;
             }
@@ -2477,14 +2393,6 @@
             return false;
         }
 
-<<<<<<< HEAD
-        if (isWasmOnly)
-        {
-            JavascriptError::ThrowWebAssemblyRuntimeError(func->GetScriptContext(), WASMERR_ArrayIndexOutOfRange);
-        }
-
-=======
->>>>>>> 84bd6f3c
         // SIMD loads/stores do bounds checks.
         if (instrData.isSimd)
         {
@@ -2592,11 +2500,7 @@
             );
     }
 
-<<<<<<< HEAD
-    PropertyQueryFlags JavascriptFunction::HasPropertyQuery(PropertyId propertyId)
-=======
     PropertyQueryFlags JavascriptFunction::HasPropertyQuery(PropertyId propertyId, _Inout_opt_ PropertyValueInfo* info)
->>>>>>> 84bd6f3c
     {
         switch (propertyId)
         {
@@ -2614,11 +2518,7 @@
             }
             break;
         }
-<<<<<<< HEAD
-        return DynamicObject::HasPropertyQuery(propertyId);
-=======
         return DynamicObject::HasPropertyQuery(propertyId, info);
->>>>>>> 84bd6f3c
     }
 
     _Check_return_ _Success_(return) BOOL JavascriptFunction::GetAccessors(PropertyId propertyId, _Outptr_result_maybenull_ Var* getter, _Outptr_result_maybenull_ Var* setter, ScriptContext* requestContext)
@@ -2860,13 +2760,8 @@
                     uint length = (uint)pFrameDisplay->GetLength();
                     for (uint i = 0; i < length; i++)
                     {
-<<<<<<< HEAD
-                        void * scope = pFrameDisplay->GetItem(i);
-                        if (!Js::ScopeSlots::Is(scope) && Js::ActivationObjectEx::Is(scope))
-=======
                         Var scope = pFrameDisplay->GetItem(i);
                         if (scope && !Js::ScopeSlots::Is(scope) && Js::ActivationObjectEx::Is(scope))
->>>>>>> 84bd6f3c
                         {
                             Js::ActivationObjectEx::FromVar(scope)->InvalidateCachedScope();
                         }
@@ -2946,11 +2841,7 @@
             }
             else
             {
-<<<<<<< HEAD
-                *value = CrossSite::MarshalVar(requestContext, funcCaller);
-=======
                 *value = CrossSite::MarshalVar(requestContext, funcCaller, funcCaller->GetScriptContext());
->>>>>>> 84bd6f3c
             }
         }
 
