//-------------------------------------------------------------------------------------------------------
// Copyright (C) Microsoft. All rights reserved.
// Licensed under the MIT license. See LICENSE.txt file in the project root for full license information.
//-------------------------------------------------------------------------------------------------------
#pragma once

namespace Js
{
    class JavascriptStringObject : public DynamicObject
    {
    private:
        static PropertyId const specialPropertyIds[];

    protected:
        Field(JavascriptString*) value;

        DEFINE_VTABLE_CTOR(JavascriptStringObject, DynamicObject);
        DEFINE_MARSHAL_OBJECT_TO_SCRIPT_CONTEXT(JavascriptStringObject);
        JavascriptString* InternalUnwrap();

    private:
        bool GetPropertyBuiltIns(PropertyId propertyId, Var* value, ScriptContext* requestContext, BOOL* result);
        bool SetPropertyBuiltIns(PropertyId propertyId, PropertyOperationFlags flags, bool* result);
        bool GetSetterBuiltIns(PropertyId propertyId, PropertyValueInfo* info, DescriptorFlags* descriptorFlags);
        bool IsValidIndex(PropertyId propertyId, bool conditionMetBehavior);

    public:
        JavascriptStringObject(DynamicType * type);
        JavascriptStringObject(JavascriptString* value, DynamicType * type);
        static bool Is(Var aValue);
        static JavascriptStringObject* FromVar(Var aValue);
        static JavascriptStringObject* UnsafeFromVar(Var aValue);

        void Initialize(JavascriptString* value);
        JavascriptString* Unwrap() { return InternalUnwrap(); }

        virtual bool HasReadOnlyPropertiesInvisibleToTypeHandler() override { return true; }

        virtual DescriptorFlags GetItemSetter(uint32 index, Var* setterValue, ScriptContext* requestContext) override;
<<<<<<< HEAD
        virtual PropertyQueryFlags HasPropertyQuery(PropertyId propertyId) override;
=======
        virtual PropertyQueryFlags HasPropertyQuery(PropertyId propertyId, _Inout_opt_ PropertyValueInfo* info) override;
>>>>>>> 84bd6f3c
        virtual BOOL IsConfigurable(PropertyId propertyId) override;
        virtual BOOL IsEnumerable(PropertyId propertyId) override;
        virtual BOOL IsWritable(PropertyId propertyId) override;

        virtual PropertyQueryFlags GetPropertyQuery(Var originalInstance, PropertyId propertyId, Var* value, PropertyValueInfo* info, ScriptContext* requestContext) override;
        virtual PropertyQueryFlags GetPropertyQuery(Var originalInstance, JavascriptString* propertyNameString, Var* value, PropertyValueInfo* info, ScriptContext* requestContext) override;
        virtual PropertyQueryFlags GetPropertyReferenceQuery(Var originalInstance, PropertyId propertyId, Var* value, PropertyValueInfo* info, ScriptContext* requestContext) override;
        virtual BOOL SetProperty(PropertyId propertyId, Var value, PropertyOperationFlags flags, PropertyValueInfo* info) override;
        virtual BOOL SetProperty(JavascriptString* propertyNameString, Var value, PropertyOperationFlags flags, PropertyValueInfo* info) override;
        virtual BOOL DeleteProperty(PropertyId propertyId, PropertyOperationFlags flags) override;
        virtual BOOL DeleteProperty(JavascriptString *propertyNameString, PropertyOperationFlags flags) override;
        virtual DescriptorFlags GetSetter(PropertyId propertyId, Var* setterValue, PropertyValueInfo* info, ScriptContext* requestContext) override;
        virtual DescriptorFlags GetSetter(JavascriptString* propertyNameString, Var* setterValue, PropertyValueInfo* info, ScriptContext* requestContext) override;
        virtual PropertyQueryFlags HasItemQuery(uint32 index) override;
        virtual PropertyQueryFlags GetItemQuery(Var originalInstance, uint32 index, Var* value, ScriptContext * requestContext) override;
        virtual PropertyQueryFlags GetItemReferenceQuery(Var originalInstance, uint32 index, Var* value, ScriptContext * requestContext) override;
        virtual BOOL SetItem(uint32 index, Var value, PropertyOperationFlags flags) override;
        virtual BOOL GetEnumerator(JavascriptStaticEnumerator * enumerator, EnumeratorFlags flags, ScriptContext* requestContext, EnumeratorCache * enumeratorCache = nullptr) override;
        virtual BOOL GetDiagValueString(StringBuilder<ArenaAllocator>* stringBuilder, ScriptContext* requestContext) override;
        virtual BOOL GetDiagTypeString(StringBuilder<ArenaAllocator>* stringBuilder, ScriptContext* requestContext) override;
        virtual BOOL GetSpecialPropertyName(uint32 index, JavascriptString ** propertyName, ScriptContext * requestContext) override;
        virtual uint GetSpecialPropertyCount() const override;
        virtual PropertyId const * GetSpecialPropertyIds() const override;

#if ENABLE_TTD
    public:
        void SetValue_TTD(Js::Var val);

        virtual void MarkVisitKindSpecificPtrs(TTD::SnapshotExtractor* extractor) override;

        virtual TTD::NSSnapObjects::SnapObjectType GetSnapTag_TTD() const override;
        virtual void ExtractSnapObjectDataInto(TTD::NSSnapObjects::SnapObject* objData, TTD::SlabAllocator& alloc) override;
#endif
    };
}<|MERGE_RESOLUTION|>--- conflicted
+++ resolved
@@ -37,11 +37,7 @@
         virtual bool HasReadOnlyPropertiesInvisibleToTypeHandler() override { return true; }
 
         virtual DescriptorFlags GetItemSetter(uint32 index, Var* setterValue, ScriptContext* requestContext) override;
-<<<<<<< HEAD
-        virtual PropertyQueryFlags HasPropertyQuery(PropertyId propertyId) override;
-=======
         virtual PropertyQueryFlags HasPropertyQuery(PropertyId propertyId, _Inout_opt_ PropertyValueInfo* info) override;
->>>>>>> 84bd6f3c
         virtual BOOL IsConfigurable(PropertyId propertyId) override;
         virtual BOOL IsEnumerable(PropertyId propertyId) override;
         virtual BOOL IsWritable(PropertyId propertyId) override;
