--- conflicted
+++ resolved
@@ -27,80 +27,6 @@
         return TRUE;
     }
 
-<<<<<<< HEAD
-    Var ArgumentsObject::GetCaller(ScriptContext * scriptContext)
-    {
-        JavascriptStackWalker walker(scriptContext);
-
-        if (!this->AdvanceWalkerToArgsFrame(&walker))
-        {
-            return scriptContext->GetLibrary()->GetNull();
-        }
-
-        return ArgumentsObject::GetCaller(scriptContext, &walker, false);
-    }
-
-    Var ArgumentsObject::GetCaller(ScriptContext * scriptContext, JavascriptStackWalker *walker, bool skipGlobal)
-    {
-        // The arguments.caller property is equivalent to callee.caller.arguments - that is, it's the
-        // caller's arguments object (if any). Just fetch the caller and compute its arguments.
-        JavascriptFunction* funcCaller = nullptr;
-
-        while (walker->GetCaller(&funcCaller))
-        {
-            if (walker->IsCallerGlobalFunction())
-            {
-                // Caller is global/eval. If we're in IE9 mode, and the caller is eval,
-                // keep looking. Otherwise, caller is null.
-                if (skipGlobal || walker->IsEvalCaller())
-                {
-                    continue;
-                }
-                funcCaller = nullptr;
-            }
-            break;
-        }
-
-        if (funcCaller == nullptr)
-        {
-            return scriptContext->GetLibrary()->GetNull();
-        }
-
-        AssertMsg(JavascriptOperators::GetTypeId(funcCaller) == TypeIds_Function, "non function caller");
-
-        const CallInfo callInfo = walker->GetCallInfo();
-        uint32 paramCount = callInfo.Count;
-        CallFlags flags = callInfo.Flags;
-
-        if (paramCount == 0 || (flags & CallFlags_Eval))
-        {
-            // The caller is the "global function" or eval, so we return "null".
-            return scriptContext->GetLibrary()->GetNull();
-        }
-
-        if (!walker->GetCurrentFunction()->IsScriptFunction())
-        {
-            // builtin function do not have an argument object - return null.
-            return scriptContext->GetLibrary()->GetNull();
-        }
-
-        // Create new arguments object, everytime this is requested for, with the actuals value.
-        Var args = nullptr;
-
-        args = JavascriptOperators::LoadHeapArguments(
-            funcCaller,
-            paramCount - 1,
-            walker->GetJavascriptArgs(),
-            scriptContext->GetLibrary()->GetNull(),
-            scriptContext->GetLibrary()->GetNull(),
-            scriptContext,
-            /* formalsAreLetDecls */ false);
-
-        return args;
-    }
-
-=======
->>>>>>> 84bd6f3c
     bool ArgumentsObject::Is(Var aValue)
     {
         return JavascriptOperators::GetTypeId(aValue) == TypeIds_Arguments;
@@ -395,11 +321,7 @@
 
     }
 
-<<<<<<< HEAD
-    PropertyQueryFlags HeapArgumentsObject::HasPropertyQuery(PropertyId id)
-=======
     PropertyQueryFlags HeapArgumentsObject::HasPropertyQuery(PropertyId id, _Inout_opt_ PropertyValueInfo* info)
->>>>>>> 84bd6f3c
     {
         ScriptContext *scriptContext = GetScriptContext();
 
@@ -410,11 +332,7 @@
             return HeapArgumentsObject::HasItemQuery(index);
         }
 
-<<<<<<< HEAD
-        return DynamicObject::HasPropertyQuery(id);
-=======
         return DynamicObject::HasPropertyQuery(id, info);
->>>>>>> 84bd6f3c
     }
 
     PropertyQueryFlags HeapArgumentsObject::GetPropertyQuery(Var originalInstance, PropertyId propertyId, Var* value, PropertyValueInfo* info, ScriptContext* requestContext)
