//-------------------------------------------------------------------------------------------------------
// Copyright (C) Microsoft. All rights reserved.
// Licensed under the MIT license. See LICENSE.txt file in the project root for full license information.
//-------------------------------------------------------------------------------------------------------
#include "RuntimeLibraryPch.h"

namespace Js
{
    CompileAssert(sizeof(ES5Array) == sizeof(JavascriptArray));

    ES5ArrayType::ES5ArrayType(DynamicType* type)
        : DynamicType(type->GetScriptContext(), TypeIds_ES5Array, type->GetPrototype(), type->GetEntryPoint(), type->GetTypeHandler(), false, false)
    {
    }

    bool ES5Array::Is(Var instance)
    {
        return JavascriptOperators::GetTypeId(instance) == TypeIds_ES5Array;
    }

    ES5Array* ES5Array::FromVar(Var instance)
    {
        AssertOrFailFast(Is(instance));
        return static_cast<ES5Array*>(instance);
    }

    ES5Array* ES5Array::UnsafeFromVar(Var instance)
    {
        Assert(Is(instance));
        return static_cast<ES5Array*>(instance);
    }

    DynamicType* ES5Array::DuplicateType()
    {
        return RecyclerNew(GetScriptContext()->GetRecycler(), ES5ArrayType, this->GetDynamicType());
    }

    bool ES5Array::IsLengthWritable() const
    {
        return GetTypeHandler()->IsLengthWritable();
    }

<<<<<<< HEAD
    PropertyQueryFlags ES5Array::HasPropertyQuery(PropertyId propertyId)
=======
    PropertyQueryFlags ES5Array::HasPropertyQuery(PropertyId propertyId, _Inout_opt_ PropertyValueInfo* info)
>>>>>>> 84bd6f3c
    {
        if (propertyId == PropertyIds::length)
        {
            return PropertyQueryFlags::Property_Found;
        }

        // Skip JavascriptArray override
<<<<<<< HEAD
        return DynamicObject::HasPropertyQuery(propertyId);
=======
        return DynamicObject::HasPropertyQuery(propertyId, info);
>>>>>>> 84bd6f3c
    }

    BOOL ES5Array::IsWritable(PropertyId propertyId)
    {
        if (propertyId == PropertyIds::length)
        {
            return IsLengthWritable();
        }

        return __super::IsWritable(propertyId);
    }

    BOOL ES5Array::SetEnumerable(PropertyId propertyId, BOOL value)
    {
        // Skip JavascriptArray override
        return DynamicObject::SetEnumerable(propertyId, value);
    }

    BOOL ES5Array::SetWritable(PropertyId propertyId, BOOL value)
    {
        // Skip JavascriptArray override
        return DynamicObject::SetWritable(propertyId, value);
    }

    BOOL ES5Array::SetConfigurable(PropertyId propertyId, BOOL value)
    {
        // Skip JavascriptArray override
        return DynamicObject::SetConfigurable(propertyId, value);
    }

    BOOL ES5Array::SetAttributes(PropertyId propertyId, PropertyAttributes attributes)
    {
        // Skip JavascriptArray override
        return DynamicObject::SetAttributes(propertyId, attributes);
    }

    PropertyQueryFlags ES5Array::GetPropertyQuery(Var originalInstance, PropertyId propertyId, Var* value, PropertyValueInfo* info, ScriptContext* requestContext)
    {
        BOOL result;
        if (GetPropertyBuiltIns(propertyId, value, &result))
        {
            return JavascriptConversion::BooleanToPropertyQueryFlags(result);
        }

        // Skip JavascriptArray override
        return DynamicObject::GetPropertyQuery(originalInstance, propertyId, value, info, requestContext);
    }

    PropertyQueryFlags ES5Array::GetPropertyQuery(Var originalInstance, JavascriptString* propertyNameString, Var* value, PropertyValueInfo* info, ScriptContext* requestContext)
    {
        BOOL result;
        PropertyRecord const* propertyRecord;
        this->GetScriptContext()->FindPropertyRecord(propertyNameString, &propertyRecord);

        if (propertyRecord != nullptr && GetPropertyBuiltIns(propertyRecord->GetPropertyId(), value, &result))
        {
            return JavascriptConversion::BooleanToPropertyQueryFlags(result);
        }

        // Skip JavascriptArray override
        return DynamicObject::GetPropertyQuery(originalInstance, propertyNameString, value, info, requestContext);
    }

    bool ES5Array::GetPropertyBuiltIns(PropertyId propertyId, Var* value, BOOL* result)
    {
        if (propertyId == PropertyIds::length)
        {
            *value = JavascriptNumber::ToVar(this->GetLength(), GetScriptContext());
            *result = true;
            return true;
        }

        return false;
    }

    PropertyQueryFlags ES5Array::GetPropertyReferenceQuery(Var originalInstance, PropertyId propertyId, Var* value, PropertyValueInfo* info, ScriptContext* requestContext)
    {
        return ES5Array::GetPropertyQuery(originalInstance, propertyId, value, info, requestContext);
    }

    // Convert a Var to array length, throw RangeError if value is not valid for array length.
    uint32 ES5Array::ToLengthValue(Var value, ScriptContext* scriptContext)
    {
        if (TaggedInt::Is(value))
        {
            int32 newLen = TaggedInt::ToInt32(value);
            if (newLen < 0)
            {
                JavascriptError::ThrowRangeError(scriptContext, JSERR_ArrayLengthAssignIncorrect);
            }
            return static_cast<uint32>(newLen);
        }
        else
        {
            uint32 newLen = JavascriptConversion::ToUInt32(value, scriptContext);
            if (newLen != JavascriptConversion::ToNumber(value, scriptContext))
            {
                JavascriptError::ThrowRangeError(scriptContext, JSERR_ArrayLengthAssignIncorrect);
            }
            return newLen;
        }
    }

    DescriptorFlags ES5Array::GetSetter(PropertyId propertyId, Var *setterValue, PropertyValueInfo* info, ScriptContext* requestContext)
    {
        DescriptorFlags result;
        if (GetSetterBuiltIns(propertyId, info, &result))
        {
            return result;
        }

        return DynamicObject::GetSetter(propertyId, setterValue, info, requestContext);
    }

    DescriptorFlags ES5Array::GetSetter(JavascriptString* propertyNameString, Var *setterValue, PropertyValueInfo* info, ScriptContext* requestContext)
    {
        DescriptorFlags result;
        PropertyRecord const* propertyRecord;
        this->GetScriptContext()->FindPropertyRecord(propertyNameString, &propertyRecord);

        if (propertyRecord != nullptr && GetSetterBuiltIns(propertyRecord->GetPropertyId(), info, &result))
        {
            return result;
        }

        return DynamicObject::GetSetter(propertyNameString, setterValue, info, requestContext);
    }

    bool ES5Array::GetSetterBuiltIns(PropertyId propertyId, PropertyValueInfo* info, DescriptorFlags* result)
    {
        if (propertyId == PropertyIds::length)
        {
            PropertyValueInfo::SetNoCache(info, this);
            *result =  IsLengthWritable() ? WritableData : Data;
            return true;
        }

        return false;
    }

    BOOL ES5Array::SetProperty(PropertyId propertyId, Var value, PropertyOperationFlags propertyOperationFlags, PropertyValueInfo* info)
    {
        BOOL result;
        if (SetPropertyBuiltIns(propertyId, value, propertyOperationFlags, &result))
        {
            return result;
        }

        return __super::SetProperty(propertyId, value, propertyOperationFlags, info);
    }

    BOOL ES5Array::SetProperty(JavascriptString* propertyNameString, Var value, PropertyOperationFlags propertyOperationFlags, PropertyValueInfo* info)
    {
        BOOL result;
        PropertyRecord const* propertyRecord;
        this->GetScriptContext()->FindPropertyRecord(propertyNameString, &propertyRecord);

        if (propertyRecord != nullptr && SetPropertyBuiltIns(propertyRecord->GetPropertyId(), value, propertyOperationFlags, &result))
        {
            return result;
        }

        return __super::SetProperty(propertyNameString, value, propertyOperationFlags, info);
    }

    bool ES5Array::SetPropertyBuiltIns(PropertyId propertyId, Var value, PropertyOperationFlags propertyOperationFlags, BOOL* result)
    {
        ScriptContext* scriptContext = GetScriptContext();

        if (propertyId == PropertyIds::length)
        {
            if (!GetTypeHandler()->IsLengthWritable())
            {
                *result = false; // reject
                return true;
            }

            uint32 newLen = ToLengthValue(value, scriptContext);
            uint32 assignedLen = GetTypeHandler()->SetLength(this, newLen, propertyOperationFlags);
            if (newLen != assignedLen)
            {
                scriptContext->GetThreadContext()->AddImplicitCallFlags(ImplicitCall_NoOpSet);
            }
            *result = true;
            return true;
        }

        return false;
    }

    BOOL ES5Array::SetPropertyWithAttributes(PropertyId propertyId, Var value, PropertyAttributes attributes, PropertyValueInfo* info, PropertyOperationFlags flags, SideEffects possibleSideEffects)
    {
        if (propertyId == PropertyIds::length)
        {
            Assert(attributes == PropertyWritable);
            Assert(IsWritable(propertyId) && !IsConfigurable(propertyId) && !IsEnumerable(propertyId));

            uint32 newLen = ToLengthValue(value, GetScriptContext());
            GetTypeHandler()->SetLength(this, newLen, PropertyOperation_None);
            return true;
        }

        return __super::SetPropertyWithAttributes(propertyId, value, attributes, info, flags, possibleSideEffects);
    }

    BOOL ES5Array::DeleteItem(uint32 index, PropertyOperationFlags flags)
    {
        // Skip JavascriptArray override
        return DynamicObject::DeleteItem(index, flags);
    }

    PropertyQueryFlags ES5Array::HasItemQuery(uint32 index)
    {
        // Skip JavascriptArray override
        return DynamicObject::HasItemQuery(index);
    }

    PropertyQueryFlags ES5Array::GetItemQuery(Var originalInstance, uint32 index, Var* value, ScriptContext * requestContext)
    {
        // Skip JavascriptArray override
        return DynamicObject::GetItemQuery(originalInstance, index, value, requestContext);
    }

    PropertyQueryFlags ES5Array::GetItemReferenceQuery(Var originalInstance, uint32 index, Var* value, ScriptContext * requestContext)
    {
        // Skip JavascriptArray override
        return DynamicObject::GetItemReferenceQuery(originalInstance, index, value, requestContext);
    }

    DescriptorFlags ES5Array::GetItemSetter(uint32 index, Var* setterValue, ScriptContext* requestContext)
    {
        // Skip JavascriptArray override
        return DynamicObject::GetItemSetter(index, setterValue, requestContext);
    }

    BOOL ES5Array::SetItem(uint32 index, Var value, PropertyOperationFlags flags)
    {
        // Skip JavascriptArray override
        return DynamicObject::SetItem(index, value, flags);
    }

    BOOL ES5Array::SetAccessors(PropertyId propertyId, Var getter, Var setter, PropertyOperationFlags flags)
    {
        // Skip JavascriptArray override
        return DynamicObject::SetAccessors(propertyId, getter, setter, flags);
    }

    BOOL ES5Array::PreventExtensions()
    {
        // Skip JavascriptArray override
        return DynamicObject::PreventExtensions();
    }

    BOOL ES5Array::Seal()
    {
        // Skip JavascriptArray override
        return DynamicObject::Seal();
    }

    BOOL ES5Array::Freeze()
    {
        // Skip JavascriptArray override
        return DynamicObject::Freeze();
    }

    BOOL ES5Array::GetEnumerator(JavascriptStaticEnumerator * enumerator, EnumeratorFlags flags, ScriptContext* requestContext, EnumeratorCache * enumeratorCache)
    {
        return enumerator->Initialize(nullptr, this, this, flags, requestContext, enumeratorCache);
    }

    JavascriptEnumerator * ES5Array::GetIndexEnumerator(EnumeratorFlags flags, ScriptContext* requestContext)
    {
        // ES5Array does not support compat mode, ignore preferSnapshotSemantics
        return RecyclerNew(GetScriptContext()->GetRecycler(), ES5ArrayIndexEnumerator, this, flags, requestContext);
    }

    BOOL ES5Array::IsItemEnumerable(uint32 index)
    {
        return GetTypeHandler()->IsItemEnumerable(this, index);
    }

    BOOL ES5Array::SetItemWithAttributes(uint32 index, Var value, PropertyAttributes attributes)
    {
        return GetTypeHandler()->SetItemWithAttributes(this, index, value, attributes);
    }

    BOOL ES5Array::SetItemAttributes(uint32 index, PropertyAttributes attributes)
    {
        return GetTypeHandler()->SetItemAttributes(this, index, attributes);
    }

    BOOL ES5Array::SetItemAccessors(uint32 index, Var getter, Var setter)
    {
        return GetTypeHandler()->SetItemAccessors(this, index, getter, setter);
    }

    BOOL ES5Array::IsObjectArrayFrozen()
    {
        return GetTypeHandler()->IsObjectArrayFrozen(this);
    }

    BOOL ES5Array::IsValidDescriptorToken(void * descriptorValidationToken) const
    {
        return GetTypeHandler()->IsValidDescriptorToken(descriptorValidationToken);
    }
    uint32 ES5Array::GetNextDescriptor(uint32 key, IndexPropertyDescriptor** descriptor, void ** descriptorValidationToken)
    {
        return GetTypeHandler()->GetNextDescriptor(key, descriptor, descriptorValidationToken);
    }

    BOOL ES5Array::GetDescriptor(uint32 index, Js::IndexPropertyDescriptor **ppDescriptor)
    {
        return GetTypeHandler()->GetDescriptor(index, ppDescriptor);
    }

#if ENABLE_TTD
    void ES5Array::MarkVisitKindSpecificPtrs(TTD::SnapshotExtractor* extractor)
    {
        this->JavascriptArray::MarkVisitKindSpecificPtrs(extractor);

        uint32 length = this->GetLength();
        uint32 descriptorIndex = Js::JavascriptArray::InvalidIndex;
        IndexPropertyDescriptor* descriptor = nullptr;
        void* descriptorValidationToken = nullptr;

        do
        {
            descriptorIndex = this->GetNextDescriptor(descriptorIndex, &descriptor, &descriptorValidationToken);
            if(descriptorIndex == Js::JavascriptArray::InvalidIndex || descriptorIndex >= length)
            {
                break;
            }

            if((descriptor->Attributes & PropertyDeleted) != PropertyDeleted)
            {
                if(descriptor->Getter != nullptr)
                {
                    extractor->MarkVisitVar(descriptor->Getter);
                }

                if(descriptor->Setter != nullptr)
                {
                    extractor->MarkVisitVar(descriptor->Setter);
                }
            }

        } while(true);
    }

    TTD::NSSnapObjects::SnapObjectType ES5Array::GetSnapTag_TTD() const
    {
        return TTD::NSSnapObjects::SnapObjectType::SnapES5ArrayObject;
    }

    void ES5Array::ExtractSnapObjectDataInto(TTD::NSSnapObjects::SnapObject* objData, TTD::SlabAllocator& alloc)
    {
        TTD::NSSnapObjects::SnapArrayInfo<TTD::TTDVar>* sai = TTD::NSSnapObjects::ExtractArrayValues<TTD::TTDVar>(this, alloc);

        TTD::NSSnapObjects::SnapES5ArrayInfo* es5ArrayInfo = alloc.SlabAllocateStruct<TTD::NSSnapObjects::SnapES5ArrayInfo>();

        //
        //TODO: reserving memory for entire length might be a problem if we have very large sparse arrays.
        //

        uint32 length = this->GetLength();

        es5ArrayInfo->IsLengthWritable = this->IsLengthWritable();
        es5ArrayInfo->GetterSetterCount = 0;
        es5ArrayInfo->GetterSetterEntries = alloc.SlabReserveArraySpace<TTD::NSSnapObjects::SnapES5ArrayGetterSetterEntry>(length + 1); //ensure we don't do a 0 reserve

        uint32 descriptorIndex = Js::JavascriptArray::InvalidIndex;
        IndexPropertyDescriptor* descriptor = nullptr;
        void* descriptorValidationToken = nullptr;

        do
        {
            descriptorIndex = this->GetNextDescriptor(descriptorIndex, &descriptor, &descriptorValidationToken);
            if(descriptorIndex == Js::JavascriptArray::InvalidIndex || descriptorIndex >= length)
            {
                break;
            }

            if((descriptor->Attributes & PropertyDeleted) != PropertyDeleted)
            {
                TTD::NSSnapObjects::SnapES5ArrayGetterSetterEntry* entry = es5ArrayInfo->GetterSetterEntries + es5ArrayInfo->GetterSetterCount;
                es5ArrayInfo->GetterSetterCount++;

                entry->Index = (uint32)descriptorIndex;
                entry->Attributes = descriptor->Attributes;

                entry->Getter = nullptr;
                if(descriptor->Getter != nullptr)
                {
                    entry->Getter = descriptor->Getter;
                }

                entry->Setter = nullptr;
                if(descriptor->Setter != nullptr)
                {
                    entry->Setter = descriptor->Setter;
                }
            }

        } while(true);

        if(es5ArrayInfo->GetterSetterCount != 0)
        {
            alloc.SlabCommitArraySpace<TTD::NSSnapObjects::SnapES5ArrayGetterSetterEntry>(es5ArrayInfo->GetterSetterCount, length + 1);
        }
        else
        {
            alloc.SlabAbortArraySpace<TTD::NSSnapObjects::SnapES5ArrayGetterSetterEntry>(length + 1);
            es5ArrayInfo->GetterSetterEntries = nullptr;
        }

        es5ArrayInfo->BasicArrayData = sai;

        TTD::NSSnapObjects::StdExtractSetKindSpecificInfo<TTD::NSSnapObjects::SnapES5ArrayInfo*, TTD::NSSnapObjects::SnapObjectType::SnapES5ArrayObject>(objData, es5ArrayInfo);
    }
#endif
}<|MERGE_RESOLUTION|>--- conflicted
+++ resolved
@@ -40,11 +40,7 @@
         return GetTypeHandler()->IsLengthWritable();
     }
 
-<<<<<<< HEAD
-    PropertyQueryFlags ES5Array::HasPropertyQuery(PropertyId propertyId)
-=======
     PropertyQueryFlags ES5Array::HasPropertyQuery(PropertyId propertyId, _Inout_opt_ PropertyValueInfo* info)
->>>>>>> 84bd6f3c
     {
         if (propertyId == PropertyIds::length)
         {
@@ -52,11 +48,7 @@
         }
 
         // Skip JavascriptArray override
-<<<<<<< HEAD
-        return DynamicObject::HasPropertyQuery(propertyId);
-=======
         return DynamicObject::HasPropertyQuery(propertyId, info);
->>>>>>> 84bd6f3c
     }
 
     BOOL ES5Array::IsWritable(PropertyId propertyId)
