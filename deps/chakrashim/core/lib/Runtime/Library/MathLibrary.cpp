--- conflicted
+++ resolved
@@ -725,7 +725,6 @@
         }
 
         if (hasOnlyIntegerArgs)
-<<<<<<< HEAD
         {
             int32 current = TaggedInt::ToInt32(args[1]);
             for (uint idxArg = 2; idxArg < args.Info.Count; idxArg++)
@@ -741,39 +740,13 @@
         }
         else
         {
-        double current = JavascriptConversion::ToNumber(args[1], scriptContext);
-        if(JavascriptNumber::IsNan(current))
-=======
->>>>>>> 84bd6f3c
-        {
-            int32 current = TaggedInt::ToInt32(args[1]);
-            for (uint idxArg = 2; idxArg < args.Info.Count; idxArg++)
-            {
-                int32 compare = TaggedInt::ToInt32(args[idxArg]);
-                if (current < compare)
-                {
-                    current = compare;
-                }
-            }
-
-            return TaggedInt::ToVarUnchecked(current);
-        }
-        else
-        {
             double current = JavascriptConversion::ToNumber(args[1], scriptContext);
             if (JavascriptNumber::IsNan(current))
             {
                 return scriptContext->GetLibrary()->GetNaN();
             }
 
-<<<<<<< HEAD
-                // In C++, -0.0f == 0.0f; however, in ES, -0.0f < 0.0f. Thus, use additional library 
-                // call to test this comparison.
-                if ((compare == 0 && JavascriptNumber::IsNegZero(current)) ||
-                current < compare )
-=======
             for (uint idxArg = 2; idxArg < args.Info.Count; idxArg++)
->>>>>>> 84bd6f3c
             {
                 double compare = JavascriptConversion::ToNumber(args[idxArg], scriptContext);
                 if (JavascriptNumber::IsNan(compare))
@@ -793,7 +766,6 @@
             return JavascriptNumber::ToVarNoCheck(current, scriptContext);
         }
     }
-    }
 
 
     ///----------------------------------------------------------------------------
@@ -833,7 +805,6 @@
         }
 
         if (hasOnlyIntegerArgs)
-<<<<<<< HEAD
         {
             int32 current = TaggedInt::ToInt32(args[1]);
             for (uint idxArg = 2; idxArg < args.Info.Count; idxArg++)
@@ -849,39 +820,13 @@
         }
         else
         {
-        double current = JavascriptConversion::ToNumber(args[1], scriptContext);
-        if(JavascriptNumber::IsNan(current))
-=======
->>>>>>> 84bd6f3c
-        {
-            int32 current = TaggedInt::ToInt32(args[1]);
-            for (uint idxArg = 2; idxArg < args.Info.Count; idxArg++)
-            {
-                int32 compare = TaggedInt::ToInt32(args[idxArg]);
-                if (current > compare)
-                {
-                    current = compare;
-                }
-            }
-
-            return TaggedInt::ToVarUnchecked(current);
-        }
-        else
-        {
             double current = JavascriptConversion::ToNumber(args[1], scriptContext);
             if (JavascriptNumber::IsNan(current))
             {
                 return scriptContext->GetLibrary()->GetNaN();
             }
 
-<<<<<<< HEAD
-                // In C++, -0.0f == 0.0f; however, in ES, -0.0f < 0.0f. Thus, use additional library 
-                // call to test this comparison.
-                if ((current == 0 && JavascriptNumber::IsNegZero(compare)) ||
-                current > compare )
-=======
             for (uint idxArg = 2; idxArg < args.Info.Count; idxArg++)
->>>>>>> 84bd6f3c
             {
                 double compare = JavascriptConversion::ToNumber(args[idxArg], scriptContext);
                 if (JavascriptNumber::IsNan(compare))
@@ -900,7 +845,6 @@
 
             return JavascriptNumber::ToVarNoCheck(current, scriptContext);
         }
-    }
     }
 
 
