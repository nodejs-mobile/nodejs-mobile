--- conflicted
+++ resolved
@@ -26,11 +26,7 @@
         static bool Is(Var func){ return JavascriptFunction::Is(func) && JavascriptFunction::UnsafeFromVar(func)->IsBoundFunction(); }
         static Var NewInstance(RecyclableObject* function, CallInfo callInfo, ...);
         virtual JavascriptString* GetDisplayNameImpl() const override;
-<<<<<<< HEAD
-        virtual PropertyQueryFlags HasPropertyQuery(PropertyId propertyId) override;
-=======
         virtual PropertyQueryFlags HasPropertyQuery(PropertyId propertyId, _Inout_opt_ PropertyValueInfo* info) override;
->>>>>>> 84bd6f3c
         virtual PropertyQueryFlags GetPropertyQuery(Var originalInstance, PropertyId propertyId, Var* value, PropertyValueInfo* info, ScriptContext* requestContext) override;
         virtual PropertyQueryFlags GetPropertyQuery(Var originalInstance, JavascriptString* propertyNameString, Var* value, PropertyValueInfo* info, ScriptContext* requestContext) override;
         virtual PropertyQueryFlags GetPropertyReferenceQuery(Var originalInstance, PropertyId propertyId, Var* value, PropertyValueInfo* info, ScriptContext* requestContext) override;
