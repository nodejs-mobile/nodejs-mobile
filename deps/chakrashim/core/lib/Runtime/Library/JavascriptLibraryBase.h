//-------------------------------------------------------------------------------------------------------
// Copyright (C) Microsoft. All rights reserved.
// Licensed under the MIT license. See LICENSE.txt file in the project root for full license information.
//-------------------------------------------------------------------------------------------------------

// JavascriptLibraryBase.h is used by static lib shared between Trident and Chakra. We need to keep
// the size consistent and try not to change its size. We need to have matching mshtml.dll
// if the size changed here.
#pragma once

class ChakraEngine;

namespace Js
{
    class EngineInterfaceObject;

    class JavascriptLibraryBase : public FinalizableObject
    {
        friend class JavascriptLibrary;
        friend class ScriptSite;

    public:
        JavascriptLibraryBase(GlobalObject* globalObject):
            globalObject(globalObject),
            chakraEngine(nullptr)
        {
        }
        Var GetPI() { return pi; }
        Var GetNaN() { return nan; }
        Var GetNegativeInfinite() { return negativeInfinite; }
        Var GetPositiveInfinite() { return positiveInfinite; }
        Var GetMaxValue() { return maxValue; }
        Var GetMinValue() { return minValue; }
        Var GetNegativeZero() { return negativeZero; }
        RecyclableObject* GetUndefined() { return undefinedValue; }
        RecyclableObject* GetNull() { return nullValue; }
        JavascriptBoolean* GetTrue() { return booleanTrue; }
        JavascriptBoolean* GetFalse() { return booleanFalse; }

        JavascriptSymbol* GetSymbolHasInstance() { return symbolHasInstance; }
        JavascriptSymbol* GetSymbolIsConcatSpreadable() { return symbolIsConcatSpreadable; }
        JavascriptSymbol* GetSymbolIterator() { return symbolIterator; }
        JavascriptSymbol* GetSymbolToPrimitive() { return symbolToPrimitive; }
        JavascriptSymbol* GetSymbolToStringTag() { return symbolToStringTag; }
        JavascriptSymbol* GetSymbolUnscopables() { return symbolUnscopables; }

        JavascriptFunction* GetObjectConstructor() { return objectConstructor; }
        JavascriptFunction* GetArrayConstructor() { return arrayConstructor; }
        JavascriptFunction* GetBooleanConstructor() { return booleanConstructor; }
        JavascriptFunction* GetDateConstructor() { return dateConstructor; }
        JavascriptFunction* GetFunctionConstructor() { return functionConstructor; }
        JavascriptFunction* GetNumberConstructor() { return numberConstructor; }
        JavascriptRegExpConstructor* GetRegExpConstructor() { return regexConstructor; }
        JavascriptFunction* GetStringConstructor() { return stringConstructor; }
        JavascriptFunction* GetArrayBufferConstructor() { return arrayBufferConstructor; }
        JavascriptFunction* GetPixelArrayConstructor() { return pixelArrayConstructor; }
        JavascriptFunction* GetTypedArrayConstructor() const { return typedArrayConstructor; }
        JavascriptFunction* GetInt8ArrayConstructor() { return Int8ArrayConstructor; }
        JavascriptFunction* GetUint8ArrayConstructor() { return Uint8ArrayConstructor; }
        JavascriptFunction* GetUint8ClampedArrayConstructor() { return Uint8ClampedArrayConstructor; }
        JavascriptFunction* GetInt16ArrayConstructor() { return Int16ArrayConstructor; }
        JavascriptFunction* GetUint16ArrayConstructor() { return Uint16ArrayConstructor; }
        JavascriptFunction* GetInt32ArrayConstructor() { return Int32ArrayConstructor; }
        JavascriptFunction* GetUint32ArrayConstructor() { return Uint32ArrayConstructor; }
        JavascriptFunction* GetFloat32ArrayConstructor() { return Float32ArrayConstructor; }
        JavascriptFunction* GetFloat64ArrayConstructor() { return Float64ArrayConstructor; }
        JavascriptFunction* GetMapConstructor() { return mapConstructor; }
        JavascriptFunction* GetSetConstructor() { return setConstructor; }
        JavascriptFunction* GetWeakMapConstructor() { return weakMapConstructor; }
        JavascriptFunction* GetWeakSetConstructor() { return weakSetConstructor; }
        JavascriptFunction* GetSymbolConstructor() { return symbolConstructor; }
        JavascriptFunction* GetProxyConstructor() const { return proxyConstructor; }
        JavascriptFunction* GetPromiseConstructor() const { return promiseConstructor; }
        JavascriptFunction* GetGeneratorFunctionConstructor() const { return generatorFunctionConstructor; }
        JavascriptFunction* GetAsyncFunctionConstructor() const { return asyncFunctionConstructor; }

        JavascriptFunction* GetErrorConstructor() const { return errorConstructor; }
        JavascriptFunction* GetEvalErrorConstructor() const { return evalErrorConstructor; }
        JavascriptFunction* GetRangeErrorConstructor() const { return rangeErrorConstructor; }
        JavascriptFunction* GetReferenceErrorConstructor() const { return referenceErrorConstructor; }
        JavascriptFunction* GetSyntaxErrorConstructor() const { return syntaxErrorConstructor; }
        JavascriptFunction* GetTypeErrorConstructor() const { return typeErrorConstructor; }
        JavascriptFunction* GetURIErrorConstructor() const { return uriErrorConstructor; }
        JavascriptFunction* GetPromiseResolve() const { return promiseResolveFunction; }
        JavascriptFunction* GetPromiseThen() const { return promiseThenFunction; }
        JavascriptFunction* GetJSONStringify() const { return jsonStringifyFunction; }
        JavascriptFunction* GetObjectFreeze() const { return objectFreezeFunction; }
        JavascriptFunction* GetDebugEval() const { return debugEval; }
        JavascriptFunction* GetStackTraceFunction() const { return getStackTrace; }
#ifdef EDIT_AND_CONTINUE
        JavascriptFunction* GetEditSource() const { return editSource; }
#endif

        JavascriptFunction* GetArrayPrototypeForEachFunction() const { return arrayPrototypeForEachFunction; }
        JavascriptFunction* GetArrayPrototypeKeysFunction() const { return arrayPrototypeKeysFunction; }
        JavascriptFunction* GetArrayPrototypeValuesFunction() const { return arrayPrototypeValuesFunction; }
        JavascriptFunction* GetArrayPrototypeEntriesFunction() const { return arrayPrototypeEntriesFunction; }

        DynamicObject* GetMathObject() { return mathObject; }
        DynamicObject* GetJSONObject() { return JSONObject; }
#ifdef ENABLE_INTL_OBJECT
        DynamicObject* GetIntlObject() { return IntlObject; }
#endif
#if defined(ENABLE_INTL_OBJECT)  || defined(ENABLE_JS_BUILTINS) || defined(ENABLE_PROJECTION)
        EngineInterfaceObject* GetEngineInterfaceObject() { return engineInterfaceObject; }
#endif

        DynamicObject* GetArrayPrototype() { return arrayPrototype; }
        DynamicObject* GetBooleanPrototype() { return booleanPrototype; }
        DynamicObject* GetDatePrototype() { return datePrototype; }
        DynamicObject* GetFunctionPrototype() { return functionPrototype; }
        DynamicObject* GetNumberPrototype() { return numberPrototype; }
        DynamicObject* GetSIMDBool8x16Prototype()  { return simdBool8x16Prototype;  }
        DynamicObject* GetSIMDBool16x8Prototype()  { return simdBool16x8Prototype;  }
        DynamicObject* GetSIMDBool32x4Prototype()  { return simdBool32x4Prototype;  }
        DynamicObject* GetSIMDInt8x16Prototype()   { return simdInt8x16Prototype;   }
        DynamicObject* GetSIMDInt16x8Prototype()   { return simdInt16x8Prototype;   }
        DynamicObject* GetSIMDInt32x4Prototype()   { return simdInt32x4Prototype;   }
        DynamicObject* GetSIMDUint8x16Prototype()  { return simdUint8x16Prototype;  }
        DynamicObject* GetSIMDUint16x8Prototype()  { return simdUint16x8Prototype;  }
        DynamicObject* GetSIMDUint32x4Prototype()  { return simdUint32x4Prototype;  }
        DynamicObject* GetSIMDFloat32x4Prototype() { return simdFloat32x4Prototype; }
        DynamicObject* GetSIMDFloat64x2Prototype() { return simdFloat64x2Prototype; }
        ObjectPrototypeObject* GetObjectPrototypeObject() { return objectPrototype; }
        DynamicObject* GetObjectPrototype();
        DynamicObject* GetRegExpPrototype() { return regexPrototype; }
        DynamicObject* GetStringPrototype() { return stringPrototype; }
        DynamicObject* GetMapPrototype() { return mapPrototype; }
        DynamicObject* GetSetPrototype() { return setPrototype; }
        DynamicObject* GetWeakMapPrototype() { return weakMapPrototype; }
        DynamicObject* GetWeakSetPrototype() { return weakSetPrototype; }
        DynamicObject* GetSymbolPrototype() { return symbolPrototype; }
        DynamicObject* GetArrayIteratorPrototype() const { return arrayIteratorPrototype; }
        DynamicObject* GetMapIteratorPrototype() const { return mapIteratorPrototype; }
        DynamicObject* GetSetIteratorPrototype() const { return setIteratorPrototype; }
        DynamicObject* GetStringIteratorPrototype() const { return stringIteratorPrototype; }
        DynamicObject* GetIteratorPrototype() const { return iteratorPrototype; }
        DynamicObject* GetPromisePrototype() const { return promisePrototype; }
        DynamicObject* GetGeneratorFunctionPrototype() const { return generatorFunctionPrototype; }
        DynamicObject* GetGeneratorPrototype() const { return generatorPrototype; }
        DynamicObject* GetAsyncFunctionPrototype() const { return asyncFunctionPrototype; }

        DynamicObject* GetErrorPrototype() const { return errorPrototype; }
        DynamicObject* GetEvalErrorPrototype() const { return evalErrorPrototype; }
        DynamicObject* GetRangeErrorPrototype() const { return rangeErrorPrototype; }
        DynamicObject* GetReferenceErrorPrototype() const { return referenceErrorPrototype; }
        DynamicObject* GetSyntaxErrorPrototype() const { return syntaxErrorPrototype; }
        DynamicObject* GetTypeErrorPrototype() const { return typeErrorPrototype; }
        DynamicObject* GetURIErrorPrototype() const { return uriErrorPrototype; }
        PropertyId GetPropertyIdSymbolIterator() { return PropertyIds::_symbolIterator; };
        PropertyId GetPropertyIdSymbolToStringTag() { return PropertyIds::_symbolToStringTag; };
<<<<<<< HEAD
=======
        PropertyId GetPropertyIdSymbolUnscopables() { return PropertyIds::_symbolUnscopables; };

        bool IsChakraEngine() const { return chakraEngine != nullptr; }
>>>>>>> 84bd6f3c

    protected:
        Field(GlobalObject*) globalObject;
        Field(RuntimeFunction*) mapConstructor;
        Field(RuntimeFunction*) setConstructor;
        Field(RuntimeFunction*) weakMapConstructor;
        Field(RuntimeFunction*) weakSetConstructor;
        Field(RuntimeFunction*) arrayConstructor;
        Field(RuntimeFunction*) typedArrayConstructor;
        Field(RuntimeFunction*) Int8ArrayConstructor;
        Field(RuntimeFunction*) Uint8ArrayConstructor;
        Field(RuntimeFunction*) Uint8ClampedArrayConstructor;
        Field(RuntimeFunction*) Int16ArrayConstructor;
        Field(RuntimeFunction*) Uint16ArrayConstructor;
        Field(RuntimeFunction*) Int32ArrayConstructor;
        Field(RuntimeFunction*) Uint32ArrayConstructor;
        Field(RuntimeFunction*) Float32ArrayConstructor;
        Field(RuntimeFunction*) Float64ArrayConstructor;
        Field(RuntimeFunction*) arrayBufferConstructor;
        Field(RuntimeFunction*) dataViewConstructor;
        Field(RuntimeFunction*) booleanConstructor;
        Field(RuntimeFunction*) dateConstructor;
        Field(RuntimeFunction*) functionConstructor;
        Field(RuntimeFunction*) numberConstructor;
        Field(RuntimeFunction*) objectConstructor;
        Field(RuntimeFunction*) symbolConstructor;
        Field(JavascriptRegExpConstructor*) regexConstructor;
        Field(RuntimeFunction*) stringConstructor;
        Field(RuntimeFunction*) pixelArrayConstructor;

        Field(RuntimeFunction*) errorConstructor;
        Field(RuntimeFunction*) evalErrorConstructor;
        Field(RuntimeFunction*) rangeErrorConstructor;
        Field(RuntimeFunction*) referenceErrorConstructor;
        Field(RuntimeFunction*) syntaxErrorConstructor;
        Field(RuntimeFunction*) typeErrorConstructor;
        Field(RuntimeFunction*) uriErrorConstructor;
        Field(RuntimeFunction*) proxyConstructor;
        Field(RuntimeFunction*) promiseConstructor;
        Field(RuntimeFunction*) generatorFunctionConstructor;
        Field(RuntimeFunction*) asyncFunctionConstructor;

        Field(JavascriptFunction*) defaultAccessorFunction;
        Field(JavascriptFunction*) stackTraceAccessorFunction;
        Field(JavascriptFunction*) throwTypeErrorRestrictedPropertyAccessorFunction;
        Field(JavascriptFunction*) debugObjectNonUserGetterFunction;
        Field(JavascriptFunction*) debugObjectNonUserSetterFunction;
        Field(JavascriptFunction*) debugObjectDebugModeGetterFunction;
        Field(JavascriptFunction*) __proto__getterFunction;
        Field(JavascriptFunction*) __proto__setterFunction;
        Field(JavascriptFunction*) arrayIteratorPrototypeBuiltinNextFunction;
        Field(JavascriptFunction*) promiseResolveFunction;
        Field(JavascriptFunction*) promiseThenFunction;
        Field(JavascriptFunction*) jsonStringifyFunction;
        Field(JavascriptFunction*) objectFreezeFunction;

        Field(DynamicObject*) mathObject;
        // SIMD_JS
        Field(DynamicObject*) simdObject;

        Field(DynamicObject*) debugObject;
        Field(DynamicObject*) JSONObject;
#ifdef ENABLE_INTL_OBJECT
        Field(DynamicObject*) IntlObject;
#endif
#if defined(ENABLE_INTL_OBJECT) || defined(ENABLE_JS_BUILTINS)  || defined(ENABLE_PROJECTION)
        Field(EngineInterfaceObject*) engineInterfaceObject;
#endif
        Field(DynamicObject*) reflectObject;

        Field(DynamicObject*) arrayPrototype;

        Field(DynamicObject*) typedArrayPrototype;
        Field(DynamicObject*) Int8ArrayPrototype;
        Field(DynamicObject*) Uint8ArrayPrototype;
        Field(DynamicObject*) Uint8ClampedArrayPrototype;
        Field(DynamicObject*) Int16ArrayPrototype;
        Field(DynamicObject*) Uint16ArrayPrototype;
        Field(DynamicObject*) Int32ArrayPrototype;
        Field(DynamicObject*) Uint32ArrayPrototype;
        Field(DynamicObject*) Float32ArrayPrototype;
        Field(DynamicObject*) Float64ArrayPrototype;
        Field(DynamicObject*) Int64ArrayPrototype;
        Field(DynamicObject*) Uint64ArrayPrototype;
        Field(DynamicObject*) BoolArrayPrototype;
        Field(DynamicObject*) CharArrayPrototype;
        Field(DynamicObject*) arrayBufferPrototype;
        Field(DynamicObject*) dataViewPrototype;
        Field(DynamicObject*) pixelArrayPrototype;
        Field(DynamicObject*) booleanPrototype;
        Field(DynamicObject*) datePrototype;
        Field(DynamicObject*) functionPrototype;
        Field(DynamicObject*) numberPrototype;
        Field(ObjectPrototypeObject*) objectPrototype;
        Field(DynamicObject*) regexPrototype;
        Field(DynamicObject*) stringPrototype;
        Field(DynamicObject*) mapPrototype;
        Field(DynamicObject*) setPrototype;
        Field(DynamicObject*) weakMapPrototype;
        Field(DynamicObject*) weakSetPrototype;
        Field(DynamicObject*) symbolPrototype;
        Field(DynamicObject*) iteratorPrototype;           // aka %IteratorPrototype%
        Field(DynamicObject*) arrayIteratorPrototype;
        Field(DynamicObject*) mapIteratorPrototype;
        Field(DynamicObject*) setIteratorPrototype;
        Field(DynamicObject*) stringIteratorPrototype;
        Field(DynamicObject*) promisePrototype;
        Field(DynamicObject*) generatorFunctionPrototype;  // aka %Generator%
        Field(DynamicObject*) generatorPrototype;          // aka %GeneratorPrototype%
        Field(DynamicObject*) asyncFunctionPrototype;      // aka %AsyncFunctionPrototype%

        Field(DynamicObject*) errorPrototype;
        Field(DynamicObject*) evalErrorPrototype;
        Field(DynamicObject*) rangeErrorPrototype;
        Field(DynamicObject*) referenceErrorPrototype;
        Field(DynamicObject*) syntaxErrorPrototype;
        Field(DynamicObject*) typeErrorPrototype;
        Field(DynamicObject*) uriErrorPrototype;

        //SIMD Prototypes
        Field(DynamicObject*) simdBool8x16Prototype;
        Field(DynamicObject*) simdBool16x8Prototype;
        Field(DynamicObject*) simdBool32x4Prototype;
        Field(DynamicObject*) simdInt8x16Prototype;
        Field(DynamicObject*) simdInt16x8Prototype;
        Field(DynamicObject*) simdInt32x4Prototype;
        Field(DynamicObject*) simdUint8x16Prototype;
        Field(DynamicObject*) simdUint16x8Prototype;
        Field(DynamicObject*) simdUint32x4Prototype;
        Field(DynamicObject*) simdFloat32x4Prototype;
        Field(DynamicObject*) simdFloat64x2Prototype;

        Field(JavascriptBoolean*) booleanTrue;
        Field(JavascriptBoolean*) booleanFalse;

        Field(Var) nan;
        Field(Var) negativeInfinite;
        Field(Var) positiveInfinite;
        Field(Var) pi;
        Field(Var) minValue;
        Field(Var) maxValue;
        Field(Var) negativeZero;
        Field(RecyclableObject*) undefinedValue;
        Field(RecyclableObject*) nullValue;

        Field(JavascriptSymbol*) symbolHasInstance;
        Field(JavascriptSymbol*) symbolIsConcatSpreadable;
        Field(JavascriptSymbol*) symbolIterator;
        Field(JavascriptSymbol*) symbolSpecies;
        Field(JavascriptSymbol*) symbolToPrimitive;
        Field(JavascriptSymbol*) symbolToStringTag;
        Field(JavascriptSymbol*) symbolUnscopables;
        Field(JavascriptFunction*) arrayPrototypeForEachFunction;
        Field(JavascriptFunction*) arrayPrototypeKeysFunction;
        Field(JavascriptFunction*) arrayPrototypeValuesFunction;
        Field(JavascriptFunction*) arrayPrototypeEntriesFunction;

    public:
        typedef void (CALLBACK *HostPromiseRejectionTrackerCallback)(Var promise, Var reason, bool handled, void *callbackState);

        void SetNativeHostPromiseRejectionTrackerCallback(HostPromiseRejectionTrackerCallback function, void *state)
        {
            this->nativeHostPromiseRejectionTracker = function;
            this->nativeHostPromiseRejectionTrackerState = state;
        }

    private:
        FieldNoBarrier(HostPromiseRejectionTrackerCallback) nativeHostPromiseRejectionTracker = nullptr;
        Field(void *) nativeHostPromiseRejectionTrackerState = nullptr;

    public:
        Field(ScriptContext*) scriptContext;
        Field(ChakraEngine*) chakraEngine;

    private:
        virtual void Dispose(bool isShutdown) override;
        virtual void Finalize(bool isShutdown) override;
        virtual void Mark(Recycler *recycler) override { AssertMsg(false, "Mark called on object that isn't TrackableObject"); }

    protected:
<<<<<<< HEAD
=======
        Field(JavascriptFunction*) arrayPrototypeForEachFunction;
        Field(JavascriptFunction*) arrayPrototypeKeysFunction;
        Field(JavascriptFunction*) arrayPrototypeValuesFunction;
        Field(JavascriptFunction*) arrayPrototypeEntriesFunction;
>>>>>>> 84bd6f3c
        Field(JavascriptFunction*) debugEval;
        Field(JavascriptFunction*) getStackTrace;
#ifdef EDIT_AND_CONTINUE
        Field(JavascriptFunction*) editSource;
#endif
    };
}<|MERGE_RESOLUTION|>--- conflicted
+++ resolved
@@ -149,12 +149,9 @@
         DynamicObject* GetURIErrorPrototype() const { return uriErrorPrototype; }
         PropertyId GetPropertyIdSymbolIterator() { return PropertyIds::_symbolIterator; };
         PropertyId GetPropertyIdSymbolToStringTag() { return PropertyIds::_symbolToStringTag; };
-<<<<<<< HEAD
-=======
         PropertyId GetPropertyIdSymbolUnscopables() { return PropertyIds::_symbolUnscopables; };
 
         bool IsChakraEngine() const { return chakraEngine != nullptr; }
->>>>>>> 84bd6f3c
 
     protected:
         Field(GlobalObject*) globalObject;
@@ -307,10 +304,6 @@
         Field(JavascriptSymbol*) symbolToPrimitive;
         Field(JavascriptSymbol*) symbolToStringTag;
         Field(JavascriptSymbol*) symbolUnscopables;
-        Field(JavascriptFunction*) arrayPrototypeForEachFunction;
-        Field(JavascriptFunction*) arrayPrototypeKeysFunction;
-        Field(JavascriptFunction*) arrayPrototypeValuesFunction;
-        Field(JavascriptFunction*) arrayPrototypeEntriesFunction;
 
     public:
         typedef void (CALLBACK *HostPromiseRejectionTrackerCallback)(Var promise, Var reason, bool handled, void *callbackState);
@@ -335,13 +328,10 @@
         virtual void Mark(Recycler *recycler) override { AssertMsg(false, "Mark called on object that isn't TrackableObject"); }
 
     protected:
-<<<<<<< HEAD
-=======
         Field(JavascriptFunction*) arrayPrototypeForEachFunction;
         Field(JavascriptFunction*) arrayPrototypeKeysFunction;
         Field(JavascriptFunction*) arrayPrototypeValuesFunction;
         Field(JavascriptFunction*) arrayPrototypeEntriesFunction;
->>>>>>> 84bd6f3c
         Field(JavascriptFunction*) debugEval;
         Field(JavascriptFunction*) getStackTrace;
 #ifdef EDIT_AND_CONTINUE
