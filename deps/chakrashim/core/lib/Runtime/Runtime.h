//-------------------------------------------------------------------------------------------------------
// Copyright (C) Microsoft. All rights reserved.
// Licensed under the MIT license. See LICENSE.txt file in the project root for full license information.
//-------------------------------------------------------------------------------------------------------
#pragma once

#include "Common.h"

//========================
// Parser includes
//========================
#include "Parser.h"
#include "ParserCommon.h"
#include "ParseFlags.h"
#include "rterror.h"

// Parser forward decl
class FuncInfo;
class Scope;
class Symbol;
struct Ident;
typedef Ident *IdentPtr;

enum SymbolType : byte;

// Regex forward decl
namespace UnifiedRegex
{
    struct RegexPattern;
    template <typename T> class StandardChars;      // Used by ThreadContext.h
    struct TrigramAlphabet;
    struct RegexStacks;
#if ENABLE_REGEX_CONFIG_OPTIONS
    class DebugWriter;
    struct RegexStats;
    class RegexStatsDatabase;
#endif
};

//========================

#include "RuntimeCommon.h"

#include <intsafe.h>

#if !defined(UNREFERENCED_PARAMETER)
#define UNREFERENCED_PARAMETER(x) (x)
#endif

class SRCINFO;
class Lowerer;
class LowererMD;
class LowererMDArch;
class ByteCodeGenerator;
interface IActiveScriptDataCache;
class ActiveScriptProfilerHeapEnum;
class JITJavascriptString;

////////

#include "Debug/TTSupport.h"
#include "Debug/TTSerialize.h"

////////

namespace Js
{
    //
    // Forward declarations
    //
    class CharClassifier;
    typedef int32 MessageId;
    /* enum */ struct PropertyIds;
    class DebugDocument;
    struct Utf8SourceInfo;
    struct CallInfo;
    struct InlineeCallInfo;
    struct InlineCache;
    class PolymorphicInlineCache;
    struct Arguments;
    class StringDictionaryWrapper;
    struct ByteCodeDumper;
    struct ByteCodeReader;
    struct ByteCodeWriter;
    enum class EnumeratorFlags : byte;
    struct EnumeratorCache;
    class JavascriptStaticEnumerator;
    class ForInObjectEnumerator;
    class JavascriptConversion;
    class JavascriptDate;
    class JavascriptVariantDate;
    class DateImplementation;
    class BufferString;
    class BufferStringBuilder;
    class ConcatString;
    class CompoundString;
    class JavascriptBoolean;
    class JavascriptBooleanObject;
    class JavascriptSymbol;
    class JavascriptSymbolObject;
    class JavascriptProxy;
    class JavascriptReflect;
    class JavascriptEnumeratorIterator;
    class JavascriptArrayIterator;
    enum class JavascriptArrayIteratorKind;
    class JavascriptMapIterator;
    enum class JavascriptMapIteratorKind;
    class JavascriptSetIterator;
    enum class JavascriptSetIteratorKind;
    class JavascriptStringIterator;
    class JavascriptListIterator;
    class JavascriptPromise;
    class JavascriptPromiseCapability;
    class JavascriptPromiseReaction;
    class JavascriptPromiseAsyncSpawnExecutorFunction;
    class JavascriptPromiseAsyncSpawnStepArgumentExecutorFunction;
    class JavascriptPromiseCapabilitiesExecutorFunction;
    class JavascriptPromiseResolveOrRejectFunction;
    class JavascriptPromiseReactionTaskFunction;
    class JavascriptPromiseThenFinallyFunction;
    class JavascriptPromiseThunkFinallyFunction;
    class JavascriptPromiseResolveThenableTaskFunction;
    class JavascriptPromiseAllResolveElementFunction;
    struct JavascriptPromiseAllResolveElementFunctionRemainingElementsWrapper;
    struct JavascriptPromiseResolveOrRejectFunctionAlreadyResolvedWrapper;
    class JavascriptGenerator;
    class LiteralString;
    class JavascriptStringObject;
    struct PropertyDescriptor;
    class Type;
    class DynamicType;
    class ScriptFunctionType;
    class DynamicTypeHandler;
    class DeferredTypeHandlerBase;
    template <bool IsPrototype> class NullTypeHandler;
    template<size_t size> class SimpleTypeHandler;
    class PathTypeHandlerBase;
    class IndexPropertyDescriptor;
    class DynamicObject;
    class ArrayObject;
    class UnscopablesWrapperObject;
    class SpreadArgument;
    class JavascriptString;
    class StringCopyInfo;
    class StringCopyInfoStack;
    class ObjectPrototypeObject;
    class PropertyString;
    class PropertyRecordUsageCache;
    class ArgumentsObject;
    class HeapArgumentsObject;
    class ActivationObject;
    class JavascriptNumber;
    class JavascriptNumberObject;

    class ScriptContextProfiler;

    struct RestrictedErrorStrings;
    class JavascriptError;
<<<<<<< HEAD

#ifdef ENABLE_SIMDJS
//SIMD_JS
    // SIMD
    class JavascriptSIMDObject;
    class SIMDFloat32x4Lib;
    class JavascriptSIMDFloat32x4;
    class SIMDFloat64x2Lib;
    class JavascriptSIMDFloat64x2;
    class SIMDInt32x4Lib;
    class JavascriptSIMDInt32x4;
    class SIMDInt16x8Lib;
    class JavascriptSIMDInt16x8;
    class SIMDInt8x16Lib;
    class JavascriptSIMDInt8x16;
    class SIMDUint16x8Lib;
    class JavascriptSIMDUint16x8;
    class SIMDUint8x16Lib;
    class JavascriptSIMDUint8x16;
    class SIMDUint32x4Lib;
    class JavascriptSIMDUint32x4;
    class SIMDBool32x4Lib;
    class JavascriptSIMDBool32x4;
    class SIMDBool8x16Lib;
    class JavascriptSIMDBool8x16;
    class SIMDBool16x8Lib;
    class JavascriptSIMDBool16x8;
#endif // #ifdef ENABLE_SIMDJS

=======
>>>>>>> 84bd6f3c
    class RecyclableObject;
    class JavascriptRegExp;
    class JavascriptRegularExpressionResult;
    template<typename T> class SparseArraySegment;
    enum class DynamicObjectFlags : uint16;
    class JavascriptArray;
    class JavascriptNativeIntArray;
#if ENABLE_COPYONACCESS_ARRAY
    class JavascriptCopyOnAccessNativeIntArray;
#endif
    class JavascriptNativeFloatArray;
    class ES5Array;
    class JavascriptFunction;
    class ScriptFunction;
    class ScriptFunctionWithInlineCache;
    class StackScriptFunction;
    class GeneratorVirtualScriptFunction;
    class JavascriptGeneratorFunction;
    class JavascriptAsyncFunction;
    class AsmJsScriptFunction;
    class WasmScriptFunction;
    class JavascriptRegExpConstructor;
    class JavascriptRegExpEnumerator;
    class BoundFunction;
    class JavascriptMap;
    class JavascriptSet;
    class JavascriptWeakMap;
    class JavascriptWeakSet;
    class DynamicObject;
    class HostObjectBase;
    class RootObjectBase;
    class ModuleRoot;
    class GlobalObject;
    class Math;
    class JavascriptOperators;
    class JavascriptLibrary;
    class JavascriptEncodeURI;
    class JavascriptEncodeURIComponent;
    class JavascriptDecodeURI;
    class JavascriptDecodeURIComponent;
    class DataView;
    struct ConstructorCache;
    enum class OpCode : ushort;
    enum class OpCodeAsmJs : ushort;
    /* enum */ struct OpLayoutType;
    /* enum */ struct OpLayoutTypeAsmJs;
    class ExceptionBase;
    class OutOfMemoryException;
    class ScriptDebug;
    class ScriptContext;
    struct NativeModule;
    template <class T> class RcRef;
    class TaggedInt;
    class TaggedNumber;
    struct InterpreterStackFrame;
    struct ScriptEntryExitRecord;
    class JavascriptStackWalker;
    struct AsmJsCallStackLayout;
    class JavascriptCallStackLayout;
    class Throw;
    struct Tick;
    struct TickDelta;
    class ByteBlock;
    class FunctionInfo;
    class FunctionProxy;
    class FunctionBody;
    class ParseableFunctionInfo;
    struct StatementLocation;
    class EntryPointInfo;
    struct LoopHeader;
    class InternalString;
    enum class JavascriptHint;
    /* enum */ struct BuiltinFunction;
    class EnterScriptObject;
    class PropertyRecord;
    struct IsInstInlineCache;
    class EntryPointInfo;
    class PolymorphicInlineCacheInfo;
    class PropertyGuard;

    class DetachedStateBase;

    // asm.js
    namespace ArrayBufferView
    {
        enum ViewType: uint8;
    }
    struct EmitExpressionInfo;
    struct AsmJsModuleMemory;
    namespace AsmJsLookupSource
    {
        enum Source: int;
    }
    struct AsmJsByteCodeWriter;
    class AsmJsArrayView;
    class AsmJsType;
    class AsmJsRetType;
    class AsmJsVarType;
    class AsmJsSymbol;
    class AsmJsVarBase;
    class AsmJsVar;
    class AsmJsConstantImport;
    class AsmJsArgument;
    class AsmJsFunc;
    class AsmJsFunctionDeclaration;
    class AsmJsFunctionInfo;
    class AsmJsModuleInfo;
    class AsmJsGlobals;
    class AsmJsImportFunction;
    class AsmJsTypedArrayFunction;
    class AsmJsMathFunction;
    class AsmJsMathConst;
#ifdef ASMJS_PLAT
    Var AsmJsExternalEntryPoint(Js::RecyclableObject* entryObject, Js::CallInfo callInfo, ...);
    class AsmJsCodeGenerator;
    class AsmJsEncoder;
#endif
    struct MathBuiltin;
    struct ExclusiveContext;
    class AsmJsModuleCompiler;
    class AsmJSCompiler;
    class AsmJSByteCodeGenerator;
    enum AsmJSMathBuiltinFunction: int;
    //////////////////////////////////////////////////////////////////////////
<<<<<<< HEAD
    typedef JsUtil::WeakReferenceDictionary<PropertyId, PropertyString, PrimeSizePolicy> PropertyStringCacheMap;
=======
#if ENABLE_WEAK_REFERENCE_REGIONS
    template <typename T> using WeakPropertyIdMap = JsUtil::WeakReferenceRegionDictionary<PropertyId, T*, PrimeSizePolicy>;
#else
    template <typename T> using WeakPropertyIdMap = JsUtil::WeakReferenceDictionary<PropertyId, T, PrimeSizePolicy>;
#endif
    typedef WeakPropertyIdMap<PropertyString> PropertyStringCacheMap;
    typedef WeakPropertyIdMap<JavascriptSymbol> SymbolCacheMap;
>>>>>>> 84bd6f3c

    extern const FrameDisplay NullFrameDisplay;
    extern const FrameDisplay StrictNullFrameDisplay;

    enum ImplicitCallFlags : BYTE
    {
        ImplicitCall_HasNoInfo = 0x00,
        ImplicitCall_None = 0x01,
        ImplicitCall_ToPrimitive = 0x02 | ImplicitCall_None,
        ImplicitCall_Accessor = 0x04 | ImplicitCall_None,
        ImplicitCall_NonProfiledAccessor = 0x08 | ImplicitCall_None,
        ImplicitCall_External = 0x10 | ImplicitCall_None,
        ImplicitCall_Exception = 0x20 | ImplicitCall_None,
        ImplicitCall_NoOpSet = 0x40 | ImplicitCall_None,
        ImplicitCall_All = 0x7F,

        // Implicit call that is not caused by operations for the instruction (e.g. QC and GC dispose)
        // where we left script and enter script again. (Also see BEGIN_LEAVE_SCRIPT_INTERNAL)
        // This doesn't count as an implicit call on the recorded profile, but if it happens on JIT'ed code
        // it will still cause a bailout. Should happen very rarely.
        ImplicitCall_AsyncHostOperation = 0x80
    };
}

namespace TTD
{
    //typedef for a pin set (ensure that objects are kept live).
    typedef JsUtil::BaseHashSet<Js::PropertyRecord*, Recycler> PropertyRecordPinSet;
    typedef JsUtil::BaseHashSet<Js::FunctionBody*, Recycler> FunctionBodyPinSet;
    typedef JsUtil::BaseHashSet<Js::RecyclableObject*, Recycler> ObjectPinSet;
    typedef JsUtil::BaseHashSet<Js::FrameDisplay*, Recycler> EnvironmentPinSet;
    typedef JsUtil::BaseHashSet<Js::Var, Recycler> SlotArrayPinSet;
}

#include "PlatformAgnostic/ChakraPlatform.h"

bool IsMathLibraryId(Js::PropertyId propertyId);
#include "ByteCode/PropertyIdArray.h"
#include "ByteCode/AuxArray.h"
#include "ByteCode/VarArrayVarCount.h"

// module id
const Js::ModuleID kmodGlobal = 0;

class SourceContextInfo;

#if defined(ENABLE_SCRIPT_DEBUGGING) && defined(_WIN32)
#include "activdbg100.h"
#else
#define SCRIPT_E_RECORDED                _HRESULT_TYPEDEF_(0x86664004L)
#define NEED_DEBUG_EVENT_INFO_TYPE
#endif

#ifndef NTDDI_WIN10
// These are only defined for the Win10 SDK and above
#define NEED_DEBUG_EVENT_INFO_TYPE
#define SDO_ENABLE_LIBRARY_STACK_FRAME ((SCRIPT_DEBUGGER_OPTIONS)0x8)
#define DBGPROP_ATTRIB_VALUE_IS_RETURN_VALUE 0x8000000
#define DBGPROP_ATTRIB_VALUE_PENDING_MUTATION 0x10000000
#endif

#ifdef NEED_DEBUG_EVENT_INFO_TYPE
// Consider: Refactor to avoid needing these?
typedef
enum tagDEBUG_EVENT_INFO_TYPE
{
    DEIT_GENERAL = 0,
    DEIT_ASMJS_IN_DEBUGGING = (DEIT_GENERAL + 1),
    DEIT_ASMJS_SUCCEEDED = (DEIT_ASMJS_IN_DEBUGGING + 1),
    DEIT_ASMJS_FAILED = (DEIT_ASMJS_SUCCEEDED + 1)
} DEBUG_EVENT_INFO_TYPE;
#endif

#include "../JITIDL/JITTypes.h"
#include "../JITClient/JITManager.h"

#include "Base/SourceHolder.h"
#include "Base/LineOffsetCache.h"
#include "Base/Utf8SourceInfo.h"
#include "Base/PropertyRecord.h"
#ifdef ENABLE_GLOBALIZATION
#include "Base/DelayLoadLibrary.h"
#endif
#include "Base/CallInfo.h"
#include "Language/ExecutionMode.h"
#include "Types/TypeId.h"

#include "Base/Constants.h"
#include "BackendApi.h"
#include "Language/PropertyGuard.h"
#include "Language/ConstructorCache.h"
#include "ByteCode/OpLayoutsCommon.h"
#include "ByteCode/OpLayouts.h"
#include "ByteCode/OpLayoutsAsmJs.h"
#include "ByteCode/OpCodeUtil.h"
#include "Language/Arguments.h"

#include "Types/RecyclableObject.h"
#include "Base/ExpirableObject.h"
#include "Types/Type.h"
#include "Types/StaticType.h"
#include "Base/CrossSite.h"
#include "Base/CrossSiteObject.h"
#include "Types/JavascriptEnumerator.h"
#include "Types/DynamicObject.h"
#include "Types/ArrayObject.h"

#include "Types/TypePath.h"
#include "Types/TypeHandler.h"
#include "Types/SimplePropertyDescriptor.h"

#include "Types/DynamicType.h"

#include "Language/StackTraceArguments.h"
#include "Types/PropertyDescriptor.h"
#include "Types/ActivationObject.h"
#include "Base/TempArenaAllocatorObject.h"
#include "Language/ValueType.h"
#include "Language/DynamicProfileInfo.h"
#include "Base/SourceContextInfo.h"
#include "Language/InlineCache.h"
#include "Language/InlineCachePointerArray.h"
#include "Base/FunctionInfo.h"
#include "Base/FunctionBody.h"
#include "Language/JavascriptExceptionContext.h"
#include "Language/JavascriptExceptionObject.h"
#include "Base/PerfHint.h"

#include "ByteCode/ByteBlock.h"

#include "Library/JavascriptBuiltInFunctions.h"
#include "Library/JavascriptString.h"
#include "Library/StringCopyInfo.h"


#include "Library/JavascriptNumber.h"
#include "Library/JavascriptFunction.h"
#include "Library/RuntimeFunction.h"
#include "Library/JavascriptExternalFunction.h"
#include "Library/CustomExternalIterator.h"

#include "Base/CharStringCache.h"

#include "Language/PrototypeChainCache.h"
#include "Library/JavascriptObject.h"
#include "Library/BuiltInFlags.h"
#include "Types/DynamicObjectPropertyEnumerator.h"
#include "Types/JavascriptStaticEnumerator.h"
#include "Library/ExternalLibraryBase.h"
#include "Library/JavascriptLibraryBase.h"
#include "Library/MathLibrary.h"
#include "Base/ThreadContextInfo.h"
#include "DataStructures/EvalMapString.h"
#include "Language/EvalMapRecord.h"
#include "Base/RegexPatternMruMap.h"
#include "Library/JavascriptLibrary.h"

#include "Language/JavascriptExceptionOperators.h"
#include "Language/JavascriptOperators.h"

#include "Library/WasmLibrary.h"
#include "Library/WabtInterface.h"
// xplat-todo: We should get rid of this altogether and move the functionality it
// encapsulates to the Platform Agnostic Interface
#ifdef _WIN32
#if defined(ENABLE_GLOBALIZATION) || ENABLE_UNICODE_API
#include "Base/WindowsGlobalizationAdapter.h"
#include "Base/WindowsFoundationAdapter.h"
#endif
#endif
#include "Base/Debug.h"

#ifdef _M_X64
#include "Language/amd64/StackFrame.h"
#endif

#include "Base/Entropy.h"
#ifdef ENABLE_BASIC_TELEMETRY
#include "DirectCall.h"
#include "ScriptContext/ScriptContextTelemetry.h"
#else
#define CHAKRATEL_LANGSTATS_INC_BUILTINCOUNT(builtin)
#define CHAKRATEL_LANGSTATS_INC_LANGFEATURECOUNT(esVersion, feature, m_scriptContext)
#endif

#include "Library/DelayFreeArrayBufferHelper.h"
#include "Base/ThreadContext.h"

#include "Base/StackProber.h"
#include "Base/ScriptContextProfiler.h"

#include "Language/JavascriptConversion.h"

#include "Base/ScriptContextOptimizationOverrideInfo.h"
#include "Base/ScriptContextBase.h"
#include "Base/ScriptContextInfo.h"
#include "Base/ScriptContext.h"
#include "Base/LeaveScriptObject.h"
#include "Base/PropertyRecord.h"

#include "ByteCode/ByteCodeReader.h"
#include "Language/TaggedInt.h"

#include "Library/RootObjectBase.h"
#include "Library/GlobalObject.h"

#include "Library/LiteralString.h"
#include "Library/ConcatString.h"
#include "Library/CompoundString.h"
#include "Library/PropertyRecordUsageCache.h"
#include "Library/PropertyString.h"
#include "Library/SingleCharString.h"

#include "Library/JavascriptTypedNumber.h"
#include "Library/SparseArraySegment.h"
#include "Library/JavascriptError.h"
#include "Library/JavascriptArray.h"
#include "Library/JavascriptSymbol.h"

#include "Library/AtomicsObject.h"
#include "DetachedStateBase.h"
#include "Library/ArrayBuffer.h"
#include "Library/SharedArrayBuffer.h"
#include "Library/TypedArray.h"
#include "Library/JavascriptBoolean.h"
#include "Library/WebAssemblyEnvironment.h"
#include "Library/WebAssemblyTable.h"
#include "Library/WebAssemblyMemory.h"
#include "Library/WebAssemblyModule.h"
#include "Library/WebAssembly.h"

#include "Language/ModuleRecordBase.h"
#include "Language/SourceTextModuleRecord.h"
//#include "Language/ModuleNamespace.h"
#include "Types/ScriptFunctionType.h"
#include "Library/ScriptFunction.h"

#include "Library/JavascriptProxy.h"

#if ENABLE_TTD
#include "screrror.h"

#include "Debug/TTRuntimeInfoTracker.h"
#include "Debug/TTExecutionInfo.h"
#include "Debug/TTInflateMap.h"
#include "Debug/TTSnapTypes.h"
#include "Debug/TTSnapValues.h"
#include "Debug/TTSnapObjects.h"
#include "Debug/TTSnapshot.h"
#include "Debug/TTSnapshotExtractor.h"
#include "Debug/TTEvents.h"
#include "Debug/TTActionEvents.h"
#include "Debug/TTEventLog.h"
#endif

#include "../WasmReader/WasmReader.h"

#include "Language/AsmJsTypes.h"
#include "Language/AsmJsModule.h"
#include "Language/AsmJs.h"

<<<<<<< HEAD
=======
#include "Core/JitHelperUtils.h"

>>>>>>> 84bd6f3c
//
// .inl files
//

#include "CommonInl.h"

#include "Language/JavascriptConversion.inl"
#include "Types/RecyclableObject.inl"
#include "Types/DynamicObject.inl"
#include "Library/JavascriptBoolean.inl"
#include "Library/JavascriptArray.inl"
#include "Library/SparseArraySegment.inl"
#include "Library/JavascriptNumber.inl"
#include "Library/JavascriptLibrary.inl"
#include "Language/InlineCache.inl"
#include "Language/InlineCachePointerArray.inl"
#include "Language/JavascriptOperators.inl"
#include "Language/TaggedInt.inl"
#include "Library/JavascriptGeneratorFunction.h"

#ifndef USED_IN_STATIC_LIB
#ifdef ENABLE_INTL_OBJECT
#ifdef INTL_WINGLOB

//The "helper" methods below are to resolve external symbol references to our delay-loaded libraries.
inline HRESULT WindowsCreateString(_In_reads_opt_(length) const WCHAR * sourceString, UINT32 length, _Outptr_result_maybenull_ _Result_nullonfailure_ HSTRING * string)
{
    return ThreadContext::GetContextForCurrentThread()->GetWindowsGlobalizationLibrary()->WindowsCreateString(sourceString, length, string);
}

inline HRESULT WindowsCreateStringReference(_In_reads_opt_(length + 1) const WCHAR * sourceString, UINT32 length, _Out_ HSTRING_HEADER * header, _Outptr_result_maybenull_ _Result_nullonfailure_ HSTRING * string)
{
    return ThreadContext::GetContextForCurrentThread()->GetWindowsGlobalizationLibrary()->WindowsCreateStringReference(sourceString, length, header, string);
}

inline HRESULT WindowsDeleteString(_In_opt_ HSTRING string)
{
    return ThreadContext::GetContextForCurrentThread()->GetWindowsGlobalizationLibrary()->WindowsDeleteString(string);
}

inline PCWSTR WindowsGetStringRawBuffer(_In_opt_ HSTRING string, _Out_opt_ UINT32 * length)
{
    return ThreadContext::GetContextForCurrentThread()->GetWindowsGlobalizationLibrary()->WindowsGetStringRawBuffer(string, length);
}

inline HRESULT WindowsCompareStringOrdinal(_In_opt_ HSTRING string1, _In_opt_ HSTRING string2, _Out_ INT32 * result)
{
    return ThreadContext::GetContextForCurrentThread()->GetWindowsGlobalizationLibrary()->WindowsCompareStringOrdinal(string1, string2, result);
}

inline HRESULT WindowsDuplicateString(_In_opt_ HSTRING original, _Outptr_result_maybenull_ _Result_nullonfailure_ HSTRING *newString)
{
    return ThreadContext::GetContextForCurrentThread()->GetWindowsGlobalizationLibrary()->WindowsDuplicateString(original, newString);
}

#endif // INTL_WINGLOB
#endif // ENABLE_INTL_OBJECT
#endif // #ifndef USED_IN_STATIC_LIB<|MERGE_RESOLUTION|>--- conflicted
+++ resolved
@@ -156,38 +156,6 @@
 
     struct RestrictedErrorStrings;
     class JavascriptError;
-<<<<<<< HEAD
-
-#ifdef ENABLE_SIMDJS
-//SIMD_JS
-    // SIMD
-    class JavascriptSIMDObject;
-    class SIMDFloat32x4Lib;
-    class JavascriptSIMDFloat32x4;
-    class SIMDFloat64x2Lib;
-    class JavascriptSIMDFloat64x2;
-    class SIMDInt32x4Lib;
-    class JavascriptSIMDInt32x4;
-    class SIMDInt16x8Lib;
-    class JavascriptSIMDInt16x8;
-    class SIMDInt8x16Lib;
-    class JavascriptSIMDInt8x16;
-    class SIMDUint16x8Lib;
-    class JavascriptSIMDUint16x8;
-    class SIMDUint8x16Lib;
-    class JavascriptSIMDUint8x16;
-    class SIMDUint32x4Lib;
-    class JavascriptSIMDUint32x4;
-    class SIMDBool32x4Lib;
-    class JavascriptSIMDBool32x4;
-    class SIMDBool8x16Lib;
-    class JavascriptSIMDBool8x16;
-    class SIMDBool16x8Lib;
-    class JavascriptSIMDBool16x8;
-#endif // #ifdef ENABLE_SIMDJS
-
-=======
->>>>>>> 84bd6f3c
     class RecyclableObject;
     class JavascriptRegExp;
     class JavascriptRegularExpressionResult;
@@ -312,9 +280,6 @@
     class AsmJSByteCodeGenerator;
     enum AsmJSMathBuiltinFunction: int;
     //////////////////////////////////////////////////////////////////////////
-<<<<<<< HEAD
-    typedef JsUtil::WeakReferenceDictionary<PropertyId, PropertyString, PrimeSizePolicy> PropertyStringCacheMap;
-=======
 #if ENABLE_WEAK_REFERENCE_REGIONS
     template <typename T> using WeakPropertyIdMap = JsUtil::WeakReferenceRegionDictionary<PropertyId, T*, PrimeSizePolicy>;
 #else
@@ -322,7 +287,6 @@
 #endif
     typedef WeakPropertyIdMap<PropertyString> PropertyStringCacheMap;
     typedef WeakPropertyIdMap<JavascriptSymbol> SymbolCacheMap;
->>>>>>> 84bd6f3c
 
     extern const FrameDisplay NullFrameDisplay;
     extern const FrameDisplay StrictNullFrameDisplay;
@@ -584,11 +548,8 @@
 #include "Language/AsmJsModule.h"
 #include "Language/AsmJs.h"
 
-<<<<<<< HEAD
-=======
 #include "Core/JitHelperUtils.h"
 
->>>>>>> 84bd6f3c
 //
 // .inl files
 //
