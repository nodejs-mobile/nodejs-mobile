--- conflicted
+++ resolved
@@ -1022,21 +1022,6 @@
 
         Js::ParseableFunctionInfo * pfi = scopeInfo->GetFunctionInfo()->GetParseableFunctionInfo();
         bool newFunc = (func == nullptr || func->byteCodeFunction != pfi);
-<<<<<<< HEAD
-
-        if (newFunc)
-        {
-            func = Anew(alloc, FuncInfo, pfi->GetDisplayName(), alloc, nullptr, nullptr, nullptr, pfi);
-            newFunc = true;
-        }
-
-
-        this->RestoreScopeInfo(scopeInfo->GetParentScopeInfo(), func);
-        this->RestoreOneScope(scopeInfo, func);
-
-        if (newFunc)
-        {
-=======
 
         if (newFunc)
         {
@@ -1049,7 +1034,6 @@
 
         if (newFunc)
         {
->>>>>>> 84bd6f3c
             PushFuncInfo(_u("RestoreScopeInfo"), func);
             if (!pfi->DoStackNestedFunc())
             {
@@ -1068,11 +1052,7 @@
         if (func == nullptr || !func->byteCodeFunction->GetIsGlobalFunc())
         {
             func = Anew(alloc, FuncInfo, Js::Constants::GlobalFunction,
-<<<<<<< HEAD
-                alloc, nullptr, nullptr/*currentScope*/, nullptr, nullptr/*functionBody*/);
-=======
                 alloc, this, nullptr, nullptr/*currentScope*/, nullptr, nullptr/*functionBody*/);
->>>>>>> 84bd6f3c
             PushFuncInfo(_u("RestoreScopeInfo"), func);
         }
         func->SetBodyScope(currentScope);
@@ -1080,7 +1060,6 @@
 }
 
 void ByteCodeGenerator::RestoreOneScope(Js::ScopeInfo * scopeInfo, FuncInfo * func)
-<<<<<<< HEAD
 {
     TRACE_BYTECODE(_u("\nRestore ScopeInfo: %s #symbols: %d %s\n"),
         func->name, scopeInfo->GetSymbolCount(), scopeInfo->IsObject() ? _u("isObject") : _u(""));
@@ -1118,49 +1097,8 @@
     this->PushScope(scope);
 }
 
-FuncInfo * ByteCodeGenerator::StartBindGlobalStatements(ParseNode *pnode)
-{
-=======
-{
-    TRACE_BYTECODE(_u("\nRestore ScopeInfo: %s #symbols: %d %s\n"),
-        func->name, scopeInfo->GetSymbolCount(), scopeInfo->IsObject() ? _u("isObject") : _u(""));
-
-    Scope * scope = scopeInfo->GetScope();
-
-    scope->SetFunc(func);
-
-    switch (scope->GetScopeType())
-    {
-        case ScopeType_Parameter:
-            Assert(func->GetParamScope() == nullptr);
-            func->SetParamScope(scope);
-            break;
-
-        case ScopeType_FuncExpr:
-            Assert(func->GetFuncExprScope() == nullptr);
-            func->SetFuncExprScope(scope);
-            break;
-
-        case ScopeType_FunctionBody:
-        case ScopeType_GlobalEvalBlock:
-            Assert(func->GetBodyScope() == nullptr || (func->GetBodyScope()->GetScopeType() == ScopeType_Global && scope->GetScopeType() == ScopeType_GlobalEvalBlock));
-            func->SetBodyScope(scope);
-            func->SetHasCachedScope(scopeInfo->IsCached());
-            break;
-    }
-    
-    Assert(!scopeInfo->IsCached() || scope == func->GetBodyScope());
-
-    // scopeInfo->scope was created/saved during parsing.
-    // We no longer need it by now.
-    // Clear it to avoid GC false positive (arena memory later used by GC).
-    scopeInfo->SetScope(nullptr);
-    this->PushScope(scope);
-}
-
 FuncInfo * ByteCodeGenerator::StartBindGlobalStatements(ParseNodeProg *pnode)
 {
->>>>>>> 84bd6f3c
     if (parentScopeInfo)
     {
         trackEnvDepth = true;
@@ -1779,67 +1717,6 @@
             }
         }
 
-<<<<<<< HEAD
-        bool didTransferToFncVarSym = false;
-
-        #pragma prefast(suppress:6237, "The right hand side condition does not have any side effects.")
-        if (PHASE_ON(Js::OptimizeBlockScopePhase, top->byteCodeFunction) &&
-            sym->GetIsBlockVar() &&
-            !sym->GetScope()->IsBlockInLoop() &&
-            sym->GetSymbolType() == STFunction)
-        {
-            // Try to use the var-scoped function binding in place of the lexically scoped one.
-            // This can be done if neither binding is explicitly assigned to, if there's no ambiguity in the binding
-            // (with/eval), and if the function is not declared in a loop. (Loops are problematic, because as the loop
-            // iterates different instances can be captured. If we always capture the var-scoped binding, then we
-            // always get the latest instance, when we should get the instance belonging to the iteration that captured it.)
-            if (sym->GetHasNonLocalReference())
-            {
-                if (!scope)
-                {
-                    Js::PropertyId i;
-                    scope = FindScopeForSym(symScope, nullptr, &i, top);
-                }
-                if (scope == symScope && !scope->GetIsObject())
-                {
-                    Symbol *fncVarSym = sym->GetFuncScopeVarSym();
-                    if (fncVarSym &&
-                        !fncVarSym->HasBlockFncVarRedecl() &&
-                        sym->GetAssignmentState() == NotAssigned &&
-                        fncVarSym->GetAssignmentState() == NotAssigned)
-                    {
-                        // Make sure no dynamic scope intrudes between the two bindings.
-                        bool foundDynamicScope = false;
-                        for (Scope *tmpScope = symScope->GetEnclosingScope(); tmpScope != fncVarSym->GetScope(); tmpScope = tmpScope->GetEnclosingScope())
-                        {
-                            Assert(tmpScope);
-                            if (tmpScope->GetIsDynamic())
-                            {
-                                foundDynamicScope = true;
-                                break;
-                            }
-                        }
-                        if (!foundDynamicScope)
-                        {
-                            didTransferToFncVarSym = true;
-                            sym = fncVarSym;
-                            symScope = sym->GetScope();
-                            if (nonLocalRef)
-                            {
-                                sym->SetHasNonLocalReference();
-                            }
-                        }
-                    }
-                }
-            }
-        }
-        if (!didTransferToFncVarSym)
-        {
-            sym->SetHasRealBlockVarRef();
-        }
-
-=======
->>>>>>> 84bd6f3c
         // This may not be a non-local reference, but the symbol may still be accessed non-locally. ('with', e.g.)
         // In that case, make sure we still process the symbol and its scope for closure capture.
         if (nonLocalRef || sym->GetHasNonLocalReference())
@@ -2601,11 +2478,7 @@
         // Process the formal arguments, even if there's no AST for the body, to support Function.length.
         Js::ArgSlot pos = 1;
         // We skip the rest parameter here because it is not counted towards the in arg count.
-<<<<<<< HEAD
-        MapFormalsWithoutRest(pnode, [&](ParseNode *pnode) { ArgSlotMath::Inc(pos); });
-=======
         MapFormalsWithoutRest(pnodeFnc, [&](ParseNode *pnode) { ArgSlotMath::Inc(pos); });
->>>>>>> 84bd6f3c
         byteCodeGenerator->SetNumberOfInArgs(pos);
         return funcInfo;
     }
@@ -2642,13 +2515,8 @@
 #endif
 
                 //With statements - need scope object to be present.
-<<<<<<< HEAD
-                if ((doStackArgsOpt && pnode->sxFnc.funcInfo->GetParamScope()->Count() > 1) && ((byteCodeGenerator->GetFlags() & fscrEval) ||
-                    pnode->sxFnc.HasWithStmt() || byteCodeGenerator->IsInDebugMode() || PHASE_OFF1(Js::StackArgFormalsOptPhase) || PHASE_OFF1(Js::StackArgOptPhase)))
-=======
                 if ((doStackArgsOpt && pnodeFnc->funcInfo->GetParamScope()->Count() > 1) && ((byteCodeGenerator->GetFlags() & fscrEval) ||
                     pnodeFnc->HasWithStmt() || byteCodeGenerator->IsInDebugMode() || PHASE_OFF1(Js::StackArgFormalsOptPhase) || PHASE_OFF1(Js::StackArgOptPhase)))
->>>>>>> 84bd6f3c
                 {
                     doStackArgsOpt = false;
 #ifdef PERF_HINT
@@ -2899,19 +2767,11 @@
         // 5. we're in an event handler;
         // 6. the function was declared inside a "with";
         // 7. we're in an eval expression.
-<<<<<<< HEAD
-        if (pnode->sxFnc.nestedCount != 0 ||
-            top->GetCallsEval() ||
-            top->GetHasClosureReference() ||
-            byteCodeGenerator->InDynamicScope() ||
-            (byteCodeGenerator->GetFlags() & (fscrImplicitThis | fscrImplicitParents | fscrEval)))
-=======
         if (pnodeFnc->nestedCount != 0 ||
             top->GetCallsEval() ||
             top->GetHasClosureReference() ||
             byteCodeGenerator->InDynamicScope() ||
             (byteCodeGenerator->GetFlags() & (fscrImplicitThis | fscrEval)))
->>>>>>> 84bd6f3c
         {
             byteCodeGenerator->SetNeedEnvRegister();
         }
@@ -3173,47 +3033,10 @@
 
     if ((top->root->IsConstructor() && (top->GetCallsEval() || top->GetChildCallsEval())) || top->IsClassConstructor())
     {
-<<<<<<< HEAD
-        top->AssignSuperCtorRegister();
-    }
-
-    if (pnode->sxFnc.IsGenerator())
-    {
-        top->AssignUndefinedConstRegister();
-    }
-
-    if ((top->root->sxFnc.IsConstructor() && (top->isNewTargetLexicallyCaptured || top->GetCallsEval() || top->GetChildCallsEval())) || top->IsClassConstructor())
-    {
-        if (top->IsBaseClassConstructor())
-        {
-            // Base class constructor may not explicitly reference new.target but we always need to have it in order to construct the 'this' object.
-            top->AssignNewTargetRegister();
-            // Also must have a register to slot the 'this' object into.
-            top->AssignThisRegister();
-        }
-        else
+        if (!top->IsBaseClassConstructor())
         {
             // Derived class constructors need to check undefined against explicit return statements.
             top->AssignUndefinedConstRegister();
-
-            top->AssignNewTargetRegister();
-            top->AssignThisRegister();
-
-            if (top->GetCallsEval() || top->GetChildCallsEval())
-            {
-                top->SetIsThisLexicallyCaptured();
-                top->SetIsNewTargetLexicallyCaptured();
-                top->SetIsSuperLexicallyCaptured();
-                top->SetIsSuperCtorLexicallyCaptured();
-                top->SetHasLocalInClosure(true);
-                top->SetHasClosureReference(true);
-            }
-=======
-        if (!top->IsBaseClassConstructor())
-        {
-            // Derived class constructors need to check undefined against explicit return statements.
-            top->AssignUndefinedConstRegister();
->>>>>>> 84bd6f3c
         }
     }
 
@@ -3259,11 +3082,7 @@
     FuncInfo *funcHome = sym->GetScope()->GetFunc();
     FuncInfo *funcChild = funcHome->GetCurrentChildFunction();
 
-<<<<<<< HEAD
-    Assert(sym->NeedsSlotAlloc(funcHome) || sym->GetIsGlobal() || sym->GetIsModuleImport() || sym->GetIsModuleExportStorage());
-=======
     Assert(sym->NeedsSlotAlloc(this, funcHome) || sym->GetIsGlobal() || sym->GetIsModuleImport() || sym->GetIsModuleExportStorage());
->>>>>>> 84bd6f3c
 
     // If this is not a local property, or not all its references can be tracked, or
     // it's not scoped to the function, or we're in debug mode, disable the delayed capture optimization.
@@ -3388,22 +3207,14 @@
             }
             else
             {
-<<<<<<< HEAD
-                sym = byteCodeGenerator->AddSymbolToFunctionScope(fnName, pnodeName->sxVar.pid->Cch(), pnodeName, STFunction);
-            }
-
-            pnodeName->sxVar.sym = sym;
-=======
                 sym = byteCodeGenerator->AddSymbolToFunctionScope(fnName, pnodeName->AsParseNodeVar()->pid->Cch(), pnodeName, STFunction);
             }
 
             pnodeName->AsParseNodeVar()->sym = sym;
->>>>>>> 84bd6f3c
             if (sym->GetScope() != sym->GetScope()->GetFunc()->GetBodyScope() &&
                 sym->GetScope() != sym->GetScope()->GetFunc()->GetParamScope())
             {
                 sym->SetIsBlockVar(true);
-                sym->SetHasRealBlockVarRef(true);
             }
         }
     });
@@ -3776,15 +3587,9 @@
         return;
     }
 
-<<<<<<< HEAD
-    Scope *scope = pnode->sxBlock.scope;
-
-    if (pnode->sxBlock.GetCallsEval() || pnode->sxBlock.GetChildCallsEval() || (byteCodeGenerator->GetFlags() & (fscrEval | fscrImplicitThis | fscrImplicitParents)))
-=======
     Scope *scope = pnodeBlock->scope;
 
     if (pnodeBlock->GetCallsEval() || pnodeBlock->GetChildCallsEval() || (byteCodeGenerator->GetFlags() & (fscrEval | fscrImplicitThis)))
->>>>>>> 84bd6f3c
     {
         bool scopeIsEmpty = scope->IsEmpty();
         scope->SetIsObject();
@@ -3851,11 +3656,7 @@
 
 void PostVisitCatch(ParseNode *pnode, ByteCodeGenerator *byteCodeGenerator)
 {
-<<<<<<< HEAD
-    Scope *scope = pnode->sxCatch.scope;
-=======
     Scope *scope = pnode->AsParseNodeCatch()->scope;
->>>>>>> 84bd6f3c
     if (scope->GetHasOwnLocalInClosure())
     {
         byteCodeGenerator->ProcessScopeWithCapturedSym(scope);
@@ -4058,11 +3859,7 @@
                 sym->RecordDef();
                 if (sym->IsUsedInLdElem())
                 {
-<<<<<<< HEAD
-                    Ident::TrySetIsUsedInLdElem(pnode->sxBin.pnode2);
-=======
                     Ident::TrySetIsUsedInLdElem(pnode->AsParseNodeBin()->pnode2);
->>>>>>> 84bd6f3c
                 }
             }
         }
@@ -4455,11 +4252,7 @@
     }
 
     FuncInfo* func = byteCodeGenerator->TopFuncInfo();
-<<<<<<< HEAD
-    if (!sym->GetIsGlobal() && !sym->GetIsArguments() &&
-=======
     if (!sym->GetIsGlobal() && !sym->IsArguments() &&
->>>>>>> 84bd6f3c
         (sym->GetScope() == func->GetBodyScope() || sym->GetScope() == func->GetParamScope() || sym->GetScope()->GetCanMerge()))
     {
         if (func->GetChildCallsEval())
@@ -4473,11 +4266,7 @@
     }
     if (sym->IsUsedInLdElem())
     {
-<<<<<<< HEAD
-        Ident::TrySetIsUsedInLdElem(pnode->sxVar.pnodeInit);
-=======
         Ident::TrySetIsUsedInLdElem(pnode->AsParseNodeVar()->pnodeInit);
->>>>>>> 84bd6f3c
     }
 
     // If this decl does an assignment inside a loop body, then there's a chance
@@ -4530,11 +4319,7 @@
             break;
         }
     case knopFncDecl:
-<<<<<<< HEAD
-        if (pnode->sxFnc.IsCoroutine())
-=======
         if (pnode->AsParseNodeFnc()->IsCoroutine())
->>>>>>> 84bd6f3c
         {
             // Always assume generator functions escape since tracking them requires tracking
             // the resulting generators in addition to the function.
@@ -4569,22 +4354,6 @@
             }
         }
         break;
-<<<<<<< HEAD
-    case knopThis:
-    case knopSuper:
-    {
-        FuncInfo *top = byteCodeGenerator->TopFuncInfo();
-        if (top->IsLambda())
-        {
-            byteCodeGenerator->MarkThisUsedInLambda();
-        }
-
-        // "this" should be loaded for both global and non-global functions
-        byteCodeGenerator->TopFuncInfo()->GetParsedFunctionBody()->SetHasThis(true);
-        break;
-    }
-=======
->>>>>>> 84bd6f3c
     case knopName:
     {
         ParseNodeName * pnodeName = pnode->AsParseNodeName();
@@ -4614,15 +4383,9 @@
             }
         }
 
-<<<<<<< HEAD
-        if (pnode->sxPid.sym)
-        {
-            pnode->sxPid.sym->SetIsUsed(true);
-=======
         if (pnodeName->sym)
         {
             pnodeName->sym->SetIsUsed(true);
->>>>>>> 84bd6f3c
         }
 
         break;
@@ -4759,28 +4522,6 @@
     }
 }
 
-<<<<<<< HEAD
-void ByteCodeGenerator::MarkThisUsedInLambda()
-{
-    // This is a lambda that refers to "this".
-    // Find the enclosing "normal" function and indicate that the lambda captures the enclosing function's "this".
-    FuncInfo *parent = this->FindEnclosingNonLambda();
-    parent->GetParsedFunctionBody()->SetHasThis(true);
-    if (!parent->IsGlobalFunction() || this->GetFlags() & fscrEval)
-    {
-        // If the enclosing function is non-global or eval global, it will put "this" in a closure slot.
-        parent->SetIsThisLexicallyCaptured();
-        Scope* scope = parent->IsGlobalFunction() ? parent->GetGlobalEvalBlockScope() :
-            (parent->IsBodyAndParamScopeMerged()) ? parent->GetBodyScope() : parent->GetParamScope();
-        scope->SetHasOwnLocalInClosure(true);
-        this->ProcessScopeWithCapturedSym(scope);
-
-        this->TopFuncInfo()->SetHasClosureReference(true);
-    }
-}
-
-=======
->>>>>>> 84bd6f3c
 void ByteCodeGenerator::FuncEscapes(Scope *scope)
 {
     while (scope)
@@ -5139,113 +4880,6 @@
     case knopNull:
         pnode->location = byteCodeGenerator->AssignNullConstRegister();
         break;
-<<<<<<< HEAD
-    case knopThis:
-        {
-            FuncInfo* func = byteCodeGenerator->TopFuncInfo();
-            pnode->location = func->AssignThisRegister();
-            if (func->IsLambda())
-            {
-                func = byteCodeGenerator->FindEnclosingNonLambda();
-                func->AssignThisRegister();
-
-                if (func->IsGlobalFunction() && !(byteCodeGenerator->GetFlags() & fscrEval))
-                {
-                    byteCodeGenerator->AssignNullConstRegister();
-                }
-            }
-            // "this" should be loaded for both global and non global functions
-            if (func->IsGlobalFunction() && !(byteCodeGenerator->GetFlags() & fscrEval))
-            {
-                // We'll pass "null" to LdThis, to simulate "null" passed as "this" to the
-                // global function.
-                func->AssignNullConstRegister();
-            }
-
-            break;
-        }
-    case knopNewTarget:
-    {
-        FuncInfo* func = byteCodeGenerator->TopFuncInfo();
-        pnode->location = func->AssignNewTargetRegister();
-
-        FuncInfo* nonLambdaFunc = func;
-
-        if (func->IsLambda())
-        {
-            nonLambdaFunc = byteCodeGenerator->FindEnclosingNonLambda();
-        }
-
-        if (nonLambdaFunc != func || (func->IsGlobalFunction() && (byteCodeGenerator->GetFlags() & fscrEval)))
-        {
-            nonLambdaFunc->AssignNewTargetRegister();
-            nonLambdaFunc->SetIsNewTargetLexicallyCaptured();
-
-            Scope* symScope = nonLambdaFunc->IsBodyAndParamScopeMerged() ? nonLambdaFunc->GetBodyScope() : nonLambdaFunc->GetParamScope();
-            symScope->SetHasOwnLocalInClosure(true);
-            byteCodeGenerator->ProcessScopeWithCapturedSym(symScope);
-
-            func->SetHasClosureReference(true);
-        }
-
-        break;
-    }
-    case knopSuper:
-    {
-        FuncInfo* func = byteCodeGenerator->TopFuncInfo();
-        pnode->location = func->AssignSuperRegister();
-        func->AssignThisRegister();
-
-        FuncInfo* nonLambdaFunc = func;
-        if (func->IsLambda())
-        {
-            // If this is a lambda inside a class member, the class member will need to load super.
-            nonLambdaFunc = byteCodeGenerator->FindEnclosingNonLambda();
-
-            nonLambdaFunc->root->sxFnc.SetHasSuperReference();
-            nonLambdaFunc->AssignSuperRegister();
-            nonLambdaFunc->AssignThisRegister();
-            nonLambdaFunc->SetIsSuperLexicallyCaptured();
-
-            if (nonLambdaFunc->IsClassConstructor())
-            {
-                func->AssignNewTargetRegister();
-
-                nonLambdaFunc->AssignNewTargetRegister();
-                nonLambdaFunc->SetIsNewTargetLexicallyCaptured();
-                nonLambdaFunc->AssignUndefinedConstRegister();
-            }
-
-            Scope* symScope = nonLambdaFunc->IsBodyAndParamScopeMerged() ? nonLambdaFunc->GetBodyScope() : nonLambdaFunc->GetParamScope();
-            symScope->SetHasOwnLocalInClosure(true);
-            byteCodeGenerator->ProcessScopeWithCapturedSym(symScope);
-            func->SetHasClosureReference(true);
-        }
-        else
-        {
-            if (func->IsClassConstructor())
-            {
-                func->AssignNewTargetRegister();
-            }
-        }
-
-        if (nonLambdaFunc->IsGlobalFunction())
-        {
-            if (!(byteCodeGenerator->GetFlags() & fscrEval))
-            {
-                // Enable LdSuper for global function to support subsequent emission of call, dot, prop, etc., related to super.
-                func->AssignNullConstRegister();
-                nonLambdaFunc->AssignNullConstRegister();
-            }
-        }
-        else if (!func->IsClassMember())
-        {
-            func->AssignUndefinedConstRegister();
-        }
-        break;
-    }
-=======
->>>>>>> 84bd6f3c
     case knopCall:
     {
         if (pnode->AsParseNodeCall()->pnodeTarget->nop != knopIndex &&
@@ -5329,16 +4963,6 @@
                     auto symName = sym->GetName();
                     sym = funcInfo->bodyScope->FindLocalSymbol(symName);
 
-<<<<<<< HEAD
-                    if (sym == nullptr && nop == knopLetDecl && pnode->sxVar.sym->GetIsCatch())
-                    {
-                        // This should be  a scenario like try {} catch([x]) {} with no duplicate definition inside the catch block.
-                        // In non-destructured catch block param case, the created node will be a name node, not a var node.
-                        break;
-                    }
-
-=======
->>>>>>> 84bd6f3c
                     if (sym == nullptr)
                     {
                         sym = funcInfo->paramScope->FindLocalSymbol(symName);
