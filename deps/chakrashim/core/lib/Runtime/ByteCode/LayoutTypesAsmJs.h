--- conflicted
+++ resolved
@@ -132,11 +132,7 @@
 
 LAYOUT_TYPE_WMS       ( AsmTypedArr   )
 LAYOUT_TYPE_WMS       ( WasmMemAccess )
-<<<<<<< HEAD
-LAYOUT_TYPE_WMS       ( AsmCall       )
-=======
 LAYOUT_TYPE_PROFILED_WMS( AsmCall     )
->>>>>>> 84bd6f3c
 LAYOUT_TYPE           ( AsmBr         )
 LAYOUT_TYPE_WMS       ( AsmReg1       ) // Generic layout with 1 RegSlot
 LAYOUT_TYPE_WMS_FE    ( AsmReg2       ) // Generic layout with 2 RegSlot
