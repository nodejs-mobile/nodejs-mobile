//-------------------------------------------------------------------------------------------------------
// Copyright (C) Microsoft. All rights reserved.
// Licensed under the MIT license. See LICENSE.txt file in the project root for full license information.
//-------------------------------------------------------------------------------------------------------
#pragma once

namespace Js {
    class ByteCodeBufferBuilder;
    class ByteCodeBufferReader;

    //
    // ScopeInfo is used to persist Scope info of outer functions. When reparsing deferred nested
    // functions, use persisted ScopeInfo to restore outer closures.
    //
    class ScopeInfo
    {
<<<<<<< HEAD
=======
        friend class ByteCodeBufferBuilder;
        friend class ByteCodeBufferReader;

>>>>>>> 84bd6f3c
        DECLARE_RECYCLER_VERIFY_MARK_FRIEND()

        struct MapSymbolData
        {
<<<<<<< HEAD
=======
            ByteCodeGenerator *byteCodeGenerator;
>>>>>>> 84bd6f3c
            FuncInfo* func;
            int nonScopeSymbolCount;
        };

        struct SymbolInfo
        {
            union
            {
                Field(PropertyId) propertyId;
                Field(PropertyRecord const*) name;
            };
            Field(SymbolType) symbolType;
            Field(bool) hasFuncAssignment : 1;
            Field(bool) isBlockVariable : 1;
            Field(bool) isConst : 1;
            Field(bool) isFuncExpr : 1;
            Field(bool) isModuleExportStorage : 1;
            Field(bool) isModuleImport : 1;
        };

    private:
        Field(ScopeInfo *) parent;               // link to parent scope info (if any)
        Field(FunctionInfo * const) functionInfo;// link to function owning this scope

        Field(BYTE) isDynamic : 1;             // isDynamic bit affects how deferredChild access global ref
        Field(BYTE) isObject : 1;              // isObject bit affects how deferredChild access closure symbols
        Field(BYTE) mustInstantiate : 1;       // the scope must be instantiated as an object/array
        Field(BYTE) isCached : 1;              // indicates that local vars and functions are cached across invocations
        Field(BYTE) areNamesCached : 1;
        Field(BYTE) hasLocalInClosure : 1;
<<<<<<< HEAD
=======
        Field(BYTE) isGeneratorFunctionBody : 1;
        Field(BYTE) isAsyncFunctionBody : 1;
>>>>>>> 84bd6f3c

        FieldNoBarrier(Scope *) scope;
        Field(::ScopeType) scopeType;
        Field(int) scopeId;
        Field(int) symbolCount;                // symbol count in this scope
        Field(SymbolInfo) symbols[];           // symbol PropertyIDs, index == sym.scopeSlot

    private:
        ScopeInfo(FunctionInfo * function, int symbolCount)
<<<<<<< HEAD
            : functionInfo(function), /*funcExprScopeInfo(nullptr), paramScopeInfo(nullptr),*/ symbolCount(symbolCount), parent(nullptr), scope(nullptr), areNamesCached(false), hasLocalInClosure(false)/*, parentOnly(false)*/
=======
            : functionInfo(function), /*funcExprScopeInfo(nullptr), paramScopeInfo(nullptr),*/ symbolCount(symbolCount), parent(nullptr), scope(nullptr), areNamesCached(false), hasLocalInClosure(false), isGeneratorFunctionBody(false), isAsyncFunctionBody(false)/*, parentOnly(false)*/
>>>>>>> 84bd6f3c
        {
        }

        void SetSymbolId(int i, PropertyId propertyId)
        {
            Assert(!areNamesCached);
            Assert(i >= 0 && i < symbolCount);
            symbols[i].propertyId = propertyId;
        }

        void SetSymbolType(int i, SymbolType symbolType)
        {
            Assert(!areNamesCached);
            Assert(i >= 0 && i < symbolCount);
            symbols[i].symbolType = symbolType;
        }

        void SetHasFuncAssignment(int i, bool has)
        {
            Assert(!areNamesCached);
            Assert(i >= 0 && i < symbolCount);
            symbols[i].hasFuncAssignment = has;
        }

        void SetIsBlockVariable(int i, bool is)
        {
            Assert(!areNamesCached);
            Assert(i >= 0 && i < symbolCount);
            symbols[i].isBlockVariable = is;
        }

        void SetIsConst(int i, bool is)
        {
            Assert(!areNamesCached);
            Assert(i >= 0 && i < symbolCount);
            symbols[i].isConst = is;
        }

        void SetIsFuncExpr(int i, bool is)
        {
            Assert(!areNamesCached);
            Assert(i >= 0 && i < symbolCount);
            symbols[i].isFuncExpr = is;
        }

        void SetIsModuleExportStorage(int i, bool is)
        {
            Assert(!areNamesCached);
            Assert(i >= 0 && i < symbolCount);
            symbols[i].isModuleExportStorage = is;
        }

        void SetIsModuleImport(int i, bool is)
        {
            Assert(!areNamesCached);
            Assert(i >= 0 && i < symbolCount);
            symbols[i].isModuleImport = is;
        }

        void SetPropertyName(int i, PropertyRecord const* name)
        {
            Assert(!areNamesCached);
            Assert(i >= 0 && i < symbolCount);
            symbols[i].name = name;
        }

        PropertyId GetSymbolId(int i) const
        {
            Assert(!areNamesCached);
            Assert(i >= 0 && i < symbolCount);
            return symbols[i].propertyId;
        }

        SymbolType GetSymbolType(int i) const
        {
            Assert(i >= 0 && i < symbolCount);
            return symbols[i].symbolType;
        }

        bool GetHasFuncAssignment(int i)
        {
            Assert(i >= 0 && i < symbolCount);
            return symbols[i].hasFuncAssignment;
        }

        bool GetIsModuleExportStorage(int i)
        {
            Assert(i >= 0 && i < symbolCount);
            return symbols[i].isModuleExportStorage;
        }

        bool GetIsModuleImport(int i)
        {
            Assert(i >= 0 && i < symbolCount);
            return symbols[i].isModuleImport;
        }

        bool GetIsBlockVariable(int i)
        {
            Assert(i >= 0 && i < symbolCount);
            return symbols[i].isBlockVariable;
        }

        bool GetIsConst(int i)
        {
            Assert(i >= 0 && i < symbolCount);
            return symbols[i].isConst;
        }

        bool GetIsFuncExpr(int i)
        {
            Assert(i >= 0 && i < symbolCount);
            return symbols[i].isFuncExpr;
        }

        PropertyRecord const* GetPropertyName(int i)
        {
            Assert(areNamesCached);
            Assert(i >= 0 && i < symbolCount);
            return symbols[i].name;
        }

        void SaveSymbolInfo(Symbol* sym, MapSymbolData* mapSymbolData);

<<<<<<< HEAD
        static ScopeInfo* SaveScopeInfo(Scope * scope, ScriptContext * scriptContext);
        static ScopeInfo* SaveOneScopeInfo(Scope * scope, ScriptContext * scriptContext);
=======
        static ScopeInfo* SaveScopeInfo(ByteCodeGenerator * byteCodeGenerator, Scope * scope, ScriptContext * scriptContext);
        static ScopeInfo* SaveOneScopeInfo(ByteCodeGenerator * byteCodeGenerator, Scope * scope, ScriptContext * scriptContext);
>>>>>>> 84bd6f3c

    public:
        FunctionInfo * GetFunctionInfo() const
        {
            return functionInfo;
        }

        ParseableFunctionInfo * GetParseableFunctionInfo() const
        {
            return functionInfo ? functionInfo->GetParseableFunctionInfo() : nullptr;
        }

        ScopeInfo* GetParentScopeInfo() const
        {
            return parent;//? parent->GetParseableFunctionInfo()->GetScopeInfo() : nullptr;
        }

        void SetParentScopeInfo(ScopeInfo * parent)
        {
            Assert(this->parent == nullptr);
            this->parent = parent;
        }

        Scope * GetScope() const
        {
            return scope;
        }

        void SetScope(Scope * scope)
        {
            this->scope = scope;
        }

        ::ScopeType GetScopeType() const
        {
            return scopeType;
        }

        void SetScopeType(::ScopeType type)
        {
            this->scopeType = type;
        }

        void SetScopeId(int id)
        {
            this->scopeId = id;
        }

        int GetScopeId() const
        {
            return scopeId;
        }

        int GetSymbolCount() const
        {
            return symbolCount;
        }

        bool IsObject() const
<<<<<<< HEAD
        {
            return isObject;
        }

        bool IsCached() const
        {
=======
        {
            return isObject;
        }

        bool IsCached() const
        {
>>>>>>> 84bd6f3c
            return isCached;
        }

        void SetHasLocalInClosure(bool has)
        {
            hasLocalInClosure = has;
        }

        bool GetHasOwnLocalInClosure() const
        {
            return hasLocalInClosure;
        }

<<<<<<< HEAD
=======
        bool IsGeneratorFunctionBody() const
        {
            return this->isGeneratorFunctionBody;
        }

        bool IsAsyncFunctionBody() const
        {
            return this->isAsyncFunctionBody;
        }

>>>>>>> 84bd6f3c
        static void SaveEnclosingScopeInfo(ByteCodeGenerator* byteCodeGenerator, /*FuncInfo* parentFunc,*/ FuncInfo* func);

        void EnsurePidTracking(ScriptContext* scriptContext);

        void ExtractScopeInfo(Parser *parser, /*ByteCodeGenerator* byteCodeGenerator, FuncInfo* funcInfo,*/ Scope* scope);

        //
        // Turn on capturesAll for a Scope temporarily. Restore old capturesAll when this object
        // goes out of scope.
        //
        class AutoCapturesAllScope
        {
        private:
            Scope* scope;
            bool oldCapturesAll;

        public:
            AutoCapturesAllScope(Scope* scope, bool turnOn);
            ~AutoCapturesAllScope();
            bool OldCapturesAll() const
            {
                return oldCapturesAll;
            }
        };
    };
}<|MERGE_RESOLUTION|>--- conflicted
+++ resolved
@@ -14,20 +14,14 @@
     //
     class ScopeInfo
     {
-<<<<<<< HEAD
-=======
         friend class ByteCodeBufferBuilder;
         friend class ByteCodeBufferReader;
 
->>>>>>> 84bd6f3c
         DECLARE_RECYCLER_VERIFY_MARK_FRIEND()
 
         struct MapSymbolData
         {
-<<<<<<< HEAD
-=======
             ByteCodeGenerator *byteCodeGenerator;
->>>>>>> 84bd6f3c
             FuncInfo* func;
             int nonScopeSymbolCount;
         };
@@ -58,11 +52,8 @@
         Field(BYTE) isCached : 1;              // indicates that local vars and functions are cached across invocations
         Field(BYTE) areNamesCached : 1;
         Field(BYTE) hasLocalInClosure : 1;
-<<<<<<< HEAD
-=======
         Field(BYTE) isGeneratorFunctionBody : 1;
         Field(BYTE) isAsyncFunctionBody : 1;
->>>>>>> 84bd6f3c
 
         FieldNoBarrier(Scope *) scope;
         Field(::ScopeType) scopeType;
@@ -72,11 +63,7 @@
 
     private:
         ScopeInfo(FunctionInfo * function, int symbolCount)
-<<<<<<< HEAD
-            : functionInfo(function), /*funcExprScopeInfo(nullptr), paramScopeInfo(nullptr),*/ symbolCount(symbolCount), parent(nullptr), scope(nullptr), areNamesCached(false), hasLocalInClosure(false)/*, parentOnly(false)*/
-=======
             : functionInfo(function), /*funcExprScopeInfo(nullptr), paramScopeInfo(nullptr),*/ symbolCount(symbolCount), parent(nullptr), scope(nullptr), areNamesCached(false), hasLocalInClosure(false), isGeneratorFunctionBody(false), isAsyncFunctionBody(false)/*, parentOnly(false)*/
->>>>>>> 84bd6f3c
         {
         }
 
@@ -201,13 +188,8 @@
 
         void SaveSymbolInfo(Symbol* sym, MapSymbolData* mapSymbolData);
 
-<<<<<<< HEAD
-        static ScopeInfo* SaveScopeInfo(Scope * scope, ScriptContext * scriptContext);
-        static ScopeInfo* SaveOneScopeInfo(Scope * scope, ScriptContext * scriptContext);
-=======
         static ScopeInfo* SaveScopeInfo(ByteCodeGenerator * byteCodeGenerator, Scope * scope, ScriptContext * scriptContext);
         static ScopeInfo* SaveOneScopeInfo(ByteCodeGenerator * byteCodeGenerator, Scope * scope, ScriptContext * scriptContext);
->>>>>>> 84bd6f3c
 
     public:
         FunctionInfo * GetFunctionInfo() const
@@ -267,21 +249,12 @@
         }
 
         bool IsObject() const
-<<<<<<< HEAD
         {
             return isObject;
         }
 
         bool IsCached() const
         {
-=======
-        {
-            return isObject;
-        }
-
-        bool IsCached() const
-        {
->>>>>>> 84bd6f3c
             return isCached;
         }
 
@@ -295,8 +268,6 @@
             return hasLocalInClosure;
         }
 
-<<<<<<< HEAD
-=======
         bool IsGeneratorFunctionBody() const
         {
             return this->isGeneratorFunctionBody;
@@ -307,7 +278,6 @@
             return this->isAsyncFunctionBody;
         }
 
->>>>>>> 84bd6f3c
         static void SaveEnclosingScopeInfo(ByteCodeGenerator* byteCodeGenerator, /*FuncInfo* parentFunc,*/ FuncInfo* func);
 
         void EnsurePidTracking(ScriptContext* scriptContext);
