--- conflicted
+++ resolved
@@ -808,8 +808,6 @@
 
 MACRO_EXTEND_WMS(       ImportCall,         Reg2,           OpSideEffect|OpHasImplicitCall)
 
-MACRO_EXTEND_WMS(       ImportCall,         Reg2,           OpSideEffect)
-
 MACRO_BACKEND_ONLY(     BrFncCachedScopeEq, Reg2,           None)
 MACRO_BACKEND_ONLY(     BrFncCachedScopeNeq,Reg2,           None)
 
@@ -827,10 +825,7 @@
 MACRO_BACKEND_ONLY(     ThrowRuntimeError,  Empty,          OpSideEffect)
 MACRO_BACKEND_ONLY(     TrapIfMinIntOverNegOne, Reg3,       OpSideEffect)
 MACRO_BACKEND_ONLY(     TrapIfZero,         Reg3,           OpSideEffect)
-<<<<<<< HEAD
-=======
 MACRO_BACKEND_ONLY(     TrapIfUnalignedAccess, Reg3,        OpSideEffect)
->>>>>>> 84bd6f3c
 
 // All SIMD ops are backend only for non-asmjs.
 #define MACRO_SIMD(opcode, asmjsLayout, opCodeAttrAsmJs, OpCodeAttr, ...) MACRO_BACKEND_ONLY(opcode, Empty, OpCodeAttr)
