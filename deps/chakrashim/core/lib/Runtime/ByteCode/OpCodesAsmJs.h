--- conflicted
+++ resolved
@@ -144,11 +144,8 @@
 // Array Buffer manipulations
 MACRO_WMS       ( LdArrWasm                  , WasmMemAccess   , None            )
 MACRO_WMS       ( StArrWasm                  , WasmMemAccess   , None            )
-<<<<<<< HEAD
-=======
 MACRO_EXTEND_WMS( LdArrAtomic                , WasmMemAccess   , None            )
 MACRO_EXTEND_WMS( StArrAtomic                , WasmMemAccess   , None            )
->>>>>>> 84bd6f3c
 MACRO_WMS       ( LdArr                      , AsmTypedArr     , None            )
 MACRO_WMS       ( LdArrConst                 , AsmTypedArr     , None            )
 MACRO_WMS       ( StArr                      , AsmTypedArr     , None            )
@@ -317,8 +314,6 @@
 MACRO_EXTEND_WMS( Conv_Check_DTL             , Long1Double1    , None            )
 MACRO_EXTEND_WMS( Conv_Check_DTUL            , Long1Double1    , None            )
 
-<<<<<<< HEAD
-=======
 MACRO_EXTEND_WMS( Conv_Sat_DTI             , Int1Double1     , None            )
 MACRO_EXTEND_WMS( Conv_Sat_FTI             , Int1Float1      , None            )
 MACRO_EXTEND_WMS( Conv_Sat_DTU             , Int1Double1     , None            )
@@ -328,7 +323,6 @@
 MACRO_EXTEND_WMS( Conv_Sat_DTL             , Long1Double1    , None            )
 MACRO_EXTEND_WMS( Conv_Sat_DTUL            , Long1Double1    , None            )
 
->>>>>>> 84bd6f3c
 
 // InOut tracing opcodes
 MACRO_EXTEND_WMS( PrintFuncName    , Int2, None)
