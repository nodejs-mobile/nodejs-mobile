﻿<?xml version="1.0" encoding="utf-8"?>
<Project DefaultTargets="Build" ToolsVersion="12.0" xmlns="http://schemas.microsoft.com/developer/msbuild/2003">
  <Import Condition="'$(ChakraBuildPathImported)'!='true'" Project="$(SolutionDir)Chakra.Build.Paths.props" />
  <Import Project="$(BuildConfigPropsPath)Chakra.Build.ProjectConfiguration.props" />
  <PropertyGroup Label="Globals">
    <TargetName>Chakra.Runtime.PlatformAgnostic</TargetName>
    <ProjectGuid>{129ac184-877c-441f-ac49-a692ce700e62}</ProjectGuid>
    <RootNamespace>JS</RootNamespace>
    <Keyword>Win32Proj</Keyword>
    <ProjectName>Chakra.Runtime.PlatformAgnostic</ProjectName>
  </PropertyGroup>
  <PropertyGroup Label="Configuration">
    <ConfigurationType>StaticLibrary</ConfigurationType>
  </PropertyGroup>
  <Import Project="$(BuildConfigPropsPath)Chakra.Build.Default.props" />
  <Import Project="$(VCTargetsPath)\Microsoft.Cpp.Default.props" />
  <Import Project="$(VCTargetsPath)\Microsoft.Cpp.props" />
  <Import Project="$(BuildConfigPropsPath)Chakra.Build.props" />
  <PropertyGroup>
    <_ProjectFileVersion>10.0.30319.1</_ProjectFileVersion>
  </PropertyGroup>
  <ItemDefinitionGroup>
    <ClCompile>
      <AdditionalIncludeDirectories>
        $(MSBuildThisFileDirectory)..\..\Common;
        $(MSBuildThisFileDirectory)..\..\Common\Core;
        $(MSBuildThisFileDirectory)..\..\Parser;
        $(MSBuildThisFileDirectory)..\..\Runtime\ByteCode;
        $(MSBuildThisFileDirectory)..\..\Backend;
        $(ChakraJITIDLIntDir);
        $(IcuIncludeDir)\common;
        $(MSBuildThisFileDirectory)..\..\JITClient;
        $(MSBuildThisFileDirectory)..;
        $(MSBuildThisFileDirectory);
        %(AdditionalIncludeDirectories)
      </AdditionalIncludeDirectories>
      <PrecompiledHeader>Use</PrecompiledHeader>
      <PrecompiledHeaderFile>RuntimePlatformAgnosticPch.h</PrecompiledHeaderFile>
    </ClCompile>
  </ItemDefinitionGroup>
  <ItemGroup>
    <ClCompile Include="$(MSBuildThisFileDirectory)RuntimePlatformAgnosticPch.cpp">
      <PrecompiledHeader>Create</PrecompiledHeader>
    </ClCompile>
    <ClCompile Include="$(MSBuildThisFileDirectory)Platform\Windows\DateTime.cpp" />
    <ClCompile Include="$(MSBuildThisFileDirectory)Platform\Windows\DaylightHelper.cpp" />
    <ClCompile Include="$(MSBuildThisFileDirectory)Platform\Windows\HiResTimer.cpp" />
    <ClCompile Include="$(MSBuildThisFileDirectory)Platform\Windows\UnicodeText.cpp" />
    <ClCompile Include="$(MSBuildThisFileDirectory)Platform\Windows\NumbersUtility.cpp" />
    <ClCompile Include="$(MSBuildThisFileDirectory)Platform\Windows\ArraysUtility.cpp" />
    <ClCompile Include="$(MSBuildThisFileDirectory)Platform\Windows\SystemInfo.cpp" />
    <ClCompile Include="$(MSBuildThisFileDirectory)Platform\Windows\Thread.cpp" />
<<<<<<< HEAD
    <ClCompile Include="$(MSBuildThisFileDirectory)Platform\Common\UnicodeText.Common.cpp" />
    <ClCompile Include="$(MSBuildThisFileDirectory)Platform\Windows\EventTrace.cpp" />
    <ClCompile Include="$(MSBuildThisFileDirectory)Platform\Windows\PerfTrace.cpp" />
  </ItemGroup>
  <ItemGroup>
    <ClInclude Include="ChakraPlatform.h" />
    <ClInclude Include="EventTrace.h" />
=======
    <ClCompile Include="$(MSBuildThisFileDirectory)Platform\Windows\PerfTrace.cpp" />
    <ClCompile Include="$(MSBuildThisFileDirectory)Platform\Common\UnicodeText.Common.cpp" />
    <ClCompile Include="$(MSBuildThisFileDirectory)Platform\Common\UnicodeText.ICU.cpp" Condition="'$(ChakraICU)'!='false'" />
  </ItemGroup>
  <ItemGroup>
    <ClInclude Include="ChakraPlatform.h" />
>>>>>>> 84bd6f3c
    <ClInclude Include="PerfTrace.h" />
    <ClInclude Include="RuntimePlatformAgnosticPch.h" />
    <ClInclude Include="UnicodeText.h" />
    <ClInclude Include="ChakraICU.h" />
    <ClInclude Include="UnicodeTextInternal.h" />
  </ItemGroup>
  <ItemGroup>
    <ProjectReference Include="..\..\JITIDL\Chakra.JITIDL.vcxproj">
      <Project>{0db5ecbc-9385-4a65-be2c-4ef7c65cb719}</Project>
    </ProjectReference>
  </ItemGroup>
  <Import Project="$(BuildConfigPropsPath)Chakra.Build.targets" Condition="exists('$(BuildConfigPropsPath)Chakra.Build.targets')" />
  <Import Project="$(VCTargetsPath)\Microsoft.Cpp.targets" />
</Project><|MERGE_RESOLUTION|>--- conflicted
+++ resolved
@@ -28,7 +28,6 @@
         $(MSBuildThisFileDirectory)..\..\Runtime\ByteCode;
         $(MSBuildThisFileDirectory)..\..\Backend;
         $(ChakraJITIDLIntDir);
-        $(IcuIncludeDir)\common;
         $(MSBuildThisFileDirectory)..\..\JITClient;
         $(MSBuildThisFileDirectory)..;
         $(MSBuildThisFileDirectory);
@@ -50,22 +49,12 @@
     <ClCompile Include="$(MSBuildThisFileDirectory)Platform\Windows\ArraysUtility.cpp" />
     <ClCompile Include="$(MSBuildThisFileDirectory)Platform\Windows\SystemInfo.cpp" />
     <ClCompile Include="$(MSBuildThisFileDirectory)Platform\Windows\Thread.cpp" />
-<<<<<<< HEAD
-    <ClCompile Include="$(MSBuildThisFileDirectory)Platform\Common\UnicodeText.Common.cpp" />
-    <ClCompile Include="$(MSBuildThisFileDirectory)Platform\Windows\EventTrace.cpp" />
-    <ClCompile Include="$(MSBuildThisFileDirectory)Platform\Windows\PerfTrace.cpp" />
-  </ItemGroup>
-  <ItemGroup>
-    <ClInclude Include="ChakraPlatform.h" />
-    <ClInclude Include="EventTrace.h" />
-=======
     <ClCompile Include="$(MSBuildThisFileDirectory)Platform\Windows\PerfTrace.cpp" />
     <ClCompile Include="$(MSBuildThisFileDirectory)Platform\Common\UnicodeText.Common.cpp" />
     <ClCompile Include="$(MSBuildThisFileDirectory)Platform\Common\UnicodeText.ICU.cpp" Condition="'$(ChakraICU)'!='false'" />
   </ItemGroup>
   <ItemGroup>
     <ClInclude Include="ChakraPlatform.h" />
->>>>>>> 84bd6f3c
     <ClInclude Include="PerfTrace.h" />
     <ClInclude Include="RuntimePlatformAgnosticPch.h" />
     <ClInclude Include="UnicodeText.h" />
