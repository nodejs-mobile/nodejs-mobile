//-------------------------------------------------------------------------------------------------------
// Copyright (C) Microsoft. All rights reserved.
// Licensed under the MIT license. See LICENSE.txt file in the project root for full license information.
//-------------------------------------------------------------------------------------------------------
#pragma once

#include "Core/CommonTypedefs.h"
#include "ChakraICU.h"
#include "sal.h"

namespace PlatformAgnostic
{
    namespace UnicodeText
    {
        // This structure is used by a subset of APIs where
        // errors are expected. In that case, ApiError is the last out
        // parameter.
        enum ApiError
        {
            NoError,
            InvalidParameter,
            InvalidUnicodeText,
            InsufficientBuffer,
            OutOfMemory,
            UntranslatedError
        };

        // The form to use for NormalizeString
        // Intentionally compatible with backing Normalization Kind enums if available
        // enum NormalizationForm
        // {
        //     C,     // Each base plus combining characters to the canonical precomposed equivalent.
        //     D,     // Each precomposed character to its canonical decomposed equivalent.
        //     KC,    // Each base plus combining characters to the canonical precomposed
        //            //   equivalents and all compatibility characters to their equivalents.
        //     KD,    // Each precomposed character to its canonical decomposed equivalent
        //            //   and all compatibility characters to their equivalents.
        //     Other, // Not supported
        // };
#if !defined(HAS_ICU) && !_WIN32
        enum NormalizationForm
        {
            C,
            D,
            KC,
            KD,
            Other
        };
#elif !defined(HAS_ICU) && _WIN32
        enum NormalizationForm
        {
            C = NORM_FORM::NormalizationC,
            D = NORM_FORM::NormalizationD,
            KC = NORM_FORM::NormalizationKC,
            KD = NORM_FORM::NormalizationKD,
            Other = NORM_FORM::NormalizationOther
        };
#else
        // ICU does not have specific enums for KC and KD
        // Instead, they have a string argument, "nfc" or "nfkc",
        // coupled with the COMPOSE or DECOMPOSE enum variant
        // ICU does not have an explicit "other", but the static_asserts
        // in UnicodeText.ICU.cpp ensure that Other is different from C/D/KC/KD

        static const char * const ICU_NORMALIZATION_NFC = "nfc";
        static const char * const ICU_NORMALIZATION_NFKC = "nfkc";
        enum NormalizationForm
        {
            C = UNORM2_COMPOSE,
            D = UNORM2_DECOMPOSE,
            KC = INT_MIN + UNORM2_COMPOSE,
            KD = INT_MIN + UNORM2_DECOMPOSE,
            Other = INT_MAX
        };
#endif

        // Mapping of a unicode codepoint to a class of characters
        // Used by the legacy API
        enum class CharacterClassificationType
        {
            Invalid,
            Letter,
            Whitespace,
            NewLine,
            DigitOrPunct
        };

        // Used by the legacy API for mapping
        // a codepoint to a set of flags
        // This remains as an enum rather than an enum class
        // because the global names are referenced widely in CharClassifier
        // so leaving this as is to make the code more readable
        enum CharacterTypeFlags : byte
        {
            UnknownChar = 0x0,
            IdChar = 0x01,
            IdLeadChar = 0x02,
            HexChar = 0x04,
            DecimalChar = 0x08,
            SpaceChar = 0x10,
            LineFeedChar = 0x20,

            LineCharGroup = SpaceChar | LineFeedChar,
            LetterCharGroup = IdChar | IdLeadChar,
            HexCharGroup = IdChar | IdLeadChar | HexChar,
            DecimalCharGroup = IdChar | DecimalChar,
        };

        // Parameters for APIs to change a strings case
        enum CaseFlags
        {
            CaseFlagsUpper,
            CaseFlagsLower
        };

        // Subset of the unicode general category listed in Table 4-9 of the Unicode 8.0 Spec
        // We map the unicode categories into "category classes" at the granularity that the
        // user of this data needs to discriminate the category at.
        enum UnicodeGeneralCategoryClass
        {
            CategoryClassLetter,
            CategoryClassDigit,
            CategoryClassLineSeparator,
            CategoryClassParagraphSeparator,
            CategoryClassSpaceSeparator,
            CategoryClassSpacingCombiningMark,
            CategoryClassNonSpacingMark,
            CategoryClassConnectorPunctuation,
            CategoryClassOther
        };

        //
        // This method normalizes the characters of a given UTF16 string according to the rules of Unicode 4.0 TR#15
        // This is needed for implementation of the ES6 method String.prototoype.normalize
        //
        // Params:
        //   normalizationForm: the Unicode Normalization Form
        //   sourceString: The string to normalize
        //   sourceLength: The number of characters in the source string. This must be provided, the function does not assume null-termination etc. Length should be greater than 0.
        //   destString:   Optional pointer to the destination string buffer. It can be null if destLength is 0.
        //   destLength:   Size in characters of the destination buffer, or 0 if the function shuld just return the required character count for the dest buffer.
        //   pErrorOut:    Set to NoError, or the actual error if one occurred.
        //
        // Return Value:
        //   length of the normalized string in the destination buffer
        //   If the return value is less than or equal to 0, then see the value of pErrorOut to understand the error
        //
        int32 NormalizeString(NormalizationForm normalizationForm, const char16* sourceString, uint32 sourceLength, char16* destString, int32 destLength, ApiError* pErrorOut);

        //
        // This method verifies that a given UTF16 string is normalized according to the rules of Unicode 4.0 TR#15.
        //
        // Params:
        //   normalizationForm: the Unicode Normalization Form
        //   testString: The string to test
        //   testStringLength: The number of characters in the test string. If the string is null-terminated, and the API should calculate the length, set testStringLength to 0.
        //
        // Return Value:
        //   true if the input string is already normalized, false if it isn't
        //   No error codes are returned since they're not used by the caller.
        //
        bool IsNormalizedString(NormalizationForm normalizatingForm, const char16* testString, int32 testStringLength);

        //
        // This method lets the caller know if an external Unicode helper library is being used by the PAL
        // For example, if we're using ICU/Windows.Globalization.dll/JsIntl.dll
        //
        // Return Value:
        //   true if Windows.Globalization or the ICU is available and being used
        //   false otherwise
        //
        bool IsExternalUnicodeLibraryAvailable();

        //
        // Return if a codepoint is considered a whitespace character according to the Unicode spec
        //
        bool IsWhitespace(codepoint_t ch);

        //
        // Return if a codepoint is in the ID_START class according to the Unicode Standard Annex 31.
        // These characters are considered valid to start identifiers for programming languages.
        //
        bool IsIdStart(codepoint_t ch);

        //
        // Return if a codepoint is in the ID_CONTINUE class according to the Unicode Standard Annex 31.
        // These characters are considered valid to be in identifiers for programming languages
        // These are also called identifier characters as they are a superset of ID_Start characters
        //
        bool IsIdContinue(codepoint_t ch);

        //
        // Return the General Category of the unicode code point based on Chapter 4, Section 4.5 of the Unicode 8 Spec
        //
        UnicodeGeneralCategoryClass GetGeneralCategoryClass(codepoint_t ch);

        //
        // Change the case of a string using linguistic rules
        // Params:
<<<<<<< HEAD
        //   caseFlags: the case to convert to
=======
>>>>>>> 84bd6f3c
        //   sourceString: The string to convert
        //   sourceLength: The number of characters in the source string. This must be provided, the function does not assume null-termination. Length should be greater than 0.
        //   destString:   Optional pointer to the destination string buffer. It can be null if destLength is 0, if you want the required buffer size
        //   destLength:   Size in characters of the destination buffer, or 0 if the function shuld just return the required character count for the dest buffer.
        //   pErrorOut:    Set to NoError, or the actual error if one occurred.
<<<<<<< HEAD
        //
        // Return Value:
        //   length of the translated string in the destination buffer
        //   If the return value is less than or equal to 0, then see the value of pErrorOut to understand the error
        //
        int32 ChangeStringLinguisticCase(CaseFlags caseFlags, const char16* sourceString, uint32 sourceLength, char16* destString, uint32 destLength, ApiError* pErrorOut);

        //
        // Change the case of a string using linguistic rules
        // The string is changed in place
        //
        // Params:
        //   caseFlags: the case to convert to
        //   sourceString: The string to convert
        //   sourceLength: The number of characters in the source string. This must be provided, the function does not assume null-termination etc. Length should be greater than 0.
        //
=======
        //
>>>>>>> 84bd6f3c
        // Return Value:
        //   The length required to convert sourceString to the given case, even if destString was not large enough to hold it, including the null terminator
        //
        template<bool toUpper, bool useInvariant>
        charcount_t ChangeStringLinguisticCase(_In_count_(sourceLength) const char16* sourceString, _In_ charcount_t sourceLength, _Out_writes_(destLength) char16* destString, _In_ charcount_t destLength, _Out_ ApiError* pErrorOut);

        //
        // Return the classification type of the character using Unicode 2.0 rules
        // Used for ES5 compat
        //
        CharacterClassificationType GetLegacyCharacterClassificationType(char16 character);

        //
        // Return the flags associated with the character using Unicode 2.0 rules
        // Used for ES5 compat
        //
        CharacterTypeFlags GetLegacyCharacterTypeFlags(char16 character);

        //
        // Compares two unicode strings but numbers are compared
        // numerically rather than as text.
        // For example, test2 comes before test11
        //
        // Return Value:
        //     0  - The two strings are equal
        //     -1 - string1 is greater than string2
        //     +1 - string1 is lesser than string2
        //
<<<<<<< HEAD
        int LogicalStringCompare(const char16* string1, const char16* string2);
=======
        int LogicalStringCompare(const char16* string1, int str1size, const char16* string2, int str2size);
>>>>>>> 84bd6f3c
    };
};<|MERGE_RESOLUTION|>--- conflicted
+++ resolved
@@ -197,35 +197,12 @@
         //
         // Change the case of a string using linguistic rules
         // Params:
-<<<<<<< HEAD
-        //   caseFlags: the case to convert to
-=======
->>>>>>> 84bd6f3c
         //   sourceString: The string to convert
         //   sourceLength: The number of characters in the source string. This must be provided, the function does not assume null-termination. Length should be greater than 0.
         //   destString:   Optional pointer to the destination string buffer. It can be null if destLength is 0, if you want the required buffer size
         //   destLength:   Size in characters of the destination buffer, or 0 if the function shuld just return the required character count for the dest buffer.
         //   pErrorOut:    Set to NoError, or the actual error if one occurred.
-<<<<<<< HEAD
-        //
-        // Return Value:
-        //   length of the translated string in the destination buffer
-        //   If the return value is less than or equal to 0, then see the value of pErrorOut to understand the error
-        //
-        int32 ChangeStringLinguisticCase(CaseFlags caseFlags, const char16* sourceString, uint32 sourceLength, char16* destString, uint32 destLength, ApiError* pErrorOut);
-
-        //
-        // Change the case of a string using linguistic rules
-        // The string is changed in place
-        //
-        // Params:
-        //   caseFlags: the case to convert to
-        //   sourceString: The string to convert
-        //   sourceLength: The number of characters in the source string. This must be provided, the function does not assume null-termination etc. Length should be greater than 0.
-        //
-=======
-        //
->>>>>>> 84bd6f3c
+        //
         // Return Value:
         //   The length required to convert sourceString to the given case, even if destString was not large enough to hold it, including the null terminator
         //
@@ -254,10 +231,6 @@
         //     -1 - string1 is greater than string2
         //     +1 - string1 is lesser than string2
         //
-<<<<<<< HEAD
-        int LogicalStringCompare(const char16* string1, const char16* string2);
-=======
         int LogicalStringCompare(const char16* string1, int str1size, const char16* string2, int str2size);
->>>>>>> 84bd6f3c
     };
 };