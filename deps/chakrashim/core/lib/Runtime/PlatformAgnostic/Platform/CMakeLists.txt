--- conflicted
+++ resolved
@@ -4,31 +4,13 @@
   Common/UnicodeText.Common.cpp
   Common/HiResTimer.cpp
   Common/DateTime.cpp
-<<<<<<< HEAD
-  Linux/EventTrace.cpp
-  Linux/UnicodeText.ICU.cpp
-  Linux/NumbersUtility.cpp
-  Linux/Thread.cpp
-  Linux/PerfTrace.cpp
-=======
   Linux/NumbersUtility.cpp
   POSIX/ArraysUtility.cpp
   Common/Thread.cpp
->>>>>>> 84bd6f3c
   Common/Trace.cpp
   Common/SystemInfo.Common.cpp
   )
 
-<<<<<<< HEAD
-if(CC_TARGET_OS_ANDROID OR CC_TARGET_OS_LINUX)
-set(PL_SOURCE_FILES ${PL_SOURCE_FILES}
-  Linux/SystemInfo.cpp
-  )
-elseif(CC_TARGET_OS_OSX OR CC_TARGET_OS_IOS)
-set(PL_SOURCE_FILES ${PL_SOURCE_FILES}
-  Unix/AssemblyCommon.cpp
-  Unix/SystemInfo.cpp
-=======
 if(NO_ICU)
   set(PL_SOURCE_FILES
     ${PL_SOURCE_FILES}
@@ -38,7 +20,6 @@
   set(PL_SOURCE_FILES
     ${PL_SOURCE_FILES}
     Common/UnicodeText.ICU.cpp
->>>>>>> 84bd6f3c
   )
 endif()
 
@@ -47,7 +28,7 @@
     Linux/SystemInfo.cpp
     Linux/PerfTrace.cpp
     )
-elseif(CC_TARGET_OS_OSX)
+elseif(CC_TARGET_OS_OSX OR CC_TARGET_OS_IOS)
   set(PL_SOURCE_FILES ${PL_SOURCE_FILES}
     Unix/AssemblyCommon.cpp
     Unix/SystemInfo.cpp
