//-------------------------------------------------------------------------------------------------------
// Copyright (C) Microsoft. All rights reserved.
// Licensed under the MIT license. See LICENSE.txt file in the project root for full license information.
//-------------------------------------------------------------------------------------------------------

#include "RuntimePlatformAgnosticPch.h"
#include "UnicodeText.h"
#include "UnicodeTextInternal.h"

#include <windows.h>
#include "Runtime.h"
#ifdef NTBUILD
#include "Windows.Globalization.h"
#else
#include "Windows.Data.Text.h"
using namespace ABI;
#endif

namespace PlatformAgnostic
{
    namespace UnicodeText
    {
        using namespace Windows::Data::Text;

        // Legacy Win32 Unicode Character Classification helpers for compat
        // Used to be in CharClassifier.cpp
        typedef struct
        {
            OLECHAR chStart;
            OLECHAR chFinish;

        } oldCharTypesRangeStruct;

        static const int cOldDigits = 156;
        static const oldCharTypesRangeStruct oldDigits[] = {
            {   688,   734 }, {   736,   745 }, {   768,   837 }, {   864,   865 }, {   884,   885 },
            {   890,   890 }, {   900,   901 }, {  1154,  1158 }, {  1369,  1369 }, {  1425,  1441 },
            {  1443,  1465 }, {  1467,  1469 }, {  1471,  1471 }, {  1473,  1474 }, {  1476,  1476 },
            {  1600,  1600 }, {  1611,  1618 }, {  1648,  1648 }, {  1750,  1773 }, {  2305,  2307 },
            {  2364,  2381 }, {  2384,  2388 }, {  2402,  2403 }, {  2433,  2435 }, {  2492,  2492 },
            {  2494,  2500 }, {  2503,  2504 }, {  2507,  2509 }, {  2519,  2519 }, {  2530,  2531 },
            {  2546,  2554 }, {  2562,  2562 }, {  2620,  2620 }, {  2622,  2626 }, {  2631,  2632 },
            {  2635,  2637 }, {  2672,  2676 }, {  2689,  2691 }, {  2748,  2757 }, {  2759,  2761 },
            {  2763,  2765 }, {  2768,  2768 }, {  2817,  2819 }, {  2876,  2883 }, {  2887,  2888 },
            {  2891,  2893 }, {  2902,  2903 }, {  2928,  2928 }, {  2946,  2947 }, {  3006,  3010 },
            {  3014,  3016 }, {  3018,  3021 }, {  3031,  3031 }, {  3056,  3058 }, {  3073,  3075 },
            {  3134,  3140 }, {  3142,  3144 }, {  3146,  3149 }, {  3157,  3158 }, {  3202,  3203 },
            {  3262,  3268 }, {  3270,  3272 }, {  3274,  3277 }, {  3285,  3286 }, {  3330,  3331 },
            {  3390,  3395 }, {  3398,  3400 }, {  3402,  3405 }, {  3415,  3415 }, {  3647,  3647 },
            {  3759,  3769 }, {  3771,  3773 }, {  3776,  3780 }, {  3782,  3782 }, {  3784,  3789 },
            {  3840,  3843 }, {  3859,  3871 }, {  3882,  3897 }, {  3902,  3903 }, {  3953,  3972 },
            {  3974,  3979 }, {  8125,  8129 }, {  8141,  8143 }, {  8157,  8159 }, {  8173,  8175 },
            {  8189,  8190 }, {  8192,  8207 }, {  8232,  8238 }, {  8260,  8260 }, {  8298,  8304 },
            {  8308,  8316 }, {  8319,  8332 }, {  8352,  8364 }, {  8400,  8417 }, {  8448,  8504 },
            {  8531,  8578 }, {  8592,  8682 }, {  8704,  8945 }, {  8960,  8960 }, {  8962,  9000 },
            {  9003,  9082 }, {  9216,  9252 }, {  9280,  9290 }, {  9312,  9371 }, {  9450,  9450 },
            {  9472,  9621 }, {  9632,  9711 }, {  9728,  9747 }, {  9754,  9839 }, {  9985,  9988 },
            {  9990,  9993 }, {  9996, 10023 }, { 10025, 10059 }, { 10061, 10061 }, { 10063, 10066 },
            { 10070, 10070 }, { 10072, 10078 }, { 10081, 10087 }, { 10102, 10132 }, { 10136, 10159 },
            { 10161, 10174 }, { 12292, 12292 }, { 12294, 12294 }, { 12306, 12307 }, { 12320, 12335 },
            { 12337, 12343 }, { 12351, 12351 }, { 12441, 12442 }, { 12688, 12703 }, { 12800, 12828 },
            { 12832, 12867 }, { 12896, 12923 }, { 12927, 12976 }, { 12992, 13003 }, { 13008, 13054 },
            { 13056, 13174 }, { 13179, 13277 }, { 13280, 13310 }, { 64286, 64286 }, { 65056, 65059 },
            { 65122, 65122 }, { 65124, 65126 }, { 65129, 65129 }, { 65136, 65138 }, { 65140, 65140 },
            { 65142, 65151 }, { 65284, 65284 }, { 65291, 65291 }, { 65308, 65310 }, { 65342, 65342 },
            { 65344, 65344 }, { 65372, 65372 }, { 65374, 65374 }, { 65440, 65440 }, { 65504, 65510 },
            { 65512, 65518 }
        };

        static const int cOldAlphas = 11;
        static const oldCharTypesRangeStruct oldAlphas[] = {
            {   402,   402 }, {  9372,  9449 }, { 12293, 12293 }, { 12295, 12295 }, { 12443, 12446 },
            { 12540, 12542 }, { 64297, 64297 }, { 65152, 65276 }, { 65392, 65392 }, { 65438, 65439 },
            { 65533, 65533 }
        };

        static BOOL doBinSearch(OLECHAR ch, const oldCharTypesRangeStruct *pRanges, int cSize)
        {
            int lo = 0;
            int hi = cSize;
            int mid;

            while (lo != hi)
            {
                mid = lo + (hi - lo) / 2;

                if (pRanges[mid].chStart <= ch && ch <= pRanges[mid].chFinish)
                {
                    return true;
                }

                if (ch < pRanges[mid].chStart)
                {
                    hi = mid;
                }
                else
                {
                    lo = mid + 1;
                }
            }

            return false;
        }

        static WORD oFindOldCharType(OLECHAR ch)
        {
            if ((OLECHAR)65279 == ch)
            {
                return C1_SPACE;
            }

            if (doBinSearch(ch, oldAlphas, cOldAlphas))
            {
                return C1_ALPHA;
            }

            if (doBinSearch(ch, oldDigits, cOldDigits))
            {
                return C1_DIGIT;
            }

            return 0;
        }

        CharacterClassificationType GetLegacyCharacterClassificationType(char16 ch)
        {
            WORD charType = 0;
            BOOL res = ::GetStringTypeW(CT_CTYPE1, &ch, 1, &charType);

            if (res == TRUE)
            {
                // BOM ( 0xfeff) is recognized as GetStringTypeW as WS.
                if ((0x03FF & charType) == 0x0200)
                {
                    // Some of the char types changed for Whistler (Unicode 3.0).
                    // They will return 0x0200 on Whistler, indicating a defined char
                    // with no type attributes. We want to continue to support these
                    // characters, so we return the Win2K (Unicode 2.1) attributes.
                    // We only return the ones we care about - ALPHA for ALPHA, PUNCT
                    // for PUNCT or DIGIT, and SPACE for SPACE or BLANK.
                    WORD wOldCharType = oFindOldCharType(ch);
                    if (0 == wOldCharType)
                    {
                        return CharacterClassificationType::Invalid;
                    }

                    charType = wOldCharType;
                }

                if (charType & C1_ALPHA)
                {
                    return CharacterClassificationType::Letter;
                }
                else if (charType & (C1_DIGIT | C1_PUNCT))
                {
                    return CharacterClassificationType::DigitOrPunct;
                }
                else if (charType & (C1_SPACE | C1_BLANK))
                {
                    return CharacterClassificationType::Whitespace;
                }
            }

            return CharacterClassificationType::Invalid;
        }

        int LogicalStringCompare(const char16* string1, int str1size, const char16* string2, int str2size)
        {
            // CompareStringEx called with these flags is equivalent to calling StrCmpLogicalW
            // and we have the added advantage of not having to link with shlwapi.lib just for one function
            int i = CompareStringEx(LOCALE_NAME_USER_DEFAULT, NORM_IGNORECASE | SORT_DIGITSASNUMBERS, string1, str1size, string2, str2size, NULL, NULL, 0);

            return i - CSTR_EQUAL;
        }

// Everything below this has a preferred ICU implementation in Platform\Common\UnicodeText.ICU.cpp
#ifndef HAS_ICU
        template <typename TRet, typename Fn>
        static TRet ExecuteWithThreadContext(Fn fn, TRet defaultValue)
        {
            // TODO: We should remove the depedency on ThreadContext for this layer
            // Currently, this exists since Windows.Globalization.dll is delay loaded and the
            // handle is stored on the thread context. We should move the management of the
            // lifetime of that DLL to this layer, so that we can move the PAL out of Runtime
            // into Common.
            ThreadContext* threadContext = ThreadContext::GetContextForCurrentThread();
            AssertMsg(threadContext, "Method should not be called after thread context is freed");

            if (threadContext != nullptr)
            {
                return fn(threadContext);
            }

            return defaultValue;
        }

#ifdef INTL_WINGLOB
        template <typename Fn, typename TDefaultValue>
        static TDefaultValue ExecuteWinGlobApi(Fn fn, TDefaultValue defaultValue)
        {
            return ExecuteWithThreadContext([&](ThreadContext* threadContext)
            {
                Js::WindowsGlobalizationAdapter* globalizationAdapter = threadContext->GetWindowsGlobalizationAdapter();
                Assert(globalizationAdapter != nullptr);
                IUnicodeCharactersStatics* pCharStatics = globalizationAdapter->GetUnicodeStatics();
                Assert(pCharStatics != nullptr);
                if (pCharStatics)
                {
                    return fn(pCharStatics);
                }

                // REVIEW: Alternatively, we could fail-fast here?
                return defaultValue;
            }, defaultValue);
        }

        template <typename Fn>
        static bool ExecuteWinGlobCodepointCheckApi(codepoint_t codepoint, Fn fn)
        {
            return ExecuteWinGlobApi([&](IUnicodeCharactersStatics* pUnicodeCharStatics) {
                boolean returnValue = false;
                HRESULT hr = (pUnicodeCharStatics->*fn)(codepoint, &returnValue);
                Assert(SUCCEEDED(hr));
                return (returnValue != 0);
            }, false);
        }
#endif

        // Helper Win32 conversion utilities
        static NORM_FORM TranslateToWin32NormForm(NormalizationForm normalizationForm)
        {
            // NormalizationForm is equivalent to NORM_FORM
            // The following statements assert this
            CompileAssert(NormalizationForm::C == NORM_FORM::NormalizationC);
            CompileAssert(NormalizationForm::D == NORM_FORM::NormalizationD);
            CompileAssert(NormalizationForm::KC == NORM_FORM::NormalizationKC);
            CompileAssert(NormalizationForm::KD == NORM_FORM::NormalizationKD);

            // Assert for NORM_FORM Other even though we don't accept it as a valid parameter at this point
            CompileAssert(NormalizationForm::Other == NORM_FORM::NormalizationOther);

            Assert(
                normalizationForm == NormalizationForm::C ||
                normalizationForm == NormalizationForm::D ||
                normalizationForm == NormalizationForm::KC ||
                normalizationForm == NormalizationForm::KD
                );
            return (NORM_FORM)normalizationForm;
        }

        static ApiError TranslateWin32Error(DWORD win32Error)
        {
            switch (win32Error)
            {
                case ERROR_INSUFFICIENT_BUFFER:
                    return ApiError::InsufficientBuffer;
                case ERROR_INVALID_PARAMETER:
                    return ApiError::InvalidParameter;
                case ERROR_NO_UNICODE_TRANSLATION:
                    return ApiError::InvalidUnicodeText;
                case ERROR_SUCCESS:
                    return ApiError::NoError;
                default:
                    return ApiError::UntranslatedError;
            }
        }

        int32 NormalizeString(NormalizationForm normalizationForm, const char16* sourceString, uint32 sourceLength, char16* destString, int32 destLength, ApiError* pErrorOut)
        {
            // Assert pointers
            Assert(sourceString != nullptr);
            Assert(destString != nullptr || destLength == 0);

            // This is semantically different than the Win32 NormalizeString API
            // For our usage, we always pass in the length rather than letting Windows
            // calculate the length for us
            Assert(sourceLength > 0);
            Assert(destLength >= 0);

            *pErrorOut = NoError;

            // Initialize the error field on the TLS since we check it later
            ::SetLastError(ERROR_SUCCESS);

            int normalizedStringLength = ::NormalizeString(TranslateToWin32NormForm(normalizationForm), (LPCWSTR)sourceString, sourceLength, (LPWSTR)destString, destLength);

            if (destLength == 0 && normalizedStringLength >= 0)
            {
                *pErrorOut = ApiError::InsufficientBuffer;
                return normalizedStringLength;
            }

            if (normalizedStringLength <= 0)
            {
                DWORD win32Error = ::GetLastError();
                *pErrorOut = TranslateWin32Error(win32Error);
            }

            return normalizedStringLength;
        }

        bool IsNormalizedString(NormalizationForm normalizationForm, const char16* testString, int32 testStringLength)
        {
            Assert(testString != nullptr);

            return (::IsNormalizedString(TranslateToWin32NormForm(normalizationForm), (LPCWSTR)testString, testStringLength) == TRUE);
        }

        template<bool toUpper, bool useInvariant>
        charcount_t ChangeStringLinguisticCase(const char16* sourceString, charcount_t sourceLength, char16* destString, charcount_t destLength, ApiError* pErrorOut)
        {
            Assert(sourceString != nullptr && sourceLength > 0);
            Assert(destString != nullptr || destLength == 0);

            *pErrorOut = NoError;

            DWORD dwFlags = toUpper ? LCMAP_UPPERCASE : LCMAP_LOWERCASE;
            dwFlags |= LCMAP_LINGUISTIC_CASING;

            // REVIEW: The documentation for LCMapStringEx says that it returns "the number of characters or bytes in the translated string
            // or sort key, including a terminating null character, if successful." However, in testing, this does not seem to be the case,
            // as it always returns the count of characters without the null terminator.
            // See https://msdn.microsoft.com/en-us/library/windows/desktop/dd318702(v=vs.85).aspx
            int required = LCMapStringEx(
                useInvariant ? LOCALE_NAME_INVARIANT : LOCALE_NAME_USER_DEFAULT,
                dwFlags,
                sourceString,
                sourceLength,
                destString,
                destLength,
                nullptr,
                nullptr,
                0
            );

            Assert(required >= 0);
            if (destString != nullptr)
            {
                Assert(static_cast<charcount_t>(required) == destLength - 1);
                destString[required] = 0;
            }

            if (required == 0)
            {
                *pErrorOut = TranslateWin32Error(::GetLastError());
            }

            return static_cast<charcount_t>(required);
        }

        UnicodeGeneralCategoryClass GetGeneralCategoryClass(codepoint_t codepoint)
        {
#ifdef INTL_WINGLOB
            return ExecuteWinGlobApi([&](IUnicodeCharactersStatics* pUnicodeCharStatics) {
                UnicodeGeneralCategory category = UnicodeGeneralCategory::UnicodeGeneralCategory_NotAssigned;

                HRESULT hr = pUnicodeCharStatics->GetGeneralCategory(codepoint, &category);
                Assert(SUCCEEDED(hr));
                if (SUCCEEDED(hr))
                {
                    switch (category)
                    {
                        case UnicodeGeneralCategory::UnicodeGeneralCategory_LowercaseLetter:
                        case UnicodeGeneralCategory::UnicodeGeneralCategory_UppercaseLetter:
                        case UnicodeGeneralCategory::UnicodeGeneralCategory_TitlecaseLetter:
                        case UnicodeGeneralCategory::UnicodeGeneralCategory_ModifierLetter:
                        case UnicodeGeneralCategory::UnicodeGeneralCategory_OtherLetter:
                        case UnicodeGeneralCategory::UnicodeGeneralCategory_LetterNumber:
                            return UnicodeGeneralCategoryClass::CategoryClassLetter;
                        case UnicodeGeneralCategory::UnicodeGeneralCategory_DecimalDigitNumber:
                            return UnicodeGeneralCategoryClass::CategoryClassDigit;
                        case UnicodeGeneralCategory::UnicodeGeneralCategory_LineSeparator:
                            return UnicodeGeneralCategoryClass::CategoryClassLineSeparator;
                        case UnicodeGeneralCategory::UnicodeGeneralCategory_ParagraphSeparator:
                            return UnicodeGeneralCategoryClass::CategoryClassParagraphSeparator;
                        case UnicodeGeneralCategory::UnicodeGeneralCategory_SpaceSeparator:
                            return UnicodeGeneralCategoryClass::CategoryClassSpaceSeparator;
                        case UnicodeGeneralCategory::UnicodeGeneralCategory_SpacingCombiningMark:
                            return UnicodeGeneralCategoryClass::CategoryClassSpacingCombiningMark;
                        case UnicodeGeneralCategory::UnicodeGeneralCategory_NonspacingMark:
                            return UnicodeGeneralCategoryClass::CategoryClassNonSpacingMark;
                        case UnicodeGeneralCategory::UnicodeGeneralCategory_ConnectorPunctuation:
                            return UnicodeGeneralCategoryClass::CategoryClassConnectorPunctuation;
                        default:
                            break;
                    }
                }

                return UnicodeGeneralCategoryClass::CategoryClassOther;
            }, UnicodeGeneralCategoryClass::CategoryClassOther);
#else
            // TODO (doilij) implement with ICU
            return UnicodeGeneralCategoryClass::CategoryClassOther;
#endif
        }

        bool IsIdStart(codepoint_t codepoint)
        {
#ifdef INTL_WINGLOB
            return ExecuteWinGlobCodepointCheckApi(codepoint, &IUnicodeCharactersStatics::IsIdStart);
#else
            // TODO (doilij) implement with ICU
            return false;
#endif
        }

        bool IsIdContinue(codepoint_t codepoint)
        {
#ifdef INTL_WINGLOB
            return ExecuteWinGlobCodepointCheckApi(codepoint, &IUnicodeCharactersStatics::IsIdContinue);
#else
            // TODO (doilij) implement with ICU
            return false;
#endif
        }

        bool IsWhitespace(codepoint_t codepoint)
        {
#ifdef INTL_WINGLOB
            return ExecuteWinGlobCodepointCheckApi(codepoint, &IUnicodeCharactersStatics::IsWhitespace);
#else
            // TODO (doilij) implement with ICU
            return false;
#endif
        }

        bool IsExternalUnicodeLibraryAvailable()
        {
#ifdef INTL_WINGLOB
            return ExecuteWithThreadContext([](ThreadContext* threadContext) {
                Js::WindowsGlobalizationAdapter* globalizationAdapter = threadContext->GetWindowsGlobalizationAdapter();
                Js::DelayLoadWindowsGlobalization* globLibrary = threadContext->GetWindowsGlobalizationLibrary();
                HRESULT hr = globalizationAdapter->EnsureDataTextObjectsInitialized(globLibrary);
                // Failed to load windows.globalization.dll or jsintl.dll. No unicodeStatics support in that case.
                if (SUCCEEDED(hr))
                {
                    auto winGlobCharApi = globalizationAdapter->GetUnicodeStatics();
                    if (winGlobCharApi != nullptr)
                    {
                        return true;
                    }
                }

                return false;
            }, false);
#else
            // TODO (doilij) implement with ICU
            return false;
#endif
        }
<<<<<<< HEAD

        int LogicalStringCompare(const char16* string1, const char16* string2)
        {
            // CompareStringW called with these flags is equivalent to calling StrCmpLogicalW
            // and we have the added advantage of not having to link with shlwapi.lib just for one function
            int i = CompareStringW(LOCALE_USER_DEFAULT, NORM_IGNORECASE | SORT_DIGITSASNUMBERS, string1, -1, string2, -1);

            return i - CSTR_EQUAL;
        }

        // Win32 implementation of platform-agnostic Unicode interface
        // These are the public APIs of this interface
        CharacterClassificationType GetLegacyCharacterClassificationType(char16 ch)
        {
            WORD charType = 0;
            BOOL res = ::GetStringTypeW(CT_CTYPE1, &ch, 1, &charType);

            if (res == TRUE)
            {
                // BOM ( 0xfeff) is recognized as GetStringTypeW as WS.
                if ((0x03FF & charType) == 0x0200)
                {
                    // Some of the char types changed for Whistler (Unicode 3.0).
                    // They will return 0x0200 on Whistler, indicating a defined char
                    // with no type attributes. We want to continue to support these
                    // characters, so we return the Win2K (Unicode 2.1) attributes.
                    // We only return the ones we care about - ALPHA for ALPHA, PUNCT
                    // for PUNCT or DIGIT, and SPACE for SPACE or BLANK.
                    WORD wOldCharType = oFindOldCharType(ch);
                    if (0 == wOldCharType)
                    {
                        return CharacterClassificationType::Invalid;
                    }

                    charType = wOldCharType;
                }

                if (charType & C1_ALPHA)
                {
                    return CharacterClassificationType::Letter;
                }
                else if (charType & (C1_DIGIT | C1_PUNCT))
                {
                    return CharacterClassificationType::DigitOrPunct;
                }
                else if (charType & (C1_SPACE | C1_BLANK))
                {
                    return CharacterClassificationType::Whitespace;
                }
            }

            return CharacterClassificationType::Invalid;
        }
=======
#endif // HAS_ICU
>>>>>>> 84bd6f3c
    };
};<|MERGE_RESOLUTION|>--- conflicted
+++ resolved
@@ -194,7 +194,6 @@
             return defaultValue;
         }
 
-#ifdef INTL_WINGLOB
         template <typename Fn, typename TDefaultValue>
         static TDefaultValue ExecuteWinGlobApi(Fn fn, TDefaultValue defaultValue)
         {
@@ -224,7 +223,6 @@
                 return (returnValue != 0);
             }, false);
         }
-#endif
 
         // Helper Win32 conversion utilities
         static NORM_FORM TranslateToWin32NormForm(NormalizationForm normalizationForm)
@@ -350,7 +348,6 @@
 
         UnicodeGeneralCategoryClass GetGeneralCategoryClass(codepoint_t codepoint)
         {
-#ifdef INTL_WINGLOB
             return ExecuteWinGlobApi([&](IUnicodeCharactersStatics* pUnicodeCharStatics) {
                 UnicodeGeneralCategory category = UnicodeGeneralCategory::UnicodeGeneralCategory_NotAssigned;
 
@@ -388,45 +385,25 @@
 
                 return UnicodeGeneralCategoryClass::CategoryClassOther;
             }, UnicodeGeneralCategoryClass::CategoryClassOther);
-#else
-            // TODO (doilij) implement with ICU
-            return UnicodeGeneralCategoryClass::CategoryClassOther;
-#endif
         }
 
         bool IsIdStart(codepoint_t codepoint)
         {
-#ifdef INTL_WINGLOB
             return ExecuteWinGlobCodepointCheckApi(codepoint, &IUnicodeCharactersStatics::IsIdStart);
-#else
-            // TODO (doilij) implement with ICU
-            return false;
-#endif
         }
 
         bool IsIdContinue(codepoint_t codepoint)
         {
-#ifdef INTL_WINGLOB
             return ExecuteWinGlobCodepointCheckApi(codepoint, &IUnicodeCharactersStatics::IsIdContinue);
-#else
-            // TODO (doilij) implement with ICU
-            return false;
-#endif
         }
 
         bool IsWhitespace(codepoint_t codepoint)
         {
-#ifdef INTL_WINGLOB
             return ExecuteWinGlobCodepointCheckApi(codepoint, &IUnicodeCharactersStatics::IsWhitespace);
-#else
-            // TODO (doilij) implement with ICU
-            return false;
-#endif
         }
 
         bool IsExternalUnicodeLibraryAvailable()
         {
-#ifdef INTL_WINGLOB
             return ExecuteWithThreadContext([](ThreadContext* threadContext) {
                 Js::WindowsGlobalizationAdapter* globalizationAdapter = threadContext->GetWindowsGlobalizationAdapter();
                 Js::DelayLoadWindowsGlobalization* globLibrary = threadContext->GetWindowsGlobalizationLibrary();
@@ -443,67 +420,7 @@
 
                 return false;
             }, false);
-#else
-            // TODO (doilij) implement with ICU
-            return false;
-#endif
-        }
-<<<<<<< HEAD
-
-        int LogicalStringCompare(const char16* string1, const char16* string2)
-        {
-            // CompareStringW called with these flags is equivalent to calling StrCmpLogicalW
-            // and we have the added advantage of not having to link with shlwapi.lib just for one function
-            int i = CompareStringW(LOCALE_USER_DEFAULT, NORM_IGNORECASE | SORT_DIGITSASNUMBERS, string1, -1, string2, -1);
-
-            return i - CSTR_EQUAL;
-        }
-
-        // Win32 implementation of platform-agnostic Unicode interface
-        // These are the public APIs of this interface
-        CharacterClassificationType GetLegacyCharacterClassificationType(char16 ch)
-        {
-            WORD charType = 0;
-            BOOL res = ::GetStringTypeW(CT_CTYPE1, &ch, 1, &charType);
-
-            if (res == TRUE)
-            {
-                // BOM ( 0xfeff) is recognized as GetStringTypeW as WS.
-                if ((0x03FF & charType) == 0x0200)
-                {
-                    // Some of the char types changed for Whistler (Unicode 3.0).
-                    // They will return 0x0200 on Whistler, indicating a defined char
-                    // with no type attributes. We want to continue to support these
-                    // characters, so we return the Win2K (Unicode 2.1) attributes.
-                    // We only return the ones we care about - ALPHA for ALPHA, PUNCT
-                    // for PUNCT or DIGIT, and SPACE for SPACE or BLANK.
-                    WORD wOldCharType = oFindOldCharType(ch);
-                    if (0 == wOldCharType)
-                    {
-                        return CharacterClassificationType::Invalid;
-                    }
-
-                    charType = wOldCharType;
-                }
-
-                if (charType & C1_ALPHA)
-                {
-                    return CharacterClassificationType::Letter;
-                }
-                else if (charType & (C1_DIGIT | C1_PUNCT))
-                {
-                    return CharacterClassificationType::DigitOrPunct;
-                }
-                else if (charType & (C1_SPACE | C1_BLANK))
-                {
-                    return CharacterClassificationType::Whitespace;
-                }
-            }
-
-            return CharacterClassificationType::Invalid;
-        }
-=======
+        }
 #endif // HAS_ICU
->>>>>>> 84bd6f3c
     };
 };