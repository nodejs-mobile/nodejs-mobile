--- conflicted
+++ resolved
@@ -239,10 +239,7 @@
 
         inline Var JavascriptMath::Divide(Var aLeft, Var aRight, ScriptContext* scriptContext)
         {
-<<<<<<< HEAD
-=======
             JIT_HELPER_REENTRANT_HEADER(Op_Divide);
->>>>>>> 84bd6f3c
             // The TaggedInt,TaggedInt case is handled within Divide_Full
             return Divide_Full(aLeft, aRight, scriptContext);
         }
@@ -372,8 +369,4 @@
                 TaggedInt::ToInt32(aValue) :
                 ToInt32_Full(aValue, scriptContext);
         }
-<<<<<<< HEAD
-}
-=======
-};
->>>>>>> 84bd6f3c
+};