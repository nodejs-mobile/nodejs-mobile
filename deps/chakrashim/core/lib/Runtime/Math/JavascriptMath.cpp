//-------------------------------------------------------------------------------------------------------
// Copyright (C) Microsoft. All rights reserved.
// Licensed under the MIT license. See LICENSE.txt file in the project root for full license information.
//-------------------------------------------------------------------------------------------------------
<<<<<<< HEAD
namespace Js
{
=======
using namespace Js;

>>>>>>> 84bd6f3c
        Var JavascriptMath::Negate_Full(Var aRight, ScriptContext* scriptContext)
        {
            JIT_HELPER_REENTRANT_HEADER(Op_Negate_Full);
            // Special case for zero. Must return -0
            if( aRight == TaggedInt::ToVarUnchecked(0) )
            {
                return scriptContext->GetLibrary()->GetNegativeZero();
            }

            double value = Negate_Helper(aRight, scriptContext);
            return JavascriptNumber::ToVarIntCheck(value, scriptContext);
            JIT_HELPER_END(Op_Negate_Full);
        }
        JIT_HELPER_TEMPLATE(Op_Negate_Full, Op_Negate)

        Var JavascriptMath::Negate_InPlace(Var aRight, ScriptContext* scriptContext, JavascriptNumber* result)
        {
            JIT_HELPER_REENTRANT_HEADER(Op_NegateInPlace);
            // Special case for zero. Must return -0
            if( aRight == TaggedInt::ToVarUnchecked(0) )
            {
                return scriptContext->GetLibrary()->GetNegativeZero();
            }

            double value = Negate_Helper(aRight, scriptContext);
            return JavascriptNumber::InPlaceNew(value, scriptContext, result);
            JIT_HELPER_END(Op_NegateInPlace);
        }

        Var JavascriptMath::Not_Full(Var aRight, ScriptContext* scriptContext)
        {
            JIT_HELPER_REENTRANT_HEADER(Op_Not_Full);
#if _M_IX86
            AssertMsg(!TaggedInt::Is(aRight), "Should be detected");
#endif
            int nValue = JavascriptConversion::ToInt32(aRight, scriptContext);
            return JavascriptNumber::ToVar(~nValue, scriptContext);
            JIT_HELPER_END(Op_Not_Full);
        }
        JIT_HELPER_TEMPLATE(Op_Not_Full, Op_Not)

        Var JavascriptMath::Not_InPlace(Var aRight, ScriptContext* scriptContext, JavascriptNumber* result)
        {
            JIT_HELPER_REENTRANT_HEADER(Op_NotInPlace);
            AssertMsg(!TaggedInt::Is(aRight), "Should be detected");

            int nValue = JavascriptConversion::ToInt32(aRight, scriptContext);
            return JavascriptNumber::ToVarInPlace(~nValue, scriptContext, result);
            JIT_HELPER_END(Op_NotInPlace);
        }

        Var JavascriptMath::Increment_InPlace(Var aRight, ScriptContext* scriptContext, JavascriptNumber* result)
        {
            JIT_HELPER_REENTRANT_HEADER(Op_IncrementInPlace);
            if (TaggedInt::Is(aRight))
            {
                return TaggedInt::Increment(aRight, scriptContext);
            }

            double inc = Increment_Helper(aRight, scriptContext);
            return JavascriptNumber::InPlaceNew(inc, scriptContext, result);
            JIT_HELPER_END(Op_IncrementInPlace);
        }

        Var JavascriptMath::Increment_Full(Var aRight, ScriptContext* scriptContext)
        {
            JIT_HELPER_REENTRANT_HEADER(Op_Increment_Full);
            if (TaggedInt::Is(aRight))
            {
                return TaggedInt::Increment(aRight, scriptContext);
            }

            double inc = Increment_Helper(aRight, scriptContext);
            return JavascriptNumber::ToVarIntCheck(inc, scriptContext);
            JIT_HELPER_END(Op_Increment_Full);
        }
        JIT_HELPER_TEMPLATE(Op_Increment_Full, Op_Increment)

        Var JavascriptMath::Decrement_InPlace(Var aRight, ScriptContext* scriptContext, JavascriptNumber* result)
        {
            JIT_HELPER_REENTRANT_HEADER(Op_DecrementInPlace);
            if (TaggedInt::Is(aRight))
            {
                return TaggedInt::Decrement(aRight, scriptContext);
            }

            double dec = Decrement_Helper(aRight,scriptContext);
            return JavascriptNumber::InPlaceNew(dec, scriptContext, result);
            JIT_HELPER_END(Op_DecrementInPlace);
        }

        Var JavascriptMath::Decrement_Full(Var aRight, ScriptContext* scriptContext)
        {
            JIT_HELPER_REENTRANT_HEADER(Op_Decrement_Full);
            if (TaggedInt::Is(aRight))
            {
                return TaggedInt::Decrement(aRight, scriptContext);
            }

            double dec = Decrement_Helper(aRight,scriptContext);
            return JavascriptNumber::ToVarIntCheck(dec, scriptContext);
            JIT_HELPER_END(Op_Decrement_Full);
        }
        JIT_HELPER_TEMPLATE(Op_Decrement_Full, Op_Decrement)

        Var JavascriptMath::And_Full(Var aLeft, Var aRight, ScriptContext* scriptContext)
        {
            JIT_HELPER_REENTRANT_HEADER(Op_And_Full);
            int32 value = And_Helper(aLeft, aRight, scriptContext);
            return JavascriptNumber::ToVar(value, scriptContext);
            JIT_HELPER_END(Op_And_Full);
        }
        JIT_HELPER_TEMPLATE(Op_And_Full, Op_And)

        Var JavascriptMath::And_InPlace(Var aLeft, Var aRight, ScriptContext* scriptContext, JavascriptNumber* result)
        {
            JIT_HELPER_REENTRANT_HEADER(Op_AndInPlace);
            int32 value = And_Helper(aLeft, aRight, scriptContext);
            return JavascriptNumber::ToVarInPlace(value, scriptContext, result);
            JIT_HELPER_END(Op_AndInPlace);
        }

        Var JavascriptMath::Or_Full(Var aLeft, Var aRight, ScriptContext* scriptContext)
        {
            JIT_HELPER_REENTRANT_HEADER(Op_Or_Full);
            int32 value = Or_Helper(aLeft, aRight, scriptContext);
            return JavascriptNumber::ToVar(value, scriptContext);
            JIT_HELPER_END(Op_Or_Full);
        }
        JIT_HELPER_TEMPLATE(Op_Or_Full, Op_Or)

        Var JavascriptMath::Or_InPlace(Var aLeft, Var aRight, ScriptContext* scriptContext, JavascriptNumber* result)
        {
            JIT_HELPER_REENTRANT_HEADER(Op_OrInPlace);
            int32 value = Or_Helper(aLeft, aRight, scriptContext);
            return JavascriptNumber::ToVarInPlace(value, scriptContext, result);
            JIT_HELPER_END(Op_OrInPlace);
        }

        Var JavascriptMath::Xor_Full(Var aLeft, Var aRight, ScriptContext* scriptContext)
        {
            JIT_HELPER_REENTRANT_HEADER(Op_Xor_Full);
            int32 nLeft = TaggedInt::Is(aLeft) ? TaggedInt::ToInt32(aLeft) : JavascriptConversion::ToInt32(aLeft, scriptContext);
            int32 nRight = TaggedInt::Is(aRight) ? TaggedInt::ToInt32(aRight) : JavascriptConversion::ToInt32(aRight, scriptContext);

            return JavascriptNumber::ToVar(nLeft ^ nRight,scriptContext);
            JIT_HELPER_END(Op_Xor_Full);
        }
        JIT_HELPER_TEMPLATE(Op_Xor_Full, Op_Xor)

        Var JavascriptMath::Xor_InPlace(Var aLeft, Var aRight, ScriptContext* scriptContext,  JavascriptNumber* result)
        {
            JIT_HELPER_REENTRANT_HEADER(Op_XorInPlace);
            int32 nLeft = TaggedInt::Is(aLeft) ? TaggedInt::ToInt32(aLeft) : JavascriptConversion::ToInt32(aLeft, scriptContext);
            int32 nRight = TaggedInt::Is(aRight) ? TaggedInt::ToInt32(aRight) : JavascriptConversion::ToInt32(aRight, scriptContext);

            return JavascriptNumber::ToVarInPlace(nLeft ^ nRight, scriptContext, result);
            JIT_HELPER_END(Op_XorInPlace);
        }

        Var JavascriptMath::ShiftLeft_Full(Var aLeft, Var aRight, ScriptContext* scriptContext)
        {
            JIT_HELPER_REENTRANT_HEADER(Op_ShiftLeft_Full);
            int32 nValue    = JavascriptConversion::ToInt32(aLeft, scriptContext);
            uint32 nShift   = JavascriptConversion::ToUInt32(aRight, scriptContext);
            int32 nResult   = nValue << (nShift & 0x1F);

            return JavascriptNumber::ToVar(nResult,scriptContext);
            JIT_HELPER_END(Op_ShiftLeft_Full);
        }
        JIT_HELPER_TEMPLATE(Op_ShiftLeft_Full, Op_ShiftLeft)

        Var JavascriptMath::ShiftRight_Full(Var aLeft, Var aRight, ScriptContext* scriptContext)
        {
            JIT_HELPER_REENTRANT_HEADER(Op_ShiftRight_Full);
            int32 nValue    = JavascriptConversion::ToInt32(aLeft, scriptContext);
            uint32 nShift   = JavascriptConversion::ToUInt32(aRight, scriptContext);

            int32 nResult   = nValue >> (nShift & 0x1F);

            return JavascriptNumber::ToVar(nResult,scriptContext);
            JIT_HELPER_END(Op_ShiftRight_Full);
        }

        Var JavascriptMath::ShiftRightU_Full(Var aLeft, Var aRight, ScriptContext* scriptContext)
        {
            JIT_HELPER_REENTRANT_HEADER(Op_ShiftRightU_Full);
            uint32 nValue   = JavascriptConversion::ToUInt32(aLeft, scriptContext);
            uint32 nShift   = JavascriptConversion::ToUInt32(aRight, scriptContext);

            uint32 nResult  = nValue >> (nShift & 0x1F);

            return JavascriptNumber::ToVar(nResult,scriptContext);
            JIT_HELPER_END(Op_ShiftRightU_Full);
        }

#if FLOATVAR
        Var JavascriptMath::Add_Full(Var aLeft, Var aRight, ScriptContext* scriptContext)
        {
            JIT_HELPER_REENTRANT_HEADER(Op_Add_Full);
            Assert(aLeft != nullptr);
            Assert(aRight != nullptr);
            Assert(scriptContext != nullptr);

            Js::TypeId typeLeft = JavascriptOperators::GetTypeId(aLeft);
            Js::TypeId typeRight = JavascriptOperators::GetTypeId(aRight);

            if (typeRight == typeLeft)
            {
                // If both sides are numbers/string, then we can do the addition directly
                if(typeLeft == TypeIds_Number)
                {
                    double sum = JavascriptNumber::GetValue(aLeft) + JavascriptNumber::GetValue(aRight);
                    return JavascriptNumber::ToVarNoCheck(sum, scriptContext);
                }
                else if (typeLeft == TypeIds_Integer)
                {
                    __int64 sum = TaggedInt::ToInt64(aLeft) + TaggedInt::ToInt64(aRight);
                    return JavascriptNumber::ToVar(sum, scriptContext);
                }
                else if (typeLeft == TypeIds_String)
                {
<<<<<<< HEAD
                    return JavascriptString::Concat(JavascriptString::FromVar(aLeft), JavascriptString::FromVar(aRight));
=======
                    return JavascriptString::Concat(JavascriptString::UnsafeFromVar(aLeft), JavascriptString::UnsafeFromVar(aRight));
>>>>>>> 84bd6f3c
                }
            }
            else if(typeLeft == TypeIds_Number && typeRight == TypeIds_Integer)
            {
                double sum = JavascriptNumber::GetValue(aLeft) + TaggedInt::ToDouble(aRight);
                return JavascriptNumber::ToVarNoCheck(sum, scriptContext);
            }
            else if(typeLeft == TypeIds_Integer && typeRight == TypeIds_Number)
            {
                double sum = TaggedInt::ToDouble(aLeft) + JavascriptNumber::GetValue(aRight);
                return JavascriptNumber::ToVarNoCheck(sum, scriptContext);
            }

            return Add_FullHelper_Wrapper(aLeft, aRight, scriptContext, nullptr, false);
            JIT_HELPER_END(Op_Add_Full);
         }
#else
        Var JavascriptMath::Add_Full(Var aLeft, Var aRight, ScriptContext* scriptContext)
        {
            JIT_HELPER_REENTRANT_HEADER(Op_Add_Full);
            Assert(aLeft != nullptr);
            Assert(aRight != nullptr);
            Assert(scriptContext != nullptr);

            Js::TypeId typeLeft = JavascriptOperators::GetTypeId(aLeft);
            Js::TypeId typeRight = JavascriptOperators::GetTypeId(aRight);

            // Handle combinations of TaggedInt and Number or String pairs directly,
            // otherwise call the helper.
            switch( typeLeft )
            {
                case TypeIds_Integer:
                {
                    switch( typeRight )
                    {
                        case TypeIds_Integer:
                        {

                            // Compute the sum using integer addition, then convert to double.
                            // That way there's only one int->float conversion.
#if INT32VAR
                            int64 sum = TaggedInt::ToInt64(aLeft) + TaggedInt::ToInt64(aRight);
#else
                            int32 sum = TaggedInt::ToInt32(aLeft) + TaggedInt::ToInt32(aRight);
#endif
                            return JavascriptNumber::ToVar(sum, scriptContext );
                        }

                        case TypeIds_Number:
                        {
                            double sum = TaggedInt::ToDouble(aLeft) + JavascriptNumber::GetValue(aRight);
                            return JavascriptNumber::NewInlined( sum, scriptContext );
                        }
                    }
                    break;
                }

                case TypeIds_Number:
                {
                    switch( typeRight )
                    {
                        case TypeIds_Integer:
                        {
                            double sum = JavascriptNumber::GetValue(aLeft) + TaggedInt::ToDouble(aRight);
                            return JavascriptNumber::NewInlined( sum, scriptContext );
                        }

                        case TypeIds_Number:
                        {
                            double sum = JavascriptNumber::GetValue(aLeft) + JavascriptNumber::GetValue(aRight);
                            return JavascriptNumber::NewInlined( sum, scriptContext );
                        }
                    }
                    break;
                }

                case TypeIds_String:
                {
                    if( typeRight == TypeIds_String )
                    {
                        JavascriptString* leftString = JavascriptString::UnsafeFromVar(aLeft);
                        JavascriptString* rightString = JavascriptString::UnsafeFromVar(aRight);
                        return JavascriptString::Concat(leftString, rightString);
                    }
                    break;
                }
            }

            return Add_FullHelper_Wrapper(aLeft, aRight, scriptContext, nullptr, false);
            JIT_HELPER_END(Op_Add_Full);
        }
#endif
        JIT_HELPER_TEMPLATE(Op_Add_Full, Op_Add)

        Var JavascriptMath::Add_InPlace(Var aLeft, Var aRight, ScriptContext* scriptContext, JavascriptNumber* result)
        {
            JIT_HELPER_REENTRANT_HEADER(Op_AddInPlace);
            Assert(aLeft != nullptr);
            Assert(aRight != nullptr);
            Assert(scriptContext != nullptr);
            Assert(result != nullptr);

            // If both sides are numbers, then we can do the addition directly, otherwise
            // we need to call the helper.
            if( TaggedInt::Is(aLeft) )
            {
                if( TaggedInt::Is(aRight) )
                {
                    // Compute the sum using integer addition, then convert to double.
                    // That way there's only one int->float conversion.
#if INT32VAR
                    int64 sum = TaggedInt::ToInt64(aLeft) + TaggedInt::ToInt64(aRight);
#else
                    int32 sum = TaggedInt::ToInt32(aLeft) + TaggedInt::ToInt32(aRight);
#endif

                    return JavascriptNumber::ToVarInPlace(sum, scriptContext, result);
                }
                else if( JavascriptNumber::Is_NoTaggedIntCheck(aRight) )
                {
                    double sum = TaggedInt::ToDouble(aLeft) + JavascriptNumber::GetValue(aRight);
                    return JavascriptNumber::InPlaceNew( sum, scriptContext, result );
                }
            }
            else if( TaggedInt::Is(aRight) )
            {
                if( JavascriptNumber::Is_NoTaggedIntCheck(aLeft) )
                {
                    double sum = JavascriptNumber::GetValue(aLeft) + TaggedInt::ToDouble(aRight);
                    return JavascriptNumber::InPlaceNew( sum, scriptContext, result );
                }
            }
            else if( JavascriptNumber::Is_NoTaggedIntCheck(aLeft) && JavascriptNumber::Is_NoTaggedIntCheck(aRight) )
            {
                double sum = JavascriptNumber::GetValue(aLeft) + JavascriptNumber::GetValue(aRight);
                return JavascriptNumber::InPlaceNew( sum, scriptContext, result );
            }

            return Add_FullHelper_Wrapper(aLeft, aRight, scriptContext, result, false);
            JIT_HELPER_END(Op_AddInPlace);
        }

        Var JavascriptMath::AddLeftDead(Var aLeft, Var aRight, ScriptContext* scriptContext, JavascriptNumber *result)
        {
            JIT_HELPER_REENTRANT_HEADER(Op_AddLeftDead);
            if (JavascriptOperators::GetTypeId(aLeft) == TypeIds_String)
            {
                JavascriptString* leftString = JavascriptString::UnsafeFromVar(aLeft);
                JavascriptString* rightString;
                TypeId rightType = JavascriptOperators::GetTypeId(aRight);
                switch(rightType)
                {
                    case TypeIds_String:
                        rightString = JavascriptString::UnsafeFromVar(aRight);

StringCommon:
                        return leftString->ConcatDestructive(rightString);

                    case TypeIds_Integer:
                        rightString = scriptContext->GetIntegerString(aRight);
                        goto StringCommon;

                    case TypeIds_Number:
                        rightString = JavascriptNumber::ToStringRadix10(JavascriptNumber::GetValue(aRight), scriptContext);
                        goto StringCommon;
                }
            }

            if (TaggedInt::Is(aLeft))
            {
                if (TaggedInt::Is(aRight))
                {
                    return TaggedInt::Add(aLeft, aRight, scriptContext);
                }
                else if (JavascriptNumber::Is_NoTaggedIntCheck(aRight))
                {
                    return JavascriptNumber::ToVarMaybeInPlace(TaggedInt::ToDouble(aLeft) + JavascriptNumber::GetValue(aRight), scriptContext, result);
                }
            }
            else if (TaggedInt::Is(aRight))
            {
                if (JavascriptNumber::Is_NoTaggedIntCheck(aLeft))
                {
                    return JavascriptNumber::ToVarMaybeInPlace(JavascriptNumber::GetValue(aLeft) + TaggedInt::ToDouble(aRight), scriptContext, result);
                }
            }
            else if (JavascriptNumber::Is_NoTaggedIntCheck(aLeft) && JavascriptNumber::Is_NoTaggedIntCheck(aRight))
            {
                return JavascriptNumber::ToVarMaybeInPlace(JavascriptNumber::GetValue(aLeft) + JavascriptNumber::GetValue(aRight), scriptContext, result);
            }
            return Add_FullHelper_Wrapper(aLeft, aRight, scriptContext, result, true);
            JIT_HELPER_END(Op_AddLeftDead);
        }

        Var JavascriptMath::Add_FullHelper_Wrapper(Var aLeft, Var aRight, ScriptContext* scriptContext, JavascriptNumber* result, bool leftIsDead)
        {
            Var aLeftToPrim = JavascriptConversion::ToPrimitive<JavascriptHint::None>(aLeft, scriptContext);
            Var aRightToPrim = JavascriptConversion::ToPrimitive<JavascriptHint::None>(aRight, scriptContext);
            return Add_FullHelper(aLeftToPrim, aRightToPrim, scriptContext, result, leftIsDead);
        }

        Var JavascriptMath::Add_FullHelper(Var primLeft, Var primRight, ScriptContext* scriptContext, JavascriptNumber *result, bool leftIsDead)
        {
            // If either side is a string, then the result is also a string
            if (JavascriptOperators::GetTypeId(primLeft) == TypeIds_String)
            {
                JavascriptString* stringLeft = JavascriptString::UnsafeFromVar(primLeft);
                JavascriptString* stringRight = nullptr;

                if (JavascriptOperators::GetTypeId(primRight) == TypeIds_String)
                {
                    stringRight = JavascriptString::UnsafeFromVar(primRight);
                }
                else
                {
                    stringRight = JavascriptConversion::ToString(primRight, scriptContext);
                }

                if(leftIsDead)
                {
                    return stringLeft->ConcatDestructive(stringRight);
                }
                return JavascriptString::Concat(stringLeft, stringRight);
            }

            if (JavascriptOperators::GetTypeId(primRight) == TypeIds_String)
            {
                JavascriptString* stringLeft = JavascriptConversion::ToString(primLeft, scriptContext);
                JavascriptString* stringRight = JavascriptString::UnsafeFromVar(primRight);

                if(leftIsDead)
                {
                    return stringLeft->ConcatDestructive(stringRight);
                }
                return JavascriptString::Concat(stringLeft, stringRight);
            }

            double sum = Add_Helper(primLeft, primRight, scriptContext);
            return JavascriptNumber::ToVarMaybeInPlace(sum, scriptContext, result);
        }

        Var JavascriptMath::MulAddLeft(Var mulLeft, Var mulRight, Var addLeft, ScriptContext* scriptContext,  JavascriptNumber* result)
        {
            JIT_HELPER_REENTRANT_HEADER(Op_MulAddLeft);
            if(TaggedInt::Is(mulLeft))
            {
                if(TaggedInt::Is(mulRight))
                {
                    // Compute the sum using integer addition, then convert to double.
                    // That way there's only one int->float conversion.
                    JavascriptNumber mulTemp(0, scriptContext->GetLibrary()->GetNumberTypeStatic());
                    Var mulResult = TaggedInt::MultiplyInPlace(mulLeft, mulRight, scriptContext, &mulTemp);

                    if (result)
                    {
                        return JavascriptMath::Add_InPlace(addLeft, mulResult, scriptContext, result);
                    }
                    else
                    {
                        return JavascriptMath::Add_Full(addLeft, mulResult, scriptContext);
                    }
                }
                else if(JavascriptNumber::Is_NoTaggedIntCheck(mulRight))
                {
                    double mulResult = TaggedInt::ToDouble(mulLeft) * JavascriptNumber::GetValue(mulRight);

                    return JavascriptMath::Add_DoubleHelper(addLeft, mulResult, scriptContext, result);
                }
            }
            else if(TaggedInt::Is(mulRight))
            {
                if(JavascriptNumber::Is_NoTaggedIntCheck(mulLeft))
                {
                    double mulResult = JavascriptNumber::GetValue(mulLeft) * TaggedInt::ToDouble(mulRight);

                    return JavascriptMath::Add_DoubleHelper(addLeft, mulResult, scriptContext, result);
                }
            }
            else if(JavascriptNumber::Is_NoTaggedIntCheck(mulLeft) && JavascriptNumber::Is_NoTaggedIntCheck(mulRight))
            {
                double mulResult = JavascriptNumber::GetValue(mulLeft) * JavascriptNumber::GetValue(mulRight);

                return JavascriptMath::Add_DoubleHelper(addLeft, mulResult, scriptContext, result);
            }

            Var aMul;
            JavascriptNumber mulTemp(0, scriptContext->GetLibrary()->GetNumberTypeStatic());
            aMul = JavascriptMath::Multiply_InPlace(mulLeft, mulRight, scriptContext, &mulTemp);
            if (result)
            {
                return JavascriptMath::Add_InPlace(addLeft, aMul, scriptContext, result);
            }
            else
            {
                return JavascriptMath::Add_Full(addLeft, aMul, scriptContext);
            }
            JIT_HELPER_END(Op_MulAddLeft);
        }

        Var JavascriptMath::MulAddRight(Var mulLeft, Var mulRight, Var addRight, ScriptContext* scriptContext, JavascriptNumber* result)
        {
            JIT_HELPER_REENTRANT_HEADER(Op_MulAddRight);
            if (TaggedInt::Is(mulLeft))
            {
                if(TaggedInt::Is(mulRight))
                {
                    // Compute the sum using integer addition, then convert to double.
                    // That way there's only one int->float conversion.
                    JavascriptNumber mulTemp(0, scriptContext->GetLibrary()->GetNumberTypeStatic());
                    Var mulResult = TaggedInt::MultiplyInPlace(mulLeft, mulRight, scriptContext, &mulTemp);

                    if (result)
                    {
                        return JavascriptMath::Add_InPlace(mulResult, addRight, scriptContext, result);
                    }
                    else
                    {
                        return JavascriptMath::Add_Full(mulResult, addRight, scriptContext);
                    }
                }
                else if(JavascriptNumber::Is_NoTaggedIntCheck(mulRight))
                {
                    double mulResult = TaggedInt::ToDouble(mulLeft) * JavascriptNumber::GetValue(mulRight);

                    return JavascriptMath::Add_DoubleHelper(mulResult, addRight, scriptContext, result);
                }
            }
            else if(TaggedInt::Is(mulRight))
            {
                if(JavascriptNumber::Is_NoTaggedIntCheck(mulLeft))
                {
                    double mulResult = JavascriptNumber::GetValue(mulLeft) * TaggedInt::ToDouble(mulRight);

                    return JavascriptMath::Add_DoubleHelper(mulResult, addRight, scriptContext, result);
                }
            }
            else if(JavascriptNumber::Is_NoTaggedIntCheck(mulLeft) && JavascriptNumber::Is_NoTaggedIntCheck(mulRight))
            {
                double mulResult = JavascriptNumber::GetValue(mulLeft) * JavascriptNumber::GetValue(mulRight);

                return JavascriptMath::Add_DoubleHelper(mulResult, addRight, scriptContext, result);
            }

            Var aMul;
            JavascriptNumber mulTemp(0, scriptContext->GetLibrary()->GetNumberTypeStatic());
            aMul = JavascriptMath::Multiply_InPlace(mulLeft, mulRight, scriptContext, &mulTemp);
            if (result)
            {
                return JavascriptMath::Add_InPlace(aMul, addRight, scriptContext, result);
            }
            else
            {
                return JavascriptMath::Add_Full(aMul, addRight, scriptContext);
            }
            JIT_HELPER_END(Op_MulAddRight);
        }

        Var JavascriptMath::MulSubLeft(Var mulLeft, Var mulRight, Var subLeft, ScriptContext* scriptContext, JavascriptNumber* result)
        {
            JIT_HELPER_REENTRANT_HEADER(Op_MulSubLeft);
            if (TaggedInt::Is(mulLeft))
            {
                if(TaggedInt::Is(mulRight))
                {
                    // Compute the sum using integer addition, then convert to double.
                    // That way there's only one int->float conversion.
                    JavascriptNumber mulTemp(0, scriptContext->GetLibrary()->GetNumberTypeStatic());
                    Var mulResult = TaggedInt::MultiplyInPlace(mulLeft, mulRight, scriptContext, &mulTemp);

                    if (result)
                    {
                        return JavascriptMath::Subtract_InPlace(subLeft, mulResult, scriptContext, result);
                    }
                    else
                    {
                        return JavascriptMath::Subtract_Full(subLeft, mulResult, scriptContext);
                    }
                }
                else if(JavascriptNumber::Is_NoTaggedIntCheck(mulRight))
                {
                    double mulResult = TaggedInt::ToDouble(mulLeft) * JavascriptNumber::GetValue(mulRight);

                    return JavascriptMath::Subtract_DoubleHelper(subLeft, mulResult, scriptContext, result);
                }
            }
            else if(TaggedInt::Is(mulRight))
            {
                if(JavascriptNumber::Is_NoTaggedIntCheck(mulLeft))
                {
                    double mulResult = JavascriptNumber::GetValue(mulLeft) * TaggedInt::ToDouble(mulRight);

                    return JavascriptMath::Subtract_DoubleHelper(subLeft, mulResult, scriptContext, result);
                }
            }
            else if(JavascriptNumber::Is_NoTaggedIntCheck(mulLeft) && JavascriptNumber::Is_NoTaggedIntCheck(mulRight))
            {
                double mulResult = JavascriptNumber::GetValue(mulLeft) * JavascriptNumber::GetValue(mulRight);

                return JavascriptMath::Subtract_DoubleHelper(subLeft, mulResult, scriptContext, result);
            }

            Var aMul;
            JavascriptNumber mulTemp(0, scriptContext->GetLibrary()->GetNumberTypeStatic());
            aMul = JavascriptMath::Multiply_InPlace(mulLeft, mulRight, scriptContext, &mulTemp);
            if (result)
            {
                return JavascriptMath::Subtract_InPlace(subLeft, aMul, scriptContext, result);
            }
            else
            {
                return JavascriptMath::Subtract_Full(subLeft, aMul, scriptContext);
            }
            JIT_HELPER_END(Op_MulSubLeft);
        }

        Var JavascriptMath::MulSubRight(Var mulLeft, Var mulRight, Var subRight, ScriptContext* scriptContext, JavascriptNumber* result)
        {
            JIT_HELPER_REENTRANT_HEADER(Op_MulSubRight);
            if(TaggedInt::Is(mulLeft))
            {
                if(TaggedInt::Is(mulRight))
                {
                    // Compute the sum using integer addition, then convert to double.
                    // That way there's only one int->float conversion.
                    JavascriptNumber mulTemp(0, scriptContext->GetLibrary()->GetNumberTypeStatic());
                    Var mulResult = TaggedInt::MultiplyInPlace(mulLeft, mulRight, scriptContext, &mulTemp);

                    if (result)
                    {
                        return JavascriptMath::Subtract_InPlace(mulResult, subRight, scriptContext, result);
                    }
                    else
                    {
                        return JavascriptMath::Subtract_Full(mulResult, subRight, scriptContext);
                    }
                }
                else if(JavascriptNumber::Is_NoTaggedIntCheck(mulRight))
                {
                    double mulResult = TaggedInt::ToDouble(mulLeft) * JavascriptNumber::GetValue(mulRight);

                    return JavascriptMath::Subtract_DoubleHelper(mulResult, subRight, scriptContext, result);
                }
            }
            else if(TaggedInt::Is(mulRight))
            {
                if(JavascriptNumber::Is_NoTaggedIntCheck(mulLeft))
                {
                    double mulResult = JavascriptNumber::GetValue(mulLeft) * TaggedInt::ToDouble(mulRight);

                    return JavascriptMath::Subtract_DoubleHelper(mulResult, subRight, scriptContext, result);
                }
            }
            else if(JavascriptNumber::Is_NoTaggedIntCheck(mulLeft) && JavascriptNumber::Is_NoTaggedIntCheck(mulRight))
            {
                double mulResult = JavascriptNumber::GetValue(mulLeft) * JavascriptNumber::GetValue(mulRight);

                return JavascriptMath::Subtract_DoubleHelper(mulResult, subRight, scriptContext, result);
            }

            Var aMul;
            JavascriptNumber mulTemp(0, scriptContext->GetLibrary()->GetNumberTypeStatic());
            aMul = JavascriptMath::Multiply_InPlace(mulLeft, mulRight, scriptContext, &mulTemp);
            if (result)
            {
                return JavascriptMath::Subtract_InPlace(aMul, subRight, scriptContext, result);
            }
            else
            {
                return JavascriptMath::Subtract_Full(aMul, subRight, scriptContext);
            }
            JIT_HELPER_END(Op_MulSubRight);
        }

        Var inline JavascriptMath::Add_DoubleHelper(double dblLeft, Var addRight, ScriptContext* scriptContext, JavascriptNumber*result)
        {
            if (TaggedInt::Is(addRight))
            {
                double sum =  dblLeft + TaggedInt::ToDouble(addRight);

                return JavascriptNumber::ToVarMaybeInPlace(sum, scriptContext, result);
            }
            else if (JavascriptNumber::Is_NoTaggedIntCheck(addRight))
            {
                double sum = dblLeft + JavascriptNumber::GetValue(addRight);

                return JavascriptNumber::ToVarMaybeInPlace(sum, scriptContext, result);
            }
            else
            {
                Var aLeft = JavascriptNumber::ToVarMaybeInPlace(dblLeft, scriptContext, result);

                return Add_Full(aLeft, addRight, scriptContext);
            }
        }

        Var inline JavascriptMath::Add_DoubleHelper(Var addLeft, double dblRight, ScriptContext* scriptContext, JavascriptNumber*result)
        {
            if (TaggedInt::Is(addLeft))
            {
                double sum =  TaggedInt::ToDouble(addLeft) + dblRight;

                return JavascriptNumber::ToVarMaybeInPlace(sum, scriptContext, result);
            }
            else if (JavascriptNumber::Is_NoTaggedIntCheck(addLeft))
            {
                double sum = JavascriptNumber::GetValue(addLeft) + dblRight;

                return JavascriptNumber::ToVarMaybeInPlace(sum, scriptContext, result);
            }
            else
            {
                Var aRight = JavascriptNumber::ToVarMaybeInPlace(dblRight, scriptContext, result);

                return Add_Full(addLeft, aRight, scriptContext);
            }
        }

        Var inline JavascriptMath::Subtract_DoubleHelper(double dblLeft, Var subRight, ScriptContext* scriptContext, JavascriptNumber* result)
        {
            if (TaggedInt::Is(subRight))
            {
                double sum =  dblLeft - TaggedInt::ToDouble(subRight);

                return JavascriptNumber::ToVarMaybeInPlace(sum, scriptContext, result);
            }
            else if (JavascriptNumber::Is_NoTaggedIntCheck(subRight))
            {
                double sum = dblLeft - JavascriptNumber::GetValue(subRight);

                return JavascriptNumber::ToVarMaybeInPlace(sum, scriptContext, result);
            }
            else
            {
                Var aLeft = JavascriptNumber::ToVarMaybeInPlace(dblLeft, scriptContext, result);

                return Subtract_Full(aLeft, subRight, scriptContext);
            }
        }

        Var inline JavascriptMath::Subtract_DoubleHelper(Var subLeft, double dblRight, ScriptContext* scriptContext, JavascriptNumber*result)
        {
            if (TaggedInt::Is(subLeft))
            {
                double sum =  TaggedInt::ToDouble(subLeft) - dblRight;

                return JavascriptNumber::ToVarMaybeInPlace(sum, scriptContext, result);
            }
            else if (JavascriptNumber::Is_NoTaggedIntCheck(subLeft))
            {
                double sum = JavascriptNumber::GetValue(subLeft) - dblRight;

                return JavascriptNumber::ToVarMaybeInPlace(sum, scriptContext, result);
            }
            else
            {
                Var aRight = JavascriptNumber::ToVarMaybeInPlace(dblRight, scriptContext, result);

                return Subtract_Full(subLeft, aRight, scriptContext);
            }
        }

        Var JavascriptMath::Subtract_Full(Var aLeft, Var aRight, ScriptContext* scriptContext)
        {
            JIT_HELPER_REENTRANT_HEADER(Op_Subtract_Full);
            double difference = Subtract_Helper(aLeft, aRight, scriptContext);
            return JavascriptNumber::ToVarIntCheck(difference, scriptContext);
            JIT_HELPER_END(Op_Subtract_Full);
        }
        JIT_HELPER_TEMPLATE(Op_Subtract_Full, Op_Subtract)

        Var JavascriptMath::Subtract_InPlace(Var aLeft, Var aRight, ScriptContext* scriptContext, JavascriptNumber* result)
        {
            JIT_HELPER_REENTRANT_HEADER(Op_SubtractInPlace);
            double difference = Subtract_Helper(aLeft, aRight, scriptContext);
            return JavascriptNumber::InPlaceNew(difference, scriptContext, result);
            JIT_HELPER_END(Op_SubtractInPlace);
        }

        Var JavascriptMath::Divide_Full(Var aLeft,Var aRight, ScriptContext* scriptContext)
        {
            JIT_HELPER_REENTRANT_HEADER(Op_Divide_Full);
            // If both arguments are TaggedInt, then try to do integer division
            // This case is not handled by the lowerer.
            if (TaggedInt::IsPair(aLeft, aRight))
            {
                return TaggedInt::Divide(aLeft, aRight, scriptContext);
            }

            return JavascriptNumber::NewInlined( Divide_Helper(aLeft, aRight, scriptContext), scriptContext );
            JIT_HELPER_END(Op_Divide_Full);
        }
        JIT_HELPER_TEMPLATE(Op_Divide_Full, Op_Divide)

        Var JavascriptMath::Exponentiation_Full(Var aLeft, Var aRight, ScriptContext *scriptContext)
        {
            JIT_HELPER_REENTRANT_HEADER(Op_Exponentiation_Full);
            double x = JavascriptConversion::ToNumber(aLeft, scriptContext);
            double y = JavascriptConversion::ToNumber(aRight, scriptContext);
            return JavascriptNumber::ToVarIntCheck(Math::Pow(x, y), scriptContext);
            JIT_HELPER_END(Op_Exponentiation_Full);
        }
        JIT_HELPER_TEMPLATE(Op_Exponentiation_Full, Op_Exponentiation)

        Var JavascriptMath::Exponentiation_InPlace(Var aLeft, Var aRight, ScriptContext* scriptContext, JavascriptNumber* result)
        {
            JIT_HELPER_REENTRANT_HEADER(Op_ExponentiationInPlace);
            // The IEEE 754 floating point spec ensures that NaNs are preserved in all operations
            double dblLeft = JavascriptConversion::ToNumber(aLeft, scriptContext);
            double dblRight = JavascriptConversion::ToNumber(aRight, scriptContext);

            return JavascriptNumber::InPlaceNew(Math::Pow(dblLeft, dblRight), scriptContext, result);
            JIT_HELPER_END(Op_ExponentiationInPlace);
        }

        Var JavascriptMath::Multiply_Full(Var aLeft, Var aRight, ScriptContext* scriptContext)
        {
            JIT_HELPER_REENTRANT_HEADER(Op_Multiply_Full);
            Assert(aLeft != nullptr);
            Assert(aRight != nullptr);
            Assert(scriptContext != nullptr);

            if(JavascriptNumber::Is(aLeft))
            {
                if(JavascriptNumber::Is(aRight))
                {
                    double product = JavascriptNumber::GetValue(aLeft) * JavascriptNumber::GetValue(aRight);
                    return JavascriptNumber::ToVarNoCheck(product, scriptContext);
                }
                else if(TaggedInt::Is(aRight))
                {
                    double product = TaggedInt::ToDouble(aRight) * JavascriptNumber::GetValue(aLeft);
                    return JavascriptNumber::ToVarNoCheck(product, scriptContext);
                }
            }
            else if(JavascriptNumber::Is(aRight))
            {
                if(TaggedInt::Is(aLeft))
                {
                    double product = TaggedInt::ToDouble(aLeft) * JavascriptNumber::GetValue(aRight);
                    return JavascriptNumber::ToVarNoCheck(product, scriptContext);
                }
            }
            else if(TaggedInt::IsPair(aLeft, aRight))
            {
                return TaggedInt::Multiply(aLeft, aRight, scriptContext);
            }
            double product = Multiply_Helper(aLeft, aRight, scriptContext);
            return JavascriptNumber::ToVarIntCheck(product, scriptContext);
            JIT_HELPER_END(Op_Multiply_Full);
        }
        JIT_HELPER_TEMPLATE(Op_Multiply_Full, Op_Multiply)

        Var JavascriptMath::Multiply_InPlace(Var aLeft, Var aRight, ScriptContext* scriptContext, JavascriptNumber* result)
        {
            JIT_HELPER_REENTRANT_HEADER(Op_MultiplyInPlace);
            if(JavascriptNumber::Is(aLeft))
            {
                if(JavascriptNumber::Is(aRight))
                {
                    return JavascriptNumber::ToVarInPlace(
                        JavascriptNumber::GetValue(aLeft) * JavascriptNumber::GetValue(aRight), scriptContext, result);
                }
                else if (TaggedInt::Is(aRight))
                {
                    return JavascriptNumber::ToVarInPlace(
                        JavascriptNumber::GetValue(aLeft) * TaggedInt::ToDouble(aRight), scriptContext, result);
                }
            }
            else if(JavascriptNumber::Is(aRight))
            {
                if(TaggedInt::Is(aLeft))
                {
                    return JavascriptNumber::ToVarInPlace(
                        TaggedInt::ToDouble(aLeft) * JavascriptNumber::GetValue(aRight), scriptContext, result);
                }
            }
            else if(TaggedInt::IsPair(aLeft, aRight))
            {
                return TaggedInt::MultiplyInPlace(aLeft, aRight, scriptContext, result);
            }

            double product = Multiply_Helper(aLeft, aRight, scriptContext);
            return JavascriptNumber::InPlaceNew(product, scriptContext, result);
            JIT_HELPER_END(Op_MultiplyInPlace);
        }

        Var JavascriptMath::Divide_InPlace(Var aLeft, Var aRight, ScriptContext* scriptContext, JavascriptNumber* result)
        {
            JIT_HELPER_REENTRANT_HEADER(Op_DivideInPlace);
            // If both arguments are TaggedInt, then try to do integer division
            // This case is not handled by the lowerer.
            if (TaggedInt::IsPair(aLeft, aRight))
            {
                return TaggedInt::DivideInPlace(aLeft, aRight, scriptContext, result);
            }

            double quotient = Divide_Helper(aLeft, aRight, scriptContext);
            return JavascriptNumber::InPlaceNew(quotient, scriptContext, result);
            JIT_HELPER_END(Op_DivideInPlace);
        }

        Var JavascriptMath::Modulus_Full(Var aLeft, Var aRight, ScriptContext* scriptContext)
        {
            JIT_HELPER_REENTRANT_HEADER(Op_Modulus_Full);
            // If both arguments are TaggedInt, then try to do integer modulus.
            // This case is not handled by the lowerer.
            if (TaggedInt::IsPair(aLeft, aRight))
            {
                return TaggedInt::Modulus(aLeft, aRight, scriptContext);
            }

            double remainder = Modulus_Helper(aLeft, aRight, scriptContext);
            return JavascriptNumber::ToVarIntCheck(remainder, scriptContext);
            JIT_HELPER_END(Op_Modulus_Full);
        }
        JIT_HELPER_TEMPLATE(Op_Modulus_Full, Op_Modulus)

        Var JavascriptMath::Modulus_InPlace(Var aLeft, Var aRight, ScriptContext* scriptContext, JavascriptNumber* result)
        {
            JIT_HELPER_REENTRANT_HEADER(Op_ModulusInPlace);
            Assert(aLeft != nullptr);
            Assert(aRight != nullptr);
            Assert(scriptContext != nullptr);

            // If both arguments are TaggedInt, then try to do integer division
            // This case is not handled by the lowerer.
            if (TaggedInt::IsPair(aLeft, aRight))
            {
                return TaggedInt::Modulus(aLeft, aRight, scriptContext);
            }

            double remainder = Modulus_Helper(aLeft, aRight, scriptContext);
            return JavascriptNumber::InPlaceNew(remainder, scriptContext, result);
            JIT_HELPER_END(Op_ModulusInPlace);
        }


        Var JavascriptMath::FinishOddDivByPow2(int32 value, ScriptContext *scriptContext)
        {
            JIT_HELPER_NOT_REENTRANT_NOLOCK_HEADER(Op_FinishOddDivByPow2);
            return JavascriptNumber::New((double)(value + 0.5), scriptContext);
            JIT_HELPER_END(Op_FinishOddDivByPow2);
        }

        Var JavascriptMath::FinishOddDivByPow2_InPlace(int32 value, ScriptContext *scriptContext, JavascriptNumber* result)
        {
            JIT_HELPER_NOT_REENTRANT_NOLOCK_HEADER(Op_FinishOddDivByPow2InPlace);
            return JavascriptNumber::InPlaceNew((double)(value + 0.5), scriptContext, result);
            JIT_HELPER_END(Op_FinishOddDivByPow2InPlace);
        }

        Var JavascriptMath::MaxInAnArray(RecyclableObject * function, CallInfo callInfo, ...)
        {
            JIT_HELPER_REENTRANT_HEADER(Op_MaxInAnArray);
            PROBE_STACK(function->GetScriptContext(), Js::Constants::MinStackDefault);

            ARGUMENTS(args, callInfo);
            Assert(args.Info.Count == 2);
            Var thisArg = args[0];
            Var arrayArg = args[1];

            ScriptContext * scriptContext = function->GetScriptContext();

            TypeId typeId = JavascriptOperators::GetTypeId(arrayArg);
            if (!JavascriptNativeArray::Is(typeId) && !(TypedArrayBase::Is(typeId) && typeId != TypeIds_CharArray && typeId != TypeIds_BoolArray))
            {
                if (JavascriptArray::IsVarArray(typeId) && JavascriptArray::UnsafeFromVar(arrayArg)->GetLength() == 0)
                {
                    return scriptContext->GetLibrary()->GetNegativeInfinite();
                }

                BEGIN_SAFE_REENTRANT_CALL(scriptContext->GetThreadContext())
                {
                    return JavascriptFunction::CalloutHelper<false>(function, thisArg, /* overridingNewTarget = */nullptr, arrayArg, scriptContext);
                }
                END_SAFE_REENTRANT_CALL
            }

            if (JavascriptNativeArray::Is(typeId))
            {
#if ENABLE_COPYONACCESS_ARRAY
                JavascriptLibrary::CheckAndConvertCopyOnAccessNativeIntArray<Var>(arrayArg);
#endif
                JavascriptNativeArray * argsArray = JavascriptNativeArray::UnsafeFromVar(arrayArg);
                uint len = argsArray->GetLength();
                if (len == 0)
                {
                    return scriptContext->GetLibrary()->GetNegativeInfinite();
                }

                if (argsArray->GetHead()->next != nullptr || !argsArray->HasNoMissingValues() ||
                    argsArray->GetHead()->length != len)
                {
                    BEGIN_SAFE_REENTRANT_CALL(scriptContext->GetThreadContext())
                    {
                        return JavascriptFunction::CalloutHelper<false>(function, thisArg, /* overridingNewTarget = */nullptr, arrayArg, scriptContext);
                    }
                    END_SAFE_REENTRANT_CALL
                }

                return argsArray->FindMinOrMax(scriptContext, true /*findMax*/);
            }
            else
            {
                TypedArrayBase * argsArray = TypedArrayBase::UnsafeFromVar(arrayArg);
                uint len = argsArray->GetLength();
                if (len == 0)
                {
                    return scriptContext->GetLibrary()->GetNegativeInfinite();
                }
                Var max = argsArray->FindMinOrMax(scriptContext, typeId, true /*findMax*/);
                if (max == nullptr)
                {
                    BEGIN_SAFE_REENTRANT_CALL(scriptContext->GetThreadContext())
                    {
                        return JavascriptFunction::CalloutHelper<false>(function, thisArg, /* overridingNewTarget = */nullptr, arrayArg, scriptContext);
                    }
                    END_SAFE_REENTRANT_CALL
                }
                return max;
            }
            JIT_HELPER_END(Op_MaxInAnArray);
        }

        Var JavascriptMath::MinInAnArray(RecyclableObject * function, CallInfo callInfo, ...)
        {
            JIT_HELPER_REENTRANT_HEADER(Op_MinInAnArray);
            PROBE_STACK(function->GetScriptContext(), Js::Constants::MinStackDefault);

            ARGUMENTS(args, callInfo);
            Assert(args.Info.Count == 2);
            Var thisArg = args[0];
            Var arrayArg = args[1];

            ScriptContext * scriptContext = function->GetScriptContext();

            TypeId typeId = JavascriptOperators::GetTypeId(arrayArg);
            if (!JavascriptNativeArray::Is(typeId) && !(TypedArrayBase::Is(typeId) && typeId != TypeIds_CharArray && typeId != TypeIds_BoolArray))
            {
                if (JavascriptArray::Is(typeId) && JavascriptArray::UnsafeFromVar(arrayArg)->GetLength() == 0)
                {
                    return scriptContext->GetLibrary()->GetPositiveInfinite();
                }

                BEGIN_SAFE_REENTRANT_CALL(scriptContext->GetThreadContext())
                {
                    return JavascriptFunction::CalloutHelper<false>(function, thisArg, /* overridingNewTarget = */nullptr, arrayArg, scriptContext);
                }
                END_SAFE_REENTRANT_CALL
            }

            if (JavascriptNativeArray::Is(typeId))
            {
#if ENABLE_COPYONACCESS_ARRAY
                JavascriptLibrary::CheckAndConvertCopyOnAccessNativeIntArray<Var>(arrayArg);
#endif
                JavascriptNativeArray * argsArray = JavascriptNativeArray::UnsafeFromVar(arrayArg);
                uint len = argsArray->GetLength();
                if (len == 0)
                {
                    return scriptContext->GetLibrary()->GetPositiveInfinite();
                }

                if (argsArray->GetHead()->next != nullptr || !argsArray->HasNoMissingValues() ||
                    argsArray->GetHead()->length != len)
                {
                    BEGIN_SAFE_REENTRANT_CALL(scriptContext->GetThreadContext())
                    {
                        return JavascriptFunction::CalloutHelper<false>(function, thisArg, /* overridingNewTarget = */nullptr, arrayArg, scriptContext);
                    }
                    END_SAFE_REENTRANT_CALL
                }

                return argsArray->FindMinOrMax(scriptContext, false /*findMax*/);
            }
            else
            {
                TypedArrayBase * argsArray = TypedArrayBase::UnsafeFromVar(arrayArg);
                uint len = argsArray->GetLength();
                if (len == 0)
                {
                    return scriptContext->GetLibrary()->GetPositiveInfinite();
                }
                Var min = argsArray->FindMinOrMax(scriptContext, typeId, false /*findMax*/);
                if (min == nullptr)
                {
                    BEGIN_SAFE_REENTRANT_CALL(scriptContext->GetThreadContext())
                    {
                        return JavascriptFunction::CalloutHelper<false>(function, thisArg, /* overridingNewTarget = */nullptr, arrayArg, scriptContext);
                    }
                    END_SAFE_REENTRANT_CALL
                }
                return min;
            }
            JIT_HELPER_END(Op_MinInAnArray);
        }

        void InitializeRandomSeeds(uint64 *seed0, uint64 *seed1, ScriptContext *scriptContext)
        {
#if DBG
            if (CONFIG_FLAG(PRNGSeed0) && CONFIG_FLAG(PRNGSeed1))
            {
                *seed0 = CONFIG_FLAG(PRNGSeed0);
                *seed1 = CONFIG_FLAG(PRNGSeed1);
            }
            else
#endif
            {
                LARGE_INTEGER s0;
                LARGE_INTEGER s1;

                if (!rand_s(reinterpret_cast<unsigned int*>(&s0.LowPart)) &&
                    !rand_s(reinterpret_cast<unsigned int*>(&s0.HighPart)) &&
                    !rand_s(reinterpret_cast<unsigned int*>(&s1.LowPart)) &&
                    !rand_s(reinterpret_cast<unsigned int*>(&s1.HighPart)))
                {
                    *seed0 = s0.QuadPart;
                    *seed1 = s1.QuadPart;
                }
                else
                {
                    AssertMsg(false, "Unable to initialize PRNG seeds with rand_s. Revert to using entropy.");
#ifdef ENABLE_CUSTOM_ENTROPY
                    ThreadContext *threadContext = scriptContext->GetThreadContext();

                    threadContext->GetEntropy().AddThreadCycleTime();
                    threadContext->GetEntropy().AddIoCounters();
                    *seed0 = threadContext->GetEntropy().GetRand();

                    threadContext->GetEntropy().AddThreadCycleTime();
                    threadContext->GetEntropy().AddIoCounters();
                    *seed1 = threadContext->GetEntropy().GetRand();
#endif
                }
            }
        }

        double ConvertRandomSeedsToDouble(const uint64 seed0, const uint64 seed1)
        {
            const uint64 mExp  = 0x3FF0000000000000;
            const uint64 mMant = 0x000FFFFFFFFFFFFF;

            // Take lower 52 bits of the sum of two seeds to make a double
            // Subtract 1.0 to negate the implicit integer bit of 1. Final range: [0.0, 1.0)
            // See IEEE754 Double-precision floating-point format for details
            //   https://en.wikipedia.org/wiki/Double-precision_floating-point_format
            uint64 resplusone_ui64 = ((seed0 + seed1) & mMant) | mExp;
            double res = *(reinterpret_cast<double*>(&resplusone_ui64)) - 1.0;
            return res;
        }

        void Xorshift128plus(uint64 *seed0, uint64 *seed1)
        {
            uint64 s1 = *seed0;
            uint64 s0 = *seed1;
            *seed0 = s0;
            s1 ^= s1 << 23;
            s1 ^= s1 >> 17;
            s1 ^= s0;
            s1 ^= s0 >> 26;
            *seed1 = s1;
        }

        double JavascriptMath::Random(ScriptContext *scriptContext)
        {
            JIT_HELPER_NOT_REENTRANT_NOLOCK_HEADER(DirectMath_Random);
            uint64 seed0;
            uint64 seed1;

            if (!scriptContext->GetLibrary()->IsPRNGSeeded())
            {
                InitializeRandomSeeds(&seed0, &seed1, scriptContext);
#if DBG_DUMP
                OUTPUT_TRACE(Js::PRNGPhase, _u("[PRNG:%x] INIT %I64x %I64x\n"), scriptContext, seed0, seed1);
#endif
                scriptContext->GetLibrary()->SetIsPRNGSeeded(true);

#if ENABLE_TTD
                if(scriptContext->ShouldPerformReplayAction())
                {
                    scriptContext->GetThreadContext()->TTDLog->ReplayExternalEntropyRandomEvent(&seed0, &seed1);
                }
                else if(scriptContext->ShouldPerformRecordAction())
                {
                    scriptContext->GetThreadContext()->TTDLog->RecordExternalEntropyRandomEvent(seed0, seed1);
                }
                else
                {
                    ;
                }
#endif
            }
            else
            {
                seed0 = scriptContext->GetLibrary()->GetRandSeed0();
                seed1 = scriptContext->GetLibrary()->GetRandSeed1();
            }

#if DBG_DUMP
            OUTPUT_TRACE(Js::PRNGPhase, _u("[PRNG:%x] SEED %I64x %I64x\n"), scriptContext, seed0, seed1);
#endif

            Xorshift128plus(&seed0, &seed1);

            //update the seeds in script context
            scriptContext->GetLibrary()->SetRandSeed0(seed0);
            scriptContext->GetLibrary()->SetRandSeed1(seed1);

            double res = ConvertRandomSeedsToDouble(seed0, seed1);
#if DBG_DUMP
            OUTPUT_TRACE(Js::PRNGPhase, _u("[PRNG:%x] RAND %I64x\n"), scriptContext, *((uint64 *)&res));
#endif
            return res;
            JIT_HELPER_END(DirectMath_Random);
        }

        uint32 JavascriptMath::ToUInt32(double T1)
        {
            // Same as doing ToInt32 and reinterpret the bits as uint32
            return (uint32)ToInt32Core(T1);
        }

        int32 JavascriptMath::ToInt32(double T1)
        {
            return JavascriptMath::ToInt32Core(T1);
        }

        int32 JavascriptMath::ToInt32_Full(Var aValue, ScriptContext* scriptContext)
        {
            AssertMsg(!TaggedInt::Is(aValue), "Should be detected");

            // This is used when TaggedInt's overflow but remain under int32
            // so Number is our most critical case:

            TypeId typeId = JavascriptOperators::GetTypeId(aValue);

            if (typeId == TypeIds_Number)
            {
                return JavascriptMath::ToInt32Core(JavascriptNumber::GetValue(aValue));
            }

            return JavascriptConversion::ToInt32_Full(aValue, scriptContext);
        }
<<<<<<< HEAD
}
=======
        // Unable to put JIT_HELPER macro in .inl file, do instantiation here
        JIT_HELPER_TEMPLATE(Conv_ToInt32Core, Conv_ToInt32Core)
        JIT_HELPER_TEMPLATE(Conv_ToInt32_NoObjects, Conv_ToInt32_NoObjects)
        JIT_HELPER_TEMPLATE(Conv_ToInt32, Conv_ToInt32)
        JIT_HELPER_TEMPLATE(Op_ShiftRight, Op_ShiftRight)
        JIT_HELPER_TEMPLATE(Op_ShiftRightU, Op_ShiftRightU)
>>>>>>> 84bd6f3c
<|MERGE_RESOLUTION|>--- conflicted
+++ resolved
@@ -2,13 +2,8 @@
 // Copyright (C) Microsoft. All rights reserved.
 // Licensed under the MIT license. See LICENSE.txt file in the project root for full license information.
 //-------------------------------------------------------------------------------------------------------
-<<<<<<< HEAD
-namespace Js
-{
-=======
 using namespace Js;
 
->>>>>>> 84bd6f3c
         Var JavascriptMath::Negate_Full(Var aRight, ScriptContext* scriptContext)
         {
             JIT_HELPER_REENTRANT_HEADER(Op_Negate_Full);
@@ -231,11 +226,7 @@
                 }
                 else if (typeLeft == TypeIds_String)
                 {
-<<<<<<< HEAD
-                    return JavascriptString::Concat(JavascriptString::FromVar(aLeft), JavascriptString::FromVar(aRight));
-=======
                     return JavascriptString::Concat(JavascriptString::UnsafeFromVar(aLeft), JavascriptString::UnsafeFromVar(aRight));
->>>>>>> 84bd6f3c
                 }
             }
             else if(typeLeft == TypeIds_Number && typeRight == TypeIds_Integer)
@@ -1279,13 +1270,9 @@
 
             return JavascriptConversion::ToInt32_Full(aValue, scriptContext);
         }
-<<<<<<< HEAD
-}
-=======
         // Unable to put JIT_HELPER macro in .inl file, do instantiation here
         JIT_HELPER_TEMPLATE(Conv_ToInt32Core, Conv_ToInt32Core)
         JIT_HELPER_TEMPLATE(Conv_ToInt32_NoObjects, Conv_ToInt32_NoObjects)
         JIT_HELPER_TEMPLATE(Conv_ToInt32, Conv_ToInt32)
         JIT_HELPER_TEMPLATE(Op_ShiftRight, Op_ShiftRight)
-        JIT_HELPER_TEMPLATE(Op_ShiftRightU, Op_ShiftRightU)
->>>>>>> 84bd6f3c
+        JIT_HELPER_TEMPLATE(Op_ShiftRightU, Op_ShiftRightU)