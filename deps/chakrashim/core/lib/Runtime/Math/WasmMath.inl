//-------------------------------------------------------------------------------------------------------
// Copyright (C) Microsoft Corporation and contributors. All rights reserved.
// Licensed under the MIT license. See LICENSE.txt file in the project root for full license information.
//-------------------------------------------------------------------------------------------------------
#pragma once

<<<<<<< HEAD
namespace Wasm
{
=======
using namespace Wasm;

>>>>>>> 84bd6f3c
template<typename T> 
inline T WasmMath::Shl( T aLeft, T aRight )
{
    return aLeft << (aRight & (sizeof(T)*8-1));
}
template<typename T> 
inline T WasmMath::Shr( T aLeft, T aRight )
{
    return aLeft >> (aRight & (sizeof(T)*8-1));
}

template<typename T> 
inline T WasmMath::ShrU( T aLeft, T aRight )
{
    return aLeft >> (aRight & (sizeof(T)*8-1));
}
template<> 
inline int WasmMath::Ctz(int value)
{
    DWORD index;
    if (_BitScanForward(&index, value))
    {
        return index;
    }
    return 32;
}

template<> 
inline int64 WasmMath::Ctz(int64 value)
{
    DWORD index;
#if TARGET_64
    if (_BitScanForward64(&index, value))
    {
        return index;
    }
#else
    if (_BitScanForward(&index, (int32)value))
    {
        return index;
    }
    if (_BitScanForward(&index, (int32)(value >> 32)))
    {
        return index + 32;
    }
#endif
    return 64;
}

template<> 
inline int64 WasmMath::Clz(int64 value)
{
    DWORD index;
#if TARGET_64
    if (_BitScanReverse64(&index, value))
    {
        return 63 - index;
    }
#else
    if (_BitScanReverse(&index, (int32)(value >> 32)))
    {
        return 31 - index;
    }
    if (_BitScanReverse(&index, (int32)value))
    {
        return 63 - index;
    }
#endif
    return 64;
}

template<> 
inline int WasmMath::PopCnt(int value)
{
    return ::Math::PopCnt32(value);
}

template<> 
inline int64 WasmMath::PopCnt(int64 value)
{
    uint64 v = (uint64)value;
    // https://graphics.stanford.edu/~seander/bithacks.html#CountBitsSetParallel
    v = v - ((v >> 1) & 0x5555555555555555LL);
    v = (v & 0x3333333333333333LL) + ((v >> 2) & 0x3333333333333333LL);
    v = (v + (v >> 4)) & 0x0f0f0f0f0f0f0f0f;
    v = (uint64)(v * 0x0101010101010101LL) >> (sizeof(uint64) - 1) * CHAR_BIT;
    return (int64)v;
}


template<typename T>
inline int WasmMath::Eqz(T value)
{
    return value == 0;
}

template<>
inline double WasmMath::Copysign(double aLeft, double aRight)
{
    uint64 aLeftI64 = *(uint64*)(&aLeft);
    uint64 aRightI64 = *(uint64*)(&aRight);
    uint64 res = ((aLeftI64 & 0x7fffffffffffffffull) | (aRightI64 & 0x8000000000000000ull));
    return *(double*)(&res);
}

template<>
inline float WasmMath::Copysign(float aLeft, float aRight)
{
    uint32 aLeftI32 = *(uint32*)(&aLeft);
    uint32 aRightI32 = *(uint32*)(&aRight);
    uint32 res = ((aLeftI32 & 0x7fffffffu) | (aRightI32 & 0x80000000u));
    return *(float*)(&res);
}

template <typename T> bool WasmMath::LessThan(T aLeft, T aRight)
{
    return aLeft < aRight;
}

template <typename T> bool WasmMath::LessOrEqual(T aLeft, T aRight)
{
    return aLeft <= aRight;
}

template <
    typename SrcType,
    typename DstType,
    typename ReinterpretType,
    ReinterpretType Max,
    ReinterpretType NegZero,
    ReinterpretType NegOne,
    WasmMath::CmpPtr<ReinterpretType> MaxCmp,
    WasmMath::CmpPtr<ReinterpretType> NegOneCmp,
    bool Saturate,
    DstType MinResult,
    DstType MaxResult>
DstType WasmMath::ConvertFloatToInt(SrcType srcVal, _In_ Js::ScriptContext * scriptContext)
{
    CompileAssert(sizeof(SrcType) == sizeof(ReinterpretType));

    if (IsNaN(srcVal))
    {
        if (!Saturate)
        {
            Js::JavascriptError::ThrowWebAssemblyRuntimeError(scriptContext, VBSERR_Overflow);
        }
        return 0;
    }

    ReinterpretType val = *reinterpret_cast<ReinterpretType*> (&srcVal);
    if (MaxCmp(val, Max) || (val >= NegZero && NegOneCmp(val, NegOne)))
    {
        return static_cast<DstType>(srcVal);
    }
    if (!Saturate)
    {
        Js::JavascriptError::ThrowWebAssemblyRuntimeError(scriptContext, VBSERR_Overflow);
    }
    return (srcVal < 0) ? MinResult : MaxResult;
}

template <typename STYPE> bool  WasmMath::IsNaN(STYPE src)
{
    return src != src;
}

template<typename T>
inline T WasmMath::Trunc(T value)
{
    if (value == 0.0)
    {
        return value;
    }
    else
    {
        T result;
        if (value < 0.0)
        {
            result = ceil(value);
        }
        else
        {
            result = floor(value);
        }
        // TODO: Propagating NaN sign for now awaiting consensus on semantics
        return result;
    }
}

template<typename T>
inline T WasmMath::Nearest(T value)
{
    if (value == 0.0)
    {
        return value;
    }
    else
    {
        T result;
        T u = ceil(value);
        T d = floor(value);
        T um = fabs(value - u);
        T dm = fabs(value - d);
        if (um < dm || (um == dm && floor(u / 2) == u / 2))
        {
            result = u;
        }
        else
        {
            result = d;
        }
        // TODO: Propagating NaN sign for now awaiting consensus on semantics
        return result;
    }
}

template<>
inline int WasmMath::Rol(int aLeft, int aRight)
{
    return _rotl(aLeft, aRight);
}

template<>
inline int64 WasmMath::Rol(int64 aLeft, int64 aRight)
{
    return _rotl64(aLeft, (int)aRight);
}

template<>
inline int WasmMath::Ror(int aLeft, int aRight)
{
    return _rotr(aLeft, aRight);
}

template<>
inline int64 WasmMath::Ror(int64 aLeft, int64 aRight)
{
    return _rotr64(aLeft, (int)aRight);
}

template<typename To, typename From>
To WasmMath::SignExtend(To value)
{
    return static_cast<To>(static_cast<From>(value));
}

template <bool Saturate>
int32 WasmMath::F32ToI32(float src, _In_ Js::ScriptContext* scriptContext)
{
    return WasmMath::ConvertFloatToInt<
        float, // SrcType
        int32, // DstType
        uint32, // ReinterpretType
        Js::NumberConstants::k_Float32TwoTo31,
        Js::NumberConstants::k_Float32NegZero,
        Js::NumberConstants::k_Float32NegTwoTo31,
        &WasmMath::LessThan<uint32>,
        &WasmMath::LessOrEqual<uint32>,
        Saturate,
        INT32_MIN,
        INT32_MAX>(
            src,
            scriptContext);
}

template <bool Saturate>
uint32 WasmMath::F32ToU32(float src, _In_ Js::ScriptContext* scriptContext)
{
    return WasmMath::ConvertFloatToInt<
        float, // SrcType
        uint32, // DstType
        uint32, // ReinterpretType
        Js::NumberConstants::k_Float32TwoTo32,
        Js::NumberConstants::k_Float32NegZero,
        Js::NumberConstants::k_Float32NegOne,
        &WasmMath::LessThan<uint32>,
        &WasmMath::LessThan<uint32>,
        Saturate,
        0,
        UINT32_MAX>(
            src,
            scriptContext);
}

template <bool Saturate>
int32 WasmMath::F64ToI32(double src, _In_ Js::ScriptContext* scriptContext)
{
    return WasmMath::ConvertFloatToInt<
        double, // SrcType
        int32, // DstType
        uint64, // ReinterpretType
        Js::NumberConstants::k_TwoTo31,
        Js::NumberConstants::k_NegZero,
        Js::NumberConstants::k_NegTwoTo31,
        &WasmMath::LessOrEqual<uint64>,
        &WasmMath::LessOrEqual<uint64>,
        Saturate,
        INT32_MIN,
        INT32_MAX>(
            src,
            scriptContext);
}

template <bool Saturate>
uint32 WasmMath::F64ToU32(double src, _In_ Js::ScriptContext* scriptContext)
{
    return WasmMath::ConvertFloatToInt<
        double, // SrcType
        uint32, // DstType
        uint64, // ReinterpretType
        Js::NumberConstants::k_TwoTo32,
        Js::NumberConstants::k_NegZero,
        Js::NumberConstants::k_NegOne,
        &WasmMath::LessOrEqual<uint64>,
        &WasmMath::LessThan<uint64>,
        Saturate,
        0,
        UINT32_MAX>(
            src,
            scriptContext);
}

template <bool Saturate>
int64 WasmMath::F32ToI64(float src, _In_ Js::ScriptContext* scriptContext)
{
    return WasmMath::ConvertFloatToInt<
        float, // SrcType
        int64, // DstType
        uint32, // ReinterpretType
        Js::NumberConstants::k_Float32TwoTo63,
        Js::NumberConstants::k_Float32NegZero,
        Js::NumberConstants::k_Float32NegTwoTo63,
        &WasmMath::LessThan<uint32>,
        &WasmMath::LessOrEqual<uint32>,
        Saturate,
        INT64_MIN,
        INT64_MAX>(
            src,
            scriptContext);
}

template <bool Saturate>
uint64 WasmMath::F32ToU64(float src, _In_ Js::ScriptContext* scriptContext)
{
    return WasmMath::ConvertFloatToInt<
        float, // SrcType
        uint64, // DstType
        uint32, // ReinterpretType
        Js::NumberConstants::k_Float32TwoTo64,
        Js::NumberConstants::k_Float32NegZero,
        Js::NumberConstants::k_Float32NegOne,
        &WasmMath::LessThan<uint32>,
        &WasmMath::LessThan<uint32>,
        Saturate,
        0,
        UINT64_MAX>(
            src,
            scriptContext);
}

template <bool Saturate>
int64 WasmMath::F64ToI64(double src, _In_ Js::ScriptContext* scriptContext)
{
    return WasmMath::ConvertFloatToInt<
        double, // SrcType
        int64, // DstType
        uint64, // ReinterpretType
        Js::NumberConstants::k_TwoTo63,
        Js::NumberConstants::k_NegZero,
        Js::NumberConstants::k_NegTwoTo63,
        &WasmMath::LessThan<uint64>,
        &WasmMath::LessOrEqual<uint64>,
        Saturate,
        INT64_MIN,
        INT64_MAX>(
            src,
            scriptContext);
}

template <bool Saturate>
uint64 WasmMath::F64ToU64(double src, _In_ Js::ScriptContext* scriptContext)
{
    return WasmMath::ConvertFloatToInt<
        double, // SrcType
        uint64, // DstType
        uint64, // ReinterpretType
        Js::NumberConstants::k_TwoTo64,
        Js::NumberConstants::k_NegZero,
        Js::NumberConstants::k_NegOne,
        &WasmMath::LessThan<uint64>,
        &WasmMath::LessThan<uint64>,
        Saturate,
        0,
        UINT64_MAX>(
            src,
            scriptContext);
}<|MERGE_RESOLUTION|>--- conflicted
+++ resolved
@@ -4,13 +4,8 @@
 //-------------------------------------------------------------------------------------------------------
 #pragma once
 
-<<<<<<< HEAD
-namespace Wasm
-{
-=======
 using namespace Wasm;
 
->>>>>>> 84bd6f3c
 template<typename T> 
 inline T WasmMath::Shl( T aLeft, T aRight )
 {
