--- conflicted
+++ resolved
@@ -12,55 +12,6 @@
 #else
 #define DB_NOINLINE
 #endif
-<<<<<<< HEAD
-
-    // Double
-    template<> DB_NOINLINE double AsmJsMath::DivChecked<double>(double aLeft, double aRight) { return aLeft / aRight; }
-    template<> DB_NOINLINE double AsmJsMath::DivUnsafe<double>(double aLeft, double aRight) { return aLeft / aRight; }
-    template<> DB_NOINLINE double AsmJsMath::Mul<double>(double aLeft, double aRight) { return aLeft * aRight; }
-    template<> double AsmJsMath::RemChecked<double>(double aLeft, double aRight) { return NumberUtilities::Modulus(aLeft, aRight); }
-    template<> double AsmJsMath::RemUnsafe<double>(double aLeft, double aRight) { return NumberUtilities::Modulus(aLeft, aRight); }
-
-    // Float
-    template<> float AsmJsMath::DivChecked<float>(float aLeft, float aRight) { return aLeft / aRight; }
-    template<> float AsmJsMath::DivUnsafe<float>(float aLeft, float aRight) { return aLeft / aRight; }
-    template<> float AsmJsMath::Mul<float>(float aLeft, float aRight) { return aLeft * aRight; }
-
-    // Int32
-    template<> int32 AsmJsMath::Mul<int32>(int32 aLeft, int32 aRight) { return aLeft * aRight; }
-    template<> int32 AsmJsMath::DivUnsafe<int32>(int32 aLeft, int32 aRight) { return aLeft / aRight; }
-    template<>
-    int32 AsmJsMath::DivChecked<int32>(int32 aLeft, int32 aRight)
-    {
-        return aRight == 0 ? 0 : (aLeft == INT_MIN && aRight == -1) ? INT_MIN : aLeft / aRight;
-    }
-    template<> bool AsmJsMath::DivWouldTrap(int32 aLeft, int32 aRight) { return aRight == 0 || (aLeft == INT_MIN && aRight == -1); }
-    template<> int32 AsmJsMath::RemUnsafe<int32>(int32 aLeft, int32 aRight) { return aLeft % aRight; }
-    template<>
-    int32 AsmJsMath::RemChecked<int32>(int32 aLeft, int32 aRight)
-    {
-        return ((aRight == 0) || (aLeft == INT_MIN && aRight == -1)) ? 0 : aLeft % aRight;
-    }
-    template<> bool AsmJsMath::RemWouldTrap(int32 aLeft, int32 aRight) { return aRight == 0 || (aLeft == INT_MIN && aRight == -1); }
-
-    // Unsigned Int32
-    template<> uint32 AsmJsMath::Mul<uint32>(uint32 aLeft, uint32 aRight) { return aLeft * aRight; }
-    template<> uint32 AsmJsMath::DivUnsafe<uint32>(uint32 aLeft, uint32 aRight) { return aLeft / aRight; }
-    template<>
-    uint32 AsmJsMath::DivChecked<uint32>(uint32 aLeft, uint32 aRight)
-    {
-        return aRight == 0 ? 0 : aLeft / aRight;
-    }
-    template<> bool AsmJsMath::DivWouldTrap(uint32 aLeft, uint32 aRight) { return aRight == 0; }
-    template<> uint32 AsmJsMath::RemUnsafe<uint32>(uint32 aLeft, uint32 aRight) { return aLeft % aRight; }
-    template<>
-    uint32 AsmJsMath::RemChecked<uint32>(uint32 aLeft, uint32 aRight)
-    {
-        return aRight == 0 ? 0 : (aLeft == INT_MIN && aRight == -1) ? INT_MIN : aLeft % aRight;
-    }
-    template<> bool AsmJsMath::RemWouldTrap(uint32 aLeft, uint32 aRight) { return aRight == 0 || (aLeft == INT_MIN && aRight == -1); }
-
-=======
 #pragma prefast(push)
 #pragma prefast(disable:26450) // PREfast takes issue with how INT_MIN is defined
 
@@ -110,7 +61,6 @@
     }
     template<> bool AsmJsMath::RemWouldTrap(uint32 aLeft, uint32 aRight) { return aRight == 0 || (aLeft == INT_MIN && aRight == -1); }
 
->>>>>>> 84bd6f3c
     // Int64
     template<> int64 AsmJsMath::Mul<int64>(int64 aLeft, int64 aRight) { return aLeft * aRight; }
     template<> int64 AsmJsMath::DivUnsafe<int64>(int64 aLeft, int64 aRight) { return aLeft / aRight; }
@@ -144,9 +94,5 @@
         return aRight == 0 ? 0 : (aLeft == LONGLONG_MIN && aRight == -1) ? LONGLONG_MIN : aLeft % aRight;
     }
     template<> bool AsmJsMath::RemWouldTrap(uint64 aLeft, uint64 aRight) { return aRight == 0 || (aLeft == LONGLONG_MIN && aRight == -1); }
-<<<<<<< HEAD
 }
-=======
-}
-#pragma prefast(pop
->>>>>>> 84bd6f3c
+#pragma prefast(pop