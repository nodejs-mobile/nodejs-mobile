//-------------------------------------------------------------------------------------------------------
// Copyright (C) Microsoft. All rights reserved.
// Licensed under the MIT license. See LICENSE.txt file in the project root for full license information.
//-------------------------------------------------------------------------------------------------------
#pragma once
namespace Js
{

    class SpreadArgument : public DynamicObject
    {
    private:
        typedef JsUtil::List<Var, Recycler> VarList;
        Field(VarList*) iteratorIndices;

        void AssertAndFailFast() { AssertMsg(false, "This function should not be invoked"); Js::Throw::InternalError();}
    protected:
        DEFINE_VTABLE_CTOR(SpreadArgument, DynamicObject);
        DEFINE_MARSHAL_OBJECT_TO_SCRIPT_CONTEXT(SpreadArgument);

    public:
        static bool Is(Var aValue);
        static SpreadArgument* FromVar(Var value);
        static SpreadArgument* UnsafeFromVar(Var value);
        SpreadArgument(Var iterator, bool useDirectCall, DynamicType * type);
        const Var* GetArgumentSpread() const { return iteratorIndices ? iteratorIndices->GetBuffer() : nullptr; }
        uint GetArgumentSpreadCount()  const { return iteratorIndices ? iteratorIndices->Count() : 0; }

        // A SpreadArgument should never call the Functions defined below this comment
<<<<<<< HEAD
        virtual PropertyQueryFlags HasPropertyQuery(PropertyId propertyId) override { AssertAndFailFast();  return PropertyQueryFlags::Property_NotFound; };
=======
        virtual PropertyQueryFlags HasPropertyQuery(PropertyId propertyId, _Inout_opt_ PropertyValueInfo* info) override { AssertAndFailFast();  return PropertyQueryFlags::Property_NotFound; };
>>>>>>> 84bd6f3c
        virtual BOOL HasOwnProperty(PropertyId propertyId) override { AssertAndFailFast(); return FALSE; };
        virtual BOOL SetProperty(PropertyId propertyId, Var value, PropertyOperationFlags flags, PropertyValueInfo* info) override { AssertAndFailFast(); return FALSE; };
        virtual PropertyQueryFlags GetPropertyQuery(Var originalInstance, PropertyId propertyId, Var* value, PropertyValueInfo* info, ScriptContext* requestContext) override { AssertAndFailFast(); return PropertyQueryFlags::Property_NotFound; };
        virtual BOOL DeleteProperty(PropertyId propertyId, PropertyOperationFlags flags) override{ AssertAndFailFast(); return FALSE;};
        virtual BOOL DeleteProperty(JavascriptString * propertyNameString, PropertyOperationFlags flags) override { AssertAndFailFast(); return FALSE; };
        virtual PropertyQueryFlags GetPropertyReferenceQuery(Var originalInstance, PropertyId propertyId, Var* value, PropertyValueInfo* info, ScriptContext* requestContext) override { AssertAndFailFast(); return PropertyQueryFlags::Property_NotFound; };
        virtual BOOL SetProperty(JavascriptString* propertyNameString, Var value, PropertyOperationFlags flags, PropertyValueInfo* info) override { AssertAndFailFast(); return FALSE; };
        virtual PropertyQueryFlags GetPropertyQuery(Var originalInstance, JavascriptString* propertyNameString, Var* value, PropertyValueInfo* info, ScriptContext* requestContext) override { AssertAndFailFast(); return PropertyQueryFlags::Property_NotFound; };
        virtual DescriptorFlags GetSetter(PropertyId propertyId, Var *setterValue, PropertyValueInfo* info, ScriptContext* requestContext) override { AssertAndFailFast(); return None; };
        virtual DescriptorFlags GetSetter(JavascriptString* propertyNameString, Var *setterValue, PropertyValueInfo* info, ScriptContext* requestContext) override { AssertAndFailFast(); return None; };
        virtual int GetPropertyCount() override { AssertAndFailFast(); return 0; };
        virtual PropertyId GetPropertyId(PropertyIndex index) override { AssertAndFailFast();  return Constants::NoProperty; };
        virtual PropertyId GetPropertyId(BigPropertyIndex index) override { AssertAndFailFast(); return Constants::NoProperty;; };
        virtual BOOL SetInternalProperty(PropertyId internalPropertyId, Var value, PropertyOperationFlags flags, PropertyValueInfo* info) override { AssertAndFailFast(); return FALSE; };
        virtual BOOL InitProperty(PropertyId propertyId, Var value, PropertyOperationFlags flags = PropertyOperation_None, PropertyValueInfo* info = NULL) override { AssertAndFailFast(); return FALSE; };
        virtual BOOL SetPropertyWithAttributes(PropertyId propertyId, Var value, PropertyAttributes attributes, PropertyValueInfo* info, PropertyOperationFlags flags = PropertyOperation_None, SideEffects possibleSideEffects = SideEffects_Any) override { AssertAndFailFast(); return FALSE; };
#if ENABLE_FIXED_FIELDS
        virtual BOOL IsFixedProperty(PropertyId propertyId) override { AssertAndFailFast(); return FALSE; };
<<<<<<< HEAD
=======
#endif
>>>>>>> 84bd6f3c
        virtual PropertyQueryFlags HasItemQuery(uint32 index) override { AssertAndFailFast(); return PropertyQueryFlags::Property_NotFound; };
        virtual BOOL HasOwnItem(uint32 index) override { AssertAndFailFast(); return FALSE; };
        virtual PropertyQueryFlags GetItemQuery(Var originalInstance, uint32 index, Var* value, ScriptContext * requestContext) override { AssertAndFailFast(); return PropertyQueryFlags::Property_NotFound; };
        virtual PropertyQueryFlags GetItemReferenceQuery(Var originalInstance, uint32 index, Var* value, ScriptContext * requestContext) override { AssertAndFailFast(); return PropertyQueryFlags::Property_NotFound; };
        virtual DescriptorFlags GetItemSetter(uint32 index, Var* setterValue, ScriptContext* requestContext) override { AssertAndFailFast(); return None; };
        virtual BOOL SetItem(uint32 index, Var value, PropertyOperationFlags flags) override { AssertAndFailFast(); return FALSE; };
        virtual BOOL DeleteItem(uint32 index, PropertyOperationFlags flags) override { AssertAndFailFast(); return FALSE; };
        virtual BOOL ToPrimitive(JavascriptHint hint, Var* result, ScriptContext * requestContext) override { AssertAndFailFast(); return FALSE; };
        virtual BOOL GetEnumerator(JavascriptStaticEnumerator * enumerator, EnumeratorFlags flags, ScriptContext* requestContext, EnumeratorCache * enumeratorCache = nullptr) override { AssertAndFailFast(); return FALSE; };
        virtual BOOL SetAccessors(PropertyId propertyId, Var getter, Var setter, PropertyOperationFlags flags = PropertyOperation_None) override { AssertAndFailFast(); return FALSE; };
        _Check_return_ _Success_(return) virtual BOOL GetAccessors(PropertyId propertyId, _Outptr_result_maybenull_ Var* getter, _Outptr_result_maybenull_ Var* setter, ScriptContext * requestContext) override { AssertAndFailFast();  return FALSE; };
        virtual BOOL IsWritable(PropertyId propertyId) override { AssertAndFailFast(); return FALSE; };
        virtual BOOL IsConfigurable(PropertyId propertyId) override { AssertAndFailFast(); return FALSE; };
        virtual BOOL IsEnumerable(PropertyId propertyId) override { AssertAndFailFast(); return FALSE; };
        virtual BOOL SetEnumerable(PropertyId propertyId, BOOL value) override { AssertAndFailFast(); return FALSE; };
        virtual BOOL SetWritable(PropertyId propertyId, BOOL value) override { AssertAndFailFast(); return FALSE; };
        virtual BOOL SetConfigurable(PropertyId propertyId, BOOL value) override { AssertAndFailFast(); return FALSE; };
        virtual BOOL SetAttributes(PropertyId propertyId, PropertyAttributes attributes) override { AssertAndFailFast(); return FALSE; };
        virtual BOOL IsExtensible() override { AssertAndFailFast(); return FALSE; };
        virtual BOOL PreventExtensions() override { AssertAndFailFast(); return FALSE; };
        virtual BOOL Seal() override { AssertAndFailFast(); return FALSE; };
        virtual BOOL Freeze() override { AssertAndFailFast(); return FALSE; };
        virtual BOOL IsSealed() override { AssertAndFailFast(); return FALSE; };
        virtual BOOL IsFrozen() override { AssertAndFailFast(); return FALSE; };
        virtual BOOL GetDiagValueString(StringBuilder<ArenaAllocator>* stringBuilder, ScriptContext* requestContext) override { AssertAndFailFast(); return FALSE; };
        virtual Var GetTypeOfString(ScriptContext * requestContext) override { AssertAndFailFast(); return RecyclableObject::GetTypeOfString(requestContext); };
    };
}<|MERGE_RESOLUTION|>--- conflicted
+++ resolved
@@ -26,11 +26,7 @@
         uint GetArgumentSpreadCount()  const { return iteratorIndices ? iteratorIndices->Count() : 0; }
 
         // A SpreadArgument should never call the Functions defined below this comment
-<<<<<<< HEAD
-        virtual PropertyQueryFlags HasPropertyQuery(PropertyId propertyId) override { AssertAndFailFast();  return PropertyQueryFlags::Property_NotFound; };
-=======
         virtual PropertyQueryFlags HasPropertyQuery(PropertyId propertyId, _Inout_opt_ PropertyValueInfo* info) override { AssertAndFailFast();  return PropertyQueryFlags::Property_NotFound; };
->>>>>>> 84bd6f3c
         virtual BOOL HasOwnProperty(PropertyId propertyId) override { AssertAndFailFast(); return FALSE; };
         virtual BOOL SetProperty(PropertyId propertyId, Var value, PropertyOperationFlags flags, PropertyValueInfo* info) override { AssertAndFailFast(); return FALSE; };
         virtual PropertyQueryFlags GetPropertyQuery(Var originalInstance, PropertyId propertyId, Var* value, PropertyValueInfo* info, ScriptContext* requestContext) override { AssertAndFailFast(); return PropertyQueryFlags::Property_NotFound; };
@@ -49,10 +45,7 @@
         virtual BOOL SetPropertyWithAttributes(PropertyId propertyId, Var value, PropertyAttributes attributes, PropertyValueInfo* info, PropertyOperationFlags flags = PropertyOperation_None, SideEffects possibleSideEffects = SideEffects_Any) override { AssertAndFailFast(); return FALSE; };
 #if ENABLE_FIXED_FIELDS
         virtual BOOL IsFixedProperty(PropertyId propertyId) override { AssertAndFailFast(); return FALSE; };
-<<<<<<< HEAD
-=======
 #endif
->>>>>>> 84bd6f3c
         virtual PropertyQueryFlags HasItemQuery(uint32 index) override { AssertAndFailFast(); return PropertyQueryFlags::Property_NotFound; };
         virtual BOOL HasOwnItem(uint32 index) override { AssertAndFailFast(); return FALSE; };
         virtual PropertyQueryFlags GetItemQuery(Var originalInstance, uint32 index, Var* value, ScriptContext * requestContext) override { AssertAndFailFast(); return PropertyQueryFlags::Property_NotFound; };
