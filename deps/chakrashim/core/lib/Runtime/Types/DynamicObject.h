--- conflicted
+++ resolved
@@ -246,11 +246,7 @@
         virtual PropertyId GetPropertyId(PropertyIndex index) override;
         virtual PropertyId GetPropertyId(BigPropertyIndex index) override;
         PropertyIndex GetPropertyIndex(PropertyId propertyId) sealed;
-<<<<<<< HEAD
-        virtual PropertyQueryFlags HasPropertyQuery(PropertyId propertyId) override;
-=======
         virtual PropertyQueryFlags HasPropertyQuery(PropertyId propertyId, _Inout_opt_ PropertyValueInfo* info) override;
->>>>>>> 84bd6f3c
         virtual BOOL HasOwnProperty(PropertyId propertyId) override;
         virtual PropertyQueryFlags GetPropertyQuery(Var originalInstance, PropertyId propertyId, Var* value, PropertyValueInfo* info, ScriptContext* requestContext) override;
         virtual PropertyQueryFlags GetPropertyQuery(Var originalInstance, JavascriptString* propertyNameString, Var* value, PropertyValueInfo* info, ScriptContext* requestContext) override;
@@ -267,10 +263,7 @@
         virtual BOOL DeleteProperty(JavascriptString *propertyNameString, PropertyOperationFlags flags) override;
 #if ENABLE_FIXED_FIELDS
         virtual BOOL IsFixedProperty(PropertyId propertyId) override;
-<<<<<<< HEAD
-=======
-#endif
->>>>>>> 84bd6f3c
+#endif
         virtual PropertyQueryFlags HasItemQuery(uint32 index) override;
         virtual BOOL HasOwnItem(uint32 index) override;
         virtual PropertyQueryFlags GetItemQuery(Var originalInstance, uint32 index, Var* value, ScriptContext * requestContext) override;
