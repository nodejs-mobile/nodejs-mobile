//-------------------------------------------------------------------------------------------------------
// Copyright (C) Microsoft. All rights reserved.
// Licensed under the MIT license. See LICENSE.txt file in the project root for full license information.
//-------------------------------------------------------------------------------------------------------
#pragma once

namespace Js
{
    enum DeferredInitializeMode
    {
        DeferredInitializeMode_Default,
        DeferredInitializeMode_Extensions,
        DeferredInitializeMode_Set,
        DeferredInitializeMode_SetAccessors
    };

#if ENABLE_FIXED_FIELDS
    enum FixedPropertyKind : CHAR
    {
        FixedDataProperty = 1 << 0,
        FixedMethodProperty = 1 << 1,
        FixedAccessorProperty = 1 << 2,
    };
#endif

<<<<<<< HEAD
    struct PropertyEquivalenceInfo
    {
        PropertyIndex slotIndex;
        bool isAuxSlot;
        bool isWritable;

        PropertyEquivalenceInfo():
            slotIndex(Constants::NoSlot), isAuxSlot(false), isWritable(false) {}
        PropertyEquivalenceInfo(PropertyIndex slotIndex, bool isAuxSlot, bool isWritable):
            slotIndex(slotIndex), isAuxSlot(isAuxSlot), isWritable(isWritable) {}
    };

    struct EquivalentPropertyEntry
    {
        Js::PropertyId propertyId;
        Js::PropertyIndex slotIndex;
        bool isAuxSlot;
        bool mustBeWritable;
    };

    struct TypeEquivalenceRecord
    {
        uint propertyCount;
        EquivalentPropertyEntry* properties;
    };

=======
>>>>>>> 84bd6f3c
    typedef bool (__cdecl *DeferredTypeInitializer)(DynamicObject* instance, DeferredTypeHandlerBase * typeHandler, DeferredInitializeMode mode);

    class DynamicTypeHandler
    {
        friend class DeferredTypeHandlerBase;
        template <DeferredTypeInitializer initializer, typename DeferredTypeFilter, bool isPrototypeTemplate, uint16 _inlineSlotCapacity, uint16 _offsetOfInlineSlots>
        friend class DeferredTypeHandler;
        friend class PathTypeHandlerBase;
        friend struct InlineCache;
        friend class DynamicObject;

    private:
        // Holds flags that represent general information about the types of properties
        // handled by this handler.
        // * PropertyTypesWritableDataOnly - when true, the type being handled is known to have only writable data properties
        // * PropertyTypesWritableDataOnlyDetection - set each time SetHasOnlyWritableDataProperties is called.

        // PropertyTypesReserved (0x1) is always on so that the DWORD formed with the following boolean doesn't look like
        // a pointer.
        Field(PropertyTypes) propertyTypes;
        Field(BYTE) flags;
        Field(uint16) offsetOfInlineSlots;
        Field(int) slotCapacity;
        Field(uint16) unusedBytes;             // This always has it's lowest bit set to avoid false references
        Field(uint16) inlineSlotCapacity;
        Field(bool) isNotPathTypeHandlerOrHasUserDefinedCtor;
        Field(bool) protoCachesWereInvalidated;

    public:
        DEFINE_GETCPPNAME_ABSTRACT();
        DynamicTypeHandler(DynamicTypeHandler * typeHandler) :
            flags(typeHandler->flags),
            propertyTypes(typeHandler->propertyTypes),
            slotCapacity(typeHandler->slotCapacity),
            offsetOfInlineSlots(typeHandler->offsetOfInlineSlots),
            isNotPathTypeHandlerOrHasUserDefinedCtor(typeHandler->isNotPathTypeHandlerOrHasUserDefinedCtor),
            unusedBytes(typeHandler->unusedBytes),
            protoCachesWereInvalidated(false)
        {
        }

    public:
        DEFINE_VTABLE_CTOR_NOBASE_ABSTRACT(DynamicTypeHandler);

        DynamicTypeHandler(int slotCapacity, uint16 inlineSlotCapacity = 0, uint16 offsetOfInlineSlots = 0, BYTE flags = DefaultFlags);

        void SetInstanceTypeHandler(DynamicObject * instance, bool hasChanged = true);

        static DynamicTypeHandler * GetCurrentTypeHandler(DynamicObject * instance);
        static void SetInstanceTypeHandler(DynamicObject * instance, DynamicTypeHandler * typeHandler, bool hasChanged = true);
        static void ReplaceInstanceType(DynamicObject * instance, DynamicType * type);

    private:
        static bool IsObjectHeaderInlined(const uint16 offsetOfInlineSlots);
        bool IsObjectHeaderInlinedTypeHandlerUnchecked() const;
    public:
        bool IsObjectHeaderInlinedTypeHandler() const;
    private:
        void VerifyObjectHeaderInlinedTypeHandler() const;
    public:
        static uint16 GetOffsetOfObjectHeaderInlineSlots();
        static PropertyIndex GetObjectHeaderInlinableSlotCapacity();

        // UnusedBytes is a tagged value to prevent GC false references
        uint16 GetUnusedBytesValue() const
        {
            return unusedBytes >> 1;
        }

        void SetUnusedBytesValue(uint16 value)
        {
            // Tagging to prevent a GC false reference
            this->unusedBytes = ((value << 1) | 1);
        }

    public:
        static const BYTE IsExtensibleFlag = 0x01;
        static const BYTE HasKnownSlot0Flag = 0x02;
        static const BYTE IsLockedFlag = 0x04;
        static const BYTE MayBecomeSharedFlag = 0x08;
        static const BYTE IsSharedFlag = 0x10;
        static const BYTE IsPrototypeFlag = 0x20;
        static const BYTE IsSealedOnceFlag = 0x40;  // Set state means the object is sealed, clear state means nothing (can be sealed, or not).
        static const BYTE IsFrozenOnceFlag = 0x80;  // Set state means the object is frozen, clear state means nothing (can be frozen, or not).
        static const BYTE DefaultFlags = IsExtensibleFlag;

    public:
        static PropertyIndex RoundUpObjectHeaderInlinedInlineSlotCapacity(const PropertyIndex slotCapacity);
        static PropertyIndex RoundUpInlineSlotCapacity(const PropertyIndex slotCapacity);
    private:
        static int RoundUpAuxSlotCapacity(const int slotCapacity);
    public:
        static int RoundUpSlotCapacity(const int slotCapacity, const PropertyIndex inlineSlotCapacity);

        uint16 GetInlineSlotCapacity() const { return this->inlineSlotCapacity; }
        int GetSlotCapacity() const { return this->slotCapacity; }

        size_t GetInlineSlotsSize() const
        {
            PropertyIndex inlineSlotsToAllocate = GetInlineSlotCapacity();
            if(IsObjectHeaderInlinedTypeHandler())
            {
                inlineSlotsToAllocate -= GetObjectHeaderInlinableSlotCapacity();
            }
            return inlineSlotsToAllocate * sizeof(Var);
        }

        uint16 GetOffsetOfInlineSlots() const { return this->offsetOfInlineSlots; }

        void EnsureSlots(DynamicObject * instance, int oldCount, int newCount, ScriptContext * scriptContext, DynamicTypeHandler * newTypeHandler = nullptr);

        Var GetSlot(DynamicObject * instance, int index);
        Var GetInlineSlot(DynamicObject * instance, int index);
        Var GetAuxSlot(DynamicObject * instance, int index);

#if ENABLE_FIXED_FIELDS
        void TraceUseFixedProperty(PropertyRecord const * propertyRecord, Var * pProperty, bool result, LPCWSTR typeHandlerName, ScriptContext * requestContext);

        bool IsFixedMethodProperty(FixedPropertyKind fixedPropKind);
        bool IsFixedDataProperty(FixedPropertyKind fixedPropKind);
        bool IsFixedAccessorProperty(FixedPropertyKind fixedPropKind);

        static bool CheckHeuristicsForFixedDataProps(DynamicObject* instance, const PropertyRecord * propertyRecord, PropertyId propertyId, Var value);
        static bool CheckHeuristicsForFixedDataProps(DynamicObject* instance, const PropertyRecord * propertyRecord, Var value);
        static bool CheckHeuristicsForFixedDataProps(DynamicObject* instance, PropertyId propertyId, Var value);
        static bool CheckHeuristicsForFixedDataProps(DynamicObject* instance, JavascriptString * propertyKey, Var value);
#endif

#if DBG
        void SetSlot(DynamicObject * instance, PropertyId propertyId, bool allowLetConst, int index, Var value);
        void SetInlineSlot(DynamicObject * instance, PropertyId propertyId, bool allowLetConst, int index, Var value);
        void SetAuxSlot(DynamicObject * instance, PropertyId propertyId, bool allowLetConst, int index, Var value);
#else
        void SetSlot(DynamicObject * instance, int index, Var value);
        void SetInlineSlot(DynamicObject * instance, int index, Var value);
        void SetAuxSlot(DynamicObject * instance, int index, Var value);
#endif

    protected:
        static void SetSlotUnchecked(DynamicObject * instance, int index, Var value);

    public:
        inline PropertyIndex AdjustSlotIndexForInlineSlots(PropertyIndex slotIndex)
        {
            return slotIndex != Constants::NoSlot ? AdjustValidSlotIndexForInlineSlots(slotIndex) : Constants::NoSlot;
        }

        inline PropertyIndex AdjustValidSlotIndexForInlineSlots(PropertyIndex slotIndex)
        {
            Assert(slotIndex != Constants::NoSlot);
            return slotIndex < inlineSlotCapacity ?
                slotIndex + (offsetOfInlineSlots / sizeof(Var)) : slotIndex - (PropertyIndex)inlineSlotCapacity;
        }

        inline void PropertyIndexToInlineOrAuxSlotIndex(PropertyIndex propertyIndex, PropertyIndex * inlineOrAuxSlotIndex, bool * isInlineSlot) const
        {
            if (propertyIndex < inlineSlotCapacity)
            {
                *inlineOrAuxSlotIndex = propertyIndex + (offsetOfInlineSlots / sizeof(Var));
                *isInlineSlot = true;
            }
            else
            {
                *inlineOrAuxSlotIndex = propertyIndex - (PropertyIndex)inlineSlotCapacity;
                *isInlineSlot = false;
            }
        }

        PropertyIndex InlineOrAuxSlotIndexToPropertyIndex(PropertyIndex inlineOrAuxSlotIndex, bool isInlineSlot) const
        {
            if (isInlineSlot)
            {
                return inlineOrAuxSlotIndex - (offsetOfInlineSlots / sizeof(Var));
            }
            else
            {
                return inlineOrAuxSlotIndex + (PropertyIndex)inlineSlotCapacity;
            }
        }

    protected:
        void SetFlags(BYTE values)
        {
            // Don't set a shared flag if the type handler isn't locked.
            Assert((this->flags & IsLockedFlag) != 0 || (values & IsLockedFlag) != 0 || (values & IsSharedFlag) == 0);

            // Don't set a shared flag if the type handler isn't expecting to become shared.
            Assert((this->flags & MayBecomeSharedFlag) != 0 || (values & MayBecomeSharedFlag) != 0 || (values & IsSharedFlag) == 0);

            // It's ok to set up a shared prototype type handler through a constructor (see NullTypeHandler and DeferredTypeHandler),
            // but it's not ok to change these after the fact.

            // If we isolate prototypes, don't set a prototype flag on a type handler that is shared or may become shared
            Assert((this->flags & IsPrototypeFlag) != 0 || !IsolatePrototypes() || (this->flags & (MayBecomeSharedFlag | IsSharedFlag)) == 0 || (values & IsPrototypeFlag) == 0);
            // If we isolate prototypes, don't set a shared or may become shared flag on a prototype type handler.
            Assert((this->flags & IsSharedFlag) != 0 || !IsolatePrototypes() || (this->flags & IsPrototypeFlag) == 0 || (values & (MayBecomeSharedFlag | IsSharedFlag)) == 0);

#if ENABLE_FIXED_FIELDS
            // Don't set a shared flag if this type handler has a singleton instance.
            Assert(!this->HasSingletonInstance() || (values & IsSharedFlag) == 0);
#endif

            this->flags |= values;
        }

        void ClearFlags(BYTE values)
        {
            // Don't clear the locked, shared or prototype flags.
            Assert((values & IsLockedFlag) == 0 && (values & IsSharedFlag) == 0 && (values & IsPrototypeFlag) == 0);

            this->flags &= ~values;
        }

        void SetFlags(BYTE selector, BYTE values)
        {
            SetFlags(selector & values);
        }

        void ChangeFlags(BYTE selector, BYTE values)
        {
            // Don't clear the locked, shared or prototype flags.
            Assert((this->flags & IsLockedFlag) == 0 || (selector & IsLockedFlag) == 0 || (values & IsLockedFlag) != 0);
            Assert((this->flags & IsSharedFlag) == 0 || (selector & IsSharedFlag) == 0 || (values & IsSharedFlag) != 0);
            Assert((this->flags & IsPrototypeFlag) == 0 || (selector & IsPrototypeFlag) == 0 || (values & IsPrototypeFlag) != 0);

            // Don't set a shared flag if the type handler isn't locked.
            Assert((this->flags & IsLockedFlag) != 0 || ((selector & values) & IsLockedFlag) != 0 || ((selector & values) & IsSharedFlag) == 0);

            // Don't set a shared flag if the type handler isn't locked.
            Assert((this->flags & MayBecomeSharedFlag) != 0 || (values & MayBecomeSharedFlag) != 0 || (values & IsSharedFlag) == 0);

            // It's ok to set up a shared prototype type handler through a constructor (see NullTypeHandler and DeferredTypeHandler),
            // but it's not ok to change these after the fact.

            // If we isolate prototypes, don't set a prototype flag on a shared type handler.
            Assert((this->flags & IsPrototypeFlag) != 0 || !IsolatePrototypes() || (this->flags & (MayBecomeSharedFlag | IsSharedFlag)) == 0 || ((selector & values) & IsPrototypeFlag) == 0);
            // If we isolate prototypes, don't set a shared flag on a prototype type handler.
            Assert((this->flags & IsSharedFlag) != 0 || !IsolatePrototypes() || (this->flags & IsPrototypeFlag) == 0 || ((selector & values) & (MayBecomeSharedFlag | IsSharedFlag)) == 0);

#if ENABLE_FIXED_FIELDS
            // Don't set a shared flag if this type handler has a singleton instance.
            Assert(!this->HasSingletonInstance() || ((selector & values) & IsSharedFlag) == 0);
#endif

            this->flags = (selector & values) | (~selector & this->flags);
        }

        void SetPropertyTypes(PropertyTypes selector, PropertyTypes values)
        {
            Assert((selector & PropertyTypesReserved) == 0);
            Assert((this->propertyTypes & PropertyTypesReserved) != 0);
            this->propertyTypes |= (selector & values);
            Assert((this->propertyTypes & PropertyTypesReserved) != 0);
        }

        void ClearPropertyTypes(PropertyTypes selector, PropertyTypes values)
        {
            Assert((selector & PropertyTypesReserved) == 0);
            Assert((this->propertyTypes & PropertyTypesReserved) != 0);
            this->propertyTypes |= (selector & ~values);
            Assert((this->propertyTypes & PropertyTypesReserved) != 0);
        }

        void CopyPropertyTypes(PropertyTypes selector, PropertyTypes values)
        {
            Assert((selector & PropertyTypesReserved) == 0);
            Assert((this->propertyTypes & PropertyTypesReserved) != 0);
            this->propertyTypes = (selector & values) | (~selector & this->propertyTypes);
            Assert((this->propertyTypes & PropertyTypesReserved) != 0);
        }

        void CopyClearedPropertyTypes(PropertyTypes selector, PropertyTypes values)
        {
            Assert((selector & PropertyTypesReserved) == 0);
            Assert((this->propertyTypes & PropertyTypesReserved) != 0);
            this->propertyTypes = (selector & (values & this->propertyTypes)) | (~selector & this->propertyTypes);
            Assert((this->propertyTypes & PropertyTypesReserved) != 0);
        }

        static bool CanBeSingletonInstance(DynamicObject * instance);
        static Var CanonicalizeAccessor(Var accessor, /*const*/ JavascriptLibrary* library);
    public:
        BYTE GetFlags() const { return this->flags; }
        static int GetOffsetOfFlags() { return offsetof(DynamicTypeHandler, flags); }
        static int GetOffsetOfOffsetOfInlineSlots() { return offsetof(DynamicTypeHandler, offsetOfInlineSlots); }

        /*
        Returns a value indicating whether the current type handler is locked.

        Given below is the list of  all the actions where different type handlers explicitly check for the type handler being locked. In most cases, when a type is evolving,
        if the type handler is locked a new type handler is created and all existing properties are copied over before evolving the type.
        1. SimpleTypeHandler
              (i) SetPropertyWithAttributes
             (ii) SetAttribute
        2. SimpleDictionaryTypeHandler
              (i) AddProperty
             (ii) DeleteProperty
            (iii) SetProperty
             (iv) SetPropertyWithAttributes
              (v) SetAttribute
             (vi) PreventExtension
            (vii) Seal
           (viii) Freeze
        3. SimpleDictionaryUnorderedTypeHandler
             (i) AddProperty
            (ii) DeleteProperty
           (iii) SetProperty
            (iv) SetPropertyWithAttributes
             (v) SetAttribute
            (vi) PreventExtension
           (vii) Seal
          (viii) Freeze
        4. PathTypeHandler
             (i) DeleteProperty
            (ii) SetProperty
           (iii) SetPropertyWithAttributes
        5. NullTypeHandler
             (i) AddProperty
            (ii) SetPropertyWithAttributes
            (iv) PreventExtension
             (v) Seal
            (vi) Freeze
        */
        bool GetIsLocked() const { return (this->flags & IsLockedFlag) != 0; }

        bool GetIsShared() const { return (this->flags & IsSharedFlag) != 0; }
        bool GetMayBecomeShared() const { return (this->flags & MayBecomeSharedFlag) != 0; }
        bool GetIsOrMayBecomeShared() const { return (this->flags & (MayBecomeSharedFlag | IsSharedFlag)) != 0; }
        bool GetHasKnownSlot0() const { return (this->flags & HasKnownSlot0Flag) != 0; }
        bool GetIsPrototype() const { return (this->flags & IsPrototypeFlag) != 0; }
        bool GetIsInlineSlotCapacityLocked() const { return (this->propertyTypes & PropertyTypesInlineSlotCapacityLocked) != 0; }

        void LockTypeHandler() { Assert(IsLockable()); SetFlags(IsLockedFlag); }

        void ShareTypeHandler(ScriptContext* scriptContext)
        {
            Assert(IsSharable());
            Assert(GetMayBecomeShared());
            LockTypeHandler();
#if ENABLE_FIXED_FIELDS
            if ((GetFlags() & IsSharedFlag) == 0)
            {
                DoShareTypeHandler(scriptContext);
            }
#endif
            SetFlags(IsSharedFlag);
        }

        void SetMayBecomeShared()
        {
            SetFlags(MayBecomeSharedFlag);
        }

        void SetHasKnownSlot0()
        {
            SetFlags(HasKnownSlot0Flag);
        }

        void ClearHasKnownSlot0()
        {
            ClearFlags(HasKnownSlot0Flag);
        }

        void SetIsInlineSlotCapacityLocked()
        {
            Assert(!GetIsInlineSlotCapacityLocked());
            SetPropertyTypes(PropertyTypesInlineSlotCapacityLocked, PropertyTypesInlineSlotCapacityLocked);
        }

        PropertyTypes GetPropertyTypes() { Assert((propertyTypes & PropertyTypesReserved) != 0); return propertyTypes; }
        bool GetHasOnlyWritableDataProperties() { return (GetPropertyTypes() & PropertyTypesWritableDataOnly) == PropertyTypesWritableDataOnly; }
        bool GetHasSpecialProperties() { return (GetPropertyTypes() & PropertyTypesHasSpecialProperties) == PropertyTypesHasSpecialProperties; }
        void SetHasSpecialProperties() { propertyTypes |= PropertyTypesHasSpecialProperties; }
        // Do not use this method.  It's here only for the __proto__ performance workaround.
        void SetHasOnlyWritableDataProperties() { SetHasOnlyWritableDataProperties(true); }
        void ClearHasOnlyWritableDataProperties() { SetHasOnlyWritableDataProperties(false); };

    private:
        void SetHasOnlyWritableDataProperties(bool value)
        {
            if (value != GetHasOnlyWritableDataProperties())
            {
                propertyTypes ^= PropertyTypesWritableDataOnly;
            }

            // Turn on the detection bit.
            propertyTypes |= PropertyTypesWritableDataOnlyDetection;
            Assert((propertyTypes & PropertyTypesReserved) != 0);
        }

    public:
        void ClearWritableDataOnlyDetectionBit() { Assert((propertyTypes & PropertyTypesReserved) != 0); propertyTypes &= ~PropertyTypesWritableDataOnlyDetection; }
        bool IsWritableDataOnlyDetectionBitSet()
        {
            return (GetPropertyTypes() & PropertyTypesWritableDataOnlyDetection) == PropertyTypesWritableDataOnlyDetection;
        }

        BOOL Freeze(DynamicObject *instance, bool isConvertedType = false)  { return FreezeImpl(instance, isConvertedType); }
        bool GetIsNotPathTypeHandlerOrHasUserDefinedCtor() const { return this->isNotPathTypeHandlerOrHasUserDefinedCtor; }

        virtual BOOL IsStringTypeHandler() const { return false; }

        virtual BOOL AllPropertiesAreEnumerable() { return false; }
        virtual BOOL IsLockable() const = 0;
        virtual BOOL IsSharable() const = 0;

        virtual int GetPropertyCount() = 0;
        virtual int GetPropertyCountForEnum() { return GetPropertyCount(); }
        virtual PropertyId GetPropertyId(ScriptContext* scriptContext, PropertyIndex index) = 0;
        virtual PropertyId GetPropertyId(ScriptContext* scriptContext, BigPropertyIndex index) = 0;
        virtual BOOL FindNextProperty(ScriptContext* scriptContext, PropertyIndex& index, JavascriptString** propertyString,
            PropertyId* propertyId, PropertyAttributes* attributes, Type* type, DynamicType *typeToEnumerate, EnumeratorFlags flags, DynamicObject* instance, PropertyValueInfo* info) = 0;
        virtual BOOL FindNextProperty(ScriptContext* scriptContext, BigPropertyIndex& index, JavascriptString** propertyString,
            PropertyId* propertyId, PropertyAttributes* attributes, Type* type, DynamicType *typeToEnumerate, EnumeratorFlags flags, DynamicObject* instance, PropertyValueInfo* info);
        virtual PropertyIndex GetPropertyIndex(PropertyRecord const* propertyRecord) = 0;
#if ENABLE_NATIVE_CODEGEN
        virtual bool GetPropertyEquivalenceInfo(PropertyRecord const* propertyRecord, PropertyEquivalenceInfo& info) = 0;
        virtual bool IsObjTypeSpecEquivalent(const Type* type, const Js::TypeEquivalenceRecord& record, uint& failedPropertyIndex) = 0;
        virtual bool IsObjTypeSpecEquivalent(const Type* type, const EquivalentPropertyEntry* entry) = 0;
#endif

        virtual bool EnsureObjectReady(DynamicObject* instance) { return true; }
        virtual BOOL HasProperty(DynamicObject* instance, PropertyId propertyId, __out_opt bool *pNoRedecl = nullptr, _Inout_opt_ PropertyValueInfo* info = nullptr) = 0;
        virtual BOOL HasProperty(DynamicObject* instance, JavascriptString* propertyNameString) = 0;
        virtual BOOL GetProperty(DynamicObject* instance, Var originalInstance, PropertyId propertyId, Var* value, PropertyValueInfo* info, ScriptContext* requestContext) = 0;
        virtual BOOL GetProperty(DynamicObject* instance, Var originalInstance, JavascriptString* propertyNameString, Var* value, PropertyValueInfo* info, ScriptContext* requestContext) = 0;
        virtual BOOL GetInternalProperty(DynamicObject* instance, Var originalInstance, PropertyId propertyId, Var* value);
        virtual BOOL InitProperty(DynamicObject* instance, PropertyId propertyId, Var value, PropertyOperationFlags flags, PropertyValueInfo* info);
        virtual BOOL SetProperty(DynamicObject* instance, PropertyId propertyId, Var value, PropertyOperationFlags flags, PropertyValueInfo* info) = 0;
        virtual BOOL SetProperty(DynamicObject* instance, JavascriptString* propertyNameString, Var value, PropertyOperationFlags flags, PropertyValueInfo* info) = 0;
        virtual BOOL SetInternalProperty(DynamicObject* instance, PropertyId propertyId, Var value, PropertyOperationFlags flags);
        virtual DescriptorFlags GetSetter(DynamicObject* instance, PropertyId propertyId, Var* setterValue, PropertyValueInfo* info, ScriptContext* requestContext);
        virtual DescriptorFlags GetSetter(DynamicObject* instance, JavascriptString* propertyNameString, Var* setterValue, PropertyValueInfo* info, ScriptContext* requestContext);
        virtual BOOL DeleteProperty(DynamicObject* instance, PropertyId propertyId, PropertyOperationFlags flags) = 0;
        virtual BOOL DeleteProperty(DynamicObject* instance, JavascriptString* propertyNameString, PropertyOperationFlags flags);
        // ===================================================================================================================
        // Special versions of the various *Property methods that recognize PropertyLetConstGlobal properties.
        // Only used for GlobalObject and ModuleRoot and so only recognized by SimpleDictionary and Dictionary type handlers.
        //
        // "Root" here means via root access, i.e. without an object.
        //
        // Each of these will throw InternalFatalError because they should not be called on type handlers other than
        // SimpleDictionary and Dictionary, both of which provide overrides.
        //
        virtual PropertyIndex GetRootPropertyIndex(PropertyRecord const* propertyRecord) { Throw::FatalInternalError(); }

        virtual BOOL HasRootProperty(DynamicObject* instance, PropertyId propertyId, __out_opt bool *pNoRedecl = nullptr, __out_opt bool *pDeclaredProperty = nullptr, __out_opt bool *pNonconfigurableProperty = nullptr) { Throw::FatalInternalError(); }
        virtual BOOL GetRootProperty(DynamicObject* instance, Var originalInstance, PropertyId propertyId, Var* value, PropertyValueInfo* info, ScriptContext* requestContext) { Throw::FatalInternalError(); }
        virtual BOOL SetRootProperty(DynamicObject* instance, PropertyId propertyId, Var value, PropertyOperationFlags flags, PropertyValueInfo* info) { Throw::FatalInternalError(); }
        virtual DescriptorFlags GetRootSetter(DynamicObject* instance, PropertyId propertyId, Var* setterValue, PropertyValueInfo* info, ScriptContext* requestContext) { Throw::FatalInternalError(); }
        virtual BOOL DeleteRootProperty(DynamicObject* instance, PropertyId propertyId, PropertyOperationFlags flags) { Throw::FatalInternalError(); }

#if DBG
        virtual bool IsLetConstGlobal(DynamicObject* instance, PropertyId propertyId) { Throw::FatalInternalError(); }
#endif
        // Would be nicer to simply pass in lambda callbacks to a Map function here, but virtual methods
        // cannot be templatized and we do not have std::function<> so cannot specify a parameter that will
        // accept lambdas.
        virtual bool NextLetConstGlobal(int& index, RootObjectBase* instance, const PropertyRecord** propertyRecord, Var* value, bool* isConst) { Throw::FatalInternalError(); }
        // ===================================================================================================================

        virtual BOOL IsEnumerable(DynamicObject* instance, PropertyId propertyId) = 0;
        virtual BOOL IsWritable(DynamicObject* instance, PropertyId propertyId) = 0;
        virtual BOOL IsConfigurable(DynamicObject* instance, PropertyId propertyId) = 0;
        virtual BOOL SetEnumerable(DynamicObject* instance, PropertyId propertyId, BOOL value) = 0;
        virtual BOOL SetWritable(DynamicObject* instance, PropertyId propertyId, BOOL value) = 0;
        virtual BOOL SetConfigurable(DynamicObject* instance, PropertyId propertyId, BOOL value) = 0;

        virtual BOOL HasItem(DynamicObject* instance, uint32 index);
        virtual BOOL SetItem(DynamicObject* instance, uint32 index, Var value, PropertyOperationFlags flags);
        virtual BOOL SetItemWithAttributes(DynamicObject* instance, uint32 index, Var value, PropertyAttributes attributes);
        virtual BOOL SetItemAttributes(DynamicObject* instance, uint32 index, PropertyAttributes attributes);
        virtual BOOL SetItemAccessors(DynamicObject* instance, uint32 index, Var getter, Var setter);
        virtual BOOL DeleteItem(DynamicObject* instance, uint32 index, PropertyOperationFlags flags);
        virtual BOOL GetItem(DynamicObject* instance, Var originalInstance, uint32 index, Var* value, ScriptContext * requestContext);
        virtual DescriptorFlags GetItemSetter(DynamicObject* instance, uint32 index, Var* setterValue, ScriptContext* requestContext);

        virtual BOOL SetAccessors(DynamicObject* instance, PropertyId propertyId, Var getter, Var setter, PropertyOperationFlags flags = PropertyOperation_None) = 0;
        _Check_return_ _Success_(return) virtual BOOL GetAccessors(DynamicObject* instance, PropertyId propertyId, _Outptr_result_maybenull_ Var* getter, _Outptr_result_maybenull_ Var* setter) { return FALSE; };

        virtual BOOL PreventExtensions(DynamicObject *instance) = 0;
        virtual BOOL Seal(DynamicObject *instance) = 0;
        virtual BOOL IsSealed(DynamicObject *instance) { return false; }
        virtual BOOL IsFrozen(DynamicObject *instance) { return false; }
        virtual BOOL SetPropertyWithAttributes(DynamicObject* instance, PropertyId propertyId, Var value, PropertyAttributes attributes, PropertyValueInfo* info, PropertyOperationFlags flags = PropertyOperation_None, SideEffects possibleSideEffects = SideEffects_Any) = 0;
        virtual BOOL SetAttributes(DynamicObject* instance, PropertyId propertyId, PropertyAttributes attributes) = 0;
        virtual BOOL GetAttributesWithPropertyIndex(DynamicObject * instance, PropertyId propertyId, BigPropertyIndex index, PropertyAttributes * attributes) = 0;

        virtual void ShrinkSlotAndInlineSlotCapacity() { VerifyInlineSlotCapacityIsLocked(); };
        virtual void LockInlineSlotCapacity() { VerifyInlineSlotCapacityIsLocked(); }
        virtual void EnsureInlineSlotCapacityIsLocked() { VerifyInlineSlotCapacityIsLocked(); }
        virtual void VerifyInlineSlotCapacityIsLocked() { Assert(GetIsInlineSlotCapacityLocked()); }

        // ES5Array type handler specific methods. Only implemented by ES5ArrayTypeHandlers.
        virtual bool IsLengthWritable() const { Assert(false); return false; }
        virtual uint32 SetLength(ES5Array* arr, uint32 newLen, PropertyOperationFlags propertyOperationFlags) { Assert(false); return 0; }
        virtual BOOL IsObjectArrayFrozen(ES5Array* arr) { Assert(false); return FALSE; }
        virtual BOOL IsItemEnumerable(ES5Array* arr, uint32 index) { Assert(false); return FALSE; }
        virtual BOOL IsValidDescriptorToken(void * descriptorValidationToken) const { Assert(false); return FALSE; }
        virtual uint32 GetNextDescriptor(uint32 key, IndexPropertyDescriptor** descriptor, void ** descriptorValidationToken) { Assert(false); return 0; }
        virtual BOOL GetDescriptor(uint32 index, IndexPropertyDescriptor **ppDescriptor) { Assert(false); return FALSE; }

        // Convert instance type/typeHandler to support SetItem with attribute/getter/setter
        virtual DynamicTypeHandler* ConvertToTypeWithItemAttributes(DynamicObject* instance) = 0;

    private:
        template<bool isStoreField>
        bool InvalidateInlineCachesForAllProperties(ScriptContext* requestContext);

    public:
        bool InvalidateProtoCachesForAllProperties(ScriptContext* requestContext);
        bool InvalidateStoreFieldCachesForAllProperties(ScriptContext* requestContext);

        bool ProtoCachesWereInvalidated() const { return protoCachesWereInvalidated; }
        void SetProtoCachesWereInvalidated() { protoCachesWereInvalidated = true; }
        bool ClearProtoCachesWereInvalidated();

        // For changing __proto__
        void RemoveFromPrototype(DynamicObject* instance, ScriptContext * requestContext, bool * allProtoCachesInvalidated);
        void AddToPrototype(DynamicObject* instance, ScriptContext * requestContext, bool * allProtoCachesInvalidated);
        virtual void SetPrototype(DynamicObject* instance, RecyclableObject* newPrototype);

        virtual void ResetTypeHandler(DynamicObject * instance);
        virtual void SetAllPropertiesToUndefined(DynamicObject* instance, bool invalidateFixedFields) = 0;
        virtual void MarshalAllPropertiesToScriptContext(DynamicObject* instance, ScriptContext* targetScriptContext, bool invalidateFixedFields) = 0;

        virtual BOOL IsDeferredTypeHandler() const { return FALSE; }
        virtual BOOL IsPathTypeHandler() const { return FALSE; }
        virtual BOOL IsSimpleDictionaryTypeHandler() const {return FALSE; }
        virtual BOOL IsDictionaryTypeHandler() const {return FALSE;}

        static bool IsolatePrototypes() { return CONFIG_FLAG(IsolatePrototypes); }
        static bool ChangeTypeOnProto() { return CONFIG_FLAG(ChangeTypeOnProto); }
        static bool ShouldFixMethodProperties() { return !PHASE_OFF1(FixMethodPropsPhase); }
        static bool ShouldFixDataProperties() { return !PHASE_OFF1(FixDataPropsPhase); }
        static bool ShouldFixAccessorProperties() { return !PHASE_OFF1(FixAccessorPropsPhase); }
        static bool ShouldFixAnyProperties() { return ShouldFixDataProperties() || ShouldFixMethodProperties() || ShouldFixAccessorProperties(); }
        static bool AreSingletonInstancesNeeded() { return ShouldFixAnyProperties(); }

        virtual void SetIsPrototype(DynamicObject* instance) = 0;

#if DBG
        virtual bool SupportsPrototypeInstances() const { return false; }
        virtual bool RespectsIsolatePrototypes() const { return true; }
        virtual bool RespectsChangeTypeOnProto() const { return true; }
        virtual bool CanStorePropertyValueDirectly(const DynamicObject* instance, PropertyId propertyId, bool allowLetConst) { return false; }
#endif

#if ENABLE_FIXED_FIELDS
        virtual void DoShareTypeHandler(ScriptContext* scriptContext) {};
        virtual BOOL IsFixedProperty(const DynamicObject* instance, PropertyId propertyId) { return false; };
        virtual bool HasSingletonInstance() const { return false; }
        virtual bool TryUseFixedProperty(PropertyRecord const* propertyRecord, Var* pProperty, FixedPropertyKind propertyType, ScriptContext * requestContext);
        virtual bool TryUseFixedAccessor(PropertyRecord const* propertyRecord, Var* pAccessor, FixedPropertyKind propertyType, bool getter, ScriptContext * requestContext);

#if DBG
        virtual bool CheckFixedProperty(PropertyRecord const * propertyRecord, Var * pProperty, ScriptContext * requestContext) { return false; };
        virtual bool HasAnyFixedProperties() const { return false; }
#endif

#ifdef ENABLE_DEBUG_CONFIG_OPTIONS
        virtual void DumpFixedFields() const {};
#endif

    public:
        virtual RecyclerWeakReference<DynamicObject>* GetSingletonInstance() const { return nullptr; }

        bool SetSingletonInstanceIfNeeded(DynamicObject* instance)
        {
            if (AreSingletonInstancesNeeded() && CanBeSingletonInstance(instance))
            {
                SetSingletonInstance(instance->CreateWeakReferenceToSelf());
                return true;
            }
            return false;
        }

        void SetSingletonInstanceIfNeeded(RecyclerWeakReference<DynamicObject>* instance)
        {
            if (AreSingletonInstancesNeeded())
            {
                SetSingletonInstance(instance);
            }
        }

        void SetSingletonInstance(RecyclerWeakReference<DynamicObject>* instance)
        {
            Assert(AreSingletonInstancesNeeded());
            SetSingletonInstanceUnchecked(instance);
        }

        virtual void SetSingletonInstanceUnchecked(RecyclerWeakReference<DynamicObject>* instance) { Assert(false); }
        virtual void ClearSingletonInstance() { Assert(false); }
#endif
    public:
        static void AdjustSlots_Jit(DynamicObject *const object, const PropertyIndex newInlineSlotCapacity, const int newAuxSlotCapacity);
        static void AdjustSlots(DynamicObject *const object, const PropertyIndex newInlineSlotCapacity, const int newAuxSlotCapacity);

        BigPropertyIndex GetPropertyIndexFromInlineSlotIndex(uint inlineSlotIndexSlot);
        BigPropertyIndex GetPropertyIndexFromAuxSlotIndex(uint auxIndex);

        virtual BigPropertyIndex PropertyIndexToPropertyEnumeration(BigPropertyIndex index) const { return index; }

        static PropertyId TMapKey_GetPropertyId(ScriptContext* scriptContext, const PropertyId key);
        static PropertyId TMapKey_GetPropertyId(ScriptContext* scriptContext, const PropertyRecord* key);
        static PropertyId TMapKey_GetPropertyId(ScriptContext* scriptContext, JavascriptString* key);
    protected:
        void SetPropertyUpdateSideEffect(DynamicObject* instance, PropertyId propertyId, Var value, SideEffects possibleSideEffects);
        void SetPropertyUpdateSideEffect(DynamicObject* instance, JsUtil::CharacterBuffer<WCHAR> const& propertyName, Var value, SideEffects possibleSideEffects);
        bool VerifyIsExtensible(ScriptContext* scriptContext, bool alwaysThrow);

        void SetOffsetOfInlineSlots(const uint16 offsetOfInlineSlots) { this->offsetOfInlineSlots = offsetOfInlineSlots; }

        void SetInlineSlotCapacity(int16 newInlineSlotCapacity) { this->inlineSlotCapacity = newInlineSlotCapacity; }
        void SetSlotCapacity(int newSlotCapacity) { this->slotCapacity = newSlotCapacity; }

    private:
        virtual BOOL FreezeImpl(DynamicObject *instance, bool isConvertedType) = 0;

#if ENABLE_TTD
     public:
         //Use the handler to identify all of the values in an object slot array and mark them
         virtual void MarkObjectSlots_TTD(TTD::SnapshotExtractor* extractor, DynamicObject* obj) const = 0;

         //Return true if the mark should visit the given property id (we want to skip most internal property ids)
         static bool ShouldMarkPropertyId_TTD(Js::PropertyId pid)
         {
             //Use bitwise operators to allow compiler to reorder these operations since both conditions are cheap and we call in a tight loop
             return ((pid != Js::Constants::NoProperty) & (!Js::IsInternalPropertyId(pid)));
         }

         //Use to extract the handler specific information during snapshot
         virtual uint32 ExtractSlotInfo_TTD(TTD::NSSnapType::SnapHandlerPropertyEntry* entryInfo, ThreadContext* threadContext, TTD::SlabAllocator& alloc) const = 0;

         //Use to lookup the slotid for a propertyid 
         virtual Js::BigPropertyIndex GetPropertyIndex_EnumerateTTD(const Js::PropertyRecord* pRecord);

         //Extract the snap handler info
         void ExtractSnapHandler(TTD::NSSnapType::SnapHandler* handler, ThreadContext* threadContext, TTD::SlabAllocator& alloc) const;

         //Set the extensible flag info in the handler
         void SetExtensible_TTD();

         //Return true if this type handler is reseattable/false if we don't want to try
         virtual bool IsResetableForTTD(uint32 snapMaxIndex) const;
#endif

#if DBG_DUMP
    public:
         virtual void Dump(unsigned indent = 0) const;
#endif
    };
}<|MERGE_RESOLUTION|>--- conflicted
+++ resolved
@@ -23,35 +23,6 @@
     };
 #endif
 
-<<<<<<< HEAD
-    struct PropertyEquivalenceInfo
-    {
-        PropertyIndex slotIndex;
-        bool isAuxSlot;
-        bool isWritable;
-
-        PropertyEquivalenceInfo():
-            slotIndex(Constants::NoSlot), isAuxSlot(false), isWritable(false) {}
-        PropertyEquivalenceInfo(PropertyIndex slotIndex, bool isAuxSlot, bool isWritable):
-            slotIndex(slotIndex), isAuxSlot(isAuxSlot), isWritable(isWritable) {}
-    };
-
-    struct EquivalentPropertyEntry
-    {
-        Js::PropertyId propertyId;
-        Js::PropertyIndex slotIndex;
-        bool isAuxSlot;
-        bool mustBeWritable;
-    };
-
-    struct TypeEquivalenceRecord
-    {
-        uint propertyCount;
-        EquivalentPropertyEntry* properties;
-    };
-
-=======
->>>>>>> 84bd6f3c
     typedef bool (__cdecl *DeferredTypeInitializer)(DynamicObject* instance, DeferredTypeHandlerBase * typeHandler, DeferredInitializeMode mode);
 
     class DynamicTypeHandler
