//-------------------------------------------------------------------------------------------------------
// Copyright (C) Microsoft. All rights reserved.
// Licensed under the MIT license. See LICENSE.txt file in the project root for full license information.
//-------------------------------------------------------------------------------------------------------
#include "RuntimeTypePch.h"

namespace Js
{
    // These attributes should match up for ease of translation
    CompileAssert(ObjectSlotAttr_Enumerable == PropertyEnumerable);
    CompileAssert(ObjectSlotAttr_Configurable == PropertyConfigurable);
    CompileAssert(ObjectSlotAttr_Writable == PropertyWritable);
    CompileAssert(ObjectSlotAttr_Deleted == PropertyDeleted);

    PathTypeSuccessorKey::PathTypeSuccessorKey() : propertyId(Constants::NoProperty), attributes(ObjectSlotAttr_Default)
    {
    }

    PathTypeSuccessorKey::PathTypeSuccessorKey(
        const PropertyId propertyId,
        const ObjectSlotAttributes attributes)
        : propertyId(propertyId), attributes(attributes)
    {
    }

    bool PathTypeSuccessorKey::HasInfo() const
    {
        return propertyId != Constants::NoProperty;
    }

    void PathTypeSuccessorKey::Clear()
    {
        propertyId = Constants::NoProperty;
    }

    PropertyId PathTypeSuccessorKey::GetPropertyId() const
    {
        return propertyId;
    }

    ObjectSlotAttributes PathTypeSuccessorKey::GetAttributes() const
    {
        return attributes;
    }

    bool PathTypeSuccessorKey::operator ==(const PathTypeSuccessorKey &other) const
    {
        return propertyId == other.propertyId && attributes == other.attributes;
    }

    bool PathTypeSuccessorKey::operator !=(const PathTypeSuccessorKey &other) const
    {
        return !(*this == other);
    }

    hash_t PathTypeSuccessorKey::GetHashCode() const
    {
        return static_cast<hash_t>((propertyId << ObjectSlotAttr_BitSize) | static_cast<ObjectSlotAttr_TSize>(attributes));
    }

    template<class Fn>
    void PathTypeSuccessorInfo::MapSuccessors(Fn fn)
    {
        if (IsSingleSuccessor())
        {
            (static_cast<PathTypeSingleSuccessorInfo*>(this))->MapSingleSuccessor(fn);
        }
        else
        {
            (static_cast<PathTypeMultiSuccessorInfo*>(this))->MapMultiSuccessors(fn);
        }
    }

    template<class Fn>
    void PathTypeSuccessorInfo::MapSuccessorsUntil(Fn fn)
    {
        if (IsSingleSuccessor())
        {
            (static_cast<PathTypeSingleSuccessorInfo*>(this))->MapSingleSuccessor(fn);
        }
        else
        {
            (static_cast<PathTypeMultiSuccessorInfo*>(this))->MapMultiSuccessorsUntil(fn);
        }
    }

    PathTypeSingleSuccessorInfo::PathTypeSingleSuccessorInfo(const PathTypeSuccessorKey key, RecyclerWeakReference<DynamicType> * typeWeakRef)
        : successorKey(key), successorTypeWeakRef(typeWeakRef)
    {
        Assert(key.HasInfo());
        Assert(typeWeakRef != nullptr);
        this->kind = PathTypeSuccessorKindSingle;
    }

    PathTypeSingleSuccessorInfo * PathTypeSingleSuccessorInfo::New(const PathTypeSuccessorKey successorKey, RecyclerWeakReference<DynamicType> * typeWeakRef, ScriptContext * scriptContext)
    {
        return RecyclerNew(scriptContext->GetRecycler(), PathTypeSingleSuccessorInfo, successorKey, typeWeakRef);
    }

    bool PathTypeSingleSuccessorInfo::GetSuccessor(const PathTypeSuccessorKey key, RecyclerWeakReference<DynamicType> ** typeWeakRef) const
    {
        if (key != this->successorKey)
        {
            *typeWeakRef = nullptr;
            return false;
        }
        *typeWeakRef = this->successorTypeWeakRef;
        return true;
    }

    void PathTypeSingleSuccessorInfo::SetSuccessor(DynamicType * type, const PathTypeSuccessorKey key, RecyclerWeakReference<DynamicType> * typeWeakRef, ScriptContext * scriptContext)
    {
        if (!successorTypeWeakRef || !successorTypeWeakRef->Get())
        {
            successorKey = key;
            successorTypeWeakRef = typeWeakRef;
            return;
        }

        Assert(key != successorKey);

        PathTypeMultiSuccessorInfo * newInfo = PathTypeMultiSuccessorInfo::New(this->successorKey, this->successorTypeWeakRef, scriptContext);
        newInfo->SetSuccessor(type, key, typeWeakRef, scriptContext);

        Assert(PathTypeHandlerBase::FromTypeHandler(type->GetTypeHandler())->GetSuccessorInfo() == this);
        PathTypeHandlerBase::FromTypeHandler(type->GetTypeHandler())->SetSuccessorInfo(newInfo);

#ifdef PROFILE_TYPES
        scriptContext->convertSimplePathToPathCount++;
#endif
    }

    void PathTypeSingleSuccessorInfo::ReplaceSuccessor(DynamicType * type, const PathTypeSuccessorKey key, RecyclerWeakReference<DynamicType> * typeWeakRef)
    {
        Assert(successorKey == key);
        successorTypeWeakRef = typeWeakRef;
    }

    template<class Fn>
    void PathTypeSingleSuccessorInfo::MapSingleSuccessor(Fn fn)
    {
        if (this->successorTypeWeakRef)
        {
            fn(this->successorKey, this->successorTypeWeakRef);
        }
    }

    PathTypeMultiSuccessorInfo::PathTypeMultiSuccessorInfo(Recycler * recycler, const PathTypeSuccessorKey key, RecyclerWeakReference<DynamicType> * typeWeakRef)
    {
        this->propertySuccessors = RecyclerNew(recycler, PropertySuccessorsMap, recycler, 3);
        this->propertySuccessors->Item(key, typeWeakRef);
        this->kind = PathTypeSuccessorKindMulti;
    }

    PathTypeMultiSuccessorInfo * PathTypeMultiSuccessorInfo::New(const PathTypeSuccessorKey key, RecyclerWeakReference<DynamicType> * typeWeakRef, ScriptContext * scriptContext)
    {
        return RecyclerNew(scriptContext->GetRecycler(), PathTypeMultiSuccessorInfo, scriptContext->GetRecycler(), key, typeWeakRef);
    }

    bool PathTypeMultiSuccessorInfo::GetSuccessor(const PathTypeSuccessorKey key, RecyclerWeakReference<DynamicType> ** typeWeakRef) const
    {
        Assert(this->propertySuccessors);
        if (!propertySuccessors->TryGetValue(key, typeWeakRef))
        {
            *typeWeakRef = nullptr;
            return false;
        }
        return true;
    }

    void PathTypeMultiSuccessorInfo::SetSuccessor(DynamicType * type, const PathTypeSuccessorKey key, RecyclerWeakReference<DynamicType> * typeWeakRef, ScriptContext * scriptContext)
    {
        Assert(this->propertySuccessors);
        propertySuccessors->Item(key, typeWeakRef);
    }

    void PathTypeMultiSuccessorInfo::ReplaceSuccessor(DynamicType * type, const PathTypeSuccessorKey key, RecyclerWeakReference<DynamicType> * typeWeakRef)
    {
        Assert(this->propertySuccessors);
        Assert(propertySuccessors->Item(key));
        propertySuccessors->Item(key, typeWeakRef);
    }

    template<class Fn>
    void PathTypeMultiSuccessorInfo::MapMultiSuccessors(Fn fn)
    {
        Assert(this->propertySuccessors);
        this->propertySuccessors->Map(fn);
    }

    template<class Fn>
    void PathTypeMultiSuccessorInfo::MapMultiSuccessorsUntil(Fn fn)
    {
        Assert(this->propertySuccessors);
        this->propertySuccessors->MapUntil(fn);
    }

    PathTypeHandlerBase::PathTypeHandlerBase(TypePath* typePath, uint16 pathLength, const PropertyIndex slotCapacity, uint16 inlineSlotCapacity, uint16 offsetOfInlineSlots, bool isLocked, bool isShared, DynamicType* predecessorType) :
        DynamicTypeHandler(slotCapacity, inlineSlotCapacity, offsetOfInlineSlots, DefaultFlags | (isLocked ? IsLockedFlag : 0) | (isShared ? (MayBecomeSharedFlag | IsSharedFlag) : 0)),
        typePath(typePath),
        predecessorType(predecessorType),
        successorInfo(nullptr)
    {
        Assert(pathLength <= slotCapacity);
        Assert(inlineSlotCapacity <= slotCapacity);
        SetUnusedBytesValue(pathLength);
        isNotPathTypeHandlerOrHasUserDefinedCtor = predecessorType == nullptr ? false : predecessorType->GetTypeHandler()->GetIsNotPathTypeHandlerOrHasUserDefinedCtor();
    }

    int PathTypeHandlerBase::GetPropertyCount()
    {
        return GetPathLength();
    }

    PropertyId PathTypeHandlerBase::GetPropertyId(ScriptContext* scriptContext, PropertyIndex index)
    {
        if (index < GetPathLength())
        {
            return GetTypePath()->GetPropertyId(index)->GetPropertyId();
        }
        else
        {
            return Constants::NoProperty;
        }
    }

    PropertyId PathTypeHandlerBase::GetPropertyId(ScriptContext* scriptContext, BigPropertyIndex index)
    {
        if (index < GetPathLength())
        {
            return GetTypePath()->GetPropertyId(index)->GetPropertyId();
        }
        else
        {
            return Constants::NoProperty;
        }
    }

<<<<<<< HEAD
    BOOL PathTypeHandlerBase::FindNextProperty(ScriptContext* scriptContext, PropertyIndex& index, JavascriptString** propertyStringName, PropertyId* propertyId,
=======
    bool PathTypeHandlerBase::GetSuccessor(const PathTypeSuccessorKey successorKey, RecyclerWeakReference<DynamicType> ** typeWeakRef) const
    {
        if (this->successorInfo == nullptr)
        {
            *typeWeakRef = nullptr;
            return false;
        }
        return this->successorInfo->GetSuccessor(successorKey, typeWeakRef);
    }

    void PathTypeHandlerBase::SetSuccessor(DynamicType * type, const PathTypeSuccessorKey successorKey, RecyclerWeakReference<DynamicType> * typeWeakRef, ScriptContext * scriptContext)
    {
#if DBG
        DynamicType * successorType = typeWeakRef->Get();
        AssertMsg(!successorType || !successorType->GetTypeHandler()->IsPathTypeHandler() ||
                  PathTypeHandlerBase::FromTypeHandler(successorType->GetTypeHandler())->GetPredecessorType() == type, "We're using a successor that has a different predecessor?");
#endif
        if (this->successorInfo == nullptr)
        {
            this->successorInfo = PathTypeSingleSuccessorInfo::New(successorKey, typeWeakRef, scriptContext);
            return;
        }
        this->successorInfo->SetSuccessor(type, successorKey, typeWeakRef, scriptContext);
    }

    template<class Fn>
    void PathTypeHandlerBase::MapSuccessors(Fn fn)
    {
        if (!this->successorInfo)
        {
            return;
        }

        this->successorInfo->MapSuccessors(fn);
    }

    template<class Fn>
    void PathTypeHandlerBase::MapSuccessorsUntil(Fn fn)
    {
        if (!this->successorInfo)
        {
            return;
        }

        this->successorInfo->MapSuccessorsUntil(fn);
    }

    BOOL PathTypeHandlerBase::FindNextPropertyHelper(ScriptContext* scriptContext, ObjectSlotAttributes * objectAttrs, PropertyIndex& index, JavascriptString** propertyStringName, PropertyId* propertyId,
>>>>>>> 84bd6f3c
        PropertyAttributes* attributes, Type* type, DynamicType *typeToEnumerate, EnumeratorFlags flags, DynamicObject* instance, PropertyValueInfo* info)
    {
        Assert(propertyStringName);
        Assert(propertyId);
        Assert(type);

        if (type == typeToEnumerate)
        {
            for (; index < GetPathLength(); ++index)
            {
                ObjectSlotAttributes attr = objectAttrs ? objectAttrs[index] : ObjectSlotAttr_Default;
                if( !(attr & ObjectSlotAttr_Deleted) && attr != ObjectSlotAttr_Setter && (!!(flags & EnumeratorFlags::EnumNonEnumerable) || (attr & ObjectSlotAttr_Enumerable)))
                {
                    const PropertyRecord* propertyRecord = GetTypePath()->GetPropertyId(index);

                    // Skip this property if it is a symbol and we are not including symbol properties
                    if (!(flags & EnumeratorFlags::EnumSymbols) && propertyRecord->IsSymbol())
                    {
                        continue;
                    }

<<<<<<< HEAD
                PropertyValueInfo::SetCacheInfo(info, propertyString, propertyString->GetLdElemInlineCache(), false);
                PropertyValueInfo::Set(info, instance, index);
                if (FixPropsOnPathTypes() && (index >= this->typePath->GetMaxInitializedLength() || this->typePath->GetIsFixedFieldAt(index, GetPathLength())))
                {
                    PropertyValueInfo::DisableStoreFieldCache(info);
                }
                return TRUE;
=======
                    if (attributes)
                    {
                        *attributes = ObjectSlotAttributesToPropertyAttributes(attr);
                    }

                    *propertyId = propertyRecord->GetPropertyId();
                    PropertyString* propertyString = scriptContext->GetPropertyString(*propertyId);
                    *propertyStringName = propertyString;

                    if ((attr & (ObjectSlotAttr_Writable | ObjectSlotAttr_Accessor)) == ObjectSlotAttr_Writable)
                    {
                        PropertyValueInfo::SetCacheInfo(info, propertyString, propertyString->GetLdElemInlineCache(), false);
                        SetPropertyValueInfo(info, instance, index, attr);
                    }
                    else
                    {
                        PropertyValueInfo::SetNoCache(info, instance);
                    }
                    return TRUE;
                }
>>>>>>> 84bd6f3c
            }
            PropertyValueInfo::SetNoCache(info, instance);
            return FALSE;
        }

        // Need to enumerate a different type than the current one. This is because type snapshot enumerate is enabled and the
        // object's type changed since enumeration began, so need to enumerate properties of the initial type.
        DynamicTypeHandler *const typeHandlerToEnumerate = typeToEnumerate->GetTypeHandler();

        if (!typeHandlerToEnumerate->IsPathTypeHandler())
        {
            return typeHandlerToEnumerate->FindNextProperty(scriptContext, index, propertyStringName, propertyId, attributes, type, typeToEnumerate, flags, instance, info);
        }

        PathTypeHandlerBase* pathTypeToEnumerate = (PathTypeHandlerBase*)typeHandlerToEnumerate;

        BOOL found = pathTypeToEnumerate->FindNextProperty(scriptContext, index, propertyStringName, propertyId, attributes, typeToEnumerate, typeToEnumerate, flags, instance, info);

        // We got a property from previous type, but this property may have been deleted
        if (found == TRUE && this->GetPropertyIndex(*propertyId) == Js::Constants::NoSlot)
        {
            PropertyValueInfo::SetNoCache(info, instance);
            return FALSE;
        }
        PropertyValueInfo::SetNoCache(info, instance);

        return found;
    }

    BOOL PathTypeHandlerBase::SetAttributesHelper(DynamicObject* instance, PropertyId propertyId, PropertyIndex propertyIndex, ObjectSlotAttributes * instanceAttributes, ObjectSlotAttributes propertyAttributes, bool setAllAttributes)
    {
        if (instanceAttributes)
        {
            if (!setAllAttributes)
            {
                // Preserve non-default bits like accessors
                propertyAttributes = (ObjectSlotAttributes)(propertyAttributes | (instanceAttributes[propertyIndex] & ~ObjectSlotAttr_PropertyAttributesMask));
            }
            if (propertyAttributes == instanceAttributes[propertyIndex])
            {
                return true;
            }
        }
        else if (propertyAttributes == ObjectSlotAttr_Default)
        {
            return true;
        }

        // Create a handler with attributes and use it to set the attribute.

        // Find the predecessor from which to branch.
        PathTypeHandlerBase *predTypeHandler = this;
        DynamicType *currentType = instance->GetDynamicType();
        while (predTypeHandler->GetPathLength() > propertyIndex)
        {
            currentType = predTypeHandler->GetPredecessorType();
            if (currentType == nullptr)
            {
#ifdef PROFILE_TYPES
                instance->GetScriptContext()->convertPathToDictionaryNoRootCount++;
#endif
                // This can happen if object header inlining is deoptimized, and we haven't built a full path from the root.
                // For now, just punt this case.

                if (setAllAttributes)
                {
                    // We could be trying to convert an accessor to a data property, or something similar, so do the type handler conversion here and let the caller handle setting the attributes.
                    TryConvertToSimpleDictionaryType(instance, GetPathLength());
                    return false;
                }
                else
                {
                    return TryConvertToSimpleDictionaryType(instance, GetPathLength())->SetAttributes(instance, propertyId, ObjectSlotAttributesToPropertyAttributes(propertyAttributes));
                }
            }
            predTypeHandler = PathTypeHandlerBase::FromTypeHandler(currentType->GetTypeHandler());
        }
        Assert(predTypeHandler);
        Assert(predTypeHandler->GetTypePath()->LookupInline(propertyId, predTypeHandler->GetPathLength()) == Constants::NoSlot);

        // Add this property with the new attributes and add the remaining properties with no attributes.
        PropertyIndex pathLength = GetPathLength();
        PropertyIndex currentSlotIndex = propertyIndex;
        ObjectSlotAttributes currentAttributes = propertyAttributes;
        PathTypeHandlerBase *currentTypeHandler = predTypeHandler;
        ScriptContext *scriptContext = instance->GetScriptContext();
        while (true)
        {
            const PropertyRecord *currentPropertyRecord = GetTypePath()->GetPropertyIdUnchecked(currentSlotIndex);
            PropertyIndex index;
            currentType = currentTypeHandler->PromoteType<false>(currentType, PathTypeSuccessorKey(currentPropertyRecord->GetPropertyId(), currentAttributes), false, scriptContext, instance, &index);
            currentTypeHandler = PathTypeHandlerBase::FromTypeHandler(currentType->GetTypeHandler());
#if ENABLE_FIXED_FIELDS
#ifdef SUPPORT_FIXED_FIELDS_ON_PATH_TYPES
            currentTypeHandler->InitializePath(
                instance, currentSlotIndex, currentTypeHandler->GetPathLength(), scriptContext, [=]() { return typePath->GetIsFixedFieldAt(currentSlotIndex, currentTypeHandler->GetPathLength()); });
#endif
#endif
            if (currentAttributes == ObjectSlotAttr_Setter)
            {
                PropertyIndex getterIndex = currentTypeHandler->GetPropertyIndex(currentPropertyRecord->GetPropertyId());
                Assert(getterIndex != Constants::NoSlot);
                if (currentTypeHandler->GetAttributes(getterIndex) & ObjectSlotAttr_Accessor)
                {
                    currentTypeHandler->SetSetterSlot(getterIndex, (PathTypeSetterSlotIndex)currentSlotIndex);
                }
            }
            currentSlotIndex = currentTypeHandler->GetPathLength();
            if (currentSlotIndex >= pathLength)
            {
                break;
            }
            currentAttributes = instanceAttributes ? instanceAttributes[currentSlotIndex] : ObjectSlotAttr_Default;
        }

        Assert(currentType != instance->GetType());
        instance->ReplaceType(currentType);
        if(!IsolatePrototypes() && GetFlags() & IsPrototypeFlag)
        {
            scriptContext->InvalidateProtoCaches(propertyId);
        }

        return true;
    }


#if ENABLE_FIXED_FIELDS
#ifdef SUPPORT_FIXED_FIELDS_ON_PATH_TYPES
    void PathTypeHandlerBase::InitializeExistingPath(
        const PropertyIndex slotIndex,
        const PropertyIndex objectSlotCount,
        ScriptContext *const scriptContext)
    {
        Assert(scriptContext);

        TypePath *const typePath = GetTypePath();
        Assert(slotIndex < typePath->GetMaxInitializedLength());
        Assert(objectSlotCount <= typePath->GetMaxInitializedLength());

        if(typePath->GetIsUsedFixedFieldAt(slotIndex, objectSlotCount))
        {
            // We are adding a new value where some other instance already has an existing value.  If this is a fixed
            // field we must clear the bit. If the value was hard coded in the JIT-ed code, we must invalidate the guards.

            // Invalidate any JIT-ed code that hard coded this method. No need to invalidate store field
            // inline caches (which might quitely overwrite this fixed fields, because they have never been populated.
            scriptContext->GetThreadContext()->InvalidatePropertyGuards(typePath->GetPropertyIdUnchecked(slotIndex)->GetPropertyId());
        }

        // If we're overwriting an existing value of this property, we don't consider the new one fixed.
        // This also means that it's ok to populate the inline caches for this property from now on.
        typePath->ClearIsFixedFieldAt(slotIndex, objectSlotCount);

        Assert(HasOnlyInitializedNonFixedProperties(/*typePath, objectSlotCount*/));
        Assert(HasSingletonInstanceOnlyIfNeeded(/*typePath*/));
        if(objectSlotCount == typePath->GetMaxInitializedLength())
        {
            // We have now reached the most advanced instance along this path.  If this instance is not the singleton instance,
            // then the former singleton instance (if any) is no longer a singleton.  This instance could be the singleton
            // instance, if we just happen to set (overwrite) its last property.

            // This is perhaps the most fragile point of fixed fields on path types.  If we cleared the singleton instance
            // while some fields remained fixed, the instance would be collectible, and yet some code would expect to see
            // values and call methods on it.  Clearly, a recipe for disaster.  We rely on the fact that we always add
            // properties to (pre-initialized) type handlers in the order they appear on the type path.  By the time
            // we reach the singleton instance, all fixed fields will have been invalidated.  Otherwise, some fields
            // could remain fixed (or even uninitialized) and we would have to spin off a loop here to invalidate any
            // remaining fixed fields - a rather unfortunate overhead.
            typePath->ClearSingletonInstance();
        }
    }
#endif
#endif

    PropertyIndex PathTypeHandlerBase::GetPropertyIndex(const PropertyRecord* propertyRecord)
    {
        return GetTypePath()->LookupInline(propertyRecord->GetPropertyId(), GetPathLength());
    }

    PropertyIndex PathTypeHandlerBase::GetPropertyIndex(PropertyId propertyId)
    {
        return GetTypePath()->LookupInline(propertyId, GetPathLength());
    }

#if ENABLE_NATIVE_CODEGEN
    bool PathTypeHandlerBase::GetPropertyEquivalenceInfo(PropertyRecord const* propertyRecord, PropertyEquivalenceInfo& info)
    {
        Js::PropertyIndex absSlotIndex = GetTypePath()->LookupInline(propertyRecord->GetPropertyId(), GetPathLength());
        info.slotIndex = AdjustSlotIndexForInlineSlots(absSlotIndex);
        info.isAuxSlot = absSlotIndex >= this->inlineSlotCapacity;
        info.isWritable = info.slotIndex != Constants::NoSlot;
        return info.slotIndex != Constants::NoSlot;
    }

    bool PathTypeHandlerBase::IsObjTypeSpecEquivalent(const Type* type, const TypeEquivalenceRecord& record, uint& failedPropertyIndex)
    {
        return IsObjTypeSpecEquivalentHelper(type, nullptr, record, failedPropertyIndex);
    }

    bool PathTypeHandlerBase::IsObjTypeSpecEquivalentHelper(const Type* type, const ObjectSlotAttributes * attributes, const TypeEquivalenceRecord& record, uint& failedPropertyIndex)
    {
        uint propertyCount = record.propertyCount;
        Js::EquivalentPropertyEntry* properties = record.properties;
        for (uint pi = 0; pi < propertyCount; pi++)
        {
            const EquivalentPropertyEntry* entry = &properties[pi];
            if (!this->PathTypeHandlerBase::IsObjTypeSpecEquivalentHelper(type, attributes, entry))
            {
                failedPropertyIndex = pi;
                return false;
            }
        }

        return true;
    }

    bool PathTypeHandlerBase::IsObjTypeSpecEquivalent(const Type* type, const EquivalentPropertyEntry *entry)
    {
        return IsObjTypeSpecEquivalentHelper(type, nullptr, entry);
    }

    bool PathTypeHandlerBase::IsObjTypeSpecEquivalentHelper(const Type* type, const ObjectSlotAttributes * attributes, const EquivalentPropertyEntry *entry)
    {
        Js::PropertyIndex absSlotIndex = GetTypePath()->LookupInline(entry->propertyId, GetPathLength());

        if (absSlotIndex != Constants::NoSlot)
        {
            ObjectSlotAttributes attr = attributes ? attributes[absSlotIndex] : ObjectSlotAttr_Default;

            if (attr & ObjectSlotAttr_Deleted)
            {
                return entry->slotIndex == Constants::NoSlot && !entry->mustBeWritable;
            }

            if (attr & ObjectSlotAttr_Accessor)
            {
                return false;
            }

            Js::PropertyIndex relSlotIndex = AdjustValidSlotIndexForInlineSlots(absSlotIndex);
            if (relSlotIndex != entry->slotIndex || ((absSlotIndex >= GetInlineSlotCapacity()) != entry->isAuxSlot))
            {
                return false;
            }

            if (entry->mustBeWritable)
            {
                if (!(attr & ObjectSlotAttr_Writable))
                {
                    return false;
                }

#ifdef SUPPORT_FIXED_FIELDS_ON_PATH_TYPES
                int maxInitializedLength = this->GetTypePath()->GetMaxInitializedLength();
                if (FixPropsOnPathTypes() && (absSlotIndex >= maxInitializedLength || this->GetTypePath()->GetIsFixedFieldAt(absSlotIndex, this->GetPathLength())))
                {
                    return false;
                }
#endif
            }
        }
        else
        {
            if (entry->slotIndex != Constants::NoSlot || entry->mustBeWritable)
            {
                return false;
            }
        }

        return true;
    }
#endif

    void PathTypeHandlerBase::SetPropertyValueInfo(PropertyValueInfo* info, RecyclableObject* instance, PropertyIndex index, ObjectSlotAttributes attributes)
    {
        PropertyValueInfo::Set(info, instance, index, ObjectSlotAttributesToPropertyAttributes(attributes));
#ifdef SUPPORT_FIXED_FIELDS_ON_PATH_TYPES
        if (FixPropsOnPathTypes() && (index >= this->GetTypePath()->GetMaxInitializedLength() || this->GetTypePath()->GetIsFixedFieldAt(index, GetPathLength())))
        {
            PropertyValueInfo::DisableStoreFieldCache(info);
        }
#endif
    }

    BOOL PathTypeHandlerBase::HasProperty(DynamicObject* instance, PropertyId propertyId, __out_opt bool *noRedecl, _Inout_opt_ PropertyValueInfo* info)
    {
        uint32 indexVal;
        if (noRedecl != nullptr)
        {
            *noRedecl = false;
        }

        PropertyIndex propertyIndex = PathTypeHandlerBase::GetPropertyIndex(propertyId);
        if (propertyIndex != Constants::NoSlot)
        {
            if (info)
            {
                this->SetPropertyValueInfo(info, instance, propertyIndex);
            }
            return true;
        }

        // Check numeric propertyId only if objectArray is available
        ScriptContext* scriptContext = instance->GetScriptContext();
        if (instance->HasObjectArray() && scriptContext->IsNumericPropertyId(propertyId, &indexVal))
        {
            return PathTypeHandlerBase::HasItem(instance, indexVal);
        }

        return false;
    }

    BOOL PathTypeHandlerBase::HasProperty(DynamicObject* instance, JavascriptString* propertyNameString)
    {
        // Consider: Implement actual string hash lookup
        PropertyRecord const* propertyRecord;
        instance->GetScriptContext()->GetOrAddPropertyRecord(propertyNameString, &propertyRecord);
        return PathTypeHandlerBase::HasProperty(instance, propertyRecord->GetPropertyId());
    }

    BOOL PathTypeHandlerBase::GetProperty(DynamicObject* instance, Var originalInstance, PropertyId propertyId, Var* value, PropertyValueInfo* info, ScriptContext* requestContext)
    {
        PropertyIndex index = GetTypePath()->LookupInline(propertyId, GetPathLength());
        if (index != Constants::NoSlot)
        {
            *value = instance->GetSlot(index);
            SetPropertyValueInfo(info, instance, index);
            return true;
        }

        // Check numeric propertyId only if objectArray available
        uint32 indexVal;
        if (instance->HasObjectArray() && requestContext->IsNumericPropertyId(propertyId, &indexVal))
        {
            return PathTypeHandlerBase::GetItem(instance, originalInstance, indexVal, value, requestContext);
        }

        *value = requestContext->GetMissingPropertyResult();
        return false;
    }

    BOOL PathTypeHandlerBase::GetProperty(DynamicObject* instance, Var originalInstance, JavascriptString* propertyNameString, Var* value, PropertyValueInfo* info, ScriptContext* requestContext)
    {
        // Consider: Implement actual string hash lookup
        Assert(requestContext);
        PropertyRecord const* propertyRecord;

        if (instance->HasObjectArray())
        {
            requestContext->GetOrAddPropertyRecord(propertyNameString, &propertyRecord);
        }
        else
        {
            requestContext->FindPropertyRecord(propertyNameString, &propertyRecord);
            if (propertyRecord == nullptr)
            {
                *value = requestContext->GetMissingPropertyResult();
                return false;
            }
        }
        return PathTypeHandlerBase::GetProperty(instance, originalInstance, propertyRecord->GetPropertyId(), value, info, requestContext);
    }

    BOOL PathTypeHandlerBase::InitProperty(DynamicObject* instance, PropertyId propertyId, Var value, PropertyOperationFlags flags, PropertyValueInfo* info)
    {
        PropertyIndex index = PathTypeHandlerBase::GetPropertyIndex(propertyId);
        return SetPropertyInternal<false>(instance, propertyId, index, value, ObjectSlotAttr_Default, info, flags, SideEffects_Any, true /* IsInit */);
    }

    BOOL PathTypeHandlerBase::SetProperty(DynamicObject* instance, PropertyId propertyId, Var value, PropertyOperationFlags flags, PropertyValueInfo* info)
    {
        PropertyIndex index = PathTypeHandlerBase::GetPropertyIndex(propertyId);
        return SetPropertyInternal<false>(instance, propertyId, index, value, ObjectSlotAttr_Default, info, flags, SideEffects_Any);
    }

    BOOL PathTypeHandlerBase::SetProperty(DynamicObject* instance, JavascriptString* propertyNameString, Var value, PropertyOperationFlags flags, PropertyValueInfo* info)
    {
        // Consider: Implement actual string hash lookup
        PropertyRecord const* propertyRecord;
        instance->GetScriptContext()->GetOrAddPropertyRecord(propertyNameString, &propertyRecord);
        return PathTypeHandlerBase::SetProperty(instance, propertyRecord->GetPropertyId(), value, flags, info);
    }

    void PathTypeHandlerBase::SetSlotAndCache(DynamicObject* instance, PropertyId propertyId, PropertyRecord const * propertyRecord, PropertyIndex index, Var value, PropertyValueInfo* info, PropertyOperationFlags flags, SideEffects possibleSideEffects)
    {
#if ENABLE_FIXED_FIELDS
        // Don't populate inline cache if this handler isn't yet shared.  If we did, a new instance could
        // reach this handler without us noticing and we could fail to release the old singleton instance, which may later
        // become collectible (not referenced by anything other than this handler), thus we would leak the old singleton instance.
        bool populateInlineCache = GetIsShared() ||
            ProcessFixedFieldChange(instance, propertyId, index, value, (flags & PropertyOperation_NonFixedValue) != 0, propertyRecord);
#else
        bool populateInlineCache = true;
#endif

        SetSlotUnchecked(instance, index, value);

        if (populateInlineCache)
        {
#if ENABLE_FIXED_FIELDS
            Assert((instance->GetDynamicType()->GetIsShared()) || (FixPropsOnPathTypes() && instance->GetDynamicType()->GetTypeHandler()->GetIsOrMayBecomeShared()));
#endif
            // Can't assert the following.  With NewScObject we can jump to the type handler at the tip (where the singleton is),
            // even though we haven't yet initialized the properties all the way to the tip, and we don't want to kill
            // the singleton in that case yet.  It's basically a transient inconsistent state, but we have to live with it.
            // The user's code will never see the object in this state.
            //Assert(!instance->GetTypeHandler()->HasSingletonInstance());
            PropertyValueInfo::Set(info, instance, index);
        }
        else
        {
            PropertyValueInfo::SetNoCache(info, instance);
        }

        SetPropertyUpdateSideEffect(instance, propertyId, value, possibleSideEffects);
    }

    template <bool setAttributes>
    BOOL PathTypeHandlerBase::SetPropertyInternal(DynamicObject* instance, PropertyId propertyId, PropertyIndex index, Var value, ObjectSlotAttributes attr, PropertyValueInfo* info, PropertyOperationFlags flags, SideEffects possibleSideEffects, bool isInit)
    {
        PathTypeHandlerBase *newTypeHandler = nullptr;

        // Path type handler doesn't support pre-initialization (PropertyOperation_PreInit). Pre-initialized properties
        // will get marked as fixed when pre-initialized and then as non-fixed when their actual values are set.

        Assert(value != nullptr || IsInternalPropertyId(propertyId));

        JavascriptLibrary::CheckAndInvalidateIsConcatSpreadableCache(propertyId, instance->GetScriptContext());

        if (index != Constants::NoSlot)
        {
            // If type is shared then the handler must be shared as well.  This is a weaker invariant than in AddPropertyInternal,
            // because the type coming in here may be the result of DynamicObject::ChangeType(). In that case the handler may have
            // already been shared, but the newly created type isn't - and likely never will be - shared (is typically unreachable).
            // In CacheOperators::CachePropertyWrite we ensure that we never cache property adds for types that aren't shared.
            Assert(!instance->GetDynamicType()->GetIsShared() || GetIsShared());

            bool setAttrDone;
            if (setAttributes)
            {
                setAttrDone = this->SetAttributesHelper(instance, propertyId, index, GetAttributeArray(), attr, true);
                if (!setAttrDone)
                {
                    return instance->GetTypeHandler()->SetPropertyWithAttributes(instance, propertyId, value, attr, info, flags, possibleSideEffects);
                }
            }
            else if (isInit)
            {
                ObjectSlotAttributes * attributes = this->GetAttributeArray();
                if (attributes && (attributes[index] & ObjectSlotAttr_Accessor))
                {
                    setAttrDone = this->SetAttributesHelper(instance, propertyId, index, attributes, (ObjectSlotAttributes)(attributes[index] & ~ObjectSlotAttr_Accessor), true);
                    if (!setAttrDone)
                    {
                        return instance->GetTypeHandler()->InitProperty(instance, propertyId, value, flags, info);
                    }
                    // We're changing an accessor into a data property at object init time. Don't cache this transition from setter to non-setter,
                    // as it behaves differently from a normal set property.
                    PropertyValueInfo::SetNoCache(info, instance);
                    newTypeHandler = PathTypeHandlerBase::FromTypeHandler(instance->GetDynamicType()->GetTypeHandler());
                    newTypeHandler->SetSlotUnchecked(instance, index, value);
                    return true;
                }
            }
            newTypeHandler = PathTypeHandlerBase::FromTypeHandler(instance->GetDynamicType()->GetTypeHandler());
            newTypeHandler->SetSlotAndCache(instance, propertyId, nullptr, index, value, info, flags, possibleSideEffects);
            return true;
        }

        // Always check numeric propertyId. This may create an objectArray.
        ScriptContext* scriptContext = instance->GetScriptContext();
        uint32 indexVal;
        if (scriptContext->IsNumericPropertyId(propertyId, &indexVal))
        {
            if (setAttributes)
            {
                if (attr != ObjectSlotAttr_Default)
                {
                    return this->ConvertToTypeWithItemAttributes(instance)->SetItemWithAttributes(instance, indexVal, value, ObjectSlotAttributesToPropertyAttributes(attr));
                }
            }
            return PathTypeHandlerBase::SetItem(instance, indexVal, value, PropertyOperation_None);
        }

        return PathTypeHandlerBase::AddPropertyInternal(instance, propertyId, value, attr, info, flags, possibleSideEffects);
    }

    void PathTypeHandlerBase::MoveAuxSlotsToObjectHeader(DynamicObject *const object)
    {
        Assert(object);
        AssertMsg(!this->IsObjectHeaderInlinedTypeHandler(), "Already ObjectHeaderInlined?");
        AssertMsg(!object->HasObjectArray(), "Can't move auxSlots to inline when we have ObjectArray");

        // When transition from ObjectHeaderInlined to auxSlot happend 2 properties where moved from inlineSlot to auxSlot
        // as we have to have space for auxSlot and objectArray (see DynamicTypeHandler::AdjustSlots). And then the new
        // property was added at 3rd index in auxSlot
        AssertMsg(this->GetUnusedBytesValue() - this->GetInlineSlotCapacity() == 3, "Should have only 3 values in auxSlot");

        // Get the auxSlot[0] and auxSlot[1] value as we will over write it
        Var auxSlotZero = object->GetAuxSlot(0);
        Var auxSlotOne = object->GetAuxSlot(1);

#ifdef EXPLICIT_FREE_SLOTS
        Var auxSlots = object->auxSlots;
        const int auxSlotsCapacity = this->GetSlotCapacity() - this->GetInlineSlotCapacity();
#endif
        // Move all current inline slots up to object header inline offset
        Var *const oldInlineSlots = reinterpret_cast<Var *>(reinterpret_cast<uintptr_t>(object) + this->GetOffsetOfInlineSlots());
        Field(Var) *const newInlineSlots = reinterpret_cast<Field(Var) *>(reinterpret_cast<uintptr_t>(object) + this->GetOffsetOfObjectHeaderInlineSlots());

        PHASE_PRINT_TRACE1(ObjectHeaderInliningPhase, _u("ObjectHeaderInlining: Re-optimizing the object. Moving auxSlots properties to ObjectHeader.\n"));

        PropertyIndex propertyIndex = 0;
        while (propertyIndex < this->GetInlineSlotCapacity())
        {
            newInlineSlots[propertyIndex] = oldInlineSlots[propertyIndex];
            propertyIndex++;
        }

        // auxSlot should only have 2 entry, move that to inlineSlot
        newInlineSlots[propertyIndex++] = auxSlotZero;
        newInlineSlots[propertyIndex++] = auxSlotOne;

#ifdef EXPLICIT_FREE_SLOTS
        object->GetRecycler()->ExplicitFreeNonLeaf(auxSlots, auxSlotsCapacity * sizeof(Var));
#endif

        Assert(this->GetPredecessorType()->GetTypeHandler()->IsPathTypeHandler());
        Assert(propertyIndex == ((PathTypeHandlerBase*)this->GetPredecessorType()->GetTypeHandler())->GetInlineSlotCapacity());
    }

    BOOL PathTypeHandlerBase::DeleteLastProperty(DynamicObject *const object)
    {
        DynamicType* predecessorType = this->GetPredecessorType();
        Assert(predecessorType != nullptr);

        // -----------------------------------------------------------------------------------------
        //         Current Type     |      Predecessor Type      |       Action
        // -----------------------------------------------------------------------------------------
        //    ObjectHeaderInlined   |    ObjectHeaderInlined     | No movement needed
        // -----------------------------------------------------------------------------------------
        //    ObjectHeaderInlined   |  Not ObjectHeaderInlined   | Not possible (Should be a BUG)
        // -----------------------------------------------------------------------------------------
        //  Not ObjectHeaderInlined |  Not ObjectHeaderInlined   | No movement needed
        // -----------------------------------------------------------------------------------------
        //  Not ObjectHeaderInlined |    ObjectHeaderInlined     | Move from auxSlots to inline slots (ReOptimize)
        // -----------------------------------------------------------------------------------------

        bool isCurrentTypeOHI = this->IsObjectHeaderInlinedTypeHandlerUnchecked();

        Assert(predecessorType->GetTypeHandler()->IsPathTypeHandler());
        PathTypeHandlerBase* predecessorTypeHandler = (PathTypeHandlerBase*)predecessorType->GetTypeHandler();

        Assert(predecessorTypeHandler->GetUnusedBytesValue() == (this->GetUnusedBytesValue() - 1));

        bool isPredecessorTypeOHI = predecessorTypeHandler->IsObjectHeaderInlinedTypeHandlerUnchecked();

        AssertMsg(!isCurrentTypeOHI || isPredecessorTypeOHI, "Current type is ObjectHeaderInlined but previous type is not ObjectHeaderInlined?");

        AssertMsg((isCurrentTypeOHI ^ isPredecessorTypeOHI) ||
            (this->GetInlineSlotCapacity() == predecessorTypeHandler->GetInlineSlotCapacity()),
            "When both types are ObjectHeaderInlined (or not ObjectHeaderInlined), InlineSlotCapacity of types should match");

        if (!isCurrentTypeOHI && isPredecessorTypeOHI)
        {
            if (object->HasObjectArray())
            {
                // We can't move auxSlots
                return FALSE;
            }

            Assert(predecessorTypeHandler->GetInlineSlotCapacity() == (this->GetUnusedBytesValue() - 1));
            this->MoveAuxSlotsToObjectHeader(object);
        }

        Assert(predecessorTypeHandler->GetSlotCapacity() <= this->GetSlotCapacity());

        // Another type (this) reached the old (predecessorType) type so share it.
        // ShareType will take care of invalidating fixed fields and removing singleton object from predecessorType
        predecessorType->ShareType();

#if ENABLE_FIXED_FIELDS
        this->GetTypePath()->ClearSingletonInstanceIfSame(object);
#endif

        object->ReplaceTypeWithPredecessorType(predecessorType);

        return TRUE;
    }

    BOOL PathTypeHandlerBase::DeleteProperty(DynamicObject* instance, PropertyId propertyId, PropertyOperationFlags flags)
    {
        // Check numeric propertyId only if objectArray available
        ScriptContext* scriptContext = instance->GetScriptContext();
        uint32 indexVal;
        if (instance->HasObjectArray() && scriptContext->IsNumericPropertyId(propertyId, &indexVal))
        {
            return PathTypeHandlerBase::DeleteItem(instance, indexVal, flags);
        }

        PropertyIndex index = PathTypeHandlerBase::GetPropertyIndex(propertyId);

        // If property is not found exit early
        if (index == Constants::NoSlot)
        {
            return TRUE;
        }

        ObjectSlotAttributes attr = this->GetAttributes(index);
        if (attr & ObjectSlotAttr_Deleted)
        {
            return TRUE;
        }
        if (!(attr & ObjectSlotAttr_Configurable))
        {
            JavascriptError::ThrowCantDeleteIfStrictModeOrNonconfigurable(
                flags, scriptContext, scriptContext->GetPropertyName(propertyId)->GetBuffer());
            return FALSE;
        }

        uint16 pathLength = GetPathLength();

        if ((index + 1) == pathLength &&
            this->GetPredecessorType() != nullptr &&
            this->DeleteLastProperty(instance))
        {
            return TRUE;
        }

#ifdef PROFILE_TYPES
        instance->GetScriptContext()->convertPathToDictionaryDeletedCount++;
#endif
        BOOL deleteResult = TryConvertToSimpleDictionaryType(instance, pathLength)->DeleteProperty(instance, propertyId, flags);

        AssertMsg(deleteResult, "PathType delete property can return false, this should be handled in DeleteLastProperty as well.");

        return deleteResult;
    }

    BOOL PathTypeHandlerBase::IsEnumerable(DynamicObject* instance, PropertyId propertyId)
    {
        return true;
    }

    BOOL PathTypeHandlerBase::IsWritable(DynamicObject* instance, PropertyId propertyId)
    {
        return true;
    }

    BOOL PathTypeHandlerBase::IsConfigurable(DynamicObject* instance, PropertyId propertyId)
    {
        return true;
    }

    BOOL PathTypeHandlerBase::SetConfigurable(DynamicObject* instance, PropertyId propertyId, BOOL value)
    {
        if (value)
        {
            return true;
        }

        if (PHASE_OFF1(ShareTypesWithAttributesPhase))
        {
#ifdef PROFILE_TYPES
            instance->GetScriptContext()->convertPathToDictionaryAttributesCount++;
#endif
            return TryConvertToSimpleDictionaryType(instance, GetPathLength())->SetConfigurable(instance, propertyId, value);
        }

        // Find the property
        PropertyIndex propertyIndex = GetTypePath()->LookupInline(propertyId, GetPathLength());
        if (propertyIndex == Constants::NoSlot)
        {
            // Upgrade type handler if set objectArray item attribute.
            // Only check numeric propertyId if objectArray available.
            if (instance->HasObjectArray())
            {
                PropertyRecord const* propertyRecord = instance->GetScriptContext()->GetPropertyName(propertyId);
                if (propertyRecord->IsNumeric())
                {
                    return ConvertToTypeWithItemAttributes(instance)->SetConfigurable(instance, propertyId, value);
                }
            }
            return true;
        }

        return SetAttributesHelper(instance, propertyId, propertyIndex, nullptr, (ObjectSlotAttributes)(ObjectSlotAttr_Default & ~ObjectSlotAttr_Configurable));
    }

    BOOL PathTypeHandlerBase::SetEnumerable(DynamicObject* instance, PropertyId propertyId, BOOL value)
    {
        if (value)
        {
            return true;
        }

        if (PHASE_OFF1(ShareTypesWithAttributesPhase))
        {
#ifdef PROFILE_TYPES
            instance->GetScriptContext()->convertPathToDictionaryAttributesCount++;
#endif
            return TryConvertToSimpleDictionaryType(instance, GetPathLength())->SetEnumerable(instance, propertyId, value);
        }

        // Find the property
        PropertyIndex propertyIndex = GetTypePath()->LookupInline(propertyId, GetPathLength());
        if (propertyIndex == Constants::NoSlot)
        {
            // Upgrade type handler if set objectArray item attribute.
            // Only check numeric propertyId if objectArray available.
            if (instance->HasObjectArray())
            {
                PropertyRecord const* propertyRecord = instance->GetScriptContext()->GetPropertyName(propertyId);
                if (propertyRecord->IsNumeric())
                {
                    return ConvertToTypeWithItemAttributes(instance)->SetEnumerable(instance, propertyId, value);
                }
            }
            return true;
        }

        return SetAttributesHelper(instance, propertyId, propertyIndex, nullptr, (ObjectSlotAttributes)(ObjectSlotAttr_Default & ~ObjectSlotAttr_Enumerable));
    }

    BOOL PathTypeHandlerBase::SetWritable(DynamicObject* instance, PropertyId propertyId, BOOL value)
    {
        if (value)
        {
            return true;
        }

        if (PHASE_OFF1(ShareTypesWithAttributesPhase))
        {
#ifdef PROFILE_TYPES
            instance->GetScriptContext()->convertPathToDictionaryAttributesCount++;
#endif
            return TryConvertToSimpleDictionaryType(instance, GetPathLength())->SetWritable(instance, propertyId, value);
        }

        // Find the property
        PropertyIndex propertyIndex = GetTypePath()->LookupInline(propertyId, GetPathLength());
        if (propertyIndex == Constants::NoSlot)
        {
            // Upgrade type handler if set objectArray item attribute.
            // Only check numeric propertyId if objectArray available.
            if (instance->HasObjectArray())
            {
                PropertyRecord const* propertyRecord = instance->GetScriptContext()->GetPropertyName(propertyId);
                if (propertyRecord->IsNumeric())
                {
                    return ConvertToTypeWithItemAttributes(instance)->SetWritable(instance, propertyId, value);
                }
            }
            return true;
        }

        return SetAttributesHelper(instance, propertyId, propertyIndex, nullptr, (ObjectSlotAttributes)(ObjectSlotAttr_Default & ~ObjectSlotAttr_Writable));
    }

    BOOL PathTypeHandlerBase::SetAccessors(DynamicObject* instance, PropertyId propertyId, Var getter, Var setter, PropertyOperationFlags flags)
    {
        return SetAccessorsHelper(instance, propertyId, nullptr, nullptr, getter, setter, flags);
    }

    BOOL PathTypeHandlerBase::SetAccessorsHelper(DynamicObject* instance, PropertyId propertyId, ObjectSlotAttributes * attributes, PathTypeSetterSlotIndex * setters, Var getter, Var setter, PropertyOperationFlags flags)
    {
        if (instance->GetType()->IsExternal() || instance->GetScriptContext()->IsScriptContextInDebugMode() || PHASE_OFF1(ShareAccessorTypesPhase))
        {
#ifdef PROFILE_TYPES
            instance->GetScriptContext()->convertPathToDictionaryAccessorsCount++;
#endif
            return ConvertToDictionaryType(instance)->SetAccessors(instance, propertyId, getter, setter, flags);
        }

        PathTypeHandlerBase * newTypeHandler = this;
        ScriptContext *scriptContext = instance->GetScriptContext();
        JavascriptLibrary *library = instance->GetLibrary();

        PropertyIndex propertyIndex = GetTypePath()->LookupInline(propertyId, GetPathLength());
        if (propertyIndex == Constants::NoSlot)
        {
            PropertyRecord const* propertyRecord = scriptContext->GetPropertyName(propertyId);
            if (propertyRecord->IsNumeric())
            {
#ifdef PROFILE_TYPES
                instance->GetScriptContext()->convertPathToDictionaryItemAccessorsCount++;
#endif
                return ConvertToDictionaryType(instance)->SetItemAccessors(instance, propertyRecord->GetNumericValue(), getter, setter);
            }

            // We'll add 2 properties to the type, so check the limit.
            if (GetPathLength() + 2 > TypePath::MaxPathTypeHandlerLength)
            {
#ifdef PROFILE_TYPES
                instance->GetScriptContext()->convertPathToDictionaryAccessorsCount++;
#endif
                return ConvertToDictionaryType(instance)->SetAccessors(instance, propertyId, getter, setter, flags);
            }

            getter = CanonicalizeAccessor(getter, library);
            setter = CanonicalizeAccessor(setter, library);

            propertyIndex = GetPathLength();
            AddPropertyInternal(instance, propertyId, getter, (ObjectSlotAttributes)(ObjectSlotAttr_Default | ObjectSlotAttr_Accessor), nullptr, flags, SideEffects_None);
            newTypeHandler = PathTypeHandlerBase::FromTypeHandler(instance->GetTypeHandler());
            Assert(propertyIndex == newTypeHandler->GetTypePath()->LookupInline(propertyId, newTypeHandler->GetPathLength()));
        }
        else
        {
            ObjectSlotAttributes attr = attributes ? attributes[propertyIndex] : ObjectSlotAttr_Default;
            if (!(attr & ObjectSlotAttr_Accessor))
            {
                getter = CanonicalizeAccessor(getter, library);
                setter = CanonicalizeAccessor(setter, library);

                if (!setters || setters[propertyIndex] == NoSetterSlot)
                {
                    // We'll add 1 property to the type, so check the limit.
                    if (GetPathLength() + 1 > TypePath::MaxPathTypeHandlerLength)
                    {
#ifdef PROFILE_TYPES
                        instance->GetScriptContext()->convertPathToDictionaryAccessorsCount++;
#endif
                        return ConvertToDictionaryType(instance)->SetAccessors(instance, propertyId, getter, setter, flags);
                    }
                }

                SetAttributesHelper(instance, propertyId, propertyIndex, attributes, (ObjectSlotAttributes)(attr | ObjectSlotAttr_Accessor));
                // SetAttributesHelper can convert to dictionary in corner cases, e.g., if we haven't got a full path from the root. Remove this check when that's fixed.
                if (!instance->GetTypeHandler()->IsPathTypeHandler())
                {
                    return instance->GetTypeHandler()->SetAccessors(instance, propertyId, getter, setter, flags);
                }
                newTypeHandler = PathTypeHandlerBase::FromTypeHandler(instance->GetTypeHandler());
            }
            if (getter != nullptr)
            {
                newTypeHandler->SetSlotUnchecked(instance, propertyIndex, CanonicalizeAccessor(getter, library));
            }
        }

        // The type has been changed, if necessary, and the getter value has been set. Now see if the setter index needs to be set up.
        PathTypeSetterSlotIndex setterSlot = NoSetterSlot;
        if (newTypeHandler == this)
        {
            Assert(setters != nullptr);
            _Analysis_assume_(setters != nullptr);
            setterSlot = setters[propertyIndex];
        }
        else
        {
            // We may already have a valid setter slot, if the property has gone from accessor to data and now back to accessor.
            // Re-use the setter slot if we can.
            setters = PathTypeHandlerWithAttr::FromPathTypeHandler(newTypeHandler)->PathTypeHandlerWithAttr::GetSetterSlots();
            if (setters != nullptr)
            {
                setterSlot = setters[propertyIndex];
                Assert(setterSlot == NoSetterSlot || setterSlot >= GetPathLength() || attributes[setterSlot] == ObjectSlotAttr_Setter);
            }
        }

        if (setterSlot == NoSetterSlot || setterSlot >= GetPathLength())
        {
            PropertyIndex index = Constants::NoSlot;

            setterSlot = (PathTypeSetterSlotIndex)newTypeHandler->GetPathLength();
            DynamicType *newType = newTypeHandler->PromoteType<false>(instance->GetDynamicType(), PathTypeSuccessorKey(propertyId, ObjectSlotAttr_Setter), false, scriptContext, instance, &index);

            if (newType != instance->GetType())
            {
                instance->EnsureSlots(newTypeHandler->GetSlotCapacity(), newType->GetTypeHandler()->GetSlotCapacity(), scriptContext, newType->GetTypeHandler());
                instance->ReplaceType(newType);
            }
            newTypeHandler = PathTypeHandlerBase::FromTypeHandler(newType->GetTypeHandler());
            setters = PathTypeHandlerWithAttr::FromPathTypeHandler(newTypeHandler)->PathTypeHandlerWithAttr::GetSetterSlots();
            Assert(setters != nullptr);
            _Analysis_assume_(setters != nullptr);
            setters[propertyIndex] = setterSlot;
#if ENABLE_FIXED_FIELDS
#ifdef SUPPORT_FIXED_FIELDS_ON_PATH_TYPES
            newTypeHandler->InitializePath(
                instance, setterSlot, newTypeHandler->GetPathLength(), scriptContext, [=]() { return newTypeHandler->GetTypePath()->GetIsFixedFieldAt(setterSlot, newTypeHandler->GetPathLength()); });
#endif
#endif
        }

        if (setter != nullptr)
        {
            Assert(setters);
            newTypeHandler->SetSlotUnchecked(instance, setters[propertyIndex], CanonicalizeAccessor(setter, library));
        }

        newTypeHandler->ClearHasOnlyWritableDataProperties();
        if (this->GetFlags() & IsPrototypeFlag)
        {
            scriptContext->InvalidateProtoCaches(propertyId);
        }
        newTypeHandler->SetPropertyUpdateSideEffect(instance, propertyId, nullptr, SideEffects_Any);

        return true;
    }

    BOOL PathTypeHandlerBase::PreventExtensions(DynamicObject* instance)
    {
#ifdef PROFILE_TYPES
        instance->GetScriptContext()->convertPathToDictionaryExtensionsCount++;
#endif
        if (!CanConvertToSimpleDictionaryType())
        {
            return ConvertToDictionaryType(instance)->PreventExtensions(instance);
        }

        BOOL tempResult = this->ConvertToSharedNonExtensibleTypeIfNeededAndCallOperation(instance, InternalPropertyRecords::NonExtensibleType,
            [&](SimpleDictionaryTypeHandlerWithNonExtensibleSupport* newTypeHandler)
            {
                return newTypeHandler->PreventExtensionsInternal(instance);
            });

        Assert(tempResult);
        if (tempResult)
        {
            // Call preventExtensions on the objectArray -- which will create different type for array type handler.
            ArrayObject * objectArray = instance->GetObjectArray();
            if (objectArray)
            {
                objectArray->PreventExtensions();
            }
        }

        return tempResult;
    }

    BOOL PathTypeHandlerBase::Seal(DynamicObject* instance)
    {
#ifdef PROFILE_TYPES
        instance->GetScriptContext()->convertPathToDictionaryExtensionsCount++;
#endif
        // For seal we need an array with non-default attributes, which is ES5Array,
        // and in current design ES5Array goes side-by-side with DictionaryTypeHandler.
        // Note that 2 instances can have same PathTypehandler but still different objectArray items, e.g. {x:0, 0:0} and {x:0, 1:0}.
        // Technically we could change SimpleDictionaryTypehandler to override *Item* methods,
        // similar to DictionaryTypeHandler, but objects with numeric properties are currently seen as low priority,
        // so just don't share the type.
        if (instance->HasObjectArray() || !this->CanConvertToSimpleDictionaryType())
        {
            return this->ConvertToDictionaryType(instance)->Seal(instance);
        }
        else
        {
            return this->ConvertToSharedNonExtensibleTypeIfNeededAndCallOperation(instance, InternalPropertyRecords::SealedType,
                [&](SimpleDictionaryTypeHandlerWithNonExtensibleSupport* newTypeHandler)
                {
                    return newTypeHandler->SealInternal(instance);
                });
        }
    }

    BOOL PathTypeHandlerBase::FreezeImpl(DynamicObject* instance, bool isConvertedType)
    {
#ifdef PROFILE_TYPES
        instance->GetScriptContext()->convertPathToDictionaryExtensionsCount++;
#endif
        // See the comment inside Seal WRT HasObjectArray branch.
        if (instance->HasObjectArray() || !this->CanConvertToSimpleDictionaryType())
        {
            return this->ConvertToDictionaryType(instance)->Freeze(instance, isConvertedType);
        }
        else
        {
            return this->ConvertToSharedNonExtensibleTypeIfNeededAndCallOperation(instance, InternalPropertyRecords::FrozenType,
                [&](SimpleDictionaryTypeHandlerWithNonExtensibleSupport* newTypeHandler)
                {
                    return newTypeHandler->FreezeInternal(instance, true);  // true: we don't want to change type in FreezeInternal.
                });
        }
    }

    // Checks whether conversion to shared type is needed and performs it, then calls actual operation on the shared type.
    // Template method used for PreventExtensions, Seal, Freeze.
    // Parameters:
    // - instance: object instance to operate on.
    // - operationInternalPropertyRecord: the internal property record for preventExtensions/seal/freeze.
    // - FType: functor/lambda to perform actual forced operation (such as PreventExtensionsInternal) on the shared type.
    template<typename FType>
    BOOL PathTypeHandlerBase::ConvertToSharedNonExtensibleTypeIfNeededAndCallOperation(DynamicObject* instance, const PropertyRecord* operationInternalPropertyRecord, FType operation)
    {
        AssertMsg(operationInternalPropertyRecord == InternalPropertyRecords::NonExtensibleType ||
            operationInternalPropertyRecord == InternalPropertyRecords::SealedType ||
            operationInternalPropertyRecord == InternalPropertyRecords::FrozenType,
            "Wrong/unsupported value of operationInternalPropertyRecord.");

        RecyclerWeakReference<DynamicType>* newTypeWeakRef = nullptr;
        DynamicType * oldType = instance->GetDynamicType();
        PathTypeSuccessorKey key(operationInternalPropertyRecord->GetPropertyId(), ObjectSlotAttr_Default);

        // See if we already have shared type for this type and convert to it, otherwise create a new one.
        if (!GetSuccessor(key, &newTypeWeakRef) || newTypeWeakRef->Get() == nullptr)
        {
            Assert(CanConvertToSimpleDictionaryType());

            // Convert to new shared type with shared simple dictionary type handler and call operation on it.
            SimpleDictionaryTypeHandlerWithNonExtensibleSupport * newTypeHandler =
                ConvertToSimpleDictionaryType<SimpleDictionaryTypeHandlerWithNonExtensibleSupport>(instance, this->GetPathLength(), true);

            Assert(newTypeHandler->GetMayBecomeShared() && !newTypeHandler->GetIsShared());
            DynamicType* newType = instance->GetDynamicType();
            newType->LockType();
            Assert(!newType->GetIsShared());

            ScriptContext * scriptContext = instance->GetScriptContext();
            Recycler * recycler = scriptContext->GetRecycler();
            SetSuccessor(oldType, key, recycler->CreateWeakReferenceHandle<DynamicType>(newType), scriptContext);
            return operation(newTypeHandler);
        }
        else
        {
            DynamicType* newType = newTypeWeakRef->Get();
            DynamicTypeHandler* newTypeHandler = newType->GetTypeHandler();

            // Consider: Consider doing something special for frozen objects, whose values cannot
            // change and so we could retain them as fixed, even when the type becomes shared.
            newType->ShareType();
            // Consider: If we isolate prototypes, we should never get here with the prototype flag set.
            // There should be nothing to transfer.
            // Assert(!IsolatePrototypes() || (this->GetFlags() & IsPrototypeFlag) == 0);
            newTypeHandler->SetFlags(IsPrototypeFlag, this->GetFlags());
#if ENABLE_FIXED_FIELDS
            Assert(!newTypeHandler->HasSingletonInstance());
#endif

            if(instance->IsObjectHeaderInlinedTypeHandler())
            {
                const PropertyIndex newInlineSlotCapacity = newTypeHandler->GetInlineSlotCapacity();
                AdjustSlots(instance, newInlineSlotCapacity, newTypeHandler->GetSlotCapacity() - newInlineSlotCapacity);
            }
            ReplaceInstanceType(instance, newType);
        }

        return TRUE;
    }

    DynamicType* PathTypeHandlerBase::PromoteType(DynamicObject* instance, const PathTypeSuccessorKey key, PropertyIndex* propertyIndex)
    {
        ScriptContext* scriptContext = instance->GetScriptContext();
        DynamicType* currentType = instance->GetDynamicType();

        DynamicType* nextType = this->PromoteType<false>(currentType, key, false, scriptContext, instance, propertyIndex);
        PathTypeHandlerBase* nextPath = (PathTypeHandlerBase*) nextType->GetTypeHandler();

        instance->EnsureSlots(this->GetSlotCapacity(), nextPath->GetSlotCapacity(), scriptContext, nextType->GetTypeHandler());

        ReplaceInstanceType(instance, nextType);
        return nextType;
    }

    template <typename T>
    T* PathTypeHandlerBase::ConvertToTypeHandler(DynamicObject* instance)
    {
        Assert(instance);
        ScriptContext* scriptContext = instance->GetScriptContext();
        Recycler* recycler = scriptContext->GetRecycler();

        instance->PrepareForConversionToNonPathType();

        PathTypeHandlerBase * oldTypeHandler;

        // Ideally 'this' and oldTypeHandler->GetTypeHandler() should be same
        // But we can have calls from external DOM objects, which requests us to replace the type of the
        // object with a new type. And in such cases, this API gets called with oldTypeHandler and the
        // new type (obtained from the External DOM object)
        // We use the duplicated typeHandler, if we deOptimized the object successfully, else we retain the earlier
        // behavior of using 'this' pointer.

        if (instance->DeoptimizeObjectHeaderInlining())
        {
            oldTypeHandler = reinterpret_cast<PathTypeHandlerBase *>(instance->GetTypeHandler());
        }
        else
        {
            oldTypeHandler = this;
        }

        Assert(oldTypeHandler);

        T* newTypeHandler = RecyclerNew(recycler, T, recycler, oldTypeHandler->GetSlotCapacity(), oldTypeHandler->GetInlineSlotCapacity(), oldTypeHandler->GetOffsetOfInlineSlots());
        // We expect the new type handler to start off marked as having only writable data properties.
        Assert(newTypeHandler->GetHasOnlyWritableDataProperties());

#if ENABLE_FIXED_FIELDS
#ifdef ENABLE_DEBUG_CONFIG_OPTIONS
        DynamicType* oldType = instance->GetDynamicType();
        RecyclerWeakReference<DynamicObject>* oldSingletonInstance = oldTypeHandler->GetSingletonInstance();
        oldTypeHandler->TraceFixedFieldsBeforeTypeHandlerChange(_u("converting"), _u("PathTypeHandler"), _u("DictionaryTypeHandler"), instance, oldTypeHandler, oldType, oldSingletonInstance);
#endif

        bool const canBeSingletonInstance = DynamicTypeHandler::CanBeSingletonInstance(instance);
        // If this type had been installed on a stack instance it shouldn't have a singleton Instance
        Assert(canBeSingletonInstance || !oldTypeHandler->HasSingletonInstance());

        // This instance may not be the singleton instance for this handler. There may be a singleton at the tip
        // and this instance may be getting initialized via an object literal and one of the properties may
        // be an accessor.  In this case we will convert to a DictionaryTypeHandler and it's correct to
        // transfer this instance, even tough different from the singleton. Ironically, this instance
        // may even appear to be at the tip along with the other singleton, because the set of properties (by
        // name, not value) may be identical.
        // Consider: Consider threading PropertyOperation_Init through InitProperty and SetAccessors,
        // to be sure that we don't assert only in this narrow case.
        // Assert(this->typePath->GetSingletonInstance() == instance);

        Assert(oldTypeHandler->HasSingletonInstanceOnlyIfNeeded());

        // Don't install stack instance as singleton instance
        if (canBeSingletonInstance)
        {
            if (DynamicTypeHandler::AreSingletonInstancesNeeded())
            {
                RecyclerWeakReference<DynamicObject>* curSingletonInstance = oldTypeHandler->GetTypePath()->GetSingletonInstance();
                if (curSingletonInstance != nullptr && curSingletonInstance->Get() == instance)
                {
                    newTypeHandler->SetSingletonInstance(curSingletonInstance);
                }
                else
                {
                    newTypeHandler->SetSingletonInstance(instance->CreateWeakReferenceToSelf());
                }
            }
        }

        bool transferFixed = canBeSingletonInstance;

        // If we are a prototype or may become a prototype we must transfer used as fixed bits.  See point 4 in ConvertToSimpleDictionaryType.
        Assert(!DynamicTypeHandler::IsolatePrototypes() || ((oldTypeHandler->GetFlags() & IsPrototypeFlag) == 0));
        bool transferUsedAsFixed = ((oldTypeHandler->GetFlags() & IsPrototypeFlag) != 0 || (oldTypeHandler->GetIsOrMayBecomeShared() && !DynamicTypeHandler::IsolatePrototypes()));
#endif

        ObjectSlotAttributes * attributes = this->GetAttributeArray();
        TypePath * typePath = oldTypeHandler->GetTypePath();
        for (PropertyIndex i = 0; i < oldTypeHandler->GetPathLength(); i++)
        {
            ObjectSlotAttributes attr = attributes ? attributes[i] : ObjectSlotAttr_Default;
            const PropertyRecord * propertyRecord = typePath->GetPropertyId(i);
            if (attr == ObjectSlotAttr_Setter)
            {
                // Adding a setter. Don't add another descriptor. Find the getter and convert its descriptor, which will cause
                // the setter to get the next free slot.
                DictionaryPropertyDescriptor<PropertyIndex> *descriptor;
                bool result = newTypeHandler->propertyMap->TryGetReference(propertyRecord, &descriptor);
                Assert(result);
                if (!(attributes[descriptor->GetDataPropertyIndex<false>()] & ObjectSlotAttr_Accessor))
                {
                    // Setter without a getter; this is a stale entry, so ignore it
                    // Just consume the slot so no descriptor refers to it.
                    Assert(i == newTypeHandler->nextPropertyIndex);
                    ::Math::PostInc(newTypeHandler->nextPropertyIndex);
                    continue;
                }
                Assert(oldTypeHandler->GetSetterSlotIndex(descriptor->GetDataPropertyIndex<false>()) == newTypeHandler->nextPropertyIndex);
                descriptor->ConvertToGetterSetter(newTypeHandler->nextPropertyIndex);
                newTypeHandler->ClearHasOnlyWritableDataProperties();
            }
            else
            {
#if ENABLE_FIXED_FIELDS
                // Consider: As noted in point 2 in ConvertToSimpleDictionaryType, when converting to non-shared handler we could be more
                // aggressive and mark every field as fixed, because we will always take a type transition. We have to remember to respect
                // the switches as to which kinds of properties we should fix, and for that we need the values from the instance. Even if
                // the type handler says the property is initialized, the current instance may not have a value for it. Check for value != null.
                if (PathTypeHandlerBase::FixPropsOnPathTypes())
                {
                    newTypeHandler->Add(propertyRecord, ObjectSlotAttributesToPropertyAttributes(attr),
                        i < typePath->GetMaxInitializedLength(),
                        transferFixed && typePath->GetIsFixedFieldAt(i, oldTypeHandler->GetPathLength()),
                        transferUsedAsFixed && typePath->GetIsUsedFixedFieldAt(i, oldTypeHandler->GetPathLength()),
                        scriptContext);
                }
                else
#endif
                {
                    newTypeHandler->Add(propertyRecord, ObjectSlotAttributesToPropertyAttributes(attr), true, false, false, scriptContext);
                }
            }
        }

#ifdef SUPPORT_FIXED_FIELDS_ON_PATH_TYPES
        if (PathTypeHandlerBase::FixPropsOnPathTypes())
        {
            Assert(oldTypeHandler->HasSingletonInstanceOnlyIfNeeded());
            oldTypeHandler->GetTypePath()->ClearSingletonInstanceIfSame(instance);
        }
#endif

        // PathTypeHandlers are always shared, so if we're isolating prototypes, a PathTypeHandler should
        // never have the prototype flag set.
        Assert(!DynamicTypeHandler::IsolatePrototypes() || ((oldTypeHandler->GetFlags() & IsPrototypeFlag) == 0));
        AssertMsg(!newTypeHandler->GetIsPrototype(), "Why did we create a brand new type handler with a prototype flag set?");
        newTypeHandler->SetFlags(IsPrototypeFlag, oldTypeHandler->GetFlags());

        // Any new type handler we expect to see here should have inline slot capacity locked.  If this were to change, we would need
        // to update our shrinking logic (see ShrinkSlotAndInlineSlotCapacity).
        Assert(newTypeHandler->GetIsInlineSlotCapacityLocked());
        newTypeHandler->SetPropertyTypes(PropertyTypesWritableDataOnly | PropertyTypesWritableDataOnlyDetection | PropertyTypesHasSpecialProperties, oldTypeHandler->GetPropertyTypes());
        newTypeHandler->SetInstanceTypeHandler(instance);

#if ENABLE_FIXED_FIELDS
        Assert(!newTypeHandler->HasSingletonInstance() || !instance->HasSharedType());

#ifdef ENABLE_DEBUG_CONFIG_OPTIONS
        PathTypeHandlerBase::TraceFixedFieldsAfterTypeHandlerChange(instance, oldTypeHandler, newTypeHandler, oldType, instance->GetDynamicType(), oldSingletonInstance);
#endif
#endif

        return newTypeHandler;
    }

    DictionaryTypeHandler* PathTypeHandlerBase::ConvertToDictionaryType(DynamicObject* instance)
    {
        return ConvertToTypeHandler<DictionaryTypeHandler>(instance);
    }

    ES5ArrayTypeHandler* PathTypeHandlerBase::ConvertToES5ArrayType(DynamicObject* instance)
    {
        return ConvertToTypeHandler<ES5ArrayTypeHandler>(instance);
    }

    DynamicTypeHandler* PathTypeHandlerBase::ConvertToNonShareableTypeHandler(DynamicObject* instance)
    {
        return TryConvertToSimpleDictionaryType<SimpleDictionaryTypeHandler>(instance, GetPathLength(), false);
    }

    template <typename T>
    DynamicTypeHandler * PathTypeHandlerBase::TryConvertToSimpleDictionaryType(DynamicObject* instance, int propertyCapacity, bool mayBecomeShared)
    {
        if (CanConvertToSimpleDictionaryType())
        {
            return ConvertToSimpleDictionaryType<T>(instance, propertyCapacity, mayBecomeShared);
        }
        return ConvertToDictionaryType(instance);
    }

    template <typename T>
    T* PathTypeHandlerBase::ConvertToSimpleDictionaryType(DynamicObject* instance, int propertyCapacity, bool mayBecomeShared)
    {
        Assert(CanConvertToSimpleDictionaryType());
        Assert(instance);
        ScriptContext* scriptContext = instance->GetScriptContext();
        Recycler* recycler = scriptContext->GetRecycler();

        instance->PrepareForConversionToNonPathType();

        // Ideally 'this' and oldTypeHandler->GetTypeHandler() should be same
        // But we can have calls from external DOM objects, which requests us to replace the type of the
        // object with a new type. And in such cases, this API gets called with oldTypeHandler and the
        // new type (obtained from the External DOM object)
        // We use the duplicated typeHandler, if we deOptimized the object successfully, else we retain the earlier
        // behavior of using 'this' pointer.

        PathTypeHandlerBase * oldTypeHandler = nullptr;

        if (instance->DeoptimizeObjectHeaderInlining())
        {
            Assert(instance->GetTypeHandler()->IsPathTypeHandler());
            oldTypeHandler = reinterpret_cast<PathTypeHandlerBase *>(instance->GetTypeHandler());
        }
        else
        {
            oldTypeHandler = this;
        }

        Assert(oldTypeHandler);

#if ENABLE_FIXED_FIELDS
        DynamicType* oldType = instance->GetDynamicType();
#endif
        T* newTypeHandler = RecyclerNew(recycler, T, recycler, oldTypeHandler->GetSlotCapacity(), propertyCapacity, oldTypeHandler->GetInlineSlotCapacity(), oldTypeHandler->GetOffsetOfInlineSlots());
        // We expect the new type handler to start off marked as having only writable data properties.
        Assert(newTypeHandler->GetHasOnlyWritableDataProperties());

        // Care must be taken to correctly set up fixed field bits whenever a type's handler is changed.  Exactly what needs to
        // be done depends on whether the current handler is shared, whether the new handler is shared, whether the current
        // handler has the prototype flag set, and even whether we take a type transition as part of the process.
        //
        // 1. Can we set fixed bits on new handler for the fields that are marked as fixed on current handler?
        //
        //    Yes, if the new type handler is not shared.  If the handler is not shared, we know that only this instance will
        //    ever use it.  Otherwise, a different instance could transition to the same type handler, but have different values
        //    for fields marked as fixed.
        //
        // 2. Can we set fixed bits on new handler even for the fields that are not marked as fixed on current handler?
        //
        //    Yes, if the new type handler is not shared and we take a type transition during conversion.  The first condition
        //    is required for the same reason as in point 1 above.  The type transition is needed to ensure that any store
        //    field fast paths for this instance get invalidated.  If they didn't, then the newly fixed field could get
        //    overwritten on the fast path without triggering necessary invalidation.
        //
        //    Note that it's desirable to mark additional fields as fixed (particularly when the instance becomes a prototype)
        //    to counteract the effect of false type sharing, which may unnecessarily turn off some fixed field bits.
        //
        // 3. Do we need to clear any fixed field bits on the old or new type handler?
        //
        //    Yes, we must clear fixed fields bits for properties that aren't also used as fixed, but only if both type handlers
        //    are shared and we don't isolate prototypes.  This is rather tricky and results from us pre-creating certain handlers
        //    even before any instances actually have values for all represented properties.  We must avoid the situation, in which
        //    one instance switched to a new type handler with some fixed field not yet used as fixed, and later the second
        //    instance follows the same handler evolution with the same field used as fixed.  Upon switching to the new handler
        //    the second instance would "forget" that the field was used as fixed and fail to invalidate when overwritten.
        //
        //    Example: Instance A with TH1 has a fixed method FOO, which has not been used as fixed yet.  Then instance B gets
        //    pre-created and lands on TH1 (and so far assumes FOO is fixed).  As B's pre-creation continues, it moves to TH2, but
        //    thus far FOO has not been used as fixed.  Now instance A becomes a prototype, and its method FOO is used in a hard-coded
        //    JIT sequence, thus marking it as used as fixed.  Instance A then transitions to TH2 and we lose track of FOO being used
        //    as fixed.  If FOO is then overwritten on A, the hard-coded JIT sequence does not get invalidated and continues to call
        //    the old method FOO.
        //
        // 4. Can we avoid setting used as fixed bits on new handler for fields marked as used as fixed on current handler?
        //
        //    Yes, if the current type handler doesn't have the prototype flag and current handler is not shared or new handler
        //    is not shared or we isolate prototypes, and we take a type transition as part of the conversion.
        //
        //    Type transition ensures that any field loads from the instance are invalidated (including
        //    any that may have hard-coded the fixed field's value).  Hence, if the fixed field on this instance were to be later
        //    overwritten it will not cause any functional issues.  On the other hand, field loads from prototype are not affected
        //    by the prototype object's type change.  Therefore, if this instance is a prototype we must carry the used as fixed
        //    bits forward to ensure that if we overwrite any fixed field we explicitly trigger invalidation.
        //
        //    Review: Actually, the comment below is overly conservative.  If the second instance that became a prototype
        //    followed the same type evolution path, it would have to have invalidated all fixed fields, so there should be no need
        //    to transfer used as fixed bits, unless the current instance is already a prototype.
        //    In addition, if current handler is shared and the new handler is shared, a different instance with the current handler
        //    may later become a prototype (if we don't isolate prototypes) and follow the same conversion to the new handler, even
        //    if the current instance is not a prototype.  Hence, the new type handler must retain the used as fixed bits, so that
        //    proper invalidation can be triggered later, if overwritten.
        //
        //    Note that this may lead to the new type handler with some fields not marked as fixed, but marked as used as fixed.
        //
        //    Note also that if we isolate prototypes, we guarantee that no prototype instance will share a type handler with any
        //    other instance.  Hence, the problem sequence above could not take place.
        //
        // 5. Do we need to invalidate JIT-ed code for any fields marked as used as fixed on current handler?
        //
        //    No.  With the rules above any necessary invalidation will be triggered when the value actually gets overwritten.
        //

#if ENABLE_FIXED_FIELDS
#ifdef ENABLE_DEBUG_CONFIG_OPTIONS
        RecyclerWeakReference<DynamicObject>* oldSingletonInstance = oldTypeHandler->GetSingletonInstance();
        oldTypeHandler->TraceFixedFieldsBeforeTypeHandlerChange(_u("converting"), _u("PathTypeHandler"), _u("SimpleDictionaryTypeHandler"), instance, oldTypeHandler, oldType, oldSingletonInstance);
#endif

        bool const canBeSingletonInstance = DynamicTypeHandler::CanBeSingletonInstance(instance);
        // If this type had been installed on a stack instance it shouldn't have a singleton Instance
        Assert(canBeSingletonInstance || !oldTypeHandler->HasSingletonInstance());

        // Consider: It looks like we're delaying sharing of these type handlers until the second instance arrives, so we could
        // set the singleton here and zap it later.
        if (!mayBecomeShared && canBeSingletonInstance)
        {
            Assert(oldTypeHandler->HasSingletonInstanceOnlyIfNeeded());
            if (DynamicTypeHandler::AreSingletonInstancesNeeded())
            {
                RecyclerWeakReference<DynamicObject>* curSingletonInstance = oldTypeHandler->GetTypePath()->GetSingletonInstance();
                if (curSingletonInstance != nullptr && curSingletonInstance->Get() == instance)
                {
                    newTypeHandler->SetSingletonInstance(curSingletonInstance);
                }
                else
                {
                    newTypeHandler->SetSingletonInstance(instance->CreateWeakReferenceToSelf());
                }
            }
        }

        // It would be nice to transfer fixed fields if the new type handler may become fixed later (but isn't yet).  This would allow
        // singleton instances to retain fixed fields.  It would require that when we do actually share the target type (when the second
        // instance arrives), we clear (and invalidate, if necessary) any fixed fields.  This may be a reasonable trade-off.
        bool transferIsFixed = !mayBecomeShared && canBeSingletonInstance;

        // If we are a prototype or may become a prototype we must transfer used as fixed bits.  See point 4 above.
        Assert(!DynamicTypeHandler::IsolatePrototypes() || ((oldTypeHandler->GetFlags() & IsPrototypeFlag) == 0));
        // For the global object we don't emit a type check before a hard-coded use of a fixed field.  Therefore a type transition isn't sufficient to
        // invalidate any used fixed fields, and we must continue tracking them on the new type handler.  The global object should never have a path
        // type handler.
        Assert(instance->GetTypeId() != TypeIds_GlobalObject);
        // If the type isn't locked, we may not change the type of the instance, and we must also track the used fixed fields on the new handler.
        bool transferUsedAsFixed = !instance->GetDynamicType()->GetIsLocked() || ((oldTypeHandler->GetFlags() & IsPrototypeFlag) != 0 || (oldTypeHandler->GetIsOrMayBecomeShared() && !DynamicTypeHandler::IsolatePrototypes()));
#endif

        // Consider: As noted in point 2 above, when converting to non-shared SimpleDictionaryTypeHandler we could be more aggressive
        // and mark every field as fixed, because we will always take a type transition.  We have to remember to respect the switches as
        // to which kinds of properties we should fix, and for that we need the values from the instance.  Even if the type handler
        // says the property is initialized, the current instance may not have a value for it.  Check for value != null.

        ObjectSlotAttributes * attributes = this->GetAttributeArray();
        for (PropertyIndex i = 0; i < oldTypeHandler->GetPathLength(); i++)
        {
#if ENABLE_FIXED_FIELDS
            if (PathTypeHandlerBase::FixPropsOnPathTypes())
            {
                Js::TypePath * typePath = oldTypeHandler->GetTypePath();
                newTypeHandler->Add(typePath->GetPropertyId(i), attributes ? ObjectSlotAttributesToPropertyAttributes(attributes[i]) : PropertyDynamicTypeDefaults,
                    i < typePath->GetMaxInitializedLength(),
                    transferIsFixed && typePath->GetIsFixedFieldAt(i, GetPathLength()),
                    transferUsedAsFixed && typePath->GetIsUsedFixedFieldAt(i, GetPathLength()),
                    scriptContext);
            }
            else
#endif
            {
                newTypeHandler->Add(oldTypeHandler->GetTypePath()->GetPropertyId(i), attributes ? ObjectSlotAttributesToPropertyAttributes(attributes[i]) : PropertyDynamicTypeDefaults, true, false, false, scriptContext);
            }

            // No need to clear fixed fields not used as fixed, because we never convert during pre-creation of type handlers and we always
            // add properties in order they appear on the type path.  Hence, any existing fixed fields will be turned off by any other
            // instance following this type path.  See point 3 above.
        }

#ifdef SUPPORT_FIXED_FIELDS_ON_PATH_TYPES
        // Clear the singleton from this handler regardless of mayBecomeShared, because this instance no longer uses this handler.
        if (PathTypeHandlerBase::FixPropsOnPathTypes())
        {
            Assert(oldTypeHandler->HasSingletonInstanceOnlyIfNeeded());
            oldTypeHandler->GetTypePath()->ClearSingletonInstanceIfSame(instance);
        }
#endif

        if (mayBecomeShared)
        {
            newTypeHandler->SetFlags(IsLockedFlag | MayBecomeSharedFlag);
        }

        Assert(!DynamicTypeHandler::IsolatePrototypes() || !oldTypeHandler->GetIsOrMayBecomeShared() || ((oldTypeHandler->GetFlags() & IsPrototypeFlag) == 0));
        AssertMsg((newTypeHandler->GetFlags() & IsPrototypeFlag) == 0, "Why did we create a brand new type handler with a prototype flag set?");
        newTypeHandler->SetFlags(IsPrototypeFlag, oldTypeHandler->GetFlags());

        // Any new type handler we expect to see here should have inline slot capacity locked.  If this were to change, we would need
        // to update our shrinking logic (see ShrinkSlotAndInlineSlotCapacity).
        Assert(newTypeHandler->GetIsInlineSlotCapacityLocked());
        newTypeHandler->SetPropertyTypes(PropertyTypesWritableDataOnly | PropertyTypesWritableDataOnlyDetection | PropertyTypesHasSpecialProperties, oldTypeHandler->GetPropertyTypes());
        newTypeHandler->SetInstanceTypeHandler(instance);

#if ENABLE_FIXED_FIELDS
        Assert(!newTypeHandler->HasSingletonInstance() || !instance->HasSharedType());
        // We assumed that we don't need to transfer used as fixed bits unless we are a prototype, which is only valid if we also changed the type.
        Assert(transferUsedAsFixed || (instance->GetType() != oldType && oldType->GetTypeId() != TypeIds_GlobalObject));

#ifdef ENABLE_DEBUG_CONFIG_OPTIONS
        PathTypeHandlerBase::TraceFixedFieldsAfterTypeHandlerChange(instance, oldTypeHandler, newTypeHandler, oldType, instance->GetDynamicType(), oldSingletonInstance);
#endif
#endif

#ifdef PROFILE_TYPES
        scriptContext->convertPathToSimpleDictionaryCount++;
#endif
        return newTypeHandler;
    }

    BOOL PathTypeHandlerBase::SetPropertyWithAttributes(DynamicObject* instance, PropertyId propertyId, Var value, PropertyAttributes attributes, PropertyValueInfo* info, PropertyOperationFlags flags, SideEffects possibleSideEffects)
    {
        if (!ObjectSlotAttributesContains(attributes) || PHASE_OFF1(ShareTypesWithAttributesPhase))
        {
#ifdef PROFILE_TYPES
            instance->GetScriptContext()->convertPathToDictionaryAttributesCount++;
#endif

            return TryConvertToSimpleDictionaryType(instance, GetPathLength() + 1)->SetPropertyWithAttributes(instance, propertyId, value, attributes, info, flags, possibleSideEffects);
        }

        PropertyIndex index = PathTypeHandlerBase::GetPropertyIndex(propertyId);
        return PathTypeHandlerBase::SetPropertyInternal<true>(instance, propertyId, index, value, PropertyAttributesToObjectSlotAttributes(attributes), info, flags, possibleSideEffects);
    }

    BOOL PathTypeHandlerBase::SetAttributes(DynamicObject* instance, PropertyId propertyId, PropertyAttributes attributes)
    {
        if (!ObjectSlotAttributesContains(attributes) || PHASE_OFF1(ShareTypesWithAttributesPhase))
        {
#ifdef PROFILE_TYPES
            instance->GetScriptContext()->convertPathToDictionaryAttributesCount++;
#endif

            return TryConvertToSimpleDictionaryType(instance, GetPathLength())->SetAttributes(instance, propertyId, attributes);
        }

        PropertyIndex propertyIndex = GetTypePath()->LookupInline(propertyId, GetPathLength());
        if (propertyIndex == Constants::NoSlot)
        {
            if (instance->HasObjectArray() && attributes != PropertyDynamicTypeDefaults)
            {
                const PropertyRecord * propertyRecord = instance->GetScriptContext()->GetPropertyName(propertyId);
                if (propertyRecord->IsNumeric())
                {
                    this->ConvertToTypeWithItemAttributes(instance)->SetItemAttributes(instance, propertyRecord->GetNumericValue(), attributes);
                }
            }
            return true;
        }

        return SetAttributesAtIndex(instance, propertyId, propertyIndex, attributes);
    }

    BOOL PathTypeHandlerBase::SetAttributesAtIndex(DynamicObject* instance, PropertyId propertyId, PropertyIndex index, PropertyAttributes attributes)
    {
        return SetAttributesHelper(instance, propertyId, index, GetAttributeArray(), PropertyAttributesToObjectSlotAttributes(attributes));
    }

    BOOL PathTypeHandlerBase::GetAttributesWithPropertyIndex(DynamicObject * instance, PropertyId propertyId, BigPropertyIndex index, PropertyAttributes * attributes)
    {
        if (index < this->GetPathLength())
        {
            Assert(this->GetPropertyId(instance->GetScriptContext(), index) == propertyId);
            *attributes = PropertyDynamicTypeDefaults;
            return true;
        }
        return false;
    }

    bool PathTypeHandlerBase::UsePathTypeHandlerForObjectLiteral(
        const PropertyIdArray *const propIds,
        bool *const check__proto__Ref)
    {
        Assert(propIds);

        // Always check __proto__ entry, now that object literals always honor __proto__
        const bool check__proto__ = propIds->has__proto__;
        if (check__proto__Ref)
        {
            *check__proto__Ref = check__proto__;
        }

        return !check__proto__ && propIds->count < TypePath::MaxPathTypeHandlerLength && !propIds->hadDuplicates;
    }

    DynamicType* PathTypeHandlerBase::CreateTypeForNewScObject(ScriptContext* scriptContext, DynamicType* type, const Js::PropertyIdArray *propIds, bool shareType)
    {
        Assert(scriptContext);
        uint count = propIds->count;

        bool check__proto__;
        if (UsePathTypeHandlerForObjectLiteral(propIds, &check__proto__))
        {
#ifdef PROFILE_OBJECT_LITERALS
            scriptContext->objectLiteralCount[count]++;
#endif
            for (uint i = 0; i < count; i++)
            {
                PathTypeHandlerBase *pathHandler = (PathTypeHandlerBase *)PointerValue(type->typeHandler);
                Js::PropertyId propertyId = propIds->elements[i];

                PropertyIndex propertyIndex = pathHandler->GetPropertyIndex(propertyId);

                if (propertyIndex != Constants::NoSlot)
                {
                    continue;
                }

#ifdef PROFILE_OBJECT_LITERALS
                {
                    RecyclerWeakReference<DynamicType>* nextTypeWeakRef;
                    if (!pathHandler->GetSuccessor(PathTypeSuccessorKey(propertyId, ObjectSlotAttr_Default), &nextTypeWeakRef) || nextTypeWeakRef->Get() == nullptr)
                    {
                        scriptContext->objectLiteralPathCount++;
                    }
                }
#endif
                type = pathHandler->PromoteType<true>(type, PathTypeSuccessorKey(propertyId, ObjectSlotAttr_Default), shareType, scriptContext, nullptr, &propertyIndex);
            }
        }
        else if (count <= static_cast<uint>(SimpleDictionaryTypeHandler::MaxPropertyIndexSize))
        {
            type = SimpleDictionaryTypeHandler::CreateTypeForNewScObject(scriptContext, type, propIds, shareType, check__proto__);
        }
        else if (count <= static_cast<uint>(BigSimpleDictionaryTypeHandler::MaxPropertyIndexSize))
        {
            type = BigSimpleDictionaryTypeHandler::CreateTypeForNewScObject(scriptContext, type, propIds, shareType, check__proto__);
        }
        else
        {
            Throw::OutOfMemory();
        }

        return type;
    }

    template <bool skipLetAttrForArguments>
    DynamicType * PathTypeHandlerBase::CreateNewScopeObject(ScriptContext *scriptContext, DynamicType *type, const PropertyIdArray *propIds, PropertyAttributes extraAttributes, uint extraAttributesSlotCount)
    {
        uint count = propIds->count;

        Recycler* recycler = scriptContext->GetRecycler();

        SimpleDictionaryTypeHandler* typeHandler = SimpleDictionaryTypeHandler::New(recycler, count, 0, 0, true, true);

        for (uint i = 0; i < count; i++)
        {
            PropertyId propertyId = propIds->elements[i];
            const PropertyRecord* propertyRecord = propertyId == Constants::NoProperty ? NULL : scriptContext->GetPropertyName(propertyId);
            // This will add the property as initialized and non-fixed.  That's fine because we will populate the property values on the
            // scope object right after this (see JavascriptOperators::OP_InitCachedScope).  We will not treat these properties as fixed.
            PropertyAttributes attributes = PropertyWritable | PropertyEnumerable;
            if (i < extraAttributesSlotCount)
            {
                attributes |= extraAttributes;
                if (skipLetAttrForArguments && propertyId == PropertyIds::arguments)
                {
                    // Do not add let attribute for built-in arguments symbol
                    attributes &= ~PropertyLet;
                }
            }
            typeHandler->Add(propertyRecord, attributes, scriptContext);
        }
        AssertMsg((typeHandler->GetFlags() & IsPrototypeFlag) == 0, "Why does a newly created type handler have the IsPrototypeFlag set?");

 #ifdef PROFILE_OBJECT_LITERALS
        scriptContext->objectLiteralSimpleDictionaryCount++;
 #endif

        type = RecyclerNew(recycler, DynamicType, type, typeHandler, /* isLocked = */ true, /* isShared = */ true);

        return type;
    }
    template DynamicType * PathTypeHandlerBase::CreateNewScopeObject<true>(ScriptContext *scriptContext, DynamicType *type, const PropertyIdArray *propIds, PropertyAttributes extraAttributes, uint extraAttributesSlotCount);
    template DynamicType * PathTypeHandlerBase::CreateNewScopeObject<false>(ScriptContext *scriptContext, DynamicType *type, const PropertyIdArray *propIds, PropertyAttributes extraAttributes, uint extraAttributesSlotCount);

    template <bool isObjectLiteral>
    DynamicType* PathTypeHandlerBase::PromoteType(DynamicType* predecessorType, const PathTypeSuccessorKey key, bool shareType, ScriptContext* scriptContext, DynamicObject* instance, PropertyIndex* propertyIndex)
    {
        Assert(propertyIndex != nullptr);
        Assert(isObjectLiteral || instance != nullptr);

        JavascriptLibrary* library = scriptContext->GetLibrary();
        Recycler* recycler = scriptContext->GetRecycler();
        PropertyIndex index;
        DynamicType * nextType;
        RecyclerWeakReference<DynamicType>* nextTypeWeakRef = nullptr;
        const PropertyRecord *propertyRecord = scriptContext->GetPropertyName(key.GetPropertyId());

        PathTypeHandlerBase * nextPath;
        if (!GetSuccessor(key, &nextTypeWeakRef) || (nextType = nextTypeWeakRef->Get()) == nullptr)
        {
            TypePath * newTypePath = GetTypePath();
            uint8 oldPathSize = GetTypePath()->GetPathSize();

            ObjectSlotAttributes *oldAttributes = GetAttributeArray();
            ObjectSlotAttributes *newAttributes = oldAttributes;
            PathTypeSetterSlotIndex *oldSetters = GetSetterSlots();
            PathTypeSetterSlotIndex *newSetters = oldSetters;

            bool branching = GetTypePath()->GetPathLength() > GetPathLength();
            bool growing = !branching && GetTypePath()->GetPathLength() == GetTypePath()->GetPathSize();

#if ENABLE_FIXED_FIELDS
#ifdef ENABLE_DEBUG_CONFIG_OPTIONS
            DynamicType* oldType = predecessorType;
            RecyclerWeakReference<DynamicObject>* oldSingletonInstance = GetSingletonInstance();
            TraceFixedFieldsBeforeTypeHandlerChange(branching ? _u("branching") : _u("advancing"), _u("PathTypeHandler"), _u("PathTypeHandler"), instance, this, oldType, oldSingletonInstance);
#endif
#endif

            if (branching)
            {
                // We need to branch the type path.

                if (oldSetters)
                {
                    newTypePath = GetTypePath()->Branch<true>(recycler, GetPathLength(), GetIsOrMayBecomeShared() && !IsolatePrototypes(), oldAttributes);
                }
                else
                {
                    newTypePath = GetTypePath()->Branch<false>(recycler, GetPathLength(), GetIsOrMayBecomeShared() && !IsolatePrototypes());
                }

#ifdef PROFILE_TYPES
                scriptContext->branchCount++;
#endif
#ifdef PROFILE_OBJECT_LITERALS
                if (isObjectLiteral)
                {
                    scriptContext->objectLiteralBranchCount++;
                }
#endif

                if (key.GetAttributes() != ObjectSlotAttr_Default || oldAttributes != nullptr)
                {
                    newAttributes = this->UpdateAttributes(recycler, oldAttributes, oldPathSize, newTypePath->GetPathSize());
                }

                if ((key.GetAttributes() == ObjectSlotAttr_Setter) || oldSetters != nullptr)
                {
                    newSetters = this->UpdateSetterSlots(recycler, oldSetters, oldPathSize, newTypePath->GetPathSize());
                }
            }
            else if (growing)
            {
                // We need to grow the type path.

                newTypePath = GetTypePath()->Grow(recycler);

                if (key.GetAttributes() != ObjectSlotAttr_Default || oldAttributes != nullptr)
                {
                    newAttributes = this->UpdateAttributes(recycler, oldAttributes, oldPathSize, newTypePath->GetPathSize());
                }

                if ((key.GetAttributes() == ObjectSlotAttr_Setter) || oldSetters != nullptr)
                {
                    newSetters = this->UpdateSetterSlots(recycler, oldSetters, oldPathSize, newTypePath->GetPathSize());
                }

                // Update all the predecessor types that use this TypePath to the new TypePath.
                // This will allow the old TypePath to be collected, and will ensure that the
                // fixed field info is correct for those types.

                PathTypeHandlerBase * typeHandlerToUpdate = this;
                TypePath * oldTypePath = GetTypePath();
                while (true)
                {
                    typeHandlerToUpdate->SetTypePath(newTypePath);
                    if (oldAttributes && typeHandlerToUpdate->GetAttributeArray() == oldAttributes)
                    {
                        typeHandlerToUpdate->SetAttributeArray(newAttributes);
                    }
                    if (oldSetters && typeHandlerToUpdate->GetSetterSlots() == oldSetters)
                    {
                        typeHandlerToUpdate->SetSetterSlots(newSetters);
                    }

                    DynamicType * currPredecessorType = typeHandlerToUpdate->GetPredecessorType();
                    if (currPredecessorType == nullptr)
                    {
                        break;
                    }

                    Assert(currPredecessorType->GetTypeHandler()->IsPathTypeHandler());
                    typeHandlerToUpdate = PathTypeHandlerBase::FromTypeHandler(currPredecessorType->GetTypeHandler());
                    if (typeHandlerToUpdate->GetTypePath() != oldTypePath)
                    {
                        break;
                    }
                }
            }
            else
            {
                if (key.GetAttributes() != ObjectSlotAttr_Default && oldAttributes == nullptr)
                {
                    newAttributes = this->UpdateAttributes(recycler, nullptr, oldPathSize, newTypePath->GetPathSize());
                }

                if ((key.GetAttributes() == ObjectSlotAttr_Setter) && oldSetters == nullptr)
                {
                    newSetters = this->UpdateSetterSlots(recycler, nullptr, oldPathSize, newTypePath->GetPathSize());
                }
            }

            bool isSetterProperty = key.GetAttributes() == ObjectSlotAttr_Setter;
            if (isSetterProperty)
            {
                // Not actually adding a property ID to the type path map here.
                index = (PropertyIndex)newTypePath->AddInternal<false>(propertyRecord);
            }
            else
            {
                index = (PropertyIndex)newTypePath->AddInternal<true>(propertyRecord);
            }

            const PropertyIndex newPropertyCount = GetPathLength() + 1;
            const PropertyIndex newSlotCapacity = max(newPropertyCount, static_cast<PropertyIndex>(GetSlotCapacity()));
            PropertyIndex newInlineSlotCapacity = GetInlineSlotCapacity();
            uint16 newOffsetOfInlineSlots = GetOffsetOfInlineSlots();
            if(IsObjectHeaderInlinedTypeHandler() && newSlotCapacity > GetSlotCapacity())
            {
                newInlineSlotCapacity -= GetObjectHeaderInlinableSlotCapacity();
                newOffsetOfInlineSlots = sizeof(DynamicObject);
            }
#if ENABLE_FIXED_FIELDS
            bool markTypeAsShared = !FixPropsOnPathTypes() || shareType;
#else
            bool markTypeAsShared = true;
#endif

            if (key.GetAttributes() == ObjectSlotAttr_Default && oldAttributes == nullptr)
            {
                nextPath = PathTypeHandlerNoAttr::New(scriptContext, newTypePath, newPropertyCount, newSlotCapacity, newInlineSlotCapacity, newOffsetOfInlineSlots, true, markTypeAsShared, predecessorType);
            }
            else
            {
                PathTypeSetterSlotIndex newSetterCount = GetSetterCount() + isSetterProperty;
                newAttributes[index] = key.GetAttributes();
                nextPath = PathTypeHandlerWithAttr::New(scriptContext, newTypePath, newAttributes, newSetters, newSetterCount, newPropertyCount, newSlotCapacity, newInlineSlotCapacity, newOffsetOfInlineSlots, true, markTypeAsShared, predecessorType);
            }
            if (!markTypeAsShared) nextPath->SetMayBecomeShared();
            Assert(nextPath->GetHasOnlyWritableDataProperties());
            nextPath->CopyPropertyTypes(PropertyTypesWritableDataOnly | PropertyTypesWritableDataOnlyDetection | PropertyTypesHasSpecialProperties, GetPropertyTypes());
            nextPath->SetPropertyTypes(PropertyTypesInlineSlotCapacityLocked, GetPropertyTypes());

#if ENABLE_FIXED_FIELDS
            if (shareType)
            {
                nextPath->AddBlankFieldAt(propertyRecord->GetPropertyId(), index, scriptContext);
            }
#endif

            if (key.GetPropertyId() == PropertyIds::constructor)
            {
                nextPath->isNotPathTypeHandlerOrHasUserDefinedCtor = true;
            }

#ifdef PROFILE_TYPES
            scriptContext->maxPathLength = max(GetPathLength() + 1, scriptContext->maxPathLength);
#endif

            if (isObjectLiteral)
            {
                // The new type isn't shared yet.  We will make it shared when the second instance attains it.
                nextType = RecyclerNew(recycler, DynamicType, predecessorType, nextPath, /* isLocked = */ true, /* isShared = */ markTypeAsShared);
            }
            else
            {
                // The new type isn't shared yet.  We will make it shared when the second instance attains it.
                nextType = instance->DuplicateType();
                // nextType's prototype and predecessorType's prototype can only be different here
                // only for SetPrototype scenario where predecessorType is the cachedType with newPrototype
                nextType->SetPrototype(predecessorType->GetPrototype());
                nextType->typeHandler = nextPath;
                markTypeAsShared ? nextType->SetIsLockedAndShared() : nextType->SetIsLocked();
            }

            SetSuccessor(predecessorType, key, recycler->CreateWeakReferenceHandle<DynamicType>(nextType), scriptContext);
            // We just extended the current type path to a new tip or created a brand new type path.  We should
            // be at the tip of the path and there should be no instances there yet.
            Assert(nextPath->GetPathLength() == newTypePath->GetPathLength());
#if ENABLE_FIXED_FIELDS
            Assert(!FixPropsOnPathTypes() || shareType || nextPath->GetPathLength() > newTypePath->GetMaxInitializedLength());
#ifdef ENABLE_DEBUG_CONFIG_OPTIONS
            TraceFixedFieldsAfterTypeHandlerChange(instance, this, nextPath, oldType, nextType, oldSingletonInstance);
#endif
#endif
#ifdef PROFILE_TYPES
            scriptContext->promoteCount++;
#endif
#ifdef PROFILE_OBJECT_LITERALS
            if (isObjectLiteral)
            {
                scriptContext->objectLiteralPromoteCount++;
            }
#endif
        }
        else
        {
#ifdef PROFILE_TYPES
            scriptContext->cacheCount++;
#endif

            // Now that the second (or subsequent) instance reached this type, make sure that it's shared.
            nextPath = (PathTypeHandlerBase *)nextType->GetTypeHandler();
            Assert(nextPath->GetIsInlineSlotCapacityLocked() == this->GetIsInlineSlotCapacityLocked());

            index = nextPath->GetPropertyIndex(propertyRecord);

#if ENABLE_FIXED_FIELDS
            Assert((FixPropsOnPathTypes() && nextPath->GetMayBecomeShared()) || (nextPath->GetIsShared() && nextType->GetIsShared()));
            if (FixPropsOnPathTypes() && !nextType->GetIsShared())
            {
                if (!nextPath->GetIsShared())
                {
                    nextPath->AddBlankFieldAt(propertyRecord->GetPropertyId(), index, scriptContext);
                    nextPath->DoShareTypeHandlerInternal<true>(scriptContext);
                }
                nextType->ShareType();
            }
#endif
        }

        Assert(!IsolatePrototypes() || !GetIsOrMayBecomeShared() || !GetIsPrototype());
        nextPath->SetFlags(IsPrototypeFlag, this->GetFlags());
        Assert(this->GetHasOnlyWritableDataProperties() == nextPath->GetHasOnlyWritableDataProperties() || !(key.GetAttributes() & ObjectSlotAttr_Writable) || (key.GetAttributes() & ObjectSlotAttr_Accessor));
        Assert(this->GetIsInlineSlotCapacityLocked() == nextPath->GetIsInlineSlotCapacityLocked());
        nextPath->SetPropertyTypes(PropertyTypesWritableDataOnlyDetection | PropertyTypesHasSpecialProperties, this->GetPropertyTypes());

        PropertyAttributes isWritableAttribute = ((key.GetAttributes() & ObjectSlotAttr_Writable) && !(key.GetAttributes() & ObjectSlotAttr_Accessor)) ? PropertyWritable : PropertyNone;
        library->GetTypesWithOnlyWritablePropertyProtoChainCache()->ProcessProperty(nextPath, isWritableAttribute, propertyRecord, scriptContext);
        library->GetTypesWithNoSpecialPropertyProtoChainCache()->ProcessProperty(nextPath, isWritableAttribute, propertyRecord, scriptContext);

        (*propertyIndex) = index;

#if DBG
        AssertMsg(nextPath->GetPredecessorType()->GetTypeHandler() == this, "Promoting this type to a successor with a different predecessor?");
#endif

        return nextType;
    }

    ObjectSlotAttributes * PathTypeHandlerBase::UpdateAttributes(Recycler * recycler, ObjectSlotAttributes * oldAttributes, uint8 oldPathSize, uint8 newTypePathSize)
    {
        ObjectSlotAttributes * newAttributes = RecyclerNewArrayLeaf(recycler, ObjectSlotAttributes, newTypePathSize);
        uint8 initStart;
        if (oldAttributes == nullptr)
        {
            initStart = 0;
        }
        else
        {
            // In branching cases, the new type path may be shorter than the old.
            initStart = min(newTypePathSize, oldPathSize);
            memcpy(newAttributes, oldAttributes, sizeof(ObjectSlotAttributes) * initStart);
        }
        for (uint8 i = initStart; i < newTypePathSize; i++)
        {
            newAttributes[i] = ObjectSlotAttr_Default;
        }

        return newAttributes;
    }

    PathTypeSetterSlotIndex * PathTypeHandlerBase::UpdateSetterSlots(Recycler * recycler, PathTypeSetterSlotIndex * oldSetters, uint8 oldPathSize, uint8 newTypePathSize)
    {
        PathTypeSetterSlotIndex * newSetters = RecyclerNewArrayLeaf(recycler, PathTypeSetterSlotIndex, newTypePathSize);
        uint8 initStart;
        if (oldSetters == nullptr)
        {
            initStart = 0;
        }
        else
        {
            uint16 pathLength = GetPathLength();
            // In branching cases, the new type path may be shorter than the old.
            initStart = min(newTypePathSize, oldPathSize);
            for (uint8 i = 0; i < initStart; i++)
            {
                // Only copy setter indices that refer to the part of the path contained by this handler already.
                // Otherwise, wait for the correct index, which may be different on this path of the branch,
                // to be set when the setter property is added to the handler.
                PathTypeSetterSlotIndex oldIndex = oldSetters[i];
                newSetters[i] = oldIndex < pathLength ? oldIndex : NoSetterSlot;
            }
        }
        for (uint8 i = initStart; i < newTypePathSize; i++)
        {
            newSetters[i] = NoSetterSlot;
        }

        return newSetters;
    }

    void
    PathTypeHandlerBase::ResetTypeHandler(DynamicObject * instance)
    {
#ifdef PROFILE_TYPES
        instance->GetScriptContext()->convertPathToDictionaryResetCount++;
#endif
        // The type path is allocated in the type allocator associated with the script context.
        // So we can't reuse it in other context.  Just convert the type to a simple dictionary type
        this->TryConvertToSimpleDictionaryType(instance, GetPathLength());
    }

    void PathTypeHandlerBase::SetAllPropertiesToUndefined(DynamicObject* instance, bool invalidateFixedFields)
    {
        // Note: This method is currently only called from ResetObject, which in turn only applies to external objects.
        // Before using for other purposes, make sure the assumptions made here make sense in the new context.  In particular,
        // the invalidateFixedFields == false is only correct if a) the object is known not to have any, or b) the type of the
        // object has changed and/or property guards have already been invalidated through some other means.
        int propertyCount = GetPathLength();

#if ENABLE_FIXED_FIELDS
        if (invalidateFixedFields)
        {
            Js::ScriptContext* scriptContext = instance->GetScriptContext();
            for (PropertyIndex propertyIndex = 0; propertyIndex < propertyCount; propertyIndex++)
            {
                PropertyId propertyId = this->GetTypePath()->GetPropertyIdUnchecked(propertyIndex)->GetPropertyId();
                InvalidateFixedFieldAt(propertyId, propertyIndex, scriptContext);
            }
        }
#endif

        Js::RecyclableObject* undefined = instance->GetLibrary()->GetUndefined();
        for (PropertyIndex propertyIndex = 0; propertyIndex < propertyCount; propertyIndex++)
        {
            SetSlotUnchecked(instance, propertyIndex, undefined);
        }

    }

    void PathTypeHandlerBase::MarshalAllPropertiesToScriptContext(DynamicObject* instance, ScriptContext* targetScriptContext, bool invalidateFixedFields)
    {
        // Note: This method is currently only called from ResetObject, which in turn only applies to external objects.
        // Before using for other purposes, make sure the assumptions made here make sense in the new context.  In particular,
        // the invalidateFixedFields == false is only correct if a) the object is known not to have any, or b) the type of the
        // object has changed and/or property guards have already been invalidated through some other means.
        int propertyCount = GetPathLength();

#if ENABLE_FIXED_FIELDS
        if (invalidateFixedFields)
        {
            ScriptContext* scriptContext = instance->GetScriptContext();
            for (PropertyIndex propertyIndex = 0; propertyIndex < propertyCount; propertyIndex++)
            {
                PropertyId propertyId = this->GetTypePath()->GetPropertyIdUnchecked(propertyIndex)->GetPropertyId();
                InvalidateFixedFieldAt(propertyId, propertyIndex, scriptContext);
            }
        }
#endif

        for (int slotIndex = 0; slotIndex < propertyCount; slotIndex++)
        {
            SetSlotUnchecked(instance, slotIndex, CrossSite::MarshalVar(targetScriptContext, GetSlot(instance, slotIndex)));
        }
    }

    BOOL PathTypeHandlerBase::AddProperty(DynamicObject * instance, PropertyId propertyId, Js::Var value, PropertyAttributes attributes, PropertyValueInfo* info, PropertyOperationFlags flags, SideEffects possibleSideEffects)
    {
        if (!ObjectSlotAttributesContains(attributes))
        {
#ifdef PROFILE_TYPES
            instance->GetScriptContext()->convertPathToDictionaryAttributesCount++;
#endif
            // Setting an attribute that PathTypeHandler can't express
            return TryConvertToSimpleDictionaryType(instance, GetPathLength() + 1)->SetPropertyWithAttributes(instance, propertyId, value, attributes, info, flags, possibleSideEffects);
        }
        return AddPropertyInternal(instance, propertyId, value, PropertyAttributesToObjectSlotAttributes(attributes), info, flags, possibleSideEffects);
    }

    BOOL PathTypeHandlerBase::AddPropertyInternal(DynamicObject * instance, PropertyId propertyId, Js::Var value, ObjectSlotAttributes attr, PropertyValueInfo* info, PropertyOperationFlags flags, SideEffects possibleSideEffects)
    {
        ScriptContext* scriptContext = instance->GetScriptContext();

#if DBG
        uint32 indexVal;
        Assert(GetPropertyIndex(propertyId) == Constants::NoSlot);
        Assert(!scriptContext->IsNumericPropertyId(propertyId, &indexVal));
#endif

        Assert(propertyId != Constants::NoProperty);
        PropertyRecord const* propertyRecord = instance->GetScriptContext()->GetPropertyName(propertyId);

        if (GetPathLength() >= TypePath::MaxPathTypeHandlerLength)
        {
#ifdef PROFILE_TYPES
            scriptContext->convertPathToDictionaryExceededLengthCount++;
#endif
            return TryConvertToSimpleDictionaryType(instance, GetPathLength() + 1)->SetPropertyWithAttributes(instance, propertyId, value, ObjectSlotAttributesToPropertyAttributes(attr), info, PropertyOperation_None, possibleSideEffects);
        }

        PropertyIndex index;
        DynamicType* newType = PromoteType(instance, PathTypeSuccessorKey(propertyId, attr), &index);

        Assert(instance->GetTypeHandler()->IsPathTypeHandler());
        PathTypeHandlerBase* newTypeHandler = (PathTypeHandlerBase*)newType->GetTypeHandler();

        Assert(newType->GetIsShared() == newTypeHandler->GetIsShared());

        newTypeHandler->SetSlotAndCache(instance, propertyId, propertyRecord, index, value, info, flags, possibleSideEffects);

        Assert(!IsolatePrototypes() || ((this->GetFlags() & IsPrototypeFlag) == 0));
        if (this->GetFlags() & IsPrototypeFlag)
        {
            scriptContext->InvalidateProtoCaches(propertyId);
        }
        return true;
    }

    DynamicTypeHandler* PathTypeHandlerBase::ConvertToTypeWithItemAttributes(DynamicObject* instance)
    {
#ifdef PROFILE_TYPES
        instance->GetScriptContext()->convertPathToDictionaryItemAttributesCount++;
#endif
        return JavascriptArray::Is(instance) ?
            ConvertToES5ArrayType(instance) : ConvertToDictionaryType(instance);
    }

    bool PathTypeHandlerBase::GetMaxPathLength(uint16 * maxPathLength)
    {
        if (GetPropertyCount() > *maxPathLength)
        {
            *maxPathLength = GetPathLength();
        }

        bool result = true;
        this->MapSuccessorsUntil([&result, maxPathLength](PathTypeSuccessorKey, RecyclerWeakReference<DynamicType> * typeWeakReference) -> bool
        {
            DynamicType * type = typeWeakReference->Get();
            if (!type)
            {
                return false;
            }
            if (!type->GetTypeHandler()->IsPathTypeHandler())
            {
                result = false;
                return true;
            }
            if (!PathTypeHandlerBase::FromTypeHandler(type->GetTypeHandler())->GetMaxPathLength(maxPathLength))
            {
                result = false;
                return true;
            }

            return false;
        });

        return result;
    }

    void PathTypeHandlerBase::ShrinkSlotAndInlineSlotCapacity()
    {
        if (!GetIsInlineSlotCapacityLocked())
        {
            PathTypeHandlerBase * rootTypeHandler = GetRootPathTypeHandler();

            bool shrunk = false;
            uint16 maxPathLength = 0;
            if (rootTypeHandler->GetMaxPathLength(&maxPathLength))
            {
                uint16 newInlineSlotCapacity =
                    IsObjectHeaderInlinedTypeHandler()
                        ? RoundUpObjectHeaderInlinedInlineSlotCapacity(maxPathLength)
                        : RoundUpInlineSlotCapacity(maxPathLength);
                if (newInlineSlotCapacity < GetInlineSlotCapacity())
                {
                    rootTypeHandler->ShrinkSlotAndInlineSlotCapacity(newInlineSlotCapacity);
                    shrunk = true;
                }
            }

            if (!shrunk)
            {
                rootTypeHandler->LockInlineSlotCapacity();
            }
        }

#if DBG
        PathTypeHandlerBase * rootTypeHandler = GetRootPathTypeHandler();
        rootTypeHandler->VerifyInlineSlotCapacityIsLocked();
#endif
    }

    void PathTypeHandlerBase::ShrinkSlotAndInlineSlotCapacity(uint16 newInlineSlotCapacity)
    {
        Assert(!this->GetIsInlineSlotCapacityLocked());
        this->SetInlineSlotCapacity(newInlineSlotCapacity);
        // Slot capacity should also be shrunk when the inlineSlotCapacity is shrunk.
        this->SetSlotCapacity(newInlineSlotCapacity);
        this->SetIsInlineSlotCapacityLocked();

        this->MapSuccessors([newInlineSlotCapacity](PathTypeSuccessorKey, RecyclerWeakReference<DynamicType> * typeWeakReference)
        {
            DynamicType * type = typeWeakReference->Get();
            if (type)
            {
                PathTypeHandlerBase::FromTypeHandler(type->GetTypeHandler())->ShrinkSlotAndInlineSlotCapacity(newInlineSlotCapacity);
            }
        });
    }

    void PathTypeHandlerBase::LockInlineSlotCapacity()
    {
        Assert(!GetIsInlineSlotCapacityLocked());
        SetIsInlineSlotCapacityLocked();

        this->MapSuccessors([](const PathTypeSuccessorKey, RecyclerWeakReference<DynamicType>* typeWeakReference)
        {
            DynamicType * type = typeWeakReference->Get();
            if (!type)
            {
                return;
            }

            type->GetTypeHandler()->LockInlineSlotCapacity();
        });
    }

    void PathTypeHandlerBase::EnsureInlineSlotCapacityIsLocked()
    {
        EnsureInlineSlotCapacityIsLocked(true);
#if DBG
        VerifyInlineSlotCapacityIsLocked();
#endif
    }

    void PathTypeHandlerBase::EnsureInlineSlotCapacityIsLocked(bool startFromRoot)
    {
        if (startFromRoot)
        {
            GetRootPathTypeHandler()->EnsureInlineSlotCapacityIsLocked(false);
            return;
        }

        Assert(!startFromRoot);

        if (!GetIsInlineSlotCapacityLocked())
        {
            SetIsInlineSlotCapacityLocked();

            this->MapSuccessors([](const PathTypeSuccessorKey, RecyclerWeakReference<DynamicType> * typeWeakReference)
            {
                DynamicType * type = typeWeakReference->Get();
                if (!type)
                {
                    return;
                }

                DynamicTypeHandler* successorTypeHandler = type->GetTypeHandler();
                successorTypeHandler->IsPathTypeHandler() ?
                    PathTypeHandlerBase::FromTypeHandler(successorTypeHandler)->EnsureInlineSlotCapacityIsLocked(false) :
                    successorTypeHandler->EnsureInlineSlotCapacityIsLocked();
            });
        }
    }

    void PathTypeHandlerBase::VerifyInlineSlotCapacityIsLocked()
    {
        VerifyInlineSlotCapacityIsLocked(true);
    }

    void PathTypeHandlerBase::VerifyInlineSlotCapacityIsLocked(bool startFromRoot)
    {
        if (startFromRoot)
        {
            GetRootPathTypeHandler()->VerifyInlineSlotCapacityIsLocked(false);
            return;
        }

        Assert(!startFromRoot);

        Assert(GetIsInlineSlotCapacityLocked());

        this->MapSuccessors([](const PathTypeSuccessorKey, RecyclerWeakReference<DynamicType> * typeWeakReference)
        {
            DynamicType * type = typeWeakReference->Get();
            if (!type)
            {
                return;
            }

            DynamicTypeHandler* successorTypeHandler = type->GetTypeHandler();
            successorTypeHandler->IsPathTypeHandler() ?
                PathTypeHandlerBase::FromTypeHandler(successorTypeHandler)->VerifyInlineSlotCapacityIsLocked(false) :
                successorTypeHandler->VerifyInlineSlotCapacityIsLocked();
        });
    }

    PathTypeHandlerBase *PathTypeHandlerBase::DeoptimizeObjectHeaderInlining(JavascriptLibrary *const library)
    {
        Assert(IsObjectHeaderInlinedTypeHandler());

        // Clone the type Path here to evolve separately
        Recycler * recycler = library->GetRecycler();
        uint16 pathLength = GetPathLength();
        TypePath * clonedPath = TypePath::New(recycler, pathLength);

        ObjectSlotAttributes *attributes = this->GetAttributeArray();
        for (PropertyIndex i = 0; i < pathLength; i++)
        {
            clonedPath->assignments[i] = GetTypePath()->assignments[i];
            if (attributes && attributes[i] == ObjectSlotAttr_Setter)
            {
                clonedPath->AddInternal<false>(clonedPath->assignments[i]);
            }
            else
            {
                clonedPath->AddInternal<true>(clonedPath->assignments[i]);
            }
        }

        // We don't copy the fixed fields, as we will be sharing this type anyways later and the fixed fields vector has to be invalidated.
        PathTypeHandlerBase * clonedTypeHandler;
        if (attributes == nullptr)
        {
            clonedTypeHandler =
                PathTypeHandlerNoAttr::New(
                    library->GetScriptContext(),
                    clonedPath,
                    GetPathLength(),
                    static_cast<PropertyIndex>(GetSlotCapacity()),
                    GetInlineSlotCapacity() - GetObjectHeaderInlinableSlotCapacity(),
                    sizeof(DynamicObject),
                    false,
                    false);
        }
        else
        {
            uint8 newTypePathSize = clonedPath->GetPathSize();

            ObjectSlotAttributes * newAttributes = RecyclerNewArrayLeaf(recycler, ObjectSlotAttributes, newTypePathSize);
            memcpy(newAttributes, attributes, sizeof(ObjectSlotAttributes) * newTypePathSize);

            PathTypeSetterSlotIndex * setters = GetSetterSlots();
            PathTypeSetterSlotIndex * newSetters;
            if (setters == nullptr)
            {
                newSetters = nullptr;
            }
            else
            {
                newSetters = RecyclerNewArrayLeaf(recycler, PathTypeSetterSlotIndex, newTypePathSize);
                memcpy(newSetters, setters, sizeof(PathTypeSetterSlotIndex) * newTypePathSize);
            }

            clonedTypeHandler =
                PathTypeHandlerWithAttr::New(
                    library->GetScriptContext(),
                    clonedPath,
                    newAttributes,
                    newSetters,
                    GetSetterCount(),
                    GetPathLength(),
                    static_cast<PropertyIndex>(GetSlotCapacity()),
                    GetInlineSlotCapacity() - GetObjectHeaderInlinableSlotCapacity(),
                    sizeof(DynamicObject),
                    false,
                    false);
        }
        clonedTypeHandler->SetMayBecomeShared();
        clonedTypeHandler->CopyPropertyTypes(PropertyTypesWritableDataOnly | PropertyTypesWritableDataOnlyDetection | PropertyTypesHasSpecialProperties, this->GetPropertyTypes());

        return clonedTypeHandler;
    }

    void PathTypeHandlerBase::SetPrototype(DynamicObject* instance, RecyclableObject* newPrototype)
    {
        // No typesharing for ExternalType
        if (instance->GetType()->IsExternal())
        {
#ifdef PROFILE_TYPES
            instance->GetScriptContext()->convertPathToDictionaryProtoCount++;
#endif
            TryConvertToSimpleDictionaryType(instance, GetPathLength())->SetPrototype(instance, newPrototype);
            return;
        }

        const bool useObjectHeaderInlining = IsObjectHeaderInlined(this->GetOffsetOfInlineSlots());
        uint16 requestedInlineSlotCapacity = this->GetInlineSlotCapacity();
        uint16 roundedInlineSlotCapacity = (useObjectHeaderInlining ?
                                            DynamicTypeHandler::RoundUpObjectHeaderInlinedInlineSlotCapacity(requestedInlineSlotCapacity) :
                                            DynamicTypeHandler::RoundUpInlineSlotCapacity(requestedInlineSlotCapacity));
        ScriptContext* scriptContext = instance->GetScriptContext();
        DynamicType* cachedDynamicType = nullptr;
        DynamicType* oldType = instance->GetDynamicType();

        bool useCache = instance->GetScriptContext() == newPrototype->GetScriptContext();

        TypeTransitionMap * oldTypeToPromotedTypeMap = nullptr;
#if DBG
        DynamicType * oldCachedType = nullptr;
        char16 reason[1024];
        swprintf_s(reason, 1024, _u("Cache not populated."));
#endif
<<<<<<< HEAD
        if (useCache && newPrototype->GetInternalProperty(newPrototype, Js::InternalPropertyIds::TypeOfPrototypeObjectDictionary, (Js::Var*)&oldTypeToPromotedTypeMap, nullptr, scriptContext) && oldTypeToPromotedTypeMap != nullptr)
=======
        if (useCache && newPrototype->GetInternalProperty(newPrototype, Js::InternalPropertyIds::TypeOfPrototypeObjectDictionary, (Js::Var*)&oldTypeToPromotedTypeMap, nullptr, scriptContext)
            && oldTypeToPromotedTypeMap != nullptr
            )
>>>>>>> 84bd6f3c
        {
            AssertOrFailFast((Js::Var)oldTypeToPromotedTypeMap != scriptContext->GetLibrary()->GetUndefined());
            oldTypeToPromotedTypeMap = reinterpret_cast<TypeTransitionMap*>(oldTypeToPromotedTypeMap);

            if (oldTypeToPromotedTypeMap->TryGetValue(oldType, &cachedDynamicType))
            {
#if DBG
                oldCachedType = cachedDynamicType;
#endif
                DynamicTypeHandler *const cachedDynamicTypeHandler = cachedDynamicType->GetTypeHandler();
                if (cachedDynamicTypeHandler->GetOffsetOfInlineSlots() != GetOffsetOfInlineSlots())
                {
                    cachedDynamicType = nullptr;
#if DBG
                    swprintf_s(reason, 1024, _u("OffsetOfInlineSlot mismatch. Required = %d, Cached = %d"), this->GetOffsetOfInlineSlots(), cachedDynamicTypeHandler->GetOffsetOfInlineSlots());
#endif
                }
                else if (cachedDynamicTypeHandler->GetInlineSlotCapacity() != roundedInlineSlotCapacity)
                {
                    Assert(cachedDynamicTypeHandler->GetInlineSlotCapacity() >= roundedInlineSlotCapacity);
                    Assert(cachedDynamicTypeHandler->GetInlineSlotCapacity() >= GetPropertyCount());
                    cachedDynamicTypeHandler->ShrinkSlotAndInlineSlotCapacity();

                    // If slot capacity doesn't match after shrinking, it could be because oldType was shrunk and
                    // newType evolved. In that case, we should update the cache with new type
                    if (cachedDynamicTypeHandler->GetInlineSlotCapacity() != roundedInlineSlotCapacity)
                    {
                        cachedDynamicType = nullptr;
#if DBG
                        swprintf_s(reason, 1024, _u("InlineSlotCapacity mismatch after shrinking. Required = %d, Cached = %d"), roundedInlineSlotCapacity, cachedDynamicTypeHandler->GetInlineSlotCapacity());
#endif
                    }
                }
            }
        }
        else
        {
            Assert(!oldTypeToPromotedTypeMap || (Js::Var)oldTypeToPromotedTypeMap == scriptContext->GetLibrary()->GetUndefined());
            oldTypeToPromotedTypeMap = nullptr;
        }

        if (cachedDynamicType == nullptr)
        {
            PathTypeHandlerBase* newTypeHandler = PathTypeHandlerNoAttr::New(scriptContext, scriptContext->GetLibrary()->GetRootPath(), 0, static_cast<PropertyIndex>(this->GetSlotCapacity()), this->GetInlineSlotCapacity(), this->GetOffsetOfInlineSlots(), GetIsLocked(), GetIsShared());
            newTypeHandler->SetFlags(MayBecomeSharedFlag, GetFlags());

            cachedDynamicType = instance->DuplicateType();
            cachedDynamicType->SetPrototype(newPrototype);
            cachedDynamicType->typeHandler = newTypeHandler;

            // Make type locked, shared only if we are using cache
            if (useCache)
            {
                cachedDynamicType->LockType();
                cachedDynamicType->ShareType();
            }

            // Promote type based on existing properties to get new type which will be cached and shared
            ObjectSlotAttributes * attributes = this->GetAttributeArray();
            for (PropertyIndex propertyIndex = 0; propertyIndex < GetPathLength(); propertyIndex++)
            {
                Js::PropertyId propertyId = GetPropertyId(scriptContext, propertyIndex);
                ObjectSlotAttributes attr = attributes ? attributes[propertyIndex] : ObjectSlotAttr_Default;
                cachedDynamicType = newTypeHandler->PromoteType<false>(cachedDynamicType, PathTypeSuccessorKey(propertyId, attr), true, scriptContext, instance, &propertyIndex);
                newTypeHandler = PathTypeHandlerBase::FromTypeHandler(cachedDynamicType->GetTypeHandler());
                if (attr == ObjectSlotAttr_Setter)
                {
                    newTypeHandler->SetSetterSlot(newTypeHandler->GetTypePath()->LookupInline(propertyId, newTypeHandler->GetPathLength()), (PathTypeSetterSlotIndex)(newTypeHandler->GetPathLength() - 1));
                }
            }
            Assert(newTypeHandler->GetPathLength() == GetPathLength());
            Assert(newTypeHandler->GetPropertyCount() == GetPropertyCount());
            Assert(newTypeHandler->GetSetterCount() == GetSetterCount());

            if (useCache)
            {
                if (oldTypeToPromotedTypeMap == nullptr)
                {
                    oldTypeToPromotedTypeMap = RecyclerNew(instance->GetRecycler(), TypeTransitionMap, instance->GetRecycler(), 2);
                    newPrototype->SetInternalProperty(Js::InternalPropertyIds::TypeOfPrototypeObjectDictionary, (Var)oldTypeToPromotedTypeMap, PropertyOperationFlags::PropertyOperation_Force, nullptr);
                }

                oldTypeToPromotedTypeMap->Item(oldType, cachedDynamicType);
#if DBG
                cachedDynamicType->SetIsCachedForChangePrototype();
#endif
                if (PHASE_TRACE1(TypeShareForChangePrototypePhase))
                {
#if DBG
                    if (PHASE_VERBOSE_TRACE1(TypeShareForChangePrototypePhase))
                    {
                        Output::Print(_u("TypeSharing: Updating prototype [0x%p] object's DictionarySlot in __proto__. Adding (key = 0x%p, value = 0x%p) in map = 0x%p. Reason = %s\n"), newPrototype, oldType, cachedDynamicType, oldTypeToPromotedTypeMap, reason);
                    }
                    else
                    {
#endif
                        Output::Print(_u("TypeSharing: Updating prototype object's DictionarySlot cache in __proto__.\n"));
#if DBG
                    }
#endif
                    Output::Flush();
                }

            }
            else
            {
                if (PHASE_TRACE1(TypeShareForChangePrototypePhase) || PHASE_VERBOSE_TRACE1(TypeShareForChangePrototypePhase))
                {
                    Output::Print(_u("TypeSharing: No Typesharing because instance and newPrototype are from different scriptContext.\n"));
                    Output::Flush();
                }
            }
        }
        else
        {
            Assert(cachedDynamicType->GetIsShared());
            if (PHASE_TRACE1(TypeShareForChangePrototypePhase))
            {
#if DBG
                if (PHASE_VERBOSE_TRACE1(TypeShareForChangePrototypePhase))
                {

                    Output::Print(_u("TypeSharing: Reusing prototype [0x%p] object's DictionarySlot (key = 0x%p, value = 0x%p) from map = 0x%p in __proto__.\n"), newPrototype, oldType, cachedDynamicType, oldTypeToPromotedTypeMap);
                }
                else
                {
#endif
                    Output::Print(_u("TypeSharing: Reusing prototype object's DictionarySlot cache in __proto__.\n"));
#if DBG
                }
#endif
                Output::Flush();
            }
        }


        // Make sure the offsetOfInlineSlots and inlineSlotCapacity matches with currentTypeHandler
        Assert(cachedDynamicType->GetTypeHandler()->GetOffsetOfInlineSlots() == GetOffsetOfInlineSlots());
        Assert(cachedDynamicType->GetTypeHandler()->GetSlotCapacity() == this->GetSlotCapacity());
        Assert(DynamicObject::IsTypeHandlerCompatibleForObjectHeaderInlining(this, cachedDynamicType->GetTypeHandler()));
        Assert(cachedDynamicType->GetPrototype() == newPrototype);
        instance->ReplaceType(cachedDynamicType);
    }

    void PathTypeHandlerBase::SetIsPrototype(DynamicObject* instance)
    {
        // Don't return if IsPrototypeFlag is set, because we may still need to do a type transition and
        // set fixed bits.  If this handler is shared, this instance may not even be a prototype yet.
        // In this case we may need to convert to a non-shared type handler.
        if (!ChangeTypeOnProto() && !(GetIsOrMayBecomeShared() && IsolatePrototypes()))
        {
            SetFlags(IsPrototypeFlag);
            return;
        }

#if ENABLE_FIXED_FIELDS
#ifdef ENABLE_DEBUG_CONFIG_OPTIONS
        DynamicType* oldTypeDebug = instance->GetDynamicType();
        RecyclerWeakReference<DynamicObject>* oldSingletonInstance = GetSingletonInstance();
#endif
#endif

        if ((GetIsOrMayBecomeShared() && IsolatePrototypes()))
        {
            // The type coming in may not be shared or even locked (i.e. might have been created via DynamicObject::ChangeType()).
            // In that case the type handler change below won't change the type on the object, so we have to force it.

            DynamicType* oldType = instance->GetDynamicType();
#ifdef PROFILE_TYPES
            instance->GetScriptContext()->convertPathToDictionaryProtoCount++;
#endif
            TryConvertToSimpleDictionaryType(instance, GetPathLength());

            if (ChangeTypeOnProto() && instance->GetDynamicType() == oldType)
            {
                instance->ChangeType();
            }
        }
        else
        {
#if ENABLE_FIXED_FIELDS
#ifdef ENABLE_DEBUG_CONFIG_OPTIONS
            TraceFixedFieldsBeforeSetIsProto(instance, this, oldTypeDebug, oldSingletonInstance);
#endif
#endif

            if (ChangeTypeOnProto())
            {
                // If this handler is shared and we don't isolate prototypes, it's possible that the handler has
                // the prototype flag, but this instance may not yet be a prototype and may not have taken
                // the required type transition.  It would be nice to have a reliable flag on the object
                // indicating whether it's a prototype to avoid multiple type transitions if the same object
                // with shared type handler is used as prototype multiple times.
                if (((GetFlags() & IsPrototypeFlag) == 0) || (GetIsShared() && !IsolatePrototypes()))
                {
                    // We're about to split out the type.  If the original type was shared the handler better be shared as well.
                    // Otherwise, the handler would lose track of being shared between different types and instances.
                    Assert(!instance->HasSharedType() || instance->GetDynamicType()->GetTypeHandler()->GetIsShared());

                    instance->ChangeType();
                    Assert(!instance->HasLockedType() && !instance->HasSharedType());
                }
            }
        }

        DynamicTypeHandler* typeHandler = GetCurrentTypeHandler(instance);
        if (typeHandler != this)
        {
            typeHandler->SetIsPrototype(instance);
        }
        else
        {
            SetFlags(IsPrototypeFlag);

#if ENABLE_FIXED_FIELDS
#ifdef ENABLE_DEBUG_CONFIG_OPTIONS
            TraceFixedFieldsAfterSetIsProto(instance, this, typeHandler, oldTypeDebug, instance->GetDynamicType(), oldSingletonInstance);
#endif
#endif

        }
    }

    PathTypeHandlerBase* PathTypeHandlerBase::GetRootPathTypeHandler()
    {
        PathTypeHandlerBase* rootTypeHandler = this;
        while (rootTypeHandler->predecessorType != nullptr)
        {
            rootTypeHandler = PathTypeHandlerBase::FromTypeHandler(rootTypeHandler->predecessorType->GetTypeHandler());
        }
        Assert(rootTypeHandler->predecessorType == nullptr);
        return rootTypeHandler;
    }

#if DBG
    bool PathTypeHandlerBase::CanStorePropertyValueDirectly(const DynamicObject* instance, PropertyId propertyId, bool allowLetConst)
    {
        Assert(!allowLetConst);
        // We pass Constants::NoProperty for ActivationObjects for functions with same named formals, but we don't
        // use PathTypeHandlers for those.
        Assert(propertyId != Constants::NoProperty);
        Js::PropertyIndex index = GetPropertyIndex(propertyId);
        if (index != Constants::NoSlot)
        {
#ifdef SUPPORT_FIXED_FIELDS_ON_PATH_TYPES
            if (FixPropsOnPathTypes())
            {
                return index < this->GetTypePath()->GetMaxInitializedLength() && !this->GetTypePath()->GetIsFixedFieldAt(index, this->GetPathLength());
            }
            else
#endif
            {
                return true;
            }
        }
        else
        {
            AssertMsg(false, "Asking about a property this type handler doesn't know about?");
            return false;
        }
    }
#endif

#if ENABLE_FIXED_FIELDS
    BOOL PathTypeHandlerBase::IsFixedProperty(const DynamicObject* instance, PropertyId propertyId)
    {
        if (!FixPropsOnPathTypes())
        {
            return false;
        }

        PropertyIndex index = PathTypeHandlerBase::GetPropertyIndex(propertyId);
        Assert(index != Constants::NoSlot);

        return this->GetTypePath()->GetIsFixedFieldAt(index, GetPathLength());
    }

    bool PathTypeHandlerBase::HasSingletonInstance() const
    {
        Assert(HasSingletonInstanceOnlyIfNeeded());
        if (!FixPropsOnPathTypes())
        {
            return false;
        }

        return this->GetTypePath()->HasSingletonInstance() && GetPathLength() >= this->GetTypePath()->GetMaxInitializedLength();
    }

    void PathTypeHandlerBase::DoShareTypeHandler(ScriptContext* scriptContext)
    {
        DoShareTypeHandlerInternal<true>(scriptContext);
    }

    template <bool invalidateFixedFields>
    void PathTypeHandlerBase::DoShareTypeHandlerInternal(ScriptContext* scriptContext)
    {
        Assert((GetFlags() & (IsLockedFlag | MayBecomeSharedFlag | IsSharedFlag)) == (IsLockedFlag | MayBecomeSharedFlag));
        Assert(!IsolatePrototypes() || !GetIsOrMayBecomeShared() || !GetIsPrototype());

#ifdef SUPPORT_FIXED_FIELDS_ON_PATH_TYPES
        // If this handler is becoming shared we need to remove the singleton instance (so that it can be collected
        // if no longer referenced by anything else) and invalidate any fixed fields.
        if (FixPropsOnPathTypes())
        {
            if (invalidateFixedFields)
            {
                if (this->GetTypePath()->GetMaxInitializedLength() < GetPathLength())
                {
                    this->GetTypePath()->SetMaxInitializedLength(GetPathLength());
                }
                for (PropertyIndex index = 0; index < this->GetPathLength(); index++)
                {
                    InvalidateFixedFieldAt(this->GetTypePath()->GetPropertyIdUnchecked(index)->GetPropertyId(), index, scriptContext);
                }
            }

            Assert(HasOnlyInitializedNonFixedProperties());
            Assert(HasSingletonInstanceOnlyIfNeeded());
            if (HasSingletonInstance())
            {
                this->GetTypePath()->ClearSingletonInstance();
            }
        }
#endif
    }

    void PathTypeHandlerBase::InvalidateFixedFieldAt(Js::PropertyId propertyId, Js::PropertyIndex index, ScriptContext* scriptContext)
    {
        if (!FixPropsOnPathTypes())
        {
            return;
        }

        // We are adding a new value where some other instance already has an existing value.  If this is a fixed
        // field we must clear the bit. If the value was hard coded in the JIT-ed code, we must invalidate the guards.
        if (this->GetTypePath()->GetIsUsedFixedFieldAt(index, GetPathLength()))
        {
            // We may be a second instance chasing the singleton and invalidating fixed fields along the way.
            // Assert(newTypeHandler->GetTypePath()->GetSingletonInstance() == instance);

            // Invalidate any JIT-ed code that hard coded this method. No need to invalidate store field
            // inline caches (which might quietly overwrite this fixed fields, because they have never been populated.
#if ENABLE_NATIVE_CODEGEN
            scriptContext->GetThreadContext()->InvalidatePropertyGuards(propertyId);
#endif
        }

        // If we're overwriting an existing value of this property, we don't consider the new one fixed.
        // This also means that it's ok to populate the inline caches for this property from now on.
        this->GetTypePath()->ClearIsFixedFieldAt(index, GetPathLength());
    }

    void PathTypeHandlerBase::AddBlankFieldAt(Js::PropertyId propertyId, Js::PropertyIndex index, ScriptContext* scriptContext)
    {
        if (!FixPropsOnPathTypes())
        {
            return;
        }

        if (index >= this->GetTypePath()->GetMaxInitializedLength())
        {
            // We are adding a property where no instance property has been set before.  We rely on properties being
            // added in order of indexes to be sure that we don't leave any uninitialized properties interspersed with
            // initialized ones, which could lead to incorrect behavior.  See comment in TypePath::Branch.
            AssertMsg(index == this->GetTypePath()->GetMaxInitializedLength(), "Adding properties out of order?");

            this->GetTypePath()->AddBlankFieldAt(index, GetPathLength());
        }
        else
        {
            InvalidateFixedFieldAt(propertyId, index, scriptContext);

            // We have now reached the most advanced instance along this path.  If this instance is not the singleton instance,
            // then the former singleton instance (if any) is no longer a singleton.  This instance could be the singleton
            // instance, if we just happen to set (overwrite) its last property.
            if (index + 1 == this->GetTypePath()->GetMaxInitializedLength())
            {
                // If we cleared the singleton instance while some fields remained fixed, the instance would
                // be collectible, and yet some code would expect to see values and call methods on it. We rely on the
                // fact that we always add properties to (pre-initialized) type handlers in the order they appear
                // on the type path.  By the time we reach the singleton instance, all fixed fields will have been invalidated.
                // Otherwise, some fields could remain fixed (or even uninitialized) and we would have to spin off a loop here
                // to invalidate any remaining fixed fields
                Assert(HasSingletonInstanceOnlyIfNeeded());
                this->GetTypePath()->ClearSingletonInstance();
            }

        }
    }

    bool PathTypeHandlerBase::ProcessFixedFieldChange(DynamicObject* instance, PropertyId propertyId, PropertyIndex slotIndex, Var value, bool isNonFixed,const PropertyRecord * propertyRecord)
    {
        Assert(!instance->GetTypeHandler()->GetIsShared());
        // We don't want fixed properties on external objects, either external properties or expando properties.
        // See DynamicObject::ResetObject for more information.
        Assert(!instance->IsExternal() || isNonFixed);

        if (!FixPropsOnPathTypes())
        {
            return true;
        }

        bool populateInlineCache = true;

        PathTypeHandlerBase* newTypeHandler = (PathTypeHandlerBase*)instance->GetTypeHandler();

        if (slotIndex >= newTypeHandler->GetTypePath()->GetMaxInitializedLength())
        {
            // We are adding a property where no instance property has been set before.  We rely on properties being
            // added in order of indexes to be sure that we don't leave any uninitialized properties interspersed with
            // initialized ones, which could lead to incorrect behavior.  See comment in TypePath::Branch.
            AssertMsg(slotIndex == newTypeHandler->GetTypePath()->GetMaxInitializedLength(), "Adding properties out of order?");

            // Consider: It would be nice to assert the slot is actually null.  However, we sometimes pre-initialize to
            // undefined or even some other special illegal value (for let or const, currently == null)
            // Assert(instance->GetSlot(index) == nullptr);

            if (ShouldFixAnyProperties() && CanBeSingletonInstance(instance))
            {
                bool markAsFixed = !isNonFixed && !IsInternalPropertyId(propertyId) &&
                    (JavascriptFunction::Is(value) ? ShouldFixMethodProperties() || ShouldFixAccessorProperties() :
                                    (ShouldFixDataProperties() && CheckHeuristicsForFixedDataProps(instance, propertyRecord, propertyId, value)));

                // Mark the newly added field as fixed and prevent population of inline caches.

                newTypeHandler->GetTypePath()->AddSingletonInstanceFieldAt(instance, slotIndex, markAsFixed, newTypeHandler->GetPathLength());
            }
            else
            {
                newTypeHandler->GetTypePath()->AddSingletonInstanceFieldAt(slotIndex, newTypeHandler->GetPathLength());
            }

            populateInlineCache = false;
        }
        else
        {
            newTypeHandler->InvalidateFixedFieldAt(propertyId, slotIndex, instance->GetScriptContext());

            // We have now reached the most advanced instance along this path.  If this instance is not the singleton instance,
            // then the former singleton instance (if any) is no longer a singleton.  This instance could be the singleton
            // instance, if we just happen to set (overwrite) its last property.
            if (slotIndex + 1 == newTypeHandler->GetTypePath()->GetMaxInitializedLength())
            {
                // If we cleared the singleton instance while some fields remained fixed, the instance would
                // be collectible, and yet some code would expect to see values and call methods on it. We rely on the
                // fact that we always add properties to (pre-initialized) type handlers in the order they appear
                // on the type path.  By the time we reach the singleton instance, all fixed fields will have been invalidated.
                // Otherwise, some fields could remain fixed (or even uninitialized) and we would have to spin off a loop here
                // to invalidate any remaining fixed fields
                auto singletonWeakRef = newTypeHandler->GetTypePath()->GetSingletonInstance();
                if (singletonWeakRef != nullptr && instance != singletonWeakRef->Get())
                {
                    Assert(newTypeHandler->HasSingletonInstanceOnlyIfNeeded());
                    newTypeHandler->GetTypePath()->ClearSingletonInstance();
                }
            }
        }

        // If we branched and this is the singleton instance, we need to remove it from this type handler.  The only time
        // this can happen is when another not fully initialized instance is ahead of this one on the current path.
        auto singletonWeakRef = this->GetTypePath()->GetSingletonInstance();
        if (newTypeHandler->GetTypePath() != this->GetTypePath() && singletonWeakRef != nullptr && singletonWeakRef->Get() == instance)
        {
            // If this is the singleton instance, there shouldn't be any other initialized instance ahead of it on the old path.
            Assert(GetPathLength() >= this->GetTypePath()->GetMaxInitializedLength());
            Assert(HasSingletonInstanceOnlyIfNeeded());
            this->GetTypePath()->ClearSingletonInstance();
        }

        return populateInlineCache;
    }

    bool PathTypeHandlerBase::TryUseFixedProperty(PropertyRecord const * propertyRecord, Var * pProperty, FixedPropertyKind propertyType, ScriptContext * requestContext)
    {
        bool result = TryGetFixedProperty<false, true>(propertyRecord, pProperty, propertyType, requestContext);
        TraceUseFixedProperty(propertyRecord, pProperty, result, _u("PathTypeHandler"), requestContext);
        return result;
    }

    bool PathTypeHandlerBase::TryUseFixedAccessor(PropertyRecord const * propertyRecord, Var * pAccessor, FixedPropertyKind propertyType, bool getter, ScriptContext * requestContext)
    {
        if (PHASE_VERBOSE_TRACE1(Js::FixedMethodsPhase) || PHASE_VERBOSE_TESTTRACE1(Js::FixedMethodsPhase) ||
            PHASE_VERBOSE_TRACE1(Js::UseFixedDataPropsPhase) || PHASE_VERBOSE_TESTTRACE1(Js::UseFixedDataPropsPhase))
        {
            Output::Print(_u("FixedFields: attempt to use fixed accessor %s from PathTypeHandler returned false.\n"), propertyRecord->GetBuffer());
            if (this->HasSingletonInstance() && this->GetSingletonInstance()->Get()->GetScriptContext() != requestContext)
            {
                Output::Print(_u("FixedFields: Cross Site Script Context is used for property %s. \n"), propertyRecord->GetBuffer());
            }
            Output::Flush();
        }
        return false;
    }

#if DBG
    bool PathTypeHandlerBase::HasOnlyInitializedNonFixedProperties()
    {

#ifdef SUPPORT_FIXED_FIELDS_ON_PATH_TYPES
      if (this->GetTypePath()->GetMaxInitializedLength() < GetPathLength())
      {
          return false;
      }

      for (PropertyIndex index = 0; index < this->GetPathLength(); index++)
      {
          if (this->GetTypePath()->GetIsFixedFieldAt(index, this->GetPathLength()))
          {
              return false;
          }
      }
#endif

      return true;
    }

    bool PathTypeHandlerBase::CheckFixedProperty(PropertyRecord const * propertyRecord, Var * pProperty, ScriptContext * requestContext)
    {
        return TryGetFixedProperty<true, false>(propertyRecord, pProperty, (Js::FixedPropertyKind)(Js::FixedPropertyKind::FixedMethodProperty | Js::FixedPropertyKind::FixedDataProperty), requestContext);
    }

    bool PathTypeHandlerBase::HasAnyFixedProperties() const
    {
        int pathLength = GetPathLength();
        for (PropertyIndex i = 0; i < pathLength; i++)
        {
            if (this->GetTypePath()->GetIsFixedFieldAt(i, pathLength))
            {
                return true;
            }
        }
        return false;
    }
#endif

    template <bool allowNonExistent, bool markAsUsed>
    bool PathTypeHandlerBase::TryGetFixedProperty(PropertyRecord const * propertyRecord, Var * pProperty, Js::FixedPropertyKind propertyType, ScriptContext * requestContext)
    {
        if (!FixPropsOnPathTypes())
        {
            return false;
        }

        PropertyIndex index = this->GetTypePath()->Lookup(propertyRecord->GetPropertyId(), GetPathLength());
        if (index == Constants::NoSlot)
        {
            AssertMsg(allowNonExistent, "Trying to get a fixed function instance for a non-existent property?");
            return false;
        }

        ObjectSlotAttributes * attributes = this->GetAttributeArray();
        ObjectSlotAttributes attr = attributes ? attributes[index] : ObjectSlotAttr_Default;
        if (attr & (ObjectSlotAttr_Deleted | ObjectSlotAttr_Accessor))
        {
            return false;
        }

        Var value = this->GetTypePath()->GetSingletonFixedFieldAt(index, GetPathLength(), requestContext);
        if (value && ((IsFixedMethodProperty(propertyType) && JavascriptFunction::Is(value)) || IsFixedDataProperty(propertyType)))
        {
            *pProperty = value;
            if (markAsUsed)
            {
                this->GetTypePath()->SetIsUsedFixedFieldAt(index, GetPathLength());
            }
            return true;
        }
        else
        {
            return false;
        }
    }

#ifdef ENABLE_DEBUG_CONFIG_OPTIONS
    void PathTypeHandlerBase::DumpFixedFields() const {
        if (FixPropsOnPathTypes())
        {
            for (PropertyIndex i = 0; i < GetPathLength(); i++)
            {
                Output::Print(_u(" %s %d%d%d,"), GetTypePath()->GetPropertyId(i)->GetBuffer(),
                    i < this->GetTypePath()->GetMaxInitializedLength() ? 1 : 0,
                    this->GetTypePath()->GetIsFixedFieldAt(i, GetPathLength()) ? 1 : 0,
                    this->GetTypePath()->GetIsUsedFixedFieldAt(i, GetPathLength()) ? 1 : 0);
            }
        }
        else
        {
            for (PropertyIndex i = 0; i < GetPathLength(); i++)
            {
                Output::Print(_u(" %s %d%d%d,"), GetTypePath()->GetPropertyId(i)->GetBuffer(), 1, 0, 0);
            }
        }
    }

    void PathTypeHandlerBase::TraceFixedFieldsBeforeTypeHandlerChange(
        const char16* conversionName, const char16* oldTypeHandlerName, const char16* newTypeHandlerName,
        DynamicObject* instance, DynamicTypeHandler* oldTypeHandler,
        DynamicType* oldType, RecyclerWeakReference<DynamicObject>* oldSingletonInstanceBefore)
    {
        if (PHASE_VERBOSE_TRACE1(FixMethodPropsPhase))
        {
            Output::Print(_u("FixedFields: %s 0x%p from %s to %s:\n"), conversionName, instance, oldTypeHandlerName, newTypeHandlerName);
            Output::Print(_u("   before: type = 0x%p, type handler = 0x%p, old singleton = 0x%p(0x%p)\n"),
                oldType, oldTypeHandler, oldSingletonInstanceBefore, oldSingletonInstanceBefore != nullptr ? oldSingletonInstanceBefore->Get() : nullptr);
            Output::Print(_u("   fixed fields:"));
            oldTypeHandler->DumpFixedFields();
            Output::Print(_u("\n"));
        }
        if (PHASE_VERBOSE_TESTTRACE1(FixMethodPropsPhase))
        {
            Output::Print(_u("FixedFields: %s instance from %s to %s:\n"), conversionName, oldTypeHandlerName, newTypeHandlerName);
            Output::Print(_u("   old singleton before %s null \n"), oldSingletonInstanceBefore == nullptr ? _u("==") : _u("!="));
            Output::Print(_u("   fixed fields before:"));
            oldTypeHandler->DumpFixedFields();
            Output::Print(_u("\n"));
        }
    }

    void PathTypeHandlerBase::TraceFixedFieldsAfterTypeHandlerChange(
        DynamicObject* instance, DynamicTypeHandler* oldTypeHandler, DynamicTypeHandler* newTypeHandler,
        DynamicType* oldType, DynamicType* newType, RecyclerWeakReference<DynamicObject>* oldSingletonInstanceBefore)
    {
        if (PHASE_VERBOSE_TRACE1(FixMethodPropsPhase))
        {
            RecyclerWeakReference<DynamicObject>* oldSingletonInstanceAfter = oldTypeHandler->GetSingletonInstance();
            RecyclerWeakReference<DynamicObject>* newSingletonInstanceAfter = newTypeHandler->GetSingletonInstance();
            Output::Print(_u("   after: type = 0x%p, type handler = 0x%p, old singleton = 0x%p(0x%p), new singleton = 0x%p(0x%p)\n"),
                newType, newTypeHandler, oldSingletonInstanceAfter, oldSingletonInstanceAfter != nullptr ? oldSingletonInstanceAfter->Get() : nullptr,
                newSingletonInstanceAfter, newSingletonInstanceAfter != nullptr ? newSingletonInstanceAfter->Get() : nullptr);
            Output::Print(_u("   fixed fields:"));
            newTypeHandler->DumpFixedFields();
            Output::Print(_u("\n"));
            Output::Flush();
        }
        if (PHASE_VERBOSE_TESTTRACE1(FixMethodPropsPhase))
        {
            Output::Print(_u("   type %s, typeHandler %s, old singleton after %s null (%s), new singleton after %s null\n"),
                oldTypeHandler != newTypeHandler ? _u("changed") : _u("unchanged"),
                oldType != newType ? _u("changed") : _u("unchanged"),
                oldTypeHandler->GetSingletonInstance() == nullptr ? _u("==") : _u("!="),
                oldSingletonInstanceBefore != oldTypeHandler->GetSingletonInstance() ? _u("changed") : _u("unchanged"),
                newTypeHandler->GetSingletonInstance() == nullptr ? _u("==") : _u("!="));
            Output::Print(_u("   fixed fields after:"));
            newTypeHandler->DumpFixedFields();
            Output::Print(_u("\n"));
            Output::Flush();
        }
    }

    void PathTypeHandlerBase::TraceFixedFieldsBeforeSetIsProto(
        DynamicObject* instance, DynamicTypeHandler* oldTypeHandler, DynamicType* oldType, RecyclerWeakReference<DynamicObject>* oldSingletonInstanceBefore)
    {
        if (PHASE_VERBOSE_TRACE1(FixMethodPropsPhase))
        {
            Output::Print(_u("FixedFields: PathTypeHandler::SetIsPrototype(0x%p):\n"), instance);
            Output::Print(_u("   before: type = 0x%p, type handler = 0x%p, old singleton = 0x%p(0x%p)\n"),
                oldType, oldTypeHandler, oldSingletonInstanceBefore, oldSingletonInstanceBefore != nullptr ? oldSingletonInstanceBefore->Get() : nullptr);
            Output::Print(_u("   fixed fields:"));
            oldTypeHandler->DumpFixedFields();
            Output::Print(_u("\n"));
        }
        if (PHASE_VERBOSE_TESTTRACE1(FixMethodPropsPhase))
        {
            Output::Print(_u("FixedFields: PathTypeHandler::SetIsPrototype():\n"));
            Output::Print(_u("   old singleton before %s null \n"), oldSingletonInstanceBefore == nullptr ? _u("==") : _u("!="));
            Output::Print(_u("   fixed fields before:"));
            oldTypeHandler->DumpFixedFields();
            Output::Print(_u("\n"));
        }
    }

    void PathTypeHandlerBase::TraceFixedFieldsAfterSetIsProto(
        DynamicObject* instance, DynamicTypeHandler* oldTypeHandler, DynamicTypeHandler* newTypeHandler,
        DynamicType* oldType, DynamicType* newType, RecyclerWeakReference<DynamicObject>* oldSingletonInstanceBefore)
    {
        if (PHASE_VERBOSE_TRACE1(FixMethodPropsPhase))
        {
            RecyclerWeakReference<DynamicObject>* oldSingletonInstanceAfter = oldTypeHandler->GetSingletonInstance();
            RecyclerWeakReference<DynamicObject>* newSingletonInstanceAfter = newTypeHandler->GetSingletonInstance();
            Output::Print(_u("   after: type = 0x%p, type handler = 0x%p, old singleton = 0x%p(0x%p), new singleton = 0x%p(0x%p)\n"),
                instance->GetType(), newTypeHandler,
                oldSingletonInstanceAfter, oldSingletonInstanceAfter != nullptr ? oldSingletonInstanceAfter->Get() : nullptr,
                newSingletonInstanceAfter, newSingletonInstanceAfter != nullptr ? newSingletonInstanceAfter->Get() : nullptr);
            Output::Print(_u("   fixed fields:"));
            newTypeHandler->DumpFixedFields();
            Output::Print(_u("\n"));
            Output::Flush();
        }
        if (PHASE_VERBOSE_TESTTRACE1(FixMethodPropsPhase))
        {
            Output::Print(_u("   type %s, old singleton after %s null (%s)\n"),
                oldType != newType ? _u("changed") : _u("unchanged"),
                oldSingletonInstanceBefore == nullptr ? _u("==") : _u("!="),
                oldSingletonInstanceBefore != oldTypeHandler->GetSingletonInstance() ? _u("changed") : _u("unchanged"));
            Output::Print(_u("   fixed fields after:"));
            newTypeHandler->DumpFixedFields();
            Output::Print(_u("\n"));
            Output::Flush();
        }
    }
#endif
#endif // ENABLE_FIXED_FIELDS

#if ENABLE_TTD
    void PathTypeHandlerBase::MarkObjectSlots_TTD(TTD::SnapshotExtractor* extractor, DynamicObject* obj) const
    {
        uint32 plength = this->GetPathLength();
        ObjectSlotAttributes * attributes = this->GetAttributeArray();

        for(uint32 index = 0; index < plength; ++index)
        {
            Js::PropertyId pid = GetTypePath()->GetPropertyIdUnchecked(index)->GetPropertyId();
            ObjectSlotAttributes attr = attributes ? attributes[index] : ObjectSlotAttr_Default;

            if (!DynamicTypeHandler::ShouldMarkPropertyId_TTD(pid) || (attr & ObjectSlotAttr_Deleted))
            {
                continue;
            }

            Js::Var value = obj->GetSlot(index);
            extractor->MarkVisitVar(value);
        }
    }

    uint32 PathTypeHandlerBase::ExtractSlotInfo_TTD(TTD::NSSnapType::SnapHandlerPropertyEntry* entryInfo, ThreadContext* threadContext, TTD::SlabAllocator& alloc) const
    {
        uint32 plength = this->GetPathLength();
        ObjectSlotAttributes * attributes = this->GetAttributeArray();

        for(uint32 index = 0; index < plength; ++index)
        {
            ObjectSlotAttributes attr = attributes ? attributes[index] : ObjectSlotAttr_Default;
            PropertyId propertyId = GetTypePath()->GetPropertyIdUnchecked(index)->GetPropertyId();
            TTD::NSSnapType::SnapEntryDataKindTag tag;
            if (attr == ObjectSlotAttr_Setter)
            {
                attr = attributes[GetTypePath()->LookupInline(propertyId, GetPathLength())];
                tag = TTD::NSSnapType::SnapEntryDataKindTag::Setter;
            }
            else if (attr & ObjectSlotAttr_Accessor)
            {
                tag = TTD::NSSnapType::SnapEntryDataKindTag::Getter;
            }
            else
            {
                tag = TTD::NSSnapType::SnapEntryDataKindTag::Data;
            }
            TTD::NSSnapType::ExtractSnapPropertyEntryInfo(entryInfo + index, propertyId, ObjectSlotAttributesToPropertyAttributes(attr), tag);
        }

        return plength;
    }

    Js::BigPropertyIndex PathTypeHandlerBase::GetPropertyIndex_EnumerateTTD(const Js::PropertyRecord* pRecord)
    {
        //The regular LookupInline is fine for path types
        return (Js::BigPropertyIndex)this->GetTypePath()->LookupInline(pRecord->GetPropertyId(), GetPathLength());
    }

    bool PathTypeHandlerBase::IsResetableForTTD(uint32 snapMaxIndex) const
    {
        return snapMaxIndex == this->GetPathLength();
    }
#endif

    PathTypeHandlerNoAttr * PathTypeHandlerNoAttr::New(ScriptContext * scriptContext, TypePath* typePath, uint16 pathLength, uint16 inlineSlotCapacity, uint16 offsetOfInlineSlots, bool isLocked, bool isShared, DynamicType* predecessorType)
    {
        return New(scriptContext, typePath, pathLength, max(pathLength, inlineSlotCapacity), inlineSlotCapacity, offsetOfInlineSlots, isLocked, isShared, predecessorType);
    }

    PathTypeHandlerNoAttr * PathTypeHandlerNoAttr::New(ScriptContext * scriptContext, TypePath* typePath, uint16 pathLength, const PropertyIndex slotCapacity, uint16 inlineSlotCapacity, uint16 offsetOfInlineSlots, bool isLocked, bool isShared, DynamicType* predecessorType)
    {
        Assert(typePath != nullptr);
#ifdef PROFILE_TYPES
        scriptContext->pathTypeHandlerCount++;
#endif
        return RecyclerNew(scriptContext->GetRecycler(), PathTypeHandlerNoAttr, typePath, pathLength, slotCapacity, inlineSlotCapacity, offsetOfInlineSlots, isLocked, isShared, predecessorType);
    }

    PathTypeHandlerNoAttr * PathTypeHandlerNoAttr::New(ScriptContext * scriptContext, PathTypeHandlerNoAttr * typeHandler, bool isLocked, bool isShared)
    {
        Assert(typeHandler != nullptr);
        return RecyclerNew(scriptContext->GetRecycler(), PathTypeHandlerNoAttr, typeHandler->GetTypePath(), typeHandler->GetPathLength(), static_cast<PropertyIndex>(typeHandler->GetSlotCapacity()), typeHandler->GetInlineSlotCapacity(), typeHandler->GetOffsetOfInlineSlots(), isLocked, isShared);
    }

    PathTypeHandlerNoAttr::PathTypeHandlerNoAttr(TypePath *typePath, uint16 pathLength, const PropertyIndex slotCapacity, uint16 inlineSlotCapacity, uint16 offsetOfInlineSlots, bool isLocked, bool isShared, DynamicType* predecessorType) :
        PathTypeHandlerBase(typePath, pathLength, slotCapacity, inlineSlotCapacity, offsetOfInlineSlots, isLocked, isShared, predecessorType)
    {
    }

    PathTypeHandlerWithAttr * PathTypeHandlerWithAttr::New(ScriptContext * scriptContext, TypePath* typePath, ObjectSlotAttributes * attributes, PathTypeSetterSlotIndex * setters, PathTypeSetterSlotIndex setterCount, uint16 pathLength, uint16 inlineSlotCapacity, uint16 offsetOfInlineSlots, bool isLocked, bool isShared, DynamicType* predecessorType)
    {
        return New(scriptContext, typePath, attributes, setters, setterCount, pathLength, max(pathLength, inlineSlotCapacity), inlineSlotCapacity, offsetOfInlineSlots, isLocked, isShared, predecessorType);
    }

    PathTypeHandlerWithAttr * PathTypeHandlerWithAttr::New(ScriptContext * scriptContext, TypePath* typePath, ObjectSlotAttributes * attributes, PathTypeSetterSlotIndex * setters, PathTypeSetterSlotIndex setterCount, uint16 pathLength, const PropertyIndex slotCapacity, uint16 inlineSlotCapacity, uint16 offsetOfInlineSlots, bool isLocked, bool isShared, DynamicType* predecessorType)
    {
        Assert(typePath != nullptr);
#ifdef PROFILE_TYPES
        scriptContext->pathTypeHandlerCount++;
#endif
        return RecyclerNew(scriptContext->GetRecycler(), PathTypeHandlerWithAttr, typePath, attributes, setters, setterCount, pathLength, slotCapacity, inlineSlotCapacity, offsetOfInlineSlots, isLocked, isShared, predecessorType);
    }

    PathTypeHandlerWithAttr::PathTypeHandlerWithAttr(TypePath *typePath, ObjectSlotAttributes * attributes, PathTypeSetterSlotIndex * setters, PathTypeSetterSlotIndex setterCount, uint16 pathLength, const PropertyIndex slotCapacity, uint16 inlineSlotCapacity, uint16 offsetOfInlineSlots, bool isLocked, bool isShared, DynamicType* predecessorType) :
        PathTypeHandlerNoAttr(typePath, pathLength, slotCapacity, inlineSlotCapacity, offsetOfInlineSlots, isLocked, isShared, predecessorType),
        attributes(attributes),
        setters(setters),
        setterCount(setterCount)
    {
    }

    BOOL PathTypeHandlerWithAttr::IsEnumerable(DynamicObject* instance, PropertyId propertyId)
    {
        PropertyIndex propertyIndex = GetTypePath()->LookupInline(propertyId, GetPathLength());
        if (propertyIndex != Constants::NoSlot)
        {
            Assert(attributes);
            return (attributes[propertyIndex] & ObjectSlotAttr_Enumerable);
        }
        return true;
    }

    BOOL PathTypeHandlerWithAttr::IsWritable(DynamicObject* instance, PropertyId propertyId)
    {
        PropertyIndex propertyIndex = GetTypePath()->LookupInline(propertyId, GetPathLength());
        if (propertyIndex != Constants::NoSlot)
        {
            Assert(attributes);
            return (attributes[propertyIndex] & ObjectSlotAttr_Writable);
        }
        return true;
    }

    BOOL PathTypeHandlerWithAttr::IsConfigurable(DynamicObject* instance, PropertyId propertyId)
    {
        PropertyIndex propertyIndex = GetTypePath()->LookupInline(propertyId, GetPathLength());
        if (propertyIndex != Constants::NoSlot)
        {
            Assert(attributes);
            return (attributes[propertyIndex] & ObjectSlotAttr_Configurable);
        }
        return true;
    }

    BOOL PathTypeHandlerWithAttr::SetConfigurable(DynamicObject* instance, PropertyId propertyId, BOOL value)
    {
        // Find the property
        PropertyIndex propertyIndex = GetTypePath()->LookupInline(propertyId, GetPathLength());
        if (propertyIndex == Constants::NoSlot)
        {
            if (!value)
            {
                // Upgrade type handler if set objectArray item attribute.
                // Only check numeric propertyId if objectArray available.
                if (instance->HasObjectArray())
                {
                    PropertyRecord const* propertyRecord = instance->GetScriptContext()->GetPropertyName(propertyId);
                    if (propertyRecord->IsNumeric())
                    {
                        return ConvertToTypeWithItemAttributes(instance)->SetConfigurable(instance, propertyId, value);
                    }
                }
            }
            return true;
        }

        ObjectSlotAttributes attr =
            (ObjectSlotAttributes)(value ? (attributes[propertyIndex] | ObjectSlotAttr_Configurable) : (attributes[propertyIndex] & ~ObjectSlotAttr_Configurable));
        return SetAttributesHelper(instance, propertyId, propertyIndex, attributes, attr);
    }

    BOOL PathTypeHandlerWithAttr::SetEnumerable(DynamicObject* instance, PropertyId propertyId, BOOL value)
    {
        // Find the property
        PropertyIndex propertyIndex = GetTypePath()->LookupInline(propertyId, GetPathLength());
        if (propertyIndex == Constants::NoSlot)
        {
            if (!value)
            {
                // Upgrade type handler if set objectArray item attribute.
                // Only check numeric propertyId if objectArray available.
                if (instance->HasObjectArray())
                {
                    PropertyRecord const* propertyRecord = instance->GetScriptContext()->GetPropertyName(propertyId);
                    if (propertyRecord->IsNumeric())
                    {
                        return ConvertToTypeWithItemAttributes(instance)->SetEnumerable(instance, propertyId, value);
                    }
                }
            }
            return true;
        }

        ObjectSlotAttributes attr =
            (ObjectSlotAttributes)(value ? (attributes[propertyIndex] | ObjectSlotAttr_Enumerable) : (attributes[propertyIndex] & ~ObjectSlotAttr_Enumerable));
        return SetAttributesHelper(instance, propertyId, propertyIndex, attributes, attr);
    }

    BOOL PathTypeHandlerWithAttr::SetWritable(DynamicObject* instance, PropertyId propertyId, BOOL value)
    {
        // Find the property
        PropertyIndex propertyIndex = GetTypePath()->LookupInline(propertyId, GetPathLength());
        if (propertyIndex == Constants::NoSlot)
        {
            if (!value)
            {
                // Upgrade type handler if set objectArray item attribute.
                // Only check numeric propertyId if objectArray available.
                if (instance->HasObjectArray())
                {
                    PropertyRecord const* propertyRecord = instance->GetScriptContext()->GetPropertyName(propertyId);
                    if (propertyRecord->IsNumeric())
                    {
                        return ConvertToTypeWithItemAttributes(instance)->SetWritable(instance, propertyId, value);
                    }
                }
            }
            return true;
        }

        ObjectSlotAttributes attr =
            (ObjectSlotAttributes)(value ? (attributes[propertyIndex] | ObjectSlotAttr_Writable) : (attributes[propertyIndex] & ~ObjectSlotAttr_Writable));
        return SetAttributesHelper(instance, propertyId, propertyIndex, attributes, attr);
    }

    _Check_return_ _Success_(return) BOOL PathTypeHandlerWithAttr::GetAccessors(DynamicObject* instance, PropertyId propertyId, _Outptr_result_maybenull_ Var* getter, _Outptr_result_maybenull_ Var* setter)
    {
        PropertyIndex propertyIndex = GetTypePath()->LookupInline(propertyId, GetPathLength());
        if (propertyIndex == Constants::NoSlot)
        {
            return false;
        }
        if (!(attributes[propertyIndex] & ObjectSlotAttr_Accessor))
        {
            return false;
        }
        *getter = instance->GetSlot(propertyIndex);
        *setter = instance->GetSlot(setters[propertyIndex]);
        return true;
    }

    BOOL PathTypeHandlerWithAttr::SetAccessors(DynamicObject* instance, PropertyId propertyId, Var getter, Var setter, PropertyOperationFlags flags)
    {
        return SetAccessorsHelper(instance, propertyId, attributes, setters, getter, setter, flags);
    }

#if ENABLE_NATIVE_CODEGEN
    bool PathTypeHandlerWithAttr::IsObjTypeSpecEquivalent(const Type* type, const TypeEquivalenceRecord& record, uint& failedPropertyIndex)
    {
        return IsObjTypeSpecEquivalentHelper(type, attributes, record, failedPropertyIndex);
    }

    bool PathTypeHandlerWithAttr::IsObjTypeSpecEquivalent(const Type* type, const EquivalentPropertyEntry *entry)
    {
        return IsObjTypeSpecEquivalentHelper(type, attributes, entry);
    }
#endif

    DescriptorFlags PathTypeHandlerWithAttr::GetSetter(DynamicObject* instance, PropertyId propertyId, Var* setterValue, PropertyValueInfo* info, ScriptContext* requestContext)
    {
        PropertyIndex propertyIndex = GetTypePath()->LookupInline(propertyId, GetPathLength());
        if (propertyIndex == Constants::NoSlot)
        {
            return __super::GetSetter(instance, propertyId, setterValue, info, requestContext);
        }
        ObjectSlotAttributes attr = attributes[propertyIndex];
        if (attr & ObjectSlotAttr_Deleted)
        {
            return None;
        }

        if (attr & ObjectSlotAttr_Accessor)
        {
            Assert(setters != nullptr);
            PathTypeSetterSlotIndex setterSlot = setters[propertyIndex];
            Assert(setterSlot != NoSetterSlot && setterSlot < GetPathLength());
            *setterValue = DynamicObject::FromVar(instance)->GetSlot(setterSlot);
            PropertyValueInfo::Set(info, instance, setterSlot, ObjectSlotAttributesToPropertyAttributes(attr), InlineCacheSetterFlag);
            return Accessor;
        }

        if (attr & ObjectSlotAttr_Writable)
        {
            return WritableData;
        }
        return Data;
    }

    DescriptorFlags PathTypeHandlerWithAttr::GetSetter(DynamicObject* instance, JavascriptString* propertyNameString, Var* setterValue, PropertyValueInfo* info, ScriptContext* requestContext)
    {
        PropertyRecord const* propertyRecord;
        instance->GetScriptContext()->GetOrAddPropertyRecord(propertyNameString, &propertyRecord);
        return this->GetSetter(instance, propertyRecord->GetPropertyId(), setterValue, info, requestContext);
    }

    int PathTypeHandlerWithAttr::GetPropertyCountForEnum()
    {
        // Enumerate only unique properties, i.e., don't count setters
        return GetPropertyCount() - setterCount;
    }

    BOOL PathTypeHandlerWithAttr::HasProperty(DynamicObject* instance, PropertyId propertyId, __out_opt bool *noRedecl, _Inout_opt_ PropertyValueInfo* info)
    {
        if (noRedecl != nullptr)
        {
            *noRedecl = false;
        }

        PropertyIndex index = GetTypePath()->LookupInline(propertyId, GetPathLength());
        if (index == Constants::NoSlot)
        {
            return __super::HasProperty(instance, propertyId, noRedecl, info);
        }

        ObjectSlotAttributes attr = attributes[index];

        if (attr & ObjectSlotAttr_Deleted)
        {
            return false;
        }

        if (attr & ObjectSlotAttr_Accessor)
        {
            // PropertyAttributes is only one byte so it can't carry out data about whether this is an accessor.
            // Accessors must be cached differently than normal properties, so if we want to cache this we must
            // do so here rather than in the caller. However, caching here would require passing originalInstance and
            // requestContext through a wide variety of call paths to this point (like we do for GetProperty), for
            // very little improvement. For now, just block caching this case.
            PropertyValueInfo::SetNoCache(info, instance);
            return true;
        }

        this->SetPropertyValueInfo(info, instance, index, attr);
        return true;
    }

    BOOL PathTypeHandlerWithAttr::GetProperty(DynamicObject* instance, Var originalInstance, PropertyId propertyId, Var* value, PropertyValueInfo* info, ScriptContext* requestContext)
    {
        PropertyIndex index = GetTypePath()->LookupInline(propertyId, GetPathLength());
        if (index == Constants::NoSlot)
        {
            return __super::GetProperty(instance, originalInstance, propertyId, value, info, requestContext);
        }

        ObjectSlotAttributes attr = attributes[index];
        if (attr & ObjectSlotAttr_Deleted)
        {
            return false;
        }

        if (attr & ObjectSlotAttr_Accessor)
        {
            // We must update cache before calling a getter, because it can invalidate something. Bug# 593815
            PropertyValueInfo::Set(info, instance, index, ObjectSlotAttributesToPropertyAttributes(attr));
            CacheOperators::CachePropertyReadForGetter(info, originalInstance, propertyId, requestContext);
            PropertyValueInfo::SetNoCache(info, instance); // we already cached getter, so we don't have to do it once more

            RecyclableObject* func = RecyclableObject::UnsafeFromVar(instance->GetSlot(index));
            *value = JavascriptOperators::CallGetter(func, originalInstance, requestContext);
            return true;
        }

        *value = instance->GetSlot(index);
        this->SetPropertyValueInfo(info, instance, index, attr);
        return true;
    }

    BOOL PathTypeHandlerWithAttr::GetProperty(DynamicObject* instance, Var originalInstance, JavascriptString* propertyNameString, Var* value, PropertyValueInfo* info, ScriptContext* requestContext)
    {
        // Consider: Implement actual string hash lookup
        Assert(requestContext);
        PropertyRecord const* propertyRecord;
        char16 const * propertyName = propertyNameString->GetString();
        charcount_t const propertyNameLength = propertyNameString->GetLength();

        if (instance->HasObjectArray())
        {
            requestContext->GetOrAddPropertyRecord(propertyName, propertyNameLength, &propertyRecord);
        }
        else
        {
            requestContext->FindPropertyRecord(propertyName, propertyNameLength, &propertyRecord);
            if (propertyRecord == nullptr)
            {
                *value = requestContext->GetMissingPropertyResult();
                return false;
            }
        }
        return PathTypeHandlerWithAttr::GetProperty(instance, originalInstance, propertyRecord->GetPropertyId(), value, info, requestContext);
    }

    BOOL PathTypeHandlerWithAttr::SetProperty(DynamicObject* instance, PropertyId propertyId, Var value, PropertyOperationFlags flags, PropertyValueInfo* info)
    {
        PropertyIndex index = PathTypeHandlerBase::GetPropertyIndex(propertyId);
        if (index != Constants::NoSlot)
        {
            if (attributes[index] & ObjectSlotAttr_Accessor)
            {
                Assert(setters[index] != Constants::NoSlot);
                RecyclableObject* func = RecyclableObject::FromVar(instance->GetSlot(setters[index]));
                JavascriptOperators::CallSetter(func, instance, value, NULL);

                // Wait for the setter to return before setting up the inline cache info, as the setter may change
                // the attributes
                DynamicTypeHandler *typeHandler = instance->GetTypeHandler();
                if (typeHandler == this)
                {
                    // Common path: setter didn't change the handler. Do the rest without virtual calls.
                    if (attributes[index] & ObjectSlotAttr_Deleted)
                    {
                        // Delete and re-add may have changed the index.
                        index = PathTypeHandlerBase::GetPropertyIndex(propertyId);
                        if (attributes[index] & ObjectSlotAttr_Deleted)
                        {
                            // Current state is really "deleted". Don't cache.
                            return TRUE;
                        }
                    }
                    Assert(index == PathTypeHandlerBase::GetPropertyIndex(propertyId));

                    if (attributes[index] & ObjectSlotAttr_Accessor)
                    {
                        PropertyValueInfo::Set(info, instance, setters[index], ObjectSlotAttributesToPropertyAttributes(attributes[index]), InlineCacheSetterFlag);
                    }
                    else
                    {
                        PropertyValueInfo::Set(info, instance, index, ObjectSlotAttributesToPropertyAttributes(attributes[index]), InlineCacheNoFlags);
                    }
                }
                else
                {
                    PropertyAttributes attributes;
                    index = typeHandler->GetPropertyIndex(instance->GetScriptContext()->GetPropertyName(propertyId));
                    if (index == Constants::NoSlot)
                    {
                        return TRUE;
                    }
                    if (typeHandler->GetAttributesWithPropertyIndex(instance, propertyId, index, &attributes) == FALSE)
                    {
                        return TRUE;
                    }
                    if (attributes & PropertyDeleted)
                    {
                        return TRUE;
                    }
                    DescriptorFlags descriptorFlags = typeHandler->GetSetter(instance, propertyId, (Var*)&func, info, instance->GetScriptContext());
                    if (descriptorFlags & Data)
                    {
                        PropertyValueInfo::Set(info, instance, index, attributes, InlineCacheNoFlags);
                    }
                }

                return TRUE;
            }
            else if (attributes[index] & ObjectSlotAttr_Deleted)
            {
                AssertMsg(0, "Re-add of deleted property NYI in PathTypeHandler");
            }
        }
        return SetPropertyInternal<false>(instance, propertyId, index, value, ObjectSlotAttr_Default, info, flags, SideEffects_Any);
    }

    BOOL PathTypeHandlerWithAttr::SetProperty(DynamicObject* instance, JavascriptString* propertyNameString, Var value, PropertyOperationFlags flags, PropertyValueInfo* info)
    {
        // Consider: Implement actual string hash lookup
        PropertyRecord const* propertyRecord;
        instance->GetScriptContext()->GetOrAddPropertyRecord(propertyNameString, &propertyRecord);
        return PathTypeHandlerWithAttr::SetProperty(instance, propertyRecord->GetPropertyId(), value, flags, info);
    }

    BOOL PathTypeHandlerWithAttr::GetAttributesWithPropertyIndex(DynamicObject * instance, PropertyId propertyId, BigPropertyIndex index, PropertyAttributes * attributes)
    {
        if (index < this->GetPathLength())
        {
            Assert(this->GetPropertyId(instance->GetScriptContext(), index) == propertyId);
            *attributes = ObjectSlotAttributesToPropertyAttributes(this->attributes[index]);
            return true;
        }
        return false;
    }
}<|MERGE_RESOLUTION|>--- conflicted
+++ resolved
@@ -236,9 +236,6 @@
         }
     }
 
-<<<<<<< HEAD
-    BOOL PathTypeHandlerBase::FindNextProperty(ScriptContext* scriptContext, PropertyIndex& index, JavascriptString** propertyStringName, PropertyId* propertyId,
-=======
     bool PathTypeHandlerBase::GetSuccessor(const PathTypeSuccessorKey successorKey, RecyclerWeakReference<DynamicType> ** typeWeakRef) const
     {
         if (this->successorInfo == nullptr)
@@ -287,7 +284,6 @@
     }
 
     BOOL PathTypeHandlerBase::FindNextPropertyHelper(ScriptContext* scriptContext, ObjectSlotAttributes * objectAttrs, PropertyIndex& index, JavascriptString** propertyStringName, PropertyId* propertyId,
->>>>>>> 84bd6f3c
         PropertyAttributes* attributes, Type* type, DynamicType *typeToEnumerate, EnumeratorFlags flags, DynamicObject* instance, PropertyValueInfo* info)
     {
         Assert(propertyStringName);
@@ -309,15 +305,6 @@
                         continue;
                     }
 
-<<<<<<< HEAD
-                PropertyValueInfo::SetCacheInfo(info, propertyString, propertyString->GetLdElemInlineCache(), false);
-                PropertyValueInfo::Set(info, instance, index);
-                if (FixPropsOnPathTypes() && (index >= this->typePath->GetMaxInitializedLength() || this->typePath->GetIsFixedFieldAt(index, GetPathLength())))
-                {
-                    PropertyValueInfo::DisableStoreFieldCache(info);
-                }
-                return TRUE;
-=======
                     if (attributes)
                     {
                         *attributes = ObjectSlotAttributesToPropertyAttributes(attr);
@@ -338,7 +325,6 @@
                     }
                     return TRUE;
                 }
->>>>>>> 84bd6f3c
             }
             PropertyValueInfo::SetNoCache(info, instance);
             return FALSE;
@@ -2681,13 +2667,9 @@
         char16 reason[1024];
         swprintf_s(reason, 1024, _u("Cache not populated."));
 #endif
-<<<<<<< HEAD
-        if (useCache && newPrototype->GetInternalProperty(newPrototype, Js::InternalPropertyIds::TypeOfPrototypeObjectDictionary, (Js::Var*)&oldTypeToPromotedTypeMap, nullptr, scriptContext) && oldTypeToPromotedTypeMap != nullptr)
-=======
         if (useCache && newPrototype->GetInternalProperty(newPrototype, Js::InternalPropertyIds::TypeOfPrototypeObjectDictionary, (Js::Var*)&oldTypeToPromotedTypeMap, nullptr, scriptContext)
             && oldTypeToPromotedTypeMap != nullptr
             )
->>>>>>> 84bd6f3c
         {
             AssertOrFailFast((Js::Var)oldTypeToPromotedTypeMap != scriptContext->GetLibrary()->GetUndefined());
             oldTypeToPromotedTypeMap = reinterpret_cast<TypeTransitionMap*>(oldTypeToPromotedTypeMap);
