--- conflicted
+++ resolved
@@ -139,14 +139,8 @@
         virtual bool GetPropertyEquivalenceInfo(PropertyRecord const* propertyRecord, PropertyEquivalenceInfo& info) override;
         virtual bool IsObjTypeSpecEquivalent(const Type* type, const TypeEquivalenceRecord& record, uint& failedPropertyIndex) override;
         virtual bool IsObjTypeSpecEquivalent(const Type* type, const EquivalentPropertyEntry* entry) override;
-<<<<<<< HEAD
-        virtual BOOL FindNextProperty(ScriptContext* scriptContext, PropertyIndex& index, JavascriptString** propertyString,
-            PropertyId* propertyId, PropertyAttributes* attributes, Type* type, DynamicType *typeToEnumerate, EnumeratorFlags flags, DynamicObject* instance, PropertyValueInfo* info) override;
-        virtual BOOL HasProperty(DynamicObject* instance, PropertyId propertyId, __out_opt bool *noRedecl = nullptr) override;
-=======
 #endif
         virtual BOOL HasProperty(DynamicObject* instance, PropertyId propertyId, __out_opt bool *noRedecl = nullptr, _Inout_opt_ PropertyValueInfo* info = nullptr) override;
->>>>>>> 84bd6f3c
         virtual BOOL HasProperty(DynamicObject* instance, JavascriptString* propertyNameString) override;
         virtual BOOL GetProperty(DynamicObject* instance, Var originalInstance, PropertyId propertyId, Var* value, PropertyValueInfo* info, ScriptContext* requestContext) override;
         virtual BOOL GetProperty(DynamicObject* instance, Var originalInstance, JavascriptString* propertyNameString, Var* value, PropertyValueInfo* info, ScriptContext* requestContext) override;
