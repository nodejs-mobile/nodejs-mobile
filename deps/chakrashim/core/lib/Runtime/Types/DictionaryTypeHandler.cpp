--- conflicted
+++ resolved
@@ -13,21 +13,6 @@
     }
 
     template <typename T>
-<<<<<<< HEAD
-    DictionaryTypeHandlerBase<T>* DictionaryTypeHandlerBase<T>::CreateTypeHandlerForArgumentsInStrictMode(Recycler * recycler, ScriptContext * scriptContext)
-    {
-        DictionaryTypeHandlerBase<T> * dictTypeHandler = New(recycler, 8, 0, 0);
-
-        dictTypeHandler->Add(scriptContext->GetPropertyName(Js::PropertyIds::callee), PropertyWritable, scriptContext);
-        dictTypeHandler->Add(scriptContext->GetPropertyName(Js::PropertyIds::length), PropertyBuiltInMethodDefaults, scriptContext);
-        dictTypeHandler->Add(scriptContext->GetPropertyName(Js::PropertyIds::_symbolIterator), PropertyBuiltInMethodDefaults, scriptContext);
-
-        return dictTypeHandler;
-    }
-
-    template <typename T>
-=======
->>>>>>> 84bd6f3c
     DictionaryTypeHandlerBase<T>::DictionaryTypeHandlerBase(Recycler* recycler) :
         DynamicTypeHandler(1),
         nextPropertyIndex(0)
@@ -139,20 +124,7 @@
                 if (dataSlot != NoSlots && (attribs & PropertyWritable))
                 {
                     PropertyValueInfo::SetCacheInfo(info, propertyString, propertyString->GetLdElemInlineCache(), false);
-<<<<<<< HEAD
-                    SetPropertyValueInfo(info, instance, dataSlot, descriptor.Attributes);
-                    if (!descriptor.IsInitialized || descriptor.IsFixed)
-                    {
-                        PropertyValueInfo::DisableStoreFieldCache(info);
-                    }
-                    if (descriptor.Attributes & PropertyDeleted)
-                    {
-                        // letconst shadowing a deleted property. don't bother to cache
-                        PropertyValueInfo::SetNoCache(info, instance);
-                    }
-=======
                     SetPropertyValueInfo(info, instance, dataSlot, &descriptor);
->>>>>>> 84bd6f3c
                 }
                 else
                 {
