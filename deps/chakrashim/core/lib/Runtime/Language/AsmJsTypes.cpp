--- conflicted
+++ resolved
@@ -690,11 +690,7 @@
 
     bool AsmJsMathFunction::IsFround(AsmJsFunctionDeclaration* sym)
     {
-<<<<<<< HEAD
-        return sym && sym->GetSymbolType() == AsmJsSymbol::MathBuiltinFunction && sym->Cast<AsmJsMathFunction>()->GetMathBuiltInFunction() == AsmJSMathBuiltin_fround;
-=======
         return AsmJsMathFunction::Is(sym) && AsmJsMathFunction::FromSymbol(sym)->GetMathBuiltInFunction() == AsmJSMathBuiltin_fround;
->>>>>>> 84bd6f3c
     }
 
     WAsmJs::RegisterSpace*
@@ -724,19 +720,10 @@
         , mTypedRegisterAllocator(
             allocator,
             AllocateRegisterSpace,
-<<<<<<< HEAD
-            // Exclude int64 and simd if not enabled
-            1 << WAsmJs::INT64 | (
-#ifdef ENABLE_SIMDJS
-                scriptContext->GetConfig()->IsSimdjsEnabled() ? 0 :
-#endif
-                1 << WAsmJs::SIMD)
-=======
             1 << WAsmJs::SIMD
 #if TARGET_32
             | 1 << WAsmJs::INT64
 #endif
->>>>>>> 84bd6f3c
         )
         , mFuncInfo(pnodeFnc->funcInfo)
         , mFuncBody(nullptr)
