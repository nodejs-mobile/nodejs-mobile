//-------------------------------------------------------------------------------------------------------
// Copyright (C) Microsoft. All rights reserved.
// Licensed under the MIT license. See LICENSE.txt file in the project root for full license information.
//-------------------------------------------------------------------------------------------------------
#include "RuntimeLanguagePch.h"

namespace Js
{
    Var TaggedInt::Negate(Var aRight,ScriptContext* scriptContext)
    {
        int32 nValue = ToInt32(aRight);
        return JavascriptNumber::ToVar(-nValue,scriptContext);
    }

    Var TaggedInt::Not(Var aRight,ScriptContext* scriptContext)
    {
        int32 nValue = ToInt32(aRight);

        return JavascriptNumber::ToVar(~nValue,scriptContext);
    }

    // Explicitly marking noinline and stdcall since this is called from inline asm
    _NOINLINE Var __stdcall TaggedInt::OverflowHelper(int overflowValue, ScriptContext* scriptContext)
    {
        Assert( IsOverflow(overflowValue) );
        return JavascriptNumber::NewInlined(static_cast<double>(overflowValue), scriptContext);
    }

    // noinline since it's a rare edge case and we don't want to bloat mainline code
    _NOINLINE Var TaggedInt::DivideByZero(int nLeft, ScriptContext* scriptContext)
    {
        if (nLeft == 0)
        {
            return scriptContext->GetLibrary()->GetNaN();
        }

        if (nLeft < 0)
        {
            return scriptContext->GetLibrary()->GetNegativeInfinite();
        }

        return scriptContext->GetLibrary()->GetPositiveInfinite();
    }

    Var TaggedInt::Divide(Var aLeft,Var aRight,ScriptContext* scriptContext)
    {
        int nLeft   = ToInt32(aLeft);
        int nRight  = ToInt32(aRight);

        if (nRight == 0)
        {
            return DivideByZero(nLeft, scriptContext);
        }

        //
        // If the operands produce an integer, keep the result as an integer to improve performance:
        // - This also bypasses conversion to / from doubles, which is expensive and potentially
        //   lossy.
        //

#if INT32VAR
        // 0x80000000 / -1 (or %) will trigger an integer overflow exception
        if (nLeft != INT_MIN || nRight != -1)
        {
#endif
            if ((nLeft % nRight) == 0)
            {
                //
                // Check that result is not -0. !(Dividend is 0 and Divisor is negative)
                //

                if ((nLeft != 0) || (nRight > 0))
                {
                    return JavascriptNumber::ToVar(nLeft/nRight, scriptContext);
                }
            }
#if INT32VAR
        }
#endif
        //
        // Fallback to creating a floating-point number to preserve the fractional portion.
        //

        double dblResult = (double) nLeft / (double) nRight;

        return JavascriptNumber::ToVarNoCheck(dblResult, scriptContext);
    }

    Var TaggedInt::Modulus(Var aLeft, Var aRight, ScriptContext* scriptContext)
    {
        int nLeft    = ToInt32(aLeft);
        int nRight   = ToInt32(aRight);

        // nLeft is positive and nRight is +2^i
        // Fast path for Power of 2 divisor
        if (nLeft > 0 && ::Math::IsPow2(nRight))
        {
            return ToVarUnchecked(nLeft & (nRight - 1));
        }

        if (nRight == 0)
        {
            return scriptContext->GetLibrary()->GetNaN();
        }

        if (nLeft == 0)
        {
          return ToVarUnchecked(0);
        }
        int result;
#if INT32VAR
        // 0x80000000 / -1 (or %) will trigger an integer overflow exception
        if (nLeft != INT_MIN || nRight != -1)
        {
#endif
            result = nLeft % nRight;

#if INT32VAR
        }
        else
        {
            int64 left64 = nLeft;
            int64 right64 = nRight;
            result = (int)(left64 % right64);
        }
#endif
        if (result != 0)
        {
            return ToVarUnchecked(result);
        }
        else
        {
            //
            // return -0 if left is negative
            //

            if (nLeft >= 0)
            {
                return ToVarUnchecked(0);
            }
            else
            {
                return scriptContext->GetLibrary()->GetNegativeZero();
            }
        }
    }
    Var TaggedInt::DivideInPlace(Var aLeft,Var aRight,ScriptContext* scriptContext, JavascriptNumber *result)
    {
        int nLeft   = ToInt32(aLeft);
        int nRight  = ToInt32(aRight);

        if (nRight == 0)
        {
            return DivideByZero(nLeft, scriptContext);
        }

        //
        // If the operands produce an integer, keep the result as an integer to improve performance:
        // - This also bypasses conversion to / from doubles, which is expensive and potentially
        //   lossy.
        //

        if ((nLeft % nRight) == 0)
        {
            //
            // Check that result is not -0. !(Dividend is 0 and Divisor is negative)
            //

            if ((nLeft != 0) || (nRight > 0))
            {
                return JavascriptNumber::ToVar(nLeft/nRight, scriptContext);
            }
        }


        //
        // Fallback to creating a floating-point number to preserve the fractional portion.
        //

        double dblResult = (double) nLeft / (double) nRight;

        return JavascriptNumber::InPlaceNew(dblResult, scriptContext, result);
    }

    Var TaggedInt::Multiply(Var aLeft, Var aRight, ScriptContext* scriptContext)
    {
        //
        // Perform the signed integer multiplication.
        //

        int nLeft       = ToInt32(aLeft);
        int nRight      = ToInt32(aRight);
        int nResult;
        __int64 int64Result = (__int64)nLeft * (__int64)nRight;
        nResult = (int)int64Result;

        if (((int64Result >> 32) == 0 && (nResult > 0 || (nResult == 0 && nLeft+nRight >= 0)))
            || ((int64Result >> 32) == -1 && nResult < 0))
        {
            return JavascriptNumber::ToVar(nResult,scriptContext);
        }
        else if (int64Result == 0)
        {
            return JavascriptNumber::ToVarNoCheck((double)nLeft * (double)nRight, scriptContext);
        }
        else
        {
            return JavascriptNumber::ToVarNoCheck((double)int64Result, scriptContext);
        }
    }

    Var TaggedInt::MultiplyInPlace(Var aLeft, Var aRight, ScriptContext* scriptContext, JavascriptNumber *result)
    {
        //
        // Perform the signed integer multiplication.
        //

        int nLeft       = ToInt32(aLeft);
        int nRight      = ToInt32(aRight);
        int nResult;
        __int64 int64Result = (__int64)nLeft * (__int64)nRight;
        nResult = (int)int64Result;

        if (((int64Result >> 32) == 0 && nResult > 0)
            || ((int64Result >> 32) == -1 && nResult < 0))
        {
            if (!TaggedInt::IsOverflow(nResult))
            {
                return TaggedInt::ToVarUnchecked(nResult);
            }
            else
            {
                return JavascriptNumber::InPlaceNew((double)nResult, scriptContext, result);
            }
        }
        else if (int64Result == 0)
        {
            return JavascriptNumber::InPlaceNew((double)nLeft * (double)nRight, scriptContext, result);
        }
        else
        {
            return JavascriptNumber::InPlaceNew((double)int64Result, scriptContext, result);
        }
    }


    Var TaggedInt::Subtract(Var aLeft,Var aRight,ScriptContext* scriptContext)
#ifdef DBG
    {
        Var difference = DbgSubtract(aLeft, aRight, scriptContext);
        AssertMsg(JavascriptConversion::ToNumber(difference,scriptContext) == ToDouble(aLeft) - ToDouble(aRight), "TaggedInt fast subtraction is broken");
        return difference;
    }

    Var TaggedInt::DbgSubtract(Var aLeft,Var aRight,ScriptContext* scriptContext)
#endif
    {
#if _M_IX86

        //
        // Perform the signed, integer subtraction directly on Atoms without converting to integers:
        //
        // T        = AtomTag_Int32
        // nResult  = A1 - A2
        //  Step 1: (N1 * S + T) - (N2 * S + T)
        //  Step 2: ((N1 - N2) * S + T) - T
        //  Step 3: A3 - T
        //
        // NOTE: As demonstrated above, the FromVar() / ToVar() calls in (T) will cancel out,
        // enabling an optimized operation.
        //

        __asm
        {
            mov     eax, aLeft
            sub     eax, aRight
            jno     LblDone         // Check for overflow/underflow
                                    // The carry flag indicates whether the sum has
                                    // overflowed (>INT_MAX) or underflowed (< INT_MIN)
            push    scriptContext
            cmc                     // For subtraction, CF=1 indicates an overflow, so reverse the flag
            rcr     eax, 1          // Convert to int32 and set the sign to the carry bit
            push    eax
            call    TaggedInt::OverflowHelper
            dec     eax             // Adjust for the upcoming inc eax
LblDone:
            inc     eax
            // Difference is in eax
        }

#elif defined(_M_X64) || defined(_M_ARM32_OR_ARM64)

        //
        // Perform the signed, integer subtraction directly on Atoms using 64-bit math for overflow
        // checking.
        //

        int64 nResult64 = ToInt64(aLeft) - ToInt64(aRight);
        if (IsOverflow(nResult64))
        {
            //
            // Promote result to double.
            //

            return JavascriptNumber::ToVarNoCheck((double) nResult64, scriptContext);
        }
        else
        {
            //
            // Return A3
            //

            int nResult32 = (int) nResult64;
            return ToVarUnchecked(nResult32);
        }

#else

#error Unsupported processor type

#endif
    }

    // Without checking, bitwise 'and' the two values together. If the result passes the "Is" test
    // then both arguments were valid Int31s and the result is correct.
    Var TaggedInt::Speculative_And(Var aLeft, Var aRight)
    {
        return (Var) (((size_t) aLeft) & ((size_t) aRight));
    }

    Var TaggedInt::And(Var aLeft, Var aRight)
    {
        //
        // Perform the integer "bitwise and":
        //
        // A1       = N1'       | T
        // A2       = N2'       | T
        // A1 & A2  = N1' & N2' | T & T
        // Result   = N1' & N2' | T
        //

        Var aResult = Speculative_And(aLeft, aRight);
        AssertMsg(TaggedInt::Is(aResult), "Ensure result is properly marked");

        return aResult;
    }

    Var TaggedInt::Or(Var aLeft, Var aRight)
    {
        //
        // Perform the integer "bitwise or":
        //
        // A1       = N1'       | T
        // A2       = N2'       | T
        // A1 | A2  = N1' | N2' | T | T
        // Result   = N1' | N2' | T
        //

        Var aResult = (Var) (((size_t) aLeft) | ((size_t) aRight));
        AssertMsg(TaggedInt::Is(aResult), "Ensure result is properly marked");

        return aResult;
    }

#if INT32VAR
    Var TaggedInt::Xor(Var aLeft, Var aRight)
    {
        int32 nResult = ToInt32(aLeft) ^ ToInt32(aRight);
        return TaggedInt::ToVarUnchecked(nResult);
    }
#else
    Var TaggedInt::Xor(Var aLeft, Var aRight)
    {
        //
        // Perform the integer "bitwise xor":
        //
        // A1           = N1'       | T
        // A2           = N2'       | T
        // A1 ^ A2      = N1' ^ N2' | T ^ T
        // Result - T   = N1' ^ N2' | 0
        //

        size_t nResult = ((size_t) aLeft) ^ ((size_t) aRight);
        AssertMsg((nResult & AtomTag) == 0, "Ensure tag-bits cancelled out");

        return (Var) (nResult | AtomTag_IntPtr);
    }
#endif

    Var TaggedInt::ShiftLeft(Var aLeft,Var aRight,ScriptContext* scriptContext)
    {
        //
        // Shifting an integer left will always remain an integer, but it may overflow the Int31
        // range. Therefore, we must call JavascriptNumber::ToVar() to check.
        //

        int nValue      = ToInt32(aLeft);
        uint32 nShift   = ToUInt32(aRight);

        return JavascriptNumber::ToVar(nValue << (nShift & 0x1F),scriptContext);
    }

    Var TaggedInt::ShiftRight(Var aLeft, Var aRight)
    {
        //
        // If aLeft was an Int31 coming in, then the result must always be an Int31 going out because
        // shifting right only makes value smaller. Therefore, we may call ToVarUnchecked()
        // directly.
        //

        int nValue      = ToInt32(aLeft);
        uint32 nShift   = ToUInt32(aRight);

        return ToVarUnchecked(nValue >> (nShift & 0x1F));
    }

    Var TaggedInt::ShiftRightU(Var aLeft, Var aRight, ScriptContext* scriptContext)
    {
        //
        // If aLeft was an Int31 coming in, then the result must always be an Int31 going out because
        // shifting right only makes value smaller. Therefore, we may call ToVarUnchecked()
        // directly.
        //

        uint32 uValue   = ToUInt32(aLeft);
        uint32 nShift   = ToUInt32(aRight);

        return JavascriptNumber::ToVar(uValue >> (nShift & 0x1F), scriptContext);
    }

    int TaggedInt::ToBuffer(Var aValue, __out_ecount_z(bufSize) char16 * buffer, uint bufSize)
    {
        return ToBuffer(ToInt32(aValue), buffer, bufSize);
    }

    // fills the buffer from the end and returns the start index
<<<<<<< HEAD
    static int UnsignedToString(unsigned long value, char16 *buffer, int bufferSize)
    {
        static_assert(sizeof(unsigned long) <= 8, "This method may not support the target architecture");
=======
    int TaggedInt::UnsignedToString(unsigned __int64 value, char16 *buffer, int bufferSize)
    {
        static_assert(sizeof(value) <= 8, "This method may not support the target architecture");
>>>>>>> 84bd6f3c
        AssertMsg(bufferSize >= 22, "Error: bufferSize is too small. value may not be represented properly");

        buffer[bufferSize - 1] = char16(0);
        int pos = bufferSize - 2;
        while(value > 9)
        {
            const int val100 = value % 100;
            value /= 100;

            if (val100 < 10)
            {
                buffer[pos--] = _u('0') + static_cast<char>(val100);
                buffer[pos--] = _u('0');
                continue;
            }

            buffer[pos--] = _u('0') + static_cast<char>(val100 % 10);
            buffer[pos--] = _u('0') + static_cast<char>(val100 / 10);
        }

        if (value && value < 10)
        {
            buffer[pos--] = _u('0') + static_cast<char>(value);
        }
        else if (pos == bufferSize - 2) // if it was 0
        {
            buffer[pos--] = _u('0');
        }

        return pos + 1;
    }

<<<<<<< HEAD
    static int SignedToString(long value, char16 *buffer, int bufferSize)
    {
        bool neg = value < 0;
        unsigned long val = (unsigned long) (neg ? -1 * value : value);
=======
    int TaggedInt::SignedToString(__int64 value, char16 *buffer, int bufferSize)
    {
        bool neg = value < 0;
        unsigned __int64 val = (unsigned __int64) (neg ? -1 * value : value);
>>>>>>> 84bd6f3c
        int pos = UnsignedToString(val, buffer, bufferSize);
        if (neg) buffer[--pos] = _u('-');
        return pos;
    }

    int TaggedInt::ToBuffer(int value, __out_ecount_z(bufSize) char16 * buffer, uint bufSize)
    {
        Assert(bufSize >= 22);
        return SignedToString(value, buffer, bufSize);
    }

    int TaggedInt::ToBuffer(uint value, __out_ecount_z(bufSize) char16 * buffer, uint bufSize)
    {
        Assert(bufSize >= 22);
        return UnsignedToString(value, buffer, bufSize);
    }

    JavascriptString* TaggedInt::ToString(Var aValue,ScriptContext* scriptContext)
    {
        return ToString(ToInt32(aValue), scriptContext);
    }

    JavascriptString* TaggedInt::ToString(int value, ScriptContext* scriptContext)
    {
        char16 szBuffer[22];
        int pos = ToBuffer(value, szBuffer, _countof(szBuffer));

        return JavascriptString::NewCopyBuffer(szBuffer + pos, (_countof(szBuffer) - 1) - pos, scriptContext);
    }

    JavascriptString* TaggedInt::ToString(uint value, ScriptContext* scriptContext)
    {
        char16 szBuffer[22];
        int pos = ToBuffer(value, szBuffer, _countof(szBuffer));

        return JavascriptString::NewCopyBuffer(szBuffer + pos, (_countof(szBuffer) - 1) - pos, scriptContext);
    }

    Var TaggedInt::NegateUnchecked(Var aValue)
    {
        AssertMsg( Is(aValue), "Ensure var is actually a 'TaggedInt'");
        AssertMsg( aValue != ToVarUnchecked(0), "Do not use NegateUnchecked on zero because NegativeZero is special");
        AssertMsg( aValue != ToVarUnchecked(k_nMinValue), "Do not use NegateUnchecked on min value because it cannot be represented");

#if INT32VAR
        int n = ToInt32(aValue);
        Var result = ToVarUnchecked( 0 - n );
#else
        int n = reinterpret_cast<int>(aValue);

        // Negation can be done by subtracting from "zero". The following method
        // is just two operations: "load constant; sub"
        // The constant 2 in the following expression
        // a) adjusts for the bias of ToVarUnchecked(0) and
        // b) ensures the tag bit is set
        Var result = reinterpret_cast<Var>( 2 - n );
#endif

        // Check against the long way (shift, negate, shift, or)
        AssertMsg( result == ToVarUnchecked( -ToInt32(aValue) ), "Logic error in NegateUnchecked" );
        return result;
    }

    // Explicitly marking noinline and stdcall since this is called from inline asm
    _NOINLINE Var __stdcall TaggedInt::IncrementOverflowHelper(ScriptContext* scriptContext)
    {
        return JavascriptNumber::New( k_nMaxValue + 1.0, scriptContext );
    }

    Var TaggedInt::Increment(Var aValue, ScriptContext* scriptContext)
    {
#if _M_IX86


        __asm
        {
            mov     eax, aValue
            add     eax, 2
            jno     LblDone
            push    scriptContext
            call    TaggedInt::IncrementOverflowHelper
        LblDone:
            ; result is in eax
        }
#else

#if INT32VAR
        Var result = aValue;
        (*(unsigned int *)&result)++;  // unsigned to avoid signed int overflow
#else
        unsigned int n = reinterpret_cast<unsigned int>(aValue);
        n += 2;
        Var result = reinterpret_cast<Var>(n);
#endif

        // Wrap-around
        if( result == MinVal() )
        {
            // Use New instead of ToVar for this constant
            return IncrementOverflowHelper(scriptContext);
        }

        AssertMsg( result == ToVarUnchecked( ToInt32(aValue) + 1 ), "Logic error in Int31::Increment" );
        return result;
#endif
    }

    // Explicitly marking noinline and stdcall since this is called from inline asm
    _NOINLINE Var __stdcall TaggedInt::DecrementUnderflowHelper(ScriptContext* scriptContext)
    {
        return JavascriptNumber::New( k_nMinValue - 1.0, scriptContext );
    }

    Var TaggedInt::Decrement(Var aValue, ScriptContext* scriptContext)
    {
#if _M_IX86

        __asm
        {
            mov     eax, aValue
            sub     eax, 2
            jno     LblDone
            push    scriptContext
            call    TaggedInt::DecrementUnderflowHelper
        LblDone:
            ; result is in eax
        }
#else

#if INT32VAR
        Var result = aValue;
        (*(unsigned int *)&result)--;  // unsigned to avoid signed int overflow
#else
        unsigned int n = reinterpret_cast<unsigned int>(aValue);
        n -= 2;
        Var result = reinterpret_cast<Var>(n);
#endif

        // Wrap-around
        if( result == MaxVal() )
        {
            // Use New instead of ToVar for this constant
            return DecrementUnderflowHelper(scriptContext);
        }

        AssertMsg( result == ToVarUnchecked( ToInt32(aValue) - 1 ), "Logic error in Int31::Decrement" );
        return result;
#endif
    }
}<|MERGE_RESOLUTION|>--- conflicted
+++ resolved
@@ -434,15 +434,9 @@
     }
 
     // fills the buffer from the end and returns the start index
-<<<<<<< HEAD
-    static int UnsignedToString(unsigned long value, char16 *buffer, int bufferSize)
-    {
-        static_assert(sizeof(unsigned long) <= 8, "This method may not support the target architecture");
-=======
     int TaggedInt::UnsignedToString(unsigned __int64 value, char16 *buffer, int bufferSize)
     {
         static_assert(sizeof(value) <= 8, "This method may not support the target architecture");
->>>>>>> 84bd6f3c
         AssertMsg(bufferSize >= 22, "Error: bufferSize is too small. value may not be represented properly");
 
         buffer[bufferSize - 1] = char16(0);
@@ -475,17 +469,10 @@
         return pos + 1;
     }
 
-<<<<<<< HEAD
-    static int SignedToString(long value, char16 *buffer, int bufferSize)
-    {
-        bool neg = value < 0;
-        unsigned long val = (unsigned long) (neg ? -1 * value : value);
-=======
     int TaggedInt::SignedToString(__int64 value, char16 *buffer, int bufferSize)
     {
         bool neg = value < 0;
         unsigned __int64 val = (unsigned __int64) (neg ? -1 * value : value);
->>>>>>> 84bd6f3c
         int pos = UnsignedToString(val, buffer, bufferSize);
         if (neg) buffer[--pos] = _u('-');
         return pos;
