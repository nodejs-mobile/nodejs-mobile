//-------------------------------------------------------------------------------------------------------
// Copyright (C) Microsoft Corporation and contributors. All rights reserved.
// Licensed under the MIT license. See LICENSE.txt file in the project root for full license information.
//-------------------------------------------------------------------------------------------------------

#include "RuntimeLanguagePch.h"

#ifdef ASMJS_PLAT
#include "ByteCode/Symbol.h"
#include "ByteCode/FuncInfo.h"
#include "ByteCode/ByteCodeApi.h"
#include "ByteCode/ByteCodeWriter.h"
#include "ByteCode/ByteCodeGenerator.h"
#include "ByteCode/AsmJsByteCodeWriter.h"
#include "Language/AsmJsByteCodeGenerator.h"

#if DBG_DUMP
#include "ByteCode/ByteCodeDumper.h"
#include "ByteCode/AsmJsByteCodeDumper.h"
#endif

namespace Js
{

    bool AsmJsModuleCompiler::CompileAllFunctions()
    {
        const int size = mFunctionArray.Count();

        for (int i = 0; i < size; i++)
        {
            AsmJsFunc* func = mFunctionArray.Item(i);

            if (!CompileFunction(func, i))
            {
                // an error occurred in the function, revert state on all asm.js functions
                for (int j = 0; j <= i; j++)
                {
                    RevertFunction(j);
                }
                return false;
            }
            func->Finish();
        }
        return true;
    }


    void AsmJsModuleCompiler::RevertFunction(int funcIndex)
    {
        AsmJsFunc* func = mFunctionArray.Item(funcIndex);
        FunctionBody * funcBody = func->GetFuncBody();
        funcBody->ResetByteCodeGenState();
        funcBody->AddDeferParseAttribute();
        funcBody->SetFunctionParsed(false);
        funcBody->ResetEntryPoint();
        funcBody->SetEntryPoint(funcBody->GetDefaultEntryPointInfo(), GetScriptContext()->DeferredParsingThunk);
        funcBody->SetIsAsmjsMode(false);
        funcBody->SetIsAsmJsFunction(false);
        func->GetFncNode()->funcInfo->byteCodeFunction = func->GetFuncBody();
    }

    void AsmJsModuleCompiler::RevertAllFunctions()
    {
        for (int i = 0; i < mFunctionArray.Count(); i++)
        {
            RevertFunction(i);
        }
    }


    bool AsmJsModuleCompiler::CommitFunctions()
    {
        const int size = mFunctionArray.Count();
        // if changeHeap is defined, it must be first function, so we should skip it
        for (int i = 0; i < size; i++)
        {
            AsmJsFunc* func = mFunctionArray.Item(i);
            FunctionBody* functionBody = func->GetFuncBody();
            AsmJsFunctionInfo* asmInfo = functionBody->AllocateAsmJsFunctionInfo();

            if (!asmInfo->Init(func))
            {
                return false;
            }
            asmInfo->SetUsesHeapBuffer(mUsesHeapBuffer);

            functionBody->CheckAndSetOutParamMaxDepth(func->GetMaxArgOutDepth());
            // should be set in EmitOneFunction
            Assert(functionBody->GetIsAsmjsMode());
            Assert(functionBody->GetIsAsmJsFunction());
            ((EntryPointInfo*)functionBody->GetDefaultEntryPointInfo())->SetIsAsmJSFunction(true);

#if DBG_DUMP && defined(ASMJS_PLAT)
            if (PHASE_DUMP(ByteCodePhase, functionBody))
            {
                AsmJsByteCodeDumper::Dump(functionBody, nullptr, func);
            }
#endif
#if _M_IX86
            if (PHASE_ON1(AsmJsJITTemplatePhase) && !Configuration::Global.flags.NoNative)
            {
                AsmJsCodeGenerator* generator = GetScriptContext()->GetAsmJsCodeGenerator();
                AccumulateCompileTime();
                if (!generator)
                {
                    generator = GetScriptContext()->InitAsmJsCodeGenerator();
                }
                Assert(generator);
                generator->CodeGen(functionBody);
                AccumulateCompileTime(AsmJsCompilation::TemplateJIT);
            }
#endif
        }

        return true;
    }

    bool AsmJsModuleCompiler::CommitModule()
    {
        FuncInfo* funcInfo = GetModuleFunctionNode()->funcInfo;
        FunctionBody* functionBody = funcInfo->GetParsedFunctionBody();
        AsmJsModuleInfo* asmInfo = functionBody->AllocateAsmJsModuleInfo();

        if (funcInfo->byteCodeFunction->GetIsNamedFunctionExpression())
        {
            Assert(GetModuleFunctionNode()->pnodeName);
            Assert(GetModuleFunctionNode()->pnodeName->nop == knopVarDecl);
            ParseNodeVar * nameNode = GetModuleFunctionNode()->pnodeName;
            if (nameNode->sym->IsInSlot(GetByteCodeGenerator(), funcInfo))
            {
                GetByteCodeGenerator()->AssignPropertyId(nameNode->name());
                // if module is a named function expression, we may need to restore this for debugger
                AsmJsClosureFunction* closure = Anew(&mAllocator, AsmJsClosureFunction, nameNode->pid, AsmJsSymbol::ClosureFunction, &mAllocator);
                DefineIdentifier(nameNode->pid, closure);
            }
        }

        int argCount = 0;
        if (mBufferArgName)
        {
            argCount = 3;
        }
        else if (mForeignArgName)
        {
            argCount = 2;
        }
        else if (mStdLibArgName)
        {
            argCount = 1;
        }

        const int functionCount = mFunctionArray.Count();
        const int functionTableCount = mFunctionTableArray.Count();
        const int importFunctionCount = mImportFunctions.GetTotalVarCount();
        asmInfo->SetFunctionCount(functionCount);
        asmInfo->SetFunctionTableCount(functionTableCount);
        asmInfo->SetFunctionImportCount(importFunctionCount);
        asmInfo->SetVarCount(mVarCount);
        asmInfo->SetVarImportCount(mVarImportCount);
        asmInfo->SetArgInCount(argCount);
        asmInfo->SetModuleMemory(mModuleMemory);
        asmInfo->SetAsmMathBuiltinUsed(mAsmMathBuiltinUsedBV);
        asmInfo->SetAsmArrayBuiltinUsed(mAsmArrayBuiltinUsedBV);
        asmInfo->SetMaxHeapAccess(mMaxHeapAccess);
<<<<<<< HEAD
#ifdef ENABLE_SIMDJS
        if (IsSimdjsEnabled())
        {
            asmInfo->SetAsmSimdBuiltinUsed(mAsmSimdBuiltinUsedBV);
            asmInfo->SetSimdRegCount(mSimdVarSpace.GetTotalVarCount());
        }
#endif
=======
>>>>>>> 84bd6f3c
        int varCount = 3; // 3 possible arguments

        functionBody->SetInParamsCount(4); // Always set 4 inParams so the memory space is the same (globalEnv,stdlib,foreign,buffer)
        functionBody->SetReportedInParamsCount(4);
        functionBody->CheckAndSetConstantCount(2); // Return register + Root
        functionBody->CreateConstantTable();
        functionBody->CheckAndSetVarCount(varCount);
        functionBody->SetIsAsmjsMode(true);
        functionBody->NewObjectLiteral(); // allocate one object literal for the export object

        AsmJSByteCodeGenerator::EmitEmptyByteCode(funcInfo, GetByteCodeGenerator(), GetModuleFunctionNode());

        // Create export module proxy
        asmInfo->SetExportFunctionIndex(mExportFuncIndex);
        asmInfo->SetExportsCount(mExports.Count());
        auto exportIter = mExports.GetIterator();

<<<<<<< HEAD
        for(int exportIndex = 0; exportIter.IsValid(); ++exportIndex)
=======
        for (int exportIndex = 0; exportIter.IsValid(); ++exportIndex)
>>>>>>> 84bd6f3c
        {
            const AsmJsModuleExport& exMod = exportIter.CurrentValue();
            auto ex = asmInfo->GetExport(exportIndex);
            *ex.id = exMod.id;
            *ex.location = exMod.location;
            exportIter.MoveNext();
        }

        int iVar = 0, iVarImp = 0, iFunc = 0, iFuncImp = 0;
        const int moduleEnvCount = mModuleEnvironment.Count();
        asmInfo->InitializeSlotMap(moduleEnvCount);
        auto slotMap = asmInfo->GetAsmJsSlotMap();
        for (int i = 0; i < moduleEnvCount; i++)
        {
            AsmJsSymbol* sym = mModuleEnvironment.GetValueAt(i);
            if (sym)
            {
                AsmJsSlot * slot = RecyclerNewLeaf(GetScriptContext()->GetRecycler(), AsmJsSlot);
                slot->symType = sym->GetSymbolType();
                slotMap->AddNew(sym->GetName()->GetPropertyId(), slot);
                switch (sym->GetSymbolType())
                {
                case AsmJsSymbol::Variable:
                {
                    AsmJsVar* var = AsmJsVar::FromSymbol(sym);
                    auto& modVar = asmInfo->GetVar(iVar++);
                    modVar.location = var->GetLocation();
                    modVar.type = var->GetVarType().which();
                    if (var->GetVarType().isInt())
                    {
                        modVar.initialiser.intInit = var->GetIntInitialiser();
                    }
                    else if (var->GetVarType().isFloat())
                    {
                        modVar.initialiser.floatInit = var->GetFloatInitialiser();
                    }
                    else if (var->GetVarType().isDouble())
                    {
                        modVar.initialiser.doubleInit = var->GetDoubleInitialiser();
                    }
<<<<<<< HEAD
#ifdef ENABLE_SIMDJS
                    else if (IsSimdjsEnabled() && var->GetVarType().isSIMD())
                    {
                        modVar.initialiser.simdInit = var->GetSimdConstInitialiser();
                    }
#endif
=======
>>>>>>> 84bd6f3c
                    else
                    {
                        Assert(UNREACHED);
                    }

                    modVar.isMutable = var->isMutable();

                    slot->location = modVar.location;
                    slot->varType = var->GetVarType().which();
                    slot->isConstVar = !modVar.isMutable;
                    break;
                }
                case AsmJsSymbol::ConstantImport:
                {
                    AsmJsConstantImport* var = AsmJsConstantImport::FromSymbol(sym);
                    auto& modVar = asmInfo->GetVarImport(iVarImp++);
                    modVar.location = var->GetLocation();
                    modVar.field = var->GetField()->GetPropertyId();
                    modVar.type = var->GetVarType().which();

                    slot->location = modVar.location;
                    slot->varType = modVar.type;
                    break;
                }
                case AsmJsSymbol::ImportFunction:
                {
                    AsmJsImportFunction* func = AsmJsImportFunction::FromSymbol(sym);
                    auto& modVar = asmInfo->GetFunctionImport(iFuncImp++);
                    modVar.location = func->GetFunctionIndex();
                    modVar.field = func->GetField()->GetPropertyId();

                    slot->location = modVar.location;
                    break;
                }
                case AsmJsSymbol::FuncPtrTable:
                {
                    AsmJsFunctionTable* funcTable = AsmJsFunctionTable::FromSymbol(sym);
                    const uint size = funcTable->GetSize();
                    const RegSlot index = funcTable->GetFunctionIndex();
                    asmInfo->SetFunctionTableSize(index, size);
                    auto& modTable = asmInfo->GetFunctionTable(index);
                    for (uint j = 0; j < size; j++)
                    {
                        modTable.moduleFunctionIndex[j] = funcTable->GetModuleFunctionIndex(j);
                    }
                    slot->funcTableSize = size;
                    slot->location = index;

                    break;
                }
                case AsmJsSymbol::ModuleFunction:
                {
                    AsmJsFunc* func = AsmJsFunc::FromSymbol(sym);
                    auto& modVar = asmInfo->GetFunction(iFunc++);
                    modVar.location = func->GetFunctionIndex();
                    slot->location = modVar.location;
                    break;
                }
                case AsmJsSymbol::ArrayView:
                {
                    AsmJsArrayView * var = AsmJsArrayView::FromSymbol(sym);
                    slot->viewType = var->GetViewType();
                    break;
                }
                case AsmJsSymbol::ModuleArgument:
                {
                    AsmJsModuleArg * arg = AsmJsModuleArg::FromSymbol(sym);
                    slot->argType = arg->GetArgType();
                    break;
                }
                // used only for module validation
                case AsmJsSymbol::MathConstant:
                {
                    AsmJsMathConst * constVar = AsmJsMathConst::FromSymbol(sym);
                    slot->mathConstVal = *constVar->GetVal();
                    break;
                }
                case AsmJsSymbol::MathBuiltinFunction:
                {
                    AsmJsMathFunction * mathFunc = AsmJsMathFunction::FromSymbol(sym);
                    slot->builtinMathFunc = mathFunc->GetMathBuiltInFunction();
                    break;
                }
                case AsmJsSymbol::TypedArrayBuiltinFunction:
                {
                    AsmJsTypedArrayFunction * mathFunc = AsmJsTypedArrayFunction::FromSymbol(sym);
                    slot->builtinArrayFunc = mathFunc->GetArrayBuiltInFunction();
                    break;
                }
                case AsmJsSymbol::ClosureFunction:
                    // we don't need to store any additional info in this case
                    break;
                default:
                    Assume(UNREACHED);
                }
            }
        }
        return true;
    }

    void AsmJsModuleCompiler::ASTPrepass(ParseNodePtr pnode, AsmJsFunc * func)
    {
        ThreadContext::ProbeCurrentStackNoDispose(Js::Constants::MinStackByteCodeVisitor, GetByteCodeGenerator()->GetScriptContext());

        if (pnode == NULL)
        {
            return;
        }

        switch (pnode->nop) {
            // these first cases do the interesting work
        case knopBreak:
        case knopContinue:
            GetByteCodeGenerator()->AddTargetStmt(pnode->AsParseNodeJump()->pnodeTarget);
            break;

        case knopInt:
            func->AddConst<int>(pnode->AsParseNodeInt()->lw);
            break;
        case knopFlt:
        {
            const double d = pnode->AsParseNodeFloat()->dbl;
            if (ParserWrapper::IsMinInt(pnode))
            {
                func->AddConst<int>((int)d);
            }
            else if (ParserWrapper::IsUnsigned(pnode))
            {
                func->AddConst<int>((int)(uint32)d);
            }
            else
            {
                func->AddConst<double>(d);
            }
            break;
        }
        case knopName:
        {
            GetByteCodeGenerator()->AssignPropertyId(pnode->name());
            AsmJsSymbol * declSym = LookupIdentifier(pnode->name());
            if (declSym)
            {
                if (AsmJsMathConst::Is(declSym))
                {
                    AsmJsMathConst * definition = AsmJsMathConst::FromSymbol(declSym);
                    Assert(definition->GetType().isDouble());
                    func->AddConst<double>(*definition->GetVal());
                }
                else if (AsmJsVar::Is(declSym) && !declSym->isMutable())
                {
                    AsmJsVar * definition = AsmJsVar::FromSymbol(declSym);
                    switch (definition->GetVarType().which())
                    {
                    case AsmJsVarType::Double:
                        func->AddConst<double>(definition->GetDoubleInitialiser());
                        break;
                    case AsmJsVarType::Float:
                        func->AddConst<float>(definition->GetFloatInitialiser());
                        break;
                    case AsmJsVarType::Int:
                        func->AddConst<int>(definition->GetIntInitialiser());
                        break;
                    default:
                        Assume(UNREACHED);
                    }
                }
            }
            break;
        }
        case knopCall:
        {
            ASTPrepass(pnode->AsParseNodeCall()->pnodeTarget, func);
            bool evalArgs = true;
            if (pnode->AsParseNodeCall()->pnodeTarget->nop == knopName)
            {
<<<<<<< HEAD
                AsmJsFunctionDeclaration* funcDecl = this->LookupFunction(pnode->sxCall.pnodeTarget->name());
                if (AsmJsMathFunction::IsFround(funcDecl))
                {
                    switch (pnode->sxCall.pnodeArgs->nop)
                    {
                    case knopFlt:
                        func->AddConst<float>((float)pnode->sxCall.pnodeArgs->sxFlt.dbl);
                        evalArgs = false;
                        break;
                    case knopInt:
                        func->AddConst<float>((float)pnode->sxCall.pnodeArgs->sxInt.lw);
                        evalArgs = false;
                        break;
                    case knopNeg:
                        if (pnode->sxCall.pnodeArgs->sxUni.pnode1->nop == knopInt && pnode->sxCall.pnodeArgs->sxUni.pnode1->sxInt.lw == 0)
=======
                AsmJsFunctionDeclaration* funcDecl = this->LookupFunction(pnode->AsParseNodeCall()->pnodeTarget->name());
                if (AsmJsMathFunction::IsFround(funcDecl) && pnode->AsParseNodeCall()->argCount > 0)
                {
                    switch (pnode->AsParseNodeCall()->pnodeArgs->nop)
                    {
                    case knopFlt:
                        func->AddConst<float>((float)pnode->AsParseNodeCall()->pnodeArgs->AsParseNodeFloat()->dbl);
                        evalArgs = false;
                        break;

                    case knopInt:
                        func->AddConst<float>((float)pnode->AsParseNodeCall()->pnodeArgs->AsParseNodeInt()->lw);
                        evalArgs = false;
                        break;

                    case knopNeg:
                        if (pnode->AsParseNodeCall()->pnodeArgs->AsParseNodeUni()->pnode1->nop == knopInt && pnode->AsParseNodeCall()->pnodeArgs->AsParseNodeUni()->pnode1->AsParseNodeInt()->lw == 0)
>>>>>>> 84bd6f3c
                        {
                            func->AddConst<float>(-0.0f);
                            evalArgs = false;
                            break;
<<<<<<< HEAD
                        }
                    }
                }
#ifdef ENABLE_SIMDJS
                else if (IsSimdjsEnabled())
                {
                    /*
                    Float32x4 operations work on Float reg space.
                    If any of the args is a literal (DoubleLit), we need to have a copy of it in the Float reg space.
                    Note that we may end up with redundant copies in the Double reg space, since we ASTPrepass the args (Fix later ?)
                    */
                    if (funcDecl && funcDecl->GetSymbolType() == AsmJsSymbol::SIMDBuiltinFunction)
                    {
                        AsmJsSIMDFunction* simdFunc = funcDecl->Cast<AsmJsSIMDFunction>();
                        if (simdFunc->IsFloat32x4Func())
                        {
                            ParseNode *argNode, *arg;
                            argNode = arg = pnode->sxCall.pnodeArgs;
                            do
                            {
                                if (argNode->nop == knopList)
                                {
                                    arg = ParserWrapper::GetBinaryLeft(argNode);
                                    argNode = ParserWrapper::GetBinaryRight(argNode);
                                }
                                if (arg->nop == knopFlt)
                                {
                                    func->AddConst<float>((float)arg->sxFlt.dbl);
                                }
                                if (argNode != arg && argNode->nop == knopFlt)
                                { // last arg
                                    func->AddConst<float>((float)argNode->sxFlt.dbl);
                                }
                            } while (argNode->nop == knopList);
                        }
                    }
                }
#endif // #ifdef ENABLE_SIMDJS
=======
                        }
                    }
                }
>>>>>>> 84bd6f3c
            }
            if (evalArgs)
            {
                ASTPrepass(pnode->AsParseNodeCall()->pnodeArgs, func);
            }
            break;
        }
        case knopVarDecl:
            GetByteCodeGenerator()->AssignPropertyId(pnode->name());
            ASTPrepass(pnode->AsParseNodeVar()->pnodeInit, func);
            break;
            // all the rest of the cases simply walk the AST
        case knopQmark:
            ASTPrepass(pnode->AsParseNodeTri()->pnode1, func);
            ASTPrepass(pnode->AsParseNodeTri()->pnode2, func);
            ASTPrepass(pnode->AsParseNodeTri()->pnode3, func);
            break;
        case knopList:
            do
            {
                ParseNode * pnode1 = pnode->AsParseNodeBin()->pnode1;
                ASTPrepass(pnode1, func);
                pnode = pnode->AsParseNodeBin()->pnode2;
            } while (pnode->nop == knopList);
            ASTPrepass(pnode, func);
            break;
        case knopFor:
            ASTPrepass(pnode->AsParseNodeFor()->pnodeInit, func);
            ASTPrepass(pnode->AsParseNodeFor()->pnodeCond, func);
            ASTPrepass(pnode->AsParseNodeFor()->pnodeIncr, func);
            ASTPrepass(pnode->AsParseNodeFor()->pnodeBody, func);
            break;
        case knopIf:
            ASTPrepass(pnode->AsParseNodeIf()->pnodeCond, func);
            ASTPrepass(pnode->AsParseNodeIf()->pnodeTrue, func);
            ASTPrepass(pnode->AsParseNodeIf()->pnodeFalse, func);
            break;
        case knopDoWhile:
        case knopWhile:
            ASTPrepass(pnode->AsParseNodeWhile()->pnodeCond, func);
            ASTPrepass(pnode->AsParseNodeWhile()->pnodeBody, func);
            break;
        case knopReturn:
            ASTPrepass(pnode->AsParseNodeReturn()->pnodeExpr, func);
            break;
        case knopBlock:
            ASTPrepass(pnode->AsParseNodeBlock()->pnodeStmt, func);
            break;
        case knopSwitch:
            ASTPrepass(pnode->AsParseNodeSwitch()->pnodeVal, func);
            for (ParseNodeCase *pnodeT = pnode->AsParseNodeSwitch()->pnodeCases; NULL != pnodeT; pnodeT = pnodeT->pnodeNext)
            {
                ASTPrepass(pnodeT, func);
            }
            ASTPrepass(pnode->AsParseNodeSwitch()->pnodeBlock, func);
            break;
        case knopCase:
            ASTPrepass(pnode->AsParseNodeCase()->pnodeExpr, func);
            ASTPrepass(pnode->AsParseNodeCase()->pnodeBody, func);
            break;
        case knopComma:
        {
            ParseNode *pnode1 = pnode->AsParseNodeBin()->pnode1;
            if (pnode1->nop == knopComma)
            {
                // avoid recursion on very large comma expressions.
                ArenaAllocator *alloc = GetByteCodeGenerator()->GetAllocator();
                SList<ParseNode*> *rhsStack = Anew(alloc, SList<ParseNode*>, alloc);
                do {
                    rhsStack->Push(pnode1->AsParseNodeBin()->pnode2);
                    pnode1 = pnode1->AsParseNodeBin()->pnode1;
                } while (pnode1->nop == knopComma);
                ASTPrepass(pnode1, func);
                while (!rhsStack->Empty())
                {
                    ParseNode *pnodeRhs = rhsStack->Pop();
                    ASTPrepass(pnodeRhs, func);
                }
                Adelete(alloc, rhsStack);
            }
            else
            {
                ASTPrepass(pnode1, func);
            }
            ASTPrepass(pnode->AsParseNodeBin()->pnode2, func);
            break;
        }
        default:
        {
            uint flags = ParseNode::Grfnop(pnode->nop);
            if (flags&fnopUni)
            {
                ASTPrepass(pnode->AsParseNodeUni()->pnode1, func);
            }
            else if (flags&fnopBin)
            {
                ASTPrepass(pnode->AsParseNodeBin()->pnode1, func);
                ASTPrepass(pnode->AsParseNodeBin()->pnode2, func);
            }
            break;
        }
        }
    }

    void AsmJsModuleCompiler::BindArguments(ParseNode* argList)
    {
        for (ParseNode* pnode = argList; pnode; pnode = pnode->AsParseNodeVar()->pnodeNext)
        {
            GetByteCodeGenerator()->AssignPropertyId(pnode->name());
        }
    }

    bool AsmJsModuleCompiler::CompileFunction(AsmJsFunc * func, int funcIndex)
    {
        ParseNodeFnc * fncNode = func->GetFncNode();
        ParseNodePtr pnodeBody = nullptr;

        Assert(fncNode->nop == knopFncDecl && fncNode->funcInfo && fncNode->funcInfo->IsDeferred() && fncNode->pnodeBody == NULL);

        Js::ParseableFunctionInfo* deferParseFunction = fncNode->funcInfo->byteCodeFunction;
        Utf8SourceInfo * utf8SourceInfo = deferParseFunction->GetUtf8SourceInfo();
        ULONG grfscr = utf8SourceInfo->GetParseFlags();
        grfscr = grfscr & (~fscrGlobalCode);
        func->SetOrigParseFlags(grfscr);
        deferParseFunction->SetGrfscr(grfscr | (grfscr & ~fscrDeferredFncExpression));
        deferParseFunction->SetSourceInfo(GetByteCodeGenerator()->GetCurrentSourceIndex(),
            fncNode,
            !!(grfscr & fscrEvalCode),
            ((grfscr & fscrDynamicCode) && !(grfscr & fscrEvalCode)));

        deferParseFunction->SetInParamsCount(fncNode->funcInfo->inArgsCount);
        deferParseFunction->SetReportedInParamsCount(fncNode->funcInfo->inArgsCount);

        if (fncNode->pnodeBody == NULL)
        {
            if (!PHASE_OFF1(Js::SkipNestedDeferredPhase) && (grfscr & fscrCreateParserState) == fscrCreateParserState && deferParseFunction->GetCompileCount() == 0)
            {
                deferParseFunction->BuildDeferredStubs(fncNode);
            }
        }
        deferParseFunction->SetIsAsmjsMode(true);
        Parser ps(GetScriptContext(), FALSE, this->GetAllocator()->GetPageAllocator());
        FunctionBody * funcBody;
        ParseNodeProg * parseTree;

        CompileScriptException se;
        funcBody = deferParseFunction->ParseAsmJs(&ps, &se, &parseTree);
        fncNode->funcInfo->byteCodeFunction = funcBody;

        TRACE_BYTECODE(_u("\nDeferred parse %s\n"), funcBody->GetDisplayName());
        if (parseTree && parseTree->nop == knopProg)
        {
            auto body = parseTree->pnodeBody;
            if (body && body->nop == knopList)
            {
                auto fncDecl = body->AsParseNodeBin()->pnode1;
                if (fncDecl && fncDecl->nop == knopFncDecl)
                {
                    pnodeBody = fncDecl->AsParseNodeFnc()->pnodeBody;
                    func->SetFuncBody(funcBody);
                }
            }
        }
        GetByteCodeGenerator()->PushFuncInfo(_u("Start asm.js AST prepass"), fncNode->funcInfo);
        BindArguments(fncNode->pnodeParams);
        ASTPrepass(pnodeBody, func);
        GetByteCodeGenerator()->PopFuncInfo(_u("End asm.js AST prepass"));

        fncNode->pnodeBody = pnodeBody;

        if (!pnodeBody)
        {
            // body should never be null if parsing succeeded
            Assert(UNREACHED);
            return Fail(fncNode, _u("Function should always have parse nodes"));
        }

        // Check if this function requires a bigger Ast
<<<<<<< HEAD
        UpdateMaxAstSize(fncNode->sxFnc.astSize);
=======
        UpdateMaxAstSize(fncNode->astSize);
>>>>>>> 84bd6f3c

        if (!SetupFunctionArguments(func, pnodeBody))
        {
            // failure message will be printed by SetupFunctionArguments
            fncNode->pnodeBody = NULL;
            return false;
        }

        if (!SetupLocalVariables(func))
        {
            // failure message will be printed by SetupLocalVariables
            fncNode->pnodeBody = NULL;
            return false;
        }

        // now that we have setup the function, we can generate bytecode for it
        AsmJSByteCodeGenerator gen(func, this);
        bool wasEmit = gen.EmitOneFunction();
        fncNode->pnodeBody = NULL;
        return wasEmit;
    }


    bool AsmJsModuleCompiler::SetupFunctionArguments(AsmJsFunc * func, ParseNodePtr pnode)
    {
        // Check arguments
        ArgSlot numArguments = 0;
        ParseNode * fncNode = func->GetFncNode();
        ParseNode* argNode = ParserWrapper::FunctionArgsList(fncNode, numArguments);

        if (!func->EnsureArgCount(numArguments))
        {
            return Fail(argNode, _u("Cannot have variable number of arguments"));
        }

        ArgSlot index = 0;
        while (argNode)
        {
            if (pnode->nop != knopList)
            {
                return Fail(pnode, _u("Missing assignment statement for argument"));
            }


            if (!ParserWrapper::IsDefinition(argNode))
            {
                return Fail(argNode, _u("duplicate argument name not allowed"));
            }

            PropertyName argName = argNode->name();
            if (!AsmJSCompiler::CheckIdentifier(*this, argNode, argName))
            {
                return false;
            }

            // creates the variable
            AsmJsVarBase* var = func->DefineVar(argName, true);
            if (!var)
            {
                return Fail(argNode, _u("Failed to define var"));
            }

            ParseNode* argDefinition = ParserWrapper::GetBinaryLeft(pnode);
            if (argDefinition->nop != knopAsg)
            {
                return Fail(argDefinition, _u("Expecting an assignment"));
            }

            ParseNode* lhs = ParserWrapper::GetBinaryLeft(argDefinition);
            ParseNode* rhs = ParserWrapper::GetBinaryRight(argDefinition);

#define NodeDefineThisArgument(n,var) (n->nop == knopName && ParserWrapper::VariableName(n)->GetPropertyId() == var->GetName()->GetPropertyId())

            if (!NodeDefineThisArgument(lhs, var))
            {
                return Fail(lhs, _u("Defining wrong argument"));
            }

            if (rhs->nop == knopPos)
            {
                // unary + => double
                var->SetVarType(AsmJsVarType::Double);
                var->SetLocation(func->AcquireRegister<double>());
                // validate stmt
                ParseNode* argSym = ParserWrapper::GetUnaryNode(rhs);

                if (!NodeDefineThisArgument(argSym, var))
                {
                    return Fail(lhs, _u("Defining wrong argument"));
                }
            }
            else if (rhs->nop == knopOr)
            {
                var->SetVarType(AsmJsVarType::Int);
                var->SetLocation(func->AcquireRegister<int>());

                ParseNode* argSym = ParserWrapper::GetBinaryLeft(rhs);
                ParseNode* intSym = ParserWrapper::GetBinaryRight(rhs);
                // validate stmt
                if (!NodeDefineThisArgument(argSym, var))
                {
                    return Fail(lhs, _u("Defining wrong argument"));
                }
                if (intSym->nop != knopInt || intSym->AsParseNodeInt()->lw != 0)
                {
                    return Fail(lhs, _u("Or value must be 0 when defining arguments"));
                }
            }
            else if (rhs->nop == knopCall)
            {
                ParseNodeCall* callNode = rhs->AsParseNodeCall();
                if (callNode->pnodeTarget->nop != knopName)
                {
                    return Fail(rhs, _u("call should be for fround"));
                }
                AsmJsFunctionDeclaration* funcDecl = this->LookupFunction(callNode->pnodeTarget->name());

                if (!funcDecl)
                    return Fail(rhs, _u("Cannot resolve function for argument definition, or wrong function"));

                if (AsmJsMathFunction::Is(funcDecl))
                {
                    if (!AsmJsMathFunction::IsFround(funcDecl))
                    {
                        return Fail(rhs, _u("call should be for fround"));
                    }
                    var->SetVarType(AsmJsVarType::Float);
                    var->SetLocation(func->AcquireRegister<float>());
                }
<<<<<<< HEAD
#ifdef ENABLE_SIMDJS
                else if (IsSimdjsEnabled() && funcDecl->GetSymbolType() == AsmJsSymbol::SIMDBuiltinFunction)
                {
                    AsmJsSIMDFunction* simdFunc = funcDecl->Cast<AsmJsSIMDFunction>();
                    // x = f4check(x)
                    if (!simdFunc->IsTypeCheck())
                    {
                       return Fail(rhs, _u("Invalid SIMD argument type check. E.g. expected x = f4check(x)"));
                    }
                    if (simdFunc->IsUnsignedTypeCheck())
                    {
                        return Fail(rhs, _u("Invalid SIMD argument type. Expecting Signed arguments."));
                    }
                    var->SetVarType(simdFunc->GetTypeCheckVarType());
                    // We don't set SIMD args reg location here. We defer that after all function locals are processed.
                    // This allows us to capture all SIMD constants from locals initializations, add them to the register space before we assign registers to args and locals.
                    func->GetSimdVarsList().Add(var);
                }
#endif
=======
>>>>>>> 84bd6f3c
                else
                {
                    return Fail(rhs, _u("Wrong function used for argument definition"));
                }

                if (callNode->argCount == 0 || !NodeDefineThisArgument(callNode->pnodeArgs, var))
                {
                    return Fail(lhs, _u("Defining wrong argument"));
                }
            }
            else
            {
                return Fail(rhs, _u("arguments are not casted as valid Asm.js type"));
            }

            if (PHASE_TRACE1(ByteCodePhase))
            {
                Output::Print(_u("    Argument [%s] Valid"), argName->Psz());
            }

            if (!func->EnsureArgType(var, index++))
            {
                return Fail(rhs, _u("Unexpected argument type"));
            }

            argNode = ParserWrapper::NextVar(argNode);
            pnode = ParserWrapper::GetBinaryRight(pnode);
        }

        func->SetBodyNode(pnode);
        return true;
    }

    bool AsmJsModuleCompiler::SetupLocalVariables(AsmJsFunc * func)
    {
        ParseNodePtr pnode = func->GetBodyNode();
        MathBuiltin mathBuiltin;
<<<<<<< HEAD
        AsmJsSIMDValue simdValue;
        simdValue.Zero();
=======
>>>>>>> 84bd6f3c
        // define all variables
        BVSparse<ArenaAllocator> initializerBV(&mAllocator);
        while (pnode->nop == knopList)
        {
            ParseNode * varNode = ParserWrapper::GetBinaryLeft(pnode);
            while (varNode && varNode->nop != knopEndCode)
            {
                ParseNode * decl;
                if (varNode->nop == knopList)
                {
                    decl = ParserWrapper::GetBinaryLeft(varNode);
                    varNode = ParserWrapper::GetBinaryRight(varNode);
                }
                else
                {
                    decl = varNode;
                    varNode = nullptr;
                }
                // if we have hit a non-declaration, we are done processing the function header
                if (decl->nop != knopVarDecl)
                {
                    return true;
                }
                ParseNode* pnodeInit = decl->AsParseNodeVar()->pnodeInit;
                AsmJsSymbol * declSym = nullptr;

                bool isFroundInit = false;
<<<<<<< HEAD

#ifdef ENABLE_SIMDJS
                AsmJsSIMDFunction* simdFunc = nullptr;
#endif

=======
>>>>>>> 84bd6f3c
                if (!pnodeInit)
                {
                    return Fail(decl, _u("The righthand side of a var declaration missing an initialization (empty)"));
                }

                if (pnodeInit->nop == knopName)
                {
                    declSym = LookupIdentifier(pnodeInit->name(), func);
                    if ((!AsmJsVar::Is(declSym) && !AsmJsMathConst::Is(declSym)) || declSym->isMutable())
                    {
                        return Fail(decl, _u("Var declaration with non-constant"));
                    }
                }
                else if (pnodeInit->nop == knopCall)
                {
                    if (pnodeInit->AsParseNodeCall()->pnodeTarget->nop != knopName)
                    {
                        return Fail(decl, _u("Var declaration with something else than a literal value|fround call"));
                    }
                    AsmJsFunctionDeclaration* funcDecl = this->LookupFunction(pnodeInit->AsParseNodeCall()->pnodeTarget->name());

                    if (!funcDecl)
                        return Fail(pnodeInit, _u("Cannot resolve function name"));

                    if (AsmJsMathFunction::Is(funcDecl))
                    {
<<<<<<< HEAD
                        if (!AsmJsMathFunction::IsFround(funcDecl) || !ParserWrapper::IsFroundNumericLiteral(pnodeInit->sxCall.pnodeArgs))
=======
                        if (!AsmJsMathFunction::IsFround(funcDecl) || !ParserWrapper::IsFroundNumericLiteral(pnodeInit->AsParseNodeCall()->pnodeArgs))
>>>>>>> 84bd6f3c
                        {
                            return Fail(decl, _u("Var declaration with something else than a literal value|fround call"));
                        }
                        isFroundInit = true;
                    }
<<<<<<< HEAD
#ifdef ENABLE_SIMDJS
                    else if (IsSimdjsEnabled() && funcDecl->GetSymbolType() == AsmJsSymbol::SIMDBuiltinFunction)
=======
                    else
>>>>>>> 84bd6f3c
                    {
                        return Fail(varNode, _u("Unknown function call on var declaration"));
                    }
#endif
                    else
                    {
                        return Fail(varNode, _u("Unknown function call on var declaration"));
                    }
                }
                else if (pnodeInit->nop != knopInt && pnodeInit->nop != knopFlt)
                {
                    return Fail(decl, _u("Var declaration with something else than a literal value|fround call"));
                }
                if (!AsmJSCompiler::CheckIdentifier(*this, decl, decl->name()))
                {
                    // CheckIdentifier will print failure message
                    return false;
                }

                AsmJsVar* var = (AsmJsVar*)func->DefineVar(decl->name(), false);
                if (!var)
                {
                    return Fail(decl, _u("Failed to define var"));
                }
                // If we are declaring a var that we previously used in an initializer, that value will be undefined
                // so we need to throw an error.
                if (initializerBV.Test(var->GetName()->GetPropertyId()))
                {
                    return Fail(decl, _u("Cannot declare a var after using it in an initializer"));
                }
                RegSlot loc = Constants::NoRegister;
                if (pnodeInit->nop == knopInt)
                {
                    var->SetVarType(AsmJsVarType::Int);
                    var->SetLocation(func->AcquireRegister<int>());
                    var->SetConstInitialiser(pnodeInit->AsParseNodeInt()->lw);
                    loc = func->GetConstRegister<int>(pnodeInit->AsParseNodeInt()->lw);
                }
                else if (ParserWrapper::IsMinInt(pnodeInit))
                {
                    var->SetVarType(AsmJsVarType::Int);
                    var->SetLocation(func->AcquireRegister<int>());
                    var->SetConstInitialiser(INT_MIN);
                    loc = func->GetConstRegister<int>(INT_MIN);
                }
                else if (ParserWrapper::IsUnsigned(pnodeInit))
                {
                    var->SetVarType(AsmJsVarType::Int);
                    var->SetLocation(func->AcquireRegister<int>());
                    var->SetConstInitialiser((int)((uint32)pnodeInit->AsParseNodeFloat()->dbl));
                    loc = func->GetConstRegister<int>((uint32)pnodeInit->AsParseNodeFloat()->dbl);
                }
                else if (pnodeInit->nop == knopFlt)
                {
                    if (pnodeInit->AsParseNodeFloat()->maybeInt)
                    {
                        return Fail(decl, _u("Var declaration with integer literal outside range [-2^31, 2^32)"));
                    }
                    var->SetVarType(AsmJsVarType::Double);
                    var->SetLocation(func->AcquireRegister<double>());
                    loc = func->GetConstRegister<double>(pnodeInit->AsParseNodeFloat()->dbl);
                    var->SetConstInitialiser(pnodeInit->AsParseNodeFloat()->dbl);
                }
                else if (pnodeInit->nop == knopName)
                {
                    if (AsmJsVar::Is(declSym))
                    {
                        AsmJsVar * definition = AsmJsVar::FromSymbol(declSym);
                        initializerBV.Set(definition->GetName()->GetPropertyId());
                        switch (definition->GetVarType().which())
                        {
                        case AsmJsVarType::Double:
                            var->SetVarType(AsmJsVarType::Double);
                            var->SetLocation(func->AcquireRegister<double>());
                            var->SetConstInitialiser(definition->GetDoubleInitialiser());
                            break;

                        case AsmJsVarType::Float:
                            var->SetVarType(AsmJsVarType::Float);
                            var->SetLocation(func->AcquireRegister<float>());
                            var->SetConstInitialiser(definition->GetFloatInitialiser());
                            break;

                        case AsmJsVarType::Int:
                            var->SetVarType(AsmJsVarType::Int);
                            var->SetLocation(func->AcquireRegister<int>());
                            var->SetConstInitialiser(definition->GetIntInitialiser());
                            break;

                        default:
                            Assume(UNREACHED);
                        }
                    }
                    else
                    {
                        Assert(declSym->GetType() == AsmJsType::Double);

                        AsmJsMathConst * definition = AsmJsMathConst::FromSymbol(declSym);

                        var->SetVarType(AsmJsVarType::Double);
                        var->SetLocation(func->AcquireRegister<double>());
                        var->SetConstInitialiser(*definition->GetVal());
                    }
                }
                else if (pnodeInit->nop == knopCall)
                {
                    if (isFroundInit)
                    {
                        var->SetVarType(AsmJsVarType::Float);
                        var->SetLocation(func->AcquireRegister<float>());
                        if (pnodeInit->AsParseNodeCall()->pnodeArgs->nop == knopInt)
                        {
                            int iVal = pnodeInit->AsParseNodeCall()->pnodeArgs->AsParseNodeInt()->lw;
                            var->SetConstInitialiser((float)iVal);
                            loc = func->GetConstRegister<float>((float)iVal);
                        }
                        else if (ParserWrapper::IsNegativeZero(pnodeInit->AsParseNodeCall()->pnodeArgs))
                        {
                            var->SetConstInitialiser(-0.0f);
                            loc = func->GetConstRegister<float>(-0.0f);
                        }
                        else
                        {
                            // note: fround((-)NumericLiteral) is explicitly allowed for any range, so we do not need to check for maybeInt
                            Assert(pnodeInit->AsParseNodeCall()->pnodeArgs->nop == knopFlt);
                            float fVal = (float)pnodeInit->AsParseNodeCall()->pnodeArgs->AsParseNodeFloat()->dbl;
                            var->SetConstInitialiser((float)fVal);
                            loc = func->GetConstRegister<float>(fVal);
                        }
                    }
<<<<<<< HEAD
#ifdef ENABLE_SIMDJS
                    else if (IsSimdjsEnabled() && simdFunc)
                    {
                        // simd constructor call
                        // en-register the simdvalue constant first
                        func->AddConst<AsmJsSIMDValue>(simdValue);
                        loc = func->GetConstRegister<AsmJsSIMDValue>(simdValue);
                        var->SetConstInitialiser(simdValue);
                        var->SetVarType(simdFunc->GetConstructorVarType());
                        // add to list. assign register after all constants.
                        func->GetSimdVarsList().Add(var);
                    }
#endif
=======
>>>>>>> 84bd6f3c
                    else
                    {
                        Assert(UNREACHED);
                    }
                }

                if (loc == Constants::NoRegister && pnodeInit->nop != knopName)
                {
                    return Fail(decl, _u("Cannot find Register constant for var"));
                }
            }

            if (ParserWrapper::GetBinaryRight(pnode)->nop == knopEndCode)
            {
                break;
            }
            pnode = ParserWrapper::GetBinaryRight(pnode);
        }
<<<<<<< HEAD

        varDeclEnd:
        // this code has to be on all exit-path from the function
#ifdef ENABLE_SIMDJS
        if (IsSimdjsEnabled())
        {
            // Now, assign registers to all SIMD vars after all constants are en-registered.
            for (int i = 0; i < func->GetSimdVarsList().Count(); i++)
            {
                AsmJsVarBase *var = func->GetSimdVarsList().Item(i);
                var->SetLocation(func->AcquireRegister<AsmJsSIMDValue>());
            }
            func->GetSimdVarsList().Reset(); // list not needed anymore
        }
#endif
=======
>>>>>>> 84bd6f3c
        return true;
    }

    AsmJsFunc* AsmJsModuleCompiler::CreateNewFunctionEntry(ParseNodeFnc* pnodeFnc)
    {
        PropertyName name = ParserWrapper::FunctionName(pnodeFnc);
        if (!name)
        {
            return nullptr;
        }

        GetByteCodeGenerator()->AssignPropertyId(name);
        AsmJsFunc* func = Anew(&mAllocator, AsmJsFunc, name, pnodeFnc, &mAllocator, mCx->scriptContext);
        if (func)
        {
            if (DefineIdentifier(name, func))
            {
                uint index = (uint)mFunctionArray.Count();
                if (pnodeFnc->nestedIndex != index)
                {
                    return nullptr;
                }
                func->SetFunctionIndex((RegSlot)index);
                mFunctionArray.Add(func);
                Assert(index + 1 == (uint)mFunctionArray.Count());
                return func;
            }
            // Error adding function
            mAllocator.Free(func, sizeof(AsmJsFunc));
        }
        // Error allocating a new function
        return nullptr;
    }

    bool AsmJsModuleCompiler::CheckByteLengthCall(ParseNode * callNode, ParseNode * bufferDecl)
    {
        if (callNode->nop != knopCall || callNode->AsParseNodeCall()->pnodeTarget->nop != knopName)
        {
            return false;
        }
        AsmJsTypedArrayFunction* arrayFunc = LookupIdentifier<AsmJsTypedArrayFunction>(callNode->AsParseNodeCall()->pnodeTarget->name());
        if (!arrayFunc)
        {
            return false;
        }

        return callNode->AsParseNodeCall()->argCount == 1 &&
            !callNode->AsParseNodeCall()->isApplyCall &&
            !callNode->AsParseNodeCall()->isEvalCall &&
            callNode->AsParseNodeCall()->spreadArgCount == 0 &&
            arrayFunc->GetArrayBuiltInFunction() == AsmJSTypedArrayBuiltin_byteLength &&
            callNode->AsParseNodeCall()->pnodeArgs->nop == knopName &&
            callNode->AsParseNodeCall()->pnodeArgs->name()->GetPropertyId() == bufferDecl->name()->GetPropertyId();
    }

    bool AsmJsModuleCompiler::Fail(ParseNode* usepn, const wchar *error)
    {
        AsmJSCompiler::OutputError(GetScriptContext(), error);
        return false;
    }

    bool AsmJsModuleCompiler::FailName(ParseNode *usepn, const wchar *fmt, PropertyName name)
    {
        AsmJSCompiler::OutputError(GetScriptContext(), fmt, name->Psz());
        return false;
    }

    bool AsmJsModuleCompiler::LookupStandardLibraryMathName(PropertyName name, MathBuiltin *mathBuiltin) const
    {
        return mStandardLibraryMathNames.TryGetValue(name->GetPropertyId(), mathBuiltin);
    }

    bool AsmJsModuleCompiler::LookupStandardLibraryArrayName(PropertyName name, TypedArrayBuiltin *builtin) const
    {
        return mStandardLibraryArrayNames.TryGetValue(name->GetPropertyId(), builtin);
    }

    void AsmJsModuleCompiler::InitBufferArgName(PropertyName n)
    {
#if DBG
        Assert(!mBufferArgNameInit);
        mBufferArgNameInit = true;
#endif
        mBufferArgName = n;
    }

    void AsmJsModuleCompiler::InitForeignArgName(PropertyName n)
    {
#if DBG
        Assert(!mForeignArgNameInit);
        mForeignArgNameInit = true;
#endif
        mForeignArgName = n;
    }

    void AsmJsModuleCompiler::InitStdLibArgName(PropertyName n)
    {
#if DBG
        Assert(!mStdLibArgNameInit);
        mStdLibArgNameInit = true;
#endif
        mStdLibArgName = n;
    }

    Js::PropertyName AsmJsModuleCompiler::GetStdLibArgName() const
    {
#if DBG
        Assert(mBufferArgNameInit);
#endif
        return mStdLibArgName;
    }

    Js::PropertyName AsmJsModuleCompiler::GetForeignArgName() const
    {
#if DBG
        Assert(mForeignArgNameInit);
#endif
        return mForeignArgName;
    }

    Js::PropertyName AsmJsModuleCompiler::GetBufferArgName() const
    {
#if DBG
        Assert(mStdLibArgNameInit);
#endif
        return mBufferArgName;
    }

    bool AsmJsModuleCompiler::Init()
    {
        if (mInitialised)
        {
            return false;
        }
        mInitialised = true;

        struct MathFunc
        {
            MathFunc(PropertyId id_ = 0, AsmJsMathFunction* val_ = nullptr) :
                id(id_), val(val_)
            {
            }
            PropertyId id;
            AsmJsMathFunction* val;
        };
        MathFunc mathFunctions[AsmJSMathBuiltinFunction_COUNT];
        // we could move the mathBuiltinFuncname to MathFunc struct
        mathFunctions[AsmJSMathBuiltin_sin] = MathFunc(PropertyIds::sin, Anew(&mAllocator, AsmJsMathFunction, nullptr, &mAllocator, 1, AsmJSMathBuiltin_sin, OpCodeAsmJs::Sin_Db, AsmJsRetType::Double, AsmJsType::MaybeDouble));
        mathFunctions[AsmJSMathBuiltin_cos] = MathFunc(PropertyIds::cos, Anew(&mAllocator, AsmJsMathFunction, nullptr, &mAllocator, 1, AsmJSMathBuiltin_cos, OpCodeAsmJs::Cos_Db, AsmJsRetType::Double, AsmJsType::MaybeDouble));
        mathFunctions[AsmJSMathBuiltin_tan] = MathFunc(PropertyIds::tan, Anew(&mAllocator, AsmJsMathFunction, nullptr, &mAllocator, 1, AsmJSMathBuiltin_tan, OpCodeAsmJs::Tan_Db, AsmJsRetType::Double, AsmJsType::MaybeDouble));
        mathFunctions[AsmJSMathBuiltin_asin] = MathFunc(PropertyIds::asin, Anew(&mAllocator, AsmJsMathFunction, nullptr, &mAllocator, 1, AsmJSMathBuiltin_asin, OpCodeAsmJs::Asin_Db, AsmJsRetType::Double, AsmJsType::MaybeDouble));
        mathFunctions[AsmJSMathBuiltin_acos] = MathFunc(PropertyIds::acos, Anew(&mAllocator, AsmJsMathFunction, nullptr, &mAllocator, 1, AsmJSMathBuiltin_acos, OpCodeAsmJs::Acos_Db, AsmJsRetType::Double, AsmJsType::MaybeDouble));
        mathFunctions[AsmJSMathBuiltin_atan] = MathFunc(PropertyIds::atan, Anew(&mAllocator, AsmJsMathFunction, nullptr, &mAllocator, 1, AsmJSMathBuiltin_atan, OpCodeAsmJs::Atan_Db, AsmJsRetType::Double, AsmJsType::MaybeDouble));
        mathFunctions[AsmJSMathBuiltin_ceil] = MathFunc(PropertyIds::ceil, Anew(&mAllocator, AsmJsMathFunction, nullptr, &mAllocator, 1, AsmJSMathBuiltin_ceil, OpCodeAsmJs::Ceil_Db, AsmJsRetType::Double, AsmJsType::MaybeDouble));
        mathFunctions[AsmJSMathBuiltin_floor] = MathFunc(PropertyIds::floor, Anew(&mAllocator, AsmJsMathFunction, nullptr, &mAllocator, 1, AsmJSMathBuiltin_floor, OpCodeAsmJs::Floor_Db, AsmJsRetType::Double, AsmJsType::MaybeDouble));
        mathFunctions[AsmJSMathBuiltin_exp] = MathFunc(PropertyIds::exp, Anew(&mAllocator, AsmJsMathFunction, nullptr, &mAllocator, 1, AsmJSMathBuiltin_exp, OpCodeAsmJs::Exp_Db, AsmJsRetType::Double, AsmJsType::MaybeDouble));
        mathFunctions[AsmJSMathBuiltin_log] = MathFunc(PropertyIds::log, Anew(&mAllocator, AsmJsMathFunction, nullptr, &mAllocator, 1, AsmJSMathBuiltin_log, OpCodeAsmJs::Log_Db, AsmJsRetType::Double, AsmJsType::MaybeDouble));
        mathFunctions[AsmJSMathBuiltin_pow] = MathFunc(PropertyIds::pow, Anew(&mAllocator, AsmJsMathFunction, nullptr, &mAllocator, 2, AsmJSMathBuiltin_pow, OpCodeAsmJs::Pow_Db, AsmJsRetType::Double, AsmJsType::MaybeDouble, AsmJsType::MaybeDouble));
        mathFunctions[AsmJSMathBuiltin_sqrt] = MathFunc(PropertyIds::sqrt, Anew(&mAllocator, AsmJsMathFunction, nullptr, &mAllocator, 1, AsmJSMathBuiltin_sqrt, OpCodeAsmJs::Sqrt_Db, AsmJsRetType::Double, AsmJsType::MaybeDouble));
        mathFunctions[AsmJSMathBuiltin_abs] = MathFunc(PropertyIds::abs, Anew(&mAllocator, AsmJsMathFunction, nullptr, &mAllocator, 1, AsmJSMathBuiltin_abs, OpCodeAsmJs::Abs_Db, AsmJsRetType::Double, AsmJsType::MaybeDouble));
        mathFunctions[AsmJSMathBuiltin_atan2] = MathFunc(PropertyIds::atan2, Anew(&mAllocator, AsmJsMathFunction, nullptr, &mAllocator, 2, AsmJSMathBuiltin_atan2, OpCodeAsmJs::Atan2_Db, AsmJsRetType::Double, AsmJsType::MaybeDouble, AsmJsType::MaybeDouble));
        mathFunctions[AsmJSMathBuiltin_imul] = MathFunc(PropertyIds::imul, Anew(&mAllocator, AsmJsMathFunction, nullptr, &mAllocator, 2, AsmJSMathBuiltin_imul, OpCodeAsmJs::Imul_Int, AsmJsRetType::Signed, AsmJsType::Intish, AsmJsType::Intish));
        mathFunctions[AsmJSMathBuiltin_fround] = MathFunc(PropertyIds::fround, Anew(&mAllocator, AsmJsMathFunction, nullptr, &mAllocator, 1, AsmJSMathBuiltin_fround, OpCodeAsmJs::Fround_Flt, AsmJsRetType::Float, AsmJsType::Floatish));
        mathFunctions[AsmJSMathBuiltin_min] = MathFunc(PropertyIds::min, Anew(&mAllocator, AsmJsMathFunction, nullptr, &mAllocator, 2, AsmJSMathBuiltin_min, OpCodeAsmJs::Min_Db, AsmJsRetType::Double, AsmJsType::MaybeDouble, AsmJsType::MaybeDouble));
        mathFunctions[AsmJSMathBuiltin_max] = MathFunc(PropertyIds::max, Anew(&mAllocator, AsmJsMathFunction, nullptr, &mAllocator, 2, AsmJSMathBuiltin_max, OpCodeAsmJs::Max_Db, AsmJsRetType::Double, AsmJsType::MaybeDouble, AsmJsType::MaybeDouble));
        mathFunctions[AsmJSMathBuiltin_clz32] = MathFunc(PropertyIds::clz32, Anew(&mAllocator, AsmJsMathFunction, nullptr, &mAllocator, 1, AsmJSMathBuiltin_clz32, OpCodeAsmJs::Clz32_Int, AsmJsRetType::Fixnum, AsmJsType::Intish));

        mathFunctions[AsmJSMathBuiltin_abs].val->SetOverload(Anew(&mAllocator, AsmJsMathFunction, nullptr, &mAllocator, 1, AsmJSMathBuiltin_abs, OpCodeAsmJs::Abs_Int, AsmJsRetType::Unsigned, AsmJsType::Signed));
        mathFunctions[AsmJSMathBuiltin_min].val->SetOverload(Anew(&mAllocator, AsmJsMathFunction, nullptr, &mAllocator, 2, AsmJSMathBuiltin_min, OpCodeAsmJs::Min_Int, AsmJsRetType::Signed, AsmJsType::Signed, AsmJsType::Signed));
        mathFunctions[AsmJSMathBuiltin_max].val->SetOverload(Anew(&mAllocator, AsmJsMathFunction, nullptr, &mAllocator, 2, AsmJSMathBuiltin_max, OpCodeAsmJs::Max_Int, AsmJsRetType::Signed, AsmJsType::Signed, AsmJsType::Signed));

        //Float Overloads
        mathFunctions[AsmJSMathBuiltin_fround].val->SetOverload(Anew(&mAllocator, AsmJsMathFunction, nullptr, &mAllocator, 1, AsmJSMathBuiltin_fround, OpCodeAsmJs::Fround_Db, AsmJsRetType::Float, AsmJsType::MaybeDouble));
        mathFunctions[AsmJSMathBuiltin_fround].val->SetOverload(Anew(&mAllocator, AsmJsMathFunction, nullptr, &mAllocator, 1, AsmJSMathBuiltin_fround, OpCodeAsmJs::Fround_Int, AsmJsRetType::Float, AsmJsType::Int));// should we split this into signed and unsigned?
        mathFunctions[AsmJSMathBuiltin_abs].val->SetOverload(Anew(&mAllocator, AsmJsMathFunction, nullptr, &mAllocator, 1, AsmJSMathBuiltin_abs, OpCodeAsmJs::Abs_Flt, AsmJsRetType::Floatish, AsmJsType::MaybeFloat));
        mathFunctions[AsmJSMathBuiltin_ceil].val->SetOverload(Anew(&mAllocator, AsmJsMathFunction, nullptr, &mAllocator, 1, AsmJSMathBuiltin_ceil, OpCodeAsmJs::Ceil_Flt, AsmJsRetType::Floatish, AsmJsType::MaybeFloat));
        mathFunctions[AsmJSMathBuiltin_floor].val->SetOverload(Anew(&mAllocator, AsmJsMathFunction, nullptr, &mAllocator, 1, AsmJSMathBuiltin_floor, OpCodeAsmJs::Floor_Flt, AsmJsRetType::Floatish, AsmJsType::MaybeFloat));
        mathFunctions[AsmJSMathBuiltin_sqrt].val->SetOverload(Anew(&mAllocator, AsmJsMathFunction, nullptr, &mAllocator, 1, AsmJSMathBuiltin_sqrt, OpCodeAsmJs::Sqrt_Flt, AsmJsRetType::Floatish, AsmJsType::MaybeFloat));

        for (int i = 0; i < AsmJSMathBuiltinFunction_COUNT; i++)
        {
            if (!AddStandardLibraryMathName((PropertyId)mathFunctions[i].id, mathFunctions[i].val, mathFunctions[i].val->GetMathBuiltInFunction()))
            {
                return false;
            }
        }

        struct ConstMath
        {
            ConstMath(PropertyId id_, const double* val_, AsmJSMathBuiltinFunction mathLibConstName_) :
                id(id_), val(val_), mathLibConstName(mathLibConstName_) { }
            PropertyId id;
            AsmJSMathBuiltinFunction mathLibConstName;
            const double* val;
        };
        ConstMath constMath[] = {
            ConstMath(PropertyIds::E       , &Math::E                           , AsmJSMathBuiltinFunction::AsmJSMathBuiltin_e),
            ConstMath(PropertyIds::LN10     , &Math::LN10                        , AsmJSMathBuiltinFunction::AsmJSMathBuiltin_ln10),
            ConstMath(PropertyIds::LN2      , &Math::LN2                         , AsmJSMathBuiltinFunction::AsmJSMathBuiltin_ln2),
            ConstMath(PropertyIds::LOG2E    , &Math::LOG2E                       , AsmJSMathBuiltinFunction::AsmJSMathBuiltin_log2e),
            ConstMath(PropertyIds::LOG10E   , &Math::LOG10E                      , AsmJSMathBuiltinFunction::AsmJSMathBuiltin_log10e),
            ConstMath(PropertyIds::PI       , &Math::PI                          , AsmJSMathBuiltinFunction::AsmJSMathBuiltin_pi),
            ConstMath(PropertyIds::SQRT1_2  , &Math::SQRT1_2                     , AsmJSMathBuiltinFunction::AsmJSMathBuiltin_sqrt1_2),
            ConstMath(PropertyIds::SQRT2    , &Math::SQRT2                       , AsmJSMathBuiltinFunction::AsmJSMathBuiltin_sqrt2),
            ConstMath(PropertyIds::Infinity , &NumberConstants::POSITIVE_INFINITY, AsmJSMathBuiltinFunction::AsmJSMathBuiltin_infinity),
            ConstMath(PropertyIds::NaN      , &NumberConstants::NaN              , AsmJSMathBuiltinFunction::AsmJSMathBuiltin_nan),
        };
        const int size = sizeof(constMath) / sizeof(ConstMath);
        for (int i = 0; i < size; i++)
        {
            if (!AddStandardLibraryMathName(constMath[i].id, constMath[i].val, constMath[i].mathLibConstName))
            {
                return false;
            }
        }


        struct ArrayFunc
        {
            ArrayFunc(PropertyId id_ = 0, AsmJsTypedArrayFunction* val_ = nullptr) :
                id(id_), val(val_)
            {
            }
            PropertyId id;
            AsmJsTypedArrayFunction* val;
        };

        ArrayFunc arrayFunctions[AsmJSMathBuiltinFunction_COUNT];
        arrayFunctions[AsmJSTypedArrayBuiltin_Int8Array] = ArrayFunc(PropertyIds::Int8Array, Anew(&mAllocator, AsmJsTypedArrayFunction, nullptr, &mAllocator, AsmJSTypedArrayBuiltin_Int8Array, ArrayBufferView::TYPE_INT8));
        arrayFunctions[AsmJSTypedArrayBuiltin_Uint8Array] = ArrayFunc(PropertyIds::Uint8Array, Anew(&mAllocator, AsmJsTypedArrayFunction, nullptr, &mAllocator, AsmJSTypedArrayBuiltin_Uint8Array, ArrayBufferView::TYPE_UINT8));
        arrayFunctions[AsmJSTypedArrayBuiltin_Int16Array] = ArrayFunc(PropertyIds::Int16Array, Anew(&mAllocator, AsmJsTypedArrayFunction, nullptr, &mAllocator, AsmJSTypedArrayBuiltin_Int16Array, ArrayBufferView::TYPE_INT16));
        arrayFunctions[AsmJSTypedArrayBuiltin_Uint16Array] = ArrayFunc(PropertyIds::Uint16Array, Anew(&mAllocator, AsmJsTypedArrayFunction, nullptr, &mAllocator, AsmJSTypedArrayBuiltin_Uint16Array, ArrayBufferView::TYPE_UINT16));
        arrayFunctions[AsmJSTypedArrayBuiltin_Int32Array] = ArrayFunc(PropertyIds::Int32Array, Anew(&mAllocator, AsmJsTypedArrayFunction, nullptr, &mAllocator, AsmJSTypedArrayBuiltin_Int32Array, ArrayBufferView::TYPE_INT32));
        arrayFunctions[AsmJSTypedArrayBuiltin_Uint32Array] = ArrayFunc(PropertyIds::Uint32Array, Anew(&mAllocator, AsmJsTypedArrayFunction, nullptr, &mAllocator, AsmJSTypedArrayBuiltin_Uint32Array, ArrayBufferView::TYPE_UINT32));
        arrayFunctions[AsmJSTypedArrayBuiltin_Float32Array] = ArrayFunc(PropertyIds::Float32Array, Anew(&mAllocator, AsmJsTypedArrayFunction, nullptr, &mAllocator, AsmJSTypedArrayBuiltin_Float32Array, ArrayBufferView::TYPE_FLOAT32));
        arrayFunctions[AsmJSTypedArrayBuiltin_Float64Array] = ArrayFunc(PropertyIds::Float64Array, Anew(&mAllocator, AsmJsTypedArrayFunction, nullptr, &mAllocator, AsmJSTypedArrayBuiltin_Float64Array, ArrayBufferView::TYPE_FLOAT64));
        arrayFunctions[AsmJSTypedArrayBuiltin_byteLength] = ArrayFunc(PropertyIds::byteLength, Anew(&mAllocator, AsmJsTypedArrayFunction, nullptr, &mAllocator, AsmJSTypedArrayBuiltin_byteLength, ArrayBufferView::TYPE_COUNT));

        for (int i = 0; i < AsmJSTypedArrayBuiltin_COUNT; i++)
        {
            if (!AddStandardLibraryArrayName((PropertyId)arrayFunctions[i].id, arrayFunctions[i].val, arrayFunctions[i].val->GetArrayBuiltInFunction()))
            {
                return false;
            }
        }
<<<<<<< HEAD
#ifdef ENABLE_SIMDJS
        // similar to math functions maps initialization.
        if (IsSimdjsEnabled())
        {
            if (!InitSIMDBuiltins())
            {
                return false;
            }
        }
#endif
=======
>>>>>>> 84bd6f3c
        return true;
    }

    AsmJsModuleCompiler::AsmJsModuleCompiler(ExclusiveContext *cx, AsmJSParser &parser) :
        mCx(cx)
        , mCurrentParserNode(parser)
        , mAllocator(_u("Asmjs"), cx->scriptContext->GetThreadContext()->GetPageAllocator(), Throw::OutOfMemory)
        , mModuleFunctionName(nullptr)
        , mStandardLibraryMathNames(&mAllocator)
        , mStandardLibraryArrayNames(&mAllocator)
        , mFunctionArray(&mAllocator)
        , mModuleEnvironment(&mAllocator)
        , mFunctionTableArray(&mAllocator)
        , mInitialised(false)
        , mIntVarSpace()
        , mDoubleVarSpace()
        , mExports(&mAllocator)
        , mExportFuncIndex(Js::Constants::NoRegister)
        , mVarImportCount(0)
        , mVarCount(0)
        , mFuncPtrTableCount(0)
        , mCompileTime()
        , mCompileTimeLastTick(GetTick())
        , mMaxAstSize(0)
        , mArrayViews(&mAllocator)
        , mUsesHeapBuffer(false)
        , mMaxHeapAccess(0)
#if DBG
        , mStdLibArgNameInit(false)
        , mForeignArgNameInit(false)
        , mBufferArgNameInit(false)
#endif
    {
        InitModuleNode(parser->AsParseNodeFnc());
    }

    bool AsmJsModuleCompiler::AddStandardLibraryMathName(PropertyId id, const double* cstAddr, AsmJSMathBuiltinFunction mathLibFunctionName)
    {
        // make sure this name is unique
        if (mStandardLibraryMathNames.ContainsKey(id))
        {
            return false;
        }

        MathBuiltin mathBuiltin(mathLibFunctionName, cstAddr);
        int addResult = mStandardLibraryMathNames.AddNew(id, mathBuiltin);
        if (addResult == -1)
        {
            // Error adding the function
            return false;
        }
        return true;
    }


    bool AsmJsModuleCompiler::AddStandardLibraryMathName(PropertyId id, AsmJsMathFunction* func, AsmJSMathBuiltinFunction mathLibFunctionName)
    {
        // make sure this name is unique
        if (mStandardLibraryMathNames.ContainsKey(id))
        {
            return false;
        }

        MathBuiltin mathBuiltin(mathLibFunctionName, func);
        int addResult = mStandardLibraryMathNames.AddNew(id, mathBuiltin);
        if (addResult == -1)
        {
            // Error adding the function
            return false;
        }
        return true;
    }

    bool AsmJsModuleCompiler::AddStandardLibraryArrayName(PropertyId id, AsmJsTypedArrayFunction* func, AsmJSTypedArrayBuiltinFunction arrayLibFunctionName)
    {
        // make sure this name is unique
        if (mStandardLibraryArrayNames.ContainsKey(id))
        {
            return false;
        }

        TypedArrayBuiltin arrayBuiltin(arrayLibFunctionName, func);
        int addResult = mStandardLibraryArrayNames.AddNew(id, arrayBuiltin);
        if (addResult == -1)
        {
            // Error adding the function
            return false;
        }
        return true;
    }

    Parser * AsmJsModuleCompiler::GetParser() const
    {
        return mCx->byteCodeGenerator->GetParser();
    }

    ByteCodeGenerator* AsmJsModuleCompiler::GetByteCodeGenerator() const
    {
        return mCx->byteCodeGenerator;
    }

    ScriptContext * AsmJsModuleCompiler::GetScriptContext() const
    {
        return mCx->scriptContext;
    }

    AsmJsSymbol* AsmJsModuleCompiler::LookupIdentifier(PropertyName name, AsmJsFunc* func /*= nullptr */, AsmJsLookupSource::Source* lookupSource /*= nullptr*/)
    {
        AsmJsSymbol* lookupResult = nullptr;
        if (name)
        {
            if (func)
            {
                lookupResult = func->LookupIdentifier(name, lookupSource);
                if (lookupResult)
                {
                    return lookupResult;
                }
            }

            lookupResult = mModuleEnvironment.LookupWithKey(name->GetPropertyId(), nullptr);
            if (lookupSource)
            {
                *lookupSource = AsmJsLookupSource::AsmJsModule;
            }
        }
        return lookupResult;
    }

    bool AsmJsModuleCompiler::DefineIdentifier(PropertyName name, AsmJsSymbol* symbol)
    {
        Assert(symbol);
        if (symbol)
        {
            // make sure this identifier is unique
            if (!LookupIdentifier(name))
            {
                int addResult = mModuleEnvironment.AddNew(name->GetPropertyId(), symbol);
                return addResult != -1;
            }
        }
        return false;
    }

    bool AsmJsModuleCompiler::AddNumericVar(PropertyName name, ParseNode* pnode, bool isFloat, bool isMutable /*= true*/)
    {
        Assert(ParserWrapper::IsNumericLiteral(pnode) || (isFloat && ParserWrapper::IsFroundNumericLiteral(pnode)));
        AsmJsVar* var = Anew(&mAllocator, AsmJsVar, name, isMutable);
        if (!var)
        {
            return false;
        }
        if (!DefineIdentifier(name, var))
        {
            return false;
        }

        ++mVarCount;

        if (isFloat)
        {
            var->SetVarType(AsmJsVarType::Float);
            var->SetLocation(mFloatVarSpace.AcquireRegister());
            if (pnode->nop == knopInt)
            {
                var->SetConstInitialiser((float)pnode->AsParseNodeInt()->lw);
            }
            else if (ParserWrapper::IsNegativeZero(pnode))
            {
                var->SetConstInitialiser(-0.0f);
            }
            else
            {
                var->SetConstInitialiser((float)pnode->AsParseNodeFloat()->dbl);
            }
        }
        else if (pnode->nop == knopInt)
        {
            var->SetVarType(AsmJsVarType::Int);
            var->SetLocation(mIntVarSpace.AcquireRegister());
            var->SetConstInitialiser(pnode->AsParseNodeInt()->lw);
        }
        else
        {
            if (ParserWrapper::IsMinInt(pnode))
            {
                var->SetVarType(AsmJsVarType::Int);
                var->SetLocation(mIntVarSpace.AcquireRegister());
                var->SetConstInitialiser(INT_MIN);
            }
            else if (ParserWrapper::IsUnsigned(pnode))
            {
                var->SetVarType(AsmJsVarType::Int);
                var->SetLocation(mIntVarSpace.AcquireRegister());
                var->SetConstInitialiser((int)((uint32)pnode->AsParseNodeFloat()->dbl));
            }
            else if (pnode->AsParseNodeFloat()->maybeInt)
            {
                // this means there was an int literal not in range [-2^31,3^32)
                return false;
            }
            else
            {
                var->SetVarType(AsmJsVarType::Double);
                var->SetLocation(mDoubleVarSpace.AcquireRegister());
                var->SetConstInitialiser(pnode->AsParseNodeFloat()->dbl);
            }
        }
        return true;
    }

    bool AsmJsModuleCompiler::AddGlobalVarImport(PropertyName name, PropertyName field, AsmJSCoercion coercion)
    {
        AsmJsConstantImport* var = Anew(&mAllocator, AsmJsConstantImport, name, field);
        if (!var)
        {
            return false;
        }
        if (!DefineIdentifier(name, var))
        {
            return false;
        }
        ++mVarImportCount;

        switch (coercion)
        {
        case Js::AsmJS_ToInt32:
            var->SetVarType(AsmJsVarType::Int);
            var->SetLocation(mIntVarSpace.AcquireRegister());
            break;
        case Js::AsmJS_ToNumber:
            var->SetVarType(AsmJsVarType::Double);
            var->SetLocation(mDoubleVarSpace.AcquireRegister());
            break;
        case Js::AsmJS_FRound:
            var->SetVarType(AsmJsVarType::Float);
            var->SetLocation(mFloatVarSpace.AcquireRegister());
            break;
<<<<<<< HEAD
#ifdef ENABLE_SIMDJS
        case Js::AsmJS_Int32x4:
            if (IsSimdjsEnabled())
            {
                var->SetVarType(AsmJsVarType::Int32x4);
                var->SetLocation(mSimdVarSpace.AcquireRegister());
                break;
            }
            Assert(UNREACHED);
        case Js::AsmJS_Bool32x4:
            if (IsSimdjsEnabled())
            {
                var->SetVarType(AsmJsVarType::Bool32x4);
                var->SetLocation(mSimdVarSpace.AcquireRegister());
                break;
            }
            Assert(UNREACHED);
        case Js::AsmJS_Bool16x8:
            if (IsSimdjsEnabled())
            {
                var->SetVarType(AsmJsVarType::Bool16x8);
                var->SetLocation(mSimdVarSpace.AcquireRegister());
                break;
            }
            Assert(UNREACHED);
        case Js::AsmJS_Bool8x16:
            if (IsSimdjsEnabled())
            {
                var->SetVarType(AsmJsVarType::Bool8x16);
                var->SetLocation(mSimdVarSpace.AcquireRegister());
                break;
            }
            Assert(UNREACHED);
        case AsmJS_Float32x4:
            if (IsSimdjsEnabled())
            {
                var->SetVarType(AsmJsVarType::Float32x4);
                var->SetLocation(mSimdVarSpace.AcquireRegister());
                break;
            }
            Assert(UNREACHED);
        case AsmJS_Float64x2:
            if (IsSimdjsEnabled())
            {
                var->SetVarType(AsmJsVarType::Float64x2);
                var->SetLocation(mSimdVarSpace.AcquireRegister());
                break;
            }
            Assert(UNREACHED);
        case Js::AsmJS_Int16x8:
            if (IsSimdjsEnabled())
            {
                var->SetVarType(AsmJsVarType::Int16x8);
                var->SetLocation(mSimdVarSpace.AcquireRegister());
                break;
            }
            Assert(UNREACHED);
        case Js::AsmJS_Int8x16:
            if (IsSimdjsEnabled())
            {
                var->SetVarType(AsmJsVarType::Int8x16);
                var->SetLocation(mSimdVarSpace.AcquireRegister());
                break;
            }
            Assert(UNREACHED);
        case Js::AsmJS_Uint32x4:
            if (IsSimdjsEnabled())
            {
                var->SetVarType(AsmJsVarType::Uint32x4);
                var->SetLocation(mSimdVarSpace.AcquireRegister());
                break;
            }
            Assert(UNREACHED);
        case Js::AsmJS_Uint16x8:
            if (IsSimdjsEnabled())
            {
                var->SetVarType(AsmJsVarType::Uint16x8);
                var->SetLocation(mSimdVarSpace.AcquireRegister());
                break;
            }
            Assert(UNREACHED);
        case Js::AsmJS_Uint8x16:
            if (IsSimdjsEnabled())
            {
                var->SetVarType(AsmJsVarType::Uint8x16);
                var->SetLocation(mSimdVarSpace.AcquireRegister());
                break;
            }
            Assert(UNREACHED);
#endif // #ifdef ENABLE_SIMDJS
=======
>>>>>>> 84bd6f3c
        default:
            break;
        }

        return true;
    }

    bool AsmJsModuleCompiler::AddModuleFunctionImport(PropertyName name, PropertyName field)
    {
        AsmJsImportFunction* var = Anew(&mAllocator, AsmJsImportFunction, name, field, &mAllocator);
        if (!var)
        {
            return false;
        }
        if (!DefineIdentifier(name, var))
        {
            return false;
        }
        var->SetFunctionIndex(mImportFunctions.AcquireRegister());

        return true;
    }

    bool AsmJsModuleCompiler::AddNumericConst(PropertyName name, const double* cst)
    {
        AsmJsMathConst* var = Anew(&mAllocator, AsmJsMathConst, name, cst);
        if (!var)
        {
            return false;
        }
        if (!DefineIdentifier(name, var))
        {
            return false;
        }

        return true;
    }

    bool AsmJsModuleCompiler::AddArrayView(PropertyName name, ArrayBufferView::ViewType type)
    {
        AsmJsArrayView* view = Anew(&mAllocator, AsmJsArrayView, name, type);
        if (!view)
        {
            return false;
        }
        if (!DefineIdentifier(name, view))
        {
            return false;
        }
        mArrayViews.Enqueue(view);

        return true;
    }

    bool AsmJsModuleCompiler::AddFunctionTable(PropertyName name, const int size)
    {
        GetByteCodeGenerator()->AssignPropertyId(name);
        AsmJsFunctionTable* funcTable = Anew(&mAllocator, AsmJsFunctionTable, name, &mAllocator);
        if (!funcTable)
        {
            return false;
        }
        if (!DefineIdentifier(name, funcTable))
        {
            return false;
        }
        funcTable->SetSize(size);
        int pos = mFunctionTableArray.Add(funcTable);
        funcTable->SetFunctionIndex(pos);

        return true;
    }

    bool AsmJsModuleCompiler::AddExport(PropertyName name, RegSlot location)
    {
        AsmJsModuleExport * foundExport;
        if (mExports.TryGetReference(name->GetPropertyId(), &foundExport))
        {
            AsmJSCompiler::OutputMessage(GetScriptContext(), DEIT_GENERAL, _u("Warning: redefining export"));
            foundExport->location = location;
            return true;
        }
        else
        {
            AsmJsModuleExport ex;
            ex.id = name->GetPropertyId();
            ex.location = location;
            return mExports.Add(ex.id, ex) >= 0;
            // return is < 0 if count overflowed 31bits
        }
    }

    bool AsmJsModuleCompiler::SetExportFunc(AsmJsFunc* func)
    {
        Assert(mExports.Count() == 0 && func);
        mExportFuncIndex = func->GetFunctionIndex();
        return mExports.Count() == 0 && (uint32)mExportFuncIndex < (uint32)mFunctionArray.Count();
    }

    AsmJsFunctionDeclaration* AsmJsModuleCompiler::LookupFunction(PropertyName name)
    {
        return LookupIdentifier<AsmJsFunctionDeclaration>(name);
    }

    bool AsmJsModuleCompiler::AreAllFuncTableDefined()
    {
        const int size = mFunctionTableArray.Count();
        for (int i = 0; i < size; i++)
        {
            AsmJsFunctionTable* funcTable = mFunctionTableArray.Item(i);
            if (!funcTable->IsDefined())
            {
                AsmJSCompiler::OutputError(GetScriptContext(), _u("Function table %s was used in a function but does not appear in the module"), funcTable->GetName()->Psz());
                return false;
            }
        }
        return true;
    }

    void AsmJsModuleCompiler::UpdateMaxHeapAccess(uint index)
    {
        if (mMaxHeapAccess < index)
        {
            mMaxHeapAccess = index;
        }
    }

    void AsmJsModuleCompiler::InitMemoryOffsets()
    {
        mModuleMemory.mArrayBufferOffset = AsmJsModuleMemory::MemoryTableBeginOffset;
        mModuleMemory.mStdLibOffset = mModuleMemory.mArrayBufferOffset + 1;
        mModuleMemory.mDoubleOffset = mModuleMemory.mStdLibOffset + 1;
        mModuleMemory.mFuncOffset = mModuleMemory.mDoubleOffset + (mDoubleVarSpace.GetTotalVarCount() * WAsmJs::DOUBLE_SLOTS_SPACE);
        mModuleMemory.mFFIOffset = mModuleMemory.mFuncOffset + mFunctionArray.Count();
        mModuleMemory.mFuncPtrOffset = mModuleMemory.mFFIOffset + mImportFunctions.GetTotalVarCount();
        mModuleMemory.mFloatOffset = mModuleMemory.mFuncPtrOffset + GetFuncPtrTableCount();
        mModuleMemory.mIntOffset = mModuleMemory.mFloatOffset + (int32)(mFloatVarSpace.GetTotalVarCount() * WAsmJs::FLOAT_SLOTS_SPACE + 0.5);
<<<<<<< HEAD
        mModuleMemory.mMemorySize    = mModuleMemory.mIntOffset + (int32)(mIntVarSpace.GetTotalVarCount() * WAsmJs::INT_SLOTS_SPACE + 0.5);
#ifdef ENABLE_SIMDJS
        if (IsSimdjsEnabled())
        {
            // mSimdOffset is in SIMDValues, hence aligned
            // mMemorySize is in Vars
            mModuleMemory.mSimdOffset = (int) ::ceil(mModuleMemory.mMemorySize / WAsmJs::SIMD_SLOTS_SPACE);
            if (mSimdVarSpace.GetTotalVarCount())
            {
                mModuleMemory.mMemorySize = (int)((mModuleMemory.mSimdOffset + mSimdVarSpace.GetTotalVarCount()) * WAsmJs::SIMD_SLOTS_SPACE);
            }
        }
        else
#endif
        {
            mModuleMemory.mSimdOffset = 0;  // initialize to avoid GC false reference
        }
=======
        mModuleMemory.mMemorySize = mModuleMemory.mIntOffset + (int32)(mIntVarSpace.GetTotalVarCount() * WAsmJs::INT_SLOTS_SPACE + 0.5);
>>>>>>> 84bd6f3c
    }

    void AsmJsModuleCompiler::AccumulateCompileTime()
    {
        Js::TickDelta td;
        AsmJsCompileTime curTime = GetTick();
        td = curTime - mCompileTimeLastTick;
        mCompileTime = mCompileTime + td;
        mCompileTimeLastTick = curTime;
    }

    void AsmJsModuleCompiler::AccumulateCompileTime(AsmJsCompilation::Phases phase)
    {
        Js::TickDelta td;
        AsmJsCompileTime curTime = GetTick();
        td = curTime - mCompileTimeLastTick;
        mCompileTime = mCompileTime + td;
        mCompileTimeLastTick = curTime;
        mPhaseCompileTime[phase] = mPhaseCompileTime[phase] + td;
    }

    Js::AsmJsCompileTime AsmJsModuleCompiler::GetTick()
    {
        return Js::Tick::Now();
    }

    uint64 AsmJsModuleCompiler::GetCompileTime() const
    {
        return mCompileTime.ToMicroseconds();
    }

    static const char16* AsmPhaseNames[AsmJsCompilation::Phases_COUNT] = {
    _u("Module"),
    _u("ByteCode"),
    _u("TemplateJIT"),
    };

    void AsmJsModuleCompiler::PrintCompileTrace() const
    {
        // for testtrace, don't print time so that it can be used for baselines
        if (PHASE_TESTTRACE1(AsmjsPhase))
        {
            AsmJSCompiler::OutputMessage(GetScriptContext(), DEIT_ASMJS_SUCCEEDED, _u("Successfully compiled asm.js code"));
        }
        else
        {
            uint64 us = GetCompileTime();
            uint64 ms = us / 1000;
            us = us % 1000;
            AsmJSCompiler::OutputMessage(GetScriptContext(), DEIT_ASMJS_SUCCEEDED, _u("Successfully compiled asm.js code (total compilation time %llu.%llums)"), ms, us);
        }

        if (PHASE_TRACE1(AsmjsPhase))
        {
            for (int i = 0; i < AsmJsCompilation::Phases_COUNT; i++)
            {
                uint64 us = mPhaseCompileTime[i].ToMicroseconds();
                uint64 ms = us / 1000;
                us = us % 1000;
                Output::Print(_u("%20s : %llu.%llums\n"), AsmPhaseNames[i], ms, us);
            }
            Output::Flush();
        }
    }

    BVStatic<ASMMATH_BUILTIN_SIZE> AsmJsModuleCompiler::GetAsmMathBuiltinUsedBV()
    {
        return mAsmMathBuiltinUsedBV;
    }

    BVStatic<ASMARRAY_BUILTIN_SIZE> AsmJsModuleCompiler::GetAsmArrayBuiltinUsedBV()
    {
        return mAsmArrayBuiltinUsedBV;
    }

    void AsmJsModuleInfo::SetFunctionCount(int val)
    {
        Assert(mFunctions == nullptr);
        mFunctionCount = val;
        mFunctions = RecyclerNewArray(mRecycler, ModuleFunction, val);
    }

    void AsmJsModuleInfo::SetFunctionTableCount(int val)
    {
        Assert(mFunctionTables == nullptr);
        mFunctionTableCount = val;
        mFunctionTables = RecyclerNewArray(mRecycler, ModuleFunctionTable, val);
    }

    void AsmJsModuleInfo::SetFunctionImportCount(int val)
    {
        Assert(mFunctionImports == nullptr);
        mFunctionImportCount = val;
        mFunctionImports = RecyclerNewArray(mRecycler, ModuleFunctionImport, val);
    }

    void AsmJsModuleInfo::SetVarCount(int val)
    {
        Assert(mVars == nullptr);
        mVarCount = val;
        mVars = RecyclerNewArray(mRecycler, ModuleVar, val);
    }

    void AsmJsModuleInfo::SetVarImportCount(int val)
    {
        Assert(mVarImports == nullptr);
        mVarImportCount = val;
        mVarImports = RecyclerNewArray(mRecycler, ModuleVarImport, val);
    }

    void AsmJsModuleInfo::SetExportsCount(int count)
    {
        if (count)
        {
            mExports = RecyclerNewPlus(mRecycler, count * sizeof(PropertyId), PropertyIdArray, count, 0);
            mExportsFunctionLocation = RecyclerNewArray(mRecycler, RegSlot, count);
        }
        mExportsCount = count;
    }

    void AsmJsModuleInfo::InitializeSlotMap(int val)
    {
        Assert(mSlotMap == nullptr);
        mSlotsCount = val;
        mSlotMap = RecyclerNew(mRecycler, AsmJsSlotMap, mRecycler);
    }

    void AsmJsModuleInfo::SetFunctionTableSize(int index, uint size)
    {
        Assert(mFunctionTables != nullptr);
        Assert(index < mFunctionTableCount);
        ModuleFunctionTable& table = mFunctionTables[index];
        table.size = size;
        table.moduleFunctionIndex = RecyclerNewArray(mRecycler, RegSlot, size);
    }

    void AsmJsModuleInfo::EnsureHeapAttached(ScriptFunction * func)
    {
#ifdef ENABLE_WASM
        if (WasmScriptFunction::Is(func))
        {
            WasmScriptFunction* wasmFunc = WasmScriptFunction::FromVar(func);
            WebAssemblyMemory * wasmMem = wasmFunc->GetWebAssemblyMemory();
            if (wasmMem && wasmMem->GetBuffer() && wasmMem->GetBuffer()->IsDetached())
            {
                Throw::OutOfMemory();
            }
        }
        else
#endif
        {
            AsmJsScriptFunction* asmFunc = AsmJsScriptFunction::FromVar(func);
            ArrayBuffer* moduleArrayBuffer = asmFunc->GetAsmJsArrayBuffer();
            if (moduleArrayBuffer && moduleArrayBuffer->IsDetached())
            {
                Throw::OutOfMemory();
            }
        }

    }

    void * AsmJsModuleInfo::ConvertFrameForJavascript(void* env, AsmJsScriptFunction* func)
    {
        FunctionBody * body = func->GetFunctionBody();
        AsmJsFunctionInfo * asmFuncInfo = body->GetAsmJsFunctionInfo();
        FunctionBody * moduleBody = asmFuncInfo->GetModuleFunctionBody();
        AsmJsModuleInfo * asmModuleInfo = moduleBody->GetAsmJsModuleInfo();
        Assert(asmModuleInfo);

        ScriptContext * scriptContext = func->GetScriptContext();
        // AsmJsModuleEnvironment is all laid out here
        Var * asmJsEnvironment = static_cast<Var*>(env);
        Var * asmBufferPtr = asmJsEnvironment + asmModuleInfo->GetModuleMemory().mArrayBufferOffset;
        ArrayBuffer * asmBuffer = *asmBufferPtr ? ArrayBuffer::FromVar(*asmBufferPtr) : nullptr;

        Var stdLibObj = *(asmJsEnvironment + asmModuleInfo->GetModuleMemory().mStdLibOffset);
        Var asmMathObject = stdLibObj ? JavascriptOperators::OP_GetProperty(stdLibObj, PropertyIds::Math, scriptContext) : nullptr;

        Var * asmFFIs = asmJsEnvironment + asmModuleInfo->GetModuleMemory().mFFIOffset;
        Var * asmFuncs = asmJsEnvironment + asmModuleInfo->GetModuleMemory().mFuncOffset;
        Var ** asmFuncPtrs = reinterpret_cast<Var**>(asmJsEnvironment + asmModuleInfo->GetModuleMemory().mFuncPtrOffset);

        double * asmDoubleVars = reinterpret_cast<double*>(asmJsEnvironment + asmModuleInfo->GetModuleMemory().mDoubleOffset);
        int * asmIntVars = reinterpret_cast<int*>(asmJsEnvironment + asmModuleInfo->GetModuleMemory().mIntOffset);
        float * asmFloatVars = reinterpret_cast<float*>(asmJsEnvironment + asmModuleInfo->GetModuleMemory().mFloatOffset);

<<<<<<< HEAD
#ifdef ENABLE_SIMDJS
        AsmJsSIMDValue * asmSIMDVars = reinterpret_cast<AsmJsSIMDValue*>(asmJsEnvironment + asmModuleInfo->GetModuleMemory().mSimdOffset);
#endif

=======
>>>>>>> 84bd6f3c
#if DEBUG
        Field(Var) * slotArray = RecyclerNewArrayZ(scriptContext->GetRecycler(), Field(Var), moduleBody->scopeSlotArraySize + ScopeSlots::FirstSlotIndex);
#else
        Field(Var) * slotArray = RecyclerNewArray(scriptContext->GetRecycler(), Field(Var), moduleBody->scopeSlotArraySize + ScopeSlots::FirstSlotIndex);
#endif
        ScopeSlots scopeSlots(slotArray);
        scopeSlots.SetCount(moduleBody->scopeSlotArraySize);
        scopeSlots.SetScopeMetadata(moduleBody->GetFunctionInfo());

        auto asmSlotMap = asmModuleInfo->GetAsmJsSlotMap();
        Assert((uint)asmModuleInfo->GetSlotsCount() >= moduleBody->scopeSlotArraySize);

        Js::ActivationObject* activeScopeObject = nullptr;
        if (moduleBody->GetObjectRegister() != 0)
        {
            activeScopeObject = static_cast<ActivationObject*>(scriptContext->GetLibrary()->CreateActivationObject());
        }

        PropertyId* propertyIdArray = moduleBody->GetPropertyIdsForScopeSlotArray();
        uint slotsCount = moduleBody->scopeSlotArraySize;
        for (uint i = 0; i < slotsCount; ++i)
        {
            AsmJsSlot * asmSlot = nullptr;
            bool found = asmSlotMap->TryGetValue(propertyIdArray[i], &asmSlot);
            // we should have everything we need in the map
            Assert(found);
            Var value = nullptr;
            switch (asmSlot->symType)
            {
            case AsmJsSymbol::ConstantImport:
            case AsmJsSymbol::Variable:
            {
                switch (asmSlot->varType)
                {
                case AsmJsVarType::Double:
                    value = JavascriptNumber::NewWithCheck(asmDoubleVars[asmSlot->location], scriptContext);
                    break;
                case AsmJsVarType::Float:
                    value = JavascriptNumber::NewWithCheck(asmFloatVars[asmSlot->location], scriptContext);
                    break;
                case AsmJsVarType::Int:
                    value = JavascriptNumber::ToVar(asmIntVars[asmSlot->location], scriptContext);
                    break;
<<<<<<< HEAD
#ifdef ENABLE_SIMDJS
                case AsmJsVarType::Float32x4:
                    value = JavascriptSIMDFloat32x4::New(&asmSIMDVars[asmSlot->location], scriptContext);
                    break;
                case AsmJsVarType::Float64x2:
                    value = JavascriptSIMDFloat64x2::New(&asmSIMDVars[asmSlot->location], scriptContext);
                    break;
                case AsmJsVarType::Int32x4:
                    value = JavascriptSIMDInt32x4::New(&asmSIMDVars[asmSlot->location], scriptContext);
                    break;
                case AsmJsVarType::Int16x8:
                    value = JavascriptSIMDInt16x8::New(&asmSIMDVars[asmSlot->location], scriptContext);
                    break;
                case AsmJsVarType::Int8x16:
                    value = JavascriptSIMDInt8x16::New(&asmSIMDVars[asmSlot->location], scriptContext);
                    break;
                case AsmJsVarType::Uint32x4:
                    value = JavascriptSIMDUint32x4::New(&asmSIMDVars[asmSlot->location], scriptContext);
                    break;
                case AsmJsVarType::Uint16x8:
                    value = JavascriptSIMDUint16x8::New(&asmSIMDVars[asmSlot->location], scriptContext);
                    break;
                case AsmJsVarType::Uint8x16:
                    value = JavascriptSIMDUint8x16::New(&asmSIMDVars[asmSlot->location], scriptContext);
                    break;
                case AsmJsVarType::Bool32x4:
                    value = JavascriptSIMDBool32x4::New(&asmSIMDVars[asmSlot->location], scriptContext);
                    break;
                case AsmJsVarType::Bool16x8:
                    value = JavascriptSIMDBool16x8::New(&asmSIMDVars[asmSlot->location], scriptContext);
                    break;
                case AsmJsVarType::Bool8x16:
                    value = JavascriptSIMDBool8x16::New(&asmSIMDVars[asmSlot->location], scriptContext);
                    break;
#endif // #ifdef ENABLE_SIMDJS
=======
>>>>>>> 84bd6f3c
                default:
                    Assume(UNREACHED);
                }
                break;
            }
            case AsmJsSymbol::ModuleArgument:
            {
                switch (asmSlot->argType)
                {
                case AsmJsModuleArg::ArgType::StdLib:
                    value = stdLibObj;
                    break;
                case AsmJsModuleArg::ArgType::Import:
                    // we can't reference this inside functions (and don't hold onto it), but must set to something, so set it to be undefined
                    value = scriptContext->GetLibrary()->GetUndefined();
                    break;
                case AsmJsModuleArg::ArgType::Heap:
                    value = asmBuffer;
                    break;
                default:
                    Assume(UNREACHED);
                }
                break;
            }
            case AsmJsSymbol::ImportFunction:
                value = asmFFIs[asmSlot->location];
                break;
            case AsmJsSymbol::FuncPtrTable:
                value = JavascriptArray::OP_NewScArrayWithElements(asmSlot->funcTableSize, asmFuncPtrs[asmSlot->location], scriptContext);
                break;
            case AsmJsSymbol::ModuleFunction:
                value = asmFuncs[asmSlot->location];
                break;
            case AsmJsSymbol::MathConstant:
                value = JavascriptNumber::NewWithCheck(asmSlot->mathConstVal, scriptContext);
                break;
            case AsmJsSymbol::ClosureFunction:
                // we can't reference this inside functions but must set to something, so set it to be undefined
                value = scriptContext->GetLibrary()->GetUndefined();
                break;
            case AsmJsSymbol::ArrayView:
            {
                AnalysisAssert(asmBuffer);
#ifdef _M_X64
                const bool isOptimizedBuffer = true;
#elif _M_IX86
                const bool isOptimizedBuffer = false;
#else
                Assert(UNREACHED);
                const bool isOptimizedBuffer = false;
#endif
                Assert(isOptimizedBuffer == asmBuffer->IsValidVirtualBufferLength(asmBuffer->GetByteLength()));
                switch (asmSlot->viewType)
                {
                case ArrayBufferView::TYPE_FLOAT32:
                    value = TypedArray<float, false, isOptimizedBuffer>::Create(asmBuffer, 0, asmBuffer->GetByteLength() >> 2, scriptContext->GetLibrary());
                    break;
                case ArrayBufferView::TYPE_FLOAT64:
                    value = TypedArray<double, false, isOptimizedBuffer>::Create(asmBuffer, 0, asmBuffer->GetByteLength() >> 3, scriptContext->GetLibrary());
                    break;
                case ArrayBufferView::TYPE_INT8:
                    value = TypedArray<int8, false, isOptimizedBuffer>::Create(asmBuffer, 0, asmBuffer->GetByteLength(), scriptContext->GetLibrary());
                    break;
                case ArrayBufferView::TYPE_INT16:
                    value = TypedArray<int16, false, isOptimizedBuffer>::Create(asmBuffer, 0, asmBuffer->GetByteLength() >> 1, scriptContext->GetLibrary());
                    break;
                case ArrayBufferView::TYPE_INT32:
                    value = TypedArray<int32, false, isOptimizedBuffer>::Create(asmBuffer, 0, asmBuffer->GetByteLength() >> 2, scriptContext->GetLibrary());
                    break;
                case ArrayBufferView::TYPE_UINT8:
                    value = TypedArray<uint8, false, isOptimizedBuffer>::Create(asmBuffer, 0, asmBuffer->GetByteLength(), scriptContext->GetLibrary());
                    break;
                case ArrayBufferView::TYPE_UINT16:
                    value = TypedArray<uint16, false, isOptimizedBuffer>::Create(asmBuffer, 0, asmBuffer->GetByteLength() >> 1, scriptContext->GetLibrary());
                    break;
                case ArrayBufferView::TYPE_UINT32:
                    value = TypedArray<uint32, false, isOptimizedBuffer>::Create(asmBuffer, 0, asmBuffer->GetByteLength() >> 2, scriptContext->GetLibrary());
                    break;
                default:
                    Assume(UNREACHED);
                }
                break;
            }
            case AsmJsSymbol::MathBuiltinFunction:
            {
                switch (asmSlot->builtinMathFunc)
                {
#define ASMJS_MATH_FUNC_NAMES(name, propertyName, funcInfo) \
<<<<<<< HEAD
                        case AsmJSMathBuiltin_##name: \
                            value = JavascriptOperators::OP_GetProperty(asmMathObject, PropertyIds::##propertyName, scriptContext); \
                            break;
=======
            case AsmJSMathBuiltin_##name: \
                value = JavascriptOperators::OP_GetProperty(asmMathObject, PropertyIds::##propertyName, scriptContext); \
                break;
>>>>>>> 84bd6f3c
#include "AsmJsBuiltInNames.h"
                default:
                    Assume(UNREACHED);
                }
                break;
            }
            case AsmJsSymbol::TypedArrayBuiltinFunction:
                switch (asmSlot->builtinArrayFunc)
                {
#define ASMJS_ARRAY_NAMES(name, propertyName) \
            case AsmJSTypedArrayBuiltin_##name: \
                value = JavascriptOperators::OP_GetProperty(stdLibObj, PropertyIds::##propertyName, scriptContext); \
                break;
#include "AsmJsBuiltInNames.h"
                default:
                    Assume(UNREACHED);
                }
                break;

            default:
                Assume(UNREACHED);
            }
            if (activeScopeObject != nullptr)
            {
                activeScopeObject->SetPropertyWithAttributes(
                    propertyIdArray[i],
                    value,
                    asmSlot->isConstVar ? PropertyConstDefaults : PropertyDynamicTypeDefaults,
                    nullptr);
            }
            else
            {
                // ensure we aren't multiply writing to a slot
                Assert(scopeSlots.Get(i) == nullptr);
                scopeSlots.Set(i, value);
            }
        }

        if (activeScopeObject != nullptr)
        {
            return (void*)activeScopeObject;
        }
        else
        {
            return (void*)slotArray;
        }
    }
};
#endif<|MERGE_RESOLUTION|>--- conflicted
+++ resolved
@@ -162,16 +162,6 @@
         asmInfo->SetAsmMathBuiltinUsed(mAsmMathBuiltinUsedBV);
         asmInfo->SetAsmArrayBuiltinUsed(mAsmArrayBuiltinUsedBV);
         asmInfo->SetMaxHeapAccess(mMaxHeapAccess);
-<<<<<<< HEAD
-#ifdef ENABLE_SIMDJS
-        if (IsSimdjsEnabled())
-        {
-            asmInfo->SetAsmSimdBuiltinUsed(mAsmSimdBuiltinUsedBV);
-            asmInfo->SetSimdRegCount(mSimdVarSpace.GetTotalVarCount());
-        }
-#endif
-=======
->>>>>>> 84bd6f3c
         int varCount = 3; // 3 possible arguments
 
         functionBody->SetInParamsCount(4); // Always set 4 inParams so the memory space is the same (globalEnv,stdlib,foreign,buffer)
@@ -189,11 +179,7 @@
         asmInfo->SetExportsCount(mExports.Count());
         auto exportIter = mExports.GetIterator();
 
-<<<<<<< HEAD
-        for(int exportIndex = 0; exportIter.IsValid(); ++exportIndex)
-=======
         for (int exportIndex = 0; exportIter.IsValid(); ++exportIndex)
->>>>>>> 84bd6f3c
         {
             const AsmJsModuleExport& exMod = exportIter.CurrentValue();
             auto ex = asmInfo->GetExport(exportIndex);
@@ -234,15 +220,6 @@
                     {
                         modVar.initialiser.doubleInit = var->GetDoubleInitialiser();
                     }
-<<<<<<< HEAD
-#ifdef ENABLE_SIMDJS
-                    else if (IsSimdjsEnabled() && var->GetVarType().isSIMD())
-                    {
-                        modVar.initialiser.simdInit = var->GetSimdConstInitialiser();
-                    }
-#endif
-=======
->>>>>>> 84bd6f3c
                     else
                     {
                         Assert(UNREACHED);
@@ -418,23 +395,6 @@
             bool evalArgs = true;
             if (pnode->AsParseNodeCall()->pnodeTarget->nop == knopName)
             {
-<<<<<<< HEAD
-                AsmJsFunctionDeclaration* funcDecl = this->LookupFunction(pnode->sxCall.pnodeTarget->name());
-                if (AsmJsMathFunction::IsFround(funcDecl))
-                {
-                    switch (pnode->sxCall.pnodeArgs->nop)
-                    {
-                    case knopFlt:
-                        func->AddConst<float>((float)pnode->sxCall.pnodeArgs->sxFlt.dbl);
-                        evalArgs = false;
-                        break;
-                    case knopInt:
-                        func->AddConst<float>((float)pnode->sxCall.pnodeArgs->sxInt.lw);
-                        evalArgs = false;
-                        break;
-                    case knopNeg:
-                        if (pnode->sxCall.pnodeArgs->sxUni.pnode1->nop == knopInt && pnode->sxCall.pnodeArgs->sxUni.pnode1->sxInt.lw == 0)
-=======
                 AsmJsFunctionDeclaration* funcDecl = this->LookupFunction(pnode->AsParseNodeCall()->pnodeTarget->name());
                 if (AsmJsMathFunction::IsFround(funcDecl) && pnode->AsParseNodeCall()->argCount > 0)
                 {
@@ -452,55 +412,13 @@
 
                     case knopNeg:
                         if (pnode->AsParseNodeCall()->pnodeArgs->AsParseNodeUni()->pnode1->nop == knopInt && pnode->AsParseNodeCall()->pnodeArgs->AsParseNodeUni()->pnode1->AsParseNodeInt()->lw == 0)
->>>>>>> 84bd6f3c
                         {
                             func->AddConst<float>(-0.0f);
                             evalArgs = false;
                             break;
-<<<<<<< HEAD
                         }
                     }
                 }
-#ifdef ENABLE_SIMDJS
-                else if (IsSimdjsEnabled())
-                {
-                    /*
-                    Float32x4 operations work on Float reg space.
-                    If any of the args is a literal (DoubleLit), we need to have a copy of it in the Float reg space.
-                    Note that we may end up with redundant copies in the Double reg space, since we ASTPrepass the args (Fix later ?)
-                    */
-                    if (funcDecl && funcDecl->GetSymbolType() == AsmJsSymbol::SIMDBuiltinFunction)
-                    {
-                        AsmJsSIMDFunction* simdFunc = funcDecl->Cast<AsmJsSIMDFunction>();
-                        if (simdFunc->IsFloat32x4Func())
-                        {
-                            ParseNode *argNode, *arg;
-                            argNode = arg = pnode->sxCall.pnodeArgs;
-                            do
-                            {
-                                if (argNode->nop == knopList)
-                                {
-                                    arg = ParserWrapper::GetBinaryLeft(argNode);
-                                    argNode = ParserWrapper::GetBinaryRight(argNode);
-                                }
-                                if (arg->nop == knopFlt)
-                                {
-                                    func->AddConst<float>((float)arg->sxFlt.dbl);
-                                }
-                                if (argNode != arg && argNode->nop == knopFlt)
-                                { // last arg
-                                    func->AddConst<float>((float)argNode->sxFlt.dbl);
-                                }
-                            } while (argNode->nop == knopList);
-                        }
-                    }
-                }
-#endif // #ifdef ENABLE_SIMDJS
-=======
-                        }
-                    }
-                }
->>>>>>> 84bd6f3c
             }
             if (evalArgs)
             {
@@ -679,11 +597,7 @@
         }
 
         // Check if this function requires a bigger Ast
-<<<<<<< HEAD
-        UpdateMaxAstSize(fncNode->sxFnc.astSize);
-=======
         UpdateMaxAstSize(fncNode->astSize);
->>>>>>> 84bd6f3c
 
         if (!SetupFunctionArguments(func, pnodeBody))
         {
@@ -813,28 +727,6 @@
                     var->SetVarType(AsmJsVarType::Float);
                     var->SetLocation(func->AcquireRegister<float>());
                 }
-<<<<<<< HEAD
-#ifdef ENABLE_SIMDJS
-                else if (IsSimdjsEnabled() && funcDecl->GetSymbolType() == AsmJsSymbol::SIMDBuiltinFunction)
-                {
-                    AsmJsSIMDFunction* simdFunc = funcDecl->Cast<AsmJsSIMDFunction>();
-                    // x = f4check(x)
-                    if (!simdFunc->IsTypeCheck())
-                    {
-                       return Fail(rhs, _u("Invalid SIMD argument type check. E.g. expected x = f4check(x)"));
-                    }
-                    if (simdFunc->IsUnsignedTypeCheck())
-                    {
-                        return Fail(rhs, _u("Invalid SIMD argument type. Expecting Signed arguments."));
-                    }
-                    var->SetVarType(simdFunc->GetTypeCheckVarType());
-                    // We don't set SIMD args reg location here. We defer that after all function locals are processed.
-                    // This allows us to capture all SIMD constants from locals initializations, add them to the register space before we assign registers to args and locals.
-                    func->GetSimdVarsList().Add(var);
-                }
-#endif
-=======
->>>>>>> 84bd6f3c
                 else
                 {
                     return Fail(rhs, _u("Wrong function used for argument definition"));
@@ -872,11 +764,6 @@
     {
         ParseNodePtr pnode = func->GetBodyNode();
         MathBuiltin mathBuiltin;
-<<<<<<< HEAD
-        AsmJsSIMDValue simdValue;
-        simdValue.Zero();
-=======
->>>>>>> 84bd6f3c
         // define all variables
         BVSparse<ArenaAllocator> initializerBV(&mAllocator);
         while (pnode->nop == knopList)
@@ -904,14 +791,6 @@
                 AsmJsSymbol * declSym = nullptr;
 
                 bool isFroundInit = false;
-<<<<<<< HEAD
-
-#ifdef ENABLE_SIMDJS
-                AsmJsSIMDFunction* simdFunc = nullptr;
-#endif
-
-=======
->>>>>>> 84bd6f3c
                 if (!pnodeInit)
                 {
                     return Fail(decl, _u("The righthand side of a var declaration missing an initialization (empty)"));
@@ -938,26 +817,12 @@
 
                     if (AsmJsMathFunction::Is(funcDecl))
                     {
-<<<<<<< HEAD
-                        if (!AsmJsMathFunction::IsFround(funcDecl) || !ParserWrapper::IsFroundNumericLiteral(pnodeInit->sxCall.pnodeArgs))
-=======
                         if (!AsmJsMathFunction::IsFround(funcDecl) || !ParserWrapper::IsFroundNumericLiteral(pnodeInit->AsParseNodeCall()->pnodeArgs))
->>>>>>> 84bd6f3c
                         {
                             return Fail(decl, _u("Var declaration with something else than a literal value|fround call"));
                         }
                         isFroundInit = true;
                     }
-<<<<<<< HEAD
-#ifdef ENABLE_SIMDJS
-                    else if (IsSimdjsEnabled() && funcDecl->GetSymbolType() == AsmJsSymbol::SIMDBuiltinFunction)
-=======
-                    else
->>>>>>> 84bd6f3c
-                    {
-                        return Fail(varNode, _u("Unknown function call on var declaration"));
-                    }
-#endif
                     else
                     {
                         return Fail(varNode, _u("Unknown function call on var declaration"));
@@ -1084,22 +949,6 @@
                             loc = func->GetConstRegister<float>(fVal);
                         }
                     }
-<<<<<<< HEAD
-#ifdef ENABLE_SIMDJS
-                    else if (IsSimdjsEnabled() && simdFunc)
-                    {
-                        // simd constructor call
-                        // en-register the simdvalue constant first
-                        func->AddConst<AsmJsSIMDValue>(simdValue);
-                        loc = func->GetConstRegister<AsmJsSIMDValue>(simdValue);
-                        var->SetConstInitialiser(simdValue);
-                        var->SetVarType(simdFunc->GetConstructorVarType());
-                        // add to list. assign register after all constants.
-                        func->GetSimdVarsList().Add(var);
-                    }
-#endif
-=======
->>>>>>> 84bd6f3c
                     else
                     {
                         Assert(UNREACHED);
@@ -1118,24 +967,6 @@
             }
             pnode = ParserWrapper::GetBinaryRight(pnode);
         }
-<<<<<<< HEAD
-
-        varDeclEnd:
-        // this code has to be on all exit-path from the function
-#ifdef ENABLE_SIMDJS
-        if (IsSimdjsEnabled())
-        {
-            // Now, assign registers to all SIMD vars after all constants are en-registered.
-            for (int i = 0; i < func->GetSimdVarsList().Count(); i++)
-            {
-                AsmJsVarBase *var = func->GetSimdVarsList().Item(i);
-                var->SetLocation(func->AcquireRegister<AsmJsSIMDValue>());
-            }
-            func->GetSimdVarsList().Reset(); // list not needed anymore
-        }
-#endif
-=======
->>>>>>> 84bd6f3c
         return true;
     }
 
@@ -1381,19 +1212,6 @@
                 return false;
             }
         }
-<<<<<<< HEAD
-#ifdef ENABLE_SIMDJS
-        // similar to math functions maps initialization.
-        if (IsSimdjsEnabled())
-        {
-            if (!InitSIMDBuiltins())
-            {
-                return false;
-            }
-        }
-#endif
-=======
->>>>>>> 84bd6f3c
         return true;
     }
 
@@ -1632,99 +1450,6 @@
             var->SetVarType(AsmJsVarType::Float);
             var->SetLocation(mFloatVarSpace.AcquireRegister());
             break;
-<<<<<<< HEAD
-#ifdef ENABLE_SIMDJS
-        case Js::AsmJS_Int32x4:
-            if (IsSimdjsEnabled())
-            {
-                var->SetVarType(AsmJsVarType::Int32x4);
-                var->SetLocation(mSimdVarSpace.AcquireRegister());
-                break;
-            }
-            Assert(UNREACHED);
-        case Js::AsmJS_Bool32x4:
-            if (IsSimdjsEnabled())
-            {
-                var->SetVarType(AsmJsVarType::Bool32x4);
-                var->SetLocation(mSimdVarSpace.AcquireRegister());
-                break;
-            }
-            Assert(UNREACHED);
-        case Js::AsmJS_Bool16x8:
-            if (IsSimdjsEnabled())
-            {
-                var->SetVarType(AsmJsVarType::Bool16x8);
-                var->SetLocation(mSimdVarSpace.AcquireRegister());
-                break;
-            }
-            Assert(UNREACHED);
-        case Js::AsmJS_Bool8x16:
-            if (IsSimdjsEnabled())
-            {
-                var->SetVarType(AsmJsVarType::Bool8x16);
-                var->SetLocation(mSimdVarSpace.AcquireRegister());
-                break;
-            }
-            Assert(UNREACHED);
-        case AsmJS_Float32x4:
-            if (IsSimdjsEnabled())
-            {
-                var->SetVarType(AsmJsVarType::Float32x4);
-                var->SetLocation(mSimdVarSpace.AcquireRegister());
-                break;
-            }
-            Assert(UNREACHED);
-        case AsmJS_Float64x2:
-            if (IsSimdjsEnabled())
-            {
-                var->SetVarType(AsmJsVarType::Float64x2);
-                var->SetLocation(mSimdVarSpace.AcquireRegister());
-                break;
-            }
-            Assert(UNREACHED);
-        case Js::AsmJS_Int16x8:
-            if (IsSimdjsEnabled())
-            {
-                var->SetVarType(AsmJsVarType::Int16x8);
-                var->SetLocation(mSimdVarSpace.AcquireRegister());
-                break;
-            }
-            Assert(UNREACHED);
-        case Js::AsmJS_Int8x16:
-            if (IsSimdjsEnabled())
-            {
-                var->SetVarType(AsmJsVarType::Int8x16);
-                var->SetLocation(mSimdVarSpace.AcquireRegister());
-                break;
-            }
-            Assert(UNREACHED);
-        case Js::AsmJS_Uint32x4:
-            if (IsSimdjsEnabled())
-            {
-                var->SetVarType(AsmJsVarType::Uint32x4);
-                var->SetLocation(mSimdVarSpace.AcquireRegister());
-                break;
-            }
-            Assert(UNREACHED);
-        case Js::AsmJS_Uint16x8:
-            if (IsSimdjsEnabled())
-            {
-                var->SetVarType(AsmJsVarType::Uint16x8);
-                var->SetLocation(mSimdVarSpace.AcquireRegister());
-                break;
-            }
-            Assert(UNREACHED);
-        case Js::AsmJS_Uint8x16:
-            if (IsSimdjsEnabled())
-            {
-                var->SetVarType(AsmJsVarType::Uint8x16);
-                var->SetLocation(mSimdVarSpace.AcquireRegister());
-                break;
-            }
-            Assert(UNREACHED);
-#endif // #ifdef ENABLE_SIMDJS
-=======
->>>>>>> 84bd6f3c
         default:
             break;
         }
@@ -1862,27 +1587,7 @@
         mModuleMemory.mFuncPtrOffset = mModuleMemory.mFFIOffset + mImportFunctions.GetTotalVarCount();
         mModuleMemory.mFloatOffset = mModuleMemory.mFuncPtrOffset + GetFuncPtrTableCount();
         mModuleMemory.mIntOffset = mModuleMemory.mFloatOffset + (int32)(mFloatVarSpace.GetTotalVarCount() * WAsmJs::FLOAT_SLOTS_SPACE + 0.5);
-<<<<<<< HEAD
-        mModuleMemory.mMemorySize    = mModuleMemory.mIntOffset + (int32)(mIntVarSpace.GetTotalVarCount() * WAsmJs::INT_SLOTS_SPACE + 0.5);
-#ifdef ENABLE_SIMDJS
-        if (IsSimdjsEnabled())
-        {
-            // mSimdOffset is in SIMDValues, hence aligned
-            // mMemorySize is in Vars
-            mModuleMemory.mSimdOffset = (int) ::ceil(mModuleMemory.mMemorySize / WAsmJs::SIMD_SLOTS_SPACE);
-            if (mSimdVarSpace.GetTotalVarCount())
-            {
-                mModuleMemory.mMemorySize = (int)((mModuleMemory.mSimdOffset + mSimdVarSpace.GetTotalVarCount()) * WAsmJs::SIMD_SLOTS_SPACE);
-            }
-        }
-        else
-#endif
-        {
-            mModuleMemory.mSimdOffset = 0;  // initialize to avoid GC false reference
-        }
-=======
         mModuleMemory.mMemorySize = mModuleMemory.mIntOffset + (int32)(mIntVarSpace.GetTotalVarCount() * WAsmJs::INT_SLOTS_SPACE + 0.5);
->>>>>>> 84bd6f3c
     }
 
     void AsmJsModuleCompiler::AccumulateCompileTime()
@@ -2069,13 +1774,6 @@
         int * asmIntVars = reinterpret_cast<int*>(asmJsEnvironment + asmModuleInfo->GetModuleMemory().mIntOffset);
         float * asmFloatVars = reinterpret_cast<float*>(asmJsEnvironment + asmModuleInfo->GetModuleMemory().mFloatOffset);
 
-<<<<<<< HEAD
-#ifdef ENABLE_SIMDJS
-        AsmJsSIMDValue * asmSIMDVars = reinterpret_cast<AsmJsSIMDValue*>(asmJsEnvironment + asmModuleInfo->GetModuleMemory().mSimdOffset);
-#endif
-
-=======
->>>>>>> 84bd6f3c
 #if DEBUG
         Field(Var) * slotArray = RecyclerNewArrayZ(scriptContext->GetRecycler(), Field(Var), moduleBody->scopeSlotArraySize + ScopeSlots::FirstSlotIndex);
 #else
@@ -2119,44 +1817,6 @@
                 case AsmJsVarType::Int:
                     value = JavascriptNumber::ToVar(asmIntVars[asmSlot->location], scriptContext);
                     break;
-<<<<<<< HEAD
-#ifdef ENABLE_SIMDJS
-                case AsmJsVarType::Float32x4:
-                    value = JavascriptSIMDFloat32x4::New(&asmSIMDVars[asmSlot->location], scriptContext);
-                    break;
-                case AsmJsVarType::Float64x2:
-                    value = JavascriptSIMDFloat64x2::New(&asmSIMDVars[asmSlot->location], scriptContext);
-                    break;
-                case AsmJsVarType::Int32x4:
-                    value = JavascriptSIMDInt32x4::New(&asmSIMDVars[asmSlot->location], scriptContext);
-                    break;
-                case AsmJsVarType::Int16x8:
-                    value = JavascriptSIMDInt16x8::New(&asmSIMDVars[asmSlot->location], scriptContext);
-                    break;
-                case AsmJsVarType::Int8x16:
-                    value = JavascriptSIMDInt8x16::New(&asmSIMDVars[asmSlot->location], scriptContext);
-                    break;
-                case AsmJsVarType::Uint32x4:
-                    value = JavascriptSIMDUint32x4::New(&asmSIMDVars[asmSlot->location], scriptContext);
-                    break;
-                case AsmJsVarType::Uint16x8:
-                    value = JavascriptSIMDUint16x8::New(&asmSIMDVars[asmSlot->location], scriptContext);
-                    break;
-                case AsmJsVarType::Uint8x16:
-                    value = JavascriptSIMDUint8x16::New(&asmSIMDVars[asmSlot->location], scriptContext);
-                    break;
-                case AsmJsVarType::Bool32x4:
-                    value = JavascriptSIMDBool32x4::New(&asmSIMDVars[asmSlot->location], scriptContext);
-                    break;
-                case AsmJsVarType::Bool16x8:
-                    value = JavascriptSIMDBool16x8::New(&asmSIMDVars[asmSlot->location], scriptContext);
-                    break;
-                case AsmJsVarType::Bool8x16:
-                    value = JavascriptSIMDBool8x16::New(&asmSIMDVars[asmSlot->location], scriptContext);
-                    break;
-#endif // #ifdef ENABLE_SIMDJS
-=======
->>>>>>> 84bd6f3c
                 default:
                     Assume(UNREACHED);
                 }
@@ -2245,15 +1905,9 @@
                 switch (asmSlot->builtinMathFunc)
                 {
 #define ASMJS_MATH_FUNC_NAMES(name, propertyName, funcInfo) \
-<<<<<<< HEAD
-                        case AsmJSMathBuiltin_##name: \
-                            value = JavascriptOperators::OP_GetProperty(asmMathObject, PropertyIds::##propertyName, scriptContext); \
-                            break;
-=======
             case AsmJSMathBuiltin_##name: \
                 value = JavascriptOperators::OP_GetProperty(asmMathObject, PropertyIds::##propertyName, scriptContext); \
                 break;
->>>>>>> 84bd6f3c
 #include "AsmJsBuiltInNames.h"
                 default:
                     Assume(UNREACHED);
