//-------------------------------------------------------------------------------------------------------
// Copyright (C) Microsoft Corporation and contributors. All rights reserved.
// Licensed under the MIT license. See LICENSE.txt file in the project root for full license information.
//-------------------------------------------------------------------------------------------------------

#pragma once
#ifdef ASMJS_PLAT
namespace Js{

    class ASMLink{
    public:
        static bool CheckParams(ScriptContext* scriptContext, AsmJsModuleInfo* info , const Var stdlib, const Var foreign, Var bufferView);
    private:
        static bool CheckArrayBuffer(ScriptContext* scriptContext, const Var bufferView, const AsmJsModuleInfo* info);
        static bool CheckStdLib(ScriptContext* scriptContext, const AsmJsModuleInfo* info, const Var stdlib);
        static bool CheckFFI(ScriptContext* scriptContext, AsmJsModuleInfo* info, const Var foreign);
        static bool CheckArrayLibraryMethod(ScriptContext* scriptContext, const Var stdlib, const AsmJSTypedArrayBuiltinFunction arrayBuiltin);
        static bool CheckMathLibraryMethod(ScriptContext* scriptContext, const Var asmMathObject, const AsmJSMathBuiltinFunction mathBuiltin);
<<<<<<< HEAD
#ifdef ENABLE_SIMDJS
        static bool CheckSimdLibraryMethod(ScriptContext* scriptContext, const Var asmSimdObject, const AsmJsSIMDBuiltinFunction simdBuiltin);
#endif
=======
>>>>>>> 84bd6f3c
        static bool CheckIsBuiltinFunction(ScriptContext* scriptContext, const Var object, PropertyId propertyId, const FunctionInfo& funcInfo);
        static bool CheckIsBuiltinValue(ScriptContext* scriptContext, const Var object, PropertyId propertyId, double value);
    };
}
#endif<|MERGE_RESOLUTION|>--- conflicted
+++ resolved
@@ -16,12 +16,6 @@
         static bool CheckFFI(ScriptContext* scriptContext, AsmJsModuleInfo* info, const Var foreign);
         static bool CheckArrayLibraryMethod(ScriptContext* scriptContext, const Var stdlib, const AsmJSTypedArrayBuiltinFunction arrayBuiltin);
         static bool CheckMathLibraryMethod(ScriptContext* scriptContext, const Var asmMathObject, const AsmJSMathBuiltinFunction mathBuiltin);
-<<<<<<< HEAD
-#ifdef ENABLE_SIMDJS
-        static bool CheckSimdLibraryMethod(ScriptContext* scriptContext, const Var asmSimdObject, const AsmJsSIMDBuiltinFunction simdBuiltin);
-#endif
-=======
->>>>>>> 84bd6f3c
         static bool CheckIsBuiltinFunction(ScriptContext* scriptContext, const Var object, PropertyId propertyId, const FunctionInfo& funcInfo);
         static bool CheckIsBuiltinValue(ScriptContext* scriptContext, const Var object, PropertyId propertyId, double value);
     };
