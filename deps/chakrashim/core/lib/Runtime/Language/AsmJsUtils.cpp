//-------------------------------------------------------------------------------------------------------
// Copyright (C) Microsoft Corporation and contributors. All rights reserved.
// Licensed under the MIT license. See LICENSE.txt file in the project root for full license information.
// Portions of this file are copyright 2014 Mozilla Foundation, available under the Apache 2.0 license.
//-------------------------------------------------------------------------------------------------------

//-------------------------------------------------------------------------------------------------------
// Copyright 2014 Mozilla Foundation
//
// Licensed under the Apache License, Version 2.0 (the "License");
// you may not use this file except in compliance with the License.
// You may obtain a copy of the License at
//
// http ://www.apache.org/licenses/LICENSE-2.0
//
// Unless required by applicable law or agreed to in writing, software
// distributed under the License is distributed on an "AS IS" BASIS,
// WITHOUT WARRANTIES OR CONDITIONS OF ANY KIND, either express or implied.
// See the License for the specific language governing permissions and
// limitations under the License.
//-------------------------------------------------------------------------------------------------------

#include "RuntimeLanguagePch.h"

#ifdef ASMJS_PLAT
namespace Js
{

    bool ParserWrapper::ParseVarOrConstStatement( AsmJSParser &parser, ParseNode **var )
    {
        Assert( parser );
        *var = nullptr;
        ParseNode *body = parser->AsParseNodeFnc()->pnodeBody;
        if( body )
        {
            ParseNode* lhs = GetBinaryLeft( body );
            ParseNode* rhs = GetBinaryRight( body );
            if( rhs && rhs->nop == knopList )
            {
                AssertMsg( lhs->nop == knopStr, "this should be use asm" );
                *var = rhs;
                return true;
            }
        }
        return false;
    }

    bool ParserWrapper::IsDefinition( ParseNode *arg )
    {
        //TODO, eliminate duplicates
        return true;
    }



    ParseNode* ParserWrapper::NextInList( ParseNode *node )
    {
        Assert( node->nop == knopList );
        return node->AsParseNodeBin()->pnode2;
    }

    ParseNode* ParserWrapper::NextVar( ParseNode *node )
    {
        return node->AsParseNodeVar()->pnodeNext;
    }

    ParseNode* ParserWrapper::FunctionArgsList( ParseNode *node, ArgSlot &numformals )
    {
        Assert( node->nop == knopFncDecl );
        ParseNodeFnc * func = node->AsParseNodeFnc();
        ParseNode* first = func->pnodeParams;
        // throws OOM on uint16 overflow
<<<<<<< HEAD
        for( ParseNode* pnode = first; pnode; pnode = pnode->sxVar.pnodeNext, ArgSlotMath::Inc(numformals));
=======
        for( ParseNode* pnode = first; pnode; pnode = pnode->AsParseNodeVar()->pnodeNext, ArgSlotMath::Inc(numformals));
>>>>>>> 84bd6f3c
        return first;
    }

    PropertyName ParserWrapper::VariableName( ParseNode *node )
    {
        return node->name();
    }

    PropertyName ParserWrapper::FunctionName( ParseNode *node )
    {
        if( node->nop == knopFncDecl )
        {
            ParseNodeFnc * function = node->AsParseNodeFnc();
            if(function->pnodeName)
            {
                Assert(function->pnodeName->nop == knopVarDecl);
                return function->pnodeName->pid;
            }
        }
        return nullptr;
    }

    ParseNode * ParserWrapper::GetVarDeclList( ParseNode * pnode )
    {
        ParseNode* varNode = pnode;
        while (varNode->nop == knopList)
        {
            ParseNode * var = GetBinaryLeft(varNode);
            if (var->nop == knopVarDecl)
            {
                return var;
            }
            else if (var->nop == knopList)
            {
                var = GetBinaryLeft(var);
                if (var->nop == knopVarDecl)
                {
                    return var;
                }
            }
            varNode = GetBinaryRight(varNode);
        }
        return nullptr;
    }

    void ParserWrapper::ReachEndVarDeclList( ParseNode** outNode )
    {
        ParseNode* pnode = *outNode;
        // moving down to the last var declaration
        while( pnode->nop == knopList )
        {
            ParseNode* var = GetBinaryLeft( pnode );
            if (var->nop == knopVarDecl)
            {
                pnode = GetBinaryRight( pnode );
                continue;
            }
            else if (var->nop == knopList)
            {
                var = GetBinaryLeft( var );
                if (var->nop == knopVarDecl)
                {
                    pnode = GetBinaryRight( pnode );
                    continue;
                }
            }
            break;
        }
        *outNode = pnode;
    }

    AsmJsCompilationException::AsmJsCompilationException( const char16* _msg, ... )
    {
        va_list arglist;
        va_start( arglist, _msg );
        vswprintf_s( msg_, _msg, arglist );
    }

#if ENABLE_DEBUG_CONFIG_OPTIONS
    int64 ConvertStringToInt64(Var string, ScriptContext* scriptContext)
    {
        JavascriptString* str = JavascriptString::FromVar(string);
        charcount_t length = str->GetLength();
        const char16* buf = str->GetString();
        int radix = 10;
        if (length >= 2 && buf[0] == '0' && buf[1] == 'x')
        {
            radix = 16;
        }
        return (int64)_wcstoui64(buf, nullptr, radix);
    }

    Var CreateI64ReturnObject(int64 val, ScriptContext* scriptContext)
    {
        Js::Var i64Object = JavascriptOperators::NewJavascriptObjectNoArg(scriptContext);
        Var low = JavascriptNumber::ToVar((uint)val, scriptContext);
        Var high = JavascriptNumber::ToVar(val >> 32, scriptContext);

        JavascriptOperators::OP_SetProperty(i64Object, PropertyIds::low, low, scriptContext);
        JavascriptOperators::OP_SetProperty(i64Object, PropertyIds::high, high, scriptContext);
        return i64Object;
    }
#endif

    void * UnboxAsmJsArguments(ScriptFunction* func, Var * origArgs, char * argDst, CallInfo callInfo)
    {
        void * address = reinterpret_cast<void*>(func->GetEntryPointInfo()->jsMethod);
        Assert(address);
        AsmJsFunctionInfo* info = func->GetFunctionBody()->GetAsmJsFunctionInfo();
        ScriptContext* scriptContext = func->GetScriptContext();

#if ENABLE_DEBUG_CONFIG_OPTIONS
        bool allowTestInputs = CONFIG_FLAG(WasmI64);
#endif
        ArgumentReader reader(&callInfo, origArgs);
        uint actualArgCount = reader.Info.Count - 1; // -1 for ScriptFunction
        argDst = argDst + MachPtr; // add one first so as to skip the ScriptFunction argument
        for (ArgSlot i = 0; i < info->GetArgCount(); i++)
        {

            if (info->GetArgType(i).isInt())
            {
                int32 intVal;
                if (i < actualArgCount)
                {
#if ENABLE_DEBUG_CONFIG_OPTIONS
                    if (allowTestInputs && JavascriptString::Is(*origArgs))
                    {
                        intVal = (int32)ConvertStringToInt64(*origArgs, scriptContext);
                    }
                    else
#endif
                        intVal = JavascriptMath::ToInt32(*origArgs, scriptContext);
                }
                else
                {
                    intVal = 0;
                }

#if TARGET_64
                *(int64*)(argDst) = 0;
#endif
                *(int32*)argDst = intVal;
                argDst = argDst + MachPtr;
            }
            else if (info->GetArgType(i).isInt64())
            {
#if ENABLE_DEBUG_CONFIG_OPTIONS
                if (!allowTestInputs)
#endif
                {
                    JavascriptError::ThrowTypeError(scriptContext, WASMERR_InvalidTypeConversion);
                }

#if ENABLE_DEBUG_CONFIG_OPTIONS
                int64 val;
                if (i < actualArgCount)
                {
                    if (JavascriptString::Is(*origArgs))
                    {
                        val = ConvertStringToInt64(*origArgs, scriptContext);
                    }
                    else if (JavascriptObject::Is(*origArgs))
                    {
                        RecyclableObject* object = RecyclableObject::FromVar(*origArgs);
                        PropertyRecord const * lowPropRecord = nullptr;
                        PropertyRecord const * highPropRecord = nullptr;
                        scriptContext->GetOrAddPropertyRecord(_u("low"), (int)wcslen(_u("low")), &lowPropRecord);
                        scriptContext->GetOrAddPropertyRecord(_u("high"), (int)wcslen(_u("high")), &highPropRecord);
                        Var low = JavascriptOperators::OP_GetProperty(object, lowPropRecord->GetPropertyId(), scriptContext);
                        Var high = JavascriptOperators::OP_GetProperty(object, highPropRecord->GetPropertyId(), scriptContext);

                        uint64 lowVal = JavascriptMath::ToInt32(low, scriptContext);
                        uint64 highVal = JavascriptMath::ToInt32(high, scriptContext);
                        val = (highVal << 32) | (lowVal & 0xFFFFFFFF);
                    }
                    else
                    {
                        int32 intVal = JavascriptMath::ToInt32(*origArgs, scriptContext);
                        val = (int64)intVal;
                    }
                }
                else
                {
                    val = 0;
                }

                *(int64*)(argDst) = val;
                argDst += sizeof(int64);
#endif
            }
            else if (info->GetArgType(i).isFloat())
            {
                float floatVal;
                if (i < actualArgCount)
                {
#if ENABLE_DEBUG_CONFIG_OPTIONS
                    if (allowTestInputs && JavascriptString::Is(*origArgs))
                    {
                        int32 val = (int32)ConvertStringToInt64(*origArgs, scriptContext);
                        floatVal = *(float*)&val;
                    }
                    else
#endif
                        floatVal = (float)(JavascriptConversion::ToNumber(*origArgs, scriptContext));
                }
                else
                {
                    floatVal = (float)(JavascriptNumber::NaN);
                }
#if TARGET_64
                *(int64*)(argDst) = 0;
#endif
                *(float*)argDst = floatVal;
                argDst = argDst + MachPtr;
            }
            else if (info->GetArgType(i).isDouble())
            {
                double doubleVal;
                if (i < actualArgCount)
                {
#if ENABLE_DEBUG_CONFIG_OPTIONS
                    if (allowTestInputs && JavascriptString::Is(*origArgs))
                    {
                        int64 val = ConvertStringToInt64(*origArgs, scriptContext);
                        doubleVal = *(double*)&val;
                    }
                    else
#endif
                        doubleVal = JavascriptConversion::ToNumber(*origArgs, scriptContext);
                }
                else
                {
                    doubleVal = JavascriptNumber::NaN;
                }

                *(double*)argDst = doubleVal;
                argDst = argDst + sizeof(double);
            }
#ifdef ENABLE_SIMDJS
            else if (info->GetArgType(i).isSIMD())
            {
                // Todo:: support test input for wasm.simd
                JavascriptError::ThrowTypeError(scriptContext, WASMERR_InvalidTypeConversion);
            }
#endif // #ifdef ENABLE_SIMDJS
            else
            {
                Assert(UNREACHED);
                JavascriptError::ThrowTypeError(scriptContext, WASMERR_InvalidTypeConversion);
            }
            ++origArgs;
        }

        AsmJsModuleInfo::EnsureHeapAttached(func);

        // for convenience, lets take the opportunity to return the asm.js entrypoint address
        return address;
    }

#if _M_X64

    // returns an array containing the size of each argument
    uint *GetArgsSizesArray(ScriptFunction* func)
    {
        AsmJsFunctionInfo* info = func->GetFunctionBody()->GetAsmJsFunctionInfo();
        return info->GetArgsSizesArray();
    }

    int GetStackSizeForAsmJsUnboxing(ScriptFunction* func)
    {
        AsmJsFunctionInfo* info = func->GetFunctionBody()->GetAsmJsFunctionInfo();
        int argSize = info->GetArgByteSize() + MachPtr;
        argSize = ::Math::Align<int32>(argSize, 16);

        if (argSize < 32)
        {
            argSize = 32; // convention is to always allocate spill space for rcx,rdx,r8,r9
        }

        PROBE_STACK_CALL(func->GetScriptContext(), func, argSize + Js::Constants::MinStackDefault);
        return argSize;
    }

    Var BoxAsmJsReturnValue(ScriptFunction* func, int64 intRetVal, double doubleRetVal, float floatRetVal, __m128 simdRetVal)
    {
        // ExternalEntryPoint doesn't know the return value, so it will send garbage for everything except actual return type
        Var returnValue = nullptr;
        // make call and convert primitive type back to Var
        AsmJsFunctionInfo* info = func->GetFunctionBody()->GetAsmJsFunctionInfo();
        ScriptContext* scriptContext = func->GetScriptContext();
        switch (info->GetReturnType().which())
        {
        case AsmJsRetType::Void:
            returnValue = JavascriptOperators::OP_LdUndef(scriptContext);
            break;
        case AsmJsRetType::Signed:
        {
            returnValue = JavascriptNumber::ToVar((int)intRetVal, scriptContext);
            break;
        }
        case AsmJsRetType::Int64:
        {
#if ENABLE_DEBUG_CONFIG_OPTIONS
            if (CONFIG_FLAG(WasmI64))
            {
                returnValue = CreateI64ReturnObject(intRetVal, scriptContext);
                break;
            }
#endif
            JavascriptError::ThrowTypeError(scriptContext, WASMERR_InvalidTypeConversion);
        }
        case AsmJsRetType::Double:
        {
            returnValue = JavascriptNumber::NewWithCheck(doubleRetVal, scriptContext);
            break;
        }
        case AsmJsRetType::Float:
        {
            returnValue = JavascriptNumber::NewWithCheck(floatRetVal, scriptContext);
            break;
        }
<<<<<<< HEAD
#ifdef ENABLE_SIMDJS
        case AsmJsRetType::Float32x4:
        {
            X86SIMDValue simdVal;
            simdVal.m128_value = simdRetVal;
            returnValue = JavascriptSIMDFloat32x4::New(&X86SIMDValue::ToSIMDValue(simdVal), scriptContext);
            break;
        }
        case AsmJsRetType::Int32x4:
        {
            X86SIMDValue simdVal;
            simdVal.m128_value = simdRetVal;
            returnValue = JavascriptSIMDInt32x4::New(&X86SIMDValue::ToSIMDValue(simdVal), scriptContext);
            break;
        }
=======
#ifdef ENABLE_WASM_SIMD
>>>>>>> 84bd6f3c
        case AsmJsRetType::Bool32x4:
        case AsmJsRetType::Bool16x8:
        case AsmJsRetType::Bool8x16:
        case AsmJsRetType::Float64x2:
        case AsmJsRetType::Float32x4:
        case AsmJsRetType::Int64x2:
        case AsmJsRetType::Int32x4:
        case AsmJsRetType::Int16x8:
        case AsmJsRetType::Int8x16:
        case AsmJsRetType::Uint32x4:
        case AsmJsRetType::Uint16x8:
        case AsmJsRetType::Uint8x16:
<<<<<<< HEAD
        {
            X86SIMDValue simdVal;
            simdVal.m128_value = simdRetVal;
            returnValue = JavascriptSIMDUint8x16::New(&X86SIMDValue::ToSIMDValue(simdVal), scriptContext);
            break;
        }
#endif // #ifdef ENABLE_SIMDJS
=======
            // Todo:: support test return object (like int64) for wasm.simd
            JavascriptError::ThrowTypeError(scriptContext, WASMERR_InvalidTypeConversion);
#endif
>>>>>>> 84bd6f3c
        default:
            Assume(UNREACHED);
            JavascriptError::ThrowTypeError(scriptContext, WASMERR_InvalidTypeConversion);
        }

        return returnValue;
    }

#elif _M_IX86
    Var AsmJsExternalEntryPoint(RecyclableObject* entryObject, CallInfo callInfo, ...)
    {
        ARGUMENTS(args, callInfo);
        ScriptFunction* func = (ScriptFunction*)entryObject;
        FunctionBody* body = func->GetFunctionBody();
        AsmJsFunctionInfo* info = body->GetAsmJsFunctionInfo();
        int argSize = info->GetArgByteSize();
        void* dst;
        Var returnValue = 0;

        argSize = ::Math::Align<int32>(argSize, 8);
        // Allocate stack space for args
        PROBE_STACK_CALL(func->GetScriptContext(), func, argSize + Js::Constants::MinStackDefault);

        dst = _alloca(argSize);
        const void * asmJSEntryPoint = UnboxAsmJsArguments(func, args.Values + 1, ((char*)dst) - MachPtr, callInfo);

        // make call and convert primitive type back to Var
        switch (info->GetReturnType().which())
        {
        case AsmJsRetType::Void:
            __asm
            {
                mov  ecx, asmJSEntryPoint
#ifdef _CONTROL_FLOW_GUARD
                call[__guard_check_icall_fptr]
#endif
                push func
                call ecx
            }
            returnValue = JavascriptOperators::OP_LdUndef(func->GetScriptContext());
            break;
        case AsmJsRetType::Signed:{
            int32 ival = 0;
            __asm
            {
                mov  ecx, asmJSEntryPoint
#ifdef _CONTROL_FLOW_GUARD
                call[__guard_check_icall_fptr]
#endif
                push func
                call ecx
                mov ival, eax
            }
            returnValue = JavascriptNumber::ToVar(ival, func->GetScriptContext());
            break;
        }
        case AsmJsRetType::Int64:
        {
            int32 iLow = 0, iHigh = 0;
            __asm
            {
                mov  ecx, asmJSEntryPoint
#ifdef _CONTROL_FLOW_GUARD
                call[__guard_check_icall_fptr]
#endif
                push func
                call ecx
                mov iLow, eax;
                mov iHigh, edx;
            }
#if ENABLE_DEBUG_CONFIG_OPTIONS
            if (CONFIG_FLAG(WasmI64))
            {
                uint64 lHigh = ((uint64)iHigh) << 32;
                uint64 lLow = (uint64)(uint32)iLow;
                returnValue = CreateI64ReturnObject((int64)(lHigh | lLow), func->GetScriptContext());
                break;
            }
#endif
            JavascriptError::ThrowTypeError(func->GetScriptContext(), WASMERR_InvalidTypeConversion);
        }
        case AsmJsRetType::Double:{
            double dval = 0;
            __asm
            {
                mov  ecx, asmJSEntryPoint
#ifdef _CONTROL_FLOW_GUARD
                call[__guard_check_icall_fptr]
#endif
                push func
                call ecx
                movsd dval, xmm0
            }
            returnValue = JavascriptNumber::NewWithCheck(dval, func->GetScriptContext());
            break;
        }
        case AsmJsRetType::Float:{
            float fval = 0;
            __asm
            {
                mov  ecx, asmJSEntryPoint
#ifdef _CONTROL_FLOW_GUARD
                call[__guard_check_icall_fptr]
#endif
                push func
                call ecx
                movss fval, xmm0
            }
            returnValue = JavascriptNumber::NewWithCheck((double)fval, func->GetScriptContext());
            break;
        }
<<<<<<< HEAD
#ifdef ENABLE_SIMDJS
        case AsmJsRetType::Int32x4:
            AsmJsSIMDValue simdVal;
            simdVal.Zero();
            __asm
            {
                mov  ecx, asmJSEntryPoint
#ifdef _CONTROL_FLOW_GUARD
                call[__guard_check_icall_fptr]
#endif
                push func
                call ecx
                movups simdVal, xmm0
            }
            returnValue = JavascriptSIMDInt32x4::New(&simdVal, func->GetScriptContext());
            break;
=======
#ifdef ENABLE_WASM_SIMD
>>>>>>> 84bd6f3c
        case AsmJsRetType::Bool32x4:
        case AsmJsRetType::Bool16x8:
        case AsmJsRetType::Bool8x16:
        case AsmJsRetType::Float32x4:
        case AsmJsRetType::Float64x2:
        case AsmJsRetType::Int64x2:
        case AsmJsRetType::Int32x4:
        case AsmJsRetType::Int16x8:
        case AsmJsRetType::Int8x16:
        case AsmJsRetType::Uint32x4:
        case AsmJsRetType::Uint16x8:
        case AsmJsRetType::Uint8x16:
            AsmJsSIMDValue simdVal;
            simdVal.Zero();
            __asm
            {
                mov  ecx, asmJSEntryPoint
#ifdef _CONTROL_FLOW_GUARD
                call[__guard_check_icall_fptr]
#endif
                push func
                call ecx
                movups simdVal, xmm0
            }
            // Todo:: support test return object (like int64) for wasm.simd
            JavascriptError::ThrowTypeError(func->GetScriptContext(), WASMERR_InvalidTypeConversion);
            break;
<<<<<<< HEAD
#endif // #ifdef ENABLE_SIMDJS
=======
#endif
>>>>>>> 84bd6f3c
        default:
            Assume(UNREACHED);
            JavascriptError::ThrowTypeError(func->GetScriptContext(), WASMERR_InvalidTypeConversion);
        }
        return returnValue;
    }
#endif

}
#endif<|MERGE_RESOLUTION|>--- conflicted
+++ resolved
@@ -70,11 +70,7 @@
         ParseNodeFnc * func = node->AsParseNodeFnc();
         ParseNode* first = func->pnodeParams;
         // throws OOM on uint16 overflow
-<<<<<<< HEAD
-        for( ParseNode* pnode = first; pnode; pnode = pnode->sxVar.pnodeNext, ArgSlotMath::Inc(numformals));
-=======
         for( ParseNode* pnode = first; pnode; pnode = pnode->AsParseNodeVar()->pnodeNext, ArgSlotMath::Inc(numformals));
->>>>>>> 84bd6f3c
         return first;
     }
 
@@ -314,13 +310,11 @@
                 *(double*)argDst = doubleVal;
                 argDst = argDst + sizeof(double);
             }
-#ifdef ENABLE_SIMDJS
             else if (info->GetArgType(i).isSIMD())
             {
                 // Todo:: support test input for wasm.simd
                 JavascriptError::ThrowTypeError(scriptContext, WASMERR_InvalidTypeConversion);
             }
-#endif // #ifdef ENABLE_SIMDJS
             else
             {
                 Assert(UNREACHED);
@@ -397,25 +391,7 @@
             returnValue = JavascriptNumber::NewWithCheck(floatRetVal, scriptContext);
             break;
         }
-<<<<<<< HEAD
-#ifdef ENABLE_SIMDJS
-        case AsmJsRetType::Float32x4:
-        {
-            X86SIMDValue simdVal;
-            simdVal.m128_value = simdRetVal;
-            returnValue = JavascriptSIMDFloat32x4::New(&X86SIMDValue::ToSIMDValue(simdVal), scriptContext);
-            break;
-        }
-        case AsmJsRetType::Int32x4:
-        {
-            X86SIMDValue simdVal;
-            simdVal.m128_value = simdRetVal;
-            returnValue = JavascriptSIMDInt32x4::New(&X86SIMDValue::ToSIMDValue(simdVal), scriptContext);
-            break;
-        }
-=======
 #ifdef ENABLE_WASM_SIMD
->>>>>>> 84bd6f3c
         case AsmJsRetType::Bool32x4:
         case AsmJsRetType::Bool16x8:
         case AsmJsRetType::Bool8x16:
@@ -428,19 +404,9 @@
         case AsmJsRetType::Uint32x4:
         case AsmJsRetType::Uint16x8:
         case AsmJsRetType::Uint8x16:
-<<<<<<< HEAD
-        {
-            X86SIMDValue simdVal;
-            simdVal.m128_value = simdRetVal;
-            returnValue = JavascriptSIMDUint8x16::New(&X86SIMDValue::ToSIMDValue(simdVal), scriptContext);
-            break;
-        }
-#endif // #ifdef ENABLE_SIMDJS
-=======
             // Todo:: support test return object (like int64) for wasm.simd
             JavascriptError::ThrowTypeError(scriptContext, WASMERR_InvalidTypeConversion);
 #endif
->>>>>>> 84bd6f3c
         default:
             Assume(UNREACHED);
             JavascriptError::ThrowTypeError(scriptContext, WASMERR_InvalidTypeConversion);
@@ -552,26 +518,7 @@
             returnValue = JavascriptNumber::NewWithCheck((double)fval, func->GetScriptContext());
             break;
         }
-<<<<<<< HEAD
-#ifdef ENABLE_SIMDJS
-        case AsmJsRetType::Int32x4:
-            AsmJsSIMDValue simdVal;
-            simdVal.Zero();
-            __asm
-            {
-                mov  ecx, asmJSEntryPoint
-#ifdef _CONTROL_FLOW_GUARD
-                call[__guard_check_icall_fptr]
-#endif
-                push func
-                call ecx
-                movups simdVal, xmm0
-            }
-            returnValue = JavascriptSIMDInt32x4::New(&simdVal, func->GetScriptContext());
-            break;
-=======
 #ifdef ENABLE_WASM_SIMD
->>>>>>> 84bd6f3c
         case AsmJsRetType::Bool32x4:
         case AsmJsRetType::Bool16x8:
         case AsmJsRetType::Bool8x16:
@@ -599,11 +546,7 @@
             // Todo:: support test return object (like int64) for wasm.simd
             JavascriptError::ThrowTypeError(func->GetScriptContext(), WASMERR_InvalidTypeConversion);
             break;
-<<<<<<< HEAD
-#endif // #ifdef ENABLE_SIMDJS
-=======
-#endif
->>>>>>> 84bd6f3c
+#endif
         default:
             Assume(UNREACHED);
             JavascriptError::ThrowTypeError(func->GetScriptContext(), WASMERR_InvalidTypeConversion);
