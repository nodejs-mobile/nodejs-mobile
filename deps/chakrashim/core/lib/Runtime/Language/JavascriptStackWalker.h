//-------------------------------------------------------------------------------------------------------
// Copyright (C) Microsoft. All rights reserved.
// Licensed under the MIT license. See LICENSE.txt file in the project root for full license information.
//-------------------------------------------------------------------------------------------------------
#pragma once

#if defined(_M_IX86)
#include "Language/i386/StackFrame.h"
typedef Js::X86StackFrame StackFrame;
#elif defined(_M_X64)
#include "Language/amd64/StackFrame.h"
#ifdef _WIN32 // xplat-todo
#include "Language/amd64/StackFrame.inl"
#endif
typedef Js::Amd64StackFrame StackFrame;
#elif defined(_M_ARM)
#include "Language/arm/StackFrame.h"
typedef Js::ArmStackFrame StackFrame;
#elif defined(_M_ARM64)
#include "Language/arm64/StackFrame.h"
typedef Js::Arm64StackFrame StackFrame;
#else
#error JavascriptStackWalker is not supported on this architecture.
#endif


namespace Js
{
    struct ScriptEntryExitRecord;

    enum InternalFrameType {
        InternalFrameType_None,
        InternalFrameType_EhFrame,
        InternalFrameType_LoopBody
    };

    struct AsmJsCallStackLayout
    {
        Js::JavascriptFunction * functionObject;
        Js::Var args[0];
    };
    class JavascriptCallStackLayout
    {
    public:
        Js::JavascriptFunction * functionObject;
        Js::CallInfo callInfo;
        Js::Var args[0];
        Js::ArgumentsObject * GetArgumentsObject() const;
        Js::Var * GetArgumentsObjectLocation() const;
        void SetArgumentsObject(Js::ArgumentsObject* obj);
        Js::Var* GetArgv() const;
        Js::Var GetOffset(int offset) const;
        double GetDoubleAtOffset(int offset) const;
        int32 GetInt32AtOffset(int offset) const;
        SIMDValue GetSimdValueAtOffset(int offset) const;
        char * GetValueChangeOffset(int offset) const;
        ForInObjectEnumerator * GetForInObjectEnumeratorArrayAtOffset(int offset) const;

        static JavascriptCallStackLayout *FromFramePointer(void *const framePointer);
        static void* const ToFramePointer(JavascriptCallStackLayout* callstackLayout);
    private:
        JavascriptCallStackLayout() : callInfo(0) {};
    };

#if ENABLE_NATIVE_CODEGEN
    /*
     * The InlinedFrameStackWalker knows how to walk an inlinee's virtual frames inside a
     * physical frame. If the stack walker is in the inlineeFramesBeingWalked mode it
     * defers pretty much all functionality to its helpers. The virtual stack frames themselves
     * are laid out in the reverse order on the stack. So we do one pass to find out the count of
     * frames and another to construct an array of pointers to frames in the correct order
     * (top most first like a real stack). Each frame begins with a count. Since frames are laid
     * out continuously in memory, this is all the stack walker needs to find the next frame.
     * We don't maintain explicit prev, next pointers. We also clear the count field of the frame
     * next to the top most frame to indicate that the top most frame is, well, the top most frame.
     * Whenever an inlinee's code ends, the count field in its frame gets set to 0 indicating this
     * frame isn't valid anymore. This keeps the fast case fast and offloads the heavy lifting
     * to the stack walker.
     */
    class InlinedFrameWalker
    {
    public:
        InlinedFrameWalker()
            : parentFunction(nullptr)
            , frames(nullptr)
            , currentIndex(-1)
            , frameCount(0)
        {
        }

        ~InlinedFrameWalker()
        {
            Assert(!parentFunction);
            Assert(!this->frames);
            Assert(!frameCount);
            Assert(currentIndex == -1);
        }

        static bool             FromPhysicalFrame(InlinedFrameWalker& self, StackFrame& physicalFrame, Js::ScriptFunction *parent, bool fromBailout,
                                                  int loopNum, const JavascriptStackWalker * const walker, bool useInternalFrameInfo, bool noAlloc);
        void                    Close();
        bool                    Next(CallInfo& callInfo);
        size_t                  GetArgc() const;
        Js::Var                *GetArgv(bool includeThis, bool boxArgsAndDeepCopy) const;
        Js::JavascriptFunction *GetFunctionObject() const;
        void                    SetFunctionObject(Js::JavascriptFunction * function);
        Js::Var                 GetArgumentsObject() const;
        void                    SetArgumentsObject(Js::Var arguments);
        Js::Var                 GetThisObject() const;
        bool                    IsCallerPhysicalFrame() const;
        bool                    IsTopMostFrame() const;
        int32                   GetFrameIndex() const { Assert(currentIndex != -1); return currentIndex; }
        uint32                  GetCurrentInlineeOffset() const;
        uint32                  GetBottomMostInlineeOffset() const;
        Js::JavascriptFunction *GetBottomMostFunctionObject() const;
        void                    FinalizeStackValues(__in_ecount(argCount) Js::Var args[], size_t argCount, bool deepCopy) const;
        int32                   GetFrameCount() { return frameCount; }

    private:
        enum {
            InlinedFrameArgIndex_This = 0,
            InlinedFrameArgIndex_SecondScriptArg = 1
        };

        struct InlinedFrame : public InlinedFrameLayout
        {
            Js::Var argv[0];    // It's defined here as in C++ can't have 0-size array in the base class.

            struct InlinedFrame *Next()
            {
                InlinedFrameLayout *next = __super::Next();
                return (InlinedFrame*)next;
            }

            static InlinedFrame *FromPhysicalFrame(StackFrame& currentFrame, const JavascriptStackWalker * const stackWalker, void *entry, EntryPointInfo* entryPointInfo, bool useInternalFrameInfo);

        };

    public:
        InlinedFrame *const     GetFrameAtIndex(signed index) const;

    private:
        void Initialize(int32 frameCount, __in_ecount(frameCount) InlinedFrame **frames, Js::ScriptFunction *parent);
        void MoveNext();
        InlinedFrame *const GetCurrentFrame() const;

        Js::ScriptFunction *parentFunction;
        InlinedFrame          **frames;
        int32                   currentIndex;
        int32                   frameCount;
    };

    class InternalFrameInfo
    {
    public:
        void *codeAddress;
        void *framePointer;
        size_t stackCheckCodeHeight;
        InternalFrameType frameType;
        JavascriptFunction* function;
        bool hasInlinedFramesOnStack;
        bool previousInterpreterFrameIsFromBailout;

        InternalFrameInfo() :
            codeAddress(nullptr),
            framePointer(nullptr),
            stackCheckCodeHeight((uint)-1),
            frameType(InternalFrameType_None),
            function(nullptr),
            hasInlinedFramesOnStack(false),
            previousInterpreterFrameIsFromBailout(false)
        {
        }

        void Clear();
        void Set(void *codeAddress, void *framePointer, size_t stackCheckCodeHeight, InternalFrameType frameType, JavascriptFunction* function, bool hasInlinedFramesOnStack, bool previousInterpreterFrameIsFromBailout);
    };
#endif

    class JavascriptStackWalker
    {
        friend Js::ScriptContext;

    public:
        JavascriptStackWalker(ScriptContext * scriptContext, bool useEERContext = TRUE /* use leafinterpreterframe of entryexit record */, PVOID returnAddress = NULL, bool _forceFullWalk = false);
#if ENABLE_NATIVE_CODEGEN
        ~JavascriptStackWalker() { inlinedFrameWalker.Close(); }
#endif
        BOOL Walk(bool includeInlineFrames = true);
        BOOL GetCaller(_Out_opt_ JavascriptFunction ** ppFunc, bool includeInlineFrames = true);
        BOOL GetCallerWithoutInlinedFrames(_Out_opt_ JavascriptFunction ** ppFunc);
        BOOL GetNonLibraryCodeCaller(_Out_opt_ JavascriptFunction ** ppFunc);
        BOOL WalkToTarget(JavascriptFunction * funcTarget);
        BOOL WalkToArgumentsFrame(ArgumentsObject *argsObj);

        uint32 GetByteCodeOffset() const;
        BOOL IsCallerGlobalFunction() const;
        BOOL IsEvalCaller() const;
        bool IsJavascriptFrame() const { return inlinedFramesBeingWalked || isJavascriptFrame; }
        bool IsInlineFrame() const { return inlinedFramesBeingWalked; }
        bool IsBailedOutFromInlinee() const
        {
            Assert(this->IsJavascriptFrame() && this->interpreterFrame);
            return IsInlineFrame();
        }
        bool IsBailedOutFromFunction() const
        {
            Assert(this->IsJavascriptFrame() && this->interpreterFrame);
            return !!JavascriptFunction::IsNativeAddress(this->scriptContext, this->currentFrame.GetInstructionPointer());
        }

        Var GetPermanentArguments() const;

        void *GetCurrentCodeAddr() const;

        JavascriptFunction *GetCurrentFunction(bool includeInlinedFrames = true) const;
        void SetCurrentFunction(JavascriptFunction *  function);
        CallInfo GetCallInfo(bool includeInlinedFrames = true) const;
        CallInfo GetCallInfoFromPhysicalFrame() const;
        void GetThis(Var *pThis, int moduleId) const;
        Js::Var * GetJavascriptArgs(bool boxArgsAndDeepCopy) const;
        void **GetCurrentArgv() const;

        ScriptContext* GetCurrentScriptContext() const;
        InterpreterStackFrame* GetCurrentInterpreterFrame() const
        {
            Assert(this->IsJavascriptFrame());
            return interpreterFrame;
        }

        bool GetSourcePosition(const WCHAR** sourceFileName, ULONG* line, LONG* column);

        static bool TryIsTopJavaScriptFrameNative(ScriptContext* scriptContext, bool* istopFrameNative, bool ignoreLibraryCode = false);
        static bool AlignAndCheckAddressOfReturnAddressMatch(void* addressOfReturnAddress, void* nativeLibraryEntryAddress);

#if ENABLE_NATIVE_CODEGEN
        void ClearCachedInternalFrameInfo();
        void SetCachedInternalFrameInfo(InternalFrameType frameType, JavascriptFunction* function, bool hasInlinedFramesOnStack, bool prevIntFrameIsFromBailout);
        InternalFrameInfo GetCachedInternalFrameInfo() const { return this->lastInternalFrameInfo; }
        void WalkAndClearInlineeFrameCallInfoOnException(void *tryHandlerAddrOfReturnAddr);
#endif
        bool IsCurrentPhysicalFrameForLoopBody() const;

        // noinline, we want to use own stack frame.
        static _NOINLINE BOOL GetCaller(_Out_opt_ JavascriptFunction** ppFunc, ScriptContext* scriptContext);
        static _NOINLINE BOOL GetCaller(_Out_opt_ JavascriptFunction** ppFunc, uint32* byteCodeOffset, ScriptContext* scriptContext);
<<<<<<< HEAD
        static _NOINLINE bool GetThis(Var* pThis, int moduleId, ScriptContext* scriptContext);
        static _NOINLINE bool GetThis(Var* pThis, int moduleId, JavascriptFunction* func, ScriptContext* scriptContext);
=======
        static _NOINLINE void GetThis(Var* pThis, int moduleId, ScriptContext* scriptContext);
        static _NOINLINE void GetThis(Var* pThis, int moduleId, JavascriptFunction* func, ScriptContext* scriptContext);
>>>>>>> 84bd6f3c

        static bool IsDisplayCaller(JavascriptFunction* func);
        bool GetDisplayCaller(_Out_opt_ JavascriptFunction ** ppFunc);
        PCWSTR GetCurrentNativeLibraryEntryName() const;
        static bool IsLibraryStackFrameEnabled(Js::ScriptContext * scriptContext);
        static bool IsWalkable(ScriptContext *scriptContext);

        // Walk frames (until walkFrame returns true)
        template <class WalkFrame>
        ushort WalkUntil(ushort stackTraceLimit, WalkFrame walkFrame, bool onlyOnDebugMode = false, bool filterDiagnosticsOM = false)
        {
            ushort frameIndex = 0;

            JavascriptFunction* jsFunction;

            BOOL foundCaller = GetNonLibraryCodeCaller(&jsFunction);
            while (foundCaller)
            {
                if (IsDisplayCaller(jsFunction))
                {
                    bool needToPass = (!onlyOnDebugMode || jsFunction->GetScriptContext()->IsScriptContextInDebugMode())
                        && (!filterDiagnosticsOM || !jsFunction->GetScriptContext()->IsDiagnosticsScriptContext());

                    if (needToPass)
                    {
                        if (walkFrame(jsFunction, frameIndex))
                        {
                            break;
                        }
                        frameIndex++;
                    }
                }

                foundCaller = frameIndex < stackTraceLimit && GetCaller(&jsFunction);
            }

            return frameIndex;
        }

        template <class WalkFrame>
        ushort WalkUntil(WalkFrame walkFrame, bool onlyOnDebugMode = false, bool filterDiagnosticsOM = false)
        {
            return WalkUntil(USHORT_MAX, walkFrame, onlyOnDebugMode, filterDiagnosticsOM);
        }
        BYTE** GetCurrentAddresOfReturnAddress() const
        {
            return (BYTE**)this->currentFrame.GetAddressOfReturnAddress();
        }

        BYTE** GetCurrentAddressOfInstructionPointer() const
        {
            return (BYTE**)this->currentFrame.GetAddressOfInstructionPointer();
        }

        void* GetInstructionPointer() const
        {
            return this->currentFrame.GetInstructionPointer();
        }

        bool GetCurrentFrameFromBailout() const
        {
            return previousInterpreterFrameIsFromBailout;
        }

#if DBG
        static bool ValidateTopJitFrame(Js::ScriptContext* scriptContext);
#endif

    private:
        ScriptContext          *scriptContext;
        ScriptEntryExitRecord  *entryExitRecord;
        const NativeLibraryEntryRecord::Entry *nativeLibraryEntry;
        const NativeLibraryEntryRecord::Entry *prevNativeLibraryEntry; // Saves previous nativeLibraryEntry when it moves to next
        InterpreterStackFrame  *interpreterFrame;
        InterpreterStackFrame  *tempInterpreterFrame;
#if ENABLE_NATIVE_CODEGEN
        Js::InlinedFrameWalker  inlinedFrameWalker;
#endif
        CallInfo                inlinedFrameCallInfo;
        bool                    inlinedFramesBeingWalked    : 1;
        bool                    hasInlinedFramesOnStack     : 1;
        bool                    isJavascriptFrame           : 1;
        bool                    isNativeLibraryFrame        : 1;
        bool                    isInitialFrame              : 1; // If we need to walk the initial frame
        bool                    shouldDetectPartiallyInitializedInterpreterFrame : 1;
        bool                    previousInterpreterFrameIsFromBailout : 1;
        bool                    previousInterpreterFrameIsForLoopBody : 1;
        bool                    forceFullWalk               : 1; // ignoring hasCaller

        Var GetThisFromFrame() const;                   // returns 'this' object from the physical frame
        Var GetCurrentArgumentsObject() const;          // returns arguments object from the current frame, which may be virtual (belonging to an inlinee)
        void SetCurrentArgumentsObject(Var args);       // sets arguments object for the current frame, which may be virtual (belonging to an inlinee)
        Var GetCurrentNativeArgumentsObject() const;    // returns arguments object from the physical native frame
        void SetCurrentNativeArgumentsObject(Var args); // sets arguments object on the physical native frame
        bool TryGetByteCodeOffsetFromInterpreterFrame(uint32& offset) const;
#if ENABLE_NATIVE_CODEGEN
        bool TryGetByteCodeOffsetFromNativeFrame(uint32& offset) const;
        bool TryGetByteCodeOffsetOfInlinee(Js::JavascriptFunction* function, uint loopNum, DWORD_PTR pCodeAddr, Js::FunctionBody** inlinee, uint32& offset, bool useInternalFrameInfo) const;
        uint GetLoopNumber(bool& usedInternalFrameInfo) const;
        bool InlinedFramesBeingWalked() const;
        bool HasInlinedFramesOnStack() const;
        bool PreviousInterpreterFrameIsFromBailout() const;
        InternalFrameInfo lastInternalFrameInfo;
#endif
        mutable StackFrame currentFrame;

        Js::JavascriptFunction * UpdateFrame(bool includeInlineFrames);
        bool CheckJavascriptFrame(bool includeInlineFrames);

        JavascriptFunction *GetCurrentFunctionFromPhysicalFrame() const;
     };

    class AutoPushReturnAddressForStackWalker
    {
    private:
        ScriptContext *m_scriptContext;
    public:
        AutoPushReturnAddressForStackWalker(ScriptContext *scriptContext, void* returnAddress) : m_scriptContext(scriptContext)
        {
            scriptContext->SetFirstInterpreterFrameReturnAddress(returnAddress);
        }
        ~AutoPushReturnAddressForStackWalker()
        {
            m_scriptContext->SetFirstInterpreterFrameReturnAddress(NULL);
        }
    };
}<|MERGE_RESOLUTION|>--- conflicted
+++ resolved
@@ -244,13 +244,8 @@
         // noinline, we want to use own stack frame.
         static _NOINLINE BOOL GetCaller(_Out_opt_ JavascriptFunction** ppFunc, ScriptContext* scriptContext);
         static _NOINLINE BOOL GetCaller(_Out_opt_ JavascriptFunction** ppFunc, uint32* byteCodeOffset, ScriptContext* scriptContext);
-<<<<<<< HEAD
-        static _NOINLINE bool GetThis(Var* pThis, int moduleId, ScriptContext* scriptContext);
-        static _NOINLINE bool GetThis(Var* pThis, int moduleId, JavascriptFunction* func, ScriptContext* scriptContext);
-=======
         static _NOINLINE void GetThis(Var* pThis, int moduleId, ScriptContext* scriptContext);
         static _NOINLINE void GetThis(Var* pThis, int moduleId, JavascriptFunction* func, ScriptContext* scriptContext);
->>>>>>> 84bd6f3c
 
         static bool IsDisplayCaller(JavascriptFunction* func);
         bool GetDisplayCaller(_Out_opt_ JavascriptFunction ** ppFunc);
