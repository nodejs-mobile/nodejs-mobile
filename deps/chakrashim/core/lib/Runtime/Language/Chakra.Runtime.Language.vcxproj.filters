<?xml version="1.0" encoding="utf-8"?>
<Project ToolsVersion="4.0" xmlns="http://schemas.microsoft.com/developer/msbuild/2003">
  <ItemGroup>
    <ClCompile Include="$(MsBuildThisFileDirectory)AsmJS.cpp" />
    <ClCompile Include="$(MsBuildThisFileDirectory)AsmJSBytecodeGenerator.cpp" />
    <ClCompile Include="$(MsBuildThisFileDirectory)AsmJSCodeGenerator.cpp" />
    <ClCompile Include="$(MsBuildThisFileDirectory)AsmJSEncoder.cpp" />
    <ClCompile Include="$(MsBuildThisFileDirectory)AsmJSLink.cpp" />
    <ClCompile Include="$(MsBuildThisFileDirectory)AsmJSModule.cpp" />
    <ClCompile Include="$(MsBuildThisFileDirectory)AsmJSTypes.cpp" />
    <ClCompile Include="$(MsBuildThisFileDirectory)AsmJSUtils.cpp" />
    <ClCompile Include="$(MsBuildThisFileDirectory)CacheOperators.cpp" />
    <ClCompile Include="$(MsBuildThisFileDirectory)CodeGenRecyclableData.cpp" />
    <ClCompile Include="$(MsBuildThisFileDirectory)DynamicProfileInfo.cpp" />
    <ClCompile Include="$(MsBuildThisFileDirectory)DynamicProfileMutator.cpp" />
    <ClCompile Include="$(MsBuildThisFileDirectory)DynamicProfileStorage.cpp" />
    <ClCompile Include="$(MsBuildThisFileDirectory)ExecutionMode.cpp" />
    <ClCompile Include="$(MsBuildThisFileDirectory)FunctionCodeGenRuntimeData.cpp" />
    <ClCompile Include="$(MsBuildThisFileDirectory)InlineCache.cpp" />
    <ClCompile Include="$(MsBuildThisFileDirectory)JavascriptExceptionOperators.cpp" />
    <ClCompile Include="$(MsBuildThisFileDirectory)JavascriptMathOperators.cpp" />
    <ClCompile Include="$(MsBuildThisFileDirectory)ProfilingHelpers.cpp" />
    <ClCompile Include="$(MsBuildThisFileDirectory)SourceDynamicProfileManager.cpp" />
    <ClCompile Include="$(MsBuildThisFileDirectory)SimpleDataCacheWrapper.cpp" />
    <ClCompile Include="$(MsBuildThisFileDirectory)StackTraceArguments.cpp" />
    <ClCompile Include="$(MsBuildThisFileDirectory)ValueType.cpp" />
    <ClCompile Include="$(MsBuildThisFileDirectory)InterpreterStackFrame.cpp" />
    <ClCompile Include="$(MsBuildThisFileDirectory)JavascriptConversion.cpp" />
    <ClCompile Include="$(MsBuildThisFileDirectory)JavascriptOperators.cpp" />
    <ClCompile Include="$(MsBuildThisFileDirectory)JavascriptStackWalker.cpp" />
    <ClCompile Include="$(MsBuildThisFileDirectory)amd64\AsmJSJitTemplate.cpp">
      <Filter>amd64</Filter>
    </ClCompile>
    <ClCompile Include="$(MSBuildThisFileDirectory)i386\AsmJsJitTemplate.cpp">
      <Filter>i386</Filter>
    </ClCompile>
    <ClCompile Include="$(MSBuildThisFileDirectory)amd64\StackFrame.cpp">
      <Filter>amd64</Filter>
    </ClCompile>
    <ClCompile Include="$(MSBuildThisFileDirectory)i386\StackFrame.cpp">
      <Filter>i386</Filter>
    </ClCompile>
    <ClCompile Include="$(MSBuildThisFileDirectory)arm64\StackFrame.cpp">
      <Filter>arm64</Filter>
    </ClCompile>
    <ClCompile Include="$(MSBuildThisFileDirectory)arm\StackFrame.cpp">
      <Filter>arm</Filter>
    </ClCompile>
    <ClCompile Include="$(MSBuildThisFileDirectory)JavascriptExceptionObject.cpp" />
    <ClCompile Include="$(MSBuildThisFileDirectory)SimdFloat32x4Operation.cpp" />
    <ClCompile Include="$(MSBuildThisFileDirectory)SimdFloat32x4OperationX86X64.cpp" />
    <ClCompile Include="$(MSBuildThisFileDirectory)SimdInt32x4Operation.cpp" />
    <ClCompile Include="$(MSBuildThisFileDirectory)SimdInt32x4OperationX86X64.cpp" />
    <ClCompile Include="$(MSBuildThisFileDirectory)SimdInt8x16Operation.cpp" />
    <ClCompile Include="$(MSBuildThisFileDirectory)SimdInt8x16OperationX86X64.cpp" />
    <ClCompile Include="$(MSBuildThisFileDirectory)SimdFloat64x2Operation.cpp" />
    <ClCompile Include="$(MSBuildThisFileDirectory)SimdFloat64x2OperationX86X64.cpp" />
    <ClCompile Include="$(MSBuildThisFileDirectory)SimdUtils.cpp" />
    <ClCompile Include="$(MSBuildThisFileDirectory)TaggedInt.cpp" />
    <ClCompile Include="$(MSBuildThisFileDirectory)RuntimeLanguagePch.cpp" />
    <ClCompile Include="$(MSBuildThisFileDirectory)SIMDInt16x8Operation.cpp" />
    <ClCompile Include="$(MSBuildThisFileDirectory)SIMDInt16x8OperationX86X64.cpp" />
    <ClCompile Include="$(MSBuildThisFileDirectory)SIMDUInt32x4Operation.cpp" />
    <ClCompile Include="$(MSBuildThisFileDirectory)SIMDUInt32x4OperationX86X64.cpp" />
    <ClCompile Include="$(MSBuildThisFileDirectory)SIMDUint16x8Operation.cpp" />
    <ClCompile Include="$(MSBuildThisFileDirectory)SIMDUint16x8OperationX86X64.cpp" />
    <ClCompile Include="$(MSBuildThisFileDirectory)SIMDUint8x16Operation.cpp" />
    <ClCompile Include="$(MSBuildThisFileDirectory)SIMDUint8x16OperationX86X64.cpp" />
    <ClCompile Include="$(MSBuildThisFileDirectory)SIMDBool32x4Operation.cpp" />
    <ClCompile Include="$(MSBuildThisFileDirectory)SIMDBool32x4OperationX86X64.cpp" />
    <ClCompile Include="$(MSBuildThisFileDirectory)SIMDBool16x8Operation.cpp" />
    <ClCompile Include="$(MSBuildThisFileDirectory)SIMDBool16x8OperationX86X64.cpp" />
    <ClCompile Include="$(MSBuildThisFileDirectory)SIMDBool8x16Operation.cpp" />
    <ClCompile Include="$(MSBuildThisFileDirectory)SIMDBool8x16OperationX86X64.cpp" />
    <ClCompile Include="$(MSBuildThisFileDirectory)WAsmjsUtils.cpp" />
    <ClCompile Include="$(MSBuildThisFileDirectory)ModuleNamespace.cpp" />
    <ClCompile Include="$(MSBuildThisFileDirectory)SourceTextModuleRecord.cpp" />
    <ClCompile Include="$(MSBuildThisFileDirectory)ModuleNamespaceEnumerator.cpp" />
    <ClCompile Include="$(MSBuildThisFileDirectory)WebAssemblySource.cpp" />
<<<<<<< HEAD
=======
    <ClCompile Include="$(MSBuildThisFileDirectory)ConstructorCache.cpp" />
    <ClCompile Include="$(MSBuildThisFileDirectory)PrototypeChainCache.cpp" />
>>>>>>> 84bd6f3c
  </ItemGroup>
  <ItemGroup>
    <ClInclude Include="AsmJs.h" />
    <ClInclude Include="AsmJsByteCodeGenerator.h" />
    <ClInclude Include="AsmJsCodeGenerator.h" />
    <ClInclude Include="AsmJsEncoder.h" />
    <ClInclude Include="AsmJsJitTemplate.h" />
    <ClInclude Include="AsmJsLink.h" />
    <ClInclude Include="AsmJsModule.h" />
    <ClInclude Include="AsmJsUtils.h" />
    <ClInclude Include="CacheOperators.h" />
    <ClInclude Include="InterpreterProcessOpCodeAsmJs.h" />
    <ClInclude Include="CodeGenRecyclableData.h" />
    <ClInclude Include="DynamicProfileInfo.h" />
    <ClInclude Include="DynamicProfileMutator.h" />
    <ClInclude Include="DynamicProfileStorage.h" />
    <ClInclude Include="EvalMapRecord.h" />
    <ClInclude Include="ExecutionMode.h" />
    <ClInclude Include="ExecutionModes.h" />
    <ClInclude Include="FunctionCodeGenRuntimeData.h" />
    <ClInclude Include="InlineCache.h" />
    <ClInclude Include="InlineCachePointerArray.h" />
    <ClInclude Include="JavascriptExceptionOperators.h" />
    <ClInclude Include="JavascriptMathOperators.h" />
    <ClInclude Include="ProfilingHelpers.h" />
    <ClInclude Include="SourceDynamicProfileManager.h" />
    <ClInclude Include="SimpleDataCacheWrapper.h" />
    <ClInclude Include="StackTraceArguments.h" />
    <ClInclude Include="ValueType.h" />
    <ClInclude Include="Arguments.h" />
    <ClInclude Include="InterpreterStackFrame.h" />
    <ClInclude Include="JavascriptConversion.h" />
    <ClInclude Include="JavascriptOperators.h" />
    <ClInclude Include="JavascriptFunctionArgIndex.h" />
    <ClInclude Include="JavascriptStackWalker.h" />
    <ClInclude Include="i386\AsmJsInstructionTemplate.h">
      <Filter>i386</Filter>
    </ClInclude>
    <ClInclude Include="amd64\StackFrame.h">
      <Filter>amd64</Filter>
    </ClInclude>
    <ClInclude Include="i386\StackFrame.h">
      <Filter>i386</Filter>
    </ClInclude>
    <ClInclude Include="arm\StackFrame.h">
      <Filter>arm</Filter>
    </ClInclude>
    <ClInclude Include="AsmJsTypes.h" />
    <ClInclude Include="AsmJsBuiltInNames.h" />
    <ClInclude Include="JavascriptExceptionContext.h" />
    <ClInclude Include="JavascriptExceptionObject.h" />
    <ClInclude Include="SimdFloat32x4Operation.h" />
    <ClInclude Include="SimdFloat64x2Operation.h" />
    <ClInclude Include="SimdInt32x4Operation.h" />
    <ClInclude Include="SimdInt8x16Operation.h" />
    <ClInclude Include="SimdOps.h" />
    <ClInclude Include="SimdUtils.h" />
    <ClInclude Include="TaggedInt.h" />
    <ClInclude Include="RuntimeLanguagePch.h" />
    <ClInclude Include="SourceTextModuleRecord.h" />
    <ClInclude Include="ModuleRecordBase.h" />
    <ClInclude Include="SimdInt16x8Operation.h" />
    <ClInclude Include="SimdUint32x4Operation.h" />
    <ClInclude Include="SimdUint16x8Operation.h" />
    <ClInclude Include="SimdUint8x16Operation.h" />
    <ClInclude Include="SimdBool32x4Operation.h" />
    <ClInclude Include="SimdBool16x8Operation.h" />
    <ClInclude Include="SimdBool8x16Operation.h" />
    <ClInclude Include="WAsmjsUtils.h" />
    <ClInclude Include="ModuleNamespace.h" />
    <ClInclude Include="ModuleNamespaceEnumerator.h" />
    <ClInclude Include="WebAssemblySource.h" />
<<<<<<< HEAD
=======
    <ClInclude Include="ConstructorCache.h" />
    <ClInclude Include="AsmJsArrayBufferViews.h" />
    <ClInclude Include="PrototypeChainCache.h" />
    <ClInclude Include="PropertyGuard.h" />
>>>>>>> 84bd6f3c
  </ItemGroup>
  <ItemGroup>
    <MASM Include="$(MSBuildThisFileDirectory)amd64\amd64_Thunks.asm">
      <Filter>amd64</Filter>
    </MASM>
    <MASM Include="$(MSBuildThisFileDirectory)amd64\JavascriptOperatorsA.asm">
      <Filter>amd64</Filter>
    </MASM>
    <MASM Include="$(MSBuildThisFileDirectory)amd64\JavascriptConversionA.asm">
      <Filter>amd64</Filter>
    </MASM>
  </ItemGroup>
  <ItemGroup>
    <None Include="AsmJsEncoder.inl" />
    <None Include="AsmJsEncoderHandler.inl" />
    <None Include="CacheOperators.inl" />
    <None Include="InlineCache.inl" />
    <None Include="InlineCachePointerArray.inl" />
    <None Include="InterpreterHandler.inl" />
    <None Include="InterpreterHandlerAsmJs.inl" />
    <None Include="InterpreterLoop.inl" />
    <None Include="JavascriptMathOperators.inl" />
    <None Include="JavascriptConversion.inl" />
    <None Include="JavascriptOperators.inl" />
    <None Include="amd64\StackFrame.inl">
      <Filter>amd64</Filter>
    </None>
    <None Include="i386\AsmJsInstructionTemplate.inl">
      <Filter>i386</Filter>
    </None>
    <None Include="TaggedInt.inl" />
    <None Include="amd64\JavascriptOperatorsA.S">
      <Filter>amd64</Filter>
    </None>
    <None Include="amd64\amd64_Thunks.S">
      <Filter>amd64</Filter>
    </None>
  </ItemGroup>
  <ItemGroup>
    <Filter Include="amd64">
      <UniqueIdentifier>{4e93923e-1e63-4f8e-93ab-4015a8f4dfe2}</UniqueIdentifier>
    </Filter>
    <Filter Include="arm">
      <UniqueIdentifier>{f9327b60-3e20-4b93-b8ff-835fab180090}</UniqueIdentifier>
    </Filter>
    <Filter Include="arm64">
      <UniqueIdentifier>{88887430-4252-4438-a157-ff7b193085a7}</UniqueIdentifier>
    </Filter>
    <Filter Include="i386">
      <UniqueIdentifier>{dd87d172-424d-422f-8c0c-23f324878ed6}</UniqueIdentifier>
    </Filter>
  </ItemGroup>
  <ItemGroup>
    <ARMASM Include="$(MSBuildThisFileDirectory)arm\arm_Thunks.asm">
      <Filter>arm</Filter>
    </ARMASM>
    <ARMASM Include="$(MSBuildThisFileDirectory)arm\arm_CallEhFrame.asm">
      <Filter>arm</Filter>
    </ARMASM>
    <ARMASM Include="$(MSBuildThisFileDirectory)arm64\arm64_Thunks.asm">
      <Filter>arm64</Filter>
    </ARMASM>
    <ARMASM Include="$(MSBuildThisFileDirectory)arm64\arm64_CallEhFrame.asm">
      <Filter>arm64</Filter>
    </ARMASM>
  </ItemGroup>
</Project><|MERGE_RESOLUTION|>--- conflicted
+++ resolved
@@ -77,11 +77,8 @@
     <ClCompile Include="$(MSBuildThisFileDirectory)SourceTextModuleRecord.cpp" />
     <ClCompile Include="$(MSBuildThisFileDirectory)ModuleNamespaceEnumerator.cpp" />
     <ClCompile Include="$(MSBuildThisFileDirectory)WebAssemblySource.cpp" />
-<<<<<<< HEAD
-=======
     <ClCompile Include="$(MSBuildThisFileDirectory)ConstructorCache.cpp" />
     <ClCompile Include="$(MSBuildThisFileDirectory)PrototypeChainCache.cpp" />
->>>>>>> 84bd6f3c
   </ItemGroup>
   <ItemGroup>
     <ClInclude Include="AsmJs.h" />
@@ -154,13 +151,10 @@
     <ClInclude Include="ModuleNamespace.h" />
     <ClInclude Include="ModuleNamespaceEnumerator.h" />
     <ClInclude Include="WebAssemblySource.h" />
-<<<<<<< HEAD
-=======
     <ClInclude Include="ConstructorCache.h" />
     <ClInclude Include="AsmJsArrayBufferViews.h" />
     <ClInclude Include="PrototypeChainCache.h" />
     <ClInclude Include="PropertyGuard.h" />
->>>>>>> 84bd6f3c
   </ItemGroup>
   <ItemGroup>
     <MASM Include="$(MSBuildThisFileDirectory)amd64\amd64_Thunks.asm">
