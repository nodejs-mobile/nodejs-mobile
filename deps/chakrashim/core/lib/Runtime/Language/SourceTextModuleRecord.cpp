//-------------------------------------------------------------------------------------------------------
// Copyright (C) Microsoft. All rights reserved.
// Licensed under the MIT license. See LICENSE.txt file in the project root for full license information.
//-------------------------------------------------------------------------------------------------------
#include "RuntimeLanguagePch.h"
#include "Types/PropertyIndexRanges.h"
#include "Types/SimpleDictionaryPropertyDescriptor.h"
#include "Types/SimpleDictionaryTypeHandler.h"
#include "ModuleNamespace.h"
#include "Library/JavascriptPromise.h"

namespace Js
{
    const uint32 ModuleRecordBase::ModuleMagicNumber = *(const uint32*)"Mode";

    SourceTextModuleRecord::SourceTextModuleRecord(ScriptContext* scriptContext) :
        ModuleRecordBase(scriptContext->GetLibrary()),
        scriptContext(scriptContext),
        parseTree(nullptr),
        parser(nullptr),
        pSourceInfo(nullptr),
        rootFunction(nullptr),
        requestedModuleList(nullptr),
        importRecordList(nullptr),
        localExportRecordList(nullptr),
        indirectExportRecordList(nullptr),
        starExportRecordList(nullptr),
        childrenModuleSet(nullptr),
        parentModuleList(nullptr),
        localExportMapByExportName(nullptr),
        localExportMapByLocalName(nullptr),
        localExportIndexList(nullptr),
        normalizedSpecifier(nullptr),
        moduleUrl(nullptr),
        errorObject(nullptr),
        hostDefined(nullptr),
        exportedNames(nullptr),
        resolvedExportMap(nullptr),
        wasParsed(false),
        wasDeclarationInitialized(false),
        parentsNotified(false),
        isRootModule(false),
        hadNotifyHostReady(false),
        localExportSlots(nullptr),
<<<<<<< HEAD
        numPendingChildrenModule(0),
=======
>>>>>>> 84bd6f3c
        moduleId(InvalidModuleIndex),
        localSlotCount(InvalidSlotCount),
        promise(nullptr),
        localExportCount(0)
    {
        namespaceRecord.module = this;
        namespaceRecord.bindingName = PropertyIds::star_;
    }

    SourceTextModuleRecord* SourceTextModuleRecord::Create(ScriptContext* scriptContext)
    {
        Recycler* recycler = scriptContext->GetRecycler();
        SourceTextModuleRecord* childModuleRecord;
        childModuleRecord = RecyclerNewFinalized(recycler, Js::SourceTextModuleRecord, scriptContext);
        // There is no real reference to lifetime management in ecmascript
        // The life time of a module record should be controlled by the module registry as defined in WHATWG module loader spec
        // in practice the modulerecord lifetime should be the same as the scriptcontext so it could be retrieved for the same
        // site. Host might hold a reference to the module as well after initializing the module.
        // In our implementation, we'll use the moduleId in bytecode to identify the module.
        childModuleRecord->moduleId = scriptContext->GetLibrary()->EnsureModuleRecordList()->Add(childModuleRecord);

        return childModuleRecord;
    }

    void SourceTextModuleRecord::Finalize(bool isShutdown)
    {
        parseTree = nullptr;
        requestedModuleList = nullptr;
        importRecordList = nullptr;
        localExportRecordList = nullptr;
        indirectExportRecordList = nullptr;
        starExportRecordList = nullptr;
        parentModuleList = nullptr;
        if (!isShutdown)
        {
            AdeleteUnlessNull(scriptContext->GeneralAllocator(), parser);
            AdeleteUnlessNull(scriptContext->GeneralAllocator(), childrenModuleSet);
        }
    }

    HRESULT SourceTextModuleRecord::ParseSource(__in_bcount(sourceLength) byte* sourceText, uint32 sourceLength, SRCINFO * srcInfo, Var* exceptionVar, bool isUtf8)
    {
        Assert(!wasParsed || sourceText == nullptr);
        Assert(parser == nullptr);
        Assert(exceptionVar != nullptr);
        HRESULT hr = NOERROR;

        // Return if loading failure has been reported
        if (sourceText == nullptr && wasParsed)
        {
            return hr;
        }

        ScriptContext* scriptContext = GetScriptContext();
        CompileScriptException se;
        ArenaAllocator* allocator = scriptContext->GeneralAllocator();
        *exceptionVar = nullptr;
        if (!scriptContext->GetConfig()->IsES6ModuleEnabled())
        {
            JavascriptError *pError = scriptContext->GetLibrary()->CreateError();
            JavascriptError::SetErrorMessageProperties(pError, hr, _u("ES6Module not supported"), scriptContext);
            *exceptionVar = pError;
            return E_NOTIMPL;
        }

        // Host indicates that the current module failed to load.
        if (sourceText == nullptr)
        {
            Assert(sourceLength == 0);
            OUTPUT_TRACE_DEBUGONLY(Js::ModulePhase, _u("Failed to load: %s\n"), this->GetSpecifierSz());
            hr = E_FAIL;
<<<<<<< HEAD
            JavascriptError *pError = scriptContext->GetLibrary()->CreateURIError();
            JavascriptError::SetErrorMessageProperties(pError, hr, this->GetSpecifierSz(), scriptContext);
=======

            // We cannot just use the buffer in the specifier string - need to make a copy here.
            const char16* moduleName = this->GetSpecifierSz();
            size_t length = wcslen(moduleName);
            char16* allocatedString = RecyclerNewArrayLeaf(scriptContext->GetRecycler(), char16, length + 1);
            wmemcpy_s(allocatedString, length + 1, moduleName, length);
            allocatedString[length] = _u('\0');

            JavascriptError *pError = scriptContext->GetLibrary()->CreateURIError();
            JavascriptError::SetErrorMessageProperties(pError, hr, allocatedString, scriptContext);
>>>>>>> 84bd6f3c
            *exceptionVar = pError;
        }
        else
        {
            OUTPUT_TRACE_DEBUGONLY(Js::ModulePhase, _u("ParseSource(%s)\n"), this->GetSpecifierSz());
            try
            {
                AUTO_NESTED_HANDLED_EXCEPTION_TYPE((ExceptionType)(ExceptionType_OutOfMemory | ExceptionType_StackOverflow));
                this->parser = Anew(allocator, Parser, scriptContext);
                srcInfo->moduleID = moduleId;

                LoadScriptFlag loadScriptFlag = (LoadScriptFlag)(LoadScriptFlag_Expression | LoadScriptFlag_Module |
                    LoadScriptFlag_disableAsmJs | (isUtf8 ? LoadScriptFlag_Utf8Source : LoadScriptFlag_None));

                Utf8SourceInfo* pResultSourceInfo = nullptr;
                this->parseTree = scriptContext->ParseScript(parser, sourceText,
                    sourceLength, srcInfo, &se, &pResultSourceInfo, _u("module"),
                    loadScriptFlag, &sourceIndex, nullptr);
                this->pSourceInfo = pResultSourceInfo;
            }
            catch (Js::OutOfMemoryException)
            {
                hr = E_OUTOFMEMORY;
            }
            catch (Js::StackOverflowException)
            {
                hr = VBSERR_OutOfStack;
            }

            if (FAILED(hr))
            {
                se.ProcessError(nullptr, hr, nullptr);
            }
            else if (parseTree == nullptr)
            {
                hr = E_FAIL;
            }
            else
            {
                hr = PostParseProcess();
                if (hr == S_OK && this->errorObject != nullptr && this->hadNotifyHostReady)
                {
                    // This would be the case where the child module got error and current module has notified error already.
                    if (*exceptionVar == nullptr)
                    {
                        *exceptionVar = this->errorObject;
                    }

                    // Cleanup in case of error.
                    this->ReleaseParserResources();
                    return E_FAIL;
                }
            }
        }

        if (FAILED(hr))
        {
            if (*exceptionVar == nullptr)
            {
                const WCHAR * sourceUrl = nullptr;
                if (this->GetModuleUrl())
                {
                  sourceUrl = this->GetModuleUrlSz();
                }
                *exceptionVar = JavascriptError::CreateFromCompileScriptException(scriptContext, &se, sourceUrl);
            }
            if (this->parser)
            {
                this->parseTree = nullptr;
                Adelete(allocator, this->parser);
                this->parser = nullptr;
            }
            if (this->errorObject == nullptr)
            {
                this->errorObject = *exceptionVar;
            }

            if (this->promise != nullptr)
            {
                SourceTextModuleRecord::ResolveOrRejectDynamicImportPromise(false, this->errorObject, this->scriptContext, this);
            }

            // Notify host if current module is dynamically-loaded module, or is root module and the host hasn't been notified
<<<<<<< HEAD
            bool isScriptActive = scriptContext->GetThreadContext()->IsScriptActive();
            if (this->promise != nullptr || (isRootModule && !hadNotifyHostReady))
            {
                OUTPUT_TRACE_DEBUGONLY(Js::ModulePhase, _u("\t>NotifyHostAboutModuleReady %s (ParseSource error)\n"), this->GetSpecifierSz());
                LEAVE_SCRIPT_IF(scriptContext, isScriptActive,
=======
            if (this->promise != nullptr || (isRootModule && !hadNotifyHostReady))
            {
                OUTPUT_TRACE_DEBUGONLY(Js::ModulePhase, _u("\t>NotifyHostAboutModuleReady %s (ParseSource error)\n"), this->GetSpecifierSz());
                LEAVE_SCRIPT_IF_ACTIVE(scriptContext,
>>>>>>> 84bd6f3c
                {
                    scriptContext->GetHostScriptContext()->NotifyHostAboutModuleReady(this, this->errorObject);
                });

                hadNotifyHostReady = true;
            }

            // Notify parent if applicable
            OUTPUT_TRACE_DEBUGONLY(Js::ModulePhase, _u("\t>NotifyParentAsNeeded\n"));
            NotifyParentsAsNeeded();
        }
        return hr;
    }

    void SourceTextModuleRecord::NotifyParentsAsNeeded()
    {
        if (notifying)
        {
            return;
        }
        notifying = true;
        // Notify the parent modules that this child module is either in fault state or finished.
        if (this->parentModuleList != nullptr)
        {
            parentModuleList->Map([=](uint i, SourceTextModuleRecord* parentModule)
            {
                parentModule->OnChildModuleReady(this, this->errorObject);
            });
        }
<<<<<<< HEAD
=======
        notifying = false;
>>>>>>> 84bd6f3c
        SetParentsNotified();
    }

    void SourceTextModuleRecord::ImportModuleListsFromParser()
    {
        Assert(scriptContext->GetConfig()->IsES6ModuleEnabled());
        ParseNodeModule* moduleParseNode = this->parseTree->AsParseNodeModule();
        SetrequestedModuleList(moduleParseNode->requestedModules);
        SetImportRecordList(moduleParseNode->importEntries);
        SetStarExportRecordList(moduleParseNode->starExportEntries);
        SetIndirectExportRecordList(moduleParseNode->indirectExportEntries);
        SetLocalExportRecordList(moduleParseNode->localExportEntries);
    }

    void SourceTextModuleRecord::ReleaseParserResources()
    {
        if (this->parser != nullptr)
        {
            this->parser->ReleaseTemporaryGuestArena();
        }
    }

    HRESULT SourceTextModuleRecord::PostParseProcess()
    {
        HRESULT hr = NOERROR;
        SetWasParsed();
        ImportModuleListsFromParser();
        hr = ResolveExternalModuleDependencies();

        if (SUCCEEDED(hr))
        {
            hr = PrepareForModuleDeclarationInitialization();
        }
        else
        {
            // Cleanup in case of error.
            this->ReleaseParserResources();
        }

        return hr;
    }

    Var SourceTextModuleRecord::PostProcessDynamicModuleImport()
    {
        JavascriptPromise *promise = this->GetPromise();
        ScriptContext* scriptContext = GetScriptContext();
        AnalysisAssert(scriptContext != nullptr);
        if (promise == nullptr)
        {
            promise = JavascriptPromise::CreateEnginePromise(scriptContext);
            this->SetPromise(promise);
        }

        if (this->ParentsNotified())
        {
            HRESULT hr = NOERROR;
            if (!WasDeclarationInitialized())
            {
<<<<<<< HEAD
                ModuleDeclarationInstantiation();

                if (this->errorObject != nullptr)
                {
=======
                if (ModuleDeclarationInstantiation())
                {
                    GenerateRootFunction();
                }

                if (this->errorObject != nullptr)
                {
                    // Cleanup in case of error.
                    this->ReleaseParserResources();
>>>>>>> 84bd6f3c
                    SourceTextModuleRecord::ResolveOrRejectDynamicImportPromise(false, this->errorObject, scriptContext, this);
                }
                else
                {
                    if (!hadNotifyHostReady && !WasEvaluated())
                    {
<<<<<<< HEAD
                        bool isScriptActive = scriptContext->GetThreadContext()->IsScriptActive();

                        OUTPUT_TRACE_DEBUGONLY(Js::ModulePhase, _u("\t>NotifyHostAboutModuleReady %s (PostProcessDynamicModuleImport)\n"), this->GetSpecifierSz());
                        LEAVE_SCRIPT_IF(scriptContext, isScriptActive,
=======
                        OUTPUT_TRACE_DEBUGONLY(Js::ModulePhase, _u("\t>NotifyHostAboutModuleReady %s (PostProcessDynamicModuleImport)\n"), this->GetSpecifierSz());
                        LEAVE_SCRIPT_IF_ACTIVE(scriptContext,
>>>>>>> 84bd6f3c
                        {
                            hr = scriptContext->GetHostScriptContext()->NotifyHostAboutModuleReady(this, this->errorObject);
                        });

                        hadNotifyHostReady = true;
                    }
                }
            }

            if (FAILED(hr))
            {
<<<<<<< HEAD
                Js::JavascriptError * error = scriptContext->GetLibrary()->CreateURIError();
                JavascriptError::SetErrorMessageProperties(error, hr, this->GetSpecifierSz(), scriptContext);
=======
                // Cleanup in case of error.
                this->ReleaseParserResources();

                // We cannot just use the buffer in the specifier string - need to make a copy here.
                const char16* moduleName = this->GetSpecifierSz();
                size_t length = wcslen(moduleName);
                char16* allocatedString = RecyclerNewArrayLeaf(scriptContext->GetRecycler(), char16, length + 1);
                wmemcpy_s(allocatedString, length + 1, moduleName, length);
                allocatedString[length] = _u('\0');

                Js::JavascriptError * error = scriptContext->GetLibrary()->CreateURIError();
                JavascriptError::SetErrorMessageProperties(error, hr, allocatedString, scriptContext);
>>>>>>> 84bd6f3c
                return SourceTextModuleRecord::ResolveOrRejectDynamicImportPromise(false, error, scriptContext, this);
            }
        }

        return this->promise;
    }

    HRESULT SourceTextModuleRecord::PrepareForModuleDeclarationInitialization()
    {
        OUTPUT_TRACE_DEBUGONLY(Js::ModulePhase, _u("PrepareForModuleDeclarationInitialization(%s)\n"), this->GetSpecifierSz());
        HRESULT hr = NO_ERROR;

<<<<<<< HEAD
        if (numPendingChildrenModule == 0)
=======
        if (ConfirmChildrenParsed())
>>>>>>> 84bd6f3c
        {
            OUTPUT_TRACE_DEBUGONLY(Js::ModulePhase, _u("\t>NotifyParentsAsNeeded\n"));
            NotifyParentsAsNeeded();

            if (!WasDeclarationInitialized() && (isRootModule || this->promise != nullptr))
            {
                // TODO: move this as a promise call? if parser is called from a different thread
                // We'll need to call the bytecode gen in the main thread as we are accessing GC.
                ScriptContext* scriptContext = GetScriptContext();
<<<<<<< HEAD
                bool isScriptActive = scriptContext->GetThreadContext()->IsScriptActive();
                Assert(!isScriptActive || this->promise != nullptr);

                ModuleDeclarationInstantiation();
                if (!hadNotifyHostReady && !WasEvaluated())
                {
                    OUTPUT_TRACE_DEBUGONLY(Js::ModulePhase, _u("\t>NotifyHostAboutModuleReady %s (PrepareForModuleDeclarationInitialization)\n"), this->GetSpecifierSz());
                    LEAVE_SCRIPT_IF(scriptContext, isScriptActive,
=======
                Assert(!scriptContext->GetThreadContext()->IsScriptActive() || this->promise != nullptr);

                if (ModuleDeclarationInstantiation())
                {
                    GenerateRootFunction();
                }
                if (!hadNotifyHostReady && !WasEvaluated())
                {
                    OUTPUT_TRACE_DEBUGONLY(Js::ModulePhase, _u("\t>NotifyHostAboutModuleReady %s (PrepareForModuleDeclarationInitialization)\n"), this->GetSpecifierSz());
                    LEAVE_SCRIPT_IF_ACTIVE(scriptContext,
>>>>>>> 84bd6f3c
                    {
                        hr = scriptContext->GetHostScriptContext()->NotifyHostAboutModuleReady(this, this->errorObject);
                    });

                    hadNotifyHostReady = true;
                }
            }
        }
#if DBG
        else
        {
            OUTPUT_TRACE_DEBUGONLY(Js::ModulePhase, _u("\tnumPendingChildrenModule=(%d)\n"), numPendingChildrenModule);
        }
#endif
        return hr;
    }

    HRESULT SourceTextModuleRecord::OnChildModuleReady(SourceTextModuleRecord* childModule, Var childException)
    {
        OUTPUT_TRACE_DEBUGONLY(Js::ModulePhase, _u("OnChildModuleReady(%s)\n"), this->GetSpecifierSz(), childModule->GetSpecifierSz());
        HRESULT hr = NOERROR;
        if (childException != nullptr)
        {
            // propagate the error up as needed.
            if (this->errorObject == nullptr)
            {
                this->errorObject = childException;
            }

<<<<<<< HEAD
            OUTPUT_TRACE_DEBUGONLY(Js::ModulePhase, _u("\t>NotifyParentAsNeeded (childException)\n"), this->GetSpecifierSz());
            NotifyParentsAsNeeded();

            bool isScriptActive = scriptContext->GetThreadContext()->IsScriptActive();

=======
            // Cleanup in case of error.
            this->ReleaseParserResources();

            OUTPUT_TRACE_DEBUGONLY(Js::ModulePhase, _u("\t>NotifyParentAsNeeded (childException)\n"), this->GetSpecifierSz());
            NotifyParentsAsNeeded();

>>>>>>> 84bd6f3c
            if (this->promise != nullptr)
            {
                SourceTextModuleRecord::ResolveOrRejectDynamicImportPromise(false, this->errorObject, this->scriptContext, this);
            }

            if (this->promise != nullptr || (isRootModule && !hadNotifyHostReady))
            {
                OUTPUT_TRACE_DEBUGONLY(Js::ModulePhase, _u("\t>NotifyHostAboutModuleReady %s (OnChildModuleReady)\n"), this->GetSpecifierSz());
<<<<<<< HEAD
                LEAVE_SCRIPT_IF(scriptContext, isScriptActive,
=======
                LEAVE_SCRIPT_IF_ACTIVE(scriptContext,
>>>>>>> 84bd6f3c
                {
                    hr = scriptContext->GetHostScriptContext()->NotifyHostAboutModuleReady(this, this->errorObject);
                });

                hadNotifyHostReady = true;
            }
        }
        else
        {
<<<<<<< HEAD
            if (numPendingChildrenModule == 0)
            {
                return NOERROR; // this is only in case of recursive module reference. Let the higher stack frame handle this module.
            }
            numPendingChildrenModule--;

=======
>>>>>>> 84bd6f3c
            hr = PrepareForModuleDeclarationInitialization();
        }
        return hr;
    }

    ModuleNamespace* SourceTextModuleRecord::GetNamespace()
    {
        Assert(localExportSlots != nullptr);
        Assert(PointerValue(localExportSlots[GetLocalExportSlotCount()]) == __super::GetNamespace());
        return (ModuleNamespace*)(void*)(localExportSlots[GetLocalExportSlotCount()]);
    }

    void SourceTextModuleRecord::SetNamespace(ModuleNamespace* moduleNamespace)
    {
        Assert(localExportSlots != nullptr);
        __super::SetNamespace(moduleNamespace);
        localExportSlots[GetLocalExportSlotCount()] = moduleNamespace;
    }


    ExportedNames* SourceTextModuleRecord::GetExportedNames(ExportModuleRecordList* exportStarSet)
    {
        const bool isRootGetExportedNames = (exportStarSet == nullptr);

        // this->exportedNames only caches root "GetExportedNames(nullptr)"
        if (isRootGetExportedNames && exportedNames != nullptr)
        {
            return exportedNames;
        }

        ArenaAllocator* allocator = scriptContext->GeneralAllocator();

        if (exportStarSet == nullptr)
        {
            exportStarSet = Anew(allocator, ExportModuleRecordList, allocator);
        }
        if (exportStarSet->Has(this))
        {
            return nullptr;
        }
        exportStarSet->Prepend(this);

        ExportedNames* tempExportedNames = nullptr;
        if (this->localExportRecordList != nullptr)
        {
            tempExportedNames = Anew(allocator, ExportedNames, allocator);
            this->localExportRecordList->Map([=](ModuleImportOrExportEntry exportEntry) {
                PropertyId exportNameId = EnsurePropertyIdForIdentifier(exportEntry.exportName);
                tempExportedNames->Prepend(exportNameId);
            });
        }
        if (this->indirectExportRecordList != nullptr)
        {
            if (tempExportedNames == nullptr)
            {
                tempExportedNames = Anew(allocator, ExportedNames, allocator);
            }
            this->indirectExportRecordList->Map([=](ModuleImportOrExportEntry exportEntry) {
                PropertyId exportedNameId = EnsurePropertyIdForIdentifier(exportEntry.exportName);
                tempExportedNames->Prepend(exportedNameId);
            });
        }
        if (this->starExportRecordList != nullptr)
        {
            if (tempExportedNames == nullptr)
            {
                tempExportedNames = Anew(allocator, ExportedNames, allocator);
            }
            this->starExportRecordList->Map([=](ModuleImportOrExportEntry exportEntry) {
                Assert(exportEntry.moduleRequest != nullptr);
                SourceTextModuleRecord* moduleRecord = nullptr;
                if (this->childrenModuleSet->TryGetValue(exportEntry.moduleRequest->Psz(), &moduleRecord))
                {
                    Assert(moduleRecord->WasParsed());
                    Assert(moduleRecord->WasDeclarationInitialized()); // we should be half way during initialization
                    Assert(!moduleRecord->WasEvaluated());
                    ExportedNames* starExportedNames = moduleRecord->GetExportedNames(exportStarSet);
                    // We are not rejecting ambiguous resolution at this time.
                    if (starExportedNames != nullptr)
                    {
                        starExportedNames->Map([&](PropertyId propertyId) {
                            if (propertyId != PropertyIds::default_ && !tempExportedNames->Has(propertyId))
                            {
                                tempExportedNames->Prepend(propertyId);
                            }
                        });
                    }
                }
#if DBG
                else
                {
                    AssertMsg(false, "dependent modules should have been initialized");
                }
#endif
            });
        }

        // this->exportedNames only caches root "GetExportedNames(nullptr)"
        if (isRootGetExportedNames)
        {
            exportedNames = tempExportedNames;
        }

        return tempExportedNames;
    }

    bool SourceTextModuleRecord::ResolveImport(PropertyId localName, ModuleNameRecord** importRecord)
    {
        *importRecord = nullptr;

        importRecordList->MapUntil([&](ModuleImportOrExportEntry& importEntry) {
            Js::PropertyId localNamePid = EnsurePropertyIdForIdentifier(importEntry.localName);
            if (localNamePid == localName)
            {
                SourceTextModuleRecord* childModule = this->GetChildModuleRecord(importEntry.moduleRequest->Psz());
                Js::PropertyId importName = EnsurePropertyIdForIdentifier(importEntry.importName);
                if (importName == Js::PropertyIds::star_)
                {
                    *importRecord = childModule->GetNamespaceNameRecord();
                }
                else
                {
                    childModule->ResolveExport(importName, nullptr, importRecord);
                }
                return true;
            }
            return false;
        });

        return *importRecord != nullptr;
    }

    // return false when "ambiguous".
    // otherwise nullptr means "null" where we have circular reference/cannot resolve.
    bool SourceTextModuleRecord::ResolveExport(PropertyId exportName, ResolveSet* resolveSet, ModuleNameRecord** exportRecord)
    {
        ArenaAllocator* allocator = scriptContext->GeneralAllocator();
        if (resolvedExportMap == nullptr)
        {
            resolvedExportMap = Anew(allocator, ResolvedExportMap, allocator);
        }
        if (resolvedExportMap->TryGetReference(exportName, exportRecord))
        {
            return true;
        }
        // TODO: use per-call/loop allocator?
        if (resolveSet == nullptr)
        {
            resolveSet = Anew(allocator, ResolveSet, allocator);
        }

        *exportRecord = nullptr;
        bool hasCircularRef = false;
        resolveSet->MapUntil([&](ModuleNameRecord moduleNameRecord) {
            if (moduleNameRecord.module == this && moduleNameRecord.bindingName == exportName)
            {
                *exportRecord = nullptr;
                hasCircularRef = true;
                return true;
            }
            return false;
        });
        if (hasCircularRef)
        {
            Assert(*exportRecord == nullptr);
            return true;
        }
        resolveSet->Prepend(ModuleNameRecord(this, exportName));

        if (localExportRecordList != nullptr)
        {
            PropertyId localNameId = Js::Constants::NoProperty;
            localExportRecordList->MapUntil([&](ModuleImportOrExportEntry exportEntry) {
                PropertyId exportNameId = EnsurePropertyIdForIdentifier(exportEntry.exportName);
                if (exportNameId == exportName)
                {
                    localNameId = EnsurePropertyIdForIdentifier(exportEntry.localName);
                    return true;
                }
                return false;
            });
            if (localNameId != Js::Constants::NoProperty)
            {
                // Check to see if we are exporting something we imported from another module without using a re-export.
                // ex: import { foo } from 'module'; export { foo };
                ModuleRecordBase* sourceModule = this;
                ModuleNameRecord* importRecord = nullptr;
                if (this->importRecordList != nullptr
                    && this->ResolveImport(localNameId, &importRecord)
                    && importRecord != nullptr)
                {
                    sourceModule = importRecord->module;
                    localNameId = importRecord->bindingName;
                }
                resolvedExportMap->AddNew(exportName, { sourceModule, localNameId });
                // return the address from Map buffer.
                resolvedExportMap->TryGetReference(exportName, exportRecord);
                return true;
            }
        }

        if (indirectExportRecordList != nullptr)
        {
            bool isAmbiguous = false;
            indirectExportRecordList->MapUntil([&](ModuleImportOrExportEntry exportEntry) {
                PropertyId reexportNameId = EnsurePropertyIdForIdentifier(exportEntry.exportName);
                if (exportName != reexportNameId)
                {
                    return false;
                }

                PropertyId importNameId = EnsurePropertyIdForIdentifier(exportEntry.importName);
                SourceTextModuleRecord* childModuleRecord = GetChildModuleRecord(exportEntry.moduleRequest->Psz());
                if (childModuleRecord == nullptr)
                {
                    JavascriptError::ThrowReferenceError(scriptContext, JSERR_CannotResolveModule, exportEntry.moduleRequest->Psz());
                }
                else
                {
                    isAmbiguous = !childModuleRecord->ResolveExport(importNameId, resolveSet, exportRecord);
                    if (isAmbiguous)
                    {
                        // ambiguous; don't need to search further
                        return true;
                    }
                    else
                    {
                        // found a resolution. done;
                        if (*exportRecord != nullptr)
                        {
                            return true;
                        }
                    }
                }
                return false;
            });
            if (isAmbiguous)
            {
                return false;
            }
            if (*exportRecord != nullptr)
            {
                return true;
            }
        }

        if (exportName == PropertyIds::default_)
        {
            JavascriptError* errorObj = scriptContext->GetLibrary()->CreateSyntaxError();
            JavascriptError::SetErrorMessage(errorObj, JSERR_ModuleResolveExport, scriptContext->GetPropertyName(exportName)->GetBuffer(), scriptContext);
            this->errorObject = errorObj;
            return false;
        }

        bool ambiguousResolution = false;
        if (this->starExportRecordList != nullptr)
        {
            ModuleNameRecord* starResolution = nullptr;
            starExportRecordList->MapUntil([&](ModuleImportOrExportEntry starExportEntry) {
                ModuleNameRecord* currentResolution = nullptr;
                SourceTextModuleRecord* childModule = GetChildModuleRecord(starExportEntry.moduleRequest->Psz());
                if (childModule == nullptr)
                {
                    JavascriptError::ThrowReferenceError(GetScriptContext(), JSERR_CannotResolveModule, starExportEntry.moduleRequest->Psz());
                }
                if (childModule->errorObject != nullptr)
                {
                    JavascriptExceptionOperators::Throw(childModule->errorObject, GetScriptContext());
                }

<<<<<<< HEAD
                // if ambigious, return "ambigious"
=======
                // if ambiguous, return "ambiguous"
>>>>>>> 84bd6f3c
                if (!childModule->ResolveExport(exportName, resolveSet, &currentResolution))
                {
                    ambiguousResolution = true;
                    return true;
                }
                if (currentResolution != nullptr)
                {
                    if (starResolution == nullptr)
                    {
                        starResolution = currentResolution;
                    }
                    else
                    {
                        if (currentResolution->bindingName != starResolution->bindingName ||
                            currentResolution->module != starResolution->module)
                        {
                            ambiguousResolution = true;
                        }
                        return true;
                    }
                }
                return false;
            });
            if (!ambiguousResolution)
            {
                *exportRecord = starResolution;
            }
        }
        return !ambiguousResolution;
    }

    void SourceTextModuleRecord::SetParent(SourceTextModuleRecord* parentRecord, LPCOLESTR moduleName)
    {
        Assert(parentRecord != nullptr);
        parentRecord->EnsureChildModuleSet(GetScriptContext());
        if (!parentRecord->childrenModuleSet->ContainsKey(moduleName))
        {
            parentRecord->childrenModuleSet->AddNew(moduleName, this);

<<<<<<< HEAD
            if (!this->WasParsed())
            {
                if (this->parentModuleList == nullptr)
                {
                    Recycler* recycler = GetScriptContext()->GetRecycler();
                    this->parentModuleList = RecyclerNew(recycler, ModuleRecordList, recycler);
                }
                bool contains = this->parentModuleList->Contains(parentRecord);
                Assert(!contains);
                if (!contains)
                {
                    this->parentModuleList->Add(parentRecord);
                    parentRecord->numPendingChildrenModule++;
=======
            if (this->parentModuleList == nullptr)
            {
                Recycler* recycler = GetScriptContext()->GetRecycler();
                this->parentModuleList = RecyclerNew(recycler, ModuleRecordList, recycler);
            }

            if (!this->parentModuleList->Contains(parentRecord))
            {
                this->parentModuleList->Add(parentRecord);
            }
        }
    }

    bool SourceTextModuleRecord::ConfirmChildrenParsed()
    {
        if (!this->WasParsed())
        {
            return false;
        }
        if (confirmedReady || this->ParentsNotified())
        {
            return true;
        }
        bool result = true;
        confirmedReady = true;
        EnsureChildModuleSet(GetScriptContext());
        childrenModuleSet->EachValue([&](SourceTextModuleRecord* childModuleRecord) {
            if (childModuleRecord->ParentsNotified())
            {
                return false;
            }
            else
            {
                if (childModuleRecord->ConfirmChildrenParsed())
                {
                    return false;
                }
                else
                {
                    result = false;
                    return true;
>>>>>>> 84bd6f3c
                }
            }
        });
        confirmedReady = false;
        return result;
    }

    void SourceTextModuleRecord::EnsureChildModuleSet(ScriptContext *scriptContext)
    {
        if (nullptr == this->childrenModuleSet)
        {
            ArenaAllocator* allocator = scriptContext->GeneralAllocator();
            this->childrenModuleSet = Anew(allocator, ChildModuleRecordSet, allocator);
        }
    }

    void SourceTextModuleRecord::EnsureChildModuleSet(ScriptContext *scriptContext)
    {
        if (nullptr == this->childrenModuleSet)
        {
            ArenaAllocator* allocator = scriptContext->GeneralAllocator();
            this->childrenModuleSet = Anew(allocator, ChildModuleRecordSet, allocator);
        }
    }

    HRESULT SourceTextModuleRecord::ResolveExternalModuleDependencies()
    {
        OUTPUT_TRACE_DEBUGONLY(Js::ModulePhase, _u("ResolveExternalModuleDependencies(%s)\n"), this->GetSpecifierSz());

        ScriptContext* scriptContext = GetScriptContext();

        HRESULT hr = NOERROR;
        if (requestedModuleList != nullptr)
        {
            EnsureChildModuleSet(scriptContext);
<<<<<<< HEAD
=======

>>>>>>> 84bd6f3c
            requestedModuleList->MapUntil([&](IdentPtr specifier) {
                LPCOLESTR moduleName = specifier->Psz();
                ModuleRecordBase* moduleRecordBase = nullptr;
                SourceTextModuleRecord* moduleRecord = nullptr;
                bool itemFound = childrenModuleSet->TryGetValue(moduleName, &moduleRecord);
                if (!itemFound)
                {
                    hr = scriptContext->GetHostScriptContext()->FetchImportedModule(this, moduleName, &moduleRecordBase);
                    if (FAILED(hr))
                    {
                        return true;
                    }
                    moduleRecord = SourceTextModuleRecord::FromHost(moduleRecordBase);
                    Var errorObject = moduleRecord->GetErrorObject();
                    if (errorObject == nullptr)
                    {
                        OUTPUT_TRACE_DEBUGONLY(Js::ModulePhase, _u("\t>SetParent in (%s)\n"), moduleRecord->GetSpecifierSz());
                        moduleRecord->SetParent(this, moduleName);
                    }
                    else
                    {
                        this->errorObject = errorObject;
                        hr = E_FAIL;
                        return true;
                    }
                }
                return false;
            });

            if (FAILED(hr))
            {
                if (this->errorObject == nullptr)
                {
                    JavascriptError *error = scriptContext->GetLibrary()->CreateError();
                    JavascriptError::SetErrorMessageProperties(error, hr, _u("fetch import module failed"), scriptContext);
                    this->errorObject = error;
                }

                OUTPUT_TRACE_DEBUGONLY(Js::ModulePhase, _u("\tfetch import module failed\n"));
                NotifyParentsAsNeeded();
            }
        }
        return hr;
    }

    void SourceTextModuleRecord::CleanupBeforeExecution()
    {
        // zero out fields is more a defense in depth as those fields are not needed anymore
        Assert(wasParsed);
        Assert(wasEvaluated);
        Assert(wasDeclarationInitialized);
        // Debugger can reparse the source and generate the byte code again. Don't cleanup the
        // helper information for now.

        // Parser uses a temporary guest arena to keep regex patterns alive. We need to release this arena only after we have no further use
        // for the regex pattern objects.
        this->ReleaseParserResources();
    }

    bool SourceTextModuleRecord::ModuleDeclarationInstantiation()
    {
        OUTPUT_TRACE_DEBUGONLY(Js::ModulePhase, _u("ModuleDeclarationInstantiation(%s)\n"), this->GetSpecifierSz());
        ScriptContext* scriptContext = GetScriptContext();

        if (this->WasDeclarationInitialized() || this->errorObject != nullptr)
        {
            return false;
        }

        try
        {
            AUTO_NESTED_HANDLED_EXCEPTION_TYPE((ExceptionType)(ExceptionType_OutOfMemory|ExceptionType_JavascriptException));
            InitializeLocalExports();

            InitializeLocalImports();

            InitializeIndirectExports();

            SetWasDeclarationInitialized();
            if (childrenModuleSet != nullptr)
            {
<<<<<<< HEAD
                childrenModuleSet->Map([](LPCOLESTR specifier, SourceTextModuleRecord* moduleRecord)
                {
                    Assert(moduleRecord->WasParsed());
                    moduleRecord->ModuleDeclarationInstantiation();
=======
                childrenModuleSet->EachValue([=](SourceTextModuleRecord* childModuleRecord)
                {
                    Assert(childModuleRecord->WasParsed());
                    childModuleRecord->ModuleDeclarationInstantiation();
>>>>>>> 84bd6f3c
                });
            }

            ENTER_SCRIPT_IF(scriptContext, true, false, false, !scriptContext->GetThreadContext()->IsScriptActive(),
            {
                ModuleNamespace::GetModuleNamespace(this);
            });
        }
        catch (const JavascriptException& err)
        {
            this->errorObject = err.GetAndClear()->GetThrownObject(scriptContext);
        }

        if (this->errorObject != nullptr)
        {
            OUTPUT_TRACE_DEBUGONLY(Js::ModulePhase, _u("\t>NotifyParentsAsNeeded (errorObject)\n"));
<<<<<<< HEAD
=======
            // Cleanup in case of error.
            this->ReleaseParserResources();
>>>>>>> 84bd6f3c
            NotifyParentsAsNeeded();
            return false;
        }

<<<<<<< HEAD
=======
        return true;
    }

    void SourceTextModuleRecord::GenerateRootFunction()
    {
        // On cyclic dependency, we may endup generating the root function twice
        // so make sure we don't
        if (this->rootFunction != nullptr)
        {
            return;
        }

        ScriptContext* scriptContext = GetScriptContext();
>>>>>>> 84bd6f3c
        Js::AutoDynamicCodeReference dynamicFunctionReference(scriptContext);
        CompileScriptException se;

        Assert(this->WasDeclarationInitialized());
        Assert(this == scriptContext->GetLibrary()->GetModuleRecord(this->pSourceInfo->GetSrcInfo()->moduleID));

        this->rootFunction = scriptContext->GenerateRootFunction(parseTree, sourceIndex, this->parser, this->pSourceInfo->GetParseFlags(), &se, _u("module"));
        if (rootFunction == nullptr)
        {
<<<<<<< HEAD
            this->errorObject = JavascriptError::CreateFromCompileScriptException(scriptContext, &se);
=======
            const WCHAR * sourceUrl = nullptr;
            if (this->GetModuleUrl())
            {
                sourceUrl = this->GetModuleUrlSz();
            }
            this->errorObject = JavascriptError::CreateFromCompileScriptException(scriptContext, &se, sourceUrl);
>>>>>>> 84bd6f3c
            OUTPUT_TRACE_DEBUGONLY(Js::ModulePhase, _u("\t>NotifyParentAsNeeded rootFunction == nullptr\n"));
            NotifyParentsAsNeeded();
        }
#ifdef ENABLE_SCRIPT_DEBUGGING
        else
        {
            scriptContext->GetDebugContext()->RegisterFunction(this->rootFunction->GetFunctionBody(), nullptr);
        }
#endif
        if (childrenModuleSet != nullptr)
        {
            childrenModuleSet->EachValue([=](SourceTextModuleRecord* childModuleRecord)
            {
                childModuleRecord->GenerateRootFunction();
            });
        }
    }

    Var SourceTextModuleRecord::ModuleEvaluation()
    {
        OUTPUT_TRACE_DEBUGONLY(Js::ModulePhase, _u("ModuleEvaluation(%s)\n"), this->GetSpecifierSz());

#if DBG
        if (childrenModuleSet != nullptr)
        {
            childrenModuleSet->EachValue([=](SourceTextModuleRecord* childModuleRecord)
            {
                AssertMsg(childModuleRecord->WasParsed(), "child module needs to have been parsed");
                AssertMsg(childModuleRecord->WasDeclarationInitialized(), "child module needs to have been initialized.");
            });
        }
#endif
        if (!scriptContext->GetConfig()->IsES6ModuleEnabled() || WasEvaluated())
        {
            return nullptr;
        }

        if (this->errorObject != nullptr)
        {
<<<<<<< HEAD
=======
            // Cleanup in case of error.
            this->ReleaseParserResources();

>>>>>>> 84bd6f3c
            if (this->promise != nullptr)
            {
                SourceTextModuleRecord::ResolveOrRejectDynamicImportPromise(false, this->errorObject, this->scriptContext, this);
                return scriptContext->GetLibrary()->GetUndefined();
            }
            else
            {
                JavascriptExceptionOperators::Throw(errorObject, this->scriptContext);
            }
        }

        Assert(this->errorObject == nullptr);
        SetWasEvaluated();

        if (childrenModuleSet != nullptr)
        {
            childrenModuleSet->EachValue([=](SourceTextModuleRecord* childModuleRecord)
            {
                if (!childModuleRecord->WasEvaluated())
                {
                    childModuleRecord->ModuleEvaluation();
                }
            });
        }
        CleanupBeforeExecution();

        Arguments outArgs(CallInfo(CallFlags_Value, 0), nullptr);

        Var ret = nullptr;
        JavascriptExceptionObject *exception = nullptr;
        try
        {
            AUTO_NESTED_HANDLED_EXCEPTION_TYPE((ExceptionType)(ExceptionType_OutOfMemory | ExceptionType_JavascriptException));
            ENTER_SCRIPT_IF(scriptContext, true, false, false, !scriptContext->GetThreadContext()->IsScriptActive(),
            {
                ret = rootFunction->CallRootFunction(outArgs, scriptContext, true);
            });
        }
        catch (const Js::JavascriptException &err)
        {
            exception = err.GetAndClear();
            Var errorObject = exception->GetThrownObject(scriptContext);
            AssertOrFailFastMsg(errorObject != nullptr, "ModuleEvaluation: null error object thrown from root function");
            this->errorObject = errorObject;
            if (this->promise != nullptr)
            {
                ResolveOrRejectDynamicImportPromise(false, errorObject, scriptContext, this);
                return scriptContext->GetLibrary()->GetUndefined();
            }
        }

        if (exception != nullptr)
        {
            JavascriptExceptionOperators::DoThrowCheckClone(exception, scriptContext);
        }

        if (this->promise != nullptr)
        {
            SourceTextModuleRecord::ResolveOrRejectDynamicImportPromise(true, this->GetNamespace(), this->GetScriptContext(), this);
        }

        return ret;
    }

    HRESULT SourceTextModuleRecord::OnHostException(void* errorVar)
    {
        if (!RecyclableObject::Is(errorVar))
        {
            return E_INVALIDARG;
        }
        if (WasParsed())
        {
            return E_INVALIDARG;
        }
        this->errorObject = errorVar;

        // a sub module failed to download. we need to notify that the parent that sub module failed and we need to report back.
        return NOERROR;
    }

    SourceTextModuleRecord* SourceTextModuleRecord::GetChildModuleRecord(LPCOLESTR specifier) const
    {
        SourceTextModuleRecord* childModuleRecord = nullptr;
        if (childrenModuleSet == nullptr)
        {
            AssertMsg(false, "We should have some child modulerecords first before trying to get child modulerecord.");
            return nullptr;
        }
        if (!childrenModuleSet->TryGetValue(specifier, &childModuleRecord))
        {
            return nullptr;
        }
        return childModuleRecord;
    }

    void SourceTextModuleRecord::InitializeLocalImports()
    {
        if (importRecordList != nullptr)
        {
            importRecordList->Map([&](ModuleImportOrExportEntry& importEntry) {
                Js::PropertyId importName = EnsurePropertyIdForIdentifier(importEntry.importName);

                SourceTextModuleRecord* childModule = this->GetChildModuleRecord(importEntry.moduleRequest->Psz());
                ModuleNameRecord* importRecord = nullptr;
                // We don't need to initialize anything for * import.
                if (importName != Js::PropertyIds::star_)
                {
                    if (!childModule->ResolveExport(importName, nullptr, &importRecord)
                        || importRecord == nullptr)
                    {
                        JavascriptError* errorObj = scriptContext->GetLibrary()->CreateSyntaxError();
                        JavascriptError::SetErrorMessage(errorObj, JSERR_ModuleResolveImport, importEntry.importName->Psz(), scriptContext);
                        this->errorObject = errorObj;
                        return;
                    }
                }
            });
        }
    }

    // Local exports are stored in the slotarray in the SourceTextModuleRecord.
    void SourceTextModuleRecord::InitializeLocalExports()
    {
        Recycler* recycler = scriptContext->GetRecycler();
        Var undefineValue = scriptContext->GetLibrary()->GetUndefined();
        if (localSlotCount == InvalidSlotCount)
        {
            uint currentSlotCount = 0;
            if (localExportRecordList != nullptr)
            {
                ArenaAllocator* allocator = scriptContext->GeneralAllocator();
                localExportMapByExportName = Anew(allocator, LocalExportMap, allocator);
                localExportMapByLocalName = Anew(allocator, LocalExportMap, allocator);
                localExportIndexList = Anew(allocator, LocalExportIndexList, allocator);
                localExportRecordList->Map([&](ModuleImportOrExportEntry exportEntry)
                {
                    Assert(exportEntry.moduleRequest == nullptr);
                    Assert(exportEntry.importName == nullptr);
                    PropertyId exportNameId = EnsurePropertyIdForIdentifier(exportEntry.exportName);
                    PropertyId localNameId = EnsurePropertyIdForIdentifier(exportEntry.localName);

                    // We could have exports that look local but actually exported from other module
                    // import {foo} from "module1.js"; export {foo};
                    ModuleNameRecord* importRecord = nullptr;
                    if (this->GetImportEntryList() != nullptr
                        && this->ResolveImport(localNameId, &importRecord)
                        && importRecord != nullptr)
                    {
                        return;
                    }

                    // 2G is too big already.
                    if (localExportCount >= INT_MAX)
                    {
                        JavascriptError::ThrowRangeError(scriptContext, JSERR_TooManyImportExports);
                    }
                    localExportCount++;
                    uint exportSlot = UINT_MAX;

                    for (uint i = 0; i < (uint)localExportIndexList->Count(); i++)
                    {
                        if (localExportIndexList->Item(i) == localNameId)
                        {
                            exportSlot = i;
                            break;
                        }
                    }

                    if (exportSlot == UINT_MAX)
                    {
                        exportSlot = currentSlotCount;
                        localExportMapByLocalName->Add(localNameId, exportSlot);
                        localExportIndexList->Add(localNameId);
                        Assert(localExportIndexList->Item(currentSlotCount) == localNameId);
                        currentSlotCount++;
                        if (currentSlotCount >= INT_MAX)
                        {
                            JavascriptError::ThrowRangeError(scriptContext, JSERR_TooManyImportExports);
                        }
                    }

                    localExportMapByExportName->Add(exportNameId, exportSlot);

                });
            }
            // Namespace object will be added to the end of the array though invisible through namespace object itself.
            localExportSlots = RecyclerNewArray(recycler, Field(Var), currentSlotCount + 1);
            for (uint i = 0; i < currentSlotCount; i++)
            {
                localExportSlots[i] = undefineValue;
            }
            localExportSlots[currentSlotCount] = nullptr;

            localSlotCount = currentSlotCount;

#if ENABLE_NATIVE_CODEGEN
            if (JITManager::GetJITManager()->IsOOPJITEnabled() && JITManager::GetJITManager()->IsConnected())
            {
                PSCRIPTCONTEXT_HANDLE remoteScriptContext = this->scriptContext->GetRemoteScriptAddr();
                if (remoteScriptContext)
                {
                    HRESULT hr = JITManager::GetJITManager()->AddModuleRecordInfo(
                        remoteScriptContext,
                        this->GetModuleId(),
                        (intptr_t)this->GetLocalExportSlots());
                    JITManager::HandleServerCallResult(hr, RemoteCallType::StateUpdate);
                }
            }
#endif
        }
    }

    PropertyId SourceTextModuleRecord::EnsurePropertyIdForIdentifier(IdentPtr pid)
    {
        PropertyId propertyId = pid->GetPropertyId();
        if (propertyId == Js::Constants::NoProperty)
        {
            propertyId = scriptContext->GetOrAddPropertyIdTracked(pid->Psz(), pid->Cch());
            pid->SetPropertyId(propertyId);
        }
        return propertyId;
    }

    void SourceTextModuleRecord::InitializeIndirectExports()
    {
        ModuleNameRecord* exportRecord = nullptr;
        if (indirectExportRecordList != nullptr)
        {
            indirectExportRecordList->Map([&](ModuleImportOrExportEntry exportEntry)
            {
                PropertyId propertyId = EnsurePropertyIdForIdentifier(exportEntry.importName);
                SourceTextModuleRecord* childModuleRecord = GetChildModuleRecord(exportEntry.moduleRequest->Psz());
                if (childModuleRecord == nullptr)
                {
                    JavascriptError* errorObj = scriptContext->GetLibrary()->CreateReferenceError();
                    JavascriptError::SetErrorMessage(errorObj, JSERR_CannotResolveModule, exportEntry.moduleRequest->Psz(), scriptContext);
                    this->errorObject = errorObj;
                    return;
                }
                if (!childModuleRecord->ResolveExport(propertyId, nullptr, &exportRecord) ||
                    (exportRecord == nullptr))
                {
                    JavascriptError* errorObj = scriptContext->GetLibrary()->CreateSyntaxError();
                    JavascriptError::SetErrorMessage(errorObj, JSERR_ModuleResolveExport, exportEntry.exportName->Psz(), scriptContext);
                    this->errorObject = errorObj;
                    return;
                }
            });
        }
    }

    uint SourceTextModuleRecord::GetLocalExportSlotIndexByExportName(PropertyId exportNameId)
    {
        Assert(localSlotCount != 0);
        Assert(localExportSlots != nullptr);
        uint slotIndex = InvalidSlotIndex;
        if (!localExportMapByExportName->TryGetValue(exportNameId, &slotIndex))
        {
            AssertMsg(false, "exportNameId is not in local export list");
            return InvalidSlotIndex;
        }
        else
        {
            return slotIndex;
        }
    }

    uint SourceTextModuleRecord::GetLocalExportSlotIndexByLocalName(PropertyId localNameId)
    {
        Assert(localSlotCount != 0 || localNameId == PropertyIds::star_);
        Assert(localExportSlots != nullptr);
        uint slotIndex = InvalidSlotIndex;
        if (localNameId == PropertyIds::star_)
        {
            return localSlotCount;  // namespace is put on the last slot.
        } else if (!localExportMapByLocalName->TryGetValue(localNameId, &slotIndex))
        {
            AssertMsg(false, "exportNameId is not in local export list");
            return InvalidSlotIndex;
        }
        return slotIndex;
    }

    // static
    Var SourceTextModuleRecord::ResolveOrRejectDynamicImportPromise(bool isResolve, Var value, ScriptContext *scriptContext, SourceTextModuleRecord *moduleRecord)
    {
        bool isScriptActive = scriptContext->GetThreadContext()->IsScriptActive();
        JavascriptPromise *promise = nullptr;
        if (moduleRecord != nullptr)
        {
            promise = moduleRecord->GetPromise();
        }

        if (promise == nullptr)
        {
            promise = JavascriptPromise::CreateEnginePromise(scriptContext);
        }

        ENTER_SCRIPT_IF(scriptContext, true, false, false, !isScriptActive,
        {
            if (isResolve)
            {
                promise->Resolve(value, scriptContext);
            }
            else
            {
                promise->Reject(value, scriptContext);
            }
        });

        if (moduleRecord != nullptr)
        {
            moduleRecord->SetPromise(nullptr);
        }

        return promise;
    }
}<|MERGE_RESOLUTION|>--- conflicted
+++ resolved
@@ -42,10 +42,6 @@
         isRootModule(false),
         hadNotifyHostReady(false),
         localExportSlots(nullptr),
-<<<<<<< HEAD
-        numPendingChildrenModule(0),
-=======
->>>>>>> 84bd6f3c
         moduleId(InvalidModuleIndex),
         localSlotCount(InvalidSlotCount),
         promise(nullptr),
@@ -117,10 +113,6 @@
             Assert(sourceLength == 0);
             OUTPUT_TRACE_DEBUGONLY(Js::ModulePhase, _u("Failed to load: %s\n"), this->GetSpecifierSz());
             hr = E_FAIL;
-<<<<<<< HEAD
-            JavascriptError *pError = scriptContext->GetLibrary()->CreateURIError();
-            JavascriptError::SetErrorMessageProperties(pError, hr, this->GetSpecifierSz(), scriptContext);
-=======
 
             // We cannot just use the buffer in the specifier string - need to make a copy here.
             const char16* moduleName = this->GetSpecifierSz();
@@ -131,7 +123,6 @@
 
             JavascriptError *pError = scriptContext->GetLibrary()->CreateURIError();
             JavascriptError::SetErrorMessageProperties(pError, hr, allocatedString, scriptContext);
->>>>>>> 84bd6f3c
             *exceptionVar = pError;
         }
         else
@@ -215,18 +206,10 @@
             }
 
             // Notify host if current module is dynamically-loaded module, or is root module and the host hasn't been notified
-<<<<<<< HEAD
-            bool isScriptActive = scriptContext->GetThreadContext()->IsScriptActive();
-            if (this->promise != nullptr || (isRootModule && !hadNotifyHostReady))
-            {
-                OUTPUT_TRACE_DEBUGONLY(Js::ModulePhase, _u("\t>NotifyHostAboutModuleReady %s (ParseSource error)\n"), this->GetSpecifierSz());
-                LEAVE_SCRIPT_IF(scriptContext, isScriptActive,
-=======
             if (this->promise != nullptr || (isRootModule && !hadNotifyHostReady))
             {
                 OUTPUT_TRACE_DEBUGONLY(Js::ModulePhase, _u("\t>NotifyHostAboutModuleReady %s (ParseSource error)\n"), this->GetSpecifierSz());
                 LEAVE_SCRIPT_IF_ACTIVE(scriptContext,
->>>>>>> 84bd6f3c
                 {
                     scriptContext->GetHostScriptContext()->NotifyHostAboutModuleReady(this, this->errorObject);
                 });
@@ -256,10 +239,7 @@
                 parentModule->OnChildModuleReady(this, this->errorObject);
             });
         }
-<<<<<<< HEAD
-=======
         notifying = false;
->>>>>>> 84bd6f3c
         SetParentsNotified();
     }
 
@@ -318,12 +298,6 @@
             HRESULT hr = NOERROR;
             if (!WasDeclarationInitialized())
             {
-<<<<<<< HEAD
-                ModuleDeclarationInstantiation();
-
-                if (this->errorObject != nullptr)
-                {
-=======
                 if (ModuleDeclarationInstantiation())
                 {
                     GenerateRootFunction();
@@ -333,22 +307,14 @@
                 {
                     // Cleanup in case of error.
                     this->ReleaseParserResources();
->>>>>>> 84bd6f3c
                     SourceTextModuleRecord::ResolveOrRejectDynamicImportPromise(false, this->errorObject, scriptContext, this);
                 }
                 else
                 {
                     if (!hadNotifyHostReady && !WasEvaluated())
                     {
-<<<<<<< HEAD
-                        bool isScriptActive = scriptContext->GetThreadContext()->IsScriptActive();
-
-                        OUTPUT_TRACE_DEBUGONLY(Js::ModulePhase, _u("\t>NotifyHostAboutModuleReady %s (PostProcessDynamicModuleImport)\n"), this->GetSpecifierSz());
-                        LEAVE_SCRIPT_IF(scriptContext, isScriptActive,
-=======
                         OUTPUT_TRACE_DEBUGONLY(Js::ModulePhase, _u("\t>NotifyHostAboutModuleReady %s (PostProcessDynamicModuleImport)\n"), this->GetSpecifierSz());
                         LEAVE_SCRIPT_IF_ACTIVE(scriptContext,
->>>>>>> 84bd6f3c
                         {
                             hr = scriptContext->GetHostScriptContext()->NotifyHostAboutModuleReady(this, this->errorObject);
                         });
@@ -360,10 +326,6 @@
 
             if (FAILED(hr))
             {
-<<<<<<< HEAD
-                Js::JavascriptError * error = scriptContext->GetLibrary()->CreateURIError();
-                JavascriptError::SetErrorMessageProperties(error, hr, this->GetSpecifierSz(), scriptContext);
-=======
                 // Cleanup in case of error.
                 this->ReleaseParserResources();
 
@@ -376,7 +338,6 @@
 
                 Js::JavascriptError * error = scriptContext->GetLibrary()->CreateURIError();
                 JavascriptError::SetErrorMessageProperties(error, hr, allocatedString, scriptContext);
->>>>>>> 84bd6f3c
                 return SourceTextModuleRecord::ResolveOrRejectDynamicImportPromise(false, error, scriptContext, this);
             }
         }
@@ -389,11 +350,7 @@
         OUTPUT_TRACE_DEBUGONLY(Js::ModulePhase, _u("PrepareForModuleDeclarationInitialization(%s)\n"), this->GetSpecifierSz());
         HRESULT hr = NO_ERROR;
 
-<<<<<<< HEAD
-        if (numPendingChildrenModule == 0)
-=======
         if (ConfirmChildrenParsed())
->>>>>>> 84bd6f3c
         {
             OUTPUT_TRACE_DEBUGONLY(Js::ModulePhase, _u("\t>NotifyParentsAsNeeded\n"));
             NotifyParentsAsNeeded();
@@ -403,16 +360,6 @@
                 // TODO: move this as a promise call? if parser is called from a different thread
                 // We'll need to call the bytecode gen in the main thread as we are accessing GC.
                 ScriptContext* scriptContext = GetScriptContext();
-<<<<<<< HEAD
-                bool isScriptActive = scriptContext->GetThreadContext()->IsScriptActive();
-                Assert(!isScriptActive || this->promise != nullptr);
-
-                ModuleDeclarationInstantiation();
-                if (!hadNotifyHostReady && !WasEvaluated())
-                {
-                    OUTPUT_TRACE_DEBUGONLY(Js::ModulePhase, _u("\t>NotifyHostAboutModuleReady %s (PrepareForModuleDeclarationInitialization)\n"), this->GetSpecifierSz());
-                    LEAVE_SCRIPT_IF(scriptContext, isScriptActive,
-=======
                 Assert(!scriptContext->GetThreadContext()->IsScriptActive() || this->promise != nullptr);
 
                 if (ModuleDeclarationInstantiation())
@@ -423,7 +370,6 @@
                 {
                     OUTPUT_TRACE_DEBUGONLY(Js::ModulePhase, _u("\t>NotifyHostAboutModuleReady %s (PrepareForModuleDeclarationInitialization)\n"), this->GetSpecifierSz());
                     LEAVE_SCRIPT_IF_ACTIVE(scriptContext,
->>>>>>> 84bd6f3c
                     {
                         hr = scriptContext->GetHostScriptContext()->NotifyHostAboutModuleReady(this, this->errorObject);
                     });
@@ -432,12 +378,6 @@
                 }
             }
         }
-#if DBG
-        else
-        {
-            OUTPUT_TRACE_DEBUGONLY(Js::ModulePhase, _u("\tnumPendingChildrenModule=(%d)\n"), numPendingChildrenModule);
-        }
-#endif
         return hr;
     }
 
@@ -453,20 +393,12 @@
                 this->errorObject = childException;
             }
 
-<<<<<<< HEAD
+            // Cleanup in case of error.
+            this->ReleaseParserResources();
+
             OUTPUT_TRACE_DEBUGONLY(Js::ModulePhase, _u("\t>NotifyParentAsNeeded (childException)\n"), this->GetSpecifierSz());
             NotifyParentsAsNeeded();
 
-            bool isScriptActive = scriptContext->GetThreadContext()->IsScriptActive();
-
-=======
-            // Cleanup in case of error.
-            this->ReleaseParserResources();
-
-            OUTPUT_TRACE_DEBUGONLY(Js::ModulePhase, _u("\t>NotifyParentAsNeeded (childException)\n"), this->GetSpecifierSz());
-            NotifyParentsAsNeeded();
-
->>>>>>> 84bd6f3c
             if (this->promise != nullptr)
             {
                 SourceTextModuleRecord::ResolveOrRejectDynamicImportPromise(false, this->errorObject, this->scriptContext, this);
@@ -475,11 +407,7 @@
             if (this->promise != nullptr || (isRootModule && !hadNotifyHostReady))
             {
                 OUTPUT_TRACE_DEBUGONLY(Js::ModulePhase, _u("\t>NotifyHostAboutModuleReady %s (OnChildModuleReady)\n"), this->GetSpecifierSz());
-<<<<<<< HEAD
-                LEAVE_SCRIPT_IF(scriptContext, isScriptActive,
-=======
                 LEAVE_SCRIPT_IF_ACTIVE(scriptContext,
->>>>>>> 84bd6f3c
                 {
                     hr = scriptContext->GetHostScriptContext()->NotifyHostAboutModuleReady(this, this->errorObject);
                 });
@@ -489,15 +417,6 @@
         }
         else
         {
-<<<<<<< HEAD
-            if (numPendingChildrenModule == 0)
-            {
-                return NOERROR; // this is only in case of recursive module reference. Let the higher stack frame handle this module.
-            }
-            numPendingChildrenModule--;
-
-=======
->>>>>>> 84bd6f3c
             hr = PrepareForModuleDeclarationInitialization();
         }
         return hr;
@@ -768,11 +687,7 @@
                     JavascriptExceptionOperators::Throw(childModule->errorObject, GetScriptContext());
                 }
 
-<<<<<<< HEAD
-                // if ambigious, return "ambigious"
-=======
                 // if ambiguous, return "ambiguous"
->>>>>>> 84bd6f3c
                 if (!childModule->ResolveExport(exportName, resolveSet, &currentResolution))
                 {
                     ambiguousResolution = true;
@@ -812,21 +727,6 @@
         {
             parentRecord->childrenModuleSet->AddNew(moduleName, this);
 
-<<<<<<< HEAD
-            if (!this->WasParsed())
-            {
-                if (this->parentModuleList == nullptr)
-                {
-                    Recycler* recycler = GetScriptContext()->GetRecycler();
-                    this->parentModuleList = RecyclerNew(recycler, ModuleRecordList, recycler);
-                }
-                bool contains = this->parentModuleList->Contains(parentRecord);
-                Assert(!contains);
-                if (!contains)
-                {
-                    this->parentModuleList->Add(parentRecord);
-                    parentRecord->numPendingChildrenModule++;
-=======
             if (this->parentModuleList == nullptr)
             {
                 Recycler* recycler = GetScriptContext()->GetRecycler();
@@ -868,7 +768,6 @@
                 {
                     result = false;
                     return true;
->>>>>>> 84bd6f3c
                 }
             }
         });
@@ -885,15 +784,6 @@
         }
     }
 
-    void SourceTextModuleRecord::EnsureChildModuleSet(ScriptContext *scriptContext)
-    {
-        if (nullptr == this->childrenModuleSet)
-        {
-            ArenaAllocator* allocator = scriptContext->GeneralAllocator();
-            this->childrenModuleSet = Anew(allocator, ChildModuleRecordSet, allocator);
-        }
-    }
-
     HRESULT SourceTextModuleRecord::ResolveExternalModuleDependencies()
     {
         OUTPUT_TRACE_DEBUGONLY(Js::ModulePhase, _u("ResolveExternalModuleDependencies(%s)\n"), this->GetSpecifierSz());
@@ -904,10 +794,7 @@
         if (requestedModuleList != nullptr)
         {
             EnsureChildModuleSet(scriptContext);
-<<<<<<< HEAD
-=======
-
->>>>>>> 84bd6f3c
+
             requestedModuleList->MapUntil([&](IdentPtr specifier) {
                 LPCOLESTR moduleName = specifier->Psz();
                 ModuleRecordBase* moduleRecordBase = nullptr;
@@ -989,17 +876,10 @@
             SetWasDeclarationInitialized();
             if (childrenModuleSet != nullptr)
             {
-<<<<<<< HEAD
-                childrenModuleSet->Map([](LPCOLESTR specifier, SourceTextModuleRecord* moduleRecord)
-                {
-                    Assert(moduleRecord->WasParsed());
-                    moduleRecord->ModuleDeclarationInstantiation();
-=======
                 childrenModuleSet->EachValue([=](SourceTextModuleRecord* childModuleRecord)
                 {
                     Assert(childModuleRecord->WasParsed());
                     childModuleRecord->ModuleDeclarationInstantiation();
->>>>>>> 84bd6f3c
                 });
             }
 
@@ -1016,17 +896,12 @@
         if (this->errorObject != nullptr)
         {
             OUTPUT_TRACE_DEBUGONLY(Js::ModulePhase, _u("\t>NotifyParentsAsNeeded (errorObject)\n"));
-<<<<<<< HEAD
-=======
             // Cleanup in case of error.
             this->ReleaseParserResources();
->>>>>>> 84bd6f3c
             NotifyParentsAsNeeded();
             return false;
         }
 
-<<<<<<< HEAD
-=======
         return true;
     }
 
@@ -1040,7 +915,6 @@
         }
 
         ScriptContext* scriptContext = GetScriptContext();
->>>>>>> 84bd6f3c
         Js::AutoDynamicCodeReference dynamicFunctionReference(scriptContext);
         CompileScriptException se;
 
@@ -1050,16 +924,12 @@
         this->rootFunction = scriptContext->GenerateRootFunction(parseTree, sourceIndex, this->parser, this->pSourceInfo->GetParseFlags(), &se, _u("module"));
         if (rootFunction == nullptr)
         {
-<<<<<<< HEAD
-            this->errorObject = JavascriptError::CreateFromCompileScriptException(scriptContext, &se);
-=======
             const WCHAR * sourceUrl = nullptr;
             if (this->GetModuleUrl())
             {
                 sourceUrl = this->GetModuleUrlSz();
             }
             this->errorObject = JavascriptError::CreateFromCompileScriptException(scriptContext, &se, sourceUrl);
->>>>>>> 84bd6f3c
             OUTPUT_TRACE_DEBUGONLY(Js::ModulePhase, _u("\t>NotifyParentAsNeeded rootFunction == nullptr\n"));
             NotifyParentsAsNeeded();
         }
@@ -1099,12 +969,9 @@
 
         if (this->errorObject != nullptr)
         {
-<<<<<<< HEAD
-=======
             // Cleanup in case of error.
             this->ReleaseParserResources();
 
->>>>>>> 84bd6f3c
             if (this->promise != nullptr)
             {
                 SourceTextModuleRecord::ResolveOrRejectDynamicImportPromise(false, this->errorObject, this->scriptContext, this);
