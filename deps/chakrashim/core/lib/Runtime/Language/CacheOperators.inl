--- conflicted
+++ resolved
@@ -445,11 +445,7 @@
             // Don't resize a polymorphic inline cache from full JIT because it currently doesn't rejit to use the new
             // polymorphic inline cache. Once resized, bailouts would populate only the new set of caches and full JIT would
             // continue to use to old set of caches.
-<<<<<<< HEAD
-            Assert(!info->AllowResizingPolymorphicInlineCache() || info->GetFunctionBody() || info->GetPropertyString());
-=======
             Assert(!info->AllowResizingPolymorphicInlineCache() || info->GetFunctionBody() || info->GetPropertyRecordUsageCache());
->>>>>>> 84bd6f3c
             if(((includeTypePropertyCache && !createTypePropertyCache) || info->AllowResizingPolymorphicInlineCache()) &&
                 polymorphicInlineCache->HasDifferentType<IsAccessor>(isProto, type, typeWithoutProperty))
             {
@@ -457,10 +453,7 @@
                 {
                     if (info->GetFunctionBody())
                     {
-<<<<<<< HEAD
-=======
                         Assert(polymorphicInlineCache == info->GetFunctionBody()->GetPolymorphicInlineCache(info->GetInlineCacheIndex()));
->>>>>>> 84bd6f3c
                         polymorphicInlineCache =
                             info->GetFunctionBody()->CreateBiggerPolymorphicInlineCache(
                                 info->GetInlineCacheIndex(),
@@ -469,12 +462,8 @@
                     else
                     {
                         Assert(!info->GetFunctionBody());
-<<<<<<< HEAD
-                        polymorphicInlineCache = info->GetPropertyString()->CreateBiggerPolymorphicInlineCache(IsRead);
-=======
                         Assert(polymorphicInlineCache == (IsRead ? info->GetPropertyRecordUsageCache()->GetLdElemInlineCache() : info->GetPropertyRecordUsageCache()->GetStElemInlineCache()));
                         polymorphicInlineCache = info->GetPropertyRecordUsageCache()->CreateBiggerPolymorphicInlineCache(IsRead);
->>>>>>> 84bd6f3c
                     }
                 }
                 if(includeTypePropertyCache)
