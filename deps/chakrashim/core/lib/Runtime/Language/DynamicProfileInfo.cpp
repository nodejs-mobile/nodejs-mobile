//-------------------------------------------------------------------------------------------------------
// Copyright (C) Microsoft. All rights reserved.
// Licensed under the MIT license. See LICENSE.txt file in the project root for full license information.
//-------------------------------------------------------------------------------------------------------
#include "RuntimeLanguagePch.h"

#if ENABLE_NATIVE_CODEGEN
namespace Js
{
#ifdef DYNAMIC_PROFILE_STORAGE
    DynamicProfileInfo::DynamicProfileInfo()
    {
        hasFunctionBody = false;
    }
#endif

    struct Allocation
    {
        uint offset;
        size_t size;
    };

#if DBG_DUMP || defined(DYNAMIC_PROFILE_STORAGE) || defined(RUNTIME_DATA_COLLECTION)
    bool DynamicProfileInfo::NeedProfileInfoList()
    {
#pragma prefast(suppress: 6235 6286, "(<non-zero constant> || <expression>) is always a non-zero constant. - This is wrong, DBG_DUMP is not set in some build variants")
        return DBG_DUMP
#ifdef DYNAMIC_PROFILE_STORAGE
            || DynamicProfileStorage::IsEnabled()
#endif
#ifdef RUNTIME_DATA_COLLECTION
            || (Configuration::Global.flags.RuntimeDataOutputFile != nullptr)
#endif
            ;
    }
#endif

    void ArrayCallSiteInfo::SetIsNotNativeIntArray()
    {
        OUTPUT_TRACE_WITH_STACK(Js::NativeArrayConversionPhase, _u("SetIsNotNativeIntArray \n"));
        bits |= NotNativeIntBit;
    }

    void ArrayCallSiteInfo::SetIsNotNativeFloatArray()
    {
        OUTPUT_TRACE_WITH_STACK(Js::NativeArrayConversionPhase, _u("SetIsNotNativeFloatArray \n"));
        bits |= NotNativeFloatBit;
    }

    void ArrayCallSiteInfo::SetIsNotNativeArray()
    {
        OUTPUT_TRACE_WITH_STACK(Js::NativeArrayConversionPhase, _u("SetIsNotNativeArray \n"));
        bits = NotNativeIntBit | NotNativeFloatBit;
    }

    CriticalSection DynamicProfileInfo::callSiteInfoCS;

    DynamicProfileInfo* DynamicProfileInfo::New(Recycler* recycler, FunctionBody* functionBody, bool persistsAcrossScriptContexts)
    {
        size_t totalAlloc = 0;
        Allocation batch[] =
        {
            { (uint)offsetof(DynamicProfileInfo, callSiteInfo), functionBody->GetProfiledCallSiteCount() * sizeof(CallSiteInfo) },
            { (uint)offsetof(DynamicProfileInfo, ldLenInfo), functionBody->GetProfiledLdLenCount() * sizeof(LdLenInfo) },
            { (uint)offsetof(DynamicProfileInfo, ldElemInfo), functionBody->GetProfiledLdElemCount() * sizeof(LdElemInfo) },
            { (uint)offsetof(DynamicProfileInfo, stElemInfo), functionBody->GetProfiledStElemCount() * sizeof(StElemInfo) },
            { (uint)offsetof(DynamicProfileInfo, arrayCallSiteInfo), functionBody->GetProfiledArrayCallSiteCount() * sizeof(ArrayCallSiteInfo) },
            { (uint)offsetof(DynamicProfileInfo, fldInfo), functionBody->GetProfiledFldCount() * sizeof(FldInfo) },
            { (uint)offsetof(DynamicProfileInfo, divideTypeInfo), functionBody->GetProfiledDivOrRemCount() * sizeof(ValueType) },
            { (uint)offsetof(DynamicProfileInfo, switchTypeInfo), functionBody->GetProfiledSwitchCount() * sizeof(ValueType)},
            { (uint)offsetof(DynamicProfileInfo, slotInfo), functionBody->GetProfiledSlotCount() * sizeof(ValueType) },
            { (uint)offsetof(DynamicProfileInfo, parameterInfo), functionBody->GetProfiledInParamsCount() * sizeof(ValueType) },
            { (uint)offsetof(DynamicProfileInfo, returnTypeInfo), functionBody->GetProfiledReturnTypeCount() * sizeof(ValueType) },
            { (uint)offsetof(DynamicProfileInfo, loopImplicitCallFlags), (EnableImplicitCallFlags(functionBody) ? (functionBody->GetLoopCount() * sizeof(ImplicitCallFlags)) : 0) },
            { (uint)offsetof(DynamicProfileInfo, loopFlags), functionBody->GetLoopCount() ? BVFixed::GetAllocSize(functionBody->GetLoopCount() * LoopFlags::COUNT) : 0 }
        };

        for (uint i = 0; i < _countof(batch); i++)
        {
            totalAlloc += batch[i].size;
        }

        DynamicProfileInfo* info = nullptr;

        // In the profile storage case (-only), always allocate a non-leaf profile
        // In the regular profile case, we need to allocate it as non-leaf only if it's
        // a profile being used in the in-memory cache. This is because in that case, the profile
        // also allocates dynamicProfileFunctionInfo, which it uses to match functions across
        // script contexts. In the normal case, since we don't allocate that structure, we
        // can be a leaf allocation.
        if (persistsAcrossScriptContexts)
        {
            info = RecyclerNewPlusZ(recycler, totalAlloc, DynamicProfileInfo, functionBody);
#if DBG
            info->persistsAcrossScriptContexts = true;
#endif
        }
        else
        {
#if DBG_DUMP || defined(DYNAMIC_PROFILE_STORAGE) || defined(RUNTIME_DATA_COLLECTION)
            if (DynamicProfileInfo::NeedProfileInfoList())
            {
                info = RecyclerNewPlusZ(recycler, totalAlloc, DynamicProfileInfo, functionBody);
            }
            else
#endif
            {
                info = RecyclerNewPlusLeafZ(recycler, totalAlloc, DynamicProfileInfo, functionBody);
            }
        }
        BYTE* current = (BYTE*)info + sizeof(DynamicProfileInfo);

        for (uint i = 0; i < _countof(batch); i++)
        {
            if (batch[i].size > 0)
            {
                Field(BYTE*)* field = (Field(BYTE*)*)(((BYTE*)info + batch[i].offset));
                *field = current;
                current += batch[i].size;
            }
        }
        Assert(current - reinterpret_cast<BYTE*>(info) - sizeof(DynamicProfileInfo) == totalAlloc);

        info->Initialize(functionBody);
        return info;
    }

    DynamicProfileInfo::DynamicProfileInfo(FunctionBody * functionBody)
#if DBG_DUMP || defined(DYNAMIC_PROFILE_STORAGE) || defined(RUNTIME_DATA_COLLECTION)
        : functionBody(DynamicProfileInfo::NeedProfileInfoList() ? functionBody : nullptr)
#endif
    {
        hasFunctionBody = true;
#if DBG
        persistsAcrossScriptContexts = true;
#endif
    }

    void DynamicProfileInfo::Initialize(FunctionBody *const functionBody)
    {
        // Need to make value types uninitialized, which is not equivalent to zero
        thisInfo.valueType = ValueType::Uninitialized;
        const BVIndex loopFlagsCount = functionBody->GetLoopCount() * LoopFlags::COUNT;
        if (loopFlagsCount)
        {
            this->loopFlags->Init(loopFlagsCount);
            LoopFlags defaultValues;
            for (uint i = 0; i < functionBody->GetLoopCount(); ++i)
            {
                this->loopFlags->SetRange(&defaultValues, i * LoopFlags::COUNT, LoopFlags::COUNT);
            }
        }
        for (ProfileId i = 0; i < functionBody->GetProfiledCallSiteCount(); ++i)
        {
            callSiteInfo[i].returnType = ValueType::Uninitialized;
            callSiteInfo[i].u.functionData.sourceId = NoSourceId;
        }
        for (ProfileId i = 0; i < functionBody->GetProfiledLdLenCount(); ++i)
        {
            ldLenInfo[i].arrayType = ValueType::Uninitialized;
        }
        for (ProfileId i = 0; i < functionBody->GetProfiledLdElemCount(); ++i)
        {
            ldElemInfo[i].arrayType = ValueType::Uninitialized;
            ldElemInfo[i].elemType = ValueType::Uninitialized;
            ldElemInfo[i].flags = Js::FldInfo_NoInfo;
        }
        for (ProfileId i = 0; i < functionBody->GetProfiledStElemCount(); ++i)
        {
            stElemInfo[i].arrayType = ValueType::Uninitialized;
            stElemInfo[i].flags = Js::FldInfo_NoInfo;
        }
        for (uint i = 0; i < functionBody->GetProfiledFldCount(); ++i)
        {
            fldInfo[i].flags = FldInfo_NoInfo;
            fldInfo[i].valueType = ValueType::Uninitialized;
            fldInfo[i].polymorphicInlineCacheUtilization = PolymorphicInlineCacheUtilizationThreshold;
        }
        for (ProfileId i = 0; i < functionBody->GetProfiledDivOrRemCount(); ++i)
        {
            divideTypeInfo[i] = ValueType::Uninitialized;
        }
        for (ProfileId i = 0; i < functionBody->GetProfiledSwitchCount(); ++i)
        {
            switchTypeInfo[i] = ValueType::Uninitialized;
        }
        for (ProfileId i = 0; i < functionBody->GetProfiledSlotCount(); ++i)
        {
            slotInfo[i] = ValueType::Uninitialized;
        }
        for (ArgSlot i = 0; i < functionBody->GetProfiledInParamsCount(); ++i)
        {
            parameterInfo[i] = ValueType::Uninitialized;
        }
        for (ProfileId i = 0; i < functionBody->GetProfiledReturnTypeCount(); ++i)
        {
            returnTypeInfo[i] = ValueType::Uninitialized;
        }

        this->rejitCount = 0;
        this->bailOutOffsetForLastRejit = Js::Constants::NoByteCodeOffset;
#if DBG
        for (ProfileId i = 0; i < functionBody->GetProfiledArrayCallSiteCount(); ++i)
        {
            arrayCallSiteInfo[i].functionNumber = functionBody->GetFunctionNumber();
            arrayCallSiteInfo[i].callSiteNumber = i;
        }
#endif

#if TTD_NATIVE_PROFILE_ARRAY_WORK_AROUND
        if(functionBody->GetScriptContext()->GetThreadContext()->IsRuntimeInTTDMode())
        {
            for(ProfileId i = 0; i < functionBody->GetProfiledArrayCallSiteCount(); ++i)
            {
                arrayCallSiteInfo[i].SetIsNotNativeArray();
            }
        }
#endif
    }

    bool DynamicProfileInfo::IsEnabledForAtLeastOneFunction(const ScriptContext *const scriptContext)
    {
        return IsEnabled_OptionalFunctionBody(nullptr, scriptContext);
    }

    bool DynamicProfileInfo::IsEnabled(const FunctionBody *const functionBody)
    {
        Assert(functionBody);
        return (IsEnabled_OptionalFunctionBody(functionBody, functionBody->GetScriptContext())
#ifdef ENABLE_WASM
            && !(PHASE_TRACE1(Js::WasmInOutPhase) && functionBody->IsWasmFunction())
#endif
            );
    }

    bool DynamicProfileInfo::IsEnabled_OptionalFunctionBody(const FunctionBody *const functionBody, const ScriptContext *const scriptContext)
    {
        Assert(scriptContext);

        return
            !PHASE_OFF_OPTFUNC(DynamicProfilePhase, functionBody) &&
            (
#if ENABLE_DEBUG_CONFIG_OPTIONS
                PHASE_FORCE_OPTFUNC(DynamicProfilePhase, functionBody) ||
#else
                Js::Configuration::Global.flags.ForceDynamicProfile ||
#endif
                !scriptContext->GetConfig()->IsNoNative() ||
                (functionBody && functionBody->IsInDebugMode())
#ifdef DYNAMIC_PROFILE_STORAGE
                || DynamicProfileStorage::DoCollectInfo()
#endif
                );
    }

    bool DynamicProfileInfo::IsEnabledForAtLeastOneFunction(const Js::Phase phase, const ScriptContext *const scriptContext)
    {
        return IsEnabled_OptionalFunctionBody(phase, nullptr, scriptContext);
    }

    bool DynamicProfileInfo::IsEnabled(const Js::Phase phase, const FunctionBody *const functionBody)
    {
        Assert(functionBody);
        return (IsEnabled_OptionalFunctionBody(phase, functionBody, functionBody->GetScriptContext())
#ifdef ENABLE_WASM
            && !(PHASE_TRACE1(Js::WasmInOutPhase) && functionBody->IsWasmFunction())
#endif
            );
    }

    bool DynamicProfileInfo::IsEnabled_OptionalFunctionBody(
        const Js::Phase phase,
        const FunctionBody *const functionBody,
        const ScriptContext *const scriptContext)
    {
        if (!DynamicProfileInfo::IsEnabled_OptionalFunctionBody(functionBody, scriptContext))
        {
            return false;
        }

        switch (phase)
        {
        case Phase::TypedArrayPhase:
        case Phase::AggressiveIntTypeSpecPhase:
        case Phase::CheckThisPhase:
        case Phase::ProfileBasedFldFastPathPhase:
        case Phase::ObjTypeSpecPhase:
        case Phase::ArrayCheckHoistPhase:
        case Phase::SwitchOptPhase:
        case Phase::FixedNewObjPhase:
            return !PHASE_OFF_PROFILED_BYTE_CODE_OPTFUNC(phase, functionBody);

        case Phase::NativeArrayPhase:
        case Phase::FloatTypeSpecPhase:
            return !PHASE_OFF_PROFILED_BYTE_CODE_OPTFUNC(phase, functionBody)
#ifdef _M_IX86
                && AutoSystemInfo::Data.SSE2Available()
#endif
                ;

        case Phase::InlinePhase:
            return !PHASE_OFF_PROFILED_BYTE_CODE_OPTFUNC(Phase::InlinePhase, functionBody);
        }
        return false;
    }

    bool DynamicProfileInfo::EnableImplicitCallFlags(const FunctionBody *const functionBody)
    {
        return DynamicProfileInfo::IsEnabled(functionBody);
    }

#ifdef _M_IX86
    __declspec(naked)
        Var
        DynamicProfileInfo::EnsureDynamicProfileInfoThunk(RecyclableObject* function, CallInfo callInfo, ...)
    {
        __asm
        {
            push ebp
            mov ebp, esp
                push[esp + 8]     // push function object
                call DynamicProfileInfo::EnsureDynamicProfileInfo;
#ifdef _CONTROL_FLOW_GUARD
            // verify that the call target is valid
            mov  ecx, eax
                call[__guard_check_icall_fptr]
                mov eax, ecx
#endif
                pop ebp
                jmp eax
        }
    }
#endif

    JavascriptMethod DynamicProfileInfo::EnsureDynamicProfileInfo(ScriptFunction * function)
    {
        // If we're creating a dynamic profile, make sure that the function
        // has an entry point and this entry point is the "default" entrypoint
        // created when a function body is created.
        Assert(function->GetEntryPointInfo() != nullptr);
        Assert(function->GetFunctionEntryPointInfo()->entryPointIndex == 0);
        FunctionBody * functionBody = function->GetFunctionBody();

        // This is used only if the first entry point codegen completes.
        // So there is no concurrency concern with background code gen thread modifying the entry point.
        EntryPointInfo * entryPoint = functionBody->GetEntryPointInfo(0);
        Assert(entryPoint == function->GetEntryPointInfo());
        Assert(entryPoint->IsCodeGenDone());

        JavascriptMethod directEntryPoint = entryPoint->jsMethod;

        // Check if it has changed already
        if (directEntryPoint == DynamicProfileInfo::EnsureDynamicProfileInfoThunk)
        {
            functionBody->EnsureDynamicProfileInfo();
            if (functionBody->GetScriptContext()->CurrentThunk == ProfileEntryThunk)
            {
                directEntryPoint = ProfileEntryThunk;
            }
            else
            {
                directEntryPoint = entryPoint->GetNativeEntrypoint();
            }

            entryPoint->jsMethod = directEntryPoint;
        }
        else
        {
            Assert(directEntryPoint == ProfileEntryThunk || functionBody->GetScriptContext()->IsNativeAddress((void*)directEntryPoint));
            Assert(functionBody->HasExecutionDynamicProfileInfo());
        }

        return function->UpdateThunkEntryPoint(static_cast<FunctionEntryPointInfo*>(entryPoint), directEntryPoint);
    }

    bool DynamicProfileInfo::HasLdFldCallSiteInfo() const
    {
        return bits.hasLdFldCallSite;
    }

    bool DynamicProfileInfo::RecordLdFldCallSiteInfo(FunctionBody* functionBody, RecyclableObject* callee, bool callApplyTarget)
    {
        auto SetBits = [&]() -> bool
        {
            this->bits.hasLdFldCallSite = true;
            this->currentInlinerVersion++; // we don't mind if this overflows
            return true;
        };

        FunctionInfo* calleeFunctionInfo = callee->GetTypeId() == TypeIds_Function ? JavascriptFunction::FromVar(callee)->GetFunctionInfo() : nullptr;
        if (calleeFunctionInfo == nullptr)
        {
            return false;
        }
        else if (!calleeFunctionInfo->HasBody())
        {
            // We can inline fastDOM getter/setter.
            // We can directly call Math.max/min as apply targets.
            if ((calleeFunctionInfo->GetAttributes() & Js::FunctionInfo::Attributes::NeedCrossSiteSecurityCheck) ||
                (callApplyTarget && (calleeFunctionInfo->GetAttributes() & Js::FunctionInfo::Attributes::BuiltInInlinableAsLdFldInlinee)))
            {
                if (functionBody->GetScriptContext() == callee->GetScriptContext())
                {
                    return SetBits();
                }
            }
            return false;
        }
        else if (functionBody->CheckCalleeContextForInlining(calleeFunctionInfo->GetFunctionProxy()))
        {
            // If functionInfo !HasBody(), the previous 'else if' branch is executed; otherwise it has a body and therefore it has a proxy
            return SetBits();
        }
        return false;
    }

    void DynamicProfileInfo::RecordParameterAtCallSite(FunctionBody * functionBody, ProfileId callSiteId, Var arg, int argNum, Js::RegSlot regSlot)
    {
#if DBG_DUMP || defined(DYNAMIC_PROFILE_STORAGE) || defined(RUNTIME_DATA_COLLECTION)
        // If we persistsAcrossScriptContext, the dynamic profile info may be referred to by multiple function body from
        // different script context
        Assert(!DynamicProfileInfo::NeedProfileInfoList() || this->persistsAcrossScriptContexts || this->functionBody == functionBody);
#endif

        Assert(argNum < Js::InlineeCallInfo::MaxInlineeArgoutCount);
        Assert(callSiteId < functionBody->GetProfiledCallSiteCount());

        if (!PHASE_ENABLED(InlineCallbacksPhase, functionBody))
        {
            if (TaggedInt::Is(arg) && regSlot < functionBody->GetConstantCount())
            {
                callSiteInfo[callSiteId].isArgConstant = callSiteInfo[callSiteId].isArgConstant | (1 << argNum);
            }
            return;
        }

        if (arg != nullptr && RecyclableObject::Is(arg) && JavascriptFunction::Is(arg))
        {
            CallbackInfo * callbackInfo = EnsureCallbackInfo(functionBody, callSiteId);
            if (callbackInfo->sourceId == NoSourceId)
            {
                JavascriptFunction * callback = JavascriptFunction::UnsafeFromVar(arg);
                GetSourceAndFunctionId(functionBody, callback->GetFunctionInfo(), callback, &callbackInfo->sourceId, &callbackInfo->functionId);
                callbackInfo->argNumber = argNum;
            }
            else if (callbackInfo->canInlineCallback)
            {
                if (argNum != callbackInfo->argNumber)
                {
                    callbackInfo->canInlineCallback = false;
                }
                else if (!callbackInfo->isPolymorphic)
                {
                    Js::SourceId sourceId;
                    Js::LocalFunctionId functionId;
                    JavascriptFunction * callback = JavascriptFunction::UnsafeFromVar(arg);
                    GetSourceAndFunctionId(functionBody, callback->GetFunctionInfo(), callback, &sourceId, &functionId);

                    if (sourceId != callbackInfo->sourceId || functionId != callbackInfo->functionId)
                    {
                        callbackInfo->isPolymorphic = true;
                    }
                }
            }
        }
        else
        {
            CallbackInfo * callbackInfo = FindCallbackInfo(functionBody, callSiteId);
            if (callbackInfo != nullptr && callbackInfo->argNumber == argNum)
            {
                callbackInfo->canInlineCallback = false;
            }

            if (TaggedInt::Is(arg) && regSlot < functionBody->GetConstantCount())
            {
                callSiteInfo[callSiteId].isArgConstant = callSiteInfo[callSiteId].isArgConstant | (1 << argNum);
            }
        }
    }

    CallbackInfoList::EditingIterator TryFindCallbackInfoIterator(CallbackInfoList * list, ProfileId callSiteId)
    {
        CallbackInfoList::EditingIterator iter = list->GetEditingIterator();
        while (iter.Next())
        {
            if (iter.Data()->callSiteId == callSiteId)
            {
                return iter;
            }
        }

        return iter;
    }

    CallbackInfo * DynamicProfileInfo::FindCallbackInfo(FunctionBody * funcBody, ProfileId callSiteId)
    {
        CallbackInfoList * list = funcBody->GetCallbackInfoList();
        if (list == nullptr)
        {
            return nullptr;
        }

        CallbackInfoList::EditingIterator iter = TryFindCallbackInfoIterator(list, callSiteId);
        if (iter.IsValid())
        {
            return iter.Data();
        }

        return nullptr;
    }

    CallbackInfo * DynamicProfileInfo::EnsureCallbackInfo(FunctionBody * funcBody, ProfileId callSiteId)
    {
        CallbackInfoList * list = funcBody->GetCallbackInfoList();
        if (list == nullptr)
        {
            Recycler * recycler = funcBody->GetScriptContext()->GetRecycler();
            list = RecyclerNew(recycler, CallbackInfoList, recycler);
            funcBody->SetCallbackInfoList(list);
        }

        CallbackInfoList::EditingIterator iter = TryFindCallbackInfoIterator(list, callSiteId);
        if (iter.IsValid())
        {
            return iter.Data();
        }

        // Callsite is not already in the list, so add it to the end.
        CallbackInfo * info = info = RecyclerNewStructZ(funcBody->GetScriptContext()->GetRecycler(), CallbackInfo);
        info->callSiteId = callSiteId;
        info->sourceId = NoSourceId;
        info->canInlineCallback = true;

        iter.InsertBefore(info);
        return info;
    }

    uint16 DynamicProfileInfo::GetConstantArgInfo(ProfileId callSiteId)
    {
        return callSiteInfo[callSiteId].isArgConstant;
    }

#ifdef ASMJS_PLAT
    void DynamicProfileInfo::RecordAsmJsCallSiteInfo(FunctionBody* callerBody, ProfileId callSiteId, FunctionBody* calleeBody)
    {
        AutoCriticalSection cs(&this->callSiteInfoCS);

        if (!callerBody || !callerBody->GetIsAsmjsMode() || !calleeBody || !calleeBody->GetIsAsmjsMode())
        {
            AssertMsg(UNREACHED, "Call to RecordAsmJsCallSiteInfo without two asm.js/wasm FunctionBody");
            return;
        }

#if DBG_DUMP || defined(DYNAMIC_PROFILE_STORAGE) || defined(RUNTIME_DATA_COLLECTION)
        // If we persistsAcrossScriptContext, the dynamic profile info may be referred to by multiple function body from
        // different script context
        Assert(!DynamicProfileInfo::NeedProfileInfoList() || this->persistsAcrossScriptContexts || this->functionBody == callerBody);
#endif

        bool doInline = true;
        // This is a hard limit as we only use 4 bits to encode the actual count in the InlineeCallInfo
        if (calleeBody->GetAsmJsFunctionInfo()->GetArgCount() > Js::InlineeCallInfo::MaxInlineeArgoutCount)
        {
            doInline = false;
        }

        // Mark the callsite bit where caller and callee is same function
        if (calleeBody == callerBody && callSiteId < 32)
        {
            this->m_recursiveInlineInfo = this->m_recursiveInlineInfo | (1 << callSiteId);
        }

        // TODO: support polymorphic inlining in wasm
        Assert(!callSiteInfo[callSiteId].isPolymorphic);
        Js::SourceId oldSourceId = callSiteInfo[callSiteId].u.functionData.sourceId;
        if (oldSourceId == InvalidSourceId)
        {
            return;
        }

        Js::LocalFunctionId oldFunctionId = callSiteInfo[callSiteId].u.functionData.functionId;

        Js::SourceId sourceId = InvalidSourceId;
        Js::LocalFunctionId functionId;
        // We can only inline function that are from the same script context
        if (callerBody->GetScriptContext() == calleeBody->GetScriptContext())
        {
            if (callerBody->GetSecondaryHostSourceContext() == calleeBody->GetSecondaryHostSourceContext())
            {
                if (callerBody->GetHostSourceContext() == calleeBody->GetHostSourceContext())
                {
                    sourceId = CurrentSourceId; // Caller and callee in same file
                }
                else
                {
                    sourceId = (Js::SourceId)calleeBody->GetHostSourceContext(); // Caller and callee in different files
                }
                functionId = calleeBody->GetLocalFunctionId();
            }
            else
            {
                // Pretend that we are cross context when call is crossing script file.
                functionId = CallSiteCrossContext;
            }
        }
        else
        {
            functionId = CallSiteCrossContext;
        }

        if (oldSourceId == NoSourceId)
        {
            callSiteInfo[callSiteId].u.functionData.sourceId = sourceId;
            callSiteInfo[callSiteId].u.functionData.functionId = functionId;
            this->currentInlinerVersion++; // we don't mind if this overflows
        }
        else if (oldSourceId != sourceId || oldFunctionId != functionId)
        {
            if (oldFunctionId != CallSiteMixed)
            {
                this->currentInlinerVersion++; // we don't mind if this overflows
            }

            callSiteInfo[callSiteId].u.functionData.functionId = CallSiteMixed;
            doInline = false;
        }
        callSiteInfo[callSiteId].isConstructorCall = false;
        callSiteInfo[callSiteId].dontInline = !doInline;
        callSiteInfo[callSiteId].ldFldInlineCacheId = Js::Constants::NoInlineCacheIndex;
    }
#endif

    void DynamicProfileInfo::GetSourceAndFunctionId(FunctionBody * functionBody, FunctionInfo* calleeFunctionInfo, JavascriptFunction * calleeFunction, Js::SourceId * sourceId, Js::LocalFunctionId * functionId)
    {
        Assert(sourceId != nullptr && functionId != nullptr);

        *sourceId = InvalidSourceId;

        if (calleeFunction == nullptr)
        {
            *functionId = CallSiteNonFunction;
            return;
        }

        if (!calleeFunctionInfo->HasBody())
        {
            if (functionBody->GetScriptContext() == calleeFunction->GetScriptContext())
            {
                *sourceId = BuiltInSourceId;
                *functionId = calleeFunctionInfo->GetLocalFunctionId();
            }
            else
            {
                *functionId = CallSiteCrossContext;
            }
            return;
        }

        // We can only inline function that are from the same script context. So only record that data
        // We're about to call this function so deserialize it right now
        FunctionProxy * calleeFunctionProxy = calleeFunctionInfo->GetFunctionProxy();
        if (functionBody->GetScriptContext() == calleeFunctionProxy->GetScriptContext())
        {
            if (functionBody->GetSecondaryHostSourceContext() == calleeFunctionProxy->GetSecondaryHostSourceContext())
            {
                if (functionBody->GetHostSourceContext() == calleeFunctionProxy->GetHostSourceContext())
                {
                    *sourceId = CurrentSourceId; // Caller and callee in same file
                }
                else
                {
                    *sourceId = (Js::SourceId)calleeFunctionProxy->GetHostSourceContext(); // Caller and callee in different files
                }
                *functionId = calleeFunctionProxy->GetLocalFunctionId();
            }
            else if (calleeFunctionProxy->GetHostSourceContext() == Js::Constants::JsBuiltInSourceContext)
            {
                *sourceId = JsBuiltInSourceId;
                *functionId = calleeFunctionProxy->GetLocalFunctionId();
            }
            else
            {
                // Pretend that we are cross context when call is crossing script file.
                *functionId = CallSiteCrossContext;
            }
        }
        else
        {
            *functionId = CallSiteCrossContext;
        }
    }

    void DynamicProfileInfo::RecordCallSiteInfo(FunctionBody* functionBody, ProfileId callSiteId, FunctionInfo* calleeFunctionInfo, JavascriptFunction* calleeFunction, uint actualArgCount, bool isConstructorCall, InlineCacheIndex ldFldInlineCacheId)
    {
        AutoCriticalSection cs(&this->callSiteInfoCS);

#if DBG_DUMP || defined(DYNAMIC_PROFILE_STORAGE) || defined(RUNTIME_DATA_COLLECTION)
        // If we persistsAcrossScriptContext, the dynamic profile info may be referred to by multiple function body from
        // different script context
        Assert(!DynamicProfileInfo::NeedProfileInfoList() || this->persistsAcrossScriptContexts || this->functionBody == functionBody);
#endif
        bool doInline = true;
        // This is a hard limit as we only use 4 bits to encode the actual count in the InlineeCallInfo
        if (actualArgCount > Js::InlineeCallInfo::MaxInlineeArgoutCount)
        {
            doInline = false;
        }

        // Mark the callsite bit where caller and callee is same function
        if (calleeFunctionInfo && functionBody == calleeFunctionInfo->GetFunctionProxy() && callSiteId < 32)
        {
            this->m_recursiveInlineInfo = this->m_recursiveInlineInfo | (1 << callSiteId);
        }

        if (!callSiteInfo[callSiteId].isPolymorphic)
        {
            Js::SourceId oldSourceId = callSiteInfo[callSiteId].u.functionData.sourceId;
            if (oldSourceId == InvalidSourceId)
            {
                return;
            }

            Js::LocalFunctionId oldFunctionId = callSiteInfo[callSiteId].u.functionData.functionId;

            Js::SourceId sourceId;
            Js::LocalFunctionId functionId;
            GetSourceAndFunctionId(functionBody, calleeFunctionInfo, calleeFunction, &sourceId, &functionId);

            if (oldSourceId == NoSourceId)
            {
                callSiteInfo[callSiteId].u.functionData.sourceId = sourceId;
                callSiteInfo[callSiteId].u.functionData.functionId = functionId;
                this->currentInlinerVersion++; // we don't mind if this overflows
            }
            else if (oldSourceId != sourceId || oldFunctionId != functionId)
            {
                if (oldFunctionId != CallSiteMixed)
                {
                    this->currentInlinerVersion++; // we don't mind if this overflows
                }

                if (doInline && IsPolymorphicCallSite(functionId, sourceId, oldFunctionId, oldSourceId))
                {
                    CreatePolymorphicDynamicProfileCallSiteInfo(functionBody, callSiteId, functionId, oldFunctionId, sourceId, oldSourceId);
                }
                else
                {
                    callSiteInfo[callSiteId].u.functionData.functionId = CallSiteMixed;
                }
            }
            callSiteInfo[callSiteId].isConstructorCall = isConstructorCall;
            callSiteInfo[callSiteId].dontInline = !doInline;
            callSiteInfo[callSiteId].ldFldInlineCacheId = ldFldInlineCacheId;
        }
        else
        {
            Assert(doInline);
            Assert(callSiteInfo[callSiteId].isConstructorCall == isConstructorCall);
            RecordPolymorphicCallSiteInfo(functionBody, callSiteId, calleeFunctionInfo);
        }

        return;
    }

    bool DynamicProfileInfo::IsPolymorphicCallSite(Js::LocalFunctionId curFunctionId, Js::SourceId curSourceId, Js::LocalFunctionId oldFunctionId, Js::SourceId oldSourceId)
    {
        AssertMsg(oldSourceId != NoSourceId, "There is no previous call in this callsite, we shouldn't be checking for polymorphic");
        if (oldSourceId == NoSourceId || oldSourceId == InvalidSourceId || oldSourceId == BuiltInSourceId)
        {
            return false;
        }
        if (curFunctionId == CallSiteCrossContext || curFunctionId == CallSiteNonFunction || oldFunctionId == CallSiteMixed || oldFunctionId == CallSiteCrossContext)
        {
            return false;
        }
        Assert(oldFunctionId != CallSiteNonFunction);
        Assert(curFunctionId != oldFunctionId || curSourceId != oldSourceId);
        return true;
    }

    void DynamicProfileInfo::CreatePolymorphicDynamicProfileCallSiteInfo(FunctionBody *funcBody, ProfileId callSiteId, Js::LocalFunctionId functionId, Js::LocalFunctionId oldFunctionId, Js::SourceId sourceId, Js::SourceId oldSourceId)
    {
        PolymorphicCallSiteInfo *localPolyCallSiteInfo = RecyclerNewStructZ(funcBody->GetScriptContext()->GetRecycler(), PolymorphicCallSiteInfo);

        Assert(maxPolymorphicInliningSize >= 2);
        localPolyCallSiteInfo->functionIds[0] = oldFunctionId;
        localPolyCallSiteInfo->functionIds[1] = functionId;
        localPolyCallSiteInfo->sourceIds[0] = oldSourceId;
        localPolyCallSiteInfo->sourceIds[1] = sourceId;
        localPolyCallSiteInfo->next = funcBody->GetPolymorphicCallSiteInfoHead();

        for (int i = 2; i < maxPolymorphicInliningSize; i++)
        {
            localPolyCallSiteInfo->functionIds[i] = CallSiteNoInfo;
        }

        Assert(this->callSiteInfoCS.IsLocked());
        callSiteInfo[callSiteId].isPolymorphic = true;
        callSiteInfo[callSiteId].u.polymorphicCallSiteInfo = localPolyCallSiteInfo;
        funcBody->SetPolymorphicCallSiteInfoHead(localPolyCallSiteInfo);
    }

    void DynamicProfileInfo::ResetAllPolymorphicCallSiteInfo()
    {
        if (dynamicProfileFunctionInfo)
        {
            AutoCriticalSection cs(&this->callSiteInfoCS);

            for (ProfileId i = 0; i < dynamicProfileFunctionInfo->callSiteInfoCount; i++)
            {
                if (callSiteInfo[i].isPolymorphic)
                {
                    ResetPolymorphicCallSiteInfo(i, CallSiteMixed);
                }
            }
        }
    }

    void DynamicProfileInfo::ResetPolymorphicCallSiteInfo(ProfileId callSiteId, Js::LocalFunctionId functionId)
    {
        Assert(this->callSiteInfoCS.IsLocked());

        callSiteInfo[callSiteId].isPolymorphic = false;
        callSiteInfo[callSiteId].u.functionData.sourceId = CurrentSourceId;
        callSiteInfo[callSiteId].u.functionData.functionId = functionId;
        this->currentInlinerVersion++;
    }

    void DynamicProfileInfo::SetFunctionIdSlotForNewPolymorphicCall(ProfileId callSiteId, Js::LocalFunctionId curFunctionId, Js::SourceId curSourceId, Js::FunctionBody *inliner)
    {
        for (int i = 0; i < maxPolymorphicInliningSize; i++)
        {
            if (callSiteInfo[callSiteId].u.polymorphicCallSiteInfo->functionIds[i] == curFunctionId &&
                callSiteInfo[callSiteId].u.polymorphicCallSiteInfo->sourceIds[i] == curSourceId)
            {
                // we have it already
                return;
            }
            else if (callSiteInfo[callSiteId].u.polymorphicCallSiteInfo->functionIds[i] == CallSiteNoInfo)
            {
                callSiteInfo[callSiteId].u.polymorphicCallSiteInfo->functionIds[i] = curFunctionId;
                callSiteInfo[callSiteId].u.polymorphicCallSiteInfo->sourceIds[i] = curSourceId;
                this->currentInlinerVersion++;
                return;
            }
        }

#ifdef ENABLE_DEBUG_CONFIG_OPTIONS
        if (Js::Configuration::Global.flags.TestTrace.IsEnabled(Js::PolymorphicInlinePhase))
        {
            char16 debugStringBuffer[MAX_FUNCTION_BODY_DEBUG_STRING_SIZE];

            Output::Print(_u("INLINING (Polymorphic): More than 4 functions at this call site \t callSiteId: %d\t calleeFunctionId: %d TopFunc %s (%s)\n"),
                callSiteId,
                curFunctionId,
                inliner->GetDisplayName(),
                inliner->GetDebugNumberSet(debugStringBuffer)
                );
            Output::Flush();
        }
#endif

#ifdef PERF_HINT
        if (PHASE_TRACE1(Js::PerfHintPhase))
        {
            WritePerfHint(PerfHints::PolymorphicInilineCap, inliner);
        }
#endif

        // We reached the max allowed to inline, no point in continuing collecting the information. Reset and move on.
        ResetPolymorphicCallSiteInfo(callSiteId, CallSiteMixed);
    }

    void DynamicProfileInfo::RecordPolymorphicCallSiteInfo(FunctionBody* functionBody, ProfileId callSiteId, FunctionInfo * calleeFunctionInfo)
    {
        Js::LocalFunctionId functionId;
        if (calleeFunctionInfo == nullptr || !calleeFunctionInfo->HasBody())
        {
            return ResetPolymorphicCallSiteInfo(callSiteId, CallSiteMixed);
        }

        // We can only inline function that are from the same script context. So only record that data
        // We're about to call this function so deserialize it right now.
        FunctionProxy* calleeFunctionProxy = calleeFunctionInfo->GetFunctionProxy();

        if (functionBody->GetScriptContext() == calleeFunctionProxy->GetScriptContext())
        {
            if (functionBody->GetSecondaryHostSourceContext() == calleeFunctionProxy->GetSecondaryHostSourceContext())
            {
                Js::SourceId sourceId = (Js::SourceId)calleeFunctionProxy->GetHostSourceContext();
                if (functionBody->GetHostSourceContext() == sourceId)  // if caller and callee in same file
                {
                    sourceId = CurrentSourceId;
                }
                functionId = calleeFunctionProxy->GetLocalFunctionId();
                SetFunctionIdSlotForNewPolymorphicCall(callSiteId, functionId, sourceId, functionBody);
                return;
            }
        }

        // Pretend that we are cross context when call is crossing script file.
        ResetPolymorphicCallSiteInfo(callSiteId, CallSiteCrossContext);
    }

    /* static */
    bool DynamicProfileInfo::HasCallSiteInfo(FunctionBody* functionBody)
    {
        SourceContextInfo *sourceContextInfo = functionBody->GetSourceContextInfo();
        return !functionBody->GetScriptContext()->IsNoContextSourceContextInfo(sourceContextInfo);
    }

    bool DynamicProfileInfo::GetPolymorphicCallSiteInfo(FunctionBody* functionBody, ProfileId callSiteId, bool *isConstructorCall, __inout_ecount(functionBodyArrayLength) FunctionBody** functionBodyArray, uint functionBodyArrayLength)
    {
        Assert(functionBody);
        const auto callSiteCount = functionBody->GetProfiledCallSiteCount();
        Assert(callSiteId < callSiteCount);
        Assert(functionBody->IsJsBuiltInCode() || functionBody->IsPublicLibraryCode() || HasCallSiteInfo(functionBody));
        Assert(functionBodyArray);
        Assert(functionBodyArrayLength == DynamicProfileInfo::maxPolymorphicInliningSize);

        *isConstructorCall = callSiteInfo[callSiteId].isConstructorCall;
        if (callSiteInfo[callSiteId].dontInline)
        {
            return false;
        }
        if (callSiteInfo[callSiteId].isPolymorphic)
        {
            PolymorphicCallSiteInfo *polymorphicCallSiteInfo = callSiteInfo[callSiteId].u.polymorphicCallSiteInfo;

            for (uint i = 0; i < functionBodyArrayLength; i++)
            {
                Js::LocalFunctionId localFunctionId;
                Js::SourceId localSourceId;
                if (!polymorphicCallSiteInfo->GetFunction(i, &localFunctionId, &localSourceId))
                {
                    AssertMsg(i >= 2, "We found at least two function Body");
                    return true;
                }

                FunctionBody* matchedFunctionBody;

                if (localSourceId == CurrentSourceId)  // caller and callee in same file
                {
                    matchedFunctionBody = functionBody->GetUtf8SourceInfo()->FindFunction(localFunctionId);
                    if (!matchedFunctionBody)
                    {
                        return false;
                    }
                    functionBodyArray[i] = matchedFunctionBody;
                }
                else if (localSourceId == NoSourceId || localSourceId == InvalidSourceId)
                {
                    return false;
                }
                else
                {
                    // For call across files find the function from the right source
                    typedef JsUtil::List<RecyclerWeakReference<Utf8SourceInfo>*, Recycler, false, Js::FreeListedRemovePolicy> SourceList;
                    SourceList * sourceList = functionBody->GetScriptContext()->GetSourceList();
                    bool found = false;
                    for (int j = 0; j < sourceList->Count() && !found; j++)
                    {
                        if (sourceList->IsItemValid(j))
                        {
                            Utf8SourceInfo *srcInfo = sourceList->Item(j)->Get();
                            if (srcInfo && srcInfo->GetHostSourceContext() == localSourceId)
                            {
                                matchedFunctionBody = srcInfo->FindFunction(localFunctionId);
                                if (!matchedFunctionBody)
                                {
                                    return false;
                                }
                                functionBodyArray[i] = matchedFunctionBody;
                                found = true;
                            }
                        }
                    }
                    if (!found)
                    {
                        return false;
                    }
                }
            }
            return true;
        }
        return false;
    }

    bool DynamicProfileInfo::HasCallSiteInfo(FunctionBody* functionBody, ProfileId callSiteId)
    {
        Assert(functionBody);
        const auto callSiteCount = functionBody->GetProfiledCallSiteCount();
        Assert(callSiteId < callSiteCount);
        Assert(HasCallSiteInfo(functionBody));

        if (callSiteInfo[callSiteId].isPolymorphic)
        {
            return true;
        }
        return callSiteInfo[callSiteId].u.functionData.sourceId != NoSourceId;
    }

    FunctionInfo * DynamicProfileInfo::GetFunctionInfo(FunctionBody* functionBody, Js::SourceId sourceId, Js::LocalFunctionId functionId)
    {
        Assert(ThreadContext::GetContextForCurrentThread());
        if (sourceId == BuiltInSourceId)
        {
            return JavascriptBuiltInFunction::GetFunctionInfo(functionId);
        }

        if (sourceId == CurrentSourceId) // caller and callee in same file
        {
            FunctionProxy *inlineeProxy = functionBody->GetUtf8SourceInfo()->FindFunction(functionId);
            return inlineeProxy ? inlineeProxy->GetFunctionInfo() : nullptr;
        }

        if (sourceId == JsBuiltInSourceId)
        {
            // For call across files find the function from the right source
            JsUtil::List<RecyclerWeakReference<Utf8SourceInfo>*, Recycler, false, Js::FreeListedRemovePolicy> * sourceList = functionBody->GetScriptContext()->GetSourceList();
            for (int i = 0; i < sourceList->Count(); i++)
            {
                if (sourceList->IsItemValid(i))
                {
                    Utf8SourceInfo *srcInfo = sourceList->Item(i)->Get();
                    if (srcInfo && srcInfo->GetHostSourceContext() == Js::Constants::JsBuiltInSourceContext)
                    {
                        FunctionProxy *inlineeProxy = srcInfo->FindFunction(functionId);
                        if (inlineeProxy)
                        {
                            return inlineeProxy->GetFunctionInfo();
                        }
                        else
                        {
                            return nullptr;
                        }
                    }
                }
            }
        }

        if (sourceId != NoSourceId && sourceId != InvalidSourceId)
        {
            // For call across files find the function from the right source
            JsUtil::List<RecyclerWeakReference<Utf8SourceInfo>*, Recycler, false, Js::FreeListedRemovePolicy> * sourceList = functionBody->GetScriptContext()->GetSourceList();
            for (int i = 0; i < sourceList->Count(); i++)
            {
                if (sourceList->IsItemValid(i))
                {
                    Utf8SourceInfo *srcInfo = sourceList->Item(i)->Get();
                    if (srcInfo && srcInfo->GetHostSourceContext() == sourceId)
                    {
                        FunctionProxy *inlineeProxy = srcInfo->FindFunction(functionId);
                        return inlineeProxy ? inlineeProxy->GetFunctionInfo() : nullptr;
                    }
                }
            }
        }

        return nullptr;
    }

    bool DynamicProfileInfo::MayHaveNonBuiltinCallee(ProfileId callSiteId)
    {
        AutoCriticalSection cs(&this->callSiteInfoCS);

        if (this->callSiteInfo[callSiteId].dontInline)
        {
            return true;
        }

        if (!this->callSiteInfo[callSiteId].isPolymorphic)
        {
            Js::SourceId sourceId = this->callSiteInfo[callSiteId].u.functionData.sourceId;
            if (sourceId == BuiltInSourceId)
            {
                return false;
            }
        }

        return true;
    }

    FunctionInfo * DynamicProfileInfo::GetCallSiteInfo(FunctionBody* functionBody, ProfileId callSiteId, bool *isConstructorCall, bool *isPolymorphicCall)
    {
        Assert(ThreadContext::GetContextForCurrentThread());
        Assert(functionBody);
        const auto callSiteCount = functionBody->GetProfiledCallSiteCount();
        Assert(callSiteId < callSiteCount);
        Assert(functionBody->IsJsBuiltInCode() || functionBody->IsPublicLibraryCode() || HasCallSiteInfo(functionBody));

        *isConstructorCall = callSiteInfo[callSiteId].isConstructorCall;
        if (callSiteInfo[callSiteId].dontInline)
        {
            return nullptr;
        }

        if (!callSiteInfo[callSiteId].isPolymorphic)
        {
            Js::SourceId sourceId = callSiteInfo[callSiteId].u.functionData.sourceId;
            Js::LocalFunctionId functionId = callSiteInfo[callSiteId].u.functionData.functionId;
            return GetFunctionInfo(functionBody, sourceId, functionId);
        }
        else
        {
            *isPolymorphicCall = true;
        }
        return nullptr;
    }

    FunctionInfo * DynamicProfileInfo::GetCallbackInfo(FunctionBody* functionBody, ProfileId callSiteId)
    {
        Assert(functionBody != nullptr);
        Js::ProfileId callSiteCount = functionBody->GetProfiledCallSiteCount();
        Assert(callSiteId < callSiteCount);
        Assert(functionBody->IsJsBuiltInCode() || functionBody->IsPublicLibraryCode() || HasCallSiteInfo(functionBody));

        CallbackInfo * callbackInfo = FindCallbackInfo(functionBody, callSiteId);
        if (callbackInfo == nullptr || !callbackInfo->canInlineCallback || callbackInfo->isPolymorphic)
        {
            return nullptr;
        }

        return GetFunctionInfo(functionBody, callbackInfo->sourceId, callbackInfo->functionId);
    }

    uint DynamicProfileInfo::GetLdFldCacheIndexFromCallSiteInfo(FunctionBody* functionBody, ProfileId callSiteId)
    {
        Assert(functionBody);
        const auto callSiteCount = functionBody->GetProfiledCallSiteCount();
        Assert(callSiteId < callSiteCount);
        Assert(functionBody->IsJsBuiltInCode() || functionBody->IsPublicLibraryCode() || HasCallSiteInfo(functionBody));

        return callSiteInfo[callSiteId].ldFldInlineCacheId;
    }

    void DynamicProfileInfo::RecordLengthLoad(FunctionBody* functionBody, ProfileId ldLenId, const LdLenInfo& info)
    {
        Assert(ldLenId < functionBody->GetProfiledLdLenCount());

        ldLenInfo[ldLenId].Merge(info);
    }

    void DynamicProfileInfo::RecordElementLoad(FunctionBody* functionBody, ProfileId ldElemId, const LdElemInfo& info)
    {
        Assert(ldElemId < functionBody->GetProfiledLdElemCount());
        Assert(info.WasProfiled());

        ldElemInfo[ldElemId].Merge(info);
    }

    void DynamicProfileInfo::RecordElementLoadAsProfiled(FunctionBody *const functionBody, const ProfileId ldElemId)
    {
        Assert(ldElemId < functionBody->GetProfiledLdElemCount());
        ldElemInfo[ldElemId].wasProfiled = true;
    }

    void DynamicProfileInfo::RecordElementStore(FunctionBody* functionBody, ProfileId stElemId, const StElemInfo& info)
    {
        Assert(stElemId < functionBody->GetProfiledStElemCount());
        Assert(info.WasProfiled());

        stElemInfo[stElemId].Merge(info);
    }

    void DynamicProfileInfo::RecordElementStoreAsProfiled(FunctionBody *const functionBody, const ProfileId stElemId)
    {
        Assert(stElemId < functionBody->GetProfiledStElemCount());
        stElemInfo[stElemId].wasProfiled = true;
    }

    void LdElemInfo::Merge(const LdElemInfo &other)
    {
        arrayType = arrayType.Merge(other.arrayType);
        elemType = elemType.Merge(other.elemType);
        flags = DynamicProfileInfo::MergeFldInfoFlags(flags, other.flags);
        bits |= other.bits;
    }

    void StElemInfo::Merge(const StElemInfo &other)
    {
        arrayType = arrayType.Merge(other.arrayType);
        flags = DynamicProfileInfo::MergeFldInfoFlags(flags, other.flags);
        bits |= other.bits;
    }

    ArrayCallSiteInfo * DynamicProfileInfo::GetArrayCallSiteInfo(FunctionBody *functionBody, ProfileId index) const
    {
        Assert(index < functionBody->GetProfiledArrayCallSiteCount());
        return &arrayCallSiteInfo[index];
    }

    void DynamicProfileInfo::RecordFieldAccess(FunctionBody* functionBody, uint fieldAccessId, Var object, FldInfoFlags flags)
    {
        Assert(fieldAccessId < functionBody->GetProfiledFldCount());
        FldInfoFlags oldFlags = fldInfo[fieldAccessId].flags;
        if (object) // if not provided, the saved value type is not changed
        {
            fldInfo[fieldAccessId].valueType = fldInfo[fieldAccessId].valueType.Merge(object);
        }
        const auto mergedFlags = MergeFldInfoFlags(oldFlags, flags);
        fldInfo[fieldAccessId].flags = mergedFlags;
        if (flags & FldInfo_Polymorphic)
        {
            bits.hasPolymorphicFldAccess = true;
            if (!(oldFlags & FldInfo_Polymorphic))
            {
                this->SetHasNewPolyFieldAccess(functionBody);
            }
            if (fldInfo[fieldAccessId].polymorphicInlineCacheUtilization < (PolymorphicInlineCacheUtilizationMaxValue - PolymorphicInlineCacheUtilizationIncrement))
            {
                fldInfo[fieldAccessId].polymorphicInlineCacheUtilization += PolymorphicInlineCacheUtilizationIncrement;
            }
            else
            {
                fldInfo[fieldAccessId].polymorphicInlineCacheUtilization = PolymorphicInlineCacheUtilizationMaxValue;
            }
        }
        else if (flags != FldInfo_NoInfo &&
            fldInfo[fieldAccessId].polymorphicInlineCacheUtilization != PolymorphicInlineCacheUtilizationMaxValue)
        {
            if (fldInfo[fieldAccessId].polymorphicInlineCacheUtilization > (PolymorphicInlineCacheUtilizationMinValue + PolymorphicInlineCacheUtilizationDecrement))
            {
                fldInfo[fieldAccessId].polymorphicInlineCacheUtilization -= PolymorphicInlineCacheUtilizationDecrement;
            }
            else
            {
                fldInfo[fieldAccessId].polymorphicInlineCacheUtilization = PolymorphicInlineCacheUtilizationMinValue;
            }
        }
    }

    void DynamicProfileInfo::RecordDivideResultType(FunctionBody* body, ProfileId divideId, Var object)
    {
        Assert(divideId < body->GetProfiledDivOrRemCount());
        divideTypeInfo[divideId] = divideTypeInfo[divideId].Merge(object);
    }

    // We are overloading the value types to store whether it is a mod by power of 2.
    // TaggedInt:
    void DynamicProfileInfo::RecordModulusOpType(FunctionBody* body,
                                 ProfileId profileId, bool isModByPowerOf2)
    {
        Assert(profileId < body->GetProfiledDivOrRemCount());
        /* allow one op of the modulus to be optimized - anyway */
        if (divideTypeInfo[profileId].IsUninitialized())
        {
            divideTypeInfo[profileId] = isModByPowerOf2 ? ValueType::GetInt(true) : ValueType::Float;
        }
        else
        {
            if (isModByPowerOf2)
            {
                divideTypeInfo[profileId] = divideTypeInfo[profileId]
                                           .Merge(ValueType::GetInt(true));
            }
            else
            {
                divideTypeInfo[profileId] = divideTypeInfo[profileId]
                                           .Merge(ValueType::Float);
            }
        }
    }

    bool DynamicProfileInfo::IsModulusOpByPowerOf2(FunctionBody* body, ProfileId profileId) const
    {
        Assert(profileId < body->GetProfiledDivOrRemCount());
        return divideTypeInfo[profileId].IsLikelyTaggedInt();
    }

    ValueType DynamicProfileInfo::GetDivideResultType(FunctionBody* body, ProfileId divideId) const
    {
        Assert(divideId < body->GetProfiledDivOrRemCount());
        return divideTypeInfo[divideId];
    }

    void DynamicProfileInfo::RecordSwitchType(FunctionBody* body, ProfileId switchId, Var object)
    {
        Assert(switchId < body->GetProfiledSwitchCount());
        switchTypeInfo[switchId] = switchTypeInfo[switchId].Merge(object);
    }

    ValueType DynamicProfileInfo::GetSwitchType(FunctionBody* body, ProfileId switchId) const
    {
        Assert(switchId < body->GetProfiledSwitchCount());
        return switchTypeInfo[switchId];
    }

    void DynamicProfileInfo::SetHasNewPolyFieldAccess(FunctionBody *functionBody)
    {
        this->polymorphicCacheState = functionBody->GetScriptContext()->GetThreadContext()->GetNextPolymorphicCacheState();

        PHASE_PRINT_TRACE(
            Js::ObjTypeSpecPhase, functionBody,
            _u("New profile cache state: %d\n"), this->polymorphicCacheState);
    }

    void DynamicProfileInfo::RecordPolymorphicFieldAccess(FunctionBody* functionBody, uint fieldAccessId)
    {
        this->RecordFieldAccess(functionBody, fieldAccessId, nullptr, FldInfo_Polymorphic);
    }

    void DynamicProfileInfo::RecordSlotLoad(FunctionBody* functionBody, ProfileId slotLoadId, Var object)
    {
        Assert(slotLoadId < functionBody->GetProfiledSlotCount());
        slotInfo[slotLoadId] = slotInfo[slotLoadId].Merge(object);
    }

    FldInfoFlags DynamicProfileInfo::MergeFldInfoFlags(FldInfoFlags oldFlags, FldInfoFlags newFlags)
    {
        return static_cast<FldInfoFlags>(oldFlags | newFlags);
    }

    void DynamicProfileInfo::RecordParameterInfo(FunctionBody *functionBody, ArgSlot index, Var object)
    {
        Assert(this->parameterInfo != nullptr);
        Assert(index < functionBody->GetProfiledInParamsCount());
        parameterInfo[index] = parameterInfo[index].Merge(object);
    }

    ValueType DynamicProfileInfo::GetParameterInfo(FunctionBody* functionBody, ArgSlot index) const
    {
        Assert(this->parameterInfo != nullptr);
        Assert(index < functionBody->GetProfiledInParamsCount());
        return parameterInfo[index];
    }

    void DynamicProfileInfo::RecordReturnTypeOnCallSiteInfo(FunctionBody* functionBody, ProfileId callSiteId, Var object)
    {
        Assert(callSiteId < functionBody->GetProfiledCallSiteCount());
        this->callSiteInfo[callSiteId].returnType = this->callSiteInfo[callSiteId].returnType.Merge(object);
    }

    void DynamicProfileInfo::RecordReturnType(FunctionBody* functionBody, ProfileId callSiteId, Var object)
    {
        Assert(callSiteId < functionBody->GetProfiledReturnTypeCount());
        this->returnTypeInfo[callSiteId] = this->returnTypeInfo[callSiteId].Merge(object);
    }

    ValueType DynamicProfileInfo::GetReturnType(FunctionBody* functionBody, Js::OpCode opcode, ProfileId callSiteId) const
    {
        if (opcode < Js::OpCode::ProfiledReturnTypeCallI)
        {
            Assert(IsProfiledCallOp(opcode));
            Assert(callSiteId < functionBody->GetProfiledCallSiteCount());
            return this->callSiteInfo[callSiteId].returnType;
        }
        Assert(IsProfiledReturnTypeOp(opcode));
        Assert(callSiteId < functionBody->GetProfiledReturnTypeCount());
        return this->returnTypeInfo[callSiteId];
    }

    void DynamicProfileInfo::RecordThisInfo(Var object, ThisType thisType)
    {
        this->thisInfo.valueType = this->thisInfo.valueType.Merge(object);
        this->thisInfo.thisType = max(this->thisInfo.thisType, thisType);
    }

    ThisInfo DynamicProfileInfo::GetThisInfo() const
    {
        return this->thisInfo;
    }

    void DynamicProfileInfo::RecordLoopImplicitCallFlags(FunctionBody* functionBody, uint loopNum, ImplicitCallFlags flags)
    {
        Assert(Js::DynamicProfileInfo::EnableImplicitCallFlags(functionBody));
        Assert(loopNum < functionBody->GetLoopCount());
        this->loopImplicitCallFlags[loopNum] = (ImplicitCallFlags)(this->loopImplicitCallFlags[loopNum] | flags);
    }

    ImplicitCallFlags DynamicProfileInfo::GetLoopImplicitCallFlags(FunctionBody* functionBody, uint loopNum) const
    {
        Assert(Js::DynamicProfileInfo::EnableImplicitCallFlags(functionBody));
        Assert(loopNum < functionBody->GetLoopCount());

        // Mask out the dispose implicit call. We would bailout on reentrant dispose,
        // but it shouldn't affect optimization.
        return (ImplicitCallFlags)(this->loopImplicitCallFlags[loopNum] & ImplicitCall_All);
    }

    void DynamicProfileInfo::RecordImplicitCallFlags(ImplicitCallFlags flags)
    {
        this->implicitCallFlags = (ImplicitCallFlags)(this->implicitCallFlags | flags);
    }

    ImplicitCallFlags DynamicProfileInfo::GetImplicitCallFlags() const
    {
        // Mask out the dispose implicit call. We would bailout on reentrant dispose,
        // but it shouldn't affect optimization.
        return (ImplicitCallFlags)(this->implicitCallFlags & ImplicitCall_All);
    }

    void DynamicProfileInfo::UpdateFunctionInfo(FunctionBody* functionBody, Recycler* recycler)
    {
        Assert(this->persistsAcrossScriptContexts);

        if (!this->dynamicProfileFunctionInfo)
        {
            this->dynamicProfileFunctionInfo = RecyclerNewStructLeaf(recycler, DynamicProfileFunctionInfo);
        }
        this->dynamicProfileFunctionInfo->callSiteInfoCount = functionBody->GetProfiledCallSiteCount();
        this->dynamicProfileFunctionInfo->paramInfoCount = functionBody->GetProfiledInParamsCount();
        this->dynamicProfileFunctionInfo->divCount = functionBody->GetProfiledDivOrRemCount();
        this->dynamicProfileFunctionInfo->switchCount = functionBody->GetProfiledSwitchCount();
        this->dynamicProfileFunctionInfo->returnTypeInfoCount = functionBody->GetProfiledReturnTypeCount();
        this->dynamicProfileFunctionInfo->loopCount = functionBody->GetLoopCount();
        this->dynamicProfileFunctionInfo->ldLenInfoCount = functionBody->GetProfiledLdLenCount();
        this->dynamicProfileFunctionInfo->ldElemInfoCount = functionBody->GetProfiledLdElemCount();
        this->dynamicProfileFunctionInfo->stElemInfoCount = functionBody->GetProfiledStElemCount();
        this->dynamicProfileFunctionInfo->arrayCallSiteCount = functionBody->GetProfiledArrayCallSiteCount();
        this->dynamicProfileFunctionInfo->fldInfoCount = functionBody->GetProfiledFldCount();
        this->dynamicProfileFunctionInfo->slotInfoCount = functionBody->GetProfiledSlotCount();
    }

    void DynamicProfileInfo::Save(ScriptContext * scriptContext)
    {
        // For now, we only support our local storage
#ifdef DYNAMIC_PROFILE_STORAGE
        if (!DynamicProfileStorage::IsEnabled())
        {
            return;
        }

        if (scriptContext->GetSourceContextInfoMap() == nullptr)
        {
            // We don't have savable code
            Assert(!scriptContext->GetProfileInfoList() || scriptContext->GetProfileInfoList()->Empty() || scriptContext->GetNoContextSourceContextInfo()->nextLocalFunctionId != 0);
            return;
        }
        DynamicProfileInfo::UpdateSourceDynamicProfileManagers(scriptContext);

        scriptContext->GetSourceContextInfoMap()->Map([&](DWORD_PTR dwHostSourceContext, SourceContextInfo * sourceContextInfo)
        {
            if (sourceContextInfo->sourceDynamicProfileManager != nullptr && sourceContextInfo->url != nullptr
                && !sourceContextInfo->IsDynamic())
            {
                sourceContextInfo->sourceDynamicProfileManager->SaveToDynamicProfileStorage(sourceContextInfo->url);
            }
        });
#endif
    }

    bool DynamicProfileInfo::MatchFunctionBody(FunctionBody * functionBody)
    {
        // This function is called to set a function body to the dynamic profile loaded from cache.
        // Need to verify that the function body matches with the profile info
        Assert(this->dynamicProfileFunctionInfo);
        if (this->dynamicProfileFunctionInfo->paramInfoCount != functionBody->GetProfiledInParamsCount()
            || this->dynamicProfileFunctionInfo->ldElemInfoCount != functionBody->GetProfiledLdElemCount()
            || this->dynamicProfileFunctionInfo->stElemInfoCount != functionBody->GetProfiledStElemCount()
            || this->dynamicProfileFunctionInfo->arrayCallSiteCount != functionBody->GetProfiledArrayCallSiteCount()
            || this->dynamicProfileFunctionInfo->fldInfoCount != functionBody->GetProfiledFldCount()
            || this->dynamicProfileFunctionInfo->slotInfoCount != functionBody->GetProfiledSlotCount()
            || this->dynamicProfileFunctionInfo->callSiteInfoCount != functionBody->GetProfiledCallSiteCount()
            || this->dynamicProfileFunctionInfo->returnTypeInfoCount != functionBody->GetProfiledReturnTypeCount()
            || this->dynamicProfileFunctionInfo->loopCount != functionBody->GetLoopCount()
            || this->dynamicProfileFunctionInfo->switchCount != functionBody->GetProfiledSwitchCount()
            || this->dynamicProfileFunctionInfo->divCount != functionBody->GetProfiledDivOrRemCount())
        {
            // Reject, the dynamic profile information doesn't match the function body
            return false;
        }

#ifdef DYNAMIC_PROFILE_STORAGE
        this->functionBody = functionBody;
#endif

        this->hasFunctionBody = true;

        return true;
    }

    FldInfo * DynamicProfileInfo::GetFldInfo(FunctionBody* functionBody, uint fieldAccessId) const
    {
        Assert(fieldAccessId < functionBody->GetProfiledFldCount());
        return &fldInfo[fieldAccessId];
    }

    ValueType DynamicProfileInfo::GetSlotLoad(FunctionBody* functionBody, ProfileId slotLoadId) const
    {
        Assert(slotLoadId < functionBody->GetProfiledSlotCount());
        return slotInfo[slotLoadId];
    }

    FldInfoFlags DynamicProfileInfo::FldInfoFlagsFromCacheType(CacheType cacheType)
    {
        switch (cacheType)
        {
        case CacheType_Local:
            return FldInfo_FromLocal;

        case CacheType_Proto:
            return FldInfo_FromProto;

        case CacheType_LocalWithoutProperty:
            return FldInfo_FromLocalWithoutProperty;

        case CacheType_Getter:
        case CacheType_Setter:
            return FldInfo_FromAccessor;

        default:
            return FldInfo_NoInfo;
        }
    }

    FldInfoFlags DynamicProfileInfo::FldInfoFlagsFromSlotType(SlotType slotType)
    {
        switch (slotType)
        {
        case SlotType_Inline:
            return FldInfo_FromInlineSlots;

        case SlotType_Aux:
            return FldInfo_FromAuxSlots;

        default:
            return FldInfo_NoInfo;
        }
    }

#if DBG_DUMP
    void DynamicProfileInfo::DumpProfiledValue(char16 const * name, CallSiteInfo * callSiteInfo, uint count)
    {
        if (count != 0)
        {
            Output::Print(_u("    %-16s(%2d):"), name, count);
            for (uint i = 0; i < count; i++)
            {
                Output::Print(i != 0 && (i % 10) == 0 ? _u("\n                          ") : _u(" "));
                Output::Print(_u("%2d:"), i);
                if (!callSiteInfo[i].isPolymorphic)
                {
                    switch (callSiteInfo[i].u.functionData.sourceId)
                    {
                    case NoSourceId:
                        Output::Print(_u(" ????"));
                        break;

                    case BuiltInSourceId:
                        Output::Print(_u(" b%03d"), callSiteInfo[i].u.functionData.functionId);
                        break;

                    case InvalidSourceId:
                        if (callSiteInfo[i].u.functionData.functionId == CallSiteMixed)
                        {
                            Output::Print(_u("  mix"));
                        }
                        else if (callSiteInfo[i].u.functionData.functionId == CallSiteCrossContext)
                        {
                            Output::Print(_u("    x"));
                        }
                        else if (callSiteInfo[i].u.functionData.functionId == CallSiteNonFunction)
                        {
                            Output::Print(_u("  !fn"));
                        }
                        else
                        {
                            Assert(false);
                        }
                        break;

                    default:
                        Output::Print(_u(" %4d:%4d"), callSiteInfo[i].u.functionData.sourceId, callSiteInfo[i].u.functionData.functionId);
                        break;
                    };
                }
                else
                {
                    Output::Print(_u(" poly"));
                    for (int j = 0; j < DynamicProfileInfo::maxPolymorphicInliningSize; j++)
                    {
                        if (callSiteInfo[i].u.polymorphicCallSiteInfo->functionIds[j] != CallSiteNoInfo)
                        {
                            Output::Print(_u(" %4d:%4d"), callSiteInfo[i].u.polymorphicCallSiteInfo->sourceIds[j], callSiteInfo[i].u.polymorphicCallSiteInfo->functionIds[j]);
                        }
                    }
                }
            }
            Output::Print(_u("\n"));

            Output::Print(_u("    %-16s(%2d):"), _u("Callsite RetType"), count);
            for (uint i = 0; i < count; i++)
            {
                Output::Print(i != 0 && (i % 10) == 0 ? _u("\n                          ") : _u(" "));
                Output::Print(_u("%2d:"), i);
                char returnTypeStr[VALUE_TYPE_MAX_STRING_SIZE];
                callSiteInfo[i].returnType.ToString(returnTypeStr);
                Output::Print(_u("  %S"), returnTypeStr);
            }
            Output::Print(_u("\n"));
        }
    }

    void DynamicProfileInfo::DumpProfiledValue(char16 const * name, ArrayCallSiteInfo * arrayCallSiteInfo, uint count)
    {
        if (count != 0)
        {
            Output::Print(_u("    %-16s(%2d):"), name, count);
            Output::Print(_u("\n"));
            for (uint i = 0; i < count; i++)
            {
                Output::Print(i != 0 && (i % 10) == 0 ? _u("\n                          ") : _u(" "));
                Output::Print(_u("%4d:"), i);
                Output::Print(_u("  Function Number:  %2d, CallSite Number:  %2d, IsNativeIntArray:  %2d, IsNativeFloatArray:  %2d"),
                    arrayCallSiteInfo[i].functionNumber, arrayCallSiteInfo[i].callSiteNumber, !arrayCallSiteInfo[i].isNotNativeInt, !arrayCallSiteInfo[i].isNotNativeFloat);
                Output::Print(_u("\n"));
            }
            Output::Print(_u("\n"));
        }
    }

    void DynamicProfileInfo::DumpProfiledValue(char16 const * name, ValueType * value, uint count)
    {
        if (count != 0)
        {
            Output::Print(_u("    %-16s(%2d):"), name, count);
            for (uint i = 0; i < count; i++)
            {
                Output::Print(i != 0 && (i % 10) == 0 ? _u("\n                          ") : _u(" "));
                Output::Print(_u("%2d:"), i);
                char valueStr[VALUE_TYPE_MAX_STRING_SIZE];
                value[i].ToString(valueStr);
                Output::Print(_u("  %S"), valueStr);
            }
            Output::Print(_u("\n"));
        }
    }

    void DynamicProfileInfo::DumpProfiledValue(char16 const * name, uint * value, uint count)
    {
        if (count != 0)
        {
            Output::Print(_u("    %-16s(%2d):"), name, count);
            for (uint i = 0; i < count; i++)
            {
                Output::Print(i != 0 && (i % 10) == 0 ? _u("\n                          ") : _u(" "));
                Output::Print(_u("%2d:%-4d"), i, value[i]);
            }
            Output::Print(_u("\n"));
        }
    }

    char16 const * DynamicProfileInfo::GetImplicitCallFlagsString(ImplicitCallFlags flags)
    {
        // Mask out the dispose implicit call. We would bailout on reentrant dispose,
        // but it shouldn't affect optimization
        flags = (ImplicitCallFlags)(flags & ImplicitCall_All);
        return flags == ImplicitCall_HasNoInfo ? _u("???") : flags == ImplicitCall_None ? _u("no") : _u("yes");
    }

    void DynamicProfileInfo::DumpProfiledValue(char16 const * name, ImplicitCallFlags * loopImplicitCallFlags, uint count)
    {
        if (count != 0)
        {
            Output::Print(_u("    %-16s(%2d):"), name, count);
            for (uint i = 0; i < count; i++)
            {
                Output::Print(i != 0 && (i % 10) == 0 ? _u("\n                          ") : _u(" "));
                Output::Print(_u("%2d:%-4s"), i, GetImplicitCallFlagsString(loopImplicitCallFlags[i]));
            }
            Output::Print(_u("\n"));
        }
    }

    bool DynamicProfileInfo::IsProfiledCallOp(OpCode op)
    {
        return Js::OpCodeUtil::IsProfiledCallOp(op) || Js::OpCodeUtil::IsProfiledCallOpWithICIndex(op) || Js::OpCodeUtil::IsProfiledConstructorCall(op);
    }

    bool DynamicProfileInfo::IsProfiledReturnTypeOp(OpCode op)
    {
        return Js::OpCodeUtil::IsProfiledReturnTypeCallOp(op);
    }

    template<class TData, class FGetValueType>
    void DynamicProfileInfo::DumpProfiledValuesGroupedByValue(
        const char16 *const name,
        const TData *const data,
        const uint count,
        const FGetValueType GetValueType,
        ArenaAllocator *const dynamicProfileInfoAllocator)
    {
        JsUtil::BaseDictionary<ValueType, bool, ArenaAllocator> uniqueValueTypes(dynamicProfileInfoAllocator);
        for (uint i = 0; i < count; i++)
        {
            const ValueType valueType(GetValueType(data, i));
            if (!valueType.IsUninitialized())
            {
                uniqueValueTypes.Item(valueType, false);
            }
        }
        uniqueValueTypes.Map([&](const ValueType groupValueType, const bool)
        {
            bool header = true;
            uint lastTempFld = (uint)-1;
            for (uint i = 0; i < count; i++)
            {
                const ValueType valueType(GetValueType(data, i));
                if (valueType == groupValueType)
                {
                    if (lastTempFld == (uint)-1)
                    {
                        if (header)
                        {
                            char valueTypeStr[VALUE_TYPE_MAX_STRING_SIZE];
                            valueType.ToString(valueTypeStr);
                            Output::Print(_u("    %s %S"), name, valueTypeStr);
                            Output::SkipToColumn(24);
                            Output::Print(_u(": %d"), i);
                        }
                        else
                        {
                            Output::Print(_u(", %d"), i);
                        }
                        header = false;
                        lastTempFld = i;
                    }
                }
                else
                {
                    if (lastTempFld != (uint)-1)
                    {
                        if (lastTempFld != i - 1)
                        {
                            Output::Print(_u("-%d"), i - 1);
                        }
                        lastTempFld = (uint)-1;
                    }
                }
            }
            if (lastTempFld != (uint)-1 && lastTempFld != count - 1)
            {
                Output::Print(_u("-%d\n"), count - 1);
            }
            else if (!header)
            {
                Output::Print(_u("\n"));
            }
        });
    }

    void DynamicProfileInfo::DumpFldInfoFlags(char16 const * name, FldInfo * fldInfo, uint count, FldInfoFlags value, char16 const * valueName)
    {
        bool header = true;
        uint lastTempFld = (uint)-1;
        for (uint i = 0; i < count; i++)
        {
            if (fldInfo[i].flags & value)
            {
                if (lastTempFld == (uint)-1)
                {
                    if (header)
                    {
                        Output::Print(_u("    %s %s"), name, valueName);
                        Output::SkipToColumn(24);
                        Output::Print(_u(": %d"), i);
                    }
                    else
                    {
                        Output::Print(_u(", %d"), i);
                    }
                    header = false;
                    lastTempFld = i;
                }
            }
            else
            {
                if (lastTempFld != (uint)-1)
                {
                    if (lastTempFld != i - 1)
                    {
                        Output::Print(_u("-%d"), i - 1);
                    }
                    lastTempFld = (uint)-1;
                }
            }
        }
        if (lastTempFld != (uint)-1 && lastTempFld != count - 1)
        {
            Output::Print(_u("-%d\n"), count - 1);
        }
        else if (!header)
        {
            Output::Print(_u("\n"));
        }
    }

    void DynamicProfileInfo::DumpLoopInfo(FunctionBody *fbody)
    {
        if (fbody->DoJITLoopBody())
        {
            uint count = fbody->GetLoopCount();
            Output::Print(_u("    %-16s(%2d):"), _u("Loops"), count);
            for (uint i = 0; i < count; i++)
            {
                Output::Print(i != 0 && (i % 10) == 0 ? _u("\n                          ") : _u(" "));
                Output::Print(_u("%2d:%-4d"), i, fbody->GetLoopHeader(i)->interpretCount);
            }
            Output::Print(_u("\n"));

            Output::Print(_u("    %-16s(%2d):"), _u("Loops JIT"), count);
            for (uint i = 0; i < count; i++)
            {
                Output::Print(i != 0 && (i % 10) == 0 ? _u("\n                          ") : _u(" "));
                Output::Print(_u("%2d:%-4d"), i, fbody->GetLoopHeader(i)->nativeCount);
            }
            Output::Print(_u("\n"));
        }
    }

    void DynamicProfileInfo::Dump(FunctionBody* functionBody, ArenaAllocator * dynamicProfileInfoAllocator)
    {
        functionBody->DumpFunctionId(true);
        Js::ArgSlot paramcount = functionBody->GetProfiledInParamsCount();
        Output::Print(_u(": %-20s Interpreted:%6d, Param:%2d, ImpCall:%s, Callsite:%3d, ReturnType:%3d, LdElem:%3d, StElem:%3d, Fld%3d\n"),
            functionBody->GetDisplayName(), functionBody->GetInterpretedCount(), paramcount, DynamicProfileInfo::GetImplicitCallFlagsString(this->GetImplicitCallFlags()),
            functionBody->GetProfiledCallSiteCount(),
            functionBody->GetProfiledReturnTypeCount(),
            functionBody->GetProfiledLdElemCount(),
            functionBody->GetProfiledStElemCount(),
            functionBody->GetProfiledFldCount());

        if (Configuration::Global.flags.Verbose)
        {
            DumpProfiledValue(_u("Div result type"), this->divideTypeInfo, functionBody->GetProfiledDivOrRemCount());
            DumpProfiledValue(_u("Switch opt type"), this->switchTypeInfo, functionBody->GetProfiledSwitchCount());
            DumpProfiledValue(_u("Param type"), this->parameterInfo, paramcount);
            DumpProfiledValue(_u("Callsite"), this->callSiteInfo, functionBody->GetProfiledCallSiteCount());
            DumpProfiledValue(_u("ArrayCallSite"), this->arrayCallSiteInfo, functionBody->GetProfiledArrayCallSiteCount());
            DumpProfiledValue(_u("Return type"), this->returnTypeInfo, functionBody->GetProfiledReturnTypeCount());
            if (dynamicProfileInfoAllocator)
            {
                DumpProfiledValuesGroupedByValue(
                    _u("Element load"),
                    static_cast<LdElemInfo*>(this->ldElemInfo),
                    this->functionBody->GetProfiledLdElemCount(),
                    [](const LdElemInfo *const ldElemInfo, const uint i) -> ValueType
                {
                    return ldElemInfo[i].GetElementType();
                },
                    dynamicProfileInfoAllocator);
                DumpProfiledValuesGroupedByValue(
                    _u("Fld"),
                    static_cast<FldInfo *>(this->fldInfo),
                    functionBody->GetProfiledFldCount(),
                    [](const FldInfo *const fldInfos, const uint i) -> ValueType
                {
                    return fldInfos[i].valueType;
                },
                    dynamicProfileInfoAllocator);
            }
            DumpFldInfoFlags(_u("Fld"), this->fldInfo, functionBody->GetProfiledFldCount(), FldInfo_FromLocal, _u("FldInfo_FromLocal"));
            DumpFldInfoFlags(_u("Fld"), this->fldInfo, functionBody->GetProfiledFldCount(), FldInfo_FromProto, _u("FldInfo_FromProto"));
            DumpFldInfoFlags(_u("Fld"), this->fldInfo, functionBody->GetProfiledFldCount(), FldInfo_FromLocalWithoutProperty, _u("FldInfo_FromLocalWithoutProperty"));
            DumpFldInfoFlags(_u("Fld"), this->fldInfo, functionBody->GetProfiledFldCount(), FldInfo_FromAccessor, _u("FldInfo_FromAccessor"));
            DumpFldInfoFlags(_u("Fld"), this->fldInfo, functionBody->GetProfiledFldCount(), FldInfo_Polymorphic, _u("FldInfo_Polymorphic"));
            DumpFldInfoFlags(_u("Fld"), this->fldInfo, functionBody->GetProfiledFldCount(), FldInfo_FromInlineSlots, _u("FldInfo_FromInlineSlots"));
            DumpFldInfoFlags(_u("Fld"), this->fldInfo, functionBody->GetProfiledFldCount(), FldInfo_FromAuxSlots, _u("FldInfo_FromAuxSlots"));
            DumpLoopInfo(functionBody);
            if (DynamicProfileInfo::EnableImplicitCallFlags(functionBody))
            {
                DumpProfiledValue(_u("Loop Imp Call"), this->loopImplicitCallFlags, functionBody->GetLoopCount());
            }
            if (functionBody->GetLoopCount())
            {
                Output::Print(_u("    Loop Flags:\n"));
                for (uint i = 0; i < functionBody->GetLoopCount(); ++i)
                {
                    Output::Print(_u("      Loop %d:\n"), i);
                    LoopFlags lf = this->GetLoopFlags(i);
                    Output::Print(
                        _u("        isInterpreted        : %s\n")
                        _u("        memopMinCountReached : %s\n"),
                        IsTrueOrFalse(lf.isInterpreted),
                        IsTrueOrFalse(lf.memopMinCountReached)
                        );
                }
            }
            Output::Print(
                _u("    Settings:")
                _u(" disableAggressiveIntTypeSpec : %s")
                _u(" disableAggressiveIntTypeSpec_jitLoopBody : %s")
                _u(" disableAggressiveMulIntTypeSpec : %s")
                _u(" disableAggressiveMulIntTypeSpec_jitLoopBody : %s")
                _u(" disableDivIntTypeSpec : %s")
                _u(" disableDivIntTypeSpec_jitLoopBody : %s")
                _u(" disableLossyIntTypeSpec : %s")
                _u(" disableMemOp : %s")
                _u(" disableTrackIntOverflow : %s")
                _u(" disableFloatTypeSpec : %s")
                _u(" disableCheckThis : %s")
                _u(" disableArrayCheckHoist : %s")
                _u(" disableArrayCheckHoist_jitLoopBody : %s")
                _u(" disableArrayMissingValueCheckHoist : %s")
                _u(" disableArrayMissingValueCheckHoist_jitLoopBody : %s")
                _u(" disableJsArraySegmentHoist : %s")
                _u(" disableJsArraySegmentHoist_jitLoopBody : %s")
                _u(" disableArrayLengthHoist : %s")
                _u(" disableArrayLengthHoist_jitLoopBody : %s")
                _u(" disableTypedArrayTypeSpec: %s")
                _u(" disableTypedArrayTypeSpec_jitLoopBody: %s")
                _u(" disableLdLenIntSpec: %s")
                _u(" disableBoundCheckHoist : %s")
                _u(" disableBoundCheckHoist_jitLoopBody : %s")
                _u(" disableLoopCountBasedBoundCheckHoist : %s")
                _u(" disableLoopCountBasedBoundCheckHoist_jitLoopBody : %s")
                _u(" hasPolymorphicFldAccess : %s")
                _u(" hasLdFldCallSite: %s")
                _u(" disableFloorInlining: %s")
                _u(" disableNoProfileBailouts: %s")
                _u(" disableSwitchOpt : %s")
                _u(" disableEquivalentObjTypeSpec : %s\n")
                _u(" disableObjTypeSpec_jitLoopBody : %s\n")
                _u(" disablePowIntTypeSpec : %s\n")
                _u(" disableStackArgOpt : %s\n")
                _u(" disableTagCheck : %s\n")
                _u(" disableOptimizeTryFinally : %s\n"),
<<<<<<< HEAD
=======
                _u(" disableFieldPRE : %s\n"),
>>>>>>> 84bd6f3c
                IsTrueOrFalse(this->bits.disableAggressiveIntTypeSpec),
                IsTrueOrFalse(this->bits.disableAggressiveIntTypeSpec_jitLoopBody),
                IsTrueOrFalse(this->bits.disableAggressiveMulIntTypeSpec),
                IsTrueOrFalse(this->bits.disableAggressiveMulIntTypeSpec_jitLoopBody),
                IsTrueOrFalse(this->bits.disableDivIntTypeSpec),
                IsTrueOrFalse(this->bits.disableDivIntTypeSpec_jitLoopBody),
                IsTrueOrFalse(this->bits.disableLossyIntTypeSpec),
                IsTrueOrFalse(this->bits.disableMemOp),
                IsTrueOrFalse(this->bits.disableTrackCompoundedIntOverflow),
                IsTrueOrFalse(this->bits.disableFloatTypeSpec),
                IsTrueOrFalse(this->bits.disableCheckThis),
                IsTrueOrFalse(this->bits.disableArrayCheckHoist),
                IsTrueOrFalse(this->bits.disableArrayCheckHoist_jitLoopBody),
                IsTrueOrFalse(this->bits.disableArrayMissingValueCheckHoist),
                IsTrueOrFalse(this->bits.disableArrayMissingValueCheckHoist_jitLoopBody),
                IsTrueOrFalse(this->bits.disableJsArraySegmentHoist),
                IsTrueOrFalse(this->bits.disableJsArraySegmentHoist_jitLoopBody),
                IsTrueOrFalse(this->bits.disableArrayLengthHoist),
                IsTrueOrFalse(this->bits.disableArrayLengthHoist_jitLoopBody),
                IsTrueOrFalse(this->bits.disableTypedArrayTypeSpec),
                IsTrueOrFalse(this->bits.disableTypedArrayTypeSpec_jitLoopBody),
                IsTrueOrFalse(this->bits.disableLdLenIntSpec),
                IsTrueOrFalse(this->bits.disableBoundCheckHoist),
                IsTrueOrFalse(this->bits.disableBoundCheckHoist_jitLoopBody),
                IsTrueOrFalse(this->bits.disableLoopCountBasedBoundCheckHoist),
                IsTrueOrFalse(this->bits.disableLoopCountBasedBoundCheckHoist_jitLoopBody),
                IsTrueOrFalse(this->bits.hasPolymorphicFldAccess),
                IsTrueOrFalse(this->bits.hasLdFldCallSite),
                IsTrueOrFalse(this->bits.disableFloorInlining),
                IsTrueOrFalse(this->bits.disableNoProfileBailouts),
                IsTrueOrFalse(this->bits.disableSwitchOpt),
                IsTrueOrFalse(this->bits.disableEquivalentObjTypeSpec),
                IsTrueOrFalse(this->bits.disableObjTypeSpec_jitLoopBody),
                IsTrueOrFalse(this->bits.disablePowIntIntTypeSpec),
                IsTrueOrFalse(this->bits.disableStackArgOpt),
                IsTrueOrFalse(this->bits.disableTagCheck),
<<<<<<< HEAD
                IsTrueOrFalse(this->bits.disableOptimizeTryFinally));
=======
                IsTrueOrFalse(this->bits.disableOptimizeTryFinally),
                IsTrueOrFalse(this->bits.disableFieldPRE));
>>>>>>> 84bd6f3c
        }
    }

    void DynamicProfileInfo::DumpList(
        DynamicProfileInfoList * profileInfoList, ArenaAllocator * dynamicProfileInfoAllocator)
    {
        AUTO_NESTED_HANDLED_EXCEPTION_TYPE(ExceptionType_DisableCheck);
        if (Configuration::Global.flags.Dump.IsEnabled(DynamicProfilePhase))
        {
            FOREACH_SLISTBASE_ENTRY(DynamicProfileInfo * const, info, profileInfoList)
            {
                if (Configuration::Global.flags.Dump.IsEnabled(DynamicProfilePhase, info->GetFunctionBody()->GetSourceContextId(), info->GetFunctionBody()->GetLocalFunctionId()))
                {
                    info->Dump(info->GetFunctionBody(), dynamicProfileInfoAllocator);
                }
            }
            NEXT_SLISTBASE_ENTRY;
        }

        if (Configuration::Global.flags.Dump.IsEnabled(JITLoopBodyPhase) && !Configuration::Global.flags.Dump.IsEnabled(DynamicProfilePhase))
        {
            FOREACH_SLISTBASE_ENTRY(DynamicProfileInfo * const, info, profileInfoList)
            {
                if (info->functionBody->GetLoopCount() > 0)
                {
                    info->functionBody->DumpFunctionId(true);
                    Output::Print(_u(": %-20s\n"), info->functionBody->GetDisplayName());
                    DumpLoopInfo(info->functionBody);
                }
            }
            NEXT_SLISTBASE_ENTRY;
        }

        if (PHASE_STATS1(DynamicProfilePhase))
        {
            uint estimatedSavedBytes = sizeof(uint); // count of functions
            uint functionSaved = 0;
            uint loopSaved = 0;
            uint callSiteSaved = 0;
            uint elementAccessSaved = 0;
            uint fldAccessSaved = 0;

            FOREACH_SLISTBASE_ENTRY(DynamicProfileInfo * const, info, profileInfoList)
            {
                bool hasHotLoop = false;
                if (info->functionBody->DoJITLoopBody())
                {
                    for (uint i = 0; i < info->functionBody->GetLoopCount(); i++)
                    {
                        if (info->functionBody->GetLoopHeader(i)->interpretCount >= 10)
                        {
                            hasHotLoop = true;
                            break;
                        }
                    }
                }

                if (hasHotLoop || info->functionBody->GetInterpretedCount() >= 10)
                {
                    functionSaved++;
                    loopSaved += info->functionBody->GetLoopCount();

                    estimatedSavedBytes += sizeof(uint) * 5; // function number, loop count, call site count, local array, temp array
                    estimatedSavedBytes += (info->functionBody->GetLoopCount() + 7) / 8; // hot loop bit vector
                    estimatedSavedBytes += (info->functionBody->GetProfiledCallSiteCount() + 7) / 8; // call site bit vector
                    // call site function number
                    for (ProfileId i = 0; i < info->functionBody->GetProfiledCallSiteCount(); i++)
                    {
                        // TODO poly
                        if ((info->callSiteInfo[i].u.functionData.sourceId != NoSourceId) && (info->callSiteInfo[i].u.functionData.sourceId != InvalidSourceId))
                        {
                            estimatedSavedBytes += sizeof(CallSiteInfo);
                            callSiteSaved++;
                        }
                    }

                    elementAccessSaved += info->functionBody->GetProfiledLdElemCount() + info->functionBody->GetProfiledStElemCount();
                    fldAccessSaved += info->functionBody->GetProfiledFldCount();
                    estimatedSavedBytes += (info->functionBody->GetProfiledLdElemCount() + info->functionBody->GetProfiledStElemCount() + 7) / 8; // temp array access
                }
            }
            NEXT_SLISTBASE_ENTRY;

            if (estimatedSavedBytes != sizeof(uint))
            {
                Output::Print(_u("Estimated save size (Memory used): %6d (%6d): %3d %3d %4d %4d %3d\n"),
                    estimatedSavedBytes, dynamicProfileInfoAllocator->Size(), functionSaved, loopSaved, callSiteSaved,
                    elementAccessSaved, fldAccessSaved);
            }
        }
    }

    void DynamicProfileInfo::DumpScriptContext(ScriptContext * scriptContext)
    {
        if (Configuration::Global.flags.Dump.IsEnabled(DynamicProfilePhase))
        {
            Output::Print(_u("Sources:\n"));
            if (scriptContext->GetSourceContextInfoMap() != nullptr)
            {
                scriptContext->GetSourceContextInfoMap()->Map([&](DWORD_PTR dwHostSourceContext, SourceContextInfo * sourceContextInfo)
                {
                    if (sourceContextInfo->sourceContextId != Js::Constants::NoSourceContext)
                    {
                        Output::Print(_u("%2d: %s (Function count: %d)\n"), sourceContextInfo->sourceContextId, sourceContextInfo->url, sourceContextInfo->nextLocalFunctionId);
                    }
                });
            }

            if (scriptContext->GetDynamicSourceContextInfoMap() != nullptr)
            {
                scriptContext->GetDynamicSourceContextInfoMap()->Map([&](DWORD_PTR dwHostSourceContext, SourceContextInfo * sourceContextInfo)
                {
                    Output::Print(_u("%2d: %d (Dynamic) (Function count: %d)\n"), sourceContextInfo->sourceContextId, sourceContextInfo->hash, sourceContextInfo->nextLocalFunctionId);
                });
            }
        }
        DynamicProfileInfo::DumpList(scriptContext->GetProfileInfoList(), scriptContext->DynamicProfileInfoAllocator());
        Output::Flush();
    }
#endif

#ifdef DYNAMIC_PROFILE_STORAGE
#if DBG_DUMP
    void BufferWriter::Log(DynamicProfileInfo* info)
    {
        if (Configuration::Global.flags.Dump.IsEnabled(DynamicProfilePhase, info->GetFunctionBody()->GetSourceContextId(), info->GetFunctionBody()->GetLocalFunctionId()))
        {
            Output::Print(_u("Saving:"));
            info->Dump(info->GetFunctionBody());
        }
    }
#endif

    template <typename T>
    bool DynamicProfileInfo::Serialize(T * writer)
    {
#if DBG_DUMP
        writer->Log(this);
#endif
        FunctionBody * functionBody = this->GetFunctionBody();
        Js::ArgSlot paramInfoCount = functionBody->GetProfiledInParamsCount();
        if (!writer->Write(functionBody->GetLocalFunctionId())
            || !writer->Write(paramInfoCount)
            || !writer->WriteArray(this->parameterInfo, paramInfoCount)
            || !writer->Write(functionBody->GetProfiledLdLenCount())
            || !writer->WriteArray(this->ldLenInfo, functionBody->GetProfiledLdLenCount())
            || !writer->Write(functionBody->GetProfiledLdElemCount())
            || !writer->WriteArray(this->ldElemInfo, functionBody->GetProfiledLdElemCount())
            || !writer->Write(functionBody->GetProfiledStElemCount())
            || !writer->WriteArray(this->stElemInfo, functionBody->GetProfiledStElemCount())
            || !writer->Write(functionBody->GetProfiledArrayCallSiteCount())
            || !writer->WriteArray(this->arrayCallSiteInfo, functionBody->GetProfiledArrayCallSiteCount())
            || !writer->Write(functionBody->GetProfiledFldCount())
            || !writer->WriteArray(this->fldInfo, functionBody->GetProfiledFldCount())
            || !writer->Write(functionBody->GetProfiledSlotCount())
            || !writer->WriteArray(this->slotInfo, functionBody->GetProfiledSlotCount())
            || !writer->Write(functionBody->GetProfiledCallSiteCount())
            || !writer->WriteArray(this->callSiteInfo, functionBody->GetProfiledCallSiteCount())
            || !writer->Write(functionBody->GetProfiledDivOrRemCount())
            || !writer->WriteArray(this->divideTypeInfo, functionBody->GetProfiledDivOrRemCount())
            || !writer->Write(functionBody->GetProfiledSwitchCount())
            || !writer->WriteArray(this->switchTypeInfo, functionBody->GetProfiledSwitchCount())
            || !writer->Write(functionBody->GetProfiledReturnTypeCount())
            || !writer->WriteArray(this->returnTypeInfo, functionBody->GetProfiledReturnTypeCount())
            || !writer->Write(functionBody->GetLoopCount())
            || !writer->WriteArray(this->loopImplicitCallFlags, functionBody->GetLoopCount())
            || !writer->Write(this->implicitCallFlags)
            || !writer->Write(this->thisInfo)
            || !writer->Write(this->bits)
            || !writer->Write(this->m_recursiveInlineInfo)
            || (this->loopFlags && !writer->WriteArray(this->loopFlags->GetData(), this->loopFlags->WordCount())))
        {
            return false;
        }
        return true;
    }

    template <typename T>
    DynamicProfileInfo * DynamicProfileInfo::Deserialize(T * reader, Recycler* recycler, Js::LocalFunctionId * functionId)
    {
        Js::ArgSlot paramInfoCount = 0;
        ProfileId ldLenInfoCount = 0;
        ProfileId ldElemInfoCount = 0;
        ProfileId stElemInfoCount = 0;
        ProfileId arrayCallSiteCount = 0;
        ProfileId slotInfoCount = 0;
        ProfileId callSiteInfoCount = 0;
        ProfileId returnTypeInfoCount = 0;
        ProfileId divCount = 0;
        ProfileId switchCount = 0;
        uint fldInfoCount = 0;
        uint loopCount = 0;
        ValueType * paramInfo = nullptr;
        LdLenInfo * ldLenInfo = nullptr;
        LdElemInfo * ldElemInfo = nullptr;
        StElemInfo * stElemInfo = nullptr;
        ArrayCallSiteInfo * arrayCallSiteInfo = nullptr;
        FldInfo * fldInfo = nullptr;
        ValueType * slotInfo = nullptr;
        CallSiteInfo * callSiteInfo = nullptr;
        ValueType * divTypeInfo = nullptr;
        ValueType * switchTypeInfo = nullptr;
        ValueType * returnTypeInfo = nullptr;
        ImplicitCallFlags * loopImplicitCallFlags = nullptr;
        BVFixed * loopFlags = nullptr;
        ImplicitCallFlags implicitCallFlags;
        ThisInfo thisInfo;
        Bits bits;
        uint32 recursiveInlineInfo = 0;

        try
        {
            AUTO_NESTED_HANDLED_EXCEPTION_TYPE(ExceptionType_OutOfMemory);

            if (!reader->Read(functionId))
            {
                AssertOrFailFast(false);
                return nullptr;
            }

            if (!reader->Read(&paramInfoCount))
            {
                AssertOrFailFast(false);
                return nullptr;
            }

            if (paramInfoCount != 0)
            {
                paramInfo = RecyclerNewArrayLeaf(recycler, ValueType, paramInfoCount);
                if (!reader->ReadArray(paramInfo, paramInfoCount))
                {
                    goto Error;
                }
            }

            if (!reader->Read(&ldLenInfoCount))
            {
                goto Error;
            }

            if (ldLenInfoCount != 0)
            {
                ldLenInfo = RecyclerNewArrayLeaf(recycler, LdLenInfo, ldLenInfoCount);
                if (!reader->ReadArray(ldLenInfo, ldLenInfoCount))
                {
                    goto Error;
                }
            }

            if (!reader->Read(&ldElemInfoCount))
            {
                goto Error;
            }

            if (ldElemInfoCount != 0)
            {
                ldElemInfo = RecyclerNewArrayLeaf(recycler, LdElemInfo, ldElemInfoCount);
                if (!reader->ReadArray(ldElemInfo, ldElemInfoCount))
                {
                    goto Error;
                }
            }

            if (!reader->Read(&stElemInfoCount))
            {
                goto Error;
            }

            if (stElemInfoCount != 0)
            {
                stElemInfo = RecyclerNewArrayLeaf(recycler, StElemInfo, stElemInfoCount);
                if (!reader->ReadArray(stElemInfo, stElemInfoCount))
                {
                    goto Error;
                }
            }

            if (!reader->Read(&arrayCallSiteCount))
            {
                goto Error;
            }

            if (arrayCallSiteCount != 0)
            {
                arrayCallSiteInfo = RecyclerNewArrayLeaf(recycler, ArrayCallSiteInfo, arrayCallSiteCount);
                if (!reader->ReadArray(arrayCallSiteInfo, arrayCallSiteCount))
                {
                    goto Error;
                }
            }

            if (!reader->Read(&fldInfoCount))
            {
                goto Error;
            }

            if (fldInfoCount != 0)
            {
                fldInfo = RecyclerNewArrayLeaf(recycler, FldInfo, fldInfoCount);
                if (!reader->ReadArray(fldInfo, fldInfoCount))
                {
                    goto Error;
                }
            }

            if (!reader->Read(&slotInfoCount))
            {
                goto Error;
            }

            if (slotInfoCount != 0)
            {
                slotInfo = RecyclerNewArrayLeaf(recycler, ValueType, slotInfoCount);
                if (!reader->ReadArray(slotInfo, slotInfoCount))
                {
                    goto Error;
                }
            }

            if (!reader->Read(&callSiteInfoCount))
            {
                goto Error;
            }

            if (callSiteInfoCount != 0)
            {
                // CallSiteInfo contains pointer "polymorphicCallSiteInfo", but
                // we explicitly save that pointer in FunctionBody. Safe to
                // allocate CallSiteInfo[] as Leaf here.
                callSiteInfo = RecyclerNewArrayLeaf(recycler, CallSiteInfo, callSiteInfoCount);
                if (!reader->ReadArray(callSiteInfo, callSiteInfoCount))
                {
                    goto Error;
                }
            }

            if (!reader->Read(&divCount))
            {
                goto Error;
            }

            if (divCount != 0)
            {
                divTypeInfo = RecyclerNewArrayLeaf(recycler, ValueType, divCount);
                if (!reader->ReadArray(divTypeInfo, divCount))
                {
                    goto Error;
                }
            }

            if (!reader->Read(&switchCount))
            {
                goto Error;
            }

            if (switchCount != 0)
            {
                switchTypeInfo = RecyclerNewArrayLeaf(recycler, ValueType, switchCount);
                if (!reader->ReadArray(switchTypeInfo, switchCount))
                {
                    goto Error;
                }
            }

            if (!reader->Read(&returnTypeInfoCount))
            {
                goto Error;
            }

            if (returnTypeInfoCount != 0)
            {
                returnTypeInfo = RecyclerNewArrayLeaf(recycler, ValueType, returnTypeInfoCount);
                if (!reader->ReadArray(returnTypeInfo, returnTypeInfoCount))
                {
                    goto Error;
                }
            }

            if (!reader->Read(&loopCount))
            {
                goto Error;
            }

            if (loopCount != 0)
            {
                loopImplicitCallFlags = RecyclerNewArrayLeaf(recycler, ImplicitCallFlags, loopCount);
                if (!reader->ReadArray(loopImplicitCallFlags, loopCount))
                {
                    goto Error;
                }
            }

            if (!reader->Read(&implicitCallFlags) ||
                !reader->Read(&thisInfo) ||
                !reader->Read(&bits) ||
                !reader->Read(&recursiveInlineInfo))
            {
                goto Error;
            }

            if (loopCount != 0)
            {
                loopFlags = BVFixed::New(loopCount * LoopFlags::COUNT, recycler);
                if (!reader->ReadArray(loopFlags->GetData(), loopFlags->WordCount()))
                {
                    goto Error;
                }
            }

            DynamicProfileFunctionInfo * dynamicProfileFunctionInfo = RecyclerNewStructLeaf(recycler, DynamicProfileFunctionInfo);
            dynamicProfileFunctionInfo->paramInfoCount = paramInfoCount;
            dynamicProfileFunctionInfo->ldLenInfoCount = ldLenInfoCount;
            dynamicProfileFunctionInfo->ldElemInfoCount = ldElemInfoCount;
            dynamicProfileFunctionInfo->stElemInfoCount = stElemInfoCount;
            dynamicProfileFunctionInfo->arrayCallSiteCount = arrayCallSiteCount;
            dynamicProfileFunctionInfo->fldInfoCount = fldInfoCount;
            dynamicProfileFunctionInfo->slotInfoCount = slotInfoCount;
            dynamicProfileFunctionInfo->callSiteInfoCount = callSiteInfoCount;
            dynamicProfileFunctionInfo->divCount = divCount;
            dynamicProfileFunctionInfo->switchCount = switchCount;
            dynamicProfileFunctionInfo->returnTypeInfoCount = returnTypeInfoCount;
            dynamicProfileFunctionInfo->loopCount = loopCount;

            DynamicProfileInfo * dynamicProfileInfo = RecyclerNew(recycler, DynamicProfileInfo);
            dynamicProfileInfo->dynamicProfileFunctionInfo = dynamicProfileFunctionInfo;
            dynamicProfileInfo->parameterInfo = paramInfo;
            dynamicProfileInfo->ldLenInfo = ldLenInfo;
            dynamicProfileInfo->ldElemInfo = ldElemInfo;
            dynamicProfileInfo->stElemInfo = stElemInfo;
            dynamicProfileInfo->arrayCallSiteInfo = arrayCallSiteInfo;
            dynamicProfileInfo->fldInfo = fldInfo;
            dynamicProfileInfo->slotInfo = slotInfo;
            dynamicProfileInfo->callSiteInfo = callSiteInfo;
            dynamicProfileInfo->divideTypeInfo = divTypeInfo;
            dynamicProfileInfo->switchTypeInfo = switchTypeInfo;
            dynamicProfileInfo->returnTypeInfo = returnTypeInfo;
            dynamicProfileInfo->loopImplicitCallFlags = loopImplicitCallFlags;
            dynamicProfileInfo->implicitCallFlags = implicitCallFlags;
            dynamicProfileInfo->loopFlags = loopFlags;
            dynamicProfileInfo->thisInfo = thisInfo;
            dynamicProfileInfo->bits = bits;
            dynamicProfileInfo->m_recursiveInlineInfo = recursiveInlineInfo;

            // Fixed functions and object type data is not serialized. There is no point in trying to serialize polymorphic call site info.
            dynamicProfileInfo->ResetAllPolymorphicCallSiteInfo();

            return dynamicProfileInfo;
        }
        catch (OutOfMemoryException)
        {
        }

    Error:
        AssertOrFailFast(false);
        return nullptr;
    }

    // Explicit instantiations - to force the compiler to generate these - so they can be referenced from other compilation units.
    template DynamicProfileInfo * DynamicProfileInfo::Deserialize<BufferReader>(BufferReader*, Recycler*, Js::LocalFunctionId *);
    template bool DynamicProfileInfo::Serialize<BufferSizeCounter>(BufferSizeCounter*);
    template bool DynamicProfileInfo::Serialize<BufferWriter>(BufferWriter*);

    void DynamicProfileInfo::UpdateSourceDynamicProfileManagers(ScriptContext * scriptContext)
    {
        // We don't clear old dynamic data here, because if a function is inlined, it will never go through the
        // EnsureDynamicProfileThunk and thus not appear in the list. We would want to keep those data as well.
        // Just save/update the data from function that has execute.

        // That means that the data will never go away, probably not a good policy if this is cached for web page in WININET.

        DynamicProfileInfoList * profileInfoList = scriptContext->GetProfileInfoList();
        FOREACH_SLISTBASE_ENTRY(DynamicProfileInfo * const, info, profileInfoList)
        {
            FunctionBody * functionBody = info->GetFunctionBody();
            SourceDynamicProfileManager * sourceDynamicProfileManager = functionBody->GetSourceContextInfo()->sourceDynamicProfileManager;
            sourceDynamicProfileManager->SaveDynamicProfileInfo(functionBody->GetLocalFunctionId(), info);
        }
        NEXT_SLISTBASE_ENTRY
    }
#endif

#ifdef RUNTIME_DATA_COLLECTION
    CriticalSection DynamicProfileInfo::s_csOutput;

    template <typename T>
    void DynamicProfileInfo::WriteData(const T& data, FILE * file)
    {
        fwrite(&data, sizeof(T), 1, file);
    }

    template <>
    void DynamicProfileInfo::WriteData<char16 const *>(char16 const * const& sz, FILE * file)
    {
        if (sz)
        {
            charcount_t len = static_cast<charcount_t>(wcslen(sz));
            const size_t cbTempBuffer = UInt32Math::Mul<3>(len);
            utf8char_t * tempBuffer = HeapNewArray(utf8char_t, cbTempBuffer);
            const size_t cbNeeded = utf8::EncodeInto<utf8::Utf8EncodingKind::Cesu8>(tempBuffer, cbTempBuffer, sz, len);
            fwrite(&cbNeeded, sizeof(cbNeeded), 1, file);
            fwrite(tempBuffer, sizeof(utf8char_t), cbNeeded, file);
            HeapDeleteArray(len * 3, tempBuffer);
        }
        else
        {
            charcount_t len = 0;
            fwrite(&len, sizeof(len), 1, file);
        }
    }

    template <typename T>
    void DynamicProfileInfo::WriteArray(uint count, T * arr, FILE * file)
    {
        WriteData(count, file);
        for (uint i = 0; i < count; i++)
        {
            WriteData(arr[i], file);
        }
    }

    template <typename T>
    void DynamicProfileInfo::WriteArray(uint count, WriteBarrierPtr<T> arr, FILE * file)
    {
        WriteArray(count, static_cast<T*>(arr), file);
    }

    template <>
    void DynamicProfileInfo::WriteData<FunctionBody *>(FunctionBody * const& functionBody, FILE * file)
    {
        WriteData(functionBody->GetSourceContextInfo()->sourceContextId, file);
        WriteData(functionBody->GetLocalFunctionId(), file);
    }

    void DynamicProfileInfo::DumpScriptContextToFile(ScriptContext * scriptContext)
    {
        if (Configuration::Global.flags.RuntimeDataOutputFile == nullptr)
        {
            return;
        }

        AutoCriticalSection autocs(&s_csOutput);
        FILE * file;
        if (_wfopen_s(&file, Configuration::Global.flags.RuntimeDataOutputFile, _u("ab+")) != 0 || file == nullptr)
        {
            return;
        }

        WriteData(scriptContext->GetAllocId(), file);
        WriteData(scriptContext->GetCreateTime(), file);
        WriteData(scriptContext->GetUrl(), file);
        WriteData(scriptContext->GetSourceContextInfoMap() != nullptr ? scriptContext->GetSourceContextInfoMap()->Count() : 0, file);

        if (scriptContext->GetSourceContextInfoMap())
        {
            scriptContext->GetSourceContextInfoMap()->Map([&](DWORD_PTR dwHostSourceContext, SourceContextInfo * sourceContextInfo)
            {
                WriteData(sourceContextInfo->sourceContextId, file);
                WriteData(sourceContextInfo->nextLocalFunctionId, file);
                WriteData(sourceContextInfo->url, file);
            });
        }

        FOREACH_SLISTBASE_ENTRY(DynamicProfileInfo * const, info, scriptContext->GetProfileInfoList())
        {
            WriteData((byte)1, file);
            WriteData(info->functionBody, file);
            WriteData(info->functionBody->GetDisplayName(), file);
            WriteData(info->functionBody->GetInterpretedCount(), file);
            uint loopCount = info->functionBody->GetLoopCount();
            WriteData(loopCount, file);
            for (uint i = 0; i < loopCount; i++)
            {
                if (info->functionBody->DoJITLoopBody())
                {
                    WriteData(info->functionBody->GetLoopHeader(i)->interpretCount, file);
                }
                else
                {
                    WriteData(-1, file);
                }
            }
            WriteArray(info->functionBody->GetProfiledLdLenCount(), info->ldLenInfo, file);
            WriteArray(info->functionBody->GetProfiledLdElemCount(), info->ldElemInfo, file);
            WriteArray(info->functionBody->GetProfiledStElemCount(), info->stElemInfo, file);
            WriteArray(info->functionBody->GetProfiledArrayCallSiteCount(), info->arrayCallSiteInfo, file);
            WriteArray(info->functionBody->GetProfiledCallSiteCount(), info->callSiteInfo, file);
        }
        NEXT_SLISTBASE_ENTRY;

        WriteData((byte)0, file);
        fflush(file);
        fclose(file);
    }
#endif

    void DynamicProfileInfo::InstantiateForceInlinedMembers()
    {
        // Force-inlined functions defined in a translation unit need a reference from an extern non-force-inlined function in the
        // same translation unit to force an instantiation of the force-inlined function. Otherwise, if the force-inlined function
        // is not referenced in the same translation unit, it will not be generated and the linker is not able to find the
        // definition to inline the function in other translation units.
        Assert(false);

        FunctionBody *const functionBody = nullptr;
        const Js::Var var = nullptr;

        DynamicProfileInfo *const p = nullptr;
        p->RecordFieldAccess(functionBody, 0, var, FldInfo_NoInfo);
        p->RecordDivideResultType(functionBody, 0, var);
        p->RecordModulusOpType(functionBody, 0, false);
        p->RecordSwitchType(functionBody, 0, var);
        p->RecordPolymorphicFieldAccess(functionBody, 0);
        p->RecordSlotLoad(functionBody, 0, var);
        p->RecordParameterInfo(functionBody, 0, var);
        p->RecordReturnTypeOnCallSiteInfo(functionBody, 0, var);
        p->RecordReturnType(functionBody, 0, var);
        p->RecordThisInfo(var, ThisType_Unknown);
    }
};

bool IR::IsTypeCheckBailOutKind(IR::BailOutKind kind)
{
    IR::BailOutKind kindWithoutBits = kind & ~IR::BailOutKindBits;
    return
        kindWithoutBits == IR::BailOutFailedTypeCheck ||
        kindWithoutBits == IR::BailOutFailedFixedFieldTypeCheck ||
        kindWithoutBits == IR::BailOutFailedEquivalentTypeCheck ||
        kindWithoutBits == IR::BailOutFailedEquivalentFixedFieldTypeCheck;
}

bool IR::IsEquivalentTypeCheckBailOutKind(IR::BailOutKind kind)
{
    IR::BailOutKind kindWithoutBits = kind & ~IR::BailOutKindBits;
    return
        kindWithoutBits == IR::BailOutFailedEquivalentTypeCheck ||
        kindWithoutBits == IR::BailOutFailedEquivalentFixedFieldTypeCheck;
}

IR::BailOutKind IR::EquivalentToMonoTypeCheckBailOutKind(IR::BailOutKind kind)
{
    switch (kind & ~IR::BailOutKindBits)
    {
    case IR::BailOutFailedEquivalentTypeCheck:
        return IR::BailOutFailedTypeCheck | (kind & IR::BailOutKindBits);

    case IR::BailOutFailedEquivalentFixedFieldTypeCheck:
        return IR::BailOutFailedFixedFieldTypeCheck | (kind & IR::BailOutKindBits);

    default:
        Assert(0);
        return IR::BailOutInvalid;
    }
}

#if ENABLE_DEBUG_CONFIG_OPTIONS || defined(REJIT_STATS)
const char *const BailOutKindNames[] =
{
#define BAIL_OUT_KIND_LAST(n)               "" STRINGIZE(n) ""
#define BAIL_OUT_KIND(n, ...)               BAIL_OUT_KIND_LAST(n),
#define BAIL_OUT_KIND_VALUE_LAST(n, v)      BAIL_OUT_KIND_LAST(n)
#define BAIL_OUT_KIND_VALUE(n, v)           BAIL_OUT_KIND(n)
#include "BailOutKind.h"
#undef BAIL_OUT_KIND_LAST
};

IR::BailOutKind const BailOutKindValidBits[] =
{
#define BAIL_OUT_KIND(n, bits)               (IR::BailOutKind)bits,
#define BAIL_OUT_KIND_VALUE_LAST(n, v)
#define BAIL_OUT_KIND_VALUE(n, v)
#include "BailOutKind.h"
};

bool IsValidBailOutKindAndBits(IR::BailOutKind bailOutKind)
{
    IR::BailOutKind kindNoBits = bailOutKind & ~IR::BailOutKindBits;
    if (kindNoBits >= IR::BailOutKindBitsStart)
    {
        return false;
    }
    return ((bailOutKind & IR::BailOutKindBits) & ~BailOutKindValidBits[kindNoBits]) == 0;
}

// Concats into the buffer, specified by the name parameter, the name of 'bit' bailout kind, specified by the enumEntryOffsetFromBitsStart parameter.
// Returns the number of bytes printed to the buffer.
size_t ConcatBailOutKindBits(_Out_writes_bytes_(dstSizeBytes) char* dst, _In_ size_t dstSizeBytes, _In_ size_t position, _In_ uint enumEntryOffsetFromBitsStart)
{
    const char* kindName = BailOutKindNames[IR::BailOutKindBitsStart + static_cast<IR::BailOutKind>(enumEntryOffsetFromBitsStart)];
    int printedBytes =
        sprintf_s(
            &dst[position],
            dstSizeBytes - position * sizeof(dst[0]),
            position == 0 ? "%s" : " | %s",
            kindName);
    return printedBytes;
}

const char* GetBailOutKindName(IR::BailOutKind kind)
{
    using namespace IR;

    if (!(kind & BailOutKindBits))
    {
        return BailOutKindNames[kind];
    }

    static char name[512];
    size_t position = 0;
    const auto normalKind = kind & ~BailOutKindBits;
    if (normalKind != 0)
    {
        kind -= normalKind;
        position +=
            sprintf_s(
                &name[position],
                sizeof(name) / sizeof(name[0]) - position * sizeof(name[0]),
                position == 0 ? "%s" : " | %s",
                BailOutKindNames[normalKind]);
    }

    uint offset = 1;
    if (kind & BailOutOnOverflow)
    {
        kind ^= BailOutOnOverflow;
        position += ConcatBailOutKindBits(name, sizeof(name), position, offset);
    }
    ++offset;
    if (kind & BailOutOnMulOverflow)
    {
        kind ^= BailOutOnMulOverflow;
        position += ConcatBailOutKindBits(name, sizeof(name), position, offset);
    }
    ++offset;
    if (kind & BailOutOnNegativeZero)
    {
        kind ^= BailOutOnNegativeZero;
        position += ConcatBailOutKindBits(name, sizeof(name), position, offset);
    }
    ++offset;
    if (kind & BailOutOnPowIntIntOverflow)
    {
        kind ^= BailOutOnPowIntIntOverflow;
        position += ConcatBailOutKindBits(name, sizeof(name), position, offset);
    }
    ++offset;
    // BailOutOnResultConditions

    ++offset;
    if (kind & BailOutOnMissingValue)
    {
        kind ^= BailOutOnMissingValue;
        position += ConcatBailOutKindBits(name, sizeof(name), position, offset);
    }
    ++offset;
    if (kind & BailOutConventionalNativeArrayAccessOnly)
    {
        kind ^= BailOutConventionalNativeArrayAccessOnly;
        position += ConcatBailOutKindBits(name, sizeof(name), position, offset);
    }
    ++offset;
    if (kind & BailOutConvertedNativeArray)
    {
        kind ^= BailOutConvertedNativeArray;
        position += ConcatBailOutKindBits(name, sizeof(name), position, offset);
    }
    ++offset;
    if (kind & BailOutOnArrayAccessHelperCall)
    {
        kind ^= BailOutOnArrayAccessHelperCall;
        position += ConcatBailOutKindBits(name, sizeof(name), position, offset);
    }
    ++offset;
    if (kind & BailOutOnInvalidatedArrayHeadSegment)
    {
        kind ^= BailOutOnInvalidatedArrayHeadSegment;
        position += ConcatBailOutKindBits(name, sizeof(name), position, offset);
    }
    ++offset;
    if (kind & BailOutOnInvalidatedArrayLength)
    {
        kind ^= BailOutOnInvalidatedArrayLength;
        position += ConcatBailOutKindBits(name, sizeof(name), position, offset);
    }
    ++offset;
    if (kind & BailOnStackArgsOutOfActualsRange)
    {
        kind ^= BailOnStackArgsOutOfActualsRange;
        position += ConcatBailOutKindBits(name, sizeof(name), position, offset);
    }
    ++offset;
    // BailOutForArrayBits

    ++offset;
    if (kind & BailOutForceByFlag)
    {
        kind ^= BailOutForceByFlag;
        position += ConcatBailOutKindBits(name, sizeof(name), position, offset);
    }
    ++offset;
    if (kind & BailOutBreakPointInFunction)
    {
        kind ^= BailOutBreakPointInFunction;
        position += ConcatBailOutKindBits(name, sizeof(name), position, offset);
    }
    ++offset;
    if (kind & BailOutStackFrameBase)
    {
        kind ^= BailOutStackFrameBase;
        position += ConcatBailOutKindBits(name, sizeof(name), position, offset);
    }
    ++offset;
    if (kind & BailOutLocalValueChanged)
    {
        kind ^= BailOutLocalValueChanged;
        position += ConcatBailOutKindBits(name, sizeof(name), position, offset);
    }
    ++offset;
    if (kind & BailOutExplicit)
    {
        kind ^= BailOutExplicit;
        position += ConcatBailOutKindBits(name, sizeof(name), position, offset);
    }
    ++offset;
    if (kind & BailOutStep)
    {
        kind ^= BailOutStep;
        position += ConcatBailOutKindBits(name, sizeof(name), position, offset);
    }
    ++offset;
    if (kind & BailOutIgnoreException)
    {
        kind ^= BailOutIgnoreException;
        position += ConcatBailOutKindBits(name, sizeof(name), position, offset);
    }
    ++offset;
    // BailOutForDebuggerBits

    ++offset;
    if (kind & BailOutOnDivByZero)
    {
        kind ^= BailOutOnDivByZero;
        position += ConcatBailOutKindBits(name, sizeof(name), position, offset);
    }
    ++offset;
    if (kind & BailOutOnDivOfMinInt)
    {
        kind ^= BailOutOnDivOfMinInt;
        position += ConcatBailOutKindBits(name, sizeof(name), position, offset);
    }
    ++offset;
    // BailOutOnDivSrcConditions

    ++offset;
    if (kind & BailOutMarkTempObject)
    {
        kind ^= BailOutMarkTempObject;
        position += ConcatBailOutKindBits(name, sizeof(name), position, offset);
    }

    ++offset;
    // BailOutKindBits

    Assert(position != 0);
    Assert(!kind);
    return name;
}
#endif
#endif<|MERGE_RESOLUTION|>--- conflicted
+++ resolved
@@ -1916,10 +1916,7 @@
                 _u(" disableStackArgOpt : %s\n")
                 _u(" disableTagCheck : %s\n")
                 _u(" disableOptimizeTryFinally : %s\n"),
-<<<<<<< HEAD
-=======
                 _u(" disableFieldPRE : %s\n"),
->>>>>>> 84bd6f3c
                 IsTrueOrFalse(this->bits.disableAggressiveIntTypeSpec),
                 IsTrueOrFalse(this->bits.disableAggressiveIntTypeSpec_jitLoopBody),
                 IsTrueOrFalse(this->bits.disableAggressiveMulIntTypeSpec),
@@ -1956,12 +1953,8 @@
                 IsTrueOrFalse(this->bits.disablePowIntIntTypeSpec),
                 IsTrueOrFalse(this->bits.disableStackArgOpt),
                 IsTrueOrFalse(this->bits.disableTagCheck),
-<<<<<<< HEAD
-                IsTrueOrFalse(this->bits.disableOptimizeTryFinally));
-=======
                 IsTrueOrFalse(this->bits.disableOptimizeTryFinally),
                 IsTrueOrFalse(this->bits.disableFieldPRE));
->>>>>>> 84bd6f3c
         }
     }
 
