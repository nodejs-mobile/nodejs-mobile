//-------------------------------------------------------------------------------------------------------
// Copyright (C) Microsoft. All rights reserved.
// Licensed under the MIT license. See LICENSE.txt file in the project root for full license information.
//-------------------------------------------------------------------------------------------------------
#pragma once

namespace Js
{
    class ModuleNamespace : public DynamicObject
    {
    public:
        friend class ModuleNamespaceEnumerator;
        typedef JsUtil::BaseDictionary<PropertyId, ModuleNameRecord, RecyclerLeafAllocator, PowerOf2SizePolicy> UnambiguousExportMap;
        typedef JsUtil::BaseDictionary<const PropertyRecord*, SimpleDictionaryPropertyDescriptor<BigPropertyIndex>, RecyclerNonLeafAllocator,
            DictionarySizePolicy<PowerOf2Policy, 1>, PropertyRecordStringHashComparer, PropertyMapKeyTraits<const PropertyRecord*>::template Entry>
            SimplePropertyDescriptorMap;
    protected:
        DEFINE_VTABLE_CTOR(ModuleNamespace, DynamicObject);
        DEFINE_MARSHAL_OBJECT_TO_SCRIPT_CONTEXT(ModuleNamespace);

    protected:
        ModuleNamespace(ModuleRecordBase* moduleRecord, DynamicType * type);
        static ModuleNamespace* New(ModuleRecordBase* moduleRecord);
    public:

        class EntryInfo
        {
        };

        static ModuleNamespace* GetModuleNamespace(ModuleRecordBase* moduleRecord);
        void Initialize();
        ListForListIterator* GetSortedExportedNames() { return this->sortedExportedNames; }
        static bool Is(Var aValue) {  return JavascriptOperators::GetTypeId(aValue) == TypeIds_ModuleNamespace; }
<<<<<<< HEAD
        static ModuleNamespace* FromVar(Var obj) { Assert(JavascriptOperators::GetTypeId(obj) == TypeIds_ModuleNamespace); return static_cast<ModuleNamespace*>(obj); }

        virtual PropertyId GetPropertyId(BigPropertyIndex index) override;
        virtual PropertyQueryFlags HasPropertyQuery(PropertyId propertyId) override;
=======
        static ModuleNamespace* FromVar(Var obj) { AssertOrFailFast(JavascriptOperators::GetTypeId(obj) == TypeIds_ModuleNamespace); return static_cast<ModuleNamespace*>(obj); }

        virtual PropertyId GetPropertyId(BigPropertyIndex index) override;
        virtual PropertyQueryFlags HasPropertyQuery(PropertyId propertyId, _Inout_opt_ PropertyValueInfo* info) override;
>>>>>>> 84bd6f3c
        virtual BOOL HasOwnProperty(PropertyId propertyId) override;
        virtual PropertyQueryFlags GetPropertyQuery(Var originalInstance, PropertyId propertyId, Var* value, PropertyValueInfo* info, ScriptContext* requestContext) override;
        virtual PropertyQueryFlags GetPropertyQuery(Var originalInstance, JavascriptString* propertyNameString, Var* value, PropertyValueInfo* info, ScriptContext* requestContext) override;
        virtual BOOL GetInternalProperty(Var instance, PropertyId internalPropertyId, Var* value, PropertyValueInfo* info, ScriptContext* requestContext) override;
        virtual PropertyQueryFlags GetPropertyReferenceQuery(Var originalInstance, PropertyId propertyId, Var* value, PropertyValueInfo* info, ScriptContext* requestContext) override;
        virtual BOOL SetProperty(PropertyId propertyId, Var value, PropertyOperationFlags flags, PropertyValueInfo* info) override { return FALSE; }
        virtual BOOL SetProperty(JavascriptString* propertyNameString, Var value, PropertyOperationFlags flags, PropertyValueInfo* info) override { return FALSE; }
        virtual BOOL SetInternalProperty(PropertyId internalPropertyId, Var value, PropertyOperationFlags flags, PropertyValueInfo* info) override { return FALSE; }
        virtual DescriptorFlags GetSetter(PropertyId propertyId, Var *setterValue, PropertyValueInfo* info, ScriptContext* requestContext) override { return DescriptorFlags::None; }
        virtual DescriptorFlags GetSetter(JavascriptString* propertyNameString, Var *setterValue, PropertyValueInfo* info, ScriptContext* requestContext) override { return DescriptorFlags::None; }
        virtual BOOL InitProperty(PropertyId propertyId, Var value, PropertyOperationFlags flags = PropertyOperation_None, PropertyValueInfo* info = nullptr) override { Assert(false); return FALSE; }
        virtual BOOL SetPropertyWithAttributes(PropertyId propertyId, Var value, PropertyAttributes attributes, PropertyValueInfo* info, PropertyOperationFlags flags = PropertyOperation_None, SideEffects possibleSideEffects = SideEffects_Any) override { return false; }
        virtual BOOL DeleteProperty(PropertyId propertyId, PropertyOperationFlags flags) override;
        virtual BOOL DeleteProperty(JavascriptString *propertyNameString, PropertyOperationFlags flags) override;
#if ENABLE_FIXED_FIELDS
        virtual BOOL IsFixedProperty(PropertyId propertyId) override { return false; }
<<<<<<< HEAD
=======
#endif
>>>>>>> 84bd6f3c
        virtual PropertyQueryFlags HasItemQuery(uint32 index) override { return PropertyQueryFlags::Property_NotFound; }
        virtual BOOL HasOwnItem(uint32 index) override { return false; }
        virtual PropertyQueryFlags GetItemQuery(Var originalInstance, uint32 index, Var* value, ScriptContext * requestContext) override { return PropertyQueryFlags::Property_NotFound; }
        virtual PropertyQueryFlags GetItemReferenceQuery(Var originalInstance, uint32 index, Var* value, ScriptContext * requestContext) override { return PropertyQueryFlags::Property_NotFound; }
        virtual DescriptorFlags GetItemSetter(uint32 index, Var* setterValue, ScriptContext* requestContext) override { *setterValue = nullptr; return DescriptorFlags::None; }
        virtual BOOL SetItem(uint32 index, Var value, PropertyOperationFlags flags) override { return false; }
        virtual BOOL DeleteItem(uint32 index, PropertyOperationFlags flags) override { return true; }
        virtual BOOL GetEnumerator(JavascriptStaticEnumerator * enumerator, EnumeratorFlags flags, ScriptContext* requestContext, EnumeratorCache * enumeratorCache = nullptr);
        virtual BOOL SetAccessors(PropertyId propertyId, Var getter, Var setter, PropertyOperationFlags flags = PropertyOperation_None) override { return false; }
<<<<<<< HEAD
        virtual BOOL GetAccessors(PropertyId propertyId, Var *getter, Var *setter, ScriptContext * requestContext) override { return false; }
=======
        _Check_return_ _Success_(return) virtual BOOL GetAccessors(PropertyId propertyId, _Outptr_result_maybenull_ Var* getter, _Outptr_result_maybenull_ Var* setter, ScriptContext* requestContext) override { return FALSE; };
>>>>>>> 84bd6f3c
        virtual BOOL IsWritable(PropertyId propertyId) override;
        virtual BOOL IsConfigurable(PropertyId propertyId) override;
        virtual BOOL IsEnumerable(PropertyId propertyId) override;
        virtual BOOL SetEnumerable(PropertyId propertyId, BOOL value) override { return false; }
        virtual BOOL SetWritable(PropertyId propertyId, BOOL value) override { return false; }
        virtual BOOL IsProtoImmutable() const { return true; }
        virtual BOOL SetConfigurable(PropertyId propertyId, BOOL value) override { return false; }
        virtual BOOL SetAttributes(PropertyId propertyId, PropertyAttributes attributes) override { return false; }
        virtual BOOL IsExtensible() override { return false; };
        virtual BOOL PreventExtensions() override { return true; }
        virtual BOOL Seal() override { return false; }
        virtual BOOL Freeze() override { return false; }
        virtual BOOL IsSealed() override { return true; }
        virtual BOOL IsFrozen() override { return true; }
        virtual BOOL GetDiagValueString(StringBuilder<ArenaAllocator>* stringBuilder, ScriptContext* requestContext) override;
        virtual BOOL GetDiagTypeString(StringBuilder<ArenaAllocator>* stringBuilder, ScriptContext* requestContext) override;

        virtual void RemoveFromPrototype(ScriptContext * requestContext, bool * allProtoCachesInvalidated) override { Assert(false); }
        virtual void AddToPrototype(ScriptContext * requestContext, bool * allProtoCachesInvalidated) override { Assert(false); }
        virtual void SetPrototype(RecyclableObject* newPrototype) override { Assert(false); return; }

    private:
        Field(ModuleRecordBase*) moduleRecord;
        Field(UnambiguousExportMap*) unambiguousNonLocalExports;
        Field(SimplePropertyDescriptorMap*) propertyMap;   // local exports.
        Field(ListForListIterator*) sortedExportedNames;   // sorted exported names for both local and indirect exports; excludes symbols.
        Field(Field(Var)*) nsSlots;

        void SetNSSlotsForModuleNS(Field(Var)* nsSlot) { this->nsSlots = nsSlot; }
        Var GetNSSlot(BigPropertyIndex propertyIndex);
        void AddUnambiguousNonLocalExport(PropertyId exportId, ModuleNameRecord* nonLocalExportNameRecord);
        UnambiguousExportMap* GetUnambiguousNonLocalExports() const { return unambiguousNonLocalExports; }

        // Methods used by NamespaceEnumerator;
        BOOL FindNextProperty(BigPropertyIndex& index, JavascriptString** propertyString, PropertyId* propertyId, PropertyAttributes* attributes, ScriptContext * requestContext) const;
    };
}<|MERGE_RESOLUTION|>--- conflicted
+++ resolved
@@ -31,17 +31,10 @@
         void Initialize();
         ListForListIterator* GetSortedExportedNames() { return this->sortedExportedNames; }
         static bool Is(Var aValue) {  return JavascriptOperators::GetTypeId(aValue) == TypeIds_ModuleNamespace; }
-<<<<<<< HEAD
-        static ModuleNamespace* FromVar(Var obj) { Assert(JavascriptOperators::GetTypeId(obj) == TypeIds_ModuleNamespace); return static_cast<ModuleNamespace*>(obj); }
-
-        virtual PropertyId GetPropertyId(BigPropertyIndex index) override;
-        virtual PropertyQueryFlags HasPropertyQuery(PropertyId propertyId) override;
-=======
         static ModuleNamespace* FromVar(Var obj) { AssertOrFailFast(JavascriptOperators::GetTypeId(obj) == TypeIds_ModuleNamespace); return static_cast<ModuleNamespace*>(obj); }
 
         virtual PropertyId GetPropertyId(BigPropertyIndex index) override;
         virtual PropertyQueryFlags HasPropertyQuery(PropertyId propertyId, _Inout_opt_ PropertyValueInfo* info) override;
->>>>>>> 84bd6f3c
         virtual BOOL HasOwnProperty(PropertyId propertyId) override;
         virtual PropertyQueryFlags GetPropertyQuery(Var originalInstance, PropertyId propertyId, Var* value, PropertyValueInfo* info, ScriptContext* requestContext) override;
         virtual PropertyQueryFlags GetPropertyQuery(Var originalInstance, JavascriptString* propertyNameString, Var* value, PropertyValueInfo* info, ScriptContext* requestContext) override;
@@ -58,10 +51,7 @@
         virtual BOOL DeleteProperty(JavascriptString *propertyNameString, PropertyOperationFlags flags) override;
 #if ENABLE_FIXED_FIELDS
         virtual BOOL IsFixedProperty(PropertyId propertyId) override { return false; }
-<<<<<<< HEAD
-=======
 #endif
->>>>>>> 84bd6f3c
         virtual PropertyQueryFlags HasItemQuery(uint32 index) override { return PropertyQueryFlags::Property_NotFound; }
         virtual BOOL HasOwnItem(uint32 index) override { return false; }
         virtual PropertyQueryFlags GetItemQuery(Var originalInstance, uint32 index, Var* value, ScriptContext * requestContext) override { return PropertyQueryFlags::Property_NotFound; }
@@ -71,11 +61,7 @@
         virtual BOOL DeleteItem(uint32 index, PropertyOperationFlags flags) override { return true; }
         virtual BOOL GetEnumerator(JavascriptStaticEnumerator * enumerator, EnumeratorFlags flags, ScriptContext* requestContext, EnumeratorCache * enumeratorCache = nullptr);
         virtual BOOL SetAccessors(PropertyId propertyId, Var getter, Var setter, PropertyOperationFlags flags = PropertyOperation_None) override { return false; }
-<<<<<<< HEAD
-        virtual BOOL GetAccessors(PropertyId propertyId, Var *getter, Var *setter, ScriptContext * requestContext) override { return false; }
-=======
         _Check_return_ _Success_(return) virtual BOOL GetAccessors(PropertyId propertyId, _Outptr_result_maybenull_ Var* getter, _Outptr_result_maybenull_ Var* setter, ScriptContext* requestContext) override { return FALSE; };
->>>>>>> 84bd6f3c
         virtual BOOL IsWritable(PropertyId propertyId) override;
         virtual BOOL IsConfigurable(PropertyId propertyId) override;
         virtual BOOL IsEnumerable(PropertyId propertyId) override;
