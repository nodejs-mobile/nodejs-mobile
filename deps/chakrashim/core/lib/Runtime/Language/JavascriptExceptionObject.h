//-------------------------------------------------------------------------------------------------------
// Copyright (C) Microsoft. All rights reserved.
// Licensed under the MIT license. See LICENSE.txt file in the project root for full license information.
//-------------------------------------------------------------------------------------------------------
#pragma once

namespace Js
{
    const DWORD  ExceptionParameters = 1;
    const int    ExceptionObjectIndex = 0;

    class JavascriptExceptionContext;

    class JavascriptExceptionObject
    {
    public:
        typedef Var (__stdcall *HostWrapperCreateFuncType)(Var var, ScriptContext * sourceScriptContext, ScriptContext * destScriptContext);

        JavascriptExceptionObject(Var object, ScriptContext * scriptContext, JavascriptExceptionContext* exceptionContextIn, bool isPendingExceptionObject = false) :
<<<<<<< HEAD
            thrownObject(object), isPendingExceptionObject(isPendingExceptionObject),
            scriptContext(scriptContext), tag(true), isDebuggerSkip(false), byteCodeOffsetAfterDebuggerSkip(Constants::InvalidByteCodeOffset), hasDebuggerLogged(false),
            isFirstChance(false), isExceptionCaughtInNonUserCode(false), ignoreAdvanceToNextStatement(false), hostWrapperCreateFunc(nullptr), isGeneratorReturnException(false),
=======
            thrownObject(object),
            isPendingExceptionObject(isPendingExceptionObject),
            scriptContext(scriptContext), tag(true), 
#ifdef ENABLE_SCRIPT_DEBUGGING
            isDebuggerSkip(false), byteCodeOffsetAfterDebuggerSkip(Constants::InvalidByteCodeOffset), hasDebuggerLogged(false),
            isFirstChance(false), isExceptionCaughtInNonUserCode(false), ignoreAdvanceToNextStatement(false),
#endif
            hostWrapperCreateFunc(nullptr), isGeneratorReturnException(false),
>>>>>>> 84bd6f3c
            next(nullptr)
        {
            if (exceptionContextIn)
            {
                exceptionContext = *exceptionContextIn;
            }
            else
            {
                memset(&exceptionContext, 0, sizeof(exceptionContext));
            }
#if ENABLE_DEBUG_STACK_BACK_TRACE
            this->stackBackTrace = nullptr;
#endif
        }

        Var GetThrownObject(ScriptContext * requestingScriptContext);

        // ScriptContext can be NULL in case of OOM exception.
        ScriptContext * GetScriptContext() const
        {
            return scriptContext;
        }

        FunctionBody * GetFunctionBody() const;
        JavascriptFunction* GetFunction() const
        {
            return exceptionContext.ThrowingFunction();
        }

        const JavascriptExceptionContext* GetExceptionContext() const
        {
            return &exceptionContext;
        }
#if ENABLE_DEBUG_STACK_BACK_TRACE
        void FillStackBackTrace();
#endif

        void FillError(JavascriptExceptionContext& exceptionContext, ScriptContext *scriptContext, HostWrapperCreateFuncType hostWrapperCreateFunc = NULL);
        void ClearError();

#ifdef ENABLE_SCRIPT_DEBUGGING
        void SetDebuggerSkip(bool skip)
        {
            isDebuggerSkip = skip;
        }

        bool IsDebuggerSkip()
        {
            return isDebuggerSkip;
        }

        int GetByteCodeOffsetAfterDebuggerSkip()
        {
            return byteCodeOffsetAfterDebuggerSkip;
        }

        void SetByteCodeOffsetAfterDebuggerSkip(int offset)
        {
            byteCodeOffsetAfterDebuggerSkip = offset;
        }

        void SetDebuggerHasLogged(bool has)
        {
            hasDebuggerLogged = has;
        }

        bool HasDebuggerLogged()
        {
            return hasDebuggerLogged;
        }

        void SetIsFirstChance(bool is)
        {
            isFirstChance = is;
        }

        bool IsFirstChanceException()
        {
            return isFirstChance;
        }

        void SetIsExceptionCaughtInNonUserCode(bool is)
        {
            isExceptionCaughtInNonUserCode = is;
        }

        bool IsExceptionCaughtInNonUserCode()
        {
            return isExceptionCaughtInNonUserCode;
        }

        void SetIgnoreAdvanceToNextStatement(bool is)
        {
            ignoreAdvanceToNextStatement = is;
        }

        bool IsIgnoreAdvanceToNextStatement()
        {
            return ignoreAdvanceToNextStatement;
        }
#endif

        void SetHostWrapperCreateFunc(HostWrapperCreateFuncType hostWrapperCreateFunc)
        {
            this->hostWrapperCreateFunc = hostWrapperCreateFunc;
        }

        uint32 GetByteCodeOffset()
        {
            return exceptionContext.ThrowingFunctionByteCodeOffset();
        }

        void ReplaceThrownObject(Var object)
        {
            AssertMsg(RecyclableObject::Is(object), "Why are we replacing a non recyclable thrown object?");
            AssertMsg(this->GetScriptContext() != RecyclableObject::FromVar(object)->GetScriptContext() || this->thrownObject != object, "If replaced thrownObject is from same context what's the need to replace?");
            this->thrownObject = object;
        }

        void SetThrownObject(Var object)
        {
            // Only pending exception object and generator return exception use this API.
            Assert(this->isPendingExceptionObject || this->isGeneratorReturnException);
            this->thrownObject = object;
        }
        JavascriptExceptionObject* CloneIfStaticExceptionObject(ScriptContext* scriptContext);

        void ClearStackTrace()
        {
            exceptionContext.SetStackTrace(NULL);
        }

        bool IsPendingExceptionObject() const { return isPendingExceptionObject; }


        void SetGeneratorReturnException(bool is)
        {
            isGeneratorReturnException = is;
        }

        bool IsGeneratorReturnException()
        {
            // Used by the generators to throw an exception to indicate the return from generator function
            return isGeneratorReturnException;
        }

    private:
        friend class ::ThreadContext;
        static void Insert(Field(JavascriptExceptionObject*)* head, JavascriptExceptionObject* item);
        static void Remove(Field(JavascriptExceptionObject*)* head, JavascriptExceptionObject* item);

    private:
        Field(Var)      thrownObject;
        Field(ScriptContext *) scriptContext;
        
#ifdef ENABLE_SCRIPT_DEBUGGING
        Field(int)        byteCodeOffsetAfterDebuggerSkip;
#endif

        Field(const bool) tag : 1;               // Tag the low bit to prevent possible GC false references
        Field(bool)       isPendingExceptionObject : 1;
        Field(bool)       isGeneratorReturnException : 1;

#ifdef ENABLE_SCRIPT_DEBUGGING
        Field(bool)       isDebuggerSkip : 1;
        Field(bool)       hasDebuggerLogged : 1;
        Field(bool)       isFirstChance : 1;      // Mentions whether the current exception is a handled exception or not
        Field(bool)       isExceptionCaughtInNonUserCode : 1; // Mentions if in the caller chain the exception will be handled by the non-user code.
        Field(bool)       ignoreAdvanceToNextStatement : 1;  // This will be set when user had setnext while sitting on the exception
                                                // So the exception eating logic shouldn't try and advance to next statement again.
#endif

        FieldNoBarrier(HostWrapperCreateFuncType) hostWrapperCreateFunc;

        Field(JavascriptExceptionContext) exceptionContext;
#if ENABLE_DEBUG_STACK_BACK_TRACE
        Field(StackBackTrace*) stackBackTrace;
        static const int StackToSkip = 2;
        static const int StackTraceDepth = 30;
#endif

        Field(JavascriptExceptionObject*) next;  // to temporarily store list of throwing exceptions

        PREVENT_COPY(JavascriptExceptionObject)
    };

    class GeneratorReturnExceptionObject : public JavascriptExceptionObject
    {
    public:
        GeneratorReturnExceptionObject(Var object, ScriptContext * scriptContext)
            : JavascriptExceptionObject(object, scriptContext, nullptr)
        {
#ifdef ENABLE_SCRIPT_DEBUGGING
            this->SetDebuggerSkip(true);
            this->SetIgnoreAdvanceToNextStatement(true);
#endif
            this->SetGeneratorReturnException(true);
        }
    };
}<|MERGE_RESOLUTION|>--- conflicted
+++ resolved
@@ -17,11 +17,6 @@
         typedef Var (__stdcall *HostWrapperCreateFuncType)(Var var, ScriptContext * sourceScriptContext, ScriptContext * destScriptContext);
 
         JavascriptExceptionObject(Var object, ScriptContext * scriptContext, JavascriptExceptionContext* exceptionContextIn, bool isPendingExceptionObject = false) :
-<<<<<<< HEAD
-            thrownObject(object), isPendingExceptionObject(isPendingExceptionObject),
-            scriptContext(scriptContext), tag(true), isDebuggerSkip(false), byteCodeOffsetAfterDebuggerSkip(Constants::InvalidByteCodeOffset), hasDebuggerLogged(false),
-            isFirstChance(false), isExceptionCaughtInNonUserCode(false), ignoreAdvanceToNextStatement(false), hostWrapperCreateFunc(nullptr), isGeneratorReturnException(false),
-=======
             thrownObject(object),
             isPendingExceptionObject(isPendingExceptionObject),
             scriptContext(scriptContext), tag(true), 
@@ -30,7 +25,6 @@
             isFirstChance(false), isExceptionCaughtInNonUserCode(false), ignoreAdvanceToNextStatement(false),
 #endif
             hostWrapperCreateFunc(nullptr), isGeneratorReturnException(false),
->>>>>>> 84bd6f3c
             next(nullptr)
         {
             if (exceptionContextIn)
