//-------------------------------------------------------------------------------------------------------
// Copyright (C) Microsoft. All rights reserved.
// Licensed under the MIT license. See LICENSE.txt file in the project root for full license information.
//-------------------------------------------------------------------------------------------------------
#include "RuntimeLanguagePch.h"

#if ENABLE_PROFILE_INFO
namespace Js
{
    ExecutionFlags
    SourceDynamicProfileManager::IsFunctionExecuted(Js::LocalFunctionId functionId)
    {
        if (cachedStartupFunctions == nullptr || cachedStartupFunctions->Length() <= functionId)
        {
            return ExecutionFlags_HasNoInfo;
        }
        return (ExecutionFlags)cachedStartupFunctions->Test(functionId);
    }

    DynamicProfileInfo *
    SourceDynamicProfileManager::GetDynamicProfileInfo(FunctionBody * functionBody)
    {
        Js::LocalFunctionId functionId = functionBody->GetLocalFunctionId();
        DynamicProfileInfo * dynamicProfileInfo = nullptr;
        if (dynamicProfileInfoMap.Count() > 0 && dynamicProfileInfoMap.TryGetValue(functionId, &dynamicProfileInfo))
        {
            if (dynamicProfileInfo->MatchFunctionBody(functionBody))
            {
                return dynamicProfileInfo;
            }

#if DBG_DUMP
            if (Js::Configuration::Global.flags.Trace.IsEnabled(Js::DynamicProfilePhase))
            {
                Output::Print(_u("TRACE: DynamicProfile: Profile data rejected for function %d in %s\n"),
                    functionId, functionBody->GetSourceContextInfo()->url);
                Output::Flush();
            }
#endif
            // NOTE: We have profile mismatch, we can invalidate all other profile here.
        }
        return nullptr;
    }

    void SourceDynamicProfileManager::UpdateDynamicProfileInfo(LocalFunctionId functionId, DynamicProfileInfo * dynamicProfileInfo)
    {
        Assert(dynamicProfileInfo != nullptr);

        dynamicProfileInfoMap.Item(functionId, dynamicProfileInfo);
    }

    void SourceDynamicProfileManager::RemoveDynamicProfileInfo(LocalFunctionId functionId)
    {
        dynamicProfileInfoMap.Remove(functionId);
#ifdef DYNAMIC_PROFILE_STORAGE
        dynamicProfileInfoMapSaving.Remove(functionId);
#endif
    }

    void SourceDynamicProfileManager::MarkAsExecuted(LocalFunctionId functionId)
    {
        Assert(startupFunctions != nullptr);
        AssertOrFailFast(functionId <= startupFunctions->Length());
        startupFunctions->Set(functionId);
    }

    void SourceDynamicProfileManager::EnsureStartupFunctions(uint numberOfFunctions)
    {
        Assert(numberOfFunctions != 0);
        if(!startupFunctions || numberOfFunctions > startupFunctions->Length())
        {
            BVFixed* oldStartupFunctions = this->startupFunctions;
            startupFunctions = BVFixed::New(numberOfFunctions, this->GetRecycler());
            if(oldStartupFunctions)
            {
                this->startupFunctions->Copy(oldStartupFunctions);
            }
        }
    }

    //
    // Enables re-use of profile managers across script contexts - on every re-use the
    // previous script contexts list of startup functions are transferred over as input to this new script context.
    //
    void SourceDynamicProfileManager::Reuse()
    {
        AssertMsg(dataCacheWrapper == nullptr, "Persisted profiles cannot be re-used");
        cachedStartupFunctions = startupFunctions;
    }

    //
    // Loads the profile from the WININET cache
    //
    bool SourceDynamicProfileManager::LoadFromProfileCache(SimpleDataCacheWrapper* dataCacheWrapper, LPCWSTR url)
    {
#ifdef ENABLE_WININET_PROFILE_DATA_CACHE
        AssertMsg(CONFIG_FLAG(WininetProfileCache), "Profile caching should be enabled for us to get here");
        Assert(dataCacheWrapper);
        AssertMsg(!IsProfileLoadedFromWinInet(), "Duplicate profile cache loading?");

        // Keep a copy of this
        this->dataCacheWrapper = dataCacheWrapper;
        HRESULT hr = dataCacheWrapper->SeekReadStreamToBlock(SimpleDataCacheWrapper::BlockType_ProfileData);
        if(SUCCEEDED(hr))
        {
            uint numberOfFunctions = 0;
            if (FAILED(dataCacheWrapper->Read(&numberOfFunctions)) || numberOfFunctions > MAX_FUNCTION_COUNT)
            {
                return false;
            }
            BVFixed* functions = BVFixed::New(numberOfFunctions, this->recycler);
            if (FAILED(dataCacheWrapper->ReadArray(functions->GetData(), functions->WordCount())))
            {
                return false;
            }
            this->cachedStartupFunctions = functions;
            OUTPUT_TRACE(Js::DynamicProfilePhase, _u("Profile load succeeded. Function count: %d  %s\n"), numberOfFunctions, url);
#if DBG_DUMP
            if(PHASE_TRACE1(Js::DynamicProfilePhase) && Js::Configuration::Global.flags.Verbose)
            {
                OUTPUT_VERBOSE_TRACE(Js::DynamicProfilePhase, _u("Profile loaded:\n"));
                functions->Dump();
            }
#endif
            return true;
        }
        else if (hr == HRESULT_FROM_WIN32(ERROR_WRITE_PROTECT))
        {
            this->isNonCachableScript = true;
            OUTPUT_VERBOSE_TRACE(Js::DynamicProfilePhase, _u("Profile load failed. Non-cacheable resource. %s\n"), url);
        }
        else
        {
            OUTPUT_TRACE(Js::DynamicProfilePhase, _u("Profile load failed. No read stream. %s\n"), url);
        }
#endif
        return false;
    }

    //
    // Saves the profile to the WININET cache and returns the bytes written
    //
    uint SourceDynamicProfileManager::SaveToProfileCacheAndRelease(SourceContextInfo* info)
    {
        uint bytesWritten = 0;
#ifdef ENABLE_WININET_PROFILE_DATA_CACHE
        if(dataCacheWrapper)
        {
            if(ShouldSaveToProfileCache(info))
            {
                OUTPUT_TRACE(Js::DynamicProfilePhase, _u("Saving profile. Number of functions: %d Url: %s...\n"), startupFunctions->Length(), info->url);

                bytesWritten = SaveToProfileCache();

                if (bytesWritten == 0)
                {
                    OUTPUT_TRACE(Js::DynamicProfilePhase, _u("Profile saving FAILED\n"));
                }
                else
                {
                    OUTPUT_TRACE(Js::DynamicProfilePhase, _u("Profile saving succeeded. Bytes written: %d\n"), bytesWritten);
                }
            }

            if (!isNonCachableScript)
            {
                if (FAILED(dataCacheWrapper->SaveWriteStream()))
                {
                    return 0;
                }
            }
            dataCacheWrapper = nullptr;
        }
#endif
        return bytesWritten;
    }

    //
    // Saves the profile to the WININET cache
    //
    uint SourceDynamicProfileManager::SaveToProfileCache()
    {
        AssertMsg(CONFIG_FLAG(WininetProfileCache), "Profile caching should be enabled for us to get here");
        Assert(startupFunctions);

        uint bytesWritten = 0;
#ifdef ENABLE_WININET_PROFILE_DATA_CACHE
        //TODO: Add some diffing logic to not write unless necessary
        ULONG byteCount = startupFunctions->WordCount() * sizeof(BVUnit) + sizeof(BVIndex);
        if (FAILED(dataCacheWrapper->StartBlock(SimpleDataCacheWrapper::BlockType::BlockType_ProfileData, byteCount)))
        {
            return 0;
        }

        if (FAILED(dataCacheWrapper->Write(startupFunctions->Length())))
        {
            return 0;
        }

        if (SUCCEEDED(dataCacheWrapper->WriteArray(startupFunctions->GetData(), startupFunctions->WordCount())))
        {
            bytesWritten = dataCacheWrapper->BytesWrittenInBlock();

#if DBG_DUMP
            if (PHASE_TRACE1(Js::DynamicProfilePhase) && Js::Configuration::Global.flags.Verbose)
            {
                OUTPUT_VERBOSE_TRACE(Js::DynamicProfilePhase, _u("Saved profile:\n"));
                startupFunctions->Dump();
            }
#endif
        }
#endif
        return bytesWritten;
    }

    //
    // Do not save the profile:
    //      - If it is a non-cacheable WININET resource
    //      - If there are no or small number of functions executed
    //      - If there is not substantial difference in number of functions executed.
    //
    bool SourceDynamicProfileManager::ShouldSaveToProfileCache(SourceContextInfo* info) const
    {
        if(isNonCachableScript)
        {
            OUTPUT_VERBOSE_TRACE(Js::DynamicProfilePhase, _u("Skipping save of profile. Non-cacheable resource. %s\n"), info->url);
            return false;
        }

        if (dataCacheWrapper->BlocksWritten() > 0)
        {
            OUTPUT_VERBOSE_TRACE(Js::DynamicProfilePhase, _u("Saving profile. There are other blocks in the cache. %s\n"), info->url);
            return true;
        }

        if(!startupFunctions || startupFunctions->Length() <= DEFAULT_CONFIG_MinProfileCacheSize)
        {
            OUTPUT_VERBOSE_TRACE(Js::DynamicProfilePhase, _u("Skipping save of profile. Small number of functions. %s\n"), info->url);
            return false;
        }

        if(cachedStartupFunctions)
        {
            AssertMsg(cachedStartupFunctions != startupFunctions, "Ensure they are not shallow copies of each other - Reuse() does this for dynamic sources. We should not be invoked for dynamic sources");
            uint numberOfBitsDifferent = cachedStartupFunctions->DiffCount(startupFunctions);
            uint saveThreshold = (cachedStartupFunctions->Length() * DEFAULT_CONFIG_ProfileDifferencePercent) / 100;
            if(numberOfBitsDifferent <= saveThreshold)
            {
                OUTPUT_VERBOSE_TRACE(Js::DynamicProfilePhase, _u("Skipping save of profile. Number of functions different: %d %s\n"), numberOfBitsDifferent, info->url);
                return false;
            }
            else
            {
                OUTPUT_VERBOSE_TRACE(Js::DynamicProfilePhase, _u("Number of functions different: %d \n"), numberOfBitsDifferent);
            }
        }
        return true;
    }

    SourceDynamicProfileManager *
    SourceDynamicProfileManager::LoadFromDynamicProfileStorage(SourceContextInfo* info, ScriptContext* scriptContext, SimpleDataCacheWrapper* dataCacheWrapper)
    {
        SourceDynamicProfileManager* manager = nullptr;
        Recycler* recycler = scriptContext->GetRecycler();

#ifdef DYNAMIC_PROFILE_STORAGE
        if(DynamicProfileStorage::IsEnabled() && info->url != nullptr)
        {
            manager = DynamicProfileStorage::Load(info->url, [recycler](char const * buffer, uint length) -> SourceDynamicProfileManager *
            {
                BufferReader reader(buffer, length);
                return SourceDynamicProfileManager::Deserialize(&reader, recycler);
            });
        }
#endif
        if(manager == nullptr)
        {
            manager = RecyclerNew(recycler, SourceDynamicProfileManager, recycler);
        }
        if(dataCacheWrapper != nullptr)
        {
            bool profileLoaded = manager->LoadFromProfileCache(dataCacheWrapper, info->url);
            if(profileLoaded)
            {
                JS_ETW(EventWriteJSCRIPT_PROFILE_LOAD(info->dwHostSourceContext, scriptContext));
            }
        }
        return manager;
    }

#ifdef DYNAMIC_PROFILE_STORAGE
    void SourceDynamicProfileManager::ClearSavingData()
    {
        dynamicProfileInfoMapSaving.Reset();
    }

<<<<<<< HEAD
    void SourceDynamicProfileManager::AddItem(LocalFunctionId functionId, DynamicProfileInfo *info)
    {
        try
        {
            // our BaseDictionary does not allow nothrow allocator
            AUTO_NESTED_HANDLED_EXCEPTION_TYPE(ExceptionType_OutOfMemory);
            dynamicProfileInfoMapSaving.Item(functionId, info);
        }
        catch (Js::OutOfMemoryException&)
        {
            Output::Print(_u("Hit OOM while saving dynamic profile info\n"));
        }
    }

    void SourceDynamicProfileManager::CopySavingData()
=======
    void SourceDynamicProfileManager::AddSavingItem(LocalFunctionId functionId, DynamicProfileInfo *info)
>>>>>>> 84bd6f3c
    {
        try
        {
<<<<<<< HEAD
            this->AddItem(functionId, info);
        });
=======
            // our BaseDictionary does not allow nothrow allocator
            AUTO_NESTED_HANDLED_EXCEPTION_TYPE(ExceptionType_OutOfMemory);
            dynamicProfileInfoMapSaving.Item(functionId, info);
        }
        catch (Js::OutOfMemoryException&)
        {
            Output::Print(_u("Hit OOM while saving dynamic profile info\n"));
        }
>>>>>>> 84bd6f3c
    }

    void
    SourceDynamicProfileManager::SaveDynamicProfileInfo(LocalFunctionId functionId, DynamicProfileInfo * dynamicProfileInfo)
    {
        Assert(dynamicProfileInfo->GetFunctionBody()->HasExecutionDynamicProfileInfo());
<<<<<<< HEAD
        this->AddItem(functionId, dynamicProfileInfo);
=======
        this->AddSavingItem(functionId, dynamicProfileInfo);
>>>>>>> 84bd6f3c
    }

    template <typename T>
    SourceDynamicProfileManager *
    SourceDynamicProfileManager::Deserialize(T * reader, Recycler* recycler)
    {
        uint functionCount;
        if (!reader->Peek(&functionCount))
        {
            Assert(false);
            return nullptr;
        }

        BVFixed * startupFunctions = BVFixed::New(functionCount, recycler);
        if (!reader->ReadArray(((char *)startupFunctions),
            BVFixed::GetAllocSize(functionCount)))
        {
            Assert(false);
            return nullptr;
        }

        uint profileCount;

        if (!reader->Read(&profileCount))
        {
            Assert(false);
            return nullptr;
        }

        ThreadContext* threadContext = ThreadContext::GetContextForCurrentThread();

        SourceDynamicProfileManager * sourceDynamicProfileManager = RecyclerNew(threadContext->GetRecycler(), SourceDynamicProfileManager, recycler);

        sourceDynamicProfileManager->cachedStartupFunctions = startupFunctions;

#if DBG_DUMP
        if(Configuration::Global.flags.Dump.IsEnabled(DynamicProfilePhase))
        {
            Output::Print(_u("Loaded: Startup functions bit vector:"));
            startupFunctions->Dump();
        }
#endif

        for (uint i = 0; i < profileCount; i++)
        {
            Js::LocalFunctionId functionId;
            DynamicProfileInfo * dynamicProfileInfo = DynamicProfileInfo::Deserialize(reader, recycler, &functionId);
            if (dynamicProfileInfo == nullptr || functionId >= functionCount)
            {
                Assert(false);
                return nullptr;
            }
            sourceDynamicProfileManager->dynamicProfileInfoMap.Add(functionId, dynamicProfileInfo);
            sourceDynamicProfileManager->AddSavingItem(functionId, dynamicProfileInfo);
        }
        return sourceDynamicProfileManager;
    }

    template <typename T>
    bool
    SourceDynamicProfileManager::Serialize(T * writer)
    {
        // To simulate behavior of in memory profile cache - let's keep functions marked as executed if they were loaded
        // to be so from the profile - this helps with ensure inlined functions are marked as executed.
        if(!this->startupFunctions)
        {
            this->startupFunctions = const_cast<BVFixed*>(static_cast<const BVFixed*>(this->cachedStartupFunctions));
        }
        else if(cachedStartupFunctions && this->cachedStartupFunctions->Length() == this->startupFunctions->Length())
        {
            this->startupFunctions->Or(cachedStartupFunctions);
        }

        if(this->startupFunctions)
        {
#if DBG_DUMP
             if(Configuration::Global.flags.Dump.IsEnabled(DynamicProfilePhase))
            {
                Output::Print(_u("Saving: Startup functions bit vector:"));
                this->startupFunctions->Dump();
            }
#endif

            size_t bvSize = BVFixed::GetAllocSize(this->startupFunctions->Length()) ;
            if (!writer->WriteArray((char *)static_cast<BVFixed*>(this->startupFunctions), bvSize)
                || !writer->Write(this->dynamicProfileInfoMapSaving.Count()))
            {
                return false;
            }
        }

        for (int i = 0; i < this->dynamicProfileInfoMapSaving.Count(); i++)
        {
            DynamicProfileInfo * dynamicProfileInfo = this->dynamicProfileInfoMapSaving.GetValueAt(i);
            if (dynamicProfileInfo == nullptr || !dynamicProfileInfo->HasFunctionBody())
            {
                continue;
            }

            if (!dynamicProfileInfo->Serialize(writer))
            {
                return false;
            }
        }
        return true;
    }

    void
    SourceDynamicProfileManager::SaveToDynamicProfileStorage(char16 const * url)
    {
        Assert(DynamicProfileStorage::IsEnabled());
        BufferSizeCounter counter;
        if (!this->Serialize(&counter))
        {
            return;
        }

        if (counter.GetByteCount() > UINT_MAX)
        {
            // too big
            return;
        }

        char * record = DynamicProfileStorage::AllocRecord(static_cast<DWORD>(counter.GetByteCount()));
#if DBG_DUMP
        if (PHASE_STATS1(DynamicProfilePhase))
        {
            Output::Print(_u("%-180s : %d bytes\n"), url, counter.GetByteCount());
        }
#endif

        BufferWriter writer(DynamicProfileStorage::GetRecordBuffer(record), counter.GetByteCount());
        if (!this->Serialize(&writer))
        {
            Assert(false);
            DynamicProfileStorage::DeleteRecord(record);
        }

        DynamicProfileStorage::SaveRecord(url, record);
    }

#endif
};
#endif<|MERGE_RESOLUTION|>--- conflicted
+++ resolved
@@ -294,8 +294,7 @@
         dynamicProfileInfoMapSaving.Reset();
     }
 
-<<<<<<< HEAD
-    void SourceDynamicProfileManager::AddItem(LocalFunctionId functionId, DynamicProfileInfo *info)
+    void SourceDynamicProfileManager::AddSavingItem(LocalFunctionId functionId, DynamicProfileInfo *info)
     {
         try
         {
@@ -309,37 +308,11 @@
         }
     }
 
-    void SourceDynamicProfileManager::CopySavingData()
-=======
-    void SourceDynamicProfileManager::AddSavingItem(LocalFunctionId functionId, DynamicProfileInfo *info)
->>>>>>> 84bd6f3c
-    {
-        try
-        {
-<<<<<<< HEAD
-            this->AddItem(functionId, info);
-        });
-=======
-            // our BaseDictionary does not allow nothrow allocator
-            AUTO_NESTED_HANDLED_EXCEPTION_TYPE(ExceptionType_OutOfMemory);
-            dynamicProfileInfoMapSaving.Item(functionId, info);
-        }
-        catch (Js::OutOfMemoryException&)
-        {
-            Output::Print(_u("Hit OOM while saving dynamic profile info\n"));
-        }
->>>>>>> 84bd6f3c
-    }
-
     void
     SourceDynamicProfileManager::SaveDynamicProfileInfo(LocalFunctionId functionId, DynamicProfileInfo * dynamicProfileInfo)
     {
         Assert(dynamicProfileInfo->GetFunctionBody()->HasExecutionDynamicProfileInfo());
-<<<<<<< HEAD
-        this->AddItem(functionId, dynamicProfileInfo);
-=======
         this->AddSavingItem(functionId, dynamicProfileInfo);
->>>>>>> 84bd6f3c
     }
 
     template <typename T>
