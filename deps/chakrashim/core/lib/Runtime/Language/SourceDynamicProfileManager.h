--- conflicted
+++ resolved
@@ -53,21 +53,14 @@
         FieldNoBarrier(Recycler*) recycler;
 
 #ifdef DYNAMIC_PROFILE_STORAGE
-<<<<<<< HEAD
-=======
         // while Finalizing Javascript library we can't allocate memory from recycler, 
         // dynamicProfileInfoMapSaving is heap allocated and used for serializing dynamic profile cache
->>>>>>> 84bd6f3c
         typedef JsUtil::BaseDictionary<LocalFunctionId, DynamicProfileInfo *, HeapAllocator> DynamicProfileInfoMapSavingType;
         FieldNoBarrier(DynamicProfileInfoMapSavingType) dynamicProfileInfoMapSaving;
         
         void SaveDynamicProfileInfo(LocalFunctionId functionId, DynamicProfileInfo * dynamicProfileInfo);
         void SaveToDynamicProfileStorage(char16 const * url);
-<<<<<<< HEAD
-        void AddItem(LocalFunctionId functionId, DynamicProfileInfo *info);
-=======
         void AddSavingItem(LocalFunctionId functionId, DynamicProfileInfo *info);
->>>>>>> 84bd6f3c
         template <typename T>
         static SourceDynamicProfileManager * Deserialize(T * reader, Recycler* allocator);
         template <typename T>
