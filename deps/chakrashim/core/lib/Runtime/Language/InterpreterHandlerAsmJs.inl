--- conflicted
+++ resolved
@@ -52,11 +52,8 @@
   DEF3_WMS( CUSTOM_ASMJS     , LdArr        , OP_LdArrGeneric              , AsmTypedArr         )
   DEF3_WMS( CUSTOM_ASMJS     , LdArrWasm    , OP_LdArrWasm                 , WasmMemAccess       )
   DEF3_WMS( CUSTOM_ASMJS     , StArrWasm    , OP_StArrWasm                 , WasmMemAccess       )
-<<<<<<< HEAD
-=======
 EXDEF3_WMS( CUSTOM_ASMJS     , LdArrAtomic  , OP_LdArrAtomic               , WasmMemAccess       )
 EXDEF3_WMS( CUSTOM_ASMJS     , StArrAtomic  , OP_StArrAtomic               , WasmMemAccess       )
->>>>>>> 84bd6f3c
   DEF3_WMS( CUSTOM_ASMJS     , LdArrConst   , OP_LdArrConstIndex           , AsmTypedArr         )
   DEF3_WMS( CUSTOM_ASMJS     , StArr        , OP_StArrGeneric              , AsmTypedArr         )
   DEF3_WMS( CUSTOM_ASMJS     , StArrConst   , OP_StArrConstIndex           , AsmTypedArr         )
@@ -282,10 +279,7 @@
 EXDEF2_WMS( D1toL1Ctx        , Conv_Sat_DTUL  , Wasm::WasmMath::F64ToU64<true /* saturating */> )
 
   DEF2_WMS( IP_TARG_ASM      , AsmJsLoopBodyStart, OP_ProfiledLoopBodyStart                      )
-<<<<<<< HEAD
-=======
   DEF2_WMS( IP_TARG_ASM      , WasmLoopBodyStart , OP_ProfiledWasmLoopBodyStart                  )
->>>>>>> 84bd6f3c
 
 #if ENABLE_DEBUG_CONFIG_OPTIONS
 EXDEF3_WMS( CUSTOM_ASMJS, PrintFuncName  , OP_WasmPrintFunc , Int2)
