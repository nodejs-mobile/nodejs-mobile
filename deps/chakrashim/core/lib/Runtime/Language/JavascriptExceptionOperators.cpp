//-------------------------------------------------------------------------------------------------------
// Copyright (C) Microsoft. All rights reserved.
// Licensed under the MIT license. See LICENSE.txt file in the project root for full license information.
//-------------------------------------------------------------------------------------------------------
#include "RuntimeLanguagePch.h"
#include "Language/InterpreterStackFrame.h"

#ifdef _M_IX86
#ifdef _CONTROL_FLOW_GUARD
extern "C" PVOID __guard_check_icall_fptr;
#endif
#endif

namespace Js
{
    void JavascriptExceptionOperators::AutoCatchHandlerExists::FetchNonUserCodeStatus(ScriptContext * scriptContext)
    {
        Assert(scriptContext);

        bool fFound = false;
        // If the outer try catch was already in the user code, no need to go any further.
        if (!m_previousCatchHandlerToUserCodeStatus)
        {
            Js::JavascriptFunction* caller = nullptr;
            if (JavascriptStackWalker::GetCaller(&caller, scriptContext))
            {
                Js::FunctionBody *funcBody = NULL;
                if (caller != NULL && (funcBody = caller->GetFunctionBody()) != NULL)
                {
                    m_threadContext->SetIsUserCode(funcBody->IsNonUserCode() == false);
                    fFound = true;
                }
            }
        }

        if (!fFound)
        {
            // If not successfully able to find the caller, set this catch handler belongs to the user code.
            m_threadContext->SetIsUserCode(true);
        }
    }

    JavascriptExceptionOperators::AutoCatchHandlerExists::AutoCatchHandlerExists(ScriptContext* scriptContext, bool isPromiseHandled)
    {
        Assert(scriptContext);
        m_threadContext = scriptContext->GetThreadContext();
        Assert(m_threadContext);
        m_previousCatchHandlerExists = m_threadContext->HasCatchHandler();
        m_threadContext->SetHasCatchHandler(TRUE);

        if (!isPromiseHandled)
        {
            // If this is created from a promise-specific code path, and we don't have a rejection
            // handler on the promise, then we want SetCatchHandler to be false so we report any
            // unhandled exceptions to any detached debuggers.
            m_threadContext->SetHasCatchHandler(false);
        }

        m_previousCatchHandlerToUserCodeStatus = m_threadContext->IsUserCode();
        if (scriptContext->IsScriptContextInDebugMode())
        {
            FetchNonUserCodeStatus(scriptContext);
        }
    }

    JavascriptExceptionOperators::AutoCatchHandlerExists::~AutoCatchHandlerExists()
    {
        m_threadContext->SetHasCatchHandler(m_previousCatchHandlerExists);
        m_threadContext->SetIsUserCode(m_previousCatchHandlerToUserCodeStatus);
    }

    JavascriptExceptionOperators::TryHandlerAddrOfReturnAddrStack::TryHandlerAddrOfReturnAddrStack(ScriptContext* scriptContext, void *addrOfReturnAddr)
    {
        m_threadContext = scriptContext->GetThreadContext();
        m_prevTryHandlerAddrOfReturnAddr = m_threadContext->GetTryHandlerAddrOfReturnAddr();
        scriptContext->GetThreadContext()->SetTryHandlerAddrOfReturnAddr(addrOfReturnAddr);
    }

    JavascriptExceptionOperators::TryHandlerAddrOfReturnAddrStack::~TryHandlerAddrOfReturnAddrStack()
    {
        m_threadContext->SetTryHandlerAddrOfReturnAddr(m_prevTryHandlerAddrOfReturnAddr);
    }

    JavascriptExceptionOperators::HasBailedOutPtrStack::HasBailedOutPtrStack(ScriptContext* scriptContext, bool *hasBailedOutPtr)
    {
        m_threadContext = scriptContext->GetThreadContext();
        m_prevHasBailedOutPtr = m_threadContext->GetHasBailedOutBitPtr();
        scriptContext->GetThreadContext()->SetHasBailedOutBitPtr(hasBailedOutPtr);
    }

    JavascriptExceptionOperators::HasBailedOutPtrStack::~HasBailedOutPtrStack()
    {
        m_threadContext->SetHasBailedOutBitPtr(m_prevHasBailedOutPtr);
    }

    JavascriptExceptionOperators::PendingFinallyExceptionStack::PendingFinallyExceptionStack(ScriptContext* scriptContext, Js::JavascriptExceptionObject *exceptionObj)
    {
        m_threadContext = scriptContext->GetThreadContext();
        m_threadContext->SetPendingFinallyException(exceptionObj);
    }

    JavascriptExceptionOperators::PendingFinallyExceptionStack::~PendingFinallyExceptionStack()
    {
        m_threadContext->SetPendingFinallyException(nullptr);
    }

    bool JavascriptExceptionOperators::CrawlStackForWER(Js::ScriptContext& scriptContext)
    {
        return Js::Configuration::Global.flags.WERExceptionSupport && !scriptContext.GetThreadContext()->HasCatchHandler();
    }

    uint64 JavascriptExceptionOperators::StackCrawlLimitOnThrow(Var thrownObject, ScriptContext& scriptContext)
    {
        return CrawlStackForWER(scriptContext) ? MaxStackTraceLimit : GetStackTraceLimit(thrownObject, &scriptContext);
    }

#ifdef _M_X64
    void *JavascriptExceptionOperators::OP_TryCatch(void          *tryAddr,
                                                    void          *catchAddr,
                                                    void          *frame,
                                                    size_t         spillSize,
                                                    size_t         argsSize,
                                                    int            hasBailedOutOffset,
                                                    ScriptContext *scriptContext)
    {
        void *continuation = nullptr;
        JavascriptExceptionObject *exception = nullptr;
        void *tryHandlerAddrOfReturnAddr = nullptr;

        Js::JavascriptExceptionOperators::HasBailedOutPtrStack hasBailedOutPtrStack(scriptContext, (bool*)((char*)frame + hasBailedOutOffset));

        PROBE_STACK(scriptContext, Constants::MinStackJitEHBailout + spillSize + argsSize);
        {
            void * addrOfReturnAddr = (void*)((char*)frame + sizeof(char*));
            Js::JavascriptExceptionOperators::TryHandlerAddrOfReturnAddrStack tryHandlerAddrOfReturnAddrStack(scriptContext, addrOfReturnAddr);
            try
            {
                Js::JavascriptExceptionOperators::AutoCatchHandlerExists autoCatchHandlerExists(scriptContext);
                continuation = amd64_CallWithFakeFrame(tryAddr, frame, spillSize, argsSize);
            }
            catch (const Js::JavascriptException& err)
            {
                exception = err.GetAndClear();
                tryHandlerAddrOfReturnAddr = scriptContext->GetThreadContext()->GetTryHandlerAddrOfReturnAddr();
            }
        }
        if (exception)
        {
            // We need to clear callinfo on inlinee virtual frames on an exception.
            // We now allow inlining of functions into callers that have try-catch/try-finally.
            // When there is an exception inside the inlinee with caller having a try-catch, clear the inlinee callinfo by walking the stack.
            // If not, we might have the try-catch inside a loop, and when we execute the loop next time in the interpreter on BailOnException,
            // we will see inlined frames as being present even though they are not, because we depend on FrameInfo's callinfo to tell if an inlinee is on the stack,
            // and we haven't cleared those bits due to the exception
            // When we start inlining functions with try, we have to track the try addresses of the inlined functions as well.

#if ENABLE_NATIVE_CODEGEN
            if (exception->GetExceptionContext() && exception->GetExceptionContext()->ThrowingFunction())
            {
                WalkStackForCleaningUpInlineeInfo(scriptContext, nullptr /* start stackwalk from the current frame */, tryHandlerAddrOfReturnAddr);
            }
#endif

            exception = exception->CloneIfStaticExceptionObject(scriptContext);
            bool hasBailedOut = *(bool*)((char*)frame + hasBailedOutOffset); // stack offsets are negative
            // If an inlinee bailed out due to some reason, the execution of the current function enclosing the try catch will also continue in the interpreter
            // During execution in the interpreter, if we throw outside the region enclosed in try/catch, this catch ends up catching that exception because its present on the call stack
            if (hasBailedOut)
            {
                // If we have bailed out, this exception is coming from the interpreter. It should not have been caught;
                // it so happens that this catch was on the stack and caught the exception.
                // Re-throw!
                JavascriptExceptionOperators::DoThrow(exception, scriptContext);
            }  

            Var exceptionObject = exception->GetThrownObject(scriptContext);
            AssertMsg(exceptionObject, "Caught object is null.");
            continuation = amd64_CallWithFakeFrame(catchAddr, frame, spillSize, argsSize, exceptionObject);
        }
        return continuation;
    }

    void *JavascriptExceptionOperators::OP_TryFinally(void          *tryAddr,
                                                      void          *finallyAddr,
                                                      void          *frame,
                                                      size_t         spillSize,
                                                      size_t         argsSize,
                                                      int            hasBailedOutOffset,
                                                      ScriptContext *scriptContext)
    {
        void                      *tryContinuation     = nullptr;
        JavascriptExceptionObject *exception           = nullptr;

        Js::JavascriptExceptionOperators::HasBailedOutPtrStack hasBailedOutPtrStack(scriptContext, (bool*)((char*)frame + hasBailedOutOffset));
        PROBE_STACK(scriptContext, Constants::MinStackJitEHBailout + spillSize + argsSize);

        try
        {
            tryContinuation = amd64_CallWithFakeFrame(tryAddr, frame, spillSize, argsSize);
        }
        catch (const Js::JavascriptException& err)
        {
            exception = err.GetAndClear();
        }

        if (exception)
        {
            // Clone static exception object early in case finally block overwrites it
            exception = exception->CloneIfStaticExceptionObject(scriptContext);
        }

        if (exception)
        {
#if ENABLE_NATIVE_CODEGEN
            if (scriptContext->GetThreadContext()->GetTryHandlerAddrOfReturnAddr() != nullptr)
            {
                if (exception->GetExceptionContext() && exception->GetExceptionContext()->ThrowingFunction())
                {
                    WalkStackForCleaningUpInlineeInfo(scriptContext, nullptr /* start stackwalk from the current frame */, scriptContext->GetThreadContext()->GetTryHandlerAddrOfReturnAddr());
                }
            }
            else
            {
                if (exception->GetExceptionContext() && exception->GetExceptionContext()->ThrowingFunction())
                {
                     WalkStackForCleaningUpInlineeInfo(scriptContext, nullptr /* start stackwalk from the current frame */, frame);
                }
            }
#endif
            bool hasBailedOut = *(bool*)((char*)frame + hasBailedOutOffset); // stack offsets are negative
            if (hasBailedOut)
            {
                // If we have bailed out, this exception is coming from the interpreter. It should not have been caught;
                // it so happens that this catch was on the stack and caught the exception.
                // Re-throw!
                JavascriptExceptionOperators::DoThrow(exception, scriptContext);
            }

            {
                Js::JavascriptExceptionOperators::PendingFinallyExceptionStack pendingFinallyExceptionStack(scriptContext, exception);
                void *continuation = amd64_CallWithFakeFrame(finallyAddr, frame, spillSize, argsSize, exception);
                return continuation;
            }
        }

        return tryContinuation;
    }

    void * JavascriptExceptionOperators::OP_TryFinallyNoOpt(void * tryAddr, void * finallyAddr, void * frame, size_t spillSize, size_t argsSize, ScriptContext * scriptContext)
    {
        void                      *tryContinuation = nullptr;
        void                      *finallyContinuation = nullptr;
        JavascriptExceptionObject *exception           = nullptr;

        PROBE_STACK(scriptContext, Constants::MinStackJitEHBailout + spillSize + argsSize);
        try
        {
            tryContinuation = amd64_CallWithFakeFrame(tryAddr, frame, spillSize, argsSize);
        }
        catch (const Js::JavascriptException& err)
        {
            exception = err.GetAndClear();
        }

        if (exception)
        {
            // Clone static exception object early in case finally block overwrites it
            exception = exception->CloneIfStaticExceptionObject(scriptContext);
        }

        if (exception)
        {
            bool hasBailedOut = *(bool*)((char*)frame + hasBailedOutOffset); // stack offsets are negative
            if (hasBailedOut)
            {
                // If we have bailed out, this exception is coming from the interpreter. It should not have been caught;
                // it so happens that this catch was on the stack and caught the exception.
                // Re-throw!
                JavascriptExceptionOperators::DoThrow(exception, scriptContext);
            }
            // MGTODO : We need to set the exception object, so that we can access in the interpreter, better way out ?
            scriptContext->GetThreadContext()->SetPendingFinallyException(exception);
            void *continuation = amd64_CallWithFakeFrame(finallyAddr, frame, spillSize, argsSize, exception);
            return continuation;
        }

        return tryContinuation;
    }

    void * JavascriptExceptionOperators::OP_TryFinallySimpleJit(void * tryAddr, void * finallyAddr, void * frame, size_t spillSize, size_t argsSize, ScriptContext * scriptContext)
    {
        void                      *tryContinuation = nullptr;
        void                      *finallyContinuation = nullptr;
        JavascriptExceptionObject *exception           = nullptr;

        PROBE_STACK(scriptContext, Constants::MinStackDefault + spillSize + argsSize);
        try
        {
            tryContinuation = amd64_CallWithFakeFrame(tryAddr, frame, spillSize, argsSize);
        }
        catch (const Js::JavascriptException& err)
        {
            exception = err.GetAndClear();
        }

        if (exception)
        {
            // Clone static exception object early in case finally block overwrites it
            exception = exception->CloneIfStaticExceptionObject(scriptContext);
        }

        finallyContinuation = amd64_CallWithFakeFrame(finallyAddr, frame, spillSize, argsSize);
        if (finallyContinuation)
        {
            return finallyContinuation;
        }

        if (exception)
        {
            JavascriptExceptionOperators::DoThrow(exception, scriptContext);
        }

        return tryContinuation;
    }

#elif defined(_M_ARM32_OR_ARM64)

    void *JavascriptExceptionOperators::OP_TryCatch(
        void *tryAddr,
        void *catchAddr,
        void *framePtr,
        void *localsPtr,
        size_t argsSize,
        int hasBailedOutOffset,
        ScriptContext *scriptContext)
    {
        void *continuation = nullptr;
        JavascriptExceptionObject *exception = nullptr;
        void * tryHandlerAddrOfReturnAddr = nullptr;
        Js::JavascriptExceptionOperators::HasBailedOutPtrStack hasBailedOutPtrStack(scriptContext, (bool*)((char*)localsPtr + hasBailedOutOffset));

        PROBE_STACK(scriptContext, Constants::MinStackJitEHBailout + argsSize);
        {
            void * addrOfReturnAddr = (void*)((char*)framePtr + sizeof(char*));
            Js::JavascriptExceptionOperators::TryHandlerAddrOfReturnAddrStack tryHandlerAddrOfReturnAddrStack(scriptContext, addrOfReturnAddr);
            try
            {
                Js::JavascriptExceptionOperators::AutoCatchHandlerExists autoCatchHandlerExists(scriptContext);
#if defined(_M_ARM)
                continuation = arm_CallEhFrame(tryAddr, framePtr, localsPtr, argsSize);
#elif defined(_M_ARM64)
                continuation = arm64_CallEhFrame(tryAddr, framePtr, localsPtr, argsSize);
#endif
            }
            catch (const Js::JavascriptException& err)
            {
                exception = err.GetAndClear();
                tryHandlerAddrOfReturnAddr = scriptContext->GetThreadContext()->GetTryHandlerAddrOfReturnAddr();
            }
        }

        if (exception)
        {
            // We need to clear callinfo on inlinee virtual frames on an exception.
            // We now allow inlining of functions into callers that have try-catch/try-finally.
            // When there is an exception inside the inlinee with caller having a try-catch, clear the inlinee callinfo by walking the stack.
            // If not, we might have the try-catch inside a loop, and when we execute the loop next time in the interpreter on BailOnException,
            // we will see inlined frames as being present even though they are not, because we depend on FrameInfo's callinfo to tell if an inlinee is on the stack,
            // and we haven't cleared those bits due to the exception
            // When we start inlining functions with try, we have to track the try addresses of the inlined functions as well.

#if ENABLE_NATIVE_CODEGEN
            if (exception->GetExceptionContext() && exception->GetExceptionContext()->ThrowingFunction())
            {
                WalkStackForCleaningUpInlineeInfo(scriptContext, nullptr /* start stackwalk from the current frame */, tryHandlerAddrOfReturnAddr);
            }
#endif
            exception = exception->CloneIfStaticExceptionObject(scriptContext);
            bool hasBailedOut = *(bool*)((char*)localsPtr + hasBailedOutOffset); // stack offsets are sp relative
            if (hasBailedOut)
            {
                // If we have bailed out, this exception is coming from the interpreter. It should not have been caught;
                // it so happens that this catch was on the stack and caught the exception.
                // Re-throw!
                JavascriptExceptionOperators::DoThrow(exception, scriptContext);
            }

            Var exceptionObject = exception->GetThrownObject(scriptContext);
            AssertMsg(exceptionObject, "Caught object is null.");
#if defined(_M_ARM)
            continuation = arm_CallCatch(catchAddr, framePtr, localsPtr, argsSize, exceptionObject);
#elif defined(_M_ARM64)
            continuation = arm64_CallCatch(catchAddr, framePtr, localsPtr, argsSize, exceptionObject);
#endif
        }

        return continuation;
    }

    void *JavascriptExceptionOperators::OP_TryFinally(
        void *tryAddr,
        void *finallyAddr,
        void *framePtr,
        void *localsPtr,
        size_t argsSize,
        int hasBailedOutOffset,
        ScriptContext *scriptContext)
    {
        void                      *tryContinuation     = nullptr;
        JavascriptExceptionObject *exception           = nullptr;
        Js::JavascriptExceptionOperators::HasBailedOutPtrStack hasBailedOutPtrStack(scriptContext, (bool*)((char*)localsPtr + hasBailedOutOffset));

        PROBE_STACK(scriptContext, Constants::MinStackJitEHBailout + argsSize);
        try
        {
#if defined(_M_ARM)
            tryContinuation = arm_CallEhFrame(tryAddr, framePtr, localsPtr, argsSize);
#elif defined(_M_ARM64)
            tryContinuation = arm64_CallEhFrame(tryAddr, framePtr, localsPtr, argsSize);
#endif
        }
        catch (const Js::JavascriptException& err)
        {
            exception = err.GetAndClear();
        }

        if (exception)
        {
#if ENABLE_NATIVE_CODEGEN
            if (scriptContext->GetThreadContext()->GetTryHandlerAddrOfReturnAddr() != nullptr)
            {
                if (exception->GetExceptionContext() && exception->GetExceptionContext()->ThrowingFunction())
                {
                    WalkStackForCleaningUpInlineeInfo(scriptContext, nullptr /* start stackwalk from the current frame */, scriptContext->GetThreadContext()->GetTryHandlerAddrOfReturnAddr());
                }
            }
            else
            {
                if (exception->GetExceptionContext() && exception->GetExceptionContext()->ThrowingFunction())
                {
                    WalkStackForCleaningUpInlineeInfo(scriptContext, nullptr /* start stackwalk from the current frame */, framePtr);
                }
            }
#endif
            // Clone static exception object early in case finally block overwrites it
            exception = exception->CloneIfStaticExceptionObject(scriptContext);
            bool hasBailedOut = *(bool*)((char*)localsPtr + hasBailedOutOffset); // stack offsets are sp relative
            if (hasBailedOut)
            {
                // If we have bailed out, this exception is coming from the interpreter. It should not have been caught;
                // it so happens that this catch was on the stack and caught the exception.
                // Re-throw!
                JavascriptExceptionOperators::DoThrow(exception, scriptContext);
            }

            {
                Js::JavascriptExceptionOperators::PendingFinallyExceptionStack pendingFinallyExceptionStack(scriptContext, exception);
#if defined(_M_ARM)
                void * finallyContinuation = arm_CallEhFrame(finallyAddr, framePtr, localsPtr, argsSize);
#elif defined(_M_ARM64)
                void * finallyContinuation = arm64_CallEhFrame(finallyAddr, framePtr, localsPtr, argsSize);
#endif
                return finallyContinuation;
            }
        }

        return tryContinuation;
    }

    void *JavascriptExceptionOperators::OP_TryFinallyNoOpt(
        void *tryAddr,
        void *finallyAddr,
        void *framePtr,
        void *localsPtr,
        size_t argsSize,
        ScriptContext *scriptContext)
    {
        void                      *tryContinuation = nullptr;
        void                      *finallyContinuation = nullptr;
        JavascriptExceptionObject *exception = nullptr;

        PROBE_STACK(scriptContext, Constants::MinStackJitEHBailout + argsSize);

        try
        {
#if defined(_M_ARM)
            tryContinuation = arm_CallEhFrame(tryAddr, framePtr, localsPtr, argsSize);
#elif defined(_M_ARM64)
            tryContinuation = arm64_CallEhFrame(tryAddr, framePtr, localsPtr, argsSize);
#endif
        }
        catch (const Js::JavascriptException& err)
        {
            exception = err.GetAndClear();
        }

        if (exception)
        {
            // Clone static exception object early in case finally block overwrites it
            exception = exception->CloneIfStaticExceptionObject(scriptContext);
            bool hasBailedOut = *(bool*)((char*)localsPtr + hasBailedOutOffset); // stack offsets are sp relative
            if (hasBailedOut)
            {
                // If we have bailed out, this exception is coming from the interpreter. It should not have been caught;
                // it so happens that this catch was on the stack and caught the exception.
                // Re-throw!
                JavascriptExceptionOperators::DoThrow(exception, scriptContext);
            }
            scriptContext->GetThreadContext()->SetPendingFinallyException(exception);
#if defined(_M_ARM)
            void * finallyContinuation = arm_CallEhFrame(finallyAddr, framePtr, localsPtr, argsSize);
#elif defined(_M_ARM64)
            void * finallyContinuation = arm64_CallEhFrame(finallyAddr, framePtr, localsPtr, argsSize);
#endif
            return finallyContinuation;
        }

        return tryContinuation;
    }

    void *JavascriptExceptionOperators::OP_TryFinallySimpleJit(
        void *tryAddr,
        void *finallyAddr,
        void *framePtr,
        void *localsPtr,
        size_t argsSize,
        ScriptContext *scriptContext)
    {
        void                      *tryContinuation = nullptr;
        void                      *finallyContinuation = nullptr;
        JavascriptExceptionObject *exception = nullptr;

        PROBE_STACK(scriptContext, Constants::MinStackDefault + argsSize);

        try
        {
#if defined(_M_ARM)
            tryContinuation = arm_CallEhFrame(tryAddr, framePtr, localsPtr, argsSize);
#elif defined(_M_ARM64)
            tryContinuation = arm64_CallEhFrame(tryAddr, framePtr, localsPtr, argsSize);
#endif
        }
        catch (const Js::JavascriptException& err)
        {
            exception = err.GetAndClear();
        }

        if (exception)
        {
            // Clone static exception object early in case finally block overwrites it
            exception = exception->CloneIfStaticExceptionObject(scriptContext);
        }

#if defined(_M_ARM)
        finallyContinuation = arm_CallEhFrame(finallyAddr, framePtr, localsPtr, argsSize);
#elif defined(_M_ARM64)
        finallyContinuation = arm64_CallEhFrame(finallyAddr, framePtr, localsPtr, argsSize);
#endif

        if (finallyContinuation)
        {
            return finallyContinuation;
        }

        if (exception)
        {
            JavascriptExceptionOperators::DoThrow(exception, scriptContext);
        }

        return tryContinuation;
    }

#else
#pragma warning(push)
#pragma warning(disable:4731) // frame pointer register 'ebp' modified by inline assembly code
    void* JavascriptExceptionOperators::OP_TryCatch(void* tryAddr, void* handlerAddr, void* framePtr, int hasBailedOutOffset, ScriptContext *scriptContext)
    {
        void* continuationAddr = NULL;
        Js::JavascriptExceptionObject* pExceptionObject = NULL;
        void *tryHandlerAddrOfReturnAddr = nullptr;

        Js::JavascriptExceptionOperators::HasBailedOutPtrStack hasBailedOutPtrStack(scriptContext, (bool*)((char*)framePtr + hasBailedOutOffset));

        PROBE_STACK(scriptContext, Constants::MinStackJitEHBailout);
        {
            void * addrOfReturnAddr = (void*)((char*)framePtr + sizeof(char*));
            Js::JavascriptExceptionOperators::TryHandlerAddrOfReturnAddrStack tryHandlerAddrOfReturnAddrStack(scriptContext, addrOfReturnAddr);
            try
            {
                Js::JavascriptExceptionOperators::AutoCatchHandlerExists autoCatchHandlerExists(scriptContext);

                // Adjust the frame pointer and call into the try.
                // If the try completes without raising an exception, it will pass back the continuation address.

                // Bug in compiler optimizer: try-catch can be optimized away if the try block contains __asm calls into function
                // that may throw. The current workaround is to add the following dummy throw to prevent this optimization.
                if (!tryAddr)
                {
                    Js::Throw::InternalError();
                }
#ifdef _M_IX86
                void *savedEsp;
                __asm
                {
                    // Save and restore the callee-saved registers around the call.
                    // TODO: track register kills by region and generate per-region prologs and epilogs
                    push esi
                    push edi
                    push ebx

                    // 8-byte align frame to improve floating point perf of our JIT'd code.
                    // Save ESP
                    mov ecx, esp
                    mov savedEsp, ecx
                    and esp, -8

                    // Set up the call target, save the current frame ptr, and adjust the frame to access
                    // locals in native code.
                    mov eax, tryAddr
#if 0 && defined(_CONTROL_FLOW_GUARD)
                    // verify that the call target is valid
                    mov  ebx, eax; save call target
                    mov  ecx, eax
                    call[__guard_check_icall_fptr]
                    mov  eax, ebx; restore call target
#endif
                    push ebp
                    mov ebp, framePtr
                    call eax
                    pop ebp

                    // The native code gives us the address where execution should continue on exit
                    // from the region.
                    mov continuationAddr, eax

                    // Restore ESP
                    mov ecx, savedEsp
                    mov esp, ecx

                    pop ebx
                    pop edi
                    pop esi
                }
#else
                AssertMsg(FALSE, "Unsupported native try-catch handler");
#endif
            }
            catch (const Js::JavascriptException& err)
            {
                pExceptionObject = err.GetAndClear();
                tryHandlerAddrOfReturnAddr = scriptContext->GetThreadContext()->GetTryHandlerAddrOfReturnAddr();
            }
        }

        // Let's run user catch handler code only after the stack has been unwound.
        if(pExceptionObject)
        {
            // We need to clear callinfo on inlinee virtual frames on an exception.
            // We now allow inlining of functions into callers that have try-catch/try-finally.
            // When there is an exception inside the inlinee with caller having a try-catch, clear the inlinee callinfo by walking the stack.
            // If not, we might have the try-catch inside a loop, and when we execute the loop next time in the interpreter on BailOnException,
            // we will see inlined frames as being present even though they are not, because we depend on FrameInfo's callinfo to tell if an inlinee is on the stack,
            // and we haven't cleared those bits due to the exception
            // When we start inlining functions with try, we have to track the try addresses of the inlined functions as well.

#if ENABLE_NATIVE_CODEGEN
            if (pExceptionObject->GetExceptionContext() && pExceptionObject->GetExceptionContext()->ThrowingFunction())
            {
                WalkStackForCleaningUpInlineeInfo(scriptContext, nullptr /* start stackwalk from the current frame */, tryHandlerAddrOfReturnAddr);
            }
#endif
            pExceptionObject = pExceptionObject->CloneIfStaticExceptionObject(scriptContext);
            bool hasBailedOut = *(bool*)((char*)framePtr + hasBailedOutOffset); // stack offsets are negative
            if (hasBailedOut)
            {
                // If we have bailed out, this exception is coming from the interpreter. It should not have been caught;
                // it so happens that this catch was on the stack and caught the exception.
                // Re-throw!
                JavascriptExceptionOperators::DoThrow(pExceptionObject, scriptContext);
            }

            Var catchObject = pExceptionObject->GetThrownObject(scriptContext);
            AssertMsg(catchObject, "Caught object is NULL");
#ifdef _M_IX86
            void *savedEsp;
            __asm
            {
                // Save and restore the callee-saved registers around the call.
                // TODO: track register kills by region and generate per-region prologs and epilogs
                push esi
                push edi
                push ebx

                // 8-byte align frame to improve floating point perf of our JIT'd code.
                // Save ESP
                mov ecx, esp
                mov savedEsp, ecx
                and esp, -8

                // Set up the call target
                mov ecx, handlerAddr

#if 0 && defined(_CONTROL_FLOW_GUARD)
                // verify that the call target is valid
                mov  ebx, ecx     ; save call target
                call [__guard_check_icall_fptr]
                mov  ecx, ebx     ; restore call target
#endif

                // Set up catch object, save the current frame ptr, and adjust the frame to access
                // locals in native code.
                mov eax, catchObject
                push ebp
                mov ebp, framePtr
                call ecx
                pop ebp

                // The native code gives us the address where execution should continue on exit
                // from the region.
                mov continuationAddr, eax

                // Restore ESP
                mov ecx, savedEsp
                mov esp, ecx

                pop ebx
                pop edi
                pop esi
            }
#else
            AssertMsg(FALSE, "Unsupported native try-catch handler");
#endif
        }

        return continuationAddr;
    }

    void* JavascriptExceptionOperators::OP_TryFinally(void* tryAddr, void* handlerAddr, void* framePtr, int hasBailedOutOffset, ScriptContext *scriptContext)
    {
        Js::JavascriptExceptionObject* pExceptionObject = NULL;
        void* continuationAddr = NULL;

        Js::JavascriptExceptionOperators::HasBailedOutPtrStack hasBailedOutPtrStack(scriptContext, (bool*)((char*)framePtr + hasBailedOutOffset));
        PROBE_STACK(scriptContext, Constants::MinStackJitEHBailout);

        try
        {
            // Bug in compiler optimizer: try-catch can be optimized away if the try block contains __asm calls into function
            // that may throw. The current workaround is to add the following dummy throw to prevent this optimization.
            // It seems like compiler got smart and still optimizes if the exception is not JavascriptExceptionObject (see catch handler below).
            // In order to circumvent that we are throwing OutOfMemory.
            if (!tryAddr)
            {
                Assert(false);
                ThrowOutOfMemory(scriptContext);
            }

#ifdef _M_IX86
            void *savedEsp;
            __asm
            {
                // Save and restore the callee-saved registers around the call.
                // TODO: track register kills by region and generate per-region prologs and epilogs
                push esi
                push edi
                push ebx

                // 8-byte align frame to improve floating point perf of our JIT'd code.
                // Save ESP
                mov ecx, esp
                mov savedEsp, ecx
                and esp, -8

                // Set up the call target, save the current frame ptr, and adjust the frame to access
                // locals in native code.
                mov eax, tryAddr

#if 0 && defined(_CONTROL_FLOW_GUARD)
                // verify that the call target is valid
                mov  ebx, eax     ; save call target
                mov  ecx, eax
                call [__guard_check_icall_fptr]
                mov  eax, ebx     ; restore call target
#endif

                push ebp
                mov ebp, framePtr
                call eax
                pop ebp

                // The native code gives us the address where execution should continue on exit
                // from the region.
                mov continuationAddr, eax

                // Restore ESP
                mov ecx, savedEsp
                mov esp, ecx

                pop ebx
                pop edi
                pop esi
            }
#else
            AssertMsg(FALSE, "Unsupported native try-finally handler");
#endif
        }
        catch(const Js::JavascriptException& err)
        {
            pExceptionObject = err.GetAndClear();
        }

        if (pExceptionObject)
        {
#if ENABLE_NATIVE_CODEGEN
            if (scriptContext->GetThreadContext()->GetTryHandlerAddrOfReturnAddr() != nullptr)
            {
                if (pExceptionObject->GetExceptionContext() && pExceptionObject->GetExceptionContext()->ThrowingFunction())
                {
                    WalkStackForCleaningUpInlineeInfo(scriptContext, nullptr /* start stackwalk from the current frame */, scriptContext->GetThreadContext()->GetTryHandlerAddrOfReturnAddr());
                }
            }
            else
            {
                if (pExceptionObject->GetExceptionContext() && pExceptionObject->GetExceptionContext()->ThrowingFunction())
                {
                    WalkStackForCleaningUpInlineeInfo(scriptContext, nullptr /* start stackwalk from the current frame */, framePtr);
                }
            }
#endif
            // Clone static exception object early in case finally block overwrites it
            pExceptionObject = pExceptionObject->CloneIfStaticExceptionObject(scriptContext);
            bool hasBailedOut = *(bool*)((char*)framePtr + hasBailedOutOffset); // stack offsets are negative
            if (hasBailedOut)
            {
                // If we have bailed out, this exception is coming from the interpreter. It should not have been caught;
                // it so happens that this catch was on the stack and caught the exception.
                // Re-throw!
                JavascriptExceptionOperators::DoThrow(pExceptionObject, scriptContext);
            }

            {
                Js::JavascriptExceptionOperators::PendingFinallyExceptionStack pendingFinallyExceptionStack(scriptContext, pExceptionObject);

                if (!tryAddr)
                {
                    // Bug in compiler optimizer: dtor is not called, it is a compiler bug
                    // The compiler thinks the asm cannot throw, so add an explicit throw to generate dtor calls
                    Js::Throw::InternalError();
                }
                void* newContinuationAddr = NULL;
#ifdef _M_IX86
                void *savedEsp;

                __asm
                {
                    // Save and restore the callee-saved registers around the call.
                    // TODO: track register kills by region and generate per-region prologs and epilogs
                    push esi
                    push edi
                    push ebx

                    // 8-byte align frame to improve floating point perf of our JIT'd code.
                    // Save ESP
                    mov ecx, esp
                    mov savedEsp, ecx
                    and esp, -8

                    // Set up the call target
                    mov eax, handlerAddr

#if 0 && defined(_CONTROL_FLOW_GUARD)
                    // verify that the call target is valid
                    mov  ebx, eax; save call target
                    mov  ecx, eax
                    call[__guard_check_icall_fptr]
                    mov  eax, ebx; restore call target
#endif

                    // save the current frame ptr, and adjust the frame to access
                    // locals in native code.
                    push ebp
                    mov ebp, framePtr
                    call eax
                    pop ebp

                    // The native code gives us the address where execution should continue on exit
                    // from the finally, but only if flow leaves the finally before it completes.
                    mov newContinuationAddr, eax

                    // Restore ESP
                    mov ecx, savedEsp
                    mov esp, ecx

                    pop ebx
                    pop edi
                    pop esi
                }
#else
                AssertMsg(FALSE, "Unsupported native try-finally handler");
#endif
                return newContinuationAddr;
            }
        }

        return continuationAddr;
    }

<<<<<<< HEAD
    void* JavascriptExceptionOperators::OP_TryFinally(void* tryAddr, void* handlerAddr, void* framePtr, int hasBailedOutOffset, ScriptContext *scriptContext)
=======
    void* JavascriptExceptionOperators::OP_TryFinallyNoOpt(void* tryAddr, void* handlerAddr, void* framePtr, ScriptContext *scriptContext)
>>>>>>> 84bd6f3c
    {
        Js::JavascriptExceptionObject* pExceptionObject = NULL;
        void* continuationAddr = NULL;

        PROBE_STACK(scriptContext, Constants::MinStackJitEHBailout);

        try
        {
            // Bug in compiler optimizer: try-catch can be optimized away if the try block contains __asm calls into function
            // that may throw. The current workaround is to add the following dummy throw to prevent this optimization.
            // It seems like compiler got smart and still optimizes if the exception is not JavascriptExceptionObject (see catch handler below).
            // In order to circumvent that we are throwing OutOfMemory.
            if (!tryAddr)
            {
                Assert(false);
                ThrowOutOfMemory(scriptContext);
            }

#ifdef _M_IX86
            void *savedEsp;
            __asm
            {
                // Save and restore the callee-saved registers around the call.
                // TODO: track register kills by region and generate per-region prologs and epilogs
                push esi
                push edi
                push ebx

                // 8-byte align frame to improve floating point perf of our JIT'd code.
                // Save ESP
                mov ecx, esp
                mov savedEsp, ecx
                and esp, -8

                // Set up the call target, save the current frame ptr, and adjust the frame to access
                // locals in native code.
                mov eax, tryAddr

#if 0 && defined(_CONTROL_FLOW_GUARD)
                // verify that the call target is valid
                mov  ebx, eax; save call target
                mov  ecx, eax
                call[__guard_check_icall_fptr]
                mov  eax, ebx; restore call target
#endif

                push ebp
                mov ebp, framePtr
                call eax
                pop ebp

                // The native code gives us the address where execution should continue on exit
                // from the region.
                mov continuationAddr, eax

                // Restore ESP
                mov ecx, savedEsp
                mov esp, ecx

                pop ebx
                pop edi
                pop esi
            }
#else
            AssertMsg(FALSE, "Unsupported native try-finally handler");
#endif
        }
        catch (const Js::JavascriptException& err)
        {
            pExceptionObject = err.GetAndClear();
        }

        if (pExceptionObject)
        {
            // Clone static exception object early in case finally block overwrites it
            pExceptionObject = pExceptionObject->CloneIfStaticExceptionObject(scriptContext);
            bool hasBailedOut = *(bool*)((char*)framePtr + hasBailedOutOffset); // stack offsets are negative
            if (hasBailedOut)
            {
                // If we have bailed out, this exception is coming from the interpreter. It should not have been caught;
                // it so happens that this catch was on the stack and caught the exception.
                // Re-throw!
                JavascriptExceptionOperators::DoThrow(pExceptionObject, scriptContext);
            }
            scriptContext->GetThreadContext()->SetPendingFinallyException(pExceptionObject);

            void* newContinuationAddr = NULL;
#ifdef _M_IX86
            void *savedEsp;

            __asm
            {
                // Save and restore the callee-saved registers around the call.
                // TODO: track register kills by region and generate per-region prologs and epilogs
                push esi
                push edi
                push ebx

                // 8-byte align frame to improve floating point perf of our JIT'd code.
                // Save ESP
                mov ecx, esp
                mov savedEsp, ecx
                and esp, -8

                // Set up the call target
                mov eax, handlerAddr

#if 0 && defined(_CONTROL_FLOW_GUARD)
                // verify that the call target is valid
                mov  ebx, eax; save call target
                mov  ecx, eax
                call[__guard_check_icall_fptr]
                mov  eax, ebx; restore call target
#endif

                // save the current frame ptr, and adjust the frame to access
                // locals in native code.
                push ebp
                mov ebp, framePtr
                call eax
                pop ebp

                // The native code gives us the address where execution should continue on exit
                // from the finally, but only if flow leaves the finally before it completes.
                mov newContinuationAddr, eax

                // Restore ESP
                mov ecx, savedEsp
                mov esp, ecx

                pop ebx
                pop edi
                pop esi
            }
#else
        AssertMsg(FALSE, "Unsupported native try-finally handler");
#endif
            return newContinuationAddr;
        }
        return continuationAddr;
    }

    void* JavascriptExceptionOperators::OP_TryFinallySimpleJit(void* tryAddr, void* handlerAddr, void* framePtr, ScriptContext *scriptContext)
    {
        Js::JavascriptExceptionObject* pExceptionObject = NULL;
        void* continuationAddr = NULL;

        PROBE_STACK(scriptContext, Constants::MinStackDefault);

        try
        {
            // Bug in compiler optimizer: try-catch can be optimized away if the try block contains __asm calls into function
            // that may throw. The current workaround is to add the following dummy throw to prevent this optimization.
            // It seems like compiler got smart and still optimizes if the exception is not JavascriptExceptionObject (see catch handler below).
            // In order to circumvent that we are throwing OutOfMemory.
            if (!tryAddr)
            {
                Assert(false);
                ThrowOutOfMemory(scriptContext);
            }

#ifdef _M_IX86
            void *savedEsp;
            __asm
            {
                // Save and restore the callee-saved registers around the call.
                // TODO: track register kills by region and generate per-region prologs and epilogs
                push esi
                push edi
                push ebx

                // 8-byte align frame to improve floating point perf of our JIT'd code.
                // Save ESP
                mov ecx, esp
                mov savedEsp, ecx
                and esp, -8

                // Set up the call target, save the current frame ptr, and adjust the frame to access
                // locals in native code.
                mov eax, tryAddr

#if 0 && defined(_CONTROL_FLOW_GUARD)
                // verify that the call target is valid
                mov  ebx, eax; save call target
                mov  ecx, eax
                call[__guard_check_icall_fptr]
                mov  eax, ebx; restore call target
#endif

                push ebp
                mov ebp, framePtr
                call eax
                pop ebp

                // The native code gives us the address where execution should continue on exit
                // from the region.
                mov continuationAddr, eax

                // Restore ESP
                mov ecx, savedEsp
                mov esp, ecx

                pop ebx
                pop edi
                pop esi
            }
#else
            AssertMsg(FALSE, "Unsupported native try-finally handler");
#endif
        }
        catch (const Js::JavascriptException& err)
        {
            pExceptionObject = err.GetAndClear();
        }

        if (pExceptionObject)
        {
            // Clone static exception object early in case finally block overwrites it
            pExceptionObject = pExceptionObject->CloneIfStaticExceptionObject(scriptContext);
        }

        void* newContinuationAddr = NULL;
#ifdef _M_IX86
        void *savedEsp;

        __asm
        {
            // Save and restore the callee-saved registers around the call.
            // TODO: track register kills by region and generate per-region prologs and epilogs
            push esi
            push edi
            push ebx

            // 8-byte align frame to improve floating point perf of our JIT'd code.
            // Save ESP
            mov ecx, esp
            mov savedEsp, ecx
            and esp, -8

            // Set up the call target
            mov eax, handlerAddr

#if 0 && defined(_CONTROL_FLOW_GUARD)
            // verify that the call target is valid
<<<<<<< HEAD
            mov  ebx, eax; save call target
            mov  ecx, eax
            call[__guard_check_icall_fptr]
            mov  eax, ebx; restore call target
=======
            mov  ecx, eax
            call[__guard_check_icall_fptr]
            mov  eax, ecx; restore call target
>>>>>>> 84bd6f3c
#endif

            // save the current frame ptr, and adjust the frame to access
            // locals in native code.
            push ebp
            mov ebp, framePtr
            call eax
            pop ebp

            // The native code gives us the address where execution should continue on exit
            // from the finally, but only if flow leaves the finally before it completes.
            mov newContinuationAddr, eax

            // Restore ESP
            mov ecx, savedEsp
            mov esp, ecx

            pop ebx
            pop edi
            pop esi
        }
#else
        AssertMsg(FALSE, "Unsupported native try-finally handler");
#endif
        if (newContinuationAddr != NULL)
        {
            // Non-null return value from the finally indicates that the finally seized the flow
            // with a jump/return out of the region. Continue at that address instead of handling
            // the exception.
            return newContinuationAddr;
        }

        if (pExceptionObject)
        {
            JavascriptExceptionOperators::DoThrow(pExceptionObject, scriptContext);
        }

        return continuationAddr;
    }
#endif

    void __declspec(noreturn) JavascriptExceptionOperators::OP_Throw(Var object, ScriptContext* scriptContext)
    {
        Throw(object, scriptContext);
    }

#if defined(DBG) && defined(_M_IX86)
    extern "C" void * _except_handler4;

    void JavascriptExceptionOperators::DbgCheckEHChain()
    {
#if 0
        // This debug check is disabled until we figure out how to trace a fs:0 chain if we throw from inside
        // a finally.

        void *currentFS0;
        ThreadContext * threadContext = ThreadContext::GetContextForCurrentThread();

        if (!threadContext->IsScriptActive())
        {
            return;
        }

        // Walk the FS:0 chain of exception handlers, until the FS:0 handler in CallRootFunction.
        // We should only see SEH frames on the way.
        // We do allow C++ EH frames as long as there is no active objects (state = -1).
        // That's because we may see frames that have calls to new().  This introduces an EH frame
        // to call delete if the constructor throws.  Our constructors shouldn't throw, so we should be fine.
        currentFS0 = (void*)__readfsdword(0);

        while (currentFS0 != threadContext->callRootFS0)
        {
            // EH struct:
            //      void *  next;
            //      void *  handler;
            //      int     state;
            AssertMsg(*((void**)currentFS0 + 1) == &_except_handler4
                || *((int*)currentFS0 + 2) == -1, "Found a non SEH exception frame on stack");
            currentFS0 = *(void**)currentFS0;
        }
#endif
    }
#endif

    void JavascriptExceptionOperators::Throw(Var object, ScriptContext * scriptContext)
    {
#if defined(DBG) && defined(_M_IX86)
        DbgCheckEHChain();
#endif

        Assert(scriptContext != nullptr);
        // TODO: FastDOM Trampolines will throw JS Exceptions but are not isScriptActive
        //AssertMsg(scriptContext->GetThreadContext()->IsScriptActive() ||
        //          (JavascriptError::Is(object) && (JavascriptError::FromVar(object))->IsExternalError()),
        //    "Javascript exception raised when script is not active");
        AssertMsg(scriptContext->GetThreadContext()->IsInScript() ||
            (JavascriptError::Is(object) && (JavascriptError::FromVar(object))->IsExternalError()),
            "Javascript exception raised without being in CallRootFunction");

        JavascriptError *javascriptError = nullptr;
        if (JavascriptError::Is(object))
        {
            // We keep track of the JavascriptExceptionObject that was created when this error
            // was first thrown so that we can always get the correct metadata.
            javascriptError = JavascriptError::FromVar(object);
            JavascriptExceptionObject *exceptionObject = javascriptError->GetJavascriptExceptionObject();
            if (exceptionObject)
            {
                JavascriptExceptionOperators::ThrowExceptionObject(exceptionObject, scriptContext, true);
            }
        }

        JavascriptExceptionObject * exceptionObject =
            RecyclerNew(scriptContext->GetRecycler(), JavascriptExceptionObject, object, scriptContext, NULL);

        bool resetStack = false;
        if (javascriptError)
        {
            if (!javascriptError->IsStackPropertyRedefined())
            {
                /*
                    Throwing an error object. Original stack property will be pointing to the stack created at time of Error constructor.
                    Reset the stack property to match IE11 behavior
                */
                resetStack = true;
            }
            javascriptError->SetJavascriptExceptionObject(exceptionObject);
        }

        JavascriptExceptionOperators::ThrowExceptionObject(exceptionObject, scriptContext, /*considerPassingToDebugger=*/ true, /*returnAddress=*/ nullptr, resetStack);
    }
#if ENABLE_NATIVE_CODEGEN
    // TODO: Add code address of throwing function on exception context, and use that for returnAddress instead of passing nullptr which starts stackwalk from the top
    void JavascriptExceptionOperators::WalkStackForCleaningUpInlineeInfo(ScriptContext *scriptContext, PVOID returnAddress, PVOID tryHandlerAddrOfReturnAddr)
    {
        Assert(tryHandlerAddrOfReturnAddr != nullptr);
        JavascriptStackWalker walker(scriptContext, /*useEERContext*/ true, returnAddress);

        // We have to walk the inlinee frames and clear callinfo count on them on an exception
        // At this point inlinedFrameWalker is closed, so we should build it again by calling InlinedFrameWalker::FromPhysicalFrame
        walker.WalkAndClearInlineeFrameCallInfoOnException(tryHandlerAddrOfReturnAddr);
    }
#endif
    void
        JavascriptExceptionOperators::WalkStackForExceptionContext(ScriptContext& scriptContext, JavascriptExceptionContext& exceptionContext, Var thrownObject, uint64 stackCrawlLimit, PVOID returnAddress, bool isThrownException, bool resetSatck)
    {
        uint32 callerBytecodeOffset;
        JavascriptFunction * jsFunc = WalkStackForExceptionContextInternal(scriptContext, exceptionContext, thrownObject, callerBytecodeOffset, stackCrawlLimit, returnAddress, isThrownException, resetSatck);

        if (jsFunc)
        {
            // If found, the caller is a function, and we can retrieve the debugger info from there
            // otherwise it's probably just accessing property. While it is still possible to throw
            // from that context, we just won't be able to get the line number etc., which make sense.
            exceptionContext.SetThrowingFunction(jsFunc, callerBytecodeOffset, returnAddress);
        }
    }

    JavascriptFunction *
    JavascriptExceptionOperators::WalkStackForExceptionContextInternal(ScriptContext& scriptContext, JavascriptExceptionContext& exceptionContext, Var thrownObject,
        uint32& callerByteCodeOffset, uint64 stackCrawlLimit, PVOID returnAddress, bool isThrownException, bool resetStack)
    {
        JavascriptStackWalker walker(&scriptContext, true, returnAddress);
        JavascriptFunction* jsFunc = nullptr;

        if (!GetCaller(walker, jsFunc))
        {
            return nullptr;
        }

        // Skip to first non-Library code
        // Similar behavior to GetCaller returning false
        if(jsFunc->IsLibraryCode() && !walker.GetNonLibraryCodeCaller(&jsFunc))
        {
            return nullptr;
        }

        JavascriptFunction * caller = jsFunc;
        callerByteCodeOffset = walker.GetByteCodeOffset();

        Assert(!caller->IsLibraryCode());
        // NOTE Don't set the throwing exception here, because we might need to box it and will cause a nested stack walker
        // instead, return it to be set in WalkStackForExceptionContext

        JavascriptExceptionContext::StackTrace *stackTrace = nullptr;
        // If we take an OOM (JavascriptException for OOM if script is active), just bail early and return what we've got
        HRESULT hr;
        BEGIN_TRANSLATE_EXCEPTION_AND_ERROROBJECT_TO_HRESULT_NESTED
        {
            stackTrace = RecyclerNew(scriptContext.GetRecycler(), JavascriptExceptionContext::StackTrace, scriptContext.GetRecycler());
            if (stackCrawlLimit > 0)
            {
                const bool crawlStackForWER = CrawlStackForWER(scriptContext);

                // In WER scenario, we should combine the original stack with latest throw stack as the final throw might be coming form
                // a different stack.
                uint64 i = 1;
                if (crawlStackForWER && thrownObject && Js::JavascriptError::Is(thrownObject))
                {
                    Js::JavascriptError* errorObject = Js::JavascriptError::FromVar(thrownObject);
                    Js::JavascriptExceptionContext::StackTrace *originalStackTrace = NULL;
                    const Js::JavascriptExceptionObject* originalExceptionObject = errorObject->GetJavascriptExceptionObject();
                    if (!resetStack && errorObject->GetInternalProperty(errorObject, InternalPropertyIds::StackTrace, (Js::Var*) &originalStackTrace, NULL, &scriptContext) &&
                        (originalStackTrace != nullptr))
                    {
                        exceptionContext.SetOriginalStackTrace(originalStackTrace);
                    }
                    else
                    {
                        if (originalExceptionObject != nullptr)
                        {
                            exceptionContext.SetOriginalStackTrace(originalExceptionObject->GetExceptionContext()->GetStackTrace());
                        }
                    }
                }

                do
                {
                    JavascriptExceptionContext::StackFrame stackFrame(jsFunc, walker, crawlStackForWER);
                    stackTrace->Add(stackFrame);
                } while (walker.GetDisplayCaller(&jsFunc) && i++ < stackCrawlLimit);
            }
        }
        END_TRANSLATE_EXCEPTION_AND_ERROROBJECT_TO_HRESULT_INSCRIPT(hr);

        if (stackTrace != nullptr)
        {
            exceptionContext.SetStackTrace(stackTrace);
            DumpStackTrace(exceptionContext, isThrownException);
        }

        return caller;
    }

    // We might be trying to raise a stack overflow exception from the interpreter before
    // we've executed code in the current script stack frame. In that case the current byte
    // code offset is 0. In such cases walk to the caller's caller.
    BOOL JavascriptExceptionOperators::GetCaller(JavascriptStackWalker& walker, _Out_opt_ JavascriptFunction*& jsFunc)
    {
        if (! walker.GetCaller(&jsFunc))
        {
            return FALSE;
        }

        if (! walker.GetCurrentInterpreterFrame() ||
             walker.GetCurrentInterpreterFrame()->GetReader()->GetCurrentOffset() > 0)
        {
            return TRUE;
        }

        return walker.GetCaller(&jsFunc);
    }

    void JavascriptExceptionOperators::DumpStackTrace(JavascriptExceptionContext& exceptionContext, bool isThrownException)
    {
#ifdef ENABLE_DEBUG_CONFIG_OPTIONS
        if (! exceptionContext.GetStackTrace()
            || ! Configuration::Global.flags.Dump.IsEnabled(ExceptionStackTracePhase)
            || ! isThrownException)
        {
            return;
        }
        Output::Print(_u("\nStack trace for thrown exception\n"));

        JavascriptExceptionContext::StackTrace *stackTrace = exceptionContext.GetStackTrace();
        for (int i=0; i < stackTrace->Count(); i++)
        {
            Js::JavascriptExceptionContext::StackFrame& currFrame = stackTrace->Item(i);
            ULONG lineNumber = 0;
            LONG characterPosition = 0;
            if (currFrame.IsScriptFunction() && !currFrame.GetFunctionBody()->GetUtf8SourceInfo()->GetIsLibraryCode())
            {
                currFrame.GetFunctionBody()->GetLineCharOffset(currFrame.GetByteCodeOffset(), &lineNumber, &characterPosition);
            }
            Output::Print(_u("    %3d: %s (%d, %d)\n"), i, currFrame.GetFunctionName(), lineNumber, characterPosition);
        }
        Output::Flush();
#endif
    }

    /// ---------------------------------------------------------------------------------------------------
    /// When allocators throw out of memory exception - scriptContext is NULL
    /// ---------------------------------------------------------------------------------------------------
    JavascriptExceptionObject * JavascriptExceptionOperators::GetOutOfMemoryExceptionObject(ScriptContext *scriptContext)
    {
        ThreadContext *threadContext = scriptContext ?
            scriptContext->GetThreadContext() :
            ThreadContext::GetContextForCurrentThread();

        JavascriptExceptionObject *oomExceptionObject = threadContext->GetPendingOOMErrorObject();
        Assert(oomExceptionObject);

        return oomExceptionObject;
    }

    void JavascriptExceptionOperators::ThrowOutOfMemory(ScriptContext *scriptContext)
    {
        ThreadContext *threadContext = scriptContext ?
            scriptContext->GetThreadContext() :
            ThreadContext::GetContextForCurrentThread();
<<<<<<< HEAD
        threadContext->ClearDisableImplicitFlags();
#if DBG
        if (scriptContext)
        {
            ++scriptContext->oomExceptionCount;
        }
        else
        {
            ScriptContext* ctx = threadContext->GetScriptContextList();
            while (ctx)
            {
                ++ctx->oomExceptionCount;
                ctx = ctx->next;
            }
        }
#endif
=======
>>>>>>> 84bd6f3c

        if (CONFIG_FLAG(EnableFatalErrorOnOOM) && !threadContext->TestThreadContextFlag(ThreadContextFlagDisableFatalOnOOM))
        {
            OutOfMemory_unrecoverable_error();
        }
        else
        {
            threadContext->ClearDisableImplicitFlags();
#if DBG
            if (scriptContext)
            {
                ++scriptContext->oomExceptionCount;
            }
            else
            {
                ScriptContext* ctx = threadContext->GetScriptContextList();
                while (ctx)
                {
                    ++ctx->oomExceptionCount;
                    ctx = ctx->next;
                }
            }
#endif

            JavascriptExceptionObject *oom = JavascriptExceptionOperators::GetOutOfMemoryExceptionObject(scriptContext);

            JavascriptExceptionOperators::ThrowExceptionObject(oom, scriptContext);
        }
    }

    void JavascriptExceptionOperators::ThrowStackOverflow(ScriptContext *scriptContext, PVOID returnAddress)
    {
        Assert(scriptContext);
        DebugOnly(++scriptContext->soExceptionCount);

        ThreadContext *threadContext = scriptContext->GetThreadContext();
        JavascriptExceptionObject *so = threadContext->GetPendingSOErrorObject();
        Assert(so);

        // Disable implicit call before calling into recycler (to prevent QueryContinue/dispose from leave script and stack overflow again)
        threadContext->DisableImplicitCall();

        Var thrownObject = scriptContext->GetLibrary()->CreateStackOverflowError();
        so->SetThrownObject(thrownObject);

        // NOTE: Do not ClearDisableImplicitFlags() here. We still need to allocate StackTrace, etc. Keep implicit call disabled till actual
        // throw (ThrowExceptionObjectInternal will ClearDisableImplicitFlags before throw). If anything wrong happens in between which throws
        // a new exception, the new throw will ClearDisableImplicitFlags.

        JavascriptExceptionOperators::ThrowExceptionObject(so, scriptContext, false, returnAddress);
    }

    void JavascriptExceptionOperators::ThrowExceptionObjectInternal(Js::JavascriptExceptionObject * exceptionObject, ScriptContext* scriptContext, bool fillExceptionContext, bool considerPassingToDebugger, PVOID returnAddress, bool resetStack)
    {
        if (scriptContext)
        {
            ThreadContext *threadContext = scriptContext->GetThreadContext();
#if ENABLE_JS_REENTRANCY_CHECK
            threadContext->SetNoJsReentrancy(false);
#endif
            if (fillExceptionContext)
            {
                Assert(exceptionObject);

                JavascriptExceptionContext exceptionContext;
                Var thrownObject = exceptionObject->GetThrownObject(nullptr);
                WalkStackForExceptionContext(*scriptContext, exceptionContext, thrownObject, StackCrawlLimitOnThrow(thrownObject, *scriptContext), returnAddress, /*isThrownException=*/ true, resetStack);
                exceptionObject->FillError(exceptionContext, scriptContext);
                AddStackTraceToObject(thrownObject, exceptionContext.GetStackTrace(), *scriptContext, /*isThrownException=*/ true, resetStack);
            }
            Assert(// If we disabled implicit calls and we did record an implicit call, do not throw.
                   // Check your helper to see if a call recorded an implicit call that might cause an invalid value
                   !(
                       threadContext->IsDisableImplicitCall() &&
                       threadContext->GetImplicitCallFlags() & (~ImplicitCall_None)
                    ) ||
                   // Make sure we didn't disable exceptions
                   !threadContext->IsDisableImplicitException()
            );

            threadContext->ClearDisableImplicitFlags();

            if (fillExceptionContext && considerPassingToDebugger)
            {
                DispatchExceptionToDebugger(exceptionObject, scriptContext);
            }
        }

        if (exceptionObject->IsPendingExceptionObject())
        {
            ThreadContext * threadContext = scriptContext? scriptContext->GetThreadContext() : ThreadContext::GetContextForCurrentThread();
            threadContext->SetHasThrownPendingException();
        }

        DoThrow(exceptionObject, scriptContext);
    }

    void JavascriptExceptionOperators::DoThrow(JavascriptExceptionObject* exceptionObject, ScriptContext* scriptContext)
    {
        ThreadContext* threadContext = scriptContext? scriptContext->GetThreadContext() : ThreadContext::GetContextForCurrentThread();

        // Throw a wrapper JavascriptException. catch handler must GetAndClear() the exception object.
        throw JavascriptException(threadContext, exceptionObject);
    }

    void JavascriptExceptionOperators::DoThrowCheckClone(JavascriptExceptionObject* exceptionObject, ScriptContext* scriptContext)
    {
        DoThrow(exceptionObject->CloneIfStaticExceptionObject(scriptContext), scriptContext);
    }

    void JavascriptExceptionOperators::DispatchExceptionToDebugger(Js::JavascriptExceptionObject * exceptionObject, ScriptContext* scriptContext)
    {
        Assert(exceptionObject != NULL);
        Assert(scriptContext != NULL);

#ifdef ENABLE_SCRIPT_DEBUGGING
        if (scriptContext->IsScriptContextInDebugMode()
            && scriptContext->GetDebugContext()->GetProbeContainer()->HasAllowedForException(exceptionObject))
        {
            InterpreterHaltState haltState(STOP_EXCEPTIONTHROW, /*executingFunction*/nullptr);

            haltState.exceptionObject = exceptionObject;

            scriptContext->GetDebugContext()->GetProbeContainer()->DispatchExceptionBreakpoint(&haltState);
        }
#endif
    }

    void JavascriptExceptionOperators::ThrowExceptionObject(Js::JavascriptExceptionObject * exceptionObject, ScriptContext* scriptContext, bool considerPassingToDebugger, PVOID returnAddress, bool resetStack)
    {
        ThrowExceptionObjectInternal(exceptionObject, scriptContext, true, considerPassingToDebugger, returnAddress, resetStack);
    }

    // The purpose of RethrowExceptionObject is to determine if ThrowExceptionObjectInternal should fill in the exception context.
    //
    // We pretty much always want to fill in the exception context when we throw an exception. The only case where we don't want to do it
    // is if we are rethrowing and have the JavascriptExceptionObject from the previous throw with its exception context intact. If
    // RethrowExceptionObject is passed a JavascriptExceptionObject with the function already there, that implies we have existing
    // exception context and shouldn't step on it on the throw.
    //
    // RethrowExceptionObject is called only for cross-host calls. When throwing across host calls, we stash our internal JavascriptExceptionObject
    // in the TLS. When we are throwing on the same thread (e.g. a throw from one frame to another), we can retrieve that stashed JavascriptExceptionObject
    // from the TLS and rethrow it with its exception context intact, so we don't want to step on it. In other cases, e.g. when we throw across threads,
    // we cannot retrieve the internal JavascriptExceptionObject from the TLS and have to create a new one. In this case, we need to fill the exception context.
    //
    void JavascriptExceptionOperators::RethrowExceptionObject(Js::JavascriptExceptionObject * exceptionObject, ScriptContext* scriptContext, bool considerPassingToDebugger)
    {
        ThrowExceptionObjectInternal(exceptionObject, scriptContext, ! exceptionObject->GetFunction(), considerPassingToDebugger, /*returnAddress=*/ nullptr, /*resetStack=*/ false);
    }


    // Trim the stack trace down to the amount specified for Error.stackTraceLimit. This happens when we do a full crawl for WER, but we only want to store the specified amount in the error object for consistency.
    JavascriptExceptionContext::StackTrace* JavascriptExceptionOperators::TrimStackTraceForThrownObject(JavascriptExceptionContext::StackTrace* stackTraceIn, Var thrownObject, ScriptContext& scriptContext)
    {
        Assert(CrawlStackForWER(scriptContext)); // Don't trim if crawl for Error.stack
        Assert(stackTraceIn);

        int stackTraceLimit = static_cast<int>(GetStackTraceLimit(thrownObject, &scriptContext));
        Assert(stackTraceLimit == 0 || IsErrorInstance(thrownObject));

        if (stackTraceIn->Count() <= stackTraceLimit)
        {
            return stackTraceIn;
        }

        JavascriptExceptionContext::StackTrace* stackTraceTrimmed = NULL;
        if (stackTraceLimit > 0)
        {
            HRESULT hr;
            BEGIN_TRANSLATE_EXCEPTION_AND_ERROROBJECT_TO_HRESULT_NESTED
            {
                stackTraceTrimmed = RecyclerNew(scriptContext.GetRecycler(), JavascriptExceptionContext::StackTrace, scriptContext.GetRecycler());
                for (int i = 0; i < stackTraceLimit; i++)
                {
                    stackTraceTrimmed->Add(stackTraceIn->Item(i));
                }
            }
            END_TRANSLATE_EXCEPTION_AND_ERROROBJECT_TO_HRESULT_INSCRIPT(hr);
        }

        // ignore OOM and just return what we can get
        return stackTraceTrimmed;
    }

    //
    // Check if thrownObject is instanceof Error (but not an Error prototype).
    //
    bool JavascriptExceptionOperators::IsErrorInstance(Var thrownObject)
    {
        if (thrownObject && JavascriptError::Is(thrownObject))
        {
            return !JavascriptError::FromVar(thrownObject)->IsPrototype();
        }

        if (thrownObject && RecyclableObject::Is(thrownObject))
        {
            RecyclableObject* obj = RecyclableObject::FromVar(thrownObject);

            while (true)
            {
                obj = JavascriptOperators::GetPrototype(obj);
                if (JavascriptOperators::GetTypeId(obj) == TypeIds_Null)
                {
                    break;
                }

                if (JavascriptError::Is(obj))
                {
                    return true;
                }
            }
        }

        return false;
    }

    void JavascriptExceptionOperators::AddStackTraceToObject(Var targetObject, JavascriptExceptionContext::StackTrace* stackTrace, ScriptContext& scriptContext, bool isThrownException, bool resetStack)
    {
        if (!stackTrace || !scriptContext.GetConfig()->IsErrorStackTraceEnabled())
        {
            return;
        }

        if (stackTrace->Count() == 0 && !IsErrorInstance(targetObject))
        {
            return;
        }

        if (isThrownException && CrawlStackForWER(scriptContext)) // Trim stack trace for WER
        {
            stackTrace = TrimStackTraceForThrownObject(stackTrace, targetObject, scriptContext);
            if (!stackTrace)
            {
                return;
            }
        }

        // If we still have stack trace to store and obj is a thrown exception object, obj must be an Error instance.
        Assert(!isThrownException || IsErrorInstance(targetObject));

        RecyclableObject* obj = RecyclableObject::FromVar(targetObject);
        if (!resetStack && obj->HasProperty(PropertyIds::stack))
        {
            return; // we don't want to overwrite an existing "stack" property
        }

        JavascriptFunction* accessor = scriptContext.GetLibrary()->GetStackTraceAccessorFunction();
        PropertyDescriptor stackPropertyDescriptor;
        stackPropertyDescriptor.SetSetter(accessor);
        stackPropertyDescriptor.SetGetter(accessor);
        stackPropertyDescriptor.SetConfigurable(true);
        stackPropertyDescriptor.SetEnumerable(false);
        HRESULT hr;
        BEGIN_TRANSLATE_EXCEPTION_AND_ERROROBJECT_TO_HRESULT_NESTED
        {
            if (JavascriptOperators::DefineOwnPropertyDescriptor(obj, PropertyIds::stack, stackPropertyDescriptor, false, &scriptContext))
            {
                obj->SetInternalProperty(InternalPropertyIds::StackTrace, stackTrace, PropertyOperationFlags::PropertyOperation_None, NULL);
                obj->SetInternalProperty(InternalPropertyIds::StackTraceCache, NULL, PropertyOperationFlags::PropertyOperation_None, NULL);
            }
        }
        END_TRANSLATE_EXCEPTION_AND_ERROROBJECT_TO_HRESULT_INSCRIPT(hr)
    }

    Var JavascriptExceptionOperators::OP_RuntimeTypeError(MessageId messageId, ScriptContext *scriptContext)
    {
        JavascriptError::ThrowTypeError(scriptContext, MAKE_HR(messageId));
    }

    Var JavascriptExceptionOperators::OP_RuntimeRangeError(MessageId messageId, ScriptContext *scriptContext)
    {
        JavascriptError::ThrowRangeError(scriptContext, MAKE_HR(messageId));
    }

    Var JavascriptExceptionOperators::OP_WebAssemblyRuntimeError(MessageId messageId, ScriptContext *scriptContext)
    {
        JavascriptError::ThrowWebAssemblyRuntimeError(scriptContext, MAKE_HR(messageId));
    }

    Var JavascriptExceptionOperators::OP_RuntimeReferenceError(MessageId messageId, ScriptContext *scriptContext)
    {
        JavascriptError::ThrowReferenceError(scriptContext, MAKE_HR(messageId));
    }

    // Throw type error on access 'arguments', 'callee' or 'caller' when in a restricted context
    Var JavascriptExceptionOperators::ThrowTypeErrorRestrictedPropertyAccessor(RecyclableObject* function, CallInfo callInfo, ...)
    {
        JavascriptError::ThrowTypeError(function->GetScriptContext(), JSERR_AccessRestrictedProperty);
    }

    Var JavascriptExceptionOperators::StackTraceAccessor(RecyclableObject* function, CallInfo callInfo, ...)
    {
        ARGUMENTS(args, callInfo);
        AssertMsg(args.Info.Count > 0, "Should always have implicit 'this'");

        ScriptContext *scriptContext = function->GetScriptContext();

        AnalysisAssert(scriptContext);

        // If the first argument to the accessor is not a recyclable object, return undefined
        // for compat with other browsers
        if (!RecyclableObject::Is(args[0]))
        {
            return scriptContext->GetLibrary()->GetUndefined();
        }

        RecyclableObject *obj = RecyclableObject::FromVar(args[0]);

        // If an argument was passed to the accessor, it is being called as a setter.
        // Set the internal StackTraceCache property accordingly.
        if (args.Info.Count > 1)
        {
            obj->SetInternalProperty(InternalPropertyIds::StackTraceCache, args[1], PropertyOperationFlags::PropertyOperation_None, NULL);
            if (JavascriptError::Is(obj))
            {
                ((JavascriptError *)obj)->SetStackPropertyRedefined(true);
            }
            return scriptContext->GetLibrary()->GetEmptyString();
        }

        // Otherwise, the accessor is being called as a getter.
        // Return existing cached value, or obtain the string representation of the StackTrace to return.
        Var cache = NULL;
        if (obj->GetInternalProperty(obj,InternalPropertyIds::StackTraceCache, (Var*)&cache, NULL, scriptContext) && cache)
        {
            return cache;
        }

        JavascriptString* stringMessage = scriptContext->GetLibrary()->GetEmptyString();
        HRESULT hr;
        BEGIN_TRANSLATE_EXCEPTION_AND_ERROROBJECT_TO_HRESULT_NESTED
        {
            Js::JavascriptExceptionContext::StackTrace *stackTrace = NULL;
            if (!obj->GetInternalProperty(obj,InternalPropertyIds::StackTrace, (Js::Var*) &stackTrace, NULL, scriptContext) ||
                stackTrace == nullptr)
            {
                obj->SetInternalProperty(InternalPropertyIds::StackTraceCache, stringMessage, PropertyOperationFlags::PropertyOperation_None, NULL);
                return stringMessage;
            }

            if (IsErrorInstance(obj))
            {
                stringMessage = JavascriptConversion::ToString(obj, scriptContext);
            }

            CompoundString *const stringBuilder = CompoundString::NewWithCharCapacity(40, scriptContext->GetLibrary());
            stringBuilder->AppendChars(stringMessage);

            for (int i = 0; i < stackTrace->Count(); i++)
            {
                Js::JavascriptExceptionContext::StackFrame& currentFrame = stackTrace->Item(i);

                // Defend in depth. Discard cross domain frames if somehow they creped in.
                if (currentFrame.IsScriptFunction())
                {
                    ScriptContext* funcScriptContext = currentFrame.GetFunctionBody()->GetScriptContext();
                    AnalysisAssert(funcScriptContext);
                    if (scriptContext != funcScriptContext && FAILED(scriptContext->GetHostScriptContext()->CheckCrossDomainScriptContext(funcScriptContext)))
                    {
                        continue; // Ignore this frame
                    }
                }

                FunctionBody* functionBody = currentFrame.GetFunctionBody();
                const bool isLibraryCode = !functionBody || functionBody->GetUtf8SourceInfo()->GetIsLibraryCode();
                if (isLibraryCode)
                {
                    AppendLibraryFrameToStackTrace(stringBuilder, currentFrame.GetFunctionName());
                }
                else
                {
                    LPCWSTR pUrl = NULL;
                    ULONG lineNumber = 0;
                    LONG characterPosition = 0;

                    functionBody->GetLineCharOffset(currentFrame.GetByteCodeOffset(), &lineNumber, &characterPosition);
                    pUrl = functionBody->GetSourceName();
                    LPCWSTR functionName = nullptr;
                    if (CONFIG_FLAG(ExtendedErrorStackForTestHost))
                    {
                        BEGIN_LEAVE_SCRIPT_INTERNAL(scriptContext)
                        {
                            if (currentFrame.GetFunctionNameWithArguments(&functionName) != S_OK)
                            {
                                functionName = functionBody->GetExternalDisplayName();
                            }
                        }
                        END_LEAVE_SCRIPT_INTERNAL(scriptContext)
                    }
                    else
                    {
                        functionName = functionBody->GetExternalDisplayName();
                    }
                    AppendExternalFrameToStackTrace(stringBuilder, functionName, pUrl ? pUrl : _u(""), lineNumber + 1, characterPosition + 1);
                }
            }

            // Try to create the string object even if we did OOM, but if can't, just return what we've got. We catch and ignore OOM so it doesn't propagate up.
            // With all the stack trace functionality, we do best effort to produce the stack trace in the case of OOM, but don't want it to trigger an OOM. Idea is if do take
            // an OOM, have some chance of producing a stack trace to see where it happened.
            stringMessage = stringBuilder;
        }
        END_TRANSLATE_EXCEPTION_AND_ERROROBJECT_TO_HRESULT_INSCRIPT(hr);

        obj->SetInternalProperty(InternalPropertyIds::StackTraceCache, stringMessage, PropertyOperationFlags::PropertyOperation_None, NULL);
        return stringMessage;
    }

    uint64 JavascriptExceptionOperators::GetStackTraceLimit(Var thrownObject, ScriptContext* scriptContext)
    {
        uint64 limit = 0;

        if (scriptContext->GetConfig()->IsErrorStackTraceEnabled()
            && IsErrorInstance(thrownObject))
        {
            HRESULT hr = JavascriptError::GetRuntimeError(RecyclableObject::FromVar(thrownObject), NULL);
            JavascriptFunction* error = scriptContext->GetLibrary()->GetErrorConstructor();

            // If we are throwing StackOverflow and Error.stackTraceLimit is a custom getter, we can't make the getter
            // call as we don't have stack space. Just bail out without stack trace in such case. Only proceed to get
            // Error.stackTraceLimit property if we are not throwing StackOverflow, or there is no implicitCall (in getter case).
            DisableImplicitFlags disableImplicitFlags = scriptContext->GetThreadContext()->GetDisableImplicitFlags();
            if (hr == VBSERR_OutOfStack)
            {
                scriptContext->GetThreadContext()->SetDisableImplicitFlags(DisableImplicitCallAndExceptionFlag);
            }

            Var var = nullptr;
<<<<<<< HEAD
            if (JavascriptOperators::GetProperty(error, PropertyIds::stackTraceLimit, &var, scriptContext))
=======
            if (JavascriptOperators::GetPropertyNoCache(error, PropertyIds::stackTraceLimit, &var, scriptContext))
>>>>>>> 84bd6f3c
            {
                // Only accept the value if it is a "Number". Avoid potential valueOf() call.
                switch (JavascriptOperators::GetTypeId(var))
                {
                case TypeIds_Integer:
                case TypeIds_Number:
                case TypeIds_Int64Number:
                case TypeIds_UInt64Number:
                    double value = JavascriptConversion::ToNumber(var, scriptContext);
                    limit = JavascriptNumber::IsNan(value) ? 0 :
                        (NumberUtilities::IsFinite(value) ? JavascriptConversion::ToUInt32(var, scriptContext) : MaxStackTraceLimit);
                    break;
                }
            }
            if (hr == VBSERR_OutOfStack)
            {
                scriptContext->GetThreadContext()->SetDisableImplicitFlags(disableImplicitFlags);
            }
    }

        return limit;
    }

    void JavascriptExceptionOperators::AppendExternalFrameToStackTrace(CompoundString* bs, LPCWSTR functionName, LPCWSTR fileName, ULONG lineNumber, LONG characterPosition)
    {
        // format is equivalent to wprintf("\n   at %s (%s:%d:%d)", functionName, filename, lineNumber, characterPosition);

        const CharCount maxULongStringLength = 10; // excluding null terminator
        const auto ConvertULongToString = [](const ULONG value, char16 *const buffer, const CharCount charCapacity)
        {
            const errno_t err = _ultow_s(value, buffer, charCapacity, 10);
            Assert(err == 0);
        };
        if (CONFIG_FLAG(ExtendedErrorStackForTestHost))
        {
            bs->AppendChars(_u("\n\tat "));
        }
        else
        {
            bs->AppendChars(_u("\n   at "));
        }
        bs->AppendCharsSz(functionName);
        bs->AppendChars(_u(" ("));

        if (CONFIG_FLAG(ExtendedErrorStackForTestHost) && *fileName != _u('\0'))
        {
            char16 shortfilename[_MAX_FNAME];
            char16 ext[_MAX_EXT];
            errno_t err = _wsplitpath_s(fileName, NULL, 0, NULL, 0, shortfilename, _MAX_FNAME, ext, _MAX_EXT);
            if (err != 0)
            {
                bs->AppendCharsSz(fileName);
            }
            else
            {
                bs->AppendCharsSz(shortfilename);
                bs->AppendCharsSz(ext);
            }
        }
        else
        {
            bs->AppendCharsSz(fileName);
        }
        bs->AppendChars(_u(':'));
        bs->AppendChars(lineNumber, maxULongStringLength, ConvertULongToString);
        bs->AppendChars(_u(':'));
        bs->AppendChars(characterPosition, maxULongStringLength, ConvertULongToString);
        bs->AppendChars(_u(')'));
    }

    void JavascriptExceptionOperators::AppendLibraryFrameToStackTrace(CompoundString* bs, LPCWSTR functionName)
    {
        // format is equivalent to wprintf("\n   at %s (native code)", functionName);
        bs->AppendChars(_u("\n   at "));
        bs->AppendCharsSz(functionName);
        bs->AppendChars(_u(" (native code)"));
    }

} // namespace Js<|MERGE_RESOLUTION|>--- conflicted
+++ resolved
@@ -268,47 +268,6 @@
             exception = exception->CloneIfStaticExceptionObject(scriptContext);
         }
 
-        if (exception)
-        {
-            bool hasBailedOut = *(bool*)((char*)frame + hasBailedOutOffset); // stack offsets are negative
-            if (hasBailedOut)
-            {
-                // If we have bailed out, this exception is coming from the interpreter. It should not have been caught;
-                // it so happens that this catch was on the stack and caught the exception.
-                // Re-throw!
-                JavascriptExceptionOperators::DoThrow(exception, scriptContext);
-            }
-            // MGTODO : We need to set the exception object, so that we can access in the interpreter, better way out ?
-            scriptContext->GetThreadContext()->SetPendingFinallyException(exception);
-            void *continuation = amd64_CallWithFakeFrame(finallyAddr, frame, spillSize, argsSize, exception);
-            return continuation;
-        }
-
-        return tryContinuation;
-    }
-
-    void * JavascriptExceptionOperators::OP_TryFinallySimpleJit(void * tryAddr, void * finallyAddr, void * frame, size_t spillSize, size_t argsSize, ScriptContext * scriptContext)
-    {
-        void                      *tryContinuation = nullptr;
-        void                      *finallyContinuation = nullptr;
-        JavascriptExceptionObject *exception           = nullptr;
-
-        PROBE_STACK(scriptContext, Constants::MinStackDefault + spillSize + argsSize);
-        try
-        {
-            tryContinuation = amd64_CallWithFakeFrame(tryAddr, frame, spillSize, argsSize);
-        }
-        catch (const Js::JavascriptException& err)
-        {
-            exception = err.GetAndClear();
-        }
-
-        if (exception)
-        {
-            // Clone static exception object early in case finally block overwrites it
-            exception = exception->CloneIfStaticExceptionObject(scriptContext);
-        }
-
         finallyContinuation = amd64_CallWithFakeFrame(finallyAddr, frame, spillSize, argsSize);
         if (finallyContinuation)
         {
@@ -480,57 +439,6 @@
         JavascriptExceptionObject *exception = nullptr;
 
         PROBE_STACK(scriptContext, Constants::MinStackJitEHBailout + argsSize);
-
-        try
-        {
-#if defined(_M_ARM)
-            tryContinuation = arm_CallEhFrame(tryAddr, framePtr, localsPtr, argsSize);
-#elif defined(_M_ARM64)
-            tryContinuation = arm64_CallEhFrame(tryAddr, framePtr, localsPtr, argsSize);
-#endif
-        }
-        catch (const Js::JavascriptException& err)
-        {
-            exception = err.GetAndClear();
-        }
-
-        if (exception)
-        {
-            // Clone static exception object early in case finally block overwrites it
-            exception = exception->CloneIfStaticExceptionObject(scriptContext);
-            bool hasBailedOut = *(bool*)((char*)localsPtr + hasBailedOutOffset); // stack offsets are sp relative
-            if (hasBailedOut)
-            {
-                // If we have bailed out, this exception is coming from the interpreter. It should not have been caught;
-                // it so happens that this catch was on the stack and caught the exception.
-                // Re-throw!
-                JavascriptExceptionOperators::DoThrow(exception, scriptContext);
-            }
-            scriptContext->GetThreadContext()->SetPendingFinallyException(exception);
-#if defined(_M_ARM)
-            void * finallyContinuation = arm_CallEhFrame(finallyAddr, framePtr, localsPtr, argsSize);
-#elif defined(_M_ARM64)
-            void * finallyContinuation = arm64_CallEhFrame(finallyAddr, framePtr, localsPtr, argsSize);
-#endif
-            return finallyContinuation;
-        }
-
-        return tryContinuation;
-    }
-
-    void *JavascriptExceptionOperators::OP_TryFinallySimpleJit(
-        void *tryAddr,
-        void *finallyAddr,
-        void *framePtr,
-        void *localsPtr,
-        size_t argsSize,
-        ScriptContext *scriptContext)
-    {
-        void                      *tryContinuation = nullptr;
-        void                      *finallyContinuation = nullptr;
-        JavascriptExceptionObject *exception = nullptr;
-
-        PROBE_STACK(scriptContext, Constants::MinStackDefault + argsSize);
 
         try
         {
@@ -905,11 +813,7 @@
         return continuationAddr;
     }
 
-<<<<<<< HEAD
-    void* JavascriptExceptionOperators::OP_TryFinally(void* tryAddr, void* handlerAddr, void* framePtr, int hasBailedOutOffset, ScriptContext *scriptContext)
-=======
     void* JavascriptExceptionOperators::OP_TryFinallyNoOpt(void* tryAddr, void* handlerAddr, void* framePtr, ScriptContext *scriptContext)
->>>>>>> 84bd6f3c
     {
         Js::JavascriptExceptionObject* pExceptionObject = NULL;
         void* continuationAddr = NULL;
@@ -986,149 +890,6 @@
         {
             // Clone static exception object early in case finally block overwrites it
             pExceptionObject = pExceptionObject->CloneIfStaticExceptionObject(scriptContext);
-            bool hasBailedOut = *(bool*)((char*)framePtr + hasBailedOutOffset); // stack offsets are negative
-            if (hasBailedOut)
-            {
-                // If we have bailed out, this exception is coming from the interpreter. It should not have been caught;
-                // it so happens that this catch was on the stack and caught the exception.
-                // Re-throw!
-                JavascriptExceptionOperators::DoThrow(pExceptionObject, scriptContext);
-            }
-            scriptContext->GetThreadContext()->SetPendingFinallyException(pExceptionObject);
-
-            void* newContinuationAddr = NULL;
-#ifdef _M_IX86
-            void *savedEsp;
-
-            __asm
-            {
-                // Save and restore the callee-saved registers around the call.
-                // TODO: track register kills by region and generate per-region prologs and epilogs
-                push esi
-                push edi
-                push ebx
-
-                // 8-byte align frame to improve floating point perf of our JIT'd code.
-                // Save ESP
-                mov ecx, esp
-                mov savedEsp, ecx
-                and esp, -8
-
-                // Set up the call target
-                mov eax, handlerAddr
-
-#if 0 && defined(_CONTROL_FLOW_GUARD)
-                // verify that the call target is valid
-                mov  ebx, eax; save call target
-                mov  ecx, eax
-                call[__guard_check_icall_fptr]
-                mov  eax, ebx; restore call target
-#endif
-
-                // save the current frame ptr, and adjust the frame to access
-                // locals in native code.
-                push ebp
-                mov ebp, framePtr
-                call eax
-                pop ebp
-
-                // The native code gives us the address where execution should continue on exit
-                // from the finally, but only if flow leaves the finally before it completes.
-                mov newContinuationAddr, eax
-
-                // Restore ESP
-                mov ecx, savedEsp
-                mov esp, ecx
-
-                pop ebx
-                pop edi
-                pop esi
-            }
-#else
-        AssertMsg(FALSE, "Unsupported native try-finally handler");
-#endif
-            return newContinuationAddr;
-        }
-        return continuationAddr;
-    }
-
-    void* JavascriptExceptionOperators::OP_TryFinallySimpleJit(void* tryAddr, void* handlerAddr, void* framePtr, ScriptContext *scriptContext)
-    {
-        Js::JavascriptExceptionObject* pExceptionObject = NULL;
-        void* continuationAddr = NULL;
-
-        PROBE_STACK(scriptContext, Constants::MinStackDefault);
-
-        try
-        {
-            // Bug in compiler optimizer: try-catch can be optimized away if the try block contains __asm calls into function
-            // that may throw. The current workaround is to add the following dummy throw to prevent this optimization.
-            // It seems like compiler got smart and still optimizes if the exception is not JavascriptExceptionObject (see catch handler below).
-            // In order to circumvent that we are throwing OutOfMemory.
-            if (!tryAddr)
-            {
-                Assert(false);
-                ThrowOutOfMemory(scriptContext);
-            }
-
-#ifdef _M_IX86
-            void *savedEsp;
-            __asm
-            {
-                // Save and restore the callee-saved registers around the call.
-                // TODO: track register kills by region and generate per-region prologs and epilogs
-                push esi
-                push edi
-                push ebx
-
-                // 8-byte align frame to improve floating point perf of our JIT'd code.
-                // Save ESP
-                mov ecx, esp
-                mov savedEsp, ecx
-                and esp, -8
-
-                // Set up the call target, save the current frame ptr, and adjust the frame to access
-                // locals in native code.
-                mov eax, tryAddr
-
-#if 0 && defined(_CONTROL_FLOW_GUARD)
-                // verify that the call target is valid
-                mov  ebx, eax; save call target
-                mov  ecx, eax
-                call[__guard_check_icall_fptr]
-                mov  eax, ebx; restore call target
-#endif
-
-                push ebp
-                mov ebp, framePtr
-                call eax
-                pop ebp
-
-                // The native code gives us the address where execution should continue on exit
-                // from the region.
-                mov continuationAddr, eax
-
-                // Restore ESP
-                mov ecx, savedEsp
-                mov esp, ecx
-
-                pop ebx
-                pop edi
-                pop esi
-            }
-#else
-            AssertMsg(FALSE, "Unsupported native try-finally handler");
-#endif
-        }
-        catch (const Js::JavascriptException& err)
-        {
-            pExceptionObject = err.GetAndClear();
-        }
-
-        if (pExceptionObject)
-        {
-            // Clone static exception object early in case finally block overwrites it
-            pExceptionObject = pExceptionObject->CloneIfStaticExceptionObject(scriptContext);
         }
 
         void* newContinuationAddr = NULL;
@@ -1154,16 +915,9 @@
 
 #if 0 && defined(_CONTROL_FLOW_GUARD)
             // verify that the call target is valid
-<<<<<<< HEAD
-            mov  ebx, eax; save call target
-            mov  ecx, eax
-            call[__guard_check_icall_fptr]
-            mov  eax, ebx; restore call target
-=======
             mov  ecx, eax
             call[__guard_check_icall_fptr]
             mov  eax, ecx; restore call target
->>>>>>> 84bd6f3c
 #endif
 
             // save the current frame ptr, and adjust the frame to access
@@ -1464,25 +1218,6 @@
         ThreadContext *threadContext = scriptContext ?
             scriptContext->GetThreadContext() :
             ThreadContext::GetContextForCurrentThread();
-<<<<<<< HEAD
-        threadContext->ClearDisableImplicitFlags();
-#if DBG
-        if (scriptContext)
-        {
-            ++scriptContext->oomExceptionCount;
-        }
-        else
-        {
-            ScriptContext* ctx = threadContext->GetScriptContextList();
-            while (ctx)
-            {
-                ++ctx->oomExceptionCount;
-                ctx = ctx->next;
-            }
-        }
-#endif
-=======
->>>>>>> 84bd6f3c
 
         if (CONFIG_FLAG(EnableFatalErrorOnOOM) && !threadContext->TestThreadContextFlag(ThreadContextFlagDisableFatalOnOOM))
         {
@@ -1911,11 +1646,7 @@
             }
 
             Var var = nullptr;
-<<<<<<< HEAD
-            if (JavascriptOperators::GetProperty(error, PropertyIds::stackTraceLimit, &var, scriptContext))
-=======
             if (JavascriptOperators::GetPropertyNoCache(error, PropertyIds::stackTraceLimit, &var, scriptContext))
->>>>>>> 84bd6f3c
             {
                 // Only accept the value if it is a "Number". Avoid potential valueOf() call.
                 switch (JavascriptOperators::GetTypeId(var))
