//-------------------------------------------------------------------------------------------------------
// Copyright (C) Microsoft. All rights reserved.
// Licensed under the MIT license. See LICENSE.txt file in the project root for full license information.
//-------------------------------------------------------------------------------------------------------

#include "RuntimeLanguagePch.h"
#include "Types/PropertyIndexRanges.h"
#include "Types/SimpleDictionaryPropertyDescriptor.h"
#include "Types/SimpleDictionaryTypeHandler.h"
#include "ModuleNamespace.h"
#include "ModuleNamespaceEnumerator.h"

namespace Js
{
    ModuleNamespace::ModuleNamespace(ModuleRecordBase* moduleRecord, DynamicType* type) :
        moduleRecord(moduleRecord), DynamicObject(type), unambiguousNonLocalExports(nullptr),
        sortedExportedNames(nullptr), nsSlots(nullptr)
    {

    }

    ModuleNamespace* ModuleNamespace::GetModuleNamespace(ModuleRecordBase* requestModule)
    {
        Assert(requestModule->IsSourceTextModuleRecord());
        SourceTextModuleRecord* moduleRecord = SourceTextModuleRecord::FromHost(requestModule);
        ModuleNamespace* nsObject = moduleRecord->GetNamespace();
        if (nsObject != nullptr)
        {
            return nsObject;
        }
        ScriptContext* scriptContext = moduleRecord->GetRealm()->GetScriptContext();
        Recycler* recycler = scriptContext->GetRecycler();

        nsObject = RecyclerNew(recycler, ModuleNamespace, moduleRecord, scriptContext->GetLibrary()->GetModuleNamespaceType());
        nsObject->Initialize();

        moduleRecord->SetNamespace(nsObject);
        return nsObject;
    }

    void ModuleNamespace::Initialize()
    {
        ScriptContext* scriptContext = moduleRecord->GetRealm()->GetScriptContext();
        Recycler* recycler = scriptContext->GetRecycler();
        SourceTextModuleRecord* sourceTextModuleRecord = static_cast<SourceTextModuleRecord*>(
            static_cast<ModuleRecordBase*>(moduleRecord));
        JavascriptLibrary* library = GetLibrary();

        if (scriptContext->GetConfig()->IsES6ToStringTagEnabled())
        {
            DynamicObject::SetPropertyWithAttributes(PropertyIds::_symbolToStringTag, library->GetModuleTypeDisplayString(),
                PropertyNone, nullptr);
        }

        ModuleImportOrExportEntryList* localExportList = sourceTextModuleRecord->GetLocalExportEntryList();
        // We don't have a type handler that can handle ModuleNamespace object. We have properties that could be aliased
        // like {export foo as foo1, foo2, foo3}, and external properties as reexport from current module. The problem with aliasing
        // is that multiple propertyId can be associated with one slotIndex. We need to build from PropertyMap directly here.
        // there is one instance of ModuleNamespace per module file; we can always use the BigPropertyIndex for security.
        propertyMap = RecyclerNew(recycler, SimplePropertyDescriptorMap, recycler, sourceTextModuleRecord->GetLocalExportCount());
        if (localExportList != nullptr)
        {
            localExportList->Map([=](ModuleImportOrExportEntry exportEntry) {
                PropertyId exportNameId = exportEntry.exportName->GetPropertyId();
                PropertyId localNameId = exportEntry.localName->GetPropertyId();
                const Js::PropertyRecord* exportNameRecord = scriptContext->GetThreadContext()->GetPropertyName(exportNameId);
                ModuleNameRecord* importRecord = nullptr;
                AssertMsg(exportNameId != Js::Constants::NoProperty, "should have been initialized already");
                // ignore local exports that are actually indirect exports.
                if (sourceTextModuleRecord->GetImportEntryList() == nullptr ||
                    !sourceTextModuleRecord->ResolveImport(localNameId, &importRecord))
                {
                    BigPropertyIndex index = sourceTextModuleRecord->GetLocalExportSlotIndexByExportName(exportNameId);
                    Assert((uint)index < sourceTextModuleRecord->GetLocalExportCount());
                    SimpleDictionaryPropertyDescriptor<BigPropertyIndex> propertyDescriptor = { index, PropertyModuleNamespaceDefault };
                    propertyMap->Add(exportNameRecord, propertyDescriptor);
                }
            });
        }
        // update the local slot to use the storage for local exports.
        SetNSSlotsForModuleNS(sourceTextModuleRecord->GetLocalExportSlots());

        // For items that are not in the local export list, we need to resolve them to get it
        ExportedNames* exportedNames = sourceTextModuleRecord->GetExportedNames(nullptr);
        ModuleNameRecord* moduleNameRecord = nullptr;
        sortedExportedNames = ListForListIterator::New(scriptContext->GetRecycler());
#if DBG
        uint unresolvableExportsCount = 0;
        uint localExportCount = 0;
#endif
        if (exportedNames != nullptr)
        {
            exportedNames->Map([&](PropertyId propertyId) {
                JavascriptString* propertyString = scriptContext->GetPropertyString(propertyId);
                sortedExportedNames->Add(propertyString);
                if (!moduleRecord->ResolveExport(propertyId, nullptr, &moduleNameRecord))
                {
                    // ignore ambigious resolution.
#if DBG
                    unresolvableExportsCount++;
#endif
                    return;
                }
                // non-ambiguous resolution.
                if (moduleNameRecord == nullptr)
                {
                    JavascriptError::ThrowSyntaxError(scriptContext, JSERR_ResolveExportFailed, scriptContext->GetPropertyName(propertyId)->GetBuffer());
                }
                if (moduleNameRecord->module == moduleRecord)
                {
                    // skip local exports as they are covered in the localExportSlots.
#if DBG
                    localExportCount++;
#endif
                    return;
                }
                Assert(moduleNameRecord->module != moduleRecord);
                this->AddUnambiguousNonLocalExport(propertyId, moduleNameRecord);
            });
        }

        sortedExportedNames->Sort([](void* context, const void* left, const void* right) ->int {
            JavascriptString** leftString = (JavascriptString**)(left);
            JavascriptString** rightString = (JavascriptString**)(right);
            return JavascriptString::strcmp(*leftString, *rightString);
        }, nullptr);

#if DBG
        uint totalExportCount = exportedNames != nullptr ? exportedNames->Count() : 0;
        uint unambiguousNonLocalCount = (this->GetUnambiguousNonLocalExports() != nullptr) ? this->GetUnambiguousNonLocalExports()->Count() : 0;
        Assert(totalExportCount == localExportCount + unambiguousNonLocalCount + unresolvableExportsCount);
#endif
        BOOL result = this->PreventExtensions();
        Assert(result);
    }

    void ModuleNamespace::AddUnambiguousNonLocalExport(PropertyId propertyId, ModuleNameRecord* nonLocalExportNameRecord)
    {
        Recycler* recycler = GetScriptContext()->GetRecycler();
        if (unambiguousNonLocalExports == nullptr)
        {
            unambiguousNonLocalExports = RecyclerNew(recycler, UnambiguousExportMap, recycler, 4);
        }
        // keep a local copy of the module/
        unambiguousNonLocalExports->AddNew(propertyId, *nonLocalExportNameRecord);
    }

<<<<<<< HEAD
    PropertyQueryFlags ModuleNamespace::HasPropertyQuery(PropertyId propertyId)
=======
    PropertyQueryFlags ModuleNamespace::HasPropertyQuery(PropertyId propertyId, _Inout_opt_ PropertyValueInfo* info)
>>>>>>> 84bd6f3c
    {
        SimpleDictionaryPropertyDescriptor<BigPropertyIndex> propertyDescriptor;
        const Js::PropertyRecord* propertyRecord = GetScriptContext()->GetThreadContext()->GetPropertyName(propertyId);
        if (propertyRecord->IsSymbol())
        {
<<<<<<< HEAD
            return this->DynamicObject::HasPropertyQuery(propertyId);
=======
            return this->DynamicObject::HasPropertyQuery(propertyId, info);
>>>>>>> 84bd6f3c
        }
        if (propertyMap != nullptr && propertyMap->TryGetValue(propertyRecord, &propertyDescriptor))
        {
            return PropertyQueryFlags::Property_Found;
        }
        if (unambiguousNonLocalExports != nullptr)
        {
            return JavascriptConversion::BooleanToPropertyQueryFlags(unambiguousNonLocalExports->ContainsKey(propertyId));
        }
        return PropertyQueryFlags::Property_NotFound;
    }

    BOOL ModuleNamespace::HasOwnProperty(PropertyId propertyId)
    {
        return HasProperty(propertyId);
    }

    BOOL ModuleNamespace::IsConfigurable(PropertyId propertyId)
    {
        SimpleDictionaryPropertyDescriptor<BigPropertyIndex> propertyDescriptor;
        const Js::PropertyRecord* propertyRecord = GetScriptContext()->GetThreadContext()->GetPropertyName(propertyId);
        if (propertyRecord->IsSymbol())
        {
            return this->DynamicObject::IsConfigurable(propertyId);
        }

        if (propertyMap != nullptr && propertyMap->TryGetValue(propertyRecord, &propertyDescriptor))
        {
            return !!(propertyDescriptor.Attributes & PropertyConfigurable);
        }

        if (unambiguousNonLocalExports != nullptr)
        {
            ModuleNameRecord moduleNameRecord;
            if (unambiguousNonLocalExports->TryGetValue(propertyId, &moduleNameRecord))
            {
                return !!(PropertyModuleNamespaceDefault & PropertyConfigurable);
            }
        }

        return DynamicObject::IsConfigurable(propertyId);
    }

    BOOL ModuleNamespace::IsEnumerable(PropertyId propertyId)
    {
        SimpleDictionaryPropertyDescriptor<BigPropertyIndex> propertyDescriptor;
        const Js::PropertyRecord* propertyRecord = GetScriptContext()->GetThreadContext()->GetPropertyName(propertyId);
        if (propertyRecord->IsSymbol())
        {
            return this->DynamicObject::IsEnumerable(propertyId);
        }

        if (propertyMap != nullptr && propertyMap->TryGetValue(propertyRecord, &propertyDescriptor))
        {
            return !!(propertyDescriptor.Attributes & PropertyEnumerable);
        }

        if (unambiguousNonLocalExports != nullptr)
        {
            ModuleNameRecord moduleNameRecord;
            if (unambiguousNonLocalExports->TryGetValue(propertyId, &moduleNameRecord))
            {
                return !!(PropertyModuleNamespaceDefault & PropertyEnumerable);
            }
        }

        return DynamicObject::IsEnumerable(propertyId);
    }

    BOOL ModuleNamespace::IsWritable(PropertyId propertyId)
    {
        SimpleDictionaryPropertyDescriptor<BigPropertyIndex> propertyDescriptor;
        const Js::PropertyRecord* propertyRecord = GetScriptContext()->GetThreadContext()->GetPropertyName(propertyId);
        if (propertyRecord->IsSymbol())
        {
            return this->DynamicObject::IsWritable(propertyId);
        }

        if (propertyMap != nullptr && propertyMap->TryGetValue(propertyRecord, &propertyDescriptor))
        {
            return !!(propertyDescriptor.Attributes & PropertyWritable);
        }

        if (unambiguousNonLocalExports != nullptr)
        {
            ModuleNameRecord moduleNameRecord;
            if (unambiguousNonLocalExports->TryGetValue(propertyId, &moduleNameRecord))
            {
                return !!(PropertyModuleNamespaceDefault & PropertyWritable);
            }
        }

        return DynamicObject::IsWritable(propertyId);
    }

    PropertyQueryFlags ModuleNamespace::GetPropertyQuery(Var originalInstance, PropertyId propertyId, Var* value, PropertyValueInfo* info, ScriptContext* requestContext)
    {
        SimpleDictionaryPropertyDescriptor<BigPropertyIndex> propertyDescriptor;
        const Js::PropertyRecord* propertyRecord = requestContext->GetThreadContext()->GetPropertyName(propertyId);
        if (propertyRecord->IsSymbol())
        {
            return this->DynamicObject::GetPropertyQuery(originalInstance, propertyId, value, info, requestContext);
        }
        if (propertyMap != nullptr && propertyMap->TryGetValue(propertyRecord, &propertyDescriptor))
        {
            Assert((uint)propertyDescriptor.propertyIndex < ((SourceTextModuleRecord*)static_cast<ModuleRecordBase*>(moduleRecord))->GetLocalExportCount());
            PropertyValueInfo::SetNoCache(info, this); // Disable inlinecache for localexport slot for now.
            //if ((PropertyIndex)propertyDescriptor.propertyIndex == propertyDescriptor.propertyIndex)
            //{
            //    PropertyValueInfo::Set(info, this, (PropertyIndex)propertyDescriptor.propertyIndex, propertyDescriptor.Attributes);
            //}
            *value = this->GetNSSlot(propertyDescriptor.propertyIndex);
            return PropertyQueryFlags::Property_Found;
        }
        if (unambiguousNonLocalExports != nullptr)
        {
            ModuleNameRecord moduleNameRecord;
            // TODO: maybe we can cache the slot address & offset, instead of looking up everytime? We do need to look up the reference everytime.
            if (unambiguousNonLocalExports->TryGetValue(propertyId, &moduleNameRecord))
            {
                return JavascriptConversion::BooleanToPropertyQueryFlags(moduleNameRecord.module->GetNamespace()->GetProperty(originalInstance, moduleNameRecord.bindingName, value, info, requestContext));
            }
        }
        return PropertyQueryFlags::Property_NotFound;
    }

    PropertyQueryFlags ModuleNamespace::GetPropertyQuery(Var originalInstance, JavascriptString* propertyNameString, Var* value, PropertyValueInfo* info, ScriptContext* requestContext)
    {
        const PropertyRecord* propertyRecord = nullptr;
<<<<<<< HEAD
        GetScriptContext()->GetOrAddPropertyRecord(propertyNameString->GetString(), propertyNameString->GetLength(), &propertyRecord);
=======
        GetScriptContext()->GetOrAddPropertyRecord(propertyNameString, &propertyRecord);
>>>>>>> 84bd6f3c
        return JavascriptConversion::BooleanToPropertyQueryFlags(GetProperty(originalInstance, propertyRecord->GetPropertyId(), value, info, requestContext));
    }

    BOOL ModuleNamespace::GetInternalProperty(Var instance, PropertyId internalPropertyId, Var* value, PropertyValueInfo* info, ScriptContext* requestContext)
    {
        return FALSE;
    }

    PropertyQueryFlags ModuleNamespace::GetPropertyReferenceQuery(Var originalInstance, PropertyId propertyId, Var* value, PropertyValueInfo* info, ScriptContext* requestContext)
    {
        return JavascriptConversion::BooleanToPropertyQueryFlags(GetProperty(originalInstance, propertyId, value, info, requestContext));
    }

    BOOL ModuleNamespace::GetEnumerator(JavascriptStaticEnumerator * enumerator, EnumeratorFlags flags, ScriptContext* requestContext, EnumeratorCache * enumeratorCache)
    {
        ModuleNamespaceEnumerator* moduleEnumerator = ModuleNamespaceEnumerator::New(this, flags, requestContext, enumeratorCache);
        if (moduleEnumerator == nullptr)
        {
            return FALSE;
        }
        return enumerator->Initialize(moduleEnumerator, nullptr, nullptr, flags, requestContext, nullptr);
    }

    BOOL ModuleNamespace::DeleteProperty(PropertyId propertyId, PropertyOperationFlags flags)
    {
        //Assert: IsPropertyKey(P) is true.
        //Let exports be O.[[Exports]].
        //If P is an element of exports, return false.
        //Return true.
        return !HasProperty(propertyId);
    }

    BOOL ModuleNamespace::DeleteProperty(JavascriptString *propertyNameString, PropertyOperationFlags flags)
    {
        //Assert: IsPropertyKey(P) is true.
        //Let exports be O.[[Exports]].
        //If P is an element of exports, return false.
        //Return true.
        PropertyRecord const *propertyRecord = nullptr;
        if (JavascriptOperators::ShouldTryDeleteProperty(this, propertyNameString, &propertyRecord))
        {
            Assert(propertyRecord);
            return DeleteProperty(propertyRecord->GetPropertyId(), flags);
        }

        return TRUE;
    }

    BOOL ModuleNamespace::GetDiagValueString(StringBuilder<ArenaAllocator>* stringBuilder, ScriptContext* requestContext)
    {
        stringBuilder->AppendCppLiteral(_u("{ModuleNamespaceObject}"));
        return TRUE;
    }

    BOOL ModuleNamespace::GetDiagTypeString(StringBuilder<ArenaAllocator>* stringBuilder, ScriptContext* requestContext)
    {
        stringBuilder->AppendCppLiteral(_u("Object, (ModuleNamespaceObject)"));
        return TRUE;
    }

    Var ModuleNamespace::GetNSSlot(BigPropertyIndex propertyIndex)
    {
        Assert((uint)propertyIndex < static_cast<SourceTextModuleRecord*>(static_cast<ModuleRecordBase*>(moduleRecord))->GetLocalExportCount());
        return this->nsSlots[propertyIndex];
    }

    PropertyId ModuleNamespace::GetPropertyId(BigPropertyIndex index)
    {
        SimpleDictionaryPropertyDescriptor<BigPropertyIndex> propertyDescriptor;
        if (propertyMap->TryGetValueAt(index, &propertyDescriptor))
        {
            const PropertyRecord* propertyRecord = propertyMap->GetKeyAt(index);
            return propertyRecord->GetPropertyId();
        }
        return Constants::NoProperty;
    }

    BOOL ModuleNamespace::FindNextProperty(BigPropertyIndex& index, JavascriptString** propertyString, PropertyId* propertyId, PropertyAttributes* attributes, ScriptContext * requestContext) const
    {
        if (index < propertyMap->Count())
        {
            SimpleDictionaryPropertyDescriptor<BigPropertyIndex> propertyDescriptor(propertyMap->GetValueAt(index));
            Assert(propertyDescriptor.Attributes == PropertyModuleNamespaceDefault);
            const PropertyRecord* propertyRecord = propertyMap->GetKeyAt(index);
            *propertyId = propertyRecord->GetPropertyId();
            if (propertyString != nullptr)
            {
                *propertyString = requestContext->GetPropertyString(*propertyId);
            }
            if (attributes != nullptr)
            {
                *attributes = propertyDescriptor.Attributes;
            }
            return TRUE;
        }
        else
        {
            *propertyId = Constants::NoProperty;
            if (propertyString != nullptr)
            {
                *propertyString = nullptr;
            }
        }
        return FALSE;
    }
}<|MERGE_RESOLUTION|>--- conflicted
+++ resolved
@@ -145,21 +145,13 @@
         unambiguousNonLocalExports->AddNew(propertyId, *nonLocalExportNameRecord);
     }
 
-<<<<<<< HEAD
-    PropertyQueryFlags ModuleNamespace::HasPropertyQuery(PropertyId propertyId)
-=======
     PropertyQueryFlags ModuleNamespace::HasPropertyQuery(PropertyId propertyId, _Inout_opt_ PropertyValueInfo* info)
->>>>>>> 84bd6f3c
     {
         SimpleDictionaryPropertyDescriptor<BigPropertyIndex> propertyDescriptor;
         const Js::PropertyRecord* propertyRecord = GetScriptContext()->GetThreadContext()->GetPropertyName(propertyId);
         if (propertyRecord->IsSymbol())
         {
-<<<<<<< HEAD
-            return this->DynamicObject::HasPropertyQuery(propertyId);
-=======
             return this->DynamicObject::HasPropertyQuery(propertyId, info);
->>>>>>> 84bd6f3c
         }
         if (propertyMap != nullptr && propertyMap->TryGetValue(propertyRecord, &propertyDescriptor))
         {
@@ -289,11 +281,7 @@
     PropertyQueryFlags ModuleNamespace::GetPropertyQuery(Var originalInstance, JavascriptString* propertyNameString, Var* value, PropertyValueInfo* info, ScriptContext* requestContext)
     {
         const PropertyRecord* propertyRecord = nullptr;
-<<<<<<< HEAD
-        GetScriptContext()->GetOrAddPropertyRecord(propertyNameString->GetString(), propertyNameString->GetLength(), &propertyRecord);
-=======
         GetScriptContext()->GetOrAddPropertyRecord(propertyNameString, &propertyRecord);
->>>>>>> 84bd6f3c
         return JavascriptConversion::BooleanToPropertyQueryFlags(GetProperty(originalInstance, propertyRecord->GetPropertyId(), value, info, requestContext));
     }
 
