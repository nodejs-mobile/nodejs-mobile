--- conflicted
+++ resolved
@@ -90,11 +90,7 @@
             return m.Fail(fn, _u("closure functions are not allowed"));
         }
 
-<<<<<<< HEAD
-        if (!fnc.IsAsmJsAllowed())
-=======
         if (!fnc->IsAsmJsAllowed())
->>>>>>> 84bd6f3c
         {
             return m.Fail(fn, _u("invalid function flags detected"));
         }
@@ -148,10 +144,6 @@
         case knopCall: {
             ParseNode* target;
             AsmJsFunctionDeclaration* sym;
-<<<<<<< HEAD
-            AsmJsSIMDFunction* simdSym;
-=======
->>>>>>> 84bd6f3c
 
             target = coercionNode->AsParseNodeCall()->pnodeTarget;
 
@@ -474,62 +466,14 @@
         {
             lib = ParserWrapper::DotMember(base);
             base = ParserWrapper::DotBase(base);
-<<<<<<< HEAD
-#ifdef ENABLE_SIMDJS
-            if (m.GetScriptContext()->GetConfig()->IsSimdjsEnabled())
-            {
-                if (!lib || (lib->GetPropertyId() != PropertyIds::Math && lib->GetPropertyId() != PropertyIds::SIMD))
-                {
-                    return m.FailName(initNode, _u("'%s' should be Math or SIMD, as in global.Math.xxxx"), field);
-                }
-            }
-            else
-#endif
-            {
-                if (!lib || lib->GetPropertyId() != PropertyIds::Math)
-                {
-                    return m.FailName(initNode, _u("'%s' should be Math, as in global.Math.xxxx"), field);
-                }
-=======
             if (!lib || lib->GetPropertyId() != PropertyIds::Math)
             {
                 return m.FailName(initNode, _u("'%s' should be Math, as in global.Math.xxxx"), field);
->>>>>>> 84bd6f3c
             }
         }
 
         if( ParserWrapper::IsNameDeclaration(base) && base->name() == m.GetStdLibArgName() )
         {
-<<<<<<< HEAD
-#ifdef ENABLE_SIMDJS
-            if (m.GetScriptContext()->GetConfig()->IsSimdjsEnabled())
-            {
-                if (lib && lib->GetPropertyId() == PropertyIds::SIMD)
-                {
-                    // global.SIMD.xxx
-                    AsmJsSIMDFunction *simdFunc = nullptr;
-
-                    if (!m.LookupStdLibSIMDName(field->GetPropertyId(), field, &simdFunc))
-                    {
-                        return m.FailName(initNode, _u("'%s' is not standard SIMD builtin"), varName);
-                    }
-
-                    if (simdFunc->GetName() != nullptr)
-                    {
-                        OutputMessage(m.GetScriptContext(), DEIT_ASMJS_FAILED, _u("Warning: SIMD Builtin already defined for var %s"), simdFunc->GetName()->Psz());
-                    }
-                    simdFunc->SetName(varName);
-                    if (!m.DefineIdentifier(varName, simdFunc))
-                    {
-                        return m.FailName(initNode, _u("Failed to define SIMD builtin function to var %s"), varName);
-                    }
-                    m.AddSimdBuiltinUse(simdFunc->GetSimdBuiltInFunction());
-                    return true;
-                }
-            }
-#endif
-=======
->>>>>>> 84bd6f3c
             // global.Math.xxx
             MathBuiltin mathBuiltin;
             if (m.LookupStandardLibraryMathName(field, &mathBuiltin))
