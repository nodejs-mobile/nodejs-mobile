--- conflicted
+++ resolved
@@ -927,7 +927,6 @@
         }
     }
 #endif
-<<<<<<< HEAD
 
     FunctionBodyPolymorphicInlineCache * FunctionBodyPolymorphicInlineCache::New(uint16 size, FunctionBody * functionBody)
     {
@@ -955,6 +954,13 @@
         {
             // Already finalized
             Assert(!inlineCaches && !prev && !next);
+            return;
+        }
+
+        if (this->functionBody->GetScriptContext() == nullptr)
+        {
+            // If caches were made during ScriptContext initialization, and initialization failed the ScriptContext
+            // and InlineCacheAllocator will be freed, so we don't need to do anything during finalization
             return;
         }
 
@@ -1046,6 +1052,12 @@
         {
             // Already finalized
             Assert(!inlineCaches);
+            return;
+        }
+        if (this->javascriptLibrary->scriptContext == nullptr)
+        {
+            // If caches were made during ScriptContext initialization, and initialization failed the ScriptContext
+            // and InlineCacheAllocator will be freed, so we don't need to do anything during finalization
             return;
         }
 
@@ -1114,10 +1126,6 @@
             GetSize()
         );
     }
-    ScriptContext* FunctionBodyPolymorphicInlineCache::GetScriptContext() const
-    {
-        return this->functionBody->GetScriptContext();
-    }
 
     void ScriptContextPolymorphicInlineCache::PrintStats(InlineCacheData *data) const
     {
@@ -1133,235 +1141,6 @@
             GetSize()
         );
     }
-
-    ScriptContext* ScriptContextPolymorphicInlineCache::GetScriptContext() const
-    {
-        return this->javascriptLibrary->scriptContext;
-    }
-#endif
-
-#if ENABLE_NATIVE_CODEGEN
-
-    EquivalentTypeSet::EquivalentTypeSet(RecyclerJITTypeHolder * types, uint16 count)
-        : types(types), count(count), sortedAndDuplicatesRemoved(false)
-    {
-    }
-=======
->>>>>>> 84bd6f3c
-
-    FunctionBodyPolymorphicInlineCache * FunctionBodyPolymorphicInlineCache::New(uint16 size, FunctionBody * functionBody)
-    {
-        ScriptContext * scriptContext = functionBody->GetScriptContext();
-        InlineCache * inlineCaches = AllocatorNewArrayZ(InlineCacheAllocator, scriptContext->GetInlineCacheAllocator(), InlineCache, size);
-#ifdef POLY_INLINE_CACHE_SIZE_STATS
-        scriptContext->GetInlineCacheAllocator()->LogPolyCacheAlloc(size * sizeof(InlineCache));
-#endif
-        FunctionBodyPolymorphicInlineCache * polymorphicInlineCache = RecyclerNewFinalizedLeaf(scriptContext->GetRecycler(), FunctionBodyPolymorphicInlineCache, inlineCaches, size, functionBody);
-
-        polymorphicInlineCache->prev = nullptr;
-        polymorphicInlineCache->next = polymorphicInlineCache->functionBody->GetPolymorphicInlineCachesHead();
-        if (polymorphicInlineCache->next)
-        {
-            polymorphicInlineCache->next->prev = polymorphicInlineCache;
-        }
-        polymorphicInlineCache->functionBody->SetPolymorphicInlineCachesHead(polymorphicInlineCache);
-
-        return polymorphicInlineCache;
-    }
-
-    void FunctionBodyPolymorphicInlineCache::Finalize(bool isShutdown)
-    {
-        if (size == 0)
-        {
-            // Already finalized
-            Assert(!inlineCaches && !prev && !next);
-            return;
-        }
-
-        if (this->functionBody->GetScriptContext() == nullptr)
-        {
-            // If caches were made during ScriptContext initialization, and initialization failed the ScriptContext
-            // and InlineCacheAllocator will be freed, so we don't need to do anything during finalization
-            return;
-        }
-
-        uint unregisteredInlineCacheCount = 0;
-
-        Assert(inlineCaches && size > 0);
-
-        // If we're not shutting down (as in closing the script context), we need to remove our inline caches from
-        // thread context's invalidation lists, and release memory back to the arena.  During script context shutdown,
-        // we leave everything in place, because the inline cache arena will stay alive until script context is destroyed
-        // (as in destructor has been called) and thus the invalidation lists are safe to keep references to caches from this
-        // script context.  We will, however, zero all inline caches so that we don't have to process them on subsequent
-        // collections, which may still happen from other script contexts.
-        if (isShutdown)
-        {
-#if DBG
-            for (int i = 0; i < size; i++)
-            {
-                inlineCaches[i].Clear();
-            }
-#else
-            memset(inlineCaches, 0, size * sizeof(InlineCache));
-#endif
-        }
-        else
-        {
-            for (int i = 0; i < size; i++)
-            {
-                if (inlineCaches[i].RemoveFromInvalidationList())
-                {
-                    unregisteredInlineCacheCount++;
-                }
-            }
-
-            AllocatorDeleteArray(InlineCacheAllocator, this->functionBody->GetScriptContext()->GetInlineCacheAllocator(), size, inlineCaches);
-#ifdef POLY_INLINE_CACHE_SIZE_STATS
-            this->functionBody->GetScriptContext()->GetInlineCacheAllocator()->LogPolyCacheFree(size * sizeof(InlineCache));
-#endif
-        }
-
-        // Remove this PolymorphicInlineCache from the list
-        if (this == this->functionBody->GetPolymorphicInlineCachesHead())
-        {
-            Assert(!prev);
-            if (next)
-            {
-                Assert(next->prev == this);
-                next->prev = nullptr;
-            }
-            this->functionBody->SetPolymorphicInlineCachesHead(next);
-        }
-        else
-        {
-            if (prev)
-            {
-                Assert(prev->next == this);
-                prev->next = next;
-            }
-            if (next)
-            {
-                Assert(next->prev == this);
-                next->prev = prev;
-            }
-        }
-        prev = next = nullptr;
-        inlineCaches = nullptr;
-        size = 0;
-        if (unregisteredInlineCacheCount > 0)
-        {
-            this->functionBody->GetScriptContext()->GetThreadContext()->NotifyInlineCacheBatchUnregistered(unregisteredInlineCacheCount);
-        }
-    }
-
-    ScriptContextPolymorphicInlineCache * ScriptContextPolymorphicInlineCache::New(uint16 size, JavascriptLibrary* javascriptLibrary)
-    {
-        ScriptContext * scriptContext = javascriptLibrary->GetScriptContext();
-        InlineCache * inlineCaches = AllocatorNewArrayZ(InlineCacheAllocator, scriptContext->GetInlineCacheAllocator(), InlineCache, size);
-#ifdef POLY_INLINE_CACHE_SIZE_STATS
-        scriptContext->GetInlineCacheAllocator()->LogPolyCacheAlloc(size * sizeof(InlineCache));
-#endif
-        ScriptContextPolymorphicInlineCache * polymorphicInlineCache = RecyclerNewFinalized(scriptContext->GetRecycler(), ScriptContextPolymorphicInlineCache, inlineCaches, size, javascriptLibrary);
-
-        return polymorphicInlineCache;
-    }
-
-    void ScriptContextPolymorphicInlineCache::Finalize(bool isShutdown)
-    {
-        if (size == 0)
-        {
-            // Already finalized
-            Assert(!inlineCaches);
-            return;
-        }
-        if (this->javascriptLibrary->scriptContext == nullptr)
-        {
-            // If caches were made during ScriptContext initialization, and initialization failed the ScriptContext
-            // and InlineCacheAllocator will be freed, so we don't need to do anything during finalization
-            return;
-        }
-
-        uint unregisteredInlineCacheCount = 0;
-
-        Assert(inlineCaches && size > 0);
-
-        // If we're not shutting down (as in closing the script context), we need to remove our inline caches from
-        // thread context's invalidation lists, and release memory back to the arena.  During script context shutdown,
-        // we leave everything in place, because the inline cache arena will stay alive until script context is destroyed
-        // (as in destructor has been called) and thus the invalidation lists are safe to keep references to caches from this
-        // script context.  We will, however, zero all inline caches so that we don't have to process them on subsequent
-        // collections, which may still happen from other script contexts.
-        if (isShutdown)
-        {
-#if DBG
-            for (int i = 0; i < size; i++)
-            {
-                inlineCaches[i].Clear();
-            }
-#else
-            memset(inlineCaches, 0, size * sizeof(InlineCache));
-#endif
-        }
-        else
-        {
-            for (int i = 0; i < size; i++)
-            {
-                if (inlineCaches[i].RemoveFromInvalidationList())
-                {
-                    unregisteredInlineCacheCount++;
-                }
-            }
-            AllocatorDeleteArray(InlineCacheAllocator, this->javascriptLibrary->scriptContext->GetInlineCacheAllocator(), size, inlineCaches);
-#ifdef POLY_INLINE_CACHE_SIZE_STATS
-            this->javascriptLibrary->scriptContext->GetInlineCacheAllocator()->LogPolyCacheFree(size * sizeof(InlineCache));
-#endif
-        }
-
-        inlineCaches = nullptr;
-        size = 0;
-        if (unregisteredInlineCacheCount > 0)
-        {
-            this->javascriptLibrary->scriptContext->GetThreadContext()->NotifyInlineCacheBatchUnregistered(unregisteredInlineCacheCount);
-        }
-    }
-
-#ifdef INLINE_CACHE_STATS
-    void FunctionBodyPolymorphicInlineCache::PrintStats(InlineCacheData *data) const
-    {
-        char16 debugStringBuffer[MAX_FUNCTION_BODY_DEBUG_STRING_SIZE];
-        wchar funcName[1024];
-        uint total = data->hits + data->misses;
-        char16 const *propName = this->functionBody->GetScriptContext()->GetThreadContext()->GetPropertyName(data->propertyId)->GetBuffer();
-        swprintf_s(funcName, _u("%s (%s)"), this->functionBody->GetExternalDisplayName(), this->functionBody->GetDebugNumberSet(debugStringBuffer));
-
-        Output::Print(_u("%s,%s,%s,%d,%d,%f,%d,%f,%d\n"),
-            funcName,
-            propName,
-            data->isGetCache ? _u("get") : _u("set"),
-            total,
-            data->misses,
-            static_cast<float>(data->misses) / total,
-            data->collisions,
-            static_cast<float>(data->collisions) / total,
-            GetSize()
-        );
-    }
-
-    void ScriptContextPolymorphicInlineCache::PrintStats(InlineCacheData *data) const
-    {
-        uint total = data->hits + data->misses;
-
-        Output::Print(_u("ScriptContext,%s,%s,%d,%d,%f,%d,%f,%d\n"),
-            data->isGetCache ? _u("get") : _u("set"),
-            total,
-            data->misses,
-            static_cast<float>(data->misses) / total,
-            data->collisions,
-            static_cast<float>(data->collisions) / total,
-            GetSize()
-        );
-    }
 #endif
 
     ScriptContext* FunctionBodyPolymorphicInlineCache::GetScriptContext() const
