//-------------------------------------------------------------------------------------------------------
// Copyright (C) Microsoft. All rights reserved.
// Licensed under the MIT license. See LICENSE.txt file in the project root for full license information.
//-------------------------------------------------------------------------------------------------------
/// \mainpage Chakra Hosting API Reference
///
/// Chakra is Microsoft's JavaScript engine. It is an integral part of Internet Explorer but can
/// also be hosted independently by other applications. This reference describes the APIs available
/// to applications to host Chakra.
///
/// This file contains the common API set shared among all Chakra releases.  For Windows-specific
/// releases, see chakrart.h.

/// \file
/// \brief The base Chakra hosting API.
///
/// This file contains a flat C API layer. This is the API exported by chakra.dll.

#ifdef _MSC_VER
#pragma once
#endif  // _MSC_VER

#ifndef _CHAKRACOMMON_H_
#define _CHAKRACOMMON_H_

// Platform specific code
#if defined(_WIN32) && defined(_MSC_VER)
#include <oaidl.h>

// Header macros
#define CHAKRA_CALLBACK CALLBACK
#define CHAKRA_API STDAPI_(JsErrorCode)

typedef DWORD_PTR ChakraCookie;
typedef BYTE* ChakraBytePtr;
#else // Non-Windows VC++

// SAL compat
#define _Return_type_success_(x)
#define _In_
#define _In_z_
#define _In_opt_
#define _Inout_
#define _Out_
#define _Out_opt_
#define _In_reads_(x)
#define _Pre_maybenull_
#define _Pre_writable_byte_size_(byteLength)
#define _Outptr_result_buffer_(byteLength)
#define _Outptr_result_bytebuffer_(byteLength)
#define _Outptr_result_maybenull_
#define _Outptr_result_z_
#define _Ret_maybenull_
#define _Out_writes_(size)
#define _Out_writes_to_opt_(byteLength, byteLength2)

// Header macros
#ifdef __i386___
#define CHAKRA_CALLBACK __attribute__((cdecl))
#else // non-32 bit x86 doesn't have cdecl support
#define CHAKRA_CALLBACK
#endif // __i386__

#ifndef _WIN32
#define SET_API_VISIBILITY __attribute__((visibility("default")))
#else
#define SET_API_VISIBILITY
#endif

#ifdef __cplusplus
#define CHAKRA_API extern "C" SET_API_VISIBILITY JsErrorCode
#else
#define CHAKRA_API extern     SET_API_VISIBILITY JsErrorCode
#include <stdbool.h>
#endif

#include <stddef.h>  // for size_t
#include <stdint.h>  // for uintptr_t
typedef uintptr_t ChakraCookie;
typedef unsigned char* ChakraBytePtr;

// xplat-todo: try reduce usage of following types
#if !defined(__MSTYPES_DEFINED)
typedef uint32_t UINT32;
typedef int64_t INT64;
typedef void* HANDLE;
typedef unsigned char BYTE;
typedef BYTE byte;
typedef UINT32 DWORD;
typedef unsigned short WCHAR;
#endif

#endif //  defined(_WIN32) && defined(_MSC_VER)

#if (defined(_MSC_VER) && _MSC_VER <= 1900) || (!defined(_MSC_VER) && __cplusplus <= 199711L) // !C++11
typedef unsigned short uint16_t;
<<<<<<< HEAD
=======
#else
#include <stdint.h>
>>>>>>> 84bd6f3c
#endif

    /// <summary>
    ///     An error code returned from a Chakra hosting API.
    /// </summary>
    typedef _Return_type_success_(return == 0) enum _JsErrorCode
    {
        /// <summary>
        ///     Success error code.
        /// </summary>
        JsNoError = 0,

        /// <summary>
        ///     Category of errors that relates to incorrect usage of the API itself.
        /// </summary>
        JsErrorCategoryUsage = 0x10000,
        /// <summary>
        ///     An argument to a hosting API was invalid.
        /// </summary>
        JsErrorInvalidArgument,
        /// <summary>
        ///     An argument to a hosting API was null in a context where null is not allowed.
        /// </summary>
        JsErrorNullArgument,
        /// <summary>
        ///     The hosting API requires that a context be current, but there is no current context.
        /// </summary>
        JsErrorNoCurrentContext,
        /// <summary>
        ///     The engine is in an exception state and no APIs can be called until the exception is
        ///     cleared.
        /// </summary>
        JsErrorInExceptionState,
        /// <summary>
        ///     A hosting API is not yet implemented.
        /// </summary>
        JsErrorNotImplemented,
        /// <summary>
        ///     A hosting API was called on the wrong thread.
        /// </summary>
        JsErrorWrongThread,
        /// <summary>
        ///     A runtime that is still in use cannot be disposed.
        /// </summary>
        JsErrorRuntimeInUse,
        /// <summary>
        ///     A bad serialized script was used, or the serialized script was serialized by a
        ///     different version of the Chakra engine.
        /// </summary>
        JsErrorBadSerializedScript,
        /// <summary>
        ///     The runtime is in a disabled state.
        /// </summary>
        JsErrorInDisabledState,
        /// <summary>
        ///     Runtime does not support reliable script interruption.
        /// </summary>
        JsErrorCannotDisableExecution,
        /// <summary>
        ///     A heap enumeration is currently underway in the script context.
        /// </summary>
        JsErrorHeapEnumInProgress,
        /// <summary>
        ///     A hosting API that operates on object values was called with a non-object value.
        /// </summary>
        JsErrorArgumentNotObject,
        /// <summary>
        ///     A script context is in the middle of a profile callback.
        /// </summary>
        JsErrorInProfileCallback,
        /// <summary>
        ///     A thread service callback is currently underway.
        /// </summary>
        JsErrorInThreadServiceCallback,
        /// <summary>
        ///     Scripts cannot be serialized in debug contexts.
        /// </summary>
        JsErrorCannotSerializeDebugScript,
        /// <summary>
        ///     The context cannot be put into a debug state because it is already in a debug state.
        /// </summary>
        JsErrorAlreadyDebuggingContext,
        /// <summary>
        ///     The context cannot start profiling because it is already profiling.
        /// </summary>
        JsErrorAlreadyProfilingContext,
        /// <summary>
        ///     Idle notification given when the host did not enable idle processing.
        /// </summary>
        JsErrorIdleNotEnabled,
        /// <summary>
        ///     The context did not accept the enqueue callback.
        /// </summary>
        JsCannotSetProjectionEnqueueCallback,
        /// <summary>
        ///     Failed to start projection.
        /// </summary>
        JsErrorCannotStartProjection,
        /// <summary>
        ///     The operation is not supported in an object before collect callback.
        /// </summary>
        JsErrorInObjectBeforeCollectCallback,
        /// <summary>
        ///     Object cannot be unwrapped to IInspectable pointer.
        /// </summary>
        JsErrorObjectNotInspectable,
        /// <summary>
        ///     A hosting API that operates on symbol property ids but was called with a non-symbol property id.
        ///     The error code is returned by JsGetSymbolFromPropertyId if the function is called with non-symbol property id.
        /// </summary>
        JsErrorPropertyNotSymbol,
        /// <summary>
        ///     A hosting API that operates on string property ids but was called with a non-string property id.
        ///     The error code is returned by existing JsGetPropertyNamefromId if the function is called with non-string property id.
        /// </summary>
        JsErrorPropertyNotString,
        /// <summary>
        ///     Module evaluation is called in wrong context.
        /// </summary>
        JsErrorInvalidContext,
        /// <summary>
        ///     Module evaluation is called in wrong context.
        /// </summary>
        JsInvalidModuleHostInfoKind,
        /// <summary>
        ///     Module was parsed already when JsParseModuleSource is called.
        /// </summary>
        JsErrorModuleParsed,
        /// <summary>
<<<<<<< HEAD
=======
        ///     Argument passed to JsCreateWeakReference is a primitive that is not managed by the GC.
        ///     No weak reference is required, the value will never be collected.
        /// </summary>
        JsNoWeakRefRequired,
        /// <summary>
        ///     The <c>Promise</c> object is still in the pending state.
        /// </summary>
        JsErrorPromisePending,
        /// <summary>
        ///     Module was not yet evaluated when JsGetModuleNamespace was called.
        /// </summary>
        JsErrorModuleNotEvaluated,
        /// <summary>
>>>>>>> 84bd6f3c
        ///     Category of errors that relates to errors occurring within the engine itself.
        /// </summary>
        JsErrorCategoryEngine = 0x20000,
        /// <summary>
        ///     The Chakra engine has run out of memory.
        /// </summary>
        JsErrorOutOfMemory,
        /// <summary>
        ///     The Chakra engine failed to set the Floating Point Unit state.
        /// </summary>
        JsErrorBadFPUState,

        /// <summary>
        ///     Category of errors that relates to errors in a script.
        /// </summary>
        JsErrorCategoryScript = 0x30000,
        /// <summary>
        ///     A JavaScript exception occurred while running a script.
        /// </summary>
        JsErrorScriptException,
        /// <summary>
        ///     JavaScript failed to compile.
        /// </summary>
        JsErrorScriptCompile,
        /// <summary>
        ///     A script was terminated due to a request to suspend a runtime.
        /// </summary>
        JsErrorScriptTerminated,
        /// <summary>
        ///     A script was terminated because it tried to use <c>eval</c> or <c>function</c> and eval
        ///     was disabled.
        /// </summary>
        JsErrorScriptEvalDisabled,

        /// <summary>
        ///     Category of errors that are fatal and signify failure of the engine.
        /// </summary>
        JsErrorCategoryFatal = 0x40000,
        /// <summary>
        ///     A fatal error in the engine has occurred.
        /// </summary>
        JsErrorFatal,
        /// <summary>
        ///     A hosting API was called with object created on different javascript runtime.
        /// </summary>
        JsErrorWrongRuntime,

        /// <summary>
        ///     Category of errors that are related to failures during diagnostic operations.
        /// </summary>
        JsErrorCategoryDiagError = 0x50000,
        /// <summary>
        ///     The object for which the debugging API was called was not found
        /// </summary>
        JsErrorDiagAlreadyInDebugMode,
        /// <summary>
        ///     The debugging API can only be called when VM is in debug mode
        /// </summary>
        JsErrorDiagNotInDebugMode,
        /// <summary>
        ///     The debugging API can only be called when VM is at a break
        /// </summary>
        JsErrorDiagNotAtBreak,
        /// <summary>
        ///     Debugging API was called with an invalid handle.
        /// </summary>
        JsErrorDiagInvalidHandle,
        /// <summary>
        ///     The object for which the debugging API was called was not found
        /// </summary>
        JsErrorDiagObjectNotFound,
        /// <summary>
        ///     VM was unable to perform the request action
        /// </summary>
        JsErrorDiagUnableToPerformAction,
    } JsErrorCode;

    /// <summary>
    ///     A handle to a Chakra runtime.
    /// </summary>
    /// <remarks>
    ///     <para>
    ///     Each Chakra runtime has its own independent execution engine, JIT compiler, and garbage
    ///     collected heap. As such, each runtime is completely isolated from other runtimes.
    ///     </para>
    ///     <para>
    ///     Runtimes can be used on any thread, but only one thread can call into a runtime at any
    ///     time.
    ///     </para>
    ///     <para>
    ///     NOTE: A <c>JsRuntimeHandle</c>, unlike other object references in the Chakra hosting API,
    ///     is not garbage collected since it contains the garbage collected heap itself. A runtime
    ///     will continue to exist until <c>JsDisposeRuntime</c> is called.
    ///     </para>
    /// </remarks>
    typedef void *JsRuntimeHandle;

    /// <summary>
    ///     An invalid runtime handle.
    /// </summary>
#ifdef __cplusplus
    const JsRuntimeHandle JS_INVALID_RUNTIME_HANDLE = 0;
#else
    #define JS_INVALID_RUNTIME_HANDLE (JsRuntimeHandle)0
#endif

    /// <summary>
    ///     A reference to an object owned by the Chakra garbage collector.
    /// </summary>
    /// <remarks>
    ///     A Chakra runtime will automatically track <c>JsRef</c> references as long as they are
    ///     stored in local variables or in parameters (i.e. on the stack). Storing a <c>JsRef</c>
    ///     somewhere other than on the stack requires calling <c>JsAddRef</c> and <c>JsRelease</c> to
    ///     manage the lifetime of the object, otherwise the garbage collector may free the object
    ///     while it is still in use.
    /// </remarks>
    typedef void *JsRef;

    /// <summary>
    ///     An invalid reference.
    /// </summary>
#ifdef __cplusplus
    const JsRef JS_INVALID_REFERENCE = 0;
#else
    #define JS_INVALID_REFERENCE (JsRef)0
#endif

    /// <summary>
    ///     A reference to a script context.
    /// </summary>
    /// <remarks>
    ///     <para>
    ///     Each script context contains its own global object, distinct from the global object in
    ///     other script contexts.
    ///     </para>
    ///     <para>
    ///     Many Chakra hosting APIs require an "active" script context, which can be set using
    ///     <c>JsSetCurrentContext</c>. Chakra hosting APIs that require a current context to be set
    ///     will note that explicitly in their documentation.
    ///     </para>
    /// </remarks>
    typedef JsRef JsContextRef;

    /// <summary>
    ///     A reference to a JavaScript value.
    /// </summary>
    /// <remarks>
    ///     A JavaScript value is one of the following types of values: undefined, null, Boolean,
    ///     string, number, or object.
    /// </remarks>
    typedef JsRef JsValueRef;

    /// <summary>
    ///     A cookie that identifies a script for debugging purposes.
    /// </summary>
    typedef ChakraCookie JsSourceContext;

    /// <summary>
    ///     An empty source context.
    /// </summary>
#ifdef __cplusplus
    const JsSourceContext JS_SOURCE_CONTEXT_NONE = (JsSourceContext)-1;
#else
    #define JS_SOURCE_CONTEXT_NONE (JsSourceContext)-1
#endif

    /// <summary>
    ///     A property identifier.
    /// </summary>
    /// <remarks>
    ///     Property identifiers are used to refer to properties of JavaScript objects instead of using
    ///     strings.
    /// </remarks>
    typedef JsRef JsPropertyIdRef;

    /// <summary>
    ///     Attributes of a runtime.
    /// </summary>
    typedef enum _JsRuntimeAttributes
    {
        /// <summary>
        ///     No special attributes.
        /// </summary>
        JsRuntimeAttributeNone = 0x00000000,
        /// <summary>
        ///     The runtime will not do any work (such as garbage collection) on background threads.
        /// </summary>
        JsRuntimeAttributeDisableBackgroundWork = 0x00000001,
        /// <summary>
        ///     The runtime should support reliable script interruption. This increases the number of
        ///     places where the runtime will check for a script interrupt request at the cost of a
        ///     small amount of runtime performance.
        /// </summary>
        JsRuntimeAttributeAllowScriptInterrupt = 0x00000002,
        /// <summary>
        ///     Host will call <c>JsIdle</c>, so enable idle processing. Otherwise, the runtime will
        ///     manage memory slightly more aggressively.
        /// </summary>
        JsRuntimeAttributeEnableIdleProcessing = 0x00000004,
        /// <summary>
        ///     Runtime will not generate native code.
        /// </summary>
        JsRuntimeAttributeDisableNativeCodeGeneration = 0x00000008,
        /// <summary>
        ///     Using <c>eval</c> or <c>function</c> constructor will throw an exception.
        /// </summary>
        JsRuntimeAttributeDisableEval = 0x00000010,
        /// <summary>
        ///     Runtime will enable all experimental features.
        /// </summary>
        JsRuntimeAttributeEnableExperimentalFeatures = 0x00000020,
        /// <summary>
        ///     Calling <c>JsSetException</c> will also dispatch the exception to the script debugger
        ///     (if any) giving the debugger a chance to break on the exception.
        /// </summary>
        JsRuntimeAttributeDispatchSetExceptionsToDebugger = 0x00000040,
        /// <summary>
        ///     Disable Failfast fatal error on OOM
        /// </summary>
        JsRuntimeAttributeDisableFatalOnOOM = 0x00000080,
        /// <summary>
        ///     Runtime will not allocate executable code pages
        ///     This also implies that Native Code generation will be turned off
        ///     Note that this will break JavaScript stack decoding in tools
        //      like WPA since they rely on allocation of unique thunks to
        //      interpret each function and allocation of those thunks will be
        //      disabled as well
        /// </summary>
        JsRuntimeAttributeDisableExecutablePageAllocation = 0x00000100,

    } JsRuntimeAttributes;

    /// <summary>
    ///     The type of a typed JavaScript array.
    /// </summary>
    typedef enum _JsTypedArrayType
    {
        /// <summary>
        ///     An int8 array.
        /// </summary>
        JsArrayTypeInt8,
        /// <summary>
        ///     An uint8 array.
        /// </summary>
        JsArrayTypeUint8,
        /// <summary>
        ///     An uint8 clamped array.
        /// </summary>
        JsArrayTypeUint8Clamped,
        /// <summary>
        ///     An int16 array.
        /// </summary>
        JsArrayTypeInt16,
        /// <summary>
        ///     An uint16 array.
        /// </summary>
        JsArrayTypeUint16,
        /// <summary>
        ///     An int32 array.
        /// </summary>
        JsArrayTypeInt32,
        /// <summary>
        ///     An uint32 array.
        /// </summary>
        JsArrayTypeUint32,
        /// <summary>
        ///     A float32 array.
        /// </summary>
        JsArrayTypeFloat32,
        /// <summary>
        ///     A float64 array.
        /// </summary>
        JsArrayTypeFloat64
    } JsTypedArrayType;

    /// <summary>
    ///     Allocation callback event type.
    /// </summary>
    typedef enum _JsMemoryEventType
    {
        /// <summary>
        ///     Indicates a request for memory allocation.
        /// </summary>
        JsMemoryAllocate = 0,
        /// <summary>
        ///     Indicates a memory freeing event.
        /// </summary>
        JsMemoryFree = 1,
        /// <summary>
        ///     Indicates a failed allocation event.
        /// </summary>
        JsMemoryFailure = 2
    } JsMemoryEventType;

    /// <summary>
    ///     Attribute mask for JsParseScriptWithAttributes
    /// </summary>
    typedef enum _JsParseScriptAttributes {
        /// <summary>
        ///     Default attribute
        /// </summary>
        JsParseScriptAttributeNone = 0x0,
        /// <summary>
        ///     Specified script is internal and non-user code. Hidden from debugger
        /// </summary>
        JsParseScriptAttributeLibraryCode = 0x1,
        /// <summary>
        ///     ChakraCore assumes ExternalArrayBuffer is Utf8 by default.
        ///     This one needs to be set for Utf16
        /// </summary>
        JsParseScriptAttributeArrayBufferIsUtf16Encoded = 0x2,
    } JsParseScriptAttributes;

    /// <summary>
    ///     Type enumeration of a JavaScript property
    /// </summary>
    typedef enum _JsPropertyIdType {
        /// <summary>
        ///     Type enumeration of a JavaScript string property
        /// </summary>
        JsPropertyIdTypeString,
        /// <summary>
        ///     Type enumeration of a JavaScript symbol property
        /// </summary>
        JsPropertyIdTypeSymbol
    } JsPropertyIdType;

    /// <summary>
    ///     The JavaScript type of a JsValueRef.
    /// </summary>
    typedef enum _JsValueType
    {
        /// <summary>
        ///     The value is the <c>undefined</c> value.
        /// </summary>
        JsUndefined = 0,
        /// <summary>
        ///     The value is the <c>null</c> value.
        /// </summary>
        JsNull = 1,
        /// <summary>
        ///     The value is a JavaScript number value.
        /// </summary>
        JsNumber = 2,
        /// <summary>
        ///     The value is a JavaScript string value.
        /// </summary>
        JsString = 3,
        /// <summary>
        ///     The value is a JavaScript Boolean value.
        /// </summary>
        JsBoolean = 4,
        /// <summary>
        ///     The value is a JavaScript object value.
        /// </summary>
        JsObject = 5,
        /// <summary>
        ///     The value is a JavaScript function object value.
        /// </summary>
        JsFunction = 6,
        /// <summary>
        ///     The value is a JavaScript error object value.
        /// </summary>
        JsError = 7,
        /// <summary>
        ///     The value is a JavaScript array object value.
        /// </summary>
        JsArray = 8,
        /// <summary>
        ///     The value is a JavaScript symbol value.
        /// </summary>
        JsSymbol = 9,
        /// <summary>
        ///     The value is a JavaScript ArrayBuffer object value.
        /// </summary>
        JsArrayBuffer = 10,
        /// <summary>
        ///     The value is a JavaScript typed array object value.
        /// </summary>
        JsTypedArray = 11,
        /// <summary>
        ///     The value is a JavaScript DataView object value.
        /// </summary>
        JsDataView = 12,
    } JsValueType;

    /// <summary>
    ///     User implemented callback routine for memory allocation events
    /// </summary>
    /// <remarks>
    ///     Use <c>JsSetRuntimeMemoryAllocationCallback</c> to register this callback.
    /// </remarks>
    /// <param name="callbackState">
    ///     The state passed to <c>JsSetRuntimeMemoryAllocationCallback</c>.
    /// </param>
    /// <param name="allocationEvent">The type of type allocation event.</param>
    /// <param name="allocationSize">The size of the allocation.</param>
    /// <returns>
    ///     For the <c>JsMemoryAllocate</c> event, returning <c>true</c> allows the runtime to continue
    ///     with the allocation. Returning false indicates the allocation request is rejected. The
    ///     return value is ignored for other allocation events.
    /// </returns>
    typedef bool (CHAKRA_CALLBACK * JsMemoryAllocationCallback)(_In_opt_ void *callbackState, _In_ JsMemoryEventType allocationEvent, _In_ size_t allocationSize);

    /// <summary>
    ///     A callback called before collection.
    /// </summary>
    /// <remarks>
    ///     Use <c>JsSetBeforeCollectCallback</c> to register this callback.
    /// </remarks>
    /// <param name="callbackState">The state passed to <c>JsSetBeforeCollectCallback</c>.</param>
    typedef void (CHAKRA_CALLBACK *JsBeforeCollectCallback)(_In_opt_ void *callbackState);

    /// <summary>
    ///     A callback called before collecting an object.
    /// </summary>
    /// <remarks>
    ///     Use <c>JsSetObjectBeforeCollectCallback</c> to register this callback.
    /// </remarks>
    /// <param name="ref">The object to be collected.</param>
    /// <param name="callbackState">The state passed to <c>JsSetObjectBeforeCollectCallback</c>.</param>
    typedef void (CHAKRA_CALLBACK *JsObjectBeforeCollectCallback)(_In_ JsRef ref, _In_opt_ void *callbackState);

    /// <summary>
    ///     A background work item callback.
    /// </summary>
    /// <remarks>
    ///     This is passed to the host's thread service (if provided) to allow the host to
    ///     invoke the work item callback on the background thread of its choice.
    /// </remarks>
    /// <param name="callbackState">Data argument passed to the thread service.</param>
    typedef void (CHAKRA_CALLBACK *JsBackgroundWorkItemCallback)(_In_opt_ void *callbackState);

    /// <summary>
    ///     A thread service callback.
    /// </summary>
    /// <remarks>
    ///     The host can specify a background thread service when calling <c>JsCreateRuntime</c>. If
    ///     specified, then background work items will be passed to the host using this callback. The
    ///     host is expected to either begin executing the background work item immediately and return
    ///     true or return false and the runtime will handle the work item in-thread.
    /// </remarks>
    /// <param name="callback">The callback for the background work item.</param>
    /// <param name="callbackState">The data argument to be passed to the callback.</param>
    typedef bool (CHAKRA_CALLBACK *JsThreadServiceCallback)(_In_ JsBackgroundWorkItemCallback callback, _In_opt_ void *callbackState);

    /// <summary>
    ///     Called by the runtime when it is finished with all resources related to the script execution.
    ///     The caller should free the source if loaded, the byte code, and the context at this time.
    /// </summary>
    /// <param name="sourceContext">The context passed to Js[Parse|Run]SerializedScriptWithCallback</param>
    typedef void (CHAKRA_CALLBACK * JsSerializedScriptUnloadCallback)(_In_ JsSourceContext sourceContext);

    /// <summary>
    ///     A finalizer callback.
    /// </summary>
    /// <param name="data">
    ///     The external data that was passed in when creating the object being finalized.
    /// </param>
    typedef void (CHAKRA_CALLBACK *JsFinalizeCallback)(_In_opt_ void *data);

    /// <summary>
    ///     A function callback.
    /// </summary>
    /// <param name="callee">
    ///     A function object that represents the function being invoked.
    /// </param>
    /// <param name="isConstructCall">Indicates whether this is a regular call or a 'new' call.</param>
    /// <param name="arguments">The arguments to the call.</param>
    /// <param name="argumentCount">The number of arguments.</param>
    /// <param name="callbackState">
    ///     The state passed to <c>JsCreateFunction</c>.
    /// </param>
    /// <returns>The result of the call, if any.</returns>
    typedef _Ret_maybenull_ JsValueRef(CHAKRA_CALLBACK * JsNativeFunction)(_In_ JsValueRef callee, _In_ bool isConstructCall, _In_ JsValueRef *arguments, _In_ unsigned short argumentCount, _In_opt_ void *callbackState);

    /// <summary>
    ///     A promise continuation callback.
    /// </summary>
    /// <remarks>
    ///     The host can specify a promise continuation callback in <c>JsSetPromiseContinuationCallback</c>. If
    ///     a script creates a task to be run later, then the promise continuation callback will be called with
    ///     the task and the task should be put in a FIFO queue, to be run when the current script is
    ///     done executing.
    /// </remarks>
    /// <param name="task">The task, represented as a JavaScript function.</param>
    /// <param name="callbackState">The data argument to be passed to the callback.</param>
    typedef void (CHAKRA_CALLBACK *JsPromiseContinuationCallback)(_In_ JsValueRef task, _In_opt_ void *callbackState);

    /// <summary>
    ///     Creates a new runtime.
    /// </summary>
    /// <param name="attributes">The attributes of the runtime to be created.</param>
    /// <param name="threadService">The thread service for the runtime. Can be null.</param>
    /// <param name="runtime">The runtime created.</param>
    /// <remarks>In the edge-mode binary, chakra.dll, this function lacks the <c>runtimeVersion</c>
    /// parameter (compare to jsrt9.h).</remarks>
    /// <returns>
    ///     The code <c>JsNoError</c> if the operation succeeded, a failure code otherwise.
    /// </returns>
    CHAKRA_API
        JsCreateRuntime(
            _In_ JsRuntimeAttributes attributes,
            _In_opt_ JsThreadServiceCallback threadService,
            _Out_ JsRuntimeHandle *runtime);

    /// <summary>
    ///     Performs a full garbage collection.
    /// </summary>
    /// <param name="runtime">The runtime in which the garbage collection will be performed.</param>
    /// <returns>
    ///     The code <c>JsNoError</c> if the operation succeeded, a failure code otherwise.
    /// </returns>
    CHAKRA_API
        JsCollectGarbage(
            _In_ JsRuntimeHandle runtime);

    /// <summary>
    ///     Disposes a runtime.
    /// </summary>
    /// <remarks>
    ///     Once a runtime has been disposed, all resources owned by it are invalid and cannot be used.
    ///     If the runtime is active (i.e. it is set to be current on a particular thread), it cannot
    ///     be disposed.
    /// </remarks>
    /// <param name="runtime">The runtime to dispose.</param>
    /// <returns>
    ///     The code <c>JsNoError</c> if the operation succeeded, a failure code otherwise.
    /// </returns>
    CHAKRA_API
        JsDisposeRuntime(
            _In_ JsRuntimeHandle runtime);

    /// <summary>
    ///     Gets the current memory usage for a runtime.
    /// </summary>
    /// <remarks>
    ///     Memory usage can be always be retrieved, regardless of whether or not the runtime is active
    ///     on another thread.
    /// </remarks>
    /// <param name="runtime">The runtime whose memory usage is to be retrieved.</param>
    /// <param name="memoryUsage">The runtime's current memory usage, in bytes.</param>
    /// <returns>
    ///     The code <c>JsNoError</c> if the operation succeeded, a failure code otherwise.
    /// </returns>
    CHAKRA_API
        JsGetRuntimeMemoryUsage(
            _In_ JsRuntimeHandle runtime,
            _Out_ size_t *memoryUsage);

    /// <summary>
    ///     Gets the current memory limit for a runtime.
    /// </summary>
    /// <remarks>
    ///     The memory limit of a runtime can be always be retrieved, regardless of whether or not the
    ///     runtime is active on another thread.
    /// </remarks>
    /// <param name="runtime">The runtime whose memory limit is to be retrieved.</param>
    /// <param name="memoryLimit">
    ///     The runtime's current memory limit, in bytes, or -1 if no limit has been set.
    /// </param>
    /// <returns>
    ///     The code <c>JsNoError</c> if the operation succeeded, a failure code otherwise.
    /// </returns>
    CHAKRA_API
        JsGetRuntimeMemoryLimit(
            _In_ JsRuntimeHandle runtime,
            _Out_ size_t *memoryLimit);

    /// <summary>
    ///     Sets the current memory limit for a runtime.
    /// </summary>
    /// <remarks>
    ///     <para>
    ///     A memory limit will cause any operation which exceeds the limit to fail with an "out of
    ///     memory" error. Setting a runtime's memory limit to -1 means that the runtime has no memory
    ///     limit. New runtimes  default to having no memory limit. If the new memory limit exceeds
    ///     current usage, the call will succeed and any future allocations in this runtime will fail
    ///     until the runtime's memory usage drops below the limit.
    ///     </para>
    ///     <para>
    ///     A runtime's memory limit can be always be set, regardless of whether or not the runtime is
    ///     active on another thread.
    ///     </para>
    /// </remarks>
    /// <param name="runtime">The runtime whose memory limit is to be set.</param>
    /// <param name="memoryLimit">
    ///     The new runtime memory limit, in bytes, or -1 for no memory limit.
    /// </param>
    /// <returns>
    ///     The code <c>JsNoError</c> if the operation succeeded, a failure code otherwise.
    /// </returns>
    CHAKRA_API
        JsSetRuntimeMemoryLimit(
            _In_ JsRuntimeHandle runtime,
            _In_ size_t memoryLimit);

    /// <summary>
    ///     Sets a memory allocation callback for specified runtime
    /// </summary>
    /// <remarks>
    ///     <para>
    ///     Registering a memory allocation callback will cause the runtime to call back to the host
    ///     whenever it acquires memory from, or releases memory to, the OS. The callback routine is
    ///     called before the runtime memory manager allocates a block of memory. The allocation will
    ///     be rejected if the callback returns false. The runtime memory manager will also invoke the
    ///     callback routine after freeing a block of memory, as well as after allocation failures.
    ///     </para>
    ///     <para>
    ///     The callback is invoked on the current runtime execution thread, therefore execution is
    ///     blocked until the callback completes.
    ///     </para>
    ///     <para>
    ///     The return value of the callback is not stored; previously rejected allocations will not
    ///     prevent the runtime from invoking the callback again later for new memory allocations.
    ///     </para>
    /// </remarks>
    /// <param name="runtime">The runtime for which to register the allocation callback.</param>
    /// <param name="callbackState">
    ///     User provided state that will be passed back to the callback.
    /// </param>
    /// <param name="allocationCallback">
    ///     Memory allocation callback to be called for memory allocation events.
    /// </param>
    /// <returns>
    ///     The code <c>JsNoError</c> if the operation succeeded, a failure code otherwise.
    /// </returns>
    CHAKRA_API
        JsSetRuntimeMemoryAllocationCallback(
            _In_ JsRuntimeHandle runtime,
            _In_opt_ void *callbackState,
            _In_ JsMemoryAllocationCallback allocationCallback);

    /// <summary>
    ///     Sets a callback function that is called by the runtime before garbage collection.
    /// </summary>
    /// <remarks>
    ///     <para>
    ///     The callback is invoked on the current runtime execution thread, therefore execution is
    ///     blocked until the callback completes.
    ///     </para>
    ///     <para>
    ///     The callback can be used by hosts to prepare for garbage collection. For example, by
    ///     releasing unnecessary references on Chakra objects.
    ///     </para>
    /// </remarks>
    /// <param name="runtime">The runtime for which to register the allocation callback.</param>
    /// <param name="callbackState">
    ///     User provided state that will be passed back to the callback.
    /// </param>
    /// <param name="beforeCollectCallback">The callback function being set.</param>
    /// <returns>
    ///     The code <c>JsNoError</c> if the operation succeeded, a failure code otherwise.
    /// </returns>
    CHAKRA_API
        JsSetRuntimeBeforeCollectCallback(
            _In_ JsRuntimeHandle runtime,
            _In_opt_ void *callbackState,
            _In_ JsBeforeCollectCallback beforeCollectCallback);

    /// <summary>
    ///     Adds a reference to a garbage collected object.
    /// </summary>
    /// <remarks>
    ///     This only needs to be called on <c>JsRef</c> handles that are not going to be stored
    ///     somewhere on the stack. Calling <c>JsAddRef</c> ensures that the object the <c>JsRef</c>
    ///     refers to will not be freed until <c>JsRelease</c> is called.
    /// </remarks>
    /// <param name="ref">The object to add a reference to.</param>
    /// <param name="count">The object's new reference count (can pass in null).</param>
    /// <returns>
    ///     The code <c>JsNoError</c> if the operation succeeded, a failure code otherwise.
    /// </returns>
    CHAKRA_API
        JsAddRef(
            _In_ JsRef ref,
            _Out_opt_ unsigned int *count);

    /// <summary>
    ///     Releases a reference to a garbage collected object.
    /// </summary>
    /// <remarks>
    ///     Removes a reference to a <c>JsRef</c> handle that was created by <c>JsAddRef</c>.
    /// </remarks>
    /// <param name="ref">The object to add a reference to.</param>
    /// <param name="count">The object's new reference count (can pass in null).</param>
    /// <returns>
    ///     The code <c>JsNoError</c> if the operation succeeded, a failure code otherwise.
    /// </returns>
    CHAKRA_API
        JsRelease(
            _In_ JsRef ref,
            _Out_opt_ unsigned int *count);

    /// <summary>
    ///     Sets a callback function that is called by the runtime before garbage collection of
    ///     an object.
    /// </summary>
    /// <remarks>
    ///     <para>
    ///     The callback is invoked on the current runtime execution thread, therefore execution is
    ///     blocked until the callback completes.
    ///     </para>
    /// </remarks>
    /// <param name="ref">The object for which to register the callback.</param>
    /// <param name="callbackState">
    ///     User provided state that will be passed back to the callback.
    /// </param>
    /// <param name="objectBeforeCollectCallback">The callback function being set. Use null to clear
    ///     previously registered callback.</param>
    /// <returns>
    ///     The code <c>JsNoError</c> if the operation succeeded, a failure code otherwise.
    /// </returns>
    CHAKRA_API
        JsSetObjectBeforeCollectCallback(
            _In_ JsRef ref,
            _In_opt_ void *callbackState,
            _In_ JsObjectBeforeCollectCallback objectBeforeCollectCallback);

    /// <summary>
    ///     Creates a script context for running scripts.
    /// </summary>
    /// <remarks>
    ///     Each script context has its own global object that is isolated from all other script
    ///     contexts.
    /// </remarks>
    /// <param name="runtime">The runtime the script context is being created in.</param>
    /// <param name="newContext">The created script context.</param>
    /// <returns>
    ///     The code <c>JsNoError</c> if the operation succeeded, a failure code otherwise.
    /// </returns>
    CHAKRA_API
        JsCreateContext(
            _In_ JsRuntimeHandle runtime,
            _Out_ JsContextRef *newContext);

    /// <summary>
    ///     Gets the current script context on the thread.
    /// </summary>
    /// <param name="currentContext">
    ///     The current script context on the thread, null if there is no current script context.
    /// </param>
    /// <returns>
    ///     The code <c>JsNoError</c> if the operation succeeded, a failure code otherwise.
    /// </returns>
    CHAKRA_API
        JsGetCurrentContext(
            _Out_ JsContextRef *currentContext);

    /// <summary>
    ///     Sets the current script context on the thread.
    /// </summary>
    /// <param name="context">The script context to make current.</param>
    /// <returns>
    ///     The code <c>JsNoError</c> if the operation succeeded, a failure code otherwise.
    /// </returns>
    CHAKRA_API
        JsSetCurrentContext(
            _In_ JsContextRef context);

    /// <summary>
    ///     Gets the script context that the object belongs to.
    /// </summary>
    /// <param name="object">The object to get the context from.</param>
    /// <param name="context">The context the object belongs to.</param>
    /// <returns>
    ///     The code <c>JsNoError</c> if the operation succeeded, a failure code otherwise.
    /// </returns>
    CHAKRA_API
        JsGetContextOfObject(
            _In_ JsValueRef object,
            _Out_ JsContextRef *context);

    /// <summary>
    ///     Gets the internal data set on JsrtContext.
    /// </summary>
    /// <param name="context">The context to get the data from.</param>
    /// <param name="data">The pointer to the data where data will be returned.</param>
    /// <returns>
    ///     The code <c>JsNoError</c> if the operation succeeded, a failure code otherwise.
    /// </returns>
    CHAKRA_API
        JsGetContextData(
            _In_ JsContextRef context,
            _Out_ void **data);

    /// <summary>
    ///     Sets the internal data of JsrtContext.
    /// </summary>
    /// <param name="context">The context to set the data to.</param>
    /// <param name="data">The pointer to the data to be set.</param>
    /// <returns>
    ///     The code <c>JsNoError</c> if the operation succeeded, a failure code otherwise.
    /// </returns>
    CHAKRA_API
        JsSetContextData(
            _In_ JsContextRef context,
            _In_ void *data);

    /// <summary>
    ///     Gets the runtime that the context belongs to.
    /// </summary>
    /// <param name="context">The context to get the runtime from.</param>
    /// <param name="runtime">The runtime the context belongs to.</param>
    /// <returns>
    ///     The code <c>JsNoError</c> if the operation succeeded, a failure code otherwise.
    /// </returns>
    CHAKRA_API
        JsGetRuntime(
            _In_ JsContextRef context,
            _Out_ JsRuntimeHandle *runtime);

    /// <summary>
    ///     Tells the runtime to do any idle processing it need to do.
    /// </summary>
    /// <remarks>
    ///     <para>
    ///     If idle processing has been enabled for the current runtime, calling <c>JsIdle</c> will
    ///     inform the current runtime that the host is idle and that the runtime can perform
    ///     memory cleanup tasks.
    ///     </para>
    ///     <para>
    ///     <c>JsIdle</c> can also return the number of system ticks until there will be more idle work
    ///     for the runtime to do. Calling <c>JsIdle</c> before this number of ticks has passed will do
    ///     no work.
    ///     </para>
    ///     <para>
    ///     Requires an active script context.
    ///     </para>
    /// </remarks>
    /// <param name="nextIdleTick">
    ///     The next system tick when there will be more idle work to do. Can be null. Returns the
    ///     maximum number of ticks if there no upcoming idle work to do.
    /// </param>
    /// <returns>
    ///     The code <c>JsNoError</c> if the operation succeeded, a failure code otherwise.
    /// </returns>
    CHAKRA_API
        JsIdle(
            _Out_opt_ unsigned int *nextIdleTick);

    /// <summary>
    ///     Gets the symbol associated with the property ID.
    /// </summary>
    /// <remarks>
    ///     <para>
    ///     Requires an active script context.
    ///     </para>
    /// </remarks>
    /// <param name="propertyId">The property ID to get the symbol of.</param>
    /// <param name="symbol">The symbol associated with the property ID.</param>
    /// <returns>
    ///     The code <c>JsNoError</c> if the operation succeeded, a failure code otherwise.
    /// </returns>
    CHAKRA_API
        JsGetSymbolFromPropertyId(
            _In_ JsPropertyIdRef propertyId,
            _Out_ JsValueRef *symbol);

    /// <summary>
    ///     Gets the type of property
    /// </summary>
    /// <remarks>
    ///     <para>
    ///     Requires an active script context.
    ///     </para>
    /// </remarks>
    /// <param name="propertyId">The property ID to get the type of.</param>
    /// <param name="propertyIdType">The JsPropertyIdType of the given property ID</param>
    /// <returns>
    ///     The code <c>JsNoError</c> if the operation succeeded, a failure code otherwise.
    /// </returns>
    CHAKRA_API
        JsGetPropertyIdType(
            _In_ JsPropertyIdRef propertyId,
            _Out_ JsPropertyIdType* propertyIdType);


    /// <summary>
    ///     Gets the property ID associated with the symbol.
    /// </summary>
    /// <remarks>
    ///     <para>
    ///     Property IDs are specific to a context and cannot be used across contexts.
    ///     </para>
    ///     <para>
    ///     Requires an active script context.
    ///     </para>
    /// </remarks>
    /// <param name="symbol">
    ///     The symbol whose property ID is being retrieved.
    /// </param>
    /// <param name="propertyId">The property ID for the given symbol.</param>
    /// <returns>
    ///     The code <c>JsNoError</c> if the operation succeeded, a failure code otherwise.
    /// </returns>
    CHAKRA_API
        JsGetPropertyIdFromSymbol(
            _In_ JsValueRef symbol,
            _Out_ JsPropertyIdRef *propertyId);

    /// <summary>
    ///     Creates a Javascript symbol.
    /// </summary>
    /// <remarks>
    ///     Requires an active script context.
    /// </remarks>
    /// <param name="description">The string description of the symbol. Can be null.</param>
    /// <param name="result">The new symbol.</param>
    /// <returns>
    ///     The code <c>JsNoError</c> if the operation succeeded, a failure code otherwise.
    /// </returns>
    CHAKRA_API
        JsCreateSymbol(
            _In_ JsValueRef description,
            _Out_ JsValueRef *result);

    /// <summary>
    ///     Gets the list of all symbol properties on the object.
    /// </summary>
    /// <remarks>
    ///     Requires an active script context.
    /// </remarks>
    /// <param name="object">The object from which to get the property symbols.</param>
    /// <param name="propertySymbols">An array of property symbols.</param>
    /// <returns>
    ///     The code <c>JsNoError</c> if the operation succeeded, a failure code otherwise.
    /// </returns>
    CHAKRA_API
        JsGetOwnPropertySymbols(
            _In_ JsValueRef object,
            _Out_ JsValueRef *propertySymbols);

    /// <summary>
    ///     Gets the value of <c>undefined</c> in the current script context.
    /// </summary>
    /// <remarks>
    ///     Requires an active script context.
    /// </remarks>
    /// <param name="undefinedValue">The <c>undefined</c> value.</param>
    /// <returns>
    ///     The code <c>JsNoError</c> if the operation succeeded, a failure code otherwise.
    /// </returns>
    CHAKRA_API
        JsGetUndefinedValue(
            _Out_ JsValueRef *undefinedValue);

    /// <summary>
    ///     Gets the value of <c>null</c> in the current script context.
    /// </summary>
    /// <remarks>
    ///     Requires an active script context.
    /// </remarks>
    /// <param name="nullValue">The <c>null</c> value.</param>
    /// <returns>
    ///     The code <c>JsNoError</c> if the operation succeeded, a failure code otherwise.
    /// </returns>
    CHAKRA_API
        JsGetNullValue(
            _Out_ JsValueRef *nullValue);

    /// <summary>
    ///     Gets the value of <c>true</c> in the current script context.
    /// </summary>
    /// <remarks>
    ///     Requires an active script context.
    /// </remarks>
    /// <param name="trueValue">The <c>true</c> value.</param>
    /// <returns>
    ///     The code <c>JsNoError</c> if the operation succeeded, a failure code otherwise.
    /// </returns>
    CHAKRA_API
        JsGetTrueValue(
            _Out_ JsValueRef *trueValue);

    /// <summary>
    ///     Gets the value of <c>false</c> in the current script context.
    /// </summary>
    /// <remarks>
    ///     Requires an active script context.
    /// </remarks>
    /// <param name="falseValue">The <c>false</c> value.</param>
    /// <returns>
    ///     The code <c>JsNoError</c> if the operation succeeded, a failure code otherwise.
    /// </returns>
    CHAKRA_API
        JsGetFalseValue(
            _Out_ JsValueRef *falseValue);

    /// <summary>
    ///     Creates a Boolean value from a <c>bool</c> value.
    /// </summary>
    /// <remarks>
    ///     Requires an active script context.
    /// </remarks>
    /// <param name="value">The value to be converted.</param>
    /// <param name="booleanValue">The converted value.</param>
    /// <returns>
    ///     The code <c>JsNoError</c> if the operation succeeded, a failure code otherwise.
    /// </returns>
    CHAKRA_API
        JsBoolToBoolean(
            _In_ bool value,
            _Out_ JsValueRef *booleanValue);

    /// <summary>
    ///     Retrieves the <c>bool</c> value of a Boolean value.
    /// </summary>
    /// <param name="value">The value to be converted.</param>
    /// <param name="boolValue">The converted value.</param>
    /// <returns>
    ///     The code <c>JsNoError</c> if the operation succeeded, a failure code otherwise.
    /// </returns>
    CHAKRA_API
        JsBooleanToBool(
            _In_ JsValueRef value,
            _Out_ bool *boolValue);

    /// <summary>
    ///     Converts the value to Boolean using standard JavaScript semantics.
    /// </summary>
    /// <remarks>
    ///     Requires an active script context.
    /// </remarks>
    /// <param name="value">The value to be converted.</param>
    /// <param name="booleanValue">The converted value.</param>
    /// <returns>
    ///     The code <c>JsNoError</c> if the operation succeeded, a failure code otherwise.
    /// </returns>
    CHAKRA_API
        JsConvertValueToBoolean(
            _In_ JsValueRef value,
            _Out_ JsValueRef *booleanValue);


    /// <summary>
    ///     Gets the JavaScript type of a JsValueRef.
    /// </summary>
    /// <param name="value">The value whose type is to be returned.</param>
    /// <param name="type">The type of the value.</param>
    /// <returns>
    ///     The code <c>JsNoError</c> if the operation succeeded, a failure code otherwise.
    /// </returns>
    CHAKRA_API
        JsGetValueType(
            _In_ JsValueRef value,
            _Out_ JsValueType *type);

    /// <summary>
    ///     Creates a number value from a <c>double</c> value.
    /// </summary>
    /// <remarks>
    ///     Requires an active script context.
    /// </remarks>
    /// <param name="doubleValue">The <c>double</c> to convert to a number value.</param>
    /// <param name="value">The new number value.</param>
    /// <returns>
    ///     The code <c>JsNoError</c> if the operation succeeded, a failure code otherwise.
    /// </returns>
    CHAKRA_API
        JsDoubleToNumber(
            _In_ double doubleValue,
            _Out_ JsValueRef *value);

    /// <summary>
    ///     Creates a number value from an <c>int</c> value.
    /// </summary>
    /// <remarks>
    ///     Requires an active script context.
    /// </remarks>
    /// <param name="intValue">The <c>int</c> to convert to a number value.</param>
    /// <param name="value">The new number value.</param>
    /// <returns>
    ///     The code <c>JsNoError</c> if the operation succeeded, a failure code otherwise.
    /// </returns>
    CHAKRA_API
        JsIntToNumber(
            _In_ int intValue,
            _Out_ JsValueRef *value);

    /// <summary>
    ///     Retrieves the <c>double</c> value of a number value.
    /// </summary>
    /// <remarks>
    ///     This function retrieves the value of a number value. It will fail with
    ///     <c>JsErrorInvalidArgument</c> if the type of the value is not number.
    /// </remarks>
    /// <param name="value">The number value to convert to a <c>double</c> value.</param>
    /// <param name="doubleValue">The <c>double</c> value.</param>
    /// <returns>
    ///     The code <c>JsNoError</c> if the operation succeeded, a failure code otherwise.
    /// </returns>
    CHAKRA_API
        JsNumberToDouble(
            _In_ JsValueRef value,
            _Out_ double *doubleValue);

    /// <summary>
    ///     Retrieves the <c>int</c> value of a number value.
    /// </summary>
    /// <remarks>
    ///     This function retrieves the value of a number value and converts to an <c>int</c> value.
    ///     It will fail with <c>JsErrorInvalidArgument</c> if the type of the value is not number.
    /// </remarks>
    /// <param name="value">The number value to convert to an <c>int</c> value.</param>
    /// <param name="intValue">The <c>int</c> value.</param>
    /// <returns>
    ///     The code <c>JsNoError</c> if the operation succeeded, a failure code otherwise.
    /// </returns>
    CHAKRA_API
        JsNumberToInt(
            _In_ JsValueRef value,
            _Out_ int *intValue);

    /// <summary>
    ///     Converts the value to number using standard JavaScript semantics.
    /// </summary>
    /// <remarks>
    ///     Requires an active script context.
    /// </remarks>
    /// <param name="value">The value to be converted.</param>
    /// <param name="numberValue">The converted value.</param>
    /// <returns>
    ///     The code <c>JsNoError</c> if the operation succeeded, a failure code otherwise.
    /// </returns>
    CHAKRA_API
        JsConvertValueToNumber(
            _In_ JsValueRef value,
            _Out_ JsValueRef *numberValue);

    /// <summary>
    ///     Gets the length of a string value.
    /// </summary>
    /// <param name="stringValue">The string value to get the length of.</param>
    /// <param name="length">The length of the string.</param>
    /// <returns>
    ///     The code <c>JsNoError</c> if the operation succeeded, a failure code otherwise.
    /// </returns>
    CHAKRA_API
        JsGetStringLength(
            _In_ JsValueRef stringValue,
            _Out_ int *length);

    /// <summary>
    ///     Converts the value to string using standard JavaScript semantics.
    /// </summary>
    /// <remarks>
    ///     Requires an active script context.
    /// </remarks>
    /// <param name="value">The value to be converted.</param>
    /// <param name="stringValue">The converted value.</param>
    /// <returns>
    ///     The code <c>JsNoError</c> if the operation succeeded, a failure code otherwise.
    /// </returns>
    CHAKRA_API
        JsConvertValueToString(
            _In_ JsValueRef value,
            _Out_ JsValueRef *stringValue);

    /// <summary>
    ///     Gets the global object in the current script context.
    /// </summary>
    /// <remarks>
    ///     Requires an active script context.
    /// </remarks>
    /// <param name="globalObject">The global object.</param>
    /// <returns>
    ///     The code <c>JsNoError</c> if the operation succeeded, a failure code otherwise.
    /// </returns>
    CHAKRA_API
        JsGetGlobalObject(
            _Out_ JsValueRef *globalObject);

    /// <summary>
    ///     Creates a new object.
    /// </summary>
    /// <remarks>
    ///     Requires an active script context.
    /// </remarks>
    /// <param name="object">The new object.</param>
    /// <returns>
    ///     The code <c>JsNoError</c> if the operation succeeded, a failure code otherwise.
    /// </returns>
    CHAKRA_API
        JsCreateObject(
            _Out_ JsValueRef *object);

    /// <summary>
    ///     Creates a new object that stores some external data.
    /// </summary>
    /// <remarks>
    ///     Requires an active script context.
    /// </remarks>
    /// <param name="data">External data that the object will represent. May be null.</param>
    /// <param name="finalizeCallback">
    ///     A callback for when the object is finalized. May be null.
    /// </param>
    /// <param name="object">The new object.</param>
    /// <returns>
    ///     The code <c>JsNoError</c> if the operation succeeded, a failure code otherwise.
    /// </returns>
    CHAKRA_API
        JsCreateExternalObject(
            _In_opt_ void *data,
            _In_opt_ JsFinalizeCallback finalizeCallback,
            _Out_ JsValueRef *object);

    /// <summary>
    ///     Converts the value to object using standard JavaScript semantics.
    /// </summary>
    /// <remarks>
    ///     Requires an active script context.
    /// </remarks>
    /// <param name="value">The value to be converted.</param>
    /// <param name="object">The converted value.</param>
    /// <returns>
    ///     The code <c>JsNoError</c> if the operation succeeded, a failure code otherwise.
    /// </returns>
    CHAKRA_API
        JsConvertValueToObject(
            _In_ JsValueRef value,
            _Out_ JsValueRef *object);

    /// <summary>
    ///     Returns the prototype of an object.
    /// </summary>
    /// <remarks>
    ///     Requires an active script context.
    /// </remarks>
    /// <param name="object">The object whose prototype is to be returned.</param>
    /// <param name="prototypeObject">The object's prototype.</param>
    /// <returns>
    ///     The code <c>JsNoError</c> if the operation succeeded, a failure code otherwise.
    /// </returns>
    CHAKRA_API
        JsGetPrototype(
            _In_ JsValueRef object,
            _Out_ JsValueRef *prototypeObject);

    /// <summary>
    ///     Sets the prototype of an object.
    /// </summary>
    /// <remarks>
    ///     Requires an active script context.
    /// </remarks>
    /// <param name="object">The object whose prototype is to be changed.</param>
    /// <param name="prototypeObject">The object's new prototype.</param>
    /// <returns>
    ///     The code <c>JsNoError</c> if the operation succeeded, a failure code otherwise.
    /// </returns>
    CHAKRA_API
        JsSetPrototype(
            _In_ JsValueRef object,
            _In_ JsValueRef prototypeObject);

    /// <summary>
    ///     Performs JavaScript "instanceof" operator test.
    /// </summary>
    /// <remarks>
    ///     Requires an active script context.
    /// </remarks>
    /// <param name="object">The object to test.</param>
    /// <param name="constructor">The constructor function to test against.</param>
    /// <param name="result">Whether "object instanceof constructor" is true.</param>
    /// <returns>
    ///     The code <c>JsNoError</c> if the operation succeeded, a failure code otherwise.
    /// </returns>
    CHAKRA_API
        JsInstanceOf(
            _In_ JsValueRef object,
            _In_ JsValueRef constructor,
            _Out_ bool *result);

    /// <summary>
    ///     Returns a value that indicates whether an object is extensible or not.
    /// </summary>
    /// <remarks>
    ///     Requires an active script context.
    /// </remarks>
    /// <param name="object">The object to test.</param>
    /// <param name="value">Whether the object is extensible or not.</param>
    /// <returns>
    ///     The code <c>JsNoError</c> if the operation succeeded, a failure code otherwise.
    /// </returns>
    CHAKRA_API
        JsGetExtensionAllowed(
            _In_ JsValueRef object,
            _Out_ bool *value);

    /// <summary>
    ///     Makes an object non-extensible.
    /// </summary>
    /// <remarks>
    ///     Requires an active script context.
    /// </remarks>
    /// <param name="object">The object to make non-extensible.</param>
    /// <returns>
    ///     The code <c>JsNoError</c> if the operation succeeded, a failure code otherwise.
    /// </returns>
    CHAKRA_API
        JsPreventExtension(
            _In_ JsValueRef object);

    /// <summary>
    ///     Gets an object's property.
    /// </summary>
    /// <remarks>
    ///     Requires an active script context.
    /// </remarks>
    /// <param name="object">The object that contains the property.</param>
    /// <param name="propertyId">The ID of the property.</param>
    /// <param name="value">The value of the property.</param>
    /// <returns>
    ///     The code <c>JsNoError</c> if the operation succeeded, a failure code otherwise.
    /// </returns>
    CHAKRA_API
        JsGetProperty(
            _In_ JsValueRef object,
            _In_ JsPropertyIdRef propertyId,
            _Out_ JsValueRef *value);

    /// <summary>
    ///     Gets a property descriptor for an object's own property.
    /// </summary>
    /// <remarks>
    ///     Requires an active script context.
    /// </remarks>
    /// <param name="object">The object that has the property.</param>
    /// <param name="propertyId">The ID of the property.</param>
    /// <param name="propertyDescriptor">The property descriptor.</param>
    /// <returns>
    ///     The code <c>JsNoError</c> if the operation succeeded, a failure code otherwise.
    /// </returns>
    CHAKRA_API
        JsGetOwnPropertyDescriptor(
            _In_ JsValueRef object,
            _In_ JsPropertyIdRef propertyId,
            _Out_ JsValueRef *propertyDescriptor);

    /// <summary>
    ///     Gets the list of all properties on the object.
    /// </summary>
    /// <remarks>
    ///     Requires an active script context.
    /// </remarks>
    /// <param name="object">The object from which to get the property names.</param>
    /// <param name="propertyNames">An array of property names.</param>
    /// <returns>
    ///     The code <c>JsNoError</c> if the operation succeeded, a failure code otherwise.
    /// </returns>
    CHAKRA_API
        JsGetOwnPropertyNames(
            _In_ JsValueRef object,
            _Out_ JsValueRef *propertyNames);

    /// <summary>
    ///     Puts an object's property.
    /// </summary>
    /// <remarks>
    ///     Requires an active script context.
    /// </remarks>
    /// <param name="object">The object that contains the property.</param>
    /// <param name="propertyId">The ID of the property.</param>
    /// <param name="value">The new value of the property.</param>
    /// <param name="useStrictRules">The property set should follow strict mode rules.</param>
    /// <returns>
    ///     The code <c>JsNoError</c> if the operation succeeded, a failure code otherwise.
    /// </returns>
    CHAKRA_API
        JsSetProperty(
            _In_ JsValueRef object,
            _In_ JsPropertyIdRef propertyId,
            _In_ JsValueRef value,
            _In_ bool useStrictRules);

    /// <summary>
    ///     Determines whether an object has a property.
    /// </summary>
    /// <remarks>
    ///     Requires an active script context.
    /// </remarks>
    /// <param name="object">The object that may contain the property.</param>
    /// <param name="propertyId">The ID of the property.</param>
    /// <param name="hasProperty">Whether the object (or a prototype) has the property.</param>
    /// <returns>
    ///     The code <c>JsNoError</c> if the operation succeeded, a failure code otherwise.
    /// </returns>
    CHAKRA_API
        JsHasProperty(
            _In_ JsValueRef object,
            _In_ JsPropertyIdRef propertyId,
            _Out_ bool *hasProperty);

    /// <summary>
    ///     Deletes an object's property.
    /// </summary>
    /// <remarks>
    ///     Requires an active script context.
    /// </remarks>
    /// <param name="object">The object that contains the property.</param>
    /// <param name="propertyId">The ID of the property.</param>
    /// <param name="useStrictRules">The property set should follow strict mode rules.</param>
    /// <param name="result">Whether the property was deleted.</param>
    /// <returns>
    ///     The code <c>JsNoError</c> if the operation succeeded, a failure code otherwise.
    /// </returns>
    CHAKRA_API
        JsDeleteProperty(
            _In_ JsValueRef object,
            _In_ JsPropertyIdRef propertyId,
            _In_ bool useStrictRules,
            _Out_ JsValueRef *result);

    /// <summary>
    ///     Defines a new object's own property from a property descriptor.
    /// </summary>
    /// <remarks>
    ///     Requires an active script context.
    /// </remarks>
    /// <param name="object">The object that has the property.</param>
    /// <param name="propertyId">The ID of the property.</param>
    /// <param name="propertyDescriptor">The property descriptor.</param>
    /// <param name="result">Whether the property was defined.</param>
    /// <returns>
    ///     The code <c>JsNoError</c> if the operation succeeded, a failure code otherwise.
    /// </returns>
    CHAKRA_API
        JsDefineProperty(
            _In_ JsValueRef object,
            _In_ JsPropertyIdRef propertyId,
            _In_ JsValueRef propertyDescriptor,
            _Out_ bool *result);

    /// <summary>
    ///     Tests whether an object has a value at the specified index.
    /// </summary>
    /// <remarks>
    ///     Requires an active script context.
    /// </remarks>
    /// <param name="object">The object to operate on.</param>
    /// <param name="index">The index to test.</param>
    /// <param name="result">Whether the object has a value at the specified index.</param>
    /// <returns>
    ///     The code <c>JsNoError</c> if the operation succeeded, a failure code otherwise.
    /// </returns>
    CHAKRA_API
        JsHasIndexedProperty(
            _In_ JsValueRef object,
            _In_ JsValueRef index,
            _Out_ bool *result);

    /// <summary>
    ///     Retrieve the value at the specified index of an object.
    /// </summary>
    /// <remarks>
    ///     Requires an active script context.
    /// </remarks>
    /// <param name="object">The object to operate on.</param>
    /// <param name="index">The index to retrieve.</param>
    /// <param name="result">The retrieved value.</param>
    /// <returns>
    ///     The code <c>JsNoError</c> if the operation succeeded, a failure code otherwise.
    /// </returns>
    CHAKRA_API
        JsGetIndexedProperty(
            _In_ JsValueRef object,
            _In_ JsValueRef index,
            _Out_ JsValueRef *result);

    /// <summary>
    ///     Set the value at the specified index of an object.
    /// </summary>
    /// <remarks>
    ///     Requires an active script context.
    /// </remarks>
    /// <param name="object">The object to operate on.</param>
    /// <param name="index">The index to set.</param>
    /// <param name="value">The value to set.</param>
    /// <returns>
    ///     The code <c>JsNoError</c> if the operation succeeded, a failure code otherwise.
    /// </returns>
    CHAKRA_API
        JsSetIndexedProperty(
            _In_ JsValueRef object,
            _In_ JsValueRef index,
            _In_ JsValueRef value);

    /// <summary>
    ///     Delete the value at the specified index of an object.
    /// </summary>
    /// <remarks>
    ///     Requires an active script context.
    /// </remarks>
    /// <param name="object">The object to operate on.</param>
    /// <param name="index">The index to delete.</param>
    /// <returns>
    ///     The code <c>JsNoError</c> if the operation succeeded, a failure code otherwise.
    /// </returns>
    CHAKRA_API
        JsDeleteIndexedProperty(
            _In_ JsValueRef object,
            _In_ JsValueRef index);

    /// <summary>
    ///     Determines whether an object has its indexed properties in external data.
    /// </summary>
    /// <param name="object">The object.</param>
    /// <param name="value">Whether the object has its indexed properties in external data.</param>
    /// <returns>
    ///     The code <c>JsNoError</c> if the operation succeeded, a failure code otherwise.
    /// </returns>
    CHAKRA_API
        JsHasIndexedPropertiesExternalData(
            _In_ JsValueRef object,
            _Out_ bool* value);

    /// <summary>
    ///     Retrieves an object's indexed properties external data information.
    /// </summary>
    /// <param name="object">The object.</param>
    /// <param name="data">The external data back store for the object's indexed properties.</param>
    /// <param name="arrayType">The array element type in external data.</param>
    /// <param name="elementLength">The number of array elements in external data.</param>
    /// <returns>
    ///     The code <c>JsNoError</c> if the operation succeeded, a failure code otherwise.
    /// </returns>
    CHAKRA_API
        JsGetIndexedPropertiesExternalData(
            _In_ JsValueRef object,
            _Out_ void** data,
            _Out_ JsTypedArrayType* arrayType,
            _Out_ unsigned int* elementLength);

    /// <summary>
    ///     Sets an object's indexed properties to external data. The external data will be used as back
    ///     store for the object's indexed properties and accessed like a typed array.
    /// </summary>
    /// <remarks>
    ///     Requires an active script context.
    /// </remarks>
    /// <param name="object">The object to operate on.</param>
    /// <param name="data">The external data to be used as back store for the object's indexed properties.</param>
    /// <param name="arrayType">The array element type in external data.</param>
    /// <param name="elementLength">The number of array elements in external data.</param>
    /// <returns>
    ///     The code <c>JsNoError</c> if the operation succeeded, a failure code otherwise.
    /// </returns>
    CHAKRA_API
        JsSetIndexedPropertiesToExternalData(
            _In_ JsValueRef object,
            _In_ void* data,
            _In_ JsTypedArrayType arrayType,
            _In_ unsigned int elementLength);

    /// <summary>
    ///     Compare two JavaScript values for equality.
    /// </summary>
    /// <remarks>
    ///     <para>
    ///     This function is equivalent to the <c>==</c> operator in Javascript.
    ///     </para>
    ///     <para>
    ///     Requires an active script context.
    ///     </para>
    /// </remarks>
    /// <param name="object1">The first object to compare.</param>
    /// <param name="object2">The second object to compare.</param>
    /// <param name="result">Whether the values are equal.</param>
    /// <returns>
    ///     The code <c>JsNoError</c> if the operation succeeded, a failure code otherwise.
    /// </returns>
    CHAKRA_API
        JsEquals(
            _In_ JsValueRef object1,
            _In_ JsValueRef object2,
            _Out_ bool *result);

    /// <summary>
    ///     Compare two JavaScript values for strict equality.
    /// </summary>
    /// <remarks>
    ///     <para>
    ///     This function is equivalent to the <c>===</c> operator in Javascript.
    ///     </para>
    ///     <para>
    ///     Requires an active script context.
    ///     </para>
    /// </remarks>
    /// <param name="object1">The first object to compare.</param>
    /// <param name="object2">The second object to compare.</param>
    /// <param name="result">Whether the values are strictly equal.</param>
    /// <returns>
    ///     The code <c>JsNoError</c> if the operation succeeded, a failure code otherwise.
    /// </returns>
    CHAKRA_API
        JsStrictEquals(
            _In_ JsValueRef object1,
            _In_ JsValueRef object2,
            _Out_ bool *result);

    /// <summary>
    ///     Determines whether an object is an external object.
    /// </summary>
    /// <param name="object">The object.</param>
    /// <param name="value">Whether the object is an external object.</param>
    /// <returns>
    ///     The code <c>JsNoError</c> if the operation succeeded, a failure code otherwise.
    /// </returns>
    CHAKRA_API
        JsHasExternalData(
            _In_ JsValueRef object,
            _Out_ bool *value);

    /// <summary>
    ///     Retrieves the data from an external object.
    /// </summary>
    /// <param name="object">The external object.</param>
    /// <param name="externalData">
    ///     The external data stored in the object. Can be null if no external data is stored in the
    ///     object.
    /// </param>
    /// <returns>
    ///     The code <c>JsNoError</c> if the operation succeeded, a failure code otherwise.
    /// </returns>
    CHAKRA_API
        JsGetExternalData(
            _In_ JsValueRef object,
            _Out_ void **externalData);

    /// <summary>
    ///     Sets the external data on an external object.
    /// </summary>
    /// <param name="object">The external object.</param>
    /// <param name="externalData">
    ///     The external data to be stored in the object. Can be null if no external data is
    ///     to be stored in the object.
    /// </param>
    /// <returns>
    ///     The code <c>JsNoError</c> if the operation succeeded, a failure code otherwise.
    /// </returns>
    CHAKRA_API
        JsSetExternalData(
            _In_ JsValueRef object,
            _In_opt_ void *externalData);

    /// <summary>
    ///     Creates a Javascript array object.
    /// </summary>
    /// <remarks>
    ///     Requires an active script context.
    /// </remarks>
    /// <param name="length">The initial length of the array.</param>
    /// <param name="result">The new array object.</param>
    /// <returns>
    ///     The code <c>JsNoError</c> if the operation succeeded, a failure code otherwise.
    /// </returns>
    CHAKRA_API
        JsCreateArray(
            _In_ unsigned int length,
            _Out_ JsValueRef *result);

    /// <summary>
    ///     Creates a Javascript ArrayBuffer object.
    /// </summary>
    /// <remarks>
    ///     Requires an active script context.
    /// </remarks>
    /// <param name="byteLength">
    ///     The number of bytes in the ArrayBuffer.
    /// </param>
    /// <param name="result">The new ArrayBuffer object.</param>
    /// <returns>
    ///     The code <c>JsNoError</c> if the operation succeeded, a failure code otherwise.
    /// </returns>
    CHAKRA_API
        JsCreateArrayBuffer(
            _In_ unsigned int byteLength,
            _Out_ JsValueRef *result);

    /// <summary>
    ///     Creates a Javascript ArrayBuffer object to access external memory.
    /// </summary>
    /// <remarks>Requires an active script context.</remarks>
    /// <param name="data">A pointer to the external memory.</param>
    /// <param name="byteLength">The number of bytes in the external memory.</param>
    /// <param name="finalizeCallback">A callback for when the object is finalized. May be null.</param>
    /// <param name="callbackState">User provided state that will be passed back to finalizeCallback.</param>
    /// <param name="result">The new ArrayBuffer object.</param>
    /// <returns>
    ///     The code <c>JsNoError</c> if the operation succeeded, a failure code otherwise.
    /// </returns>
    CHAKRA_API
        JsCreateExternalArrayBuffer(
            _Pre_maybenull_ _Pre_writable_byte_size_(byteLength) void *data,
            _In_ unsigned int byteLength,
            _In_opt_ JsFinalizeCallback finalizeCallback,
            _In_opt_ void *callbackState,
            _Out_ JsValueRef *result);

    /// <summary>
    ///     Creates a Javascript typed array object.
    /// </summary>
    /// <remarks>
    ///     <para>
    ///     The <c>baseArray</c> can be an <c>ArrayBuffer</c>, another typed array, or a JavaScript
    ///     <c>Array</c>. The returned typed array will use the baseArray if it is an ArrayBuffer, or
    ///     otherwise create and use a copy of the underlying source array.
    ///     </para>
    ///     <para>
    ///     Requires an active script context.
    ///     </para>
    /// </remarks>
    /// <param name="arrayType">The type of the array to create.</param>
    /// <param name="baseArray">
    ///     The base array of the new array. Use <c>JS_INVALID_REFERENCE</c> if no base array.
    /// </param>
    /// <param name="byteOffset">
    ///     The offset in bytes from the start of baseArray (ArrayBuffer) for result typed array to reference.
    ///     Only applicable when baseArray is an ArrayBuffer object. Must be 0 otherwise.
    /// </param>
    /// <param name="elementLength">
    ///     The number of elements in the array. Only applicable when creating a new typed array without
    ///     baseArray (baseArray is <c>JS_INVALID_REFERENCE</c>) or when baseArray is an ArrayBuffer object.
    ///     Must be 0 otherwise.
    /// </param>
    /// <param name="result">The new typed array object.</param>
    /// <returns>
    ///     The code <c>JsNoError</c> if the operation succeeded, a failure code otherwise.
    /// </returns>
    CHAKRA_API
        JsCreateTypedArray(
            _In_ JsTypedArrayType arrayType,
            _In_ JsValueRef baseArray,
            _In_ unsigned int byteOffset,
            _In_ unsigned int elementLength,
            _Out_ JsValueRef *result);

    /// <summary>
    ///     Creates a Javascript DataView object.
    /// </summary>
    /// <remarks>
    ///     Requires an active script context.
    /// </remarks>
    /// <param name="arrayBuffer">
    ///     An existing ArrayBuffer object to use as the storage for the result DataView object.
    /// </param>
    /// <param name="byteOffset">
    ///     The offset in bytes from the start of arrayBuffer for result DataView to reference.
    /// </param>
    /// <param name="byteLength">
    ///     The number of bytes in the ArrayBuffer for result DataView to reference.
    /// </param>
    /// <param name="result">The new DataView object.</param>
    /// <returns>
    ///     The code <c>JsNoError</c> if the operation succeeded, a failure code otherwise.
    /// </returns>
    CHAKRA_API
        JsCreateDataView(
            _In_ JsValueRef arrayBuffer,
            _In_ unsigned int byteOffset,
            _In_ unsigned int byteLength,
            _Out_ JsValueRef *result);

    /// <summary>
    ///     Obtains frequently used properties of a typed array.
    /// </summary>
    /// <param name="typedArray">The typed array instance.</param>
    /// <param name="arrayType">The type of the array.</param>
    /// <param name="arrayBuffer">The ArrayBuffer backstore of the array.</param>
    /// <param name="byteOffset">The offset in bytes from the start of arrayBuffer referenced by the array.</param>
    /// <param name="byteLength">The number of bytes in the array.</param>
    /// <returns>
    ///     The code <c>JsNoError</c> if the operation succeeded, a failure code otherwise.
    /// </returns>
    CHAKRA_API
        JsGetTypedArrayInfo(
            _In_ JsValueRef typedArray,
            _Out_opt_ JsTypedArrayType *arrayType,
            _Out_opt_ JsValueRef *arrayBuffer,
            _Out_opt_ unsigned int *byteOffset,
            _Out_opt_ unsigned int *byteLength);

    /// <summary>
    ///     Obtains the underlying memory storage used by an <c>ArrayBuffer</c>.
    /// </summary>
    /// <param name="arrayBuffer">The ArrayBuffer instance.</param>
    /// <param name="buffer">
    ///     The ArrayBuffer's buffer. The lifetime of the buffer returned is the same as the lifetime of the
    ///     the ArrayBuffer. The buffer pointer does not count as a reference to the ArrayBuffer for the purpose
    ///     of garbage collection.
    /// </param>
    /// <param name="bufferLength">The number of bytes in the buffer.</param>
    /// <returns>
    ///     The code <c>JsNoError</c> if the operation succeeded, a failure code otherwise.
    /// </returns>
    CHAKRA_API
        JsGetArrayBufferStorage(
            _In_ JsValueRef arrayBuffer,
            _Outptr_result_bytebuffer_(*bufferLength) ChakraBytePtr *buffer,
            _Out_ unsigned int *bufferLength);

    /// <summary>
    ///     Obtains the underlying memory storage used by a typed array.
    /// </summary>
    /// <param name="typedArray">The typed array instance.</param>
    /// <param name="buffer">
    ///     The array's buffer. The lifetime of the buffer returned is the same as the lifetime of the
    ///     the array. The buffer pointer does not count as a reference to the array for the purpose
    ///     of garbage collection.
    /// </param>
    /// <param name="bufferLength">The number of bytes in the buffer.</param>
    /// <param name="arrayType">The type of the array.</param>
    /// <param name="elementSize">
    ///     The size of an element of the array.
    /// </param>
    /// <returns>
    ///     The code <c>JsNoError</c> if the operation succeeded, a failure code otherwise.
    /// </returns>
    CHAKRA_API
        JsGetTypedArrayStorage(
            _In_ JsValueRef typedArray,
            _Outptr_result_bytebuffer_(*bufferLength) ChakraBytePtr *buffer,
            _Out_ unsigned int *bufferLength,
            _Out_opt_ JsTypedArrayType *arrayType,
            _Out_opt_ int *elementSize);

    /// <summary>
    ///     Obtains the underlying memory storage used by a DataView.
    /// </summary>
    /// <param name="dataView">The DataView instance.</param>
    /// <param name="buffer">
    ///     The DataView's buffer. The lifetime of the buffer returned is the same as the lifetime of the
    ///     the DataView. The buffer pointer does not count as a reference to the DataView for the purpose
    ///     of garbage collection.
    /// </param>
    /// <param name="bufferLength">The number of bytes in the buffer.</param>
    /// <returns>
    ///     The code <c>JsNoError</c> if the operation succeeded, a failure code otherwise.
    /// </returns>
    CHAKRA_API
        JsGetDataViewStorage(
            _In_ JsValueRef dataView,
            _Outptr_result_bytebuffer_(*bufferLength) ChakraBytePtr *buffer,
            _Out_ unsigned int *bufferLength);


    /// <summary>
    ///     Invokes a function.
    /// </summary>
    /// <remarks>
    ///     Requires thisArg as first argument of arguments.
    ///     Requires an active script context.
    /// </remarks>
    /// <param name="function">The function to invoke.</param>
    /// <param name="arguments">The arguments to the call.</param>
    /// <param name="argumentCount">The number of arguments being passed in to the function.</param>
    /// <param name="result">The value returned from the function invocation, if any.</param>
    /// <returns>
    ///     The code <c>JsNoError</c> if the operation succeeded, a failure code otherwise.
    /// </returns>
    CHAKRA_API
        JsCallFunction(
            _In_ JsValueRef function,
            _In_reads_(argumentCount) JsValueRef *arguments,
            _In_ unsigned short argumentCount,
            _Out_opt_ JsValueRef *result);

    /// <summary>
    ///     Invokes a function as a constructor.
    /// </summary>
    /// <remarks>
    ///     Requires an active script context.
    /// </remarks>
    /// <param name="function">The function to invoke as a constructor.</param>
    /// <param name="arguments">The arguments to the call.</param>
    /// <param name="argumentCount">The number of arguments being passed in to the function.</param>
    /// <param name="result">The value returned from the function invocation.</param>
    /// <returns>
    ///     The code <c>JsNoError</c> if the operation succeeded, a failure code otherwise.
    /// </returns>
    CHAKRA_API
        JsConstructObject(
            _In_ JsValueRef function,
            _In_reads_(argumentCount) JsValueRef *arguments,
            _In_ unsigned short argumentCount,
            _Out_ JsValueRef *result);

    /// <summary>
    ///     Creates a new JavaScript function.
    /// </summary>
    /// <remarks>
    ///     Requires an active script context.
    /// </remarks>
    /// <param name="nativeFunction">The method to call when the function is invoked.</param>
    /// <param name="callbackState">
    ///     User provided state that will be passed back to the callback.
    /// </param>
    /// <param name="function">The new function object.</param>
    /// <returns>
    ///     The code <c>JsNoError</c> if the operation succeeded, a failure code otherwise.
    /// </returns>
    CHAKRA_API
        JsCreateFunction(
            _In_ JsNativeFunction nativeFunction,
            _In_opt_ void *callbackState,
            _Out_ JsValueRef *function);

    /// <summary>
    ///     Creates a new JavaScript function with name.
    /// </summary>
    /// <remarks>
    ///     Requires an active script context.
    /// </remarks>
    /// <param name="name">The name of this function that will be used for diagnostics and stringification purposes.</param>
    /// <param name="nativeFunction">The method to call when the function is invoked.</param>
    /// <param name="callbackState">
    ///     User provided state that will be passed back to the callback.
    /// </param>
    /// <param name="function">The new function object.</param>
    /// <returns>
    ///     The code <c>JsNoError</c> if the operation succeeded, a failure code otherwise.
    /// </returns>
    CHAKRA_API
        JsCreateNamedFunction(
            _In_ JsValueRef name,
            _In_ JsNativeFunction nativeFunction,
            _In_opt_ void *callbackState,
            _Out_ JsValueRef *function);

    /// <summary>
    ///     Creates a new JavaScript error object
    /// </summary>
    /// <remarks>
    ///     Requires an active script context.
    /// </remarks>
    /// <param name="message">Message for the error object.</param>
    /// <param name="error">The new error object.</param>
    /// <returns>
    ///     The code <c>JsNoError</c> if the operation succeeded, a failure code otherwise.
    /// </returns>
    CHAKRA_API
        JsCreateError(
            _In_ JsValueRef message,
            _Out_ JsValueRef *error);

    /// <summary>
    ///     Creates a new JavaScript RangeError error object
    /// </summary>
    /// <remarks>
    ///     Requires an active script context.
    /// </remarks>
    /// <param name="message">Message for the error object.</param>
    /// <param name="error">The new error object.</param>
    /// <returns>
    ///     The code <c>JsNoError</c> if the operation succeeded, a failure code otherwise.
    /// </returns>
    CHAKRA_API
        JsCreateRangeError(
            _In_ JsValueRef message,
            _Out_ JsValueRef *error);

    /// <summary>
    ///     Creates a new JavaScript ReferenceError error object
    /// </summary>
    /// <remarks>
    ///     Requires an active script context.
    /// </remarks>
    /// <param name="message">Message for the error object.</param>
    /// <param name="error">The new error object.</param>
    /// <returns>
    ///     The code <c>JsNoError</c> if the operation succeeded, a failure code otherwise.
    /// </returns>
    CHAKRA_API
        JsCreateReferenceError(
            _In_ JsValueRef message,
            _Out_ JsValueRef *error);

    /// <summary>
    ///     Creates a new JavaScript SyntaxError error object
    /// </summary>
    /// <remarks>
    ///     Requires an active script context.
    /// </remarks>
    /// <param name="message">Message for the error object.</param>
    /// <param name="error">The new error object.</param>
    /// <returns>
    ///     The code <c>JsNoError</c> if the operation succeeded, a failure code otherwise.
    /// </returns>
    CHAKRA_API
        JsCreateSyntaxError(
            _In_ JsValueRef message,
            _Out_ JsValueRef *error);

    /// <summary>
    ///     Creates a new JavaScript TypeError error object
    /// </summary>
    /// <remarks>
    ///     Requires an active script context.
    /// </remarks>
    /// <param name="message">Message for the error object.</param>
    /// <param name="error">The new error object.</param>
    /// <returns>
    ///     The code <c>JsNoError</c> if the operation succeeded, a failure code otherwise.
    /// </returns>
    CHAKRA_API
        JsCreateTypeError(
            _In_ JsValueRef message,
            _Out_ JsValueRef *error);

    /// <summary>
    ///     Creates a new JavaScript URIError error object
    /// </summary>
    /// <remarks>
    ///     Requires an active script context.
    /// </remarks>
    /// <param name="message">Message for the error object.</param>
    /// <param name="error">The new error object.</param>
    /// <returns>
    ///     The code <c>JsNoError</c> if the operation succeeded, a failure code otherwise.
    /// </returns>
    CHAKRA_API
        JsCreateURIError(
            _In_ JsValueRef message,
            _Out_ JsValueRef *error);

    /// <summary>
    ///     Determines whether the runtime of the current context is in an exception state.
    /// </summary>
    /// <remarks>
    ///     <para>
    ///     If a call into the runtime results in an exception (either as the result of running a
    ///     script or due to something like a conversion failure), the runtime is placed into an
    ///     "exception state." All calls into any context created by the runtime (except for the
    ///     exception APIs) will fail with <c>JsErrorInExceptionState</c> until the exception is
    ///     cleared.
    ///     </para>
    ///     <para>
    ///     If the runtime of the current context is in the exception state when a callback returns
    ///     into the engine, the engine will automatically rethrow the exception.
    ///     </para>
    ///     <para>
    ///     Requires an active script context.
    ///     </para>
    /// </remarks>
    /// <param name="hasException">
    ///     Whether the runtime of the current context is in the exception state.
    /// </param>
    /// <returns>
    ///     The code <c>JsNoError</c> if the operation succeeded, a failure code otherwise.
    /// </returns>
    CHAKRA_API
        JsHasException(
            _Out_ bool *hasException);

    /// <summary>
    ///     Returns the exception that caused the runtime of the current context to be in the
    ///     exception state and resets the exception state for that runtime.
    /// </summary>
    /// <remarks>
    ///     <para>
    ///     If the runtime of the current context is not in an exception state, this API will return
    ///     <c>JsErrorInvalidArgument</c>. If the runtime is disabled, this will return an exception
    ///     indicating that the script was terminated, but it will not clear the exception (the
    ///     exception will be cleared if the runtime is re-enabled using
    ///     <c>JsEnableRuntimeExecution</c>).
    ///     </para>
    ///     <para>
    ///     Requires an active script context.
    ///     </para>
    /// </remarks>
    /// <param name="exception">The exception for the runtime of the current context.</param>
    /// <returns>
    ///     The code <c>JsNoError</c> if the operation succeeded, a failure code otherwise.
    /// </returns>
    CHAKRA_API
        JsGetAndClearException(
            _Out_ JsValueRef *exception);

    /// <summary>
    ///     Sets the runtime of the current context to an exception state.
    /// </summary>
    /// <remarks>
    ///     <para>
    ///     If the runtime of the current context is already in an exception state, this API will
    ///     return <c>JsErrorInExceptionState</c>.
    ///     </para>
    ///     <para>
    ///     Requires an active script context.
    ///     </para>
    /// </remarks>
    /// <param name="exception">
    ///     The JavaScript exception to set for the runtime of the current context.
    /// </param>
    /// <returns>
    ///     JsNoError if the engine was set into an exception state, a failure code otherwise.
    /// </returns>
    CHAKRA_API
        JsSetException(
            _In_ JsValueRef exception);

    /// <summary>
    ///     Suspends script execution and terminates any running scripts in a runtime.
    /// </summary>
    /// <remarks>
    ///     <para>
    ///     Calls to a suspended runtime will fail until <c>JsEnableRuntimeExecution</c> is called.
    ///     </para>
    ///     <para>
    ///     This API does not have to be called on the thread the runtime is active on. Although the
    ///     runtime will be set into a suspended state, an executing script may not be suspended
    ///     immediately; a running script will be terminated with an uncatchable exception as soon as
    ///     possible.
    ///     </para>
    ///     <para>
    ///     Suspending execution in a runtime that is already suspended is a no-op.
    ///     </para>
    /// </remarks>
    /// <param name="runtime">The runtime to be suspended.</param>
    /// <returns>
    ///     The code <c>JsNoError</c> if the operation succeeded, a failure code otherwise.
    /// </returns>
    CHAKRA_API
        JsDisableRuntimeExecution(
            _In_ JsRuntimeHandle runtime);

    /// <summary>
    ///     Enables script execution in a runtime.
    /// </summary>
    /// <remarks>
    ///     Enabling script execution in a runtime that already has script execution enabled is a
    ///     no-op.
    /// </remarks>
    /// <param name="runtime">The runtime to be enabled.</param>
    /// <returns>
    ///     The code <c>JsNoError</c> if the operation succeeded, a failure code otherwise.
    /// </returns>
    CHAKRA_API
        JsEnableRuntimeExecution(
            _In_ JsRuntimeHandle runtime);

    /// <summary>
    ///     Returns a value that indicates whether script execution is disabled in the runtime.
    /// </summary>
    /// <param name="runtime">Specifies the runtime to check if execution is disabled.</param>
    /// <param name="isDisabled">If execution is disabled, <c>true</c>, <c>false</c> otherwise.</param>
    /// <returns>
    ///     The code <c>JsNoError</c> if the operation succeeded, a failure code otherwise.
    /// </returns>
    CHAKRA_API
        JsIsRuntimeExecutionDisabled(
            _In_ JsRuntimeHandle runtime,
            _Out_ bool *isDisabled);

    /// <summary>
    ///     Sets a promise continuation callback function that is called by the context when a task
    ///     needs to be queued for future execution
    /// </summary>
    /// <remarks>
    ///     <para>
    ///     Requires an active script context.
    ///     </para>
    /// </remarks>
    /// <param name="promiseContinuationCallback">The callback function being set.</param>
    /// <param name="callbackState">
    ///     User provided state that will be passed back to the callback.
    /// </param>
    /// <returns>
    ///     The code <c>JsNoError</c> if the operation succeeded, a failure code otherwise.
    /// </returns>
    CHAKRA_API
        JsSetPromiseContinuationCallback(
            _In_opt_ JsPromiseContinuationCallback promiseContinuationCallback,
            _In_opt_ void *callbackState);

#ifdef _WIN32
#include "ChakraCommonWindows.h"
#endif // _WIN32
#endif // _CHAKRACOMMON_H_<|MERGE_RESOLUTION|>--- conflicted
+++ resolved
@@ -94,11 +94,8 @@
 
 #if (defined(_MSC_VER) && _MSC_VER <= 1900) || (!defined(_MSC_VER) && __cplusplus <= 199711L) // !C++11
 typedef unsigned short uint16_t;
-<<<<<<< HEAD
-=======
 #else
 #include <stdint.h>
->>>>>>> 84bd6f3c
 #endif
 
     /// <summary>
@@ -228,8 +225,6 @@
         /// </summary>
         JsErrorModuleParsed,
         /// <summary>
-<<<<<<< HEAD
-=======
         ///     Argument passed to JsCreateWeakReference is a primitive that is not managed by the GC.
         ///     No weak reference is required, the value will never be collected.
         /// </summary>
@@ -243,7 +238,6 @@
         /// </summary>
         JsErrorModuleNotEvaluated,
         /// <summary>
->>>>>>> 84bd6f3c
         ///     Category of errors that relates to errors occurring within the engine itself.
         /// </summary>
         JsErrorCategoryEngine = 0x20000,
