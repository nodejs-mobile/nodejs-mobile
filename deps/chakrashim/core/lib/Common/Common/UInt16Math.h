--- conflicted
+++ resolved
@@ -81,10 +81,7 @@
     }
 
 };
-<<<<<<< HEAD
-=======
 
->>>>>>> 84bd6f3c
 using ArgSlotMath = UInt16Math;
 
 template <>
