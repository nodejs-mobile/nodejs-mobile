--- conflicted
+++ resolved
@@ -46,17 +46,6 @@
     PHASE(Delay)
         PHASE(Speculation)
         PHASE(GatherCodeGenData)
-<<<<<<< HEAD
-    PHASE(Wasm)
-        // Wasm frontend
-        PHASE(WasmBytecode)
-        PHASE(WasmReader)
-            PHASE(WasmSection)
-            PHASE(WasmLEB128)
-        // Wasm features per functions
-        PHASE(WasmDeferred)
-        PHASE(WasmValidatePrejit)
-=======
     PHASE_DEFAULT_ON(Wasm)
         // Wasm frontend
         PHASE(WasmBytecode) // Supports -off,-dump,-trace,-profile
@@ -66,7 +55,6 @@
         // Wasm features per functions
         PHASE_DEFAULT_ON(WasmDeferred)
         PHASE_DEFAULT_OFF(WasmValidatePrejit)
->>>>>>> 84bd6f3c
         PHASE(WasmInOut) // Trace input and output of wasm calls
         PHASE(WasmMemWrites) // Trace memory writes
     PHASE(Asmjs)
@@ -223,10 +211,7 @@
                     PHASE(MarkTempNumber)
                     PHASE(MarkTempObject)
                     PHASE(MarkTempNumberOnTempObject)
-<<<<<<< HEAD
-=======
                 PHASE(SpeculationPropagationAnalysis)
->>>>>>> 84bd6f3c
         PHASE(DumpGlobOptInstr) // Print the Globopt instr string in post lower dumps
         PHASE(Lowerer)
             PHASE(FastPath)
@@ -339,11 +324,7 @@
         PHASE(InlineCache)
         PHASE(PolymorphicInlineCache)
         PHASE(MissingPropertyCache)
-<<<<<<< HEAD
-        PHASE(PropertyStringCache)
-=======
         PHASE(PropertyCache) // Trace caching of property lookups using PropertyString and JavascriptSymbol
->>>>>>> 84bd6f3c
         PHASE(CloneCacheInCollision)
         PHASE(ConstructorCache)
         PHASE(InlineCandidate)
@@ -436,18 +417,6 @@
 #define DEFAULT_CONFIG_AsmJsEdge            (false)
 #define DEFAULT_CONFIG_AsmJsStopOnError     (false)
 
-<<<<<<< HEAD
-#ifdef ENABLE_SIMDJS
-#ifdef COMPILE_DISABLE_Simdjs
-    // If Simdjs needs to be disabled by compile flag, DEFAULT_CONFIG_SIMDJS should be false
-    #define DEFAULT_CONFIG_SIMDJS               (false)
-#else
-    #define DEFAULT_CONFIG_SIMDJS               (false)
-#endif
-#endif // #ifdef ENABLE_SIMDJS
-
-=======
->>>>>>> 84bd6f3c
 #define DEFAULT_CONFIG_Wasm               (true)
 #define DEFAULT_CONFIG_WasmI64            (false)
 #if ENABLE_FAST_ARRAYBUFFER
@@ -455,27 +424,20 @@
 #else
     #define DEFAULT_CONFIG_WasmFastArray    (false)
 #endif
-<<<<<<< HEAD
-#define DEFAULT_CONFIG_WasmCheckVersion     (true)
-=======
 #define DEFAULT_CONFIG_WasmSharedArrayVirtualBuffer (true)
 #define DEFAULT_CONFIG_WasmCheckVersion     (true)
 #define DEFAULT_CONFIG_WasmAssignModuleID   (false)
 #define DEFAULT_CONFIG_WasmIgnoreLimits     (false)
->>>>>>> 84bd6f3c
 #define DEFAULT_CONFIG_WasmFold             (true)
 #define DEFAULT_CONFIG_WasmMathExFilter     (false)
 #define DEFAULT_CONFIG_WasmIgnoreResponse   (false)
 #define DEFAULT_CONFIG_WasmMaxTableSize     (10000000)
-<<<<<<< HEAD
-=======
 #define DEFAULT_CONFIG_WasmThreads          (false)
 #define DEFAULT_CONFIG_WasmMultiValue       (false)
 #define DEFAULT_CONFIG_WasmSignExtends      (true)
 #define DEFAULT_CONFIG_WasmNontrapping      (true)
 #define DEFAULT_CONFIG_WasmExperimental     (false)
 #define DEFAULT_CONFIG_BgParse              (false)
->>>>>>> 84bd6f3c
 #define DEFAULT_CONFIG_BgJitDelayFgBuffer   (0)
 #define DEFAULT_CONFIG_BgJitPendingFuncCap  (31)
 #define DEFAULT_CONFIG_CurrentSourceInfo    (true)
@@ -508,10 +470,7 @@
 #define DEFAULT_CONFIG_ExtendedErrorStackForTestHost (false)
 #define DEFAULT_CONFIG_ForceSplitScope      (false)
 #define DEFAULT_CONFIG_DelayFullJITSmallFunc (0)
-<<<<<<< HEAD
-=======
 #define DEFAULT_CONFIG_EnableFatalErrorOnOOM (true)
->>>>>>> 84bd6f3c
 #define DEFAULT_CONFIG_RedeferralCap         (3)
 
 //Following determines inline thresholds
@@ -537,15 +496,9 @@
 #define DEFAULT_CONFIG_RecursiveInlineDepthMax      (8)      // Maximum inline depth for recursive calls
 #define DEFAULT_CONFIG_RecursiveInlineDepthMin      (2)      // Minimum inline depth for recursive call
 #define DEFAULT_CONFIG_InlineInLoopBodyScaleDownFactor    (4)
-<<<<<<< HEAD
-#define DEFAULT_CONFIG_StringCacheMissPenalty (10)
-#define DEFAULT_CONFIG_StringCacheMissThreshold (-100)
-#define DEFAULT_CONFIG_StringCacheMissReset (-5000)
-=======
 #define DEFAULT_CONFIG_PropertyCacheMissPenalty (10)
 #define DEFAULT_CONFIG_PropertyCacheMissThreshold (-100)
 #define DEFAULT_CONFIG_PropertyCacheMissReset (-5000)
->>>>>>> 84bd6f3c
 
 #define DEFAULT_CONFIG_CloneInlinedPolymorphicCaches (true)
 #define DEFAULT_CONFIG_HighPrecisionDate    (false)
@@ -707,11 +660,7 @@
 #define DEFAULT_CONFIG_ESObjectGetOwnPropertyDescriptors (true)
 #define DEFAULT_CONFIG_ESDynamicImport         (false)
 
-<<<<<<< HEAD
-#define DEFAULT_CONFIG_ESSharedArrayBuffer     (true)
-=======
 #define DEFAULT_CONFIG_ESSharedArrayBuffer     (false)
->>>>>>> 84bd6f3c
 
 #define DEFAULT_CONFIG_ES6Verbose              (false)
 #define DEFAULT_CONFIG_ES6All                  (false)
@@ -797,10 +746,7 @@
 #define DEFAULT_CONFIG_PerfHintLevel (1)
 #define DEFAULT_CONFIG_OOPJITMissingOpts (false)
 #define DEFAULT_CONFIG_OOPCFGRegistration (true)
-<<<<<<< HEAD
-=======
 #define DEFAULT_CONFIG_CrashOnOOPJITFailure (false)
->>>>>>> 84bd6f3c
 #define DEFAULT_CONFIG_ForceJITCFGCheck (false)
 #define DEFAULT_CONFIG_UseJITTrampoline (true)
 
@@ -991,21 +937,6 @@
 FLAGNR(Boolean, Wasm                  , "Enable WebAssembly", DEFAULT_CONFIG_Wasm)
 FLAGNR(Boolean, WasmI64               , "Enable Int64 testing for WebAssembly. ArgIns can be [number,string,{low:number,high:number}]. Return values will be {low:number,high:number}", DEFAULT_CONFIG_WasmI64)
 FLAGNR(Boolean, WasmFastArray         , "Enable fast array implementation for WebAssembly", DEFAULT_CONFIG_WasmFastArray)
-<<<<<<< HEAD
-FLAGNR(Boolean, WasmMathExFilter      , "Enable Math exception filter for WebAssembly", DEFAULT_CONFIG_WasmMathExFilter)
-FLAGNR(Boolean, WasmCheckVersion      , "Check the binary version for WebAssembly", DEFAULT_CONFIG_WasmCheckVersion)
-FLAGNR(Boolean, WasmFold              , "Enable i32/i64 const folding", DEFAULT_CONFIG_WasmFold)
-FLAGNR(Boolean, WasmIgnoreResponse    , "Ignore the type of the Response object", DEFAULT_CONFIG_WasmIgnoreResponse)
-FLAGNR(Number,  WasmMaxTableSize      , "Maximum size allowed to the WebAssembly.Table", DEFAULT_CONFIG_WasmMaxTableSize)
-
-#ifdef ENABLE_SIMDJS
-#ifndef COMPILE_DISABLE_Simdjs
-    #define COMPILE_DISABLE_Simdjs 0
-#endif
-FLAGPR_REGOVR_EXP(Boolean, ES6, Simdjs, "Enable Simdjs", DEFAULT_CONFIG_SIMDJS)
-FLAGR(Boolean, Simd128TypeSpec, "Enable type-specialization of Simd128 symbols", false)
-#endif // #ifdef ENABLE_SIMDJS
-=======
 FLAGNR(Boolean, WasmSharedArrayVirtualBuffer, "Use Virtual allocation for WebAssemblySharedArrayBuffer (Windows only)", DEFAULT_CONFIG_WasmSharedArrayVirtualBuffer)
 FLAGNR(Boolean, WasmMathExFilter      , "Enable Math exception filter for WebAssembly", DEFAULT_CONFIG_WasmMathExFilter)
 FLAGNR(Boolean, WasmCheckVersion      , "Check the binary version for WebAssembly", DEFAULT_CONFIG_WasmCheckVersion)
@@ -1028,7 +959,6 @@
 // In Edge, we manually turn on the individual child flags
 // Not having the DEFAULT_CONFIG_XXXX macro ensures we use CONFIG_FLAG_RELEASE instead of CONFIG_FLAG
 FLAGPR_EXPERIMENTAL_WASM(Boolean, WasmSimd        , "Enable SIMD in WebAssembly")
->>>>>>> 84bd6f3c
 
 FLAGNR(Boolean, AssertBreak           , "Debug break on assert", false)
 FLAGNR(Boolean, AssertPopUp           , "Pop up asserts (default: false)", false)
@@ -1074,15 +1004,9 @@
 #endif
 FLAGNR(Number,  ConstructorInlineThreshold      , "Maximum size in bytecodes of a constructor inline candidate with monomorphic field access", DEFAULT_CONFIG_ConstructorInlineThreshold)
 FLAGNR(Number,  ConstructorCallsRequiredToFinalizeCachedType, "Number of calls to a constructor required before the type cached in the constructor cache is finalized", DEFAULT_CONFIG_ConstructorCallsRequiredToFinalizeCachedType)
-<<<<<<< HEAD
-FLAGNR(Number,  StringCacheMissPenalty, "Number of string cache hits per miss needed to be worth using cache", DEFAULT_CONFIG_StringCacheMissPenalty)
-FLAGNR(Number,  StringCacheMissThreshold, "Point at which we disable string property cache", DEFAULT_CONFIG_StringCacheMissThreshold)
-FLAGNR(Number,  StringCacheMissReset, "Point at which we try to start using string cache after giving up", DEFAULT_CONFIG_StringCacheMissReset)
-=======
 FLAGNR(Number,  PropertyCacheMissPenalty, "Number of string or symbol cache hits per miss needed to be worth using cache", DEFAULT_CONFIG_PropertyCacheMissPenalty)
 FLAGNR(Number,  PropertyCacheMissThreshold, "Point at which we disable string or symbol property cache", DEFAULT_CONFIG_PropertyCacheMissThreshold)
 FLAGNR(Number,  PropertyCacheMissReset, "Point at which we try to start using string or symbol cache after giving up", DEFAULT_CONFIG_PropertyCacheMissReset)
->>>>>>> 84bd6f3c
 #ifdef SECURITY_TESTING
 FLAGNR(Boolean, CrashOnException      , "Removes the top-level exception handler, allowing jc.exe to crash on an unhandled exception.  No effect on IE. (default: false)", false)
 #endif
@@ -1182,14 +1106,11 @@
 FLAGPR           (Boolean, ES6, ES6IsConcatSpreadable  , "Enable ES6 isConcatSpreadable Symbol"                     , DEFAULT_CONFIG_ES6IsConcatSpreadable)
 FLAGPR           (Boolean, ES6, ES6Math                , "Enable ES6 Math extensions"                               , DEFAULT_CONFIG_ES6Math)
 
-<<<<<<< HEAD
-=======
 #ifndef COMPILE_DISABLE_ESDynamicImport
 #define COMPILE_DISABLE_ESDynamicImport 0
 #endif
 FLAGPR_REGOVR_EXP(Boolean, ES6, ESDynamicImport        , "Enable dynamic import"                                    , DEFAULT_CONFIG_ESDynamicImport)
 
->>>>>>> 84bd6f3c
 FLAGPR           (Boolean, ES6, ES6Module              , "Enable ES6 Modules"                                       , DEFAULT_CONFIG_ES6Module)
 FLAGPR           (Boolean, ES6, ES6Object              , "Enable ES6 Object extensions"                             , DEFAULT_CONFIG_ES6Object)
 FLAGPR           (Boolean, ES6, ES6Number              , "Enable ES6 Number extensions"                             , DEFAULT_CONFIG_ES6Number)
@@ -1285,10 +1206,7 @@
 FLAGNR(Boolean, ForceStaticInterpreterThunk, "Force using static interpreter thunk", DEFAULT_CONFIG_ForceStaticInterpreterThunk)
 FLAGNR(Boolean, DumpCommentsFromReferencedFiles, "Allow printing comments of comment-table of the referenced file as well (use with -trace:CommentTable)", DEFAULT_CONFIG_DumpCommentsFromReferencedFiles)
 FLAGNR(Number,  DelayFullJITSmallFunc , "Scale Full JIT threshold for small functions which are going to be inlined soon. To provide fraction scale, the final scale is scale following this option divided by 10", DEFAULT_CONFIG_DelayFullJITSmallFunc)
-<<<<<<< HEAD
-=======
 FLAGNR(Boolean, EnableFatalErrorOnOOM, "Enabling failfast fatal error on OOM", DEFAULT_CONFIG_EnableFatalErrorOnOOM)
->>>>>>> 84bd6f3c
 
 #if defined(_M_ARM32_OR_ARM64)
 FLAGNR(Boolean, ForceLocalsPtr        , "Force use of alternative locals pointer (JIT only)", false)
@@ -1433,13 +1351,8 @@
 #if DBG
 FLAGNR(Number,  SkipFuncCountForBailOnNoProfile,  "Initial Number of functions in a func body to be skipped from forcibly inserting BailOnNoProfile.", DEFAULT_CONFIG_SkipFuncCountForBailOnNoProfile)
 #endif
-<<<<<<< HEAD
-FLAGNR(Number, MaxJITFunctionBytecodeByteLength, "The biggest function we'll JIT (bytecode bytelength)", DEFAULT_CONFIG_MaxJITFunctionBytecodeByteLength)
-FLAGNR(Number, MaxJITFunctionBytecodeCount, "The biggest function we'll JIT (bytecode count)", DEFAULT_CONFIG_MaxJITFunctionBytecodeCount)
-=======
 FLAGNR(Number,  MaxJITFunctionBytecodeByteLength, "The biggest function we'll JIT (bytecode bytelength)", DEFAULT_CONFIG_MaxJITFunctionBytecodeByteLength)
 FLAGNR(Number,  MaxJITFunctionBytecodeCount, "The biggest function we'll JIT (bytecode count)", DEFAULT_CONFIG_MaxJITFunctionBytecodeCount)
->>>>>>> 84bd6f3c
 FLAGNR(Number,  MaxLoopsPerFunction   , "Maximum number of loops in any function in the script", DEFAULT_CONFIG_MaxLoopsPerFunction)
 FLAGNR(Number,  FuncObjectInlineCacheThreshold  , "Maximum number of inline caches a function body may have to allow for inline caches to be allocated on the function object", DEFAULT_CONFIG_FuncObjectInlineCacheThreshold)
 FLAGNR(Boolean, NoDeferParse          , "Disable deferred parsing", false)
@@ -1449,12 +1362,6 @@
 FLAGNR(Boolean, OOPCFGRegistration    , "Do CFG registration OOP (under OOP JIT)", DEFAULT_CONFIG_OOPCFGRegistration)
 FLAGNR(Boolean, ForceJITCFGCheck      , "Have JIT code always do CFG check even if range check succeeded", DEFAULT_CONFIG_ForceJITCFGCheck)
 FLAGNR(Boolean, UseJITTrampoline      , "Use trampoline for JIT entry points and emit range checks for it", DEFAULT_CONFIG_UseJITTrampoline)
-<<<<<<< HEAD
-#ifdef _ARM64_
-FLAGR (Boolean, NoNative              , "Disable native codegen", true)
-#else
-=======
->>>>>>> 84bd6f3c
 FLAGR (Boolean, NoNative              , "Disable native codegen", false)
 FLAGNR(Number,  NopFrequency          , "Frequency of NOPs inserted by NOP insertion phase.  A NOP is guaranteed to be inserted within a range of (1<<n) instrs (default=8)", DEFAULT_CONFIG_NopFrequency)
 FLAGNR(Boolean, NoStrictMode          , "Disable strict mode checks on all functions", false)
