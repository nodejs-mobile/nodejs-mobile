--- conflicted
+++ resolved
@@ -59,17 +59,14 @@
 #if SYSINFO_IMAGE_BASE_AVAILABLE
     static bool IsJscriptModulePointer(void * ptr);
 #endif
-<<<<<<< HEAD
+#ifdef _WIN32
+    static HMODULE GetCRTHandle();
+#endif
 #if defined(__IOS__)&&defined(_M_ARM64)
 //Apple documentation reveals that virtual page size is 16KB on
 // newer versions of iOS.
     static DWORD const PageSize = 16384;
 #else
-=======
-#ifdef _WIN32
-    static HMODULE GetCRTHandle();
-#endif
->>>>>>> 897db9ae
     static DWORD const PageSize = 4096;
 #endif
 
