--- conflicted
+++ resolved
@@ -27,13 +27,10 @@
     Fatal_JsReentrancy_Error = 19,
     Fatal_TTDAbort = 20,
     Fatal_Failed_API_Result = 21,
-<<<<<<< HEAD
-=======
     Fatal_OutOfMemory = 22,
     // Unused = 23,
     Fatal_JsBuiltIn_Error = 24,
     Fatal_XDataRegistration = 25,
->>>>>>> 84bd6f3c
 };
 
 extern "C" void ReportFatalException(
