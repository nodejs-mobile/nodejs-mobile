//-------------------------------------------------------------------------------------------------------
// Copyright (C) Microsoft. All rights reserved.
// Licensed under the MIT license. See LICENSE.txt file in the project root for full license information.
//-------------------------------------------------------------------------------------------------------
#pragma once

#ifdef _WIN32
#include <windows.h>
#include <wtypes.h>
#else
// TODO: Abstract out into it's own file
#include "pal.h"
#include "inc/rt/palrt.h"
#include <stdint.h>
#endif

// Utf8Codex.h needs to be self contained, so these type defs are duplicated from CommonTypeDefs.h
#ifdef _WIN32
typedef WCHAR char16;
#define _u(s) L##s
#else
#define _u(s) u##s
#endif

typedef char16 wchar;

#ifndef Unused
#define Unused(var) var
#endif

extern void CodexAssert(bool condition);
extern void CodexAssertOrFailFast(bool condition);

#ifdef _MSC_VER
//=============================
// Disabled Warnings
//=============================

#pragma warning(push)

#pragma warning(disable: 4127)  // constant expression for template parameter
#endif

#ifndef _WIN32
// Templates are defined here in order to avoid a dependency on C++
// <type_traits> header file,
// or on compiler-specific contructs.
extern "C++" {

    template <size_t S>
    struct _ENUM_FLAG_INTEGER_FOR_SIZE;

    template <>
    struct _ENUM_FLAG_INTEGER_FOR_SIZE<1>
    {
        typedef int8_t type;
    };

    template <>
    struct _ENUM_FLAG_INTEGER_FOR_SIZE<2>
    {
        typedef int16_t type;
    };

    template <>
    struct _ENUM_FLAG_INTEGER_FOR_SIZE<4>
    {
        typedef int32_t type;
    };

    // used as an approximation of std::underlying_type<T>
    template <class T>
        struct _ENUM_FLAG_SIZED_INTEGER
    {
        typedef typename _ENUM_FLAG_INTEGER_FOR_SIZE<sizeof(T)>::type
    type;
    };

}

#define DEFINE_ENUM_FLAG_OPERATORS(ENUMTYPE) \
extern "C++" { \
inline ENUMTYPE operator | (ENUMTYPE a, ENUMTYPE b) { return ENUMTYPE(((_ENUM_FLAG_SIZED_INTEGER<ENUMTYPE>::type)a) | ((_ENUM_FLAG_SIZED_INTEGER<ENUMTYPE>::type)b)); } \
inline ENUMTYPE &operator |= (ENUMTYPE &a, ENUMTYPE b) { return (ENUMTYPE &)(((_ENUM_FLAG_SIZED_INTEGER<ENUMTYPE>::type &)a) |= ((_ENUM_FLAG_SIZED_INTEGER<ENUMTYPE>::type)b)); } \
inline ENUMTYPE operator & (ENUMTYPE a, ENUMTYPE b) { return ENUMTYPE(((_ENUM_FLAG_SIZED_INTEGER<ENUMTYPE>::type)a) & ((_ENUM_FLAG_SIZED_INTEGER<ENUMTYPE>::type)b)); } \
inline ENUMTYPE &operator &= (ENUMTYPE &a, ENUMTYPE b) { return (ENUMTYPE &)(((_ENUM_FLAG_SIZED_INTEGER<ENUMTYPE>::type &)a) &= ((_ENUM_FLAG_SIZED_INTEGER<ENUMTYPE>::type)b)); } \
inline ENUMTYPE operator ~ (ENUMTYPE a) { return ENUMTYPE(~((_ENUM_FLAG_SIZED_INTEGER<ENUMTYPE>::type)a)); } \
inline ENUMTYPE operator ^ (ENUMTYPE a, ENUMTYPE b) { return ENUMTYPE(((_ENUM_FLAG_SIZED_INTEGER<ENUMTYPE>::type)a) ^ ((_ENUM_FLAG_SIZED_INTEGER<ENUMTYPE>::type)b)); } \
inline ENUMTYPE &operator ^= (ENUMTYPE &a, ENUMTYPE b) { return (ENUMTYPE &)(((_ENUM_FLAG_SIZED_INTEGER<ENUMTYPE>::type &)a) ^= ((_ENUM_FLAG_SIZED_INTEGER<ENUMTYPE>::type)b)); } \
}

#endif

typedef unsigned __int32 uint32;
// charcount_t represents a count of characters in a String
// It is unsigned and the maximum value is (INT_MAX-1)
typedef uint32 charcount_t;

typedef BYTE utf8char_t;
typedef const utf8char_t CUTF8;
typedef utf8char_t* LPUTF8;
typedef const utf8char_t *LPCUTF8;

// Unicode 4.0, unknown char should be converted to replace mark, U+FFFD.
#define UNICODE_UNKNOWN_CHAR_MARK 0xFFFD
#define UNICODE_TCHAR_UKNOWN_CHAR_MARK _T('\xFFFD')

namespace utf8
{
    class InvalidWideCharException {};

    // Terminology -
    //   Code point      - A ordinal value mapped to a standard ideograph as defined by ISO/IEC 10646-1. Here
    //                     also referred to as a UCS code point but can also be often be referred to as a UNICODE
    //                     code point.
    //   UTF-8           - An encoding of UCS code points as defined by RFC-3629.
    //   UTF-16          - An encoding of UCS code points as defined by RFC-2781. Use as a synonym for UNICODE or
    //                     UCS-2. This is technically incorrect but usually harmless. This file assumes char16 *
    //                     maps to an UTF-16LE (little-endian) encoded sequence of words.
    //   Unit            - The unit of encoding. For UTF-8 it is a byte (octet). For UTF-16 it is a word (two octets).
    //   Valid           - A UTF-8 byte sequence conforming to RFC-3629.
    //   Well-formed     - A sequence of bytes that conform to the encoding pattern of UTF8 but might be too long or
    //                     otherwise invalid. For example C0 80 is a well-formed but invalid encoding of U+0000.
    //   Start byte      - A byte can start a well-formed UTF-8 sequence.
    //   Lead byte       - A byte can start a well-formed multi-unit sequence but not a single byte sequence.
    //   Trail byte      - A byte that can appear after a lead-byte in a well-formed multi-unit sequence.
    //   Surrogate pair  - A UTF-16 word pair to encode characters outside the Unicode base plain as defined by
    //                     RFC-2781. Two char16 values are used to encode one UCS code point.
    //   character index - The index into a UTF-16 sequence.
    //   byte index      - The index into a UTF-8 sequence.

    // Return the number of bytes needed to encode the given character (ignoring surrogate pairs)
    inline size_t EncodedSize(char16 ch)
    {
        if (ch < 0x0080) return 1;
        if (ch < 0x0800) return 2;
        return 3;
    }

    enum DecodeOptions
    {
        doDefault                   = 0x00,
        doAllowThreeByteSurrogates  = 0x01, // Allow invalid 3 byte encodings as would be encoded by CSEU-8
        doChunkedEncoding           = 0x02, // For sequences at the end of a buffer do not advance into incomplete sequences
                                            //   If incomplete UTF-8 sequence is encountered at the end of a buffer, this
                                            //   option will cause Decode() to not advance the ptr value and DecodeTail to
                                            //   move the pointer back one position so it again points to where c1 was read by
                                            //   Decode(). In effect, incomplete sequences are treated as if end pointed to the
                                            //   beginning incomplete sequence instead of in the middle of it.
        doSecondSurrogatePair       = 0x04, // A previous call to DecodeTail returned the first word of a UTF-16
                                            // surrogate pair. The second call will return the second word and reset
                                            // this 'option'.
        doAllowInvalidWCHARs        = 0x08, // Don't replace invalid wide chars with 0xFFFD
        doThrowOnInvalidWCHARs      = 0x10, // throw InvalidWideCharException if an invalid wide char is seen. Incompatible with doAllowInvalidWCHARs
    };
    DEFINE_ENUM_FLAG_OPERATORS(DecodeOptions);

    BOOL IsValidWideChar(char16 ch);

    // Decode the trail bytes after the UTF8 lead byte c1 but returning 0xFFFD if trail bytes are expected after end.
    _At_(ptr, _In_reads_(end - ptr) _Post_satisfies_(ptr >= _Old_(ptr) - 1 && ptr <= end))
    char16 DecodeTail(char16 c1, LPCUTF8& ptr, LPCUTF8 end, DecodeOptions& options, bool *chunkEndsAtTruncatedSequence = nullptr);

    // Decode the UTF8 sequence into a UTF16 encoding. Code points outside the Unicode base plain will generate
    // surrogate pairs, using the 'doSecondSurrogatePair' option to remember the first word has already been returned.
    // If ptr == end 0x0000 is emitted. If ptr < end but the lead byte of the UTF8 sequence
    // expects trail bytes past end then 0xFFFD are emitted until ptr == end.
    _At_(ptr, _In_reads_(end - ptr) _Post_satisfies_(ptr >= _Old_(ptr) && ptr <= end))
    inline char16 Decode(LPCUTF8& ptr, LPCUTF8 end, DecodeOptions& options, bool *chunkEndsAtTruncatedSequence = nullptr)
    {
        if (ptr >= end) return 0;
        utf8char_t c1 = *ptr++;
        if (c1 < 0x80) return static_cast<char16>(c1);
        return DecodeTail(c1, ptr, end, options, chunkEndsAtTruncatedSequence);
    }

    // Encode ch into a UTF8 sequence ignoring surrogate pairs (which are encoded as two
    // separate code points). Use Encode() instead of EncodeFull() directly because it
    // special cases ASCII to avoid a call the most common characters.
    template <bool countBytesOnly>
    LPUTF8 EncodeFull(char16 ch, __out_ecount(3) LPUTF8 ptr, const void * bufferEnd)
    {
        if (ch < 0x0080)
        {
            // One byte
            if (countBytesOnly)
            {
                ptr++;
            }
            else
            {
                CodexAssertOrFailFast(ptr < bufferEnd);
                *ptr++ = static_cast<utf8char_t>(ch);
            }
        }
        else if (ch < 0x0800)
        {
            // Two bytes   : 110yyyxx 10xxxxxx
            if (countBytesOnly)
            {
                ptr += 2;
            }
            else
            {
                CodexAssertOrFailFast(ptr + 2 <= bufferEnd);
                *ptr++ = static_cast<utf8char_t>(ch >> 6) | 0xc0;
                *ptr++ = static_cast<utf8char_t>(ch & 0x3F) | 0x80;
            }
        }
        else
        {
            // Three bytes : 1110yyyy 10yyyyxx 10xxxxxx
            if (countBytesOnly)
            {
                ptr += 3;
            }
            else
            {
                CodexAssertOrFailFast(ptr + 3 <= bufferEnd);
                *ptr++ = static_cast<utf8char_t>(ch >> 12) | 0xE0;
                *ptr++ = static_cast<utf8char_t>((ch >> 6) & 0x3F) | 0x80;
                *ptr++ = static_cast<utf8char_t>(ch & 0x3F) | 0x80;
            }
        }

        return ptr;
    }

    // Encode a surrogate pair into a utf8 sequence
    template <bool countBytesOnly>
        LPUTF8 EncodeSurrogatePair(char16 surrogateHigh, char16 surrogateLow, __out_ecount(4) LPUTF8 ptr)
    {
        // A unicode codepoint is encoded into a surrogate pair by doing the following:
        //  subtract 0x10000 from the codepoint
        //  Split the resulting value into the high-ten bits and low-ten bits
        //  Add 0xD800 to the high ten bits, and 0xDC00 to the low ten bits
        // Below, we want to decode the surrogate pair to its original codepoint
        // So we do the above process in reverse
        uint32 highTen = (surrogateHigh - 0xD800);
        uint32 lowTen = (surrogateLow - 0xDC00);
        uint32 codepoint = 0x10000 + ((highTen << 10) | lowTen);

        // This is the maximum valid unicode codepoint
        // This should be ensured anyway since you can't encode a value higher
        // than this as a surrogate pair, so we assert this here
        CodexAssert(codepoint <= 0x10FFFF);

        // Now we need to encode the code point into utf-8
        // Codepoints in the range that gets encoded into a surrogate pair
        // gets encoded into 4 bytes under utf8
        // Since the codepoint can be represented by 21 bits, the encoding
        // does the following: first 3 bits in the first byte, the next 6 in the
        // second, the next six in the third, and the last six in the 4th byte
        if (countBytesOnly) {
            ptr += 4;
        }
        else
        {
            *ptr++ = static_cast<utf8char_t>(codepoint >> 18) | 0xF0;
            *ptr++ = static_cast<utf8char_t>((codepoint >> 12) & 0x3F) | 0x80;
            *ptr++ = static_cast<utf8char_t>((codepoint >> 6) & 0x3F) | 0x80;
            *ptr++ = static_cast<utf8char_t>(codepoint & 0x3F) | 0x80;
        }

        return ptr;
    }

    // Encode ch into a UTF8 sequence ignoring surrogate pairs (which are encoded as two
    // separate code points).
    template <bool countBytesOnly>
    inline LPUTF8 Encode(char16 ch, _When_(!countBytesOnly, __out_ecount(3)) LPUTF8 ptr, const void * bufferEnd)
    {
        if (ch < 0x80)
        {
            if (!countBytesOnly)
            {
<<<<<<< HEAD
=======
                CodexAssertOrFailFast(ptr < bufferEnd);
>>>>>>> 84bd6f3c
                *ptr = static_cast<utf8char_t>(ch);
            }
            return ptr + 1;
        }
        return EncodeFull<countBytesOnly>(ch, ptr, bufferEnd);
    }

    // Encode ch into a UTF8 sequence while being aware of surrogate pairs.
    template <bool countBytesOnly>
    inline LPUTF8 EncodeTrueUtf8(char16 ch, const char16** source, charcount_t* cch, _When_(!countBytesOnly, __out_ecount((*cch + 1) * 3)) LPUTF8 ptr, const void * bufferEnd)
    {
        if (ch < 0x80)
        {
            if (!countBytesOnly)
            {
                CodexAssertOrFailFast(ptr < bufferEnd);
                *ptr = static_cast<utf8char_t>(ch);
            }

            return ptr + 1;
        }
        else if (ch < 0xD800 || (ch >= 0xE000 && ch <= 0xFFFF))
        {
            return EncodeFull<countBytesOnly>(ch, ptr, bufferEnd);
        }

        // We're now decoding a surrogate pair. If the input is malformed (eg. low surrogate is absent)
        // we'll instead encode the unicode replacement character as utf8
        if (*cch > 0)
        {
            char16 surrogateHigh = ch;
            char16 surrogateLow = **source;

            // Validate that the surrogate code units are within the appropriate
            // ranges for high and low surrogates
            if ((surrogateHigh >= 0xD800 && surrogateHigh <= 0xDBFF) &&
                (surrogateLow >= 0xDC00 && surrogateLow <= 0xDFFF))
            {
                LPUTF8 retptr = EncodeSurrogatePair<countBytesOnly>(surrogateHigh, surrogateLow, ptr);

                // SAL analysis gets confused if we call EncodeSurrogatePair after
                // modifying cch

                // Consume the low surrogate
                *source = *source + 1;
                *cch = *cch - 1;

                return retptr;
            }
        }

        // Invalid input: insert the unicode replacement character instead
        if (!countBytesOnly)
        {
            CodexAssertOrFailFast(ptr + 3 <= bufferEnd);
            ptr[0] = 0xEF;
            ptr[1] = 0xBF;
            ptr[2] = 0xBD;
        }
        return ptr + 3;
    }

    // Return true if ch is a lead byte of a UTF8 multi-unit sequence.
    inline bool IsLeadByte(utf8char_t ch)
    {
        return ch >= 0xC0;
    }

    // Return true if ch is a byte that starts a well-formed UTF8 sequence (i.e. is an ASCII character or a valid UTF8 lead byte)
    inline bool IsStartByte(utf8char_t ch)
    {
        return ch < 0x80 || ch >= 0xC0;
    }

    // Returns true if ch is a UTF8 multi-unit sequence trail byte.
    inline bool IsTrailByte(utf8char_t ch)
    {
        return (ch & 0xC0) == 0x80;
    }

    // Returns true if ptr points to a well-formed UTF8
    inline bool IsCharStart(LPCUTF8 ptr)
    {
        return IsStartByte(*ptr);
    }

    // Return the start of the next well-formed UTF-8 sequence. Use NextChar() instead of
    // NextCharFull() since NextChar() avoid a call if ptr references a single byte sequence.
    LPCUTF8 NextCharFull(LPCUTF8 ptr);

    // Return the start of the next well-formed UTF-8 sequence.
    inline LPCUTF8 NextChar(LPCUTF8 ptr)
    {
        if (*ptr < 0x80) return ptr + 1;
        return NextCharFull(ptr);
    }

    // Return the start of the previous well-formed UTF-8 sequence prior to start or start if
    // if ptr is already start or no well-formed sequence starts a start. Use PrevChar() instead of
    // PrevCharFull() since PrevChar() avoids a call if the previous sequence is a single byte
    // sequence.
    LPCUTF8 PrevCharFull(LPCUTF8 ptr, LPCUTF8 start);

    // Return the start of the previous well-formed UTF-8 sequence prior to start or start if
    // if ptr is already start or no well-formed sequence starts a start.
    inline LPCUTF8 PrevChar(LPCUTF8 ptr, LPCUTF8 start)
    {
        if (ptr > start && *(ptr - 1) < 0x80) return ptr - 1;
        return PrevCharFull(ptr, start);
    }

    // Decode cb bytes from ptr to into buffer returning the number of characters converted and written to buffer
    _Ret_range_(0, pbEnd - _Old_(pbUtf8))
    size_t DecodeUnitsInto(_Out_writes_(pbEnd - pbUtf8) char16 *buffer, LPCUTF8& pbUtf8, LPCUTF8 pbEnd, DecodeOptions options = doDefault, bool *chunkEndsAtTruncatedSequence = nullptr);

    // Decode cb bytes from ptr to into buffer returning the number of characters converted and written to buffer (excluding the null terminator)
    size_t DecodeUnitsIntoAndNullTerminate(__out_ecount(pbEnd - pbUtf8 + 1) __nullterminated char16 *buffer, LPCUTF8& pbUtf8, LPCUTF8 pbEnd, DecodeOptions options = doDefault, bool *chunkEndsAtTruncatedSequence = nullptr);

    size_t DecodeUnitsIntoAndNullTerminateNoAdvance(__out_ecount(pbEnd - pbUtf8 + 1) __nullterminated char16 *buffer, LPCUTF8 pbUtf8, LPCUTF8 pbEnd, DecodeOptions options = doDefault, bool *chunkEndsAtTruncatedSequence = nullptr);

    // Encode a UTF-8 sequence into a UTF-8 sequence (which is just a memcpy). This is included for convenience in templates
    // when the character encoding is a template parameter.
    __range(cbSource, cbDest)
    __precond(cbDest == cbSource)
    inline size_t EncodeInto(
        _Out_writes_(cbDest) utf8char_t *dest,
        size_t cbDest,
        _In_reads_(cbSource) const utf8char_t *source,
        size_t cbSource)
    {
        memcpy_s(dest, cbDest * sizeof(utf8char_t), source, cbSource * sizeof(utf8char_t));
        return cbDest;
    }

    enum class Utf8EncodingKind
    {
        Cesu8,
        TrueUtf8
    };

    // Encode a UTF16-LE sequence of cchSource words (char16) into a UTF-8 sequence returning the number of bytes needed.
    // Since a UTF16 encoding can encode to at most 3 bytes (utf8char_t) per char16, cbDest (dest buffer size) can be
    // at most 3 * cchSource.
    // Returns the number of bytes copied into the dest buffer.
    template <Utf8EncodingKind encoding>
    __range(0, cchSource * 3)
    size_t EncodeInto(
        _Out_writes_(cbDest) utf8char_t *dest,
        __range(0, cchSource * 3) size_t cbDest,
        _In_reads_(cchSource) const char16 *source,
        __range(0, INT_MAX) charcount_t cchSource);

    // Like EncodeInto but ensures that dest[return value] == 0.
    template <Utf8EncodingKind encoding>
    __range(0, cchSource * 3)
    size_t EncodeIntoAndNullTerminate(
        _Out_writes_z_(cbDest) utf8char_t *dest,
        __range(1, cchSource * 3 + 1) size_t cbDest, // must be at least large enough to write null terminator
        _In_reads_(cchSource) const char16 *source,
        __range(0, INT_MAX) charcount_t cchSource);

    // Determine the number of UTF-8 bytes needed to represent a UTF16-LE sequence of cch * words (char16)
    __range(0, cch * 3)
    size_t CountTrueUtf8(__in_ecount(cch) const char16 *source, charcount_t cch);

    // Like EncodeInto but ensures that we do not write anywhere other than between buffer and bufferEnd.
    __range(0, cch * 3)
    size_t EncodeTrueUtf8IntoBoundsChecked(__out_ecount(cch * 3 + 1) utf8char_t *buffer, __in_ecount(cch) const char16 *source, charcount_t cch, const void * bufferEnd);

    // Determine the number of bytes that a UTF-8 sequence representing a UTF16-LE sequence of cch words
    __range(0, cch * 3)
    size_t CountTrueUtf8(__in_ecount(cch) const char16 *source, charcount_t cch);

    // Returns true if the pch refers to a UTF-16LE encoding of the given UTF-8 encoding bch.
    bool CharsAreEqual(LPCOLESTR pch, LPCUTF8 bch, LPCUTF8 end, DecodeOptions options = doDefault);

    // Convert the character index into a byte index.
    size_t CharacterIndexToByteIndex(__in_ecount(cbLength) LPCUTF8 pch, size_t cbLength, const charcount_t cchIndex, size_t cbStartIndex, charcount_t cchStartIndex, DecodeOptions options = doDefault);
    size_t CharacterIndexToByteIndex(__in_ecount(cbLength) LPCUTF8 pch, size_t cbLength, const charcount_t cchIndex, DecodeOptions options = doDefault);

    // Convert byte index into character index
    charcount_t ByteIndexIntoCharacterIndex(__in_ecount(cbIndex) LPCUTF8 pch, size_t cbIndex, DecodeOptions options = doDefault);
}

#ifdef _MSC_VER
#pragma warning(pop)
#endif<|MERGE_RESOLUTION|>--- conflicted
+++ resolved
@@ -274,10 +274,7 @@
         {
             if (!countBytesOnly)
             {
-<<<<<<< HEAD
-=======
                 CodexAssertOrFailFast(ptr < bufferEnd);
->>>>>>> 84bd6f3c
                 *ptr = static_cast<utf8char_t>(ch);
             }
             return ptr + 1;
@@ -443,14 +440,6 @@
     __range(0, cch * 3)
     size_t CountTrueUtf8(__in_ecount(cch) const char16 *source, charcount_t cch);
 
-    // Like EncodeInto but ensures that we do not write anywhere other than between buffer and bufferEnd.
-    __range(0, cch * 3)
-    size_t EncodeTrueUtf8IntoBoundsChecked(__out_ecount(cch * 3 + 1) utf8char_t *buffer, __in_ecount(cch) const char16 *source, charcount_t cch, const void * bufferEnd);
-
-    // Determine the number of bytes that a UTF-8 sequence representing a UTF16-LE sequence of cch words
-    __range(0, cch * 3)
-    size_t CountTrueUtf8(__in_ecount(cch) const char16 *source, charcount_t cch);
-
     // Returns true if the pch refers to a UTF-16LE encoding of the given UTF-8 encoding bch.
     bool CharsAreEqual(LPCOLESTR pch, LPCUTF8 bch, LPCUTF8 end, DecodeOptions options = doDefault);
 
