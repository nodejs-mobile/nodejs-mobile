//-------------------------------------------------------------------------------------------------------
// Copyright (C) Microsoft. All rights reserved.
// Licensed under the MIT license. See LICENSE.txt file in the project root for full license information.
//-------------------------------------------------------------------------------------------------------
namespace Memory
{
template <class THeapBlockType>
class SmallFinalizableHeapBucketBaseT : public SmallNormalHeapBucketBase<THeapBlockType>
{
    typedef SmallNormalHeapBucketBase<THeapBlockType> BaseT;

public:
    typedef typename THeapBlockType::HeapBlockAttributes TBlockAttributes;

    SmallFinalizableHeapBucketBaseT();
    ~SmallFinalizableHeapBucketBaseT();
    void DisposeObjects();
    void TransferDisposedObjects();
    void FinalizeAllObjects();
    static void FinalizeHeapBlockList(THeapBlockType * list);

#if ENABLE_MEM_STATS
    void AggregateBucketStats();
#endif
protected:
    void EnumerateObjects(ObjectInfoBits infoBits, void (*CallBackFunction)(void * address, size_t size));

    friend class HeapBucket;
    template <class TBlockAttributes>
    friend class HeapBucketGroup;

    void ResetMarks(ResetMarkFlags flags);
    void Sweep(RecyclerSweep& recyclerSweep);
#if DBG || defined(RECYCLER_SLOW_CHECK_ENABLED)
    size_t GetNonEmptyHeapBlockCount(bool checkCount) const;
#endif
#ifdef RECYCLER_SLOW_CHECK_ENABLED
    size_t Check();
#endif
#ifdef RECYCLER_MEMORY_VERIFY
    void Verify();
#endif
#ifdef RECYCLER_VERIFY_MARK
    void VerifyMark();
#endif
#ifdef ENABLE_DEBUG_CONFIG_OPTIONS
    friend class ::ScriptMemoryDumper;
#endif
    template <typename TBlockType>
    friend class HeapBucketT;

protected:
    THeapBlockType * pendingDisposeList;    // list of block that has finalizable object that needs to be disposed

#if DBG || defined(RECYCLER_SLOW_CHECK_ENABLED)
    THeapBlockType * tempPendingDisposeList;
#endif
};

template <class TBlockAttributes> 
class SmallFinalizableHeapBucketT : public SmallFinalizableHeapBucketBaseT<SmallFinalizableHeapBlockT<TBlockAttributes> >
{
};
#ifdef RECYCLER_VISITED_HOST
template <class TBlockAttributes> 
class SmallRecyclerVisitedHostHeapBucketT : public SmallFinalizableHeapBucketBaseT<SmallRecyclerVisitedHostHeapBlockT<TBlockAttributes> >
{
};
#endif
#ifdef RECYCLER_WRITE_BARRIER
template <class TBlockAttributes> 
class SmallFinalizableWithBarrierHeapBucketT : public SmallFinalizableHeapBucketBaseT<SmallFinalizableWithBarrierHeapBlockT<TBlockAttributes> >
{
};
#endif

typedef SmallFinalizableHeapBucketT<MediumAllocationBlockAttributes> MediumFinalizableHeapBucket;
typedef SmallFinalizableHeapBucketT<SmallAllocationBlockAttributes> SmallFinalizableHeapBucket;
#ifdef RECYCLER_VISITED_HOST
typedef SmallRecyclerVisitedHostHeapBucketT<MediumAllocationBlockAttributes> MediumRecyclerVisitedHostHeapBucket;
typedef SmallRecyclerVisitedHostHeapBucketT<SmallAllocationBlockAttributes> SmallRecyclerVisitedHostHeapBucket;
#endif
#ifdef RECYCLER_WRITE_BARRIER
typedef SmallFinalizableWithBarrierHeapBucketT<MediumAllocationBlockAttributes> MediumFinalizableWithBarrierHeapBucket;
typedef SmallFinalizableWithBarrierHeapBucketT<SmallAllocationBlockAttributes> SmallFinalizableWithBarrierHeapBucket;
#endif

// GC-TODO: Move this away

template <ObjectInfoBits attributes, class TBlockAttributes>
class SmallHeapBlockType
{
public:
   
    CompileAssert((attributes & FinalizeBit) != 0);
#ifdef RECYCLER_VISITED_HOST
    // attributes with RecyclerVisitedHostBit must use SmallRecyclerVisitedHostHeap{Bucket|Block}T
    CompileAssert((attributes & RecyclerVisitedHostBit) == 0);
#endif
    typedef SmallFinalizableHeapBlockT<TBlockAttributes> BlockType;
    typedef SmallFinalizableHeapBucketT<TBlockAttributes> BucketType;
};

#ifdef RECYCLER_VISITED_HOST
template <>
class SmallHeapBlockType<(ObjectInfoBits)(RecyclerVisitedHostBit), SmallAllocationBlockAttributes>
{
public:
    typedef SmallRecyclerVisitedHostHeapBlock BlockType;
    typedef SmallRecyclerVisitedHostHeapBucket BucketType;
};

template <>
class SmallHeapBlockType<(ObjectInfoBits)(RecyclerVisitedHostTracedFinalizableBlockTypeBits), SmallAllocationBlockAttributes>
{
public:
    typedef SmallRecyclerVisitedHostHeapBlock BlockType;
    typedef SmallRecyclerVisitedHostHeapBucket BucketType;
};

template <>
class SmallHeapBlockType<(ObjectInfoBits)(RecyclerVisitedHostFinalizableBlockTypeBits), SmallAllocationBlockAttributes>
{
public:
    typedef SmallRecyclerVisitedHostHeapBlock BlockType;
    typedef SmallRecyclerVisitedHostHeapBucket BucketType;
};
#endif

template <>
class SmallHeapBlockType<LeafBit, SmallAllocationBlockAttributes>
{
public:
    typedef SmallLeafHeapBlock BlockType;
    typedef SmallLeafHeapBucketT<SmallAllocationBlockAttributes> BucketType;
};

template <>
class SmallHeapBlockType<NoBit, SmallAllocationBlockAttributes>
{
public:
    typedef SmallNormalHeapBlock BlockType;
    typedef SmallNormalHeapBucket BucketType;
};

#ifdef RECYCLER_WRITE_BARRIER
template <>
class SmallHeapBlockType<WithBarrierBit, SmallAllocationBlockAttributes>
{
public:
    typedef SmallNormalWithBarrierHeapBlock BlockType;
    typedef SmallNormalWithBarrierHeapBucket BucketType;
};

template <>
class SmallHeapBlockType<(ObjectInfoBits)(WithBarrierBit|LeafBit), SmallAllocationBlockAttributes>
{
public:
    typedef SmallLeafHeapBlock BlockType;
    typedef SmallLeafHeapBucketT<SmallAllocationBlockAttributes> BucketType;
};

template <>
class SmallHeapBlockType<FinalizableWithBarrierBit, SmallAllocationBlockAttributes>
{
public:
    typedef SmallFinalizableWithBarrierHeapBlock BlockType;
    typedef SmallFinalizableWithBarrierHeapBucket BucketType;
};
#endif

#if SMALLBLOCK_MEDIUM_ALLOC
template <>
class SmallHeapBlockType<FinalizeBit, MediumAllocationBlockAttributes>
{
public:
    typedef MediumFinalizableHeapBlock BlockType;
    typedef MediumFinalizableHeapBucket BucketType;
};

#ifdef RECYCLER_VISITED_HOST
template <>
class SmallHeapBlockType<(ObjectInfoBits)(RecyclerVisitedHostBit), MediumAllocationBlockAttributes>
{
public:
    typedef MediumRecyclerVisitedHostHeapBlock BlockType;
    typedef MediumRecyclerVisitedHostHeapBucket BucketType;
};

template <>
class SmallHeapBlockType<(ObjectInfoBits)(RecyclerVisitedHostTracedFinalizableBlockTypeBits), MediumAllocationBlockAttributes>
{
public:
    typedef MediumRecyclerVisitedHostHeapBlock BlockType;
    typedef MediumRecyclerVisitedHostHeapBucket BucketType;
};

template <>
class SmallHeapBlockType<(ObjectInfoBits)(RecyclerVisitedHostFinalizableBlockTypeBits), MediumAllocationBlockAttributes>
{
public:
    typedef MediumRecyclerVisitedHostHeapBlock BlockType;
    typedef MediumRecyclerVisitedHostHeapBucket BucketType;
};
#endif

template <>
class SmallHeapBlockType<LeafBit, MediumAllocationBlockAttributes>
{
public:
    typedef MediumLeafHeapBlock BlockType;
    typedef SmallLeafHeapBucketT<MediumAllocationBlockAttributes> BucketType;
};

template <>
class SmallHeapBlockType<NoBit, MediumAllocationBlockAttributes>
{
public:
    typedef MediumNormalHeapBlock BlockType;
    typedef MediumNormalHeapBucket BucketType;
};

#ifdef RECYCLER_WRITE_BARRIER
template <>
class SmallHeapBlockType<WithBarrierBit, MediumAllocationBlockAttributes>
{
public:
    typedef MediumNormalWithBarrierHeapBlock BlockType;
    typedef MediumNormalWithBarrierHeapBucket BucketType;
};

template <>
class SmallHeapBlockType<(ObjectInfoBits)(WithBarrierBit | LeafBit), MediumAllocationBlockAttributes>
{
public:
    typedef MediumLeafHeapBlock BlockType;
    typedef SmallLeafHeapBucketT<MediumAllocationBlockAttributes> BucketType;
};

template <>
class SmallHeapBlockType<FinalizableWithBarrierBit, MediumAllocationBlockAttributes>
{
public:
    typedef MediumFinalizableWithBarrierHeapBlock BlockType;
    typedef MediumFinalizableWithBarrierHeapBucket BucketType;
};
#endif
#endif

template <class TBlockAttributes>
class HeapBucketGroup
{
    template <ObjectInfoBits objectAttributes>
    class BucketGetter
    {
    public:
        typedef typename SmallHeapBlockType<objectAttributes, TBlockAttributes>::BucketType BucketType;
        static BucketType& GetBucket(HeapBucketGroup<TBlockAttributes> * heapBucketGroup)
        {
            CompileAssert(objectAttributes & FinalizeBit);
            return heapBucketGroup->finalizableHeapBucket;
        }
    };

    template <>
    class BucketGetter<LeafBit>
    {
    public:
        typedef typename SmallHeapBlockType<LeafBit, TBlockAttributes>::BucketType BucketType;
        static BucketType& GetBucket(HeapBucketGroup<TBlockAttributes> * heapBucketGroup)
        {            
            return heapBucketGroup->leafHeapBucket;
        }
    };

    template <>
    class BucketGetter<NoBit>
    {
    public:
        typedef typename SmallHeapBlockType<NoBit, TBlockAttributes>::BucketType BucketType;
        static BucketType& GetBucket(HeapBucketGroup<TBlockAttributes> * heapBucketGroup)
        {
            return heapBucketGroup->heapBucket;
        }
    };

    template <>
    class BucketGetter<(ObjectInfoBits)(FinalizeBit | LeafBit)>
    {
    public:
        typedef typename SmallHeapBlockType<(ObjectInfoBits)(FinalizeBit | LeafBit), TBlockAttributes>::BucketType BucketType;
        static BucketType& GetBucket(HeapBucketGroup<TBlockAttributes> * heapBucketGroup)
        {
            // TODO: SWB implemente finalizable leaf bucket
            return heapBucketGroup->finalizableHeapBucket;
        }
    };

#ifdef RECYCLER_VISITED_HOST
    template <>
    class BucketGetter<(ObjectInfoBits)(RecyclerVisitedHostBit)>
    {
    public:
        typedef typename SmallHeapBlockType<(ObjectInfoBits)(RecyclerVisitedHostBit), TBlockAttributes>::BucketType BucketType;
        static BucketType& GetBucket(HeapBucketGroup<TBlockAttributes> * HeapBucketGroup)
        {
            return HeapBucketGroup->recyclerVisitedHostHeapBucket;
        }
    };

    template <>
    class BucketGetter<(ObjectInfoBits)(RecyclerVisitedHostTracedFinalizableBlockTypeBits)>
    {
    public:
        typedef typename SmallHeapBlockType<(ObjectInfoBits)(RecyclerVisitedHostTracedFinalizableBlockTypeBits), TBlockAttributes>::BucketType BucketType;
        static BucketType& GetBucket(HeapBucketGroup<TBlockAttributes> * HeapBucketGroup)
        {
            return HeapBucketGroup->recyclerVisitedHostHeapBucket;
        }
    };

    template <>
    class BucketGetter<(ObjectInfoBits)(RecyclerVisitedHostFinalizableBlockTypeBits)>
    {
    public:
        typedef typename SmallHeapBlockType<(ObjectInfoBits)(RecyclerVisitedHostFinalizableBlockTypeBits), TBlockAttributes>::BucketType BucketType;
        static BucketType& GetBucket(HeapBucketGroup<TBlockAttributes> * HeapBucketGroup)
        {
            return HeapBucketGroup->recyclerVisitedHostHeapBucket;
        }
    };
#endif

#ifdef RECYCLER_WRITE_BARRIER
    template <>
    class BucketGetter<WithBarrierBit>
    {
    public:
        typedef typename SmallHeapBlockType<WithBarrierBit, TBlockAttributes>::BucketType BucketType;
        static BucketType& GetBucket(HeapBucketGroup<TBlockAttributes> * heapBucketGroup)
        {
            return heapBucketGroup->smallNormalWithBarrierHeapBucket;
        }
    };

    template <>
    class BucketGetter<(ObjectInfoBits)(WithBarrierBit | LeafBit)>
    {
    public:
        typedef typename SmallHeapBlockType<(ObjectInfoBits)(WithBarrierBit | LeafBit), TBlockAttributes>::BucketType BucketType;
        static BucketType& GetBucket(HeapBucketGroup<TBlockAttributes> * heapBucketGroup)
        {
            // WithBarrierBit | LeafBit combination should not exist, this is only for compilation purpose
            Assert(false);
            return heapBucketGroup->leafHeapBucket;
        }
    };

    template <>
    class BucketGetter<FinalizableWithBarrierBit>
    {
    public:
        typedef typename SmallHeapBlockType<FinalizableWithBarrierBit, TBlockAttributes>::BucketType BucketType;
        static BucketType& GetBucket(HeapBucketGroup<TBlockAttributes> * heapBucketGroup)
        {
            return heapBucketGroup->smallFinalizableWithBarrierHeapBucket;
        }
    };
#endif
public:

    template <ObjectInfoBits objectAttributes>
    typename SmallHeapBlockType<objectAttributes, TBlockAttributes>::BucketType& GetBucket()
    {
        return BucketGetter<objectAttributes>::GetBucket(this);
    }

    void Initialize(HeapInfo * heapInfo, uint sizeCat);
    void ResetMarks(ResetMarkFlags flags);
    void ScanInitialImplicitRoots(Recycler * recycler);
    void ScanNewImplicitRoots(Recycler * recycler);

    void Sweep(RecyclerSweep& recyclerSweep);
    uint Rescan(Recycler * recycler, RescanFlags flags);
#if ENABLE_CONCURRENT_GC
    void SweepPendingObjects(RecyclerSweep& recyclerSweep);
#endif
#if ENABLE_PARTIAL_GC
    void SweepPartialReusePages(RecyclerSweep& recyclerSweep);
    void FinishPartialCollect(RecyclerSweep * recyclerSweep);
#endif
#if ENABLE_CONCURRENT_GC
    void PrepareSweep();
    void SetupBackgroundSweep(RecyclerSweep& recyclerSweep);
    void TransferPendingEmptyHeapBlocks(RecyclerSweep& recyclerSweep);
#endif
    void SweepFinalizableObjects(RecyclerSweep& recyclerSweep);
    void DisposeObjects();
    void TransferDisposedObjects();
    void EnumerateObjects(ObjectInfoBits infoBits, void (*CallBackFunction)(void * address, size_t size));
    void FinalizeAllObjects();
    static unsigned int GetHeapBucketOffset() { return offsetof(HeapBucketGroup<TBlockAttributes>, heapBucket); }

#if DBG || defined(RECYCLER_SLOW_CHECK_ENABLED)
    size_t GetNonEmptyHeapBlockCount(bool checkCount) const;
    size_t GetEmptyHeapBlockCount() const;
#endif
#ifdef RECYCLER_SLOW_CHECK_ENABLED
    size_t Check();
#endif
#ifdef RECYCLER_MEMORY_VERIFY
    void Verify();
#endif
#ifdef RECYCLER_VERIFY_MARK
    void VerifyMark();
#endif
<<<<<<< HEAD
#if ENABLE_CONCURRENT_GC && ENABLE_ALLOCATIONS_DURING_CONCURRENT_SWEEP
    void StartAllocationDuringConcurrentSweep();
=======
#if ENABLE_ALLOCATIONS_DURING_CONCURRENT_SWEEP
    void StartAllocationDuringConcurrentSweep();
    bool DoTwoPassConcurrentSweepPreCheck();
    void FinishSweepPrep(RecyclerSweep& recyclerSweep);
    void FinishConcurrentSweepPass1(RecyclerSweep& recyclerSweep);
>>>>>>> 84bd6f3c
    void FinishConcurrentSweep();
#endif
#if DBG
    bool AllocatorsAreEmpty();
#endif
private:
    SmallNormalHeapBucketT<TBlockAttributes>       heapBucket;
    SmallLeafHeapBucketT<TBlockAttributes>         leafHeapBucket;
    SmallFinalizableHeapBucketT<TBlockAttributes>  finalizableHeapBucket;
#ifdef RECYCLER_VISITED_HOST
    SmallRecyclerVisitedHostHeapBucketT<TBlockAttributes>  recyclerVisitedHostHeapBucket;
#endif
#ifdef RECYCLER_WRITE_BARRIER
    SmallNormalWithBarrierHeapBucketT<TBlockAttributes> smallNormalWithBarrierHeapBucket;
    SmallFinalizableWithBarrierHeapBucketT<TBlockAttributes> smallFinalizableWithBarrierHeapBucket;
#endif
};

extern template class HeapBucketGroup<SmallAllocationBlockAttributes>;
extern template class HeapBucketGroup<MediumAllocationBlockAttributes>;
}<|MERGE_RESOLUTION|>--- conflicted
+++ resolved
@@ -414,16 +414,11 @@
 #ifdef RECYCLER_VERIFY_MARK
     void VerifyMark();
 #endif
-<<<<<<< HEAD
-#if ENABLE_CONCURRENT_GC && ENABLE_ALLOCATIONS_DURING_CONCURRENT_SWEEP
-    void StartAllocationDuringConcurrentSweep();
-=======
 #if ENABLE_ALLOCATIONS_DURING_CONCURRENT_SWEEP
     void StartAllocationDuringConcurrentSweep();
     bool DoTwoPassConcurrentSweepPreCheck();
     void FinishSweepPrep(RecyclerSweep& recyclerSweep);
     void FinishConcurrentSweepPass1(RecyclerSweep& recyclerSweep);
->>>>>>> 84bd6f3c
     void FinishConcurrentSweep();
 #endif
 #if DBG
