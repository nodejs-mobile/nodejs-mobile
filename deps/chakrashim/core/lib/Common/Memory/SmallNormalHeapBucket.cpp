--- conflicted
+++ resolved
@@ -41,13 +41,8 @@
         heapBlock->ScanInitialImplicitRoots(recycler);
     });
 
-<<<<<<< HEAD
-#if ENABLE_CONCURRENT_GC && ENABLE_ALLOCATIONS_DURING_CONCURRENT_SWEEP && ENABLE_ALLOCATIONS_DURING_CONCURRENT_SWEEP_USE_SLIST
-    if (CONFIG_FLAG_RELEASE(EnableConcurrentSweepAlloc))
-=======
 #if ENABLE_ALLOCATIONS_DURING_CONCURRENT_SWEEP
     if (CONFIG_FLAG_RELEASE(EnableConcurrentSweepAlloc) && !this->IsAnyFinalizableBucket())
->>>>>>> 84bd6f3c
     {
         HeapBlockList::ForEach(this->sweepableHeapBlockList, [recycler](TBlockType * heapBlock)
         {
@@ -254,10 +249,7 @@
                 heapBlock->template SweepObjects<SweepMode_ConcurrentPartial>(recycler);
 
                 // page heap mode should never reach here, so don't check pageheap enabled or not
-<<<<<<< HEAD
-=======
                 DebugOnly(this->AssertCheckHeapBlockNotInAnyList(heapBlock));
->>>>>>> 84bd6f3c
                 if (heapBlock->HasFreeObject())
                 {
                     AssertMsg(!HeapBlockList::Contains(heapBlock, partialSweptHeapBlockList), "The heap block already exists in the partialSweptHeapBlockList.");
@@ -285,12 +277,6 @@
             // We decided not to do a partial sweep.
             // Blocks in the pendingSweepList need to have a regular sweep.
 
-<<<<<<< HEAD
-#if ENABLE_ALLOCATIONS_DURING_CONCURRENT_SWEEP && SUPPORT_WIN32_SLIST && ENABLE_ALLOCATIONS_DURING_CONCURRENT_SWEEP_USE_SLIST
-            if (this->AllowAllocationsDuringConcurrentSweep() && !this->AllocationsStartedDuringConcurrentSweep())
-            {
-                this->StartAllocationDuringConcurrentSweep();
-=======
 #if ENABLE_ALLOCATIONS_DURING_CONCURRENT_SWEEP && SUPPORT_WIN32_SLIST
             if (CONFIG_FLAG_RELEASE(EnableConcurrentSweepAlloc))
             {
@@ -299,17 +285,12 @@
                     Assert(!this->IsAnyFinalizableBucket());
                     this->StartAllocationDuringConcurrentSweep();
                 }
->>>>>>> 84bd6f3c
             }
 #endif
 
             TBlockType * tail = SweepPendingObjects<SweepMode_Concurrent>(recycler, list);
 
-<<<<<<< HEAD
-#if ENABLE_ALLOCATIONS_DURING_CONCURRENT_SWEEP && SUPPORT_WIN32_SLIST && ENABLE_ALLOCATIONS_DURING_CONCURRENT_SWEEP_USE_SLIST
-=======
 #if ENABLE_ALLOCATIONS_DURING_CONCURRENT_SWEEP && SUPPORT_WIN32_SLIST
->>>>>>> 84bd6f3c
             // During concurrent sweep if allocations were allowed, the heap blocks directly go into the SLIST of
             // allocable heap blocks. They will be returned to the heapBlockList at the end of the sweep.
             if (!this->AllowAllocationsDuringConcurrentSweep())
@@ -333,11 +314,7 @@
 TBlockType *
 SmallNormalHeapBucketBase<TBlockType>::SweepPendingObjects(Recycler * recycler, TBlockType * list)
 {
-<<<<<<< HEAD
-    TBlockType * tail;
-=======
     TBlockType * tail = nullptr;
->>>>>>> 84bd6f3c
     HeapBlockList::ForEachEditing(list, [this, recycler, &tail](TBlockType * heapBlock)
     {
         // Note, page heap blocks are never swept concurrently
@@ -347,18 +324,6 @@
         heapBlock->template SweepObjects<mode>(recycler);
         tail = heapBlock;
 
-<<<<<<< HEAD
-#if ENABLE_CONCURRENT_GC && ENABLE_ALLOCATIONS_DURING_CONCURRENT_SWEEP && SUPPORT_WIN32_SLIST && ENABLE_ALLOCATIONS_DURING_CONCURRENT_SWEEP_USE_SLIST
-        if (this->AllowAllocationsDuringConcurrentSweep())
-        {
-            bool blockAddedToSList = HeapBucketT<TBlockType>::PushHeapBlockToSList(this->allocableHeapBlockListHead, heapBlock);
-
-            // If we encountered OOM while pushing the heapBlock to the SLIST we must add it to the heapBlockList so we don't lose track of it.
-            if (!blockAddedToSList)
-            {
-                heapBlock->SetNextBlock(this->heapBlockList);
-                this->heapBlockList = heapBlock;
-=======
 #if ENABLE_ALLOCATIONS_DURING_CONCURRENT_SWEEP && SUPPORT_WIN32_SLIST
         if (this->AllocationsStartedDuringConcurrentSweep())
         {
@@ -391,7 +356,6 @@
 #ifdef RECYCLER_TRACE
                 recycler->PrintBlockStatus(this, heapBlock, _u("[**25**] finished SweepPendingObjects, heapblock added to fullBlockList."));
 #endif
->>>>>>> 84bd6f3c
             }
         }
 #endif
@@ -417,11 +381,7 @@
     TBlockType *& reuseBlocklist, TBlockType *&unusedBlockList, bool allocationsAllowedDuringConcurrentSweep, Fn callback)
 {
     HeapBlockList::ForEachEditing(heapBlockList,
-<<<<<<< HEAD
-        [&recyclerSweep, &reuseBlocklist, &unusedBlockList, callback, allocationsAllowedDuringConcurrentSweep](TBlockType * heapBlock)
-=======
         [&recyclerSweep, &reuseBlocklist, &unusedBlockList, callback, allocationsAllowedDuringConcurrentSweep, this](TBlockType * heapBlock)
->>>>>>> 84bd6f3c
     {
         uint expectFreeByteCount;
         if (heapBlock->DoPartialReusePage(recyclerSweep, expectFreeByteCount))
@@ -429,20 +389,13 @@
             callback(heapBlock, true);
 
 
-<<<<<<< HEAD
-#if ENABLE_CONCURRENT_GC && ENABLE_ALLOCATIONS_DURING_CONCURRENT_SWEEP && SUPPORT_WIN32_SLIST && ENABLE_ALLOCATIONS_DURING_CONCURRENT_SWEEP_USE_SLIST
-=======
 #if ENABLE_ALLOCATIONS_DURING_CONCURRENT_SWEEP && SUPPORT_WIN32_SLIST
->>>>>>> 84bd6f3c
             // During concurrent sweep if allocations were allowed, the heap blocks directly go into the SLIST of
             // allocable heap blocks. They will be returned to the heapBlockList at the end of the sweep.
             if(!allocationsAllowedDuringConcurrentSweep)
 #endif
             {
-<<<<<<< HEAD
-=======
                 DebugOnly(this->AssertCheckHeapBlockNotInAnyList(heapBlock));
->>>>>>> 84bd6f3c
                 // Reuse the page
                 heapBlock->SetNextBlock(reuseBlocklist);
                 reuseBlocklist = heapBlock;
@@ -474,16 +427,10 @@
     RECYCLER_SLOW_CHECK(this->VerifyHeapBlockCount(recyclerSweep.IsBackground()));
     Assert(this->GetRecycler()->inPartialCollectMode);
 
-<<<<<<< HEAD
-#if ENABLE_ALLOCATIONS_DURING_CONCURRENT_SWEEP && SUPPORT_WIN32_SLIST && ENABLE_ALLOCATIONS_DURING_CONCURRENT_SWEEP_USE_SLIST
-    if (this->AllowAllocationsDuringConcurrentSweep() && !this->AllocationsStartedDuringConcurrentSweep())
-    {
-=======
 #if ENABLE_ALLOCATIONS_DURING_CONCURRENT_SWEEP && SUPPORT_WIN32_SLIST
     if (this->AllowAllocationsDuringConcurrentSweep() && !this->AllocationsStartedDuringConcurrentSweep())
     {
         Assert(!this->IsAnyFinalizableBucket());
->>>>>>> 84bd6f3c
         this->StartAllocationDuringConcurrentSweep();
     }
 #endif
@@ -491,25 +438,6 @@
     TBlockType * currentHeapBlockList = this->heapBlockList;
     this->heapBlockList = nullptr;
     SmallNormalHeapBucketBase<TBlockType>::SweepPartialReusePages(recyclerSweep, currentHeapBlockList, this->heapBlockList,
-<<<<<<< HEAD
-        this->partialHeapBlockList, this->AllowAllocationsDuringConcurrentSweep(),
-        [this](TBlockType * heapBlock, bool isReused) 
-    {
-#if ENABLE_ALLOCATIONS_DURING_CONCURRENT_SWEEP && SUPPORT_WIN32_SLIST && ENABLE_ALLOCATIONS_DURING_CONCURRENT_SWEEP_USE_SLIST
-        if (isReused)
-        {
-            if (this->AllowAllocationsDuringConcurrentSweep())
-            {
-                bool blockAddedToSList = HeapBucketT<TBlockType>::PushHeapBlockToSList(this->allocableHeapBlockListHead, heapBlock);
-
-                // If we encountered OOM while pushing the heapBlock to the SLIST we must add it to the heapBlockList so we don't lose track of it.
-                if (!blockAddedToSList)
-                {
-                    heapBlock->SetNextBlock(this->heapBlockList);
-                    this->heapBlockList = heapBlock;
-                }
-            }
-=======
         this->partialHeapBlockList, this->AllocationsStartedDuringConcurrentSweep(),
         [this](TBlockType * heapBlock, bool isReused) 
     {
@@ -563,7 +491,6 @@
                 heapBlock->ResetConcurrentSweepAllocationCounts();
             }
 #endif
->>>>>>> 84bd6f3c
         }
 #endif
     });
@@ -577,11 +504,7 @@
     pendingSweepList = nullptr;
     Recycler * recycler = recyclerSweep.GetRecycler();
     SmallNormalHeapBucketBase<TBlockType>::SweepPartialReusePages(recyclerSweep, currentHeapBlockList, this->heapBlockList,
-<<<<<<< HEAD
-        pendingSweepList, this->AllowAllocationsDuringConcurrentSweep(),
-=======
         pendingSweepList, this->AllocationsStartedDuringConcurrentSweep(),
->>>>>>> 84bd6f3c
         [this, recycler](TBlockType * heapBlock, bool isReused)
         {
             if (isReused)
@@ -597,20 +520,6 @@
                 recycler->PrintBlockStatus(this, heapBlock, _u("[**20**] calling SweepObjects."));
 #endif
                 heapBlock->template SweepObjects<SweepMode_InThread>(recycler);
-<<<<<<< HEAD
-#if ENABLE_ALLOCATIONS_DURING_CONCURRENT_SWEEP && SUPPORT_WIN32_SLIST && ENABLE_ALLOCATIONS_DURING_CONCURRENT_SWEEP_USE_SLIST
-                if (this->AllowAllocationsDuringConcurrentSweep())
-                {
-                    bool blockAddedToSList = HeapBucketT<TBlockType>::PushHeapBlockToSList(this->allocableHeapBlockListHead, heapBlock);
-
-                    // If we encountered OOM while pushing the heapBlock to the SLIST we must add it to the heapBlockList so we don't lose track of it.
-                    if (!blockAddedToSList)
-                    {
-                        heapBlock->SetNextBlock(this->heapBlockList);
-                        this->heapBlockList = heapBlock;
-                    }
-                }
-=======
 #if ENABLE_ALLOCATIONS_DURING_CONCURRENT_SWEEP && SUPPORT_WIN32_SLIST
                 DebugOnly(this->AssertCheckHeapBlockNotInAnyList(heapBlock));
                 if (heapBlock->HasFreeObject())
@@ -643,7 +552,6 @@
                     this->GetRecycler()->PrintBlockStatus(this, heapBlock, _u("[**28**] finished SweepPartialReusePages, heapblock FULL added to fullBlockList."));
 #endif
                 }
->>>>>>> 84bd6f3c
 #endif
 
                 // This block has been counted as concurrently swept, and now we changed our mind
@@ -665,11 +573,7 @@
 
     RECYCLER_SLOW_CHECK(this->VerifyHeapBlockCount(recyclerSweep.IsBackground()));
 
-<<<<<<< HEAD
-#if ENABLE_ALLOCATIONS_DURING_CONCURRENT_SWEEP && SUPPORT_WIN32_SLIST && ENABLE_ALLOCATIONS_DURING_CONCURRENT_SWEEP_USE_SLIST
-=======
 #if ENABLE_ALLOCATIONS_DURING_CONCURRENT_SWEEP && SUPPORT_WIN32_SLIST
->>>>>>> 84bd6f3c
     if (!this->AllocationsStartedDuringConcurrentSweep())
 #endif
     {
