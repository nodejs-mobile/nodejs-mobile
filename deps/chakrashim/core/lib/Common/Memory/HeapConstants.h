//-------------------------------------------------------------------------------------------------------
// Copyright (C) Microsoft. All rights reserved.
// Licensed under the MIT license. See LICENSE.txt file in the project root for full license information.
//-------------------------------------------------------------------------------------------------------
#pragma once

class HeapConstants
{
public:
#if defined(TARGET_32)
    static const uint MaxSmallObjectSize = 512;
#else
    static const uint MaxSmallObjectSize = 768;
#endif

#if SMALLBLOCK_MEDIUM_ALLOC
    static const uint MaxMediumObjectSize = 8 * 1024; // Maximum medium object size is 8K
#else
    static const uint MaxMediumObjectSize = 9216;
#endif

#if defined(TARGET_32)
    // Only if a pointer points to first 8k region of a large object, it will set the mark bit in the chunk->MarkBits
    // If the pointer points outside of that region, no mark bit will be set
    static const uint MaxLargeObjectMarkOffset = 8 * 1024; 
#endif

    static const uint ObjectAllocationShift = 4;        // 16
    static const uint ObjectGranularity = 1 << ObjectAllocationShift;
    static const uint BucketCount = (MaxSmallObjectSize >> ObjectAllocationShift);

#ifdef BUCKETIZE_MEDIUM_ALLOCATIONS
    static const uint MediumObjectGranularity = 256;
    static const uint MediumBucketCount = (MaxMediumObjectSize - MaxSmallObjectSize) / MediumObjectGranularity;
#endif
};

///
/// BlockAttributes are used to determine the allocation characteristics of a heap block
/// These include the number of pages to allocate, the object capacity of the block
/// and the shape of the object's bit vectors
/// Since the constants here are used while generating the ValidPointerMap constants
/// please remember to regenerate the ValidPointersMap by first switching to a dynamic VPM
/// as controlled by the USE_STATIC_VPM in HeapInfo.h, and then running GenValidPointers.cmd
///
class SmallAllocationBlockAttributes
{
public:
    static const size_t MinObjectSize = HeapConstants::ObjectGranularity;

<<<<<<< HEAD
#if defined(_M_IX86_OR_ARM32)
    static const size_t PageCount = 2;
#elif defined(__IOS__)&&defined(_M_ARM64)
// iOS has 16K pageSize instead of the regular 4K expected on most systems.
    static const size_t PageCount = 1;
#else
    static const size_t PageCount = 4;
#endif
=======
    static const size_t PageCount = 1;
>>>>>>> 84bd6f3c
    static const size_t BitVectorCount = ((PageCount * AutoSystemInfo::PageSize) / HeapConstants::ObjectGranularity);
    static const ushort MaxAddressBit = BitVectorCount - 1;
    static const uint   BucketCount = HeapConstants::BucketCount;
    static const size_t BucketGranularity = HeapConstants::ObjectGranularity;
    static const uint   MaxObjectSize = HeapConstants::MaxSmallObjectSize;
    static const uint   MaxObjectCount = PageCount * AutoSystemInfo::PageSize / HeapConstants::ObjectGranularity;
    static const uint   MaxSmallObjectCount = MaxObjectCount;
    static const uint   ObjectCountPerPage = AutoSystemInfo::PageSize / HeapConstants::ObjectGranularity;

    // This is there for RecyclerSweep to distinguish which bucket index to use
    static const bool IsSmallBlock = true;
    static const bool IsMediumBlock = false;
    static const bool IsLargeBlock = false;

    static BOOL IsAlignedObjectSize(size_t sizeCat);
};

class MediumAllocationBlockAttributes
{
public:
#if defined(__IOS__)&&defined(_M_ARM64)
// iOS has 16K pageSize instead of the regular 4K expected on most systems.
    static const size_t PageCount = 2;
#else // defined(__IOS__)&&defined(_M_ARM64)
    static const size_t PageCount = 8;
#endif // defined(__IOS__)&&defined(_M_ARM64)
    static const size_t MinObjectSize = HeapConstants::MaxSmallObjectSize;
    static const ushort BitVectorCount = ((PageCount * AutoSystemInfo::PageSize) / HeapConstants::ObjectGranularity);
    static const size_t MaxAddressBit = (BitVectorCount - 1);
    static const uint   MaxObjectSize = HeapConstants::MaxMediumObjectSize;
    static const uint   BucketCount = HeapConstants::MediumBucketCount;
    static const size_t BucketGranularity = HeapConstants::MediumObjectGranularity;
    static const uint   MaxObjectCount = PageCount * AutoSystemInfo::PageSize / (MinObjectSize + BucketGranularity);
    static const uint   MaxSmallObjectCount = PageCount * AutoSystemInfo::PageSize / HeapConstants::ObjectGranularity;
    static const uint   ObjectCountPerPage = AutoSystemInfo::PageSize / MinObjectSize;

    // This is there for RecyclerSweep to distinguish which bucket index to use
    static const bool IsSmallBlock = false;
    static const bool IsMediumBlock = true;
    static const bool IsLargeBlock = false;

    static BOOL IsAlignedObjectSize(size_t sizeCat);
};

class LargeAllocationBlockAttributes
{
public:
    // This is there for RecyclerSweep to distinguish which bucket index to use
    static const bool IsSmallBlock = false;
    static const bool IsMediumBlock = false;
    static const bool IsLargeBlock = true;
};<|MERGE_RESOLUTION|>--- conflicted
+++ resolved
@@ -48,18 +48,7 @@
 public:
     static const size_t MinObjectSize = HeapConstants::ObjectGranularity;
 
-<<<<<<< HEAD
-#if defined(_M_IX86_OR_ARM32)
-    static const size_t PageCount = 2;
-#elif defined(__IOS__)&&defined(_M_ARM64)
-// iOS has 16K pageSize instead of the regular 4K expected on most systems.
     static const size_t PageCount = 1;
-#else
-    static const size_t PageCount = 4;
-#endif
-=======
-    static const size_t PageCount = 1;
->>>>>>> 84bd6f3c
     static const size_t BitVectorCount = ((PageCount * AutoSystemInfo::PageSize) / HeapConstants::ObjectGranularity);
     static const ushort MaxAddressBit = BitVectorCount - 1;
     static const uint   BucketCount = HeapConstants::BucketCount;
