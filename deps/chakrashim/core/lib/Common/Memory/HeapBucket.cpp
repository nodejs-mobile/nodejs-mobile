//-------------------------------------------------------------------------------------------------------
// Copyright (C) Microsoft. All rights reserved.
// Licensed under the MIT license. See LICENSE.txt file in the project root for full license information.
//-------------------------------------------------------------------------------------------------------
#include "CommonMemoryPch.h"


HeapBucket::HeapBucket() :
    heapInfo(nullptr),
    sizeCat(0)
{
#if defined(RECYCLER_SLOW_CHECK_ENABLED) || ENABLE_ALLOCATIONS_DURING_CONCURRENT_SWEEP
    heapBlockCount = 0;
    newHeapBlockCount = 0;
#endif

#if defined(RECYCLER_SLOW_CHECK_ENABLED)
    emptyHeapBlockCount = 0;
#endif

#if ENABLE_ALLOCATIONS_DURING_CONCURRENT_SWEEP
    this->allocationsStartedDuringConcurrentSweep = false;
    this->concurrentSweepAllocationsThresholdExceeded = false;
#endif

#ifdef RECYCLER_PAGE_HEAP
    isPageHeapEnabled = false;
#endif
}

HeapInfo *
HeapBucket::GetHeapInfo() const
{
    return this->heapInfo;
}

uint
HeapBucket::GetSizeCat() const
{
    return this->sizeCat;
}

uint
HeapBucket::GetBucketIndex() const
{
    return HeapInfo::GetBucketIndex(this->sizeCat);
}

uint
HeapBucket::GetMediumBucketIndex() const
{
    return HeapInfo::GetMediumBucketIndex(this->sizeCat);
}

namespace Memory
{

template <typename TBlockType>
HeapBucketT<TBlockType>::HeapBucketT() :
    nextAllocableBlockHead(nullptr),
    emptyBlockList(nullptr),
    fullBlockList(nullptr),
    heapBlockList(nullptr),
<<<<<<< HEAD
#if ENABLE_CONCURRENT_GC && ENABLE_ALLOCATIONS_DURING_CONCURRENT_SWEEP
#if SUPPORT_WIN32_SLIST && ENABLE_ALLOCATIONS_DURING_CONCURRENT_SWEEP_USE_SLIST
    allocableHeapBlockListHead((PSLIST_HEADER)_aligned_malloc(sizeof(SLIST_HEADER), MEMORY_ALLOCATION_ALIGNMENT)),
=======
#if ENABLE_ALLOCATIONS_DURING_CONCURRENT_SWEEP
#if SUPPORT_WIN32_SLIST
    lastKnownNextAllocableBlockHead(nullptr),
    allocableHeapBlockListHead(nullptr),
>>>>>>> 84bd6f3c
    sweepableHeapBlockList(nullptr),
#endif
#endif
    explicitFreeList(nullptr),
    lastExplicitFreeListAllocator(nullptr)
{
#ifdef RECYCLER_PAGE_HEAP
    explicitFreeLockBlockList = nullptr;
#endif

<<<<<<< HEAD
#if ENABLE_CONCURRENT_GC && ENABLE_ALLOCATIONS_DURING_CONCURRENT_SWEEP && SUPPORT_WIN32_SLIST && ENABLE_ALLOCATIONS_DURING_CONCURRENT_SWEEP_USE_SLIST
    this->allocationsStartedDuringConcurrentSweep = false;
#endif

=======
>>>>>>> 84bd6f3c
    isAllocationStopped = false;
}


template <typename TBlockType>
HeapBucketT<TBlockType>::~HeapBucketT()
{
    DeleteHeapBlockList(this->heapBlockList);
    DeleteHeapBlockList(this->fullBlockList);

<<<<<<< HEAD
#if ENABLE_CONCURRENT_GC && ENABLE_ALLOCATIONS_DURING_CONCURRENT_SWEEP
#if SUPPORT_WIN32_SLIST && ENABLE_ALLOCATIONS_DURING_CONCURRENT_SWEEP_USE_SLIST
=======
#if ENABLE_ALLOCATIONS_DURING_CONCURRENT_SWEEP
#if SUPPORT_WIN32_SLIST
>>>>>>> 84bd6f3c
    if (allocableHeapBlockListHead != nullptr)
    {
        if (CONFIG_FLAG_RELEASE(EnableConcurrentSweepAlloc))
        {
            FlushInterlockedSList(this->allocableHeapBlockListHead);
        }

        _aligned_free(this->allocableHeapBlockListHead);
    }

<<<<<<< HEAD
    DeleteHeapBlockList(sweepableHeapBlockList);
#endif
#endif

=======
    DeleteHeapBlockList(this->sweepableHeapBlockList);
#endif
#endif

#if defined(RECYCLER_SLOW_CHECK_ENABLED) || ENABLE_ALLOCATIONS_DURING_CONCURRENT_SWEEP
>>>>>>> 84bd6f3c
    Assert(this->heapBlockCount + this->newHeapBlockCount == 0);
#endif
    RECYCLER_SLOW_CHECK(Assert(this->emptyHeapBlockCount == HeapBlockList::Count(this->emptyBlockList)));
    DeleteEmptyHeapBlockList(this->emptyBlockList);
#if defined(RECYCLER_SLOW_CHECK_ENABLED)
    Assert(this->heapBlockCount + this->newHeapBlockCount + this->emptyHeapBlockCount == 0);
#endif
}
};

template <typename TBlockType>
void
HeapBucketT<TBlockType>::DeleteHeapBlockList(TBlockType * list, Recycler * recycler)
{
    HeapBlockList::ForEachEditing(list, [recycler](TBlockType * heapBlock)
    {
#if DBG
        heapBlock->ReleasePagesShutdown(recycler);
#endif
        TBlockType::Delete(heapBlock);
    });
}

template <typename TBlockType>
void
HeapBucketT<TBlockType>::DeleteEmptyHeapBlockList(TBlockType * list)
{
    HeapBlockList::ForEachEditing(list, [](TBlockType * heapBlock)
    {
        TBlockType::Delete(heapBlock);
    });
}

template <typename TBlockType>
void
HeapBucketT<TBlockType>::DeleteHeapBlockList(TBlockType * list)
{
    DeleteHeapBlockList(list, this->heapInfo->recycler);
}

<<<<<<< HEAD
#if ENABLE_CONCURRENT_GC && ENABLE_ALLOCATIONS_DURING_CONCURRENT_SWEEP && SUPPORT_WIN32_SLIST && ENABLE_ALLOCATIONS_DURING_CONCURRENT_SWEEP_USE_SLIST
=======
#if ENABLE_ALLOCATIONS_DURING_CONCURRENT_SWEEP && SUPPORT_WIN32_SLIST
>>>>>>> 84bd6f3c
template<typename TBlockType>
bool
HeapBucketT<TBlockType>::PushHeapBlockToSList(PSLIST_HEADER list, TBlockType * heapBlock)
{
    Assert(list != nullptr);
    HeapBlockSListItem<TBlockType> * currentBlock = (HeapBlockSListItem<TBlockType> *) _aligned_malloc(sizeof(HeapBlockSListItem<TBlockType>), MEMORY_ALLOCATION_ALIGNMENT);
    if (currentBlock == nullptr)
    {
        return false;
    }

<<<<<<< HEAD
    currentBlock->itemHeapBlock = heapBlock;
=======
    // While in the SLIST the blocks live as standalone, when they come out they
    // will go into appropriate list and the Next block will be set accordingly.
    heapBlock->SetNextBlock(nullptr);
    currentBlock->itemHeapBlock = heapBlock;

>>>>>>> 84bd6f3c
    ::InterlockedPushEntrySList(list, &(currentBlock->itemEntry));
    return true;
}

template<typename TBlockType>
TBlockType *
HeapBucketT<TBlockType>::PopHeapBlockFromSList(PSLIST_HEADER list)
{
    Assert(list != nullptr);
    TBlockType * heapBlock = nullptr;

    PSLIST_ENTRY top = ::InterlockedPopEntrySList(list);
    if (top != nullptr)
    {
        HeapBlockSListItem<TBlockType> * topItem = (HeapBlockSListItem<TBlockType> *) top;
        heapBlock = topItem->itemHeapBlock;
        Assert(heapBlock != nullptr);
        _aligned_free(top);
    }

    return heapBlock;
}

template<typename TBlockType>
ushort
HeapBucketT<TBlockType>::QueryDepthInterlockedSList(PSLIST_HEADER list)
{
    Assert(list != nullptr);
    return ::QueryDepthSList(list);
}

template<typename TBlockType>
void
HeapBucketT<TBlockType>::FlushInterlockedSList(PSLIST_HEADER list)
{
    Assert(list != nullptr);
    if (::QueryDepthSList(list) > 0)
    {
        PSLIST_ENTRY listEntry = ::InterlockedPopEntrySList(list);
        while (listEntry != nullptr)
        {
            _aligned_free(listEntry);
            listEntry = ::InterlockedPopEntrySList(list);
        }
    }

    ::InterlockedFlushSList(list);
}
#endif

template <typename TBlockType>
void
HeapBucketT<TBlockType>::Initialize(HeapInfo * heapInfo, uint sizeCat)
{
    this->heapInfo = heapInfo;
#ifdef RECYCLER_PAGE_HEAP
    this->isPageHeapEnabled = heapInfo->IsPageHeapEnabledForBlock<typename TBlockType::HeapBlockAttributes>(sizeCat);
#endif
    this->sizeCat = sizeCat;
    allocatorHead.Initialize();
#if defined(PROFILE_RECYCLER_ALLOC) || defined(RECYCLER_MEMORY_VERIFY)
    allocatorHead.bucket = this;
#endif
    this->lastExplicitFreeListAllocator = &allocatorHead;

#if ENABLE_CONCURRENT_GC && ENABLE_ALLOCATIONS_DURING_CONCURRENT_SWEEP && SUPPORT_WIN32_SLIST && ENABLE_ALLOCATIONS_DURING_CONCURRENT_SWEEP_USE_SLIST
    if (CONFIG_FLAG_RELEASE(EnableConcurrentSweepAlloc))
    {
        if (allocableHeapBlockListHead == nullptr)
        {
            heapInfo->recycler->OutOfMemory();
        }
        else
        {
            ::InitializeSListHead(allocableHeapBlockListHead);
        }
    }
#endif
}

template <typename TBlockType>
template <class Fn>
void
HeapBucketT<TBlockType>::ForEachAllocator(Fn fn)
{
    TBlockAllocatorType * current = &allocatorHead;
    do
    {
        fn(current);
        current = current->GetNext();
    }
    while (current != &allocatorHead);
}

template <typename TBlockType>
void
HeapBucketT<TBlockType>::UpdateAllocators()
{
    ForEachAllocator([](TBlockAllocatorType * allocator) { allocator->UpdateHeapBlock(); });
}

template <typename TBlockType>
void
HeapBucketT<TBlockType>::ClearAllocators()
{
    ForEachAllocator([](TBlockAllocatorType * allocator) { ClearAllocator(allocator); });

#ifdef RECYCLER_PAGE_HEAP

#endif

#ifdef RECYCLER_MEMORY_VERIFY
    FreeObject* freeObject = this->explicitFreeList;

    while (freeObject)
    {
        HeapBlock* heapBlock = this->GetRecycler()->FindHeapBlock((void*)freeObject);
        Assert(heapBlock != nullptr);
        Assert(!heapBlock->IsLargeHeapBlock());
        TBlockType* smallBlock = (TBlockType*)heapBlock;

        smallBlock->ClearExplicitFreeBitForObject((void*)freeObject);
        freeObject = freeObject->GetNext();
    }
#endif

    this->explicitFreeList = nullptr;
}

#if ENABLE_CONCURRENT_GC
template <typename TBlockType>
void
HeapBucketT<TBlockType>::PrepareSweep()
{
    // CONCURRENT-TODO: Technically, We don't really need to invalidate allocators here,
    // but currently invalidating may update the unallocateCount which is
    // used to calculate the partial heuristics, so it needs to be done
    // before sweep. When the partial heuristic changes, we can remove this
    // (And remove rescan from leaf bucket, so this function doesn't need to exist)
    ClearAllocators();
}
#endif

template <typename TBlockType>
void
HeapBucketT<TBlockType>::AddAllocator(TBlockAllocatorType * allocator)
{
    Assert(allocator != &this->allocatorHead);
    allocator->Initialize();
    allocator->next = this->allocatorHead.next;
    allocator->prev = &this->allocatorHead;
    allocator->next->prev = allocator;
    this->allocatorHead.next = allocator;
#if defined(PROFILE_RECYCLER_ALLOC) || defined(RECYCLER_MEMORY_VERIFY)
    allocator->bucket = this;
#endif
}

template <typename TBlockType>
void
HeapBucketT<TBlockType>::RemoveAllocator(TBlockAllocatorType * allocator)
{
    Assert(allocator != &this->allocatorHead);
    ClearAllocator(allocator);

    allocator->next->prev = allocator->prev;
    allocator->prev->next = allocator->next;

    if (allocator == this->lastExplicitFreeListAllocator)
    {
        this->lastExplicitFreeListAllocator = &allocatorHead;
    }
}

template <typename TBlockType>
void
HeapBucketT<TBlockType>::ClearAllocator(TBlockAllocatorType * allocator)
{
    allocator->Clear();
}

template <typename TBlockType>
bool
HeapBucketT<TBlockType>::IntegrateBlock(char * blockAddress, PageSegment * segment, Recycler * recycler)
{
    // Add a new heap block
    TBlockType * heapBlock = GetUnusedHeapBlock();
    if (heapBlock == nullptr)
    {
        return false;
    }

    // TODO: Consider supporting guard pages for this codepath
    if (!heapBlock->SetPage(blockAddress, segment, recycler))
    {
        FreeHeapBlock(heapBlock);
        return false;
    }

    heapBlock->SetNextBlock(this->fullBlockList);
    this->fullBlockList = heapBlock;

#if defined(RECYCLER_SLOW_CHECK_ENABLED) || ENABLE_ALLOCATIONS_DURING_CONCURRENT_SWEEP
    this->heapBlockCount++;
#endif

    recycler->autoHeap.uncollectedAllocBytes += heapBlock->GetAndClearLastFreeCount() * heapBlock->GetObjectSize();
    RecyclerMemoryTracking::ReportAllocation(recycler, blockAddress, heapBlock->GetObjectSize() * heapBlock->GetObjectCount());
    RECYCLER_PERF_COUNTER_ADD(LiveObject,heapBlock->GetObjectCount());
    RECYCLER_PERF_COUNTER_ADD(LiveObjectSize, heapBlock->GetObjectSize() * heapBlock->GetObjectCount());

    if (heapBlock->IsLargeHeapBlock())
    {
        RECYCLER_PERF_COUNTER_ADD(LargeHeapBlockLiveObject,heapBlock->GetObjectCount());
        RECYCLER_PERF_COUNTER_ADD(LargeHeapBlockLiveObjectSize, heapBlock->GetObjectSize() * heapBlock->GetObjectCount());
    }
    else
    {
        RECYCLER_PERF_COUNTER_ADD(SmallHeapBlockLiveObject,heapBlock->GetObjectCount());
        RECYCLER_PERF_COUNTER_ADD(SmallHeapBlockLiveObjectSize, heapBlock->GetObjectSize() * heapBlock->GetObjectCount());
    }

#if DBG
    heapBlock->SetIsIntegratedBlock();
#endif

    return true;
}

#if DBG
template <typename TBlockType>
bool
HeapBucketT<TBlockType>::AllocatorsAreEmpty() const
{
    TBlockAllocatorType const * current = &allocatorHead;
    do
    {
        if (current->GetHeapBlock() != nullptr || current->GetExplicitFreeList() != nullptr)
        {
            return false;
        }
        current = current->GetNext();
    }
    while (current != &allocatorHead);
    return true;
}

template <typename TBlockType>
bool
HeapBucketT<TBlockType>::HasPendingDisposeHeapBlocks() const
{
#ifdef RECYCLER_WRITE_BARRIER
    return (IsFinalizableBucket || IsFinalizableWriteBarrierBucket) &&
    ((SmallFinalizableHeapBucketT<typename TBlockType::HeapBlockAttributes> *)this)->pendingDisposeList != nullptr;
#else
    return IsFinalizableBucket && ((SmallFinalizableHeapBucketT<typename TBlockType::HeapBlockAttributes> *)this)->pendingDisposeList != nullptr;
#endif
}

#endif

template <typename TBlockType>
void
HeapBucketT<TBlockType>::AssertCheckHeapBlockNotInAnyList(TBlockType * heapBlock)
{
#if DBG
    AssertMsg(!HeapBlockList::Contains(heapBlock, heapBlockList), "The heap block already exists in the heapBlockList.");
    AssertMsg(!HeapBlockList::Contains(heapBlock, fullBlockList), "The heap block already exists in the fullBlockList.");
    AssertMsg(!HeapBlockList::Contains(heapBlock, emptyBlockList), "The heap block already exists in the emptyBlockList.");
#if ENABLE_ALLOCATIONS_DURING_CONCURRENT_SWEEP
    AssertMsg(!HeapBlockList::Contains(heapBlock, sweepableHeapBlockList), "The heap block already exists in the sweepableHeapBlockList.");
#endif
#endif
}

#if DBG || defined(RECYCLER_SLOW_CHECK_ENABLED)
template <typename TBlockType>
size_t
HeapBucketT<TBlockType>::GetNonEmptyHeapBlockCount(bool checkCount) const
{
    size_t currentHeapBlockCount = HeapBlockList::Count(fullBlockList);
    currentHeapBlockCount += HeapBlockList::Count(heapBlockList);
    bool allocatingDuringConcurrentSweep = false;

#if ENABLE_CONCURRENT_GC
#if ENABLE_ALLOCATIONS_DURING_CONCURRENT_SWEEP
<<<<<<< HEAD
#if SUPPORT_WIN32_SLIST && ENABLE_ALLOCATIONS_DURING_CONCURRENT_SWEEP_USE_SLIST
    if (CONFIG_FLAG_RELEASE(EnableConcurrentSweepAlloc))
=======
#if SUPPORT_WIN32_SLIST
    if (CONFIG_FLAG_RELEASE(EnableConcurrentSweepAlloc) && !this->IsAnyFinalizableBucket())
>>>>>>> 84bd6f3c
    {
        allocatingDuringConcurrentSweep = true;
        // This lock is needed only in the debug mode while we verify block counts. Not needed otherwise, as this list is never accessed concurrently.
        // Items are added to it by the allocator when allocations are allowed during concurrent sweep. The list is drained during the next sweep while
        // allocation are stopped.
        debugSweepableHeapBlockListLock.Enter();
<<<<<<< HEAD
        currentHeapBlockCount += QueryDepthInterlockedSList(allocableHeapBlockListHead);
=======
        if (allocableHeapBlockListHead != nullptr)
        {
            currentHeapBlockCount += QueryDepthInterlockedSList(allocableHeapBlockListHead);
        }
>>>>>>> 84bd6f3c
        currentHeapBlockCount += HeapBlockList::Count(sweepableHeapBlockList);
        debugSweepableHeapBlockListLock.Leave();
    }
#endif
#endif

    // Recycler can be null if we have OOM in the ctor
    if (this->GetRecycler() && this->GetRecycler()->recyclerSweepManager != nullptr)
    {
        currentHeapBlockCount += this->GetRecycler()->recyclerSweepManager->GetHeapBlockCount(this);
    }
#endif

    // There is no way to determine the number of item in an SLIST if there are >= 65535 items in the list.
<<<<<<< HEAD
    RECYCLER_SLOW_CHECK(Assert(!checkCount || heapBlockCount == currentHeapBlockCount || allocatingDuringConcurrentSweep));
=======
    RECYCLER_SLOW_CHECK(Assert(!checkCount || heapBlockCount == currentHeapBlockCount || (heapBlockCount >= 65535 && allocatingDuringConcurrentSweep)));
>>>>>>> 84bd6f3c

    return currentHeapBlockCount;
}

template <typename TBlockType>
size_t
HeapBucketT<TBlockType>::GetEmptyHeapBlockCount() const
{
    size_t count = HeapBlockList::Count(this->emptyBlockList);
    RECYCLER_SLOW_CHECK(Assert(count == this->emptyHeapBlockCount));
    return count;
}
#endif

template <typename TBlockType>
char *
HeapBucketT<TBlockType>::TryAlloc(Recycler * recycler, TBlockAllocatorType * allocator, size_t sizeCat, ObjectInfoBits attributes)
{
    AUTO_NO_EXCEPTION_REGION;

    Assert((attributes & InternalObjectInfoBitMask) == attributes);

    ClearAllocator(allocator);

    TBlockType * heapBlock = this->nextAllocableBlockHead;
<<<<<<< HEAD
#if ENABLE_CONCURRENT_GC && ENABLE_ALLOCATIONS_DURING_CONCURRENT_SWEEP 
#if SUPPORT_WIN32_SLIST && ENABLE_ALLOCATIONS_DURING_CONCURRENT_SWEEP_USE_SLIST
    bool heapBlockInSweepableList = false;
    if (heapBlock == nullptr && CONFIG_FLAG_RELEASE(EnableConcurrentSweepAlloc))
=======
#if ENABLE_ALLOCATIONS_DURING_CONCURRENT_SWEEP 
#if SUPPORT_WIN32_SLIST
    bool heapBlockFromAllocableHeapBlockList = false;
    DebugOnly(bool heapBlockInPendingSweepPrepList = false);

    if (heapBlock == nullptr && this->allocationsStartedDuringConcurrentSweep)
>>>>>>> 84bd6f3c
    {
#if DBG || defined(RECYCLER_SLOW_CHECK_ENABLED)
        // This lock is needed only in the debug mode while we verify block counts. Not needed otherwise, as this list is never accessed concurrently.
        // Items are added to it by the allocator when allocations are allowed during concurrent sweep. The list is drained during the next sweep while
        // allocation are stopped.
        debugSweepableHeapBlockListLock.Enter();
#endif
        heapBlock = PopHeapBlockFromSList(this->allocableHeapBlockListHead);
        if (heapBlock != nullptr)
        {
<<<<<<< HEAD
            // Put the block in the sweepable heap block list so we don't lose track of it. The block will eventually be moved to the 
            // heapBlockList or fullBlockList as appropriate during the next sweep.
            heapBlock->SetNextBlock(sweepableHeapBlockList);
            sweepableHeapBlockList = heapBlock;
            heapBlockInSweepableList = true;
=======
            Assert(!this->IsAnyFinalizableBucket());
            DebugOnly(this->AssertCheckHeapBlockNotInAnyList(heapBlock));
#if DBG || defined(RECYCLER_SLOW_CHECK_ENABLED)
            heapBlock->wasAllocatedFromDuringSweep = true;
#endif
#if DBG || defined(RECYCLER_TRACE)
            if (heapBlock->isPendingConcurrentSweepPrep)
            {
                AssertMsg(heapBlock->objectsAllocatedDuringConcurrentSweepCount == 0, "We just picked up this block for allocations during concurrent sweep, we haven't allocated from it yet.");

#ifdef RECYCLER_TRACE
                recycler->PrintBlockStatus(this, heapBlock, _u("[**31**] pending Pass1 prep, picked up for allocations during concurrent sweep."));
#endif
                DebugOnly(heapBlockInPendingSweepPrepList = true);
            }
            else
            {
                // Put the block in the sweepable heap block list so we don't lose track of it. The block will eventually be moved to the
                // heapBlockList or fullBlockList as appropriate during the next sweep.
                AssertMsg(!HeapBlockList::Contains(heapBlock, sweepableHeapBlockList), "The heap block already exists in this list.");

#ifdef RECYCLER_TRACE
                recycler->PrintBlockStatus(this, heapBlock, _u("[**32**] picked up for allocations during concurrent sweep."));
#endif
            }
#endif
            heapBlock->SetNextBlock(sweepableHeapBlockList);
            sweepableHeapBlockList = heapBlock;
            heapBlockFromAllocableHeapBlockList = true;
>>>>>>> 84bd6f3c
        }
#if DBG|| defined(RECYCLER_SLOW_CHECK_ENABLED)
        debugSweepableHeapBlockListLock.Leave();
#endif
    }
#endif
#endif

   if (heapBlock != nullptr)
   {
        Assert(!this->IsAllocationStopped());

<<<<<<< HEAD
#if ENABLE_CONCURRENT_GC && ENABLE_ALLOCATIONS_DURING_CONCURRENT_SWEEP && SUPPORT_WIN32_SLIST && ENABLE_ALLOCATIONS_DURING_CONCURRENT_SWEEP_USE_SLIST
=======
#if ENABLE_ALLOCATIONS_DURING_CONCURRENT_SWEEP && SUPPORT_WIN32_SLIST
>>>>>>> 84bd6f3c
        // When allocations are allowed during concurrent sweep we set nextAllocableBlockHead to NULL as the allocator will pick heap blocks from the
        // interlocked SLIST. During that time, the heap block at the top of the SLIST is always the nextAllocableBlockHead.
        // If the heapBlock was just picked from the SLIST and nextAllocableBlockHead is not NULL then we just resumed normal allocations on the background thread
        // while finishing the concurrent sweep, and the nextAllocableBlockHead is already set properly.
<<<<<<< HEAD
        if (this->nextAllocableBlockHead != nullptr && !heapBlockInSweepableList)
=======
        if (this->nextAllocableBlockHead != nullptr && !heapBlockFromAllocableHeapBlockList)
>>>>>>> 84bd6f3c
#endif
        {
            this->nextAllocableBlockHead = heapBlock->GetNextBlock();
        }

        allocator->Set(heapBlock);
    }
    else if (this->explicitFreeList != nullptr)
    {
        allocator->SetExplicitFreeList(this->explicitFreeList);
        this->lastExplicitFreeListAllocator = allocator;
        this->explicitFreeList = nullptr;
    }
    else
    {
        return nullptr;
    }
    // We just found a block we can allocate on
    char * memBlock = allocator->template SlowAlloc<false /* disallow fault injection */>(recycler, sizeCat, attributes);
    Assert(memBlock != nullptr);
    return memBlock;
}

template <typename TBlockType>
char *
HeapBucketT<TBlockType>::TryAllocFromNewHeapBlock(Recycler * recycler, TBlockAllocatorType * allocator, size_t sizeCat, size_t size, ObjectInfoBits attributes)
{
    AUTO_NO_EXCEPTION_REGION;

    Assert((attributes & InternalObjectInfoBitMask) == attributes);

#ifdef RECYCLER_PAGE_HEAP
    if (IsPageHeapEnabled(attributes))
    {
        return this->PageHeapAlloc(recycler, sizeCat, size, attributes, this->heapInfo->pageHeapMode, true);
    }
#endif

    TBlockType * heapBlock = CreateHeapBlock(recycler);
    if (heapBlock == nullptr)
    {
        return nullptr;
    }

    // new heap block added, allocate from that.
    allocator->SetNew(heapBlock);
    // We just created a block we can allocate on
    char * memBlock = allocator->template SlowAlloc<false /* disallow fault injection */>(recycler, sizeCat, attributes);
    Assert(memBlock != nullptr || IS_FAULTINJECT_NO_THROW_ON);
    return memBlock;
}

Recycler *
HeapBucket::GetRecycler() const
{
    return this->heapInfo->recycler;
}

<<<<<<< HEAD
=======
bool
HeapBucket::AllocationsStartedDuringConcurrentSweep() const
{
#if ENABLE_ALLOCATIONS_DURING_CONCURRENT_SWEEP
    return this->allocationsStartedDuringConcurrentSweep;
#else
    return false;
#endif
}

#if ENABLE_ALLOCATIONS_DURING_CONCURRENT_SWEEP
bool
HeapBucket::ConcurrentSweepAllocationsThresholdExceeded() const
{
    return this->concurrentSweepAllocationsThresholdExceeded;
}

bool
HeapBucket::DoTwoPassConcurrentSweepPreCheck()
{
    this->concurrentSweepAllocationsThresholdExceeded = ((this->heapBlockCount + this->newHeapBlockCount) > RecyclerHeuristic::AllocDuringConcurrentSweepHeapBlockThreshold);

#ifdef RECYCLER_TRACE
    if (this->GetRecycler()->GetRecyclerFlagsTable().Trace.IsEnabled(Js::ConcurrentSweepPhase) && CONFIG_FLAG_RELEASE(Verbose))
    {
        if (this->concurrentSweepAllocationsThresholdExceeded)
        {
            Output::Print(_u("[HeapBucket 0x%p] exceeded concurrent sweep allocations threshold (%d). Total heap block count: %d \n"), this, RecyclerHeuristic::AllocDuringConcurrentSweepHeapBlockThreshold, this->heapBlockCount + this->newHeapBlockCount);
        }
    }
#endif

    return this->concurrentSweepAllocationsThresholdExceeded;
}
#endif

>>>>>>> 84bd6f3c
#ifdef RECYCLER_PAGE_HEAP
template <typename TBlockType>
char *
HeapBucketT<TBlockType>::PageHeapAlloc(Recycler * recycler, DECLSPEC_GUARD_OVERFLOW size_t sizeCat, size_t size, ObjectInfoBits attributes, PageHeapMode mode, bool nothrow)
{
    AllocationVerboseTrace(recycler->GetRecyclerFlagsTable(), _u("In PageHeapAlloc [Size: 0x%x, Attributes: 0x%x]\n"), size, attributes);
    char* addr =  heapInfo->largeObjectBucket.PageHeapAlloc(recycler, sizeCat, size, attributes, mode, nothrow);

    if (addr)
    {
        this->GetRecycler()->autoHeap.uncollectedAllocBytes += sizeCat;
    }

    return addr;
}
#endif

template <typename TBlockType>
char *
HeapBucketT<TBlockType>::SnailAlloc(Recycler * recycler, TBlockAllocatorType * allocator, DECLSPEC_GUARD_OVERFLOW size_t sizeCat, size_t size, ObjectInfoBits attributes, bool nothrow)
{
    AllocationVerboseTrace(recycler->GetRecyclerFlagsTable(), _u("In SnailAlloc [Size: 0x%x, Attributes: 0x%x]\n"), sizeCat, attributes);

    Assert(sizeCat == this->sizeCat);
    Assert((attributes & InternalObjectInfoBitMask) == attributes);

    char * memBlock = this->TryAlloc(recycler, allocator, sizeCat, attributes);
    if (memBlock != nullptr)
    {
        return memBlock;
    }

#if ENABLE_CONCURRENT_GC
    // No free memory, try to collect with allocated bytes and time heuristic, and concurrently
    BOOL collected = recycler->disableCollectOnAllocationHeuristics ? recycler->FinishConcurrent<FinishConcurrentOnAllocation>() :
        recycler->CollectNow<CollectOnAllocation>();
#else
    BOOL collected = recycler->disableCollectOnAllocationHeuristics ? FALSE : recycler->CollectNow<CollectOnAllocation>();
#endif

    AllocationVerboseTrace(recycler->GetRecyclerFlagsTable(), _u("TryAlloc failed, forced collection on allocation [Collected: %d]\n"), collected);

    if (!collected)
    {
#if ENABLE_CONCURRENT_GC
#if ENABLE_PARTIAL_GC
        // wait for background sweeping finish if there are too many pages allocated during background sweeping
<<<<<<< HEAD
#if ENABLE_PARTIAL_GC
        if (recycler->IsConcurrentSweepExecutingState() && this->heapInfo->uncollectedNewPageCount > (uint)CONFIG_FLAG(NewPagesCapDuringBGSweeping))
=======
        if (recycler->IsConcurrentSweepExecutingState() && recycler->autoHeap.uncollectedNewPageCount > (uint)CONFIG_FLAG(NewPagesCapDuringBGSweeping))
>>>>>>> 84bd6f3c
#else
        if (recycler->IsConcurrentSweepExecutingState())
#endif
        {
            recycler->FinishConcurrent<ForceFinishCollection>();
            memBlock = this->TryAlloc(recycler, allocator, sizeCat, attributes);
            if (memBlock != nullptr)
            {
                return memBlock;
            }
        }
#endif

        // We didn't collect, try to add a new heap block
        memBlock = TryAllocFromNewHeapBlock(recycler, allocator, sizeCat, size, attributes);
        if (memBlock != nullptr)
        {
            return memBlock;
        }

        // Can't even allocate a new block, we need force a collection and
        //allocate some free memory, add a new heap block again, or throw out of memory
        AllocationVerboseTrace(recycler->GetRecyclerFlagsTable(), _u("TryAllocFromNewHeapBlock failed, forcing in-thread collection\n"));
        recycler->CollectNow<CollectNowForceInThread>();
    }

    // Collection might trigger finalizer, which might allocate memory. So the allocator
    // might have a heap block already, try to allocate from that first
    memBlock = allocator->template SlowAlloc<true /* allow fault injection */>(recycler, sizeCat, attributes);
    if (memBlock != nullptr)
    {
        return memBlock;
    }

    AllocationVerboseTrace(recycler->GetRecyclerFlagsTable(), _u("SlowAlloc failed\n"));

    // do the allocation
    memBlock = this->TryAlloc(recycler, allocator, sizeCat, attributes);
    if (memBlock != nullptr)
    {
        return memBlock;
    }

    AllocationVerboseTrace(recycler->GetRecyclerFlagsTable(), _u("TryAlloc failed\n"));
    // add a heap block if there are no preallocated memory left.
    memBlock = TryAllocFromNewHeapBlock(recycler, allocator, sizeCat, size, attributes);
    if (memBlock != nullptr)
    {
        return memBlock;
    }

    AllocationVerboseTrace(recycler->GetRecyclerFlagsTable(), _u("TryAllocFromNewHeapBlock failed- triggering OOM handler"));

    if (nothrow == false)
    {
        // Can't add a heap block, we are out of memory
        // Since we're allowed to throw, throw right here
        recycler->OutOfMemory();
    }

    return nullptr;
}

template <typename TBlockType>
TBlockType*
HeapBucketT<TBlockType>::GetUnusedHeapBlock()
{
    // Add a new heap block
    TBlockType * heapBlock = emptyBlockList;
    if (heapBlock == nullptr)
    {
        // We couldn't find a reusable heap block
        heapBlock = TBlockType::New(this);
#if defined(RECYCLER_SLOW_CHECK_ENABLED)
        Assert(this->emptyHeapBlockCount == 0);
#endif
    }
    else
    {
        emptyBlockList = heapBlock->GetNextBlock();
#if defined(RECYCLER_SLOW_CHECK_ENABLED)
        this->emptyHeapBlockCount--;
#endif
    }
    return heapBlock;
}

template <typename TBlockType>
TBlockType *
HeapBucketT<TBlockType>::CreateHeapBlock(Recycler * recycler)
{
    FAULTINJECT_MEMORY_NOTHROW(_u("HeapBlock"), sizeof(TBlockType));

    // Add a new heap block
    TBlockType * heapBlock = GetUnusedHeapBlock();
    if (heapBlock == nullptr)
    {
        return nullptr;
    }

    if (!heapBlock->ReassignPages(recycler))
    {
        FreeHeapBlock(heapBlock);
        return nullptr;
    }

    // Add it to head of heap block list so we will keep track of the block
    this->heapInfo->AppendNewHeapBlock(heapBlock, this);
#if defined(RECYCLER_SLOW_CHECK_ENABLED) || ENABLE_ALLOCATIONS_DURING_CONCURRENT_SWEEP
#if ENABLE_CONCURRENT_GC
    ::InterlockedIncrement(&this->newHeapBlockCount);
#else
    this->heapBlockCount++;
#endif
#endif
    return heapBlock;
}

template <typename TBlockType>
void
HeapBucketT<TBlockType>::FreeHeapBlock(TBlockType * heapBlock)
{
    heapBlock->Reset();
    heapBlock->SetNextBlock(emptyBlockList);
    emptyBlockList = heapBlock;
#if defined(RECYCLER_SLOW_CHECK_ENABLED)
    this->emptyHeapBlockCount++;
#endif
}

template <typename TBlockType>
void
HeapBucketT<TBlockType>::ResetMarks(ResetMarkFlags flags)
{
    RECYCLER_SLOW_CHECK(this->VerifyHeapBlockCount((flags & ResetMarkFlags_Background) != 0));

#if !ENABLE_CONCURRENT_GC
    Assert((flags & ResetMarkFlags_Background) == 0);
#endif

    if ((flags & ResetMarkFlags_Background) == 0)
    {
        // The is equivalent to the ClearAllocators in Rescan
        // But since we are not doing concurrent, we need to do it here.
        ClearAllocators();
    }

    // Note, mark bits are now cleared in HeapBlockMap32::ResetMarks, so we don't need to clear them here.

    if ((flags & ResetMarkFlags_ScanImplicitRoot) != 0)
    {
        HeapBlockList::ForEach(fullBlockList, [flags](TBlockType * heapBlock)
        {
            heapBlock->MarkImplicitRoots();
            Assert(!heapBlock->HasFreeObject());
        });

<<<<<<< HEAD
#if ENABLE_CONCURRENT_GC && ENABLE_ALLOCATIONS_DURING_CONCURRENT_SWEEP && SUPPORT_WIN32_SLIST && ENABLE_ALLOCATIONS_DURING_CONCURRENT_SWEEP_USE_SLIST
        if (CONFIG_FLAG_RELEASE(EnableConcurrentSweepAlloc))
=======
#if ENABLE_ALLOCATIONS_DURING_CONCURRENT_SWEEP && SUPPORT_WIN32_SLIST
        if (CONFIG_FLAG_RELEASE(EnableConcurrentSweepAlloc) && !this->IsAnyFinalizableBucket())
>>>>>>> 84bd6f3c
        {
            HeapBlockList::ForEach(sweepableHeapBlockList, [flags](TBlockType * heapBlock)
            {
                heapBlock->MarkImplicitRoots();
            });
        }
#endif

        HeapBlockList::ForEach(heapBlockList, [flags](TBlockType * heapBlock)
        {
            heapBlock->MarkImplicitRoots();
        });
    }

#if DBG
    if ((flags & ResetMarkFlags_Background) == 0)
    {
        // When allocations are enabled for buckets during oncurrent sweep we don't keep track of the nextAllocableBlockHead as it directly
        // comes out of the SLIST. As a result, the below validations can't be performed reliably on a heap block.
<<<<<<< HEAD
#if !(ENABLE_CONCURRENT_GC && ENABLE_ALLOCATIONS_DURING_CONCURRENT_SWEEP)
        // Verify that if you are in the heapBlockList, before the nextAllocableBlockHead, we have fully allocated from
        // the block already, except if we have cleared from the allocator, or it is still in the allocator
        HeapBlockList::ForEach(heapBlockList, nextAllocableBlockHead, [](TBlockType * heapBlock)
=======
#if ENABLE_ALLOCATIONS_DURING_CONCURRENT_SWEEP
        if (!CONFIG_FLAG_RELEASE(EnableConcurrentSweepAlloc) || this->IsAnyFinalizableBucket())
#endif
>>>>>>> 84bd6f3c
        {
            // Verify that if you are in the heapBlockList, before the nextAllocableBlockHead, we have fully allocated from
            // the block already, except if we have cleared from the allocator, or it is still in the allocator
            HeapBlockList::ForEach(heapBlockList, nextAllocableBlockHead, [](TBlockType * heapBlock)
            {
                // If the heap block is in the allocator, then the heap block may or may not have free object still
                // So we can't assert.  Otherwise, we have free object iff we were cleared from allocator
                Assert(heapBlock->IsInAllocator() || heapBlock->HasFreeObject() == heapBlock->IsClearedFromAllocator());
            });

<<<<<<< HEAD
        // We should still have allocable free object after nextAllocableBlockHead
        HeapBlockList::ForEach(nextAllocableBlockHead, [](TBlockType * heapBlock)
        {
            Assert(heapBlock->HasFreeObject());
        });
#endif
=======
            // We should still have allocable free object after nextAllocableBlockHead
            HeapBlockList::ForEach(nextAllocableBlockHead, [](TBlockType * heapBlock)
            {
                Assert(heapBlock->HasFreeObject());
            });
        }
>>>>>>> 84bd6f3c
    }
#endif
}

template <typename TBlockType>
void
HeapBucketT<TBlockType>::ScanNewImplicitRoots(Recycler * recycler)
{
    HeapBlockList::ForEach(fullBlockList, [recycler](TBlockType * heapBlock)
    {
        heapBlock->ScanNewImplicitRoots(recycler);
    });

<<<<<<< HEAD
#if ENABLE_CONCURRENT_GC && ENABLE_ALLOCATIONS_DURING_CONCURRENT_SWEEP && SUPPORT_WIN32_SLIST && ENABLE_ALLOCATIONS_DURING_CONCURRENT_SWEEP_USE_SLIST
    if (CONFIG_FLAG_RELEASE(EnableConcurrentSweepAlloc))
=======
#if ENABLE_ALLOCATIONS_DURING_CONCURRENT_SWEEP && SUPPORT_WIN32_SLIST
    if (CONFIG_FLAG_RELEASE(EnableConcurrentSweepAlloc) && !this->IsAnyFinalizableBucket())
>>>>>>> 84bd6f3c
    {
        HeapBlockList::ForEach(sweepableHeapBlockList, [recycler](TBlockType * heapBlock)
        {
            heapBlock->ScanNewImplicitRoots(recycler);
        });
    }
#endif

    HeapBlockList::ForEach(heapBlockList, [recycler](TBlockType * heapBlock)
    {
        heapBlock->ScanNewImplicitRoots(recycler);
    });
}

#if DBG
template <typename TBlockType>
void
HeapBucketT<TBlockType>::VerifyBlockConsistencyInList(TBlockType * heapBlock, RecyclerVerifyListConsistencyData& recyclerSweep)
{
    bool* expectFull = nullptr;
    bool* expectDispose = nullptr;
    HeapBlock* nextAllocableBlockHead = nullptr;

    if (TBlockType::HeapBlockAttributes::IsSmallBlock)
    {
        expectFull = &recyclerSweep.smallBlockVerifyListConsistencyData.expectFull;
        expectDispose = &recyclerSweep.smallBlockVerifyListConsistencyData.expectDispose;
        nextAllocableBlockHead = recyclerSweep.smallBlockVerifyListConsistencyData.nextAllocableBlockHead;
    }
    else if (TBlockType::HeapBlockAttributes::IsMediumBlock)
    {
        expectFull = &recyclerSweep.mediumBlockVerifyListConsistencyData.expectFull;
        expectDispose = &recyclerSweep.mediumBlockVerifyListConsistencyData.expectDispose;
        nextAllocableBlockHead = recyclerSweep.mediumBlockVerifyListConsistencyData.nextAllocableBlockHead;
    }
    else
    {
        Assert(false);
    }

    if (heapBlock == nextAllocableBlockHead)
    {
        (*expectFull) = false;
    }
    if (heapBlock->IsClearedFromAllocator())
    {
<<<<<<< HEAD
        // As the blocks are added to a stack and used from there during concurrent sweep, the exepectFull assertion doesn't hold anymore. 
        // We could do some work to make this work again but there may be perf hit and it may be fragile.
#if !(ENABLE_CONCURRENT_GC && ENABLE_ALLOCATIONS_DURING_CONCURRENT_SWEEP)
        Assert(*expectFull && !*expectDispose);
        Assert(heapBlock->HasFreeObject());
        Assert(!heapBlock->HasAnyDisposeObjects());
#endif
=======
#if ENABLE_ALLOCATIONS_DURING_CONCURRENT_SWEEP
        // As the blocks are added to a SLIST and used from there during concurrent sweep, the expectFull assertion doesn't hold anymore.
        // We could do some work to make this work again but there may be perf hit and it may be fragile.
        if (!CONFIG_FLAG_RELEASE(EnableConcurrentSweepAlloc))
#endif
        {
            Assert(*expectFull && !*expectDispose);
            Assert(heapBlock->HasFreeObject());
            Assert(!heapBlock->HasAnyDisposeObjects());
        }
>>>>>>> 84bd6f3c
    }
    else if (*expectDispose)
    {
        Assert(heapBlock->IsAnyFinalizableBlock() && heapBlock->template AsFinalizableBlock<typename TBlockType::HeapBlockAttributes>()->IsPendingDispose());
        Assert(heapBlock->HasAnyDisposeObjects());
    }
    else
    {
        Assert(!heapBlock->HasAnyDisposeObjects());

        // ExpectFull is a bit of a misnomer if the list in question is the heap block list. It's there to check
        // of the heap block in question is before the nextAllocableBlockHead or not. This is to ensure that
        // blocks before nextAllocableBlockHead that are not being bump allocated from must be considered "full".
        // However, the exception is if this is the only heap block in this bucket, in which case nextAllocableBlockHead
        // would be null
<<<<<<< HEAD
#if !(ENABLE_CONCURRENT_GC && ENABLE_ALLOCATIONS_DURING_CONCURRENT_SWEEP)
        // As the blocks are added to the SLIST and used from there during concurrent sweep, the exepectFull assertion doesn't hold anymore.
        Assert(*expectFull == (!heapBlock->HasFreeObject() || heapBlock->IsInAllocator()) || nextAllocableBlockHead == nullptr);
#endif
=======
#if ENABLE_ALLOCATIONS_DURING_CONCURRENT_SWEEP
        // As the blocks are added to the SLIST and used from there during concurrent sweep, the expectFull assertion doesn't hold anymore.
        if (!CONFIG_FLAG_RELEASE(EnableConcurrentSweepAlloc))
#endif
        {
            Assert(*expectFull == (!heapBlock->HasFreeObject() || heapBlock->IsInAllocator()) || nextAllocableBlockHead == nullptr);
        }
>>>>>>> 84bd6f3c
    }
}

template <typename TBlockType>
void
HeapBucketT<TBlockType>::VerifyBlockConsistencyInList(TBlockType * heapBlock, RecyclerVerifyListConsistencyData const& recyclerSweep, SweepState state)
{
    bool expectFull = false;
    bool expectDispose = false;

    if (TBlockType::HeapBlockAttributes::IsSmallBlock)
    {
        expectFull = recyclerSweep.smallBlockVerifyListConsistencyData.expectFull;
        expectDispose = recyclerSweep.smallBlockVerifyListConsistencyData.expectDispose;
    }
    else if (TBlockType::HeapBlockAttributes::IsMediumBlock)
    {
        expectFull = recyclerSweep.mediumBlockVerifyListConsistencyData.expectFull;
        expectDispose = recyclerSweep.mediumBlockVerifyListConsistencyData.expectDispose;
    }
    else
    {
        Assert(false);
    }

    if (heapBlock->IsClearedFromAllocator())
    {
        // this function is called during sweep and we are recreating the heap block list
        // which would make all the block to be in it's rightful place
        heapBlock->SetIsClearedFromAllocator(false);

        Assert(SweepStateFull != state);
    }
    else
    {
        // You can still be full only if you are full before.
        Assert(expectFull || SweepStateFull != state);
    }

    // If you were pending dispose before, you can only be pending dispose after
    Assert(!expectDispose || SweepStatePendingDispose == state);
}
#endif // DBG

#if ENABLE_PARTIAL_GC
template <typename TBlockType>
bool
HeapBucketT<TBlockType>::DoQueuePendingSweep(Recycler * recycler)
{
    return IsNormalBucket && recycler->inPartialCollectMode;
}

template <typename TBlockType>
bool
HeapBucketT<TBlockType>::DoPartialReuseSweep(Recycler * recycler)
{
    // With leaf, we don't need to do a partial sweep
    // WriteBarrier-TODO: We shouldn't need to do this for write barrier heap buckets either
    return !IsLeafBucket && recycler->inPartialCollectMode;
}
#endif

template <typename TBlockType>
void
HeapBucketT<TBlockType>::SweepHeapBlockList(RecyclerSweep& recyclerSweep, TBlockType * heapBlockList, bool allocable)
{
#if DBG
    if (TBlockType::HeapBlockAttributes::IsSmallBlock)
    {
        Assert(recyclerSweep.smallBlockVerifyListConsistencyData.hasSetupVerifyListConsistencyData);
        recyclerSweep.smallBlockVerifyListConsistencyData.hasSetupVerifyListConsistencyData = false;
    }
    else if (TBlockType::HeapBlockAttributes::IsMediumBlock)
    {
        Assert(recyclerSweep.mediumBlockVerifyListConsistencyData.hasSetupVerifyListConsistencyData);
        recyclerSweep.mediumBlockVerifyListConsistencyData.hasSetupVerifyListConsistencyData = false;
    }
    else
    {
        Assert(false);
    }
#endif

    Recycler * recycler = recyclerSweep.GetRecycler();

    // Whether we run in thread or background thread, we want to queue up pending sweep
    // only if we are doing partial GC so we can calculate the heuristics before
    // determinate we want to fully sweep the block or partially sweep the block

#if ENABLE_PARTIAL_GC
    // CONCURRENT-TODO: Add a mode where we can do in thread sweep, and concurrent partial sweep?
    bool const queuePendingSweep = this->DoQueuePendingSweep(recycler);
#else
    bool const queuePendingSweep = false;
#endif

<<<<<<< HEAD
#if ENABLE_CONCURRENT_GC && ENABLE_ALLOCATIONS_DURING_CONCURRENT_SWEEP
=======
#if ENABLE_ALLOCATIONS_DURING_CONCURRENT_SWEEP
>>>>>>> 84bd6f3c
    Assert(this->IsAllocationStopped() || this->AllocationsStartedDuringConcurrentSweep());
#else
    Assert(this->IsAllocationStopped());
#endif

    HeapBlockList::ForEachEditing(heapBlockList, [=, &recyclerSweep](TBlockType * heapBlock)
    {
        // The whole list need to be consistent
        DebugOnly(VerifyBlockConsistencyInList(heapBlock, recyclerSweep));

#ifdef RECYCLER_TRACE
        recyclerSweep.GetRecycler()->PrintBlockStatus(this, heapBlock, _u("[**1**] starting Sweep Pass1."));
#endif
        SweepState state = heapBlock->Sweep(recyclerSweep, queuePendingSweep, allocable);

        DebugOnly(VerifyBlockConsistencyInList(heapBlock, recyclerSweep, state));

        switch (state)
        {
#if ENABLE_CONCURRENT_GC
        case SweepStatePendingSweep:
        {
            Assert(IsNormalBucket);
            // blocks that have swept object. Queue up the block for concurrent sweep.
            Assert(queuePendingSweep);
            TBlockType *& pendingSweepList = recyclerSweep.GetPendingSweepBlockList(this);
            DebugOnly(this->AssertCheckHeapBlockNotInAnyList(heapBlock));
            AssertMsg(!HeapBlockList::Contains(heapBlock, pendingSweepList), "The heap block already exists in the pendingSweepList.");

            heapBlock->SetNextBlock(pendingSweepList);
            pendingSweepList = heapBlock;
#ifdef RECYCLER_TRACE
            recyclerSweep.GetRecycler()->PrintBlockStatus(this, heapBlock, _u("[**2**] finished Sweep Pass1, heapblock added to pendingSweepList."));
#endif
#if ENABLE_PARTIAL_GC
            recyclerSweep.GetManager()->NotifyAllocableObjects(heapBlock);
#endif
            break;
        }
#endif
        case SweepStatePendingDispose:
        {
            Assert(!recyclerSweep.IsBackground());
#ifdef RECYCLER_WRITE_BARRIER
            Assert(IsFinalizableBucket || IsFinalizableWriteBarrierBucket);
#else
            Assert(IsFinalizableBucket);
#endif
#if ENABLE_ALLOCATIONS_DURING_CONCURRENT_SWEEP
            if (CONFIG_FLAG_RELEASE(EnableConcurrentSweepAlloc))
            {
                AssertMsg(!heapBlock->isPendingConcurrentSweepPrep, "Finalizable blocks don't support allocations during concurrent sweep.");
            }
#endif

            DebugOnly(heapBlock->template AsFinalizableBlock<typename TBlockType::HeapBlockAttributes>()->SetIsPendingDispose());

            // These are the blocks that have swept finalizable object

            // We already transferred the non finalizable swept objects when we are not doing
            // concurrent collection, so we only need to queue up the blocks that have
            // finalizable objects, so that we can go through and call the dispose, and then
            // transfer the finalizable object back to the free list.
            SmallFinalizableHeapBucketT<typename TBlockType::HeapBlockAttributes> * finalizableHeapBucket = (SmallFinalizableHeapBucketT<typename TBlockType::HeapBlockAttributes>*)this;
            DebugOnly(this->AssertCheckHeapBlockNotInAnyList(heapBlock));
            //AssertMsg(!HeapBlockList::Contains(heapBlock, finalizableHeapBucket->pendingDisposeList), "The heap block already exists in the pendingDisposeList.");
            heapBlock->template AsFinalizableBlock<typename TBlockType::HeapBlockAttributes>()->SetNextBlock(finalizableHeapBucket->pendingDisposeList);
            finalizableHeapBucket->pendingDisposeList = heapBlock->template AsFinalizableBlock<typename TBlockType::HeapBlockAttributes>();
            Assert(!this->heapInfo->hasPendingTransferDisposedObjects);
            recycler->hasDisposableObject = true;
#ifdef RECYCLER_TRACE
            recyclerSweep.GetRecycler()->PrintBlockStatus(this, heapBlock, _u("[**3**] finished Sweep Pass1, heapblock added to pendingDisposeList."));
#endif
            break;
        }
        case SweepStateSwept:
        {
            Assert(this->nextAllocableBlockHead == nullptr);
            Assert(heapBlock->HasFreeObject());
            DebugOnly(this->AssertCheckHeapBlockNotInAnyList(heapBlock));

#if ENABLE_ALLOCATIONS_DURING_CONCURRENT_SWEEP && SUPPORT_WIN32_SLIST
            if (this->AllocationsStartedDuringConcurrentSweep())
            {
                Assert(!this->IsAnyFinalizableBucket());
                Assert(!heapBlock->isPendingConcurrentSweepPrep);
                bool blockAddedToSList = HeapBucketT<TBlockType>::PushHeapBlockToSList(this->allocableHeapBlockListHead, heapBlock);

                // If we encountered OOM while pushing the heapBlock to the SLIST we must add it to the heapBlockList so we don't lose track of it.
                if (!blockAddedToSList)
                {
                    //TODO: akatti: We should handle this gracefully and try to recover from this state.
                    AssertOrFailFastMsg(false, "OOM while adding a heap block to the SLIST during concurrent sweep.");
                }
#ifdef RECYCLER_TRACE
                else
                {
                    this->GetRecycler()->PrintBlockStatus(this, heapBlock, _u("[**4**] swept and added to SLIST allocableHeapBlockListHead during Pass1."));
                }
#endif
            }
            else
#endif
            {
#if ENABLE_ALLOCATIONS_DURING_CONCURRENT_SWEEP
                AssertMsg(!this->AllowAllocationsDuringConcurrentSweep(), "Why are allocations not started during concurrent sweep?");
#endif
                heapBlock->SetNextBlock(this->heapBlockList);
                this->heapBlockList = heapBlock;
            }

#ifdef RECYCLER_TRACE
            recyclerSweep.GetRecycler()->PrintBlockStatus(this, heapBlock, _u("[**6**] finished Sweep Pass1, heapblock added to heapBlockList."));
#endif
#if ENABLE_PARTIAL_GC
            recyclerSweep.GetManager()->NotifyAllocableObjects(heapBlock);
#endif
            break;
        }
        case SweepStateFull:
        {
            Assert(!heapBlock->HasFreeObject());
            DebugOnly(this->AssertCheckHeapBlockNotInAnyList(heapBlock));
            heapBlock->SetNextBlock(this->fullBlockList);
            this->fullBlockList = heapBlock;
#ifdef RECYCLER_TRACE
            recyclerSweep.GetRecycler()->PrintBlockStatus(this, heapBlock, _u("[**7**] finished Sweep Pass1, heapblock FULL added to fullBlockList."));
#endif
            break;
        }
        case SweepStateEmpty:
        {
            // the block is empty, just free them
#ifdef RECYCLER_MEMORY_VERIFY
            // Let's verify it before we free it
            if (recycler->VerifyEnabled())
            {
                heapBlock->Verify();
            }
#endif

            RECYCLER_STATS_INC(recycler, numEmptySmallBlocks[heapBlock->GetHeapBlockType()]);

#if ENABLE_CONCURRENT_GC
            // CONCURRENT-TODO: Finalizable block never have background == true and always be processed
            // in thread, so it will not queue up the pages even if we are doing concurrent GC
            DebugOnly(this->AssertCheckHeapBlockNotInAnyList(heapBlock));
#if ENABLE_ALLOCATIONS_DURING_CONCURRENT_SWEEP
            if (CONFIG_FLAG_RELEASE(EnableConcurrentSweepAlloc))
            {
                AssertMsg(heapBlock->objectsAllocatedDuringConcurrentSweepCount == 0, "We allocated to this block during concurrent sweep; it's not EMPTY anymore, it should NOT be freed or queued as EMPTY.");
            }
#endif

            if (recyclerSweep.IsBackground())
            {
#ifdef RECYCLER_WRITE_BARRIER
                Assert(!(IsFinalizableBucket || IsFinalizableWriteBarrierBucket));
#else
                Assert(!IsFinalizableBucket);
#endif
                // CONCURRENT-TODO: We will zero heap block even if the number free page pool exceed
                // the maximum and will get decommitted anyway
                recyclerSweep.template QueueEmptyHeapBlock<TBlockType>(this, heapBlock);
                RECYCLER_STATS_INC(recycler, numZeroedOutSmallBlocks);
#ifdef RECYCLER_TRACE
                recyclerSweep.GetRecycler()->PrintBlockStatus(this, heapBlock, _u("[**8**] finished Sweep Pass1, heapblock EMPTY added to pendingEmptyBlockList."));
#endif
            }
            else
#endif
            {
                // Just free the page in thread (and zero the page)
                heapBlock->ReleasePagesSweep(recycler);
                FreeHeapBlock(heapBlock);
#if defined(RECYCLER_SLOW_CHECK_ENABLED) || ENABLE_ALLOCATIONS_DURING_CONCURRENT_SWEEP
                this->heapBlockCount--;
#endif
#ifdef RECYCLER_TRACE
                recyclerSweep.GetRecycler()->PrintBlockStatus(this, heapBlock, _u("[**9**] finished Sweep Pass1, heapblock EMPTY, was FREED in-thread."));
#endif
            }

            break;
        }
        }
    });
}

template <typename TBlockType>
void
HeapBucketT<TBlockType>::SweepBucket(RecyclerSweep& recyclerSweep)
{
    DebugOnly(TBlockType * savedNextAllocableBlockHead);
    RECYCLER_SLOW_CHECK(this->VerifyHeapBlockCount(recyclerSweep.IsBackground()));
#if ENABLE_CONCURRENT_GC
    if (recyclerSweep.GetManager()->HasSetupBackgroundSweep())
    {
        // SetupBackgroundSweep set nextAllocableBlockHead to null already
        Assert(IsAllocationStopped());
        DebugOnly(savedNextAllocableBlockHead = recyclerSweep.GetSavedNextAllocableBlockHead(this));
    }
    else
#endif
    {
        Assert(AllocatorsAreEmpty());
        DebugOnly(savedNextAllocableBlockHead = this->nextAllocableBlockHead);
        this->StopAllocationBeforeSweep();
    }

    // We just started sweeping.  These pending lists should be empty
#if ENABLE_CONCURRENT_GC
    Assert(recyclerSweep.GetPendingSweepBlockList(this) == nullptr);
#else
    Assert(!recyclerSweep.IsBackground());
#endif

<<<<<<< HEAD
#if ENABLE_CONCURRENT_GC && ENABLE_ALLOCATIONS_DURING_CONCURRENT_SWEEP && SUPPORT_WIN32_SLIST && ENABLE_ALLOCATIONS_DURING_CONCURRENT_SWEEP_USE_SLIST
    if (CONFIG_FLAG_RELEASE(EnableConcurrentSweepAlloc))
    {
        // Return the blocks we may have allocated from during a previous concurrent sweep back to the fullBlockList. We need to rebuild the free bit vectors for these blocks.
        HeapBlockList::ForEachEditing(this->sweepableHeapBlockList, [this](TBlockType * heapBlock)
        {
            heapBlock->BuildFreeBitVector();
            heapBlock->SetNextBlock(this->fullBlockList);
            this->fullBlockList = heapBlock;
        });

        this->sweepableHeapBlockList = nullptr;
=======
#if ENABLE_ALLOCATIONS_DURING_CONCURRENT_SWEEP && SUPPORT_WIN32_SLIST
    if (CONFIG_FLAG_RELEASE(EnableConcurrentSweepAlloc) && this->sweepableHeapBlockList != nullptr)
    {
        Assert(!this->IsAnyFinalizableBucket());

#if DBG || defined(RECYCLER_SLOW_CHECK_ENABLED)
        // This lock is needed only in the debug mode while we verify block counts. Not needed otherwise, as this list is never accessed concurrently.
        // Items are added to it by the allocator when allocations are allowed during concurrent sweep. The list is drained during the next sweep while
        // allocation are stopped.
        debugSweepableHeapBlockListLock.Enter();
#endif
        // Return the blocks we may have allocated from during the previous concurrent sweep back to the fullBlockList.
        // We need to rebuild the free bit vectors for these blocks.
        HeapBlockList::ForEachEditing(this->sweepableHeapBlockList, [this](TBlockType * heapBlock)
        {
            heapBlock->BuildFreeBitVector();

            AssertMsg(!HeapBlockList::Contains(heapBlock, heapBlockList), "The heap block already exists in the heapBlockList.");
            AssertMsg(!HeapBlockList::Contains(heapBlock, fullBlockList), "The heap block already exists in the fullBlockList.");
            AssertMsg(!HeapBlockList::Contains(heapBlock, emptyBlockList), "The heap block already exists in the emptyBlockList.");

            heapBlock->SetNextBlock(this->fullBlockList);
            this->fullBlockList = heapBlock;
        });
        this->sweepableHeapBlockList = nullptr;
#if DBG || defined(RECYCLER_SLOW_CHECK_ENABLED)
        debugSweepableHeapBlockListLock.Leave();
#endif
>>>>>>> 84bd6f3c
    }
#endif

#if DBG
    if (TBlockType::HeapBlockAttributes::IsSmallBlock)
    {
        recyclerSweep.SetupVerifyListConsistencyDataForSmallBlock((SmallHeapBlock*) savedNextAllocableBlockHead, true, false);
    }
    else if (TBlockType::HeapBlockAttributes::IsMediumBlock)
    {
        recyclerSweep.SetupVerifyListConsistencyDataForMediumBlock((MediumHeapBlock*) savedNextAllocableBlockHead, true, false);
    }
    else
    {
        Assert(false);
    }
#endif

    // Move the list locally.  We will relink them during sweep
    TBlockType * currentFullBlockList = fullBlockList;
    TBlockType * currentHeapBlockList = heapBlockList;
    this->heapBlockList = nullptr;
    this->fullBlockList = nullptr;

<<<<<<< HEAD
=======
#if ENABLE_ALLOCATIONS_DURING_CONCURRENT_SWEEP
    // In order to allow allocations during sweep (Pass-1) we will set aside blocks after nextAllocableBlockHead (excluding) and allow
    // allocations to these blocks as we know that these blocks are not full yet. These will need to be swept later though before starting Pass-2
    // of the sweep.
    this->PrepareForAllocationsDuringConcurrentSweep(currentHeapBlockList);
#endif

>>>>>>> 84bd6f3c
    this->SweepHeapBlockList(recyclerSweep, currentHeapBlockList, true);

#if DBG
    if (TBlockType::HeapBlockAttributes::IsSmallBlock)
    {
        recyclerSweep.SetupVerifyListConsistencyDataForSmallBlock(nullptr, true, false);
    }
    else if (TBlockType::HeapBlockAttributes::IsMediumBlock)
    {
        recyclerSweep.SetupVerifyListConsistencyDataForMediumBlock(nullptr, true, false);
    }
    else
    {
        Assert(false);
    }
#endif

    this->SweepHeapBlockList(recyclerSweep, currentFullBlockList, false);

    // We shouldn't have allocate from any block yet
    Assert(this->nextAllocableBlockHead == nullptr);
}

template <typename TBlockType>
bool
HeapBucketT<TBlockType>::AllowAllocationsDuringConcurrentSweep()
{
<<<<<<< HEAD
#if ENABLE_CONCURRENT_GC && ENABLE_ALLOCATIONS_DURING_CONCURRENT_SWEEP
    if (!CONFIG_FLAG_RELEASE(EnableConcurrentSweepAlloc))
=======
#if ENABLE_ALLOCATIONS_DURING_CONCURRENT_SWEEP
    Recycler * recycler = this->GetRecycler();
    if (!CONFIG_FLAG_RELEASE(EnableConcurrentSweepAlloc) || !recycler->AllowAllocationsDuringConcurrentSweep() || !this->concurrentSweepAllocationsThresholdExceeded)
>>>>>>> 84bd6f3c
    {
        return false;
    }

<<<<<<< HEAD
    Recycler * recycler = this->GetRecycler();
#if ENABLE_PARTIAL_GC
    bool isPartialGC = (recycler->recyclerSweep != nullptr) && recycler->recyclerSweep->InPartialCollect();
=======
#if ENABLE_PARTIAL_GC
    bool isPartialGC = (recycler->recyclerSweepManager != nullptr) && recycler->recyclerSweepManager->InPartialCollect();
>>>>>>> 84bd6f3c
#else
    bool isPartialGC = false;
#endif

    // Allocations are allowed during concurrent sweep for small non-finalizable buckets while not doing a Partial GC.
    return (recycler->IsConcurrentSweepSetupState() || recycler->InConcurrentSweep()) && !this->IsAnyFinalizableBucket() && !isPartialGC;
#else
    return false;
#endif
}

template <typename TBlockType>
void
HeapBucketT<TBlockType>::StopAllocationBeforeSweep()
{
<<<<<<< HEAD
#if ENABLE_CONCURRENT_GC && ENABLE_ALLOCATIONS_DURING_CONCURRENT_SWEEP
    this->allocationsStartedDuringConcurrentSweep = false;
=======
#if ENABLE_ALLOCATIONS_DURING_CONCURRENT_SWEEP
    this->allocationsStartedDuringConcurrentSweep = false;
#if SUPPORT_WIN32_SLIST
    this->lastKnownNextAllocableBlockHead = this->nextAllocableBlockHead;
#endif
>>>>>>> 84bd6f3c
#endif

    Assert(!this->IsAllocationStopped());
    this->isAllocationStopped = true;
    this->nextAllocableBlockHead = nullptr;
}

template <typename TBlockType>
void
HeapBucketT<TBlockType>::StartAllocationAfterSweep()
{
    Assert(this->IsAllocationStopped());
    this->isAllocationStopped = false;
    this->nextAllocableBlockHead = this->heapBlockList;
}

<<<<<<< HEAD
#if ENABLE_CONCURRENT_GC && ENABLE_ALLOCATIONS_DURING_CONCURRENT_SWEEP
=======
#if ENABLE_ALLOCATIONS_DURING_CONCURRENT_SWEEP
>>>>>>> 84bd6f3c
template <typename TBlockType>
void
HeapBucketT<TBlockType>::StartAllocationDuringConcurrentSweep()
{
<<<<<<< HEAD
=======
    Recycler * recycler = this->GetRecycler();
    Assert(!recycler->recyclerSweepManager->InPartialCollect());
    Assert(!this->IsAnyFinalizableBucket());

>>>>>>> 84bd6f3c
    Assert(this->IsAllocationStopped());
    this->isAllocationStopped = false;
    Assert(!this->allocationsStartedDuringConcurrentSweep);
    this->allocationsStartedDuringConcurrentSweep = true;

<<<<<<< HEAD
#if SUPPORT_WIN32_SLIST && ENABLE_ALLOCATIONS_DURING_CONCURRENT_SWEEP_USE_SLIST
    // When allocations are allowed during concurrent sweep we set nextAllocableBlockHead to NULL as the allocator will pick heap blocks from the
    // interlocked SLIST. During that time, the heap block at the top of the SLIST is always the nextAllocableBlockHead.
    this->nextAllocableBlockHead = nullptr;
=======
#if SUPPORT_WIN32_SLIST
    // When allocations are allowed during concurrent sweep we set nextAllocableBlockHead to NULL as the allocator will pick heap blocks from the
    // interlocked SLIST. During that time, the heap block at the top of the SLIST is always the nextAllocableBlockHead.
    this->nextAllocableBlockHead = nullptr;
    this->lastKnownNextAllocableBlockHead = nullptr;
>>>>>>> 84bd6f3c
#endif
}

template <typename TBlockType>
void
HeapBucketT<TBlockType>::ResumeNormalAllocationAfterConcurrentSweep(TBlockType * newNextAllocableBlockHead)
{
    this->allocationsStartedDuringConcurrentSweep = false;
    this->isAllocationStopped = false;
    // If the newNextAllocableBlockHead is NULL at this point that means we have exhausted usable blocks and will have to allocate a new block the next time.
    this->nextAllocableBlockHead = newNextAllocableBlockHead;
}

<<<<<<< HEAD
template <typename TBlockType>
bool
HeapBucketT<TBlockType>::AllocationsStartedDuringConcurrentSweep() const
{
    return this->allocationsStartedDuringConcurrentSweep;
=======
/*//////////////////////////////////////////////////////////////////////////////////////////////////////
If allocations are to be allowed to existing heap blocks during concurrent sweep, we set aside a few
heap blocks from the heapBlockList prior to beginning sweep. However, we eed to then go back and make
sure these blocks also swept before this sweep finishes. In order to do this we clearly define concurrent
sweep having 2 passes now. These passes existed before but were not distiguished as they would always start
and finish in one go on the background thread. However, whenever allocations are allowed during concurrent
sweep; the concurrent sweep will start Pass1 on the background thread, wait to finish Pass1 of the blocks
we set aside to allocate from on the main thread and then go back to finish Pass2 for all heap blocks on
the background thread. Note that, due to this need to finish Pass1 on the foreground thread the overall
background sweep will now appear to take longer whenever we chose to do such a two-pass sweep.

The sequence of things we do to allow allocations during concurrent sweep is described below:
1. At the beginning of concurrrent sweep we decide if we will benefit from allowing allocations during concurrent
sweep for any of the buckets. If there is at-least one bucket for which we think we will benefit we will turn on
allocations during concurrent sweep. Once turned on we will attempt to enable allocations during concurrent sweep
for all supported buckets (i.e. small/medium, normal/leaf, non-finalizable buckets.write barrrier bickets are supported
as well.).
2. If allocations are turned on during concurrent sweep, we will see if there are any allocable blocks in the
heapBlockList after the nextAllocableBlockHead. If we find any such blocks, we move them to a SLIST that the
allocator can pick these blocks from during sweep.
3. CollectionStateConcurrentSweepPass1: We will finish Pass1 of the sweep for all the remaining blocks (other than the
ones we put in the SLIST in step 2 above) This will generally happen on the background thread unless we are forcing
in-thread sweep. This state is now specifically identified as CollectionStateConcurrentSweepPass1.
4. CollectionStateConcurrentSweepPass1Wait: At this point we need to wait for all the blocks that we put in the SLIST
to also finish the Pass1 of the sweep. This needs to happen on the foreground thread so we prevent the allocator from
picking up the blocks from SLIST while we do this. This state is now identified as CollectionStateConcurrentSweepPass1Wait.
5. CollectionStateConcurrentSweepPass2: At this point we will do the actual sweeping of all the blocks that are not yet swept,
for eaxample, any blocks that were put onto the pendingSweepList. As these blocks get swept we keep adding them to the
SLIST again to allow allocators to allocate from them as soon as they are swept.
6. Before the Pass2 can finish we can call this concurrent sweep done we need to move all the blocks off of the SLIST so
that normal allocations can begin after the sweep. This is the last step of the concurrent sweep.
//////////////////////////////////////////////////////////////////////////////////////////////////////*/
template<typename TBlockType>
void
HeapBucketT<TBlockType>::PrepareForAllocationsDuringConcurrentSweep(TBlockType * &currentHeapBlockList)
{
#if SUPPORT_WIN32_SLIST
    if (this->AllowAllocationsDuringConcurrentSweep())
    {
        this->EnsureAllocableHeapBlockList();

        Assert(!this->IsAnyFinalizableBucket());
        Assert(HeapBucketT<TBlockType>::QueryDepthInterlockedSList(this->allocableHeapBlockListHead) == 0);
        Assert(HeapBlockList::Count(this->sweepableHeapBlockList) == 0);

        TBlockType* startingNextAllocableBlockHead = this->lastKnownNextAllocableBlockHead;
        bool allocationsStarted = false;
        if (startingNextAllocableBlockHead != nullptr)
        {
            // To avoid a race condition between the allocator attempting to allocate from the lastKnownNextAllocableBlockHead and this code
            // where we are adding it to the SLIST we skip the lastKnownNextAllocableBlockHead and pick up the next block to start with.
            // Allocations should have stopped by then; so allocator shouldn't pick up the lastKnownNextAllocableBlockHead->Next block.
            TBlockType* savedNextAllocableBlockHead = startingNextAllocableBlockHead->GetNextBlock();
            startingNextAllocableBlockHead->SetNextBlock(nullptr);
            startingNextAllocableBlockHead = savedNextAllocableBlockHead;

            if (startingNextAllocableBlockHead != nullptr)
            {
                // The allocable blocks, if any are available, will now be added to the allocable blocks SLIST at this time; start allocations now.
                this->StartAllocationDuringConcurrentSweep();
                allocationsStarted = true;

                HeapBlockList::ForEachEditing(startingNextAllocableBlockHead, [this, &allocationsStarted](TBlockType * heapBlock)
                {
                    // This heap block is NOT ready to be swept concurrently as it hasn't yet been through sweep prep (i.e. Pass1 of sweep).
                    heapBlock->isPendingConcurrentSweepPrep = true;
                    DebugOnly(this->AssertCheckHeapBlockNotInAnyList(heapBlock));
                    bool blockAddedToSList = HeapBucketT<TBlockType>::PushHeapBlockToSList(this->allocableHeapBlockListHead, heapBlock);

                    // If we encountered OOM while pushing the heapBlock to the SLIST we must add it to the heapBlockList so we don't lose track of it.
                    if (!blockAddedToSList)
                    {
                        //TODO: akatti: We should handle this gracefully and try to recover from this state.
                        AssertOrFailFastMsg(false, "OOM while adding a heap block to the SLIST during concurrent sweep.");
                    }
                    else
                    {
#ifdef RECYCLER_TRACE
                        this->GetRecycler()->PrintBlockStatus(this, heapBlock, _u("[**5**] added to SLIST before Pass1."));
#endif
                    }
                });
#ifdef RECYCLER_TRACE
                if (this->GetRecycler()->GetRecyclerFlagsTable().Trace.IsEnabled(Js::ConcurrentSweepPhase) && CONFIG_FLAG_RELEASE(Verbose))
                {
                    size_t currentHeapBlockCount = QueryDepthInterlockedSList(allocableHeapBlockListHead);
                    CollectionState collectionState = this->GetRecycler()->collectionState;
                    Output::Print(_u("[GC #%d] [HeapBucket 0x%p] Starting allocations during  concurrent sweep with %d blocks. [CollectionState: %d] \n"), this->GetRecycler()->collectionCount, this, currentHeapBlockCount, collectionState);
                    Output::Print(_u("[GC #%d] [HeapBucket 0x%p] The heapBlockList has %d blocks. Total heapBlockCount is %d.\n\n"), this->GetRecycler()->collectionCount, this, HeapBlockList::Count(this->heapBlockList), this->heapBlockCount);
                }
#endif
            }
        }

        if (!allocationsStarted)
        {
            // If we didn't start allocations yet, start them now in anticipation of blocks becoming available later as blocks complete sweep.
            this->StartAllocationDuringConcurrentSweep();
            allocationsStarted = true;
        }

        Assert(!this->IsAllocationStopped());
    }
#endif
>>>>>>> 84bd6f3c
}
#endif

template <typename TBlockType>
bool
HeapBucketT<TBlockType>::IsAllocationStopped() const
{
    if (this->isAllocationStopped)
    {
        Assert(this->nextAllocableBlockHead == nullptr);
        return true;
    }
    return false;
}

template <typename TBlockType>
uint
HeapBucketT<TBlockType>::Rescan(Recycler * recycler, RescanFlags flags)
{
#if ENABLE_CONCURRENT_GC
    RECYCLER_SLOW_CHECK(this->VerifyHeapBlockCount(!!recycler->IsConcurrentMarkState()));
#else
    RECYCLER_SLOW_CHECK(this->VerifyHeapBlockCount(false /* background */));
#endif

#if ENABLE_CONCURRENT_GC
    // If we do the final rescan concurrently, the main thread will prepare for sweep concurrently
    // If we do rescan in thread, we will need to prepare sweep here.
    // However, if we are in the rescan for OOM, we have already done it, so no need to do it again
    if (!recycler->IsConcurrentMarkState() && !recycler->inEndMarkOnLowMemory)
    {
        this->PrepareSweep();
    }
#endif

    // By default heap bucket doesn't rescan anything
    return 0;
}

#if ENABLE_CONCURRENT_GC
template <typename TBlockType>
void
HeapBucketT<TBlockType>::MergeNewHeapBlock(TBlockType * heapBlock)
{
    Assert(heapBlock->GetObjectSize() == this->sizeCat);
    heapBlock->SetNextBlock(this->heapBlockList);
    this->heapBlockList = heapBlock;
#if defined(RECYCLER_SLOW_CHECK_ENABLED) || ENABLE_ALLOCATIONS_DURING_CONCURRENT_SWEEP
    ::InterlockedDecrement(&this->newHeapBlockCount);
    this->heapBlockCount++;
#endif
}

template <typename TBlockType>
void
HeapBucketT<TBlockType>::SetupBackgroundSweep(RecyclerSweep& recyclerSweep)
{
    // Don't allocate from existing block temporary when concurrent sweeping

    // Currently Rescan clear allocators, if we remove the uncollectedAllocBytes there, we can
    // avoid it there and do it here.
    Assert(this->AllocatorsAreEmpty());

    DebugOnly(recyclerSweep.SaveNextAllocableBlockHead(this));
    Assert(recyclerSweep.GetPendingSweepBlockList(this) == nullptr);

    this->StopAllocationBeforeSweep();
}
#endif

#if ENABLE_ALLOCATIONS_DURING_CONCURRENT_SWEEP
template <typename TBlockType>
<<<<<<< HEAD
void
HeapBucketT<TBlockType>::FinishConcurrentSweep()
{
#if SUPPORT_WIN32_SLIST && ENABLE_ALLOCATIONS_DURING_CONCURRENT_SWEEP_USE_SLIST
    Assert(this->allocableHeapBlockListHead != nullptr);

    TBlockType * newNextAllocableBlockHead = nullptr;
    // Put the blocks from the allocable SLIST into the heapBlockList.
    TBlockType * heapBlock = PopHeapBlockFromSList(this->allocableHeapBlockListHead);
    while (heapBlock != nullptr)
    {
        newNextAllocableBlockHead = heapBlock;
        heapBlock->SetNextBlock(this->heapBlockList);
        this->heapBlockList = heapBlock;
        heapBlock = PopHeapBlockFromSList(this->allocableHeapBlockListHead);
    }

    Assert(QueryDepthInterlockedSList(this->allocableHeapBlockListHead) == 0);

    this->ResumeNormalAllocationAfterConcurrentSweep(newNextAllocableBlockHead);
#endif

    Assert(!this->IsAllocationStopped());
=======
void 
HeapBucketT<TBlockType>::FinishConcurrentSweepPass1(RecyclerSweep& recyclerSweep)
{
    if (this->concurrentSweepAllocationsThresholdExceeded)
    {
        AssertMsg(this->AllowAllocationsDuringConcurrentSweep(), "Why are we in two pass concurrent sweep?");
        Assert(!this->IsAnyFinalizableBucket());

        // Rebuild the free bit vectors for the blocks we allocated from during concurrent sweep.
        TBlockType * currentPendingSweepPrepHeapBlockList = nullptr;
        TBlockType * currentSweepableHeapBlockList = this->sweepableHeapBlockList;
        this->sweepableHeapBlockList = nullptr;

        HeapBlockList::ForEachEditing(currentSweepableHeapBlockList, [this, &currentPendingSweepPrepHeapBlockList](TBlockType * heapBlock)
        {
            if (heapBlock->isPendingConcurrentSweepPrep)
            {
                ushort previousFreeCount = heapBlock->freeCount;
                heapBlock->BuildFreeBitVector();

#if ENABLE_PARTIAL_GC
                heapBlock->oldFreeCount = heapBlock->lastFreeCount = heapBlock->freeCount;
#else
                heapBlock->lastFreeCount = heapBlock->freeCount;
#endif
                ushort newAllocatedObjects = previousFreeCount - heapBlock->freeCount;
                AssertMsg(newAllocatedObjects == heapBlock->objectsMarkedDuringSweep, "The counts of objects allocated during sweep should match the objects marked during sweep.");
#if DBG || defined(RECYCLER_SLOW_CHECK_ENABLED)
                heapBlock->objectsAllocatedDuringConcurrentSweepCount = newAllocatedObjects;
#endif

                ushort currentMarkCount = (ushort)heapBlock->GetMarkCountForSweep();
                heapBlock->markCount = currentMarkCount;
#if DBG
                heapBlock->GetRecycler()->heapBlockMap.SetPageMarkCount(heapBlock->GetAddress(), currentMarkCount);
#endif
#ifdef RECYCLER_TRACE
                heapBlock->GetRecycler()->PrintBlockStatus(this, heapBlock, _u("[**13**] ending sweep Pass1, rebuilt free bit vector and set page mark count to match."));
#endif

                heapBlock->SetNextBlock(currentPendingSweepPrepHeapBlockList);
                currentPendingSweepPrepHeapBlockList = heapBlock;
            }
            else
            {
                heapBlock->SetNextBlock(this->sweepableHeapBlockList);
                this->sweepableHeapBlockList = heapBlock;
            }
        });

#if DBG || defined(RECYCLER_SLOW_CHECK_ENABLED)
        // This lock is needed only in the debug mode while we verify block counts. Not needed otherwise, as this list is never accessed concurrently.
        // Items are added to it by the allocator when allocations are allowed during concurrent sweep. The list is drained during the next sweep while
        // allocation are stopped.
        debugSweepableHeapBlockListLock.Enter();
#endif

        // Pull the blocks from the allocable SLIST that we didn't use. We need to finish the Pass-1 sweep of these blocks too.
        TBlockType * heapBlock = PopHeapBlockFromSList(this->allocableHeapBlockListHead);
        while (heapBlock != nullptr)
        {
            DebugOnly(this->AssertCheckHeapBlockNotInAnyList(heapBlock));
            if (heapBlock->isPendingConcurrentSweepPrep)
            {
#ifdef RECYCLER_TRACE
                heapBlock->GetRecycler()->PrintBlockStatus(this, heapBlock, _u("[**19**] ending sweep Pass1, removed from SLIST."));
#endif
                heapBlock->SetNextBlock(currentPendingSweepPrepHeapBlockList);
                currentPendingSweepPrepHeapBlockList = heapBlock;
            }
            else
            {
#ifdef RECYCLER_TRACE
                heapBlock->GetRecycler()->PrintBlockStatus(this, heapBlock, _u("[**23**] ending sweep Pass1, removed from SLIST and added to sweepableHeapBlockList."));
#endif
                // Already swept, put it back to the sweepableHeapBlockList list; so it can be processed later.
                heapBlock->SetNextBlock(this->sweepableHeapBlockList);
                this->sweepableHeapBlockList = heapBlock;
            }

            heapBlock = PopHeapBlockFromSList(this->allocableHeapBlockListHead);
        }
        Assert(QueryDepthInterlockedSList(this->allocableHeapBlockListHead) == 0);

#if DBG || defined(RECYCLER_SLOW_CHECK_ENABLED)
        debugSweepableHeapBlockListLock.Leave();
#endif

#if DBG
        if (TBlockType::HeapBlockAttributes::IsSmallBlock)
        {
            recyclerSweep.SetupVerifyListConsistencyDataForSmallBlock(nullptr, true, false);
        }
        else if (TBlockType::HeapBlockAttributes::IsMediumBlock)
        {
            recyclerSweep.SetupVerifyListConsistencyDataForMediumBlock(nullptr, true, false);
        }
        else
        {
            Assert(false);
        }
#endif

        // Start allocations now as we may start adding blocks to the SLIST during Pass1 sweep below.
        this->StartAllocationDuringConcurrentSweep();
        this->SweepHeapBlockList(recyclerSweep, currentPendingSweepPrepHeapBlockList, true /*allocable*/);
    }
}

template <typename TBlockType>
void
HeapBucketT<TBlockType>::EnsureAllocableHeapBlockList()
{
#if ENABLE_ALLOCATIONS_DURING_CONCURRENT_SWEEP && SUPPORT_WIN32_SLIST
    if (CONFIG_FLAG_RELEASE(EnableConcurrentSweepAlloc))
    {
        if (allocableHeapBlockListHead == nullptr)
        {
            allocableHeapBlockListHead = ((PSLIST_HEADER)_aligned_malloc(sizeof(SLIST_HEADER), MEMORY_ALLOCATION_ALIGNMENT));

            if (allocableHeapBlockListHead == nullptr)
            {
                this->heapInfo->recycler->OutOfMemory();
            }
            else
            {
                ::InitializeSListHead(allocableHeapBlockListHead);
            }
        }
    }
#endif
}

template <typename TBlockType>
void
HeapBucketT<TBlockType>::FinishSweepPrep(RecyclerSweep& recyclerSweep)
{
    if (this->AllocationsStartedDuringConcurrentSweep())
    {
        AssertMsg(this->AllowAllocationsDuringConcurrentSweep(), "Why are allocations started during concurrent sweep, if not allowed?");
        Assert(!this->IsAnyFinalizableBucket());

        this->StopAllocationBeforeSweep();
        this->ClearAllocators();
    }
}

template <typename TBlockType>
void
HeapBucketT<TBlockType>::FinishConcurrentSweep()
{
    if (this->AllocationsStartedDuringConcurrentSweep())
    {
#if SUPPORT_WIN32_SLIST
        Assert(!this->IsAnyFinalizableBucket());
        Assert(this->allocableHeapBlockListHead != nullptr);

#ifdef RECYCLER_TRACE
        if (this->GetRecycler()->GetRecyclerFlagsTable().Trace.IsEnabled(Js::ConcurrentSweepPhase) && CONFIG_FLAG_RELEASE(Verbose))
        {
            CollectionState collectionState = this->GetRecycler()->collectionState;
            Output::Print(_u("[GC #%d] [HeapBucket 0x%p] starting FinishConcurrentSweep [CollectionState: %d] \n"), this->GetRecycler()->collectionCount, this, collectionState);
        }
#endif

        TBlockType * newNextAllocableBlockHead = nullptr;
        // Put the blocks from the allocable SLIST into the heapBlockList.
        TBlockType * heapBlock = PopHeapBlockFromSList(this->allocableHeapBlockListHead);
        while (heapBlock != nullptr)
        {
            DebugOnly(this->AssertCheckHeapBlockNotInAnyList(heapBlock));
            AssertMsg(!heapBlock->isPendingConcurrentSweepPrep, "The blocks in the SLIST at this time should NOT have sweep prep i.e. sweep-Pass1 pending.");
            newNextAllocableBlockHead = heapBlock;
            heapBlock->SetNextBlock(this->heapBlockList);
            this->heapBlockList = heapBlock;
#ifdef RECYCLER_TRACE
            this->GetRecycler()->PrintBlockStatus(this, heapBlock, _u("[**40**] finished FinishConcurrentSweep, heapblock removed from SLIST and added to heapBlockList."));
#endif
            heapBlock = PopHeapBlockFromSList(this->allocableHeapBlockListHead);
        }

        Assert(QueryDepthInterlockedSList(this->allocableHeapBlockListHead) == 0);

        this->ResumeNormalAllocationAfterConcurrentSweep(newNextAllocableBlockHead);
#endif

        Assert(!this->IsAllocationStopped());
    }
>>>>>>> 84bd6f3c
}
#endif

template <typename TBlockType>
void
HeapBucketT<TBlockType>::AppendAllocableHeapBlockList(TBlockType * list)
{
#ifdef RECYCLER_TRACE
    if (this->GetRecycler()->GetRecyclerFlagsTable().Trace.IsEnabled(Js::ConcurrentSweepPhase) && CONFIG_FLAG_RELEASE(Verbose))
    {
        CollectionState collectionState = this->GetRecycler()->collectionState;
        Output::Print(_u("[GC #%d] [HeapBucket 0x%p] in AppendAllocableHeapBlockList [CollectionState: %d] \n"), this->GetRecycler()->collectionCount, this, collectionState);
    }
#endif
    // Add the list to the end of the current list
    TBlockType * currentHeapBlockList = this->heapBlockList;
    if (currentHeapBlockList == nullptr)
    {
        // There weren't any heap block list before, just move the list over and start allocate from it
        this->heapBlockList = list;
        this->nextAllocableBlockHead = list;
    }
    else
    {
        // Find the last block and append the list
        TBlockType * tail = HeapBlockList::Tail(currentHeapBlockList);
        Assert(tail != nullptr);
        tail->SetNextBlock(list);

        // If we are not currently allocating from the existing heapBlockList,
        // that means fill all the exiting one already, we should start with what we just appended.
        if (this->nextAllocableBlockHead == nullptr)
        {
            this->nextAllocableBlockHead = list;
        }
    }
}

template <typename TBlockType>
void
HeapBucketT<TBlockType>::EnumerateObjects(ObjectInfoBits infoBits, void (*CallBackFunction)(void * address, size_t size))
{
    UpdateAllocators();
    HeapBucket::EnumerateObjects(fullBlockList, infoBits, CallBackFunction);
<<<<<<< HEAD
#if ENABLE_CONCURRENT_GC && ENABLE_ALLOCATIONS_DURING_CONCURRENT_SWEEP && SUPPORT_WIN32_SLIST && ENABLE_ALLOCATIONS_DURING_CONCURRENT_SWEEP_USE_SLIST
    if (CONFIG_FLAG_RELEASE(EnableConcurrentSweepAlloc))
=======
#if ENABLE_ALLOCATIONS_DURING_CONCURRENT_SWEEP && SUPPORT_WIN32_SLIST
    if (CONFIG_FLAG_RELEASE(EnableConcurrentSweepAlloc) && !this->IsAnyFinalizableBucket())
>>>>>>> 84bd6f3c
    {
        HeapBucket::EnumerateObjects(sweepableHeapBlockList, infoBits, CallBackFunction);
    }
#endif
    HeapBucket::EnumerateObjects(heapBlockList, infoBits, CallBackFunction);
}

#ifdef RECYCLER_SLOW_CHECK_ENABLED
template <typename TBlockType>
void
HeapBucketT<TBlockType>::VerifyHeapBlockCount(bool background)
{
    // TODO-REFACTOR: GetNonEmptyHeapBlockCount really should be virtual
    static_cast<typename SmallHeapBlockType<TBlockType::RequiredAttributes, typename TBlockType::HeapBlockAttributes>::BucketType *>(this)->GetNonEmptyHeapBlockCount(true);
    if (!background)
    {
        this->GetEmptyHeapBlockCount();
    }
}

template <typename TBlockType>
size_t
HeapBucketT<TBlockType>::Check(bool checkCount)
{
    Assert(this->GetRecycler()->recyclerSweepManager == nullptr);
    UpdateAllocators();
    size_t smallHeapBlockCount = HeapInfo::Check(true, false, this->fullBlockList);
<<<<<<< HEAD
#if ENABLE_CONCURRENT_GC && ENABLE_ALLOCATIONS_DURING_CONCURRENT_SWEEP && SUPPORT_WIN32_SLIST && ENABLE_ALLOCATIONS_DURING_CONCURRENT_SWEEP_USE_SLIST
    if (CONFIG_FLAG_RELEASE(EnableConcurrentSweepAlloc))
    {
=======
    bool allocatingDuringConcurrentSweep = false;
#if ENABLE_ALLOCATIONS_DURING_CONCURRENT_SWEEP && SUPPORT_WIN32_SLIST
    if (CONFIG_FLAG_RELEASE(EnableConcurrentSweepAlloc) && !this->IsAnyFinalizableBucket())
    {
        allocatingDuringConcurrentSweep = true;
>>>>>>> 84bd6f3c
        // This lock is needed only in the debug mode while we verify block counts. Not needed otherwise, as this list is never accessed concurrently.
        // Items are added to it by the allocator when allocations are allowed during concurrent sweep. The list is drained during the next sweep while
        // allocation are stopped.
        debugSweepableHeapBlockListLock.Enter();
        smallHeapBlockCount += HeapInfo::Check(true, false, this->sweepableHeapBlockList);
        debugSweepableHeapBlockListLock.Leave();
    }
#endif
    smallHeapBlockCount += HeapInfo::Check(true, false, this->heapBlockList, this->nextAllocableBlockHead);
    smallHeapBlockCount += HeapInfo::Check(false, false, this->nextAllocableBlockHead);
    Assert(!checkCount || this->heapBlockCount == smallHeapBlockCount || (this->heapBlockCount >= 65535 && allocatingDuringConcurrentSweep));
    return smallHeapBlockCount;
}
#endif

#if ENABLE_MEM_STATS
template <typename TBlockType>
void
HeapBucketT<TBlockType>::AggregateBucketStats()
{
    HeapBucket::AggregateBucketStats();  // call super

    auto allocatorHead = &this->allocatorHead;
    auto allocatorCurr = allocatorHead;

    do
    {
        TBlockType* allocatorHeapBlock = allocatorCurr->GetHeapBlock();
        if (allocatorHeapBlock)
        {
            allocatorHeapBlock->AggregateBlockStats(this->memStats, true, allocatorCurr->freeObjectList, allocatorCurr->endAddress != 0);
        }
        allocatorCurr = allocatorCurr->GetNext();
    } while (allocatorCurr != allocatorHead);

    auto blockStatsAggregator = [this](TBlockType* heapBlock) {
        heapBlock->AggregateBlockStats(this->memStats);
    };

    HeapBlockList::ForEach(fullBlockList, blockStatsAggregator);
<<<<<<< HEAD
#if ENABLE_CONCURRENT_GC && ENABLE_ALLOCATIONS_DURING_CONCURRENT_SWEEP && SUPPORT_WIN32_SLIST && ENABLE_ALLOCATIONS_DURING_CONCURRENT_SWEEP_USE_SLIST
    if (CONFIG_FLAG_RELEASE(EnableConcurrentSweepAlloc))
=======
#if ENABLE_ALLOCATIONS_DURING_CONCURRENT_SWEEP && SUPPORT_WIN32_SLIST
    if (CONFIG_FLAG_RELEASE(EnableConcurrentSweepAlloc) && !this->IsAnyFinalizableBucket())
>>>>>>> 84bd6f3c
    {
        HeapBlockList::ForEach(sweepableHeapBlockList, blockStatsAggregator);
    }
#endif
    HeapBlockList::ForEach(heapBlockList, blockStatsAggregator);
}
#endif

#ifdef RECYCLER_MEMORY_VERIFY
template <typename TBlockType>
void
HeapBucketT<TBlockType>::Verify()
{
    UpdateAllocators();
#if DBG
    RecyclerVerifyListConsistencyData recyclerVerifyListConsistencyData;

    if (TBlockType::HeapBlockAttributes::IsSmallBlock)
    {
        recyclerVerifyListConsistencyData.smallBlockVerifyListConsistencyData.SetupVerifyListConsistencyData((SmallHeapBlock*) nullptr, true, false);
    }
    else if (TBlockType::HeapBlockAttributes::IsMediumBlock)
    {
        recyclerVerifyListConsistencyData.mediumBlockVerifyListConsistencyData.SetupVerifyListConsistencyData((MediumHeapBlock*) nullptr, true, false);
    }
    else
    {
        Assert(false);
    }
#endif

    HeapBlockList::ForEach(fullBlockList, [DebugOnly(&recyclerVerifyListConsistencyData)](TBlockType * heapBlock)
    {
        DebugOnly(VerifyBlockConsistencyInList(heapBlock, recyclerVerifyListConsistencyData));
        heapBlock->Verify();
    });

<<<<<<< HEAD
#if ENABLE_CONCURRENT_GC && ENABLE_ALLOCATIONS_DURING_CONCURRENT_SWEEP && SUPPORT_WIN32_SLIST && ENABLE_ALLOCATIONS_DURING_CONCURRENT_SWEEP_USE_SLIST
    if (CONFIG_FLAG_RELEASE(EnableConcurrentSweepAlloc))
=======
#if ENABLE_ALLOCATIONS_DURING_CONCURRENT_SWEEP && SUPPORT_WIN32_SLIST
    if (CONFIG_FLAG_RELEASE(EnableConcurrentSweepAlloc) && !this->IsAnyFinalizableBucket())
>>>>>>> 84bd6f3c
    {
#if DBG
        if (TBlockType::HeapBlockAttributes::IsSmallBlock)
        {
            recyclerVerifyListConsistencyData.smallBlockVerifyListConsistencyData.SetupVerifyListConsistencyData((SmallHeapBlock*) nullptr, true, false);
        }
        else if (TBlockType::HeapBlockAttributes::IsMediumBlock)
        {
            recyclerVerifyListConsistencyData.mediumBlockVerifyListConsistencyData.SetupVerifyListConsistencyData((MediumHeapBlock*) nullptr, true, false);
        }
        else
        {
            Assert(false);
        }
#endif

        HeapBlockList::ForEach(sweepableHeapBlockList, [DebugOnly(&recyclerVerifyListConsistencyData)](TBlockType * heapBlock)
        {
            DebugOnly(VerifyBlockConsistencyInList(heapBlock, recyclerVerifyListConsistencyData));
            heapBlock->Verify();
        });
    }
#endif

#if DBG
    if (TBlockType::HeapBlockAttributes::IsSmallBlock)
    {
        recyclerVerifyListConsistencyData.smallBlockVerifyListConsistencyData.SetupVerifyListConsistencyData((SmallHeapBlock*) this->nextAllocableBlockHead, true, false);
    }
    else if (TBlockType::HeapBlockAttributes::IsMediumBlock)
    {
        recyclerVerifyListConsistencyData.mediumBlockVerifyListConsistencyData.SetupVerifyListConsistencyData((MediumHeapBlock*) this->nextAllocableBlockHead, true, false);
    }
    else
    {
        Assert(false);
    }
#endif

    HeapBlockList::ForEach(heapBlockList, [this, DebugOnly(&recyclerVerifyListConsistencyData)](TBlockType * heapBlock)
    {
        DebugOnly(VerifyBlockConsistencyInList(heapBlock, recyclerVerifyListConsistencyData));
        char * bumpAllocateAddress = nullptr;
        this->ForEachAllocator([heapBlock, &bumpAllocateAddress](TBlockAllocatorType * allocator)
        {
            if (allocator->GetHeapBlock() == heapBlock && allocator->GetEndAddress() != nullptr)
            {
                Assert(bumpAllocateAddress == nullptr);
                bumpAllocateAddress = (char *)allocator->GetFreeObjectList();
            }
        });
        if (bumpAllocateAddress != nullptr)
        {
            heapBlock->VerifyBumpAllocated(bumpAllocateAddress);
        }
        else
        {
            heapBlock->Verify(false);
        }
    });
}
#endif

#ifdef RECYCLER_VERIFY_MARK
template <typename TBlockType>
void
HeapBucketT<TBlockType>::VerifyMark()
{
    HeapBlockList::ForEach(this->fullBlockList, [](TBlockType * heapBlock)
    {
        heapBlock->VerifyMark();
    });

<<<<<<< HEAD
#if ENABLE_CONCURRENT_GC && ENABLE_ALLOCATIONS_DURING_CONCURRENT_SWEEP && SUPPORT_WIN32_SLIST && ENABLE_ALLOCATIONS_DURING_CONCURRENT_SWEEP_USE_SLIST
    if (CONFIG_FLAG_RELEASE(EnableConcurrentSweepAlloc))
=======
#if ENABLE_ALLOCATIONS_DURING_CONCURRENT_SWEEP && SUPPORT_WIN32_SLIST
    if (CONFIG_FLAG_RELEASE(EnableConcurrentSweepAlloc) && !this->IsAnyFinalizableBucket())
>>>>>>> 84bd6f3c
    {
        HeapBlockList::ForEach(this->sweepableHeapBlockList, [](TBlockType * heapBlock)
        {
            heapBlock->VerifyMark();
        });
    }
#endif

    HeapBlockList::ForEach(this->heapBlockList, [](TBlockType * heapBlock)
    {
        heapBlock->VerifyMark();
    });
}
#endif

template <class TBlockAttributes>
void
HeapBucketGroup<TBlockAttributes>::Initialize(HeapInfo * heapInfo, uint sizeCat)
{
    heapBucket.Initialize(heapInfo, sizeCat);
    leafHeapBucket.Initialize(heapInfo, sizeCat);
#ifdef RECYCLER_WRITE_BARRIER
    smallNormalWithBarrierHeapBucket.Initialize(heapInfo, sizeCat);
    smallFinalizableWithBarrierHeapBucket.Initialize(heapInfo, sizeCat);
#endif
    finalizableHeapBucket.Initialize(heapInfo, sizeCat);
#ifdef RECYCLER_VISITED_HOST
    recyclerVisitedHostHeapBucket.Initialize(heapInfo, sizeCat);
#endif
}

template <class TBlockAttributes>
void
HeapBucketGroup<TBlockAttributes>::ResetMarks(ResetMarkFlags flags)
{
    heapBucket.ResetMarks(flags);
    leafHeapBucket.ResetMarks(flags);
#ifdef RECYCLER_WRITE_BARRIER
    smallNormalWithBarrierHeapBucket.ResetMarks(flags);
    smallFinalizableWithBarrierHeapBucket.ResetMarks(flags);
#endif

    // Although we pass in premarkFreeObjects, the finalizable heap bucket ignores
    // this parameter and never pre-marks free objects
    finalizableHeapBucket.ResetMarks(flags);
#ifdef RECYCLER_VISITED_HOST
    recyclerVisitedHostHeapBucket.ResetMarks(flags);
#endif
}

template <class TBlockAttributes>
void
HeapBucketGroup<TBlockAttributes>::ScanInitialImplicitRoots(Recycler * recycler)
{
    heapBucket.ScanInitialImplicitRoots(recycler);
    // Don't need to scan implicit roots on leaf heap bucket
#ifdef RECYCLER_WRITE_BARRIER
    smallNormalWithBarrierHeapBucket.ScanInitialImplicitRoots(recycler);
    smallFinalizableWithBarrierHeapBucket.ScanInitialImplicitRoots(recycler);
#endif
    finalizableHeapBucket.ScanInitialImplicitRoots(recycler);
}

template <class TBlockAttributes>
void
HeapBucketGroup<TBlockAttributes>::ScanNewImplicitRoots(Recycler * recycler)
{
    heapBucket.ScanNewImplicitRoots(recycler);
    // Need to scan new implicit roots on leaf heap bucket
    leafHeapBucket.ScanNewImplicitRoots(recycler);
#ifdef RECYCLER_WRITE_BARRIER
    smallNormalWithBarrierHeapBucket.ScanNewImplicitRoots(recycler);
    smallFinalizableWithBarrierHeapBucket.ScanNewImplicitRoots(recycler);
#endif
    finalizableHeapBucket.ScanNewImplicitRoots(recycler);
}

template <class TBlockAttributes>
void
HeapBucketGroup<TBlockAttributes>::Sweep(RecyclerSweep& recyclerSweep)
{
    heapBucket.Sweep(recyclerSweep);
    leafHeapBucket.Sweep(recyclerSweep);
#ifdef RECYCLER_WRITE_BARRIER
    smallNormalWithBarrierHeapBucket.Sweep(recyclerSweep);
#endif
}

// Sweep finalizable objects first to ensure that if they reference any other
// objects in the finalizer - they are valid
template <class TBlockAttributes>
void
HeapBucketGroup<TBlockAttributes>::SweepFinalizableObjects(RecyclerSweep& recyclerSweep)
{
    finalizableHeapBucket.Sweep(recyclerSweep);
#ifdef RECYCLER_VISITED_HOST
    recyclerVisitedHostHeapBucket.Sweep(recyclerSweep);
#endif
#ifdef RECYCLER_WRITE_BARRIER
    smallFinalizableWithBarrierHeapBucket.Sweep(recyclerSweep);
#endif
}

template <class TBlockAttributes>
void
HeapBucketGroup<TBlockAttributes>::DisposeObjects()
{
    finalizableHeapBucket.DisposeObjects();
#ifdef RECYCLER_VISITED_HOST
    recyclerVisitedHostHeapBucket.DisposeObjects();
#endif
#ifdef RECYCLER_WRITE_BARRIER
    smallFinalizableWithBarrierHeapBucket.DisposeObjects();
#endif
}

template <class TBlockAttributes>
void
HeapBucketGroup<TBlockAttributes>::TransferDisposedObjects()
{
    finalizableHeapBucket.TransferDisposedObjects();
#ifdef RECYCLER_VISITED_HOST
    recyclerVisitedHostHeapBucket.TransferDisposedObjects();
#endif
#ifdef RECYCLER_WRITE_BARRIER
    smallFinalizableWithBarrierHeapBucket.TransferDisposedObjects();
#endif
}

template <class TBlockAttributes>
void
HeapBucketGroup<TBlockAttributes>::EnumerateObjects(ObjectInfoBits infoBits, void (*CallBackFunction)(void * address, size_t size))
{
    heapBucket.EnumerateObjects(infoBits, CallBackFunction);
    leafHeapBucket.EnumerateObjects(infoBits, CallBackFunction);
#ifdef RECYCLER_WRITE_BARRIER
    smallNormalWithBarrierHeapBucket.EnumerateObjects(infoBits, CallBackFunction);
    smallFinalizableWithBarrierHeapBucket.EnumerateObjects(infoBits, CallBackFunction);
#endif
    finalizableHeapBucket.EnumerateObjects(infoBits, CallBackFunction);
#ifdef RECYCLER_VISITED_HOST
    recyclerVisitedHostHeapBucket.EnumerateObjects(infoBits, CallBackFunction);
#endif
}

template <class TBlockAttributes>
void
HeapBucketGroup<TBlockAttributes>::FinalizeAllObjects()
{
    finalizableHeapBucket.FinalizeAllObjects();
#ifdef RECYCLER_VISITED_HOST
    recyclerVisitedHostHeapBucket.FinalizeAllObjects();
#endif
#ifdef RECYCLER_WRITE_BARRIER
    smallFinalizableWithBarrierHeapBucket.FinalizeAllObjects();
#endif
}

template <class TBlockAttributes>
uint
HeapBucketGroup<TBlockAttributes>::Rescan(Recycler * recycler, RescanFlags flags)
{
    return heapBucket.Rescan(recycler, flags) +
        leafHeapBucket.Rescan(recycler, flags) +
#ifdef RECYCLER_WRITE_BARRIER
        smallNormalWithBarrierHeapBucket.Rescan(recycler, flags) +
        smallFinalizableWithBarrierHeapBucket.Rescan(recycler, flags) +
#endif
#ifdef RECYCLER_VISITED_HOST
        recyclerVisitedHostHeapBucket.Rescan(recycler, flags) +
#endif
        finalizableHeapBucket.Rescan(recycler, flags);
}

#if ENABLE_CONCURRENT_GC
template <class TBlockAttributes>
void
HeapBucketGroup<TBlockAttributes>::PrepareSweep()
{
    heapBucket.PrepareSweep();
    leafHeapBucket.PrepareSweep();
#ifdef RECYCLER_WRITE_BARRIER
    smallNormalWithBarrierHeapBucket.PrepareSweep();
    smallFinalizableWithBarrierHeapBucket.PrepareSweep();
#endif
    finalizableHeapBucket.PrepareSweep();
#ifdef RECYCLER_VISITED_HOST
    recyclerVisitedHostHeapBucket.PrepareSweep();
#endif
}

template <class TBlockAttributes>
void
HeapBucketGroup<TBlockAttributes>::SetupBackgroundSweep(RecyclerSweep& recyclerSweep)
{
    heapBucket.SetupBackgroundSweep(recyclerSweep);
    leafHeapBucket.SetupBackgroundSweep(recyclerSweep);
#ifdef RECYCLER_WRITE_BARRIER
    smallNormalWithBarrierHeapBucket.SetupBackgroundSweep(recyclerSweep);
#endif
}
#endif
#if ENABLE_PARTIAL_GC
template <class TBlockAttributes>
void
HeapBucketGroup<TBlockAttributes>::SweepPartialReusePages(RecyclerSweep& recyclerSweep)
{
    // Leaf heap bucket are always reused for allocation and can be done on the concurrent thread
    // WriteBarrier-TODO: Do the same for write barrier buckets
    heapBucket.SweepPartialReusePages(recyclerSweep);

#ifdef RECYCLER_WRITE_BARRIER
    smallNormalWithBarrierHeapBucket.SweepPartialReusePages(recyclerSweep);
    smallFinalizableWithBarrierHeapBucket.SweepPartialReusePages(recyclerSweep);
#endif

    finalizableHeapBucket.SweepPartialReusePages(recyclerSweep);
#ifdef RECYCLER_VISITED_HOST
    recyclerVisitedHostHeapBucket.SweepPartialReusePages(recyclerSweep);
#endif
}

template <class TBlockAttributes>
void
HeapBucketGroup<TBlockAttributes>::FinishPartialCollect(RecyclerSweep * recyclerSweep)
{
    heapBucket.FinishPartialCollect(recyclerSweep);
#ifdef RECYCLER_WRITE_BARRIER
    smallNormalWithBarrierHeapBucket.FinishPartialCollect(recyclerSweep);
    smallFinalizableWithBarrierHeapBucket.FinishPartialCollect(recyclerSweep);
#endif
    finalizableHeapBucket.FinishPartialCollect(recyclerSweep);
#ifdef RECYCLER_VISITED_HOST
    recyclerVisitedHostHeapBucket.FinishPartialCollect(recyclerSweep);
#endif

    // Leaf heap block always do a full sweep instead of partial sweep
    // (since touching the page doesn't affect rescan)
    // So just need to verify heap block count (which finishPartialCollect would have done)
    // WriteBarrier-TODO: Do that same for write barrier buckets
    RECYCLER_SLOW_CHECK(leafHeapBucket.VerifyHeapBlockCount(recyclerSweep != nullptr && recyclerSweep->IsBackground()));
}
#endif

#if ENABLE_CONCURRENT_GC
template <class TBlockAttributes>
void
HeapBucketGroup<TBlockAttributes>::SweepPendingObjects(RecyclerSweep& recyclerSweep)
{
    // For leaf buckets, we can always reuse the page as we don't need to rescan them for partial GC
    // It should have been swept immediately during Sweep
    // WriteBarrier-TODO: Do the same for write barrier buckets
    Assert(recyclerSweep.GetPendingSweepBlockList(&leafHeapBucket) == nullptr);

    heapBucket.SweepPendingObjects(recyclerSweep);
#ifdef RECYCLER_WRITE_BARRIER
    smallNormalWithBarrierHeapBucket.SweepPendingObjects(recyclerSweep);
    smallFinalizableWithBarrierHeapBucket.SweepPendingObjects(recyclerSweep);
#endif

    finalizableHeapBucket.SweepPendingObjects(recyclerSweep);
#ifdef RECYCLER_VISITED_HOST
    recyclerVisitedHostHeapBucket.SweepPendingObjects(recyclerSweep);
#endif
}

template <class TBlockAttributes>
void
HeapBucketGroup<TBlockAttributes>::TransferPendingEmptyHeapBlocks(RecyclerSweep& recyclerSweep)
{
    recyclerSweep.TransferPendingEmptyHeapBlocks(&heapBucket);
    recyclerSweep.TransferPendingEmptyHeapBlocks(&leafHeapBucket);
#ifdef RECYCLER_WRITE_BARRIER
    recyclerSweep.TransferPendingEmptyHeapBlocks(&smallNormalWithBarrierHeapBucket);
    recyclerSweep.TransferPendingEmptyHeapBlocks(&smallFinalizableWithBarrierHeapBucket);
#endif
    recyclerSweep.TransferPendingEmptyHeapBlocks(&finalizableHeapBucket);
#ifdef RECYCLER_VISITED_HOST
    recyclerSweep.TransferPendingEmptyHeapBlocks(&recyclerVisitedHostHeapBucket);
#endif
}
#endif

#if DBG || defined(RECYCLER_SLOW_CHECK_ENABLED)
template <class TBlockAttributes>
size_t
HeapBucketGroup<TBlockAttributes>::GetNonEmptyHeapBlockCount(bool checkCount) const
{
    return heapBucket.GetNonEmptyHeapBlockCount(checkCount) +
        finalizableHeapBucket.GetNonEmptyHeapBlockCount(checkCount) +
#ifdef RECYCLER_VISITED_HOST
        recyclerVisitedHostHeapBucket.GetNonEmptyHeapBlockCount(checkCount) +
#endif
#ifdef RECYCLER_WRITE_BARRIER
        smallNormalWithBarrierHeapBucket.GetNonEmptyHeapBlockCount(checkCount) +
        smallFinalizableWithBarrierHeapBucket.GetNonEmptyHeapBlockCount(checkCount) +
#endif
        leafHeapBucket.GetNonEmptyHeapBlockCount(checkCount);
}

template <class TBlockAttributes>
size_t
HeapBucketGroup<TBlockAttributes>::GetEmptyHeapBlockCount() const
{
    return heapBucket.GetEmptyHeapBlockCount() +
        finalizableHeapBucket.GetEmptyHeapBlockCount() +
#ifdef RECYCLER_VISITED_HOST
        recyclerVisitedHostHeapBucket.GetEmptyHeapBlockCount() +
#endif
#ifdef RECYCLER_WRITE_BARRIER
        smallNormalWithBarrierHeapBucket.GetEmptyHeapBlockCount() +
        smallFinalizableWithBarrierHeapBucket.GetEmptyHeapBlockCount() +
#endif
        leafHeapBucket.GetEmptyHeapBlockCount();
}
#endif

#ifdef RECYCLER_SLOW_CHECK_ENABLED
template <class TBlockAttributes>
size_t
HeapBucketGroup<TBlockAttributes>::Check()
{
    return heapBucket.Check() + finalizableHeapBucket.Check() + leafHeapBucket.Check()
#ifdef RECYCLER_VISITED_HOST
        + recyclerVisitedHostHeapBucket.Check()
#endif
#ifdef RECYCLER_WRITE_BARRIER
        + smallNormalWithBarrierHeapBucket.Check() + smallFinalizableWithBarrierHeapBucket.Check()
#endif
        ;
}
#endif
#ifdef RECYCLER_MEMORY_VERIFY
template <class TBlockAttributes>
void
HeapBucketGroup<TBlockAttributes>::Verify()
{
    heapBucket.Verify();
    finalizableHeapBucket.Verify();
#ifdef RECYCLER_VISITED_HOST
    recyclerVisitedHostHeapBucket.Verify();
#endif
    leafHeapBucket.Verify();
#ifdef RECYCLER_WRITE_BARRIER
    smallNormalWithBarrierHeapBucket.Verify();
    smallFinalizableWithBarrierHeapBucket.Verify();
#endif
}
#endif
#ifdef RECYCLER_VERIFY_MARK
template <class TBlockAttributes>
void
HeapBucketGroup<TBlockAttributes>::VerifyMark()
{
    heapBucket.VerifyMark();
    finalizableHeapBucket.VerifyMark();
#ifdef RECYCLER_VISITED_HOST
    recyclerVisitedHostHeapBucket.VerifyMark();
#endif
    leafHeapBucket.VerifyMark();
#ifdef RECYCLER_WRITE_BARRIER
    smallNormalWithBarrierHeapBucket.VerifyMark();
    smallFinalizableWithBarrierHeapBucket.VerifyMark();
#endif
}
#endif

<<<<<<< HEAD
#if ENABLE_CONCURRENT_GC && ENABLE_ALLOCATIONS_DURING_CONCURRENT_SWEEP
=======
#if ENABLE_ALLOCATIONS_DURING_CONCURRENT_SWEEP
>>>>>>> 84bd6f3c
template <class TBlockAttributes>
void
HeapBucketGroup<TBlockAttributes>::StartAllocationDuringConcurrentSweep()
{
    // If there were no allocable heap blocks we would not have started alllocations. Stop allocations, only if we started allocations for each of these buckets.
    if (heapBucket.IsAllocationStopped())
    {
        heapBucket.StartAllocationDuringConcurrentSweep();
    }

    if (leafHeapBucket.IsAllocationStopped())
    {
        leafHeapBucket.StartAllocationDuringConcurrentSweep();
    }
#ifdef RECYCLER_WRITE_BARRIER
    if (smallNormalWithBarrierHeapBucket.IsAllocationStopped())
    {
        smallNormalWithBarrierHeapBucket.StartAllocationDuringConcurrentSweep();
    }
#endif
}

template <class TBlockAttributes>
<<<<<<< HEAD
=======
bool
HeapBucketGroup<TBlockAttributes>::DoTwoPassConcurrentSweepPreCheck()
{
    return heapBucket.DoTwoPassConcurrentSweepPreCheck() || 
    leafHeapBucket.DoTwoPassConcurrentSweepPreCheck()

#ifdef RECYCLER_WRITE_BARRIER
    || smallNormalWithBarrierHeapBucket.DoTwoPassConcurrentSweepPreCheck();
#endif
}

template <class TBlockAttributes>
void
HeapBucketGroup<TBlockAttributes>::FinishConcurrentSweepPass1(RecyclerSweep& recyclerSweep)
{
    heapBucket.FinishConcurrentSweepPass1(recyclerSweep);
    leafHeapBucket.FinishConcurrentSweepPass1(recyclerSweep);

#ifdef RECYCLER_WRITE_BARRIER
    smallNormalWithBarrierHeapBucket.FinishConcurrentSweepPass1(recyclerSweep);
#endif
}

template <class TBlockAttributes>
void
HeapBucketGroup<TBlockAttributes>::FinishSweepPrep(RecyclerSweep& recyclerSweep)
{
    heapBucket.FinishSweepPrep(recyclerSweep);
    leafHeapBucket.FinishSweepPrep(recyclerSweep);

#ifdef RECYCLER_WRITE_BARRIER
    smallNormalWithBarrierHeapBucket.FinishSweepPrep(recyclerSweep);
#endif
}

template <class TBlockAttributes>
>>>>>>> 84bd6f3c
void
HeapBucketGroup<TBlockAttributes>::FinishConcurrentSweep()
{
    heapBucket.FinishConcurrentSweep();
    leafHeapBucket.FinishConcurrentSweep();

#ifdef RECYCLER_WRITE_BARRIER
    smallNormalWithBarrierHeapBucket.FinishConcurrentSweep();
#endif
}
#endif

#if DBG
template <class TBlockAttributes>
bool
HeapBucketGroup<TBlockAttributes>::AllocatorsAreEmpty()
{
    return heapBucket.AllocatorsAreEmpty()
        && finalizableHeapBucket.AllocatorsAreEmpty()
#ifdef RECYCLER_VISITED_HOST
        && recyclerVisitedHostHeapBucket.AllocatorsAreEmpty()
#endif
        && leafHeapBucket.AllocatorsAreEmpty()
#ifdef RECYCLER_WRITE_BARRIER
        && smallNormalWithBarrierHeapBucket.AllocatorsAreEmpty()
        && smallFinalizableWithBarrierHeapBucket.AllocatorsAreEmpty()
#endif
        ;
}
#endif

namespace Memory
{
    template class HeapBucketGroup<SmallAllocationBlockAttributes>;
    template class HeapBucketGroup<MediumAllocationBlockAttributes>;

    EXPLICIT_INSTANTIATE_WITH_SMALL_HEAP_BLOCK_TYPE(HeapBucketT);
};
<|MERGE_RESOLUTION|>--- conflicted
+++ resolved
@@ -61,16 +61,10 @@
     emptyBlockList(nullptr),
     fullBlockList(nullptr),
     heapBlockList(nullptr),
-<<<<<<< HEAD
-#if ENABLE_CONCURRENT_GC && ENABLE_ALLOCATIONS_DURING_CONCURRENT_SWEEP
-#if SUPPORT_WIN32_SLIST && ENABLE_ALLOCATIONS_DURING_CONCURRENT_SWEEP_USE_SLIST
-    allocableHeapBlockListHead((PSLIST_HEADER)_aligned_malloc(sizeof(SLIST_HEADER), MEMORY_ALLOCATION_ALIGNMENT)),
-=======
 #if ENABLE_ALLOCATIONS_DURING_CONCURRENT_SWEEP
 #if SUPPORT_WIN32_SLIST
     lastKnownNextAllocableBlockHead(nullptr),
     allocableHeapBlockListHead(nullptr),
->>>>>>> 84bd6f3c
     sweepableHeapBlockList(nullptr),
 #endif
 #endif
@@ -81,13 +75,6 @@
     explicitFreeLockBlockList = nullptr;
 #endif
 
-<<<<<<< HEAD
-#if ENABLE_CONCURRENT_GC && ENABLE_ALLOCATIONS_DURING_CONCURRENT_SWEEP && SUPPORT_WIN32_SLIST && ENABLE_ALLOCATIONS_DURING_CONCURRENT_SWEEP_USE_SLIST
-    this->allocationsStartedDuringConcurrentSweep = false;
-#endif
-
-=======
->>>>>>> 84bd6f3c
     isAllocationStopped = false;
 }
 
@@ -98,13 +85,8 @@
     DeleteHeapBlockList(this->heapBlockList);
     DeleteHeapBlockList(this->fullBlockList);
 
-<<<<<<< HEAD
-#if ENABLE_CONCURRENT_GC && ENABLE_ALLOCATIONS_DURING_CONCURRENT_SWEEP
-#if SUPPORT_WIN32_SLIST && ENABLE_ALLOCATIONS_DURING_CONCURRENT_SWEEP_USE_SLIST
-=======
 #if ENABLE_ALLOCATIONS_DURING_CONCURRENT_SWEEP
 #if SUPPORT_WIN32_SLIST
->>>>>>> 84bd6f3c
     if (allocableHeapBlockListHead != nullptr)
     {
         if (CONFIG_FLAG_RELEASE(EnableConcurrentSweepAlloc))
@@ -115,18 +97,11 @@
         _aligned_free(this->allocableHeapBlockListHead);
     }
 
-<<<<<<< HEAD
-    DeleteHeapBlockList(sweepableHeapBlockList);
-#endif
-#endif
-
-=======
     DeleteHeapBlockList(this->sweepableHeapBlockList);
 #endif
 #endif
 
 #if defined(RECYCLER_SLOW_CHECK_ENABLED) || ENABLE_ALLOCATIONS_DURING_CONCURRENT_SWEEP
->>>>>>> 84bd6f3c
     Assert(this->heapBlockCount + this->newHeapBlockCount == 0);
 #endif
     RECYCLER_SLOW_CHECK(Assert(this->emptyHeapBlockCount == HeapBlockList::Count(this->emptyBlockList)));
@@ -167,11 +142,7 @@
     DeleteHeapBlockList(list, this->heapInfo->recycler);
 }
 
-<<<<<<< HEAD
-#if ENABLE_CONCURRENT_GC && ENABLE_ALLOCATIONS_DURING_CONCURRENT_SWEEP && SUPPORT_WIN32_SLIST && ENABLE_ALLOCATIONS_DURING_CONCURRENT_SWEEP_USE_SLIST
-=======
 #if ENABLE_ALLOCATIONS_DURING_CONCURRENT_SWEEP && SUPPORT_WIN32_SLIST
->>>>>>> 84bd6f3c
 template<typename TBlockType>
 bool
 HeapBucketT<TBlockType>::PushHeapBlockToSList(PSLIST_HEADER list, TBlockType * heapBlock)
@@ -183,15 +154,11 @@
         return false;
     }
 
-<<<<<<< HEAD
-    currentBlock->itemHeapBlock = heapBlock;
-=======
     // While in the SLIST the blocks live as standalone, when they come out they
     // will go into appropriate list and the Next block will be set accordingly.
     heapBlock->SetNextBlock(nullptr);
     currentBlock->itemHeapBlock = heapBlock;
 
->>>>>>> 84bd6f3c
     ::InterlockedPushEntrySList(list, &(currentBlock->itemEntry));
     return true;
 }
@@ -256,20 +223,6 @@
     allocatorHead.bucket = this;
 #endif
     this->lastExplicitFreeListAllocator = &allocatorHead;
-
-#if ENABLE_CONCURRENT_GC && ENABLE_ALLOCATIONS_DURING_CONCURRENT_SWEEP && SUPPORT_WIN32_SLIST && ENABLE_ALLOCATIONS_DURING_CONCURRENT_SWEEP_USE_SLIST
-    if (CONFIG_FLAG_RELEASE(EnableConcurrentSweepAlloc))
-    {
-        if (allocableHeapBlockListHead == nullptr)
-        {
-            heapInfo->recycler->OutOfMemory();
-        }
-        else
-        {
-            ::InitializeSListHead(allocableHeapBlockListHead);
-        }
-    }
-#endif
 }
 
 template <typename TBlockType>
@@ -478,27 +431,18 @@
 
 #if ENABLE_CONCURRENT_GC
 #if ENABLE_ALLOCATIONS_DURING_CONCURRENT_SWEEP
-<<<<<<< HEAD
-#if SUPPORT_WIN32_SLIST && ENABLE_ALLOCATIONS_DURING_CONCURRENT_SWEEP_USE_SLIST
-    if (CONFIG_FLAG_RELEASE(EnableConcurrentSweepAlloc))
-=======
 #if SUPPORT_WIN32_SLIST
     if (CONFIG_FLAG_RELEASE(EnableConcurrentSweepAlloc) && !this->IsAnyFinalizableBucket())
->>>>>>> 84bd6f3c
     {
         allocatingDuringConcurrentSweep = true;
         // This lock is needed only in the debug mode while we verify block counts. Not needed otherwise, as this list is never accessed concurrently.
         // Items are added to it by the allocator when allocations are allowed during concurrent sweep. The list is drained during the next sweep while
         // allocation are stopped.
         debugSweepableHeapBlockListLock.Enter();
-<<<<<<< HEAD
-        currentHeapBlockCount += QueryDepthInterlockedSList(allocableHeapBlockListHead);
-=======
         if (allocableHeapBlockListHead != nullptr)
         {
             currentHeapBlockCount += QueryDepthInterlockedSList(allocableHeapBlockListHead);
         }
->>>>>>> 84bd6f3c
         currentHeapBlockCount += HeapBlockList::Count(sweepableHeapBlockList);
         debugSweepableHeapBlockListLock.Leave();
     }
@@ -513,11 +457,7 @@
 #endif
 
     // There is no way to determine the number of item in an SLIST if there are >= 65535 items in the list.
-<<<<<<< HEAD
-    RECYCLER_SLOW_CHECK(Assert(!checkCount || heapBlockCount == currentHeapBlockCount || allocatingDuringConcurrentSweep));
-=======
     RECYCLER_SLOW_CHECK(Assert(!checkCount || heapBlockCount == currentHeapBlockCount || (heapBlockCount >= 65535 && allocatingDuringConcurrentSweep)));
->>>>>>> 84bd6f3c
 
     return currentHeapBlockCount;
 }
@@ -543,19 +483,12 @@
     ClearAllocator(allocator);
 
     TBlockType * heapBlock = this->nextAllocableBlockHead;
-<<<<<<< HEAD
-#if ENABLE_CONCURRENT_GC && ENABLE_ALLOCATIONS_DURING_CONCURRENT_SWEEP 
-#if SUPPORT_WIN32_SLIST && ENABLE_ALLOCATIONS_DURING_CONCURRENT_SWEEP_USE_SLIST
-    bool heapBlockInSweepableList = false;
-    if (heapBlock == nullptr && CONFIG_FLAG_RELEASE(EnableConcurrentSweepAlloc))
-=======
 #if ENABLE_ALLOCATIONS_DURING_CONCURRENT_SWEEP 
 #if SUPPORT_WIN32_SLIST
     bool heapBlockFromAllocableHeapBlockList = false;
     DebugOnly(bool heapBlockInPendingSweepPrepList = false);
 
     if (heapBlock == nullptr && this->allocationsStartedDuringConcurrentSweep)
->>>>>>> 84bd6f3c
     {
 #if DBG || defined(RECYCLER_SLOW_CHECK_ENABLED)
         // This lock is needed only in the debug mode while we verify block counts. Not needed otherwise, as this list is never accessed concurrently.
@@ -566,13 +499,6 @@
         heapBlock = PopHeapBlockFromSList(this->allocableHeapBlockListHead);
         if (heapBlock != nullptr)
         {
-<<<<<<< HEAD
-            // Put the block in the sweepable heap block list so we don't lose track of it. The block will eventually be moved to the 
-            // heapBlockList or fullBlockList as appropriate during the next sweep.
-            heapBlock->SetNextBlock(sweepableHeapBlockList);
-            sweepableHeapBlockList = heapBlock;
-            heapBlockInSweepableList = true;
-=======
             Assert(!this->IsAnyFinalizableBucket());
             DebugOnly(this->AssertCheckHeapBlockNotInAnyList(heapBlock));
 #if DBG || defined(RECYCLER_SLOW_CHECK_ENABLED)
@@ -602,7 +528,6 @@
             heapBlock->SetNextBlock(sweepableHeapBlockList);
             sweepableHeapBlockList = heapBlock;
             heapBlockFromAllocableHeapBlockList = true;
->>>>>>> 84bd6f3c
         }
 #if DBG|| defined(RECYCLER_SLOW_CHECK_ENABLED)
         debugSweepableHeapBlockListLock.Leave();
@@ -615,20 +540,12 @@
    {
         Assert(!this->IsAllocationStopped());
 
-<<<<<<< HEAD
-#if ENABLE_CONCURRENT_GC && ENABLE_ALLOCATIONS_DURING_CONCURRENT_SWEEP && SUPPORT_WIN32_SLIST && ENABLE_ALLOCATIONS_DURING_CONCURRENT_SWEEP_USE_SLIST
-=======
 #if ENABLE_ALLOCATIONS_DURING_CONCURRENT_SWEEP && SUPPORT_WIN32_SLIST
->>>>>>> 84bd6f3c
         // When allocations are allowed during concurrent sweep we set nextAllocableBlockHead to NULL as the allocator will pick heap blocks from the
         // interlocked SLIST. During that time, the heap block at the top of the SLIST is always the nextAllocableBlockHead.
         // If the heapBlock was just picked from the SLIST and nextAllocableBlockHead is not NULL then we just resumed normal allocations on the background thread
         // while finishing the concurrent sweep, and the nextAllocableBlockHead is already set properly.
-<<<<<<< HEAD
-        if (this->nextAllocableBlockHead != nullptr && !heapBlockInSweepableList)
-=======
         if (this->nextAllocableBlockHead != nullptr && !heapBlockFromAllocableHeapBlockList)
->>>>>>> 84bd6f3c
 #endif
         {
             this->nextAllocableBlockHead = heapBlock->GetNextBlock();
@@ -687,8 +604,6 @@
     return this->heapInfo->recycler;
 }
 
-<<<<<<< HEAD
-=======
 bool
 HeapBucket::AllocationsStartedDuringConcurrentSweep() const
 {
@@ -725,7 +640,6 @@
 }
 #endif
 
->>>>>>> 84bd6f3c
 #ifdef RECYCLER_PAGE_HEAP
 template <typename TBlockType>
 char *
@@ -773,12 +687,7 @@
 #if ENABLE_CONCURRENT_GC
 #if ENABLE_PARTIAL_GC
         // wait for background sweeping finish if there are too many pages allocated during background sweeping
-<<<<<<< HEAD
-#if ENABLE_PARTIAL_GC
-        if (recycler->IsConcurrentSweepExecutingState() && this->heapInfo->uncollectedNewPageCount > (uint)CONFIG_FLAG(NewPagesCapDuringBGSweeping))
-=======
         if (recycler->IsConcurrentSweepExecutingState() && recycler->autoHeap.uncollectedNewPageCount > (uint)CONFIG_FLAG(NewPagesCapDuringBGSweeping))
->>>>>>> 84bd6f3c
 #else
         if (recycler->IsConcurrentSweepExecutingState())
 #endif
@@ -936,13 +845,8 @@
             Assert(!heapBlock->HasFreeObject());
         });
 
-<<<<<<< HEAD
-#if ENABLE_CONCURRENT_GC && ENABLE_ALLOCATIONS_DURING_CONCURRENT_SWEEP && SUPPORT_WIN32_SLIST && ENABLE_ALLOCATIONS_DURING_CONCURRENT_SWEEP_USE_SLIST
-        if (CONFIG_FLAG_RELEASE(EnableConcurrentSweepAlloc))
-=======
 #if ENABLE_ALLOCATIONS_DURING_CONCURRENT_SWEEP && SUPPORT_WIN32_SLIST
         if (CONFIG_FLAG_RELEASE(EnableConcurrentSweepAlloc) && !this->IsAnyFinalizableBucket())
->>>>>>> 84bd6f3c
         {
             HeapBlockList::ForEach(sweepableHeapBlockList, [flags](TBlockType * heapBlock)
             {
@@ -962,16 +866,9 @@
     {
         // When allocations are enabled for buckets during oncurrent sweep we don't keep track of the nextAllocableBlockHead as it directly
         // comes out of the SLIST. As a result, the below validations can't be performed reliably on a heap block.
-<<<<<<< HEAD
-#if !(ENABLE_CONCURRENT_GC && ENABLE_ALLOCATIONS_DURING_CONCURRENT_SWEEP)
-        // Verify that if you are in the heapBlockList, before the nextAllocableBlockHead, we have fully allocated from
-        // the block already, except if we have cleared from the allocator, or it is still in the allocator
-        HeapBlockList::ForEach(heapBlockList, nextAllocableBlockHead, [](TBlockType * heapBlock)
-=======
 #if ENABLE_ALLOCATIONS_DURING_CONCURRENT_SWEEP
         if (!CONFIG_FLAG_RELEASE(EnableConcurrentSweepAlloc) || this->IsAnyFinalizableBucket())
 #endif
->>>>>>> 84bd6f3c
         {
             // Verify that if you are in the heapBlockList, before the nextAllocableBlockHead, we have fully allocated from
             // the block already, except if we have cleared from the allocator, or it is still in the allocator
@@ -982,21 +879,12 @@
                 Assert(heapBlock->IsInAllocator() || heapBlock->HasFreeObject() == heapBlock->IsClearedFromAllocator());
             });
 
-<<<<<<< HEAD
-        // We should still have allocable free object after nextAllocableBlockHead
-        HeapBlockList::ForEach(nextAllocableBlockHead, [](TBlockType * heapBlock)
-        {
-            Assert(heapBlock->HasFreeObject());
-        });
-#endif
-=======
             // We should still have allocable free object after nextAllocableBlockHead
             HeapBlockList::ForEach(nextAllocableBlockHead, [](TBlockType * heapBlock)
             {
                 Assert(heapBlock->HasFreeObject());
             });
         }
->>>>>>> 84bd6f3c
     }
 #endif
 }
@@ -1010,13 +898,8 @@
         heapBlock->ScanNewImplicitRoots(recycler);
     });
 
-<<<<<<< HEAD
-#if ENABLE_CONCURRENT_GC && ENABLE_ALLOCATIONS_DURING_CONCURRENT_SWEEP && SUPPORT_WIN32_SLIST && ENABLE_ALLOCATIONS_DURING_CONCURRENT_SWEEP_USE_SLIST
-    if (CONFIG_FLAG_RELEASE(EnableConcurrentSweepAlloc))
-=======
 #if ENABLE_ALLOCATIONS_DURING_CONCURRENT_SWEEP && SUPPORT_WIN32_SLIST
     if (CONFIG_FLAG_RELEASE(EnableConcurrentSweepAlloc) && !this->IsAnyFinalizableBucket())
->>>>>>> 84bd6f3c
     {
         HeapBlockList::ForEach(sweepableHeapBlockList, [recycler](TBlockType * heapBlock)
         {
@@ -1063,15 +946,6 @@
     }
     if (heapBlock->IsClearedFromAllocator())
     {
-<<<<<<< HEAD
-        // As the blocks are added to a stack and used from there during concurrent sweep, the exepectFull assertion doesn't hold anymore. 
-        // We could do some work to make this work again but there may be perf hit and it may be fragile.
-#if !(ENABLE_CONCURRENT_GC && ENABLE_ALLOCATIONS_DURING_CONCURRENT_SWEEP)
-        Assert(*expectFull && !*expectDispose);
-        Assert(heapBlock->HasFreeObject());
-        Assert(!heapBlock->HasAnyDisposeObjects());
-#endif
-=======
 #if ENABLE_ALLOCATIONS_DURING_CONCURRENT_SWEEP
         // As the blocks are added to a SLIST and used from there during concurrent sweep, the expectFull assertion doesn't hold anymore.
         // We could do some work to make this work again but there may be perf hit and it may be fragile.
@@ -1082,7 +956,6 @@
             Assert(heapBlock->HasFreeObject());
             Assert(!heapBlock->HasAnyDisposeObjects());
         }
->>>>>>> 84bd6f3c
     }
     else if (*expectDispose)
     {
@@ -1098,12 +971,6 @@
         // blocks before nextAllocableBlockHead that are not being bump allocated from must be considered "full".
         // However, the exception is if this is the only heap block in this bucket, in which case nextAllocableBlockHead
         // would be null
-<<<<<<< HEAD
-#if !(ENABLE_CONCURRENT_GC && ENABLE_ALLOCATIONS_DURING_CONCURRENT_SWEEP)
-        // As the blocks are added to the SLIST and used from there during concurrent sweep, the exepectFull assertion doesn't hold anymore.
-        Assert(*expectFull == (!heapBlock->HasFreeObject() || heapBlock->IsInAllocator()) || nextAllocableBlockHead == nullptr);
-#endif
-=======
 #if ENABLE_ALLOCATIONS_DURING_CONCURRENT_SWEEP
         // As the blocks are added to the SLIST and used from there during concurrent sweep, the expectFull assertion doesn't hold anymore.
         if (!CONFIG_FLAG_RELEASE(EnableConcurrentSweepAlloc))
@@ -1111,7 +978,6 @@
         {
             Assert(*expectFull == (!heapBlock->HasFreeObject() || heapBlock->IsInAllocator()) || nextAllocableBlockHead == nullptr);
         }
->>>>>>> 84bd6f3c
     }
 }
 
@@ -1208,11 +1074,7 @@
     bool const queuePendingSweep = false;
 #endif
 
-<<<<<<< HEAD
-#if ENABLE_CONCURRENT_GC && ENABLE_ALLOCATIONS_DURING_CONCURRENT_SWEEP
-=======
 #if ENABLE_ALLOCATIONS_DURING_CONCURRENT_SWEEP
->>>>>>> 84bd6f3c
     Assert(this->IsAllocationStopped() || this->AllocationsStartedDuringConcurrentSweep());
 #else
     Assert(this->IsAllocationStopped());
@@ -1430,20 +1292,6 @@
     Assert(!recyclerSweep.IsBackground());
 #endif
 
-<<<<<<< HEAD
-#if ENABLE_CONCURRENT_GC && ENABLE_ALLOCATIONS_DURING_CONCURRENT_SWEEP && SUPPORT_WIN32_SLIST && ENABLE_ALLOCATIONS_DURING_CONCURRENT_SWEEP_USE_SLIST
-    if (CONFIG_FLAG_RELEASE(EnableConcurrentSweepAlloc))
-    {
-        // Return the blocks we may have allocated from during a previous concurrent sweep back to the fullBlockList. We need to rebuild the free bit vectors for these blocks.
-        HeapBlockList::ForEachEditing(this->sweepableHeapBlockList, [this](TBlockType * heapBlock)
-        {
-            heapBlock->BuildFreeBitVector();
-            heapBlock->SetNextBlock(this->fullBlockList);
-            this->fullBlockList = heapBlock;
-        });
-
-        this->sweepableHeapBlockList = nullptr;
-=======
 #if ENABLE_ALLOCATIONS_DURING_CONCURRENT_SWEEP && SUPPORT_WIN32_SLIST
     if (CONFIG_FLAG_RELEASE(EnableConcurrentSweepAlloc) && this->sweepableHeapBlockList != nullptr)
     {
@@ -1472,7 +1320,6 @@
 #if DBG || defined(RECYCLER_SLOW_CHECK_ENABLED)
         debugSweepableHeapBlockListLock.Leave();
 #endif
->>>>>>> 84bd6f3c
     }
 #endif
 
@@ -1497,8 +1344,6 @@
     this->heapBlockList = nullptr;
     this->fullBlockList = nullptr;
 
-<<<<<<< HEAD
-=======
 #if ENABLE_ALLOCATIONS_DURING_CONCURRENT_SWEEP
     // In order to allow allocations during sweep (Pass-1) we will set aside blocks after nextAllocableBlockHead (excluding) and allow
     // allocations to these blocks as we know that these blocks are not full yet. These will need to be swept later though before starting Pass-2
@@ -1506,7 +1351,6 @@
     this->PrepareForAllocationsDuringConcurrentSweep(currentHeapBlockList);
 #endif
 
->>>>>>> 84bd6f3c
     this->SweepHeapBlockList(recyclerSweep, currentHeapBlockList, true);
 
 #if DBG
@@ -1534,26 +1378,15 @@
 bool
 HeapBucketT<TBlockType>::AllowAllocationsDuringConcurrentSweep()
 {
-<<<<<<< HEAD
-#if ENABLE_CONCURRENT_GC && ENABLE_ALLOCATIONS_DURING_CONCURRENT_SWEEP
-    if (!CONFIG_FLAG_RELEASE(EnableConcurrentSweepAlloc))
-=======
 #if ENABLE_ALLOCATIONS_DURING_CONCURRENT_SWEEP
     Recycler * recycler = this->GetRecycler();
     if (!CONFIG_FLAG_RELEASE(EnableConcurrentSweepAlloc) || !recycler->AllowAllocationsDuringConcurrentSweep() || !this->concurrentSweepAllocationsThresholdExceeded)
->>>>>>> 84bd6f3c
     {
         return false;
     }
 
-<<<<<<< HEAD
-    Recycler * recycler = this->GetRecycler();
-#if ENABLE_PARTIAL_GC
-    bool isPartialGC = (recycler->recyclerSweep != nullptr) && recycler->recyclerSweep->InPartialCollect();
-=======
 #if ENABLE_PARTIAL_GC
     bool isPartialGC = (recycler->recyclerSweepManager != nullptr) && recycler->recyclerSweepManager->InPartialCollect();
->>>>>>> 84bd6f3c
 #else
     bool isPartialGC = false;
 #endif
@@ -1569,16 +1402,11 @@
 void
 HeapBucketT<TBlockType>::StopAllocationBeforeSweep()
 {
-<<<<<<< HEAD
-#if ENABLE_CONCURRENT_GC && ENABLE_ALLOCATIONS_DURING_CONCURRENT_SWEEP
-    this->allocationsStartedDuringConcurrentSweep = false;
-=======
 #if ENABLE_ALLOCATIONS_DURING_CONCURRENT_SWEEP
     this->allocationsStartedDuringConcurrentSweep = false;
 #if SUPPORT_WIN32_SLIST
     this->lastKnownNextAllocableBlockHead = this->nextAllocableBlockHead;
 #endif
->>>>>>> 84bd6f3c
 #endif
 
     Assert(!this->IsAllocationStopped());
@@ -1595,39 +1423,25 @@
     this->nextAllocableBlockHead = this->heapBlockList;
 }
 
-<<<<<<< HEAD
-#if ENABLE_CONCURRENT_GC && ENABLE_ALLOCATIONS_DURING_CONCURRENT_SWEEP
-=======
 #if ENABLE_ALLOCATIONS_DURING_CONCURRENT_SWEEP
->>>>>>> 84bd6f3c
 template <typename TBlockType>
 void
 HeapBucketT<TBlockType>::StartAllocationDuringConcurrentSweep()
 {
-<<<<<<< HEAD
-=======
     Recycler * recycler = this->GetRecycler();
     Assert(!recycler->recyclerSweepManager->InPartialCollect());
     Assert(!this->IsAnyFinalizableBucket());
 
->>>>>>> 84bd6f3c
     Assert(this->IsAllocationStopped());
     this->isAllocationStopped = false;
     Assert(!this->allocationsStartedDuringConcurrentSweep);
     this->allocationsStartedDuringConcurrentSweep = true;
 
-<<<<<<< HEAD
-#if SUPPORT_WIN32_SLIST && ENABLE_ALLOCATIONS_DURING_CONCURRENT_SWEEP_USE_SLIST
-    // When allocations are allowed during concurrent sweep we set nextAllocableBlockHead to NULL as the allocator will pick heap blocks from the
-    // interlocked SLIST. During that time, the heap block at the top of the SLIST is always the nextAllocableBlockHead.
-    this->nextAllocableBlockHead = nullptr;
-=======
 #if SUPPORT_WIN32_SLIST
     // When allocations are allowed during concurrent sweep we set nextAllocableBlockHead to NULL as the allocator will pick heap blocks from the
     // interlocked SLIST. During that time, the heap block at the top of the SLIST is always the nextAllocableBlockHead.
     this->nextAllocableBlockHead = nullptr;
     this->lastKnownNextAllocableBlockHead = nullptr;
->>>>>>> 84bd6f3c
 #endif
 }
 
@@ -1641,13 +1455,6 @@
     this->nextAllocableBlockHead = newNextAllocableBlockHead;
 }
 
-<<<<<<< HEAD
-template <typename TBlockType>
-bool
-HeapBucketT<TBlockType>::AllocationsStartedDuringConcurrentSweep() const
-{
-    return this->allocationsStartedDuringConcurrentSweep;
-=======
 /*//////////////////////////////////////////////////////////////////////////////////////////////////////
 If allocations are to be allowed to existing heap blocks during concurrent sweep, we set aside a few
 heap blocks from the heapBlockList prior to beginning sweep. However, we eed to then go back and make
@@ -1752,7 +1559,6 @@
         Assert(!this->IsAllocationStopped());
     }
 #endif
->>>>>>> 84bd6f3c
 }
 #endif
 
@@ -1825,31 +1631,6 @@
 
 #if ENABLE_ALLOCATIONS_DURING_CONCURRENT_SWEEP
 template <typename TBlockType>
-<<<<<<< HEAD
-void
-HeapBucketT<TBlockType>::FinishConcurrentSweep()
-{
-#if SUPPORT_WIN32_SLIST && ENABLE_ALLOCATIONS_DURING_CONCURRENT_SWEEP_USE_SLIST
-    Assert(this->allocableHeapBlockListHead != nullptr);
-
-    TBlockType * newNextAllocableBlockHead = nullptr;
-    // Put the blocks from the allocable SLIST into the heapBlockList.
-    TBlockType * heapBlock = PopHeapBlockFromSList(this->allocableHeapBlockListHead);
-    while (heapBlock != nullptr)
-    {
-        newNextAllocableBlockHead = heapBlock;
-        heapBlock->SetNextBlock(this->heapBlockList);
-        this->heapBlockList = heapBlock;
-        heapBlock = PopHeapBlockFromSList(this->allocableHeapBlockListHead);
-    }
-
-    Assert(QueryDepthInterlockedSList(this->allocableHeapBlockListHead) == 0);
-
-    this->ResumeNormalAllocationAfterConcurrentSweep(newNextAllocableBlockHead);
-#endif
-
-    Assert(!this->IsAllocationStopped());
-=======
 void 
 HeapBucketT<TBlockType>::FinishConcurrentSweepPass1(RecyclerSweep& recyclerSweep)
 {
@@ -2038,7 +1819,6 @@
 
         Assert(!this->IsAllocationStopped());
     }
->>>>>>> 84bd6f3c
 }
 #endif
 
@@ -2083,13 +1863,8 @@
 {
     UpdateAllocators();
     HeapBucket::EnumerateObjects(fullBlockList, infoBits, CallBackFunction);
-<<<<<<< HEAD
-#if ENABLE_CONCURRENT_GC && ENABLE_ALLOCATIONS_DURING_CONCURRENT_SWEEP && SUPPORT_WIN32_SLIST && ENABLE_ALLOCATIONS_DURING_CONCURRENT_SWEEP_USE_SLIST
-    if (CONFIG_FLAG_RELEASE(EnableConcurrentSweepAlloc))
-=======
 #if ENABLE_ALLOCATIONS_DURING_CONCURRENT_SWEEP && SUPPORT_WIN32_SLIST
     if (CONFIG_FLAG_RELEASE(EnableConcurrentSweepAlloc) && !this->IsAnyFinalizableBucket())
->>>>>>> 84bd6f3c
     {
         HeapBucket::EnumerateObjects(sweepableHeapBlockList, infoBits, CallBackFunction);
     }
@@ -2117,17 +1892,11 @@
     Assert(this->GetRecycler()->recyclerSweepManager == nullptr);
     UpdateAllocators();
     size_t smallHeapBlockCount = HeapInfo::Check(true, false, this->fullBlockList);
-<<<<<<< HEAD
-#if ENABLE_CONCURRENT_GC && ENABLE_ALLOCATIONS_DURING_CONCURRENT_SWEEP && SUPPORT_WIN32_SLIST && ENABLE_ALLOCATIONS_DURING_CONCURRENT_SWEEP_USE_SLIST
-    if (CONFIG_FLAG_RELEASE(EnableConcurrentSweepAlloc))
-    {
-=======
     bool allocatingDuringConcurrentSweep = false;
 #if ENABLE_ALLOCATIONS_DURING_CONCURRENT_SWEEP && SUPPORT_WIN32_SLIST
     if (CONFIG_FLAG_RELEASE(EnableConcurrentSweepAlloc) && !this->IsAnyFinalizableBucket())
     {
         allocatingDuringConcurrentSweep = true;
->>>>>>> 84bd6f3c
         // This lock is needed only in the debug mode while we verify block counts. Not needed otherwise, as this list is never accessed concurrently.
         // Items are added to it by the allocator when allocations are allowed during concurrent sweep. The list is drained during the next sweep while
         // allocation are stopped.
@@ -2168,13 +1937,8 @@
     };
 
     HeapBlockList::ForEach(fullBlockList, blockStatsAggregator);
-<<<<<<< HEAD
-#if ENABLE_CONCURRENT_GC && ENABLE_ALLOCATIONS_DURING_CONCURRENT_SWEEP && SUPPORT_WIN32_SLIST && ENABLE_ALLOCATIONS_DURING_CONCURRENT_SWEEP_USE_SLIST
-    if (CONFIG_FLAG_RELEASE(EnableConcurrentSweepAlloc))
-=======
 #if ENABLE_ALLOCATIONS_DURING_CONCURRENT_SWEEP && SUPPORT_WIN32_SLIST
     if (CONFIG_FLAG_RELEASE(EnableConcurrentSweepAlloc) && !this->IsAnyFinalizableBucket())
->>>>>>> 84bd6f3c
     {
         HeapBlockList::ForEach(sweepableHeapBlockList, blockStatsAggregator);
     }
@@ -2212,13 +1976,8 @@
         heapBlock->Verify();
     });
 
-<<<<<<< HEAD
-#if ENABLE_CONCURRENT_GC && ENABLE_ALLOCATIONS_DURING_CONCURRENT_SWEEP && SUPPORT_WIN32_SLIST && ENABLE_ALLOCATIONS_DURING_CONCURRENT_SWEEP_USE_SLIST
-    if (CONFIG_FLAG_RELEASE(EnableConcurrentSweepAlloc))
-=======
 #if ENABLE_ALLOCATIONS_DURING_CONCURRENT_SWEEP && SUPPORT_WIN32_SLIST
     if (CONFIG_FLAG_RELEASE(EnableConcurrentSweepAlloc) && !this->IsAnyFinalizableBucket())
->>>>>>> 84bd6f3c
     {
 #if DBG
         if (TBlockType::HeapBlockAttributes::IsSmallBlock)
@@ -2292,13 +2051,8 @@
         heapBlock->VerifyMark();
     });
 
-<<<<<<< HEAD
-#if ENABLE_CONCURRENT_GC && ENABLE_ALLOCATIONS_DURING_CONCURRENT_SWEEP && SUPPORT_WIN32_SLIST && ENABLE_ALLOCATIONS_DURING_CONCURRENT_SWEEP_USE_SLIST
-    if (CONFIG_FLAG_RELEASE(EnableConcurrentSweepAlloc))
-=======
 #if ENABLE_ALLOCATIONS_DURING_CONCURRENT_SWEEP && SUPPORT_WIN32_SLIST
     if (CONFIG_FLAG_RELEASE(EnableConcurrentSweepAlloc) && !this->IsAnyFinalizableBucket())
->>>>>>> 84bd6f3c
     {
         HeapBlockList::ForEach(this->sweepableHeapBlockList, [](TBlockType * heapBlock)
         {
@@ -2666,11 +2420,7 @@
 }
 #endif
 
-<<<<<<< HEAD
-#if ENABLE_CONCURRENT_GC && ENABLE_ALLOCATIONS_DURING_CONCURRENT_SWEEP
-=======
 #if ENABLE_ALLOCATIONS_DURING_CONCURRENT_SWEEP
->>>>>>> 84bd6f3c
 template <class TBlockAttributes>
 void
 HeapBucketGroup<TBlockAttributes>::StartAllocationDuringConcurrentSweep()
@@ -2694,8 +2444,6 @@
 }
 
 template <class TBlockAttributes>
-<<<<<<< HEAD
-=======
 bool
 HeapBucketGroup<TBlockAttributes>::DoTwoPassConcurrentSweepPreCheck()
 {
@@ -2732,7 +2480,6 @@
 }
 
 template <class TBlockAttributes>
->>>>>>> 84bd6f3c
 void
 HeapBucketGroup<TBlockAttributes>::FinishConcurrentSweep()
 {
