//-------------------------------------------------------------------------------------------------------
// Copyright (C) Microsoft. All rights reserved.
// Licensed under the MIT license. See LICENSE.txt file in the project root for full license information.
//-------------------------------------------------------------------------------------------------------
#pragma once

#include "CollectionState.h"
#include "RecyclerTelemetryInfo.h"
#include "RecyclerWaitReason.h"
#include "Common/ObservableValue.h"
#include "CollectionFlags.h"

namespace Js
{
    class Profiler;
    enum Phase: unsigned short;
};

namespace JsUtil
{
    class ThreadService;
};

#ifdef STACK_BACK_TRACE
class StackBackTraceNode;
#endif
class ScriptEngineBase;
class JavascriptThreadService;

#ifdef PROFILE_MEM
struct RecyclerMemoryData;
#endif

class ThreadContext;

namespace Memory
{

template <typename T> class RecyclerRootPtr;

class AutoBooleanToggle
{
public:
    AutoBooleanToggle(bool * b, bool value = true, bool valueMayChange = false)
        : b(b)
    {
        Assert(!(*b));
        *b = value;
#if DBG
        this->value = value;
        this->valueMayChange = valueMayChange;
#endif
    }

    ~AutoBooleanToggle()
    {
        if (b)
        {
            Assert(valueMayChange || *b == value);
            *b = false;
        }
    }

    void Leave()
    {
        Assert(valueMayChange || *b == value);
        *b = false;
        b = nullptr;
    }

private:
    bool * b;
#if DBG
    bool value;
    bool valueMayChange;
#endif
};

template <class T>
class AutoRestoreValue
{
public:
    AutoRestoreValue(T* var, const T& val):
        variable(var)
    {
        Assert(var);
        oldValue = (*variable);
        (*variable) = val;
#ifdef DEBUG
        debugSetValue = val;
#endif
    }

    ~AutoRestoreValue()
    {
        Assert((*variable) == debugSetValue);
        (*variable) = oldValue;
    }

private:
#ifdef DEBUG
    T  debugSetValue;
#endif

    T* variable;
    T  oldValue;
};

class Recycler;

class RecyclerScanMemoryCallback
{
public:
    RecyclerScanMemoryCallback(Recycler* recycler) : recycler(recycler) {}
    void operator()(void** obj, size_t byteCount);
private:
    Recycler* recycler;
};

template<ObjectInfoBits infoBits>
struct InfoBitsWrapper{};


#if ENABLE_WEAK_REFERENCE_REGIONS
template<typename T>
static constexpr bool is_pointer = false;
template<typename K>
static constexpr bool is_pointer<K*> = true;

template<typename T>
class RecyclerWeakReferenceRegionItem {
    static_assert(is_pointer<T>, "Weak references must be to pointer types");
    friend class Recycler;
public:
    RecyclerWeakReferenceRegionItem() : ptr(T()), heapBlock(nullptr) {};
    operator T() const { return ptr; };
    T operator=(T newPtr) {
        Assert(ptr == nullptr); // For safety with concurrent marking, only allow setting the pointer to non-null from null
        heapBlock = nullptr;
        return ptr = newPtr;
    };
private:
    RecyclerWeakReferenceRegionItem(RecyclerWeakReferenceRegionItem<T>&) = delete;

    FieldNoBarrier(T) ptr;
    FieldNoBarrier(HeapBlock*) heapBlock; // Note: the low bit of the heapBlock is used for background marking
};

class RecyclerWeakReferenceRegion {
    friend class Recycler;
public:
    RecyclerWeakReferenceRegionItem<void*>* GetPtr() const { return ptr; }
    size_t GetCount() const { return count; }
    HeapBlock* GetHeapBlock() const { return arrayHeapBlock; }
private:
    FieldNoBarrier(RecyclerWeakReferenceRegionItem<void*>*) ptr;
    FieldNoBarrier(size_t) count;
    FieldNoBarrier(HeapBlock*) arrayHeapBlock;
};

#endif


// Allocation macro

#define RecyclerNew(recycler,T,...) AllocatorNewBase(Recycler, recycler, AllocInlined, T, __VA_ARGS__)
#define RecyclerNewPlus(recycler,size,T,...) AllocatorNewPlus(Recycler, recycler, size, T, __VA_ARGS__)
#define RecyclerNewPlusZ(recycler,size,T,...) AllocatorNewPlusZ(Recycler, recycler, size, T, __VA_ARGS__)
#define RecyclerNewZ(recycler,T,...) AllocatorNewBase(Recycler, recycler, AllocZeroInlined, T, __VA_ARGS__)
#define RecyclerNewStruct(recycler,T) AllocatorNewStructBase(Recycler, recycler, AllocInlined, T)
#define RecyclerNewStructZ(recycler,T) AllocatorNewStructBase(Recycler, recycler, AllocZeroInlined, T)
#define RecyclerNewStructPlus(recycler,size,T) AllocatorNewStructPlus(Recycler, recycler, size, T)
#define RecyclerNewArray(recycler,T,count) AllocatorNewArrayBase(Recycler, recycler, Alloc, T, count)
#define RecyclerNewArrayZ(recycler,T,count) AllocatorNewArrayBase(Recycler, recycler, AllocZero, T, count)
#define RecyclerNewFinalized(recycler,T,...) static_cast<T *>(static_cast<FinalizableObject *>(AllocatorNewBase(Recycler, recycler, AllocFinalizedInlined, T, __VA_ARGS__)))
#define RecyclerNewFinalizedPlus(recycler, size, T,...) static_cast<T *>(static_cast<FinalizableObject *>(AllocatorNewPlusBase(Recycler, recycler, AllocFinalized, size, T, __VA_ARGS__)))
#define RecyclerNewTracked(recycler,T,...) static_cast<T *>(static_cast<FinalizableObject *>(AllocatorNewBase(Recycler, recycler, AllocTrackedInlined, T, __VA_ARGS__)))
#define RecyclerNewEnumClass(recycler, enumClass, T, ...) new (TRACK_ALLOC_INFO(static_cast<Recycler *>(recycler), T, Recycler, 0, (size_t)-1), InfoBitsWrapper<enumClass>()) T(__VA_ARGS__)
#define RecyclerNewWithInfoBits(recycler, infoBits, T, ...) new (TRACK_ALLOC_INFO(static_cast<Recycler *>(recycler), T, Recycler, 0, (size_t)-1), InfoBitsWrapper<infoBits>()) T(__VA_ARGS__)
#define RecyclerNewFinalizedClientTracked(recycler,T,...) static_cast<T *>(static_cast<FinalizableObject *>(AllocatorNewBase(Recycler, recycler, AllocFinalizedClientTrackedInlined, T, __VA_ARGS__)))

#if defined(RECYCLER_WRITE_BARRIER_ALLOC)
#define RecyclerNewWithBarrier(recycler,T,...) AllocatorNewBase(Recycler, recycler, AllocWithBarrier, T, __VA_ARGS__)
#define RecyclerNewWithBarrierPlus(recycler,size,T,...) AllocatorNewPlusBase(Recycler, recycler, AllocWithBarrier, size, T, __VA_ARGS__)
#define RecyclerNewWithBarrierPlusZ(recycler,size,T,...) AllocatorNewPlusBase(Recycler, recycler, AllocZeroWithBarrier, size, T, __VA_ARGS__)
#define RecyclerNewWithBarrierZ(recycler,T,...) AllocatorNewBase(Recycler, recycler, AllocZeroWithBarrier, T, __VA_ARGS__)
#define RecyclerNewWithBarrierStruct(recycler,T) AllocatorNewStructBase(Recycler, recycler, AllocWithBarrier, T)
#define RecyclerNewWithBarrierStructZ(recycler,T) AllocatorNewStructBase(Recycler, recycler, AllocZeroWithBarrier, T)
#define RecyclerNewWithBarrierStructPlus(recycler,size,T) AllocatorNewStructPlusBase(Recycler, recycler, AllocWithBarrier, size, T)
#define RecyclerNewWithBarrierArray(recycler,T,count) AllocatorNewArrayBase(Recycler, recycler, AllocWithBarrier, T, count)
#define RecyclerNewWithBarrierArrayZ(recycler,T,count) AllocatorNewArrayBase(Recycler, recycler, AllocZeroWithBarrier, T, count)
#define RecyclerNewWithBarrierFinalized(recycler,T,...) static_cast<T *>(static_cast<FinalizableObject *>(AllocatorNewBase(Recycler, recycler, AllocFinalizedWithBarrierInlined, T, __VA_ARGS__)))
#define RecyclerNewWithBarrierFinalizedPlus(recycler, size, T,...) static_cast<T *>(static_cast<FinalizableObject *>(AllocatorNewPlusBase(Recycler, recycler, AllocFinalizedWithBarrier, size, T, __VA_ARGS__)))
#define RecyclerNewWithBarrierTracked(recycler,T,...) static_cast<T *>(static_cast<FinalizableObject *>(AllocatorNewBase(Recycler, recycler, AllocTrackedWithBarrierInlined, T, __VA_ARGS__)))
#define RecyclerNewWithBarrierEnumClass(recycler, enumClass, T, ...) new (TRACK_ALLOC_INFO(static_cast<Recycler *>(recycler), T, Recycler, 0, (size_t)-1), InfoBitsWrapper<(ObjectInfoBits)(enumClass | WithBarrierBit)>()) T(__VA_ARGS__)
#define RecyclerNewWithBarrierWithInfoBits(recycler, infoBits, T, ...) new (TRACK_ALLOC_INFO(static_cast<Recycler *>(recycler), T, Recycler, 0, (size_t)-1), InfoBitsWrapper<(ObjectInfoBits)(infoBits | WithBarrierBit)>()) T(__VA_ARGS__)
#define RecyclerNewWithBarrierFinalizedClientTracked(recycler,T,...) static_cast<T *>(static_cast<FinalizableObject *>(AllocatorNewBase(Recycler, recycler, AllocFinalizedClientTrackedWithBarrierInlined, T, __VA_ARGS__)))
#endif

#ifndef RECYCLER_WRITE_BARRIER
#define RecyclerNewWithBarrier                          RecyclerNew
#define RecyclerNewWithBarrierPlus                      RecyclerNewPlus
#define RecyclerNewWithBarrierPlusZ                     RecyclerNewPlusZ
#define RecyclerNewWithBarrierZ                         RecyclerNewZ
#define RecyclerNewWithBarrierStruct                    RecyclerNewStruct
#define RecyclerNewWithBarrierStructZ                   RecyclerNewStructZ
#define RecyclerNewWithBarrierStructPlus                RecyclerNewStructPlus
#define RecyclerNewWithBarrierArray                     RecyclerNewArray
#define RecyclerNewWithBarrierArrayZ                    RecyclerNewArrayZ
#define RecyclerNewWithBarrierFinalized                 RecyclerNewFinalized
#define RecyclerNewWithBarrierFinalizedPlus             RecyclerNewFinalizedPlus
#define RecyclerNewWithBarrierTracked                   RecyclerNewTracked
#define RecyclerNewWithBarrierEnumClass                 RecyclerNewEnumClass
#define RecyclerNewWithBarrierWithInfoBits              RecyclerNewWithInfoBits
#define RecyclerNewWithBarrierFinalizedClientTracked    RecyclerNewFinalizedClientTracked
#endif

// Leaf allocators
#define RecyclerNewLeaf(recycler,T,...) AllocatorNewBase(Recycler, recycler, AllocLeafInlined, T, __VA_ARGS__)
#define RecyclerNewLeafZ(recycler,T,...) AllocatorNewBase(Recycler, recycler, AllocLeafZeroInlined, T, __VA_ARGS__)
#define RecyclerNewPlusLeaf(recycler,size,T,...) AllocatorNewPlusLeaf(Recycler, recycler, size, T, __VA_ARGS__)
#define RecyclerNewPlusLeafZ(recycler,size,T,...) AllocatorNewPlusLeafZ(Recycler, recycler, size, T, __VA_ARGS__)
#define RecyclerNewStructLeaf(recycler,T) AllocatorNewStructBase(Recycler, recycler, AllocLeafInlined, T)
#define RecyclerNewStructLeafZ(recycler,T) AllocatorNewStructBase(Recycler, recycler, AllocLeafZeroInlined, T)
#define RecyclerNewArrayLeafZ(recycler,T,count) AllocatorNewArrayBase(Recycler, recycler, AllocLeafZero, T, count)
#define RecyclerNewArrayLeaf(recycler,T,count) AllocatorNewArrayBase(Recycler, recycler, AllocLeaf, T, count)
#define RecyclerNewFinalizedLeaf(recycler,T,...) static_cast<T *>(static_cast<FinalizableObject *>(AllocatorNewBase(Recycler, recycler, AllocFinalizedLeafInlined, T, __VA_ARGS__)))
#define RecyclerNewFinalizedLeafPlus(recycler, size, T,...) static_cast<T *>(static_cast<FinalizableObject *>(AllocatorNewPlusBase(Recycler, recycler, AllocFinalizedLeaf, size, T, __VA_ARGS__)))
#define RecyclerNewTrackedLeaf(recycler,T,...) static_cast<T *>(static_cast<FinalizableObject *>(AllocatorNewBase(Recycler, recycler, AllocTrackedLeafInlined, T, __VA_ARGS__)))
#define RecyclerNewTrackedLeafPlusZ(recycler,size,T,...) static_cast<T *>(static_cast<FinalizableObject *>(AllocatorNewPlusBase(Recycler, recycler, AllocZeroTrackedLeafInlined, size, T, __VA_ARGS__)))

#ifdef RECYCLER_VISITED_HOST
// We need to track these allocations. The RecyclerVisitedHost* object allocation APIs don't provide us with the type of the objects being allocated. Use the DummyVTableObject type used elsewhere to track the allocations.
#define RecyclerAllocVisitedHostTracedAndFinalized(recycler,size) (TRACK_ALLOC_INFO(recycler, DummyVTableObject, Recycler, size, (size_t)-1))->AllocVisitedHost<RecyclerVisitedHostTracedFinalizableBits>(size)
#define RecyclerAllocVisitedHostFinalized(recycler,size) (TRACK_ALLOC_INFO(recycler, DummyVTableObject, Recycler, size, (size_t)-1))->AllocVisitedHost<RecyclerVisitedHostFinalizableBits>(size)
#define RecyclerAllocVisitedHostTraced(recycler,size) (TRACK_ALLOC_INFO(recycler, DummyVTableObject, Recycler, size, (size_t)-1))->AllocVisitedHost<RecyclerVisitedHostTracedBits>(size)
#define RecyclerAllocLeaf(recycler,size) (TRACK_ALLOC_INFO(recycler, DummyVTableObject, Recycler, size, (size_t)-1))->AllocVisitedHost<LeafBit>(size)
#endif

#ifdef TRACE_OBJECT_LIFETIME
#define RecyclerNewLeafTrace(recycler,T,...) AllocatorNewBase(Recycler, recycler, AllocLeafTrace, T, __VA_ARGS__)
#define RecyclerNewLeafZTrace(recycler,T,...) AllocatorNewBase(Recycler, recycler, AllocLeafZeroTrace, T, __VA_ARGS__)
#define RecyclerNewPlusLeafTrace(recycler,size,T,...) AllocatorNewPlusBase(Recycler, recycler, AllocLeafTrace, size, T, __VA_ARGS__)
#define RecyclerNewArrayLeafZTrace(recycler,T,count) AllocatorNewArrayBase(Recycler, recycler, AllocLeafZeroTrace, T, count)
#define RecyclerNewArrayTrace(recycler,T,count) AllocatorNewArrayBase(Recycler, recycler, AllocTrace, T, count)
#define RecyclerNewArrayZTrace(recycler,T,count) AllocatorNewArrayBase(Recycler, recycler, AllocZeroTrace, T, count)
#define RecyclerNewArrayLeafTrace(recycler,T,count) AllocatorNewArrayBase(Recycler, recycler, AllocLeafTrace, T, count)
#define RecyclerNewFinalizedTrace(recycler,T,...) static_cast<T *>(static_cast<FinalizableObject *>(AllocatorNewBase(Recycler, recycler, AllocFinalizedTrace, T, __VA_ARGS__)))
#define RecyclerNewFinalizedLeafTrace(recycler,T,...) static_cast<T *>(static_cast<FinalizableObject *>(AllocatorNewBase(Recycler, recycler, AllocFinalizedLeafTrace, T, __VA_ARGS__)))
#define RecyclerNewFinalizedPlusTrace(recycler, size, T,...) static_cast<T *>(static_cast<FinalizableObject *>(AllocatorNewPlusBase(Recycler, recycler, AllocFinalizedTrace, size, T, __VA_ARGS__)))
#define RecyclerNewTrackedTrace(recycler,T,...) static_cast<T *>(static_cast<FinalizableObject *>(AllocatorNewBase(Recycler, recycler, AllocTrackedTrace, T, __VA_ARGS__)))
#define RecyclerNewTrackedLeafTrace(recycler,T,...) static_cast<T *>(static_cast<FinalizableObject *>(AllocatorNewBase(Recycler, recycler, AllocTrackedLeafTrace, T, __VA_ARGS__)))
#else
#define RecyclerNewLeafTrace RecyclerNewLeaf
#define RecyclerNewLeafZTrace  RecyclerNewLeafZ
#define RecyclerNewPlusLeafTrace RecyclerNewPlusLeaf
#define RecyclerNewArrayLeafZTrace RecyclerNewArrayLeafZ
#define RecyclerNewArrayTrace RecyclerNewArray
#define RecyclerNewArrayZTrace RecyclerNewArrayZ
#define RecyclerNewArrayLeafTrace RecyclerNewArrayLeaf
#define RecyclerNewFinalizedTrace RecyclerNewFinalized
#define RecyclerNewFinalizedLeafTrace RecyclerNewFinalizedLeaf
#define RecyclerNewFinalizedPlusTrace RecyclerNewFinalizedPlus
#define RecyclerNewTrackedTrace RecyclerNewTracked
#define RecyclerNewTrackedLeafTrace RecyclerNewTrackedLeaf
#endif

#ifdef RECYCLER_TRACE
#define RecyclerVerboseTrace(flags, ...) \
    if (flags.Verbose && flags.Trace.IsEnabled(Js::RecyclerPhase)) \
        { \
        Output::Print(__VA_ARGS__); \
        }
#define AllocationVerboseTrace(flags, ...) \
    if (flags.Verbose && flags.Trace.IsEnabled(Js::MemoryAllocationPhase)) \
        { \
        Output::Print(__VA_ARGS__); \
        }

#define LargeAllocationVerboseTrace(flags, ...) \
    if (flags.Verbose && \
        (flags.Trace.IsEnabled(Js::MemoryAllocationPhase) || \
         flags.Trace.IsEnabled(Js::LargeMemoryAllocationPhase))) \
        { \
        Output::Print(__VA_ARGS__); \
        }
#define PageAllocatorAllocationVerboseTrace(flags, ...) \
    if (flags.Verbose && flags.Trace.IsEnabled(Js::PageAllocatorAllocPhase)) \
        { \
        Output::Print(__VA_ARGS__); \
        }

#else
#define RecyclerVerboseTrace(...)
#define AllocationVerboseTrace(...)
#define LargeAllocationVerboseTrace(...)

#endif

#define RecyclerHeapNew(recycler,heapInfo,T,...) new (recycler, heapInfo) T(__VA_ARGS__)
#define RecyclerHeapDelete(recycler,heapInfo,addr) (static_cast<Recycler *>(recycler)->HeapFree(heapInfo,addr))

typedef void (__cdecl* ExternalRootMarker)(void *);

<<<<<<< HEAD
enum CollectionFlags
{
    CollectHeuristic_AllocSize          = 0x00000001,
    CollectHeuristic_Time               = 0x00000002,
    CollectHeuristic_TimeIfScriptActive = 0x00000004,
    CollectHeuristic_TimeIfInScript     = 0x00000008,
    CollectHeuristic_Never              = 0x00000080,
    CollectHeuristic_Mask               = 0x000000FF,

    CollectOverride_FinishConcurrent    = 0x00001000,
    CollectOverride_ExhaustiveCandidate = 0x00002000,
    CollectOverride_ForceInThread       = 0x00004000,
    CollectOverride_AllowDispose        = 0x00008000,
    CollectOverride_AllowReentrant      = 0x00010000,
    CollectOverride_ForceFinish         = 0x00020000,
    CollectOverride_Explicit            = 0x00040000,
    CollectOverride_DisableIdleFinish   = 0x00080000,
    CollectOverride_BackgroundFinishMark= 0x00100000,
    CollectOverride_FinishConcurrentTimeout = 0x00200000,
    CollectOverride_NoExhaustiveCollect = 0x00400000,
    CollectOverride_SkipStack           = 0x01000000,
    CollectOverride_CheckScriptContextClose = 0x02000000,
    CollectMode_Partial                 = 0x08000000,
    CollectMode_Concurrent              = 0x10000000,
    CollectMode_Exhaustive              = 0x20000000,
    CollectMode_DecommitNow             = 0x40000000,
    CollectMode_CacheCleanup            = 0x80000000,

    CollectNowForceInThread         = CollectOverride_ForceInThread,
    CollectNowForceInThreadExternal = CollectOverride_ForceInThread | CollectOverride_AllowDispose,
    CollectNowForceInThreadExternalNoStack = CollectOverride_ForceInThread | CollectOverride_AllowDispose | CollectOverride_SkipStack,
    CollectNowDefault               = CollectOverride_FinishConcurrent,
    CollectNowDefaultLSCleanup      = CollectOverride_FinishConcurrent | CollectOverride_AllowDispose,
    CollectNowDecommitNowExplicit   = CollectNowDefault | CollectMode_DecommitNow | CollectMode_CacheCleanup | CollectOverride_Explicit | CollectOverride_AllowDispose,
    CollectNowConcurrent            = CollectOverride_FinishConcurrent | CollectMode_Concurrent,
    CollectNowExhaustive            = CollectOverride_FinishConcurrent | CollectMode_Exhaustive | CollectOverride_AllowDispose,
    CollectNowPartial               = CollectOverride_FinishConcurrent | CollectMode_Partial,
    CollectNowConcurrentPartial     = CollectMode_Concurrent | CollectNowPartial,

    CollectOnAllocation             = CollectHeuristic_AllocSize | CollectHeuristic_Time | CollectMode_Concurrent | CollectMode_Partial | CollectOverride_FinishConcurrent | CollectOverride_AllowReentrant | CollectOverride_FinishConcurrentTimeout,
    CollectOnTypedArrayAllocation   = CollectHeuristic_AllocSize | CollectHeuristic_Time | CollectMode_Concurrent | CollectMode_Partial | CollectOverride_FinishConcurrent | CollectOverride_AllowReentrant | CollectOverride_FinishConcurrentTimeout | CollectOverride_AllowDispose,
    CollectOnScriptIdle             = CollectOverride_CheckScriptContextClose | CollectOverride_FinishConcurrent | CollectMode_Concurrent | CollectMode_CacheCleanup | CollectOverride_SkipStack,
    CollectOnScriptExit             = CollectOverride_CheckScriptContextClose | CollectHeuristic_AllocSize | CollectOverride_FinishConcurrent | CollectMode_Concurrent | CollectMode_CacheCleanup,
    CollectExhaustiveCandidate      = CollectHeuristic_Never | CollectOverride_ExhaustiveCandidate,
    CollectOnScriptCloseNonPrimary  = CollectNowConcurrent | CollectOverride_ExhaustiveCandidate | CollectOverride_AllowDispose,
    CollectOnRecoverFromOutOfMemory = CollectOverride_ForceInThread | CollectMode_DecommitNow,
    CollectOnSuspendCleanup         = CollectNowConcurrent | CollectMode_Exhaustive | CollectMode_DecommitNow | CollectOverride_DisableIdleFinish,

    FinishConcurrentOnIdle          = CollectMode_Concurrent | CollectOverride_DisableIdleFinish,
    FinishConcurrentOnIdleAtRoot    = CollectMode_Concurrent | CollectOverride_DisableIdleFinish | CollectOverride_SkipStack,
    FinishConcurrentDefault         = CollectMode_Concurrent | CollectOverride_DisableIdleFinish | CollectOverride_BackgroundFinishMark,
    FinishConcurrentOnExitScript    = FinishConcurrentDefault,
    FinishConcurrentOnEnterScript   = FinishConcurrentDefault,
    FinishConcurrentOnAllocation    = FinishConcurrentDefault,
    FinishDispose                   = CollectOverride_AllowDispose,
    FinishDisposeTimed              = CollectOverride_AllowDispose | CollectHeuristic_TimeIfScriptActive,
    ForceFinishCollection           = CollectOverride_ForceFinish | CollectOverride_ForceInThread,

#ifdef RECYCLER_STRESS
    CollectStress                   = CollectNowForceInThread,
#if ENABLE_PARTIAL_GC
    CollectPartialStress            = CollectMode_Partial,
#endif
#if ENABLE_CONCURRENT_GC
    CollectBackgroundStress         = CollectNowDefault,
    CollectConcurrentStress         = CollectNowConcurrent,
#if ENABLE_PARTIAL_GC
    CollectConcurrentPartialStress  = CollectConcurrentStress | CollectPartialStress,
#endif
#endif
#endif

#if defined(CHECK_MEMORY_LEAK) || defined(LEAK_REPORT)
    CollectNowFinalGC                   = CollectNowExhaustive | CollectOverride_ForceInThread | CollectOverride_SkipStack | CollectOverride_Explicit | CollectOverride_AllowDispose,
#endif
#ifdef ENABLE_DEBUG_CONFIG_OPTIONS
    CollectNowExhaustiveSkipStack   = CollectNowExhaustive | CollectOverride_SkipStack, // Used by test
#endif
};

=======
>>>>>>> 84bd6f3c
class RecyclerCollectionWrapper
{
public:
    RecyclerCollectionWrapper() :
        _isScriptContextCloseGCPending(FALSE)
    { }

    typedef BOOL (Recycler::*CollectionFunction)(CollectionFlags flags);
    virtual void PreCollectionCallBack(CollectionFlags flags) = 0;
    virtual void PreSweepCallback() = 0;
    virtual void PreRescanMarkCallback() = 0;
    virtual size_t RootMarkCallback(RecyclerScanMemoryCallback& scanMemoryCallback, BOOL * stacksScannedByRuntime) = 0;
    virtual void RescanMarkTimeoutCallback() = 0;
    virtual void EndMarkCallback() = 0;
    virtual void ConcurrentCallback() = 0;
    virtual void WaitCollectionCallBack() = 0;
    virtual void PostCollectionCallBack() = 0;
    virtual BOOL ExecuteRecyclerCollectionFunction(Recycler * recycler, CollectionFunction function, CollectionFlags flags) = 0;
    virtual uint GetRandomNumber() = 0;
    virtual bool DoSpecialMarkOnScanStack() = 0;
    virtual void OnScanStackCallback(void ** stackTop, size_t byteCount, void ** registers, size_t registersByteCount) = 0;
    virtual void PostSweepRedeferralCallBack() = 0;

#ifdef FAULT_INJECTION
    virtual void DisposeScriptContextByFaultInjectionCallBack() = 0;
#endif
    virtual void DisposeObjects(Recycler * recycler) = 0;
    virtual void PreDisposeObjectsCallBack() = 0;
#ifdef ENABLE_PROJECTION
    virtual void MarkExternalWeakReferencedObjects(bool inPartialCollect) = 0;
    virtual void ResolveExternalWeakReferencedObjects() = 0;
#endif
#if DBG || defined(PROFILE_EXEC)
    virtual bool AsyncHostOperationStart(void *) = 0;
    virtual void AsyncHostOperationEnd(bool wasInAsync, void *) = 0;
#endif
#if DBG
    virtual void CheckJsReentrancyOnDispose() = 0;
#endif

    BOOL GetIsScriptContextCloseGCPending()
    {
        return _isScriptContextCloseGCPending;
    }

    void ClearIsScriptContextCloseGCPending()
    {
        _isScriptContextCloseGCPending = FALSE;
    }

    void SetIsScriptContextCloseGCPending()
    {
        _isScriptContextCloseGCPending = TRUE;
    }

protected:
    BOOL _isScriptContextCloseGCPending;
};

class DefaultRecyclerCollectionWrapper : public RecyclerCollectionWrapper
{
public:
    virtual void PreCollectionCallBack(CollectionFlags flags) override {}
    virtual void PreSweepCallback() override {}
    virtual void PreRescanMarkCallback() override {}
    virtual void RescanMarkTimeoutCallback() override {}
    virtual void EndMarkCallback() override {}
    virtual size_t RootMarkCallback(RecyclerScanMemoryCallback& scanMemoryCallback, BOOL * stacksScannedByRuntime) override { *stacksScannedByRuntime = FALSE; return 0; }
    virtual void ConcurrentCallback() override {}
    virtual void WaitCollectionCallBack() override {}
    virtual void PostCollectionCallBack() override {}
    virtual BOOL ExecuteRecyclerCollectionFunction(Recycler * recycler, CollectionFunction function, CollectionFlags flags) override;
    virtual uint GetRandomNumber() override { return 0; }
    virtual bool DoSpecialMarkOnScanStack() override { return false; }
    virtual void OnScanStackCallback(void ** stackTop, size_t byteCount, void ** registers, size_t registersByteCount) override {};
    virtual void PostSweepRedeferralCallBack() override {}
#ifdef FAULT_INJECTION
    virtual void DisposeScriptContextByFaultInjectionCallBack() override {};
#endif
    virtual void DisposeObjects(Recycler * recycler) override;
    virtual void PreDisposeObjectsCallBack() override {};

#ifdef ENABLE_PROJECTION
    virtual void MarkExternalWeakReferencedObjects(bool inPartialCollect) override {};
    virtual void ResolveExternalWeakReferencedObjects() override {};
#endif
#if DBG || defined(PROFILE_EXEC)
    virtual bool AsyncHostOperationStart(void *) override { return false; };
    virtual void AsyncHostOperationEnd(bool wasInAsync, void *) override {};
#endif
#if DBG
    virtual void CheckJsReentrancyOnDispose() override {}
#endif
    static DefaultRecyclerCollectionWrapper Instance;

private:
    static bool IsCollectionDisabled(Recycler * recycler);
};


#ifdef RECYCLER_STATS
struct RecyclerCollectionStats
{
    size_t startCollectAllocBytes;
#if ENABLE_PARTIAL_GC
    size_t startCollectNewPageCount;
#endif
    size_t continueCollectAllocBytes;

    size_t finishCollectTryCount;

    // Heuristic Stats
#if ENABLE_PARTIAL_GC
    size_t rescanRootBytes;
    size_t estimatedPartialReuseBytes;
    size_t uncollectedNewPageCountPartialCollect;
    size_t partialCollectSmallHeapBlockReuseMinFreeBytes;
    double collectEfficacy;
    double collectCost;
#endif

    // Mark stats
    size_t tryMarkCount;        // # of pointer try mark (* pointer size to get total number byte looked at)
    size_t tryMarkNullCount;
    size_t tryMarkUnalignedCount;
    size_t tryMarkNonRecyclerMemoryCount;
    size_t tryMarkInteriorCount;
    size_t tryMarkInteriorNullCount;
    size_t tryMarkInteriorNonRecyclerMemoryCount;
    size_t rootCount;
    size_t stackCount;
    size_t remarkCount;

    size_t scanCount;           // non-leaf objects marked.
    size_t trackCount;
    size_t finalizeCount;
    size_t markThruNewObjCount;
    size_t markThruFalseNewObjCount;

    struct MarkData
    {
        // Rescan stats
        size_t rescanPageCount;
        size_t rescanObjectCount;
        size_t rescanObjectByteCount;
        size_t rescanLargePageCount;
        size_t rescanLargeObjectCount;
        size_t rescanLargeByteCount;
        size_t markCount;           // total number of object marked
        size_t markBytes;           // size of all objects marked.
    } markData;

#if ENABLE_CONCURRENT_GC
    MarkData backgroundMarkData[RecyclerHeuristic::MaxBackgroundRepeatMarkCount];
    size_t trackedObjectCount;
#endif

#if ENABLE_PARTIAL_GC
    size_t clientTrackedObjectCount;
#endif

    // Sweep stats
    size_t heapBlockCount[HeapBlock::BlockTypeCount];                       // number of heap blocks (processed during swept)
    size_t heapBlockFreeCount[HeapBlock::BlockTypeCount];                   // number of heap blocks deleted
    size_t heapBlockConcurrentSweptCount[HeapBlock::SmallBlockTypeCount];
    size_t heapBlockSweptCount[HeapBlock::SmallBlockTypeCount];             // number of heap blocks swept

    size_t objectSweptCount;                // objects freed (free list + whole page freed)
    size_t objectSweptBytes;
    size_t objectSweptFreeListCount;        // objects freed (free list)
    size_t objectSweptFreeListBytes;
    size_t objectSweepScanCount;            // number of objects walked for sweeping (exclude whole page freed)
    size_t finalizeSweepCount;              // number of objects finalizer/dispose called

#if ENABLE_PARTIAL_GC
    size_t smallNonLeafHeapBlockPartialReuseCount[HeapBlock::SmallBlockTypeCount];
    size_t smallNonLeafHeapBlockPartialReuseBytes[HeapBlock::SmallBlockTypeCount];
    size_t smallNonLeafHeapBlockPartialUnusedCount[HeapBlock::SmallBlockTypeCount];
    size_t smallNonLeafHeapBlockPartialUnusedBytes[HeapBlock::SmallBlockTypeCount];
#endif

    // Memory Stats
    size_t heapBlockFreeByteCount[HeapBlock::BlockTypeCount]; // The remaining usable free byte count

    size_t largeHeapBlockUsedByteCount;     // Used byte count
    size_t largeHeapBlockTotalByteCount;    // Total byte count

    // Empty/zero heap block stats
    uint numEmptySmallBlocks[HeapBlock::SmallBlockTypeCount];
    uint numZeroedOutSmallBlocks;
};
#define RECYCLER_STATS_INC_IF(cond, r, f) if (cond) { RECYCLER_STATS_INC(r, f); }
#define RECYCLER_STATS_INC(r, f) ++r->collectionStats.f
#define RECYCLER_STATS_INTERLOCKED_INC(r, f) { InterlockedIncrement((LONG *)&r->collectionStats.f); }
#define RECYCLER_STATS_DEC(r, f) --r->collectionStats.f
#define RECYCLER_STATS_ADD(r, f, v) r->collectionStats.f += (v)
#define RECYCLER_STATS_INTERLOCKED_ADD(r, f, v) { InterlockedAdd((LONG *)&r->collectionStats.f, (LONG)(v)); }
#define RECYCLER_STATS_SUB(r, f, v) r->collectionStats.f -= (v)
#define RECYCLER_STATS_SET(r, f, v) r->collectionStats.f = v
#else
#define RECYCLER_STATS_INC_IF(cond, r, f)
#define RECYCLER_STATS_INC(r, f)
#define RECYCLER_STATS_INTERLOCKED_INC(r, f)
#define RECYCLER_STATS_DEC(r, f)
#define RECYCLER_STATS_ADD(r, f, v)
#define RECYCLER_STATS_INTERLOCKED_ADD(r, f, v)
#define RECYCLER_STATS_SUB(r, f, v)
#define RECYCLER_STATS_SET(r, f, v)
#endif
#ifdef RECYCLER_TRACE
struct CollectionParam
{
    CollectionFlags flags;
    bool finishOnly;
    bool repeat;
    bool priorityBoostConcurrentSweepOverride;
    bool domCollect;
    int timeDiff;
    size_t uncollectedAllocBytes;
    size_t uncollectedPinnedObjects;
#if ENABLE_PARTIAL_GC
    size_t uncollectedNewPageCountPartialCollect;
    size_t uncollectedNewPageCount;
    size_t unusedPartialCollectFreeBytes;
    bool inPartialCollectMode;
#endif
};
#endif

#include "RecyclerObjectGraphDumper.h"

#if ENABLE_CONCURRENT_GC
class RecyclerParallelThread
{
    friend class ThreadContext;

public:
    typedef void (Recycler::* WorkFunc)();

    RecyclerParallelThread(Recycler * recycler, WorkFunc workFunc) :
        recycler(recycler),
        workFunc(workFunc),
        concurrentWorkReadyEvent(NULL),
        concurrentWorkDoneEvent(NULL),
        concurrentThread(NULL)
    {
    }

    ~RecyclerParallelThread()
    {
        Assert(concurrentThread == NULL);
        Assert(concurrentWorkReadyEvent == NULL);
        Assert(concurrentWorkDoneEvent == NULL);
    }

    bool StartConcurrent();
    void WaitForConcurrent();
    void Shutdown();
    bool EnableConcurrent(bool synchronizeOnStartup);

private:
    // Static entry point for thread creation
    static unsigned int CALLBACK StaticThreadProc(LPVOID lpParameter);

    // Static entry point for thread service usage
    static void CALLBACK StaticBackgroundWorkCallback(void * callbackData);

private:
    WorkFunc workFunc;
    Recycler * recycler;
    HANDLE concurrentWorkReadyEvent;// main thread uses this event to tell concurrent threads that the work is ready
    HANDLE concurrentWorkDoneEvent;// concurrent threads use this event to tell main thread that the work allocated is done
    HANDLE concurrentThread;
    bool synchronizeOnStartup;
};
#endif

#ifdef ENABLE_DEBUG_CONFIG_OPTIONS
class AutoProtectPages
{
public:
    AutoProtectPages(Recycler* recycler, bool protectEnabled);
    ~AutoProtectPages();
    void Unprotect();

private:
    Recycler* recycler;
    bool isReadOnly;
};
#endif

class Recycler
{
    friend class RecyclerScanMemoryCallback;
    friend class RecyclerSweep;
    friend class RecyclerSweepManager;
    friend class MarkContext;
    friend class HeapBlock;
    friend class HeapBlockMap32;
#if ENABLE_CONCURRENT_GC
    friend class RecyclerParallelThread;
#endif
#ifdef ENABLE_DEBUG_CONFIG_OPTIONS
    friend class AutoProtectPages;
#endif
#ifdef ENABLE_BASIC_TELEMETRY
    friend class RecyclerTelemetryInfo;
#endif


    template <typename T> friend class RecyclerWeakReference;
    template <typename T> friend class WeakReferenceHashTable;
    template <typename TBlockType>
    friend class SmallHeapBlockAllocator;       // Needed for FindHeapBlock
#if defined(RECYCLER_TRACE)
    friend class JavascriptThreadService;
#endif
#ifdef HEAP_ENUMERATION_VALIDATION
    friend class ActiveScriptProfilerHeapEnum;
#endif
    friend class ScriptEngineBase;  // This is for disabling GC for certain Host operations.
#if !FLOATVAR
    friend class ::CodeGenNumberThreadAllocator;
    friend struct ::XProcNumberPageSegmentManager;
#endif
public:
    static const uint ConcurrentThreadStackSize = 300000;
    static const bool FakeZeroLengthArray = true;

#ifdef RECYCLER_PAGE_HEAP
    // Keeping as constant in case we want to tweak the value here
    // Set to 0 so that the tool can do the filtering instead of the runtime
#if DBG
    static const int s_numFramesToSkipForPageHeapAlloc = 10;
    static const int s_numFramesToSkipForPageHeapFree = 0;
    static const int s_numFramesToCaptureForPageHeap = 32;
#else
    static const int s_numFramesToSkipForPageHeapAlloc = 0;
    static const int s_numFramesToSkipForPageHeapFree = 0;
    static const int s_numFramesToCaptureForPageHeap = 32;
#endif
#endif

    uint Cookie;

    class AutoEnterExternalStackSkippingGCMode
    {
    public:
        AutoEnterExternalStackSkippingGCMode(Recycler* recycler):
            _recycler(recycler)
        {
            // Setting this in a re-entrant mode is not allowed
            Assert(!recycler->isExternalStackSkippingGC);

#if DBG
            _recycler->isExternalStackSkippingGC = true;
#endif
        }

        ~AutoEnterExternalStackSkippingGCMode()
        {
#if DBG
            _recycler->isExternalStackSkippingGC = false;
#endif
        }

    private:
        Recycler* _recycler;
    };

private:
<<<<<<< HEAD
    IdleDecommitPageAllocator * threadPageAllocator;
#ifdef RECYCLER_WRITE_BARRIER_ALLOC_SEPARATE_PAGE
    RecyclerPageAllocator recyclerWithBarrierPageAllocator;
#endif
    RecyclerPageAllocator recyclerPageAllocator;
    RecyclerPageAllocator recyclerLargeBlockPageAllocator;
public:
    template<typename Action>
    void ForEachPageAllocator(Action action)
    {
        action(&this->recyclerPageAllocator);
        action(&this->recyclerLargeBlockPageAllocator);
#ifdef RECYCLER_WRITE_BARRIER_ALLOC_SEPARATE_PAGE
        action(&this->recyclerWithBarrierPageAllocator);
#endif
        action(threadPageAllocator);
    }
private:
=======
>>>>>>> 84bd6f3c
    class AutoSwitchCollectionStates
    {
    public:
        AutoSwitchCollectionStates(Recycler* recycler, CollectionState entryState, CollectionState exitState):
            _recycler(recycler),
            _exitState(exitState)
        {
            _recycler->SetCollectionState(entryState);
        }

        ~AutoSwitchCollectionStates()
        {
            _recycler->SetCollectionState(_exitState);
        }

    private:
        Recycler* _recycler;
        CollectionState _exitState;
    };

#if defined(ENABLE_JS_ETW)
    ETWEventGCActivationTrigger collectionStartReason;
    CollectionFlags collectionStartFlags;
    ETWEventGCActivationTrigger collectionFinishReason;
#endif

    class CollectionStateChangedObserver : public ObservableValueObserver<CollectionState>
    {
    private:
        Recycler* recycler;
    public:
        CollectionStateChangedObserver(Recycler* recycler)
        {
            this->recycler = recycler;
        }

        virtual void ValueChanged(const CollectionState& newVal, const CollectionState& oldVal)
        {
#ifdef ENABLE_BASIC_TELEMETRY
            if (oldVal == CollectionState::CollectionStateNotCollecting && 
                newVal != CollectionState::CollectionStateNotCollecting && 
                newVal != CollectionState::Collection_PreCollection && 
                newVal != CollectionState::CollectionStateExit)
            {
                this->recycler->GetRecyclerTelemetryInfo().StartPass(newVal);
            }
            else if (oldVal != CollectionState::CollectionStateNotCollecting && 
                oldVal != CollectionState::Collection_PreCollection && 
                oldVal != CollectionState::CollectionStateExit &&
                newVal == CollectionState::CollectionStateNotCollecting)
            {
                this->recycler->GetRecyclerTelemetryInfo().EndPass(oldVal);
            }
#endif
        }
    };

    CollectionStateChangedObserver collectionStateChangedObserver;
    ObservableValue<CollectionState> collectionState;

    inline void SetCollectionState(CollectionState newState)
    {
        this->collectionState = newState;
    }

    JsUtil::ThreadService *threadService;
#if ENABLE_ALLOCATIONS_DURING_CONCURRENT_SWEEP
    bool allowAllocationsDuringConcurrentSweepForCollection;
#endif

    HeapBlockMap heapBlockMap;

#if defined(CHECK_MEMORY_LEAK) || defined(LEAK_REPORT)
    struct PinRecord
    {
#ifdef STACK_BACK_TRACE
        PinRecord() : refCount(0), stackBackTraces(nullptr) {}
#else
        PinRecord() : refCount(0) {}
#endif
        PinRecord& operator=(uint newRefCount)
        {
#ifdef STACK_BACK_TRACE
            Assert(stackBackTraces == nullptr);
#endif
            Assert(newRefCount == 0); refCount = 0; return *this;
        }
        PinRecord& operator++() { ++refCount; return *this; }
        PinRecord& operator--() { --refCount; return *this; }
        operator uint() const { return refCount; }
#ifdef STACK_BACK_TRACE
        StackBackTraceNode * stackBackTraces;
#endif
    private:
        uint refCount;
    };
#else
    typedef uint PinRecord;
#endif

    typedef SimpleHashTable<void *, PinRecord, HeapAllocator, DefaultComparer, true, PrimePolicy> PinnedObjectHashTable;
    PinnedObjectHashTable pinnedObjectMap;

    WeakReferenceHashTable<PrimePolicy> weakReferenceMap;
    uint weakReferenceCleanupId;
#if ENABLE_WEAK_REFERENCE_REGIONS
    SList<RecyclerWeakReferenceRegion, HeapAllocator> weakReferenceRegionList;
#endif

    void * transientPinnedObject;
#if defined(CHECK_MEMORY_LEAK) || defined(LEAK_REPORT)
#ifdef STACK_BACK_TRACE
    StackBackTrace * transientPinnedObjectStackBackTrace;
#endif
#endif

    struct GuestArenaAllocator : public ArenaAllocator
    {
        GuestArenaAllocator(__in_z char16 const*  name, PageAllocator * pageAllocator, void (*outOfMemoryFunc)())
            : ArenaAllocator(name, pageAllocator, outOfMemoryFunc), pendingDelete(false)
        {
        }
        bool pendingDelete;
    };
    DListBase<GuestArenaAllocator> guestArenaList;
    DListBase<ArenaData*> externalGuestArenaList;    // guest arenas are scanned for roots

#ifdef RECYCLER_PAGE_HEAP
    bool isPageHeapEnabled;
    bool capturePageHeapAllocStack;
    bool capturePageHeapFreeStack;

    inline bool IsPageHeapEnabled() const { return isPageHeapEnabled; }
<<<<<<< HEAD
    template<ObjectInfoBits attributes>
    bool IsPageHeapEnabled(size_t size);
=======
>>>>>>> 84bd6f3c
    inline bool ShouldCapturePageHeapAllocStack() const { return capturePageHeapAllocStack; }
    void VerifyPageHeapFillAfterAlloc(char* memBlock, size_t size, ObjectInfoBits attributes);
#else
    inline const bool IsPageHeapEnabled() const { return false; }
    inline bool ShouldCapturePageHeapAllocStack() const { return false; }
#endif


#ifdef RECYCLER_MARK_TRACK
    MarkMap* markMap;
    CriticalSection markMapCriticalSection;

    void PrintMarkMap();
    void ClearMarkMap();
#endif

    // Number of pages to reserve for the primary mark stack
    // This is the minimum number of pages to guarantee that a single heap block
    // can be rescanned in the worst possible case where every object in a heap block
    // in the smallest bucket needs to be rescanned
    // These many pages being reserved guarantees that in OOM Rescan, we can make progress
    // on every rescan iteration
    // We add one because there is a small amount of the page reserved for page pool metadata
    // so we need to allocate an additional page to be sure
    // Currently, this works out to 2 pages on 32-bit and 5 pages on 64-bit
    // NOTE: We have reduced the PageCount for small blocks to 1. This brought down the number of pages reserved for x64 from 5 to 2. This has not shown
    // any adverse impact.
    static const int PrimaryMarkStackReservedPageCount =
        ((SmallAllocationBlockAttributes::PageCount * MarkContext::MarkCandidateSize) / SmallAllocationBlockAttributes::MinObjectSize) + 1;

    MarkContext markContext;

    // Contexts for parallel marking.
    // We support up to 4 way parallelism, main context + 3 additional parallel contexts.
    MarkContext parallelMarkContext1;
    MarkContext parallelMarkContext2;
    MarkContext parallelMarkContext3;

    // Page pools for above markContexts
    PagePool markPagePool;
    PagePool parallelMarkPagePool1;
    PagePool parallelMarkPagePool2;
    PagePool parallelMarkPagePool3;

    bool IsMarkStackEmpty();
    bool HasPendingMarkObjects() const { return markContext.HasPendingMarkObjects() || parallelMarkContext1.HasPendingMarkObjects() || parallelMarkContext2.HasPendingMarkObjects() || parallelMarkContext3.HasPendingMarkObjects(); }
    bool HasPendingTrackObjects() const { return markContext.HasPendingTrackObjects() || parallelMarkContext1.HasPendingTrackObjects() || parallelMarkContext2.HasPendingTrackObjects() || parallelMarkContext3.HasPendingTrackObjects(); }

    RecyclerCollectionWrapper * collectionWrapper;

    HANDLE mainThreadHandle;
    void * stackBase;
    class SavedRegisterState
    {
    public:
#if _M_IX86
        static const int NumRegistersToSave = 8;
#elif _M_ARM
        static const int NumRegistersToSave = 13;
#elif _M_ARM64
        static const int NumRegistersToSave = 27;
#elif _M_AMD64
        static const int NumRegistersToSave = 16;
#endif

        SavedRegisterState()
        {
            memset(registers, 0, sizeof(void*) * NumRegistersToSave);
        }

        void** GetRegisters()
        {
            return registers;
        }

        void*  GetStackTop()
        {
            // By convention, our register-saving routine will always
            // save the stack pointer as the first item in the array
            return registers[0];
        }

    private:
        void* registers[NumRegistersToSave];
    };

    SavedRegisterState savedThreadContext;

#if __has_feature(address_sanitizer)
    void* savedAsanFakeStack;
#define SAVE_THREAD_ASAN_FAKE_STACK() \
        this->savedAsanFakeStack = __asan_get_current_fake_stack()
#else
#define SAVE_THREAD_ASAN_FAKE_STACK()
#endif

    bool inDispose;

#if DBG || defined RECYCLER_TRACE
    uint collectionCount;
    bool inResolveExternalWeakReferences;
#endif

    bool allowDispose;
    bool inDisposeWrapper;
    bool needOOMRescan;
    bool hasDisposableObject;
    bool hasNativeGCHost;
    DWORD tickCountNextDispose;
    bool inExhaustiveCollection;
    bool hasExhaustiveCandidate;
    bool inCacheCleanupCollection;
    bool inDecommitNowCollection;
    bool isScriptActive;
    bool isInScript;
    bool isShuttingDown;
    bool scanPinnedObjectMap;
    bool hasScannedInitialImplicitRoots;
    bool hasPendingUnpinnedObject;
    bool hasPendingDeleteGuestArena;
    bool inEndMarkOnLowMemory;
    bool decommitOnFinish;
    bool enableScanInteriorPointers;
    bool enableScanImplicitRoots;
    bool disableCollectOnAllocationHeuristics;
#ifdef ENABLE_DEBUG_CONFIG_OPTIONS
    bool disableCollection;
#endif

#if ENABLE_PARTIAL_GC
    bool enablePartialCollect;
    bool inPartialCollectMode;
#if ENABLE_CONCURRENT_GC
    bool hasBackgroundFinishPartial;
    bool partialConcurrentNextCollection;
#endif
#endif
#ifdef RECYCLER_STRESS
    bool forcePartialScanStack;
    bool recyclerStress;
#if ENABLE_CONCURRENT_GC
    bool recyclerBackgroundStress;
    bool recyclerConcurrentStress;
    bool recyclerConcurrentRepeatStress;
#endif
#if ENABLE_PARTIAL_GC
    bool recyclerPartialStress;
#endif
#endif
#if DBG
    bool isExternalStackSkippingGC;
#endif
    bool skipStack;
#if ENABLE_CONCURRENT_GC
#if DBG
    bool isConcurrentGCOnIdle;
    bool isFinishGCOnIdle;
#endif

    bool queueTrackedObject;
    bool hasPendingConcurrentFindRoot;
    bool priorityBoost;
    bool disableConcurrent;
    bool enableConcurrentMark;
    bool enableParallelMark;
    bool enableConcurrentSweep;

    uint maxParallelism;        // Max # of total threads to run in parallel

    byte backgroundRescanCount;             // for ETW events and stats
    byte backgroundFinishMarkCount;
    size_t backgroundRescanRootBytes;
    HANDLE concurrentWorkReadyEvent; // main thread uses this event to tell concurrent threads that the work is ready
    HANDLE concurrentWorkDoneEvent; // concurrent threads use this event to tell main thread that the work allocated is done
    HANDLE concurrentThread;

    template <uint parallelId>
    void ParallelWorkFunc();

    RecyclerParallelThread parallelThread1;
    RecyclerParallelThread parallelThread2;

#if DBG
    // Variable indicating if the concurrent thread has exited or not
    // If the concurrent thread hasn't started yet, this is set to true
    // Once the concurrent thread starts, it sets this to false,
    // and when the concurrent thread exits, it sets this to true.
    bool concurrentThreadExited;
    bool disableConcurrentThreadExitedCheck;
    bool isProcessingTrackedObjects;
#endif

    uint tickCountStartConcurrent;

    bool isAborting;
#endif

#if DBG
    bool hasIncompleteDoCollect;
    // This is set to true when we begin a Rescan, and set to false when either:
    // (1) We finish the final in-thread Rescan and are about to Mark
    // (2) We do a conditional ResetWriteWatch and are about to Mark
    // When this flag is true, we should not be modifying existing mark-related state,
    // including markBits and rescanState.
    bool isProcessingRescan;
#endif

    Js::ConfigFlagsTable&  recyclerFlagsTable;
    RecyclerSweepManager recyclerSweepManagerInstance;
    RecyclerSweepManager * recyclerSweepManager;

    static const uint tickDiffToNextCollect = 300;

#ifdef IDLE_DECOMMIT_ENABLED
    HANDLE concurrentIdleDecommitEvent;
    LONG needIdleDecommitSignal;
#endif

#if ENABLE_PARTIAL_GC
    SListBase<void *> clientTrackedObjectList;
    ArenaAllocator clientTrackedObjectAllocator;

    size_t partialUncollectedAllocBytes;

    // Dynamic Heuristics for partial GC
    size_t uncollectedNewPageCountPartialCollect;
#endif

    uint tickCountNextCollection;
    uint tickCountNextFinishCollection;

    void (*outOfMemoryFunc)();
#ifdef RECYCLER_TEST_SUPPORT
    BOOL (*checkFn)(char* addr, size_t size);
#endif
    ExternalRootMarker externalRootMarker;
    void * externalRootMarkerContext;

#ifdef PROFILE_EXEC
    Js::Profiler * profiler;
    Js::Profiler * backgroundProfiler;
    PageAllocator backgroundProfilerPageAllocator;
    DListBase<ArenaAllocator> backgroundProfilerArena;
#endif

    // destruct autoHeap after backgroundProfilerPageAllocator;
    HeapInfoManager autoHeap;   

    template <ObjectInfoBits attributes>
    HeapInfo * GetHeapInfoForAllocation()
    {
        return this->GetHeapInfo<attributes>();
    }

    template <ObjectInfoBits attributes>
    HeapInfo * GetHeapInfo()
    {
        return this->autoHeap.GetDefaultHeap();
    }

    HeapInfo * GetHeapInfo()
    {
        return this->autoHeap.GetDefaultHeap();
    }

#ifdef PROFILE_MEM
    RecyclerMemoryData * memoryData;
#endif
    ThreadContextId mainThreadId;

#if DBG
    uint heapBlockCount;
    bool disableThreadAccessCheck;
#endif
#if DBG || defined(RECYCLER_STATS)
    bool isForceSweeping;
#endif
#ifdef NTBUILD
    RecyclerWatsonTelemetryBlock localTelemetryBlock;
    RecyclerWatsonTelemetryBlock * telemetryBlock;
#endif

#ifdef ENABLE_BASIC_TELEMETRY
private:
    RecyclerTelemetryInfo telemetryStats;
    GUID recyclerID;
public:
    GUID& GetRecyclerID() { return this->recyclerID; }
#endif
  

public:
    bool GetIsInScript() { return this->isInScript; }
    bool GetIsScriptActive() { return this->isScriptActive; }

private:

#ifdef RECYCLER_STATS
    RecyclerCollectionStats collectionStats;
    void PrintHeapBlockStats(char16 const * name, HeapBlock::HeapBlockType type);
    void PrintHeapBlockMemoryStats(char16 const * name, HeapBlock::HeapBlockType type);
    void PrintCollectStats();
    void PrintHeuristicCollectionStats();
    void PrintMarkCollectionStats();
    void PrintBackgroundCollectionStats();
    void PrintMemoryStats();
    void PrintBackgroundCollectionStat(RecyclerCollectionStats::MarkData const& markData);
#endif
#ifdef RECYCLER_TRACE
    CollectionParam collectionParam;
    void PrintBlockStatus(HeapBucket * heapBucket, HeapBlock * heapBlock, char16 const * name);
#endif
#ifdef RECYCLER_MEMORY_VERIFY
    uint verifyPad;
    bool verifyEnabled;
#endif

#ifdef RECYCLER_DUMP_OBJECT_GRAPH
    friend class RecyclerObjectGraphDumper;
    RecyclerObjectGraphDumper * objectGraphDumper;
public:
    bool dumpObjectOnceOnCollect;
#endif
public:

    Recycler(AllocationPolicyManager * policyManager, IdleDecommitPageAllocator * pageAllocator, void(*outOfMemoryFunc)(), Js::ConfigFlagsTable& flags, RecyclerTelemetryHostInterface* hostInterface);

    ~Recycler();

    void Initialize(const bool forceInThread, JsUtil::ThreadService *threadService, const bool deferThreadStartup = false
#ifdef RECYCLER_PAGE_HEAP
        , PageHeapMode pageheapmode = PageHeapMode::PageHeapModeOff
        , bool captureAllocCallStack = false
        , bool captureFreeCallStack = false
#endif
        );

    Js::ConfigFlagsTable& GetRecyclerFlagsTable() const { return this->recyclerFlagsTable; }
    void SetMemProtectMode();
    bool IsMemProtectMode();
    size_t GetUsedBytes();
    void LogMemProtectHeapSize(bool fromGC);
    char* Realloc(void* buffer, DECLSPEC_GUARD_OVERFLOW size_t existingBytes, DECLSPEC_GUARD_OVERFLOW size_t requestedBytes, bool truncate = true);
#ifdef NTBUILD
    void SetTelemetryBlock(RecyclerWatsonTelemetryBlock * telemetryBlock) { this->telemetryBlock = telemetryBlock; }
#endif

    uint GetPinnedObjectCount() const { return this->pinnedObjectMap.Count(); }

    void Prime();
    void* GetOwnerContext() { return (void*) this->collectionWrapper; }
    bool NeedOOMRescan() const;
    void SetNeedOOMRescan();
    void ClearNeedOOMRescan();
    BOOL RequestConcurrentWrapperCallback();
    BOOL CollectionInProgress() const;
    BOOL IsExiting() const;
    BOOL IsSweeping() const;

#ifdef RECYCLER_PAGE_HEAP
    inline bool ShouldCapturePageHeapFreeStack() const { return capturePageHeapFreeStack; }
#else
    inline bool ShouldCapturePageHeapFreeStack() const { return false; }
#endif

    void SetIsThreadBound();
    void SetIsScriptActive(bool isScriptActive);
    void SetIsInScript(bool isInScript);
    bool HasNativeGCHost() const;
    void SetHasNativeGCHost();
    bool ShouldIdleCollectOnExit();
    void ScheduleNextCollection();

    BOOL IsShuttingDown() const { return this->isShuttingDown; }
#if ENABLE_CONCURRENT_GC
#if DBG
    BOOL IsConcurrentMarkEnabled() const { return enableConcurrentMark; }
    BOOL IsConcurrentSweepEnabled() const { return enableConcurrentSweep; }
#endif
    template <CollectionFlags flags>
    BOOL FinishConcurrent();
    void ShutdownThread();

    bool EnableConcurrent(JsUtil::ThreadService *threadService, bool startAllThreads);
    void DisableConcurrent();

    void StartQueueTrackedObject();
    bool DoQueueTrackedObject() const;
    void PrepareSweep();
#endif

    template <CollectionFlags flags>
    void SetupPostCollectionFlags();
    void EnsureNotCollecting();

#if ENABLE_CONCURRENT_GC
    bool QueueTrackedObject(FinalizableObject * trackableObject);
#endif

    // FindRoots
    void TryMarkNonInterior(void* candidate, void* parentReference = nullptr);
    void TryMarkInterior(void *candidate, void* parentReference = nullptr);

    bool InCacheCleanupCollection() { return inCacheCleanupCollection; }
    void ClearCacheCleanupCollection() { Assert(inCacheCleanupCollection); inCacheCleanupCollection = false; }

    // Finalizer support
    void SetExternalRootMarker(ExternalRootMarker fn, void * context);
    ArenaAllocator * CreateGuestArena(char16 const * name, void (*outOfMemoryFunc)());
    void DeleteGuestArena(ArenaAllocator * arenaAllocator);
    ArenaData ** RegisterExternalGuestArena(ArenaData* guestArena)
    {
        return externalGuestArenaList.PrependNode(&NoThrowHeapAllocator::Instance, guestArena);
    }
    void UnregisterExternalGuestArena(ArenaData* guestArena)
    {
        externalGuestArenaList.Remove(&NoThrowHeapAllocator::Instance, guestArena);

        // Any time a root is removed during a GC, it indicates that an exhaustive
        // collection is likely going to have work to do so trigger an exhaustive
        // candidate GC to indicate this fact
        this->CollectNow<CollectExhaustiveCandidate>();
    }

    void UnregisterExternalGuestArena(ArenaData** guestArena)
    {
        externalGuestArenaList.RemoveElement(&NoThrowHeapAllocator::Instance, guestArena);

        // Any time a root is removed during a GC, it indicates that an exhaustive
        // collection is likely going to have work to do so trigger an exhaustive
        // candidate GC to indicate this fact
        this->CollectNow<CollectExhaustiveCandidate>();
    }

#ifdef RECYCLER_TEST_SUPPORT
    void SetCheckFn(BOOL(*checkFn)(char* addr, size_t size));
#endif

    void SetCollectionWrapper(RecyclerCollectionWrapper * wrapper);
    static size_t GetAlignedSize(size_t size) { return HeapInfo::GetAlignedSize(size); }
    HeapInfo* GetDefaultHeapInfo() { return autoHeap.GetDefaultHeap(); }
    template <CollectionFlags flags>
    BOOL CollectNow();

#ifdef ENABLE_DEBUG_CONFIG_OPTIONS
    void DisplayMemStats();
#endif

    void AddExternalMemoryUsage(size_t size);

    bool NeedDispose() { return this->hasDisposableObject; }

    template <CollectionFlags flags>
    bool FinishDisposeObjectsNow();
    bool RequestExternalMemoryAllocation(size_t size);
    void ReportExternalMemoryFailure(size_t size);
    void ReportExternalMemoryFree(size_t size);
    // ExternalAllocFunc returns true when allocation succeeds
    template <typename ExternalAllocFunc>
    bool DoExternalAllocation(size_t size, ExternalAllocFunc externalAllocFunc);

#ifdef TRACE_OBJECT_LIFETIME
#define DEFINE_RECYCLER_ALLOC_TRACE(AllocFunc, AllocWithAttributesFunc, attributes) \
    inline char* AllocFunc##Trace(size_t size) \
    { \
        return AllocWithAttributesFunc<(ObjectInfoBits)(attributes | TraceBit), /* nothrow = */ false>(size); \
    }
#else
#define DEFINE_RECYCLER_ALLOC_TRACE(AllocFunc, AllocWithAttributeFunc, attributes)
#endif
#define DEFINE_RECYCLER_ALLOC_BASE(AllocFunc, AllocWithAttributesFunc, attributes) \
    inline char * AllocFunc(DECLSPEC_GUARD_OVERFLOW size_t size) \
    { \
        return AllocWithAttributesFunc<attributes, /* nothrow = */ false>(size); \
    } \
    __forceinline char * AllocFunc##Inlined(DECLSPEC_GUARD_OVERFLOW size_t size) \
    { \
        return AllocWithAttributesFunc##Inlined<attributes, /* nothrow = */ false>(size);  \
    } \
    DEFINE_RECYCLER_ALLOC_TRACE(AllocFunc, AllocWithAttributesFunc, attributes);

#define DEFINE_RECYCLER_NOTHROW_ALLOC_BASE(AllocFunc, AllocWithAttributesFunc, attributes) \
    inline char * NoThrow##AllocFunc(DECLSPEC_GUARD_OVERFLOW size_t size) \
    { \
        return AllocWithAttributesFunc<attributes, /* nothrow = */ true>(size); \
    } \
    inline char * NoThrow##AllocFunc##Inlined(DECLSPEC_GUARD_OVERFLOW size_t size) \
    { \
        return AllocWithAttributesFunc##Inlined<attributes, /* nothrow = */ true>(size);  \
    } \
    DEFINE_RECYCLER_ALLOC_TRACE(AllocFunc, AllocWithAttributesFunc, attributes);

#define DEFINE_RECYCLER_ALLOC(AllocFunc, attributes) DEFINE_RECYCLER_ALLOC_BASE(AllocFunc, AllocWithAttributes, attributes)
#define DEFINE_RECYCLER_ALLOC_ZERO(AllocFunc, attributes) DEFINE_RECYCLER_ALLOC_BASE(AllocFunc, AllocZeroWithAttributes, attributes)

#define DEFINE_RECYCLER_NOTHROW_ALLOC(AllocFunc, attributes) DEFINE_RECYCLER_NOTHROW_ALLOC_BASE(AllocFunc, AllocWithAttributes, attributes)
#define DEFINE_RECYCLER_NOTHROW_ALLOC_ZERO(AllocFunc, attributes) DEFINE_RECYCLER_NOTHROW_ALLOC_BASE(AllocFunc, AllocZeroWithAttributes, attributes)

#if GLOBAL_ENABLE_WRITE_BARRIER
    DEFINE_RECYCLER_ALLOC(Alloc, WithBarrierBit);
    DEFINE_RECYCLER_ALLOC_ZERO(AllocZero, WithBarrierBit);
    DEFINE_RECYCLER_ALLOC(AllocFinalized, FinalizableWithBarrierObjectBits);
    DEFINE_RECYCLER_ALLOC(AllocTracked, ClientTrackableObjectWithBarrierBits);
    DEFINE_RECYCLER_ALLOC(AllocFinalizedClientTracked, ClientTrackableObjectWithBarrierBits);
#else
    DEFINE_RECYCLER_ALLOC(Alloc, NoBit);
    DEFINE_RECYCLER_ALLOC_ZERO(AllocZero, NoBit);
    DEFINE_RECYCLER_ALLOC(AllocFinalized, FinalizableObjectBits);
    DEFINE_RECYCLER_ALLOC(AllocTracked, ClientTrackableObjectBits);
    DEFINE_RECYCLER_ALLOC(AllocFinalizedClientTracked, ClientFinalizableObjectBits);
#endif

#ifdef RECYCLER_WRITE_BARRIER_ALLOC
    DEFINE_RECYCLER_ALLOC(AllocWithBarrier, WithBarrierBit);
    DEFINE_RECYCLER_ALLOC_ZERO(AllocZeroWithBarrier, WithBarrierBit);
    DEFINE_RECYCLER_ALLOC(AllocFinalizedWithBarrier, FinalizableWithBarrierObjectBits);
    DEFINE_RECYCLER_ALLOC(AllocTrackedWithBarrier, ClientTrackableObjectWithBarrierBits);
    DEFINE_RECYCLER_ALLOC(AllocFinalizedClientTrackedWithBarrier, ClientFinalizableObjectWithBarrierBits);
#endif

    DEFINE_RECYCLER_ALLOC(AllocLeaf, LeafBit);
    DEFINE_RECYCLER_ALLOC(AllocFinalizedLeaf, FinalizableLeafBits);
    DEFINE_RECYCLER_ALLOC(AllocTrackedLeaf, ClientTrackableLeafBits);
    DEFINE_RECYCLER_ALLOC_ZERO(AllocLeafZero, LeafBit);
    DEFINE_RECYCLER_ALLOC_ZERO(AllocZeroTrackedLeaf, ClientTrackableLeafBits);
    DEFINE_RECYCLER_NOTHROW_ALLOC_ZERO(AllocImplicitRootLeaf, ImplicitRootLeafBits);

    DEFINE_RECYCLER_NOTHROW_ALLOC_ZERO(AllocImplicitRoot, ImplicitRootBit);

    template <ObjectInfoBits enumClass>
    char * AllocEnumClass(DECLSPEC_GUARD_OVERFLOW size_t size)
    {
        Assert((enumClass & EnumClassMask) != 0);
        //Assert((enumClass & ~EnumClassMask & ~WithBarrierBit) == 0);
        return AllocWithAttributes<(ObjectInfoBits)(enumClass), /* nothrow = */ false>(size);
    }

    template <ObjectInfoBits infoBits>
    char * AllocWithInfoBits(DECLSPEC_GUARD_OVERFLOW size_t size)
    {
        return AllocWithAttributes<infoBits, /* nothrow = */ false>(size);
    }
    template <ObjectInfoBits infoBits>
    char * AllocVisitedHost(DECLSPEC_GUARD_OVERFLOW size_t size)
    {
        return AllocWithAttributes<infoBits, /* nothrow = */ true>(size);
    }

    template<typename T>
    RecyclerWeakReference<T>* CreateWeakReferenceHandle(T* pStrongReference);
#if ENABLE_WEAK_REFERENCE_REGIONS
    template<typename T>
    RecyclerWeakReferenceRegionItem<T>* CreateWeakReferenceRegion(size_t count);
#endif

    uint GetWeakReferenceCleanupId() const { return weakReferenceCleanupId; }

    template<typename T>
    bool FindOrCreateWeakReferenceHandle(T* pStrongReference, RecyclerWeakReference<T> **ppWeakRef);

    template<typename T>
    bool TryGetWeakReferenceHandle(T* pStrongReference, RecyclerWeakReference<T> **weakReference);

    template <ObjectInfoBits attributes>
    char* GetAddressOfAllocator(size_t sizeCat)
    {
        Assert(HeapInfo::IsAlignedSmallObjectSize(sizeCat));
        return (char*)this->GetHeapInfo<attributes>()->template GetBucket<(ObjectInfoBits)(attributes & GetBlockTypeBitMask)>(sizeCat).GetAllocator();
    }

    template <ObjectInfoBits attributes>
    uint32 GetEndAddressOffset(size_t sizeCat)
    {
        Assert(HeapInfo::IsAlignedSmallObjectSize(sizeCat));
        return this->GetHeapInfo<attributes>()->template GetBucket<(ObjectInfoBits)(attributes & GetBlockTypeBitMask)>(sizeCat).GetAllocator()->GetEndAddressOffset();
    }

    template <ObjectInfoBits attributes>
    uint32 GetFreeObjectListOffset(size_t sizeCat)
    {
        Assert(HeapInfo::IsAlignedSmallObjectSize(sizeCat));
        return this->GetHeapInfo<attributes>()->template GetBucket<(ObjectInfoBits)(attributes & GetBlockTypeBitMask)>(sizeCat).GetAllocator()->GetFreeObjectListOffset();
    }

    void GetNormalHeapBlockAllocatorInfoForNativeAllocation(size_t sizeCat, void*& allocatorAddress, uint32& endAddressOffset, uint32& freeListOffset, bool allowBumpAllocation, bool isOOPJIT);
    static void GetNormalHeapBlockAllocatorInfoForNativeAllocation(void* recyclerAddr, size_t sizeCat, void*& allocatorAddress, uint32& endAddressOffset, uint32& freeListOffset, bool allowBumpAllocation, bool isOOPJIT);
    bool AllowNativeCodeBumpAllocation();
    static void TrackNativeAllocatedMemoryBlock(Recycler * recycler, void * memBlock, size_t sizeCat);

    void Free(void* buffer, size_t size)
    {
        Assert(false);
    }

    bool ExplicitFreeLeaf(void* buffer, size_t size);
    bool ExplicitFreeNonLeaf(void* buffer, size_t size);

    template <ObjectInfoBits attributes>
    bool ExplicitFreeInternalWrapper(void* buffer, size_t allocSize);

    template <ObjectInfoBits attributes, typename TBlockAttributes>
    bool ExplicitFreeInternal(void* buffer, size_t size, size_t sizeCat);

    size_t GetAllocSize(size_t size);

    template <typename TBlockAttributes>
    void SetExplicitFreeBitOnSmallBlock(HeapBlock* heapBlock, size_t sizeCat, void* buffer, ObjectInfoBits attributes);

    char* HeapAllocR(HeapInfo* eHeap, DECLSPEC_GUARD_OVERFLOW size_t size)
    {
        return RealAlloc<LeafBit, /* nothrow = */ false>(eHeap, size);
    }

    void HeapFree(HeapInfo* eHeap,void* candidate);

    void EnumerateObjects(ObjectInfoBits infoBits, void (*CallBackFunction)(void * address, size_t size));

    void RootAddRef(void* obj, uint *count = nullptr);
    void RootRelease(void* obj, uint *count = nullptr);

    template <ObjectInfoBits attributes, bool nothrow>
    inline char* RealAlloc(HeapInfo* heap, DECLSPEC_GUARD_OVERFLOW size_t size);

    template <ObjectInfoBits attributes, bool isSmallAlloc, bool nothrow>
    inline char* RealAllocFromBucket(HeapInfo* heap, DECLSPEC_GUARD_OVERFLOW size_t size);

    void EnterIdleDecommit();
    void LeaveIdleDecommit();

    void DisposeObjects();
    BOOL IsValidObject(void* candidate, size_t minimumSize = 0);

#if DBG
    void SetDisableThreadAccessCheck();
    void SetDisableConcurrentThreadExitedCheck();
    void CheckAllocExternalMark() const;
    BOOL IsFreeObject(void * candidate);
    BOOL IsReentrantState() const;
#endif
#if DBG_DUMP
    void PrintMarkStack();
#endif

#ifdef PROFILE_EXEC
    Js::Profiler * GetProfiler() const { return this->profiler; }
    ArenaAllocator * AddBackgroundProfilerArena();
    void ReleaseBackgroundProfilerArena(ArenaAllocator * arena);
    void SetProfiler(Js::Profiler * profiler, Js::Profiler * backgroundProfiler);
#endif
#ifdef RECYCLER_MEMORY_VERIFY
    BOOL VerifyEnabled() const { return verifyEnabled; }
    uint GetVerifyPad() const { return verifyPad; }
    void Verify(Js::Phase phase);

    static void VerifyCheck(BOOL cond, char16 const * msg, void * address, void * corruptedAddress);
    static void VerifyCheckFill(void * address, size_t size);
    void FillCheckPad(void * address, size_t size, size_t alignedAllocSize, bool objectAlreadyInitialized);
    void FillCheckPad(void * address, size_t size, size_t alignedAllocSize)
    {
        FillCheckPad(address, size, alignedAllocSize, false);
    }
    static void FillPadNoCheck(void * address, size_t size, size_t alignedAllocSize, bool objectAlreadyInitialized);

    void VerifyCheckPad(void * address, size_t size);
    void VerifyCheckPadExplicitFreeList(void * address, size_t size);
    static const byte VerifyMemFill = 0xCA;
#endif
#ifdef RECYCLER_ZERO_MEM_CHECK
    void VerifyZeroFill(void * address, size_t size);
    void VerifyLargeAllocZeroFill(void * address, size_t size, ObjectInfoBits attributes);
#endif
#ifdef RECYCLER_DUMP_OBJECT_GRAPH
    bool DumpObjectGraph(RecyclerObjectGraphDumper::Param * param = nullptr);
    void DumpObjectDescription(void *object);
#endif
#ifdef LEAK_REPORT
    void ReportLeaks();
    void ReportLeaksOnProcessDetach();
#endif
#ifdef CHECK_MEMORY_LEAK
    void CheckLeaks(char16 const * header);
    void CheckLeaksOnProcessDetach(char16 const * header);
#endif
#ifdef RECYCLER_TRACE
    void SetDomCollect(bool isDomCollect) { collectionParam.domCollect = isDomCollect; }
    void CaptureCollectionParam(CollectionFlags flags, bool repeat = false);
#endif

private:
    // RecyclerRootPtr has implicit conversion to pointers, prevent it to be
    // passed to RootAddRef/RootRelease directly
    template <typename T>
    void RootAddRef(RecyclerRootPtr<T>& ptr, uint *count = nullptr);
    template <typename T>
    void RootRelease(RecyclerRootPtr<T>& ptr, uint *count = nullptr);

    template <CollectionFlags flags>
    BOOL CollectInternal();
    template <CollectionFlags flags>
    BOOL Collect();
    template <CollectionFlags flags>
    BOOL CollectWithHeuristic();
    template <CollectionFlags flags>
    BOOL CollectWithExhaustiveCandidate();
    template <CollectionFlags flags>
    BOOL GetPartialFlag();

    bool NeedExhaustiveRepeatCollect() const;

#if DBG
    bool ExpectStackSkip() const;
#endif

    static size_t const InvalidScanRootBytes = (size_t)-1;

    // Small Allocator
    template <typename SmallHeapBlockAllocatorType>
    void AddSmallAllocator(SmallHeapBlockAllocatorType * allocator, size_t sizeCat);
    template <typename SmallHeapBlockAllocatorType>
    void RemoveSmallAllocator(SmallHeapBlockAllocatorType * allocator, size_t sizeCat);
    template <ObjectInfoBits attributes, typename SmallHeapBlockAllocatorType>
    char * SmallAllocatorAlloc(SmallHeapBlockAllocatorType * allocator, size_t sizeCat, size_t size);

    // Allocation
    template <ObjectInfoBits attributes, bool nothrow>
    inline char * AllocWithAttributesInlined(DECLSPEC_GUARD_OVERFLOW size_t size);
    template <ObjectInfoBits attributes, bool nothrow>
    char * AllocWithAttributes(DECLSPEC_GUARD_OVERFLOW size_t size)
    {
        return AllocWithAttributesInlined<attributes, nothrow>(size);
    }

    template <ObjectInfoBits attributes, bool nothrow>
    inline char* AllocZeroWithAttributesInlined(DECLSPEC_GUARD_OVERFLOW size_t size);

    template <ObjectInfoBits attributes, bool nothrow>
    char* AllocZeroWithAttributes(DECLSPEC_GUARD_OVERFLOW size_t size)
    {
        return AllocZeroWithAttributesInlined<attributes, nothrow>(size);
    }

    char* AllocWeakReferenceEntry(DECLSPEC_GUARD_OVERFLOW size_t size)
    {
        return AllocWithAttributes<WeakReferenceEntryBits, /* nothrow = */ false>(size);
    }

    bool NeedDisposeTimed()
    {
        DWORD ticks = ::GetTickCount();
        return (ticks > tickCountNextDispose && this->hasDisposableObject);
    }

    char* TryLargeAlloc(HeapInfo* heap, DECLSPEC_GUARD_OVERFLOW size_t size, ObjectInfoBits attributes, bool nothrow);

    template <bool nothrow>
    char* LargeAlloc(HeapInfo* heap, DECLSPEC_GUARD_OVERFLOW size_t size, ObjectInfoBits attributes);
    void OutOfMemory();

    // Collection
    BOOL DoCollect(CollectionFlags flags);
    BOOL DoCollectWrapped(CollectionFlags flags);
    BOOL CollectOnAllocatorThread();

#if DBG
    void ResetThreadId();
#endif

    template <bool background>
    size_t ScanPinnedObjects();
    size_t ScanStack();
    size_t ScanArena(ArenaData * alloc, bool background);
    void ScanImplicitRoots();
    void ScanInitialImplicitRoots();
    void ScanNewImplicitRoots();
    size_t FindRoots();
    size_t TryMarkArenaMemoryBlockList(ArenaMemoryBlock * memoryBlocks);
    size_t TryMarkBigBlockList(BigBlock * memoryBlocks);
#if ENABLE_CONCURRENT_GC
#if FALSE // REVIEW: remove this code since not using
    size_t TryMarkBigBlockListWithWriteWatch(BigBlock * memoryBlocks);
#endif
#endif

    // Mark
    void ResetMarks(ResetMarkFlags flags);
    void Mark();
    bool EndMark();
    bool EndMarkCheckOOMRescan();
    void EndMarkOnLowMemory();
#if ENABLE_CONCURRENT_GC
    void DoParallelMark();
    void DoBackgroundParallelMark();
#endif

    size_t RootMark(CollectionState markState);

    void ProcessMark(bool background);
    void ProcessParallelMark(bool background, MarkContext * markContext);
    template <bool parallel, bool interior>
    void ProcessMarkContext(MarkContext * markContext);

public:
    bool IsObjectMarked(void* candidate) { return this->heapBlockMap.IsMarked(candidate); }
#ifdef RECYCLER_STRESS
    bool StressCollectNow();
#endif
private:
    HeapBlock* FindHeapBlock(void * candidate);

    struct FindBlockCache
    {
        FindBlockCache():
            heapBlock(nullptr),
            candidate(nullptr)
        {
        }

        HeapBlock* heapBlock;
        void* candidate;
    } blockCache;

    inline void ScanObjectInline(void ** obj, size_t byteCount);
    inline void ScanObjectInlineInterior(void ** obj, size_t byteCount);

    template <bool doSpecialMark, bool forceInterior = false>
    inline void ScanMemoryInline(void ** obj, size_t byteCount
        ADDRESS_SANITIZER_APPEND(RecyclerScanMemoryType scanMemoryType = RecyclerScanMemoryType::General));

    template <bool doSpecialMark>
    void ScanMemory(void ** obj, size_t byteCount) { if (byteCount != 0) { ScanMemoryInline<doSpecialMark>(obj, byteCount); } }
    bool AddMark(void * candidate, size_t byteCount) throw();
#ifdef RECYCLER_VISITED_HOST
    bool AddPreciselyTracedMark(IRecyclerVisitedObject * candidate) throw();
#endif

    // Sweep
#if ENABLE_PARTIAL_GC
    bool Sweep(size_t rescanRootBytes = (size_t)-1, bool concurrent = false, bool adjustPartialHeuristics = false);
#else
    bool Sweep(bool concurrent = false);
#endif
    void SweepWeakReference();
    void SweepHeap(bool concurrent, RecyclerSweepManager& recyclerSweepManager);
    void FinishSweep(RecyclerSweepManager& recyclerSweepManager);

#if ENABLE_ALLOCATIONS_DURING_CONCURRENT_SWEEP
    void DoTwoPassConcurrentSweepPreCheck();
    void FinishSweepPrep();
    void FinishConcurrentSweepPass1();
    void FinishConcurrentSweep();
#endif

#if ENABLE_CONCURRENT_GC && ENABLE_ALLOCATIONS_DURING_CONCURRENT_SWEEP
    void FinishConcurrentSweep();
#endif

    bool FinishDisposeObjects();
    template <CollectionFlags flags>
    bool FinishDisposeObjectsWrapped();

    // end collection
    void FinishCollection();
    void FinishCollection(bool needConcurrentSweep);
    void EndCollection();

    void ResetCollectionState();
    void ResetMarkCollectionState();
    void ResetHeuristicCounters();
    void ResetPartialHeuristicCounters();
    BOOL IsMarkState() const;
    BOOL IsFindRootsState() const;
    BOOL IsInThreadFindRootsState() const;

    template <Js::Phase phase>
    void CollectionBegin();
    template <Js::Phase phase>
    void CollectionEnd();

#if ENABLE_PARTIAL_GC
    void ProcessClientTrackedObjects();
    bool PartialCollect(bool concurrent);
    void FinishPartialCollect(RecyclerSweepManager * recyclerSweep = nullptr);
    void ClearPartialCollect();
#if ENABLE_CONCURRENT_GC
    void BackgroundFinishPartialCollect(RecyclerSweepManager * recyclerSweep);
#endif

#endif

    size_t RescanMark(DWORD waitTime);
    size_t FinishMark(DWORD waitTime);
    size_t FinishMarkRescan(bool background);
#if ENABLE_CONCURRENT_GC
    void ProcessTrackedObjects();
#endif

    BOOL IsAllocatableCallbackState()
    {
        return (collectionState & (Collection_PostSweepRedeferralCallback | Collection_PostCollectionCallback));
    }
#if ENABLE_CONCURRENT_GC
    // Concurrent GC
    BOOL IsConcurrentEnabled() const { return this->enableConcurrentMark || this->enableParallelMark || this->enableConcurrentSweep; }
    BOOL IsConcurrentMarkState() const;
    BOOL IsConcurrentMarkExecutingState() const;
    BOOL IsConcurrentResetMarksState() const;
    BOOL IsConcurrentFindRootState() const;
    BOOL IsConcurrentExecutingState() const;
    BOOL IsConcurrentSweepExecutingState() const;
    BOOL IsConcurrentSweepSetupState() const;
    BOOL IsConcurrentSweepState() const;
    BOOL IsConcurrentState() const;
    BOOL InConcurrentSweep()
    {
        return ((collectionState & Collection_ConcurrentSweep) == Collection_ConcurrentSweep);
    }

#if ENABLE_ALLOCATIONS_DURING_CONCURRENT_SWEEP
    bool AllowAllocationsDuringConcurrentSweep()
    {
        return this->allowAllocationsDuringConcurrentSweepForCollection;
    }
#endif

#if DBG
    BOOL IsConcurrentFinishedState() const;
#endif // DBG

    bool InitializeConcurrent(JsUtil::ThreadService* threadService);
    bool AbortConcurrent(bool restoreState);
    void FinalizeConcurrent(bool restoreState);

    static unsigned int CALLBACK StaticThreadProc(LPVOID lpParameter);
    static int ExceptFilter(LPEXCEPTION_POINTERS pEP);
    DWORD ThreadProc();

    void DoBackgroundWork(bool forceForeground = false);
    static void CALLBACK StaticBackgroundWorkCallback(void * callbackData);

    BOOL CollectOnConcurrentThread();
    bool StartConcurrent(CollectionState const state);
    BOOL StartBackgroundMarkCollect();
    BOOL StartSynchronousBackgroundMark();
    BOOL StartAsynchronousBackgroundMark();
    BOOL StartBackgroundMark(bool foregroundResetMark, bool foregroundFindRoots);
    BOOL StartConcurrentSweepCollect();

    template <CollectionFlags flags>
    BOOL TryFinishConcurrentCollect();

    BOOL WaitForConcurrentThread(DWORD waitTime, RecyclerWaitReason caller = RecyclerWaitReason::Other);
    void FlushBackgroundPages();

    BOOL FinishConcurrentCollect(CollectionFlags flags);
    void FinishTransferSwept(CollectionFlags flags);
    BOOL FinishConcurrentCollectWrapped(CollectionFlags flags);
    void BackgroundMark();
    void BackgroundMarkWeakRefs();
    void BackgroundResetMarks();
    void PrepareBackgroundFindRoots();
    void RevertPrepareBackgroundFindRoots();
    size_t BackgroundFindRoots();
    size_t BackgroundScanStack();
    size_t BackgroundRepeatMark();
    size_t BackgroundRescan(RescanFlags rescanFlags);
    void BackgroundResetWriteWatchAll();
    size_t BackgroundFinishMark();

    char* GetScriptThreadStackTop();

    void SweepPendingObjects(RecyclerSweepManager& recyclerSweepManager);
    void ConcurrentTransferSweptObjects(RecyclerSweepManager& recyclerSweepManager);
#if ENABLE_PARTIAL_GC
    void ConcurrentPartialTransferSweptObjects(RecyclerSweepManager& recyclerSweepManager);
#endif // ENABLE_PARTIAL_GC
#endif // ENABLE_CONCURRENT_GC

    bool ForceSweepObject();
    void NotifyFree(__in char * address, size_t size);
    template <typename T>
    void NotifyFree(T * heapBlock);

    void CleanupPendingUnroot();

#ifdef ENABLE_JS_ETW
    ULONG EventWriteFreeMemoryBlock(HeapBlock* heapBlock);
    void FlushFreeRecord();
    void AppendFreeMemoryETWRecord(__in char *address, size_t size);
    static const uint BulkFreeMemoryCount = 400;
    uint bulkFreeMemoryWrittenCount;
    struct ETWFreeRecord {
        char* memoryAddress;
        uint32 objectSize;
    };
    ETWFreeRecord etwFreeRecords[BulkFreeMemoryCount];
#endif

    template <ObjectInfoBits attributes>
    bool IntegrateBlock(char * blockAddress, PageSegment * segment, size_t allocSize, size_t objectSize);

    template <class TBlockAttributes> friend class SmallHeapBlockT;
    template <class TBlockAttributes> friend class SmallNormalHeapBlockT;
    template <class TBlockAttributes> friend class SmallLeafHeapBlockT;
    template <class TBlockAttributes> friend class SmallFinalizableHeapBlockT;
#ifdef RECYCLER_VISITED_HOST
    template <class TBlockAttributes> friend class SmallRecyclerVisitedHostHeapBlockT;
#endif
    friend class LargeHeapBlock;
    friend class HeapInfo;
    friend class HeapInfoManager;
    friend class LargeHeapBucket;
    friend class ThreadContext;

    template <typename TBlockType>
    friend class HeapBucketT;
    template <typename TBlockType>
    friend class SmallNormalHeapBucketBase;
    template <typename T, ObjectInfoBits attributes>
    friend class RecyclerFastAllocator;

#ifdef RECYCLER_TRACE
    void PrintCollectTrace(Js::Phase phase, bool finish = false, bool noConcurrentWork = false);
#endif
#ifdef RECYCLER_VERIFY_MARK
    void VerifyMark();
    void VerifyMarkRoots();
    void VerifyMarkStack();
    void VerifyMarkArena(ArenaData * arena);
    void VerifyMarkBigBlockList(BigBlock * memoryBlocks);
    void VerifyMarkArenaMemoryBlockList(ArenaMemoryBlock * memoryBlocks);
    bool VerifyMark(void * objectAddress, void * target);
    bool VerifyMark(void * target);
#endif
#if DBG_DUMP
    bool forceTraceMark;
#endif
    bool isHeapEnumInProgress;
#if DBG
    bool allowAllocationDuringHeapEnum;
    bool allowAllocationDuringRenentrance;
#ifdef ENABLE_PROJECTION
    bool isInRefCountTrackingForProjection;
#endif
#endif
    // There are two scenarios we allow limited allocation but disallow GC during those allocations:
    // in heapenum when we allocate PropertyRecord, and
    // in projection ExternalMark allowing allocating VarToDispEx. This is the common flag
    // while we have debug only flag for each of the two scenarios.
    bool isCollectionDisabled;

#ifdef ENABLE_BASIC_TELEMETRY
    RecyclerTelemetryInfo& GetRecyclerTelemetryInfo() { return this->telemetryStats; }
#endif

#ifdef TRACK_ALLOC
public:
    Recycler * TrackAllocInfo(TrackAllocData const& data);
    void ClearTrackAllocInfo(TrackAllocData* data = NULL);

#ifdef PROFILE_RECYCLER_ALLOC
    void PrintAllocStats();
private:
    static bool DoProfileAllocTracker();
    void InitializeProfileAllocTracker();
    void TrackUnallocated(__in  char* address, __in char *endAddress, size_t sizeCat);
    void TrackAllocCore(void * object, size_t size, const TrackAllocData& trackAllocData, bool traceLifetime = false);
    void* TrackAlloc(void * object, size_t size, const TrackAllocData& trackAllocData, bool traceLifetime = false);

    void TrackIntegrate(__in_ecount(blockSize) char * blockAddress, size_t blockSize, size_t allocSize, size_t objectSize, const TrackAllocData& trackAllocData);
    BOOL TrackFree(const char* address, size_t size);

    void TrackAllocWeakRef(RecyclerWeakReferenceBase * weakRef);
    void TrackFreeWeakRef(RecyclerWeakReferenceBase * weakRef);

    struct TrackerData
    {
        TrackerData(type_info const * typeinfo, bool isArray) : typeinfo(typeinfo), isArray(isArray),
            ItemSize(0), ItemCount(0), AllocCount(0), ReqSize(0), AllocSize(0), FreeCount(0), FreeSize(0), TraceLifetime(false)
#ifdef PERF_COUNTERS
            , counter(PerfCounter::RecyclerTrackerCounterSet::GetPerfCounter(typeinfo, isArray))
            , sizeCounter(PerfCounter::RecyclerTrackerCounterSet::GetPerfSizeCounter(typeinfo, isArray))
#endif
        {
        }

        type_info const * typeinfo;
        bool isArray;
#ifdef TRACE_OBJECT_LIFETIME
        bool TraceLifetime;
#endif

        size_t ItemSize;
        size_t ItemCount;
        int AllocCount;
        int64 ReqSize;
        int64 AllocSize;
        int FreeCount;
        int64 FreeSize;
#ifdef PERF_COUNTERS
        PerfCounter::Counter& counter;
        PerfCounter::Counter& sizeCounter;
#endif

        static TrackerData EmptyData;
        static TrackerData ExplicitFreeListObjectData;
    };
    TrackerData * GetTrackerData(void * address);
    void SetTrackerData(void * address, TrackerData * data);

    struct TrackerItem
    {
        TrackerItem(type_info const * typeinfo) : instanceData(typeinfo, false), arrayData(typeinfo, true)
#ifdef PERF_COUNTERS
            , weakRefCounter(PerfCounter::RecyclerTrackerCounterSet::GetWeakRefPerfCounter(typeinfo))
#endif
        {}
        TrackerData instanceData;
        TrackerData arrayData;
#ifdef PERF_COUNTERS
        PerfCounter::Counter& weakRefCounter;
#endif
    };

    typedef JsUtil::BaseDictionary<type_info const *, TrackerItem *, NoCheckHeapAllocator, PrimeSizePolicy, DefaultComparer, JsUtil::SimpleDictionaryEntry, JsUtil::NoResizeLock> TypeInfotoTrackerItemMap;
    typedef JsUtil::BaseDictionary<void *, TrackerData *, NoCheckHeapAllocator, PrimeSizePolicy, RecyclerPointerComparer, JsUtil::SimpleDictionaryEntry, JsUtil::NoResizeLock> PointerToTrackerDataMap;

    TypeInfotoTrackerItemMap * trackerDictionary;
    CriticalSection * trackerCriticalSection;
#endif
    TrackAllocData nextAllocData;
#endif

public:
    // Enumeration
    class AutoSetupRecyclerForNonCollectingMark
    {
    private:
        Recycler& m_recycler;
        bool m_setupDone;
        CollectionState m_previousCollectionState;
#ifdef RECYCLER_STATS
        RecyclerCollectionStats m_previousCollectionStats;
#endif
    public:
        AutoSetupRecyclerForNonCollectingMark(Recycler& recycler, bool setupForHeapEnumeration = false);
        ~AutoSetupRecyclerForNonCollectingMark();
        void DoCommonSetup();
        void SetupForHeapEnumeration();
    };

    friend class RecyclerHeapObjectInfo;

    bool FindImplicitRootObject(void* candidate, RecyclerHeapObjectInfo& heapObject);
    bool FindHeapObject(void* candidate, FindHeapObjectFlags flags, RecyclerHeapObjectInfo& heapObject);
    bool FindHeapObjectWithClearedAllocators(void* candidate, RecyclerHeapObjectInfo& heapObject);
    bool IsCollectionDisabled() const { return isCollectionDisabled; }
    bool IsHeapEnumInProgress() const { Assert(isHeapEnumInProgress ? isCollectionDisabled : true); return isHeapEnumInProgress; }

#if DBG
    // There are limited cases that we have to allow allocation during heap enumeration. GC is explicitly
    // disabled during heap enumeration for these limited cases. (See DefaultRecyclerCollectionWrapper)
    // The only case of allocation right now is allocating property record for string based type handler
    // so we can use the propertyId as the relation Id.
    // Allocation during enumeration is still frown upon and should still be avoid if possible.
    bool AllowAllocationDuringHeapEnum() const { return allowAllocationDuringHeapEnum; }
    class AutoAllowAllocationDuringHeapEnum : public AutoBooleanToggle
    {
    public:
        AutoAllowAllocationDuringHeapEnum(Recycler * recycler) : AutoBooleanToggle(&recycler->allowAllocationDuringHeapEnum) {};
    };

#ifdef ENABLE_PROJECTION
    bool IsInRefCountTrackingForProjection() const { return isInRefCountTrackingForProjection;}
    class AutoIsInRefCountTrackingForProjection : public AutoBooleanToggle
    {
    public:
        AutoIsInRefCountTrackingForProjection(Recycler * recycler) : AutoBooleanToggle(&recycler->isInRefCountTrackingForProjection) {};
    };
#endif
#endif

    class AutoAllowAllocationDuringReentrance : public AutoBooleanToggle
    {
    public:
        AutoAllowAllocationDuringReentrance(Recycler * recycler) :
            AutoBooleanToggle(&recycler->isCollectionDisabled)
#if DBG
            , allowAllocationDuringRenentrance(&recycler->allowAllocationDuringRenentrance)
#endif
        {};
#if DBG
    private:
        AutoBooleanToggle allowAllocationDuringRenentrance;
#endif
    };
#ifdef HEAP_ENUMERATION_VALIDATION
    typedef void(*PostHeapEnumScanCallback)(const HeapObject& heapObject, void *data);
    PostHeapEnumScanCallback pfPostHeapEnumScanCallback;
    void *postHeapEnunScanData;
    void PostHeapEnumScan(PostHeapEnumScanCallback callback, void*data);
    bool IsPostEnumHeapValidationInProgress() const { return pfPostHeapEnumScanCallback != NULL; }
#endif

public:
    void* GetRealAddressFromInterior(void* candidate);

private:
    void BeginNonCollectingMark();
    void EndNonCollectingMark();

#if defined(RECYCLER_DUMP_OBJECT_GRAPH) || defined(LEAK_REPORT) || defined(CHECK_MEMORY_LEAK)
public:
    bool IsInDllCanUnloadNow() const { return inDllCanUnloadNow; }
    bool IsInDetachProcess() const { return inDetachProcess; }
    void SetInDllCanUnloadNow();
    void SetInDetachProcess();
private:
    bool inDllCanUnloadNow;
    bool inDetachProcess;
    bool isPrimaryMarkContextInitialized;
#endif
#if defined(LEAK_REPORT) || defined(CHECK_MEMORY_LEAK)
    template <class Fn>
    void ReportOnProcessDetach(Fn fn);
    void PrintPinnedObjectStackTraces();
#endif

public:
    typedef void (CALLBACK *ObjectBeforeCollectCallback)(void* object, void* callbackState); // same as jsrt JsObjectBeforeCollectCallback
    // same as jsrt JsObjectBeforeCollectCallbackWrapper
    typedef void (CALLBACK *ObjectBeforeCollectCallbackWrapper)(ObjectBeforeCollectCallback callback, void* object, void* callbackState, void* threadContext);
    void SetObjectBeforeCollectCallback(void* object,
        ObjectBeforeCollectCallback callback,
        void* callbackState,
        ObjectBeforeCollectCallbackWrapper callbackWrapper,
        void* threadContext);
    void ClearObjectBeforeCollectCallbacks();
    bool IsInObjectBeforeCollectCallback() const { return objectBeforeCollectCallbackState != ObjectBeforeCollectCallback_None; }
private:
    struct ObjectBeforeCollectCallbackData
    {
        ObjectBeforeCollectCallback callback;
        void* callbackState;
        void* threadContext;
        ObjectBeforeCollectCallbackWrapper callbackWrapper;

        ObjectBeforeCollectCallbackData() {}
        ObjectBeforeCollectCallbackData(ObjectBeforeCollectCallbackWrapper callbackWrapper, ObjectBeforeCollectCallback callback, void* callbackState, void* threadContext) :
            callbackWrapper(callbackWrapper), callback(callback), callbackState(callbackState), threadContext(threadContext) {}
    };
    typedef JsUtil::BaseDictionary<void*, ObjectBeforeCollectCallbackData, HeapAllocator,
        PrimeSizePolicy, RecyclerPointerComparer, JsUtil::SimpleDictionaryEntry, JsUtil::NoResizeLock> ObjectBeforeCollectCallbackMap;
    ObjectBeforeCollectCallbackMap* objectBeforeCollectCallbackMap;

    enum ObjectBeforeCollectCallbackState
    {
      ObjectBeforeCollectCallback_None,
      ObjectBeforeCollectCallback_Normal,   // Normal GC BeforeCollect callback
      ObjectBeforeCollectCallback_Shutdown, // At shutdown invoke all BeforeCollect callback
    } objectBeforeCollectCallbackState;

    bool ProcessObjectBeforeCollectCallbacks(bool atShutdown = false);

#if GLOBAL_ENABLE_WRITE_BARRIER
private:
    typedef JsUtil::BaseDictionary<void *, size_t, HeapAllocator, PrimeSizePolicy, RecyclerPointerComparer, JsUtil::SimpleDictionaryEntry, JsUtil::AsymetricResizeLock> PendingWriteBarrierBlockMap;

    PendingWriteBarrierBlockMap pendingWriteBarrierBlockMap;
public:
    void RegisterPendingWriteBarrierBlock(void* address, size_t bytes);
    void UnRegisterPendingWriteBarrierBlock(void* address);
#endif

#if DBG && GLOBAL_ENABLE_WRITE_BARRIER
private:
    static Recycler* recyclerList;
    static CriticalSection recyclerListLock;
    Recycler* next;
public:
    static void WBSetBitJIT(char* addr)
    {
        return WBSetBit(addr);
    }
    static void WBSetBit(char* addr);
    static void WBSetBitRange(char* addr, uint length);
    static void WBVerifyBitIsSet(char* addr, char* target);
    static bool WBCheckIsRecyclerAddress(char* addr);
#endif

#ifdef RECYCLER_FINALIZE_CHECK
    void VerifyFinalize();
#endif
};


class RecyclerHeapObjectInfo
{
    void* m_address;
    Recycler * m_recycler;
    HeapBlock* m_heapBlock;

#if LARGEHEAPBLOCK_ENCODING
    union
    {
        byte * m_attributes;
        LargeObjectHeader * m_largeHeapBlockHeader;
    };
    bool isUsingLargeHeapBlock = false;
#else
    byte * m_attributes;
#endif


public:
    RecyclerHeapObjectInfo() : m_address(NULL), m_recycler(NULL), m_heapBlock(NULL), m_attributes(NULL) {}
    RecyclerHeapObjectInfo(void* address, Recycler * recycler, HeapBlock* heapBlock, byte * attributes) :
        m_address(address), m_recycler(recycler), m_heapBlock(heapBlock), m_attributes(attributes) { }

    void* GetObjectAddress() const { return m_address; }

#ifdef RECYCLER_PAGE_HEAP
    bool IsPageHeapAlloc() const
    {
        return isUsingLargeHeapBlock && ((LargeHeapBlock*)m_heapBlock)->InPageHeapMode();
    }
    void PageHeapLockPages() const
    {
        Assert(IsPageHeapAlloc());
        ((LargeHeapBlock*)m_heapBlock)->PageHeapLockPages();
    }
#endif

    bool IsLeaf() const
    {
#if LARGEHEAPBLOCK_ENCODING
        if (isUsingLargeHeapBlock)
        {
            return (m_largeHeapBlockHeader->GetAttributes(m_recycler->Cookie) & LeafBit) != 0;
        }
#endif
        return ((*m_attributes & LeafBit) != 0 || this->m_heapBlock->IsLeafBlock());
    }

    bool IsImplicitRoot() const
    {
#if LARGEHEAPBLOCK_ENCODING
        if (isUsingLargeHeapBlock)
        {
            return (m_largeHeapBlockHeader->GetAttributes(m_recycler->Cookie) & ImplicitRootBit) != 0;
        }
#endif
        return (*m_attributes & ImplicitRootBit) != 0;
    }
    bool IsObjectMarked() const { Assert(m_recycler); return m_recycler->heapBlockMap.IsMarked(m_address); }
    void SetObjectMarked()  { Assert(m_recycler); m_recycler->heapBlockMap.SetMark(m_address); }
    ObjectInfoBits GetAttributes() const
    {
#if LARGEHEAPBLOCK_ENCODING
        if (isUsingLargeHeapBlock)
        {
            return (ObjectInfoBits)m_largeHeapBlockHeader->GetAttributes(m_recycler->Cookie);
        }
#endif
        return (ObjectInfoBits)*m_attributes;
    }
    size_t GetSize() const;

#if LARGEHEAPBLOCK_ENCODING
    void SetLargeHeapBlockHeader(LargeObjectHeader * largeHeapBlockHeader)
    {
        m_largeHeapBlockHeader = largeHeapBlockHeader;
        isUsingLargeHeapBlock = true;
    }
#endif

    bool SetMemoryProfilerHasEnumerated()
    {
        Assert(m_heapBlock);
#if LARGEHEAPBLOCK_ENCODING
        if (isUsingLargeHeapBlock)
        {
            return SetMemoryProfilerHasEnumeratedForLargeHeapBlock();
        }
#endif
        bool wasMemoryProfilerOldObject = (*m_attributes & MemoryProfilerOldObjectBit) != 0;
        *m_attributes |= MemoryProfilerOldObjectBit;
        return wasMemoryProfilerOldObject;
    }

    bool ClearImplicitRootBit()
    {
        // This can only be called on the main thread for non-finalizable block
        // As finalizable block requires that the bit not be change during concurrent mark
        // since the background thread change the NewTrackBit
        Assert(!m_heapBlock->IsAnyFinalizableBlock());

#ifdef RECYCLER_PAGE_HEAP
        Recycler* recycler = this->m_recycler;
        if (recycler->IsPageHeapEnabled() && recycler->ShouldCapturePageHeapFreeStack())
        {
#ifdef STACK_BACK_TRACE
            if (this->isUsingLargeHeapBlock)
            {
                LargeHeapBlock* largeHeapBlock = (LargeHeapBlock*)this->m_heapBlock;
                if (largeHeapBlock->InPageHeapMode())
                {
                    largeHeapBlock->CapturePageHeapFreeStack();
                }
            }
#endif
        }
#endif

#if LARGEHEAPBLOCK_ENCODING
        if (isUsingLargeHeapBlock)
        {
            return ClearImplicitRootBitsForLargeHeapBlock();
        }
#endif
        Assert(m_attributes);
        bool wasImplicitRoot = (*m_attributes & ImplicitRootBit) != 0;
        *m_attributes &= ~ImplicitRootBit;

        return wasImplicitRoot;
    }

    void ExplicitFree()
    {
        if (*m_attributes == ObjectInfoBits::LeafBit)
        {
            m_recycler->ExplicitFreeLeaf(m_address, GetSize());
        }
        else
        {
            Assert(*m_attributes == ObjectInfoBits::NoBit);
            m_recycler->ExplicitFreeNonLeaf(m_address, GetSize());
        }
    }

#if LARGEHEAPBLOCK_ENCODING
    bool ClearImplicitRootBitsForLargeHeapBlock()
    {
        Assert(m_largeHeapBlockHeader);
        byte attributes = m_largeHeapBlockHeader->GetAttributes(m_recycler->Cookie);
        bool wasImplicitRoot = (attributes & ImplicitRootBit) != 0;
        m_largeHeapBlockHeader->SetAttributes(m_recycler->Cookie, attributes & ~ImplicitRootBit);
        return wasImplicitRoot;
    }

    bool SetMemoryProfilerHasEnumeratedForLargeHeapBlock()
    {
        Assert(m_largeHeapBlockHeader);
        byte attributes = m_largeHeapBlockHeader->GetAttributes(m_recycler->Cookie);
        bool wasMemoryProfilerOldObject = (attributes & MemoryProfilerOldObjectBit) != 0;
        m_largeHeapBlockHeader->SetAttributes(m_recycler->Cookie, attributes | MemoryProfilerOldObjectBit);
        return wasMemoryProfilerOldObject;
    }

#endif
};
// A fake heap block to replace the original heap block where the strong ref is when it has been collected
// as the original heap block may have been freed
class CollectedRecyclerWeakRefHeapBlock : public HeapBlock
{
public:
#if DBG && GLOBAL_ENABLE_WRITE_BARRIER
    virtual void WBVerifyBitIsSet(char* addr) override { Assert(false); }
    virtual void WBSetBit(char* addr) override { Assert(false); }
    virtual void WBSetBitRange(char* addr, uint count) override { Assert(false); }
    virtual void WBClearBit(char* addr) override { Assert(false); }
    virtual void WBClearObject(char* addr) override { Assert(false); }
#endif

#if DBG
    virtual HeapInfo * GetHeapInfo() const override { Assert(false); return nullptr; }
    virtual BOOL IsFreeObject(void* objectAddress) override { Assert(false); return false; }
#endif
    virtual BOOL IsValidObject(void* objectAddress) override { Assert(false); return false; }
    virtual byte* GetRealAddressFromInterior(void* interiorAddress) override { Assert(false); return nullptr; }
    virtual size_t GetObjectSize(void* object) const override { Assert(false); return 0; }
    virtual bool FindHeapObject(void* objectAddress, Recycler * recycler, FindHeapObjectFlags flags, RecyclerHeapObjectInfo& heapObject) override { Assert(false); return false; }
    virtual bool TestObjectMarkedBit(void* objectAddress) override { Assert(false); return false; }
    virtual void SetObjectMarkedBit(void* objectAddress) override { Assert(false); }
#ifdef RECYCLER_VERIFY_MARK
    virtual bool VerifyMark(void * objectAddress, void * target) override { Assert(false); return false; }
#endif
#ifdef RECYCLER_PERF_COUNTERS
    virtual void UpdatePerfCountersOnFree() override { Assert(false); }
#endif
#ifdef PROFILE_RECYCLER_ALLOC
    virtual void * GetTrackerData(void * address) override { Assert(false); return nullptr; }
    virtual void SetTrackerData(void * address, void * data) override { Assert(false); }
#endif
    static CollectedRecyclerWeakRefHeapBlock Instance;
private:

    CollectedRecyclerWeakRefHeapBlock() : HeapBlock(BlockTypeCount)
    {
#if ENABLE_CONCURRENT_GC
        isPendingConcurrentSweep = false;
#endif
    }
};

class AutoIdleDecommit
{
public:
    AutoIdleDecommit(Recycler * recycler) : recycler(recycler) { recycler->EnterIdleDecommit(); }
    ~AutoIdleDecommit() { recycler->LeaveIdleDecommit(); }
private:
    Recycler * recycler;
};

template <typename SmallHeapBlockAllocatorType>
void
Recycler::AddSmallAllocator(SmallHeapBlockAllocatorType * allocator, size_t sizeCat)
{
    this->GetDefaultHeapInfo()->AddSmallAllocator(allocator, sizeCat);
}

template <typename SmallHeapBlockAllocatorType>
void
Recycler::RemoveSmallAllocator(SmallHeapBlockAllocatorType * allocator, size_t sizeCat)
{
    this->GetDefaultHeapInfo()->RemoveSmallAllocator(allocator, sizeCat);
}

template <ObjectInfoBits attributes, typename SmallHeapBlockAllocatorType>
char *
Recycler::SmallAllocatorAlloc(SmallHeapBlockAllocatorType * allocator, DECLSPEC_GUARD_OVERFLOW size_t sizeCat, size_t size)
{
    return this->GetDefaultHeapInfo()->SmallAllocatorAlloc<attributes>(this, allocator, sizeCat, size);
}

// Dummy recycler allocator policy classes to choose the allocation function
class _RecyclerLeafPolicy;
class _RecyclerNonLeafPolicy;

#ifdef RECYCLER_WRITE_BARRIER
class _RecyclerWriteBarrierPolicy;
#endif

template <typename Policy>
class _RecyclerAllocatorFunc
{};

template <>
class _RecyclerAllocatorFunc<_RecyclerLeafPolicy>
{
public:
    typedef char * (Recycler::*AllocFuncType)(size_t);
    typedef bool (Recycler::*FreeFuncType)(void*, size_t);

    static AllocFuncType GetAllocFunc()
    {
        return &Recycler::AllocLeaf;
    }

    static AllocFuncType GetAllocZeroFunc()
    {
        return &Recycler::AllocLeafZero;
    }

    static FreeFuncType GetFreeFunc()
    {
        return &Recycler::ExplicitFreeLeaf;
    }
};

template <>
class _RecyclerAllocatorFunc<_RecyclerNonLeafPolicy>
{
public:
    typedef char * (Recycler::*AllocFuncType)(size_t);
    typedef bool (Recycler::*FreeFuncType)(void*, size_t);

    static AllocFuncType GetAllocFunc()
    {
        return &Recycler::Alloc;
    }

    static AllocFuncType GetAllocZeroFunc()
    {
        return &Recycler::AllocZero;
    }

    static FreeFuncType GetFreeFunc()
    {
        return &Recycler::ExplicitFreeNonLeaf;
    }
};

#ifdef RECYCLER_WRITE_BARRIER
template <>
class _RecyclerAllocatorFunc<_RecyclerWriteBarrierPolicy>
{
public:
    typedef char * (Recycler::*AllocFuncType)(size_t);
    typedef bool (Recycler::*FreeFuncType)(void*, size_t);

    static AllocFuncType GetAllocFunc()
    {
        return &Recycler::AllocWithBarrier;
    }

    static AllocFuncType GetAllocZeroFunc()
    {
        return &Recycler::AllocZeroWithBarrier;
    }

    static FreeFuncType GetFreeFunc()
    {
        return &Recycler::ExplicitFreeNonLeaf;
    }
};
#endif

// This is used by the compiler; when T is NOT a pointer i.e. a value type - it causes leaf allocation
template <typename T>
class TypeAllocatorFunc<Recycler, T> : public _RecyclerAllocatorFunc<_RecyclerLeafPolicy>
{
};

#if GLOBAL_ENABLE_WRITE_BARRIER
template <typename T>
class TypeAllocatorFunc<Recycler, T *> : public _RecyclerAllocatorFunc<_RecyclerWriteBarrierPolicy>
{
};
#else
// Partial template specialization; applies to T when it is a pointer
template <typename T>
class TypeAllocatorFunc<Recycler, T *> : public _RecyclerAllocatorFunc<_RecyclerNonLeafPolicy>
{
};
#endif

// Dummy class to choose the allocation function
class RecyclerLeafAllocator
{
public:
    static const bool FakeZeroLengthArray = true;
};
class RecyclerNonLeafAllocator
{
public:
    static const bool FakeZeroLengthArray = true;
};
class RecyclerWriteBarrierAllocator
{
public:
    static const bool FakeZeroLengthArray = true;
};

// Choose RecyclerLeafAllocator / RecyclerNonLeafAllocator based on "bool isLeaf"
template <bool isLeaf>
struct _RecyclerLeaf { typedef RecyclerLeafAllocator AllocatorType; };
template <>
struct _RecyclerLeaf<false> { typedef RecyclerNonLeafAllocator AllocatorType; };

template <bool isLeaf>
class ListTypeAllocatorFunc<Recycler, isLeaf>
{
public:
    // RecyclerLeafAllocator / RecyclerNonLeafAllocator based on "bool isLeaf"
    // used by write barrier type traits
    typedef typename _RecyclerLeaf<isLeaf>::AllocatorType EffectiveAllocatorType;

    typedef char * (Recycler::*AllocFuncType)(size_t);
    typedef bool (Recycler::*FreeFuncType)(void*, size_t);

    static AllocFuncType GetAllocFunc()
    {
        return isLeaf ? &Recycler::AllocLeaf : &Recycler::Alloc;
    }

    static FreeFuncType GetFreeFunc()
    {
        if (isLeaf)
        {
            return &Recycler::ExplicitFreeLeaf;
        }
        else
        {
            return &Recycler::ExplicitFreeNonLeaf;
        }
    }
};

// Partial template specialization to allocate as non leaf
template <typename T>
class TypeAllocatorFunc<RecyclerNonLeafAllocator, T> :
#if GLOBAL_ENABLE_WRITE_BARRIER
    public _RecyclerAllocatorFunc<_RecyclerWriteBarrierPolicy>
#else
    public _RecyclerAllocatorFunc<_RecyclerNonLeafPolicy>
#endif
{
};

#ifdef RECYCLER_WRITE_BARRIER
template <typename T>
class TypeAllocatorFunc<RecyclerWriteBarrierAllocator, T> : public _RecyclerAllocatorFunc<_RecyclerWriteBarrierPolicy>
{
};
#endif

template <typename T>
class TypeAllocatorFunc<RecyclerLeafAllocator, T> : public _RecyclerAllocatorFunc<_RecyclerLeafPolicy>
{
};

template <typename TAllocType>
struct AllocatorInfo<Recycler, TAllocType>
{
    typedef Recycler AllocatorType;
    typedef TypeAllocatorFunc<Recycler, TAllocType> AllocatorFunc;
    typedef _RecyclerAllocatorFunc<_RecyclerNonLeafPolicy> InstAllocatorFunc; // By default any instance considered non-leaf
};

template <typename TAllocType>
struct AllocatorInfo<RecyclerNonLeafAllocator, TAllocType>
{
    typedef Recycler AllocatorType;
    typedef TypeAllocatorFunc<RecyclerNonLeafAllocator, TAllocType> AllocatorFunc;
    typedef TypeAllocatorFunc<RecyclerNonLeafAllocator, TAllocType> InstAllocatorFunc; // Same as TypeAllocatorFunc
};

template <typename TAllocType>
struct AllocatorInfo<RecyclerWriteBarrierAllocator, TAllocType>
{
    typedef Recycler AllocatorType;
    typedef TypeAllocatorFunc<RecyclerWriteBarrierAllocator, TAllocType> AllocatorFunc;
    typedef TypeAllocatorFunc<RecyclerWriteBarrierAllocator, TAllocType> InstAllocatorFunc; // Same as TypeAllocatorFunc
};

template <typename TAllocType>
struct AllocatorInfo<RecyclerLeafAllocator, TAllocType>
{
    typedef Recycler AllocatorType;
    typedef TypeAllocatorFunc<RecyclerLeafAllocator, TAllocType> AllocatorFunc;
    typedef TypeAllocatorFunc<RecyclerLeafAllocator, TAllocType> InstAllocatorFunc; // Same as TypeAllocatorFunc
};

template <>
struct ForceNonLeafAllocator<Recycler>
{
    typedef RecyclerNonLeafAllocator AllocatorType;
};

template <>
struct ForceNonLeafAllocator<RecyclerLeafAllocator>
{
    typedef RecyclerNonLeafAllocator AllocatorType;
};

template <>
struct ForceLeafAllocator<Recycler>
{
    typedef RecyclerLeafAllocator AllocatorType;
};

template <>
struct ForceLeafAllocator<RecyclerNonLeafAllocator>
{
    typedef RecyclerLeafAllocator AllocatorType;
};

// TODO: enable -profile for GC phases.
// access the same profiler object from multiple GC threads which shares one recycler object,
// but profiler object is not thread safe
#if defined(PROFILE_EXEC) && 0
#define RECYCLER_PROFILE_EXEC_BEGIN(recycler, phase) if (recycler->profiler != nullptr) { recycler->profiler->Begin(phase); }
#define RECYCLER_PROFILE_EXEC_END(recycler, phase) if (recycler->profiler != nullptr) { recycler->profiler->End(phase); }

#define RECYCLER_PROFILE_EXEC_BEGIN2(recycler, phase1, phase2) if (recycler->profiler != nullptr) { recycler->profiler->Begin(phase1); recycler->profiler->Begin(phase2);}
#define RECYCLER_PROFILE_EXEC_END2(recycler, phase1, phase2) if (recycler->profiler != nullptr) { recycler->profiler->End(phase1); recycler->profiler->End(phase2);}
#define RECYCLER_PROFILE_EXEC_CHANGE(recycler, phase1, phase2) if  (recycler->profiler != nullptr) { recycler->profiler->End(phase1); recycler->profiler->Begin(phase2); }
#define RECYCLER_PROFILE_EXEC_BACKGROUND_BEGIN(recycler, phase) if (recycler->backgroundProfiler != nullptr) { recycler->backgroundProfiler->Begin(phase); }
#define RECYCLER_PROFILE_EXEC_BACKGROUND_END(recycler, phase) if (recycler->backgroundProfiler != nullptr) { recycler->backgroundProfiler->End(phase); }

#define RECYCLER_PROFILE_EXEC_THREAD_BEGIN(background, recycler, phase) if (background) { RECYCLER_PROFILE_EXEC_BACKGROUND_BEGIN(recycler, phase); } else { RECYCLER_PROFILE_EXEC_BEGIN(recycler, phase); }
#define RECYCLER_PROFILE_EXEC_THREAD_END(background, recycler, phase) if (background) { RECYCLER_PROFILE_EXEC_BACKGROUND_END(recycler, phase); } else { RECYCLER_PROFILE_EXEC_END(recycler, phase); }
#else
#define RECYCLER_PROFILE_EXEC_BEGIN(recycler, phase)
#define RECYCLER_PROFILE_EXEC_END(recycler, phase)
#define RECYCLER_PROFILE_EXEC_BEGIN2(recycler, phase1, phase2)
#define RECYCLER_PROFILE_EXEC_END2(recycler, phase1, phase2)
#define RECYCLER_PROFILE_EXEC_CHANGE(recycler, phase1, phase2)
#define RECYCLER_PROFILE_EXEC_BACKGROUND_BEGIN(recycler, phase)
#define RECYCLER_PROFILE_EXEC_BACKGROUND_END(recycler, phase)
#define RECYCLER_PROFILE_EXEC_THREAD_BEGIN(background, recycler, phase)
#define RECYCLER_PROFILE_EXEC_THREAD_END(background, recycler, phase)
#endif
}

_Ret_notnull_ inline void * __cdecl
operator new(DECLSPEC_GUARD_OVERFLOW size_t byteSize, Recycler * alloc, HeapInfo * heapInfo)
{
    return alloc->HeapAllocR(heapInfo, byteSize);
}

inline void __cdecl
operator delete(void * obj, Recycler * alloc, HeapInfo * heapInfo)
{
    alloc->HeapFree(heapInfo, obj);
}

template<ObjectInfoBits infoBits>
_Ret_notnull_ inline void * __cdecl
operator new(DECLSPEC_GUARD_OVERFLOW size_t byteSize, Recycler * recycler, const InfoBitsWrapper<infoBits>&)
{
    AssertCanHandleOutOfMemory();
    Assert(byteSize != 0);
    void * buffer;

    if (infoBits & EnumClass_1_Bit)
    {
        buffer = recycler->AllocEnumClass<infoBits>(byteSize);
    }
    else
    {
        buffer = recycler->AllocWithInfoBits<infoBits>(byteSize);
    }
    // All of our allocation should throw on out of memory
    Assume(buffer != nullptr);
    return buffer;
}

#if DBG && defined(RECYCLER_VERIFY_MARK)
extern bool IsLikelyRuntimeFalseReference(
    char* objectStartAddress, size_t offset, const char* typeName);
#define DECLARE_RECYCLER_VERIFY_MARK_FRIEND() \
    private: \
        friend bool ::IsLikelyRuntimeFalseReference( \
            char* objectStartAddress, size_t offset, const char* typeName);
<<<<<<< HEAD
#else
#define DECLARE_RECYCLER_VERIFY_MARK_FRIEND()
=======
#define IMPLEMENT_STUB_IsLikelyRuntimeFalseReference() \
    bool IsLikelyRuntimeFalseReference( \
            char* objectStartAddress, size_t offset, const char* typeName) \
    {  return false; }
#else
#define DECLARE_RECYCLER_VERIFY_MARK_FRIEND()
#define IMPLEMENT_STUB_IsLikelyRuntimeFalseReference()
>>>>>>> 84bd6f3c
#endif

template <typename ExternalAllocFunc>
bool Recycler::DoExternalAllocation(size_t size, ExternalAllocFunc externalAllocFunc)
{
    // Request external memory allocation
    if (!RequestExternalMemoryAllocation(size))
    {
        // Attempt to free some memory then try again
        CollectNow<CollectOnTypedArrayAllocation>();
        if (!RequestExternalMemoryAllocation(size))
        {
            return false;
        }
    }
    struct AutoExternalAllocation
    {
        bool allocationSucceeded = false;
        Recycler* recycler;
        size_t size;
        AutoExternalAllocation(Recycler* recycler, size_t size): recycler(recycler), size(size) {}
        // In case the externalAllocFunc throws or fails, the destructor will report the failure
        ~AutoExternalAllocation() { if (!allocationSucceeded) recycler->ReportExternalMemoryFailure(size); }
    };
    AutoExternalAllocation externalAllocation(this, size);
    if (externalAllocFunc())
    {
<<<<<<< HEAD
        this->AddExternalMemoryUsage(size);
=======
>>>>>>> 84bd6f3c
        externalAllocation.allocationSucceeded = true;
        return true;
    }
    return false;
}<|MERGE_RESOLUTION|>--- conflicted
+++ resolved
@@ -302,89 +302,6 @@
 
 typedef void (__cdecl* ExternalRootMarker)(void *);
 
-<<<<<<< HEAD
-enum CollectionFlags
-{
-    CollectHeuristic_AllocSize          = 0x00000001,
-    CollectHeuristic_Time               = 0x00000002,
-    CollectHeuristic_TimeIfScriptActive = 0x00000004,
-    CollectHeuristic_TimeIfInScript     = 0x00000008,
-    CollectHeuristic_Never              = 0x00000080,
-    CollectHeuristic_Mask               = 0x000000FF,
-
-    CollectOverride_FinishConcurrent    = 0x00001000,
-    CollectOverride_ExhaustiveCandidate = 0x00002000,
-    CollectOverride_ForceInThread       = 0x00004000,
-    CollectOverride_AllowDispose        = 0x00008000,
-    CollectOverride_AllowReentrant      = 0x00010000,
-    CollectOverride_ForceFinish         = 0x00020000,
-    CollectOverride_Explicit            = 0x00040000,
-    CollectOverride_DisableIdleFinish   = 0x00080000,
-    CollectOverride_BackgroundFinishMark= 0x00100000,
-    CollectOverride_FinishConcurrentTimeout = 0x00200000,
-    CollectOverride_NoExhaustiveCollect = 0x00400000,
-    CollectOverride_SkipStack           = 0x01000000,
-    CollectOverride_CheckScriptContextClose = 0x02000000,
-    CollectMode_Partial                 = 0x08000000,
-    CollectMode_Concurrent              = 0x10000000,
-    CollectMode_Exhaustive              = 0x20000000,
-    CollectMode_DecommitNow             = 0x40000000,
-    CollectMode_CacheCleanup            = 0x80000000,
-
-    CollectNowForceInThread         = CollectOverride_ForceInThread,
-    CollectNowForceInThreadExternal = CollectOverride_ForceInThread | CollectOverride_AllowDispose,
-    CollectNowForceInThreadExternalNoStack = CollectOverride_ForceInThread | CollectOverride_AllowDispose | CollectOverride_SkipStack,
-    CollectNowDefault               = CollectOverride_FinishConcurrent,
-    CollectNowDefaultLSCleanup      = CollectOverride_FinishConcurrent | CollectOverride_AllowDispose,
-    CollectNowDecommitNowExplicit   = CollectNowDefault | CollectMode_DecommitNow | CollectMode_CacheCleanup | CollectOverride_Explicit | CollectOverride_AllowDispose,
-    CollectNowConcurrent            = CollectOverride_FinishConcurrent | CollectMode_Concurrent,
-    CollectNowExhaustive            = CollectOverride_FinishConcurrent | CollectMode_Exhaustive | CollectOverride_AllowDispose,
-    CollectNowPartial               = CollectOverride_FinishConcurrent | CollectMode_Partial,
-    CollectNowConcurrentPartial     = CollectMode_Concurrent | CollectNowPartial,
-
-    CollectOnAllocation             = CollectHeuristic_AllocSize | CollectHeuristic_Time | CollectMode_Concurrent | CollectMode_Partial | CollectOverride_FinishConcurrent | CollectOverride_AllowReentrant | CollectOverride_FinishConcurrentTimeout,
-    CollectOnTypedArrayAllocation   = CollectHeuristic_AllocSize | CollectHeuristic_Time | CollectMode_Concurrent | CollectMode_Partial | CollectOverride_FinishConcurrent | CollectOverride_AllowReentrant | CollectOverride_FinishConcurrentTimeout | CollectOverride_AllowDispose,
-    CollectOnScriptIdle             = CollectOverride_CheckScriptContextClose | CollectOverride_FinishConcurrent | CollectMode_Concurrent | CollectMode_CacheCleanup | CollectOverride_SkipStack,
-    CollectOnScriptExit             = CollectOverride_CheckScriptContextClose | CollectHeuristic_AllocSize | CollectOverride_FinishConcurrent | CollectMode_Concurrent | CollectMode_CacheCleanup,
-    CollectExhaustiveCandidate      = CollectHeuristic_Never | CollectOverride_ExhaustiveCandidate,
-    CollectOnScriptCloseNonPrimary  = CollectNowConcurrent | CollectOverride_ExhaustiveCandidate | CollectOverride_AllowDispose,
-    CollectOnRecoverFromOutOfMemory = CollectOverride_ForceInThread | CollectMode_DecommitNow,
-    CollectOnSuspendCleanup         = CollectNowConcurrent | CollectMode_Exhaustive | CollectMode_DecommitNow | CollectOverride_DisableIdleFinish,
-
-    FinishConcurrentOnIdle          = CollectMode_Concurrent | CollectOverride_DisableIdleFinish,
-    FinishConcurrentOnIdleAtRoot    = CollectMode_Concurrent | CollectOverride_DisableIdleFinish | CollectOverride_SkipStack,
-    FinishConcurrentDefault         = CollectMode_Concurrent | CollectOverride_DisableIdleFinish | CollectOverride_BackgroundFinishMark,
-    FinishConcurrentOnExitScript    = FinishConcurrentDefault,
-    FinishConcurrentOnEnterScript   = FinishConcurrentDefault,
-    FinishConcurrentOnAllocation    = FinishConcurrentDefault,
-    FinishDispose                   = CollectOverride_AllowDispose,
-    FinishDisposeTimed              = CollectOverride_AllowDispose | CollectHeuristic_TimeIfScriptActive,
-    ForceFinishCollection           = CollectOverride_ForceFinish | CollectOverride_ForceInThread,
-
-#ifdef RECYCLER_STRESS
-    CollectStress                   = CollectNowForceInThread,
-#if ENABLE_PARTIAL_GC
-    CollectPartialStress            = CollectMode_Partial,
-#endif
-#if ENABLE_CONCURRENT_GC
-    CollectBackgroundStress         = CollectNowDefault,
-    CollectConcurrentStress         = CollectNowConcurrent,
-#if ENABLE_PARTIAL_GC
-    CollectConcurrentPartialStress  = CollectConcurrentStress | CollectPartialStress,
-#endif
-#endif
-#endif
-
-#if defined(CHECK_MEMORY_LEAK) || defined(LEAK_REPORT)
-    CollectNowFinalGC                   = CollectNowExhaustive | CollectOverride_ForceInThread | CollectOverride_SkipStack | CollectOverride_Explicit | CollectOverride_AllowDispose,
-#endif
-#ifdef ENABLE_DEBUG_CONFIG_OPTIONS
-    CollectNowExhaustiveSkipStack   = CollectNowExhaustive | CollectOverride_SkipStack, // Used by test
-#endif
-};
-
-=======
->>>>>>> 84bd6f3c
 class RecyclerCollectionWrapper
 {
 public:
@@ -756,27 +673,6 @@
     };
 
 private:
-<<<<<<< HEAD
-    IdleDecommitPageAllocator * threadPageAllocator;
-#ifdef RECYCLER_WRITE_BARRIER_ALLOC_SEPARATE_PAGE
-    RecyclerPageAllocator recyclerWithBarrierPageAllocator;
-#endif
-    RecyclerPageAllocator recyclerPageAllocator;
-    RecyclerPageAllocator recyclerLargeBlockPageAllocator;
-public:
-    template<typename Action>
-    void ForEachPageAllocator(Action action)
-    {
-        action(&this->recyclerPageAllocator);
-        action(&this->recyclerLargeBlockPageAllocator);
-#ifdef RECYCLER_WRITE_BARRIER_ALLOC_SEPARATE_PAGE
-        action(&this->recyclerWithBarrierPageAllocator);
-#endif
-        action(threadPageAllocator);
-    }
-private:
-=======
->>>>>>> 84bd6f3c
     class AutoSwitchCollectionStates
     {
     public:
@@ -910,11 +806,6 @@
     bool capturePageHeapFreeStack;
 
     inline bool IsPageHeapEnabled() const { return isPageHeapEnabled; }
-<<<<<<< HEAD
-    template<ObjectInfoBits attributes>
-    bool IsPageHeapEnabled(size_t size);
-=======
->>>>>>> 84bd6f3c
     inline bool ShouldCapturePageHeapAllocStack() const { return capturePageHeapAllocStack; }
     void VerifyPageHeapFillAfterAlloc(char* memBlock, size_t size, ObjectInfoBits attributes);
 #else
@@ -1767,10 +1658,6 @@
     void FinishConcurrentSweep();
 #endif
 
-#if ENABLE_CONCURRENT_GC && ENABLE_ALLOCATIONS_DURING_CONCURRENT_SWEEP
-    void FinishConcurrentSweep();
-#endif
-
     bool FinishDisposeObjects();
     template <CollectionFlags flags>
     bool FinishDisposeObjectsWrapped();
@@ -2750,10 +2637,6 @@
     private: \
         friend bool ::IsLikelyRuntimeFalseReference( \
             char* objectStartAddress, size_t offset, const char* typeName);
-<<<<<<< HEAD
-#else
-#define DECLARE_RECYCLER_VERIFY_MARK_FRIEND()
-=======
 #define IMPLEMENT_STUB_IsLikelyRuntimeFalseReference() \
     bool IsLikelyRuntimeFalseReference( \
             char* objectStartAddress, size_t offset, const char* typeName) \
@@ -2761,7 +2644,6 @@
 #else
 #define DECLARE_RECYCLER_VERIFY_MARK_FRIEND()
 #define IMPLEMENT_STUB_IsLikelyRuntimeFalseReference()
->>>>>>> 84bd6f3c
 #endif
 
 template <typename ExternalAllocFunc>
@@ -2789,10 +2671,6 @@
     AutoExternalAllocation externalAllocation(this, size);
     if (externalAllocFunc())
     {
-<<<<<<< HEAD
-        this->AddExternalMemoryUsage(size);
-=======
->>>>>>> 84bd6f3c
         externalAllocation.allocationSucceeded = true;
         return true;
     }
