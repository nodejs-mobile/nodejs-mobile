--- conflicted
+++ resolved
@@ -119,7 +119,7 @@
 
     DListBase<Allocation>::EditingIterator i(&this->largeObjectAllocations);
     while (i.Next())
-    {
+    { 
         Allocation& allocation = i.Data();
         Assert(!allocation.largeObjectAllocation.isDecommitted);
 
@@ -271,11 +271,7 @@
         }
         else
         {
-<<<<<<< HEAD
-            Assert(memBasicInfo.Protect == PAGE_EXECUTE);
-=======
             Assert(memBasicInfo.Protect == PAGE_EXECUTE_READ);
->>>>>>> 84bd6f3c
         }
 #endif
 
@@ -452,11 +448,7 @@
     }
     else
     {
-<<<<<<< HEAD
-        Assert(memBasicInfo.Protect == PAGE_EXECUTE);
-=======
         Assert(memBasicInfo.Protect == PAGE_EXECUTE_READ);
->>>>>>> 84bd6f3c
     }
 #endif
 
@@ -831,7 +823,7 @@
     if (page->inFullList)
     {
         VerboseHeapTrace(_u("Recycling page 0x%p because address 0x%p of size %d was freed\n"), page->address, object->address, object->size);
-
+       
         // If the object being freed is equal to the page size, we're
         // going to remove it anyway so don't add it to a bucket
         if (object->size != pageSize)
@@ -854,7 +846,7 @@
 
             void* pageAddress = page->address;
 
-            this->fullPages[page->currentBucket].RemoveElement(this->auxiliaryAllocator, page);
+            this->fullPages[page->currentBucket].RemoveElement(this->auxiliaryAllocator, page);            
 
             // The page is not in any bucket- just update the stats, free the allocation
             // and dump the page- we don't need to update free object size since the object
@@ -1042,7 +1034,7 @@
 template<typename TAlloc, typename TPreReservedAlloc>
 void Heap<TAlloc, TPreReservedAlloc>::FreeXdata(XDataAllocation* xdata, void* segment)
 {
-    Assert(!xdata->IsFreed());
+    Assert(!xdata->IsFreed()); 
     {
         AutoCriticalSection autoLock(&this->codePageAllocators->cs);
         this->codePageAllocators->ReleaseSecondary(*xdata, segment);
