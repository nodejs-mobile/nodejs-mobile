--- conflicted
+++ resolved
@@ -283,33 +283,6 @@
     return obj;
 }
 
-<<<<<<< HEAD
-template<ObjectInfoBits attributes>
-bool Recycler::IsPageHeapEnabled(size_t size)
-{
-    if (IsPageHeapEnabled())
-    {
-        size_t sizeCat = HeapInfo::GetAlignedSizeNoCheck(size);
-        if (HeapInfo::IsSmallObject(size))
-        {
-            auto& bucket = this->autoHeap.GetBucket<(ObjectInfoBits)(attributes & GetBlockTypeBitMask)>(sizeCat);
-            return bucket.IsPageHeapEnabled(attributes);
-        }
-        else if (HeapInfo::IsMediumObject(size))
-        {
-            auto& bucket = this->autoHeap.GetMediumBucket<(ObjectInfoBits)(attributes & GetBlockTypeBitMask)>(sizeCat);
-            return bucket.IsPageHeapEnabled(attributes);
-        }
-        else
-        {
-            return this->autoHeap.largeObjectBucket.IsPageHeapEnabled(attributes);
-        }
-    }
-    return false;
-}
-
-=======
->>>>>>> 84bd6f3c
 template <ObjectInfoBits attributes, bool isSmallAlloc, bool nothrow>
 inline char*
 Recycler::RealAllocFromBucket(HeapInfo* heap, size_t size)
@@ -511,11 +484,7 @@
     markContext.ScanObject<false, true>(obj, byteCount);
 }
 
-<<<<<<< HEAD
-template <bool doSpecialMark>
-=======
 template <bool doSpecialMark, bool forceInterior>
->>>>>>> 84bd6f3c
 NO_SANITIZE_ADDRESS
 inline void
 Recycler::ScanMemoryInline(void ** obj, size_t byteCount
