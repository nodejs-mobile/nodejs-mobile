--- conflicted
+++ resolved
@@ -120,12 +120,9 @@
     void PrepareSweep();
 #if ENABLE_ALLOCATIONS_DURING_CONCURRENT_SWEEP
     void StartAllocationsDuringConcurrentSweep();
-<<<<<<< HEAD
-=======
     bool DoTwoPassConcurrentSweepPreCheck();
     void FinishSweepPrep(RecyclerSweep& recyclerSweep);
     void FinishConcurrentSweepPass1(RecyclerSweep& recyclerSweep);
->>>>>>> 84bd6f3c
     void FinishConcurrentSweep();
 #endif
 
