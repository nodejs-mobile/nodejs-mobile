--- conflicted
+++ resolved
@@ -44,11 +44,7 @@
     ~SmallNormalHeapBucketBase();
 
     template <class Fn>
-<<<<<<< HEAD
-    static void SweepPartialReusePages(RecyclerSweep& recyclerSweep, TBlockType * heapBlockList,
-=======
     void SweepPartialReusePages(RecyclerSweep& recyclerSweep, TBlockType * heapBlockList,
->>>>>>> 84bd6f3c
         TBlockType *& reuseBlocklist, TBlockType *&unusedBlockList, bool allocationsAllowedDuringConcurrentSweep, Fn callBack);
     void SweepPartialReusePages(RecyclerSweep& recyclerSweep);
     void FinishPartialCollect(RecyclerSweep * recyclerSweep);
