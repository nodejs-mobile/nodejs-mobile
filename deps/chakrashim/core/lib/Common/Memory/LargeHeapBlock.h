--- conflicted
+++ resolved
@@ -96,11 +96,7 @@
 {
     ~PageHeapData();
     bool isLockedWithPageHeap;
-<<<<<<< HEAD
-    bool isGuardPageDecommited;
-=======
     bool isGuardPageDecommitted;
->>>>>>> 84bd6f3c
     PageHeapMode pageHeapMode;
 
     uint actualPageCount;
