--- conflicted
+++ resolved
@@ -91,37 +91,6 @@
     heapInfo->newMediumFinalizableWithBarrierHeapBlockList = nullptr;
 #endif
 
-<<<<<<< HEAD
-    recycler->recyclerSweep = nullptr;
-
-    // Clean up the HeapBlockMap.
-    // This will release any internal structures that are no longer needed after Sweep.
-    recycler->heapBlockMap.Cleanup(!recycler->IsMemProtectMode());
-}
-
-#if ENABLE_CONCURRENT_GC
-void
-RecyclerSweep::BackgroundSweep()
-{
-    this->BeginBackground(forceForeground);
-
-    // Finish the concurrent part of the first pass
-    this->recycler->autoHeap.SweepSmallNonFinalizable(*this);
-    
-    // Finish the rest of the sweep
-    this->FinishSweep();
-
-#if ENABLE_ALLOCATIONS_DURING_CONCURRENT_SWEEP
-    if (CONFIG_FLAG_RELEASE(EnableConcurrentSweepAlloc))
-    {
-        this->recycler->FinishConcurrentSweep();
-    }
-#endif
-
-    this->EndBackground();
-}
-=======
->>>>>>> 84bd6f3c
 #endif
 }
 
