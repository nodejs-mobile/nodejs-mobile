--- conflicted
+++ resolved
@@ -738,11 +738,7 @@
     {
         MEMORY_BASIC_INFORMATION memBasicInfo;
         size_t bytes = VirtualQueryEx(this->process, address, &memBasicInfo, sizeof(memBasicInfo));
-<<<<<<< HEAD
-        Assert(bytes == 0 || (memBasicInfo.State == MEM_COMMIT && memBasicInfo.AllocationProtect == PAGE_EXECUTE));
-=======
         Assert(bytes == 0 || (memBasicInfo.State == MEM_COMMIT && memBasicInfo.AllocationProtect == PAGE_EXECUTE_READ));
->>>>>>> 84bd6f3c
     }
 #endif
     return isInRange;
