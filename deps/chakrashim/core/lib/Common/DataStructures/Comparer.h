//-------------------------------------------------------------------------------------------------------
// Copyright (C) Microsoft. All rights reserved.
// Licensed under the MIT license. See LICENSE.txt file in the project root for full license information.
//-------------------------------------------------------------------------------------------------------
#pragma once

typedef uint hash_t;
#define TAGHASH(hash) ((static_cast<hash_t>(hash) << 1) | 1)
#define UNTAGHASH(hash) (static_cast<hash_t>(hash) >> 1)
// This comparer can create good hash codes and comparisons for all value,
// pointer and string types using template specialization.
template <typename T>
struct DefaultComparer
{
    inline static bool Equals(const T &x, const T &y)
    {
        return x == y;
    }

    inline static hash_t GetHashCode(const T &i)
    {
        return (hash_t)i;
    }
};

template <>
struct DefaultComparer<double>
{
    inline static bool Equals(double x, double y)
    {
        return x == y;
    }

    inline static hash_t GetHashCode(double d)
    {
        __int64 i64 = *(__int64*)&d;
        return (hash_t)((i64>>32) ^ (uint)i64);
    }
};

template <typename T>
struct DefaultComparer<T *>
{
    inline static bool Equals(T * x, T * y)
    {
        return x == y;
    }

    inline static hash_t GetHashCode(T * i)
    {
        // Shifting helps us eliminate any sameness due to our alignment strategy.
        // TODO: This works for Arena memory only. Recycler memory is 16 byte aligned.
        // Find a good universal hash for pointers.
        return (hash_t)(((size_t)i) >> ArenaAllocator::ObjectAlignmentBitShift);
    }
};

template <>
struct DefaultComparer<size_t>
{
    inline static bool Equals(size_t x, size_t y)
    {
        return x == y;
    }

    inline static hash_t GetHashCode(size_t i)
    {
#ifdef TARGET_64
        // For 64 bits we want all 64 bits of the pointer to be represented in the hash code.
        uint32 hi = ((UINT_PTR) i >> 32);
        uint32 lo = (uint32)i;
        hash_t hash = hi ^ lo;
#else
        hash_t hash = i;
#endif
        return hash;
    }

    static int Compare(size_t i1, size_t i2)
    {
        if (i1 < i2)
        {
            return -1;
        }
        else if (i1 > i2)
        {
            return 1;
        }
        else
        {
            return 0;
        }
    }
};

// This specialization does a better job of creating hash codes
// for recycler pointers.
template <typename T>
struct RecyclerPointerComparer
{
    inline static bool Equals(T x, T y)
    {
        return x == y;
    }

    inline static hash_t GetHashCode(T i)
    {
        // Shifting helps us eliminate any sameness due to our alignment strategy.
        // TODO: This works for Recycler memory only. Arena memory is 8 byte aligned.
        // Find a good universal hash for pointers.
        return (hash_t)(((size_t)i) >> HeapConstants::ObjectAllocationShift);
    }
};

<<<<<<< HEAD
#define CC_HASH_LOGIC(hash, byte) \
    hash  = _rotl(hash, 7);        \
    hash ^= byte;
=======
 // TODO: FNV is a proven hash especially for short strings, which is common case here.
 //       Still. it may be worth to consider a more recent block-based hash. 
 //       They tend to be faster, but it need to be examined against typical workloads.
 //
 //  FNV-1a hash -> https://en.wikipedia.org/wiki/Fowler%E2%80%93Noll%E2%80%93Vo_hash_function
 #define CC_HASH_OFFSET_VALUE 2166136261
 #define CC_HASH_LOGIC(hash, byte) \
    hash ^= byte;                  \
    hash *= 16777619
>>>>>>> 84bd6f3c

template <>
struct DefaultComparer<GUID>
{
    inline static bool Equals(GUID const& x, GUID const& y)
    {
        return x == y;
    }

     inline static hash_t GetHashCode(GUID const& guid)
     {
        char* p = (char*)&guid;
        hash_t hash = CC_HASH_OFFSET_VALUE;
        for (int i = 0; i < sizeof(GUID); i++)
        {
            CC_HASH_LOGIC(hash, (uint32)(p[i]));
        }
        return hash;
     }
};

template<typename T>
struct StringComparer
{
    inline static bool Equals(T str1, T str2)
    {
        return ::wcscmp(str1, str2) == 0;
    }

    inline static hash_t GetHashCode(T str)
    {
        hash_t hash = CC_HASH_OFFSET_VALUE;
        while (*str)
        {
            CC_HASH_LOGIC(hash, *str);
            str++;
        }
        return hash;
    }

    inline static int Compare(T str1, T str2)
    {
        return ::wcscmp(str1, str2);
    }
};

template<>
struct DefaultComparer<WCHAR*> : public StringComparer<WCHAR*> {};

template<>
struct DefaultComparer<const WCHAR*> : public StringComparer<const WCHAR*> {};

template <typename T, typename TComparer>
struct SpecializedComparer
{
    template <typename T> class TComparerType : public TComparer {};
};

namespace regex
{
    template <class T> struct Comparer
    {
    public:
        virtual bool Equals(T item1, T item2) = 0;
        virtual int GetHashCode(T item) = 0;
        virtual int Compare(T item1, T item2) = 0;
    };
}<|MERGE_RESOLUTION|>--- conflicted
+++ resolved
@@ -112,11 +112,6 @@
     }
 };
 
-<<<<<<< HEAD
-#define CC_HASH_LOGIC(hash, byte) \
-    hash  = _rotl(hash, 7);        \
-    hash ^= byte;
-=======
  // TODO: FNV is a proven hash especially for short strings, which is common case here.
  //       Still. it may be worth to consider a more recent block-based hash. 
  //       They tend to be faster, but it need to be examined against typical workloads.
@@ -126,7 +121,6 @@
  #define CC_HASH_LOGIC(hash, byte) \
     hash ^= byte;                  \
     hash *= 16777619
->>>>>>> 84bd6f3c
 
 template <>
 struct DefaultComparer<GUID>
