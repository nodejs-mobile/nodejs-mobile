--- conflicted
+++ resolved
@@ -228,11 +228,7 @@
 
 // the NO_SANITIZE_ADDRESS_CHECK ifdef is to work around a bug in some VC versions
 template<typename Container>
-<<<<<<< HEAD
-#ifdef NO_SANITIZE_ADDRESS_FIXVC
-=======
 #ifdef NO_SANITIZE_ADDRESS_CHECK
->>>>>>> 84bd6f3c
 NO_SANITIZE_ADDRESS
 #endif
 void BVFixed::SetRange(Container* value, BVIndex start, BVIndex len)
