--- conflicted
+++ resolved
@@ -32,8 +32,6 @@
     inline static hash_t GetBucket(hash_t hashCode, uint size, int modFunctionIndex)
     {
         AssertMsg(Math::IsPow2(size) && size > 1, "Size is not a power of 2.");
-<<<<<<< HEAD
-=======
 
         // we often deal with keys that differ in higher bits only, so smudge the entropy down a little 
         // we do not need a perfect avalanche here, since this is for a hashtable lookup
@@ -41,7 +39,6 @@
         hashCode ^= (uint)hashCode >> 15;
         hashCode ^= (uint)hashCode >> 7;
 
->>>>>>> 84bd6f3c
         hash_t targetBucket = hashCode & (size-1);
         return targetBucket;
     }
