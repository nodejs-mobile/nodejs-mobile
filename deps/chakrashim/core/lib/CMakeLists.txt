--- conflicted
+++ resolved
@@ -14,13 +14,10 @@
     set(wabt_includes ${CHAKRACORE_SOURCE_DIR}/lib/wabt)
 endif()
 
-<<<<<<< HEAD
-=======
 if (USE_LTTNG)
     set(lttng_objects $<TARGET_OBJECTS:Chakra.LTTng>)
 endif()
 
->>>>>>> 84bd6f3c
 add_library (ChakraCoreStatic STATIC
   ChakraCoreStatic.cpp
   $<TARGET_OBJECTS:Chakra.Pal>
@@ -45,11 +42,6 @@
   $<TARGET_OBJECTS:Chakra.Parser>
   ${wasm_objects}
   ${wabt_objects}
-<<<<<<< HEAD
-)
-
-if(CC_TARGET_OS_OSX OR CC_TARGET_OS_IOS)
-=======
   ${lttng_objects}
 )
 
@@ -60,8 +52,7 @@
     )
 endif()
 
-if(CC_TARGET_OS_OSX)
->>>>>>> 84bd6f3c
+if(CC_TARGET_OS_OSX OR CC_TARGET_OS_IOS)
   target_link_libraries(ChakraCoreStatic
     "-framework CoreFoundation"
     "-framework Security"
