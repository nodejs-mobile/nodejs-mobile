//-------------------------------------------------------------------------------------------------------
// Copyright (C) Microsoft. All rights reserved.
// Licensed under the MIT license. See LICENSE.txt file in the project root for full license information.
//-------------------------------------------------------------------------------------------------------
#pragma once

class BasicBlock;
class FlowEdge;
class Loop;
class Region;
class Func;

class AddPropertyCacheBucket
{
private:
    JITTypeHolder initialType;
    JITTypeHolder finalType;
public:
    AddPropertyCacheBucket() : initialType(nullptr), finalType(nullptr)
#if DBG
        , deadStoreUnavailableInitialType(nullptr), deadStoreUnavailableFinalType(nullptr)
#endif
    {
    }

    AddPropertyCacheBucket(const AddPropertyCacheBucket& bucket) :
        initialType(bucket.initialType), finalType(bucket.finalType)
#if DBG
        , deadStoreUnavailableInitialType(bucket.deadStoreUnavailableInitialType)
        , deadStoreUnavailableFinalType(bucket.deadStoreUnavailableFinalType)
#endif
    {
    }

    bool operator!=(const AddPropertyCacheBucket& bucket) const
    {
        return this->initialType != bucket.initialType || this->finalType != bucket.finalType;
    }

    bool operator==(const AddPropertyCacheBucket& bucket) const
    {
        return this->initialType == bucket.initialType && this->finalType == bucket.finalType;
    }

    void Copy(AddPropertyCacheBucket *pNew) const
    {
        pNew->initialType = this->initialType;
        pNew->finalType = this->finalType;
#if DBG
        pNew->deadStoreUnavailableInitialType = this->deadStoreUnavailableInitialType;
        pNew->deadStoreUnavailableFinalType = this->deadStoreUnavailableFinalType;
#endif
    }

    JITTypeHolder GetInitialType() const { return this->initialType; }
    JITTypeHolder GetFinalType() const { return this->finalType; }
    void SetInitialType(JITTypeHolder type) { this->initialType = type; }
    void SetFinalType(JITTypeHolder type)  { this->finalType = type; }

#if DBG_DUMP
    void Dump() const;
#endif

#ifdef DBG
    JITTypeHolder deadStoreUnavailableInitialType;
    JITTypeHolder deadStoreUnavailableFinalType;
#endif
};

class ObjTypeGuardBucket
{
private:
    BVSparse<JitArenaAllocator>* guardedPropertyOps;
    JITTypeHolder                    monoGuardType;

public:
    ObjTypeGuardBucket() : guardedPropertyOps(nullptr), monoGuardType(nullptr) {}

    ObjTypeGuardBucket(BVSparse<JitArenaAllocator>* guardedPropertyOps) : monoGuardType(nullptr)
    {
        this->guardedPropertyOps = (guardedPropertyOps != nullptr ? guardedPropertyOps->CopyNew() : nullptr);
    }

    void Copy(ObjTypeGuardBucket *pNew) const
    {
        pNew->guardedPropertyOps = this->guardedPropertyOps ? this->guardedPropertyOps->CopyNew() : nullptr;
        pNew->monoGuardType = this->monoGuardType;
    }

    BVSparse<JitArenaAllocator> *GetGuardedPropertyOps() const  { return this->guardedPropertyOps; }
    void SetGuardedPropertyOps(BVSparse<JitArenaAllocator> *guardedPropertyOps) { this->guardedPropertyOps = guardedPropertyOps; }
    void AddToGuardedPropertyOps(uint propertyOpId) { Assert(this->guardedPropertyOps != nullptr); this->guardedPropertyOps->Set(propertyOpId); }

    bool NeedsMonoCheck() const { return this->monoGuardType != nullptr; }
    void SetMonoGuardType(JITTypeHolder type) { this->monoGuardType = type; }
    JITTypeHolder GetMonoGuardType() const { return this->monoGuardType; }

#if DBG_DUMP
    void Dump() const;
#endif
};

class ObjWriteGuardBucket
{
private:
    BVSparse<JitArenaAllocator>* writeGuards;

public:
    ObjWriteGuardBucket() : writeGuards(nullptr) {}

    ObjWriteGuardBucket(BVSparse<JitArenaAllocator>* writeGuards) { this->writeGuards = (writeGuards != nullptr ? writeGuards->CopyNew() : nullptr); }

    void Copy(ObjWriteGuardBucket *pNew) const
    {
        pNew->writeGuards = this->writeGuards ? this->writeGuards->CopyNew() : nullptr;
    }

    BVSparse<JitArenaAllocator> *GetWriteGuards() const  { return this->writeGuards; }
    void SetWriteGuards(BVSparse<JitArenaAllocator> *writeGuards) { this->writeGuards = writeGuards; }
    void AddToWriteGuards(uint writeGuardId) { Assert(this->writeGuards != nullptr); this->writeGuards->Set(writeGuardId); }

#if DBG_DUMP
    void Dump() const;
#endif
};

class FlowGraph
{
    friend Loop;

public:
    static FlowGraph * New(Func *func, JitArenaAllocator *alloc);

    FlowGraph(Func *func, JitArenaAllocator *fgAlloc) :
        func(func),
        alloc(fgAlloc),
        blockList(nullptr),
        blockCount(0),
        tailBlock(nullptr),
        loopList(nullptr),
        catchLabelStack(nullptr),
        finallyLabelStack(nullptr),
<<<<<<< HEAD
        regToFinallyEndMap(nullptr),
=======
        leaveNullLabelStack(nullptr),
        regToFinallyEndMap(nullptr),
        leaveNullLabelToFinallyLabelMap(nullptr),
>>>>>>> 84bd6f3c
        hasBackwardPassInfo(false),
        hasLoop(false),
        implicitCallFlags(Js::ImplicitCall_HasNoInfo)
    {
    }

    void Build(void);
    void Destroy(void);

    void         RunPeeps();
    BasicBlock * AddBlock(IR::Instr * firstInstr, IR::Instr * lastInstr, BasicBlock * nextBlock, BasicBlock *prevBlock = nullptr);
    FlowEdge *   AddEdge(BasicBlock * predBlock, BasicBlock * succBlock);
    BasicBlock * InsertCompensationCodeForBlockMove(FlowEdge * edge, // Edge where compensation code needs to be inserted
                                                    bool insertCompensationBlockToLoopList = false,
                                                    bool sinkBlockLoop  = false, // Loop to which compensation block belongs
                                                    bool afterForward = false // Inserting compentation code after forward pass
                                                    );
    BasicBlock * InsertAirlockBlock(FlowEdge * edge, bool afterForward = false);
    void         InsertCompBlockToLoopList(Loop *loop, BasicBlock* compBlock, BasicBlock* targetBlock, bool postTarget);
    void         RemoveUnreachableBlocks();
    bool         RemoveUnreachableBlock(BasicBlock *block, GlobOpt * globOpt = nullptr);
    IR::Instr *  RemoveInstr(IR::Instr *instr, GlobOpt * globOpt);
    void         RemoveBlock(BasicBlock *block, GlobOpt * globOpt = nullptr, bool tailDuping = false);
    BasicBlock * SetBlockTargetAndLoopFlag(IR::LabelInstr * labelInstr);
    Func*        GetFunc() { return func;};
    static void  SafeRemoveInstr(IR::Instr *instr);
    void         SortLoopLists();
    FlowEdge *   FindEdge(BasicBlock *predBlock, BasicBlock *succBlock);
    IR::LabelInstr * DeleteLeaveChainBlocks(IR::BranchInstr *leaveInstr, IR::Instr * &instrPrev);
    bool         CheckIfEarlyExitAndAddEdgeToFinally(IR::BranchInstr *leaveInstr, Region *currentRegion, Region *branchTargetRegion, IR::Instr *&instrPrev, IR::LabelInstr *&exitLabel);
    bool         Dominates(Region *finallyRegion, Region *exitLabelRegion);
    bool         DoesExitLabelDominate(IR::BranchInstr *leaveInstr);
    void         InsertEdgeFromFinallyToEarlyExit(BasicBlock * finallyEndBlock, IR::LabelInstr * exitLabel);
#if DBG_DUMP
    void         Dump();
    void         Dump(bool verbose, const char16 *form);
#endif

    JitArenaAllocator *       alloc;
    BasicBlock *              blockList;
    BasicBlock *              tailBlock;
    Loop *                    loopList;
    SList<IR::LabelInstr*> *  catchLabelStack;
    SList<IR::LabelInstr*> *  finallyLabelStack;
    SList<IR::LabelInstr*> *  leaveNullLabelStack;
    typedef JsUtil::BaseDictionary<Region *, BasicBlock *, JitArenaAllocator> RegionToFinallyEndMapType;
    RegionToFinallyEndMapType * regToFinallyEndMap;
    typedef JsUtil::BaseDictionary<IR::LabelInstr *, IR::LabelInstr *, JitArenaAllocator> LeaveNullLabelToFinallyLabelMapType;
    LeaveNullLabelToFinallyLabelMapType * leaveNullLabelToFinallyLabelMap;
    bool                      hasBackwardPassInfo;
    bool                      hasLoop;
    Js::ImplicitCallFlags     implicitCallFlags;
private:
    void        FindLoops(void);
    bool        CanonicalizeLoops(void);
    void        BuildLoop(BasicBlock *headBlock, BasicBlock *tailBlock, Loop *parentLoop = nullptr);
    void        WalkLoopBlocks(BasicBlock *block, Loop *loop, JitArenaAllocator *tempAlloc);
    void        AddBlockToLoop(BasicBlock *block, Loop *loop);
    bool        IsEHTransitionInstr(IR::Instr *instr);
    BasicBlock * GetPredecessorForRegionPropagation(BasicBlock *block);
    void        UpdateRegionForBlock(BasicBlock *block);
    void        UpdateRegionForBlockFromEHPred(BasicBlock *block, bool reassign = false);
    Region *    PropagateRegionFromPred(BasicBlock *block, BasicBlock *predBlock, Region *predRegion, IR::Instr * &tryInstr);
    IR::Instr * PeepCm(IR::Instr *instr);
    IR::Instr * PeepTypedCm(IR::Instr *instr);
    void        MoveBlocksBefore(BasicBlock *blockStart, BasicBlock *blockEnd, BasicBlock *insertBlock);
    bool        UnsignedCmpPeep(IR::Instr *cmpInstr);
    bool        IsUnsignedOpnd(IR::Opnd *src, IR::Opnd **pShrSrc1);

#if DBG
    void        VerifyLoopGraph();
#endif

private:
    void        InsertInlineeOnFLowEdge(IR::BranchInstr *instrBr, IR::Instr *inlineeEndInstr, IR::Instr *instrBytecode, Func* origBrFunc, uint32 origByteCodeOffset, bool origBranchSrcOpndIsJITOpt, uint32 origBranchSrcSymId);

private:
    Func *                 func;
    unsigned int           blockCount;

};

class BasicBlock
{
    friend class FlowGraph;
    friend class Loop;

public:
    static BasicBlock * New(FlowGraph * graph);

    void AddPred(FlowEdge * edge, FlowGraph * graph);
    void AddSucc(FlowEdge * edge, FlowGraph * graph);
    void RemovePred(BasicBlock *block, FlowGraph * graph);
    void RemoveSucc(BasicBlock *block, FlowGraph * graph);
    void RemoveDeadPred(BasicBlock *block, FlowGraph * graph);
    void RemoveDeadSucc(BasicBlock *block, FlowGraph * graph);
    void UnlinkPred(BasicBlock *block);
    void UnlinkSucc(BasicBlock *block);

    void UnlinkInstr(IR::Instr * Instr);
    void RemoveInstr(IR::Instr * instr);
    void InsertInstrBefore(IR::Instr *newInstr, IR::Instr *beforeThisInstr);
    void InsertInstrAfter(IR::Instr *newInstr, IR::Instr *afterThisInstr);
    void InsertAfter(IR::Instr * newInstr);
    void InvertBranch(IR::BranchInstr *branch);

    IR::Instr * GetFirstInstr(void) const
    {
        return firstInstr;
    }

    void SetFirstInstr(IR::Instr * instr)
    {
        firstInstr = instr;
    }

    IR::Instr * GetLastInstr(void)
    {
        BasicBlock *blNext = this->next;
        if (blNext)
        {
            return blNext->firstInstr->m_prev;
        }
        else
        {
            return this->func->m_exitInstr;
        }
    }

    void SetLastInstr(IR::Instr * instr)
    {
        // Intentionally empty
    }

    SListBaseCounted<FlowEdge *> * GetPredList(void)
    {
        return &predList;
    }

    SListBaseCounted<FlowEdge *> * GetSuccList(void)
    {
        return &succList;
    }

    SListBaseCounted<FlowEdge *> * GetDeadPredList(void)
    {
        return &deadPredList;
    }

    SListBaseCounted<FlowEdge *> * GetDeadSuccList(void)
    {
        return &deadSuccList;
    }

    unsigned int GetBlockNum(void) const
    {
        return number;
    }

    void SetBlockNum(unsigned int num)
    {
        number = num;
    }

    BasicBlock * GetPrev()
    {
        BasicBlock *block = this;

        do {
            block = block->prev;
        } while (block->isDeleted);

        return block;
    }

    BasicBlock * GetNext()
    {
        BasicBlock *block = this->next;

        while (block && block->isDeleted) {
            block = block->next;
        }

        return block;
    }
    uint IncrementDataUseCount()
    {
         return ++this->dataUseCount;
    }
    uint DecrementDataUseCount()
    {
        Assert(this->dataUseCount != 0);
         return --this->dataUseCount;
    }
    uint GetDataUseCount()
    {
         return this->dataUseCount;
    }
    void SetDataUseCount(uint count)
    {
         this->dataUseCount = count;
    }

    bool IsLandingPad();
    BailOutInfo * CreateLoopTopBailOutInfo(GlobOpt * globOpt);

    // GlobOpt Stuff
public:
<<<<<<< HEAD
    void         MergePredBlocksValueMaps(GlobOpt* globOptState);
private:
    void         CleanUpValueMaps();
=======
    bool         PathDepBranchFolding(GlobOpt* globOptState);
    void         MergePredBlocksValueMaps(GlobOpt* globOptState);
private:
    void         CleanUpValueMaps();
    void         CheckLegalityAndFoldPathDepBranches(GlobOpt* globOpt);
    Value *      FindValueInLocalThenGlobalValueTableAndUpdate(GlobOpt *globOpt, GlobHashTable * localSymToValueMap, IR::Instr *instr, Sym *dstSym, Sym *srcSym);
    IR::LabelInstr*         CanProveConditionalBranch(IR::BranchInstr *branch, GlobOpt* globOpt, GlobHashTable * localSymToValueMap);
>>>>>>> 84bd6f3c

#if DBG_DUMP
public:
    void DumpHeader(bool insertCR = true);
    void Dump();

#endif

public:
    BasicBlock *         next;
    BasicBlock *         prev;
    Loop *               loop;
    uint8                isDeleted:1;
    uint8                isDead:1;
    uint8                isLoopHeader:1;
    uint8                hasCall:1;
    uint8                isVisited:1;
    uint8                isAirLockCompensationBlock:1;
    uint8                beginsBailOnNoProfile:1;

#ifdef DBG
    uint8                isBreakBlock:1;
    uint8                isAirLockBlock:1;
    uint8                isBreakCompensationBlockAtSink:1;
    uint8                isBreakCompensationBlockAtSource:1;
#endif

    // Deadstore data
    BVSparse<JitArenaAllocator> *              upwardExposedUses;
    BVSparse<JitArenaAllocator> *              upwardExposedFields;
    BVSparse<JitArenaAllocator> *              typesNeedingKnownObjectLayout;
    BVSparse<JitArenaAllocator> *              slotDeadStoreCandidates;
    TempNumberTracker *                     tempNumberTracker;
    TempObjectTracker *                     tempObjectTracker;
#if DBG
    BVSparse<JitArenaAllocator> *           trackingByteCodeUpwardExposedUsed = nullptr;
    BVSparse<JitArenaAllocator> *           excludeByteCodeUpwardExposedTracking = nullptr;
    TempObjectVerifyTracker *               tempObjectVerifyTracker;
#endif
    HashTable<AddPropertyCacheBucket> *     stackSymToFinalType;
    HashTable<ObjTypeGuardBucket> *         stackSymToGuardedProperties; // Dead store pass only
    HashTable<ObjWriteGuardBucket> *        stackSymToWriteGuardsMap; // Backward pass only
    BVSparse<JitArenaAllocator> *           noImplicitCallUses;
    BVSparse<JitArenaAllocator> *           noImplicitCallNoMissingValuesUses;
    BVSparse<JitArenaAllocator> *           noImplicitCallNativeArrayUses;
    BVSparse<JitArenaAllocator> *           noImplicitCallJsArrayHeadSegmentSymUses;
    BVSparse<JitArenaAllocator> *           noImplicitCallArrayLengthSymUses;
    BVSparse<JitArenaAllocator> *           cloneStrCandidates;
    BVSparse<JitArenaAllocator> *           couldRemoveNegZeroBailoutForDef; // Deadstore pass only
    Loop * backwardPassCurrentLoop;

    // Global optimizer data
    GlobOptBlockData                        globOptData;

    // Bailout data
    BVSparse<JitArenaAllocator> *           byteCodeUpwardExposedUsed;
#if DBG
    StackSym **                             byteCodeRestoreSyms;
#endif

    IntOverflowDoesNotMatterRange *         intOverflowDoesNotMatterRange;

private:
    BasicBlock(JitArenaAllocator * alloc, Func *func) :
        next(nullptr),
        prev(nullptr),
        firstInstr(nullptr),
        number(k_InvalidNum),
        loop(nullptr),
        isDeleted(false),
        isDead(false),
        isLoopHeader(false),
        hasCall(false),
        upwardExposedUses(nullptr),
        upwardExposedFields(nullptr),
        typesNeedingKnownObjectLayout(nullptr),
        slotDeadStoreCandidates(nullptr),
        tempNumberTracker(nullptr),
        tempObjectTracker(nullptr),
#if DBG
        tempObjectVerifyTracker(nullptr),
#endif
        stackSymToFinalType(nullptr),
        stackSymToGuardedProperties(nullptr),
        stackSymToWriteGuardsMap(nullptr),
        noImplicitCallUses(nullptr),
        noImplicitCallNoMissingValuesUses(nullptr),
        noImplicitCallNativeArrayUses(nullptr),
        noImplicitCallJsArrayHeadSegmentSymUses(nullptr),
        noImplicitCallArrayLengthSymUses(nullptr),
        cloneStrCandidates(nullptr),
        couldRemoveNegZeroBailoutForDef(nullptr),
        byteCodeUpwardExposedUsed(nullptr),
        isAirLockCompensationBlock(false),
        beginsBailOnNoProfile(false),
#if DBG
        byteCodeRestoreSyms(nullptr),
        isBreakBlock(false),
        isAirLockBlock(false),
        isBreakCompensationBlockAtSource(false),
        isBreakCompensationBlockAtSink(false),
#endif
        dataUseCount(0),
        intOverflowDoesNotMatterRange(nullptr),
        func(func),
        globOptData(func)
    {
    }

    void RemovePred(BasicBlock *block, FlowGraph * graph, bool doCleanSucc, bool moveToDead = false);
    void RemoveSucc(BasicBlock *block, FlowGraph * graph, bool doCleanPred, bool moveToDead = false);
    void UnlinkPred(BasicBlock *block, bool doCleanSucc);
    void UnlinkSucc(BasicBlock *block, bool doCleanPred);

#if DBG_DUMP
    bool Contains(IR::Instr * instr);
#endif
private:
    IR::Instr *          firstInstr;
    SListBaseCounted<FlowEdge *> predList;
    SListBaseCounted<FlowEdge *> succList;
    SListBaseCounted<FlowEdge *> deadPredList;
    SListBaseCounted<FlowEdge *> deadSuccList;
    Func *               func;
    unsigned int         number;
    uint dataUseCount;

    static const unsigned int k_InvalidNum = (unsigned)-1;
};

class FlowEdge
{
public:
    static FlowEdge * New(FlowGraph * graph);

    FlowEdge() :
        predBlock(nullptr),
        succBlock(nullptr),
        pathDependentInfo(nullptr)
    {
    }

    BasicBlock * GetPred(void) const
    {
        return predBlock;
    }

    void SetPred(BasicBlock * block)
    {
        predBlock = block;
    }

    BasicBlock * GetSucc(void) const
    {
        return succBlock;
    }

    void SetSucc(BasicBlock * block)
    {
        succBlock = block;
    }

    PathDependentInfo * GetPathDependentInfo() const
    {
        return pathDependentInfo;
    }

    void SetPathDependentInfo(const PathDependentInfo &info, JitArenaAllocator *const alloc)
    {
        Assert(info.HasInfo());

        if (!pathDependentInfo)
        {
            pathDependentInfo = JitAnew(alloc, PathDependentInfo, info);
        }
        else
        {
            *pathDependentInfo = info;
        }
    }

    void ClearPathDependentInfo(JitArenaAllocator * alloc)
    {
        JitAdelete(alloc, pathDependentInfo);
        pathDependentInfo = nullptr;
    }

private:
    BasicBlock *         predBlock;
    BasicBlock *         succBlock;

    // Only valid during globopt
    PathDependentInfo * pathDependentInfo;
};

class Loop
{
    friend FlowGraph;
private:
    typedef JsUtil::BaseDictionary<PropertySym *, Value *, JitArenaAllocator> InitialValueFieldMap;

    Js::ImplicitCallFlags implicitCallFlags;
    Js::LoopFlags loopFlags;
    BasicBlock *        headBlock;
public:
    Func *              topFunc;
    uint32              loopNumber;
    SList<BasicBlock *> blockList;
    Loop *              next;
    Loop *              parent;
    BasicBlock *        landingPad;
    IR::LabelInstr *    loopTopLabel;
    BVSparse<JitArenaAllocator> *varSymsOnEntry;
    BVSparse<JitArenaAllocator> *int32SymsOnEntry;
    BVSparse<JitArenaAllocator> *lossyInt32SymsOnEntry; // see GlobOptData::liveLossyInt32Syms
    BVSparse<JitArenaAllocator> *float64SymsOnEntry;
    BVSparse<JitArenaAllocator> *liveFieldsOnEntry;
<<<<<<< HEAD

#ifdef ENABLE_SIMDJS
    // SIMD_JS
    // live syms upon entering loop header (from pred merge + forced syms + used before defs in loop)
    BVSparse<JitArenaAllocator> *simd128F4SymsOnEntry;
    BVSparse<JitArenaAllocator> *simd128I4SymsOnEntry;
    BVSparse<JitArenaAllocator> *likelySimd128F4SymsUsedBeforeDefined;    // stack syms that are live in the landing pad with a likely-Simd128F4 value, and used before they are defined in the loop
    BVSparse<JitArenaAllocator> *likelySimd128I4SymsUsedBeforeDefined;    // stack syms that are live in the landing pad with a likely-Simd128I4 value, and used before they are defined in the loop
    // syms need to be forced to certain type due to hoisting
    BVSparse<JitArenaAllocator> *forceSimd128F4SymsOnEntry;
    BVSparse<JitArenaAllocator> *forceSimd128I4SymsOnEntry;
#endif
=======
>>>>>>> 84bd6f3c

    BVSparse<JitArenaAllocator> *symsUsedBeforeDefined;                // stack syms that are live in the landing pad, and used before they are defined in the loop
    BVSparse<JitArenaAllocator> *likelyIntSymsUsedBeforeDefined;       // stack syms that are live in the landing pad with a likely-int value, and used before they are defined in the loop
    BVSparse<JitArenaAllocator> *likelyNumberSymsUsedBeforeDefined;    // stack syms that are live in the landing pad with a likely-number value, and used before they are defined in the loop

    BVSparse<JitArenaAllocator> *forceFloat64SymsOnEntry;

    BVSparse<JitArenaAllocator> *symsDefInLoop;
    // This is different from symsDefInLoop which only captures syms that survived IR 
    // cleanup in PreOptPeep in the pre-pass of a loop. For aggressively transferring
    // values in prepass, we need to know if a source sym was ever assigned to in a loop.
    BVSparse<JitArenaAllocator> *symsAssignedToInLoop;

    BailOutInfo *       bailOutInfo;
    IR::BailOutInstr *  toPrimitiveSideEffectCheck;
    IR::Instr *         endDisableImplicitCall;
    BVSparse<JitArenaAllocator> * hoistedFields;
    BVSparse<JitArenaAllocator> * hoistedFieldCopySyms;
    BVSparse<JitArenaAllocator> * liveOutFields;
    ValueNumber         firstValueNumberInLoop;
    JsArrayKills        jsArrayKills;
    BVSparse<JitArenaAllocator> *fieldKilled;
    BVSparse<JitArenaAllocator> *fieldPRESymStores;
    InitialValueFieldMap initialValueFieldMap;

    InductionVariableSet *inductionVariables;
    BasicBlock *dominatingLoopCountableBlock;
    LoopCount *loopCount;
    SymIdToStackSymMap *loopCountBasedBoundBaseSyms;
    typedef SegmentClusterList<SymID, JitArenaAllocator> LoopSymClusterList;
    LoopSymClusterList *symClusterList;
    BVSparse<JitArenaAllocator> * internallyDereferencedSyms;
    SList<IR::ByteCodeUsesInstr*> *outwardSpeculationMaskInstrs;

    bool                isDead : 1;
    bool                hasDeadStoreCollectionPass : 1;
    bool                hasDeadStorePrepass : 1;
    bool                hasCall : 1;
    bool                hasHoistedFields : 1;
    bool                needImplicitCallBailoutChecksForJsArrayCheckHoist : 1;
    bool                allFieldsKilled : 1;
    bool                isLeaf : 1;
    bool                isProcessed : 1; // Set and reset at varying places according to the phase we're in.
                                         // For example, in the lowerer, it'll be set to true when we process the loopTop for a certain loop
    struct MemCopyCandidate;
    struct MemSetCandidate;
    struct MemOpCandidate
    {
        SymID base;
        SymID index;
        byte count;
        bool bIndexAlreadyChanged;
        enum MemOpType
        {
            MEMSET,
            MEMCOPY
        } type;
        bool IsMemSet() const { return type == MEMSET; }
        bool IsMemCopy() const { return type == MEMCOPY; }
        struct Loop::MemCopyCandidate* AsMemCopy();
        struct Loop::MemSetCandidate* AsMemSet();
        MemOpCandidate(MemOpType type) :
            type(type)
        {
        }
    };

    struct MemSetCandidate : public MemOpCandidate
    {
        BailoutConstantValue constant;
        StackSym* srcSym;

        MemSetCandidate() : MemOpCandidate(MemOpCandidate::MEMSET), srcSym(nullptr) {}
    };

    struct MemCopyCandidate : public MemOpCandidate
    {
        SymID ldBase;
        StackSym* transferSym;
        byte ldCount;
        MemCopyCandidate() : MemOpCandidate(MemOpCandidate::MEMCOPY) {}
    };

#define FOREACH_MEMOP_CANDIDATES_EDITING(data, loop, iterator) FOREACH_SLISTCOUNTED_ENTRY_EDITING(Loop::MemOpCandidate*, data, loop->memOpInfo->candidates, iterator)
#define NEXT_MEMOP_CANDIDATE_EDITING NEXT_SLISTCOUNTED_ENTRY_EDITING
#define FOREACH_MEMOP_CANDIDATES(data, loop) FOREACH_SLISTCOUNTED_ENTRY(Loop::MemOpCandidate*, data, loop->memOpInfo->candidates)
#define NEXT_MEMOP_CANDIDATE NEXT_SLISTCOUNTED_ENTRY

#define MEMOP_CANDIDATE_TYPE_CHECK(candidate, data, type) if(candidate->Is ## type()) {Loop:: ## type ## Candidate* data = candidate->As## type();

#define FOREACH_MEMCOPY_CANDIDATES_EDITING(data, loop, iterator) {FOREACH_MEMOP_CANDIDATES_EDITING(_memopCandidate, loop, iterator) {MEMOP_CANDIDATE_TYPE_CHECK(_memopCandidate, data, MemCopy)
#define NEXT_MEMCOPY_CANDIDATE_EDITING }}NEXT_MEMOP_CANDIDATE_EDITING}
#define FOREACH_MEMCOPY_CANDIDATES(data, loop) {FOREACH_MEMOP_CANDIDATES(_memopCandidate, loop) {MEMOP_CANDIDATE_TYPE_CHECK(_memopCandidate, data, MemCopy)
#define NEXT_MEMCOPY_CANDIDATE }}NEXT_MEMOP_CANDIDATE}

#define FOREACH_MEMSET_CANDIDATES_EDITING(data, loop, iterator) {FOREACH_MEMOP_CANDIDATES_EDITING(_memopCandidate, loop, iterator) {MEMOP_CANDIDATE_TYPE_CHECK(_memopCandidate, data, MemSet)
#define NEXT_MEMSET_CANDIDATE_EDITING }}NEXT_MEMOP_CANDIDATE_EDITING}
#define FOREACH_MEMSET_CANDIDATES(data, loop) {FOREACH_MEMOP_CANDIDATES(_memopCandidate, loop) {MEMOP_CANDIDATE_TYPE_CHECK(_memopCandidate, data, MemSet)
#define NEXT_MEMSET_CANDIDATE }}NEXT_MEMOP_CANDIDATE}

    typedef struct
    {
        byte unroll : 7;
        byte isIncremental : 1;
    } InductionVariableChangeInfo;

    typedef JsUtil::BaseDictionary<SymID, InductionVariableChangeInfo, JitArenaAllocator> InductionVariableChangeInfoMap;
    typedef JsUtil::BaseDictionary<byte, IR::Opnd*, JitArenaAllocator> InductionVariableOpndPerUnrollMap;
    typedef SListCounted<MemOpCandidate *>  MemOpList;
    typedef struct
    {
        MemOpList *candidates;
        BVSparse<JitArenaAllocator> *inductionVariablesUsedAfterLoop;
        InductionVariableChangeInfoMap *inductionVariableChangeInfoMap;
        InductionVariableOpndPerUnrollMap *inductionVariableOpndPerUnrollMap;
        // This assumes that all memop operations use the same index and have the same length
        // Temporary map to reuse existing startIndexOpnd while emitting
        // 0 = !increment & !alreadyChanged, 1 = !increment & alreadyChanged, 2 = increment & !alreadyChanged, 3 = increment & alreadyChanged
        IR::RegOpnd* startIndexOpndCache[4];
    } MemOpInfo;

    bool doMemOp : 1;
    MemOpInfo *memOpInfo;

    struct RegAlloc
    {
        Lifetime **                 loopTopRegContent;      // Save off the state of the registers at the loop top
        BVSparse<JitArenaAllocator> *  symRegUseBv;         // If a lifetime was live in a reg into the loop, did the reg get used before being spilled?
        BVSparse<JitArenaAllocator> *  defdInLoopBv;        // Was a lifetime defined in the loop?
        BVSparse<JitArenaAllocator> *  liveOnBackEdgeSyms;  // Is a lifetime live on the back-edge of the loop?
        BitVector                   regUseBv;               // Registers used in this loop so far
        uint32                      loopStart;              // loopTopLabel->GetNumber()
        uint32                      loopEnd;                // loopTailBranch->GetNumber()
        uint32                      helperLength;           // Number of instrs in helper code in loop
        SList<Lifetime *>        *  extendedLifetime;       // Lifetimes to extend for this loop
        SList<Lifetime **>       *  exitRegContentList;     // Linked list of regContents for the exit edges
        bool                        hasNonOpHelperCall;
        bool                        hasCall;
        bool                        hasAirLock;             // Do back-edges have airlock blocks?
    } regAlloc;

public:
    Loop(JitArenaAllocator * alloc, Func *func)
        : topFunc(func),
        blockList(alloc),
        parent(nullptr),
        landingPad(nullptr),
        loopTopLabel(nullptr),
        symsUsedBeforeDefined(nullptr),
        likelyIntSymsUsedBeforeDefined(nullptr),
        likelyNumberSymsUsedBeforeDefined(nullptr),
<<<<<<< HEAD
#ifdef ENABLE_SIMDJS
        likelySimd128F4SymsUsedBeforeDefined(nullptr),
        likelySimd128I4SymsUsedBeforeDefined(nullptr),
        forceSimd128F4SymsOnEntry(nullptr),
        forceSimd128I4SymsOnEntry(nullptr),
#endif
=======
>>>>>>> 84bd6f3c
        forceFloat64SymsOnEntry(nullptr),
        symsDefInLoop(nullptr),
        symsAssignedToInLoop(nullptr),
        needImplicitCallBailoutChecksForJsArrayCheckHoist(false),
        inductionVariables(nullptr),
        dominatingLoopCountableBlock(nullptr),
        loopCount(nullptr),
        loopCountBasedBoundBaseSyms(nullptr),
        symClusterList(nullptr),
        internallyDereferencedSyms(nullptr),
        outwardSpeculationMaskInstrs(nullptr),
        isDead(false),
        allFieldsKilled(false),
        isLeaf(true),
        isProcessed(false),
        initialValueFieldMap(alloc)
    {
        this->loopNumber = ++func->loopCount;
    }

    void                SetHeadBlock(BasicBlock *block) { headBlock = block; }
    BasicBlock *        GetHeadBlock() const { Assert(headBlock == blockList.Head()); return headBlock; }
    bool                IsDescendentOrSelf(Loop const * loop) const;

    void                EnsureMemOpVariablesInitialized();

    Js::ImplicitCallFlags GetImplicitCallFlags();
    void                SetImplicitCallFlags(Js::ImplicitCallFlags flags);
    Js::LoopFlags GetLoopFlags() const { return loopFlags; }
    void SetLoopFlags(Js::LoopFlags val) { loopFlags = val; }
    bool                CanHoistInvariants() const;
    bool                CanDoFieldCopyProp();
    void                SetHasCall();
    IR::LabelInstr *    GetLoopTopInstr() const;
    void                SetLoopTopInstr(IR::LabelInstr * loopTop);
    Func *              GetFunc() const { return GetLoopTopInstr()->m_func; }
    bool                IsSymAssignedToInSelfOrParents(StackSym * const sym) const;
    BasicBlock *        GetAnyTailBlock() const;
#if DBG_DUMP
    bool                GetHasCall() const { return hasCall; }
    uint                GetLoopNumber() const;
#endif
private:
    void                InsertLandingPad(FlowGraph *fg);
    bool                RemoveBreakBlocks(FlowGraph *fg);
};

// Structure definition cannot be inside Loop in order to use it as a parameter in GlobOpt
struct MemOpEmitData
{
    Loop::MemOpCandidate* candidate;
    IR::Instr* stElemInstr;
    BasicBlock* block;
    Loop::InductionVariableChangeInfo inductionVar;
    IR::BailOutKind bailOutKind;
};

struct MemSetEmitData : public MemOpEmitData
{
};

struct MemCopyEmitData : public MemOpEmitData
{
    IR::Instr* ldElemInstr;
};

#define FOREACH_BLOCK_IN_FUNC(block, func)\
    FOREACH_BLOCK(block, func->m_fg)
#define NEXT_BLOCK_IN_FUNC\
    NEXT_BLOCK;

#define FOREACH_BLOCK_IN_FUNC_DEAD_OR_ALIVE(block, func)\
    FOREACH_BLOCK_DEAD_OR_ALIVE(block, func->m_fg)
#define NEXT_BLOCK_IN_FUNC_DEAD_OR_ALIVE\
    NEXT_BLOCK_DEAD_OR_ALIVE;

#define FOREACH_BLOCK_BACKWARD_IN_FUNC(block, func) \
    FOREACH_BLOCK_BACKWARD(block, func->m_fg)

#define NEXT_BLOCK_BACKWARD_IN_FUNC \
    NEXT_BLOCK_BACKWARD;

#define FOREACH_BLOCK_BACKWARD_IN_FUNC_DEAD_OR_ALIVE(block, func) \
    FOREACH_BLOCK_BACKWARD_DEAD_OR_ALIVE(block, func->m_fg)

#define NEXT_BLOCK_BACKWARD_IN_FUNC_DEAD_OR_ALIVE \
    NEXT_BLOCK_BACKWARD_DEAD_OR_ALIVE;

#define FOREACH_BLOCK_IN_FUNC_EDITING(block, func)\
    FOREACH_BLOCK_EDITING(block, func->m_fg)
#define NEXT_BLOCK_IN_FUNC_EDITING\
    NEXT_BLOCK_EDITING;

#define FOREACH_BLOCK_BACKWARD_IN_FUNC_EDITING(block, func)\
    FOREACH_BLOCK_BACKWARD_EDITING(block, func->m_fg)
#define NEXT_BLOCK_BACKWARD_IN_FUNC_EDITING\
    NEXT_BLOCK_BACKWARD_EDITING;

#define FOREACH_BLOCK_ALL(block, graph) \
    for (BasicBlock *block = graph->blockList;\
        block != nullptr;\
        block = block->next)\
    {

#define NEXT_BLOCK_ALL \
    }

#define FOREACH_BLOCK(block, graph)\
    FOREACH_BLOCK_ALL(block, graph) \
        if (block->isDeleted) { continue; }

#define NEXT_BLOCK \
    NEXT_BLOCK_ALL

#define FOREACH_BLOCK_DEAD_OR_ALIVE(block, graph)\
    FOREACH_BLOCK_ALL(block, graph) \
        if (block->isDeleted && !block->isDead) { continue; }

#define NEXT_BLOCK_DEAD_OR_ALIVE \
    NEXT_BLOCK_ALL

#define FOREACH_BLOCK_BACKWARD(block, graph)\
    FOREACH_BLOCK_BACKWARD_IN_RANGE(block, graph->tailBlock, nullptr)

#define NEXT_BLOCK_BACKWARD \
    NEXT_BLOCK_BACKWARD_IN_RANGE

#define FOREACH_BLOCK_BACKWARD_DEAD_OR_ALIVE(block, graph)\
    FOREACH_BLOCK_BACKWARD_IN_RANGE_DEAD_OR_ALIVE(block, graph->tailBlock, nullptr)

#define NEXT_BLOCK_BACKWARD_DEAD_OR_ALIVE \
    NEXT_BLOCK_BACKWARD_IN_RANGE_DEAD_OR_ALIVE

#define FOREACH_BLOCK_BACKWARD_IN_RANGE_ALL(block, blockList, blockLast)\
{\
    BasicBlock * blockStop = blockLast? ((BasicBlock *)blockLast)->prev : nullptr; \
    for (BasicBlock *block = blockList;\
        block != blockStop;\
        block = block->prev)\
    {

#define NEXT_BLOCK_BACKWARD_IN_RANGE_ALL \
    }}

#define FOREACH_BLOCK_BACKWARD_IN_RANGE(block, blockList, blockLast) \
    FOREACH_BLOCK_BACKWARD_IN_RANGE_ALL(block, blockList, blockLast) \
        if (block->isDeleted) { continue; }

#define NEXT_BLOCK_BACKWARD_IN_RANGE \
    NEXT_BLOCK_BACKWARD_IN_RANGE_ALL

#define FOREACH_BLOCK_BACKWARD_IN_RANGE_ALL_EDITING(block, blockList, blockLast, blockPrev)\
{\
    BasicBlock *blockPrev;\
    BasicBlock * blockStop = blockLast? ((BasicBlock *)blockLast)->prev : nullptr; \
    for (BasicBlock *block = blockList;\
        block != blockStop;\
        block = blockPrev)\
    {\
        blockPrev = block->prev;

#define NEXT_BLOCK_BACKWARD_IN_RANGE_ALL_EDITING \
    }}

#define FOREACH_BLOCK_BACKWARD_IN_RANGE_EDITING(block, blockList, blockLast, blockPrev) \
    FOREACH_BLOCK_BACKWARD_IN_RANGE_ALL_EDITING(block, blockList, blockLast, blockPrev) \
        if (block->isDeleted) { continue; }

#define NEXT_BLOCK_BACKWARD_IN_RANGE_EDITING \
    NEXT_BLOCK_BACKWARD_IN_RANGE_ALL_EDITING

#define FOREACH_BLOCK_BACKWARD_IN_RANGE_DEAD_OR_ALIVE(block, blockList, blockLast) \
    FOREACH_BLOCK_BACKWARD_IN_RANGE_ALL(block, blockList, blockLast) \
        if (block->isDeleted && !block->isDead) { continue; }

#define NEXT_BLOCK_BACKWARD_IN_RANGE_DEAD_OR_ALIVE \
    NEXT_BLOCK_BACKWARD_IN_RANGE_ALL

#define FOREACH_BLOCK_EDITING(block, graph)\
    {\
        BasicBlock *blockNext;\
        for (BasicBlock *block = graph->blockList;\
            block != nullptr;\
            block = blockNext)\
        {\
            blockNext = block->next; \
            if (block->isDeleted) { continue; }
#define NEXT_BLOCK_EDITING \
}}

#define FOREACH_BLOCK_BACKWARD_EDITING(block, graph)\
    {\
        BasicBlock *blockPrev;\
        for (BasicBlock *block = graph->tailBlock;\
            block != nullptr;\
            block = blockPrev)\
        {\
            blockPrev = block->prev; \
            if (block->isDeleted) { continue; }
#define NEXT_BLOCK_BACKWARD_EDITING \
}}

#define FOREACH_BLOCK_IN_LIST(block, list)\
    FOREACH_SLIST_ENTRY(BasicBlock*, block, list)\
    {\
        if (block->isDeleted) { continue; }

#define NEXT_BLOCK_IN_LIST \
    NEXT_SLIST_ENTRY \
    }

#define FOREACH_BLOCK_IN_LIST_EDITING(block, list, iter)\
    FOREACH_SLIST_ENTRY_EDITING(BasicBlock*, block, list, iter)\
    {\
        if (block->isDeleted) { continue; }

#define NEXT_BLOCK_IN_LIST_EDITING \
    NEXT_SLIST_ENTRY_EDITING \
    }

#define FOREACH_SUCCESSOR_EDGE(edge, block)\
    FOREACH_EDGE_IN_LIST(edge, block->GetSuccList())
#define NEXT_SUCCESSOR_EDGE\
    NEXT_EDGE_IN_LIST

#define FOREACH_SUCCESSOR_EDGE_EDITING(edge, bloc, iter)\
    FOREACH_EDGE_IN_LIST_EDITING(edge, block->GetSuccList(), iter)
#define NEXT_SUCCESSOR_EDGE_EDITING\
    NEXT_EDGE_IN_LIST_EDITING

#define FOREACH_PREDECESSOR_EDGE(edge, block)\
    FOREACH_EDGE_IN_LIST(edge, block->GetPredList())
#define NEXT_PREDECESSOR_EDGE\
    NEXT_EDGE_IN_LIST

#define FOREACH_PREDECESSOR_EDGE_EDITING(edge, block, iter)\
    FOREACH_EDGE_IN_LIST_EDITING(edge, block->GetPredList(), iter)
#define NEXT_PREDECESSOR_EDGE_EDITING\
    NEXT_EDGE_IN_LIST_EDITING

#define FOREACH_EDGE_IN_LIST(edge, list)\
    FOREACH_SLISTBASECOUNTED_ENTRY(FlowEdge*, edge, list)\
    {
#define NEXT_EDGE_IN_LIST\
    NEXT_SLISTBASECOUNTED_ENTRY }

#define FOREACH_EDGE_IN_LIST_EDITING(edge, list, iter)\
    FOREACH_SLISTBASECOUNTED_ENTRY_EDITING(FlowEdge*, edge, list, iter)\
    {\

#define NEXT_EDGE_IN_LIST_EDITING\
    NEXT_SLISTBASECOUNTED_ENTRY_EDITING }

#define FOREACH_SUCCESSOR_BLOCK(blockSucc, block)\
    FOREACH_EDGE_IN_LIST(__edge, block->GetSuccList())\
    {\
        BasicBlock * blockSucc = __edge->GetSucc(); \
        AnalysisAssert(blockSucc);

#define NEXT_SUCCESSOR_BLOCK\
    }\
    NEXT_EDGE_IN_LIST

#define FOREACH_SUCCESSOR_BLOCK_EDITING(blockSucc, block, iter)\
    FOREACH_EDGE_IN_LIST_EDITING(__edge, block->GetSuccList(), iter)\
    {\
        BasicBlock * blockSucc = __edge->GetSucc(); \
        AnalysisAssert(blockSucc);

#define NEXT_SUCCESSOR_BLOCK_EDITING\
    }\
    NEXT_EDGE_IN_LIST_EDITING

#define FOREACH_DEAD_SUCCESSOR_BLOCK(blockSucc, block)\
    FOREACH_EDGE_IN_LIST(__edge, block->GetDeadSuccList())\
    {\
        BasicBlock * blockSucc = __edge->GetSucc(); \
        AnalysisAssert(blockSucc);

#define NEXT_DEAD_SUCCESSOR_BLOCK\
    }\
    NEXT_EDGE_IN_LIST

#define FOREACH_PREDECESSOR_BLOCK(blockPred, block)\
    FOREACH_EDGE_IN_LIST(__edge, block->GetPredList())\
    {\
        BasicBlock * blockPred = __edge->GetPred(); \
        AnalysisAssert(blockPred);

#define NEXT_PREDECESSOR_BLOCK\
    }\
    NEXT_EDGE_IN_LIST

#define FOREACH_PREDECESSOR_BLOCK_EDITING(blockPred, block, iter)\
    FOREACH_EDGE_IN_LIST_EDITING(__edge, block->GetPredList(), iter)\
    {\
        BasicBlock * blockPred = __edge->GetPred(); \
        AnalysisAssert(blockPred);

#define NEXT_PREDECESSOR_BLOCK_EDITING\
    }\
    NEXT_EDGE_IN_LIST_EDITING

#define FOREACH_DEAD_PREDECESSOR_BLOCK(blockPred, block)\
    FOREACH_EDGE_IN_LIST(__edge, block->GetDeadPredList())\
    {\
        BasicBlock * blockPred = __edge->GetPred(); \
        AnalysisAssert(blockPred);

#define NEXT_DEAD_PREDECESSOR_BLOCK\
    }\
    NEXT_EDGE_IN_LIST

#define FOREACH_BLOCK_IN_LOOP(block, loop)\
    FOREACH_BLOCK_IN_LIST(block, &loop->blockList)
#define NEXT_BLOCK_IN_LOOP \
    NEXT_BLOCK_IN_LIST

#define FOREACH_BLOCK_IN_LOOP_EDITING(block, loop, iter)\
    FOREACH_BLOCK_IN_LIST_EDITING(block, &loop->blockList, iter)
#define NEXT_BLOCK_IN_LOOP_EDITING \
    NEXT_BLOCK_IN_LIST_EDITING


#define FOREACH_LOOP_IN_FUNC_EDITING(loop, func)\
    FOREACH_LOOP_EDITING(loop, func->m_fg)
#define NEXT_LOOP_IN_FUNC_EDITING\
    NEXT_LOOP_EDITING;

#define FOREACH_LOOP_EDITING(loop, graph)\
        {\
        Loop* loopNext;\
        for (Loop* loop = graph->loopList;\
            loop != nullptr;\
            loop = loopNext)\
                {\
            loopNext = loop->next;
#define NEXT_LOOP_EDITING \
}}<|MERGE_RESOLUTION|>--- conflicted
+++ resolved
@@ -140,13 +140,9 @@
         loopList(nullptr),
         catchLabelStack(nullptr),
         finallyLabelStack(nullptr),
-<<<<<<< HEAD
-        regToFinallyEndMap(nullptr),
-=======
         leaveNullLabelStack(nullptr),
         regToFinallyEndMap(nullptr),
         leaveNullLabelToFinallyLabelMap(nullptr),
->>>>>>> 84bd6f3c
         hasBackwardPassInfo(false),
         hasLoop(false),
         implicitCallFlags(Js::ImplicitCall_HasNoInfo)
@@ -355,11 +351,6 @@
 
     // GlobOpt Stuff
 public:
-<<<<<<< HEAD
-    void         MergePredBlocksValueMaps(GlobOpt* globOptState);
-private:
-    void         CleanUpValueMaps();
-=======
     bool         PathDepBranchFolding(GlobOpt* globOptState);
     void         MergePredBlocksValueMaps(GlobOpt* globOptState);
 private:
@@ -367,7 +358,6 @@
     void         CheckLegalityAndFoldPathDepBranches(GlobOpt* globOpt);
     Value *      FindValueInLocalThenGlobalValueTableAndUpdate(GlobOpt *globOpt, GlobHashTable * localSymToValueMap, IR::Instr *instr, Sym *dstSym, Sym *srcSym);
     IR::LabelInstr*         CanProveConditionalBranch(IR::BranchInstr *branch, GlobOpt* globOpt, GlobHashTable * localSymToValueMap);
->>>>>>> 84bd6f3c
 
 #if DBG_DUMP
 public:
@@ -585,21 +575,6 @@
     BVSparse<JitArenaAllocator> *lossyInt32SymsOnEntry; // see GlobOptData::liveLossyInt32Syms
     BVSparse<JitArenaAllocator> *float64SymsOnEntry;
     BVSparse<JitArenaAllocator> *liveFieldsOnEntry;
-<<<<<<< HEAD
-
-#ifdef ENABLE_SIMDJS
-    // SIMD_JS
-    // live syms upon entering loop header (from pred merge + forced syms + used before defs in loop)
-    BVSparse<JitArenaAllocator> *simd128F4SymsOnEntry;
-    BVSparse<JitArenaAllocator> *simd128I4SymsOnEntry;
-    BVSparse<JitArenaAllocator> *likelySimd128F4SymsUsedBeforeDefined;    // stack syms that are live in the landing pad with a likely-Simd128F4 value, and used before they are defined in the loop
-    BVSparse<JitArenaAllocator> *likelySimd128I4SymsUsedBeforeDefined;    // stack syms that are live in the landing pad with a likely-Simd128I4 value, and used before they are defined in the loop
-    // syms need to be forced to certain type due to hoisting
-    BVSparse<JitArenaAllocator> *forceSimd128F4SymsOnEntry;
-    BVSparse<JitArenaAllocator> *forceSimd128I4SymsOnEntry;
-#endif
-=======
->>>>>>> 84bd6f3c
 
     BVSparse<JitArenaAllocator> *symsUsedBeforeDefined;                // stack syms that are live in the landing pad, and used before they are defined in the loop
     BVSparse<JitArenaAllocator> *likelyIntSymsUsedBeforeDefined;       // stack syms that are live in the landing pad with a likely-int value, and used before they are defined in the loop
@@ -751,15 +726,6 @@
         symsUsedBeforeDefined(nullptr),
         likelyIntSymsUsedBeforeDefined(nullptr),
         likelyNumberSymsUsedBeforeDefined(nullptr),
-<<<<<<< HEAD
-#ifdef ENABLE_SIMDJS
-        likelySimd128F4SymsUsedBeforeDefined(nullptr),
-        likelySimd128I4SymsUsedBeforeDefined(nullptr),
-        forceSimd128F4SymsOnEntry(nullptr),
-        forceSimd128I4SymsOnEntry(nullptr),
-#endif
-=======
->>>>>>> 84bd6f3c
         forceFloat64SymsOnEntry(nullptr),
         symsDefInLoop(nullptr),
         symsAssignedToInLoop(nullptr),
