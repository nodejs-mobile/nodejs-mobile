//-------------------------------------------------------------------------------------------------------
// Copyright (C) Microsoft Corporation and contributors. All rights reserved.
// Licensed under the MIT license. See LICENSE.txt file in the project root for full license information.
//-------------------------------------------------------------------------------------------------------

#include "Backend.h"
#ifdef ENABLE_SCRIPT_DEBUGGING
#include "Debug/DebuggingFlags.h"
#include "Debug/DiagProbe.h"
#include "Debug/DebugManager.h"
#endif
#include "Language/JavascriptFunctionArgIndex.h"

extern const IRType RegTypes[RegNumCount];

void
BailOutInfo::Clear(JitArenaAllocator * allocator)
{
    // Currently, we don't have a case where we delete bailout info after we allocated the bailout record
    Assert(!bailOutRecord);
    if (this->capturedValues && this->capturedValues->DecrementRefCount() == 0)
    {
        this->capturedValues->constantValues.Clear(allocator);
        this->capturedValues->copyPropSyms.Clear(allocator);
        JitAdelete(allocator, this->capturedValues);
    }
    this->usedCapturedValues.constantValues.Clear(allocator);
    this->usedCapturedValues.copyPropSyms.Clear(allocator);
    if (byteCodeUpwardExposedUsed)
    {
        JitAdelete(allocator, byteCodeUpwardExposedUsed);
    }
    if (startCallInfo)
    {
        Assert(argOutSyms);
        JitAdeleteArray(allocator, startCallCount, startCallInfo);
        JitAdeleteArray(allocator, totalOutParamCount, argOutSyms);
    }
    if (liveVarSyms)
    {
        JitAdelete(allocator, liveVarSyms);
        JitAdelete(allocator, liveLosslessInt32Syms);
        JitAdelete(allocator, liveFloat64Syms);
    }
#ifdef _M_IX86
    if (outParamFrameAdjustArgSlot)
    {
        JitAdelete(allocator, outParamFrameAdjustArgSlot);
    }
#endif
}

#ifdef _M_IX86

uint
BailOutInfo::GetStartCallOutParamCount(uint i) const
{
    Assert(i < this->startCallCount);
    Assert(this->startCallInfo);

    return this->startCallInfo[i].argCount;
}

bool
BailOutInfo::NeedsStartCallAdjust(uint i, const IR::Instr * bailOutInstr) const
{
    Assert(i < this->startCallCount);
    Assert(this->startCallInfo);
    Assert(bailOutInstr->m_func->HasInstrNumber());

    IR::Instr * instr = this->startCallInfo[i].instr;

    if (instr == nullptr || instr->m_opcode == Js::OpCode::StartCall)
    {
        // The StartCall was unlinked (because it was being deleted, or we know it was
        // moved below the bailout instr).
        // -------- or --------
        // StartCall wasn't lowered because the argouts were orphaned, in which case we don't need
        // the adjustment as the orphaned argouts are not stored with the non-orphaned ones
        return false;
    }

    // In scenarios related to partial polymorphic inlining where we move the lowered version of the start call -  LEA esp, esp - argcount * 4
    // next to the call itself as part of one of the dispatch arms. In this scenario StartCall is marked
    // as cloned and we do not need to adjust the offsets from where the args need to be restored.
    return instr->GetNumber() < bailOutInstr->GetNumber() && !instr->IsCloned();
}

void
BailOutInfo::RecordStartCallInfo(uint i, IR::Instr *instr)
{
    Assert(i < this->startCallCount);
    Assert(this->startCallInfo);
    Assert(instr);
    Assert(instr->m_opcode == Js::OpCode::StartCall);

    this->startCallInfo[i].instr = instr;
    this->startCallInfo[i].argCount = instr->GetArgOutCount(/*getInterpreterArgOutCount*/ true);
    this->startCallInfo[i].argRestoreAdjustCount = 0;
    this->startCallInfo[i].isOrphanedCall = false;
}

void
BailOutInfo::UnlinkStartCall(const IR::Instr * instr)
{
    Assert(this->startCallCount == 0 || this->startCallInfo != nullptr);

    uint i;
    for (i = 0; i < this->startCallCount; i++)
    {
        StartCallInfo *info = &this->startCallInfo[i];
        if (info->instr == instr)
        {
            info->instr = nullptr;
            return;
        }
    }
}

#else

uint
BailOutInfo::GetStartCallOutParamCount(uint i) const
{
    Assert(i < this->startCallCount);
    Assert(this->startCallInfo);

    return this->startCallInfo[i];
}

void
BailOutInfo::RecordStartCallInfo(uint i, IR::Instr *instr)
{
    Assert(i < this->startCallCount);
    Assert(this->startCallInfo);
    Assert(instr);
    Assert(instr->m_opcode == Js::OpCode::StartCall);
    Assert(instr->GetSrc1());

    this->startCallInfo[i] = instr->GetArgOutCount(/*getInterpreterArgOutCount*/ true);
}

#endif

#ifdef MD_GROW_LOCALS_AREA_UP
void
BailOutInfo::FinalizeOffsets(__in_ecount(count) int * offsets, uint count, Func *func, BVSparse<JitArenaAllocator> *bvInlinedArgSlot)
{
    // Turn positive SP-relative sym offsets into negative frame-pointer-relative offsets for the convenience
    // of the restore-value logic.
    int32 inlineeArgStackSize = func->GetInlineeArgumentStackSize();
    int localsSize = func->m_localStackHeight + func->m_ArgumentsOffset;
    for (uint i = 0; i < count; i++)
    {
        int offset = -(offsets[i] + StackSymBias);
        if (offset < 0)
        {
            // Not stack offset
            continue;
        }
        if (bvInlinedArgSlot && bvInlinedArgSlot->Test(i))
        {
            // Inlined out param: the positive offset is relative to the start of the inlinee arg area,
            // so we need to subtract the full locals area (including the inlined-arg-area) to get the proper result.
            offset -= localsSize;
        }
        else
        {
            // The locals size contains the inlined-arg-area size, so remove the inlined-arg-area size from the
            // adjustment for normal locals whose offsets are relative to the start of the locals area.
            offset -= (localsSize - inlineeArgStackSize);
        }
        Assert(offset < 0);
        offsets[i] = offset;
    }
}
#endif

void
BailOutInfo::FinalizeBailOutRecord(Func * func)
{
    Assert(func->IsTopFunc());
    BailOutRecord * bailOutRecord = this->bailOutRecord;
    if (bailOutRecord == nullptr)
    {
        return;
    }

    BailOutRecord * currentBailOutRecord = bailOutRecord;
    Func * currentBailOutFunc = this->bailOutFunc;

    // Top of the inlined arg stack is at the beginning of the locals, find the offset from EBP+2
#ifdef MD_GROW_LOCALS_AREA_UP
    uint inlinedArgSlotAdjust = (func->m_localStackHeight + func->m_ArgumentsOffset);
#else
    uint inlinedArgSlotAdjust = (func->m_localStackHeight + (2 * MachPtr));
#endif

    while (currentBailOutRecord->parent != nullptr)
    {
        Assert(currentBailOutRecord->globalBailOutRecordTable->firstActualStackOffset == -1 ||
            currentBailOutRecord->globalBailOutRecordTable->firstActualStackOffset == (int32)(currentBailOutFunc->firstActualStackOffset - inlinedArgSlotAdjust));
        Assert(!currentBailOutFunc->IsTopFunc());
        Assert(currentBailOutFunc->firstActualStackOffset != -1);

        // Find the top of the locals on the stack from EBP
        currentBailOutRecord->globalBailOutRecordTable->firstActualStackOffset = currentBailOutFunc->firstActualStackOffset - inlinedArgSlotAdjust;

        currentBailOutRecord = currentBailOutRecord->parent;
        currentBailOutFunc = currentBailOutFunc->GetParentFunc();
    }
    Assert(currentBailOutRecord->globalBailOutRecordTable->firstActualStackOffset == -1);
    Assert(currentBailOutFunc->IsTopFunc());
    Assert(currentBailOutFunc->firstActualStackOffset == -1);

#ifndef MD_GROW_LOCALS_AREA_UP
    if (this->totalOutParamCount != 0)
    {
        if (func->HasInlinee())
        {
            FOREACH_BITSET_IN_SPARSEBV(index, this->outParamInlinedArgSlot)
            {
                this->outParamOffsets[index] -= inlinedArgSlotAdjust;
            }
            NEXT_BITSET_IN_SPARSEBV;
        }

#ifdef _M_IX86
        int frameSize = func->frameSize;
        AssertMsg(frameSize != 0, "Frame size not calculated");

        FOREACH_BITSET_IN_SPARSEBV(index, this->outParamFrameAdjustArgSlot)
        {
            this->outParamOffsets[index] -= frameSize;
        }
        NEXT_BITSET_IN_SPARSEBV;
#endif
    }
#else
    if (func->IsJitInDebugMode())
    {
        // Turn positive SP-relative base locals offset into negative frame-pointer-relative offset
        func->AjustLocalVarSlotOffset();
    }

    currentBailOutRecord = bailOutRecord;
    int32 inlineeArgStackSize = func->GetInlineeArgumentStackSize();
    do
    {
        // Note: do this only once
        currentBailOutRecord->globalBailOutRecordTable->VisitGlobalBailOutRecordTableRowsAtFirstBailOut(
          currentBailOutRecord->m_bailOutRecordId, [=](GlobalBailOutRecordDataRow *row) {
            int offset = -(row->offset + StackSymBias);
            if (offset < 0)
            {
                // Not stack offset
                return;
            }
            // The locals size contains the inlined-arg-area size, so remove the inlined-arg-area size from the
            // adjustment for normal locals whose offsets are relative to the start of the locals area.
            offset -= (inlinedArgSlotAdjust - inlineeArgStackSize);
            Assert(offset < 0);
            row->offset = offset;
        });

        // Only adjust once
        int forInEnumeratorArrayRestoreOffset = currentBailOutRecord->globalBailOutRecordTable->forInEnumeratorArrayRestoreOffset;
        if (forInEnumeratorArrayRestoreOffset >= 0)
        {
            forInEnumeratorArrayRestoreOffset -= (inlinedArgSlotAdjust - inlineeArgStackSize);
            Assert(forInEnumeratorArrayRestoreOffset < 0);
            currentBailOutRecord->globalBailOutRecordTable->forInEnumeratorArrayRestoreOffset = forInEnumeratorArrayRestoreOffset;
        }
        currentBailOutRecord = currentBailOutRecord->parent;
    }
    while (currentBailOutRecord != nullptr);
    this->FinalizeOffsets(this->outParamOffsets, this->totalOutParamCount, func, func->HasInlinee() ? this->outParamInlinedArgSlot : nullptr);

#endif
    // set the bailOutRecord to null so we don't adjust it again if the info is shared
    bailOutRecord = nullptr;
}

#if DBG
bool
BailOutInfo::IsBailOutHelper(IR::JnHelperMethod helper)
{
    switch (helper)
    {
    case IR::HelperSaveAllRegistersAndBailOut:
    case IR::HelperSaveAllRegistersAndBranchBailOut:
#ifdef _M_IX86
    case IR::HelperSaveAllRegistersNoSse2AndBailOut:
    case IR::HelperSaveAllRegistersNoSse2AndBranchBailOut:
#endif
        return true;
    };

    return false;
};
#endif

//===================================================================================================================================
// BailOutRecord
//===================================================================================================================================
BailOutRecord::BailOutRecord(uint32 bailOutOffset, uint bailOutCacheIndex, IR::BailOutKind kind, Func * bailOutFunc) :
    argOutOffsetInfo(nullptr), bailOutOffset(bailOutOffset),
    bailOutCount(0), polymorphicCacheIndex(bailOutCacheIndex), bailOutKind(kind),
    branchValueRegSlot(Js::Constants::NoRegister),
    ehBailoutData(nullptr), m_bailOutRecordId(0), type(Normal)
#if DBG
    , inlineDepth(0)
#endif
{
    CompileAssert(offsetof(BailOutRecord, globalBailOutRecordTable) == 0); // the offset is hard-coded in LinearScanMD::SaveAllRegisters
    CompileAssert(offsetof(GlobalBailOutRecordDataTable, registerSaveSpace) == 0); // the offset is hard-coded in LinearScanMD::SaveAllRegisters}
    Assert(bailOutOffset != Js::Constants::NoByteCodeOffset);

#if DBG
    actualCount = bailOutFunc->actualCount;
    Assert(bailOutFunc->IsTopFunc() || actualCount != -1);
#endif
}

#if ENABLE_DEBUG_CONFIG_OPTIONS
#define REJIT_KIND_TESTTRACE(bailOutKind, ...) \
    if (Js::Configuration::Global.flags.TestTrace.IsEnabled(Js::ReJITPhase)) \
    { \
        if (Js::Configuration::Global.flags.RejitTraceFilter.Empty() || Js::Configuration::Global.flags.RejitTraceFilter.Contains(bailOutKind)) \
        { \
            Output::Print(__VA_ARGS__); \
            Output::Flush(); \
        } \
    }
const char16 * const trueString = _u("true");
const char16 * const falseString = _u("false");
#else
#define REJIT_KIND_TESTTRACE(...)
#endif

#if ENABLE_DEBUG_CONFIG_OPTIONS
#define BAILOUT_KIND_TRACE(functionBody, bailOutKind, ...) \
    if (Js::Configuration::Global.flags.Trace.IsEnabled(Js::BailOutPhase, functionBody->GetSourceContextId(),functionBody->GetLocalFunctionId()) && \
        ((bailOutKind) != IR::BailOnSimpleJitToFullJitLoopBody || CONFIG_FLAG(Verbose))) \
    { \
        if (Js::Configuration::Global.flags.BailoutTraceFilter.Empty() || Js::Configuration::Global.flags.BailoutTraceFilter.Contains(bailOutKind)) \
        { \
            Output::Print(__VA_ARGS__); \
            if (bailOutKind != IR::BailOutInvalid) \
            { \
                Output::Print(_u(" Kind: %S"), ::GetBailOutKindName(bailOutKind)); \
            } \
            Output::Print(_u("\n")); \
        } \
    }

#define BAILOUT_VERBOSE_TRACE(functionBody, bailOutKind, ...) \
    if (Js::Configuration::Global.flags.Verbose && Js::Configuration::Global.flags.Trace.IsEnabled(Js::BailOutPhase,functionBody->GetSourceContextId(),functionBody->GetLocalFunctionId())) \
    { \
        if (Js::Configuration::Global.flags.BailoutTraceFilter.Empty() || Js::Configuration::Global.flags.BailoutTraceFilter.Contains(bailOutKind)) \
        { \
            Output::Print(__VA_ARGS__); \
        } \
    }

#define BAILOUT_TESTTRACE(functionBody, bailOutKind, ...) \
    if (Js::Configuration::Global.flags.TestTrace.IsEnabled(Js::BailOutPhase, functionBody->GetSourceContextId(),functionBody->GetLocalFunctionId()) && \
        ((bailOutKind) != IR::BailOnSimpleJitToFullJitLoopBody || CONFIG_FLAG(Verbose))) \
    { \
        if (Js::Configuration::Global.flags.BailoutTraceFilter.Empty() || Js::Configuration::Global.flags.BailoutTraceFilter.Contains(bailOutKind)) \
        { \
            Output::Print(__VA_ARGS__); \
            if (bailOutKind != IR::BailOutInvalid) \
            { \
                Output::Print(_u(" Kind: %S"), ::GetBailOutKindName(bailOutKind)); \
            } \
            Output::Print(_u("\n")); \
        } \
    }

#define BAILOUT_FLUSH(functionBody) \
    if (Js::Configuration::Global.flags.TestTrace.IsEnabled(Js::BailOutPhase, functionBody->GetSourceContextId(),functionBody->GetLocalFunctionId()) || \
    Js::Configuration::Global.flags.Trace.IsEnabled(Js::BailOutPhase, functionBody->GetSourceContextId(),functionBody->GetLocalFunctionId())) \
    { \
        Output::Flush(); \
    }
#else
#define BAILOUT_KIND_TRACE(functionBody, bailOutKind, ...)
#define BAILOUT_TESTTRACE(functionBody, bailOutKind, ...)
#define BAILOUT_VERBOSE_TRACE(functionBody, bailOutKind, ...)
#define BAILOUT_FLUSH(functionBody)
#endif

#if DBG
void BailOutRecord::DumpArgOffsets(uint count, int* offsets, int argOutSlotStart)
{
    char16 const * name = _u("OutParam");
    Js::RegSlot regSlotOffset = 0;

    for (uint i = 0; i < count; i++)
    {
        int offset = offsets[i];

        // The variables below determine whether we have a Var or native float/int.
        bool isFloat64 = this->argOutOffsetInfo->argOutFloat64Syms->Test(argOutSlotStart + i) != 0;
        bool isInt32 = this->argOutOffsetInfo->argOutLosslessInt32Syms->Test(argOutSlotStart + i) != 0;
<<<<<<< HEAD

#ifdef ENABLE_SIMDJS
        // SIMD_JS
        // Simd128 reside in Float64 regs
        isFloat64 |= this->argOutOffsetInfo->argOutSimd128F4Syms->Test(argOutSlotStart + i) != 0;
        isFloat64 |= this->argOutOffsetInfo->argOutSimd128I4Syms->Test(argOutSlotStart + i) != 0;
        isFloat64 |= this->argOutOffsetInfo->argOutSimd128I8Syms->Test(argOutSlotStart + i) != 0;
        isFloat64 |= this->argOutOffsetInfo->argOutSimd128I16Syms->Test(argOutSlotStart + i) != 0;
        isFloat64 |= this->argOutOffsetInfo->argOutSimd128U4Syms->Test(argOutSlotStart + i) != 0;
        isFloat64 |= this->argOutOffsetInfo->argOutSimd128U8Syms->Test(argOutSlotStart + i) != 0;
        isFloat64 |= this->argOutOffsetInfo->argOutSimd128U16Syms->Test(argOutSlotStart + i) != 0;
        isFloat64 |= this->argOutOffsetInfo->argOutSimd128B4Syms->Test(argOutSlotStart + i) != 0;
        isFloat64 |= this->argOutOffsetInfo->argOutSimd128B8Syms->Test(argOutSlotStart + i) != 0;
        isFloat64 |= this->argOutOffsetInfo->argOutSimd128B16Syms->Test(argOutSlotStart + i) != 0;
#endif
=======
>>>>>>> 84bd6f3c
        Assert(!isFloat64 || !isInt32);

        Output::Print(_u("%s #%3d: "), name, i + regSlotOffset);
        this->DumpValue(offset, isFloat64);
        Output::Print(_u("\n"));
    }
}

void BailOutRecord::DumpLocalOffsets(uint count, int argOutSlotStart)
{
    char16 const * name = _u("Register");
    globalBailOutRecordTable->IterateGlobalBailOutRecordTableRows(m_bailOutRecordId, [=](GlobalBailOutRecordDataRow *row) {
        Assert(row != nullptr);

        // The variables below determine whether we have a Var or native float/int.
        bool isFloat64 = row->isFloat;
        bool isInt32 = row->isInt;
<<<<<<< HEAD

#ifdef ENABLE_SIMDJS
        // SIMD_JS
        // Simd values are in float64 regs
        isFloat64 = isFloat64 || row->isSimd128F4;
        isFloat64 = isFloat64 || row->isSimd128I4;
        isFloat64 = isFloat64 || row->isSimd128I8;
        isFloat64 = isFloat64 || row->isSimd128I16;
        isFloat64 = isFloat64 || row->isSimd128U4;
        isFloat64 = isFloat64 || row->isSimd128U8;
        isFloat64 = isFloat64 || row->isSimd128U16;
        isFloat64 = isFloat64 || row->isSimd128B4;
        isFloat64 = isFloat64 || row->isSimd128B8;
        isFloat64 = isFloat64 || row->isSimd128B16;
#endif

=======
>>>>>>> 84bd6f3c
        Assert(!isFloat64 || !isInt32);

        Output::Print(_u("%s #%3d: "), name, row->regSlot);
        this->DumpValue(row->offset, isFloat64);
        Output::Print(_u("\n"));
    });
}

void BailOutRecord::DumpValue(int offset, bool isFloat64)
{
    if (offset < 0)
    {
        Output::Print(_u("Stack offset %6d"),  offset);
    }
    else if (offset > 0)
    {
        if ((uint)offset <= GetBailOutRegisterSaveSlotCount())
        {
            if (isFloat64)
            {
#ifdef _M_ARM
                Output::Print(_u("Register %-4S  %4d"), RegNames[(offset - RegD0) / 2  + RegD0], offset);
#else
                Output::Print(_u("Register %-4S  %4d"), RegNames[offset], offset);
#endif
            }
            else
            {
                Output::Print(_u("Register %-4S  %4d"), RegNames[offset], offset);
            }
        }
        else if (BailOutRecord::IsArgumentsObject((uint)offset))
        {
            Output::Print(_u("Arguments object"));
        }
        else
        {
            // Constants offset starts from max bail out register save slot count
            uint constantIndex = offset - (GetBailOutRegisterSaveSlotCount() + GetBailOutReserveSlotCount()) - 1;
            Output::Print(_u("Constant index %4d value:0x%p (Var)"), constantIndex, this->constants[constantIndex]);
            Assert(!isFloat64);
        }
    }
    else
    {
        Output::Print(_u("Not live"));
    }
}

void BailOutRecord::Dump()
{
    if (this->localOffsetsCount)
    {
        Output::Print(_u("**** Locals ***\n"));
        DumpLocalOffsets(this->localOffsetsCount, 0);
    }

    uint outParamSlot = 0;
    if(this->argOutOffsetInfo)
    {
        Output::Print(_u("**** Out params ***\n"));
        for (uint i = 0; i < this->argOutOffsetInfo->startCallCount; i++)
        {
            uint startCallOutParamCount = this->argOutOffsetInfo->startCallOutParamCounts[i];
            DumpArgOffsets(startCallOutParamCount, &this->argOutOffsetInfo->outParamOffsets[outParamSlot], this->argOutOffsetInfo->argOutSymStart + outParamSlot);
            outParamSlot += startCallOutParamCount;
        }
    }
}
#endif

/*static*/
bool BailOutRecord::IsArgumentsObject(uint32 offset)
{
    bool isArgumentsObject = (GetArgumentsObjectOffset() == offset);
    return isArgumentsObject;
}

/*static*/
uint32 BailOutRecord::GetArgumentsObjectOffset()
{
    uint32 argumentsObjectOffset = (GetBailOutRegisterSaveSlotCount() + GetBailOutReserveSlotCount());
    return argumentsObjectOffset;
}

Js::FunctionEntryPointInfo *BailOutRecord::GetFunctionEntryPointInfo() const
{
    Js::EntryPointInfo* result = this->globalBailOutRecordTable->entryPointInfo;
    AssertOrFailFast(result->IsFunctionEntryPointInfo());
    return (Js::FunctionEntryPointInfo*)result;
}

Js::Var BailOutRecord::EnsureArguments(Js::InterpreterStackFrame * newInstance, Js::JavascriptCallStackLayout * layout, Js::ScriptContext* scriptContext, Js::Var* pArgumentsObject) const
{
    Assert(globalBailOutRecordTable->hasStackArgOpt);
    if (PHASE_OFF1(Js::StackArgFormalsOptPhase))
    {
        newInstance->OP_LdHeapArguments(scriptContext);
    }
    else
    {
        newInstance->CreateEmptyHeapArgumentsObject(scriptContext);
    }

    Assert(newInstance->m_arguments);
    *pArgumentsObject = (Js::ArgumentsObject*)newInstance->m_arguments;
    return newInstance->m_arguments;
}

Js::JavascriptCallStackLayout *BailOutRecord::GetStackLayout() const
{
    return
        Js::JavascriptCallStackLayout::FromFramePointer(
            globalBailOutRecordTable->registerSaveSpace[LinearScanMD::GetRegisterSaveIndex(LowererMD::GetRegFramePointer()) - 1]);
}

void
BailOutRecord::RestoreValues(IR::BailOutKind bailOutKind, Js::JavascriptCallStackLayout * layout, Js::InterpreterStackFrame * newInstance,
    Js::ScriptContext * scriptContext, bool fromLoopBody, Js::Var * registerSaves, BailOutReturnValue * bailOutReturnValue, Js::Var* pArgumentsObject,
    Js::Var branchValue, void * returnAddress, bool useStartCall /* = true */, void * argoutRestoreAddress) const
{
    Js::AutoPushReturnAddressForStackWalker saveReturnAddress(scriptContext, returnAddress);

    if (this->stackLiteralBailOutRecordCount)
    {
        // Null out the field on the stack literal that hasn't fully initialized yet.

        globalBailOutRecordTable->IterateGlobalBailOutRecordTableRows(m_bailOutRecordId, [=](GlobalBailOutRecordDataRow  *row)
        {
            for (uint i = 0; i < this->stackLiteralBailOutRecordCount; i++)
            {
                BailOutRecord::StackLiteralBailOutRecord& record = this->stackLiteralBailOutRecord[i];

                if (record.regSlot == row->regSlot)
                {
                    // Partially initialized stack literal shouldn't be type specialized yet.
                    Assert(!row->isFloat);
                    Assert(!row->isInt);

                    int offset = row->offset;
                    Js::Var value;
                    if (offset < 0)
                    {
                        // Stack offset
                        value = layout->GetOffset(offset);
                    }
                    else
                    {
                        // The value is in register
                        // Index is one based, so subtract one
                        Assert((uint)offset <= GetBailOutRegisterSaveSlotCount());
                        Js::Var * registerSaveSpace = registerSaves ? registerSaves : (Js::Var *)scriptContext->GetThreadContext()->GetBailOutRegisterSaveSpace();
                        Assert(RegTypes[LinearScanMD::GetRegisterFromSaveIndex(offset)] != TyFloat64);
                        value = registerSaveSpace[offset - 1];
                    }
                    Assert(Js::DynamicObject::Is(value));
                    Assert(ThreadContext::IsOnStack(value));

                    Js::DynamicObject * obj = Js::DynamicObject::FromVar(value);
                    uint propertyCount = obj->GetPropertyCount();
                    for (uint j = record.initFldCount; j < propertyCount; j++)
                    {
                        obj->SetSlot(SetSlotArgumentsRoot(Js::Constants::NoProperty, false, j, nullptr));
                    }
                }
            }
        });
    }

    if (this->localOffsetsCount)
    {
        Js::FunctionBody* functionBody = newInstance->function->GetFunctionBody();
#if ENABLE_DEBUG_CONFIG_OPTIONS
        BAILOUT_VERBOSE_TRACE(functionBody, bailOutKind, _u("BailOut:   Register #%3d: Not live\n"), 0);

        for (uint i = 1; i < functionBody->GetConstantCount(); i++)
        {
            BAILOUT_VERBOSE_TRACE(functionBody, bailOutKind, _u("BailOut:   Register #%3d: Constant table\n"), i);
        }
#endif

        if (functionBody->IsInDebugMode())
        {
            this->AdjustOffsetsForDiagMode(layout, newInstance->GetJavascriptFunction());
        }

        this->RestoreValues(bailOutKind, layout, this->localOffsetsCount,
            nullptr, 0, newInstance->m_localSlots, scriptContext, fromLoopBody, registerSaves, newInstance, pArgumentsObject);
    }

    if (useStartCall && this->argOutOffsetInfo)
    {
        uint outParamSlot = 0;
        void * argRestoreAddr = nullptr;
        for (uint i = 0; i < this->argOutOffsetInfo->startCallCount; i++)
        {
            uint startCallOutParamCount = this->argOutOffsetInfo->startCallOutParamCounts[i];
#ifdef _M_IX86
            if (argoutRestoreAddress)
            {
                argRestoreAddr = (void*)((char*)argoutRestoreAddress + (this->startCallArgRestoreAdjustCounts[i] * MachPtr));
            }
#endif
            newInstance->OP_StartCall(startCallOutParamCount);
            this->RestoreValues(bailOutKind, layout, startCallOutParamCount, &this->argOutOffsetInfo->outParamOffsets[outParamSlot],
                this->argOutOffsetInfo->argOutSymStart + outParamSlot, newInstance->m_outParams,
                scriptContext, fromLoopBody, registerSaves, newInstance, pArgumentsObject, argRestoreAddr);
            outParamSlot += startCallOutParamCount;
        }
    }

    // If we're not in a loop body, then the arguments object is not on the local frame.
    // If the RestoreValues created an arguments object for us, then it's already on the interpreter instance.
    // Otherwise, we need to propagate the object from the jitted frame to the interpreter.
    Assert(newInstance->function && newInstance->function->GetFunctionBody());
    bool hasArgumentSlot =      // Be consistent with Func::HasArgumentSlot.
        !fromLoopBody && newInstance->function->GetFunctionBody()->GetInParamsCount() != 0;
    if (hasArgumentSlot && newInstance->m_arguments == nullptr)
    {
        newInstance->m_arguments = *pArgumentsObject;
    }

    if (bailOutReturnValue != nullptr && bailOutReturnValue->returnValueRegSlot != Js::Constants::NoRegister)
    {
        Assert(bailOutReturnValue->returnValue != nullptr);
        Assert(bailOutReturnValue->returnValueRegSlot < newInstance->GetJavascriptFunction()->GetFunctionBody()->GetLocalsCount());
        newInstance->m_localSlots[bailOutReturnValue->returnValueRegSlot] = bailOutReturnValue->returnValue;

        BAILOUT_VERBOSE_TRACE(newInstance->function->GetFunctionBody(), bailOutKind, _u("BailOut:   Register #%3d: Return, value: 0x%p\n"),
            bailOutReturnValue->returnValueRegSlot, bailOutReturnValue->returnValue);
    }

    if (branchValueRegSlot != Js::Constants::NoRegister)
    {
        // Used when a t1 = CmCC is optimize to BrCC, and the branch bails out. T1 needs to be restored
        Assert(branchValue && Js::JavascriptBoolean::Is(branchValue));
        Assert(branchValueRegSlot < newInstance->GetJavascriptFunction()->GetFunctionBody()->GetLocalsCount());
        newInstance->m_localSlots[branchValueRegSlot] = branchValue;
    }

#if DBG
    // Clear the register save area for the next bailout
    memset((void*)scriptContext->GetThreadContext()->GetBailOutRegisterSaveSpace(), 0, GetBailOutRegisterSaveSlotCount() * sizeof(Js::Var));
#endif
}

void
BailOutRecord::AdjustOffsetsForDiagMode(Js::JavascriptCallStackLayout * layout, Js::ScriptFunction * function) const
{
    // In this function we are going to do
    // 1. Check if the value got changed (by checking at the particular location at the stack)
    // 2. In that case update the offset to point to the stack offset

    Js::FunctionBody *functionBody =  function->GetFunctionBody();
    Assert(functionBody != nullptr);

    Assert(functionBody->IsInDebugMode());

    Js::FunctionEntryPointInfo *entryPointInfo = functionBody->GetDefaultFunctionEntryPointInfo();
    Assert(entryPointInfo != nullptr);

    // Note: the offset may be not initialized/InvalidOffset when there are no non-temp local vars.
    if (entryPointInfo->localVarChangedOffset != Js::Constants::InvalidOffset)
    {
        Assert(functionBody->GetNonTempLocalVarCount() != 0);

        char * valueChangeOffset = layout->GetValueChangeOffset(entryPointInfo->localVarChangedOffset);
        if (*valueChangeOffset == Js::FunctionBody::LocalsChangeDirtyValue)
        {
            // The value got changed due to debugger, lets read values from the stack position
            // Get the corresponding offset on the stack related to the frame.

            globalBailOutRecordTable->IterateGlobalBailOutRecordTableRows(m_bailOutRecordId, [=](GlobalBailOutRecordDataRow *row) {
                int32 offset = row->offset;
                // offset is zero, is it possible that a locals is not living in the debug mode?
                Assert(offset != 0);
                int32 slotOffset;
                if (functionBody->GetSlotOffset(row->regSlot, &slotOffset))
                {
                    slotOffset = entryPointInfo->localVarSlotsOffset + slotOffset;
                    // If it was taken from the stack location, we should have arrived to the same stack location.
                    Assert(offset > 0 || offset == slotOffset);
                    row->offset = slotOffset;
                }
            });
        }
    }
}

void
BailOutRecord::IsOffsetNativeIntOrFloat(uint offsetIndex, int argOutSlotStart, bool * pIsFloat64, bool * pIsInt32) const
{
    bool isFloat64 = this->argOutOffsetInfo->argOutFloat64Syms->Test(argOutSlotStart + offsetIndex) != 0;
    bool isInt32 = this->argOutOffsetInfo->argOutLosslessInt32Syms->Test(argOutSlotStart + offsetIndex) != 0;
<<<<<<< HEAD
#ifdef ENABLE_SIMDJS
    // SIMD_JS
    bool isSimd128F4    = this->argOutOffsetInfo->argOutSimd128F4Syms->Test(argOutSlotStart + offsetIndex) != 0;
    bool isSimd128I4    = this->argOutOffsetInfo->argOutSimd128I4Syms->Test(argOutSlotStart + offsetIndex) != 0;
    bool isSimd128I8    = this->argOutOffsetInfo->argOutSimd128I8Syms->Test(argOutSlotStart + offsetIndex) != 0;
    bool isSimd128I16   = this->argOutOffsetInfo->argOutSimd128I16Syms->Test(argOutSlotStart + offsetIndex) != 0;
    bool isSimd128U4    = this->argOutOffsetInfo->argOutSimd128U4Syms->Test(argOutSlotStart + offsetIndex) != 0;
    bool isSimd128U8    = this->argOutOffsetInfo->argOutSimd128U8Syms->Test(argOutSlotStart + offsetIndex) != 0;
    bool isSimd128U16   = this->argOutOffsetInfo->argOutSimd128U16Syms->Test(argOutSlotStart + offsetIndex) != 0;
    bool isSimd128B4    = this->argOutOffsetInfo->argOutSimd128B4Syms->Test(argOutSlotStart + offsetIndex) != 0;
    bool isSimd128B8    = this->argOutOffsetInfo->argOutSimd128B8Syms->Test(argOutSlotStart + offsetIndex) != 0;
    bool isSimd128B16   = this->argOutOffsetInfo->argOutSimd128B16Syms->Test(argOutSlotStart + offsetIndex) != 0;
#endif

#ifdef ENABLE_SIMDJS
    Assert(!isFloat64 || !isInt32 ||
        !isSimd128F4 || !isSimd128I4 || !isSimd128I8 || !isSimd128I16 || !
        !isSimd128U4 || !isSimd128U8 || !isSimd128U16);
#else
    Assert(!isFloat64 || !isInt32);
#endif

    *pIsFloat64 = isFloat64;
    *pIsInt32 = isInt32;
#ifdef ENABLE_SIMDJS
    *pIsSimd128F4 = isSimd128F4;
    *pIsSimd128I4 = isSimd128I4;
    *pIsSimd128I8 = isSimd128I8;
    *pIsSimd128I16 = isSimd128I16;
    *pIsSimd128U4 = isSimd128U4;
    *pIsSimd128U8 = isSimd128U8;
    *pIsSimd128U16 = isSimd128U16;
    *pIsSimd128B4 = isSimd128B4;
    *pIsSimd128B8 = isSimd128B8;
    *pIsSimd128B16 = isSimd128B16;
#else
    *pIsSimd128F4 = false;
    *pIsSimd128I4 = false;
    *pIsSimd128I8 = false;
    *pIsSimd128I16 = false;
    *pIsSimd128U4 = false;
    *pIsSimd128U8 = false;
    *pIsSimd128U16 = false;
    *pIsSimd128B4 = false;
    *pIsSimd128B8 = false;
    *pIsSimd128B16 = false;
#endif

=======
    Assert(!isFloat64 || !isInt32);

    *pIsFloat64 = isFloat64;
    *pIsInt32 = isInt32;
>>>>>>> 84bd6f3c
}

void
BailOutRecord::RestoreValue(IR::BailOutKind bailOutKind, Js::JavascriptCallStackLayout * layout, Js::Var * values, Js::ScriptContext * scriptContext,
    bool fromLoopBody, Js::Var * registerSaves, Js::InterpreterStackFrame * newInstance, Js::Var* pArgumentsObject, void * argoutRestoreAddress,
    uint regSlot, int offset, bool isLocal, bool isFloat64, bool isInt32) const
{
    bool boxStackInstance = true;
    Js::Var value = 0;
    double dblValue = 0.0;
    int32 int32Value = 0;

#if ENABLE_DEBUG_CONFIG_OPTIONS
    char16 const * name = _u("OutParam");
    if (isLocal)
    {
        name = _u("Register");
    }
#endif

    BAILOUT_VERBOSE_TRACE(newInstance->function->GetFunctionBody(), bailOutKind, _u("BailOut:   %s #%3d: "), name, regSlot);

    if (offset < 0)
    {
        // Stack offset are negative
        if (!argoutRestoreAddress)
        {
            if (isFloat64)
            {
                dblValue = layout->GetDoubleAtOffset(offset);
            }
            else if (isInt32)
            {
                int32Value = layout->GetInt32AtOffset(offset);
            }
            else
            {
                value = layout->GetOffset(offset);
                AssertMsg(!(newInstance->function->GetFunctionBody()->IsInDebugMode() &&
                    newInstance->function->GetFunctionBody()->IsNonTempLocalVar(regSlot) &&
                    value == (Js::Var)Func::c_debugFillPattern),
                    "Uninitialized value (debug mode only)? Try -trace:bailout -verbose and check last traced reg in byte code.");
            }
        }
        else if (!isLocal)
        {
            // If we have:
            // try {
            //      bar(a, b, c);
            // } catch(..) {..}
            // and we bailout during bar args evaluation, we recover from args from argoutRestoreAddress, not from caller function frame.
            // This is because try-catch is implemented as a C wrapper, so args will be a different offset from rbp in that case.
            Assert(!isFloat64 && !isInt32);

            value = *((Js::Var *)(((char *)argoutRestoreAddress) + regSlot * MachPtr));
            AssertMsg(!(newInstance->function->GetFunctionBody()->IsInDebugMode() &&
                newInstance->function->GetFunctionBody()->IsNonTempLocalVar(regSlot) &&
                value == (Js::Var)Func::c_debugFillPattern),
                "Uninitialized value (debug mode only)? Try -trace:bailout -verbose and check last traced reg in byte code.");

        }

        BAILOUT_VERBOSE_TRACE(newInstance->function->GetFunctionBody(), bailOutKind, _u("Stack offset %6d"), offset);
    }
    else if (offset > 0)
    {
        if ((uint)offset <= GetBailOutRegisterSaveSlotCount())
        {
            // Register save space (offset is the register number and index into the register save space)
            // Index is one based, so subtract one
            AssertOrFailFast(registerSaves);

            if (isFloat64)
            {
                Assert(RegTypes[LinearScanMD::GetRegisterFromSaveIndex(offset)] == TyFloat64);
                dblValue = *((double*)&(registerSaves[offset - 1]));
#ifdef _M_ARM
                BAILOUT_VERBOSE_TRACE(newInstance->function->GetFunctionBody(), bailOutKind, _u("Register %-4S  %4d"), RegNames[(offset - RegD0) / 2 + RegD0], offset);
#else
                BAILOUT_VERBOSE_TRACE(newInstance->function->GetFunctionBody(), bailOutKind, _u("Register %-4S  %4d"), RegNames[LinearScanMD::GetRegisterFromSaveIndex(offset)], offset);
#endif
            }
            else
            {
<<<<<<< HEAD
                if (
                    isSimd128F4 || isSimd128I4 || isSimd128I8 || isSimd128I16 ||
                    isSimd128U4 || isSimd128U8 || isSimd128U16 || isSimd128B4 ||
                    isSimd128B8 || isSimd128B16
                   )
                {
                    simdValue = *((SIMDValue *)&(registerSaves[offset - 1]));
                }
                else if (isInt32)
=======
                if (isInt32)
>>>>>>> 84bd6f3c
                {
                    Assert(RegTypes[LinearScanMD::GetRegisterFromSaveIndex(offset)] != TyFloat64);
                    int32Value = ::Math::PointerCastToIntegralTruncate<int32>(registerSaves[offset - 1]);
                }
                else
                {
                    Assert(RegTypes[LinearScanMD::GetRegisterFromSaveIndex(offset)] != TyFloat64);
                    value = registerSaves[offset - 1];
                }

                BAILOUT_VERBOSE_TRACE(newInstance->function->GetFunctionBody(), bailOutKind, _u("Register %-4S  %4d"), RegNames[LinearScanMD::GetRegisterFromSaveIndex(offset)], offset);
            }
        }
        else if (BailOutRecord::IsArgumentsObject((uint)offset))
        {
            Assert(!isFloat64);
            Assert(!isInt32);
            Assert(!fromLoopBody);
            value = *pArgumentsObject;
            if (value == nullptr)
            {
                value = EnsureArguments(newInstance, layout, scriptContext, pArgumentsObject);
            }
            Assert(value);
            BAILOUT_VERBOSE_TRACE(newInstance->function->GetFunctionBody(), bailOutKind, _u("Arguments object"));
            boxStackInstance = false;
        }
        else
        {
            // Constants offset starts from max bail out register save slot count;
            uint constantIndex = offset - (GetBailOutRegisterSaveSlotCount() + GetBailOutReserveSlotCount()) - 1;
            if (isInt32)
            {
                int32Value = ::Math::PointerCastToIntegralTruncate<int32>(this->constants[constantIndex]);
            }
            else
            {
                value = this->constants[constantIndex];
            }
            BAILOUT_VERBOSE_TRACE(newInstance->function->GetFunctionBody(), bailOutKind, _u("Constant index %4d"), constantIndex);
            boxStackInstance = false;
        }
    }
    else
    {
        // Consider Assert(false) here
        BAILOUT_VERBOSE_TRACE(newInstance->function->GetFunctionBody(), bailOutKind, _u("Not live\n"));
        return;
    }

    if (isFloat64)
    {
        value = Js::JavascriptNumber::New(dblValue, scriptContext);
        BAILOUT_VERBOSE_TRACE(newInstance->function->GetFunctionBody(), bailOutKind, _u(", value: %f (ToVar: 0x%p)"), dblValue, value);
    }
    else if (isInt32)
    {
        Assert(!value);
        value = Js::JavascriptNumber::ToVar(int32Value, scriptContext);
        BAILOUT_VERBOSE_TRACE(newInstance->function->GetFunctionBody(), bailOutKind, _u(", value: %10d (ToVar: 0x%p)"), int32Value, value);
    }
<<<<<<< HEAD
#ifdef ENABLE_SIMDJS
    // SIMD_JS
    else if (isSimd128F4)
    {
        Assert(!value);
        value = Js::JavascriptSIMDFloat32x4::New(&simdValue, scriptContext);
    }
    else if (isSimd128I4)
    {
        Assert(!value);
        value = Js::JavascriptSIMDInt32x4::New(&simdValue, scriptContext);
    }
    else if (isSimd128I8)
    {
        Assert(!value);
        value = Js::JavascriptSIMDInt16x8::New(&simdValue, scriptContext);
    }
    else if (isSimd128I16)
    {
        Assert(!value);
        value = Js::JavascriptSIMDInt8x16::New(&simdValue, scriptContext);
    }
    else if (isSimd128U4)
    {
        Assert(!value);
        value = Js::JavascriptSIMDUint32x4::New(&simdValue, scriptContext);
    }
    else if (isSimd128U8)
    {
        Assert(!value);
        value = Js::JavascriptSIMDUint16x8::New(&simdValue, scriptContext);
    }
    else if (isSimd128U16)
    {
        Assert(!value);
        value = Js::JavascriptSIMDUint8x16::New(&simdValue, scriptContext);
    }
    else if (isSimd128B4)
    {
        Assert(!value);
        value = Js::JavascriptSIMDBool32x4::New(&simdValue, scriptContext);
    }
    else if (isSimd128B8)
    {
        Assert(!value);
        value = Js::JavascriptSIMDBool16x8::New(&simdValue, scriptContext);
    }
    else if (isSimd128B16)
    {
        Assert(!value);
        value = Js::JavascriptSIMDBool8x16::New(&simdValue, scriptContext);
    }
#endif // #ifdef ENABLE_SIMDJS
=======
>>>>>>> 84bd6f3c
    else
    {
        BAILOUT_VERBOSE_TRACE(newInstance->function->GetFunctionBody(), bailOutKind, _u(", value: 0x%p"), value);
        if (boxStackInstance)
        {
            Js::Var oldValue = value;
            value = Js::JavascriptOperators::BoxStackInstance(oldValue, scriptContext, /* allowStackFunction */ true, /* deepCopy */ false);

            if (oldValue != value)
            {
                BAILOUT_VERBOSE_TRACE(newInstance->function->GetFunctionBody(), bailOutKind, _u(" (Boxed: 0x%p)"), value);
            }
        }
    }

    values[regSlot] = value;

    BAILOUT_VERBOSE_TRACE(newInstance->function->GetFunctionBody(), bailOutKind, _u("\n"));
}

void
BailOutRecord::RestoreValues(IR::BailOutKind bailOutKind, Js::JavascriptCallStackLayout * layout, uint count, __in_ecount_opt(count) int * offsets, int argOutSlotStart,
    __out_ecount(count) Js::Var * values, Js::ScriptContext * scriptContext,
    bool fromLoopBody, Js::Var * registerSaves, Js::InterpreterStackFrame * newInstance, Js::Var* pArgumentsObject, void * argoutRestoreAddress) const
{
    bool isLocal = offsets == nullptr;

    if (isLocal == true)
    {
        globalBailOutRecordTable->IterateGlobalBailOutRecordTableRows(m_bailOutRecordId, [=](GlobalBailOutRecordDataRow *row) {
            Assert(row->offset != 0);
#ifdef ENABLE_SIMDJS
            RestoreValue(bailOutKind, layout, values, scriptContext, fromLoopBody, registerSaves, newInstance, pArgumentsObject,
<<<<<<< HEAD
                argoutRestoreAddress, row->regSlot, row->offset, true, row->isFloat, row->isInt, row->isSimd128F4,
                row->isSimd128I4, row->isSimd128I8, row->isSimd128I16, row->isSimd128U4, row->isSimd128U8, row->isSimd128U16,
                row->isSimd128B4, row->isSimd128B8, row->isSimd128B16);
#else
            // https://github.com/Microsoft/ChakraCore/issues/3274
            // Change signature of RestoreValue if WASM simd doesn't use this
            RestoreValue(bailOutKind, layout, values, scriptContext, fromLoopBody, registerSaves, newInstance, pArgumentsObject,
                argoutRestoreAddress, row->regSlot, row->offset, true, row->isFloat, row->isInt, false,
                false, false, false, false, false, false,
                false, false, false);
#endif
=======
                argoutRestoreAddress, row->regSlot, row->offset, true, row->isFloat, row->isInt);
>>>>>>> 84bd6f3c
        });
    }
    else
    {
        for (uint i = 0; i < count; i++)
        {
            int offset = 0;

            // The variables below determine whether we have a Var or native float/int.
            bool isFloat64;
            bool isInt32;

            offset = offsets[i];
            this->IsOffsetNativeIntOrFloat(i, argOutSlotStart, &isFloat64, &isInt32);
#ifdef _M_IX86
            if (this->argOutOffsetInfo->isOrphanedArgSlot->Test(argOutSlotStart + i))
            {
                RestoreValue(bailOutKind, layout, values, scriptContext, fromLoopBody, registerSaves, newInstance, pArgumentsObject,
                    nullptr, i, offset, /* isLocal */ true, isFloat64, isInt32);
                continue;
            }
#endif
            RestoreValue(bailOutKind, layout, values, scriptContext, fromLoopBody, registerSaves, newInstance, pArgumentsObject,
                         argoutRestoreAddress, i, offset, false, isFloat64, isInt32);
        }
    }
}

Js::Var BailOutRecord::BailOut(BailOutRecord const * bailOutRecord)
{
    Assert(bailOutRecord);

    void * argoutRestoreAddr = nullptr;
#ifdef _M_IX86
    void * addressOfRetAddress = _AddressOfReturnAddress();
    if (bailOutRecord->ehBailoutData && (bailOutRecord->ehBailoutData->catchOffset != 0 || bailOutRecord->ehBailoutData->finallyOffset != 0 || bailOutRecord->ehBailoutData->ht == Js::HandlerType::HT_Finally))
    {
        // For a bailout in argument evaluation from an EH region, the esp is offset by the TryCatch helper's frame. So, the argouts are not at the offsets
        // stored in the bailout record, which are relative to ebp. Need to restore the argouts from the actual value of esp before calling the Bailout helper
        argoutRestoreAddr = (void *)((char*)addressOfRetAddress + ((1 + 1) * MachPtr)); // Account for the parameter and return address of this function
    }
#endif

    Js::JavascriptCallStackLayout *const layout = bailOutRecord->GetStackLayout();
    Js::ScriptFunction * function = (Js::ScriptFunction *)layout->functionObject;

    Assert(function->GetScriptContext()->GetThreadContext()->GetPendingFinallyException() == nullptr ||
        bailOutRecord->bailOutKind == IR::BailOutOnException);

    if (bailOutRecord->bailOutKind == IR::BailOutOnImplicitCalls)
    {
        function->GetScriptContext()->GetThreadContext()->CheckAndResetImplicitCallAccessorFlag();
    }

    Js::ImplicitCallFlags savedImplicitCallFlags = function->GetScriptContext()->GetThreadContext()->GetImplicitCallFlags();

    if(bailOutRecord->globalBailOutRecordTable->isLoopBody)
    {
        if (bailOutRecord->globalBailOutRecordTable->isInlinedFunction)
        {
            return reinterpret_cast<Js::Var>(BailOutFromLoopBodyInlined(layout, bailOutRecord, _ReturnAddress()));
        }
        return reinterpret_cast<Js::Var>(BailOutFromLoopBody(layout, bailOutRecord));
    }
    if(bailOutRecord->globalBailOutRecordTable->isInlinedFunction)
    {
        return BailOutInlined(layout, bailOutRecord, _ReturnAddress(), savedImplicitCallFlags);
    }
    return BailOutFromFunction(layout, bailOutRecord, _ReturnAddress(), argoutRestoreAddr, savedImplicitCallFlags);
}

uint32
BailOutRecord::BailOutFromLoopBody(Js::JavascriptCallStackLayout * layout, BailOutRecord const * bailOutRecord)
{
    Assert(bailOutRecord->parent == nullptr);
    return BailOutFromLoopBodyCommon(layout, bailOutRecord, bailOutRecord->bailOutOffset, bailOutRecord->bailOutKind);
}

Js::Var
BailOutRecord::BailOutFromFunction(Js::JavascriptCallStackLayout * layout, BailOutRecord const * bailOutRecord, void * returnAddress, void * argoutRestoreAddress, Js::ImplicitCallFlags savedImplicitCallFlags)
{
    Assert(bailOutRecord->parent == nullptr);

    return BailOutCommon(layout, bailOutRecord, bailOutRecord->bailOutOffset, returnAddress, bailOutRecord->bailOutKind, savedImplicitCallFlags, nullptr, nullptr, argoutRestoreAddress);
}

Js::Var
BailOutRecord::BailOutInlined(Js::JavascriptCallStackLayout * layout, BailOutRecord const * bailOutRecord, void * returnAddress, Js::ImplicitCallFlags savedImplicitCallFlags)
{
    Assert(bailOutRecord->parent != nullptr);
    return BailOutInlinedCommon(layout, bailOutRecord, bailOutRecord->bailOutOffset, returnAddress, bailOutRecord->bailOutKind, savedImplicitCallFlags);
}

uint32
BailOutRecord::BailOutFromLoopBodyInlined(Js::JavascriptCallStackLayout * layout, BailOutRecord const * bailOutRecord, void * returnAddress)
{
    Assert(bailOutRecord->parent != nullptr);
    return BailOutFromLoopBodyInlinedCommon(layout, bailOutRecord, bailOutRecord->bailOutOffset, returnAddress, bailOutRecord->bailOutKind);
}

Js::Var
BailOutRecord::BailOutCommonNoCodeGen(Js::JavascriptCallStackLayout * layout, BailOutRecord const * bailOutRecord,
    uint32 bailOutOffset, void * returnAddress, IR::BailOutKind bailOutKind, Js::Var branchValue, Js::Var * registerSaves,
    BailOutReturnValue * bailOutReturnValue, void * argoutRestoreAddress)
{
    Assert(bailOutRecord->parent == nullptr);
    Assert(Js::ScriptFunction::Is(layout->functionObject));
    Js::ScriptFunction ** functionRef = (Js::ScriptFunction **)&layout->functionObject;
    Js::ArgumentReader args(&layout->callInfo, layout->args);
    Js::Var result = BailOutHelper(layout, functionRef, args, false, bailOutRecord, bailOutOffset, returnAddress, bailOutKind, registerSaves, bailOutReturnValue, layout->GetArgumentsObjectLocation(), branchValue, argoutRestoreAddress);
    return result;
}

Js::Var
BailOutRecord::BailOutCommon(Js::JavascriptCallStackLayout * layout, BailOutRecord const * bailOutRecord,
uint32 bailOutOffset, void * returnAddress, IR::BailOutKind bailOutKind, Js::ImplicitCallFlags savedImplicitCallFlags, Js::Var branchValue, BailOutReturnValue * bailOutReturnValue, void * argoutRestoreAddress)
{
    // Do not remove the following code.
    // Need to capture the int registers on stack as threadContext->bailOutRegisterSaveSpace is allocated from ThreadAlloc and is not scanned by recycler.
    // We don't want to save float (xmm) registers as they can be huge and they cannot contain a var.
    // However, we're somewhat stuck. We need to keep the references around until we restore values, but
    // we don't have a use for them. The easiest solution is to simply pass this into the corresponding
    // parameter for BailOutcommonNoCodeGen, but that requires us to save all of the vars, not just the
    // int ones. This is ultimately significantly more predictable than attempting to manage the lifetimes
    // in some other way though. We can't just do what we were doing previously, which is saving values
    // here and not passing them into BailOutCommonNoCodeGen, because then the compiler will likely get
    // rid of the memcpy and then the dead registerSaves array, since it can figure out that there's no
    // side effect (due to the GC not being something that the optimizer can, or should, reason about).
    Js::Var registerSaves[BailOutRegisterSaveSlotCount];
    js_memcpy_s(registerSaves, sizeof(registerSaves), (Js::Var *)layout->functionObject->GetScriptContext()->GetThreadContext()->GetBailOutRegisterSaveSpace(),
        sizeof(registerSaves));

    Js::Var result = BailOutCommonNoCodeGen(layout, bailOutRecord, bailOutOffset, returnAddress, bailOutKind, branchValue, registerSaves, bailOutReturnValue, argoutRestoreAddress);
    ScheduleFunctionCodeGen(Js::ScriptFunction::FromVar(layout->functionObject), nullptr, bailOutRecord, bailOutKind, bailOutOffset, savedImplicitCallFlags, returnAddress);
    return result;
}

Js::Var
BailOutRecord::BailOutInlinedCommon(Js::JavascriptCallStackLayout * layout, BailOutRecord const * bailOutRecord, uint32 bailOutOffset,
    void * returnAddress, IR::BailOutKind bailOutKind, Js::ImplicitCallFlags savedImplicitCallFlags, Js::Var branchValue)
{
    Assert(bailOutRecord->parent != nullptr);

    // Need to capture the register save, one of the bailout might get into jitted code again and bailout again
    // overwriting the current register saves
    Js::Var registerSaves[BailOutRegisterSaveSlotCount];
    js_memcpy_s(registerSaves, sizeof(registerSaves), (Js::Var *)layout->functionObject->GetScriptContext()->GetThreadContext()->GetBailOutRegisterSaveSpace(),
        sizeof(registerSaves));
    BailOutRecord const * currentBailOutRecord = bailOutRecord;
    BailOutReturnValue bailOutReturnValue;
    Js::ScriptFunction * innerMostInlinee = nullptr;
    BailOutInlinedHelper(layout, currentBailOutRecord, bailOutOffset, returnAddress, bailOutKind, registerSaves, &bailOutReturnValue, &innerMostInlinee, false, branchValue);

    bool * hasBailedOutBitPtr = layout->functionObject->GetScriptContext()->GetThreadContext()->GetHasBailedOutBitPtr();
    Assert(!bailOutRecord->ehBailoutData || hasBailedOutBitPtr ||
        bailOutRecord->ehBailoutData->ht == Js::HandlerType::HT_Finally /* When we bailout from inlinee in non exception finally, we maynot see hasBailedOutBitPtr*/);
    if (hasBailedOutBitPtr && bailOutRecord->ehBailoutData)
    {
        *hasBailedOutBitPtr = true;
    }
    Js::Var result = BailOutCommonNoCodeGen(layout, currentBailOutRecord, currentBailOutRecord->bailOutOffset, returnAddress, bailOutKind, branchValue,
        registerSaves, &bailOutReturnValue);
    ScheduleFunctionCodeGen(Js::ScriptFunction::FromVar(layout->functionObject), innerMostInlinee, currentBailOutRecord, bailOutKind, bailOutOffset, savedImplicitCallFlags, returnAddress);
    return result;
}

uint32
BailOutRecord::BailOutFromLoopBodyCommon(Js::JavascriptCallStackLayout * layout, BailOutRecord const * bailOutRecord, uint32 bailOutOffset,
    IR::BailOutKind bailOutKind, Js::Var branchValue)
{
    // This isn't strictly necessary if there's no allocations on this path, but because such an
    // issue would be hard to notice and introduce some significant issues, we can do this copy.
    // The problem from not doing this and then doing an allocation before RestoreValues is that
    // the GC doesn't check the BailOutRegisterSaveSpace.
    Js::Var registerSaves[BailOutRegisterSaveSlotCount];
    js_memcpy_s(registerSaves, sizeof(registerSaves), (Js::Var *)layout->functionObject->GetScriptContext()->GetThreadContext()->GetBailOutRegisterSaveSpace(),
        sizeof(registerSaves));
    uint32 result = BailOutFromLoopBodyHelper(layout, bailOutRecord, bailOutOffset, bailOutKind, branchValue, registerSaves);
    ScheduleLoopBodyCodeGen(Js::ScriptFunction::FromVar(layout->functionObject), nullptr, bailOutRecord, bailOutKind);
    return result;
}

uint32
BailOutRecord::BailOutFromLoopBodyInlinedCommon(Js::JavascriptCallStackLayout * layout, BailOutRecord const * bailOutRecord,
    uint32 bailOutOffset, void * returnAddress, IR::BailOutKind bailOutKind, Js::Var branchValue)
{
    Assert(bailOutRecord->parent != nullptr);
    // This isn't strictly necessary if there's no allocations on this path, but because such an
    // issue would be hard to notice and introduce some significant issues, we can do this copy.
    // The problem from not doing this and then doing an allocation before RestoreValues is that
    // the GC doesn't check the BailOutRegisterSaveSpace.
    Js::Var registerSaves[BailOutRegisterSaveSlotCount];
    js_memcpy_s(registerSaves, sizeof(registerSaves), (Js::Var *)layout->functionObject->GetScriptContext()->GetThreadContext()->GetBailOutRegisterSaveSpace(),
        sizeof(registerSaves));
    BailOutRecord const * currentBailOutRecord = bailOutRecord;
    BailOutReturnValue bailOutReturnValue;
    Js::ScriptFunction * innerMostInlinee = nullptr;
    BailOutInlinedHelper(layout, currentBailOutRecord, bailOutOffset, returnAddress, bailOutKind, registerSaves, &bailOutReturnValue, &innerMostInlinee, true, branchValue);
    bool * hasBailedOutBitPtr = layout->functionObject->GetScriptContext()->GetThreadContext()->GetHasBailedOutBitPtr();
    Assert(!bailOutRecord->ehBailoutData || hasBailedOutBitPtr ||
        bailOutRecord->ehBailoutData->ht == Js::HandlerType::HT_Finally /* When we bailout from inlinee in non exception finally, we maynot see hasBailedOutBitPtr*/);
    if (hasBailedOutBitPtr && bailOutRecord->ehBailoutData)
    {
        *hasBailedOutBitPtr = true;
    }

    uint32 result = BailOutFromLoopBodyHelper(layout, currentBailOutRecord, currentBailOutRecord->bailOutOffset,
        bailOutKind, nullptr, registerSaves, &bailOutReturnValue);
    ScheduleLoopBodyCodeGen(Js::ScriptFunction::FromVar(layout->functionObject), innerMostInlinee, currentBailOutRecord, bailOutKind);
    return result;
}

void
BailOutRecord::BailOutInlinedHelper(Js::JavascriptCallStackLayout * layout, BailOutRecord const *& currentBailOutRecord,
    uint32 bailOutOffset, void * returnAddress, IR::BailOutKind bailOutKind, Js::Var * registerSaves, BailOutReturnValue * bailOutReturnValue, Js::ScriptFunction ** innerMostInlinee, bool isInLoopBody, Js::Var branchValue)
{
    Assert(currentBailOutRecord->parent != nullptr);
    BailOutReturnValue * lastBailOutReturnValue = nullptr;
    *innerMostInlinee = nullptr;

    Js::FunctionBody* functionBody = Js::ScriptFunction::FromVar(layout->functionObject)->GetFunctionBody();

    Js::EntryPointInfo *entryPointInfo;
    if(isInLoopBody)
    {
        Js::InterpreterStackFrame * interpreterFrame = functionBody->GetScriptContext()->GetThreadContext()->GetLeafInterpreterFrame();
        uint loopNum = interpreterFrame->GetCurrentLoopNum();

        entryPointInfo = (Js::EntryPointInfo*)functionBody->GetLoopEntryPointInfoFromNativeAddress((DWORD_PTR)returnAddress, loopNum);
    }
    else
    {
        entryPointInfo = (Js::EntryPointInfo*)functionBody->GetEntryPointFromNativeAddress((DWORD_PTR)returnAddress);
    }

    // Let's restore the inline stack - so that in case of a stack walk we have it available
    if (entryPointInfo->HasInlinees())
    {
        InlineeFrameRecord* inlineeFrameRecord = entryPointInfo->FindInlineeFrame(returnAddress);
        if (inlineeFrameRecord)
        {
            // While bailing out, RestoreFrames should box all Vars on the stack. If there are multiple Vars pointing to the same
            // object, the cached version (that was previously boxed) will be reused to maintain pointer identity and correctness
            // after the transition to the interpreter.
            InlinedFrameLayout* outerMostFrame = (InlinedFrameLayout *)(((uint8 *)Js::JavascriptCallStackLayout::ToFramePointer(layout)) - entryPointInfo->GetFrameHeight());
            inlineeFrameRecord->RestoreFrames(functionBody, outerMostFrame, layout, true /* boxArgs */);
        }
    }

    do
    {
        InlinedFrameLayout *inlinedFrame = (InlinedFrameLayout *)(((char *)layout) + currentBailOutRecord->globalBailOutRecordTable->firstActualStackOffset);
        Js::InlineeCallInfo inlineeCallInfo = inlinedFrame->callInfo;
        Assert((Js::ArgSlot)inlineeCallInfo.Count == currentBailOutRecord->actualCount);

        Js::CallFlags callFlags = Js::CallFlags_Value;
        if (currentBailOutRecord->globalBailOutRecordTable->isInlinedConstructor)
        {
            callFlags |= Js::CallFlags_New;
        }
        Js::CallInfo callInfo(callFlags, (Js::ArgSlot)inlineeCallInfo.Count);

        Js::ScriptFunction ** functionRef = (Js::ScriptFunction **)&(inlinedFrame->function);
        AnalysisAssert(*functionRef);
        Assert(Js::ScriptFunction::Is(inlinedFrame->function));

        if (*innerMostInlinee == nullptr)
        {
            *innerMostInlinee = *functionRef;
        }
        Js::ArgumentReader args(&callInfo, inlinedFrame->GetArguments());
        Js::Var* pArgumentsObject = &inlinedFrame->arguments;

        (*functionRef)->GetFunctionBody()->EnsureDynamicProfileInfo();

        bailOutReturnValue->returnValue  = BailOutHelper(layout, functionRef, args, true, currentBailOutRecord, bailOutOffset,
                                                            returnAddress, bailOutKind, registerSaves, lastBailOutReturnValue, pArgumentsObject, branchValue);
        // Clear the inlinee frame CallInfo, just like we'd have done in JITted code.
        inlinedFrame->callInfo.Clear();

        bailOutReturnValue->returnValueRegSlot = currentBailOutRecord->globalBailOutRecordTable->returnValueRegSlot;

        lastBailOutReturnValue = bailOutReturnValue;

        currentBailOutRecord = currentBailOutRecord->parent;
        bailOutOffset = currentBailOutRecord->bailOutOffset;
    }
    while (currentBailOutRecord->parent != nullptr);
}

uint32
BailOutRecord::BailOutFromLoopBodyHelper(Js::JavascriptCallStackLayout * layout, BailOutRecord const * bailOutRecord,
    uint32 bailOutOffset, IR::BailOutKind bailOutKind, Js::Var branchValue, Js::Var *registerSaves, BailOutReturnValue * bailOutReturnValue)
{
    Assert(bailOutRecord->parent == nullptr);

    Js::JavascriptFunction * function = layout->functionObject;

    Js::FunctionBody * executeFunction = function->GetFunctionBody();
    executeFunction->SetRecentlyBailedOutOfJittedLoopBody(true);

    Js::ScriptContext * functionScriptContext = executeFunction->GetScriptContext();

    // Clear the disable implicit call bit in case we bail from that region
    functionScriptContext->GetThreadContext()->ClearDisableImplicitFlags();

    // The current interpreter frame for the loop body
    Js::InterpreterStackFrame * interpreterFrame = functionScriptContext->GetThreadContext()->GetLeafInterpreterFrame();
#if defined(DBG_DUMP) || defined(ENABLE_DEBUG_CONFIG_OPTIONS)
    char16 debugStringBuffer[MAX_FUNCTION_BODY_DEBUG_STRING_SIZE];
#endif
    BAILOUT_KIND_TRACE(executeFunction, bailOutKind, _u("BailOut: function: %s (%s) Loop: %d offset: #%04x Opcode: %s"),
        executeFunction->GetDisplayName(), executeFunction->GetDebugNumberSet(debugStringBuffer), interpreterFrame->GetCurrentLoopNum(),
        bailOutOffset, Js::OpCodeUtil::GetOpCodeName(bailOutRecord->bailOutOpcode));

    BAILOUT_TESTTRACE(executeFunction, bailOutKind, _u("BailOut: function %s, Loop: %d Opcode: %s"), executeFunction->GetDisplayName(),
        interpreterFrame->GetCurrentLoopNum(), Js::OpCodeUtil::GetOpCodeName(bailOutRecord->bailOutOpcode));

    // Restore bailout values
    bailOutRecord->RestoreValues(bailOutKind, layout, interpreterFrame, functionScriptContext, true, registerSaves, bailOutReturnValue, layout->GetArgumentsObjectLocation(), branchValue);

    BAILOUT_FLUSH(executeFunction);

    UpdatePolymorphicFieldAccess(function, bailOutRecord);

    // Return the resume byte code offset from the loop body to restart interpreter execution.
    return bailOutOffset;
}

void BailOutRecord::UpdatePolymorphicFieldAccess(Js::JavascriptFunction * function, BailOutRecord const * bailOutRecord)
{
    Js::FunctionBody * executeFunction = bailOutRecord->IsShared() ? ((SharedBailOutRecord*)bailOutRecord)->functionBody : function->GetFunctionBody();
    Js::DynamicProfileInfo *dynamicProfileInfo = nullptr;
    if (executeFunction->HasDynamicProfileInfo())
    {
        dynamicProfileInfo = executeFunction->GetAnyDynamicProfileInfo();
        Assert(dynamicProfileInfo);

        if (bailOutRecord->polymorphicCacheIndex != (uint)-1)
        {
            dynamicProfileInfo->RecordPolymorphicFieldAccess(executeFunction, bailOutRecord->polymorphicCacheIndex);
            if (IR::IsEquivalentTypeCheckBailOutKind(bailOutRecord->bailOutKind))
            {
                // If we've already got a polymorphic inline cache, and if we've got an equivalent type check
                // bailout here, make sure we don't try any more equivalent obj type spec using that cache.
                Js::PolymorphicInlineCache *polymorphicInlineCache = executeFunction->GetPolymorphicInlineCache(
                    bailOutRecord->polymorphicCacheIndex);
                if (polymorphicInlineCache)
                {
                    polymorphicInlineCache->SetIgnoreForEquivalentObjTypeSpec(true);
                }
            }
        }
    }
}

Js::Var
BailOutRecord::BailOutHelper(Js::JavascriptCallStackLayout * layout, Js::ScriptFunction ** functionRef, Js::Arguments& args, const bool isInlinee,
    BailOutRecord const * bailOutRecord, uint32 bailOutOffset, void * returnAddress, IR::BailOutKind bailOutKind, Js::Var * registerSaves, BailOutReturnValue * bailOutReturnValue, Js::Var* pArgumentsObject,
    Js::Var branchValue, void * argoutRestoreAddress)
{
    Js::ScriptFunction * function = *functionRef;
    Js::FunctionBody * executeFunction = function->GetFunctionBody();
    Js::ScriptContext * functionScriptContext = executeFunction->GetScriptContext();

    // Whether to enter StartCall while doing RestoreValues. We don't do that when bailout due to ignore exception under debugger.
    bool useStartCall = true;

    // Clear the disable implicit call bit in case we bail from that region
    functionScriptContext->GetThreadContext()->ClearDisableImplicitFlags();

#ifdef ENABLE_SCRIPT_DEBUGGING
    bool isInDebugMode = executeFunction->IsInDebugMode();
    AssertMsg(!isInDebugMode || Js::Configuration::Global.EnableJitInDebugMode(),
        "In diag mode we can get here (function has to be JIT'ed) only when EnableJitInDiagMode is true!");

    // Adjust bailout offset for debug mode (only scenario when we ignore exception).
    if (isInDebugMode)
    {
        Js::DebugManager* debugManager = functionScriptContext->GetThreadContext()->GetDebugManager();
        DebuggingFlags* debuggingFlags = debugManager->GetDebuggingFlags();
        int byteCodeOffsetAfterEx = debuggingFlags->GetByteCodeOffsetAfterIgnoreException();

        // Note that in case where bailout for ignore exception immediately follows regular bailout after a helper,
        // and ignore exception happens, we would bail out with non-exception kind with exception data recorded.
        // In this case we need to treat the bailout as ignore exception one and continue to next/set stmt.
        // This is fine because we only set byteCodeOffsetAfterEx for helpers (HelperMethodWrapper, when enabled)
        // and ignore exception is needed for all helpers.
        if ((bailOutKind & IR::BailOutIgnoreException) || byteCodeOffsetAfterEx != DebuggingFlags::InvalidByteCodeOffset)
        {
            bool needResetData = true;

            // Note: the func # in debuggingFlags still can be 0 in case actual b/o reason was not BailOutIgnoreException,
            //       but BailOutIgnoreException was on the OR'ed values for b/o check.
            bool isSameFunction = debuggingFlags->GetFuncNumberAfterIgnoreException() == DebuggingFlags::InvalidFuncNumber ||
                debuggingFlags->GetFuncNumberAfterIgnoreException() == function->GetFunctionBody()->GetFunctionNumber();
            AssertMsg(isSameFunction, "Bailout due to ignore exception in different function, can't bail out cross functions!");

            if (isSameFunction)
            {
                Assert(!(byteCodeOffsetAfterEx == DebuggingFlags::InvalidByteCodeOffset && debuggingFlags->GetFuncNumberAfterIgnoreException() != DebuggingFlags::InvalidFuncNumber));

                if (byteCodeOffsetAfterEx != DebuggingFlags::InvalidByteCodeOffset)
                {
                    // We got an exception in native frame, and need to bail out to interpreter
                    if (debugManager->stepController.IsActive())
                    {
                        // Native frame went away, and there will be interpreter frame on its place.
                        // Make sure that frameAddrWhenSet it less than current interpreter frame -- we use it to detect stack depth.
                        debugManager->stepController.SetFrameAddr(0);
                    }

#ifdef ENABLE_DEBUG_CONFIG_OPTIONS
                    if (bailOutOffset != (uint)byteCodeOffsetAfterEx || !(bailOutKind & IR::BailOutIgnoreException))
                    {
                        char16 debugStringBuffer[MAX_FUNCTION_BODY_DEBUG_STRING_SIZE];
                        BAILOUT_KIND_TRACE(executeFunction, bailOutKind, _u("BailOut: changing due to ignore exception: function: %s (%s) offset: #%04x -> #%04x Opcode: %s Treating as: %S"), executeFunction->GetDisplayName(),
                            executeFunction->GetDebugNumberSet(debugStringBuffer), bailOutOffset, byteCodeOffsetAfterEx, Js::OpCodeUtil::GetOpCodeName(bailOutRecord->bailOutOpcode), ::GetBailOutKindName(IR::BailOutIgnoreException));
                        BAILOUT_TESTTRACE(executeFunction, bailOutKind, _u("BailOut: changing due to ignore exception: function %s, Opcode: %s, Treating as: %S"), executeFunction->GetDisplayName(),
                            Js::OpCodeUtil::GetOpCodeName(bailOutRecord->bailOutOpcode), ::GetBailOutKindName(IR::BailOutIgnoreException));
                    }
#endif

                    // Set the byte code offset to continue from next user statement.
                    bailOutOffset = byteCodeOffsetAfterEx;

                    // Reset current call count so that we don't do StartCall for inner calls. See WinBlue 272569.
                    // The idea is that next statement can never be set to the inner StartCall (another call as part of an ArgOut),
                    // it will be next statement in the function.
                    useStartCall = false;
                }
                else
                {
                    needResetData = false;
                }
            }

            if (needResetData)
            {
                // Reset/correct the flag as either we processed it or we need to correct wrong flag.
                debuggingFlags->ResetByteCodeOffsetAndFuncAfterIgnoreException();
            }
        }
    }
#endif

#if defined(DBG_DUMP) || defined(ENABLE_DEBUG_CONFIG_OPTIONS)
    char16 debugStringBuffer[MAX_FUNCTION_BODY_DEBUG_STRING_SIZE];
#endif
    BAILOUT_KIND_TRACE(executeFunction, bailOutKind, _u("BailOut: function: %s (%s) offset: #%04x Opcode: %s"), executeFunction->GetDisplayName(),
        executeFunction->GetDebugNumberSet(debugStringBuffer), bailOutOffset, Js::OpCodeUtil::GetOpCodeName(bailOutRecord->bailOutOpcode));
    BAILOUT_TESTTRACE(executeFunction, bailOutKind, _u("BailOut: function %s, Opcode: %s"), executeFunction->GetDisplayName(), Js::OpCodeUtil::GetOpCodeName(bailOutRecord->bailOutOpcode));

    if (isInlinee && args.Info.Count != 0)
    {
        // Box arguments. Inlinee arguments may be allocated on the stack.
        for(uint i = 0; i < args.Info.Count; ++i)
        {
            const Js::Var arg = args.Values[i];
            BAILOUT_VERBOSE_TRACE(executeFunction, bailOutKind, _u("BailOut:   Argument #%3u: value: 0x%p"), i, arg);
            const Js::Var boxedArg = Js::JavascriptOperators::BoxStackInstance(arg, functionScriptContext, /* allowStackFunction */ true, /* deepCopy */ false);
            if(boxedArg != arg)
            {
                args.Values[i] = boxedArg;
                BAILOUT_VERBOSE_TRACE(executeFunction, bailOutKind, _u(" (Boxed: 0x%p)"), boxedArg);
            }
            BAILOUT_VERBOSE_TRACE(executeFunction, bailOutKind, _u("\n"));
        }
    }

    bool fReleaseAlloc = false;
    Js::InterpreterStackFrame* newInstance = nullptr;
    Js::Var* allocation = nullptr;

    if (executeFunction->IsCoroutine())
    {
        // If the FunctionBody is a generator then this call is being made by one of the three
        // generator resuming methods: next(), throw(), or return().  They all pass the generator
        // object as the first of two arguments.  The real user arguments are obtained from the
        // generator object.  The second argument is the ResumeYieldData which is only needed
        // when resuming a generator and not needed when yielding from a generator, as is occurring
        // here.
        AssertMsg(args.Info.Count == 2, "Generator ScriptFunctions should only be invoked by generator APIs with the pair of arguments they pass in -- the generator object and a ResumeYieldData pointer");
        Js::JavascriptGenerator* generator = Js::JavascriptGenerator::FromVar(args[0]);
        newInstance = generator->GetFrame();

        if (newInstance != nullptr)
        {
            // BailOut will recompute OutArg pointers based on BailOutRecord.  Reset them back
            // to initial position before that happens so that OP_StartCall calls don't accumulate
            // incorrectly over multiple yield bailouts.
            newInstance->ResetOut();

            // The debugger relies on comparing stack addresses of frames to decide when a step_out is complete so
            // give the InterpreterStackFrame a legit enough stack address to make this comparison work.
            newInstance->m_stackAddress = reinterpret_cast<DWORD_PTR>(&generator);
        }
        else
        {
            //
            // Allocate a new InterpreterStackFrame instance on the recycler heap.
            // It will live with the JavascriptGenerator object.
            //
            Js::Arguments generatorArgs = generator->GetArguments();
            Js::InterpreterStackFrame::Setup setup(function, generatorArgs, true, isInlinee);
            size_t varAllocCount = setup.GetAllocationVarCount();
            size_t varSizeInBytes = varAllocCount * sizeof(Js::Var);
            DWORD_PTR stackAddr = reinterpret_cast<DWORD_PTR>(&generator); // as mentioned above, use any stack address from this frame to ensure correct debugging functionality
            Js::LoopHeader* loopHeaderArray = executeFunction->GetHasAllocatedLoopHeaders() ? executeFunction->GetLoopHeaderArrayPtr() : nullptr;

            allocation = RecyclerNewPlus(functionScriptContext->GetRecycler(), varSizeInBytes, Js::Var);

            // Initialize the interpreter stack frame (constants) but not the param, the bailout record will restore the value
#if DBG
            // Allocate invalidVar on GC instead of stack since this InterpreterStackFrame will out live the current real frame
            Js::Var invalidVar = (Js::RecyclableObject*)RecyclerNewPlusLeaf(functionScriptContext->GetRecycler(), sizeof(Js::RecyclableObject), Js::Var);
            memset(invalidVar, 0xFE, sizeof(Js::RecyclableObject));
            newInstance = setup.InitializeAllocation(allocation, false, false, loopHeaderArray, stackAddr, invalidVar);
#else
            newInstance = setup.InitializeAllocation(allocation, false, false, loopHeaderArray, stackAddr);
#endif

            newInstance->m_reader.Create(executeFunction);

            generator->SetFrame(newInstance, varSizeInBytes);
        }
    }
    else
    {
        Js::InterpreterStackFrame::Setup setup(function, args, true, isInlinee);
        size_t varAllocCount = setup.GetAllocationVarCount();
        size_t varSizeInBytes = varAllocCount * sizeof(Js::Var);

        // If the locals area exceeds a certain limit, allocate it from a private arena rather than
        // this frame. The current limit is based on an old assert on the number of locals we would allow here.
        if (varAllocCount > Js::InterpreterStackFrame::LocalsThreshold)
        {
            ArenaAllocator *tmpAlloc = nullptr;
            fReleaseAlloc = functionScriptContext->EnsureInterpreterArena(&tmpAlloc);
            allocation = (Js::Var*)tmpAlloc->Alloc(varSizeInBytes);
        }
        else
        {
            PROBE_STACK_PARTIAL_INITIALIZED_BAILOUT_FRAME(functionScriptContext, Js::Constants::MinStackInterpreter + varSizeInBytes, returnAddress);
            allocation = (Js::Var*)_alloca(varSizeInBytes);
        }

        Js::LoopHeader* loopHeaderArray = nullptr;

        if (executeFunction->GetHasAllocatedLoopHeaders())
        {
            // Loop header array is recycler allocated, so we push it on the stack
            // When we scan the stack, we'll recognize it as a recycler allocated
            // object, and mark it's contents and keep the individual loop header
            // wrappers alive
            loopHeaderArray = executeFunction->GetLoopHeaderArrayPtr();
        }

        // Set stack address for STEP_OUT/recursion detection for new frame.
        // This frame is originally jitted frame for which we create a new interpreter frame on top of it on stack,
        // set the stack address to some stack location that belong to the original jitted frame.
        DWORD_PTR frameStackAddr = reinterpret_cast<DWORD_PTR>(layout->GetArgv());

        // Initialize the interpreter stack frame (constants) but not the param, the bailout record will restore the value
#if DBG
        Js::Var invalidStackVar = (Js::RecyclableObject*)_alloca(sizeof(Js::RecyclableObject));
        memset(invalidStackVar, 0xFE, sizeof(Js::RecyclableObject));
        newInstance = setup.InitializeAllocation(allocation, false, false, loopHeaderArray, frameStackAddr, invalidStackVar);
#else
        newInstance = setup.InitializeAllocation(allocation, false, false, loopHeaderArray, frameStackAddr);
#endif

        newInstance->m_reader.Create(executeFunction);
    }

    int forInEnumeratorArrayRestoreOffset = bailOutRecord->globalBailOutRecordTable->forInEnumeratorArrayRestoreOffset;
    if (forInEnumeratorArrayRestoreOffset != -1)
    {
        newInstance->forInObjectEnumerators = layout->GetForInObjectEnumeratorArrayAtOffset(forInEnumeratorArrayRestoreOffset);
    }

    newInstance->ehBailoutData = bailOutRecord->ehBailoutData;
    newInstance->OrFlags(Js::InterpreterStackFrameFlags_FromBailOut);
    if (bailOutKind == IR::BailOutOnArrayAccessHelperCall)
    {
        newInstance->OrFlags(Js::InterpreterStackFrameFlags_ProcessingBailOutOnArrayAccessHelperCall);
    }
<<<<<<< HEAD
=======
    else if (bailOutKind == IR::BailOutOnNotNativeArray)
    {
        newInstance->OrFlags(Js::InterpreterStackFrameFlags_ProcessingBailOutOnArraySpecialization);
    }

    if (isInlinee)
    {
        newInstance->OrFlags(Js::InterpreterStackFrameFlags_FromBailOutInInlinee);
    }
>>>>>>> 84bd6f3c

    ThreadContext *threadContext = newInstance->GetScriptContext()->GetThreadContext();

    // If this is a bailout on implicit calls, then it must have occurred at the current statement.
    // Otherwise, assume that the bits are stale, so clear them before entering the interpreter.
    if (!BailOutInfo::IsBailOutOnImplicitCalls(bailOutKind))
    {
        threadContext->ClearImplicitCallFlags();
    }

    Js::RegSlot varCount = function->GetFunctionBody()->GetVarCount();
    if (varCount)
    {
        Js::RegSlot constantCount = function->GetFunctionBody()->GetConstantCount();
        memset(newInstance->m_localSlots + constantCount, 0, varCount * sizeof(Js::Var));
    }

    Js::RegSlot localFrameDisplayReg = executeFunction->GetLocalFrameDisplayRegister();
    Js::RegSlot localClosureReg = executeFunction->GetLocalClosureRegister();
    Js::RegSlot paramClosureReg = executeFunction->GetParamClosureRegister();

    if (!isInlinee)
    {
        // If byte code was generated to do stack closures, restore closure pointers before the normal RestoreValues.
        // If code was jitted for stack closures, we have to restore the pointers from known stack locations.
        // (RestoreValues won't do it.) If stack closures were disabled for this function before we jitted,
        // then the values on the stack are garbage, but if we need them then RestoreValues will overwrite with
        // the correct values.
        if (localFrameDisplayReg != Js::Constants::NoRegister)
        {
            Js::FrameDisplay *localFrameDisplay;
            uintptr_t frameDisplayIndex = (uintptr_t)(
#if _M_IX86 || _M_AMD64
                executeFunction->GetInParamsCount() == 0 ?
                Js::JavascriptFunctionArgIndex_StackFrameDisplayNoArg :
#endif
                Js::JavascriptFunctionArgIndex_StackFrameDisplay) - 2;

            localFrameDisplay = (Js::FrameDisplay*)layout->GetArgv()[frameDisplayIndex];
            newInstance->SetLocalFrameDisplay(localFrameDisplay);
        }

        if (localClosureReg != Js::Constants::NoRegister)
        {
            Js::Var localClosure;
            uintptr_t scopeSlotsIndex = (uintptr_t)(
#if _M_IX86 || _M_AMD64
                executeFunction->GetInParamsCount() == 0 ?
                Js::JavascriptFunctionArgIndex_StackScopeSlotsNoArg :
#endif
                Js::JavascriptFunctionArgIndex_StackScopeSlots) - 2;

            localClosure = layout->GetArgv()[scopeSlotsIndex];
            newInstance->SetLocalClosure(localClosure);
        }
    }

    // Restore bailout values
    bailOutRecord->RestoreValues(bailOutKind, layout, newInstance, functionScriptContext, false, registerSaves, bailOutReturnValue, pArgumentsObject, branchValue, returnAddress, useStartCall, argoutRestoreAddress);

    // For functions that don't get the scope slot and frame display pointers back from the known stack locations
    // (see above), get them back from the designated registers.
    // In either case, clear the values from those registers, because the interpreter should not be able to access
    // those values through the registers (only through its private fields).

    if (localFrameDisplayReg != Js::Constants::NoRegister)
    {
        Js::FrameDisplay *frameDisplay = (Js::FrameDisplay*)newInstance->GetNonVarReg(localFrameDisplayReg);
        if (frameDisplay)
        {
            newInstance->SetLocalFrameDisplay(frameDisplay);
            newInstance->SetNonVarReg(localFrameDisplayReg, nullptr);
        }
    }

    if (localClosureReg != Js::Constants::NoRegister)
    {
        Js::Var closure = newInstance->GetNonVarReg(localClosureReg);
        if (closure)
        {
            bailOutRecord->globalBailOutRecordTable->isScopeObjRestored = true;
            newInstance->SetLocalClosure(closure);
            newInstance->SetNonVarReg(localClosureReg, nullptr);
        }
    }

    if (paramClosureReg != Js::Constants::NoRegister)
    {
        Js::Var closure = newInstance->GetNonVarReg(paramClosureReg);
        if (closure)
        {
            newInstance->SetParamClosure(closure);
            newInstance->SetNonVarReg(paramClosureReg, nullptr);
        }
    }

    if (bailOutRecord->globalBailOutRecordTable->hasStackArgOpt)
    {
        newInstance->TrySetFrameObjectInHeapArgObj(functionScriptContext, bailOutRecord->globalBailOutRecordTable->hasNonSimpleParams,
            bailOutRecord->globalBailOutRecordTable->isScopeObjRestored);
    }

    //Reset the value for tracking the restoration during next bail out.
    bailOutRecord->globalBailOutRecordTable->isScopeObjRestored = false;

    uint32 innerScopeCount = executeFunction->GetInnerScopeCount();
    for (uint32 i = 0; i < innerScopeCount; i++)
    {
        Js::RegSlot reg = executeFunction->GetFirstInnerScopeRegister() + i;
        newInstance->SetInnerScopeFromIndex(i, newInstance->GetNonVarReg(reg));
        newInstance->SetNonVarReg(reg, nullptr);
    }

    newInstance->SetClosureInitDone(bailOutOffset != 0 || !(bailOutKind & IR::BailOutForDebuggerBits));

    // RestoreValues may call EnsureArguments and cause functions to be boxed.
    // Since the interpreter frame that hasn't started yet, StackScriptFunction::Box would not have replaced the function object
    // in the restoring interpreter frame. Let's make sure the current interpreter frame has the unboxed version.
    // Note: Only use the unboxed version if we have replaced the function argument on the stack via boxing
    // so that the interpreter frame we are bailing out to matches the one in the function argument list
    // (which is used by the stack walker to match up stack frame and the interpreter frame).
    // Some function are boxed but we continue to use the stack version to call the function - those that only live in register
    // and are not captured in frame displays.
    // Those uses are fine, but that means the function argument list will have the stack function object that is passed it and
    // not be replaced with a just boxed one.

    Js::ScriptFunction * currentFunctionObject = *functionRef;
    if (function != currentFunctionObject)
    {
        Assert(currentFunctionObject == Js::StackScriptFunction::GetCurrentFunctionObject(function));
        newInstance->SetExecutingStackFunction(currentFunctionObject);
    }

    UpdatePolymorphicFieldAccess(function, bailOutRecord);

    BAILOUT_FLUSH(executeFunction);

    executeFunction->BeginExecution();

    // Restart at the bailout byte code offset.
    newInstance->m_reader.SetCurrentOffset(bailOutOffset);

    Js::Var aReturn = nullptr;

    {
        // Following _AddressOfReturnAddress <= real address of "returnAddress". Suffices for RemoteStackWalker to test partially initialized interpreter frame.
        Js::InterpreterStackFrame::PushPopFrameHelper pushPopFrameHelper(newInstance, returnAddress, _AddressOfReturnAddress());
#ifdef ENABLE_SCRIPT_DEBUGGING
        aReturn = isInDebugMode ? newInstance->DebugProcess() : newInstance->Process();
#else
        aReturn = newInstance->Process();
#endif
        // Note: in debug mode we always have to bailout to debug thunk,
        //       as normal interpreter thunk expects byte code compiled w/o debugging.
    }

    executeFunction->EndExecution();

    if (executeFunction->HasDynamicProfileInfo())
    {
        Js::DynamicProfileInfo *dynamicProfileInfo = executeFunction->GetAnyDynamicProfileInfo();
        dynamicProfileInfo->RecordImplicitCallFlags(threadContext->GetImplicitCallFlags());
    }

    BAILOUT_VERBOSE_TRACE(newInstance->function->GetFunctionBody(), bailOutKind, _u("BailOut:   Return Value: 0x%p"), aReturn);
    if (bailOutRecord->globalBailOutRecordTable->isInlinedConstructor)
    {
        AssertMsg(!executeFunction->IsGenerator(), "Generator functions are not expected to be inlined. If this changes then need to use the real user args here from the generator object");
        Assert(args.Info.Count != 0);
        aReturn = Js::JavascriptFunction::FinishConstructor(aReturn, args.Values[0], function);

        Js::Var oldValue = aReturn;
        aReturn = Js::JavascriptOperators::BoxStackInstance(oldValue, functionScriptContext, /* allowStackFunction */ true, /* deepCopy */ false);
#if ENABLE_DEBUG_CONFIG_OPTIONS
        if (oldValue != aReturn)
        {
            BAILOUT_VERBOSE_TRACE(newInstance->function->GetFunctionBody(), bailOutKind, _u(" (Boxed: 0x%p)"), aReturn);
        }
#endif
    }
    BAILOUT_VERBOSE_TRACE(newInstance->function->GetFunctionBody(), bailOutKind, _u("\n"));
    return aReturn;
}

// Note on rejit states
//
// To avoid always incurring the cost of collecting runtime stats (function calls count and valid bailOutKind),
// the initial codegen'd version of a function does not collect them. After a second bailout we rejit the function
// with runtime stats collection. On subsequent bailouts we can evaluate our heuristics and decide whether to rejit.
//
// Function bodies always use the least optimized version of the code as default. At the same time, there can be
// function objects with some older, more optimized, version of the code active. When a bailout occurs out of such
// code we avoid a rejit by checking if the offending optimization has been disabled in the default code and if so
// we "rethunk" the bailing out function rather that incurring a rejit.

// actualBailOutOffset - bail out offset in the function, inlinee or otherwise, that had the bailout.

void BailOutRecord::ScheduleFunctionCodeGen(Js::ScriptFunction * function, Js::ScriptFunction * innerMostInlinee,
    BailOutRecord const * bailOutRecord, IR::BailOutKind bailOutKind, uint32 actualBailOutOffset, Js::ImplicitCallFlags savedImplicitCallFlags, void * returnAddress)
{
    if (bailOutKind == IR::BailOnSimpleJitToFullJitLoopBody ||
        bailOutKind == IR::BailOutForGeneratorYield ||
        bailOutKind == IR::LazyBailOut)
    {
        return;
    }

    Js::FunctionBody * executeFunction = function->GetFunctionBody();

    if (PHASE_OFF(Js::ReJITPhase, executeFunction))
    {
        return;
    }

    Js::AutoPushReturnAddressForStackWalker saveReturnAddress(executeFunction->GetScriptContext(), returnAddress);

    BailOutRecord * bailOutRecordNotConst = (BailOutRecord *)(void *)bailOutRecord;
    bailOutRecordNotConst->bailOutCount++;

    Js::FunctionEntryPointInfo *entryPointInfo = bailOutRecord->GetFunctionEntryPointInfo();

#if DBG
    // BailOutRecord is not recycler-allocated, so make sure something the recycler can see was keeping the entry point info alive.
    // We expect the entry point to be kept alive as follows:
    // 1. The function's current type might still have the same entry point info as when we entered the function (easy case)
    // 2. The function might have moved to a successor path type, which still keeps the previous type and its entry point info alive
    // 3. The entry point info might be held by the ThreadContext (QueueFreeOldEntryPointInfoIfInScript):
    //   a. If the entry point info was replaced on the type that used to hold it (ScriptFunction::ChangeEntryPoint)
    //   b. If the function's last-added property was deleted and it moved to a previous type (ScriptFunction::ReplaceTypeWithPredecessorType)
    //   c. If the function's path type got replaced with a dictionary, then all previous entry point infos in that path are queued on the ThreadContext (ScriptFunction::PrepareForConversionToNonPathType)
    bool foundEntryPoint = false;
    executeFunction->MapEntryPointsUntil([&](int index, Js::FunctionEntryPointInfo* info)
    {
        foundEntryPoint = info == entryPointInfo;
        return foundEntryPoint;
    });
    foundEntryPoint = foundEntryPoint || function->GetScriptContext()->GetThreadContext()->IsOldEntryPointInfo(entryPointInfo);
    Assert(foundEntryPoint);
#endif

    uint8 callsCount = entryPointInfo->callsCount > 255 ? 255 : static_cast<uint8>(entryPointInfo->callsCount);
    RejitReason rejitReason = RejitReason::None;
    bool reThunk = false;

    callsCount = callsCount <= Js::FunctionEntryPointInfo::GetDecrCallCountPerBailout() ? 0 : callsCount - Js::FunctionEntryPointInfo::GetDecrCallCountPerBailout() ;

    CheckPreemptiveRejit(executeFunction, bailOutKind, bailOutRecordNotConst, callsCount, -1);

    entryPointInfo->callsCount = callsCount;

    Assert(bailOutKind != IR::BailOutInvalid);

    Js::DynamicProfileInfo * profileInfo = executeFunction->HasDynamicProfileInfo() ? executeFunction->GetAnyDynamicProfileInfo() : nullptr;
    if ((profileInfo && callsCount == 0) ||
        PHASE_FORCE(Js::ReJITPhase, executeFunction))
    {
        if ((bailOutKind & (IR::BailOutOnResultConditions | IR::BailOutOnDivSrcConditions)) || bailOutKind == IR::BailOutIntOnly || bailOutKind == IR::BailOnIntMin || bailOutKind == IR::BailOnDivResultNotInt)
        {
            // Note WRT BailOnIntMin: it wouldn't make sense to re-jit without changing anything here, as interpreter will not change the (int) type,
            // so the options are: (1) rejit with disabling int type spec, (2) don't rejit, always bailout.
            // It seems to be better to rejit.
            if (bailOutKind & IR::BailOutOnMulOverflow)
            {
                if (profileInfo->IsAggressiveMulIntTypeSpecDisabled(false))
                {
                    reThunk = true;
                }
                else
                {
                    profileInfo->DisableAggressiveMulIntTypeSpec(false);
                    rejitReason = RejitReason::AggressiveMulIntTypeSpecDisabled;
                }
            }
            else if ((bailOutKind & (IR::BailOutOnDivByZero | IR::BailOutOnDivOfMinInt)) || bailOutKind == IR::BailOnDivResultNotInt)
            {
                if (profileInfo->IsDivIntTypeSpecDisabled(false))
                {
                    reThunk = true;
                }
                else
                {
                    profileInfo->DisableDivIntTypeSpec(false);
                    rejitReason = RejitReason::DivIntTypeSpecDisabled;
                }
            }
            else
            {
                if (profileInfo->IsAggressiveIntTypeSpecDisabled(false))
                {
                    reThunk = true;
                }
                else
                {
                    profileInfo->DisableAggressiveIntTypeSpec(false);
                    rejitReason = RejitReason::AggressiveIntTypeSpecDisabled;
                }
            }
        }
        else if (bailOutKind & IR::BailOutForDebuggerBits)
        {
            // Do not rejit, do not rethunk, just ignore the bailout.
        }
        else switch(bailOutKind)
        {
            case IR::BailOutOnNotPrimitive:
                if (profileInfo->IsLossyIntTypeSpecDisabled())
                {
                    reThunk = true;
                }
                else
                {
                    profileInfo->DisableLossyIntTypeSpec();
                    rejitReason = RejitReason::LossyIntTypeSpecDisabled;
                }
                break;
            case IR::BailOutOnMemOpError:
                if (profileInfo->IsMemOpDisabled())
                {
                    reThunk = true;
                }
                else
                {
                    profileInfo->DisableMemOp();
                    rejitReason = RejitReason::MemOpDisabled;
                }
                break;

            case IR::BailOutPrimitiveButString:
            case IR::BailOutNumberOnly:
                if (profileInfo->IsFloatTypeSpecDisabled())
                {
                    reThunk = true;
                }
                else
                {
                    profileInfo->DisableFloatTypeSpec();
                    rejitReason = RejitReason::FloatTypeSpecDisabled;
                }
                break;

            case IR::BailOutOnImplicitCalls:
            case IR::BailOutOnImplicitCallsPreOp:
                // Check if the implicit call flags in the profile have changed since we last JITed this
                // function body. If so, and they indicate an implicit call of some sort occurred
                // then we need to reJIT.
                if ((executeFunction->GetSavedImplicitCallsFlags() & savedImplicitCallFlags) == Js::ImplicitCall_None)
                {
                    profileInfo->RecordImplicitCallFlags(savedImplicitCallFlags);
                    profileInfo->DisableLoopImplicitCallInfo();
                    rejitReason = RejitReason::ImplicitCallFlagsChanged;
                }
                else
                {
                    reThunk = true;
                }
                break;

            case IR::BailOnModByPowerOf2:
                rejitReason = RejitReason::ModByPowerOf2;
                break;

            case IR::BailOutOnNotArray:
                if(profileInfo->IsArrayCheckHoistDisabled(false))
                {
                    reThunk = true;
                }
                else
                {
                    profileInfo->DisableArrayCheckHoist(false);
                    rejitReason = RejitReason::ArrayCheckHoistDisabled;
                }
                break;

            case IR::BailOutOnNotNativeArray:

                // REVIEW: We have an issue with array profile info.  The info on the type of array we have won't
                //         get fixed by rejitting.  For now, just give up after 50 rejits.
                if (profileInfo->GetRejitCount() >= 50)
                {
                    reThunk = true;
                }
                else
                {
                    rejitReason = RejitReason::ExpectingNativeArray;
                }
                break;

            case IR::BailOutConvertedNativeArray:
                rejitReason = RejitReason::ConvertedNativeArray;
                break;

            case IR::BailOutConventionalTypedArrayAccessOnly:
                if(profileInfo->IsTypedArrayTypeSpecDisabled(false))
                {
                    reThunk = true;
                }
                else
                {
                    profileInfo->DisableTypedArrayTypeSpec(false);
                    rejitReason = RejitReason::TypedArrayTypeSpecDisabled;
                }
                break;

            case IR::BailOutConventionalNativeArrayAccessOnly:
                rejitReason = RejitReason::ExpectingConventionalNativeArrayAccess;
                break;

            case IR::BailOutOnMissingValue:
                if(profileInfo->IsArrayMissingValueCheckHoistDisabled(false))
                {
                    reThunk = true;
                }
                else
                {
                    profileInfo->DisableArrayMissingValueCheckHoist(false);
                    rejitReason = RejitReason::ArrayMissingValueCheckHoistDisabled;
                }
                break;

            case IR::BailOutOnArrayAccessHelperCall:
                // This is a pre-op bailout, so the interpreter will update the profile data for this byte-code instruction to
                // prevent excessive bailouts here in the future
                rejitReason = RejitReason::ArrayAccessNeededHelperCall;
                break;

            case IR::BailOutOnInvalidatedArrayHeadSegment:
                if(profileInfo->IsJsArraySegmentHoistDisabled(false))
                {
                    reThunk = true;
                }
                else
                {
                    profileInfo->DisableJsArraySegmentHoist(false);
                    rejitReason = RejitReason::JsArraySegmentHoistDisabled;
                }
                break;

            case IR::BailOutOnIrregularLength:
                if(profileInfo->IsLdLenIntSpecDisabled())
                {
                    reThunk = true;
                }
                else
                {
                    profileInfo->DisableLdLenIntSpec();
                    rejitReason = RejitReason::LdLenIntSpecDisabled;
                }
                break;

            case IR::BailOutOnFailedHoistedBoundCheck:
                if(profileInfo->IsBoundCheckHoistDisabled(false))
                {
                    reThunk = true;
                }
                else
                {
                    profileInfo->DisableBoundCheckHoist(false);
                    rejitReason = RejitReason::BoundCheckHoistDisabled;
                }
                break;

            case IR::BailOutOnFailedHoistedLoopCountBasedBoundCheck:
                if(profileInfo->IsLoopCountBasedBoundCheckHoistDisabled(false))
                {
                    reThunk = true;
                }
                else
                {
                    profileInfo->DisableLoopCountBasedBoundCheckHoist(false);
                    rejitReason = RejitReason::LoopCountBasedBoundCheckHoistDisabled;
                }
                break;

            case IR::BailOutExpectingInteger:
                if (profileInfo->IsSwitchOptDisabled())
                {
                    reThunk = true;
                }
                else
                {
                    profileInfo->DisableSwitchOpt();
                    rejitReason = RejitReason::DisableSwitchOptExpectingInteger;
                }
                break;

            case IR::BailOutExpectingString:
                if (profileInfo->IsSwitchOptDisabled())
                {
                    reThunk = true;
                }
                else
                {
                    profileInfo->DisableSwitchOpt();
                    rejitReason = RejitReason::DisableSwitchOptExpectingString;
                }
                break;

            case IR::BailOutOnFailedPolymorphicInlineTypeCheck:
                rejitReason = RejitReason::FailedPolymorphicInlineeTypeCheck;
                break;

            case IR::BailOnStackArgsOutOfActualsRange:
                if (profileInfo->IsStackArgOptDisabled())
                {
                    reThunk = true;
                }
                else
                {
                    profileInfo->DisableStackArgOpt();
                    rejitReason = RejitReason::DisableStackArgOpt;
                }
                break;
            case IR::BailOutOnPolymorphicInlineFunction:
            case IR::BailOutFailedInlineTypeCheck:
            case IR::BailOutOnInlineFunction:
                // Check if the inliner state has changed since we last JITed this function body. If so
                // then we need to reJIT.
                if (innerMostInlinee)
                {
                    // There is no way now to check if the inlinee version has changed. Just rejit.
                    // This should be changed to getting the inliner version corresponding to inlinee.
                    rejitReason = RejitReason::InlineeChanged;
                }
                else
                {
                    if (executeFunction->GetSavedInlinerVersion() == profileInfo->GetInlinerVersion())
                    {
                        reThunk = true;
                    }
                    else
                    {
                        rejitReason = RejitReason::InlineeChanged;
                    }
                }
                break;

            case IR::BailOutOnNoProfile:
                if (profileInfo->IsNoProfileBailoutsDisabled())
                {
                    reThunk = true;
                }
                else if (executeFunction->IncrementBailOnMisingProfileRejitCount() >  (uint)CONFIG_FLAG(BailOnNoProfileRejitLimit))
                {
                    profileInfo->DisableNoProfileBailouts();
                    rejitReason = RejitReason::NoProfile;
                }
                else
                {
                    executeFunction->ResetBailOnMisingProfileCount();
                    rejitReason = RejitReason::NoProfile;
                }
                break;

            case IR::BailOutCheckThis:
                // Presumably we've started passing a different "this" pointer to callees.
                if (profileInfo->IsCheckThisDisabled())
                {
                    reThunk = true;
                }
                else
                {
                    profileInfo->DisableCheckThis();
                    rejitReason = RejitReason::CheckThisDisabled;
                }
                break;

            case IR::BailOutOnTaggedValue:
                if (profileInfo->IsTagCheckDisabled())
                {
                    reThunk = true;
                }
                else
                {
                    profileInfo->DisableTagCheck();
                    rejitReason = RejitReason::FailedTagCheck;
                }
                break;

            case IR::BailOutFailedTypeCheck:
            case IR::BailOutFailedFixedFieldTypeCheck:
            {
                // An inline cache must have gone from monomorphic to polymorphic.
                // This is already noted in the profile data, so optimization of the given ld/st will
                // be inhibited on re-jit.
                // Consider disabling the optimization across the function after n failed type checks.
                if (innerMostInlinee)
                {
                    rejitReason = bailOutKind == IR::BailOutFailedTypeCheck ? RejitReason::FailedTypeCheck : RejitReason::FailedFixedFieldTypeCheck;
                }
                else
                {
                    uint32 state;
                    state = profileInfo->GetPolymorphicCacheState();

#ifdef ENABLE_DEBUG_CONFIG_OPTIONS
                    if (PHASE_TRACE(Js::ObjTypeSpecPhase, executeFunction))
                    {
                        char16 debugStringBuffer[MAX_FUNCTION_BODY_DEBUG_STRING_SIZE];
                        Output::Print(
                            _u("Objtypespec (%s): States on bailout: Saved cache: %d, Live cache: %d\n"),
                            executeFunction->GetDebugNumberSet(debugStringBuffer), executeFunction->GetSavedPolymorphicCacheState(), state);
                        Output::Flush();
                    }
#endif
                    if (state <= executeFunction->GetSavedPolymorphicCacheState())
                    {
                        reThunk = true;
                    }
                    else
                    {
                        rejitReason = bailOutKind == IR::BailOutFailedTypeCheck ?
                            RejitReason::FailedTypeCheck : RejitReason::FailedFixedFieldTypeCheck;
                    }
                }
                break;
            }

            case IR::BailOutFailedEquivalentTypeCheck:
            case IR::BailOutFailedEquivalentFixedFieldTypeCheck:
                if (profileInfo->IsEquivalentObjTypeSpecDisabled())
                {
                    reThunk = true;
                }
                else
                {
                    rejitReason = bailOutKind == IR::BailOutFailedEquivalentTypeCheck ?
                        RejitReason::FailedEquivalentTypeCheck : RejitReason::FailedEquivalentFixedFieldTypeCheck;
                }
                break;

            case IR::BailOutFailedFixedFieldCheck:
                rejitReason = RejitReason::FailedFixedFieldCheck;
                break;

            case IR::BailOutFailedCtorGuardCheck:
                // (ObjTypeSpec): Consider scheduling re-JIT right after the first bailout.  We will never successfully execute the
                // function from which we just bailed out, unless we take a different code path through it.

                // A constructor cache guard may be invalidated for one of two reasons:
                // a) the constructor's prototype property has changed, or
                // b) one of the properties protected by the guard (this constructor cache served as) has changed in some way (e.g. became read-only).
                // In the former case, the cache itself will be marked as polymorphic and on re-JIT we won't do the optimization.
                // In the latter case, the inline cache for the offending property will be cleared and on re-JIT the guard will not be enlisted
                // to protect that property operation.
                rejitReason = RejitReason::CtorGuardInvalidated;
                break;

            case IR::BailOutOnFloor:
            {
                if (profileInfo->IsFloorInliningDisabled())
                {
                    reThunk = true;
                }
                else
                {
                    profileInfo->DisableFloorInlining();
                    rejitReason = RejitReason::FloorInliningDisabled;
                }
                break;
            }
            case IR::BailOutOnPowIntIntOverflow:
            {
                if (profileInfo->IsPowIntIntTypeSpecDisabled())
                {
                    reThunk = true;
                }
                else
                {
                    profileInfo->DisablePowIntIntTypeSpec();
                    rejitReason = RejitReason::PowIntIntTypeSpecDisabled;
                }
                break;
            }
            case IR::BailOutOnEarlyExit:
            {
                if (profileInfo->IsOptimizeTryFinallyDisabled())
                {
                    reThunk = true;
                }
                else
                {
                    profileInfo->DisableOptimizeTryFinally();
                    rejitReason = RejitReason::OptimizeTryFinallyDisabled;
                }
                break;
            }
        }

        Assert(!(rejitReason != RejitReason::None && reThunk));
    }

    if(PHASE_FORCE(Js::ReJITPhase, executeFunction) && rejitReason == RejitReason::None)
    {
        rejitReason = RejitReason::Forced;
    }

    if (!reThunk && rejitReason != RejitReason::None)
    {
        // REVIEW: Temporary fix for RS1.  Disable Rejiting if it looks like it is not fixing the problem.
        //         For RS2, turn the rejitCount check into an assert and let's fix all these issues.
        if (profileInfo->GetRejitCount() >= 100 ||
            (profileInfo->GetBailOutOffsetForLastRejit() == actualBailOutOffset && function->IsNewEntryPointAvailable()))
        {
#ifdef REJIT_STATS
            Js::ScriptContext* scriptContext = executeFunction->GetScriptContext();
            if (scriptContext->rejitReasonCountsCap != nullptr)
            {
                scriptContext->rejitReasonCountsCap[static_cast<byte>(rejitReason)]++;
            }
#endif
            reThunk = true;
            rejitReason = RejitReason::None;
        }
        else
        {
            profileInfo->IncRejitCount();
            profileInfo->SetBailOutOffsetForLastRejit(actualBailOutOffset);
        }
    }

    REJIT_KIND_TESTTRACE(bailOutKind, _u("Bailout from function: function: %s, bailOutKindName: (%S), bailOutCount: %d, callCount: %d, reJitReason: %S, reThunk: %s\r\n"),
        function->GetFunctionBody()->GetDisplayName(), ::GetBailOutKindName(bailOutKind), bailOutRecord->bailOutCount, callsCount,
        GetRejitReasonName(rejitReason), reThunk ? trueString : falseString);
<<<<<<< HEAD
=======

    JS_ETW(EventWriteJSCRIPT_BACKEND_BAILOUT(function->GetFunctionBody()->GetLocalFunctionId(),
        function->GetFunctionBody()->GetSourceContextId(), function->GetFunctionBody()->GetDisplayName(), bailOutKind, bailOutRecord->bailOutCount, callsCount,
        GetRejitReasonName(rejitReason), reThunk));
>>>>>>> 84bd6f3c

#ifdef REJIT_STATS
    executeFunction->GetScriptContext()->LogBailout(executeFunction, bailOutKind);
    if (bailOutRecord->bailOutCount > 500)
    {
        Js::ScriptContext* scriptContext = executeFunction->GetScriptContext();
        auto bailoutReasonCountsCap = scriptContext->bailoutReasonCountsCap;
        if (bailoutReasonCountsCap != nullptr)
        {
            if (!bailoutReasonCountsCap->ContainsKey(bailOutKind))
            {
                bailoutReasonCountsCap->Item(bailOutKind, 1);
            }
            else
            {
                uint val = bailoutReasonCountsCap->Item(bailOutKind);
                ++val;
                bailoutReasonCountsCap->Item(bailOutKind, val);
            }
        }
    }
#endif

    if (reThunk && executeFunction->DontRethunkAfterBailout())
    {
        // This function is marked for rethunking, but the last ReJIT we've done was for a JIT loop body
        // So the latest rejitted version of this function may not have the right optimization disabled.
        // Rejit just to be safe.
        reThunk = false;
        rejitReason = RejitReason::AfterLoopBodyRejit;
    }
    if (reThunk)
    {
        Js::FunctionEntryPointInfo *const defaultEntryPointInfo = executeFunction->GetDefaultFunctionEntryPointInfo();
        function->UpdateThunkEntryPoint(defaultEntryPointInfo, executeFunction->GetDirectEntryPoint(defaultEntryPointInfo));
    }
    else if (rejitReason != RejitReason::None)
    {
<<<<<<< HEAD
=======
        if (bailOutRecord->IsForLoopTop() && IR::IsTypeCheckBailOutKind(bailOutRecord->bailOutKind))
        {
            // Disable FieldPRE if we're triggering a type check rejit due to a bailout at the loop top.
            // Most likely this was caused by a CheckFixedFld that was hoisted from a branch block where
            // only certain types flowed, to the loop top, where more types (different or non-equivalent)
            // were flowing in.
            profileInfo->DisableFieldPRE();
        }
>>>>>>> 84bd6f3c
#ifdef REJIT_STATS
        executeFunction->GetScriptContext()->LogRejit(executeFunction, rejitReason);
#endif
        executeFunction->ClearDontRethunkAfterBailout();

        GenerateFunction(executeFunction->GetScriptContext()->GetNativeCodeGenerator(), executeFunction, function);

        if(executeFunction->GetExecutionMode() != ExecutionMode::FullJit)
        {
            // With expiry, it's possible that the execution mode is currently interpreter or simple JIT. Transition to full JIT
            // after successfully scheduling the rejit work item (in case of OOM).
            executeFunction->TraceExecutionMode("Rejit (before)");
            executeFunction->TransitionToFullJitExecutionMode();
            executeFunction->TraceExecutionMode("Rejit");
        }

#if ENABLE_DEBUG_CONFIG_OPTIONS
        if(PHASE_TRACE(Js::ReJITPhase, executeFunction))
        {
            char16 debugStringBuffer[MAX_FUNCTION_BODY_DEBUG_STRING_SIZE];
            Output::Print(
                _u("Rejit: function: %s (%s), bailOutCount: %hu"),
                executeFunction->GetDisplayName(),
                executeFunction->GetDebugNumberSet(debugStringBuffer),
                bailOutRecord->bailOutCount);

            Output::Print(_u(" callCount: %u"), callsCount);
            Output::Print(_u(" reason: %S"), GetRejitReasonName(rejitReason));
            if(bailOutKind != IR::BailOutInvalid)
            {
                Output::Print(_u(" (%S)"), ::GetBailOutKindName(bailOutKind));
            }
            Output::Print(_u("\n"));
            Output::Flush();
        }
#endif
    }
}

// To avoid always incurring the cost of collecting runtime stats (valid bailOutKind),
// the initial codegen'd version of a loop body does not collect them. After a second bailout we rejit the body
// with runtime stats collection. On subsequent bailouts we can evaluate our heuristics.
void BailOutRecord::ScheduleLoopBodyCodeGen(Js::ScriptFunction * function, Js::ScriptFunction * innerMostInlinee, BailOutRecord const * bailOutRecord, IR::BailOutKind bailOutKind)
{
    Assert(bailOutKind != IR::LazyBailOut);
    Js::FunctionBody * executeFunction = function->GetFunctionBody();

    if (PHASE_OFF(Js::ReJITPhase, executeFunction))
    {
        return;
    }

    Js::LoopHeader * loopHeader = nullptr;

    Js::InterpreterStackFrame * interpreterFrame = executeFunction->GetScriptContext()->GetThreadContext()->GetLeafInterpreterFrame();

    loopHeader = executeFunction->GetLoopHeader(interpreterFrame->GetCurrentLoopNum());

    Assert(loopHeader != nullptr);

    BailOutRecord * bailOutRecordNotConst = (BailOutRecord *)(void *)bailOutRecord;
    bailOutRecordNotConst->bailOutCount++;

    RejitReason rejitReason = RejitReason::None;
    Assert(bailOutKind != IR::BailOutInvalid);

    Js::LoopEntryPointInfo* entryPointInfo = loopHeader->GetCurrentEntryPointInfo();

    entryPointInfo->totalJittedLoopIterations += entryPointInfo->jittedLoopIterationsSinceLastBailout;
    entryPointInfo->jittedLoopIterationsSinceLastBailout = 0;
    uint8 totalJittedLoopIterations = entryPointInfo->totalJittedLoopIterations > 255 ? 255 : static_cast<uint8>(entryPointInfo->totalJittedLoopIterations);
    totalJittedLoopIterations = totalJittedLoopIterations <= Js::LoopEntryPointInfo::GetDecrLoopCountPerBailout() ? 0 : totalJittedLoopIterations - Js::LoopEntryPointInfo::GetDecrLoopCountPerBailout();

    CheckPreemptiveRejit(executeFunction, bailOutKind, bailOutRecordNotConst, totalJittedLoopIterations, interpreterFrame->GetCurrentLoopNum());

    entryPointInfo->totalJittedLoopIterations = totalJittedLoopIterations;

    if ((executeFunction->HasDynamicProfileInfo() && totalJittedLoopIterations == 0) ||
        PHASE_FORCE(Js::ReJITPhase, executeFunction))
    {
        Js::DynamicProfileInfo * profileInfo = executeFunction->GetAnyDynamicProfileInfo();

        if ((bailOutKind & (IR::BailOutOnResultConditions | IR::BailOutOnDivSrcConditions)) || bailOutKind == IR::BailOutIntOnly || bailOutKind == IR::BailOnIntMin)
        {
            if (bailOutKind & IR::BailOutOnMulOverflow)
            {
                profileInfo->DisableAggressiveMulIntTypeSpec(true);
                rejitReason = RejitReason::AggressiveMulIntTypeSpecDisabled;
            }
            else if ((bailOutKind & (IR::BailOutOnDivByZero | IR::BailOutOnDivOfMinInt)) || bailOutKind == IR::BailOnDivResultNotInt)
            {
                profileInfo->DisableDivIntTypeSpec(true);
                rejitReason = RejitReason::DivIntTypeSpecDisabled;
            }
            else
            {
                profileInfo->DisableAggressiveIntTypeSpec(true);
                rejitReason = RejitReason::AggressiveIntTypeSpecDisabled;
            }
            executeFunction->SetDontRethunkAfterBailout();
        }
        else switch(bailOutKind)
        {
            case IR::BailOutOnNotPrimitive:
                profileInfo->DisableLossyIntTypeSpec();
                executeFunction->SetDontRethunkAfterBailout();
                rejitReason = RejitReason::LossyIntTypeSpecDisabled;
                break;

            case IR::BailOutOnMemOpError:
                profileInfo->DisableMemOp();
                executeFunction->SetDontRethunkAfterBailout();
                rejitReason = RejitReason::MemOpDisabled;
                break;

            case IR::BailOutPrimitiveButString:
            case IR::BailOutNumberOnly:
                profileInfo->DisableFloatTypeSpec();
                executeFunction->SetDontRethunkAfterBailout();
                rejitReason = RejitReason::FloatTypeSpecDisabled;
                break;

            case IR::BailOutOnImplicitCalls:
            case IR::BailOutOnImplicitCallsPreOp:
                rejitReason = RejitReason::ImplicitCallFlagsChanged;
                break;

            case IR::BailOutExpectingInteger:
                profileInfo->DisableSwitchOpt();
                executeFunction->SetDontRethunkAfterBailout();
                rejitReason = RejitReason::DisableSwitchOptExpectingInteger;
                break;

            case IR::BailOutExpectingString:
                profileInfo->DisableSwitchOpt();
                executeFunction->SetDontRethunkAfterBailout();
                rejitReason = RejitReason::DisableSwitchOptExpectingString;
                break;

            case IR::BailOnStackArgsOutOfActualsRange:
                AssertMsg(false, "How did we reach here ? Stack args opt is currently disabled in loop body gen.");
                break;

            case IR::BailOnModByPowerOf2:
                rejitReason = RejitReason::ModByPowerOf2;
                break;

            case IR::BailOutOnNotArray:
                profileInfo->DisableArrayCheckHoist(true);
                executeFunction->SetDontRethunkAfterBailout();
                rejitReason = RejitReason::ArrayCheckHoistDisabled;
                break;

            case IR::BailOutOnNotNativeArray:
                // REVIEW: We have an issue with array profile info.  The info on the type of array we have won't
                //         get fixed by rejitting.  For now, just give up after 50 rejits.
                if (loopHeader->GetRejitCount() >= 50)
                {
                    rejitReason = RejitReason::None;
                }
                else
                {
                    rejitReason = RejitReason::ExpectingNativeArray;
                }
                break;

            case IR::BailOutConvertedNativeArray:
                rejitReason = RejitReason::ConvertedNativeArray;
                break;

            case IR::BailOutConventionalTypedArrayAccessOnly:
                profileInfo->DisableTypedArrayTypeSpec(true);
                executeFunction->SetDontRethunkAfterBailout();
                rejitReason = RejitReason::TypedArrayTypeSpecDisabled;
                break;

            case IR::BailOutConventionalNativeArrayAccessOnly:
                rejitReason = RejitReason::ExpectingConventionalNativeArrayAccess;
                break;

            case IR::BailOutOnMissingValue:
                profileInfo->DisableArrayMissingValueCheckHoist(true);
                rejitReason = RejitReason::ArrayMissingValueCheckHoistDisabled;
                break;

            case IR::BailOutOnArrayAccessHelperCall:
                // This is a pre-op bailout, so the interpreter will update the profile data for this byte-code instruction to
                // prevent excessive bailouts here in the future
                rejitReason = RejitReason::ArrayAccessNeededHelperCall;
                break;

            case IR::BailOutOnInvalidatedArrayHeadSegment:
                profileInfo->DisableJsArraySegmentHoist(true);
                executeFunction->SetDontRethunkAfterBailout();
                rejitReason = RejitReason::JsArraySegmentHoistDisabled;
                break;

            case IR::BailOutOnIrregularLength:
                profileInfo->DisableLdLenIntSpec();
                executeFunction->SetDontRethunkAfterBailout();
                rejitReason = RejitReason::LdLenIntSpecDisabled;
                break;

            case IR::BailOutOnFailedHoistedBoundCheck:
                profileInfo->DisableBoundCheckHoist(true);
                executeFunction->SetDontRethunkAfterBailout();
                rejitReason = RejitReason::BoundCheckHoistDisabled;
                break;

            case IR::BailOutOnFailedHoistedLoopCountBasedBoundCheck:
                profileInfo->DisableLoopCountBasedBoundCheckHoist(true);
                executeFunction->SetDontRethunkAfterBailout();
                rejitReason = RejitReason::LoopCountBasedBoundCheckHoistDisabled;
                break;

            case IR::BailOutOnInlineFunction:
            case IR::BailOutOnPolymorphicInlineFunction:
            case IR::BailOutOnFailedPolymorphicInlineTypeCheck:
                rejitReason = RejitReason::InlineeChanged;
                break;

            case IR::BailOutOnNoProfile:
                rejitReason = RejitReason::NoProfile;
                executeFunction->ResetBailOnMisingProfileCount();
                break;

            case IR::BailOutCheckThis:
                profileInfo->DisableCheckThis();
                executeFunction->SetDontRethunkAfterBailout();
                rejitReason = RejitReason::CheckThisDisabled;
                break;

            case IR::BailOutFailedTypeCheck:
                // An inline cache must have gone from monomorphic to polymorphic.
                // This is already noted in the profile data, so optimization of the given ld/st will
                // be inhibited on re-jit.
                // Consider disabling the optimization across the function after n failed type checks.

                // Disable ObjTypeSpec in a large loop body after the first rejit itself.
                // Rejitting a large loop body takes more time and the fact that loop bodies are prioritized ahead of functions to be jitted only augments the problem.
                if(executeFunction->GetByteCodeInLoopCount() > (uint)CONFIG_FLAG(LoopBodySizeThresholdToDisableOpts))
                {
                    profileInfo->DisableObjTypeSpecInJitLoopBody();
                    if(PHASE_TRACE1(Js::DisabledObjTypeSpecPhase))
                    {
                        Output::Print(_u("Disabled obj type spec in jit loop body for loop %d in %s (%d)\n"),
                            executeFunction->GetLoopNumber(loopHeader), executeFunction->GetDisplayName(), executeFunction->GetFunctionNumber());
                        Output::Flush();
                    }
                }

                rejitReason = RejitReason::FailedTypeCheck;
                break;

            case IR::BailOutFailedFixedFieldTypeCheck:
                // An inline cache must have gone from monomorphic to polymorphic or some fixed field
                // became non-fixed.  Either one is already noted in the profile data and type system,
                // so optimization of the given instruction will be inhibited on re-jit.
                // Consider disabling the optimization across the function after n failed type checks.
                rejitReason = RejitReason::FailedFixedFieldTypeCheck;
                break;

            case IR::BailOutFailedEquivalentTypeCheck:
            case IR::BailOutFailedEquivalentFixedFieldTypeCheck:
                rejitReason = bailOutKind == IR::BailOutFailedEquivalentTypeCheck ?
                    RejitReason::FailedEquivalentTypeCheck : RejitReason::FailedEquivalentFixedFieldTypeCheck;
                break;

            case IR::BailOutFailedCtorGuardCheck:
                // (ObjTypeSpec): Consider scheduling re-JIT right after the first bailout.  We will never successfully execute the
                // function from which we just bailed out, unless we take a different code path through it.

                // A constructor cache guard may be invalidated for one of two reasons:
                // a) the constructor's prototype property has changed, or
                // b) one of the properties protected by the guard (this constructor cache served as) has changed in some way (e.g. became
                // read-only).
                // In the former case, the cache itself will be marked as polymorphic and on re-JIT we won't do the optimization.
                // In the latter case, the inline cache for the offending property will be cleared and on re-JIT the guard will not be enlisted
                // to protect that property operation.
                rejitReason = RejitReason::CtorGuardInvalidated;
                break;

            case IR::BailOutOnFloor:
            {
                profileInfo->DisableFloorInlining();
                rejitReason = RejitReason::FloorInliningDisabled;
                break;
            }

            case IR::BailOutFailedFixedFieldCheck:
                rejitReason = RejitReason::FailedFixedFieldCheck;
                break;

            case IR::BailOutOnTaggedValue:
                profileInfo->DisableTagCheck();
                executeFunction->SetDontRethunkAfterBailout();
                rejitReason = RejitReason::FailedTagCheck;
                break;

            case IR::BailOutOnPowIntIntOverflow:
                profileInfo->DisablePowIntIntTypeSpec();
                executeFunction->SetDontRethunkAfterBailout();
                rejitReason = RejitReason::PowIntIntTypeSpecDisabled;
                break;
        }

        if(PHASE_FORCE(Js::ReJITPhase, executeFunction) && rejitReason == RejitReason::None)
        {
            rejitReason = RejitReason::Forced;
        }
    }

    if (PHASE_FORCE(Js::ReJITPhase, executeFunction) && rejitReason == RejitReason::None)
    {
        rejitReason = RejitReason::Forced;
    }

    REJIT_KIND_TESTTRACE(bailOutKind, _u("Bailout from loop: function: %s, loopNumber: %d, bailOutKindName: (%S), reJitReason: %S\r\n"),
        function->GetFunctionBody()->GetDisplayName(), executeFunction->GetLoopNumber(loopHeader),
        ::GetBailOutKindName(bailOutKind), GetRejitReasonName(rejitReason));
<<<<<<< HEAD
=======

    JS_ETW(EventWriteJSCRIPT_BACKEND_BAILOUT_FROM_LOOP_BODY(
        function->GetFunctionBody()->GetLocalFunctionId(), function->GetFunctionBody()->GetSourceContextId(),
        function->GetFunctionBody()->GetDisplayName(), executeFunction->GetLoopNumber(loopHeader),
        bailOutKind, GetRejitReasonName(rejitReason)));
>>>>>>> 84bd6f3c

#ifdef REJIT_STATS
    executeFunction->GetScriptContext()->LogBailout(executeFunction, bailOutKind);
#endif

    if (rejitReason != RejitReason::None)
    {
#ifdef REJIT_STATS
        executeFunction->GetScriptContext()->LogRejit(executeFunction, rejitReason);
#endif
        // Single bailout triggers re-JIT of loop body. the actual codegen scheduling of the new
        // loop body happens in the interpreter
        loopHeader->interpretCount = executeFunction->GetLoopInterpretCount(loopHeader) - 2;
        loopHeader->CreateEntryPoint();
        loopHeader->IncRejitCount();

#if ENABLE_DEBUG_CONFIG_OPTIONS
        if(PHASE_TRACE(Js::ReJITPhase, executeFunction))
        {
            char16 debugStringBuffer[MAX_FUNCTION_BODY_DEBUG_STRING_SIZE];
            Output::Print(
                _u("Rejit(loop): function: %s (%s) loop: %u bailOutCount: %hu reason: %S"),
                executeFunction->GetDisplayName(),
                executeFunction->GetDebugNumberSet(debugStringBuffer),
                executeFunction->GetLoopNumber(loopHeader),
                bailOutRecord->bailOutCount,
                GetRejitReasonName(rejitReason));
            if(bailOutKind != IR::BailOutInvalid)
            {
                Output::Print(_u(" (%S)"), ::GetBailOutKindName(bailOutKind));
            }
            Output::Print(_u("\n"));
            Output::Flush();
        }
#endif
    }
}

void BailOutRecord::CheckPreemptiveRejit(Js::FunctionBody* executeFunction, IR::BailOutKind bailOutKind, BailOutRecord* bailoutRecord, uint8& callsOrIterationsCount, int loopNumber)
{
    if (bailOutKind == IR::BailOutOnNoProfile && executeFunction->IncrementBailOnMisingProfileCount() > CONFIG_FLAG(BailOnNoProfileLimit))
    {
        // A rejit here should improve code quality, so lets avoid too many unnecessary bailouts.
        executeFunction->ResetBailOnMisingProfileCount();
        bailoutRecord->bailOutCount = 0;
        callsOrIterationsCount = 0;
    }
    else if (bailoutRecord->bailOutCount > CONFIG_FLAG(RejitMaxBailOutCount))
    {
        switch (bailOutKind)
        {
        case IR::BailOutOnPolymorphicInlineFunction:
        case IR::BailOutOnFailedPolymorphicInlineTypeCheck:
        case IR::BailOutFailedInlineTypeCheck:
        case IR::BailOutOnInlineFunction:
        case IR::BailOutFailedTypeCheck:
        case IR::BailOutFailedFixedFieldTypeCheck:
        case IR::BailOutFailedCtorGuardCheck:
        case IR::BailOutFailedFixedFieldCheck:
        case IR::BailOutFailedEquivalentTypeCheck:
        case IR::BailOutFailedEquivalentFixedFieldTypeCheck:
        {
            // If we consistently see RejitMaxBailOutCount bailouts for these kinds, then likely we have stale profile data and it is beneficial to rejit.
            // Note you need to include only bailout kinds which don't disable the entire optimizations.
            if (loopNumber == -1)
            {
                REJIT_KIND_TESTTRACE(bailOutKind, _u("Force rejit as RejitMaxBailoOutCount reached for a bailout record: function: %s, bailOutKindName: (%S), bailOutCount: %d, callCount: %d RejitMaxBailoutCount: %d\r\n"),
                    executeFunction->GetDisplayName(), ::GetBailOutKindName(bailOutKind), bailoutRecord->bailOutCount, callsOrIterationsCount, CONFIG_FLAG(RejitMaxBailOutCount));
            }
            else
            {
                REJIT_KIND_TESTTRACE(bailOutKind, _u("Force rejit as RejitMaxBailoOutCount reached for a bailout record: function: %s, loopNumber: %d, bailOutKindName: (%S), bailOutCount: %d, callCount: %d RejitMaxBailoutCount: %d\r\n"),
                    executeFunction->GetDisplayName(), loopNumber, ::GetBailOutKindName(bailOutKind), bailoutRecord->bailOutCount, callsOrIterationsCount, CONFIG_FLAG(RejitMaxBailOutCount));
            }
            bailoutRecord->bailOutCount = 0;
            callsOrIterationsCount = 0;
            break;
        }
        default: break;
        }
    }
}

Js::Var BailOutRecord::BailOutForElidedYield(void * framePointer)
{
    JIT_HELPER_REENTRANT_HEADER(NoSaveRegistersBailOutForElidedYield);
    Js::JavascriptCallStackLayout * const layout = Js::JavascriptCallStackLayout::FromFramePointer(framePointer);
    Js::ScriptFunction ** functionRef = (Js::ScriptFunction **)&layout->functionObject;
    Js::ScriptFunction * function = *functionRef;
    Js::FunctionBody * executeFunction = function->GetFunctionBody();
#ifdef ENABLE_SCRIPT_DEBUGGING
    bool isInDebugMode = executeFunction->IsInDebugMode();
#endif

    Js::JavascriptGenerator* generator = static_cast<Js::JavascriptGenerator*>(layout->args[0]);
    Js::InterpreterStackFrame* frame = generator->GetFrame();
    ThreadContext *threadContext = frame->GetScriptContext()->GetThreadContext();

    Js::ResumeYieldData* resumeYieldData = static_cast<Js::ResumeYieldData*>(layout->args[1]);
    frame->SetNonVarReg(executeFunction->GetYieldRegister(), resumeYieldData);

    // The debugger relies on comparing stack addresses of frames to decide when a step_out is complete so
    // give the InterpreterStackFrame a legit enough stack address to make this comparison work.
    frame->m_stackAddress = reinterpret_cast<DWORD_PTR>(&generator);

    executeFunction->BeginExecution();

    Js::Var aReturn = nullptr;

    {
        // Following _AddressOfReturnAddress <= real address of "returnAddress". Suffices for RemoteStackWalker to test partially initialized interpreter frame.
        Js::InterpreterStackFrame::PushPopFrameHelper pushPopFrameHelper(frame, _ReturnAddress(), _AddressOfReturnAddress());
#ifdef ENABLE_SCRIPT_DEBUGGING
        aReturn = isInDebugMode ? frame->DebugProcess() : frame->Process();
#else
        aReturn = frame->Process();
#endif
        // Note: in debug mode we always have to bailout to debug thunk,
        //       as normal interpreter thunk expects byte code compiled w/o debugging.
    }

    executeFunction->EndExecution();

    if (executeFunction->HasDynamicProfileInfo())
    {
        Js::DynamicProfileInfo *dynamicProfileInfo = executeFunction->GetAnyDynamicProfileInfo();
        dynamicProfileInfo->RecordImplicitCallFlags(threadContext->GetImplicitCallFlags());
    }

    return aReturn;
    JIT_HELPER_END(NoSaveRegistersBailOutForElidedYield);
}

BranchBailOutRecord::BranchBailOutRecord(uint32 trueBailOutOffset, uint32 falseBailOutOffset, Js::RegSlot resultByteCodeReg, IR::BailOutKind kind, Func * bailOutFunc)
    : BailOutRecord(trueBailOutOffset, (uint)-1, kind, bailOutFunc), falseBailOutOffset(falseBailOutOffset)
{
    branchValueRegSlot = resultByteCodeReg;
    type = BailoutRecordType::Branch;
};

Js::Var BranchBailOutRecord::BailOut(BranchBailOutRecord const * bailOutRecord, BOOL cond)
{
    Assert(bailOutRecord);

    void * argoutRestoreAddr = nullptr;
#ifdef _M_IX86
    void * addressOfRetAddress = _AddressOfReturnAddress();
    if (bailOutRecord->ehBailoutData && (bailOutRecord->ehBailoutData->catchOffset != 0 || bailOutRecord->ehBailoutData->finallyOffset != 0 || bailOutRecord->ehBailoutData->ht == Js::HandlerType::HT_Finally))
    {
        argoutRestoreAddr = (void *)((char*)addressOfRetAddress + ((2 + 1) * MachPtr)); // Account for the parameters and return address of this function
    }
#endif

    Js::JavascriptCallStackLayout *const layout = bailOutRecord->GetStackLayout();
    Js::ScriptFunction * function = (Js::ScriptFunction *)layout->functionObject;

    if (bailOutRecord->bailOutKind == IR::BailOutOnImplicitCalls)
    {
        function->GetScriptContext()->GetThreadContext()->CheckAndResetImplicitCallAccessorFlag();
    }

    Js::ImplicitCallFlags savedImplicitCallFlags = function->GetScriptContext()->GetThreadContext()->GetImplicitCallFlags();

    if(bailOutRecord->globalBailOutRecordTable->isLoopBody)
    {
        if (bailOutRecord->globalBailOutRecordTable->isInlinedFunction)
        {
            return reinterpret_cast<Js::Var>(BailOutFromLoopBodyInlined(layout, bailOutRecord, cond, _ReturnAddress()));
        }
        return reinterpret_cast<Js::Var>(BailOutFromLoopBody(layout, bailOutRecord, cond));
    }
    if(bailOutRecord->globalBailOutRecordTable->isInlinedFunction)
    {
        return BailOutInlined(layout, bailOutRecord, cond, _ReturnAddress(), savedImplicitCallFlags);
    }
    return BailOutFromFunction(layout, bailOutRecord, cond, _ReturnAddress(), argoutRestoreAddr, savedImplicitCallFlags);
}

Js::Var
BranchBailOutRecord::BailOutFromFunction(Js::JavascriptCallStackLayout * layout, BranchBailOutRecord const * bailOutRecord, BOOL cond, void * returnAddress, void * argoutRestoreAddress, Js::ImplicitCallFlags savedImplicitCallFlags)
{
    Assert(bailOutRecord->parent == nullptr);
    uint32 bailOutOffset = cond? bailOutRecord->bailOutOffset : bailOutRecord->falseBailOutOffset;
    Js::Var branchValue = nullptr;
    if (bailOutRecord->branchValueRegSlot != Js::Constants::NoRegister)
    {
        Js::ScriptContext *scriptContext = layout->functionObject->GetScriptContext();
        branchValue = (cond ? scriptContext->GetLibrary()->GetTrue() : scriptContext->GetLibrary()->GetFalse());
    }
    return __super::BailOutCommon(layout, bailOutRecord, bailOutOffset, returnAddress, bailOutRecord->bailOutKind, savedImplicitCallFlags, branchValue, nullptr, argoutRestoreAddress);
}

uint32
BranchBailOutRecord::BailOutFromLoopBody(Js::JavascriptCallStackLayout * layout, BranchBailOutRecord const * bailOutRecord, BOOL cond)
{
    Assert(bailOutRecord->parent == nullptr);
    uint32 bailOutOffset = cond? bailOutRecord->bailOutOffset : bailOutRecord->falseBailOutOffset;
    Js::Var branchValue = nullptr;
    if (bailOutRecord->branchValueRegSlot != Js::Constants::NoRegister)
    {
        Js::ScriptContext *scriptContext = layout->functionObject->GetScriptContext();
        branchValue = (cond ? scriptContext->GetLibrary()->GetTrue() : scriptContext->GetLibrary()->GetFalse());
    }
    return __super::BailOutFromLoopBodyCommon(layout, bailOutRecord, bailOutOffset, bailOutRecord->bailOutKind, branchValue);
}

Js::Var
BranchBailOutRecord::BailOutInlined(Js::JavascriptCallStackLayout * layout, BranchBailOutRecord const * bailOutRecord, BOOL cond, void * returnAddress, Js::ImplicitCallFlags savedImplicitCallFlags)
{
    Assert(bailOutRecord->parent != nullptr);
    uint32 bailOutOffset = cond? bailOutRecord->bailOutOffset : bailOutRecord->falseBailOutOffset;
    Js::Var branchValue = nullptr;
    if (bailOutRecord->branchValueRegSlot != Js::Constants::NoRegister)
    {
        Js::ScriptContext *scriptContext = layout->functionObject->GetScriptContext();
        branchValue = (cond ? scriptContext->GetLibrary()->GetTrue() : scriptContext->GetLibrary()->GetFalse());
    }
    return __super::BailOutInlinedCommon(layout, bailOutRecord, bailOutOffset, returnAddress, bailOutRecord->bailOutKind, savedImplicitCallFlags, branchValue);
}

uint32
BranchBailOutRecord::BailOutFromLoopBodyInlined(Js::JavascriptCallStackLayout * layout, BranchBailOutRecord const * bailOutRecord, BOOL cond, void * returnAddress)
{
    Assert(bailOutRecord->parent != nullptr);
    uint32 bailOutOffset = cond? bailOutRecord->bailOutOffset : bailOutRecord->falseBailOutOffset;
    Js::Var branchValue = nullptr;
    if (bailOutRecord->branchValueRegSlot != Js::Constants::NoRegister)
    {
        Js::ScriptContext *scriptContext = layout->functionObject->GetScriptContext();
        branchValue = (cond ? scriptContext->GetLibrary()->GetTrue() : scriptContext->GetLibrary()->GetFalse());
    }
    return __super::BailOutFromLoopBodyInlinedCommon(layout, bailOutRecord, bailOutOffset, returnAddress, bailOutRecord->bailOutKind, branchValue);
}

SharedBailOutRecord::SharedBailOutRecord(uint32 bailOutOffset, uint bailOutCacheIndex, IR::BailOutKind kind, Func *bailOutFunc)
    : BailOutRecord(bailOutOffset, bailOutCacheIndex, kind, bailOutFunc)
{
    this->functionBody = nullptr;
    this->type = BailoutRecordType::Shared;
}

void LazyBailOutRecord::SetBailOutKind()
{
    this->bailoutRecord->SetBailOutKind(IR::BailOutKind::LazyBailOut);
}

#if DBG
void LazyBailOutRecord::Dump(Js::FunctionBody* functionBody)
{
    OUTPUT_PRINT(functionBody);
    Output::Print(_u("Bytecode Offset: #%04x opcode: %s"), this->bailoutRecord->GetBailOutOffset(), Js::OpCodeUtil::GetOpCodeName(this->bailoutRecord->GetBailOutOpCode()));
}
#endif

void GlobalBailOutRecordDataTable::Finalize(NativeCodeData::Allocator *allocator, JitArenaAllocator *tempAlloc)
{
    GlobalBailOutRecordDataRow *newRows = NativeCodeDataNewArrayZNoFixup(allocator, GlobalBailOutRecordDataRow, length);
    memcpy(newRows, globalBailOutRecordDataRows, sizeof(GlobalBailOutRecordDataRow) * length);
    JitAdeleteArray(tempAlloc, length, globalBailOutRecordDataRows);
    globalBailOutRecordDataRows = newRows;
    size = length;

#if DBG
    if (length > 0)
    {
        uint32 currStart = globalBailOutRecordDataRows[0].start;
        for (uint32 i = 1; i < length; i++)
        {
            AssertMsg(currStart <= globalBailOutRecordDataRows[i].start,
                      "Rows in the table must be in order by start ID");
            currStart = globalBailOutRecordDataRows[i].start;
        }
    }
#endif
}

void  GlobalBailOutRecordDataTable::AddOrUpdateRow(JitArenaAllocator *allocator, uint32 bailOutRecordId, uint32 regSlot, bool isFloat, bool isInt, int32 offset, uint *lastUpdatedRowIndex)
{
    Assert(offset != 0);
    const int INITIAL_TABLE_SIZE = 64;
    if (size == 0)
    {
        Assert(length == 0);
        size = INITIAL_TABLE_SIZE;
        globalBailOutRecordDataRows = JitAnewArrayZ(allocator, GlobalBailOutRecordDataRow, size);
    }

    Assert(lastUpdatedRowIndex != nullptr);

    if ((*lastUpdatedRowIndex) != -1)
    {
        GlobalBailOutRecordDataRow *rowToUpdate = &globalBailOutRecordDataRows[(*lastUpdatedRowIndex)];
        if(rowToUpdate->offset == offset &&
            rowToUpdate->isInt == (unsigned)isInt &&
            rowToUpdate->isFloat == (unsigned)isFloat &&
<<<<<<< HEAD

#ifdef ENABLE_SIMDJS
            // SIMD_JS
            rowToUpdate->isSimd128F4    == (unsigned) isSimd128F4 &&
            rowToUpdate->isSimd128I4    == (unsigned) isSimd128I4  &&
            rowToUpdate->isSimd128I8    == (unsigned) isSimd128I8  &&
            rowToUpdate->isSimd128I16   == (unsigned) isSimd128I16 &&
            rowToUpdate->isSimd128U4    == (unsigned) isSimd128U4  &&
            rowToUpdate->isSimd128U8    == (unsigned) isSimd128U8  &&
            rowToUpdate->isSimd128U16   == (unsigned) isSimd128U16 &&
            rowToUpdate->isSimd128B4    == (unsigned) isSimd128B4  &&
            rowToUpdate->isSimd128B8    == (unsigned) isSimd128B8  &&
            rowToUpdate->isSimd128B16   == (unsigned) isSimd128B16 &&
#endif

=======
>>>>>>> 84bd6f3c
            rowToUpdate->end + 1 == bailOutRecordId)
        {
            Assert(rowToUpdate->regSlot == regSlot);
            rowToUpdate->end = bailOutRecordId;
            return;
        }
    }

    if (length == size)
    {
        size = length << 1;
        globalBailOutRecordDataRows = (GlobalBailOutRecordDataRow *)allocator->Realloc(globalBailOutRecordDataRows, length * sizeof(GlobalBailOutRecordDataRow), size * sizeof(GlobalBailOutRecordDataRow));
    }
    GlobalBailOutRecordDataRow *rowToInsert = &globalBailOutRecordDataRows[length];
    rowToInsert->start = bailOutRecordId;
    rowToInsert->end = bailOutRecordId;
    rowToInsert->offset = offset;
    rowToInsert->isFloat = isFloat;
    rowToInsert->isInt = isInt;
<<<<<<< HEAD

#ifdef ENABLE_SIMDJS
    // SIMD_JS
    rowToInsert->isSimd128F4    = isSimd128F4;
    rowToInsert->isSimd128I4    = isSimd128I4;
    rowToInsert->isSimd128I8    = isSimd128I8 ;
    rowToInsert->isSimd128I16   = isSimd128I16;
    rowToInsert->isSimd128U4    = isSimd128U4 ;
    rowToInsert->isSimd128U8    = isSimd128U8 ;
    rowToInsert->isSimd128U16   = isSimd128U16;
    rowToInsert->isSimd128B4    = isSimd128B4 ;
    rowToInsert->isSimd128B8    = isSimd128B8 ;
    rowToInsert->isSimd128B16   = isSimd128B16;
#endif
=======
>>>>>>> 84bd6f3c
    rowToInsert->regSlot = regSlot;
    *lastUpdatedRowIndex = length++;
}
<|MERGE_RESOLUTION|>--- conflicted
+++ resolved
@@ -404,24 +404,6 @@
         // The variables below determine whether we have a Var or native float/int.
         bool isFloat64 = this->argOutOffsetInfo->argOutFloat64Syms->Test(argOutSlotStart + i) != 0;
         bool isInt32 = this->argOutOffsetInfo->argOutLosslessInt32Syms->Test(argOutSlotStart + i) != 0;
-<<<<<<< HEAD
-
-#ifdef ENABLE_SIMDJS
-        // SIMD_JS
-        // Simd128 reside in Float64 regs
-        isFloat64 |= this->argOutOffsetInfo->argOutSimd128F4Syms->Test(argOutSlotStart + i) != 0;
-        isFloat64 |= this->argOutOffsetInfo->argOutSimd128I4Syms->Test(argOutSlotStart + i) != 0;
-        isFloat64 |= this->argOutOffsetInfo->argOutSimd128I8Syms->Test(argOutSlotStart + i) != 0;
-        isFloat64 |= this->argOutOffsetInfo->argOutSimd128I16Syms->Test(argOutSlotStart + i) != 0;
-        isFloat64 |= this->argOutOffsetInfo->argOutSimd128U4Syms->Test(argOutSlotStart + i) != 0;
-        isFloat64 |= this->argOutOffsetInfo->argOutSimd128U8Syms->Test(argOutSlotStart + i) != 0;
-        isFloat64 |= this->argOutOffsetInfo->argOutSimd128U16Syms->Test(argOutSlotStart + i) != 0;
-        isFloat64 |= this->argOutOffsetInfo->argOutSimd128B4Syms->Test(argOutSlotStart + i) != 0;
-        isFloat64 |= this->argOutOffsetInfo->argOutSimd128B8Syms->Test(argOutSlotStart + i) != 0;
-        isFloat64 |= this->argOutOffsetInfo->argOutSimd128B16Syms->Test(argOutSlotStart + i) != 0;
-#endif
-=======
->>>>>>> 84bd6f3c
         Assert(!isFloat64 || !isInt32);
 
         Output::Print(_u("%s #%3d: "), name, i + regSlotOffset);
@@ -439,25 +421,6 @@
         // The variables below determine whether we have a Var or native float/int.
         bool isFloat64 = row->isFloat;
         bool isInt32 = row->isInt;
-<<<<<<< HEAD
-
-#ifdef ENABLE_SIMDJS
-        // SIMD_JS
-        // Simd values are in float64 regs
-        isFloat64 = isFloat64 || row->isSimd128F4;
-        isFloat64 = isFloat64 || row->isSimd128I4;
-        isFloat64 = isFloat64 || row->isSimd128I8;
-        isFloat64 = isFloat64 || row->isSimd128I16;
-        isFloat64 = isFloat64 || row->isSimd128U4;
-        isFloat64 = isFloat64 || row->isSimd128U8;
-        isFloat64 = isFloat64 || row->isSimd128U16;
-        isFloat64 = isFloat64 || row->isSimd128B4;
-        isFloat64 = isFloat64 || row->isSimd128B8;
-        isFloat64 = isFloat64 || row->isSimd128B16;
-#endif
-
-=======
->>>>>>> 84bd6f3c
         Assert(!isFloat64 || !isInt32);
 
         Output::Print(_u("%s #%3d: "), name, row->regSlot);
@@ -752,61 +715,10 @@
 {
     bool isFloat64 = this->argOutOffsetInfo->argOutFloat64Syms->Test(argOutSlotStart + offsetIndex) != 0;
     bool isInt32 = this->argOutOffsetInfo->argOutLosslessInt32Syms->Test(argOutSlotStart + offsetIndex) != 0;
-<<<<<<< HEAD
-#ifdef ENABLE_SIMDJS
-    // SIMD_JS
-    bool isSimd128F4    = this->argOutOffsetInfo->argOutSimd128F4Syms->Test(argOutSlotStart + offsetIndex) != 0;
-    bool isSimd128I4    = this->argOutOffsetInfo->argOutSimd128I4Syms->Test(argOutSlotStart + offsetIndex) != 0;
-    bool isSimd128I8    = this->argOutOffsetInfo->argOutSimd128I8Syms->Test(argOutSlotStart + offsetIndex) != 0;
-    bool isSimd128I16   = this->argOutOffsetInfo->argOutSimd128I16Syms->Test(argOutSlotStart + offsetIndex) != 0;
-    bool isSimd128U4    = this->argOutOffsetInfo->argOutSimd128U4Syms->Test(argOutSlotStart + offsetIndex) != 0;
-    bool isSimd128U8    = this->argOutOffsetInfo->argOutSimd128U8Syms->Test(argOutSlotStart + offsetIndex) != 0;
-    bool isSimd128U16   = this->argOutOffsetInfo->argOutSimd128U16Syms->Test(argOutSlotStart + offsetIndex) != 0;
-    bool isSimd128B4    = this->argOutOffsetInfo->argOutSimd128B4Syms->Test(argOutSlotStart + offsetIndex) != 0;
-    bool isSimd128B8    = this->argOutOffsetInfo->argOutSimd128B8Syms->Test(argOutSlotStart + offsetIndex) != 0;
-    bool isSimd128B16   = this->argOutOffsetInfo->argOutSimd128B16Syms->Test(argOutSlotStart + offsetIndex) != 0;
-#endif
-
-#ifdef ENABLE_SIMDJS
-    Assert(!isFloat64 || !isInt32 ||
-        !isSimd128F4 || !isSimd128I4 || !isSimd128I8 || !isSimd128I16 || !
-        !isSimd128U4 || !isSimd128U8 || !isSimd128U16);
-#else
     Assert(!isFloat64 || !isInt32);
-#endif
 
     *pIsFloat64 = isFloat64;
     *pIsInt32 = isInt32;
-#ifdef ENABLE_SIMDJS
-    *pIsSimd128F4 = isSimd128F4;
-    *pIsSimd128I4 = isSimd128I4;
-    *pIsSimd128I8 = isSimd128I8;
-    *pIsSimd128I16 = isSimd128I16;
-    *pIsSimd128U4 = isSimd128U4;
-    *pIsSimd128U8 = isSimd128U8;
-    *pIsSimd128U16 = isSimd128U16;
-    *pIsSimd128B4 = isSimd128B4;
-    *pIsSimd128B8 = isSimd128B8;
-    *pIsSimd128B16 = isSimd128B16;
-#else
-    *pIsSimd128F4 = false;
-    *pIsSimd128I4 = false;
-    *pIsSimd128I8 = false;
-    *pIsSimd128I16 = false;
-    *pIsSimd128U4 = false;
-    *pIsSimd128U8 = false;
-    *pIsSimd128U16 = false;
-    *pIsSimd128B4 = false;
-    *pIsSimd128B8 = false;
-    *pIsSimd128B16 = false;
-#endif
-
-=======
-    Assert(!isFloat64 || !isInt32);
-
-    *pIsFloat64 = isFloat64;
-    *pIsInt32 = isInt32;
->>>>>>> 84bd6f3c
 }
 
 void
@@ -891,19 +803,7 @@
             }
             else
             {
-<<<<<<< HEAD
-                if (
-                    isSimd128F4 || isSimd128I4 || isSimd128I8 || isSimd128I16 ||
-                    isSimd128U4 || isSimd128U8 || isSimd128U16 || isSimd128B4 ||
-                    isSimd128B8 || isSimd128B16
-                   )
-                {
-                    simdValue = *((SIMDValue *)&(registerSaves[offset - 1]));
-                }
-                else if (isInt32)
-=======
                 if (isInt32)
->>>>>>> 84bd6f3c
                 {
                     Assert(RegTypes[LinearScanMD::GetRegisterFromSaveIndex(offset)] != TyFloat64);
                     int32Value = ::Math::PointerCastToIntegralTruncate<int32>(registerSaves[offset - 1]);
@@ -965,62 +865,6 @@
         value = Js::JavascriptNumber::ToVar(int32Value, scriptContext);
         BAILOUT_VERBOSE_TRACE(newInstance->function->GetFunctionBody(), bailOutKind, _u(", value: %10d (ToVar: 0x%p)"), int32Value, value);
     }
-<<<<<<< HEAD
-#ifdef ENABLE_SIMDJS
-    // SIMD_JS
-    else if (isSimd128F4)
-    {
-        Assert(!value);
-        value = Js::JavascriptSIMDFloat32x4::New(&simdValue, scriptContext);
-    }
-    else if (isSimd128I4)
-    {
-        Assert(!value);
-        value = Js::JavascriptSIMDInt32x4::New(&simdValue, scriptContext);
-    }
-    else if (isSimd128I8)
-    {
-        Assert(!value);
-        value = Js::JavascriptSIMDInt16x8::New(&simdValue, scriptContext);
-    }
-    else if (isSimd128I16)
-    {
-        Assert(!value);
-        value = Js::JavascriptSIMDInt8x16::New(&simdValue, scriptContext);
-    }
-    else if (isSimd128U4)
-    {
-        Assert(!value);
-        value = Js::JavascriptSIMDUint32x4::New(&simdValue, scriptContext);
-    }
-    else if (isSimd128U8)
-    {
-        Assert(!value);
-        value = Js::JavascriptSIMDUint16x8::New(&simdValue, scriptContext);
-    }
-    else if (isSimd128U16)
-    {
-        Assert(!value);
-        value = Js::JavascriptSIMDUint8x16::New(&simdValue, scriptContext);
-    }
-    else if (isSimd128B4)
-    {
-        Assert(!value);
-        value = Js::JavascriptSIMDBool32x4::New(&simdValue, scriptContext);
-    }
-    else if (isSimd128B8)
-    {
-        Assert(!value);
-        value = Js::JavascriptSIMDBool16x8::New(&simdValue, scriptContext);
-    }
-    else if (isSimd128B16)
-    {
-        Assert(!value);
-        value = Js::JavascriptSIMDBool8x16::New(&simdValue, scriptContext);
-    }
-#endif // #ifdef ENABLE_SIMDJS
-=======
->>>>>>> 84bd6f3c
     else
     {
         BAILOUT_VERBOSE_TRACE(newInstance->function->GetFunctionBody(), bailOutKind, _u(", value: 0x%p"), value);
@@ -1052,23 +896,8 @@
     {
         globalBailOutRecordTable->IterateGlobalBailOutRecordTableRows(m_bailOutRecordId, [=](GlobalBailOutRecordDataRow *row) {
             Assert(row->offset != 0);
-#ifdef ENABLE_SIMDJS
             RestoreValue(bailOutKind, layout, values, scriptContext, fromLoopBody, registerSaves, newInstance, pArgumentsObject,
-<<<<<<< HEAD
-                argoutRestoreAddress, row->regSlot, row->offset, true, row->isFloat, row->isInt, row->isSimd128F4,
-                row->isSimd128I4, row->isSimd128I8, row->isSimd128I16, row->isSimd128U4, row->isSimd128U8, row->isSimd128U16,
-                row->isSimd128B4, row->isSimd128B8, row->isSimd128B16);
-#else
-            // https://github.com/Microsoft/ChakraCore/issues/3274
-            // Change signature of RestoreValue if WASM simd doesn't use this
-            RestoreValue(bailOutKind, layout, values, scriptContext, fromLoopBody, registerSaves, newInstance, pArgumentsObject,
-                argoutRestoreAddress, row->regSlot, row->offset, true, row->isFloat, row->isInt, false,
-                false, false, false, false, false, false,
-                false, false, false);
-#endif
-=======
                 argoutRestoreAddress, row->regSlot, row->offset, true, row->isFloat, row->isInt);
->>>>>>> 84bd6f3c
         });
     }
     else
@@ -1656,8 +1485,6 @@
     {
         newInstance->OrFlags(Js::InterpreterStackFrameFlags_ProcessingBailOutOnArrayAccessHelperCall);
     }
-<<<<<<< HEAD
-=======
     else if (bailOutKind == IR::BailOutOnNotNativeArray)
     {
         newInstance->OrFlags(Js::InterpreterStackFrameFlags_ProcessingBailOutOnArraySpecialization);
@@ -1667,7 +1494,6 @@
     {
         newInstance->OrFlags(Js::InterpreterStackFrameFlags_FromBailOutInInlinee);
     }
->>>>>>> 84bd6f3c
 
     ThreadContext *threadContext = newInstance->GetScriptContext()->GetThreadContext();
 
@@ -2391,13 +2217,10 @@
     REJIT_KIND_TESTTRACE(bailOutKind, _u("Bailout from function: function: %s, bailOutKindName: (%S), bailOutCount: %d, callCount: %d, reJitReason: %S, reThunk: %s\r\n"),
         function->GetFunctionBody()->GetDisplayName(), ::GetBailOutKindName(bailOutKind), bailOutRecord->bailOutCount, callsCount,
         GetRejitReasonName(rejitReason), reThunk ? trueString : falseString);
-<<<<<<< HEAD
-=======
 
     JS_ETW(EventWriteJSCRIPT_BACKEND_BAILOUT(function->GetFunctionBody()->GetLocalFunctionId(),
         function->GetFunctionBody()->GetSourceContextId(), function->GetFunctionBody()->GetDisplayName(), bailOutKind, bailOutRecord->bailOutCount, callsCount,
         GetRejitReasonName(rejitReason), reThunk));
->>>>>>> 84bd6f3c
 
 #ifdef REJIT_STATS
     executeFunction->GetScriptContext()->LogBailout(executeFunction, bailOutKind);
@@ -2436,8 +2259,6 @@
     }
     else if (rejitReason != RejitReason::None)
     {
-<<<<<<< HEAD
-=======
         if (bailOutRecord->IsForLoopTop() && IR::IsTypeCheckBailOutKind(bailOutRecord->bailOutKind))
         {
             // Disable FieldPRE if we're triggering a type check rejit due to a bailout at the loop top.
@@ -2446,7 +2267,6 @@
             // were flowing in.
             profileInfo->DisableFieldPRE();
         }
->>>>>>> 84bd6f3c
 #ifdef REJIT_STATS
         executeFunction->GetScriptContext()->LogRejit(executeFunction, rejitReason);
 #endif
@@ -2767,14 +2587,11 @@
     REJIT_KIND_TESTTRACE(bailOutKind, _u("Bailout from loop: function: %s, loopNumber: %d, bailOutKindName: (%S), reJitReason: %S\r\n"),
         function->GetFunctionBody()->GetDisplayName(), executeFunction->GetLoopNumber(loopHeader),
         ::GetBailOutKindName(bailOutKind), GetRejitReasonName(rejitReason));
-<<<<<<< HEAD
-=======
 
     JS_ETW(EventWriteJSCRIPT_BACKEND_BAILOUT_FROM_LOOP_BODY(
         function->GetFunctionBody()->GetLocalFunctionId(), function->GetFunctionBody()->GetSourceContextId(),
         function->GetFunctionBody()->GetDisplayName(), executeFunction->GetLoopNumber(loopHeader),
         bailOutKind, GetRejitReasonName(rejitReason)));
->>>>>>> 84bd6f3c
 
 #ifdef REJIT_STATS
     executeFunction->GetScriptContext()->LogBailout(executeFunction, bailOutKind);
@@ -3070,24 +2887,6 @@
         if(rowToUpdate->offset == offset &&
             rowToUpdate->isInt == (unsigned)isInt &&
             rowToUpdate->isFloat == (unsigned)isFloat &&
-<<<<<<< HEAD
-
-#ifdef ENABLE_SIMDJS
-            // SIMD_JS
-            rowToUpdate->isSimd128F4    == (unsigned) isSimd128F4 &&
-            rowToUpdate->isSimd128I4    == (unsigned) isSimd128I4  &&
-            rowToUpdate->isSimd128I8    == (unsigned) isSimd128I8  &&
-            rowToUpdate->isSimd128I16   == (unsigned) isSimd128I16 &&
-            rowToUpdate->isSimd128U4    == (unsigned) isSimd128U4  &&
-            rowToUpdate->isSimd128U8    == (unsigned) isSimd128U8  &&
-            rowToUpdate->isSimd128U16   == (unsigned) isSimd128U16 &&
-            rowToUpdate->isSimd128B4    == (unsigned) isSimd128B4  &&
-            rowToUpdate->isSimd128B8    == (unsigned) isSimd128B8  &&
-            rowToUpdate->isSimd128B16   == (unsigned) isSimd128B16 &&
-#endif
-
-=======
->>>>>>> 84bd6f3c
             rowToUpdate->end + 1 == bailOutRecordId)
         {
             Assert(rowToUpdate->regSlot == regSlot);
@@ -3107,23 +2906,6 @@
     rowToInsert->offset = offset;
     rowToInsert->isFloat = isFloat;
     rowToInsert->isInt = isInt;
-<<<<<<< HEAD
-
-#ifdef ENABLE_SIMDJS
-    // SIMD_JS
-    rowToInsert->isSimd128F4    = isSimd128F4;
-    rowToInsert->isSimd128I4    = isSimd128I4;
-    rowToInsert->isSimd128I8    = isSimd128I8 ;
-    rowToInsert->isSimd128I16   = isSimd128I16;
-    rowToInsert->isSimd128U4    = isSimd128U4 ;
-    rowToInsert->isSimd128U8    = isSimd128U8 ;
-    rowToInsert->isSimd128U16   = isSimd128U16;
-    rowToInsert->isSimd128B4    = isSimd128B4 ;
-    rowToInsert->isSimd128B8    = isSimd128B8 ;
-    rowToInsert->isSimd128B16   = isSimd128B16;
-#endif
-=======
->>>>>>> 84bd6f3c
     rowToInsert->regSlot = regSlot;
     *lastUpdatedRowIndex = length++;
 }
