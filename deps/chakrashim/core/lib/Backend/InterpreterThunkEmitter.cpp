//-------------------------------------------------------------------------------------------------------
// Copyright (C) Microsoft. All rights reserved.
// Licensed under the MIT license. See LICENSE.txt file in the project root for full license information.
//-------------------------------------------------------------------------------------------------------
#include "Backend.h"

#if ENABLE_NATIVE_CODEGEN

namespace {

// The definitions in this anonymous namespace must be constexpr to allow OACR to conclude that certain operations
// in InterpreterThunkEmitter::EncodeInterpreterThunk are safe.  Because constexpr requires that the declaration
// and the definition appear at the same place (i.e., no forward declarations), this means that we either have
// to move all 5 definitions of InterpreterThunk into the header file, or we have to make InterpreterThunkSize
// public.  The latter option seems the less objectionable, so that's what I've done here.

#ifdef _M_X64
#ifdef _WIN32
constexpr BYTE FunctionInfoOffset = 23;
constexpr BYTE FunctionProxyOffset = 27;
constexpr BYTE DynamicThunkAddressOffset = 31;
constexpr BYTE CallBlockStartAddrOffset = 41;
constexpr BYTE ThunkSizeOffset = 55;
constexpr BYTE ErrorOffset = 64;
constexpr BYTE ThunkAddressOffset = 81;

constexpr BYTE PrologSize = 80;
constexpr BYTE StackAllocSize = 0x28;

//
// Home the arguments onto the stack and pass a pointer to the base of the stack location to the inner thunk
//
// Calling convention requires that caller should allocate at least 0x20 bytes and the stack be 16 byte aligned.
// Hence, we allocate 0x28 bytes of stack space for the callee to use. The callee uses 8 bytes to push the first
// argument and the rest 0x20 ensures alignment is correct.
//
constexpr BYTE InterpreterThunk[InterpreterThunkEmitter::InterpreterThunkSize] = {
    0x48, 0x89, 0x54, 0x24, 0x10,                                  // mov         qword ptr [rsp+10h],rdx
    0x48, 0x89, 0x4C, 0x24, 0x08,                                  // mov         qword ptr [rsp+8],rcx
    0x4C, 0x89, 0x44, 0x24, 0x18,                                  // mov         qword ptr [rsp+18h],r8
    0x4C, 0x89, 0x4C, 0x24, 0x20,                                  // mov         qword ptr [rsp+20h],r9
    0x48, 0x8B, 0x41, 0x00,                                        // mov         rax, qword ptr [rcx+FunctionInfoOffset]
    0x48, 0x8B, 0x48, 0x00,                                        // mov         rcx, qword ptr [rax+FunctionProxyOffset]
    0x48, 0x8B, 0x51, 0x00,                                        // mov         rdx, qword ptr [rcx+DynamicThunkAddressOffset]
                                                                   // Range Check for Valid call target
    0x48, 0x83, 0xE2, 0xF8,                                        // and         rdx, 0xFFFFFFFFFFFFFFF8h  ;Force 8 byte alignment
    0x48, 0x8b, 0xca,                                              // mov         rcx, rdx
    0x48, 0xb8, 0x00, 0x00, 0x00, 0x00, 0x00, 0x00, 0x00, 0x00,    // mov         rax, CallBlockStartAddress
    0x48, 0x2b, 0xc8,                                              // sub         rcx, rax
    0x48, 0x81, 0xf9, 0x00, 0x00, 0x00, 0x00,                      // cmp         rcx, ThunkSize
    0x76, 0x09,                                                    // jbe         $safe
    0x48, 0xc7, 0xc1, 0x00, 0x00, 0x00, 0x00,                      // mov         rcx, errorcode
    0xcd, 0x29,                                                    // int         29h

    // $safe:
    0x48, 0x8D, 0x4C, 0x24, 0x08,                                  // lea         rcx, [rsp+8]                ;Load the address to stack
    0x48, 0x83, 0xEC, StackAllocSize,                              // sub         rsp,28h
    0x48, 0xB8, 0x00, 0x00, 0x00 ,0x00, 0x00, 0x00, 0x00, 0x00,    // mov         rax, <thunk>
    0xFF, 0xE2,                                                    // jmp         rdx
    0xCC, 0xCC, 0xCC, 0xCC, 0xCC                                   // int         3                           ;for alignment to size of 8 we are adding this
};

constexpr BYTE Epilog[] = {
    0x48, 0x83, 0xC4, StackAllocSize,                              // add         rsp,28h
    0xC3                                                           // ret
};

<<<<<<< HEAD

#else  // Sys V AMD64
const BYTE InterpreterThunkEmitter::FunctionInfoOffset = 7;
const BYTE InterpreterThunkEmitter::FunctionProxyOffset = 11;
const BYTE InterpreterThunkEmitter::DynamicThunkAddressOffset = 15;
const BYTE InterpreterThunkEmitter::CallBlockStartAddrOffset = 25;
const BYTE InterpreterThunkEmitter::ThunkSizeOffset = 39;
const BYTE InterpreterThunkEmitter::ErrorOffset = 48;
const BYTE InterpreterThunkEmitter::ThunkAddressOffset = 61;

const BYTE InterpreterThunkEmitter::PrologSize = 60;
const BYTE InterpreterThunkEmitter::StackAllocSize = 0x0;

const BYTE InterpreterThunkEmitter::InterpreterThunk[] = {
=======
#else  // Sys V AMD64

constexpr BYTE FunctionInfoOffset = 7;
constexpr BYTE FunctionProxyOffset = 11;
constexpr BYTE DynamicThunkAddressOffset = 15;
constexpr BYTE CallBlockStartAddrOffset = 25;
constexpr BYTE ThunkSizeOffset = 39;
constexpr BYTE ErrorOffset = 48;
constexpr BYTE ThunkAddressOffset = 61;

constexpr BYTE PrologSize = 60;
constexpr BYTE StackAllocSize = 0x0;

constexpr BYTE InterpreterThunk[InterpreterThunkEmitter::InterpreterThunkSize] = {
>>>>>>> 84bd6f3c
    0x55,                                                       // push   rbp                   // Prolog - setup the stack frame
    0x48, 0x89, 0xe5,                                           // mov    rbp, rsp
    0x48, 0x8b, 0x47, 0x00,                                     // mov    rax, qword ptr [rdi + FunctionInfoOffset]
    0x48, 0x8B, 0x48, 0x00,                                     // mov    rcx, qword ptr [rax+FunctionProxyOffset]
    0x48, 0x8B, 0x51, 0x00,                                     // mov    rdx, qword ptr [rcx+DynamicThunkAddressOffset]
                                                                                                // Range Check for Valid call target
    0x48, 0x83, 0xE2, 0xF8,                                     // and    rdx, 0xfffffffffffffff8   // Force 8 byte alignment
    0x48, 0x89, 0xd1,                                           // mov    rcx, rdx
    0x48, 0xb8, 0x00, 0x00, 0x00, 0x00, 0x00, 0x00, 0x00, 0x00, // mov    rax, CallBlockStartAddress
    0x48, 0x29, 0xc1,                                           // sub    rcx, rax
    0x48, 0x81, 0xf9, 0x00, 0x00, 0x00, 0x00,                   // cmp    rcx, ThunkSize
    0x76, 0x09,                                                 // jbe    safe
    0x48, 0xc7, 0xc1, 0x00, 0x00, 0x00, 0x00,                   // mov    rcx, errorcode
    0xcd, 0x29,                                                 // int    29h       <-- xplat TODO: just to exit

    // safe:
    0x48, 0x8d, 0x7c, 0x24, 0x10,                               // lea    rdi, [rsp+0x10]
    0x48, 0xB8, 0x00, 0x00, 0x00, 0x00, 0x00, 0x00, 0x00, 0x00, // mov    rax, <thunk>          // stack already 16-byte aligned
    0xff, 0xe2,                                                 // jmp    rdx
    0xcc                                                        // int    3                     // for alignment to size of 8
};

constexpr BYTE Epilog[] = {
    0x5d,                                                       // pop    rbp
    0xc3                                                        // ret
};
#endif
#elif defined(_M_ARM)

constexpr BYTE ThunkAddressOffset = 8;
constexpr BYTE FunctionInfoOffset = 18;
constexpr BYTE FunctionProxyOffset = 22;
constexpr BYTE DynamicThunkAddressOffset = 26;
constexpr BYTE CallBlockStartAddressInstrOffset = 42;
constexpr BYTE CallThunkSizeInstrOffset = 54;
constexpr BYTE ErrorOffset = 64;

constexpr BYTE InterpreterThunk[InterpreterThunkEmitter::InterpreterThunkSize] = {
    0x0F, 0xB4,                                                      // push        {r0-r3}
    0x2D, 0xE9, 0x00, 0x48,                                          // push        {r11,lr}
    0xEB, 0x46,                                                      // mov         r11,sp
    0x00, 0x00, 0x00, 0x00,                                          // movw        r1,ThunkAddress
    0x00, 0x00, 0x00, 0x00,                                          // movt        r1,ThunkAddress
    0xD0, 0xF8, 0x00, 0x20,                                          // ldr.w       r2,[r0,#0x00]
    0xD2, 0xF8, 0x00, 0x00,                                          // ldr.w       r0,[r2,#0x00]
    0xD0, 0xF8, 0x00, 0x30,                                          // ldr.w       r3,[r0,#0x00]
    0x4F, 0xF6, 0xF9, 0x70,                                          // mov         r0,#0xFFF9
    0xCF, 0xF6, 0xFF, 0x70,                                          // movt        r0,#0xFFFF
    0x03, 0xEA, 0x00, 0x03,                                          // and         r3,r3,r0
    0x18, 0x46,                                                      // mov         r0, r3
    0x00, 0x00, 0x00, 0x00,                                          // movw        r12, CallBlockStartAddress
    0x00, 0x00, 0x00, 0x00,                                          // movt        r12, CallBlockStartAddress
    0xA0, 0xEB, 0x0C, 0x00,                                          // sub         r0, r12
    0x00, 0x00, 0x00, 0x00,                                          // mov         r12, ThunkSize
    0x60, 0x45,                                                      // cmp         r0, r12
    0x02, 0xD9,                                                      // bls         $safe
    0x4F, 0xF0, 0x00, 0x00,                                          // mov         r0, errorcode
    0xFB, 0xDE,                                                      // Equivalent to int 0x29

    //$safe:
    0x02, 0xA8,                                                      // add         r0,sp,#8
    0x18, 0x47                                                       // bx          r3
};

constexpr BYTE JmpOffset = 2;

constexpr BYTE Call[] = {
    0x88, 0x47,                                                      // blx         r1
    0x00, 0x00, 0x00, 0x00,                                          // b.w         epilog
    0xFE, 0xDE,                                                      // int         3       ;Required for alignment
};

constexpr BYTE Epilog[] = {
    0x5D, 0xF8, 0x04, 0xBB,                                         // pop         {r11}
    0x5D, 0xF8, 0x14, 0xFB                                          // ldr         pc,[sp],#0x14
};
#elif defined(_M_ARM64)

constexpr BYTE FunctionInfoOffset = 24;
constexpr BYTE FunctionProxyOffset = 28;
constexpr BYTE DynamicThunkAddressOffset = 32;
constexpr BYTE ThunkAddressOffset = 36;

//TODO: saravind :Implement Range Check for ARM64
constexpr BYTE InterpreterThunk[InterpreterThunkEmitter::InterpreterThunkSize] = {
    0xFD, 0x7B, 0xBB, 0xA9,                                         //stp         fp, lr, [sp, #-80]!   ;Prologue
    0xFD, 0x03, 0x00, 0x91,                                         //mov         fp, sp                ;update frame pointer to the stack pointer
    0xE0, 0x07, 0x01, 0xA9,                                         //stp         x0, x1, [sp, #16]     ;Prologue again; save all registers
    0xE2, 0x0F, 0x02, 0xA9,                                         //stp         x2, x3, [sp, #32]
    0xE4, 0x17, 0x03, 0xA9,                                         //stp         x4, x5, [sp, #48]
    0xE6, 0x1F, 0x04, 0xA9,                                         //stp         x6, x7, [sp, #64]
    0x02, 0x00, 0x40, 0xF9,                                         //ldr         x2, [x0, #0x00]       ;offset will be replaced with Offset of FunctionInfo
    0x40, 0x00, 0x40, 0xF9,                                         //ldr         x0, [x2, #0x00]       ;offset will be replaced with Offset of FunctionProxy
    0x03, 0x00, 0x40, 0xF9,                                         //ldr         x3, [x0, #0x00]       ;offset will be replaced with offset of DynamicInterpreterThunk
                                                                    //Following 4 MOV Instrs are to move the 64-bit address of the InterpreterThunk address into register x1.
    0x00, 0x00, 0x00, 0x00,                                         //movz        x1, #0x00             ;This is overwritten with the actual thunk address(16 - 0 bits) move
    0x00, 0x00, 0x00, 0x00,                                         //movk        x1, #0x00, lsl #16    ;This is overwritten with the actual thunk address(32 - 16 bits) move
    0x00, 0x00, 0x00, 0x00,                                         //movk        x1, #0x00, lsl #32    ;This is overwritten with the actual thunk address(48 - 32 bits) move
    0x00, 0x00, 0x00, 0x00,                                         //movk        x1, #0x00, lsl #48    ;This is overwritten with the actual thunk address(64 - 48 bits) move
    0xE0, 0x43, 0x00, 0x91,                                         //add         x0, sp, #16
    0x60, 0x00, 0x1F, 0xD6,                                         //br          x3
    0xCC, 0xCC, 0xCC, 0xCC                                          //int 3 for 8byte alignment
};

constexpr BYTE JmpOffset = 4;

constexpr BYTE Call[] = {
    0x20, 0x00, 0x3f, 0xd6,                                         // blr         x1
    0x00, 0x00, 0x00, 0x00                                          // b           epilog
};

constexpr BYTE Epilog[] = {
    0xfd, 0x7b, 0xc5, 0xa8,                                         // ldp         fp, lr, [sp], #80
    0xc0, 0x03, 0x5f, 0xd6                                          // ret
};
#else // x86

constexpr BYTE FunctionInfoOffset = 8;
constexpr BYTE FunctionProxyOffset = 11;
constexpr BYTE DynamicThunkAddressOffset = 14;
constexpr BYTE CallBlockStartAddrOffset = 21;
constexpr BYTE ThunkSizeOffset = 26;
constexpr BYTE ErrorOffset = 33;
constexpr BYTE ThunkAddressOffset = 44;

constexpr BYTE InterpreterThunk[InterpreterThunkEmitter::InterpreterThunkSize] = {
    0x55,                                                           //   push        ebp                ;Prolog - setup the stack frame
    0x8B, 0xEC,                                                     //   mov         ebp,esp
    0x8B, 0x45, 0x08,                                               //   mov         eax, dword ptr [ebp+8]
    0x8B, 0x40, 0x00,                                               //   mov         eax, dword ptr [eax+FunctionInfoOffset]
    0x8B, 0x40, 0x00,                                               //   mov         eax, dword ptr [eax+FunctionProxyOffset]
    0x8B, 0x48, 0x00,                                               //   mov         ecx, dword ptr [eax+DynamicThunkAddressOffset]
                                                                    //   Range Check for Valid call target
    0x83, 0xE1, 0xF8,                                               //   and         ecx, 0FFFFFFF8h
    0x8b, 0xc1,                                                     //   mov         eax, ecx
    0x2d, 0x00, 0x00, 0x00, 0x00,                                   //   sub         eax, CallBlockStartAddress
    0x3d, 0x00, 0x00, 0x00, 0x00,                                   //   cmp         eax, ThunkSize
    0x76, 0x07,                                                     //   jbe         SHORT $safe
    0xb9, 0x00, 0x00, 0x00, 0x00,                                   //   mov         ecx, errorcode
    0xCD, 0x29,                                                     //   int         29h

    //$safe
    0x8D, 0x45, 0x08,                                               //   lea         eax, ebp+8
    0x50,                                                           //   push        eax
    0xB8, 0x00, 0x00, 0x00, 0x00,                                   //   mov         eax, <thunk>
    0xFF, 0xE1,                                                     //   jmp         ecx
    0xCC, 0xCC, 0xCC, 0xCC, 0xCC, 0xCC                              //   int 3 for 8byte alignment
};

constexpr BYTE Epilog[] = {
    0x5D,                                                         // pop ebp
    0xC3                                                          // ret
};
#endif

#if defined(_M_X64) || defined(_M_IX86)
constexpr BYTE JmpOffset = 3;

constexpr BYTE Call[] = {
    0xFF, 0xD0,                                                // call       rax
    0xE9, 0x00, 0x00, 0x00, 0x00,                              // jmp        [offset]
    0xCC,                                                      // int 3      ;for alignment to size of 8 we are adding this
};

#endif

constexpr BYTE HeaderSize = sizeof(InterpreterThunk);

<<<<<<< HEAD
const BYTE InterpreterThunkEmitter::HeaderSize()
{
=======
} // anonymous namespace
>>>>>>> 84bd6f3c

const BYTE InterpreterThunkEmitter::ThunkSize = sizeof(Call);

InterpreterThunkEmitter::InterpreterThunkEmitter(Js::ScriptContext* context, ArenaAllocator* allocator, CustomHeap::InProcCodePageAllocators * codePageAllocators, bool isAsmInterpreterThunk) :
    emitBufferManager(allocator, codePageAllocators, /*scriptContext*/ nullptr, nullptr, _u("Interpreter thunk buffer"), GetCurrentProcess()),
    scriptContext(context),
    allocator(allocator),
    thunkCount(0),
    thunkBuffer(nullptr),
    isAsmInterpreterThunk(isAsmInterpreterThunk)
{
}

SListBase<ThunkBlock>* 
InterpreterThunkEmitter::GetThunkBlocksList()
{
    return &thunkBlocks;
}

//
// Returns the next thunk. Batch allocated PageCount pages of thunks and issue them one at a time
//
BYTE* InterpreterThunkEmitter::GetNextThunk(PVOID* ppDynamicInterpreterThunk)
{
    Assert(ppDynamicInterpreterThunk);
    Assert(*ppDynamicInterpreterThunk == nullptr);

    if(thunkCount == 0)
    {
        if(!this->freeListedThunkBlocks.Empty())
        {
            return AllocateFromFreeList(ppDynamicInterpreterThunk);
        }
        if (!NewThunkBlock())
        {
#ifdef ASMJS_PLAT
            return this->isAsmInterpreterThunk ? (BYTE*)&Js::InterpreterStackFrame::StaticInterpreterAsmThunk : (BYTE*)&Js::InterpreterStackFrame::StaticInterpreterThunk;
#else
            Assert(!this->isAsmInterpreterThunk);
            return (BYTE*)&Js::InterpreterStackFrame::StaticInterpreterThunk;
#endif
        }
    }

    Assert(this->thunkBuffer != nullptr);
    BYTE* thunk = this->thunkBuffer;
#if _M_ARM
    thunk = (BYTE*)((DWORD)thunk | 0x01);
#endif
    *ppDynamicInterpreterThunk = thunk + HeaderSize + ((--thunkCount) * ThunkSize);
#if _M_ARM
    AssertMsg(((uintptr_t)(*ppDynamicInterpreterThunk) & 0x6) == 0, "Not 8 byte aligned?");
#else
    AssertMsg(((uintptr_t)(*ppDynamicInterpreterThunk) & 0x7) == 0, "Not 8 byte aligned?");
#endif
    return thunk;
}

//
// Interpreter thunks have an entrypoint at the beginning of the page boundary. Each function has a unique thunk return address
// and this function can convert to the unique thunk return address to the beginning of the page which corresponds with the entrypoint
//
void* InterpreterThunkEmitter::ConvertToEntryPoint(PVOID dynamicInterpreterThunk)
{
    Assert(dynamicInterpreterThunk != nullptr);
    void* entryPoint = (void*)((size_t)dynamicInterpreterThunk & (~((size_t)(BlockSize) - 1)));

#if _M_ARM
    entryPoint = (BYTE*)((DWORD)entryPoint | 0x01);
#endif
    return entryPoint;
}

bool InterpreterThunkEmitter::NewThunkBlock()
{
    if (this->scriptContext->GetConfig()->IsNoDynamicThunks())
    {
        return false;
    }

#ifdef ENABLE_OOP_NATIVE_CODEGEN
    if (CONFIG_FLAG(ForceStaticInterpreterThunk))
    {
        return false;
    }

    if (JITManager::GetJITManager()->IsOOPJITEnabled())
    {
        return NewOOPJITThunkBlock();
    }
#endif

    Assert(this->thunkCount == 0);
    BYTE* buffer;

    EmitBufferAllocation<VirtualAllocWrapper, PreReservedVirtualAllocWrapper> * allocation = emitBufferManager.AllocateBuffer(BlockSize, &buffer);
    if (allocation == nullptr)
    {
        Js::Throw::OutOfMemory();
    }
    if (!emitBufferManager.ProtectBufferWithExecuteReadWriteForInterpreter(allocation))
    {
        Js::Throw::OutOfMemory();
    }

#if PDATA_ENABLED
    PRUNTIME_FUNCTION pdataStart = nullptr;
    intptr_t epilogEnd = 0;
#endif

    DWORD count = this->thunkCount;
    FillBuffer(
        this->scriptContext->GetThreadContext(),
        this->isAsmInterpreterThunk,
        (intptr_t)buffer,
        BlockSize,
        buffer,
#if PDATA_ENABLED
        &pdataStart,
        &epilogEnd,
#endif
        &count
    );

    if (!emitBufferManager.CommitBufferForInterpreter(allocation, buffer, BlockSize))
    {
        Js::Throw::OutOfMemory();
    }

    // Call to set VALID flag for CFG check
    BYTE* callTarget = buffer;
#ifdef _M_ARM
    // We want to allow the actual callable value, so thumb-tag the address
    callTarget = (BYTE*)((uintptr_t)buffer | 0x1);
#endif
    ThreadContext::GetContextForCurrentThread()->SetValidCallTargetForCFG(callTarget);

    // Update object state only at the end when everything has succeeded - and no exceptions can be thrown.
    auto block = this->thunkBlocks.PrependNode(allocator, buffer, count);
#if PDATA_ENABLED
    void* pdataTable;
    PDataManager::RegisterPdata((PRUNTIME_FUNCTION)pdataStart, (ULONG_PTR)buffer, (ULONG_PTR)epilogEnd, &pdataTable);
    block->SetPdata(pdataTable);
#else
    Unused(block);
#endif
    this->thunkBuffer = buffer;
    this->thunkCount = count;
    return true;
}

#ifdef ENABLE_OOP_NATIVE_CODEGEN
bool InterpreterThunkEmitter::NewOOPJITThunkBlock()
{
    PSCRIPTCONTEXT_HANDLE remoteScriptContext = this->scriptContext->GetRemoteScriptAddr();
    if (!JITManager::GetJITManager()->IsConnected())
    {
        return false;
    }
    InterpreterThunkInputIDL thunkInput;
    thunkInput.asmJsThunk = this->isAsmInterpreterThunk;

    InterpreterThunkOutputIDL thunkOutput;
    HRESULT hr = JITManager::GetJITManager()->NewInterpreterThunkBlock(remoteScriptContext, &thunkInput, &thunkOutput);
    if (!JITManager::HandleServerCallResult(hr, RemoteCallType::ThunkCreation))
    {
        return false;
    }

    BYTE* buffer = (BYTE*)thunkOutput.mappedBaseAddr;

    if (!CONFIG_FLAG(OOPCFGRegistration))
    {
        BYTE* callTarget = buffer;
#ifdef _M_ARM
        // Need to register the thumb-tagged call target for CFG
        callTarget = (BYTE*)((uintptr_t)callTarget | 0x1);
#endif
        this->scriptContext->GetThreadContext()->SetValidCallTargetForCFG(callTarget);
    }

    // Update object state only at the end when everything has succeeded - and no exceptions can be thrown.
    auto block = this->thunkBlocks.PrependNode(allocator, buffer, thunkOutput.thunkCount);
#if PDATA_ENABLED
    void* pdataTable;
    PDataManager::RegisterPdata((PRUNTIME_FUNCTION)thunkOutput.pdataTableStart, (ULONG_PTR)thunkOutput.mappedBaseAddr, (ULONG_PTR)thunkOutput.epilogEndAddr, &pdataTable);
    block->SetPdata(pdataTable);
#else
    Unused(block);
#endif

    this->thunkBuffer = (BYTE*)thunkOutput.mappedBaseAddr;
    this->thunkCount = thunkOutput.thunkCount;
    return true;
}
#endif

/* static */
void InterpreterThunkEmitter::FillBuffer(
    _In_ ThreadContextInfo * threadContext,
    _In_ bool asmJsThunk,
    _In_ intptr_t finalAddr,
    _In_ size_t bufferSize,
    _Out_writes_bytes_all_(BlockSize) BYTE* buffer,
#if PDATA_ENABLED
    _Out_ PRUNTIME_FUNCTION * pdataTableStart,
    _Out_ intptr_t * epilogEndAddr,
#endif
    _Out_ DWORD * thunkCount
    )
{
#ifdef _M_X64
    PrologEncoder prologEncoder;
    prologEncoder.EncodeSmallProlog(PrologSize, StackAllocSize);
    DWORD pdataSize = prologEncoder.SizeOfPData();
#elif defined(_M_ARM32_OR_ARM64)
    DWORD pdataSize = sizeof(RUNTIME_FUNCTION);
#else
    DWORD pdataSize = 0;
#endif
    DWORD bytesRemaining = BlockSize;
    DWORD bytesWritten = 0;
    DWORD thunks = 0;
    DWORD epilogSize = sizeof(Epilog);
    const BYTE *epilog = Epilog;
    const BYTE *header = InterpreterThunk;

    intptr_t interpreterThunk;

    // the static interpreter thunk invoked by the dynamic emitted thunk
#ifdef ASMJS_PLAT
    if (asmJsThunk)
    {
        interpreterThunk = ShiftAddr(threadContext, &Js::InterpreterStackFrame::InterpreterAsmThunk);
    }
    else
#endif
    {
        interpreterThunk = ShiftAddr(threadContext, &Js::InterpreterStackFrame::InterpreterThunk);
    }


    BYTE * currentBuffer = buffer;
    // Ensure there is space for PDATA at the end
    BYTE* pdataStart = currentBuffer + (BlockSize - Math::Align(pdataSize, EMIT_BUFFER_ALIGNMENT));
    BYTE* epilogStart = pdataStart - Math::Align(epilogSize, EMIT_BUFFER_ALIGNMENT);

    // Ensure there is space for PDATA at the end
    intptr_t finalPdataStart = finalAddr + (BlockSize - Math::Align(pdataSize, EMIT_BUFFER_ALIGNMENT));
    intptr_t finalEpilogStart = finalPdataStart - Math::Align(epilogSize, EMIT_BUFFER_ALIGNMENT);

    // Copy the thunk buffer and modify it.
    js_memcpy_s(currentBuffer, bytesRemaining, header, HeaderSize);
    EncodeInterpreterThunk(currentBuffer, finalAddr, finalEpilogStart, epilogSize, interpreterThunk);
    currentBuffer += HeaderSize;
    bytesRemaining -= HeaderSize;

    // Copy call buffer
    DWORD callSize = sizeof(Call);
    while (currentBuffer < epilogStart - callSize)
    {
        js_memcpy_s(currentBuffer, bytesRemaining, Call, callSize);
#if _M_ARM
        int offset = (epilogStart - (currentBuffer + JmpOffset));
        Assert(offset >= 0);
        DWORD encodedOffset = EncoderMD::BranchOffset_T2_24(offset);
        DWORD encodedBranch = /*opcode=*/ 0x9000F000 | encodedOffset;
        Emit(currentBuffer, JmpOffset, encodedBranch);
#elif _M_ARM64
        int64 offset = (epilogStart - (currentBuffer + JmpOffset));
        Assert(offset >= 0);
        DWORD encodedOffset = EncoderMD::BranchOffset_26(offset);
        DWORD encodedBranch = /*opcode=*/ 0x14000000 | encodedOffset;
        Emit(currentBuffer, JmpOffset, encodedBranch);
#else
        // jump requires an offset from the end of the jump instruction.
        int offset = (int)(epilogStart - (currentBuffer + JmpOffset + sizeof(int)));
        Assert(offset >= 0);
        Emit(currentBuffer, JmpOffset, offset);
#endif
        currentBuffer += callSize;
        bytesRemaining -= callSize;
        thunks++;
    }

    // Fill any gap till start of epilog
    bytesWritten = FillDebugBreak(currentBuffer, (DWORD)(epilogStart - currentBuffer));
    bytesRemaining -= bytesWritten;
    currentBuffer += bytesWritten;

    // Copy epilog
    bytesWritten = CopyWithAlignment(currentBuffer, bytesRemaining, epilog, epilogSize, EMIT_BUFFER_ALIGNMENT);
    currentBuffer += bytesWritten;
    bytesRemaining -= bytesWritten;

    // Generate and register PDATA
#if PDATA_ENABLED
    BYTE* epilogEnd = epilogStart + epilogSize;
    DWORD functionSize = (DWORD)(epilogEnd - buffer);
    Assert(pdataStart == currentBuffer);
#ifdef _M_X64
    Assert(bytesRemaining >= pdataSize);
    BYTE* pdata = prologEncoder.Finalize(buffer, functionSize, pdataStart);
    bytesWritten = CopyWithAlignment(pdataStart, bytesRemaining, pdata, pdataSize, EMIT_BUFFER_ALIGNMENT);
#elif defined(_M_ARM32_OR_ARM64)
    RUNTIME_FUNCTION pdata;
    GeneratePdata(buffer, functionSize, &pdata);
    bytesWritten = CopyWithAlignment(pdataStart, bytesRemaining, (const BYTE*)&pdata, pdataSize, EMIT_BUFFER_ALIGNMENT);
#endif
    *pdataTableStart = (PRUNTIME_FUNCTION)finalPdataStart;
    *epilogEndAddr = finalEpilogStart;
#endif
    *thunkCount = thunks;
}

#if _M_ARM
void InterpreterThunkEmitter::EncodeInterpreterThunk(
    __in_bcount(InterpreterThunkSize) BYTE* thunkBuffer,
    __in const intptr_t thunkBufferStartAddress,
    __in const intptr_t epilogStart,
    __in const DWORD epilogSize,
    __in const intptr_t interpreterThunk)
{
    // Encode MOVW
    DWORD lowerThunkBits = (uint32)interpreterThunk & 0x0000FFFF;
    DWORD movW = EncodeMove(/*Opcode*/ 0x0000F240, /*register*/1, lowerThunkBits);
    Emit(thunkBuffer,ThunkAddressOffset, movW);

    // Encode MOVT
    DWORD higherThunkBits = ((uint32)interpreterThunk & 0xFFFF0000) >> 16;
    DWORD movT = EncodeMove(/*Opcode*/ 0x0000F2C0, /*register*/1, higherThunkBits);
    Emit(thunkBuffer, ThunkAddressOffset + sizeof(movW), movT);

    // Encode LDR - Load of function Body
    thunkBuffer[FunctionInfoOffset] = Js::JavascriptFunction::GetOffsetOfFunctionInfo();
    thunkBuffer[FunctionProxyOffset] = Js::FunctionInfo::GetOffsetOfFunctionProxy();

    // Encode LDR - Load of interpreter thunk number
    thunkBuffer[DynamicThunkAddressOffset] = Js::FunctionBody::GetOffsetOfDynamicInterpreterThunk();

    // Encode MOVW R12, CallBlockStartAddress
    uintptr_t callBlockStartAddress = (uintptr_t)thunkBufferStartAddress + HeaderSize;
    uint totalThunkSize = (uint)(epilogStart - callBlockStartAddress);

    DWORD lowerCallBlockStartAddress = callBlockStartAddress & 0x0000FFFF;
    DWORD movWblockStart = EncodeMove(/*Opcode*/ 0x0000F240, /*register*/12, lowerCallBlockStartAddress);
    Emit(thunkBuffer,CallBlockStartAddressInstrOffset, movWblockStart);

    // Encode MOVT R12, CallBlockStartAddress
    DWORD higherCallBlockStartAddress = (callBlockStartAddress & 0xFFFF0000) >> 16;
    DWORD movTblockStart = EncodeMove(/*Opcode*/ 0x0000F2C0, /*register*/12, higherCallBlockStartAddress);
    Emit(thunkBuffer, CallBlockStartAddressInstrOffset + sizeof(movWblockStart), movTblockStart);

    //Encode MOV R12, CallBlockSize
    DWORD movBlockSize = EncodeMove(/*Opcode*/ 0x0000F240, /*register*/12, (DWORD)totalThunkSize);
    Emit(thunkBuffer, CallThunkSizeInstrOffset, movBlockSize);

    Emit(thunkBuffer, ErrorOffset, (BYTE) FAST_FAIL_INVALID_ARG);
}

DWORD InterpreterThunkEmitter::EncodeMove(DWORD opCode, int reg, DWORD imm16)
{
    DWORD encodedMove = reg << 24;
#if _M_ARM
    DWORD encodedImm = 0;
    EncoderMD::EncodeImmediate16(imm16, &encodedImm);
    encodedMove |= encodedImm;
#elif _M_ARM64
    // ToDo (SaAgarwa) - From Aaron change. Validate for ARM64
    encodedMove |= (imm16 & 0xFFFF) << 5;
#endif
    AssertMsg((encodedMove & opCode) == 0, "Any bits getting overwritten?");
    encodedMove |= opCode;
    return encodedMove;
}

void InterpreterThunkEmitter::GeneratePdata(_In_ const BYTE* entryPoint, _In_ const DWORD functionSize, _Out_ RUNTIME_FUNCTION* function)
{
    function->BeginAddress   = 0x1;                        // Since our base address is the start of the function - this is offset from the base address
    function->Flag           = 1;                          // Packed unwind data is used
    function->FunctionLength = functionSize / 2;
    function->Ret            = 0;                          // Return via Pop
    function->H              = 1;                          // Homes parameters
    function->Reg            = 7;                          // No saved registers - R11 is the frame pointer - not considered here
    function->R              = 1;                          // No registers are being saved.
    function->L              = 1;                          // Save/restore LR register
    function->C              = 1;                          // Frame pointer chain in R11 established
    function->StackAdjust    = 0;                          // Stack allocation for the function
}

#elif _M_ARM64
void InterpreterThunkEmitter::EncodeInterpreterThunk(
    __in_bcount(InterpreterThunkSize) BYTE* thunkBuffer,
    __in const intptr_t thunkBufferStartAddress,
    __in const intptr_t epilogStart,
    __in const DWORD epilogSize,
    __in const intptr_t interpreterThunk)
{
    int addrOffset = ThunkAddressOffset;

    // Following 4 MOV Instrs are to move the 64-bit address of the InterpreterThunk address into register x1.

    // Encode MOVZ (movz        x1, #<interpreterThunk 16-0 bits>)
    DWORD lowerThunkBits = (uint64)interpreterThunk & 0x0000FFFF;
    DWORD movZ = EncodeMove(/*Opcode*/ 0xD2800000, /*register x1*/1, lowerThunkBits); // no shift; hw = 00
    Emit(thunkBuffer,addrOffset, movZ);
    static_assert(sizeof(movZ) == 4, "movZ has to be 32-bit encoded");
    addrOffset+= sizeof(movZ);

    // Encode MOVK (movk        x1, #<interpreterThunk 32-16 bits>, lsl #16)
    DWORD higherThunkBits = ((uint64)interpreterThunk & 0xFFFF0000) >> 16;
    DWORD movK = EncodeMove(/*Opcode*/ 0xF2A00000, /*register x1*/1, higherThunkBits); // left shift 16 bits; hw = 01
    Emit(thunkBuffer, addrOffset, movK);
    static_assert(sizeof(movK) == 4, "movK has to be 32-bit encoded");
    addrOffset+= sizeof(movK);

    // Encode MOVK (movk        x1, #<interpreterThunk 48-32 bits>, lsl #16)
    higherThunkBits = ((uint64)interpreterThunk & 0xFFFF00000000) >> 32;
    movK = EncodeMove(/*Opcode*/ 0xF2C00000, /*register x1*/1, higherThunkBits); // left shift 32 bits; hw = 02
    Emit(thunkBuffer, addrOffset, movK);
    addrOffset += sizeof(movK);

    // Encode MOVK (movk        x1, #<interpreterThunk 64-48 bits>, lsl #16)
    higherThunkBits = ((uint64)interpreterThunk & 0xFFFF000000000000) >> 48;
    movK = EncodeMove(/*Opcode*/ 0xF2E00000, /*register x1*/1, higherThunkBits); // left shift 48 bits; hw = 03
    Emit(thunkBuffer, addrOffset, movK);

    // Encode LDR - Load of function Body
    ULONG offsetOfFunctionInfo = Js::JavascriptFunction::GetOffsetOfFunctionInfo();
    AssertMsg(offsetOfFunctionInfo % 8 == 0, "Immediate offset for LDR must be 8 byte aligned");
    AssertMsg(offsetOfFunctionInfo < 0x8000, "Immediate offset for LDR must be less than 0x8000");
    *(PULONG)&thunkBuffer[FunctionInfoOffset] |= (offsetOfFunctionInfo / 8) << 10;

    ULONG offsetOfFunctionProxy = Js::FunctionInfo::GetOffsetOfFunctionProxy();
    AssertMsg(offsetOfFunctionProxy % 8 == 0, "Immediate offset for LDR must be 8 byte aligned");
    AssertMsg(offsetOfFunctionProxy < 0x8000, "Immediate offset for LDR must be less than 0x8000");
    *(PULONG)&thunkBuffer[FunctionProxyOffset] |= (offsetOfFunctionProxy / 8) << 10;

    // Encode LDR - Load of interpreter thunk number
    ULONG offsetOfDynamicInterpreterThunk = Js::FunctionBody::GetOffsetOfDynamicInterpreterThunk();
    AssertMsg(offsetOfDynamicInterpreterThunk % 8 == 0, "Immediate offset for LDR must be 8 byte aligned");
    AssertMsg(offsetOfDynamicInterpreterThunk < 0x8000, "Immediate offset for LDR must be less than 0x8000");
    *(PULONG)&thunkBuffer[DynamicThunkAddressOffset] |= (offsetOfDynamicInterpreterThunk / 8) << 10;
}

DWORD InterpreterThunkEmitter::EncodeMove(DWORD opCode, int reg, DWORD imm16)
{
    DWORD encodedMove = reg << 0;
#if _M_ARM
    DWORD encodedImm = 0;
    EncoderMD::EncodeImmediate16(imm16, &encodedImm);
    encodedMove |= encodedImm;
#elif _M_ARM64
    // ToDo (SaAgarwa) - From Aaron change. Validate for ARM64
    encodedMove |= (imm16 & 0xFFFF) << 5;
#endif
    AssertMsg((encodedMove & opCode) == 0, "Any bits getting overwritten?");
    encodedMove |= opCode;
    return encodedMove;
}

void InterpreterThunkEmitter::GeneratePdata(_In_ const BYTE* entryPoint, _In_ const DWORD functionSize, _Out_ RUNTIME_FUNCTION* function)
{
    function->BeginAddress = 0x0;               // Since our base address is the start of the function - this is offset from the base address
    function->Flag = 1;                         // Packed unwind data is used
    function->FunctionLength = functionSize / 4;
    function->RegF = 0;                         // number of non-volatile FP registers (d8-d15) saved in the canonical stack location
    function->RegI = 0;                         // number of non-volatile INT registers (r19-r28) saved in the canonical stack location
    function->H = 1;                            // Homes parameters
    // (indicating whether the function "homes" the integer parameter registers (r0-r7) by storing them at the very start of the function)

    function->CR = 3;                           // chained function, a store/load pair instruction is used in prolog/epilog <r29,lr>
    function->FrameSize = 5;                    // the number of bytes of stack that is allocated for this function divided by 16
}
#else
void InterpreterThunkEmitter::EncodeInterpreterThunk(
    __in_bcount(InterpreterThunkSize) BYTE* thunkBuffer,
    __in const intptr_t thunkBufferStartAddress,
    __in const intptr_t epilogStart,
    __in const DWORD epilogSize,
    __in const intptr_t interpreterThunk)
{
<<<<<<< HEAD
    _Analysis_assume_(thunkSize == HeaderSize());


=======
>>>>>>> 84bd6f3c
    Emit(thunkBuffer, ThunkAddressOffset, (uintptr_t)interpreterThunk);
    thunkBuffer[DynamicThunkAddressOffset] = Js::FunctionBody::GetOffsetOfDynamicInterpreterThunk();
    thunkBuffer[FunctionInfoOffset] = Js::JavascriptFunction::GetOffsetOfFunctionInfo();
    thunkBuffer[FunctionProxyOffset] = Js::FunctionInfo::GetOffsetOfFunctionProxy();
    Emit(thunkBuffer, CallBlockStartAddrOffset, (uintptr_t) thunkBufferStartAddress + HeaderSize);
    uint totalThunkSize = (uint)(epilogStart - (thunkBufferStartAddress + HeaderSize));
    Emit(thunkBuffer, ThunkSizeOffset, totalThunkSize);
    Emit(thunkBuffer, ErrorOffset, (BYTE) FAST_FAIL_INVALID_ARG);
}
#endif

/*static*/
DWORD InterpreterThunkEmitter::FillDebugBreak(_Out_writes_bytes_all_(count) BYTE* dest, _In_ DWORD count)
{
#if defined(_M_ARM)
    Assert(count % 2 == 0);
#elif defined(_M_ARM64)
    Assert(count % 4 == 0);
#endif
    CustomHeap::FillDebugBreak(dest, count);
    return count;
}

/*static*/
DWORD InterpreterThunkEmitter::CopyWithAlignment(
    _Out_writes_bytes_all_(sizeInBytes) BYTE* dest,
    _In_ const DWORD sizeInBytes,
    _In_reads_bytes_(srcSize) const BYTE* src,
    _In_ const DWORD srcSize,
    _In_ const DWORD alignment)
{
    js_memcpy_s(dest, sizeInBytes, src, srcSize);
    dest += srcSize;

    DWORD alignPad = Math::Align(srcSize, alignment) - srcSize;
    Assert(alignPad <= (sizeInBytes - srcSize));
    if(alignPad > 0 && alignPad <= (sizeInBytes - srcSize))
    {
        FillDebugBreak(dest, alignPad);
        return srcSize + alignPad;
    }
    return srcSize;
}

#if DBG
bool
InterpreterThunkEmitter::IsInHeap(void* address)
{
#ifdef ENABLE_OOP_NATIVE_CODEGEN
    if (JITManager::GetJITManager()->IsOOPJITEnabled())
    {
        PSCRIPTCONTEXT_HANDLE remoteScript = this->scriptContext->GetRemoteScriptAddr(false);
        if (!remoteScript || !JITManager::GetJITManager()->IsConnected())
        {
            // this method is used in asserts to validate whether an entry point is valid
            // in case JIT process crashed, let's just say true to keep asserts from firing
            return true;
        }
        boolean result;
        HRESULT hr = JITManager::GetJITManager()->IsInterpreterThunkAddr(remoteScript, (intptr_t)address, this->isAsmInterpreterThunk, &result);
        if (!JITManager::HandleServerCallResult(hr, RemoteCallType::HeapQuery))
        {
            return true;
        }
        return result != FALSE;
    }
    else
#endif
    {
        return emitBufferManager.IsInHeap(address);
    }
}
#endif

// We only decommit at close because there might still be some
// code running here.
// The destructor of emitBufferManager will cause the eventual release.
void InterpreterThunkEmitter::Close()
{
#if PDATA_ENABLED
    auto unregisterPdata = ([&] (const ThunkBlock& block)
    {
        PDataManager::UnregisterPdata((PRUNTIME_FUNCTION) block.GetPdata());
    });
    thunkBlocks.Iterate(unregisterPdata);
    freeListedThunkBlocks.Iterate(unregisterPdata);
#endif

    this->thunkBlocks.Clear(allocator);
    this->freeListedThunkBlocks.Clear(allocator);

#ifdef ENABLE_OOP_NATIVE_CODEGEN
    if (JITManager::GetJITManager()->IsOOPJITEnabled())
    {
        PSCRIPTCONTEXT_HANDLE remoteScript = this->scriptContext->GetRemoteScriptAddr(false);
        if (remoteScript && JITManager::GetJITManager()->IsConnected())
        {
            JITManager::GetJITManager()->DecommitInterpreterBufferManager(remoteScript, this->isAsmInterpreterThunk);
        }
    }
    else
#endif
    {
        emitBufferManager.Decommit();
    }


    this->thunkBuffer = nullptr;
    this->thunkCount = 0;
}

void InterpreterThunkEmitter::Release(BYTE* thunkAddress, bool addtoFreeList)
{
    if(!addtoFreeList)
    {
        return;
    }

    auto predicate = ([=] (const ThunkBlock& block)
    {
        return block.Contains(thunkAddress);
    });

    ThunkBlock* block = freeListedThunkBlocks.Find(predicate);
    if(!block)
    {
        block = thunkBlocks.MoveTo(&freeListedThunkBlocks, predicate);
    }

    // if EnsureFreeList fails in an OOM scenario - we just leak the thunks
    if(block && block->EnsureFreeList(allocator))
    {
        block->Release(thunkAddress);
    }
}

BYTE* InterpreterThunkEmitter::AllocateFromFreeList(PVOID* ppDynamicInterpreterThunk )
{
    ThunkBlock& block = this->freeListedThunkBlocks.Head();
    BYTE* thunk = block.AllocateFromFreeList();
#if _M_ARM
    thunk = (BYTE*)((DWORD)thunk | 0x01);
#endif
    if(block.IsFreeListEmpty())
    {
        this->freeListedThunkBlocks.MoveHeadTo(&this->thunkBlocks);
    }
    *ppDynamicInterpreterThunk = thunk;
    BYTE* entryPoint = block.GetStart();
#if _M_ARM
    entryPoint = (BYTE*)((DWORD)entryPoint | 0x01);
#endif
    return entryPoint;
}


bool ThunkBlock::Contains(BYTE* address) const
{
    bool contains = address >= start && address < (start + InterpreterThunkEmitter::BlockSize);
    return contains;
}

void ThunkBlock::Release(BYTE* address)
{
    Assert(Contains(address));
    Assert(this->freeList);

    BVIndex index = FromThunkAddress(address);
    this->freeList->Set(index);
}

BYTE* ThunkBlock::AllocateFromFreeList()
{
    Assert(this->freeList);
    BVIndex index = this->freeList->GetNextBit(0);
    BYTE* address = ToThunkAddress(index);
    this->freeList->Clear(index);
    return address;
}

BVIndex ThunkBlock::FromThunkAddress(BYTE* address)
{
    uint index = ((uint)(address - start) - HeaderSize) / InterpreterThunkEmitter::ThunkSize;
    Assert(index < this->thunkCount);
    return index;
}

BYTE* ThunkBlock::ToThunkAddress(BVIndex index)
{
    Assert(index < this->thunkCount);
    BYTE* address = start + HeaderSize + InterpreterThunkEmitter::ThunkSize * index;
    return address;
}

bool ThunkBlock::EnsureFreeList(ArenaAllocator* allocator)
{
    if(!this->freeList)
    {
        this->freeList = BVFixed::NewNoThrow(this->thunkCount, allocator);
    }
    return this->freeList != nullptr;
}

bool ThunkBlock::IsFreeListEmpty() const
{
    Assert(this->freeList);
    return this->freeList->IsAllClear();
}

#endif  // ENABLE_NATIVE_CODEGEN<|MERGE_RESOLUTION|>--- conflicted
+++ resolved
@@ -65,22 +65,6 @@
     0xC3                                                           // ret
 };
 
-<<<<<<< HEAD
-
-#else  // Sys V AMD64
-const BYTE InterpreterThunkEmitter::FunctionInfoOffset = 7;
-const BYTE InterpreterThunkEmitter::FunctionProxyOffset = 11;
-const BYTE InterpreterThunkEmitter::DynamicThunkAddressOffset = 15;
-const BYTE InterpreterThunkEmitter::CallBlockStartAddrOffset = 25;
-const BYTE InterpreterThunkEmitter::ThunkSizeOffset = 39;
-const BYTE InterpreterThunkEmitter::ErrorOffset = 48;
-const BYTE InterpreterThunkEmitter::ThunkAddressOffset = 61;
-
-const BYTE InterpreterThunkEmitter::PrologSize = 60;
-const BYTE InterpreterThunkEmitter::StackAllocSize = 0x0;
-
-const BYTE InterpreterThunkEmitter::InterpreterThunk[] = {
-=======
 #else  // Sys V AMD64
 
 constexpr BYTE FunctionInfoOffset = 7;
@@ -95,7 +79,6 @@
 constexpr BYTE StackAllocSize = 0x0;
 
 constexpr BYTE InterpreterThunk[InterpreterThunkEmitter::InterpreterThunkSize] = {
->>>>>>> 84bd6f3c
     0x55,                                                       // push   rbp                   // Prolog - setup the stack frame
     0x48, 0x89, 0xe5,                                           // mov    rbp, rsp
     0x48, 0x8b, 0x47, 0x00,                                     // mov    rax, qword ptr [rdi + FunctionInfoOffset]
@@ -264,12 +247,7 @@
 
 constexpr BYTE HeaderSize = sizeof(InterpreterThunk);
 
-<<<<<<< HEAD
-const BYTE InterpreterThunkEmitter::HeaderSize()
-{
-=======
 } // anonymous namespace
->>>>>>> 84bd6f3c
 
 const BYTE InterpreterThunkEmitter::ThunkSize = sizeof(Call);
 
@@ -752,12 +730,6 @@
     __in const DWORD epilogSize,
     __in const intptr_t interpreterThunk)
 {
-<<<<<<< HEAD
-    _Analysis_assume_(thunkSize == HeaderSize());
-
-
-=======
->>>>>>> 84bd6f3c
     Emit(thunkBuffer, ThunkAddressOffset, (uintptr_t)interpreterThunk);
     thunkBuffer[DynamicThunkAddressOffset] = Js::FunctionBody::GetOffsetOfDynamicInterpreterThunk();
     thunkBuffer[FunctionInfoOffset] = Js::JavascriptFunction::GetOffsetOfFunctionInfo();
