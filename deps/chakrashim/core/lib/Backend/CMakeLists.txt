add_library (Chakra.Backend OBJECT
    AgenPeeps.cpp
    AsmJsJITInfo.cpp
    Backend.cpp
    BackendApi.cpp
    BackendOpCodeAttrAsmJs.cpp
    BackwardPass.cpp
    BailOut.cpp
    CaseNode.cpp
    CodeGenAllocators.cpp
    CodeGenNumberAllocator.cpp
    CodeGenWorkItem.cpp
    DbCheckPostLower.cpp
    Debug.cpp
    EhFrame.cpp
    EmitBuffer.cpp
    Encoder.cpp
<<<<<<< HEAD
=======
    EquivalentTypeSet.cpp
>>>>>>> 84bd6f3c
    FixedFieldInfo.cpp
    FlowGraph.cpp
    Func.cpp
    FunctionCodeGenJitTimeData.cpp
    FunctionJITRuntimeInfo.cpp
    FunctionJITTimeInfo.cpp
    GlobOpt.cpp
    GlobOptArrays.cpp
    GlobOptBailOut.cpp
    GlobOptBlockData.cpp
    GlobOptExpr.cpp
    GlobOptFields.cpp
    GlobOptIntBounds.cpp
    IR.cpp
    IRBuilder.cpp
    IRBuilderAsmJs.cpp
    IRType.cpp
    IRViewer.cpp
    InductionVariable.cpp
    Inline.cpp
    InlineeFrameInfo.cpp
    InliningDecider.cpp
    InliningHeuristics.cpp
    IntBounds.cpp
    IntConstMath.cpp
    InterpreterThunkEmitter.cpp
<<<<<<< HEAD
=======
    JavascriptNativeOperators.cpp
>>>>>>> 84bd6f3c
    JITThunkEmitter.cpp
    JITOutput.cpp
    JITTimeConstructorCache.cpp
    JITTimeFunctionBody.cpp
    JITTimePolymorphicInlineCache.cpp
    JITTimePolymorphicInlineCacheInfo.cpp
    JITTimeProfileInfo.cpp
    JITTimeWorkItem.cpp
    JitTransferData.cpp
    JITType.cpp
    JITTypeHandler.cpp
    JnHelperMethod.cpp
    LinearScan.cpp
    Lower.cpp
    LowerMDShared.cpp
    LowerMDSharedSimd128.cpp
    NativeCodeData.cpp
    NativeCodeGenerator.cpp
<<<<<<< HEAD
=======
    NativeEntryPointData.cpp
>>>>>>> 84bd6f3c
    ObjTypeSpecFldInfo.cpp
    Opnd.cpp
    PDataManager.cpp
    PageAllocatorPool.cpp
    Peeps.cpp
    PreLowerPeeps.cpp
    PrologEncoder.cpp
    QueuedFullJitWorkItem.cpp
    Region.cpp
    SccLiveness.cpp
    Security.cpp
    ServerScriptContext.cpp
    ServerThreadContext.cpp
    SimpleJitProfilingHelpers.cpp
    SimpleLayout.cpp
    SwitchIRBuilder.cpp
    Sym.cpp
    SymTable.cpp
    TempTracker.cpp
    ValueInfo.cpp
    ValueRelativeOffset.cpp
    amd64/EncoderMD.cpp
    amd64/LinearScanMD.cpp
    amd64/LowererMDArch.cpp
    amd64/PeepsMD.cpp
    amd64/PrologEncoderMD.cpp
    amd64/LinearScanMdA.S
    amd64/Thunks.S
#    arm64/EncoderMD.cpp
#    arm64/LowerMD.cpp
#    arm/EncoderMD.cpp
#    arm/LegalizeMD.cpp
#    arm/LinearScanMD.cpp
#    arm/LowerMD.cpp
#    arm/PeepsMD.cpp
#    arm/UnwindInfoManager.cpp
#    i386/EncoderMD.cpp
#    i386/LinearScanMD.cpp
#    i386/LowererMDArch.cpp
#    i386/PeepsMD.cpp
    )

target_include_directories (
    Chakra.Backend PUBLIC ${CMAKE_CURRENT_SOURCE_DIR}
    amd64
    ../Common
    ../JITIDL
    ../Runtime
    ../Runtime/ByteCode
    ../Runtime/Math
    ../Parser
    )<|MERGE_RESOLUTION|>--- conflicted
+++ resolved
@@ -15,10 +15,7 @@
     EhFrame.cpp
     EmitBuffer.cpp
     Encoder.cpp
-<<<<<<< HEAD
-=======
     EquivalentTypeSet.cpp
->>>>>>> 84bd6f3c
     FixedFieldInfo.cpp
     FlowGraph.cpp
     Func.cpp
@@ -45,10 +42,7 @@
     IntBounds.cpp
     IntConstMath.cpp
     InterpreterThunkEmitter.cpp
-<<<<<<< HEAD
-=======
     JavascriptNativeOperators.cpp
->>>>>>> 84bd6f3c
     JITThunkEmitter.cpp
     JITOutput.cpp
     JITTimeConstructorCache.cpp
@@ -67,10 +61,7 @@
     LowerMDSharedSimd128.cpp
     NativeCodeData.cpp
     NativeCodeGenerator.cpp
-<<<<<<< HEAD
-=======
     NativeEntryPointData.cpp
->>>>>>> 84bd6f3c
     ObjTypeSpecFldInfo.cpp
     Opnd.cpp
     PDataManager.cpp
