--- conflicted
+++ resolved
@@ -355,17 +355,6 @@
 #endif
 
 #endif
-<<<<<<< HEAD
-
-#ifdef ENABLE_SIMDJS
-    bool IsSIMDEnabled() const
-    {
-        return GetScriptContextInfo()->IsSIMDEnabled();
-    }
-#endif
-
-=======
->>>>>>> 84bd6f3c
     uint32 GetInstrCount();
     inline Js::ScriptContext* GetScriptContext() const
     {
@@ -736,11 +725,7 @@
     bool                hasThrow : 1;
     bool                hasUnoptimizedArgumentsAccess : 1; // True if there are any arguments access beyond the simple case of this.apply pattern
     bool                m_canDoInlineArgsOpt : 1;
-<<<<<<< HEAD
-    bool                applyTargetInliningRemovedArgumentsAccess :1;
-=======
     bool                applyTargetInliningRemovedArgumentsAccess : 1;
->>>>>>> 84bd6f3c
     bool                isGetterSetter : 1;
     const bool          isInlinedConstructor: 1;
     bool                hasImplicitCalls: 1;
@@ -861,11 +846,8 @@
                         }
     }
 
-<<<<<<< HEAD
-=======
     bool                ShouldLegalizePostRegAlloc() const { return topFunc->legalizePostRegAlloc; }
 
->>>>>>> 84bd6f3c
     bool                GetApplyTargetInliningRemovedArgumentsAccess() const { return this->applyTargetInliningRemovedArgumentsAccess;}
     void                SetApplyTargetInliningRemovedArgumentsAccess() { this->applyTargetInliningRemovedArgumentsAccess = true;}
 
