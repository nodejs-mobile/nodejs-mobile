--- conflicted
+++ resolved
@@ -391,13 +391,9 @@
     Func * topFunc = this->m_func->GetTopFunc();
     if (topFunc->HasTry() &&
         ((!topFunc->IsLoopBody() && !PHASE_OFF(Js::OptimizeTryCatchPhase, topFunc)) ||
-<<<<<<< HEAD
-        (topFunc->IsSimpleJit() && topFunc->GetJITFunctionBody()->DoJITLoopBody()))) // should be relaxed as more bailouts are added in Simple Jit
-=======
         (topFunc->HasFinally() && !topFunc->IsLoopBody() && !PHASE_OFF(Js::OptimizeTryFinallyPhase, topFunc)) ||
         (topFunc->IsSimpleJit() && topFunc->GetJITFunctionBody()->DoJITLoopBody()) ||  // should be relaxed as more bailouts are added in Simple Jit
         topFunc->IsLoopBodyInTryFinally())) // We need accurate flow when we are full jitting loop bodies which have try finally
->>>>>>> 84bd6f3c
     {
         this->handlerOffsetStack = JitAnew(m_tempAlloc, SList<handlerStackElementType>, m_tempAlloc);
     }
@@ -421,11 +417,6 @@
     m_func->m_headInstr->InsertAfter(m_func->m_tailInstr);
 
     if (m_func->GetJITFunctionBody()->IsParamAndBodyScopeMerged() || this->IsLoopBody())
-    {
-        this->SetParamScopeDone();
-    }
-
-    if (m_func->GetJITFunctionBody()->IsParamAndBodyScopeMerged())
     {
         this->SetParamScopeDone();
     }
@@ -1798,12 +1789,8 @@
     case Js::OpCode::Catch:
         if (this->handlerOffsetStack)
         {
-<<<<<<< HEAD
-            Assert(this->handlerOffsetStack->Top().Second() == true);
-=======
             AssertOrFailFast(!this->handlerOffsetStack->Empty());
             AssertOrFailFast(this->handlerOffsetStack->Top().Second() == true);
->>>>>>> 84bd6f3c
             this->handlerOffsetStack->Pop();
         }
         dstIsCatchObject = true;
@@ -2044,53 +2031,9 @@
         dstOpnd = this->BuildDstOpnd(dstRegSlot);
     }
 
-<<<<<<< HEAD
-    bool isProfiled = true;
-    const Js::LdElemInfo *ldElemInfo = nullptr;
-    if (newOpcode == Js::OpCode::BeginSwitch)
-    {
-        m_switchBuilder.BeginSwitch();
-        switchFound = true;
-        newOpcode = Js::OpCode::Ld_A;   // BeginSwitch is originally equivalent to Ld_A
-    }
-    else
-    {
-        Assert(newOpcode == Js::OpCode::LdLen_A);
-        if(m_func->HasProfileInfo())
-        {
-            ldElemInfo = m_func->GetReadOnlyProfileInfo()->GetLdElemInfo(profileId);
-            ValueType arrayType(ldElemInfo->GetArrayType());
-            if(arrayType.IsLikelyNativeArray() &&
-                (
-                    (!(m_func->GetTopFunc()->HasTry() && !m_func->GetTopFunc()->DoOptimizeTry()) && m_func->GetWeakFuncRef() && !m_func->HasArrayInfo()) ||
-                    m_func->IsJitInDebugMode()
-                ))
-            {
-                arrayType = arrayType.SetArrayTypeId(Js::TypeIds_Array);
-
-                // An opnd's value type will get replaced in the forward phase when it is not fixed. Store the array type in the
-                // ProfiledInstr.
-                Js::LdElemInfo *const newLdElemInfo = JitAnew(m_func->m_alloc, Js::LdElemInfo, *ldElemInfo);
-                newLdElemInfo->arrayType = arrayType;
-                ldElemInfo = newLdElemInfo;
-            }
-            src1Opnd->SetValueType(arrayType);
-
-            if (m_func->GetTopFunc()->HasTry() && !m_func->GetTopFunc()->DoOptimizeTry())
-            {
-                isProfiled = false;
-            }
-        }
-        else
-        {
-            isProfiled = false;
-        }
-    }
-=======
     m_switchBuilder.BeginSwitch();
     switchFound = true;
     newOpcode = Js::OpCode::Ld_A;   // BeginSwitch is originally equivalent to Ld_A
->>>>>>> 84bd6f3c
 
     IR::Instr *instr;
 
@@ -5561,15 +5504,7 @@
 
     if (isProfiledLoad || isProfiledStore)
     {
-<<<<<<< HEAD
-        if(arrayType.IsLikelyNativeArray() &&
-            (
-                (!(m_func->GetTopFunc()->HasTry() && !m_func->GetTopFunc()->DoOptimizeTry()) && m_func->GetWeakFuncRef() && !m_func->HasArrayInfo()) ||
-                m_func->IsJitInDebugMode()
-            ))
-=======
         if(arrayType.IsLikelyNativeArray() && !AllowNativeArrayProfileInfo())
->>>>>>> 84bd6f3c
         {
             arrayType = arrayType.SetArrayTypeId(Js::TypeIds_Array);
 
@@ -6978,12 +6913,8 @@
     case Js::OpCode::Finally:
         if (this->handlerOffsetStack)
         {
-<<<<<<< HEAD
-            Assert(this->handlerOffsetStack->Top().Second() == false);
-=======
             AssertOrFailFast(!this->handlerOffsetStack->Empty());
             AssertOrFailFast(this->handlerOffsetStack->Top().Second() == false);
->>>>>>> 84bd6f3c
             this->handlerOffsetStack->Pop();
         }
         finallyBlockLevel++;
@@ -7011,8 +6942,6 @@
         Assert(!this->IsParamScopeDone());
         this->SetParamScopeDone();
 
-<<<<<<< HEAD
-=======
         IR::Opnd * localClosureOpnd;
         if (this->m_func->GetLocalClosureSym() != nullptr)
         {
@@ -7024,7 +6953,6 @@
             localClosureOpnd = IR::IntConstOpnd::New(0, TyVar, this->m_func);
         }
 
->>>>>>> 84bd6f3c
         this->AddInstr(
             IR::Instr::New(
                 Js::OpCode::Ld_A,
@@ -7283,19 +7211,11 @@
 #endif
 
     if ((newOpcode == Js::OpCode::TryCatch) && this->handlerOffsetStack)
-<<<<<<< HEAD
     {
         this->handlerOffsetStack->Push(Pair<uint, bool>(targetOffset, true));
     }
     else if ((newOpcode == Js::OpCode::TryFinally) && this->handlerOffsetStack)
     {
-=======
-    {
-        this->handlerOffsetStack->Push(Pair<uint, bool>(targetOffset, true));
-    }
-    else if ((newOpcode == Js::OpCode::TryFinally) && this->handlerOffsetStack)
-    {
->>>>>>> 84bd6f3c
         this->handlerOffsetStack->Push(Pair<uint, bool>(targetOffset, false));
     }
     branchInstr = IR::BranchInstr::New(newOpcode, nullptr, m_func);
