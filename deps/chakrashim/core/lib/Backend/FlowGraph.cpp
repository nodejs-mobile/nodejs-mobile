--- conflicted
+++ resolved
@@ -22,25 +22,13 @@
 {
     // Cleanup Rest of the Leave chain
     IR::LabelInstr * leaveTarget = leaveInstr->GetTarget();
-<<<<<<< HEAD
-    Assert(leaveTarget->GetNextRealInstr()->IsBranchInstr());
-    IR::BranchInstr *leaveChain = leaveTarget->GetNextRealInstr()->AsBranchInstr();
-=======
     Assert(leaveTarget->GetNextBranchOrLabel()->IsBranchInstr());
     IR::BranchInstr *leaveChain = leaveTarget->GetNextBranchOrLabel()->AsBranchInstr();
->>>>>>> 84bd6f3c
     IR::LabelInstr * curLabel = leaveTarget->AsLabelInstr();
 
     while (leaveChain->m_opcode != Js::OpCode::Br)
     {
         Assert(leaveChain->m_opcode == Js::OpCode::Leave || leaveChain->m_opcode == Js::OpCode::BrOnException);
-<<<<<<< HEAD
-        IR::LabelInstr * nextLabel = leaveChain->m_next->AsLabelInstr();
-        leaveChain = nextLabel->m_next->AsBranchInstr();
-        BasicBlock *curBlock = curLabel->GetBasicBlock();
-        this->RemoveBlock(curBlock);
-        curLabel = nextLabel;
-=======
         IR::Instr * nextLabel = leaveChain->GetNextRealInstrOrLabel();
         if (!nextLabel->GetNextRealInstrOrLabel()->IsBranchInstr())
         {
@@ -61,7 +49,6 @@
         BasicBlock *curBlock = curLabel->GetBasicBlock();
         this->RemoveBlock(curBlock);
         curLabel = nextLabel->AsLabelInstr();
->>>>>>> 84bd6f3c
     }
 
     instrPrev = leaveChain->m_next;
@@ -95,27 +82,19 @@
 bool FlowGraph::DoesExitLabelDominate(IR::BranchInstr *leaveInstr)
 {
     IR::LabelInstr * leaveTarget = leaveInstr->GetTarget();
-<<<<<<< HEAD
-    Assert(leaveTarget->GetNextRealInstr()->IsBranchInstr());
-    IR::BranchInstr *leaveChain = leaveTarget->GetNextRealInstr()->AsBranchInstr();
-=======
     Assert(leaveTarget->GetNextRealInstr()->IsBranchInstr() || leaveTarget->GetNextRealInstr()->m_opcode == Js::OpCode::ProfiledLoopEnd);
     IR::BranchInstr *leaveChain = leaveTarget->GetNextBranchOrLabel()->AsBranchInstr();
->>>>>>> 84bd6f3c
 
     while (leaveChain->m_opcode != Js::OpCode::Br)
     {
         Assert(leaveChain->m_opcode == Js::OpCode::Leave || leaveChain->m_opcode == Js::OpCode::BrOnException);
         IR::LabelInstr * nextLabel = leaveChain->m_next->AsLabelInstr();
-<<<<<<< HEAD
-=======
         if (!nextLabel->m_next->IsBranchInstr())
         {
             // For jit loop bodies - we can encounter ProfiledLoopEnd before every early return
             Assert(nextLabel->m_next->m_opcode == Js::OpCode::ProfiledLoopEnd);
             break;
         }
->>>>>>> 84bd6f3c
         leaveChain = nextLabel->m_next->AsBranchInstr();
     }
     IR::LabelInstr * exitLabel = leaveChain->GetTarget();
@@ -201,23 +180,13 @@
     // We don't optimize fully with SimpleJit. But, when JIT loop body is enabled, we do support
     // bailing out from a simple jitted function to do a full jit of a loop body in the function
     // (BailOnSimpleJitToFullJitLoopBody). For that purpose, we need the flow from try to handler.
-<<<<<<< HEAD
-    if (this->func->HasTry() && (this->func->DoOptimizeTry() ||
-            (this->func->IsSimpleJit() && this->func->GetJITFunctionBody()->DoJITLoopBody())))
+    // We also need accurate flow when we are jitting a loop body and have a tryfinally, because we could be inserting BailOutOnEarlyExit
+
+    if (assignRegionsBeforeGlobopt)
     {
         this->catchLabelStack = JitAnew(this->alloc, SList<IR::LabelInstr*>, this->alloc);
     }
-    if (this->func->HasFinally() && (this->func->DoOptimizeTry() ||
-        (this->func->IsSimpleJit() && this->func->GetJITFunctionBody()->DoJITLoopBody())))
-=======
-    // We also need accurate flow when we are jitting a loop body and have a tryfinally, because we could be inserting BailOutOnEarlyExit
-
-    if (assignRegionsBeforeGlobopt)
-    {
-        this->catchLabelStack = JitAnew(this->alloc, SList<IR::LabelInstr*>, this->alloc);
-    }
     if (this->func->HasFinally() && assignRegionsBeforeGlobopt)
->>>>>>> 84bd6f3c
     {
         this->finallyLabelStack = JitAnew(this->alloc, SList<IR::LabelInstr*>, this->alloc);
         this->regToFinallyEndMap = JitAnew(this->alloc, RegionToFinallyEndMapType, this->alloc, 0);
@@ -300,12 +269,8 @@
             //          <try code>
             //          Leave L2
             //  L2 :    Br L3
-<<<<<<< HEAD
-            //  L1 :    <finally code>
-=======
             //  L1 :    Finally
             //          <finally code>
->>>>>>> 84bd6f3c
             //          LeaveNull
             //  L3 :    <code after try finally>
             //
@@ -314,11 +279,7 @@
             //          TryFinally L1
             //          <try code>
             //          BrOnException L1
-<<<<<<< HEAD
-            //          Leave L1'
-=======
             //          Leave L2
->>>>>>> 84bd6f3c
             //  L1 :    BailOnException
             //  L2 :    Finally
             //          <finally code>
@@ -331,19 +292,14 @@
 
             IR::LabelInstr * finallyLabel = instr->m_prev->AsLabelInstr();
 
-<<<<<<< HEAD
+            this->finallyLabelStack->Push(finallyLabel);
+
+            if (!createNonExceptionFinally)
+            {
+                break;
+            }
+
             // Find leave label
-
-=======
-            this->finallyLabelStack->Push(finallyLabel);
-
-            if (!createNonExceptionFinally)
-            {
-                break;
-            }
-
-            // Find leave label
->>>>>>> 84bd6f3c
             Assert(finallyLabel->m_prev->m_opcode == Js::OpCode::Br && finallyLabel->m_prev->m_prev->m_opcode == Js::OpCode::Label);
 
             IR::Instr * insertPoint = finallyLabel->m_prev;
@@ -359,19 +315,11 @@
             insertPoint->InsertBefore(bailOnException);
             insertPoint->Remove();
 
-<<<<<<< HEAD
-            this->finallyLabelStack->Push(finallyLabel);
-
-            Assert(leaveTarget->labelRefs.HasOne());
-            IR::BranchInstr * brOnException = IR::BranchInstr::New(Js::OpCode::BrOnException, finallyLabel, instr->m_func);
-            leaveTarget->labelRefs.Head()->InsertBefore(brOnException);
-=======
             Assert(leaveTarget->labelRefs.HasOne());
             IR::BranchInstr * brOnException = IR::BranchInstr::New(Js::OpCode::BrOnException, finallyLabel, instr->m_func);
             IR::BranchInstr * leaveInstr = leaveTarget->labelRefs.Head();
             brOnException->SetByteCodeOffset(leaveInstr);
             leaveInstr->InsertBefore(brOnException);
->>>>>>> 84bd6f3c
 
             instrPrev = instr->m_prev;
         }
@@ -388,10 +336,7 @@
         case Js::OpCode::TryFinally:
             if (this->finallyLabelStack)
             {
-<<<<<<< HEAD
-=======
                 AssertOrFailFast(!this->finallyLabelStack->Empty());
->>>>>>> 84bd6f3c
                 this->finallyLabelStack->Pop();
             }
             break;
@@ -476,12 +421,6 @@
     //        we have in Simple Jitted code right now is BailOnSimpleJitToFullJitLoopBody, installed in IRBuilder. So,
     //        for now, we can just check if the func has a bailout to assign regions pre globopt while running SimpleJit.
 
-<<<<<<< HEAD
-    bool assignRegionsBeforeGlobopt = this->func->HasTry() && (this->func->DoOptimizeTry() ||
-        (this->func->IsSimpleJit() && this->func->hasBailout));
-
-=======
->>>>>>> 84bd6f3c
     blockNum = 0;
     FOREACH_BLOCK_ALL(block, this)
     {
@@ -526,16 +465,6 @@
     {
         Assert(this->finallyLabelStack->Empty());
 
-<<<<<<< HEAD
-        // Add s0 definition at the beginning of the function
-        // We need this because - s0 symbol can get added to bytcodeUpwardExposed use when there are early returns,
-        // And globopt will complain that s0 is uninitialized, because we define it to undefined only at the end of the function
-        const auto addrOpnd = IR::AddrOpnd::New(this->func->GetScriptContextInfo()->GetUndefinedAddr(), IR::AddrOpndKindDynamicVar, this->func, true);
-        addrOpnd->SetValueType(ValueType::Undefined);
-        IR::RegOpnd *regOpnd = IR::RegOpnd::New(this->func->m_symTable->FindStackSym(0), TyVar, this->func);
-        IR::Instr *ldRet = IR::Instr::New(Js::OpCode::Ld_A, regOpnd, addrOpnd, this->func);
-        this->func->m_headInstr->GetNextRealInstr()->InsertBefore(ldRet);
-=======
         if (createNonExceptionFinally)
         {
             // Add s0 definition at the beginning of the function
@@ -547,7 +476,6 @@
             IR::Instr *ldRet = IR::Instr::New(Js::OpCode::Ld_A, regOpnd, addrOpnd, this->func);
             this->func->m_headInstr->GetNextRealInstr()->InsertBefore(ldRet);
         }
->>>>>>> 84bd6f3c
 
         IR::LabelInstr * currentLabel = nullptr;
         // look for early exits from a try, and insert bailout
@@ -564,46 +492,6 @@
             }
             else if (instr->m_opcode == Js::OpCode::Leave)
             {
-<<<<<<< HEAD
-                IR::LabelInstr *branchTarget = instr->AsBranchInstr()->GetTarget();
-                IR::LabelInstr *exitLabel = nullptr;
-                // An early exit (break, continue, return) from an EH region appears as Leave opcode
-                // When there is an early exit within a try finally, we have to execute finally code
-                // Currently we bailout on early exits
-                // For all such edges add edge from eh region -> finally and finally -> earlyexit
-                Assert(currentLabel != nullptr);
-                if (currentLabel && CheckIfEarlyExitAndAddEdgeToFinally(instr->AsBranchInstr(), currentLabel->GetRegion(), branchTarget->GetRegion(), instrNext, exitLabel))
-                {
-                    Assert(exitLabel);
-                    IR::Instr * bailOnEarlyExit = IR::BailOutInstr::New(Js::OpCode::BailOnEarlyExit, IR::BailOutOnEarlyExit, instr, instr->m_func); 
-                    instr->InsertBefore(bailOnEarlyExit);
-                    IR::LabelInstr *exceptFinallyLabel = this->finallyLabelStack->Top();
-                    IR::LabelInstr *nonExceptFinallyLabel = exceptFinallyLabel->m_next->m_next->AsLabelInstr();
-
-                    // It is possible for the finally region to have a non terminating loop, in which case the end of finally is eliminated
-                    // We can skip adding edge from finally to early exit in this case
-                    IR::Instr * leaveToFinally = IR::BranchInstr::New(Js::OpCode::Leave, exceptFinallyLabel, this->func);
-                    instr->InsertBefore(leaveToFinally);
-                    instr->Remove();
-                    this->AddEdge(currentLabel->GetBasicBlock(), exceptFinallyLabel->GetBasicBlock());
-
-                    if (this->regToFinallyEndMap->ContainsKey(nonExceptFinallyLabel->GetRegion()))
-                    {
-                        BasicBlock * finallyEndBlock = this->regToFinallyEndMap->Item(nonExceptFinallyLabel->GetRegion());
-                        Assert(finallyEndBlock);
-                        Assert(finallyEndBlock->GetFirstInstr()->AsLabelInstr()->GetRegion() == nonExceptFinallyLabel->GetRegion());
-                        InsertEdgeFromFinallyToEarlyExit(finallyEndBlock, exitLabel);
-                    }
-                }
-                else if (currentLabel && currentLabel->GetRegion()->GetType() == RegionTypeFinally)
-                {
-                    Assert(currentLabel->GetRegion()->GetMatchingTryRegion()->GetMatchingFinallyRegion(false) == currentLabel->GetRegion());
-                    // Convert Leave to Br because we execute non-excepting Finally in native code
-                    instr->m_opcode = Js::OpCode::Br;
-#if DBG
-                    instr->AsBranchInstr()->m_leaveConvToBr = true;
-#endif
-=======
                 Assert(currentLabel != nullptr);
                 __analysis_assume(currentLabel != nullptr);
                 if (createNonExceptionFinally)
@@ -681,23 +569,15 @@
                             this->AddEdge(currentBlock, leaveBlock);
                         }
                     }
->>>>>>> 84bd6f3c
                 }
             }
             else if (instr->m_opcode == Js::OpCode::Finally)
             {
-<<<<<<< HEAD
-=======
                 AssertOrFailFast(!this->finallyLabelStack->Empty());
->>>>>>> 84bd6f3c
                 this->finallyLabelStack->Pop();
             }
         }
         NEXT_INSTR_IN_FUNC_EDITING;
-<<<<<<< HEAD
-
-=======
->>>>>>> 84bd6f3c
         this->RemoveUnreachableBlocks();
 
         blockNum = 0;
@@ -1241,12 +1121,8 @@
     IR::Instr *dstLastInstr = dstPredBlockLastInstr;
 
     bool assignRegionsBeforeGlobopt = this->func->HasTry() && (this->func->DoOptimizeTry() ||
-<<<<<<< HEAD
-        (this->func->IsSimpleJit() && this->func->hasBailout));
-=======
         (this->func->IsSimpleJit() && this->func->hasBailout) ||
         this->func->IsLoopBodyInTryFinally());
->>>>>>> 84bd6f3c
 
     if (dstLastInstr->IsBranchInstr() && dstLastInstr->AsBranchInstr()->HasFallThrough())
     {
@@ -1672,7 +1548,6 @@
     block->SetLastInstr(lastInstr);
 
     if (!prevBlock)
-<<<<<<< HEAD
     {
         if (this->blockList)
         {
@@ -1683,18 +1558,6 @@
     }
     else
     {
-=======
-    {
-        if (this->blockList)
-        {
-            this->blockList->prev = block;
-        }
-        block->next = this->blockList;
-        this->blockList = block;
-    }
-    else
-    {
->>>>>>> 84bd6f3c
         prevBlock->next = block;
         block->prev = prevBlock;
         block->next = nextBlock;
@@ -1878,17 +1741,10 @@
         FOREACH_BLOCK(block, this)
         {
             Region * region = block->GetFirstInstr()->AsLabelInstr()->GetRegion();
-<<<<<<< HEAD
-            Region * predRegion = nullptr;
-            FOREACH_PREDECESSOR_BLOCK(predBlock, block)
-            {
-                predRegion = predBlock->GetFirstInstr()->AsLabelInstr()->GetRegion();
-=======
             FOREACH_PREDECESSOR_BLOCK(predBlock, block)
             {
                 BasicBlock* intermediateBlock = block;
                 Region * predRegion = predBlock->GetFirstInstr()->AsLabelInstr()->GetRegion();
->>>>>>> 84bd6f3c
                 if (predBlock->GetLastInstr() == nullptr)
                 {
                     AssertMsg(region == predRegion, "Bad region propagation through empty block");
@@ -1918,13 +1774,9 @@
                         break;
                     case Js::OpCode::Leave:
                         AssertMsg(region == predRegion->GetParent() || (predRegion->GetType() == RegionTypeTry && predRegion->GetMatchingFinallyRegion(false) == region) ||
-<<<<<<< HEAD
-                            (region == predRegion && this->func->IsLoopBodyInTry()), "Bad region prop on leaving try-catch/finally");
-=======
                             (region == predRegion && this->func->IsLoopBodyInTry() ||
                             // edge from early exit to finally in simplejit - in fulljit this Leave would have been deadcoded due to preceeding BailOutOnEarlyExit
                             (predBlock->GetLastInstr()->GetPrevRealInstr()->m_opcode == Js::OpCode::BailOnEarlyExit && region->GetType() == RegionTypeFinally && this->func->IsSimpleJit())), "Bad region prop on leaving try-catch/finally");
->>>>>>> 84bd6f3c
                         break;
                     case Js::OpCode::LeaveNull:
                         AssertMsg(region == predRegion->GetParent() || (region == predRegion && this->func->IsLoopBodyInTry()), "Bad region prop on leaving try-catch/finally");
@@ -1981,23 +1833,13 @@
                 break;
 
             case RegionTypeTry:
-<<<<<<< HEAD
-                if ((this->func->IsSimpleJit() && this->func->hasBailout) || !this->func->DoOptimizeTry())
+                if (this->func->DoOptimizeTry() || (this->func->IsSimpleJit() && this->func->hasBailout))
+                {
+                    Assert((region->GetMatchingCatchRegion() != nullptr) ^ (region->GetMatchingFinallyRegion(true) && region->GetMatchingFinallyRegion(false)));
+                }
+                else
                 {
                     Assert((region->GetMatchingCatchRegion() != nullptr) ^ (region->GetMatchingFinallyRegion(true) && !region->GetMatchingFinallyRegion(false)));
-                }
-                else
-                {
-                    Assert((region->GetMatchingCatchRegion() != nullptr) ^ (region->GetMatchingFinallyRegion(true) && region->GetMatchingFinallyRegion(false)));
-=======
-                if (this->func->DoOptimizeTry() || (this->func->IsSimpleJit() && this->func->hasBailout))
-                {
-                    Assert((region->GetMatchingCatchRegion() != nullptr) ^ (region->GetMatchingFinallyRegion(true) && region->GetMatchingFinallyRegion(false)));
-                }
-                else
-                {
-                    Assert((region->GetMatchingCatchRegion() != nullptr) ^ (region->GetMatchingFinallyRegion(true) && !region->GetMatchingFinallyRegion(false)));
->>>>>>> 84bd6f3c
                 }
                 break;
 
@@ -2068,16 +1910,12 @@
     IR::Instr * firstInstr = block->GetFirstInstr();
     if (firstInstr->IsLabelInstr() && firstInstr->AsLabelInstr()->GetRegion())
     {
-<<<<<<< HEAD
-        Assert(this->func->HasTry() && (this->func->DoOptimizeTry() || (this->func->IsSimpleJit() && this->func->hasBailout)));
-=======
 #if DBG
         bool assignRegionsBeforeGlobopt = this->func->HasTry() && (this->func->DoOptimizeTry() ||
         (this->func->IsSimpleJit() && this->func->hasBailout) ||
         this->func->IsLoopBodyInTryFinally());
         Assert(assignRegionsBeforeGlobopt);
 #endif
->>>>>>> 84bd6f3c
         return;
     }
 
@@ -2137,8 +1975,6 @@
         {
             labelInstr->m_hasNonBranchRef = true;
         }
-<<<<<<< HEAD
-=======
 
         // One of the pred blocks maybe an eh region, in that case it is important to mark this label's m_hasNonBranchRef
         // If not later in codegen, this label can get deleted. And during SccLiveness, region is propagated to newly created labels in lowerer from the previous label's region
@@ -2260,128 +2096,6 @@
         }
     }
 }
->>>>>>> 84bd6f3c
-
-        // One of the pred blocks maybe an eh region, in that case it is important to mark this label's m_hasNonBranchRef
-        // If not later in codegen, this label can get deleted. And during SccLiveness, region is propagated to newly created labels in lowerer from the previous label's region
-        // We can end up assigning an eh region to a label in a non eh region. And if there is a bailout in such a region, bad things will happen in the interpreter :)
-        // See test2()/test3() in tryfinallytests.js
-        if (!labelInstr->m_hasNonBranchRef)
-        {
-            FOREACH_PREDECESSOR_BLOCK(predBlock, block)
-            {
-                AssertMsg(predBlock->GetBlockNum() < this->blockCount, "Misnumbered block at teardown time?");
-                predRegion = predBlock->GetFirstInstr()->AsLabelInstr()->GetRegion();
-                if (predRegion != region)
-                {
-                    labelInstr->m_hasNonBranchRef = true;
-                    break;
-                }
-            }
-            NEXT_PREDECESSOR_BLOCK;
-        }
-    }
-}
-
-void
-FlowGraph::UpdateRegionForBlockFromEHPred(BasicBlock * block, bool reassign)
-{
-    Region *region = nullptr;
-    Region * predRegion = nullptr;
-    IR::Instr * tryInstr = nullptr;
-    IR::Instr * firstInstr = block->GetFirstInstr();
-    if (!reassign && firstInstr->IsLabelInstr() && firstInstr->AsLabelInstr()->GetRegion())
-    {
-        Assert(this->func->HasTry() && (this->func->DoOptimizeTry() || (this->func->IsSimpleJit() && this->func->hasBailout)));
-        return;
-    }
-    if (block->isDead || block->isDeleted)
-    {
-        // We can end up calling this function with such blocks, return doing nothing
-        // See test5() in tryfinallytests.js
-        return;
-    }
-
-    if (block == this->blockList)
-    {
-        // Head of the graph: create the root region.
-        region = Region::New(RegionTypeRoot, nullptr, this->func);
-    }
-    else if (block->GetPredList()->Count() == 1)
-    {
-        BasicBlock *predBlock = block->GetPredList()->Head()->GetPred();
-        AssertMsg(predBlock->GetBlockNum() < this->blockCount, "Misnumbered block at teardown time?");
-        predRegion = predBlock->GetFirstInstr()->AsLabelInstr()->GetRegion();
-        Assert(predRegion);
-        region = this->PropagateRegionFromPred(block, predBlock, predRegion, tryInstr);
-    }
-    else
-    {
-        // Propagate the region forward by finding a predecessor we've already processed.
-        // Since we do break block remval after region propagation, we cannot pick the first predecessor which has an assigned region
-        // If there is a eh transitioning pred, we pick that
-        // There cannot be more than one eh transitioning pred (?)
-        BasicBlock *ehPred = this->GetPredecessorForRegionPropagation(block);
-        if (ehPred)
-        {
-            predRegion = ehPred->GetFirstInstr()->AsLabelInstr()->GetRegion();
-            Assert(predRegion != nullptr);
-            region = this->PropagateRegionFromPred(block, ehPred, predRegion, tryInstr);
-        }
-        else
-        {
-            FOREACH_PREDECESSOR_BLOCK(predBlock, block)
-            {
-                predRegion = predBlock->GetFirstInstr()->AsLabelInstr()->GetRegion();
-                if (predRegion != nullptr)
-                {
-                    if ((predBlock->GetLastInstr()->m_opcode == Js::OpCode::BrOnException || predBlock->GetLastInstr()->m_opcode == Js::OpCode::BrOnNoException) &&
-                        predBlock->GetLastInstr()->AsBranchInstr()->m_brFinallyToEarlyExit)
-                    {
-                        Assert(predRegion->IsNonExceptingFinally());
-                        // BrOnException from finally region to early exit
-                        // Skip this edge
-                        continue;
-                    }
-                    if (predBlock->GetLastInstr()->m_opcode == Js::OpCode::Br &&
-                        predBlock->GetLastInstr()->GetPrevRealInstr()->m_opcode == Js::OpCode::BrOnNoException)
-                    {
-                        Assert(predBlock->GetLastInstr()->GetPrevRealInstr()->AsBranchInstr()->m_brFinallyToEarlyExit);
-                        Assert(predRegion->IsNonExceptingFinally());
-                        // BrOnException from finally region to early exit changed to BrOnNoException and Br during break block removal
-                        continue;
-                    }
-                    region = this->PropagateRegionFromPred(block, predBlock, predRegion, tryInstr);
-                    break;
-                }
-            }
-            NEXT_PREDECESSOR_BLOCK;
-        }
-    }
-
-    Assert(region || block->GetPredList()->Count() == 0 || block->firstInstr->AsLabelInstr()->GetRegion());
-
-    if (region)
-    { 
-        if (!region->ehBailoutData)
-        {
-            region->AllocateEHBailoutData(this->func, tryInstr);
-        }
-
-        Assert(firstInstr->IsLabelInstr());
-        if (firstInstr->IsLabelInstr())
-        {
-            // Record the region on the label and make sure it stays around as a region
-            // marker if we're entering a region at this point.
-            IR::LabelInstr * labelInstr = firstInstr->AsLabelInstr();
-            labelInstr->SetRegion(region);
-            if (region != predRegion)
-            {
-                labelInstr->m_hasNonBranchRef = true;
-            }
-        }
-    }
-}
 
 Region *
 FlowGraph::PropagateRegionFromPred(BasicBlock * block, BasicBlock * predBlock, Region * predRegion, IR::Instr * &tryInstr)
@@ -2766,14 +2480,6 @@
         }
     }
 
-<<<<<<< HEAD
-    bool assignRegionsBeforeGlobopt = this->func->HasTry() && (this->func->DoOptimizeTry() ||
-        (this->func->IsSimpleJit() && this->func->hasBailout));
-
-    if (assignRegionsBeforeGlobopt)
-    {
-        UpdateRegionForBlockFromEHPred(compBlock);
-=======
     if (!afterForward)
     {
         bool assignRegionsBeforeGlobopt = this->func->HasTry() && (this->func->DoOptimizeTry() ||
@@ -2788,7 +2494,6 @@
     else
     {
         compLabel->SetRegion(sinkLabel->GetRegion());
->>>>>>> 84bd6f3c
     }
 
     return compBlock;
@@ -3980,16 +3685,6 @@
 }
 
 bool
-<<<<<<< HEAD
-Loop::CanDoFieldHoist()
-{
-    // We can do field hoist wherever we can do copy prop
-    return CanDoFieldCopyProp();
-}
-
-bool
-=======
->>>>>>> 84bd6f3c
 Loop::CanHoistInvariants() const
 {
     Func * func = this->GetHeadBlock()->firstInstr->m_func->GetTopFunc();
@@ -4604,14 +4299,9 @@
     {
         FOREACH_SLISTBASE_ENTRY_EDITING(GlobHashBucket, bucket, &thisTable->table[i], iter)
         {
-<<<<<<< HEAD
-            bool isSymUpwardExposed = upwardExposedUses->Test(bucket.value->m_id) || upwardExposedFields->Test(bucket.value->m_id);
-            if (!isSymUpwardExposed && symsInCallSequence.Test(bucket.value->m_id))
-=======
             Sym * sym = bucket.value;
             bool isSymUpwardExposed = upwardExposedUses->Test(sym->m_id) || upwardExposedFields->Test(sym->m_id);
             if (!isSymUpwardExposed && symsInCallSequence.Test(sym->m_id))
->>>>>>> 84bd6f3c
             {
                 // Don't remove/shrink sym-value pair if the sym is referenced in callSequence even if the sym is dead according to backward data flow.
                 // This is possible in some edge cases that an infinite loop is involved when evaluating parameter for a function (between StartCall and Call),
@@ -4624,38 +4314,22 @@
             // Make sure symbol was created before backward pass.
             // If symbols isn't upward exposed, mark it as dead.
             // If a symbol was copy-prop'd in a loop prepass, the upwardExposedUses info could be wrong.  So wait until we are out of the loop before clearing it.
-<<<<<<< HEAD
-            if ((SymID)bucket.value->m_id <= this->globOptData.globOpt->maxInitialSymID && !isSymUpwardExposed
-                && (!isInLoop || !this->globOptData.globOpt->prePassCopyPropSym->Test(bucket.value->m_id)))
-=======
             bool isSymFieldPRESymStore = isInLoop && this->loop->fieldPRESymStores->Test(sym->m_id);
             if ((SymID)sym->m_id <= this->globOptData.globOpt->maxInitialSymID && !isSymUpwardExposed && !isSymFieldPRESymStore
                 && (!isInLoop || !this->globOptData.globOpt->prePassCopyPropSym->Test(sym->m_id)))
->>>>>>> 84bd6f3c
             {
                 Value *val = bucket.element;
                 ValueInfo *valueInfo = val->GetValueInfo();
 
-<<<<<<< HEAD
-                Sym * sym = bucket.value;
                 Sym *symStore = valueInfo->GetSymStore();
 
-                if (symStore && symStore == bucket.value)
-=======
-                Sym *symStore = valueInfo->GetSymStore();
-
                 if (symStore && symStore == sym)
->>>>>>> 84bd6f3c
                 {
                     // Keep constants around, as we don't know if there will be further uses
                     if (!bucket.element->GetValueInfo()->IsVarConstant() && !bucket.element->GetValueInfo()->HasIntConstantValue())
                     {
                         // Symbol may still be a copy-prop candidate.  Wait before deleting it.
-<<<<<<< HEAD
-                        deadSymsBv.Set(bucket.value->m_id);
-=======
                         deadSymsBv.Set(sym->m_id);
->>>>>>> 84bd6f3c
 
                         // Make sure the type sym is added to the dead syms vector as well, because type syms are
                         // created in backward pass and so their symIds > maxInitialSymID.
@@ -4681,19 +4355,11 @@
                     this->globOptData.liveInt32Syms->Clear(sym->m_id);
                     this->globOptData.liveLossyInt32Syms->Clear(sym->m_id);
                     this->globOptData.liveFloat64Syms->Clear(sym->m_id);
-<<<<<<< HEAD
-=======
                     this->globOptData.SetChangedSym(sym);
->>>>>>> 84bd6f3c
                 }
             }
             else
             {
-<<<<<<< HEAD
-                Sym * sym = bucket.value;
-
-=======
->>>>>>> 84bd6f3c
                 if (sym->IsPropertySym() && !this->globOptData.liveFields->Test(sym->m_id))
                 {
                     // Remove propertySyms which are not live anymore.
@@ -4711,11 +4377,7 @@
 
                     Sym *symStore = valueInfo->GetSymStore();
 
-<<<<<<< HEAD
-                    if (symStore && symStore != bucket.value)
-=======
                     if (symStore && symStore != sym)
->>>>>>> 84bd6f3c
                     {
                         keepAliveSymsBv.Set(symStore->m_id);
                         if (symStore->IsStackSym() && symStore->AsStackSym()->HasObjectTypeSym())
@@ -4790,11 +4452,8 @@
     FOREACH_BITSET_IN_SPARSEBV(dead_id, &deadSymsBv)
     {
         thisTable->Clear(dead_id);
-<<<<<<< HEAD
-=======
         Sym* sym = this->func->m_symTable->Find(dead_id);
         this->globOptData.SetChangedSym(sym);
->>>>>>> 84bd6f3c
     }
     NEXT_BITSET_IN_SPARSEBV;
 
@@ -4839,8 +4498,6 @@
     }
 }
 
-<<<<<<< HEAD
-=======
 static bool IsLegalOpcodeForPathDepBrFold(IR::Instr *instr)
 {
     if (!instr->IsRealInstr())
@@ -5274,7 +4931,6 @@
     return true;
 }
 
->>>>>>> 84bd6f3c
 void
 BasicBlock::MergePredBlocksValueMaps(GlobOpt* globOpt)
 {
@@ -5363,19 +5019,8 @@
     // Consider: We can recreate values for hoisted field so it can copy prop out of the loop
     if (blockData.symToValueMap == nullptr)
     {
-<<<<<<< HEAD
-        Assert(blockData.hoistableFields == nullptr);
         blockData.InitBlockData(globOpt, globOpt->func);
     }
-    else if (blockData.hoistableFields)
-    {
-        Assert(globOpt->TrackHoistableFields());
-        blockData.hoistableFields->And(this->globOptData.liveFields);
-    }
-=======
-        blockData.InitBlockData(globOpt, globOpt->func);
-    }
->>>>>>> 84bd6f3c
 
     if (!globOpt->DoObjTypeSpec())
     {
@@ -5399,17 +5044,7 @@
         {
             // Capture bail out info in case we have optimization that needs it
             Assert(this->loop->bailOutInfo == nullptr);
-<<<<<<< HEAD
-            IR::Instr * firstInstr = this->GetFirstInstr();
-            this->loop->bailOutInfo = JitAnew(globOpt->func->m_alloc, BailOutInfo,
-                firstInstr->GetByteCodeOffset(), firstInstr->m_func);
-            globOpt->FillBailOutInfo(this, this->loop->bailOutInfo);
-#if ENABLE_DEBUG_CONFIG_OPTIONS
-            this->loop->bailOutInfo->bailOutOpcode = Js::OpCode::LoopBodyStart;
-#endif
-=======
             this->loop->bailOutInfo = this->CreateLoopTopBailOutInfo(globOpt);
->>>>>>> 84bd6f3c
         }
 
         // If loop pre-pass, don't insert convert from type-spec to var
@@ -5517,80 +5152,6 @@
                 }
             }
         } NEXT_BITSET_IN_SPARSEBV;
-<<<<<<< HEAD
-
-#ifdef ENABLE_SIMDJS
-        // SIMD_JS
-        // Simd128 type-spec syms
-        BVSparse<JitArenaAllocator> tempBv2(globOpt->tempAlloc);
-
-        // For syms we made alive in loop header because of hoisting, use-before-def, or def in Loop body, set their valueInfo to definite.
-        // Make live on header AND in one of forceSimd128* or likelySimd128* vectors.
-        tempBv->Or(loop->likelySimd128F4SymsUsedBeforeDefined, loop->symsDefInLoop);
-        tempBv->Or(loop->likelySimd128I4SymsUsedBeforeDefined);
-        tempBv->Or(loop->forceSimd128F4SymsOnEntry);
-        tempBv->Or(loop->forceSimd128I4SymsOnEntry);
-        tempBv2.Or(blockData.liveSimd128F4Syms, blockData.liveSimd128I4Syms);
-        tempBv->And(&tempBv2);
-
-        FOREACH_BITSET_IN_SPARSEBV(id, tempBv)
-        {
-            StackSym * typeSpecSym = nullptr;
-            StackSym *const varSym = symTable->FindStackSym(id);
-            Assert(varSym);
-
-            if (blockData.liveSimd128F4Syms->Test(id))
-            {
-                typeSpecSym = varSym->GetSimd128F4EquivSym(nullptr);
-
-
-                if (!typeSpecSym || !landingPadBlockData.IsSimd128F4TypeSpecialized(varSym))
-                {
-                    Value *const value = blockData.FindValue(varSym);
-                    if (value)
-                    {
-                        ValueInfo *const valueInfo = value->GetValueInfo();
-                        if (!valueInfo->IsSimd128Float32x4())
-                        {
-                            globOpt->ChangeValueInfo(this, value, valueInfo->SpecializeToSimd128F4(alloc));
-                        }
-                    }
-                    else
-                    {
-                        this->globOptData.SetValue(globOpt->NewGenericValue(ValueType::GetSimd128(ObjectType::Simd128Float32x4), varSym), varSym);
-                    }
-                }
-            }
-            else if (blockData.liveSimd128I4Syms->Test(id))
-            {
-
-                typeSpecSym = varSym->GetSimd128I4EquivSym(nullptr);
-                if (!typeSpecSym || !landingPadBlockData.IsSimd128I4TypeSpecialized(varSym))
-                {
-                    Value *const value = blockData.FindValue(varSym);
-                    if (value)
-                    {
-                        ValueInfo *const valueInfo = value->GetValueInfo();
-                        if (!valueInfo->IsSimd128Int32x4())
-                        {
-                            globOpt->ChangeValueInfo(this, value, valueInfo->SpecializeToSimd128I4(alloc));
-                        }
-                    }
-                    else
-                    {
-                        this->globOptData.SetValue(globOpt->NewGenericValue(ValueType::GetSimd128(ObjectType::Simd128Int32x4), varSym), varSym);
-                    }
-                }
-            }
-            else
-            {
-                Assert(UNREACHED);
-            }
-        } NEXT_BITSET_IN_SPARSEBV;
-#endif
-
-=======
->>>>>>> 84bd6f3c
         tempBv->ClearAll();
     }
 
@@ -5603,21 +5164,9 @@
     // (airlock block) to put in the conversion code.
     Assert(globOpt->tempBv->IsEmpty());
 
-<<<<<<< HEAD
-    BVSparse<JitArenaAllocator> tempBv2(globOpt->tempAlloc);
-    BVSparse<JitArenaAllocator> tempBv3(globOpt->tempAlloc);
-    BVSparse<JitArenaAllocator> tempBv4(globOpt->tempAlloc);
-
-#ifdef ENABLE_SIMDJS
-    // SIMD_JS
-    BVSparse<JitArenaAllocator> simd128F4SymsToUnbox(globOpt->tempAlloc);
-    BVSparse<JitArenaAllocator> simd128I4SymsToUnbox(globOpt->tempAlloc);
-#endif
-=======
     BVSparse<JitArenaAllocator> symsNeedingLossyIntConversion(globOpt->tempAlloc);
     BVSparse<JitArenaAllocator> symsNeedingLosslessIntConversion(globOpt->tempAlloc);
     BVSparse<JitArenaAllocator> symsNeedingFloatConversion(globOpt->tempAlloc);
->>>>>>> 84bd6f3c
 
     FOREACH_PREDECESSOR_EDGE_EDITING(edge, this, iter)
     {
@@ -5639,34 +5188,6 @@
         }
 
         // Lossy int in the merged block, and no int in the predecessor - need a lossy conversion to int
-<<<<<<< HEAD
-        tempBv2.Minus(blockData.liveLossyInt32Syms, pred->globOptData.liveInt32Syms);
-
-        // Lossless int in the merged block, and no lossless int in the predecessor - need a lossless conversion to int
-        tempBv3.Minus(blockData.liveInt32Syms, this->globOptData.liveLossyInt32Syms);
-        globOpt->tempBv->Minus(pred->globOptData.liveInt32Syms, pred->globOptData.liveLossyInt32Syms);
-        tempBv3.Minus(globOpt->tempBv);
-
-        globOpt->tempBv->Minus(blockData.liveVarSyms, pred->globOptData.liveVarSyms);
-        tempBv4.Minus(blockData.liveFloat64Syms, pred->globOptData.liveFloat64Syms);
-
-        bool symIVNeedsSpecializing = (symIV && !pred->globOptData.liveInt32Syms->Test(symIV->m_id) && !tempBv3.Test(symIV->m_id));
-
-#ifdef ENABLE_SIMDJS
-        // SIMD_JS
-        simd128F4SymsToUnbox.Minus(blockData.liveSimd128F4Syms, pred->globOptData.liveSimd128F4Syms);
-        simd128I4SymsToUnbox.Minus(blockData.liveSimd128I4Syms, pred->globOptData.liveSimd128I4Syms);
-#endif
-
-        if (!globOpt->tempBv->IsEmpty() ||
-            !tempBv2.IsEmpty() ||
-            !tempBv3.IsEmpty() ||
-            !tempBv4.IsEmpty() ||
-#ifdef ENABLE_SIMDJS
-            !simd128F4SymsToUnbox.IsEmpty() ||
-            !simd128I4SymsToUnbox.IsEmpty() ||
-#endif
-=======
         symsNeedingLossyIntConversion.Minus(blockData.liveLossyInt32Syms, pred->globOptData.liveInt32Syms);
 
         // Lossless int in the merged block, and no lossless int in the predecessor - need a lossless conversion to int
@@ -5683,7 +5204,6 @@
             !symsNeedingLossyIntConversion.IsEmpty() ||
             !symsNeedingLosslessIntConversion.IsEmpty() ||
             !symsNeedingFloatConversion.IsEmpty() ||
->>>>>>> 84bd6f3c
             symIVNeedsSpecializing ||
             symsRequiringCompensationToMergedValueInfoMap.Count() != 0)
         {
@@ -5726,19 +5246,6 @@
             {
                 globOpt->ToVar(globOpt->tempBv, pred);
             }
-<<<<<<< HEAD
-            if (!tempBv2.IsEmpty())
-            {
-                globOpt->ToInt32(&tempBv2, pred, true /* lossy */);
-            }
-            if (!tempBv3.IsEmpty())
-            {
-                globOpt->ToInt32(&tempBv3, pred, false /* lossy */);
-            }
-            if (!tempBv4.IsEmpty())
-            {
-                globOpt->ToFloat64(&tempBv4, pred);
-=======
             if (!symsNeedingLossyIntConversion.IsEmpty())
             {
                 globOpt->ToInt32(&symsNeedingLossyIntConversion, pred, true /* lossy */);
@@ -5750,7 +5257,6 @@
             if (!symsNeedingFloatConversion.IsEmpty())
             {
                 globOpt->ToFloat64(&symsNeedingFloatConversion, pred);
->>>>>>> 84bd6f3c
             }
             if (symIVNeedsSpecializing)
             {
@@ -5762,22 +5268,6 @@
             {
                 globOpt->InsertValueCompensation(pred, symsRequiringCompensationToMergedValueInfoMap);
             }
-<<<<<<< HEAD
-
-#ifdef ENABLE_SIMDJS
-            // SIMD_JS
-            if (!simd128F4SymsToUnbox.IsEmpty())
-            {
-                globOpt->ToTypeSpec(&simd128F4SymsToUnbox, pred, TySimd128F4, IR::BailOutSimd128F4Only);
-            }
-
-            if (!simd128I4SymsToUnbox.IsEmpty())
-            {
-                globOpt->ToTypeSpec(&simd128I4SymsToUnbox, pred, TySimd128I4, IR::BailOutSimd128I4Only);
-            }
-#endif
-=======
->>>>>>> 84bd6f3c
         }
     } NEXT_PREDECESSOR_EDGE_EDITING;
 
@@ -5832,18 +5322,6 @@
         loop->float64SymsOnEntry = JitAnew(globOpt->alloc, BVSparse<JitArenaAllocator>, globOpt->alloc);
         loop->float64SymsOnEntry->Copy(this->globOptData.liveFloat64Syms);
 
-<<<<<<< HEAD
-#ifdef ENABLE_SIMDJS
-        // SIMD_JS
-        loop->simd128F4SymsOnEntry = JitAnew(globOpt->alloc, BVSparse<JitArenaAllocator>, globOpt->alloc);
-        loop->simd128F4SymsOnEntry->Copy(this->globOptData.liveSimd128F4Syms);
-
-        loop->simd128I4SymsOnEntry = JitAnew(globOpt->alloc, BVSparse<JitArenaAllocator>, globOpt->alloc);
-        loop->simd128I4SymsOnEntry->Copy(this->globOptData.liveSimd128I4Syms);
-#endif
-
-=======
->>>>>>> 84bd6f3c
         loop->liveFieldsOnEntry = JitAnew(globOpt->alloc, BVSparse<JitArenaAllocator>, globOpt->alloc);
         loop->liveFieldsOnEntry->Copy(this->globOptData.liveFields);
 
@@ -5927,22 +5405,14 @@
     ProcessValueKills(toBlock, toData);
 }
 
-<<<<<<< HEAD
-PRECandidatesList * GlobOpt::FindBackEdgePRECandidates(BasicBlock *block, JitArenaAllocator *alloc)
-=======
 PRECandidates * GlobOpt::FindBackEdgePRECandidates(BasicBlock *block, JitArenaAllocator *alloc)
->>>>>>> 84bd6f3c
 {
     // Iterate over the value table looking for propertySyms which are candidates to
     // pre-load in the landing pad for field PRE
 
     GlobHashTable *valueTable = block->globOptData.symToValueMap;
     Loop *loop = block->loop;
-<<<<<<< HEAD
-    PRECandidatesList *candidates = nullptr;
-=======
     PRECandidates *candidates = JitAnew(this->tempAlloc, PRECandidates);
->>>>>>> 84bd6f3c
 
     for (uint i = 0; i < valueTable->tableSize; i++)
     {
@@ -6003,11 +5473,7 @@
             if (!landingPadValue)
             {
                 // Value should be added as initial value or already be there.
-<<<<<<< HEAD
-                return nullptr;
-=======
                 continue;
->>>>>>> 84bd6f3c
             }
 
             IR::Instr * ldInstr = this->prePassInstrMap->Lookup(propertySym->m_id, nullptr);
@@ -6017,14 +5483,6 @@
                 continue;
             }
 
-<<<<<<< HEAD
-            if (!candidates)
-            {
-                candidates = Anew(alloc, PRECandidatesList, alloc);
-            }
-
-            candidates->Prepend(&bucket);
-=======
             if (!candidates->candidatesList)
             {
                 candidates->candidatesList = JitAnew(alloc, PRECandidatesList, alloc);
@@ -6035,7 +5493,6 @@
             candidates->candidatesList->Prepend(&bucket);
             candidates->candidatesToProcess->Set(propertySym->m_id);
             candidates->candidatesBv->Set(propertySym->m_id);
->>>>>>> 84bd6f3c
 
         } NEXT_SLISTBASE_ENTRY;
     }
