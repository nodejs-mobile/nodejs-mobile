--- conflicted
+++ resolved
@@ -145,11 +145,7 @@
             {
                 if (!capturedSym->AsStackSym()->HasArgSlotNum())
                 {
-<<<<<<< HEAD
-                    val = this->currentBlock->globOptData.FindValue(sym);
-=======
                     val = this->currentBlock->globOptData.FindValue(capturedSym);
->>>>>>> 84bd6f3c
                     if (val != nullptr)
                     {
                         CaptureCopyPropValue(block, capturedSym, val, bailOutCopySymsIter);
@@ -173,10 +169,6 @@
             if (symIdBucket != nullptr)
             {
                 Sym * symIdSym = symIdBucket->value;
-<<<<<<< HEAD
-                val = this->currentBlock->globOptData.FindValue(symIdSym);
-                if (val != nullptr)
-=======
                 Assert(symIdSym->IsStackSym() && (symIdSym->AsStackSym()->HasByteCodeRegSlot() || symIdSym->AsStackSym()->HasArgSlotNum()));
 
                 val = symIdBucket->element;
@@ -184,7 +176,6 @@
                 ValueInfo* valueInfo = val->GetValueInfo();
 
                 if (valueInfo->GetSymStore() != nullptr)
->>>>>>> 84bd6f3c
                 {
                     int32 intConstValue;
                     BailoutConstantValue constValue;
@@ -582,10 +573,6 @@
     case Js::OpCode::InlineeStart:
         Assert(instr->m_func->GetParentFunc() == this->currentBlock->globOptData.curFunc);
         Assert(instr->m_func->GetParentFunc());
-<<<<<<< HEAD
-        this->currentBlock->globOptData.curFunc = instr->m_func;
-=======
->>>>>>> 84bd6f3c
         this->currentBlock->globOptData.curFunc = instr->m_func;
 
         this->func->UpdateMaxInlineeArgOutSize(this->currentBlock->globOptData.inlinedArgOutSize);
@@ -596,22 +583,11 @@
             instr->m_func->m_hasInlineArgsOpt = true;
             InlineeFrameInfo* frameInfo = InlineeFrameInfo::New(func->m_alloc);
             instr->m_func->frameInfo = frameInfo;
-<<<<<<< HEAD
-            frameInfo->floatSyms = currentBlock->globOptData.liveFloat64Syms->CopyNew(this->alloc);
-            frameInfo->intSyms = currentBlock->globOptData.liveInt32Syms->MinusNew(currentBlock->globOptData.liveLossyInt32Syms, this->alloc);
-
-#ifdef ENABLE_SIMDJS
-            // SIMD_JS
-            frameInfo->simd128F4Syms = currentBlock->globOptData.liveSimd128F4Syms->CopyNew(this->alloc);
-            frameInfo->simd128I4Syms = currentBlock->globOptData.liveSimd128I4Syms->CopyNew(this->alloc);
-#endif
-=======
             frameInfo->functionSymStartValue = instr->GetSrc1()->GetSym() ?
                 CurrentBlockData()->FindValue(instr->GetSrc1()->GetSym()) : nullptr;
             frameInfo->floatSyms = CurrentBlockData()->liveFloat64Syms->CopyNew(this->alloc);
             frameInfo->intSyms = CurrentBlockData()->liveInt32Syms->MinusNew(CurrentBlockData()->liveLossyInt32Syms, this->alloc);
             frameInfo->varSyms = CurrentBlockData()->liveVarSyms->CopyNew(this->alloc);
->>>>>>> 84bd6f3c
         }
         break;
 
@@ -820,13 +796,7 @@
                 if (!PHASE_OFF(Js::CopyPropPhase, func))
                 {
                     Value* value = this->currentBlock->globOptData.FindValue(argSym);
-<<<<<<< HEAD
-
-                    StackSym * copyPropSym = this->currentBlock->globOptData.GetCopyPropSym(argSym, value);
-                    if (copyPropSym)
-=======
                     if (value)
->>>>>>> 84bd6f3c
                     {
                         StackSym * copyPropSym = this->currentBlock->globOptData.GetCopyPropSym(argSym, value);
                         if (copyPropSym &&
@@ -849,20 +819,6 @@
                     argSym = argSym->GetFloat64EquivSym(nullptr);
                     Assert(argSym);
                 }
-<<<<<<< HEAD
-#ifdef ENABLE_SIMDJS
-                // SIMD_JS
-                else if (frameInfo->simd128F4Syms->TestEmpty() && frameInfo->simd128F4Syms->Test(argSym->m_id))
-                {
-                    argSym = argSym->GetSimd128F4EquivSym(nullptr);
-                }
-                else if (frameInfo->simd128I4Syms->TestEmpty() && frameInfo->simd128I4Syms->Test(argSym->m_id))
-                {
-                    argSym = argSym->GetSimd128I4EquivSym(nullptr);
-                }
-#endif
-=======
->>>>>>> 84bd6f3c
                 else
                 {
                     Assert(frameInfo->varSyms->Test(argSym->m_id));
@@ -887,20 +843,8 @@
     frameInfo->intSyms = nullptr;
     JitAdelete(this->alloc, frameInfo->floatSyms);
     frameInfo->floatSyms = nullptr;
-<<<<<<< HEAD
-
-#ifdef ENABLE_SIMDJS
-    // SIMD_JS
-    JitAdelete(this->alloc, frameInfo->simd128F4Syms);
-    frameInfo->simd128F4Syms = nullptr;
-    JitAdelete(this->alloc, frameInfo->simd128I4Syms);
-    frameInfo->simd128I4Syms = nullptr;
-#endif
-
-=======
     JitAdelete(this->alloc, frameInfo->varSyms);
     frameInfo->varSyms = nullptr;
->>>>>>> 84bd6f3c
     frameInfo->isRecorded = true;
 }
 
@@ -926,10 +870,6 @@
         JitAdelete(this->tempAlloc, tempBv);
     }
     this->currentBlock->globOptData.curFunc = this->currentBlock->globOptData.curFunc->GetParentFunc();
-<<<<<<< HEAD
-    this->currentBlock->globOptData.curFunc = this->currentBlock->globOptData.curFunc;
-=======
->>>>>>> 84bd6f3c
 }
 
 void GlobOpt::EndTrackCall(IR::Instr* instr)
@@ -979,14 +919,6 @@
 
     bailOutInfo->liveVarSyms = block->globOptData.liveVarSyms->CopyNew(this->func->m_alloc);
     bailOutInfo->liveFloat64Syms = block->globOptData.liveFloat64Syms->CopyNew(this->func->m_alloc);
-<<<<<<< HEAD
-#ifdef ENABLE_SIMDJS
-    // SIMD_JS
-    bailOutInfo->liveSimd128F4Syms = block->globOptData.liveSimd128F4Syms->CopyNew(this->func->m_alloc);
-    bailOutInfo->liveSimd128I4Syms = block->globOptData.liveSimd128I4Syms->CopyNew(this->func->m_alloc);  
-#endif
-=======
->>>>>>> 84bd6f3c
     // The live int32 syms in the bailout info are only the syms resulting from lossless conversion to int. If the int32 value
     // was created from a lossy conversion to int, the original var value cannot be re-materialized from the int32 value. So, the
     // int32 version is considered to be not live for the purposes of bailout, which forces the var or float versions to be used
@@ -1064,16 +996,12 @@
                     sym = opnd->GetStackSym();
                     Assert(this->currentBlock->globOptData.FindValue(sym));
                     // StackSym args need to be re-captured
-<<<<<<< HEAD
-                    this->currentBlock->globOptData.SetChangedSym(sym->m_id);
-=======
                     if (!argsToCapture)
                     {
                         argsToCapture = JitAnew(this->tempAlloc, BVSparse<JitArenaAllocator>, this->tempAlloc);
                     }
 
                     argsToCapture->Set(sym->m_id);
->>>>>>> 84bd6f3c
                 }
 
                 Assert(totalOutParamCount != 0);
@@ -1098,28 +1026,6 @@
 
                 bailOutInfo->startCallFunc[startCallNumber] = sym->m_instrDef->m_func;
 #ifdef _M_IX86
-<<<<<<< HEAD
-                if (this->currentRegion && (this->currentRegion->GetType() == RegionTypeTry || this->currentRegion->GetType() == RegionTypeFinally))
-                {
-                    // For a bailout in argument evaluation from an EH region, the esp is offset by the TryCatch helper's frame. So, the argouts are not actually pushed at the
-                    // offsets stored in the bailout record, which are relative to ebp. Need to restore the argouts from the actual value of esp before calling the Bailout helper.
-                    // For nested calls, argouts for the outer call need to be restored from an offset of stack-adjustment-done-by-the-inner-call from esp.
-                    if (startCallNumber + 1 == bailOutInfo->startCallCount)
-                    {
-                        argRestoreAdjustCount = 0;
-                    }
-                    else
-                    {
-                        argRestoreAdjustCount = bailOutInfo->startCallInfo[startCallNumber + 1].argRestoreAdjustCount + bailOutInfo->startCallInfo[startCallNumber + 1].argCount;
-                        if ((Math::Align<int32>(bailOutInfo->startCallInfo[startCallNumber + 1].argCount * MachPtr, MachStackAlignment) - (bailOutInfo->startCallInfo[startCallNumber + 1].argCount * MachPtr)) != 0)
-                        {
-                            argRestoreAdjustCount++;
-                        }
-                    }
-                }
-
-=======
->>>>>>> 84bd6f3c
                 if (sym->m_isInlinedArgSlot)
                 {
                     bailOutInfo->inlinedStartCall->Set(startCallNumber);
@@ -1499,25 +1405,7 @@
     Assert(pInstr && *pInstr);
 
     IR::Instr* instr = *pInstr;
-<<<<<<< HEAD
-    Assert(instr);
-
-    IR::Instr * nextInstr = instr->GetNextRealInstrOrLabel();
-    uint32 currentOffset = instr->GetByteCodeOffset();
-    while (nextInstr->GetByteCodeOffset() == Js::Constants::NoByteCodeOffset ||
-        nextInstr->GetByteCodeOffset() == currentOffset)
-    {
-        nextInstr = nextInstr->GetNextRealInstrOrLabel();
-    }
-    // This can happen due to break block removal
-    while (nextInstr->GetByteCodeOffset() == Js::Constants::NoByteCodeOffset ||
-        nextInstr->GetByteCodeOffset() < currentOffset)
-    {
-        nextInstr = nextInstr->GetNextRealInstrOrLabel();
-    }
-=======
     IR::Instr * nextInstr = instr->GetNextByteCodeInstr();
->>>>>>> 84bd6f3c
     IR::Instr * bailOutInstr = instr->ConvertToBailOutInstr(nextInstr, kind);
     if (this->currentBlock->GetLastInstr() == instr)
     {
