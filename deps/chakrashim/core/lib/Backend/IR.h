--- conflicted
+++ resolved
@@ -362,17 +362,10 @@
     bool            IsCmCC_R8();
     bool            IsCmCC_I4();
     bool            IsNeq();
-<<<<<<< HEAD
-    bool            BinaryCalculator(IntConstType src1Const, IntConstType src2Const, IntConstType *pResult);
-    template <typename T>     
-    bool            BinaryCalculatorT(T src1Const, T src2Const, int64 *pResult, bool checkWouldTrap);
-    bool            UnaryCalculator(IntConstType src1Const, IntConstType *pResult);
-=======
     bool            BinaryCalculator(IntConstType src1Const, IntConstType src2Const, IntConstType *pResult, IRType type);
     template <typename T>     
     bool            BinaryCalculatorT(T src1Const, T src2Const, int64 *pResult, bool checkWouldTrap);
     bool            UnaryCalculator(IntConstType src1Const, IntConstType *pResult, IRType type);
->>>>>>> 84bd6f3c
     IR::Instr*      GetNextArg();
 #if DBG
     bool            ShouldEmitIntRangeCheck();
