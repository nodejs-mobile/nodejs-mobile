//-------------------------------------------------------------------------------------------------------
// Copyright (C) Microsoft Corporation and contributors. All rights reserved.
// Licensed under the MIT license. See LICENSE.txt file in the project root for full license information.
//-------------------------------------------------------------------------------------------------------

#pragma once

class Value;

namespace IR {

class IntConstOpnd;
class Int64ConstOpnd;
class FloatConstOpnd;
class Float32ConstOpnd;
class Simd128ConstOpnd;
class HelperCallOpnd;
class SymOpnd;
class PropertySymOpnd;
class RegOpnd;
class ArrayRegOpnd;
class AddrOpnd;
class ListOpnd;
class IndirOpnd;
class LabelOpnd;
class MemRefOpnd;
class RegBVOpnd;

enum OpndKind : BYTE {
    OpndKindInvalid,
    OpndKindIntConst,
    OpndKindInt64Const,
    OpndKindFloatConst,
    OpndKindFloat32Const,
    OpndKindSimd128Const,
    OpndKindHelperCall,
    OpndKindSym,
    OpndKindReg,
    OpndKindAddr,
    OpndKindIndir,
    OpndKindLabel,
    OpndKindMemRef,
    OpndKindRegBV,
    OpndKindList
};

enum AddrOpndKind : BYTE {
    // The following address kinds are safe for relocatable JIT and regular
    // JIT
    AddrOpndKindConstantAddress,
    AddrOpndKindConstantVar, // a constant var value (null or tagged int)
    // NOTE: None of the following address kinds should be generated directly
    // or you WILL break relocatable JIT code. Each kind has a helper that
    // will generate correct code for relocatable code & non-relocatable code.
    // The only exception is places where it is KNOWN that we will never
    // generate the code in relocatable JIT.

    // use LoadScriptContextOpnd
    AddrOpndKindDynamicScriptContext,
    // use LoadVTableValueOpnd
    AddrOpndKindDynamicVtable,
    // use LoadLibraryValueOpnd
    AddrOpndKindDynamicCharStringCache,
    // use appropriate helper
    AddrOpndKindDynamicMisc,
    // no profiling in dynamic JIT
    AddrOpndKindDynamicFunctionBody,
    AddrOpndKindDynamicFunctionInfo,
    // use LoadRuntimeInlineCacheOpnd for runtime caches,
    // in relocatable JIT polymorphic inline caches aren't generated and can
    // be referenced directly (for now)
    AddrOpndKindDynamicInlineCache,
    // no bailouts in dynamic JIT
    AddrOpndKindDynamicBailOutRecord,
    // use appropriate helper
    AddrOpndKindDynamicVar,
    AddrOpndKindDynamicType,
    AddrOpndKindDynamicTypeHandler,
    AddrOpndKindDynamicFrameDisplay,
    AddrOpndKindDynamicGuardValueRef,
    AddrOpndKindDynamicArrayCallSiteInfo,
    AddrOpndKindDynamicFunctionBodyWeakRef,
    AddrOpndKindDynamicObjectTypeRef,
    AddrOpndKindDynamicTypeCheckGuard,
    AddrOpndKindDynamicRecyclerAllocatorEndAddressRef,
    AddrOpndKindDynamicRecyclerAllocatorFreeListRef,
    AddrOpndKindDynamicBailOutKindRef,
    AddrOpndKindDynamicAuxSlotArrayRef,
    AddrOpndKindDynamicPropertySlotRef,
    AddrOpndKindDynamicFunctionEnvironmentRef,
    AddrOpndKindDynamicIsInstInlineCacheFunctionRef,
    AddrOpndKindDynamicIsInstInlineCacheTypeRef,
    AddrOpndKindDynamicIsInstInlineCacheResultRef,
    AddrOpndKindSz,
    AddrOpndKindDynamicFloatRef,
    AddrOpndKindDynamicDoubleRef,
    AddrOpndKindDynamicNativeCodeDataRef,
    AddrOpndKindDynamicAuxBufferRef,
    AddrOpndKindForInCache,
    AddrOpndKindForInCacheType,
    AddrOpndKindForInCacheData,
    AddrOpndKindWriteBarrierCardTable,
};

///---------------------------------------------------------------------------
///
/// class Opnd
///
///     IntConstOpnd        ; int values
///     FLoatConstOpnd      ; float values
///     HelperCallOpnd      ; lib helper address (more convenient dumps than AddrOpnd)
///     SymOpnd             ; stack symbol operand (not enregistered)
///     RegOpnd             ; register operand
///     AddrOpnd            ; address or var operand (includes TaggedInt's)
///     IndirOpnd           ; indirections operand (also used for JS array references)
///     LabelOpnd           ; label operand
///     MemRefOpnd          ; direct memory reference at a given memory address.
///     RegBVOpnd           ; unsigned int bit field used to denote a bit field vector. Example: Registers to push in STM.
///
///---------------------------------------------------------------------------

class Opnd
{
protected:
    Opnd() :
        m_inUse(false),
        m_isDead(false),
        m_isValueTypeFixed(false),
        canStoreTemp(false),
        isDiagHelperCallOpnd(false),
        isPropertySymOpnd(false)
    {
#if DBG
        isFakeDst = false;
        isDeleted = false;
#endif
        m_kind = (OpndKind)0;
    }

    Opnd(const Opnd& oldOpnd) :
        m_type(oldOpnd.m_type),
        m_isDead(false),
        m_inUse(false),
        m_isValueTypeFixed(false),
        canStoreTemp(oldOpnd.canStoreTemp)
    {
#if DBG
        isFakeDst = false;
        isDeleted = false;
#endif
        m_kind = oldOpnd.m_kind;

        // We will set isDeleted bit on a freed Opnd, this should not overlap with the next field of BVSparseNode
        // because BVSparseNode* are used to maintain freelist of memory of BVSparseNode size
#if DBG
        typedef BVSparseNode<JitArenaAllocator> BVSparseNode;
        CompileAssert(
            offsetof(Opnd, isDeleted) > offsetof(BVSparseNode, next) + sizeof(BVSparseNode*) ||
            offsetof(Opnd, isDeleted) < offsetof(BVSparseNode, next) + sizeof(BVSparseNode*));
#endif
    }
public:
    bool                IsConstOpnd() const;
    bool                IsImmediateOpnd() const;
    bool                IsMemoryOpnd() const;
    bool                IsIntConstOpnd() const;
    IntConstOpnd *      AsIntConstOpnd();
    const IntConstOpnd* AsIntConstOpnd() const;
    bool                IsInt64ConstOpnd() const;
    Int64ConstOpnd *    AsInt64ConstOpnd();
    const Int64ConstOpnd * AsInt64ConstOpnd() const;
    bool                IsFloatConstOpnd() const;
    FloatConstOpnd *    AsFloatConstOpnd();
    const FloatConstOpnd * AsFloatConstOpnd() const;
    bool                IsFloat32ConstOpnd() const;
    Float32ConstOpnd *  AsFloat32ConstOpnd();
    bool                IsSimd128ConstOpnd() const;
    Simd128ConstOpnd *  AsSimd128ConstOpnd();
    const Simd128ConstOpnd * AsSimd128ConstOpnd() const;
    bool                IsHelperCallOpnd() const;
    HelperCallOpnd *    AsHelperCallOpnd();
    const HelperCallOpnd * AsHelperCallOpnd() const;
    bool                IsSymOpnd() const;
    SymOpnd *           AsSymOpnd();
    const SymOpnd *     AsSymOpnd() const;
    PropertySymOpnd *   AsPropertySymOpnd();
    const PropertySymOpnd * AsPropertySymOpnd() const;
    bool                IsRegOpnd() const;
    RegOpnd *           AsRegOpnd();
    const RegOpnd *     AsRegOpnd() const;
    bool                IsAddrOpnd() const;
    AddrOpnd *          AsAddrOpnd();
    const AddrOpnd *    AsAddrOpnd() const;
<<<<<<< HEAD
=======
    bool                IsListOpnd() const;
    ListOpnd *          AsListOpnd();
    const ListOpnd *    AsListOpnd() const;
>>>>>>> 84bd6f3c
    bool                IsIndirOpnd() const;
    IndirOpnd *         AsIndirOpnd();
    const IndirOpnd *   AsIndirOpnd() const;
    bool                IsLabelOpnd() const;
    LabelOpnd *         AsLabelOpnd();
    const LabelOpnd *   AsLabelOpnd() const;
    bool                IsMemRefOpnd() const;
    MemRefOpnd *        AsMemRefOpnd();
    const MemRefOpnd *  AsMemRefOpnd() const;
    bool                IsRegBVOpnd() const;
    RegBVOpnd *         AsRegBVOpnd();
    const RegBVOpnd *   AsRegBVOpnd() const;

    OpndKind            GetKind() const;
    Opnd *              Copy(Func *func);
    Opnd *              CloneDef(Func *func);
    Opnd *              CloneUse(Func *func);
    StackSym *          GetStackSym() const;
    Sym *               GetSym() const;
    Opnd *              UseWithNewType(IRType type, Func * func);

    bool                IsEqual(Opnd *opnd);
    void                Free(Func * func);
    bool                IsInUse() const { return m_inUse; }
    Opnd *              Use(Func * func);
    void                UnUse();
    IRType              GetType() const { return this->m_type; }
    void                SetType(IRType type) { this->m_type = type; }
    bool                IsSigned() const { return IRType_IsSignedInt(this->m_type); }
    bool                IsUnsigned() const { return IRType_IsUnsignedInt(this->m_type); }
    int                 GetSize() const { return TySize[this->m_type]; }
    bool                IsInt64() const { return IRType_IsInt64(this->m_type); }
    bool                IsUint64() const { return this->m_type == TyUint64; }
    bool                IsInt32() const { return this->m_type == TyInt32; }
    bool                IsUInt32() const { return this->m_type == TyUint32; }
    bool                IsIntegral32() const { return IsInt32() || IsUInt32(); }
    bool                IsFloat32() const { return this->m_type == TyFloat32; }
    bool                IsFloat64() const { return this->m_type == TyFloat64; }
    bool                IsFloat() const { return this->IsFloat32() || this->IsFloat64(); }
    bool                IsSimd128() const { return IRType_IsSimd128(this->m_type);  }
    bool                IsSimd128F4()  const { return this->m_type == TySimd128F4;  }
    bool                IsSimd128I4()  const { return this->m_type == TySimd128I4;  }
    bool                IsSimd128I8()  const { return this->m_type == TySimd128I8;  }
    bool                IsSimd128I16() const { return this->m_type == TySimd128I16; }
    bool                IsSimd128U4()  const { return this->m_type == TySimd128U4;  }
    bool                IsSimd128U8()  const { return this->m_type == TySimd128U8;  }
    bool                IsSimd128U16() const { return this->m_type == TySimd128U16; }
    bool                IsSimd128B4()  const { return this->m_type == TySimd128B4;  }
    bool                IsSimd128B8()  const { return this->m_type == TySimd128B8;  }
    bool                IsSimd128B16() const { return this->m_type == TySimd128B16; }
    bool                IsSimd128D2()  const { return this->m_type == TySimd128D2;  }
    bool                IsSimd128I2()  const { return this->m_type == TySimd128I2; }
    bool                IsVar() const { return this->m_type == TyVar; }
    bool                IsTaggedInt() const;
    bool                IsTaggedValue() const;
    bool                IsNotNumber() const;
    bool                IsNotInt() const;
    bool                IsNotTaggedValue() const;
    bool                IsWriteBarrierTriggerableValue();
    void                SetIsDead(const bool isDead = true)   { this->m_isDead = isDead; }
    bool                GetIsDead()   { return this->m_isDead; }
    int64               GetImmediateValue(Func * func);
#if defined(_M_ARM)
    // Helper for 32bits systems without int64 const operand support
    int32               GetImmediateValueAsInt32(Func * func);
#endif
    BailoutConstantValue GetConstValue();
    bool                GetIsJITOptimizedReg() const { return m_isJITOptimizedReg; }
    void                SetIsJITOptimizedReg(bool value) { Assert(!value || !this->IsIndirOpnd()); m_isJITOptimizedReg = value; }

    ValueType           GetValueType() const { return m_valueType; }
    void                SetValueType(const ValueType valueType);
    ValueType           FindProfiledValueType();
    bool                IsScopeObjOpnd(Func * func);
#if DBG_DUMP || defined(ENABLE_IR_VIEWER)
    virtual void        DummyFunction() {} // Note needed for the VS debugger to disambiguate the different classes.
    void                DumpValueType();
    static void         DumpValueType(const ValueType valueType);
#endif

    bool                IsValueTypeFixed() const { return m_isValueTypeFixed; }
    void                SetValueTypeFixed() { m_isValueTypeFixed = true; }
    void                UnsetValueTypeFixed() { m_isValueTypeFixed = false; }
    IR::RegOpnd *       FindRegUse(IR::RegOpnd *regOpnd);
    bool                IsArgumentsObject();

    static IntConstOpnd *CreateUint32Opnd(const uint i, Func *const func);
    static IntConstOpnd *CreateProfileIdOpnd(const Js::ProfileId profileId, Func *const func);
    static IntConstOpnd *CreateInlineCacheIndexOpnd(const Js::InlineCacheIndex inlineCacheIndex, Func *const func);
    static RegOpnd *CreateFramePointerOpnd(Func *const func);
public:
#if DBG_DUMP || defined(ENABLE_IR_VIEWER)
    static void         DumpAddress(void *address, bool printToConsole, bool skipMaskedAddress);
    static void         DumpFunctionInfo(_Outptr_result_buffer_(*count) char16 ** buffer, size_t * count, Js::FunctionInfo * info, bool printToConsole, _In_opt_z_ char16 const * type = nullptr);
    void                Dump(IRDumpFlags flags, Func *func);
    void                DumpOpndKindAddr(bool AsmDumpMode, Func *func);
    void                DumpOpndKindMemRef(bool AsmDumpMode, Func *func);
    static void         WriteToBuffer(_Outptr_result_buffer_(*count) char16 **buffer, size_t *count, const char16 *fmt, ...);
    void                GetAddrDescription(__out_ecount(count) char16 *const description, const size_t count, bool AsmDumpMode,
                            bool printToConsole, Func *func);
    static void         GetAddrDescription(__out_ecount(count) char16 *const description, const size_t count,
                            void * address, IR::AddrOpndKind addressKind, bool AsmDumpMode, bool printToConsole, Func *func, bool skipMaskedAddress = false);
    void                Dump();
#endif

    bool                CanStoreTemp() const { return canStoreTemp; }
    void                SetCanStoreTemp() { Assert(this->IsSymOpnd() || this->IsIndirOpnd()); canStoreTemp = true; }
protected:
    ValueType           m_valueType;
    IRType              m_type;

    // If true, it was deemed that the value type is definite (not likely) and shouldn't be changed. This is used for NewScArray
    // and the store-element instructions that follow it.
    bool                m_isValueTypeFixed:1;

    bool                m_inUse:1;
    bool                m_isDead:1;
    // This def/use of a byte code sym is not in the original byte code, don't count them in the bailout
    bool                m_isJITOptimizedReg:1;

    // For SymOpnd, this bit applies to the object pointer stack sym
    // For IndirOpnd, this bit applies to the base operand

    // If this opnd is a dst, that means that the object pointer is a stack object,
    // and we can store temp object/number on it
    // If the opnd is a src, that means that the object pointer may be a stack object
    // so the load may be a temp object/number and we need to track its use
    bool                canStoreTemp : 1;

    bool                isDiagHelperCallOpnd : 1;
    bool                isPropertySymOpnd : 1;
public:
#if DBG
    bool                isFakeDst : 1;
#endif
    OpndKind            m_kind;

#ifdef DBG
public:
    bool                isDeleted;
#endif
};

template<typename ConstType>
class EncodableOpnd
{
protected:
    ConstType m_value;

public:
    ConstType GetValue() const { return m_value; }
    void SetEncodedValue(ConstType encodedValue)
    {
#if DBG_DUMP
        decodedValue = m_value;
#endif
        m_value = encodedValue;
    }

#if DBG_DUMP
    void SetName(const char16* name) { this->name = name; }
    void DumpEncodable() const;
private:
    ConstType decodedValue = 0;
    const char16* name = nullptr;
    static const char16* fmt;
#endif
};

///---------------------------------------------------------------------------
///
/// class IntConstOpnd
///
///---------------------------------------------------------------------------

class IntConstOpnd sealed : public Opnd, public EncodableOpnd<IntConstType>
{
public:
    static IntConstOpnd *   New(IntConstType value, IRType type, Func *func, bool dontEncode = false);
    static IR::Opnd*        NewFromType(int64 value, IRType type, Func* func);

public:
    //Note: type OpndKindIntConst
    IntConstOpnd *          CopyInternal(Func *func);
    bool                    IsEqualInternal(Opnd *opnd);
    void                    FreeInternal(Func * func) ;
public:
    bool                    m_dontEncode;       // Setting this to true turns off XOR encoding for this constant.  Only set this on
                                                // constants not controllable by the user.

    void IncrValue(IntConstType by)
    {
        SetValue(m_value + by);
    }

    void DecrValue(IntConstType by)
    {
        SetValue(m_value - by);
    }

    void SetValue(IntConstType value);
    int32 AsInt32();
    uint32 AsUint32();
};

///---------------------------------------------------------------------------
///
/// class Int64ConstOpnd
///
///---------------------------------------------------------------------------
class Int64ConstOpnd sealed : public Opnd, public EncodableOpnd<int64>
{
public:
    static Int64ConstOpnd* New(int64 value, IRType type, Func *func);

public:
    Int64ConstOpnd* CopyInternal(Func *func);
    bool IsEqualInternal(Opnd *opnd);
    void FreeInternal(Func * func) ;
};

///---------------------------------------------------------------------------
///
/// class FloatConstOpnd
///
///---------------------------------------------------------------------------

class FloatConstOpnd: public Opnd
{
public:
    static FloatConstOpnd * New(FloatConstType value, IRType type, Func *func);
    static FloatConstOpnd * New(Js::Var floatVar, IRType type, Func *func, Js::Var varLocal = nullptr);

public:
    //Note: type OpndKindFloatConst
    FloatConstOpnd         *CopyInternal(Func *func);
    bool                    IsEqualInternal(Opnd *opnd);
    void                    FreeInternal(Func * func);
    AddrOpnd               *GetAddrOpnd(Func *func, bool dontEncode = false);
public:
    FloatConstType          m_value;
protected:
#if !FLOATVAR
    Js::Var                 m_number;
    Js::JavascriptNumber    *m_numberCopy;
#endif
};

///---------------------------------------------------------------------------
///
/// class Float32ConstOpnd
///
///---------------------------------------------------------------------------

class Float32ConstOpnd : public Opnd
{
public:
    static Float32ConstOpnd * New(float value, IRType type, Func *func);

public:
    //Note: type OpndKindFloat32Const
    Float32ConstOpnd         *CopyInternal(Func *func);
    bool                    IsEqualInternal(Opnd *opnd);
    void                    FreeInternal(Func * func);
public:
    float                   m_value;
};

class Simd128ConstOpnd sealed : public Opnd
{

public:
    static Simd128ConstOpnd * New(AsmJsSIMDValue value, IRType type, Func *func);

public:

    Simd128ConstOpnd *      CopyInternal(Func *func);
    bool                    IsEqualInternal(Opnd *opnd);
    void                    FreeInternal(Func * func);

public:
    AsmJsSIMDValue          m_value;
};

///---------------------------------------------------------------------------
///
/// class HelperCallOpnd
///
///---------------------------------------------------------------------------

class HelperCallOpnd: public Opnd
{
public:
    static HelperCallOpnd * New(JnHelperMethod fnHelper, Func *func);

protected:
    void Init(JnHelperMethod fnHelper);

public:
    //Note type : OpndKindHelperCall
    HelperCallOpnd         *CopyInternal(Func *func);
    bool                    IsEqualInternal(Opnd *opnd);
    void                    FreeInternal(Func * func);
    bool                    IsDiagHelperCallOpnd() const
    {
        Assert(this->DbgIsDiagHelperCallOpnd() == isDiagHelperCallOpnd);
        return isDiagHelperCallOpnd;
    }
public:
    JnHelperMethod m_fnHelper;

#if DBG
private:
    virtual bool DbgIsDiagHelperCallOpnd() const { return false; }
#endif
};

///---------------------------------------------------------------------------
///
/// class DiagHelperCallOpnd
/// Used in debug mode (Fast F12) for wrapping original helper method with try-catch wrapper.
///
///---------------------------------------------------------------------------

class DiagHelperCallOpnd: public HelperCallOpnd
{
public:
    static DiagHelperCallOpnd * New(JnHelperMethod fnHelper, Func *func, int argCount);
public:
    DiagHelperCallOpnd     *CopyInternalSub(Func *func);
    bool                    IsEqualInternalSub(Opnd *opnd);
public:
    int                     m_argCount;

#if DBG
private:
    virtual bool DbgIsDiagHelperCallOpnd() const override { return true; }
#endif
};


///---------------------------------------------------------------------------
///
/// class SymOpnd
///
///---------------------------------------------------------------------------

class SymOpnd: public Opnd
{
public:
    static SymOpnd *        New(Sym *sym, IRType type, Func *func);
    static SymOpnd *        New(Sym *sym, uint32 offset, IRType type, Func *func);

public:
    // Note type: OpndKindSym
    SymOpnd *               CopyInternal(Func *func);
    SymOpnd *               CloneDefInternal(Func *func);
    SymOpnd *               CloneUseInternal(Func *func);
    StackSym *              GetStackSymInternal() const;
    bool                    IsEqualInternal(Opnd *opnd);
    void                    FreeInternal(Func * func);
    bool                    IsPropertySymOpnd() const
    {
        Assert(this->DbgIsPropertySymOpnd() == this->isPropertySymOpnd);
        return isPropertySymOpnd;
    }
public:
    Sym *                   m_sym;
    uint32                  m_offset;

private:
#if DBG
    virtual bool            DbgIsPropertySymOpnd() const { return false; }
#endif

private:
    ValueType propertyOwnerValueType;

public:
    ValueType GetPropertyOwnerValueType() const
    {
        return propertyOwnerValueType;
    }

    void SetPropertyOwnerValueType(const ValueType valueType)
    {
        propertyOwnerValueType = valueType;
    }

    RegOpnd *CreatePropertyOwnerOpnd(Func *const func) const;
};

class PropertySymOpnd sealed : public SymOpnd
{
protected:
    PropertySymOpnd() : SymOpnd() {}
    PropertySymOpnd(SymOpnd* symOpnd) : SymOpnd(*symOpnd) {}

public:
    static PropertySymOpnd * New(PropertySym *propertySym, uint inlineCacheIndex, IRType type, Func *func);

public:
    PropertySymOpnd * CopyCommon(Func *func);
    PropertySymOpnd * CopyWithoutFlowSensitiveInfo(Func *func);
    PropertySymOpnd * CopyInternalSub(Func *func);
    PropertySymOpnd * CloneDefInternalSub(Func *func);
    PropertySymOpnd * CloneUseInternalSub(Func *func);
    void              Init(uint inlineCacheIndex, Func *func);

private:
    static PropertySymOpnd * New(PropertySym *propertySym, IRType type, Func *func);
    void Init(uint inlineCacheIndex, intptr_t runtimeInlineCache, JITTimePolymorphicInlineCache * runtimePolymorphicInlineCache, ObjTypeSpecFldInfo* objTypeSpecFldInfo, byte polyCacheUtil);
#if DBG
    virtual bool      DbgIsPropertySymOpnd() const override { return true; }
#endif
public:
    Js::InlineCacheIndex m_inlineCacheIndex;
    intptr_t m_runtimeInlineCache;
    JITTimePolymorphicInlineCache* m_runtimePolymorphicInlineCache;
private:
    ObjTypeSpecFldInfo* objTypeSpecFldInfo;
public:
    JITTypeHolder finalType;
    JITTypeHolder monoGuardType;
    BVSparse<JitArenaAllocator>* guardedPropOps;
    BVSparse<JitArenaAllocator>* writeGuards;
    byte m_polyCacheUtil;

private:
    bool usesAuxSlot : 1;
    Js::PropertyIndex slotIndex;
    uint16 checkedTypeSetIndex;

public:
    union
    {
        struct
        {
            bool isTypeCheckOnly: 1;
            // Note that even usesFixedValue cannot live on ObjTypeSpecFldInfo, because we may share a cache between
            // e.g. Object.prototype and new Object(), and only the latter actually uses the fixed value, even though both have it.
            bool usesFixedValue: 1;

            union
            {
                struct
                {
                    bool isTypeCheckSeqCandidate: 1;
                    bool typeAvailable: 1;
                    bool typeDead: 1;
                    bool typeChecked: 1;
                    bool initialTypeChecked: 1;
                    bool typeMismatch: 1;
                    bool writeGuardChecked: 1;
                    bool typeCheckRequired: 1;
                };
                uint8 typeCheckSeqFlags;
            };
        };
        uint16 objTypeSpecFlags;
    };

public:
    StackSym * GetObjectSym() const { return this->m_sym->AsPropertySym()->m_stackSym; };
    bool HasObjectTypeSym() const { return this->m_sym->AsPropertySym()->HasObjectTypeSym(); };
    StackSym * GetObjectTypeSym() const { return this->m_sym->AsPropertySym()->GetObjectTypeSym(); };
    PropertySym* GetPropertySym() const { return this->m_sym->AsPropertySym(); }

    StackSym *EnsureAuxSlotPtrSym(Func * func)
    {
        return this->GetPropertySym()->EnsureAuxSlotPtrSym(func);
    }

    StackSym *GetAuxSlotPtrSym() const
    {
        return this->GetPropertySym()->GetAuxSlotPtrSym();
    }

    void TryDisableRuntimePolymorphicCache()
    {
        if (this->m_runtimePolymorphicInlineCache && (this->m_polyCacheUtil < PolymorphicInlineCacheUtilizationThreshold))
        {
            this->m_runtimePolymorphicInlineCache = nullptr;
        }
    }

    bool ShouldUsePolyEquivTypeGuard(Func *const func) const;

    bool HasObjTypeSpecFldInfo() const
    {
        return this->objTypeSpecFldInfo != nullptr;
    }

    void SetObjTypeSpecFldInfo(ObjTypeSpecFldInfo *const objTypeSpecFldInfo)
    {
        this->objTypeSpecFldInfo = objTypeSpecFldInfo;

        // The following information may change in a flow-based manner, and an ObjTypeSpecFldInfo is shared among several
        // PropertySymOpnds, so copy the information to the opnd
        if(!objTypeSpecFldInfo)
        {
            usesAuxSlot = false;
            slotIndex = 0;
            return;
        }
        usesAuxSlot = objTypeSpecFldInfo->UsesAuxSlot();
        slotIndex = objTypeSpecFldInfo->GetSlotIndex();
    }

    void TryResetObjTypeSpecFldInfo()
    {
        if (this->ShouldResetObjTypeSpecFldInfo())
        {
            SetObjTypeSpecFldInfo(nullptr);
        }
    }

    bool ShouldResetObjTypeSpecFldInfo()
    {
        // If an objTypeSpecFldInfo was created just for the purpose of polymorphic inlining but didn't get used for the same (for some reason or the other), and the polymorphic cache it was created from, wasn't equivalent,
        // we should null out this info on the propertySymOpnd so that assumptions downstream around equivalent object type spec still hold.
        if (HasObjTypeSpecFldInfo() && IsPoly() && (DoesntHaveEquivalence() || !IsLoadedFromProto()))
        {
            return true;
        }
        return false;
    }

    ObjTypeSpecFldInfo* GetObjTypeSpecInfo() const
    {
        return this->objTypeSpecFldInfo;
    }

    uint GetObjTypeSpecFldId() const
    {
        Assert(HasObjTypeSpecFldInfo());
        return this->objTypeSpecFldInfo->GetObjTypeSpecFldId();
    }

    bool IsMono() const
    {
        return HasObjTypeSpecFldInfo() && this->objTypeSpecFldInfo->IsMono();
    }

    bool IsPoly() const
    {
        return HasObjTypeSpecFldInfo() && this->objTypeSpecFldInfo->IsPoly();
    }

    bool HasEquivalentTypeSet() const
    {
        return HasObjTypeSpecFldInfo() && this->objTypeSpecFldInfo->HasEquivalentTypeSet();
    }

    bool DoesntHaveEquivalence() const
    {
        return HasObjTypeSpecFldInfo() && this->objTypeSpecFldInfo->DoesntHaveEquivalence();
    }

    bool UsesAuxSlot() const
    {
        return usesAuxSlot && HasObjTypeSpecFldInfo();
    }

    void SetUsesAuxSlot(bool value)
    {
        Assert(HasObjTypeSpecFldInfo());
        usesAuxSlot = value;
    }

    bool IsLoadedFromProto() const
    {
        return HasObjTypeSpecFldInfo() && this->objTypeSpecFldInfo->IsLoadedFromProto();
    }

    bool UsesAccessor() const
    {
        return HasObjTypeSpecFldInfo() && this->objTypeSpecFldInfo->UsesAccessor();
    }

    bool HasFixedValue() const
    {
        return HasObjTypeSpecFldInfo() && this->objTypeSpecFldInfo->HasFixedValue();
    }

    bool UsesFixedValue() const
    {
        return this->usesFixedValue;
    }

    void SetUsesFixedValue(bool value)
    {
        this->usesFixedValue = value;
    }

    bool MustDoMonoCheck() const
    {
        return this->monoGuardType != nullptr;
    }

    JITTypeHolder GetMonoGuardType() const
    {
        return this->monoGuardType;
    }

    void SetMonoGuardType(JITTypeHolder type)
    {
        this->monoGuardType = type;
    }

    bool NeedsMonoCheck() const
    {
        Assert(HasObjTypeSpecFldInfo());
        return this->IsBeingAdded() || (this->HasFixedValue() && !this->IsLoadedFromProto());
    }

    bool IsBeingStored() const
    {
        return HasObjTypeSpecFldInfo() && this->objTypeSpecFldInfo->IsBeingStored();
    }

    void SetIsBeingStored(bool value)
    {
        Assert(HasObjTypeSpecFldInfo());
        this->objTypeSpecFldInfo->SetIsBeingStored(value);
    }

    bool IsBeingAdded() const
    {
        return HasObjTypeSpecFldInfo() && this->objTypeSpecFldInfo->IsBeingAdded();
    }

    bool IsRootObjectNonConfigurableField() const
    {
        return HasObjTypeSpecFldInfo() && this->objTypeSpecFldInfo->IsRootObjectNonConfigurableField();
    }

    bool IsRootObjectNonConfigurableFieldLoad() const
    {
        return HasObjTypeSpecFldInfo() && this->objTypeSpecFldInfo->IsRootObjectNonConfigurableFieldLoad();
    }

    uint16 GetSlotIndex() const
    {
        Assert(HasObjTypeSpecFldInfo());
        return slotIndex;
    }

    void SetSlotIndex(uint16 index)
    {
        Assert(HasObjTypeSpecFldInfo());
        slotIndex = index;
    }

    uint16 GetCheckedTypeSetIndex() const
    {
        Assert(HasEquivalentTypeSet());
        return checkedTypeSetIndex;
    }

    void SetCheckedTypeSetIndex(uint16 index)
    {
        Assert(HasEquivalentTypeSet());
        checkedTypeSetIndex = index;
    }

    Js::PropertyId GetPropertyId() const
    {
        Assert(HasObjTypeSpecFldInfo());
        return this->objTypeSpecFldInfo->GetPropertyId();
    }

    intptr_t GetProtoObject() const
    {
        Assert(HasObjTypeSpecFldInfo());
        return this->objTypeSpecFldInfo->GetProtoObject();
    }

    FixedFieldInfo * GetFixedFunction() const
    {
        Assert(HasObjTypeSpecFldInfo());
        return this->objTypeSpecFldInfo->GetFixedFieldIfAvailableAsFixedFunction();
    }

    FixedFieldInfo * GetFixedFunction(uint i) const
    {
        Assert(HasObjTypeSpecFldInfo());
        return this->objTypeSpecFldInfo->GetFixedFieldIfAvailableAsFixedFunction(i);
    }

    intptr_t GetFieldValueAsFixedData() const
    {
        Assert(HasObjTypeSpecFldInfo());
        return this->objTypeSpecFldInfo->GetFieldValueAsFixedDataIfAvailable();
    }

    intptr_t GetFieldValue(uint i) const
    {
        Assert(HasObjTypeSpecFldInfo());
        return this->objTypeSpecFldInfo->GetFieldValue(i);
    }

    FixedFieldInfo * GetFixedFieldInfoArray()
    {
        Assert(HasObjTypeSpecFldInfo());
        return this->objTypeSpecFldInfo->GetFixedFieldInfoArray();
    }

    uint16 GetFixedFieldCount()
    {
        Assert(HasObjTypeSpecFldInfo());
        return this->objTypeSpecFldInfo->GetFixedFieldCount();
    }

    JITTimeConstructorCache * GetCtorCache() const
    {
        Assert(HasObjTypeSpecFldInfo());
        return this->objTypeSpecFldInfo->GetCtorCache();
    }

    intptr_t GetPropertyGuardValueAddr() const
    {
        Assert(HasObjTypeSpecFldInfo());
        return this->objTypeSpecFldInfo->GetPropertyGuardValueAddr();
    }

    bool IsTypeCheckSeqCandidate() const
    {
        Assert(IsObjTypeSpecCandidate() || !this->isTypeCheckSeqCandidate);
        return this->isTypeCheckSeqCandidate;
    }

    void SetTypeCheckSeqCandidate(bool value)
    {
        Assert(IsObjTypeSpecCandidate() || !value);
        this->isTypeCheckSeqCandidate = value;
    }

    bool IsTypeCheckOnly() const
    {
        return this->isTypeCheckOnly;
    }

    void SetTypeCheckOnly(bool value)
    {
        this->isTypeCheckOnly = value;
    }

    bool IsTypeAvailable() const
    {
        return this->typeAvailable;
    }

    void SetTypeAvailable(bool value)
    {
        Assert(IsTypeCheckSeqCandidate());
        this->typeAvailable = value;
    }

    bool IsTypeDead() const
    {
        return this->typeDead;
    }

    void SetTypeDead(bool value)
    {
        Assert(IsTypeCheckSeqCandidate());
        this->typeDead = value;
    }

    void SetTypeDeadIfTypeCheckSeqCandidate(bool value)
    {
        if (IsTypeCheckSeqCandidate())
        {
            this->typeDead = value;
        }
    }

    bool IsTypeChecked() const
    {
        return this->typeChecked;
    }

    void SetTypeChecked(bool value)
    {
        Assert(IsTypeCheckSeqCandidate());
        this->typeChecked = value;
    }

    bool IsInitialTypeChecked() const
    {
        return this->initialTypeChecked;
    }

    void SetInitialTypeChecked(bool value)
    {
        Assert(IsTypeCheckSeqCandidate());
        this->initialTypeChecked = value;
    }

    bool HasTypeMismatch() const
    {
        return this->typeMismatch;
    }

    void SetTypeMismatch(bool value)
    {
        Assert(IsTypeCheckSeqCandidate());
        this->typeMismatch = value;
    }

    bool IsWriteGuardChecked() const
    {
        return this->writeGuardChecked;
    }

    void SetWriteGuardChecked(bool value)
    {
        Assert(IsTypeCheckSeqCandidate());
        this->writeGuardChecked = value;
    }

    bool TypeCheckRequired() const
    {
        return this->typeCheckRequired;
    }

    void SetTypeCheckRequired(bool value)
    {
        Assert(IsTypeCheckSeqCandidate());
        this->typeCheckRequired = value;
    }

    uint16 GetObjTypeSpecFlags() const
    {
        return this->objTypeSpecFlags;
    }

    void ClearObjTypeSpecFlags()
    {
        this->objTypeSpecFlags = 0;
    }

    uint16 GetTypeCheckSeqFlags() const
    {
        return this->typeCheckSeqFlags;
    }

    void ClearTypeCheckSeqFlags()
    {
        this->typeCheckSeqFlags = 0;
    }

    bool MayNeedTypeCheckProtection() const
    {
        return IsObjTypeSpecCandidate() && (IsTypeCheckSeqCandidate() || UsesFixedValue());
    }

    bool MayNeedWriteGuardProtection() const
    {
        return IsLoadedFromProto() || UsesFixedValue();
    }

    bool IsTypeCheckProtected() const
    {
        return IsTypeCheckSeqCandidate() && IsTypeChecked();
    }

    bool NeedsPrimaryTypeCheck() const
    {
        // Only indicate that we need a primary type check, i.e. the type isn't yet available but will be needed downstream.
        // Type checks and bailouts may still be needed in other places (e.g. loads from proto, fixed field checks, or
        // property adds), if a primary type check cannot protect them.
        Assert(MayNeedTypeCheckProtection());
        Assert(TypeCheckSeqBitsSetOnlyIfCandidate());
        return IsTypeCheckSeqCandidate() && !IsTypeDead() && !IsTypeChecked() && !HasTypeMismatch();
    }

    bool NeedsLocalTypeCheck() const
    {
        Assert(MayNeedTypeCheckProtection());
        Assert(TypeCheckSeqBitsSetOnlyIfCandidate());
        // Indicate whether this operation needs a type check for its own sake, since the type is dead and no downstream
        // operations require the type to be checked.
        return !PHASE_OFF1(Js::ObjTypeSpecIsolatedFldOpsPhase) &&
            IsTypeCheckSeqCandidate() && IsTypeDead() && !IsTypeCheckOnly() && !IsTypeChecked() && !HasTypeMismatch();
    }

    bool NeedsWriteGuardTypeCheck() const
    {
        Assert(MayNeedTypeCheckProtection());
        Assert(TypeCheckSeqBitsSetOnlyIfCandidate());
        // Type has been checked but property might have been written to since then.
        return !IsTypeCheckOnly() && !NeedsPrimaryTypeCheck() && IsTypeChecked() && !IsWriteGuardChecked();
    }

    bool NeedsLoadFromProtoTypeCheck() const
    {
        Assert(MayNeedTypeCheckProtection());
        Assert(TypeCheckSeqBitsSetOnlyIfCandidate());
        // Proto cache, where type has been checked but property might have been written to since then.
        return !IsTypeCheckOnly() && !NeedsPrimaryTypeCheck() && IsLoadedFromProto() && NeedsWriteGuardTypeCheck();
    }

    bool NeedsAddPropertyTypeCheck() const
    {
        Assert(MayNeedTypeCheckProtection());
        Assert(TypeCheckSeqBitsSetOnlyIfCandidate());
        // A property cannot become read-only without an explicit or implicit call (at least Object.defineProperty is needed), so if this
        // operation is protected by a primary type check upstream, there is no need for an additional local type check.
        return false;
    }

    bool NeedsCheckFixedFieldTypeCheck() const
    {
        Assert(MayNeedTypeCheckProtection());
        Assert(TypeCheckSeqBitsSetOnlyIfCandidate());
        return !IsTypeCheckOnly() && !NeedsPrimaryTypeCheck() && UsesFixedValue() && (!IsTypeChecked() || NeedsWriteGuardTypeCheck());
    }

    bool NeedsTypeCheck() const
    {
        return NeedsPrimaryTypeCheck() || NeedsLocalTypeCheck() ||
            NeedsLoadFromProtoTypeCheck() || NeedsAddPropertyTypeCheck() || NeedsCheckFixedFieldTypeCheck();
    }

    bool NeedsTypeCheckAndBailOut() const
    {
        return NeedsPrimaryTypeCheck() || (PHASE_ON1(Js::ObjTypeSpecIsolatedFldOpsWithBailOutPhase) && NeedsLocalTypeCheck()) || NeedsCheckFixedFieldTypeCheck();
    }

    // Is the instruction involving this operand optimized with a direct slot load or store? In other words, is it guarded
    // by a type check, either as part of the type check sequence, or explicitly on this instruction.
    bool IsObjTypeSpecOptimized() const
    {
        return MayNeedTypeCheckProtection() && (NeedsTypeCheckAndBailOut() || IsTypeCheckProtected());
    }

    // May the instruction involving this operand result in an implicit call?  Note, that because in dead store pass we
    // may choose to remove a type check and fall back on a check against a live cache, instructions that have a primary
    // type check may still end up with implicit call bailout.  However, if we are type check protected we will never
    // fall back on live cache.  Similarly, for fixed method checks.
    bool MayHaveImplicitCall() const
    {
        return !IsRootObjectNonConfigurableFieldLoad() && !UsesFixedValue() && (!IsTypeCheckSeqCandidate() || !IsTypeCheckProtected());
    }

    // Is the instruction involving this operand part of a type check sequence? This is different from IsObjTypeSpecOptimized
    // in that an instruction such as CheckFixedFld may require a type check even if it is not part of a type check
    // sequence. In this case IsObjTypeSpecOptimized() == true, but IsTypeCheckSeqParticipant() == false.
    bool IsTypeCheckSeqParticipant() const
    {
        Assert(IsTypeCheckSeqCandidate());
        return NeedsPrimaryTypeCheck() || IsTypeCheckProtected();
    }

    bool HasFinalType() const;

    JITTypeHolder GetFinalType() const
    {
        return this->finalType;
    }

    void SetFinalType(JITTypeHolder type)
    {
        Assert(type != nullptr);
        this->finalType = type;
    }

    void ClearFinalType()
    {
        this->finalType = JITTypeHolder(nullptr);
    }

    bool NeedsAuxSlotPtrSymLoad() const;
    void GenerateAuxSlotPtrSymLoad(IR::Instr * instrInsert);

    BVSparse<JitArenaAllocator>* GetGuardedPropOps()
    {
        return this->guardedPropOps;
    }

    void EnsureGuardedPropOps(JitArenaAllocator* allocator)
    {
        if (this->guardedPropOps == nullptr)
        {
            this->guardedPropOps = JitAnew(allocator, BVSparse<JitArenaAllocator>, allocator);
        }
    }

    void SetGuardedPropOp(uint propOpId)
    {
        Assert(this->guardedPropOps != nullptr);
        this->guardedPropOps->Set(propOpId);
    }

    void AddGuardedPropOps(const BVSparse<JitArenaAllocator>* propOps)
    {
        Assert(this->guardedPropOps != nullptr);
        this->guardedPropOps->Or(propOps);
    }

    BVSparse<JitArenaAllocator>* GetWriteGuards()
    {
        return this->writeGuards;
    }

    void SetWriteGuards(BVSparse<JitArenaAllocator>* value)
    {
        Assert(this->writeGuards == nullptr);
        this->writeGuards = value;
    }

    void ClearWriteGuards()
    {
        this->writeGuards = nullptr;
    }

#if DBG
    bool TypeCheckSeqBitsSetOnlyIfCandidate() const
    {
        return IsTypeCheckSeqCandidate() || (!IsTypeAvailable() && !IsTypeChecked() && !IsWriteGuardChecked() && !IsTypeDead());
    }
#endif

    bool IsObjTypeSpecCandidate() const
    {
        return HasObjTypeSpecFldInfo();
    }

    bool IsMonoObjTypeSpecCandidate() const
    {
        return HasObjTypeSpecFldInfo() && this->objTypeSpecFldInfo->IsMonoObjTypeSpecCandidate();
    }

    bool IsPolyObjTypeSpecCandidate() const
    {
        return HasObjTypeSpecFldInfo() && this->objTypeSpecFldInfo->IsPolyObjTypeSpecCandidate();
    }

    Js::TypeId GetTypeId() const
    {
        Assert(HasObjTypeSpecFldInfo());
        return this->objTypeSpecFldInfo->GetTypeId();
    }

    Js::TypeId GetTypeId(uint i) const
    {
        Assert(HasObjTypeSpecFldInfo());
        return this->objTypeSpecFldInfo->GetTypeId(i);
    }

    JITTypeHolder GetType() const
    {
        Assert(HasObjTypeSpecFldInfo());
        return this->objTypeSpecFldInfo->GetType();
    }

    JITTypeHolder GetType(uint i) const
    {
        Assert(HasObjTypeSpecFldInfo());
        return this->objTypeSpecFldInfo->GetType(i);
    }

    bool HasInitialType() const
    {
        Assert(HasObjTypeSpecFldInfo());
        return this->objTypeSpecFldInfo->HasInitialType();
    }

    JITTypeHolder GetInitialType() const
    {
        Assert(HasObjTypeSpecFldInfo());
        return this->objTypeSpecFldInfo->GetInitialType();
    }

    Js::EquivalentTypeSet * GetEquivalentTypeSet() const
    {
        Assert(HasObjTypeSpecFldInfo());
        return this->objTypeSpecFldInfo->GetEquivalentTypeSet();
    }

    JITTypeHolder GetFirstEquivalentType() const
    {
        Assert(HasObjTypeSpecFldInfo());
        return this->objTypeSpecFldInfo->GetFirstEquivalentType();
    }

    void TryDepolymorphication(JITTypeHolder type, uint16 slotIndex, bool usesAuxSlot, uint16 * pNewSlotIndex, bool * pNewUsesAuxSlot, uint16 * checkedTypeSetIndex = nullptr) const
    {
        Assert(HasObjTypeSpecFldInfo());
        return this->objTypeSpecFldInfo->TryDepolymorphication(type, slotIndex, usesAuxSlot, pNewSlotIndex, pNewUsesAuxSlot, checkedTypeSetIndex);
    }

    bool NeedsDepolymorphication() const
    {
        return this->objTypeSpecFldInfo != nullptr && this->objTypeSpecFldInfo->NeedsDepolymorphication();
    }

    bool IsObjectHeaderInlined() const;
    void UpdateSlotForFinalType();
    bool ChangesObjectLayout() const;

#ifdef ENABLE_DEBUG_CONFIG_OPTIONS
    const char16* GetCacheLayoutString() const
    {
        return HasObjTypeSpecFldInfo() ? this->objTypeSpecFldInfo->GetCacheLayoutString() : _u("empty");
    }
#endif

};

///---------------------------------------------------------------------------
///
/// class RegOpnd
///
///---------------------------------------------------------------------------

class RegOpnd : public Opnd
{
protected:
    RegOpnd(StackSym *sym, RegNum reg, IRType type);
    RegOpnd(const RegOpnd &other, StackSym * sym);
private:
    void                    Initialize(StackSym *sym, RegNum reg, IRType type);

public:
    static RegOpnd *        New(IRType type, Func *func);
    static RegOpnd *        New(RegNum reg, IRType type, Func *func);
    static RegOpnd *        New(StackSym *sym, IRType type, Func *func);
    static RegOpnd *        New(StackSym *sym, RegNum reg, IRType type, Func *func);

public:
    bool                    IsArrayRegOpnd() const
    {
        Assert(m_isArrayRegOpnd == DbgIsArrayRegOpnd());
        Assert(!m_isArrayRegOpnd || m_valueType.IsAnyOptimizedArray());
        return m_isArrayRegOpnd;
    }

    ArrayRegOpnd *          AsArrayRegOpnd();

    RegNum                  GetReg() const;
    void                    SetReg(RegNum reg);
    //Note type: OpndKindReg
    RegOpnd *               CopyInternal(Func *func);
    RegOpnd *               CloneDefInternal(Func *func);
    RegOpnd *               CloneUseInternal(Func *func);
    StackSym *              GetStackSymInternal() const;
    static StackSym *       TryGetStackSym(Opnd *const opnd);
    bool                    IsEqualInternal(Opnd *opnd);
    void                    FreeInternal(Func * func);
    bool                    IsSameReg(Opnd *opnd);
    bool                    IsSameRegUntyped(Opnd *opnd);

#if DBG
    void FreezeSymValue() { m_symValueFrozen = true; }
    bool IsSymValueFrozen() const { return m_symValueFrozen; }

    virtual bool DbgIsArrayRegOpnd() const { return false; }
#endif

private:
    RegOpnd *               CopyInternal(StackSym * sym, Func * func);

public:
    StackSym *              m_sym;
    bool                    m_isTempLastUse:1;
    bool                    m_isCallArg:1;
    bool                    m_dontDeadStore: 1;
    bool                    m_fgPeepTmp: 1;
    bool                    m_wasNegativeZeroPreventedByBailout : 1;
    bool                    m_isArrayRegOpnd : 1;
#if DBG
private:
    bool                    m_symValueFrozen : 1; // if true, prevents this operand from being used as the destination operand in an instruction
#endif

private:
    RegNum                  m_reg;

    PREVENT_COPY(RegOpnd);
};

///---------------------------------------------------------------------------
///
/// class ArrayRegOpnd
///
///---------------------------------------------------------------------------

class ArrayRegOpnd sealed : public RegOpnd
{
private:
    StackSym *headSegmentSym;
    StackSym *headSegmentLengthSym;
    StackSym *lengthSym;
    const bool eliminatedLowerBoundCheck, eliminatedUpperBoundCheck;

protected:
    ArrayRegOpnd(StackSym *const arraySym, const ValueType valueType, StackSym *const headSegmentSym, StackSym *const headSegmentLengthSym, StackSym *const lengthSym, const bool eliminatedLowerBoundCheck, const bool eliminatedUpperBoundCheck);
    ArrayRegOpnd(const RegOpnd &other, StackSym *const arraySym, const ValueType valueType, StackSym *const headSegmentSym, StackSym *const headSegmentLengthSym, StackSym *const lengthSym, const bool eliminatedLowerBoundCheck, const bool eliminatedUpperBoundCheck);

public:
    static ArrayRegOpnd *New(StackSym *const arraySym, const ValueType valueType, StackSym *const headSegmentSym, StackSym *const headSegmentLengthSym, StackSym *const lengthSym, const bool eliminatedLowerBoundCheck, const bool eliminatedUpperBoundCheck, Func *const func);
    static ArrayRegOpnd *New(const RegOpnd *const other, const ValueType valueType, StackSym *const headSegmentSym, StackSym *const headSegmentLengthSym, StackSym *const lengthSym, const bool eliminatedLowerBoundCheck, const bool eliminatedUpperBoundCheck, Func *const func);

public:
#if DBG
    virtual bool DbgIsArrayRegOpnd() const { return true; }
#endif
    StackSym *HeadSegmentSym() const
    {
        return headSegmentSym;
    }

    void RemoveHeadSegmentSym()
    {
        headSegmentSym = nullptr;
    }

    StackSym *HeadSegmentLengthSym() const
    {
        return headSegmentLengthSym;
    }

    void RemoveHeadSegmentLengthSym()
    {
        headSegmentLengthSym = nullptr;
    }

    StackSym *LengthSym() const
    {
        // For typed arrays, the head segment length is the same as the array length
        Assert(!(m_valueType.IsLikelyTypedArray() && !m_valueType.IsOptimizedTypedArray()));
        return m_valueType.IsLikelyTypedArray() ? HeadSegmentLengthSym() : lengthSym;
    }

    void RemoveLengthSym()
    {
        Assert(m_valueType.IsArray());
        lengthSym = nullptr;
    }

    bool EliminatedLowerBoundCheck() const
    {
        return eliminatedLowerBoundCheck;
    }

    bool EliminatedUpperBoundCheck() const
    {
        return eliminatedUpperBoundCheck;
    }

public:
    RegOpnd *CopyAsRegOpnd(Func *func);
    ArrayRegOpnd * CopyInternalSub(Func *func);
    ArrayRegOpnd *CloneDefInternalSub(Func *func);
    ArrayRegOpnd *CloneUseInternalSub(Func *func);
private:
    ArrayRegOpnd *Clone(StackSym *const arraySym, StackSym *const headSegmentSym, StackSym *const headSegmentLengthSym, StackSym *const lengthSym, Func *const func) const;

public:
    void FreeInternalSub(Func *func);

    // IsEqual is not overridden because this opnd still primarily represents the array sym. Equality comparisons using IsEqual
    // are used to determine whether opnds should be swapped, etc. and the extra information in this class should not affect
    // that behavior.
    // virtual bool IsEqual(Opnd *opnd) override;

    PREVENT_COPY(ArrayRegOpnd);
};

///---------------------------------------------------------------------------
///
/// class AddrOpnd
///
///---------------------------------------------------------------------------

class AddrOpnd sealed : public Opnd
{
public:
    static AddrOpnd *       New(intptr_t address, AddrOpndKind addrOpndKind, Func *func, bool dontEncode = false, Js::Var varLocal = nullptr);
    static AddrOpnd *       New(Js::Var address, AddrOpndKind addrOpndKind, Func *func, bool dontEncode = false, Js::Var varLocal = nullptr);
    static AddrOpnd *       NewFromNumber(double value, Func *func, bool dontEncode = false);
    static AddrOpnd *       NewFromNumber(int32 value, Func *func, bool dontEncode = false);
    static AddrOpnd *       NewFromNumber(int64 value, Func *func, bool dontEncode = false);
    static AddrOpnd *       NewFromNumberVar(double value, Func *func, bool dontEncode = false);
    static AddrOpnd *       NewNull(Func * func);
public:
    //Note type: OpndKindAddr
    AddrOpnd *              CopyInternal(Func *func);
    bool                    IsEqualInternal(Opnd *opnd);
    void                    FreeInternal(Func * func);

    bool                    IsDynamic() const { return addrOpndKind > AddrOpndKindConstantVar; }
    bool                    IsVar() const { return addrOpndKind == AddrOpndKindDynamicVar || addrOpndKind == AddrOpndKindConstantVar; }
    void                    SetEncodedValue(Js::Var address, AddrOpndKind addrOpndKind);
    AddrOpndKind            GetAddrOpndKind() const { return addrOpndKind; }
    void                    SetAddress(Js::Var address, AddrOpndKind addrOpndKind);
public:

    // TODO: OOP JIT, make this union more transparent
    //union {
        void *                  m_metadata;
        Js::Var                 m_localAddress;
    //};
    Js::Var                 m_address;
    bool                    m_dontEncode: 1;
    bool                    m_isFunction: 1;
private:
    AddrOpndKind            addrOpndKind;
public:
#if DBG_DUMP || defined(ENABLE_IR_VIEWER)
    Js::Var                 decodedValue;  // FIXME (t-doilij) set ENABLE_IR_VIEWER blocks where this is set
#endif
#if DBG_DUMP || defined(ENABLE_IR_VIEWER)
    bool                    wasVar;
#endif
};

typedef RegOpnd ListOpndType;
class ListOpnd : public Opnd
{
    template<typename... T>
    struct ListOpndInit
    {
        static constexpr int length = sizeof...(T);
        ListOpndInit(T...rest)
        {
            insert(0, rest...);
        }
        ListOpndType* values[length];
    private:
        template<typename K1, typename... K>
        void insert(int index, K1 arg, K... rest)
        {
            values[index] = arg;
            insert(index + 1, rest...);
        }
        template<typename K>
        void insert(int index, K last)
        {
            values[index] = last;
        }
    };
public:
    ~ListOpnd();
    static ListOpnd* New(Func *func, __in_ecount(count) ListOpndType** opnds, DECLSPEC_GUARD_OVERFLOW int count);
    template<typename... T>
    static ListOpnd* New(Func *func, T... opnds)
    {
        auto a = ListOpndInit<T...>{ opnds... };
        return ListOpnd::New(func, a.values, a.length);
    }

public:
    void FreeInternal(Func* func);
    bool IsEqualInternal(Opnd* opnd);
    Opnd* CloneUseInternal(Func* func);
    Opnd* CloneDefInternal(Func* func);
    Opnd* CopyInternal(Func* func);

    int Count() const { return count; }
    ListOpndType* Item(int i) const { Assert(i < count); return opnds[i]; }
    template <typename TConditionalFunction> bool Any(TConditionalFunction function)
    {
        for (int i = 0; i < count; ++i)
        {
            if (function(this->opnds[i]))
            {
                return true;
            }
        }
        return false;
    }
    template <typename TConditionalFunction> bool All(TConditionalFunction function)
    {
        for (int i = 0; i < count; ++i)
        {
            if (!function(this->opnds[i]))
            {
                return false;
            }
        }
        return true;
    }
    template <typename TConditionalFunction> void Map(TConditionalFunction function)
    {
        for (int i = 0; i < count; ++i)
        {
            function(i, this->opnds[i]);
        }
    }
    template<typename Result, typename Selector, typename Aggregator>
    Result Reduce(Selector sel, Aggregator agg, Result init)
    {
        Result result = init;
        for (int i = 0; i < count; ++i)
        {
            result = agg(
                i,
                sel(i, this->opnds[i]),
                result
            );
        }
        return result;
    }

private:
    ListOpnd(Func* func, __in_ecount(count) ListOpndType** opnds, DECLSPEC_GUARD_OVERFLOW int count);

private:
    int count;
    ListOpndType** opnds;
    Func* m_func; // We need the allocator to copy/free the individual Opnd
};

///---------------------------------------------------------------------------
///
/// class IndirOpnd
///
///---------------------------------------------------------------------------

class IndirOpnd: public Opnd
{
public:
    static IndirOpnd *      New(RegOpnd * baseOpnd, RegOpnd * indexOpnd, IRType type, Func *func);
    static IndirOpnd *      New(RegOpnd * baseOpnd, RegOpnd * indexOpnd, byte scale, IRType type, Func *func);
    static IndirOpnd *      New(RegOpnd * indexOpnd, int32 offset, byte scale, IRType type, Func *func);
    static IndirOpnd *      New(RegOpnd * baseOpnd, int32 offset, IRType type, Func *func, bool dontEncode = false);
#if DBG_DUMP || defined(ENABLE_IR_VIEWER)
    static IndirOpnd *      New(RegOpnd * baseOpnd, int32 offset, IRType type, const char16 *desc, Func *func, bool dontEncode = false);
#endif

public:
    IndirOpnd() : Opnd(), m_baseOpnd(nullptr), m_indexOpnd(nullptr), m_offset(0), m_scale(0), m_func(nullptr), m_dontEncode(false)
#if DBG_DUMP || defined(ENABLE_IR_VIEWER)
        , m_desc(nullptr)
#endif
#if DBG_DUMP
        , m_addrKind((IR::AddrOpndKind)-1)
#endif
    {
    }
    ~IndirOpnd();

    // Note type: OpndKindIndir
    IndirOpnd *             CopyInternal(Func *func);
    IndirOpnd *             CloneDefInternal(Func *func);
    IndirOpnd *             CloneUseInternal(Func *func);
    bool                    IsEqualInternal(Opnd *opnd);
    void                    FreeInternal(Func * func);

    RegOpnd *               GetBaseOpnd();
    const RegOpnd *         GetBaseOpnd() const;
    void                    SetBaseOpnd(RegOpnd *baseOpnd);
    RegOpnd *               UnlinkBaseOpnd();
    void                    ReplaceBaseOpnd(RegOpnd *newBase);
    RegOpnd *               GetIndexOpnd();
    const RegOpnd *         GetIndexOpnd() const;
    void                    SetIndexOpnd(RegOpnd *indexOpnd);
    RegOpnd *               UnlinkIndexOpnd();
    void                    ReplaceIndexOpnd(RegOpnd *newIndex);
    int32                   GetOffset() const;
    void                    SetOffset(int32 offset, bool dontEncode = false);
    byte                    GetScale() const;
    void                    SetScale(byte scale);
    bool                    TryGetIntConstIndexValue(bool trySym, IntConstType *pValue, bool *pIsNotInt);
#if DBG_DUMP || defined(ENABLE_IR_VIEWER)
    const char16 *         GetDescription();
    IR::AddrOpndKind        GetAddrKind() const;
    bool                    HasAddrKind() const;
    void *                  GetOriginalAddress() const;
#endif
    bool                    m_dontEncode;

#if DBG_DUMP
    void                    SetAddrKind(IR::AddrOpndKind kind, void * originalAddress);
#endif
private:
    RegOpnd *               m_baseOpnd;
    RegOpnd *               m_indexOpnd;
    int32                   m_offset;
    byte                    m_scale;
    Func *                  m_func;  // We need the allocator to copy the base and index...

#if DBG_DUMP || defined(ENABLE_IR_VIEWER)
    const char16 *         m_desc;
#endif
#if DBG_DUMP
    IR::AddrOpndKind        m_addrKind;  // if m_addrKind != -1, than this used to be MemRefOpnd which has the address hoisted;
    void *                  m_originalAddress;
#endif

};

///---------------------------------------------------------------------------
///
/// class MemRefOpnd - represents a reference to a fixed memory location
///
///---------------------------------------------------------------------------

class MemRefOpnd : public Opnd
{
public:
    static MemRefOpnd *     New(void * pMemLoc, IRType, Func * func, AddrOpndKind addrOpndKind = AddrOpndKindDynamicMisc);
    static MemRefOpnd *     New(intptr_t pMemLoc, IRType, Func * func, AddrOpndKind addrOpndKind = AddrOpndKindDynamicMisc);

public:
    // Note type: OpndKindMemRef
    MemRefOpnd *            CopyInternal(Func * func);
    bool                    IsEqualInternal(Opnd *opnd);
    void                    FreeInternal(Func * func);

    intptr_t                  GetMemLoc() const;
    void                    SetMemLoc(intptr_t pMemLoc);

    IR::AddrOpndKind        GetAddrKind() const;

private:
    intptr_t                  m_memLoc;
#if DBG_DUMP
    AddrOpndKind            m_addrKind;
#endif
};

//
// class LabelOpnd - represents a reference to a local code address
//

class LabelOpnd : public Opnd
{
public:
    static LabelOpnd *      New(LabelInstr * labelInstr, Func * func);

public:
    //Note type: OpndKindLabel
    LabelOpnd *             CopyInternal(Func * func);
    bool                    IsEqualInternal(Opnd * opnd);
    void                    FreeInternal(Func * func);

    LabelInstr *            GetLabel() const;
    void                    SetLabel(LabelInstr * labelInstr);

private:
    LabelInstr *            m_label;
};

///---------------------------------------------------------------------------
///
/// class Bit Field vector
///
///---------------------------------------------------------------------------

class RegBVOpnd: public Opnd
{
public:
    static RegBVOpnd *      New(BVUnit value, IRType type, Func *func);

public:
    //Note: type: OpndKindRegBV
    RegBVOpnd *             CopyInternal(Func *func);
    bool                    IsEqualInternal(Opnd *opnd);
    void                    FreeInternal(Func * func);
    BVUnit                  GetValue() const;
public:
    BVUnit                  m_value;
};

class AutoReuseOpnd
{
private:
    Opnd *opnd;
    Func *func;
    bool autoDelete;
    bool wasInUse;

public:
    AutoReuseOpnd() : opnd(nullptr), wasInUse(true)
    {
    }

    AutoReuseOpnd(Opnd *const opnd, Func *const func, const bool autoDelete = true) : opnd(nullptr)
    {
        Initialize(opnd, func, autoDelete);
    }

    void Initialize(Opnd *const opnd, Func *const func, const bool autoDelete = true)
    {
        Assert(!this->opnd);
        Assert(func);

        if(!opnd)
        {
            // Simulate the default constructor
            wasInUse = true;
            return;
        }

        this->opnd = opnd;
        wasInUse = opnd->IsInUse();
        if(wasInUse)
        {
            return;
        }
        this->func = func;
        this->autoDelete = autoDelete;

        // Create a fake use of the opnd to enable opnd reuse during lowering. One issue is that when an unused opnd is first
        // used in an instruction and the instruction is legalized, the opnd may be replaced by legalization and the original
        // opnd would be freed. By creating a fake use, it forces the opnd to be copied when used by the instruction, so the
        // original opnd can continue to be reused for other instructions. Typically, any opnds used during lowering in more
        // than one instruction can use this class to enable opnd reuse.
        opnd->Use(func);
    }

    ~AutoReuseOpnd()
    {
        if(wasInUse)
        {
            return;
        }

        opnd->UnUse();
        if(autoDelete)
        {
            opnd->Free(func);
        }
    }

    PREVENT_COPY(AutoReuseOpnd)
};

} // namespace IR<|MERGE_RESOLUTION|>--- conflicted
+++ resolved
@@ -191,12 +191,9 @@
     bool                IsAddrOpnd() const;
     AddrOpnd *          AsAddrOpnd();
     const AddrOpnd *    AsAddrOpnd() const;
-<<<<<<< HEAD
-=======
     bool                IsListOpnd() const;
     ListOpnd *          AsListOpnd();
     const ListOpnd *    AsListOpnd() const;
->>>>>>> 84bd6f3c
     bool                IsIndirOpnd() const;
     IndirOpnd *         AsIndirOpnd();
     const IndirOpnd *   AsIndirOpnd() const;
