//-------------------------------------------------------------------------------------------------------
// Copyright (C) Microsoft. All rights reserved.
// Licensed under the MIT license. See LICENSE.txt file in the project root for full license information.
//-------------------------------------------------------------------------------------------------------
#include "Backend.h"
#include "Base/ScriptContextProfiler.h"
#include "NativeEntryPointData.h"
#include "JitTransferData.h"

#if DBG
Js::JavascriptMethod checkCodeGenThunk;
#endif

#ifdef ENABLE_PREJIT
#define IS_PREJIT_ON() (Js::Configuration::Global.flags.Prejit)
#else
#define IS_PREJIT_ON() (DEFAULT_CONFIG_Prejit)
#endif

#define ASSERT_THREAD() AssertMsg(mainThreadId == GetCurrentThreadContextId(), \
    "Cannot use this member of native code generator from thread other than the creating context's current thread")

NativeCodeGenerator::NativeCodeGenerator(Js::ScriptContext * scriptContext)
:   JsUtil::WaitableJobManager(scriptContext->GetThreadContext()->GetJobProcessor()),
    scriptContext(scriptContext),
    pendingCodeGenWorkItems(0),
    queuedFullJitWorkItemCount(0),
    foregroundAllocators(nullptr),
    backgroundAllocators(nullptr),
    byteCodeSizeGenerated(0),
    isClosed(false),
    isOptimizedForManyInstances(scriptContext->GetThreadContext()->IsOptimizedForManyInstances()),
    SetNativeEntryPoint(Js::FunctionBody::DefaultSetNativeEntryPoint),
    freeLoopBodyManager(scriptContext->GetThreadContext()->GetJobProcessor()),
    hasUpdatedQForDebugMode(false)
#ifdef PROFILE_EXEC
    , foregroundCodeGenProfiler(nullptr)
    , backgroundCodeGenProfiler(nullptr)
#endif
{
    freeLoopBodyManager.SetNativeCodeGen(this);

#if DBG_DUMP
    if (Js::Configuration::Global.flags.IsEnabled(Js::AsmDumpModeFlag)
        && (Js::Configuration::Global.flags.AsmDumpMode != nullptr))
    {
        bool fileOpened = false;
        fileOpened = (0 == _wfopen_s(&this->asmFile, Js::Configuration::Global.flags.AsmDumpMode, _u("wt")));
        if (!fileOpened)
        {
            size_t len = wcslen(Js::Configuration::Global.flags.AsmDumpMode);
            if (len < _MAX_PATH - 5)
            {
                char16 filename[_MAX_PATH];
                wcscpy_s(filename, _MAX_PATH, Js::Configuration::Global.flags.AsmDumpMode);
                char16 * number = filename + len;
                for (int i = 0; i < 1000; i++)
                {
                    _itow_s(i, number, 5, 10);
                    fileOpened = (0 == _wfopen_s(&this->asmFile, filename, _u("wt")));
                    if (fileOpened)
                    {
                        break;
                    }
                }
            }

            if (!fileOpened)
            {
                this->asmFile = nullptr;
                AssertMsg(0, "Could not open file for AsmDump. The output will goto standard console");
            }
        }

    }
    else
    {
        this->asmFile = nullptr;
    }
#endif

#if DBG
    this->mainThreadId = GetCurrentThreadContextId();
#endif

    Processor()->AddManager(this);
    this->freeLoopBodyManager.SetAutoClose(false);
}

NativeCodeGenerator::~NativeCodeGenerator()
{
    Assert(this->IsClosed());

#if PDATA_ENABLED && defined(_WIN32)
    DelayDeletingFunctionTable::Clear();
#endif

#ifdef PROFILE_EXEC
    if (this->foregroundCodeGenProfiler != nullptr)
    {
        this->foregroundCodeGenProfiler->Release();
    }
#endif

    if (scriptContext->GetJitFuncRangeCache() != nullptr)
    {
        scriptContext->GetJitFuncRangeCache()->ClearCache();
    }

    if(this->foregroundAllocators != nullptr)
    {
        HeapDelete(this->foregroundAllocators);
    }


    if (this->backgroundAllocators)
    {
#if DBG
        // PageAllocator is thread agile. This destructor can be called from background GC thread.
        // We have already removed this manager from the job queue and hence its fine to set the threadId to -1.
        // We can't DissociatePageAllocator here as its allocated ui thread.
        //this->Processor()->DissociatePageAllocator(allocator->GetPageAllocator());
        this->backgroundAllocators->ClearConcurrentThreadId();
#endif
        // The native code generator may be deleted after Close was called on the job processor. In that case, the
        // background thread is no longer running, so clean things up in the foreground.
        HeapDelete(this->backgroundAllocators);
    }

#ifdef PROFILE_EXEC
    if (Js::Configuration::Global.flags.IsEnabled(Js::ProfileFlag))
    {
        while (this->backgroundCodeGenProfiler)
        {
            Js::ScriptContextProfiler *codegenProfiler = this->backgroundCodeGenProfiler;
            this->backgroundCodeGenProfiler = this->backgroundCodeGenProfiler->next;
            // background codegen profiler is allocated in background thread,
            // clear the thead Id before release
#ifdef DBG
            if (codegenProfiler->pageAllocator != nullptr)
            {
                codegenProfiler->pageAllocator->SetDisableThreadAccessCheck();
            }
#endif
            codegenProfiler->Release();
        }
    }
    else
    {
        Assert(this->backgroundCodeGenProfiler == nullptr);
    }
#endif

}

void NativeCodeGenerator::Close()
{
    Assert(!this->IsClosed());

    // Close FreeLoopBodyJobManager first, as it depends on NativeCodeGenerator to be open before it's removed
    this->freeLoopBodyManager.Close();

    // Remove only if it is not updated in the debug mode (and which goes to interpreter mode).
    if (!hasUpdatedQForDebugMode || Js::Configuration::Global.EnableJitInDebugMode())
    {
        Processor()->RemoveManager(this);
    }

    this->isClosed = true;

    Assert(!queuedFullJitWorkItems.Head());
    Assert(queuedFullJitWorkItemCount == 0);

    for(JsUtil::Job *job = workItems.Head(); job;)
    {
        JsUtil::Job *const next = job->Next();
        JobProcessed(job, /*succeeded*/ false);
        job = next;
    }
    workItems.Clear();

    // Only decommit here instead of releasing the memory, so we retain control over these addresses
    // Mitigate against the case the entry point is called after the script site is closed
    if (this->backgroundAllocators)
    {
        this->backgroundAllocators->emitBufferManager.Decommit();
    }

    if (this->foregroundAllocators)
    {
        this->foregroundAllocators->emitBufferManager.Decommit();
    }

#if DBG_DUMP
    if (this->asmFile != nullptr)
    {
        if(0 != fclose(this->asmFile))
        {
            AssertMsg(0, "Could not close file for AsmDump. You may ignore this warning.");
        }
    }
#endif
}

#if DBG_DUMP
extern Func *CurrentFunc;
#endif

JsFunctionCodeGen *
NativeCodeGenerator::NewFunctionCodeGen(Js::FunctionBody *functionBody, Js::EntryPointInfo* info)
{
    return HeapNewNoThrow(JsFunctionCodeGen, this, functionBody, info, functionBody->IsInDebugMode());
}

JsLoopBodyCodeGen *
NativeCodeGenerator::NewLoopBodyCodeGen(Js::FunctionBody *functionBody, Js::EntryPointInfo* info, Js::LoopHeader * loopHeader)
{
    return HeapNewNoThrow(JsLoopBodyCodeGen, this, functionBody, info, functionBody->IsInDebugMode(), loopHeader);
}

#ifdef ENABLE_PREJIT
bool
NativeCodeGenerator::DoBackEnd(Js::FunctionBody *fn)
{
    return (
        !PHASE_OFF(Js::BackEndPhase, fn)
        && !fn->IsGeneratorAndJitIsDisabled()
#ifdef ASMJS_PLAT
        && !fn->IsAsmJSModule()
#endif
    );
}

void
NativeCodeGenerator::GenerateAllFunctions(Js::FunctionBody * fn)
{
    Assert(IS_PREJIT_ON());
    Assert(fn->GetDefaultFunctionEntryPointInfo()->entryPointIndex == 0);

    // Make sure this isn't a deferred function
    Assert(fn->GetFunctionBody() == fn);
    Assert(!fn->IsDeferred());

    if (DoBackEnd(fn))
    {
        if (fn->GetLoopCount() != 0 && fn->ForceJITLoopBody() && !fn->IsInDebugMode())
        {
            // Only jit the loop body with /force:JITLoopBody

            for (uint i = 0; i < fn->GetLoopCount(); i++)
            {
                Js::LoopHeader * loopHeader = fn->GetLoopHeader(i);
                Js::EntryPointInfo * entryPointInfo = loopHeader->GetCurrentEntryPointInfo();
                this->GenerateLoopBody(fn, loopHeader, entryPointInfo);
            }
        }
        else
        {
            // A JIT attempt should have already been made through GenerateFunction
            Assert(!fn->GetDefaultFunctionEntryPointInfo()->IsNotScheduled());
        }
    }
    for (uint i = 0; i < fn->GetNestedCount(); i++)
    {
        Js::FunctionBody* functionToJIT = fn->GetNestedFunctionForExecution(i)->GetFunctionBody();
        GenerateAllFunctions(functionToJIT);
    }
}
#endif

#if _M_ARM
USHORT ArmExtractThumbImmediate16(PUSHORT address)
{
    return ((address[0] << 12) & 0xf000) |  // bits[15:12] in OP0[3:0]
           ((address[0] <<  1) & 0x0800) |  // bits[11]    in OP0[10]
           ((address[1] >>  4) & 0x0700) |  // bits[10:8]  in OP1[14:12]
           ((address[1] >>  0) & 0x00ff);   // bits[7:0]   in OP1[7:0]
}

void ArmInsertThumbImmediate16(PUSHORT address, USHORT immediate)
{
    USHORT opcode0;
    USHORT opcode1;

    opcode0 = address[0];
    opcode1 = address[1];
    opcode0 &= ~((0xf000 >> 12) | (0x0800 >> 1));
    opcode1 &= ~((0x0700 <<  4) | (0x00ff << 0));
    opcode0 |= (immediate & 0xf000) >> 12;   // bits[15:12] in OP0[3:0]
    opcode0 |= (immediate & 0x0800) >>  1;   // bits[11]    in OP0[10]
    opcode1 |= (immediate & 0x0700) <<  4;   // bits[10:8]  in OP1[14:12]
    opcode1 |= (immediate & 0x00ff) <<  0;   // bits[7:0]   in OP1[7:0]
    address[0] = opcode0;
    address[1] = opcode1;
}
#endif

void DoFunctionRelocations(BYTE *function, DWORD functionOffset, DWORD functionSize, BYTE *module, size_t imageBase, IMAGE_SECTION_HEADER *textHeader, IMAGE_SECTION_HEADER *relocHeader)
{
    PIMAGE_BASE_RELOCATION relocationBlock = (PIMAGE_BASE_RELOCATION)(module + relocHeader->PointerToRawData);
    for (; relocationBlock->VirtualAddress > 0 && ((BYTE *)relocationBlock < (module + relocHeader->PointerToRawData + relocHeader->SizeOfRawData)); )
    {
        DWORD blockOffset = relocationBlock->VirtualAddress - textHeader->VirtualAddress;

        // Skip relocation blocks that are before the function
        if ((blockOffset + 0x1000) > functionOffset)
        {
            unsigned short *relocation = (unsigned short *)((unsigned char *)relocationBlock + sizeof(IMAGE_BASE_RELOCATION));
            for (uint index = 0; index < ((relocationBlock->SizeOfBlock - sizeof(IMAGE_BASE_RELOCATION)) / 2); index++, relocation++)
            {
                int type = *relocation >> 12;
                int offset = *relocation & 0xfff;

                // If we are past the end of the function, we can stop.
                if ((blockOffset + offset) >= (functionOffset + functionSize))
                {
                    break;
                }

                if ((blockOffset + offset) < functionOffset)
                {
                    continue;
                }

                switch (type)
                {
                case IMAGE_REL_BASED_ABSOLUTE:
                    break;

#if _M_IX86
                case IMAGE_REL_BASED_HIGHLOW:
                    {
                        DWORD *patchAddrHL = (DWORD *) (function + blockOffset + offset - functionOffset);
                        DWORD patchAddrHLOffset = *patchAddrHL - imageBase - textHeader->VirtualAddress;
                        Assert((patchAddrHLOffset > functionOffset) && (patchAddrHLOffset < (functionOffset + functionSize)));
                        *patchAddrHL = patchAddrHLOffset - functionOffset + (DWORD)function;
                    }
                    break;

#elif defined(TARGET_64)
                case IMAGE_REL_BASED_DIR64:
                    {
                        ULONGLONG *patchAddr64 = (ULONGLONG *) (function + blockOffset + offset - functionOffset);
                        ULONGLONG patchAddr64Offset = *patchAddr64 - imageBase - textHeader->VirtualAddress;
                        Assert((patchAddr64Offset > functionOffset) && (patchAddr64Offset < (functionOffset + functionSize)));
                        *patchAddr64 = patchAddr64Offset - functionOffset + (ULONGLONG)function;
                    }
                    break;
#else
                case IMAGE_REL_BASED_THUMB_MOV32:
                    {
                        USHORT *patchAddr = (USHORT *) (function + blockOffset + offset - functionOffset);
                        DWORD address = ArmExtractThumbImmediate16(patchAddr) | (ArmExtractThumbImmediate16(patchAddr + 2) << 16);
                        address = address - imageBase - textHeader->VirtualAddress - functionOffset + (DWORD)function;
                        ArmInsertThumbImmediate16(patchAddr, (USHORT)(address & 0xFFFF));
                        ArmInsertThumbImmediate16(patchAddr + 2, (USHORT)(address >> 16));
                    }
                    break;
#endif

                default:
                    Assert(false);
                    break;
                }
            }
        }

        relocationBlock = (PIMAGE_BASE_RELOCATION) (((BYTE *) relocationBlock) + relocationBlock->SizeOfBlock);
    }
}

class AutoRestoreDefaultEntryPoint
{
public:
    AutoRestoreDefaultEntryPoint(Js::FunctionBody* functionBody):
        functionBody(functionBody)
    {
        this->oldDefaultEntryPoint = functionBody->GetDefaultFunctionEntryPointInfo();
        this->oldOriginalEntryPoint = functionBody->GetOriginalEntryPoint();

        this->newEntryPoint = functionBody->CreateNewDefaultEntryPoint();
    }

    ~AutoRestoreDefaultEntryPoint()
    {
        if (newEntryPoint && !newEntryPoint->IsCodeGenDone())
        {
            functionBody->RestoreOldDefaultEntryPoint(oldDefaultEntryPoint, oldOriginalEntryPoint, newEntryPoint);
        }
    }

private:
    Js::FunctionBody* functionBody;
    Js::FunctionEntryPointInfo* oldDefaultEntryPoint;
    Js::JavascriptMethod oldOriginalEntryPoint;
    Js::FunctionEntryPointInfo* newEntryPoint;
};

//static
void NativeCodeGenerator::Jit_TransitionFromSimpleJit(void *const framePointer)
{
    JIT_HELPER_NOT_REENTRANT_NOLOCK_HEADER(TransitionFromSimpleJit);
    TransitionFromSimpleJit(
        Js::ScriptFunction::FromVar(Js::JavascriptCallStackLayout::FromFramePointer(framePointer)->functionObject));
    JIT_HELPER_END(TransitionFromSimpleJit);
}

//static
void NativeCodeGenerator::TransitionFromSimpleJit(Js::ScriptFunction *const function)
{
    Assert(function);

    Js::FunctionBody *const functionBody = function->GetFunctionBody();
    Js::FunctionEntryPointInfo *const defaultEntryPointInfo = functionBody->GetDefaultFunctionEntryPointInfo();
    if(defaultEntryPointInfo == functionBody->GetSimpleJitEntryPointInfo())
    {
        Assert(functionBody->GetExecutionMode() == ExecutionMode::SimpleJit);
        Assert(function->GetFunctionEntryPointInfo() == defaultEntryPointInfo);

        // The latest entry point is the simple JIT, transition to the next execution mode and schedule a full JIT
        bool functionEntryPointUpdated = functionBody->GetScriptContext()->GetNativeCodeGenerator()->GenerateFunction(functionBody, function);

        if (functionEntryPointUpdated)
        {
            // Transition to the next execution mode after scheduling a full JIT, in case of OOM before the entry point is changed
            const bool transitioned = functionBody->TryTransitionToNextExecutionMode();
            Assert(transitioned);

            if (PHASE_TRACE(Js::SimpleJitPhase, functionBody))
            {
                char16 debugStringBuffer[MAX_FUNCTION_BODY_DEBUG_STRING_SIZE];
                Output::Print(
                    _u("SimpleJit (TransitionFromSimpleJit): function: %s (%s)"),
                    functionBody->GetDisplayName(),
                    functionBody->GetDebugNumberSet(debugStringBuffer));
                Output::Flush();
            }
        }
        return;
    }

    if(function->GetFunctionEntryPointInfo() != defaultEntryPointInfo)
    {
        // A full JIT may have already been scheduled, or some entry point info got expired before the simple JIT entry point
        // was ready. In any case, the function's entry point info is not the latest, so update it.
        function->UpdateThunkEntryPoint(defaultEntryPointInfo, functionBody->GetDirectEntryPoint(defaultEntryPointInfo));
    }
}

#ifdef IR_VIEWER
Js::Var
NativeCodeGenerator::RejitIRViewerFunction(Js::FunctionBody *fn, Js::ScriptContext *requestContext)
{
    /* Note: adapted from NativeCodeGenerator::GenerateFunction (NativeCodeGenerator.cpp) */

    Js::ScriptContext *scriptContext = fn->GetScriptContext();
    PageAllocator *pageAllocator = scriptContext->GetThreadContext()->GetPageAllocator();
    NativeCodeGenerator *nativeCodeGenerator = scriptContext->GetNativeCodeGenerator();

    AutoRestoreDefaultEntryPoint autoRestore(fn);
    Js::FunctionEntryPointInfo * entryPoint = fn->GetDefaultFunctionEntryPointInfo();

    JsFunctionCodeGen workitem(this, fn, entryPoint, fn->IsInDebugMode());
    workitem.isRejitIRViewerFunction = true;
    workitem.irViewerRequestContext = scriptContext;

    workitem.SetJitMode(ExecutionMode::FullJit);

    entryPoint->SetCodeGenPendingWithStackAllocatedWorkItem();
    entryPoint->SetCodeGenQueued();
    const auto recyclableData = GatherCodeGenData(fn, fn, entryPoint, &workitem);
    workitem.SetRecyclableData(recyclableData);

    nativeCodeGenerator->CodeGen(pageAllocator, &workitem, true);

    return Js::CrossSite::MarshalVar(requestContext, workitem.GetIRViewerOutput(scriptContext));
}
#endif /* IR_VIEWER */

#ifdef ALLOW_JIT_REPRO
HRESULT NativeCodeGenerator::JitFromEncodedWorkItem(_In_reads_(bufferSize) const byte* buffer, _In_ uint bufferSize)
{
    CodeGenWorkItemIDL* workItemData = nullptr;
    HRESULT hr = JITManager::DeserializeRPCData(buffer, bufferSize, &workItemData);
    if (FAILED(hr))
    {
        return hr;
    }
    AssertOrFailFast(workItemData);
    JITOutputIDL jitOutput = { 0 };
    CodeGen(scriptContext->GetThreadContext()->GetPageAllocator(), workItemData, jitOutput, true);
    return S_OK;
}
#endif

///----------------------------------------------------------------------------
///
/// NativeCodeGenerator::GenerateFunction
///
///     This is the main entry point for the runtime to call the native code
///     generator.
///
///----------------------------------------------------------------------------
bool
NativeCodeGenerator::GenerateFunction(Js::FunctionBody *fn, Js::ScriptFunction * function)
{
    ASSERT_THREAD();
    Assert(!fn->GetIsFromNativeCodeModule());
    Assert(fn->GetScriptContext()->GetNativeCodeGenerator() == this);
    Assert(fn->GetFunctionBody() == fn);
    Assert(!fn->IsDeferred());

    if (fn->IsGeneratorAndJitIsDisabled())
    {
        // JITing generator functions is not complete nor stable yet so it is off by default.
        // Also try/catch JIT support in generator functions is not a goal for threshold
        // release so JITing generators containing try blocks is disabled for now.
        return false;
    }

    if (fn->IsInDebugMode() && fn->GetHasTry())
    {
        // Under debug mode disable JIT for functions that:
        // - have try
        return false;
    }

#ifdef ENABLE_DEBUG_CONFIG_OPTIONS
    if (Js::Configuration::Global.flags.Interpret &&
        fn->GetDisplayName() &&
        ::wcsstr(Js::Configuration::Global.flags.Interpret, fn->GetDisplayName()))
    {
        return false;
    }
#endif

    if (fn->GetLoopCount() != 0 && fn->ForceJITLoopBody() && !fn->IsInDebugMode())
    {
        // Don't code gen the function if the function has loop, ForceJITLoopBody is on,
        // unless we are in debug mode in which case JIT loop body is disabled, even if it's forced.
        return false;
    }

    // Create a work item with null entry point- we'll set it once its allocated
    AutoPtr<JsFunctionCodeGen> workItemAutoPtr(this->NewFunctionCodeGen(fn, nullptr));
    if ((JsFunctionCodeGen*) workItemAutoPtr == nullptr)
    {
        // OOM, just skip this work item and return.
        return false;
    }

    Js::FunctionEntryPointInfo* entryPointInfo = nullptr;

    if (function != nullptr)
    {
        entryPointInfo = fn->CreateNewDefaultEntryPoint();
    }
    else
    {
        entryPointInfo = fn->GetDefaultFunctionEntryPointInfo();
        Assert(fn->IsInterpreterThunk() || fn->IsSimpleJitOriginalEntryPoint());
    }
    bool doPreJit = IS_PREJIT_ON();
#ifdef ASMJS_PLAT
    if (fn->GetIsAsmjsMode())
    {
        AnalysisAssert(function != nullptr);
        Js::FunctionEntryPointInfo* oldFuncObjEntryPointInfo = (Js::FunctionEntryPointInfo*)function->GetEntryPointInfo();
        Assert(oldFuncObjEntryPointInfo->GetIsAsmJSFunction()); // should be asmjs entrypoint info

        // Set asmjs to be true in entrypoint
        entryPointInfo->SetIsAsmJSFunction(true);

        Assert(PHASE_ON1(Js::AsmJsJITTemplatePhase) || (!oldFuncObjEntryPointInfo->GetIsTJMode() && !entryPointInfo->GetIsTJMode()));
        // this changes the address in the entrypointinfo to be the AsmJsCodgenThunk
        function->UpdateThunkEntryPoint(entryPointInfo, NativeCodeGenerator::CheckAsmJsCodeGenThunk);

        if (PHASE_TRACE1(Js::AsmjsEntryPointInfoPhase))
            Output::Print(_u("New Entrypoint is CheckAsmJsCodeGenThunk for function: %s\n"), fn->GetDisplayName());
        doPreJit |= CONFIG_FLAG(MaxAsmJsInterpreterRunCount) == 0 || CONFIG_ISENABLED(Js::ForceNativeFlag);
    }
    else
#endif
    {
        fn->SetCheckCodeGenEntryPoint(entryPointInfo, NativeCodeGenerator::CheckCodeGenThunk);
        if (function != nullptr)
        {
            function->UpdateThunkEntryPoint(entryPointInfo, NativeCodeGenerator::CheckCodeGenThunk);
        }
    }

    JsFunctionCodeGen * workitem = workItemAutoPtr.Detach();
    workitem->SetEntryPointInfo(entryPointInfo);

    entryPointInfo->SetCodeGenPending(workitem);
    InterlockedIncrement(&pendingCodeGenWorkItems);

    if(!doPreJit)
    {
        workItems.LinkToEnd(workitem);
        return true;
    }

    const ExecutionMode prejitJitMode = PrejitJitMode(fn);
    workitem->SetJitMode(prejitJitMode);
    try
    {
        AddToJitQueue(workitem, /*prioritize*/ true, /*lock*/ true, function);
    }
    catch (...)
    {
        // Add the item back to the list if AddToJitQueue throws. The position in the list is not important.
        workitem->ResetJitMode();
        workItems.LinkToEnd(workitem);
        throw;
    }
    fn->TraceExecutionMode("Prejit (before)");
    if(prejitJitMode == ExecutionMode::SimpleJit)
    {
        fn->TransitionToSimpleJitExecutionMode();
    }
    else
    {
        Assert(prejitJitMode == ExecutionMode::FullJit);
        fn->TransitionToFullJitExecutionMode();
    }
    fn->TraceExecutionMode("Prejit");
    Processor()->PrioritizeJobAndWait(this, entryPointInfo, function);
    CheckCodeGenDone(fn, entryPointInfo, function);
    return true;
}

void NativeCodeGenerator::GenerateLoopBody(Js::FunctionBody * fn, Js::LoopHeader * loopHeader, Js::EntryPointInfo* entryPoint, uint localCount, Js::Var localSlots[])
{
    ASSERT_THREAD();
    Assert(fn->GetScriptContext()->GetNativeCodeGenerator() == this);
    Assert(entryPoint->jsMethod == nullptr);

#if DBG_DUMP
    if (PHASE_TRACE1(Js::JITLoopBodyPhase))
    {
        fn->DumpFunctionId(true);
        Output::Print(_u(": %-20s LoopBody Start    Loop: %2d ByteCode: %4d (%4d,%4d)\n"), fn->GetDisplayName(), fn->GetLoopNumber(loopHeader),
            loopHeader->endOffset - loopHeader->startOffset, loopHeader->startOffset, loopHeader->endOffset);
        Output::Flush();
    }
#endif

    // If the parent function is JITted, no need to JIT this loop
    // CanReleaseLoopHeaders is a quick and dirty way of checking if the
    // function is currently being interpreted. If it is being interpreted,
    // We'd still like to jit the loop body.
    // We reset the interpretCount to 0 in case we switch back to the interpreter
    if (fn->GetNativeEntryPointUsed() && fn->GetCanReleaseLoopHeaders()
#ifdef ASMJS_PLAT
        && (!fn->GetIsAsmJsFunction() || !(loopHeader->GetCurrentEntryPointInfo()->GetIsTJMode()))
#endif
    )
    {
        loopHeader->ResetInterpreterCount();
        return;
    }
#ifdef ASMJS_PLAT
    if (fn->GetIsAsmJsFunction())
    {
        Js::LoopEntryPointInfo* loopEntryPointInfo = (Js::LoopEntryPointInfo*)entryPoint;
        loopEntryPointInfo->SetIsAsmJSFunction(true);
    }
#endif
    JsLoopBodyCodeGen * workitem = this->NewLoopBodyCodeGen(fn, entryPoint, loopHeader);
    if (!workitem)
    {
        // OOM, just skip this work item and return.
        return;
    }

    entryPoint->SetCodeGenPending(workitem);

    try
    {
        if (!fn->GetIsAsmJsFunction()) // not needed for asmjs as we don't profile in asm mode
        {
            const uint profiledRegBegin = fn->GetConstantCount();
            const uint profiledRegEnd = localCount;
            if (profiledRegBegin < profiledRegEnd)
            {
                workitem->GetJITData()->symIdToValueTypeMapCount = profiledRegEnd - profiledRegBegin;
                workitem->GetJITData()->symIdToValueTypeMap = (uint16*)HeapNewArrayZ(ValueType, workitem->GetJITData()->symIdToValueTypeMapCount);
                Recycler *recycler = fn->GetScriptContext()->GetRecycler();
                for (uint i = profiledRegBegin; i < profiledRegEnd; i++)
                {
                    if (localSlots[i] && IsValidVar(localSlots[i], recycler))
                    {
                        workitem->GetJITData()->symIdToValueTypeMap[i - profiledRegBegin] = ValueType::Uninitialized.Merge(localSlots[i]).GetRawData();
                    }
                }
            }
        }

        workitem->SetJitMode(ExecutionMode::FullJit);
        AddToJitQueue(workitem, /*prioritize*/ true, /*lock*/ true);
    }
    catch (...)
    {
        // If adding to the JIT queue fails we need to revert the state of the entry point
        // and delete the work item
        entryPoint->RevertToNotScheduled();
        workitem->Delete();

        throw;
    }

    if (!Processor()->ProcessesInBackground() || fn->ForceJITLoopBody())
    {
        Processor()->PrioritizeJobAndWait(this, entryPoint);
    }
}

bool
NativeCodeGenerator::IsValidVar(const Js::Var var, Recycler *const recycler)
{
    using namespace Js;
    Assert(var);
    Assert(recycler);

    // We may be handling uninitialized memory here, need to ensure that each recycler-allocated object is valid before it is
    // read. Virtual functions shouldn't be called because the type ID may match by coincidence but the vtable can still be
    // invalid, even if it is deemed to be a "valid" object, since that only validates that the memory is still owned by the
    // recycler. This function validates the memory that ValueType::Merge(Var) reads.

    if(TaggedInt::Is(var))
    {
        return true;
    }

#if FLOATVAR
    if(JavascriptNumber::Is_NoTaggedIntCheck(var))
    {
        return true;
    }
#endif

    RecyclableObject *const recyclableObject = RecyclableObject::UnsafeFromVar(var);
    if(!recycler->IsValidObject(recyclableObject, sizeof(*recyclableObject)))
    {
        return false;
    }

    INT_PTR vtable = VirtualTableInfoBase::GetVirtualTable(var);
    if (vtable <= USHRT_MAX || (vtable & 1))
    {
        // Don't have a vtable, is it not a var, may be a frame display?
        return false;
    }

    Type *const type = recyclableObject->GetType();
    if(!recycler->IsValidObject(type, sizeof(*type)))
    {
        return false;
    }

#if !FLOATVAR
    if(JavascriptNumber::Is_NoTaggedIntCheck(var))
    {
        return true;
    }
#endif

    const TypeId typeId = type->GetTypeId();
    if(typeId < static_cast<TypeId>(0))
    {
        return false;
    }
    if(!DynamicType::Is(typeId))
    {
        return true;
    }

    DynamicType *const dynamicType = static_cast<DynamicType *>(type);
    if(!recycler->IsValidObject(dynamicType, sizeof(*dynamicType)))
    {
        return false;
    }

    DynamicTypeHandler *const typeHandler = dynamicType->GetTypeHandler();
    if(!recycler->IsValidObject(typeHandler, sizeof(*typeHandler)))
    {
        return false;
    }

    // Not using DynamicObject::FromVar since there's a virtual call in there
    DynamicObject *const object = static_cast<DynamicObject *>(recyclableObject);
    if(!recycler->IsValidObject(object, sizeof(*object)))
    {
        return false;
    }

    if(typeId != TypeIds_Array)
    {
        ArrayObject* const objectArray = object->GetObjectArrayUnchecked();
        return objectArray == nullptr || recycler->IsValidObject(objectArray, sizeof(*objectArray));
    }

    // Not using JavascriptArray::FromVar since there's a virtual call in there
    JavascriptArray *const array = static_cast<JavascriptArray *>(object);
    if(!recycler->IsValidObject(array, sizeof(*array)))
    {
        return false;
    }

    return true;
}

#if ENABLE_DEBUG_CONFIG_OPTIONS
volatile UINT_PTR NativeCodeGenerator::CodegenFailureSeed = 0;
#endif

void NativeCodeGenerator::CodeGen(PageAllocator* pageAllocator, CodeGenWorkItemIDL* workItemData, _Out_ JITOutputIDL& jitWriteData, const bool foreground, Js::EntryPointInfo* epInfo /*= nullptr*/)
{
    if (JITManager::GetJITManager()->IsOOPJITEnabled())
    {
        PSCRIPTCONTEXT_HANDLE remoteScriptContext = this->scriptContext->GetRemoteScriptAddr();
        if (!JITManager::GetJITManager()->IsConnected())
        {
            throw Js::OperationAbortedException();
        }
        HRESULT hr = JITManager::GetJITManager()->RemoteCodeGenCall(
            workItemData,
            remoteScriptContext,
            &jitWriteData);
        if (hr == E_ACCESSDENIED && scriptContext->IsClosed())
        {
            // script context may close after codegen call starts, consider this as aborted codegen
            hr = E_ABORT;
        }
        JITManager::HandleServerCallResult(hr, RemoteCallType::CodeGen);

        if (!PreReservedVirtualAllocWrapper::IsInRange((void*)this->scriptContext->GetThreadContext()->GetPreReservedRegionAddr(), (void*)jitWriteData.codeAddress))
        {
            this->scriptContext->GetJitFuncRangeCache()->AddFuncRange((void*)jitWriteData.codeAddress, jitWriteData.codeSize);
        }
        Assert(jitWriteData.codeAddress);
        Assert(jitWriteData.codeSize);
    }
    else
    {
#if DBG
        size_t serializedRpcDataSize = 0;
        const unsigned char* serializedRpcData = nullptr;
        JITManager::SerializeRPCData(workItemData, &serializedRpcDataSize, &serializedRpcData);
        struct AutoFreeArray
        {
            const byte* arr = nullptr;
            size_t bufferSize = 0;
            ~AutoFreeArray() { HeapDeleteArray(bufferSize, arr); }
        } autoFreeArray;

        if (CONFIG_FLAG(EntryPointInfoRpcData) && epInfo != nullptr)
        {
            epInfo->SetSerializedRpcData(serializedRpcData, serializedRpcDataSize);
        }
        else
        {
            autoFreeArray.arr = serializedRpcData;
            autoFreeArray.bufferSize = serializedRpcDataSize;
        }
#endif

        InProcCodeGenAllocators *const allocators =
            foreground ? EnsureForegroundAllocators(pageAllocator) : GetBackgroundAllocator(pageAllocator); // okay to do outside lock since the respective function is called only from one thread
        NoRecoverMemoryJitArenaAllocator jitArena(_u("JITArena"), pageAllocator, Js::Throw::OutOfMemory);
#if DBG
        jitArena.SetNeedsDelayFreeList();
#endif
        JITTimeWorkItem * jitWorkItem = Anew(&jitArena, JITTimeWorkItem, workItemData);

#if !FLOATVAR
        CodeGenNumberAllocator* pNumberAllocator = nullptr;

        // the number allocator needs to be on the stack so that if we are doing foreground JIT
        // the chunk allocated from the recycler will be stacked pinned
        CodeGenNumberAllocator numberAllocator(
            foreground ? nullptr : scriptContext->GetThreadContext()->GetCodeGenNumberThreadAllocator(),
            scriptContext->GetRecycler());
        pNumberAllocator = &numberAllocator;
#endif
        Js::ScriptContextProfiler *const codeGenProfiler =
#ifdef PROFILE_EXEC
            foreground ? EnsureForegroundCodeGenProfiler() : GetBackgroundCodeGenProfiler(pageAllocator); // okay to do outside lock since the respective function is called only from one thread
#else
            nullptr;
#endif

        Func::Codegen(&jitArena, jitWorkItem, scriptContext->GetThreadContext(),
            scriptContext, &jitWriteData, epInfo, nullptr, jitWorkItem->GetPolymorphicInlineCacheInfo(), allocators,
#if !FLOATVAR
            pNumberAllocator,
#endif
            codeGenProfiler, !foreground);

        if (!this->scriptContext->GetThreadContext()->GetPreReservedVirtualAllocator()->IsInRange((void*)jitWriteData.codeAddress))
        {
            this->scriptContext->GetJitFuncRangeCache()->AddFuncRange((void*)jitWriteData.codeAddress, jitWriteData.codeSize);
        }
    }
}

void
NativeCodeGenerator::CodeGen(PageAllocator * pageAllocator, CodeGenWorkItem* workItem, const bool foreground)
{
    if(foreground)
    {
        // Func::Codegen has a lot of things on the stack, so probe the stack here instead
        PROBE_STACK_NO_DISPOSE(scriptContext, Js::Constants::MinStackJITCompile);
    }

#if ENABLE_DEBUG_CONFIG_OPTIONS
    if (!foreground && Js::Configuration::Global.flags.IsEnabled(Js::InduceCodeGenFailureFlag))
    {
        if (NativeCodeGenerator::CodegenFailureSeed == 0)
        {
            // Initialize the seed
            NativeCodeGenerator::CodegenFailureSeed = Js::Configuration::Global.flags.InduceCodeGenFailureSeed;
            if (NativeCodeGenerator::CodegenFailureSeed == 0)
            {
                LARGE_INTEGER ctr;
                ::QueryPerformanceCounter(&ctr);

                NativeCodeGenerator::CodegenFailureSeed = ctr.HighPart ^ ctr.LowPart;
                srand((uint)NativeCodeGenerator::CodegenFailureSeed);
            }
        }

        int v = Math::Rand() % 100;
        if (v < Js::Configuration::Global.flags.InduceCodeGenFailure)
        {
            switch (v % 3)
            {
            case 0: Js::Throw::OutOfMemory(); break;
            case 1: throw Js::StackOverflowException(); break;
            case 2: throw Js::OperationAbortedException(); break;
            default:
                Assert(false);
            }
        }
    }
#endif

    bool irviewerInstance = false;
#ifdef IR_VIEWER
    irviewerInstance = true;
#endif
    Assert(
        workItem->Type() != JsFunctionType ||
        irviewerInstance ||
        IsThunk(workItem->GetFunctionBody()->GetDirectEntryPoint(workItem->GetEntryPoint())) ||
        IsAsmJsCodeGenThunk(workItem->GetFunctionBody()->GetDirectEntryPoint(workItem->GetEntryPoint())));

    InterlockedExchangeAdd(&this->byteCodeSizeGenerated, workItem->GetByteCodeCount()); // must be interlocked because this data may be modified in the foreground and background thread concurrently
    Js::FunctionBody* body = workItem->GetFunctionBody();
    int nRegs = body->GetLocalsCount();
    AssertMsg((nRegs + 1) == (int)(SymID)(nRegs + 1), "SymID too small...");

    if (body->GetScriptContext()->IsClosed())
    {
        // Should not be jitting something in the foreground when the script context is actually closed
        Assert(IsBackgroundJIT() || !body->GetScriptContext()->IsActuallyClosed());

        throw Js::OperationAbortedException();
    }
    
#if ENABLE_OOP_NATIVE_CODEGEN
    if (JITManager::GetJITManager()->IsOOPJITEnabled())
    {
        workItem->GetJITData()->nativeDataAddr = (__int3264)workItem->GetEntryPoint()->GetOOPNativeEntryPointData()->GetNativeDataBufferRef();
    }
#endif

    // TODO: oop jit can we be more efficient here?
    ArenaAllocator alloc(_u("JitData"), pageAllocator, Js::Throw::OutOfMemory);

    auto& jitData = workItem->GetJITData()->jitData;
    jitData = AnewStructZ(&alloc, FunctionJITTimeDataIDL);
    auto codeGenData = workItem->RecyclableData()->JitTimeData();
    FunctionJITTimeInfo::BuildJITTimeData(&alloc, codeGenData, nullptr, workItem->GetJITData()->jitData, false, foreground);
    workItem->GetJITData()->profiledIterations = codeGenData->GetProfiledIterations();
    Js::EntryPointInfo * epInfo = workItem->GetEntryPoint();
    if (workItem->Type() == JsFunctionType)
    {
        auto funcEPInfo = (Js::FunctionEntryPointInfo*)epInfo;
        jitData->callsCountAddress = (uintptr_t)&funcEPInfo->callsCount;
    }
    else
    {
        workItem->GetJITData()->jittedLoopIterationsSinceLastBailoutAddr = (intptr_t)Js::FunctionBody::GetJittedLoopIterationsSinceLastBailoutAddress(epInfo);
    }

    jitData->sharedPropertyGuards = codeGenData->sharedPropertyGuards;
    jitData->sharedPropGuardCount = codeGenData->sharedPropertyGuardCount;

    JITOutputIDL jitWriteData = {0};

#if !FLOATVAR
    workItem->GetJITData()->xProcNumberPageSegment = scriptContext->GetThreadContext()->GetXProcNumberPageSegmentManager()->GetFreeSegment(&alloc);
#endif
    workItem->GetJITData()->globalThisAddr = (intptr_t)workItem->RecyclableData()->JitTimeData()->GetGlobalThisObject();

    LARGE_INTEGER start_time = { 0 };
    NativeCodeGenerator::LogCodeGenStart(workItem, &start_time);
    workItem->GetJITData()->startTime = (int64)start_time.QuadPart;
<<<<<<< HEAD
    if (JITManager::GetJITManager()->IsOOPJITEnabled())
    {
        PSCRIPTCONTEXT_HANDLE remoteScriptContext = this->scriptContext->GetRemoteScriptAddr();
        if (!JITManager::GetJITManager()->IsConnected())
        {
            throw Js::OperationAbortedException();
        }
        HRESULT hr = JITManager::GetJITManager()->RemoteCodeGenCall(
            workItem->GetJITData(),
            remoteScriptContext,
            &jitWriteData);
        if (hr == E_ACCESSDENIED && body->GetScriptContext()->IsClosed())
        {
            // script context may close after codegen call starts, consider this as aborted codegen
            hr = E_ABORT;
        }
        JITManager::HandleServerCallResult(hr, RemoteCallType::CodeGen);

        if (!PreReservedVirtualAllocWrapper::IsInRange((void*)this->scriptContext->GetThreadContext()->GetPreReservedRegionAddr(), (void*)jitWriteData.codeAddress))
        {
            this->scriptContext->GetJitFuncRangeCache()->AddFuncRange((void*)jitWriteData.codeAddress, jitWriteData.codeSize);
        }
        Assert(jitWriteData.codeAddress);
        Assert(jitWriteData.codeSize);
    }
    else
    {
        InProcCodeGenAllocators *const allocators =
            foreground ? EnsureForegroundAllocators(pageAllocator) : GetBackgroundAllocator(pageAllocator); // okay to do outside lock since the respective function is called only from one thread
        NoRecoverMemoryJitArenaAllocator jitArena(_u("JITArena"), pageAllocator, Js::Throw::OutOfMemory);
#if DBG
        jitArena.SetNeedsDelayFreeList();
#endif
        JITTimeWorkItem * jitWorkItem = Anew(&jitArena, JITTimeWorkItem, workItem->GetJITData());

#if !FLOATVAR
        CodeGenNumberAllocator* pNumberAllocator = nullptr;

        // the number allocator needs to be on the stack so that if we are doing foreground JIT
        // the chunk allocated from the recycler will be stacked pinned
        CodeGenNumberAllocator numberAllocator(
            foreground ? nullptr : scriptContext->GetThreadContext()->GetCodeGenNumberThreadAllocator(),
            scriptContext->GetRecycler());
        pNumberAllocator = &numberAllocator;
#endif
        Js::ScriptContextProfiler *const codeGenProfiler =
#ifdef PROFILE_EXEC
            foreground ? EnsureForegroundCodeGenProfiler() : GetBackgroundCodeGenProfiler(pageAllocator); // okay to do outside lock since the respective function is called only from one thread
#else
            nullptr;
#endif

        Func::Codegen(&jitArena, jitWorkItem, scriptContext->GetThreadContext(),
            scriptContext, &jitWriteData, epInfo, nullptr, jitWorkItem->GetPolymorphicInlineCacheInfo(), allocators,
#if !FLOATVAR
            pNumberAllocator,
#endif
            codeGenProfiler, !foreground);

        if (!this->scriptContext->GetThreadContext()->GetPreReservedVirtualAllocator()->IsInRange((void*)jitWriteData.codeAddress))
        {
            this->scriptContext->GetJitFuncRangeCache()->AddFuncRange((void*)jitWriteData.codeAddress, jitWriteData.codeSize);
        }
    }
=======
    CodeGen(pageAllocator, workItem->GetJITData(), jitWriteData, foreground, epInfo);
>>>>>>> 84bd6f3c

    if (JITManager::GetJITManager()->IsOOPJITEnabled() && PHASE_VERBOSE_TRACE(Js::BackEndPhase, workItem->GetFunctionBody()))
    {
        LARGE_INTEGER freq;
        LARGE_INTEGER end_time;
        QueryPerformanceCounter(&end_time);
        QueryPerformanceFrequency(&freq);

        Output::Print(
            _u("BackendMarshalOut - function: %s time:%8.6f mSec\r\n"),
            workItem->GetFunctionBody()->GetDisplayName(),
            (((double)((end_time.QuadPart - jitWriteData.startTime)* (double)1000.0 / (double)freq.QuadPart))) / (1));
        Output::Flush();
    }

    epInfo->GetNativeEntryPointData()->SetFrameHeight(jitWriteData.frameHeight);    

    if (workItem->Type() == JsFunctionType)
    {
        Js::FunctionEntryPointInfo * funcEP = (Js::FunctionEntryPointInfo*)workItem->GetEntryPoint();
        funcEP->localVarSlotsOffset = jitWriteData.localVarSlotsOffset;
        funcEP->localVarChangedOffset = jitWriteData.localVarChangedOffset;
    }

    if (jitWriteData.hasJittedStackClosure != FALSE)
    {
        workItem->GetEntryPoint()->SetHasJittedStackClosure();
    }

#if ENABLE_OOP_NATIVE_CODEGEN
#if !FLOATVAR
    if (jitWriteData.numberPageSegments)
    {
        if (jitWriteData.numberPageSegments->pageAddress == 0)
        {
            midl_user_free(jitWriteData.numberPageSegments);
            jitWriteData.numberPageSegments = nullptr;
        }
        else
        {
            // TODO: when codegen fail, need to return the segment as well
            epInfo->GetOOPNativeEntryPointData()->SetNumberPageSegment(jitWriteData.numberPageSegments);
        }
    }
#endif
#endif

#if ENABLE_OOP_NATIVE_CODEGEN
    if (JITManager::GetJITManager()->IsOOPJITEnabled())
    {
        if (jitWriteData.nativeDataFixupTable)
        {
            for (unsigned int i = 0; i < jitWriteData.nativeDataFixupTable->count; i++)
            {
                auto& record = jitWriteData.nativeDataFixupTable->fixupRecords[i];
                auto updateList = record.updateList;

                if (PHASE_TRACE1(Js::NativeCodeDataPhase))
                {
                    Output::Print(_u("NativeCodeData Fixup: allocIndex:%d, len:%x, totalOffset:%x, startAddress:%p\n"),
                        record.index, record.length, record.startOffset, jitWriteData.buffer->data + record.startOffset);
                }

                while (updateList)
                {
                    void* addrToFixup = jitWriteData.buffer->data + record.startOffset + updateList->addrOffset;
                    void* targetAddr = jitWriteData.buffer->data + updateList->targetTotalOffset;

                    if (PHASE_TRACE1(Js::NativeCodeDataPhase))
                    {
                        Output::Print(_u("\tEntry: +%x %p(%p) ==> %p\n"), updateList->addrOffset, addrToFixup, *(void**)(addrToFixup), targetAddr);
                    }

                    *(void**)(addrToFixup) = targetAddr;
                    auto current = updateList;
                    updateList = updateList->next;
                    midl_user_free(current);
                }
            }
            midl_user_free(jitWriteData.nativeDataFixupTable);
            jitWriteData.nativeDataFixupTable = nullptr;

            // change the address with the fixup information
            epInfo->GetOOPNativeEntryPointData()->SetNativeDataBuffer((char*)jitWriteData.buffer->data);

#if DBG
            if (PHASE_TRACE1(Js::NativeCodeDataPhase))
            {
                Output::Print(_u("NativeCodeData Client Buffer: %p, len: %x\n"), jitWriteData.buffer->data, jitWriteData.buffer->len);
            }
#endif
        }

        if (jitWriteData.throwMapCount > 0)
        {
            Js::ThrowMapEntry * throwMap = (Js::ThrowMapEntry *)(jitWriteData.buffer->data + jitWriteData.throwMapOffset);
            Js::SmallSpanSequenceIter iter;
            for (uint i = 0; i < jitWriteData.throwMapCount; ++i)
            {
                workItem->RecordNativeThrowMap(iter, throwMap[i].nativeBufferOffset, throwMap[i].statementIndex);
            }
        }

        epInfo->GetOOPNativeEntryPointData()->RecordInlineeFrameOffsetsInfo(jitWriteData.inlineeFrameOffsetArrayOffset, jitWriteData.inlineeFrameOffsetArrayCount);
    }
#endif

    if (workItem->GetJitMode() != ExecutionMode::SimpleJit)
    {
        epInfo->GetJitTransferData()->SetRuntimeTypeRefs(jitWriteData.pinnedTypeRefs);
        epInfo->GetJitTransferData()->SetEquivalentTypeGuardOffsets(jitWriteData.equivalentTypeGuardOffsets);
        epInfo->GetJitTransferData()->SetTypeGuardTransferData(&jitWriteData);

        Assert(jitWriteData.ctorCacheEntries == nullptr || epInfo->GetNativeEntryPointData()->GetConstructorCacheCount() > 0);
        epInfo->GetJitTransferData()->SetCtorCacheTransferData(&jitWriteData);

        workItem->GetEntryPoint()->GetJitTransferData()->SetIsReady();
    }
    else
    {
        Assert(jitWriteData.pinnedTypeRefs == nullptr);
    }


#if defined(TARGET_64)
    XDataAllocation * xdataInfo = HeapNewZ(XDataAllocation);
    xdataInfo->address = (byte*)jitWriteData.xdataAddr;
    XDataAllocator::Register(xdataInfo, jitWriteData.codeAddress, jitWriteData.codeSize);
    epInfo->GetNativeEntryPointData()->SetXDataInfo(xdataInfo);
#endif


#if defined(_M_ARM)
    // for in-proc jit we do registration in encoder
    if (JITManager::GetJITManager()->IsOOPJITEnabled())
    {
        XDataAllocation * xdataInfo = HeapNewZ(XDataAllocation);
        xdataInfo->pdataCount = jitWriteData.pdataCount;
        xdataInfo->xdataSize = jitWriteData.xdataSize;
        if (jitWriteData.buffer)
        {
            xdataInfo->address = jitWriteData.buffer->data + jitWriteData.xdataOffset;
            for (ushort i = 0; i < xdataInfo->pdataCount; ++i)
            {
                RUNTIME_FUNCTION *function = xdataInfo->GetPdataArray() + i;
                // if flag is 0, then we have separate .xdata, for which we need to fixup the address
                if (function->Flag == 0)
                {
                    // UnwindData was set on server as the offset from the beginning of xdata buffer
                    function->UnwindData = (DWORD)(xdataInfo->address + function->UnwindData);
                    Assert(((DWORD)function->UnwindData & 0x3) == 0); // 4 byte aligned
                }
            }
        }
        else
        {
            xdataInfo->address = nullptr;
        }
        // unmask thumb mode from code address
        XDataAllocator::Register(xdataInfo, jitWriteData.codeAddress & ~0x1, jitWriteData.codeSize);
        epInfo->GetNativeEntryPointData()->SetXDataInfo(xdataInfo);
    }
#endif

    if (!CONFIG_FLAG(OOPCFGRegistration))
    {
        if (jitWriteData.thunkAddress)
        {
            scriptContext->GetThreadContext()->SetValidCallTargetForCFG((PVOID)jitWriteData.thunkAddress);
        }
        else
        {
            scriptContext->GetThreadContext()->SetValidCallTargetForCFG((PVOID)jitWriteData.codeAddress);
        }
    }
    if (workItem->Type() == JsLoopBodyWorkItemType)
    {
        Assert(jitWriteData.thunkAddress == NULL);
        ((JsLoopBodyCodeGen*)workItem)->SetCodeAddress(jitWriteData.codeAddress);
    }

<<<<<<< HEAD
    workItem->GetEntryPoint()->SetCodeGenRecorded((Js::JavascriptMethod)jitWriteData.thunkAddress, (Js::JavascriptMethod)jitWriteData.codeAddress, jitWriteData.codeSize);
=======
    workItem->GetEntryPoint()->SetCodeGenRecorded((Js::JavascriptMethod)jitWriteData.thunkAddress, (Js::JavascriptMethod)jitWriteData.codeAddress, jitWriteData.codeSize, (void *)this);

#if DBG_DUMP
    if (PHASE_DUMP(Js::EncoderPhase, workItem->GetFunctionBody()) && Js::Configuration::Global.flags.Verbose && !JITManager::GetJITManager()->IsOOPJITEnabled())
    {
        workItem->GetEntryPoint()->DumpNativeOffsetMaps();
        workItem->GetEntryPoint()->DumpNativeThrowSpanSequence();
        Output::Flush();
    }
#endif
>>>>>>> 84bd6f3c

    if (jitWriteData.hasBailoutInstr != FALSE)
    {
        body->SetHasBailoutInstrInJittedCode(true);
    }
    if (!jitWriteData.isInPrereservedRegion)
    {
        scriptContext->GetThreadContext()->ResetIsAllJITCodeInPreReservedRegion();
    }

    body->m_argUsedForBranch |= jitWriteData.argUsedForBranch;

    if (body->HasDynamicProfileInfo())
    {
        if (jitWriteData.disableArrayCheckHoist)
        {
            body->GetAnyDynamicProfileInfo()->DisableArrayCheckHoist(workItem->Type() == JsLoopBodyWorkItemType);
        }
        if (jitWriteData.disableAggressiveIntTypeSpec)
        {
            body->GetAnyDynamicProfileInfo()->DisableAggressiveIntTypeSpec(workItem->Type() == JsLoopBodyWorkItemType);
        }
        if (jitWriteData.disableStackArgOpt)
        {
            body->GetAnyDynamicProfileInfo()->DisableStackArgOpt();
        }
        if (jitWriteData.disableSwitchOpt)
        {
            body->GetAnyDynamicProfileInfo()->DisableSwitchOpt();
        }
        if (jitWriteData.disableTrackCompoundedIntOverflow)
        {
            body->GetAnyDynamicProfileInfo()->DisableTrackCompoundedIntOverflow();
        }
    }

    if (jitWriteData.disableInlineApply)
    {
        body->SetDisableInlineApply(true);
    }
    if (jitWriteData.disableInlineSpread)
    {
        body->SetDisableInlineSpread(true);
    }

#ifdef PROFILE_BAILOUT_RECORD_MEMORY
    if (Js::Configuration::Global.flags.ProfileBailOutRecordMemory)
    {
        scriptContext->codeSize += workItem->GetEntryPoint()->GetCodeSize();
    }
#endif

    NativeCodeGenerator::LogCodeGenDone(workItem, &start_time);

#ifdef BGJIT_STATS
    // Must be interlocked because the following data may be modified from the background and foreground threads concurrently
    Js::ScriptContext *scriptContext = workItem->GetScriptContext();
    if (workItem->Type() == JsFunctionType)
    {
        InterlockedExchangeAdd(&scriptContext->bytecodeJITCount, workItem->GetByteCodeCount());
        InterlockedIncrement(&scriptContext->funcJITCount);
    }
    else if(workItem->Type() == JsLoopBodyWorkItemType)
    {
        InterlockedIncrement(&scriptContext->loopJITCount);
    }
#endif
}


/* static */
void NativeCodeGenerator::LogCodeGenStart(CodeGenWorkItem * workItem, LARGE_INTEGER * start_time)
{
    Js::FunctionBody * body = workItem->GetFunctionBody();
    {
        if (IS_JS_ETW(EventEnabledJSCRIPT_FUNCTION_JIT_START()))
        {
            WCHAR displayNameBuffer[256];
            WCHAR* displayName = displayNameBuffer;
            size_t sizeInChars = workItem->GetDisplayName(displayName, 256);
            if (sizeInChars > 256)
            {
                displayName = HeapNewArray(WCHAR, sizeInChars);
                workItem->GetDisplayName(displayName, 256);
            }
            JS_ETW(EventWriteJSCRIPT_FUNCTION_JIT_START(
                body->GetFunctionNumber(),
                displayName,
                body->GetScriptContext(),
                workItem->GetInterpretedCount(),
                (const unsigned int)body->LengthInBytes(),
                body->GetByteCodeCount(),
                body->GetByteCodeInLoopCount(),
                (int)workItem->GetJitMode()));

            if (displayName != displayNameBuffer)
            {
                HeapDeleteArray(sizeInChars, displayName);
            }
        }
    }

#if DBG_DUMP
    if (Js::Configuration::Global.flags.TestTrace.IsEnabled(Js::BackEndPhase))
    {
        if (workItem->GetEntryPoint()->IsLoopBody())
        {
            Output::Print(_u("---BeginBackEnd: function: %s, loop:%d---\r\n"), body->GetDisplayName(), ((JsLoopBodyCodeGen*)workItem)->GetLoopNumber());
        }
        else
        {
            Output::Print(_u("---BeginBackEnd: function: %s---\r\n"), body->GetDisplayName());
        }
        Output::Flush();
    }
#endif

    char16 debugStringBuffer[MAX_FUNCTION_BODY_DEBUG_STRING_SIZE];

    if (PHASE_TRACE(Js::BackEndPhase, body))
    {
        QueryPerformanceCounter(start_time);
        if (workItem->GetEntryPoint()->IsLoopBody())
        {
            Output::Print(
                _u("BeginBackEnd - function: %s (%s, line %u), loop: %u, mode: %S"),
                body->GetDisplayName(),
                body->GetDebugNumberSet(debugStringBuffer),
                body->GetLineNumber(),
                ((JsLoopBodyCodeGen*)workItem)->GetLoopNumber(),
                ExecutionModeName(workItem->GetJitMode()));
            if (body->GetIsAsmjsMode())
            {
                Output::Print(_u(" (Asmjs)\n"));
            }
            else
            {
                Output::Print(_u("\n"));
            }
        }
        else
        {
            Output::Print(
                _u("BeginBackEnd - function: %s (%s, line %u), mode: %S"),
                body->GetDisplayName(),
                body->GetDebugNumberSet(debugStringBuffer),
                body->GetLineNumber(),
                ExecutionModeName(workItem->GetJitMode()));

            if (body->GetIsAsmjsMode())
            {
                Output::Print(_u(" (Asmjs)\n"));
            }
            else
            {
                Output::Print(_u("\n"));
            }
        }
        Output::Flush();
    }

#ifdef FIELD_ACCESS_STATS
    if (PHASE_TRACE(Js::ObjTypeSpecPhase, body) || PHASE_TRACE(Js::EquivObjTypeSpecPhase, body))
    {
        if (workItem->RecyclableData()->JitTimeData()->inlineCacheStats)
        {
            auto stats = workItem->RecyclableData()->JitTimeData()->inlineCacheStats;
            Output::Print(_u("ObjTypeSpec: jitting function %s (#%s): inline cache stats:\n"), body->GetDisplayName(), body->GetDebugNumberSet(debugStringBuffer));
            Output::Print(_u("    overall: total %u, no profile info %u\n"), stats->totalInlineCacheCount, stats->noInfoInlineCacheCount);
            Output::Print(_u("    mono: total %u, empty %u, cloned %u\n"),
                stats->monoInlineCacheCount, stats->emptyMonoInlineCacheCount, stats->clonedMonoInlineCacheCount);
            Output::Print(_u("    poly: total %u (high %u, low %u), null %u, empty %u, ignored %u, disabled %u, equivalent %u, non-equivalent %u, cloned %u\n"),
                stats->polyInlineCacheCount, stats->highUtilPolyInlineCacheCount, stats->lowUtilPolyInlineCacheCount,
                stats->nullPolyInlineCacheCount, stats->emptyPolyInlineCacheCount, stats->ignoredPolyInlineCacheCount, stats->disabledPolyInlineCacheCount,
                stats->equivPolyInlineCacheCount, stats->nonEquivPolyInlineCacheCount, stats->clonedPolyInlineCacheCount);
        }
        else
        {
            Output::Print(_u("EquivObjTypeSpec: function %s (%s): inline cache stats unavailable\n"), body->GetDisplayName(), body->GetDebugNumberSet(debugStringBuffer));
        }
        Output::Flush();
    }
#endif
}

/* static */
void NativeCodeGenerator::LogCodeGenDone(CodeGenWorkItem * workItem, LARGE_INTEGER * start_time)
{
    Js::FunctionBody * body = workItem->GetFunctionBody();
    char16 debugStringBuffer[MAX_FUNCTION_BODY_DEBUG_STRING_SIZE];

    {
        if (IS_JS_ETW(EventEnabledJSCRIPT_FUNCTION_JIT_STOP()))
        {
            WCHAR displayNameBuffer[256];
            WCHAR* displayName = displayNameBuffer;
            size_t sizeInChars = workItem->GetDisplayName(displayName, 256);
            if (sizeInChars > 256)
            {
                displayName = HeapNewArray(WCHAR, sizeInChars);
                workItem->GetDisplayName(displayName, 256);
            }
            void* entryPoint;
            ptrdiff_t codeSize;
            workItem->GetEntryPointAddress(&entryPoint, &codeSize);
            JS_ETW(EventWriteJSCRIPT_FUNCTION_JIT_STOP(
                body->GetFunctionNumber(),
                displayName,
                body->GetScriptContext(),
                workItem->GetInterpretedCount(),
                entryPoint,
                codeSize));

            if (displayName != displayNameBuffer)
            {
                HeapDeleteArray(sizeInChars, displayName);
            }
        }
    }

#if DBG_DUMP
    if (Js::Configuration::Global.flags.TestTrace.IsEnabled(Js::BackEndPhase))
    {
        Output::Print(_u("---EndBackEnd---\r\n"));
        Output::Flush();
    }
#endif

    if (PHASE_TRACE(Js::BackEndPhase, body))
    {
        LARGE_INTEGER freq;
        LARGE_INTEGER end_time;
        QueryPerformanceCounter(&end_time);
        QueryPerformanceFrequency(&freq);
        if (workItem->GetEntryPoint()->IsLoopBody())
        {
            Output::Print(
                _u("EndBackEnd - function: %s (%s, line %u), loop: %u, mode: %S, time:%8.6f mSec"),
                body->GetDisplayName(),
                body->GetDebugNumberSet(debugStringBuffer),
                body->GetLineNumber(),
                ((JsLoopBodyCodeGen*)workItem)->GetLoopNumber(),
                ExecutionModeName(workItem->GetJitMode()),
                (((double)((end_time.QuadPart - start_time->QuadPart)* (double)1000.0 / (double)freq.QuadPart))) / (1));

            if (body->GetIsAsmjsMode())
            {
                Output::Print(_u(" (Asmjs)\n"));
            }
            else
            {
                Output::Print(_u("\n"));
            }
        }
        else
        {
            Output::Print(
                _u("EndBackEnd - function: %s (%s, line %u), mode: %S time:%8.6f mSec"),
                body->GetDisplayName(),
                body->GetDebugNumberSet(debugStringBuffer),
                body->GetLineNumber(),
                ExecutionModeName(workItem->GetJitMode()),
                (((double)((end_time.QuadPart - start_time->QuadPart)* (double)1000.0 / (double)freq.QuadPart))) / (1));

            if (body->GetIsAsmjsMode())
            {
                Output::Print(_u(" (Asmjs)\n"));
            }
            else
            {
                Output::Print(_u("\n"));
            }
        }
        Output::Flush();
    }
}

void NativeCodeGenerator::SetProfileMode(BOOL fSet)
{
    this->SetNativeEntryPoint = fSet? Js::FunctionBody::ProfileSetNativeEntryPoint : Js::FunctionBody::DefaultSetNativeEntryPoint;
}

#if _M_IX86
__declspec(naked)
Js::Var
NativeCodeGenerator::CheckAsmJsCodeGenThunk(Js::RecyclableObject* function, Js::CallInfo callInfo, ...)
{
    __asm
    {
            push ebp
            mov ebp, esp
            push function
            call NativeCodeGenerator::CheckAsmJsCodeGen
#ifdef _CONTROL_FLOW_GUARD
            // verify that the call target is valid
            mov  ecx, eax
            call[__guard_check_icall_fptr]
            mov  eax, ecx
#endif
            pop ebp
            jmp  eax
    }
}
#elif _M_X64 || _M_ARM || _M_ARM64
    // Do nothing: the implementation of NativeCodeGenerator::CheckCodeGenThunk is declared (appropriately decorated) in
    // Backend\amd64\Thunks.asm and Backend\arm\Thunks.asm and Backend\arm64\Thunks.asm respectively.
#else
    #error Not implemented.
#endif

#if _M_IX86
__declspec(naked)
Js::Var
NativeCodeGenerator::CheckCodeGenThunk(Js::RecyclableObject* function, Js::CallInfo callInfo, ...)
{
    __asm
    {
        push ebp
        mov ebp, esp
        push [esp+8]
        call NativeCodeGenerator::CheckCodeGen
#ifdef _CONTROL_FLOW_GUARD
        // verify that the call target is valid
        mov  ecx, eax
        call[__guard_check_icall_fptr]
        mov  eax, ecx
#endif
        pop ebp
        jmp  eax
    }
}
#elif _M_X64 || _M_ARM || _M_ARM64
    // Do nothing: the implementation of NativeCodeGenerator::CheckCodeGenThunk is declared (appropriately decorated) in
    // Backend\amd64\Thunks.asm and Backend\arm\Thunks.asm and Backend\arm64\Thunks.asm respectively.
#else
    #error Not implemented.
#endif

bool
NativeCodeGenerator::IsThunk(Js::JavascriptMethod codeAddress)
{
    return codeAddress == NativeCodeGenerator::CheckCodeGenThunk;
}

bool
NativeCodeGenerator::IsAsmJsCodeGenThunk(Js::JavascriptMethod codeAddress)
{
#ifdef ASMJS_PLAT
    return codeAddress == NativeCodeGenerator::CheckAsmJsCodeGenThunk;
#else
    return false;
#endif

}

CheckCodeGenFunction
NativeCodeGenerator::GetCheckCodeGenFunction(Js::JavascriptMethod codeAddress)
{
    if (codeAddress == NativeCodeGenerator::CheckCodeGenThunk)
    {
        return NativeCodeGenerator::CheckCodeGen;
    }
    return nullptr;
}

Js::JavascriptMethod
NativeCodeGenerator::CheckAsmJsCodeGen(Js::ScriptFunction * function)
{
    Assert(function);
    Js::FunctionBody *functionBody = function->GetFunctionBody();
    Js::ScriptContext *scriptContext = functionBody->GetScriptContext();

    NativeCodeGenerator *nativeCodeGen = scriptContext->GetNativeCodeGenerator();
    Assert(scriptContext->GetThreadContext()->IsScriptActive());
    Assert(scriptContext->GetThreadContext()->IsInScript());

    AssertOrFailFastMsg(!functionBody->IsWasmFunction() || functionBody->GetByteCodeCount() > 0, "Wasm function should be parsed by now");
    // Load the entry point here to validate it got changed afterwards

    Js::FunctionEntryPointInfo* entryPoint = function->GetFunctionEntryPointInfo();

#if ENABLE_DEBUG_CONFIG_OPTIONS
    if ((PHASE_ON1(Js::AsmJsJITTemplatePhase) && CONFIG_FLAG(MaxTemplatizedJitRunCount) >= 0) || (!PHASE_ON1(Js::AsmJsJITTemplatePhase) && CONFIG_FLAG(MaxAsmJsInterpreterRunCount) >= 0))
    {
        nativeCodeGen->Processor()->PrioritizeJobAndWait(nativeCodeGen, entryPoint, function);
    } else
#endif
    if (!nativeCodeGen->Processor()->PrioritizeJob(nativeCodeGen, entryPoint, function))
    {
        if (PHASE_TRACE1(Js::AsmjsEntryPointInfoPhase))
        {
            Output::Print(_u("Codegen not done yet for function: %s, Entrypoint is CheckAsmJsCodeGenThunk\n"), function->GetFunctionBody()->GetDisplayName());
        }
<<<<<<< HEAD
        return reinterpret_cast<Js::Var>(functionBody->GetOriginalEntryPoint());
=======
        return functionBody->GetOriginalEntryPoint();
>>>>>>> 84bd6f3c
    }
    if (PHASE_TRACE1(Js::AsmjsEntryPointInfoPhase))
    {
        Output::Print(_u("CodeGen Done for function: %s, Changing Entrypoint to Full JIT\n"), function->GetFunctionBody()->GetDisplayName());
    }
    // we will need to set the functionbody external and asmjs entrypoint to the fulljit entrypoint
    return CheckCodeGenDone(functionBody, entryPoint, function);
}


Js::JavascriptMethod
NativeCodeGenerator::CheckCodeGen(Js::ScriptFunction * function)
{
    Assert(function);
    Assert(function->GetEntryPoint() == NativeCodeGenerator::CheckCodeGenThunk
        || Js::CrossSite::IsThunk(function->GetEntryPoint()));
    // We are not expecting non-deserialized functions here; Error if it hasn't been deserialized by this point
    Js::FunctionBody *functionBody = function->GetFunctionBody();
    Js::ScriptContext *scriptContext = functionBody->GetScriptContext();

    NativeCodeGenerator *nativeCodeGen = scriptContext->GetNativeCodeGenerator();
    Assert(scriptContext->GetThreadContext()->IsScriptActive());
    Assert(scriptContext->GetThreadContext()->IsInScript());

    // Load the entry point here to validate it got changed afterwards
    Js::JavascriptMethod originalEntryPoint = functionBody->GetOriginalEntryPoint();
    Js::FunctionEntryPointInfo* entryPoint = function->GetFunctionEntryPointInfo();

    Js::FunctionEntryPointInfo *const defaultEntryPointInfo = functionBody->GetDefaultFunctionEntryPointInfo();
    if(entryPoint != defaultEntryPointInfo)
    {
        // Switch to the latest entry point info
        function->UpdateThunkEntryPoint(defaultEntryPointInfo, functionBody->GetDirectEntryPoint(defaultEntryPointInfo));

        const Js::JavascriptMethod defaultDirectEntryPoint = functionBody->GetDirectEntryPoint(defaultEntryPointInfo);
        if(!IsThunk(defaultDirectEntryPoint))
        {
            return defaultDirectEntryPoint;
        }
        entryPoint = defaultEntryPointInfo;
    }

    // If a transition to JIT needs to be forced, JIT right away
    if(Js::Configuration::Global.flags.EnforceExecutionModeLimits &&
        functionBody->GetExecutionMode() != ExecutionMode::SimpleJit &&
        functionBody->TryTransitionToJitExecutionMode())
    {
        nativeCodeGen->Processor()->PrioritizeJobAndWait(nativeCodeGen, entryPoint, function);
        return CheckCodeGenDone(functionBody, entryPoint, function);
    }

    if(!nativeCodeGen->Processor()->PrioritizeJob(nativeCodeGen, entryPoint, function))
    {
#if defined(ENABLE_SCRIPT_PROFILING) || defined(ENABLE_SCRIPT_DEBUGGING)
#define originalEntryPoint_IS_ProfileDeferredParsingThunk \
            (originalEntryPoint == ProfileDeferredParsingThunk)
#else
#define originalEntryPoint_IS_ProfileDeferredParsingThunk \
            false
#endif
        // Job was not yet processed
        // originalEntryPoint is the last known good entry point for the function body. Here we verify that
        // it either corresponds with this codegen episode (identified by function->entryPointIndex) of the function body
        // or one that was scheduled after. In the latter case originalEntryPoint will get updated if and when
        // that last episode completes successfully.
        Assert(functionBody->GetDefaultEntryPointInfo() == function->GetEntryPointInfo() &&
            (
                originalEntryPoint == DefaultEntryThunk
             || originalEntryPoint == Js::InterpreterStackFrame::StaticInterpreterThunk
             || scriptContext->IsDynamicInterpreterThunk(originalEntryPoint)
             || originalEntryPoint_IS_ProfileDeferredParsingThunk
             || originalEntryPoint == DefaultDeferredParsingThunk
             || (
                    functionBody->GetSimpleJitEntryPointInfo() &&
                    originalEntryPoint == functionBody->GetSimpleJitEntryPointInfo()->GetNativeEntrypoint()
                )
            ) ||
            functionBody->GetDefaultFunctionEntryPointInfo()->entryPointIndex > function->GetFunctionEntryPointInfo()->entryPointIndex);
        return (scriptContext->CurrentThunk == ProfileEntryThunk) ? ProfileEntryThunk : originalEntryPoint;
    }

    return CheckCodeGenDone(functionBody, entryPoint, function);
}

Js::JavascriptMethod
NativeCodeGenerator::CheckCodeGenDone(
    Js::FunctionBody *const functionBody,
    Js::FunctionEntryPointInfo *const entryPointInfo,
    Js::ScriptFunction * function)
{
    Assert(!function || function->GetFunctionBody() == functionBody);
    Assert(!function || function->GetFunctionEntryPointInfo() == entryPointInfo);
    // Job was processed or failed and cleaned up
    // We won't call CheckCodeGenDone if the job is still pending since
    // PrioritizeJob will return false
    Assert(entryPointInfo->IsCodeGenDone() || entryPointInfo->IsCleanedUp() || entryPointInfo->IsPendingCleanup());

    if (!functionBody->GetHasBailoutInstrInJittedCode() && functionBody->GetHasAllocatedLoopHeaders()
#ifdef ASMJS_PLAT
        && (!functionBody->GetIsAsmJsFunction() || !(((Js::FunctionEntryPointInfo*)functionBody->GetDefaultEntryPointInfo())->GetIsTJMode()))
#endif
    )
    {
        if (functionBody->GetCanReleaseLoopHeaders())
        {
            functionBody->ReleaseLoopHeaders();
        }
        else
        {
            functionBody->SetPendingLoopHeaderRelease(true);
        }
    }

    Js::ScriptContext *scriptContext = functionBody->GetScriptContext();
    if (!functionBody->GetNativeEntryPointUsed())
    {
#ifdef BGJIT_STATS
        scriptContext->jitCodeUsed += functionBody->GetByteCodeCount();
        scriptContext->funcJitCodeUsed++;
#endif

        functionBody->SetNativeEntryPointUsed(true);
    }

    // Replace the entry point
    Js::JavascriptMethod jsMethod;
    if (!entryPointInfo->IsCodeGenDone())
    {
        if (entryPointInfo->IsPendingCleanup())
        {
            entryPointInfo->Cleanup(false /* isShutdown */, true /* capture cleanup stack */);
        }

        // Do not profile WebAssembly functions
        jsMethod = (functionBody->GetScriptContext()->CurrentThunk == ProfileEntryThunk
                    && !functionBody->IsWasmFunction()) ? ProfileEntryThunk : functionBody->GetOriginalEntryPoint();
        entryPointInfo->jsMethod = jsMethod;
    }
    else
    {
        scriptContext->GetNativeCodeGenerator()->SetNativeEntryPoint(
            entryPointInfo,
            functionBody,
            entryPointInfo->GetNativeEntrypoint());
        jsMethod = entryPointInfo->jsMethod;

        Assert(!functionBody->NeedEnsureDynamicProfileInfo() || jsMethod == Js::DynamicProfileInfo::EnsureDynamicProfileInfoThunk || functionBody->GetIsAsmjsMode());
        if (functionBody->GetIsAsmjsMode() && functionBody->NeedEnsureDynamicProfileInfo())
        {
            functionBody->EnsureDynamicProfileInfo();
        }
    }

    Assert(!IsThunk(jsMethod));

    if(function)
    {
        function->UpdateThunkEntryPoint(entryPointInfo, jsMethod);
    }

    // call the direct entry point, which will ensure dynamic profile info if necessary
    return jsMethod;
}

CodeGenWorkItem *
NativeCodeGenerator::GetJob(Js::EntryPointInfo * const entryPoint) const
{
    ASSERT_THREAD();
    Assert(entryPoint);

    return entryPoint->GetWorkItem();
}

bool
NativeCodeGenerator::WasAddedToJobProcessor(JsUtil::Job *const job) const
{
    // This function is called from inside the lock

    ASSERT_THREAD();
    Assert(job);

    return static_cast<CodeGenWorkItem *>(job)->IsInJitQueue();
}

bool
NativeCodeGenerator::ShouldProcessInForeground(const bool willWaitForJob, const unsigned int numJobsInQueue) const
{
    // This function is called from inside the lock

    ASSERT_THREAD();

    // Process the job synchronously in the foreground thread if we're waiting for the job to be processed, or if the background
    // job queue is long enough and this native code generator is optimized for many instances (web workers)
    return
        willWaitForJob ||
        (numJobsInQueue > (uint)CONFIG_FLAG(HybridFgJitBgQueueLengthThreshold) &&
            (CONFIG_FLAG(HybridFgJit) || isOptimizedForManyInstances));
}

void
NativeCodeGenerator::PrioritizedButNotYetProcessed(JsUtil::Job *const job)
{
    // This function is called from inside the lock

    ASSERT_THREAD();
    Assert(job);

    CodeGenWorkItem *const codeGenWorkItem = static_cast<CodeGenWorkItem *>(job);
    if(codeGenWorkItem->Type() == JsFunctionType && codeGenWorkItem->IsInJitQueue())
    {
#ifdef BGJIT_STATS
        codeGenWorkItem->GetScriptContext()->interpretedCallsHighPri++;
#endif
        if(codeGenWorkItem->GetJitMode() == ExecutionMode::FullJit)
        {
            QueuedFullJitWorkItem *const queuedFullJitWorkItem = codeGenWorkItem->GetQueuedFullJitWorkItem();
            if(queuedFullJitWorkItem)
            {
                queuedFullJitWorkItems.MoveToBeginning(queuedFullJitWorkItem);
            }
        }
    }
}


void
NativeCodeGenerator::BeforeWaitForJob(Js::EntryPointInfo *const entryPoint) const
{
    ASSERT_THREAD();
    Assert(entryPoint);

#ifdef PROFILE_EXEC
    ProfileBegin(this->foregroundCodeGenProfiler, Js::DelayPhase);
#endif
}

void
NativeCodeGenerator::AfterWaitForJob(Js::EntryPointInfo *const entryPoint) const
{
    ASSERT_THREAD();
    Assert(entryPoint);

#ifdef PROFILE_EXEC
    ProfileEnd(this->foregroundCodeGenProfiler, Js::DelayPhase);
#endif
}

/*
* A workitem exceeds JIT limits if we've already generated MaxThreadJITCodeHeapSize
* (currently 7 MB) of code on this thread or MaxProcessJITCodeHeapSize (currently 55 MB)
* in the process. In real world websites we rarely (if at all) hit this limit.
* Also, if this workitem's byte code size is in excess of MaxJITFunctionBytecodeSize instructions,
* it exceeds the JIT limits
*/
bool
NativeCodeGenerator::WorkItemExceedsJITLimits(CodeGenWorkItem *const codeGenWork)
{
    return
        (codeGenWork->GetScriptContext()->GetThreadContext()->GetCodeSize() >= Js::Constants::MaxThreadJITCodeHeapSize) ||
        (ThreadContext::GetProcessCodeSize() >= Js::Constants::MaxProcessJITCodeHeapSize) ||
        (codeGenWork->GetByteCodeLength() >= (uint)CONFIG_FLAG(MaxJITFunctionBytecodeByteLength)) ||
        (codeGenWork->GetByteCodeCount() >= (uint)CONFIG_FLAG(MaxJITFunctionBytecodeCount));
}
bool
NativeCodeGenerator::Process(JsUtil::Job *const job, JsUtil::ParallelThreadData *threadData)
{
    const bool foreground = !threadData;
    PageAllocator *pageAllocator;
    if (foreground)
    {
        pageAllocator = scriptContext->GetThreadContext()->GetPageAllocator();
    }
    else
    {
        pageAllocator = threadData->GetPageAllocator();
    }

    CodeGenWorkItem *const codeGenWork = static_cast<CodeGenWorkItem *>(job);

    switch (codeGenWork->Type())
    {
    case JsLoopBodyWorkItemType:
    {
        JsLoopBodyCodeGen* loopBodyCodeGenWorkItem = (JsLoopBodyCodeGen*)codeGenWork;
        Js::FunctionBody* fn = loopBodyCodeGenWorkItem->GetFunctionBody();

        if (fn->GetNativeEntryPointUsed() && fn->GetCanReleaseLoopHeaders()
#ifdef ASMJS_PLAT
            && (!fn->GetIsAsmJsFunction() || !(loopBodyCodeGenWorkItem->loopHeader->GetCurrentEntryPointInfo()->GetIsTJMode()))
#endif
        )
        {
            loopBodyCodeGenWorkItem->loopHeader->ResetInterpreterCount();
            return false;
        }
        // Unless we're in a ForceNative configuration, ignore this workitem if it exceeds JIT limits
        if (fn->ForceJITLoopBody() || !WorkItemExceedsJITLimits(codeGenWork))
        {
            CodeGen(pageAllocator, codeGenWork, foreground);
            return true;
        }
        Js::EntryPointInfo * entryPoint = loopBodyCodeGenWorkItem->GetEntryPoint();
        entryPoint->SetJITCapReached();
        return false;
    }
    case JsFunctionType:
    {
        // Unless we're in a ForceNative configuration, ignore this workitem if it exceeds JIT limits
        if (IS_PREJIT_ON() || Js::Configuration::Global.flags.ForceNative || !WorkItemExceedsJITLimits(codeGenWork))
        {
            CodeGen(pageAllocator, codeGenWork, foreground);
            return true;
        }
#if ENABLE_DEBUG_CONFIG_OPTIONS
        job->failureReason = Job::FailureReason::ExceedJITLimit;
#endif
        return false;
    }

    default:
        Assume(UNREACHED);
    }
#if ENABLE_DEBUG_CONFIG_OPTIONS
    job->failureReason = Job::FailureReason::Unknown;
#endif
    return false;
}

void
NativeCodeGenerator::Prioritize(JsUtil::Job *const job, const bool forceAddJobToProcessor, void* function)
{
    // This function is called from inside the lock

    ASSERT_THREAD();
    Assert(job);
    Assert(static_cast<const CodeGenWorkItem *>(job)->Type() == CodeGenWorkItemType::JsFunctionType);
    Assert(!WasAddedToJobProcessor(job));

    JsFunctionCodeGen *const workItem = static_cast<JsFunctionCodeGen *>(job);
    Js::FunctionBody *const functionBody = workItem->GetFunctionBody();
    Assert(workItem->GetEntryPoint() == functionBody->GetDefaultFunctionEntryPointInfo());

    ExecutionMode jitMode;
    if (functionBody->GetIsAsmjsMode())
    {
        jitMode = ExecutionMode::FullJit;
        functionBody->SetAsmJsExecutionMode();
    }
    else
    {
        if (!forceAddJobToProcessor)
        {
            if (!functionBody->TryTransitionToJitExecutionMode())
            {
                return;
            }
#if ENABLE_OOP_NATIVE_CODEGEN
            // If for some reason OOP JIT isn't connected (e.g. it crashed), don't attempt to JIT
            if (JITManager::GetJITManager()->IsOOPJITEnabled() && !JITManager::GetJITManager()->IsConnected())
            {
                return;
            }
#endif
        }

        jitMode = functionBody->GetExecutionMode();
        Assert(jitMode == ExecutionMode::SimpleJit || jitMode == ExecutionMode::FullJit);
    }

    workItems.Unlink(workItem);
    workItem->SetJitMode(jitMode);
    try
    {
        // Prioritize full JIT work items over simple JIT work items. This simple solution seems sufficient for now, but it
        // might be better to use a priority queue if it becomes necessary to prioritize recent simple JIT work items relative
        // to the older simple JIT work items.
        AddToJitQueue(
            workItem,
            jitMode == ExecutionMode::FullJit || queuedFullJitWorkItemCount == 0 /* prioritize */,
            false /* lock */,
            function);
    }
    catch (...)
    {
        // Add the item back to the list if AddToJitQueue throws. The position in the list is not important.
        workItem->ResetJitMode();
        workItems.LinkToEnd(workItem);
        throw;
    }
}

ExecutionMode NativeCodeGenerator::PrejitJitMode(Js::FunctionBody *const functionBody)
{
    Assert(IS_PREJIT_ON() || functionBody->GetIsAsmjsMode());
    Assert(functionBody->DoSimpleJit() || !PHASE_OFF(Js::FullJitPhase, functionBody));

    // Prefer full JIT for prejitting unless it's off or simple JIT is forced
    return
        !PHASE_OFF(Js::FullJitPhase, functionBody) && !(PHASE_FORCE(Js::Phase::SimpleJitPhase, functionBody) && functionBody->DoSimpleJit())
            ? ExecutionMode::FullJit
            : ExecutionMode::SimpleJit;
}

void
NativeCodeGenerator::UpdateQueueForDebugMode()
{
    Assert(!this->hasUpdatedQForDebugMode);

    // If we're going to debug mode, drain the job processors queue of
    // all jobs belonging this native code generator
    // JobProcessed will be called for existing jobs, and in debug mode
    // that method will simply add them back to the NativeCodeGen's queue
    Processor()->RemoveManager(this);

    this->hasUpdatedQForDebugMode = true;

    if (Js::Configuration::Global.EnableJitInDebugMode())
    {
        Processor()->AddManager(this);
    }
}

void
NativeCodeGenerator::JobProcessed(JsUtil::Job *const job, const bool succeeded)
{
    // This function is called from inside the lock

    Assert(job);

    CodeGenWorkItem *workItem = static_cast<CodeGenWorkItem *>(job);

    class AutoCleanup
    {
    private:
        Js::ScriptContext *const scriptContext;
        Js::CodeGenRecyclableData *const recyclableData;

    public:
        AutoCleanup(Js::ScriptContext *const scriptContext, Js::CodeGenRecyclableData *const recyclableData)
            : scriptContext(scriptContext), recyclableData(recyclableData)
        {
            Assert(scriptContext);
        }

        ~AutoCleanup()
        {
            if(recyclableData)
            {
                scriptContext->GetThreadContext()->UnregisterCodeGenRecyclableData(recyclableData);
            }
        }
    } autoCleanup(scriptContext, workItem->RecyclableData());

    const ExecutionMode jitMode = workItem->GetJitMode();
    if(jitMode == ExecutionMode::FullJit && workItem->IsInJitQueue())
    {
        QueuedFullJitWorkItem *const queuedFullJitWorkItem = workItem->GetQueuedFullJitWorkItem();
        if(queuedFullJitWorkItem)
        {
            queuedFullJitWorkItems.Unlink(queuedFullJitWorkItem);
            --queuedFullJitWorkItemCount;
        }
    }

    Js::FunctionBody* functionBody = nullptr;
    CodeGenWorkItemType workitemType = workItem->Type();

    if (workitemType == JsFunctionType)
    {
        JsFunctionCodeGen * functionCodeGen = (JsFunctionCodeGen *)workItem;
        functionBody = functionCodeGen->GetFunctionBody();

        if (succeeded)
        {
            Js::FunctionEntryPointInfo* entryPointInfo = static_cast<Js::FunctionEntryPointInfo*>(functionCodeGen->GetEntryPoint());
            entryPointInfo->SetJitMode(jitMode);
            entryPointInfo->SetCodeGenDone();
        }
        else
        {
#if DBG
            functionBody->m_nativeEntryPointIsInterpreterThunk = true;
#endif
            // It's okay if the entry point has been reclaimed at this point
            // since the job failed anyway so the entry point should never get used
            // If it's still around, clean it up. If not, its finalizer would clean
            // it up anyway.
            Js::EntryPointInfo* entryPointInfo = functionCodeGen->GetEntryPoint();

            if (entryPointInfo)
            {
#if ENABLE_ENTRYPOINT_CLEANUP_TRACE
#if ENABLE_DEBUG_CONFIG_OPTIONS
                switch (job->failureReason)
                {
                case Job::FailureReason::OOM: entryPointInfo->SetCleanupReason(Js::EntryPointInfo::CleanupReason::CodeGenFailedOOM); break;
                case Job::FailureReason::StackOverflow: entryPointInfo->SetCleanupReason(Js::EntryPointInfo::CleanupReason::CodeGenFailedStackOverflow); break;
                case Job::FailureReason::Aborted: entryPointInfo->SetCleanupReason(Js::EntryPointInfo::CleanupReason::CodeGenFailedAborted); break;
                case Job::FailureReason::ExceedJITLimit: entryPointInfo->SetCleanupReason(Js::EntryPointInfo::CleanupReason::CodeGenFailedExceedJITLimit); break;
                case Job::FailureReason::Unknown: entryPointInfo->SetCleanupReason(Js::EntryPointInfo::CleanupReason::CodeGenFailedUnknown); break;
                default: Assert(job->failureReason == Job::FailureReason::NotFailed);
                }
#endif
#endif

                entryPointInfo->SetPendingCleanup();
            }

            functionCodeGen->OnWorkItemProcessFail(this);
        }

        InterlockedDecrement(&pendingCodeGenWorkItems);
        HeapDelete(functionCodeGen);
    }
    else if (workitemType == JsLoopBodyWorkItemType)
    {
        JsLoopBodyCodeGen * loopBodyCodeGen = (JsLoopBodyCodeGen*)workItem;
        functionBody = loopBodyCodeGen->GetFunctionBody();
        Js::EntryPointInfo * entryPoint = loopBodyCodeGen->GetEntryPoint();

        if (succeeded)
        {
            Assert(loopBodyCodeGen->GetCodeAddress() != NULL);

            uint loopNum = loopBodyCodeGen->GetJITData()->loopNumber;
            functionBody->SetLoopBodyEntryPoint(loopBodyCodeGen->loopHeader, entryPoint, (Js::JavascriptMethod)loopBodyCodeGen->GetCodeAddress(), loopNum);
            entryPoint->SetCodeGenDone();
        }
        else
        {
            // We re-use failed loop body entry points.
            // The loop body entry point could have been cleaned up if the parent function JITed,
            // in which case we don't want to reset it.
            if (entryPoint && !entryPoint->IsCleanedUp())
            {
                entryPoint->Reset(!entryPoint->IsJITCapReached()); // reset state to NotScheduled if JIT cap hasn't been reached
            }
            loopBodyCodeGen->OnWorkItemProcessFail(this);
        }
        HeapDelete(loopBodyCodeGen);
    }
    else
    {
        AssertMsg(false, "Unknown work item type");
    }
}

void
NativeCodeGenerator::UpdateJITState()
{
    if (JITManager::GetJITManager()->IsOOPJITEnabled())
    {
        // TODO: OOP JIT, move server calls to background thread to reduce foreground thread delay
        if (!this->scriptContext->GetRemoteScriptAddr() || !JITManager::GetJITManager()->IsConnected())
        {
            return;
        }

        if (scriptContext->GetThreadContext()->JITNeedsPropUpdate())
        {
            typedef BVSparseNode<JitArenaAllocator> BVSparseNode;
            CompileAssert(sizeof(BVSparseNode) == sizeof(BVSparseNodeIDL));
            BVSparseNodeIDL * bvHead = (BVSparseNodeIDL*)scriptContext->GetThreadContext()->GetJITNumericProperties()->head;
            HRESULT hr = JITManager::GetJITManager()->UpdatePropertyRecordMap(scriptContext->GetThreadContext()->GetRemoteThreadContextAddr(), bvHead);

            JITManager::HandleServerCallResult(hr, RemoteCallType::StateUpdate);
            scriptContext->GetThreadContext()->ResetJITNeedsPropUpdate();
        }
    }
}

JsUtil::Job *
NativeCodeGenerator::GetJobToProcessProactively()
{
    ASSERT_THREAD();

    // Look for work, starting with high priority items first, and above LowPri
    CodeGenWorkItem* workItem = workItems.Head();
    while(workItem != nullptr)
    {
        if(workItem->ShouldSpeculativelyJit(this->byteCodeSizeGenerated))
        {
            workItem->SetJitMode(ExecutionMode::FullJit);

            // Note: This gives a perf regression in fre build, but it is useful for debugging and won't be there for the final build
            //   anyway, so I left it in.
            if (PHASE_TRACE(Js::DelayPhase, workItem->GetFunctionBody())) {
                OUTPUT_TRACE(Js::DelayPhase, _u("ScriptContext: 0x%p, Speculative JIT: %-25s, Byte code generated: %d \n"),
                    this->scriptContext, workItem->GetFunctionBody()->GetExternalDisplayName(), this->byteCodeSizeGenerated);
            }
            Js::FunctionBody *fn = workItem->GetFunctionBody();
            Js::EntryPointInfo *entryPoint = workItem->GetEntryPoint();
            const auto recyclableData = GatherCodeGenData(fn, fn, entryPoint, workItem);

            workItems.Unlink(workItem);
            workItem->SetRecyclableData(recyclableData);

            {
                AutoOptionalCriticalSection lock(Processor()->GetCriticalSection());
                scriptContext->GetThreadContext()->RegisterCodeGenRecyclableData(recyclableData);
            }
#ifdef BGJIT_STATS
            scriptContext->speculativeJitCount++;
#endif

            QueuedFullJitWorkItem *const queuedFullJitWorkItem = workItem->EnsureQueuedFullJitWorkItem();
            if(queuedFullJitWorkItem) // ignore OOM, this work item just won't be removed from the job processor's queue
            {
                queuedFullJitWorkItems.LinkToBeginning(queuedFullJitWorkItem);
                ++queuedFullJitWorkItemCount;
            }
            workItem->OnAddToJitQueue();

            workItem->GetFunctionBody()->TraceExecutionMode("SpeculativeJit (before)");
            workItem->GetFunctionBody()->TransitionToFullJitExecutionMode();
            workItem->GetFunctionBody()->TraceExecutionMode("SpeculativeJit");
            break;
        }
        workItem = static_cast<CodeGenWorkItem*>(workItem->Next());
    }
    return workItem;
}

// Removes all of the proactive jobs from the generator.  Used when switching between attached/detached
// debug modes in order to drain the queue of jobs (since we switch from interpreted to native and back).
void
NativeCodeGenerator::RemoveProactiveJobs()
{
    CodeGenWorkItem* workItem = workItems.Head();
    while (workItem)
    {
        CodeGenWorkItem* temp = static_cast<CodeGenWorkItem*>(workItem->Next());
        workItem->Delete();
        workItem = temp;
    }
    workItems.Clear();

    //for(JsUtil::Job *job = workItems.Head(); job;)
    //{
    //    JsUtil::Job *const next = job->Next();
    //    JobProcessed(job, /*succeeded*/ false);
    //    job = next;
    //}
}

template<bool IsInlinee>
void
NativeCodeGenerator::GatherCodeGenData(
    Recycler *const recycler,
    Js::FunctionBody *const topFunctionBody,
    Js::FunctionBody *const functionBody,
    Js::EntryPointInfo *const entryPoint,
    InliningDecider &inliningDecider,
    ObjTypeSpecFldInfoList *objTypeSpecFldInfoList,
    Js::FunctionCodeGenJitTimeData *const jitTimeData,
    Js::FunctionCodeGenRuntimeData *const runtimeData,
    Js::JavascriptFunction* function,
    bool isJitTimeDataComputed,
    uint32 recursiveInlineDepth)
{
    ASSERT_THREAD();
    Assert(recycler);
    Assert(functionBody);
    Assert(jitTimeData);
    Assert(IsInlinee == !!runtimeData);
    Assert(!IsInlinee || (!inliningDecider.GetIsLoopBody() || !PHASE_OFF(Js::InlineInJitLoopBodyPhase, topFunctionBody)));
    Assert(topFunctionBody != nullptr && (!entryPoint->GetWorkItem() || entryPoint->GetWorkItem()->GetFunctionBody() == topFunctionBody));
    Assert(objTypeSpecFldInfoList != nullptr);

#ifdef FIELD_ACCESS_STATS
    jitTimeData->EnsureInlineCacheStats(recycler);
#define SetInlineCacheCount(counter, value)  jitTimeData->inlineCacheStats->counter = value;
#define IncInlineCacheCount(counter) if(!isJitTimeDataComputed) {jitTimeData->inlineCacheStats->counter++;}
#define AddInlineCacheStats(callerData, inlineeData) callerData->AddInlineeInlineCacheStats(inlineeData);
#define InlineCacheStatsArg(jitTimeData) !isJitTimeDataComputed ? jitTimeData->inlineCacheStats : nullptr
#else
#define SetInlineCacheCount(counter, value)
#define IncInlineCacheCount(counter)
#define AddInlineCacheStats(callerData, inlineeData)
#define InlineCacheStatsArg(jitTimeData) nullptr
#endif

#if DBG
    Assert(
        PHASE_ON(Js::Phase::SimulatePolyCacheWithOneTypeForFunctionPhase, functionBody) ==
        CONFIG_ISENABLED(Js::Flag::SimulatePolyCacheWithOneTypeForInlineCacheIndexFlag));
    if (PHASE_ON(Js::Phase::SimulatePolyCacheWithOneTypeForFunctionPhase, functionBody))
    {
        const Js::InlineCacheIndex inlineCacheIndex = CONFIG_FLAG(SimulatePolyCacheWithOneTypeForInlineCacheIndex);
        functionBody->CreateNewPolymorphicInlineCache(
            inlineCacheIndex,
            functionBody->GetPropertyIdFromCacheId(inlineCacheIndex),
            functionBody->GetInlineCache(inlineCacheIndex));
        if (functionBody->HasDynamicProfileInfo())
        {
            functionBody->GetAnyDynamicProfileInfo()->RecordPolymorphicFieldAccess(functionBody, inlineCacheIndex);
        }
    }
#endif

    NativeEntryPointData * nativeEntryPointData;
    if (IsInlinee)
    {
        // This function is recursive
        PROBE_STACK_NO_DISPOSE(scriptContext, Js::Constants::MinStackDefault);
<<<<<<< HEAD
=======
        nativeEntryPointData = entryPoint->GetNativeEntryPointData();;
>>>>>>> 84bd6f3c
    }
    else
    {
        // TODO: For now, we create the native entry point data and the jit transfer data when we queue up
        // the entry point for code gen, but not clear/free then then the work item got knocked off the queue
        // without code gen happening.  
        nativeEntryPointData = entryPoint->EnsureNativeEntryPointData();
        nativeEntryPointData->EnsureJitTransferData(recycler);

        //TryAggressiveInlining adjusts inlining heuristics and walks the call tree. If it can inlining everything it will set the InliningThreshold to be aggressive.
        if (!inliningDecider.GetIsLoopBody())
        {
            uint32 inlineeCount = 0;
            if (!PHASE_OFF(Js::TryAggressiveInliningPhase, topFunctionBody))
            {
                Assert(topFunctionBody == functionBody);
                inliningDecider.SetAggressiveHeuristics();
                if (!TryAggressiveInlining(topFunctionBody, functionBody, inliningDecider, inlineeCount, 0))
                {
                    uint countOfInlineesWithLoops = inliningDecider.GetNumberOfInlineesWithLoop();
                    //TryAggressiveInlining failed, set back to default heuristics.
                    inliningDecider.ResetInlineHeuristics();
                    inliningDecider.SetLimitOnInlineesWithLoop(countOfInlineesWithLoops);
                }
                else
                {
                    jitTimeData->SetIsAggressiveInliningEnabled();
                }
                inliningDecider.ResetState();
            }
        }
        nativeEntryPointData->EnsurePolymorphicInlineCacheInfo(recycler, functionBody);
    }

#if ENABLE_DEBUG_CONFIG_OPTIONS
    char16 debugStringBuffer[MAX_FUNCTION_BODY_DEBUG_STRING_SIZE];
#endif

#if ENABLE_DEBUG_CONFIG_OPTIONS
    if (PHASE_VERBOSE_TRACE(Js::ObjTypeSpecPhase, topFunctionBody) || PHASE_VERBOSE_TRACE(Js::EquivObjTypeSpecPhase, topFunctionBody))
    {
        Output::Print(_u("ObjTypeSpec: top function %s (%s), function %s (%s): GatherCodeGenData(): \n"),
            topFunctionBody->GetDisplayName(), topFunctionBody->GetDebugNumberSet(debugStringBuffer), functionBody->GetDisplayName(), functionBody->GetDebugNumberSet(debugStringBuffer));
        Output::Flush();
    }
#endif
    const auto profileData =
        functionBody->HasDynamicProfileInfo()
            ? functionBody->GetAnyDynamicProfileInfo()
            : functionBody->EnsureDynamicProfileInfo();

    bool inlineGetterSetter = false;
    bool inlineApplyTarget = false; //to indicate whether we can inline apply target or not.
    bool inlineCallTarget = false;
    if (profileData)
    {
        if (!IsInlinee)
        {
            PHASE_PRINT_TRACE(
                Js::ObjTypeSpecPhase, functionBody,
                _u("Objtypespec (%s): Pending cache state on add %x to JIT queue: %d\n"),
                functionBody->GetDebugNumberSet(debugStringBuffer), entryPoint, profileData->GetPolymorphicCacheState());

            nativeEntryPointData->SetPendingPolymorphicCacheState(profileData->GetPolymorphicCacheState());
            nativeEntryPointData->SetPendingInlinerVersion(profileData->GetInlinerVersion());
            nativeEntryPointData->SetPendingImplicitCallFlags(profileData->GetImplicitCallFlags());
        }

        if (functionBody->GetProfiledArrayCallSiteCount() != 0)
        {
            RecyclerWeakReference<Js::FunctionBody> *weakFuncRef = recycler->CreateWeakReferenceHandle(functionBody);
            if (!isJitTimeDataComputed)
            {
                jitTimeData->SetWeakFuncRef(weakFuncRef);
            }
            entryPoint->GetNativeEntryPointData()->AddWeakFuncRef(weakFuncRef, recycler);
        }

#ifdef ENABLE_DEBUG_CONFIG_OPTIONS
        if (PHASE_VERBOSE_TESTTRACE(Js::ObjTypeSpecPhase, functionBody) ||
            PHASE_VERBOSE_TRACE1(Js::PolymorphicInlineCachePhase))
        {
            if (functionBody->GetInlineCacheCount() > 0)
            {
                if (!IsInlinee)
                {
                    Output::Print(_u("-----------------------------------------------------------------------------\n"));
                }
                else
                {
                    Output::Print(_u("\tInlinee:\t"));
                }
                functionBody->DumpFullFunctionName();
                Output::Print(_u("\n"));
            }
        }
#endif

        SetInlineCacheCount(totalInlineCacheCount, functionBody->GetInlineCacheCount());

        Assert(functionBody->GetProfiledFldCount() == functionBody->GetInlineCacheCount()); // otherwise, isInst inline caches need to be cloned
        for(uint i = 0; i < functionBody->GetInlineCacheCount(); ++i)
        {
            const auto cacheType = profileData->GetFldInfo(functionBody, i)->flags;

            PHASE_PRINT_VERBOSE_TESTTRACE(
                Js::ObjTypeSpecPhase, functionBody,
                _u("Cache #%3d, Layout: %s, Profile info: %s\n"),
                i,
                functionBody->GetInlineCache(i)->LayoutString(),
                cacheType == Js::FldInfo_NoInfo ? _u("none") :
                (cacheType & Js::FldInfo_Polymorphic) ? _u("polymorphic") : _u("monomorphic"));

            if (cacheType == Js::FldInfo_NoInfo)
            {
                IncInlineCacheCount(noInfoInlineCacheCount);
                continue;
            }

            Js::PolymorphicInlineCache * polymorphicCacheOnFunctionBody = functionBody->GetPolymorphicInlineCache(i);
            bool isPolymorphic = (cacheType & Js::FldInfo_Polymorphic) != 0;
            if (!isPolymorphic)
            {
                Js::InlineCache *inlineCache = nullptr;

                if(function && Js::ScriptFunctionWithInlineCache::Is(function))
                {
                    if (Js::ScriptFunctionWithInlineCache::FromVar(function)->GetInlineCaches() != nullptr)
                    {
                        inlineCache = Js::ScriptFunctionWithInlineCache::FromVar(function)->GetInlineCache(i);
                    }
                }
                else
                {
                    inlineCache = functionBody->GetInlineCache(i);
                }

<<<<<<< HEAD
                ObjTypeSpecFldInfo* objTypeSpecFldInfo = nullptr;
=======
                if (inlineCache != nullptr)
                {
                    ObjTypeSpecFldInfo* objTypeSpecFldInfo = nullptr;
>>>>>>> 84bd6f3c

#if ENABLE_DEBUG_CONFIG_OPTIONS
                    if (PHASE_VERBOSE_TRACE(Js::ObjTypeSpecPhase, topFunctionBody) || PHASE_VERBOSE_TRACE(Js::EquivObjTypeSpecPhase, topFunctionBody))
                    {
                        char16 debugStringBuffer2[MAX_FUNCTION_BODY_DEBUG_STRING_SIZE];
                        Js::PropertyId propertyId = functionBody->GetPropertyIdFromCacheId(i);
                        Js::PropertyRecord const * const propertyRecord = functionBody->GetScriptContext()->GetPropertyName(propertyId);
                        Output::Print(_u("ObTypeSpec: top function %s (%s), function %s (%s): cloning mono cache for %s (#%d) cache %d \n"),
                            topFunctionBody->GetDisplayName(), topFunctionBody->GetDebugNumberSet(debugStringBuffer),
                            functionBody->GetDisplayName(), functionBody->GetDebugNumberSet(debugStringBuffer2), propertyRecord->GetBuffer(), propertyId, i);
                        Output::Flush();
                    }
#endif

                    IncInlineCacheCount(monoInlineCacheCount);

                    if (inlineCache->IsEmpty())
                    {
                        IncInlineCacheCount(emptyMonoInlineCacheCount);
                    }

                    if(!PHASE_OFF(Js::ObjTypeSpecPhase, functionBody) || !PHASE_OFF(Js::FixedMethodsPhase, functionBody) || !PHASE_OFF(Js::UseFixedDataPropsPhase, functionBody))
                    {
                        if(cacheType & (Js::FldInfo_FromLocal | Js::FldInfo_FromLocalWithoutProperty | Js::FldInfo_FromProto))
                        {
<<<<<<< HEAD
                            objTypeSpecFldInfo = ObjTypeSpecFldInfo::CreateFrom(objTypeSpecFldInfoList->Count(), inlineCache, i, entryPoint, topFunctionBody, functionBody, InlineCacheStatsArg(jitTimeData));
                            if (objTypeSpecFldInfo)
=======
                            // WinBlue 170722: Disable ObjTypeSpec optimization for activation object in debug mode,
                            // as it can result in BailOutFailedTypeCheck before locals are set to undefined,
                            // which can result in using garbage object during bailout/restore values.
                            if (!(functionBody->IsInDebugMode() && inlineCache->GetType() &&
                                inlineCache->GetType()->GetTypeId() == Js::TypeIds_ActivationObject))
>>>>>>> 84bd6f3c
                            {
                                objTypeSpecFldInfo = ObjTypeSpecFldInfo::CreateFrom(objTypeSpecFldInfoList->Count(), inlineCache, i, entryPoint, topFunctionBody, functionBody, InlineCacheStatsArg(jitTimeData));
                                if (objTypeSpecFldInfo)
                                {
                                    IncInlineCacheCount(clonedMonoInlineCacheCount);

                                    if (!PHASE_OFF(Js::InlineApplyTargetPhase, functionBody) && (cacheType & Js::FldInfo_InlineCandidate))
                                    {
                                        if (IsInlinee || objTypeSpecFldInfo->IsBuiltin())
                                        {
                                            inlineApplyTarget = true;
                                        }
                                    }

                                    if (!PHASE_OFF(Js::InlineCallTargetPhase, functionBody) && (cacheType & Js::FldInfo_InlineCandidate))
                                    {
                                        inlineCallTarget = true;
                                    }
                                    if (!isJitTimeDataComputed)
                                    {
                                        jitTimeData->GetObjTypeSpecFldInfoArray()->SetInfo(recycler, functionBody, i, objTypeSpecFldInfo);
                                        objTypeSpecFldInfoList->Prepend(objTypeSpecFldInfo);
                                    }
                                }
                            }
                        }
                    }
                    if(!PHASE_OFF(Js::FixAccessorPropsPhase, functionBody))
                    {
<<<<<<< HEAD
                        objTypeSpecFldInfo = ObjTypeSpecFldInfo::CreateFrom(objTypeSpecFldInfoList->Count(), inlineCache, i, entryPoint, topFunctionBody, functionBody, InlineCacheStatsArg(jitTimeData));
                        if (objTypeSpecFldInfo)
=======
                        if (!objTypeSpecFldInfo && (cacheType & Js::FldInfo_FromAccessor) && (cacheType & Js::FldInfo_InlineCandidate))
>>>>>>> 84bd6f3c
                        {
                            objTypeSpecFldInfo = ObjTypeSpecFldInfo::CreateFrom(objTypeSpecFldInfoList->Count(), inlineCache, i, entryPoint, topFunctionBody, functionBody, InlineCacheStatsArg(jitTimeData));
                            if (objTypeSpecFldInfo)
                            {
                                inlineGetterSetter = true;
                                if (!isJitTimeDataComputed)
                                {
                                    IncInlineCacheCount(clonedMonoInlineCacheCount);
                                    jitTimeData->GetObjTypeSpecFldInfoArray()->SetInfo(recycler, functionBody, i, objTypeSpecFldInfo);
                                    objTypeSpecFldInfoList->Prepend(objTypeSpecFldInfo);
                                }
                            }

                        }
                    }
                    if (!PHASE_OFF(Js::RootObjectFldFastPathPhase, functionBody))
                    {
                        if (i >= functionBody->GetRootObjectLoadInlineCacheStart() && inlineCache->IsLocal())
                        {
                            void * rawType = inlineCache->u.local.type;
                            Js::Type * type = TypeWithoutAuxSlotTag(rawType);
                            Js::RootObjectBase * rootObject = functionBody->GetRootObject();
                            if (rootObject->GetType() == type)
                            {
                                Js::BigPropertyIndex propertyIndex = inlineCache->u.local.slotIndex;
                                if (rawType == type)
                                {
<<<<<<< HEAD
                                    objTypeSpecFldInfo = ObjTypeSpecFldInfo::CreateFrom(objTypeSpecFldInfoList->Count(), inlineCache, i, entryPoint, topFunctionBody, functionBody, InlineCacheStatsArg(jitTimeData));
                                    if (objTypeSpecFldInfo)
                                    {
                                        IncInlineCacheCount(clonedMonoInlineCacheCount);
                                        jitTimeData->GetObjTypeSpecFldInfoArray()->SetInfo(recycler, functionBody, i, objTypeSpecFldInfo);
                                        objTypeSpecFldInfoList->Prepend(objTypeSpecFldInfo);
                                    }
=======
                                    // type is not tagged, inline slot
                                    propertyIndex = rootObject->GetPropertyIndexFromInlineSlotIndex(inlineCache->u.local.slotIndex);
>>>>>>> 84bd6f3c
                                }
                                else
                                {
                                    propertyIndex = rootObject->GetPropertyIndexFromAuxSlotIndex(inlineCache->u.local.slotIndex);
                                }
                                Js::PropertyAttributes attributes;
                                if (rootObject->GetAttributesWithPropertyIndex(functionBody->GetPropertyIdFromCacheId(i), propertyIndex, &attributes)
                                    && (attributes & PropertyConfigurable) == 0
                                    && !isJitTimeDataComputed)
                                {
                                    // non configurable
                                    if (objTypeSpecFldInfo == nullptr)
                                    {
                                        objTypeSpecFldInfo = ObjTypeSpecFldInfo::CreateFrom(objTypeSpecFldInfoList->Count(), inlineCache, i, entryPoint, topFunctionBody, functionBody, InlineCacheStatsArg(jitTimeData));
                                        if (objTypeSpecFldInfo)
                                        {
                                            IncInlineCacheCount(clonedMonoInlineCacheCount);
                                            jitTimeData->GetObjTypeSpecFldInfoArray()->SetInfo(recycler, functionBody, i, objTypeSpecFldInfo);
                                            objTypeSpecFldInfoList->Prepend(objTypeSpecFldInfo);
                                        }
                                    }
                                    if (objTypeSpecFldInfo != nullptr)
                                    {
                                        objTypeSpecFldInfo->SetRootObjectNonConfigurableField(i < functionBody->GetRootObjectStoreInlineCacheStart());
                                    }
                                }
                            }
                        }
                    }
                }
            }
            // Even if the FldInfo says that the field access may be polymorphic, be optimistic that if the function object has inline caches, they'll be monomorphic
            else if(function && Js::ScriptFunctionWithInlineCache::Is(function) && (cacheType & Js::FldInfo_InlineCandidate || !polymorphicCacheOnFunctionBody))
            {
<<<<<<< HEAD
                Js::InlineCache *inlineCache = Js::ScriptFunctionWithInlineCache::FromVar(function)->GetInlineCache(i);
                ObjTypeSpecFldInfo* objTypeSpecFldInfo = nullptr;

                if(!PHASE_OFF(Js::ObjTypeSpecPhase, functionBody) || !PHASE_OFF(Js::FixedMethodsPhase, functionBody))
=======
                if (Js::ScriptFunctionWithInlineCache::FromVar(function)->GetInlineCaches() != nullptr)
>>>>>>> 84bd6f3c
                {
                    Js::InlineCache *inlineCache = Js::ScriptFunctionWithInlineCache::FromVar(function)->GetInlineCache(i);
                    ObjTypeSpecFldInfo* objTypeSpecFldInfo = nullptr;

                    if(!PHASE_OFF(Js::ObjTypeSpecPhase, functionBody) || !PHASE_OFF(Js::FixedMethodsPhase, functionBody))
                    {
                        if(cacheType & (Js::FldInfo_FromLocal | Js::FldInfo_FromProto))  // Remove FldInfo_FromLocal?
                        {
<<<<<<< HEAD
                            objTypeSpecFldInfo = ObjTypeSpecFldInfo::CreateFrom(objTypeSpecFldInfoList->Count(), inlineCache, i, entryPoint, topFunctionBody, functionBody, InlineCacheStatsArg(jitTimeData));
                            if (objTypeSpecFldInfo)
                            {
                                IncInlineCacheCount(clonedMonoInlineCacheCount);
=======
>>>>>>> 84bd6f3c

                            // WinBlue 170722: Disable ObjTypeSpec optimization for activation object in debug mode,
                            // as it can result in BailOutFailedTypeCheck before locals are set to undefined,
                            // which can result in using garbage object during bailout/restore values.
                            if (!(functionBody->IsInDebugMode() && inlineCache->GetType() &&
                                inlineCache->GetType()->GetTypeId() == Js::TypeIds_ActivationObject))
                            {
                                objTypeSpecFldInfo = ObjTypeSpecFldInfo::CreateFrom(objTypeSpecFldInfoList->Count(), inlineCache, i, entryPoint, topFunctionBody, functionBody, InlineCacheStatsArg(jitTimeData));
                                if (objTypeSpecFldInfo)
                                {
                                    IncInlineCacheCount(clonedMonoInlineCacheCount);

                                    if (!PHASE_OFF(Js::InlineApplyTargetPhase, functionBody) && IsInlinee && (cacheType & Js::FldInfo_InlineCandidate))
                                    {
                                        inlineApplyTarget = true;
                                    }
                                    if (!isJitTimeDataComputed)
                                    {
                                        jitTimeData->GetObjTypeSpecFldInfoArray()->SetInfo(recycler, functionBody, i, objTypeSpecFldInfo);
                                        objTypeSpecFldInfoList->Prepend(objTypeSpecFldInfo);
                                    }
                                }
                            }
                        }
                    }
                }
            }
            else
            {
                const auto polymorphicInlineCache = functionBody->GetPolymorphicInlineCache(i);

                if (polymorphicInlineCache != nullptr)
                {
                    IncInlineCacheCount(polyInlineCacheCount);
                    if (profileData->GetFldInfo(functionBody, i)->ShouldUsePolymorphicInlineCache())
                    {
                        IncInlineCacheCount(highUtilPolyInlineCacheCount);
                    }
                    else
                    {
                        IncInlineCacheCount(lowUtilPolyInlineCacheCount);
                    }

                    if (!PHASE_OFF(Js::EquivObjTypeSpecPhase, topFunctionBody) && !topFunctionBody->GetAnyDynamicProfileInfo()->IsEquivalentObjTypeSpecDisabled())
                    {
                        if (!polymorphicInlineCache->GetIgnoreForEquivalentObjTypeSpec() || (polymorphicInlineCache->GetCloneForJitTimeUse() && !PHASE_OFF(Js::PolymorphicInlinePhase, functionBody) && !PHASE_OFF(Js::PolymorphicInlineFixedMethodsPhase, functionBody)))
                        {
#if ENABLE_DEBUG_CONFIG_OPTIONS
                            if (PHASE_VERBOSE_TRACE(Js::ObjTypeSpecPhase, topFunctionBody) || PHASE_VERBOSE_TRACE(Js::EquivObjTypeSpecPhase, topFunctionBody))
                            {
                                char16 debugStringBuffer2[MAX_FUNCTION_BODY_DEBUG_STRING_SIZE];

                                Js::PropertyId propertyId = functionBody->GetPropertyIdFromCacheId(i);
                                Js::PropertyRecord const * const propertyRecord = functionBody->GetScriptContext()->GetPropertyName(propertyId);
                                Output::Print(_u("ObTypeSpec: top function %s (%s), function %s (%s): cloning poly cache for %s (#%d) cache %d \n"),
                                    topFunctionBody->GetDisplayName(), topFunctionBody->GetDebugNumberSet(debugStringBuffer),
                                    functionBody->GetDisplayName(), functionBody->GetDebugNumberSet(debugStringBuffer2), propertyRecord->GetBuffer(), propertyId, i);
                                Output::Flush();
                            }
#endif
                            ObjTypeSpecFldInfo* objTypeSpecFldInfo = ObjTypeSpecFldInfo::CreateFrom(objTypeSpecFldInfoList->Count(), polymorphicInlineCache, i, entryPoint, topFunctionBody, functionBody, InlineCacheStatsArg(jitTimeData));
                            if (objTypeSpecFldInfo != nullptr)
                            {
                                if (!isJitTimeDataComputed)
                                {
                                    jitTimeData->GetObjTypeSpecFldInfoArray()->SetInfo(recycler, functionBody, i, objTypeSpecFldInfo);
                                    IncInlineCacheCount(clonedPolyInlineCacheCount);
                                    objTypeSpecFldInfoList->Prepend(objTypeSpecFldInfo);
                                }
                                if (!PHASE_OFF(Js::InlineAccessorsPhase, functionBody) && (cacheType & Js::FldInfo_FromAccessor) && (cacheType & Js::FldInfo_InlineCandidate))
                                {
                                    inlineGetterSetter = true;
                                }
                            }
                        }
                        else
                        {
                            IncInlineCacheCount(ignoredPolyInlineCacheCount);
                        }
                    }
                    else
                    {
                        IncInlineCacheCount(disabledPolyInlineCacheCount);
                    }
                }
                else
                {
                    IncInlineCacheCount(nullPolyInlineCacheCount);
                }

                if (polymorphicInlineCache != nullptr)
                {
#if ENABLE_DEBUG_CONFIG_OPTIONS
                    if (PHASE_VERBOSE_TRACE1(Js::PolymorphicInlineCachePhase))
                    {
                        if (IsInlinee) Output::Print(_u("\t"));
                        Output::Print(_u("\t%d: PIC size = %d\n"), i, polymorphicInlineCache->GetSize());
#if DBG_DUMP
                        polymorphicInlineCache->Dump();
#endif
                    }
                    else if (PHASE_TRACE1(Js::PolymorphicInlineCachePhase))
                    {
                        Js::PropertyId propertyId = functionBody->GetPropertyIdFromCacheId(i);
                        Js::PropertyRecord const * const propertyRecord = functionBody->GetScriptContext()->GetPropertyName(propertyId);
                        Output::Print(_u("Trace PIC JIT function %s (%s) field: %s (index: %d) \n"), functionBody->GetDisplayName(), functionBody->GetDebugNumberSet(debugStringBuffer),
                            propertyRecord->GetBuffer(), i);
                    }
#endif

                    byte polyCacheUtil = profileData->GetFldInfo(functionBody, i)->polymorphicInlineCacheUtilization;
                    nativeEntryPointData->GetPolymorphicInlineCacheInfo()->SetPolymorphicInlineCache(functionBody, i, polymorphicInlineCache, IsInlinee, polyCacheUtil);
                    if (IsInlinee)
                    {
                        Assert(nativeEntryPointData->GetPolymorphicInlineCacheInfo()->GetInlineeInfo(functionBody)->GetPolymorphicInlineCaches()->GetInlineCache(functionBody, i) == polymorphicInlineCache);
                    }
                    else
                    {
                        Assert(nativeEntryPointData->GetPolymorphicInlineCacheInfo()->GetSelfInfo()->GetPolymorphicInlineCaches()->GetInlineCache(functionBody, i) == polymorphicInlineCache);
                    }
                }
                else if(IsInlinee && CONFIG_FLAG(CloneInlinedPolymorphicCaches))
                {
                    // Clone polymorphic inline caches for runtime usage in this inlinee. The JIT should only use the pointers to
                    // the inline caches, as their cached data is not guaranteed to be stable while jitting.
                    Js::InlineCache *const inlineCache =
                        function && Js::ScriptFunctionWithInlineCache::Is(function)
                            ? (Js::ScriptFunctionWithInlineCache::FromVar(function)->GetInlineCaches() != nullptr ? Js::ScriptFunctionWithInlineCache::FromVar(function)->GetInlineCache(i) : nullptr)
                            : functionBody->GetInlineCache(i);

                    if (inlineCache != nullptr)
                    {
                        Js::PropertyId propertyId = functionBody->GetPropertyIdFromCacheId(i);
                        const auto clone = runtimeData->ClonedInlineCaches()->GetInlineCache(functionBody, i);
                        if (clone)
                        {
                            inlineCache->CopyTo(propertyId, functionBody->GetScriptContext(), clone);
                        }
                        else
                        {
                            runtimeData->ClonedInlineCaches()->SetInlineCache(
                                recycler,
                                functionBody,
                                i,
                                inlineCache->Clone(propertyId, functionBody->GetScriptContext()));
                        }
                    }
                }
            }
        }
    }

    // Gather code gen data for inlinees

    if(IsInlinee ? !inliningDecider.InlineIntoInliner(functionBody) : !inliningDecider.InlineIntoTopFunc())
    {
        return;
    }

    class AutoCleanup
    {
    private:
        Js::FunctionBody *const functionBody;

    public:
        AutoCleanup(Js::FunctionBody *const functionBody) : functionBody(functionBody)
        {
            functionBody->OnBeginInlineInto();
        }

        ~AutoCleanup()
        {
            functionBody->OnEndInlineInto();
        }
    } autoCleanup(functionBody);

    const auto profiledCallSiteCount = functionBody->GetProfiledCallSiteCount();
    Assert(profiledCallSiteCount != 0 || functionBody->GetAnyDynamicProfileInfo()->HasLdFldCallSiteInfo());
    if (profiledCallSiteCount && !isJitTimeDataComputed)
    {
        jitTimeData->inlineesBv = BVFixed::New<Recycler>(profiledCallSiteCount, recycler);
    }

    // Iterate through profiled call sites recursively and determine what should be inlined
    for(Js::ProfileId profiledCallSiteId = 0; profiledCallSiteId < profiledCallSiteCount; ++profiledCallSiteId)
    {
        Js::FunctionInfo *const inlinee = inliningDecider.InlineCallSite(functionBody, profiledCallSiteId, recursiveInlineDepth);
        if(!inlinee)
        {
            if (profileData->CallSiteHasProfileData(profiledCallSiteId))
            {
                jitTimeData->inlineesBv->Set(profiledCallSiteId);
            }

            //Try and see if this polymorphic call
            Js::FunctionBody* inlineeFunctionBodyArray[Js::DynamicProfileInfo::maxPolymorphicInliningSize] = {0};
            bool canInlineArray[Js::DynamicProfileInfo::maxPolymorphicInliningSize] = { 0 };
            uint polyInlineeCount = inliningDecider.InlinePolymorphicCallSite(functionBody, profiledCallSiteId, inlineeFunctionBodyArray,
                Js::DynamicProfileInfo::maxPolymorphicInliningSize, canInlineArray);

            //We should be able to inline at least two functions here.
            if (polyInlineeCount >= 2)
            {
                for (uint id = 0; id < polyInlineeCount; id++)
                {
                    bool isInlined = canInlineArray[id];

                    Js::FunctionCodeGenRuntimeData  *inlineeRunTimeData = IsInlinee ? runtimeData->EnsureInlinee(recycler, profiledCallSiteId, inlineeFunctionBodyArray[id]) : functionBody->EnsureInlineeCodeGenRuntimeData(recycler, profiledCallSiteId, inlineeFunctionBodyArray[id]);

                    if (!isJitTimeDataComputed)
                    {
                        Js::FunctionCodeGenJitTimeData  *inlineeJitTimeData = jitTimeData->AddInlinee(recycler, profiledCallSiteId, inlineeFunctionBodyArray[id]->GetFunctionInfo(), isInlined);
                        if (isInlined)
                        {
                            GatherCodeGenData<true>(
                                recycler,
                                topFunctionBody,
                                inlineeFunctionBodyArray[id],
                                entryPoint,
                                inliningDecider,
                                objTypeSpecFldInfoList,
                                inlineeJitTimeData,
                                inlineeRunTimeData
                                );

                            AddInlineCacheStats(jitTimeData, inlineeJitTimeData);
                        }
                    }
                }
            }
        }
        else
        {

            jitTimeData->inlineesBv->Set(profiledCallSiteId);
            Js::FunctionBody *const inlineeFunctionBody = inlinee->GetFunctionBody();
            if(!inlineeFunctionBody )
            {
                if (!isJitTimeDataComputed)
                {
                    jitTimeData->AddInlinee(recycler, profiledCallSiteId, inlinee);
                }
                continue;
            }

            // We are at a callsite that can be inlined. Let the callsite be foo().
            // If foo has inline caches on it, we need to be able to get those for cloning.
            // To do this,
            //  1. Retrieve the inline cache associated with the load of "foo",
            //  2. Try to get the fixed function object corresponding to "foo",
            //  3. Pass the fixed function object to GatherCodeGenData which can clone its inline caches.

            uint ldFldInlineCacheIndex = profileData->GetLdFldCacheIndexFromCallSiteInfo(functionBody, profiledCallSiteId);
            Js::InlineCache * inlineCache = nullptr;
            if ((ldFldInlineCacheIndex != Js::Constants::NoInlineCacheIndex) && (ldFldInlineCacheIndex < functionBody->GetInlineCacheCount()))
            {
                if(function && Js::ScriptFunctionWithInlineCache::Is(function))
                {
                    if (Js::ScriptFunctionWithInlineCache::FromVar(function)->GetInlineCaches() != nullptr)
                    {
                        inlineCache = Js::ScriptFunctionWithInlineCache::FromVar(function)->GetInlineCache(ldFldInlineCacheIndex);
                    }
                }
                else
                {
                    inlineCache = functionBody->GetInlineCache(ldFldInlineCacheIndex);
                }
            }

            Js::JavascriptFunction* fixedFunctionObject = nullptr;
#if ENABLE_FIXED_FIELDS
            if (inlineCache && (inlineCache->IsLocal() || inlineCache->IsProto()))
            {
                inlineCache->TryGetFixedMethodFromCache(functionBody, ldFldInlineCacheIndex, &fixedFunctionObject);
            }

            if (fixedFunctionObject && fixedFunctionObject->GetFunctionInfo() != inlineeFunctionBody->GetFunctionInfo())
            {
                fixedFunctionObject = nullptr;
            }
#endif

            if (!PHASE_OFF(Js::InlineRecursivePhase, functionBody))
            {
                if (!isJitTimeDataComputed)
                {
                    Js::FunctionCodeGenRuntimeData *inlineeRuntimeData = IsInlinee ? runtimeData->EnsureInlinee(recycler, profiledCallSiteId, inlineeFunctionBody) : functionBody->EnsureInlineeCodeGenRuntimeData(recycler, profiledCallSiteId, inlineeFunctionBody);
                    Js::FunctionCodeGenJitTimeData  *inlineeJitTimeData = nullptr;
                    bool doShareJitTimeData = false;

                    // Share the jitTime data if i) it is a recursive call, ii) jitTimeData is not from a polymorphic chain, and iii) all the call sites are recursive
                    if (functionBody == inlineeFunctionBody   // recursive call
                        && jitTimeData->GetNext() == nullptr        // not from a polymorphic  call site
                        && profiledCallSiteCount == functionBody->GetNumberOfRecursiveCallSites() && !inlineGetterSetter) // all the callsites are recursive
                    {
                        jitTimeData->SetupRecursiveInlineeChain(recycler, profiledCallSiteId);
                        inlineeJitTimeData = jitTimeData;
                        doShareJitTimeData = true;

                        // If a recursive  inliner has multiple recursive inlinees and if they hit the InlineCountMax
                        // threshold, then runtimeData for the inlinees may not be available (bug 2269097) for the inlinees
                        // as InlineCountMax threshold heuristics has higher priority than recursive inline heuristics. Since
                        // we share runtime data between recursive inliner and recursive inlinees, and all the call sites
                        // are recursive (we only do recursive inlining for functions where all the callsites are recursive),
                        // we can iterate over all the callsites of the inliner and setup the runtime data recursive inlinee chain

                        for (Js::ProfileId id = 0; id < profiledCallSiteCount; id++)
                        {
                            inlineeRuntimeData->SetupRecursiveInlineeChain(recycler, id, inlineeFunctionBody);
                        }
                    }
                    else
                    {
                        inlineeJitTimeData = jitTimeData->AddInlinee(recycler, profiledCallSiteId, inlinee);
                    }

                    GatherCodeGenData<true>(
                        recycler,
                        topFunctionBody,
                        inlineeFunctionBody,
                        entryPoint,
                        inliningDecider,
                        objTypeSpecFldInfoList,
                        inlineeJitTimeData,
                        inlineeRuntimeData,
                        fixedFunctionObject,
                        doShareJitTimeData,
                        functionBody == inlineeFunctionBody ? recursiveInlineDepth + 1 : 0);

                    if (jitTimeData != inlineeJitTimeData)
                    {
                        AddInlineCacheStats(jitTimeData, inlineeJitTimeData);
                    }
                }
            }
            else
            {
                Js::FunctionCodeGenJitTimeData *const inlineeJitTimeData = jitTimeData->AddInlinee(recycler, profiledCallSiteId, inlinee);
                GatherCodeGenData<true>(
                    recycler,
                    topFunctionBody,
                    inlineeFunctionBody,
                    entryPoint,
                    inliningDecider,
                    objTypeSpecFldInfoList,
                    inlineeJitTimeData,
                    IsInlinee
                    ? runtimeData->EnsureInlinee(recycler, profiledCallSiteId, inlineeFunctionBody)
                    : functionBody->EnsureInlineeCodeGenRuntimeData(recycler, profiledCallSiteId, inlineeFunctionBody),
                    fixedFunctionObject);

                    AddInlineCacheStats(jitTimeData, inlineeJitTimeData);
            }

            if (PHASE_ENABLED(InlineCallbacksPhase, functionBody))
            {
                if (!isJitTimeDataComputed)
                {
                    Js::FunctionInfo *const callbackInfo = inliningDecider.InlineCallback(functionBody, profiledCallSiteId, recursiveInlineDepth);
                    if (callbackInfo != nullptr)
                    {
                        Js::FunctionBody *const callbackBody = callbackInfo->GetFunctionBody();
                        if (callbackBody != nullptr && callbackBody != functionBody)
                        {
                            Js::FunctionCodeGenJitTimeData * callbackJitTimeData = jitTimeData->AddCallbackInlinee(recycler, profiledCallSiteId, callbackInfo);
                            Js::FunctionCodeGenRuntimeData * callbackRuntimeData = IsInlinee ? runtimeData->EnsureCallbackInlinee(recycler, profiledCallSiteId, callbackBody) : functionBody->EnsureCallbackInlineeCodeGenRuntimeData(recycler, profiledCallSiteId, callbackBody);

                            GatherCodeGenData<true>(
                                recycler,
                                topFunctionBody,
                                callbackBody,
                                entryPoint,
                                inliningDecider,
                                objTypeSpecFldInfoList,
                                callbackJitTimeData,
                                callbackRuntimeData);

                            AddInlineCacheStats(jitTimeData, callbackJitTimeData);
                        }
                    }
                }
            }
        }
    }

    // Iterate through inlineCache getter setter and apply call sites recursively and determine what should be inlined
    if (inlineGetterSetter || inlineApplyTarget || inlineCallTarget)
    {
        for(uint inlineCacheIndex = 0; inlineCacheIndex < functionBody->GetInlineCacheCount(); ++inlineCacheIndex)
        {
            const auto cacheType = profileData->GetFldInfo(functionBody, inlineCacheIndex)->flags;
            if(cacheType == Js::FldInfo_NoInfo)
            {
                continue;
            }

            bool getSetInlineCandidate = inlineGetterSetter && ((cacheType & Js::FldInfo_InlineCandidate) != 0) && ((cacheType & Js::FldInfo_FromAccessor) != 0);
            bool callApplyInlineCandidate = (inlineCallTarget || inlineApplyTarget) && ((cacheType & Js::FldInfo_InlineCandidate) != 0) && ((cacheType & Js::FldInfo_FromAccessor) == 0);

            // 1. Do not inline if the x in a.x is both a getter/setter and is followed by a .apply
            // 2. If we were optimistic earlier in assuming that the inline caches on the function object would be monomorphic and asserted that we may possibly inline apply target,
            //    then even if the field info flags say that the field access may be polymorphic, carry that optimism forward and try to inline apply target.
            if (getSetInlineCandidate ^ callApplyInlineCandidate)
            {
                ObjTypeSpecFldInfo* info = jitTimeData->GetObjTypeSpecFldInfoArray()->GetInfo(functionBody, inlineCacheIndex);
                if (info == nullptr)
                {
                    continue;
                }

                if (!(getSetInlineCandidate && info->UsesAccessor()) && !(callApplyInlineCandidate && !info->IsPoly()))
                {
                    continue;
                }

                Js::JavascriptFunction* inlineeFunction = info->GetFieldValueAsFunctionIfAvailable();

                if (inlineeFunction == nullptr)
                {
                    continue;
                }

                Js::FunctionInfo* inlineeFunctionInfo = inlineeFunction->GetFunctionInfo();

                Js::FunctionProxy* inlineeFunctionProxy = inlineeFunctionInfo->GetFunctionProxy();
                if (inlineeFunctionProxy != nullptr && !functionBody->CheckCalleeContextForInlining(inlineeFunctionProxy))
                {
                    continue;
                }

                const auto inlinee = inliningDecider.Inline(functionBody, inlineeFunctionInfo, false /*isConstructorCall*/, false /*isPolymorphicCall*/, false /*isCallback*/, 0, (uint16)inlineCacheIndex, 0, false);
                if(!inlinee)
                {
                    continue;
                }

                const auto inlineeFunctionBody = inlinee->GetFunctionBody();
                if(!inlineeFunctionBody)
                {
                    if ((
#ifdef ENABLE_DOM_FAST_PATH
                         inlinee->GetLocalFunctionId() == Js::JavascriptBuiltInFunction::DOMFastPathGetter ||
                         inlinee->GetLocalFunctionId() == Js::JavascriptBuiltInFunction::DOMFastPathSetter ||
#endif
                         (inlineeFunctionInfo->GetAttributes() & Js::FunctionInfo::Attributes::BuiltInInlinableAsLdFldInlinee) != 0) &&
                        !isJitTimeDataComputed)
                    {
                        jitTimeData->AddLdFldInlinee(recycler, inlineCacheIndex, inlinee);
                    }
                    continue;
                }

                Js::FunctionCodeGenRuntimeData *const inlineeRuntimeData = IsInlinee ? runtimeData->EnsureLdFldInlinee(recycler, inlineCacheIndex, inlineeFunctionBody) :
                    functionBody->EnsureLdFldInlineeCodeGenRuntimeData(recycler, inlineCacheIndex, inlineeFunctionBody);

                if (inlineeRuntimeData->GetFunctionBody() != inlineeFunctionBody)
                {
                    //There are obscure cases where profileData has not yet seen the polymorphic LdFld but the inlineCache has the newer object from which getter is invoked.
                    //In this case we don't want to inline that getter. Polymorphic bit will be set later correctly.
                    //See WinBlue 54540
                    continue;
                }

                Js::FunctionCodeGenJitTimeData *inlineeJitTimeData =  jitTimeData->AddLdFldInlinee(recycler, inlineCacheIndex, inlinee);
                GatherCodeGenData<true>(
                    recycler,
                    topFunctionBody,
                    inlineeFunctionBody,
                    entryPoint,
                    inliningDecider,
                    objTypeSpecFldInfoList,
                    inlineeJitTimeData,
                    inlineeRuntimeData,
                    nullptr);

                AddInlineCacheStats(jitTimeData, inlineeJitTimeData);
            }
        }
    }

#ifdef FIELD_ACCESS_STATS
    if (PHASE_VERBOSE_TRACE(Js::ObjTypeSpecPhase, topFunctionBody) || PHASE_VERBOSE_TRACE(Js::EquivObjTypeSpecPhase, topFunctionBody))
    {
        if (jitTimeData->inlineCacheStats)
        {
            Output::Print(_u("ObTypeSpec: gathered code gen data for function %s (#%u) inlined %s (#%u): inline cache stats:\n"),
                topFunctionBody->GetDisplayName(), topFunctionBody->GetFunctionNumber(), functionBody->GetDisplayName(), functionBody->GetFunctionNumber());
            Output::Print(_u("    overall: total %u, no profile info %u\n"),
                jitTimeData->inlineCacheStats->totalInlineCacheCount, jitTimeData->inlineCacheStats->noInfoInlineCacheCount);
            Output::Print(_u("    mono: total %u, empty %u, cloned %u\n"),
                jitTimeData->inlineCacheStats->monoInlineCacheCount, jitTimeData->inlineCacheStats->emptyMonoInlineCacheCount,
                jitTimeData->inlineCacheStats->clonedMonoInlineCacheCount);
            Output::Print(_u("    poly: total %u (high %u, low %u), empty %u, equivalent %u, cloned %u\n"),
                jitTimeData->inlineCacheStats->polyInlineCacheCount, jitTimeData->inlineCacheStats->highUtilPolyInlineCacheCount,
                jitTimeData->inlineCacheStats->lowUtilPolyInlineCacheCount, jitTimeData->inlineCacheStats->emptyPolyInlineCacheCount,
                jitTimeData->inlineCacheStats->equivPolyInlineCacheCount, jitTimeData->inlineCacheStats->clonedPolyInlineCacheCount);
        }
        else
        {
            Output::Print(_u("ObTypeSpec: function %s (%s): inline cache stats unavailable\n"), topFunctionBody->GetDisplayName(), topFunctionBody->GetDebugNumberSet(debugStringBuffer));
        }
        Output::Flush();
    }
#endif

#undef SetInlineCacheCount
#undef IncInlineCacheCount
#undef AddInlineCacheStats
}

Js::CodeGenRecyclableData *
NativeCodeGenerator::GatherCodeGenData(Js::FunctionBody *const topFunctionBody, Js::FunctionBody *const functionBody, Js::EntryPointInfo *const entryPoint, CodeGenWorkItem* workItem, void* function)
{
    ASSERT_THREAD();
    Assert(functionBody);

#ifdef PROFILE_EXEC
    class AutoProfile
    {
    private:
        Js::ScriptContextProfiler *const codeGenProfiler;

    public:
        AutoProfile(Js::ScriptContextProfiler *const codeGenProfiler) : codeGenProfiler(codeGenProfiler)
        {
            ProfileBegin(codeGenProfiler, Js::DelayPhase);
            ProfileBegin(codeGenProfiler, Js::GatherCodeGenDataPhase);
        }

        ~AutoProfile()
        {
            ProfileEnd(codeGenProfiler, Js::GatherCodeGenDataPhase);
            ProfileEnd(codeGenProfiler, Js::DelayPhase);
        }
    } autoProfile(foregroundCodeGenProfiler);
#endif

    UpdateJITState();

    const auto recycler = scriptContext->GetRecycler();
    {
        const auto jitTimeData = Js::FunctionCodeGenJitTimeData::New(recycler, functionBody->GetFunctionInfo(), entryPoint);
        InliningDecider inliningDecider(functionBody, workItem->Type() == JsLoopBodyWorkItemType, functionBody->IsInDebugMode(), workItem->GetJitMode());

        BEGIN_TEMP_ALLOCATOR(gatherCodeGenDataAllocator, scriptContext, _u("GatherCodeGenData"));

        ObjTypeSpecFldInfoList* objTypeSpecFldInfoList = JitAnew(gatherCodeGenDataAllocator, ObjTypeSpecFldInfoList, gatherCodeGenDataAllocator);

#if ENABLE_DEBUG_CONFIG_OPTIONS
        char16 debugStringBuffer[MAX_FUNCTION_BODY_DEBUG_STRING_SIZE];
        char16 debugStringBuffer2[MAX_FUNCTION_BODY_DEBUG_STRING_SIZE];
        if (PHASE_TRACE(Js::ObjTypeSpecPhase, topFunctionBody) || PHASE_TRACE(Js::EquivObjTypeSpecPhase, topFunctionBody))
        {
            Output::Print(_u("ObjTypeSpec: top function %s (%s), function %s (%s): GatherCodeGenData(): \n"),
                topFunctionBody->GetDisplayName(), topFunctionBody->GetDebugNumberSet(debugStringBuffer), functionBody->GetDisplayName(), functionBody->GetDebugNumberSet(debugStringBuffer2));
        }
#endif
        GatherCodeGenData<false>(recycler, topFunctionBody, functionBody, entryPoint, inliningDecider, objTypeSpecFldInfoList, jitTimeData, nullptr, function ? Js::JavascriptFunction::FromVar(function) : nullptr, 0);

        jitTimeData->sharedPropertyGuards = entryPoint->GetNativeEntryPointData()->GetSharedPropertyGuards(recycler, jitTimeData->sharedPropertyGuardCount);

#ifdef FIELD_ACCESS_STATS
        Js::FieldAccessStats* fieldAccessStats = entryPoint->EnsureFieldAccessStats(recycler);
        fieldAccessStats->Add(jitTimeData->inlineCacheStats);
        entryPoint->GetScriptContext()->RecordFieldAccessStats(topFunctionBody, fieldAccessStats);
#endif

#ifdef FIELD_ACCESS_STATS
        if (PHASE_TRACE(Js::ObjTypeSpecPhase, topFunctionBody) || PHASE_TRACE(Js::EquivObjTypeSpecPhase, topFunctionBody))
        {
            auto stats = jitTimeData->inlineCacheStats;
            Output::Print(_u("ObjTypeSpec: gathered code gen data for function %s (%s): inline cache stats:\n"), topFunctionBody->GetDisplayName(), topFunctionBody->GetDebugNumberSet(debugStringBuffer));
            Output::Print(_u("    overall: total %u, no profile info %u\n"), stats->totalInlineCacheCount, stats->noInfoInlineCacheCount);
            Output::Print(_u("    mono: total %u, empty %u, cloned %u\n"),
                stats->monoInlineCacheCount, stats->emptyMonoInlineCacheCount, stats->clonedMonoInlineCacheCount);
            Output::Print(_u("    poly: total %u (high %u, low %u), null %u, empty %u, ignored %u, disabled %u, equivalent %u, non-equivalent %u, cloned %u\n"),
                stats->polyInlineCacheCount, stats->highUtilPolyInlineCacheCount, stats->lowUtilPolyInlineCacheCount,
                stats->nullPolyInlineCacheCount, stats->emptyPolyInlineCacheCount, stats->ignoredPolyInlineCacheCount, stats->disabledPolyInlineCacheCount,
                stats->equivPolyInlineCacheCount, stats->nonEquivPolyInlineCacheCount, stats->clonedPolyInlineCacheCount);
        }
#endif

        uint objTypeSpecFldInfoCount = objTypeSpecFldInfoList->Count();
        jitTimeData->SetGlobalObjTypeSpecFldInfoArray(RecyclerNewArray(recycler, Field(ObjTypeSpecFldInfo*), objTypeSpecFldInfoCount), objTypeSpecFldInfoCount);
        uint propertyInfoId = objTypeSpecFldInfoCount - 1;
        FOREACH_SLISTCOUNTED_ENTRY(ObjTypeSpecFldInfo*, info, objTypeSpecFldInfoList)
        {
            // Clear field values we don't need so we don't unnecessarily pin them while JIT-ing.
            if (!info->GetKeepFieldValue() && !(info->IsPoly() && info->DoesntHaveEquivalence()))
            {
                info->SetFieldValue(nullptr);
            }
            jitTimeData->SetGlobalObjTypeSpecFldInfo(propertyInfoId--, info);
        }
        NEXT_SLISTCOUNTED_ENTRY;

        END_TEMP_ALLOCATOR(gatherCodeGenDataAllocator, scriptContext);


        auto jitData = workItem->GetJITData();

        JITTimePolymorphicInlineCacheInfo::InitializeEntryPointPolymorphicInlineCacheInfo(
            recycler,
            entryPoint->GetNativeEntryPointData()->EnsurePolymorphicInlineCacheInfo(recycler, workItem->GetFunctionBody()),
            jitData);

        jitTimeData->SetPolymorphicInlineInfo(jitData->inlineeInfo, jitData->selfInfo, jitData->selfInfo->polymorphicInlineCaches);

        return RecyclerNew(recycler, Js::CodeGenRecyclableData, jitTimeData);
    }
}

bool
NativeCodeGenerator::IsBackgroundJIT() const
{
    return Processor()->ProcessesInBackground();
}

void
NativeCodeGenerator::EnterScriptStart()
{
    // We should be in execution
    Assert(scriptContext->GetThreadContext()->IsScriptActive());
    Assert(scriptContext->GetThreadContext()->IsInScript());

    if(CONFIG_FLAG(BgJitDelay) == 0 ||
        Js::Configuration::Global.flags.EnforceExecutionModeLimits ||
        scriptContext->GetThreadContext()->GetCallRootLevel() > 2)
    {
        return;
    }

    if (pendingCodeGenWorkItems == 0 || pendingCodeGenWorkItems > (uint)CONFIG_FLAG(BgJitPendingFuncCap))
    {
        // We have already finish code gen for this script context
        // Only wait if the script is small and we can easily pre-JIT all of it.
        return;
    }

    if (this->IsClosed())
    {
        return;
    }

    // Don't need to do anything if we're in debug mode
    if (this->scriptContext->IsScriptContextInDebugMode() && !Js::Configuration::Global.EnableJitInDebugMode())
    {
        return;
    }

    // We've already done a few calls to this scriptContext, don't bother waiting.
    if (scriptContext->callCount >= 3)
    {
        return;
    }

    scriptContext->callCount++;

    if (scriptContext->GetDeferredBody())
    {
        OUTPUT_TRACE(Js::DelayPhase, _u("No delay because the script has a deferred body\n"));
        return;
    }

    if(CONFIG_FLAG(BgJitDelayFgBuffer) >= CONFIG_FLAG(BgJitDelay))
    {
        return;
    }

    class AutoCleanup
    {
    private:
        Js::ScriptContextProfiler *const codeGenProfiler;

    public:
        AutoCleanup(Js::ScriptContextProfiler *const codeGenProfiler) : codeGenProfiler(codeGenProfiler)
        {
            EDGE_ETW_INTERNAL(EventWriteJSCRIPT_NATIVECODEGEN_DELAY_START(this, 0));
#ifdef PROFILE_EXEC
            ProfileBegin(codeGenProfiler, Js::DelayPhase);
            ProfileBegin(codeGenProfiler, Js::SpeculationPhase);
#endif
        }

        ~AutoCleanup()
        {
#ifdef PROFILE_EXEC
            ProfileEnd(codeGenProfiler, Js::SpeculationPhase);
            ProfileEnd(codeGenProfiler, Js::DelayPhase);
#endif
            EDGE_ETW_INTERNAL(EventWriteJSCRIPT_NATIVECODEGEN_DELAY_STOP(this, 0));
        }
    } autoCleanup(
#ifdef PROFILE_EXEC
        this->foregroundCodeGenProfiler
#else
        nullptr
#endif
        );

    Processor()->PrioritizeManagerAndWait(this, CONFIG_FLAG(BgJitDelay) - CONFIG_FLAG(BgJitDelayFgBuffer));
}

void
FreeNativeCodeGenAllocation(Js::ScriptContext *scriptContext, Js::JavascriptMethod codeAddress, Js::JavascriptMethod thunkAddress)
{
    if (!scriptContext->GetNativeCodeGenerator())
    { 
        return;
    }

    scriptContext->GetNativeCodeGenerator()->QueueFreeNativeCodeGenAllocation((void*)codeAddress, (void*)thunkAddress);
}

bool TryReleaseNonHiPriWorkItem(Js::ScriptContext* scriptContext, CodeGenWorkItem* workItem)
{
    if (!scriptContext->GetNativeCodeGenerator())
    {
        return false;
    }

    return scriptContext->GetNativeCodeGenerator()->TryReleaseNonHiPriWorkItem(workItem);
}

// Called from within the lock
// The work item cannot be used after this point if it returns true
bool NativeCodeGenerator::TryReleaseNonHiPriWorkItem(CodeGenWorkItem* workItem)
{
    // If its the highest priority, don't release it, let the job continue
    if (workItem->IsInJitQueue())
    {
        return false;
    }

    workItems.Unlink(workItem);
    Assert(!workItem->RecyclableData());

    workItem->Delete();
    return true;
}

void
<<<<<<< HEAD
NativeCodeGenerator::FreeNativeCodeGenAllocation(void* codeAddress, void* thunkAddress)
{
    if (JITManager::GetJITManager()->IsOOPJITEnabled())
    {
        ThreadContext * context = this->scriptContext->GetThreadContext();
        HRESULT hr = JITManager::GetJITManager()->FreeAllocation(context->GetRemoteThreadContextAddr(), (intptr_t)codeAddress, (intptr_t)thunkAddress);
=======
NativeCodeGenerator::FreeNativeCodeGenAllocation(void* codeAddress)
{
    if (JITManager::GetJITManager()->IsOOPJITEnabled())
    {
#if PDATA_ENABLED && defined(_WIN32)
        DelayDeletingFunctionTable::Clear();
#endif
        HRESULT hr = JITManager::GetJITManager()->FreeAllocation(this->scriptContext->GetRemoteScriptAddr(), (intptr_t)codeAddress);
>>>>>>> 84bd6f3c
        JITManager::HandleServerCallResult(hr, RemoteCallType::MemFree);
    }
    else if(this->backgroundAllocators)
    {
        this->backgroundAllocators->emitBufferManager.FreeAllocation(codeAddress);
<<<<<<< HEAD
        
#if defined(_CONTROL_FLOW_GUARD) && (_M_IX86 || _M_X64)
        if (thunkAddress)
        {
            this->scriptContext->GetThreadContext()->GetJITThunkEmitter()->FreeThunk((uintptr_t)thunkAddress);
        }
#endif
=======
>>>>>>> 84bd6f3c
    }
}

void
NativeCodeGenerator::QueueFreeNativeCodeGenAllocation(void* codeAddress, void * thunkAddress)
{
    ASSERT_THREAD();

    if(IsClosed())
    {
        return;
    }

    if (JITManager::GetJITManager()->IsOOPJITEnabled() && !CONFIG_FLAG(OOPCFGRegistration))
    {
        //DeRegister Entry Point for CFG
        if (thunkAddress)
        {
            ThreadContext::GetContextForCurrentThread()->SetValidCallTargetForCFG(thunkAddress, false);
        }
        else
        {
            ThreadContext::GetContextForCurrentThread()->SetValidCallTargetForCFG(codeAddress, false);
        }
    }

    if ((!JITManager::GetJITManager()->IsOOPJITEnabled() && !this->scriptContext->GetThreadContext()->GetPreReservedVirtualAllocator()->IsInRange((void*)codeAddress)) ||
        (JITManager::GetJITManager()->IsOOPJITEnabled() && !PreReservedVirtualAllocWrapper::IsInRange((void*)this->scriptContext->GetThreadContext()->GetPreReservedRegionAddr(), (void*)codeAddress)))
    {
        this->scriptContext->GetJitFuncRangeCache()->RemoveFuncRange((void*)codeAddress);
    }
    // OOP JIT will always queue a job

    // The foreground allocators may have been used
<<<<<<< HEAD
    if(this->foregroundAllocators && this->foregroundAllocators->emitBufferManager.FreeAllocation(codeAddress))
    {
#if defined(_CONTROL_FLOW_GUARD) && (_M_IX86 || _M_X64)
        if (thunkAddress)
        {
            this->scriptContext->GetThreadContext()->GetJITThunkEmitter()->FreeThunk((uintptr_t)thunkAddress);
        }
#endif
=======
    if (this->foregroundAllocators && this->foregroundAllocators->emitBufferManager.FreeAllocation(codeAddress))
    {
>>>>>>> 84bd6f3c
        return;
    }

    // The background allocators were used. Queue a job to free the allocation from the background thread.
    this->freeLoopBodyManager.QueueFreeLoopBodyJob(codeAddress, thunkAddress);
}

void NativeCodeGenerator::FreeLoopBodyJobManager::QueueFreeLoopBodyJob(void* codeAddress, void * thunkAddress)
{
    Assert(!this->isClosed);

    FreeLoopBodyJob* job = HeapNewNoThrow(FreeLoopBodyJob, this, codeAddress, thunkAddress);

    if (job == nullptr)
    {
        FreeLoopBodyJob stackJob(this, codeAddress, thunkAddress, false /* heapAllocated */);

        {
            AutoOptionalCriticalSection lock(Processor()->GetCriticalSection());
#if DBG
            this->waitingForStackJob = true;
#endif
            this->stackJobProcessed = false;
            Processor()->AddJob(&stackJob);
        }
        Processor()->PrioritizeJobAndWait(this, &stackJob);
    }
    else
    {
        AutoOptionalCriticalSection lock(Processor()->GetCriticalSection());
        if (Processor()->HasManager(this))
        {
            Processor()->AddJobAndProcessProactively<FreeLoopBodyJobManager, FreeLoopBodyJob*>(this, job);
        }
        else
        {
            HeapDelete(job);
        }
    }
}

#ifdef PROFILE_EXEC
void
NativeCodeGenerator::CreateProfiler(Js::ScriptContextProfiler * profiler)
{
    Assert(this->foregroundCodeGenProfiler == nullptr);

    this->foregroundCodeGenProfiler = profiler;
    profiler->AddRef();

}

Js::ScriptContextProfiler *
NativeCodeGenerator::EnsureForegroundCodeGenProfiler()
{
    if (Js::Configuration::Global.flags.IsEnabled(Js::ProfileFlag))
    {
        Assert(this->foregroundCodeGenProfiler != nullptr);
        Assert(this->foregroundCodeGenProfiler->IsInitialized());
    }

    return this->foregroundCodeGenProfiler;
}


void
NativeCodeGenerator::SetProfilerFromNativeCodeGen(NativeCodeGenerator * nativeCodeGen)
{
    Assert(Js::Configuration::Global.flags.IsEnabled(Js::ProfileFlag));

    Assert(this->foregroundCodeGenProfiler != nullptr);
    Assert(this->foregroundCodeGenProfiler->IsInitialized());
    Assert(nativeCodeGen->foregroundCodeGenProfiler != nullptr);
    Assert(nativeCodeGen->foregroundCodeGenProfiler->IsInitialized());

    this->foregroundCodeGenProfiler->Release();
    this->foregroundCodeGenProfiler = nativeCodeGen->foregroundCodeGenProfiler;
    this->foregroundCodeGenProfiler->AddRef();
}

void
NativeCodeGenerator::ProfilePrint()
{
    this->backgroundCodeGenProfiler->ProfilePrint();
}

void
NativeCodeGenerator::ProfileBegin(Js::ScriptContextProfiler *const profiler, Js::Phase phase)
{
    AssertMsg((profiler != nullptr) == Js::Configuration::Global.flags.IsEnabled(Js::ProfileFlag),
        "Profiler tag is supplied but the profiler pointer is NULL");
    if (profiler)
    {
        profiler->ProfileBegin(phase);
    }
}

void
NativeCodeGenerator::ProfileEnd(Js::ScriptContextProfiler *const profiler, Js::Phase phase)
{
    AssertMsg((profiler != nullptr) == Js::Configuration::Global.flags.IsEnabled(Js::ProfileFlag),
        "Profiler tag is supplied but the profiler pointer is NULL");
    if (profiler)
    {
        profiler->ProfileEnd(phase);
    }
}

#endif

void NativeCodeGenerator::AddToJitQueue(CodeGenWorkItem *const codeGenWorkItem, bool prioritize, bool lock, void* function)
{
    codeGenWorkItem->VerifyJitMode();

    Js::CodeGenRecyclableData* recyclableData = GatherCodeGenData(codeGenWorkItem->GetFunctionBody(), codeGenWorkItem->GetFunctionBody(), codeGenWorkItem->GetEntryPoint(), codeGenWorkItem, function);
    codeGenWorkItem->SetRecyclableData(recyclableData);

    AutoOptionalCriticalSection autoLock(lock ? Processor()->GetCriticalSection() : nullptr);
    scriptContext->GetThreadContext()->RegisterCodeGenRecyclableData(recyclableData);

    // If we have added a lot of jobs that are still waiting to be jitted, remove the oldest job
    // to ensure we do not spend time jitting stale work items.
    const ExecutionMode jitMode = codeGenWorkItem->GetJitMode();
    if(jitMode == ExecutionMode::FullJit &&
        queuedFullJitWorkItemCount >= (unsigned int)CONFIG_FLAG(JitQueueThreshold))
    {
        CodeGenWorkItem *const workItemRemoved = queuedFullJitWorkItems.Tail()->WorkItem();
        Assert(workItemRemoved->GetJitMode() == ExecutionMode::FullJit);
        if(Processor()->RemoveJob(workItemRemoved))
        {
            queuedFullJitWorkItems.UnlinkFromEnd();
            --queuedFullJitWorkItemCount;
            workItemRemoved->OnRemoveFromJitQueue(this);
        }
    }
    Processor()->AddJob(codeGenWorkItem, prioritize);   // This one can throw (really unlikely though), OOM specifically.
    if(jitMode == ExecutionMode::FullJit)
    {
        QueuedFullJitWorkItem *const queuedFullJitWorkItem = codeGenWorkItem->EnsureQueuedFullJitWorkItem();
        if(queuedFullJitWorkItem) // ignore OOM, this work item just won't be removed from the job processor's queue
        {
            if(prioritize)
            {
                queuedFullJitWorkItems.LinkToBeginning(queuedFullJitWorkItem);
            }
            else
            {
                queuedFullJitWorkItems.LinkToEnd(queuedFullJitWorkItem);
            }
            ++queuedFullJitWorkItemCount;
        }
    }
    codeGenWorkItem->OnAddToJitQueue();
}

void NativeCodeGenerator::AddWorkItem(CodeGenWorkItem* workitem)
{
    workitem->ResetJitMode();
    workItems.LinkToEnd(workitem);
}

Js::ScriptContextProfiler * NativeCodeGenerator::GetBackgroundCodeGenProfiler(PageAllocator *allocator)
{
#ifdef  PROFILE_EXEC
    if (Js::Configuration::Global.flags.IsEnabled(Js::ProfileFlag))
    {
        Js::ScriptContextProfiler *codegenProfiler = this->backgroundCodeGenProfiler;
        while (codegenProfiler)
        {
            if (codegenProfiler->pageAllocator == allocator)
            {
                if (!codegenProfiler->IsInitialized())
                {
                    codegenProfiler->Initialize(allocator, nullptr);
                }
                return codegenProfiler;
            }
            codegenProfiler = codegenProfiler->next;
        }
        Assert(false);
    }
    return nullptr;
#else
    return nullptr;
#endif
}

void NativeCodeGenerator::AllocateBackgroundCodeGenProfiler(PageAllocator *pageAllocator)
{
#ifdef PROFILE_EXEC
if (Js::Configuration::Global.flags.IsEnabled(Js::ProfileFlag))
{
    Js::ScriptContextProfiler *codegenProfiler = NoCheckHeapNew(Js::ScriptContextProfiler);
    codegenProfiler->pageAllocator = pageAllocator;
    codegenProfiler->next = this->backgroundCodeGenProfiler;
    this->backgroundCodeGenProfiler = codegenProfiler;
}
#endif
}

bool NativeCodeGenerator::TryAggressiveInlining(Js::FunctionBody *const topFunctionBody, Js::FunctionBody *const inlineeFunctionBody, InliningDecider &inliningDecider, uint& inlineeCount, uint recursiveInlineDepth)
{
    PROBE_STACK_NO_DISPOSE(scriptContext, Js::Constants::MinStackDefault);

    if (!inlineeFunctionBody->GetProfiledCallSiteCount())
    {
        // Nothing to inline. See this as fully inlinable function.
        return true;
    }

    class AutoCleanup
    {
    private:
        Js::FunctionBody *const functionBody;

    public:
        AutoCleanup(Js::FunctionBody *const functionBody) : functionBody(functionBody)
        {
            functionBody->OnBeginInlineInto();
        }

        ~AutoCleanup()
        {
            functionBody->OnEndInlineInto();
        }
    } autoCleanup(inlineeFunctionBody);

#if defined(DBG_DUMP) || defined(ENABLE_DEBUG_CONFIG_OPTIONS)
    class AutoTrace
    {

        Js::FunctionBody *const topFunc;
        Js::FunctionBody *const inlineeFunc;
        uint32& inlineeCount;
        bool done;

        char16 debugStringBuffer[MAX_FUNCTION_BODY_DEBUG_STRING_SIZE];
        char16 debugStringBuffer2[MAX_FUNCTION_BODY_DEBUG_STRING_SIZE];

    public:
        AutoTrace(Js::FunctionBody *const topFunctionBody, Js::FunctionBody *const inlineeFunctionBody, uint32& inlineeCount) : topFunc(topFunctionBody),
            inlineeFunc(inlineeFunctionBody), done(false), inlineeCount(inlineeCount)
        {
            if (topFunc == inlineeFunc)
            {
                INLINE_TESTTRACE(_u("INLINING: Recursive tryAggressiveInlining started topFunc: %s (%s)\n"), topFunc->GetDisplayName(),
                    topFunc->GetDebugNumberSet(debugStringBuffer))
            }
        }
        void Done(bool success)
        {
            if (success)
            {
                done = true;
                if (topFunc == inlineeFunc)
                {
                    INLINE_TESTTRACE(_u("INLINING: Recursive tryAggressiveInlining succeeded topFunc: %s (%s), inlinee count: %d\n"), topFunc->GetDisplayName(),
                        topFunc->GetDebugNumberSet(debugStringBuffer), inlineeCount);
                }
                else
                {
                    INLINE_TESTTRACE(_u("INLINING: TryAggressiveInlining succeeded topFunc: %s (%s), inlinee: %s (%s) \n"), topFunc->GetDisplayName(),
                        topFunc->GetDebugNumberSet(debugStringBuffer),
                        inlineeFunc->GetDisplayName(),
                        inlineeFunc->GetDebugNumberSet(debugStringBuffer2));
                }
            }
            else
            {
                Assert(done == false);
            }
        }
        void TraceFailure(const char16 *message)
        {

            INLINE_TESTTRACE(_u("INLINING: TryAggressiveInlining failed topFunc (%s): %s (%s), inlinee: %s (%s) \n"), message, topFunc->GetDisplayName(),
                topFunc->GetDebugNumberSet(debugStringBuffer),
                inlineeFunc->GetDisplayName(),
                inlineeFunc->GetDebugNumberSet(debugStringBuffer2));
        }
        ~AutoTrace()
        {
            if (!done)
            {
                if (topFunc == inlineeFunc)
                {
                    INLINE_TESTTRACE(_u("INLINING: Recursive tryAggressiveInlining failed topFunc: %s (%s)\n"), topFunc->GetDisplayName(),
                        topFunc->GetDebugNumberSet(debugStringBuffer));
                }
                else
                {
                    INLINE_TESTTRACE(_u("INLINING: TryAggressiveInlining failed topFunc: %s (%s), inlinee: %s (%s) \n"), topFunc->GetDisplayName(),
                        topFunc->GetDebugNumberSet(debugStringBuffer),
                        inlineeFunc->GetDisplayName(),
                        inlineeFunc->GetDebugNumberSet(debugStringBuffer2));
                }

            }
        }
    };

    AutoTrace trace(topFunctionBody, inlineeFunctionBody, inlineeCount);
#endif

    if (inlineeFunctionBody->GetProfiledSwitchCount())
    {
#if defined(DBG_DUMP) || defined(ENABLE_DEBUG_CONFIG_OPTIONS)
        trace.TraceFailure(_u("Switch statement in inlinee"));
#endif
        return false;
    }

    bool isInlinee = topFunctionBody != inlineeFunctionBody;

    if (isInlinee ? !inliningDecider.InlineIntoInliner(inlineeFunctionBody) : !inliningDecider.InlineIntoTopFunc())
    {
        return false;
    }

    const auto profiledCallSiteCount = inlineeFunctionBody->GetProfiledCallSiteCount();
    for (Js::ProfileId profiledCallSiteId = 0; profiledCallSiteId < profiledCallSiteCount; ++profiledCallSiteId)
    {
        bool isConstructorCall = false;
        bool isPolymorphicCall = false;

        if (!inlineeFunctionBody->IsJsBuiltInCode() && !inliningDecider.HasCallSiteInfo(inlineeFunctionBody, profiledCallSiteId))
        {
            //There is no callsite information. We should hit bailonnoprofile for these callsites. Ignore.
            continue;
        }

        Js::FunctionInfo *inlinee = inliningDecider.GetCallSiteFuncInfo(inlineeFunctionBody, profiledCallSiteId, &isConstructorCall, &isPolymorphicCall);
        if (!inlinee)
        {
            if (isPolymorphicCall)
            {
                //Try and see if this polymorphic call
                Js::FunctionBody* inlineeFunctionBodyArray[Js::DynamicProfileInfo::maxPolymorphicInliningSize] = { 0 };
                bool canInlineArray[Js::DynamicProfileInfo::maxPolymorphicInliningSize] = { 0 };
                uint polyInlineeCount = inliningDecider.InlinePolymorphicCallSite(inlineeFunctionBody, profiledCallSiteId, inlineeFunctionBodyArray,
                    Js::DynamicProfileInfo::maxPolymorphicInliningSize, canInlineArray);

                //We should be able to inline everything here.
                if (polyInlineeCount >= 2)
                {
                    for (uint i = 0; i < polyInlineeCount; i++)
                    {
                        bool isInlined = canInlineArray[i];
                        if (isInlined)
                        {
                            ++inlineeCount;
                            if (!TryAggressiveInlining(topFunctionBody, inlineeFunctionBodyArray[i], inliningDecider, inlineeCount, inlineeFunctionBody == inlineeFunctionBodyArray[i] ? recursiveInlineDepth + 1 : 0))
                            {
                                return false;
                            }
                        }
                        else
                        {
                            return false;
                        }
                    }
                }
                else
                {
                    return false;
                }
            }
            else
            {
                return false;
            }
        }
        else
        {
            inlinee = inliningDecider.Inline(inlineeFunctionBody, inlinee, isConstructorCall, false, false, inliningDecider.GetConstantArgInfo(inlineeFunctionBody, profiledCallSiteId), profiledCallSiteId, inlineeFunctionBody->GetFunctionInfo() == inlinee ? recursiveInlineDepth + 1 : 0, true);
            if (!inlinee)
            {
                return false;
            }
            Js::FunctionBody *const functionBody = inlinee->GetFunctionBody();
            if (!functionBody)
            {
                //Built-in
                continue;
            }
            //Recursive call
            ++inlineeCount;
            if (!TryAggressiveInlining(topFunctionBody, functionBody, inliningDecider, inlineeCount, inlineeFunctionBody == functionBody ? recursiveInlineDepth + 1 : 0 ))
            {
                return false;
            }
        }
    }

#if defined(DBG_DUMP) || defined(ENABLE_DEBUG_CONFIG_OPTIONS)
    trace.Done(true);
#endif
    return true;
}

#if _WIN32
bool
JITManager::HandleServerCallResult(HRESULT hr, RemoteCallType callType)
{
    // handle the normal hresults
    switch (hr)
    {
    case S_OK:
        return true;
    case E_ABORT:
        throw Js::OperationAbortedException();
    case 0x800705af: // = HRESULT_FROM_WIN32(ERROR_COMMITMENT_LIMIT) some of our tooling does not yet support constexpr switch labels.
    case E_OUTOFMEMORY:
        if (callType == RemoteCallType::MemFree)
        {
            // if freeing memory fails due to OOM, it means we failed to fill with debug breaks -- so failfast
<<<<<<< HEAD
            RpcFailure_fatal_error(hr);
=======
            RpcFailure_unrecoverable_error(hr);
>>>>>>> 84bd6f3c
        }
        else
        {
            Js::Throw::OutOfMemory();
        }
    case VBSERR_OutOfStack:
        throw Js::StackOverflowException();
    default:
        break;
    }

<<<<<<< HEAD
=======
    if (CONFIG_FLAG(CrashOnOOPJITFailure))
    {
        RpcFailure_unrecoverable_error(hr);
    }
>>>>>>> 84bd6f3c
    // we only expect to see these hresults in case server has been closed. failfast otherwise
    if (hr != HRESULT_FROM_WIN32(RPC_S_CALL_FAILED) &&
        hr != HRESULT_FROM_WIN32(RPC_S_CALL_FAILED_DNE))
    {
        RpcFailure_unrecoverable_error(hr);
    }

    // if JIT process is gone, record that and stop trying to call it
    GetJITManager()->SetJITFailed(hr);

    switch (callType)
    {
    case RemoteCallType::CodeGen:
        // inform job manager that JIT work item has been cancelled
        throw Js::OperationAbortedException();
#if DBG
    case RemoteCallType::HeapQuery:
#endif
    case RemoteCallType::ThunkCreation:
    case RemoteCallType::StateUpdate:
    case RemoteCallType::MemFree:
        // if server process is gone, we can ignore failures updating its state
        return false;
    default:
        Assert(UNREACHED);
        RpcFailure_unrecoverable_error(hr);
    }
    return false;
}
#endif<|MERGE_RESOLUTION|>--- conflicted
+++ resolved
@@ -1008,74 +1008,7 @@
     LARGE_INTEGER start_time = { 0 };
     NativeCodeGenerator::LogCodeGenStart(workItem, &start_time);
     workItem->GetJITData()->startTime = (int64)start_time.QuadPart;
-<<<<<<< HEAD
-    if (JITManager::GetJITManager()->IsOOPJITEnabled())
-    {
-        PSCRIPTCONTEXT_HANDLE remoteScriptContext = this->scriptContext->GetRemoteScriptAddr();
-        if (!JITManager::GetJITManager()->IsConnected())
-        {
-            throw Js::OperationAbortedException();
-        }
-        HRESULT hr = JITManager::GetJITManager()->RemoteCodeGenCall(
-            workItem->GetJITData(),
-            remoteScriptContext,
-            &jitWriteData);
-        if (hr == E_ACCESSDENIED && body->GetScriptContext()->IsClosed())
-        {
-            // script context may close after codegen call starts, consider this as aborted codegen
-            hr = E_ABORT;
-        }
-        JITManager::HandleServerCallResult(hr, RemoteCallType::CodeGen);
-
-        if (!PreReservedVirtualAllocWrapper::IsInRange((void*)this->scriptContext->GetThreadContext()->GetPreReservedRegionAddr(), (void*)jitWriteData.codeAddress))
-        {
-            this->scriptContext->GetJitFuncRangeCache()->AddFuncRange((void*)jitWriteData.codeAddress, jitWriteData.codeSize);
-        }
-        Assert(jitWriteData.codeAddress);
-        Assert(jitWriteData.codeSize);
-    }
-    else
-    {
-        InProcCodeGenAllocators *const allocators =
-            foreground ? EnsureForegroundAllocators(pageAllocator) : GetBackgroundAllocator(pageAllocator); // okay to do outside lock since the respective function is called only from one thread
-        NoRecoverMemoryJitArenaAllocator jitArena(_u("JITArena"), pageAllocator, Js::Throw::OutOfMemory);
-#if DBG
-        jitArena.SetNeedsDelayFreeList();
-#endif
-        JITTimeWorkItem * jitWorkItem = Anew(&jitArena, JITTimeWorkItem, workItem->GetJITData());
-
-#if !FLOATVAR
-        CodeGenNumberAllocator* pNumberAllocator = nullptr;
-
-        // the number allocator needs to be on the stack so that if we are doing foreground JIT
-        // the chunk allocated from the recycler will be stacked pinned
-        CodeGenNumberAllocator numberAllocator(
-            foreground ? nullptr : scriptContext->GetThreadContext()->GetCodeGenNumberThreadAllocator(),
-            scriptContext->GetRecycler());
-        pNumberAllocator = &numberAllocator;
-#endif
-        Js::ScriptContextProfiler *const codeGenProfiler =
-#ifdef PROFILE_EXEC
-            foreground ? EnsureForegroundCodeGenProfiler() : GetBackgroundCodeGenProfiler(pageAllocator); // okay to do outside lock since the respective function is called only from one thread
-#else
-            nullptr;
-#endif
-
-        Func::Codegen(&jitArena, jitWorkItem, scriptContext->GetThreadContext(),
-            scriptContext, &jitWriteData, epInfo, nullptr, jitWorkItem->GetPolymorphicInlineCacheInfo(), allocators,
-#if !FLOATVAR
-            pNumberAllocator,
-#endif
-            codeGenProfiler, !foreground);
-
-        if (!this->scriptContext->GetThreadContext()->GetPreReservedVirtualAllocator()->IsInRange((void*)jitWriteData.codeAddress))
-        {
-            this->scriptContext->GetJitFuncRangeCache()->AddFuncRange((void*)jitWriteData.codeAddress, jitWriteData.codeSize);
-        }
-    }
-=======
     CodeGen(pageAllocator, workItem->GetJITData(), jitWriteData, foreground, epInfo);
->>>>>>> 84bd6f3c
 
     if (JITManager::GetJITManager()->IsOOPJITEnabled() && PHASE_VERBOSE_TRACE(Js::BackEndPhase, workItem->GetFunctionBody()))
     {
@@ -1257,9 +1190,6 @@
         ((JsLoopBodyCodeGen*)workItem)->SetCodeAddress(jitWriteData.codeAddress);
     }
 
-<<<<<<< HEAD
-    workItem->GetEntryPoint()->SetCodeGenRecorded((Js::JavascriptMethod)jitWriteData.thunkAddress, (Js::JavascriptMethod)jitWriteData.codeAddress, jitWriteData.codeSize);
-=======
     workItem->GetEntryPoint()->SetCodeGenRecorded((Js::JavascriptMethod)jitWriteData.thunkAddress, (Js::JavascriptMethod)jitWriteData.codeAddress, jitWriteData.codeSize, (void *)this);
 
 #if DBG_DUMP
@@ -1270,7 +1200,6 @@
         Output::Flush();
     }
 #endif
->>>>>>> 84bd6f3c
 
     if (jitWriteData.hasBailoutInstr != FALSE)
     {
@@ -1664,11 +1593,7 @@
         {
             Output::Print(_u("Codegen not done yet for function: %s, Entrypoint is CheckAsmJsCodeGenThunk\n"), function->GetFunctionBody()->GetDisplayName());
         }
-<<<<<<< HEAD
-        return reinterpret_cast<Js::Var>(functionBody->GetOriginalEntryPoint());
-=======
         return functionBody->GetOriginalEntryPoint();
->>>>>>> 84bd6f3c
     }
     if (PHASE_TRACE1(Js::AsmjsEntryPointInfoPhase))
     {
@@ -2374,10 +2299,7 @@
     {
         // This function is recursive
         PROBE_STACK_NO_DISPOSE(scriptContext, Js::Constants::MinStackDefault);
-<<<<<<< HEAD
-=======
         nativeEntryPointData = entryPoint->GetNativeEntryPointData();;
->>>>>>> 84bd6f3c
     }
     else
     {
@@ -2515,13 +2437,9 @@
                     inlineCache = functionBody->GetInlineCache(i);
                 }
 
-<<<<<<< HEAD
-                ObjTypeSpecFldInfo* objTypeSpecFldInfo = nullptr;
-=======
                 if (inlineCache != nullptr)
                 {
                     ObjTypeSpecFldInfo* objTypeSpecFldInfo = nullptr;
->>>>>>> 84bd6f3c
 
 #if ENABLE_DEBUG_CONFIG_OPTIONS
                     if (PHASE_VERBOSE_TRACE(Js::ObjTypeSpecPhase, topFunctionBody) || PHASE_VERBOSE_TRACE(Js::EquivObjTypeSpecPhase, topFunctionBody))
@@ -2547,16 +2465,11 @@
                     {
                         if(cacheType & (Js::FldInfo_FromLocal | Js::FldInfo_FromLocalWithoutProperty | Js::FldInfo_FromProto))
                         {
-<<<<<<< HEAD
-                            objTypeSpecFldInfo = ObjTypeSpecFldInfo::CreateFrom(objTypeSpecFldInfoList->Count(), inlineCache, i, entryPoint, topFunctionBody, functionBody, InlineCacheStatsArg(jitTimeData));
-                            if (objTypeSpecFldInfo)
-=======
                             // WinBlue 170722: Disable ObjTypeSpec optimization for activation object in debug mode,
                             // as it can result in BailOutFailedTypeCheck before locals are set to undefined,
                             // which can result in using garbage object during bailout/restore values.
                             if (!(functionBody->IsInDebugMode() && inlineCache->GetType() &&
                                 inlineCache->GetType()->GetTypeId() == Js::TypeIds_ActivationObject))
->>>>>>> 84bd6f3c
                             {
                                 objTypeSpecFldInfo = ObjTypeSpecFldInfo::CreateFrom(objTypeSpecFldInfoList->Count(), inlineCache, i, entryPoint, topFunctionBody, functionBody, InlineCacheStatsArg(jitTimeData));
                                 if (objTypeSpecFldInfo)
@@ -2586,12 +2499,7 @@
                     }
                     if(!PHASE_OFF(Js::FixAccessorPropsPhase, functionBody))
                     {
-<<<<<<< HEAD
-                        objTypeSpecFldInfo = ObjTypeSpecFldInfo::CreateFrom(objTypeSpecFldInfoList->Count(), inlineCache, i, entryPoint, topFunctionBody, functionBody, InlineCacheStatsArg(jitTimeData));
-                        if (objTypeSpecFldInfo)
-=======
                         if (!objTypeSpecFldInfo && (cacheType & Js::FldInfo_FromAccessor) && (cacheType & Js::FldInfo_InlineCandidate))
->>>>>>> 84bd6f3c
                         {
                             objTypeSpecFldInfo = ObjTypeSpecFldInfo::CreateFrom(objTypeSpecFldInfoList->Count(), inlineCache, i, entryPoint, topFunctionBody, functionBody, InlineCacheStatsArg(jitTimeData));
                             if (objTypeSpecFldInfo)
@@ -2619,18 +2527,8 @@
                                 Js::BigPropertyIndex propertyIndex = inlineCache->u.local.slotIndex;
                                 if (rawType == type)
                                 {
-<<<<<<< HEAD
-                                    objTypeSpecFldInfo = ObjTypeSpecFldInfo::CreateFrom(objTypeSpecFldInfoList->Count(), inlineCache, i, entryPoint, topFunctionBody, functionBody, InlineCacheStatsArg(jitTimeData));
-                                    if (objTypeSpecFldInfo)
-                                    {
-                                        IncInlineCacheCount(clonedMonoInlineCacheCount);
-                                        jitTimeData->GetObjTypeSpecFldInfoArray()->SetInfo(recycler, functionBody, i, objTypeSpecFldInfo);
-                                        objTypeSpecFldInfoList->Prepend(objTypeSpecFldInfo);
-                                    }
-=======
                                     // type is not tagged, inline slot
                                     propertyIndex = rootObject->GetPropertyIndexFromInlineSlotIndex(inlineCache->u.local.slotIndex);
->>>>>>> 84bd6f3c
                                 }
                                 else
                                 {
@@ -2665,14 +2563,7 @@
             // Even if the FldInfo says that the field access may be polymorphic, be optimistic that if the function object has inline caches, they'll be monomorphic
             else if(function && Js::ScriptFunctionWithInlineCache::Is(function) && (cacheType & Js::FldInfo_InlineCandidate || !polymorphicCacheOnFunctionBody))
             {
-<<<<<<< HEAD
-                Js::InlineCache *inlineCache = Js::ScriptFunctionWithInlineCache::FromVar(function)->GetInlineCache(i);
-                ObjTypeSpecFldInfo* objTypeSpecFldInfo = nullptr;
-
-                if(!PHASE_OFF(Js::ObjTypeSpecPhase, functionBody) || !PHASE_OFF(Js::FixedMethodsPhase, functionBody))
-=======
                 if (Js::ScriptFunctionWithInlineCache::FromVar(function)->GetInlineCaches() != nullptr)
->>>>>>> 84bd6f3c
                 {
                     Js::InlineCache *inlineCache = Js::ScriptFunctionWithInlineCache::FromVar(function)->GetInlineCache(i);
                     ObjTypeSpecFldInfo* objTypeSpecFldInfo = nullptr;
@@ -2681,13 +2572,6 @@
                     {
                         if(cacheType & (Js::FldInfo_FromLocal | Js::FldInfo_FromProto))  // Remove FldInfo_FromLocal?
                         {
-<<<<<<< HEAD
-                            objTypeSpecFldInfo = ObjTypeSpecFldInfo::CreateFrom(objTypeSpecFldInfoList->Count(), inlineCache, i, entryPoint, topFunctionBody, functionBody, InlineCacheStatsArg(jitTimeData));
-                            if (objTypeSpecFldInfo)
-                            {
-                                IncInlineCacheCount(clonedMonoInlineCacheCount);
-=======
->>>>>>> 84bd6f3c
 
                             // WinBlue 170722: Disable ObjTypeSpec optimization for activation object in debug mode,
                             // as it can result in BailOutFailedTypeCheck before locals are set to undefined,
@@ -3430,14 +3314,6 @@
 }
 
 void
-<<<<<<< HEAD
-NativeCodeGenerator::FreeNativeCodeGenAllocation(void* codeAddress, void* thunkAddress)
-{
-    if (JITManager::GetJITManager()->IsOOPJITEnabled())
-    {
-        ThreadContext * context = this->scriptContext->GetThreadContext();
-        HRESULT hr = JITManager::GetJITManager()->FreeAllocation(context->GetRemoteThreadContextAddr(), (intptr_t)codeAddress, (intptr_t)thunkAddress);
-=======
 NativeCodeGenerator::FreeNativeCodeGenAllocation(void* codeAddress)
 {
     if (JITManager::GetJITManager()->IsOOPJITEnabled())
@@ -3446,22 +3322,11 @@
         DelayDeletingFunctionTable::Clear();
 #endif
         HRESULT hr = JITManager::GetJITManager()->FreeAllocation(this->scriptContext->GetRemoteScriptAddr(), (intptr_t)codeAddress);
->>>>>>> 84bd6f3c
         JITManager::HandleServerCallResult(hr, RemoteCallType::MemFree);
     }
     else if(this->backgroundAllocators)
     {
         this->backgroundAllocators->emitBufferManager.FreeAllocation(codeAddress);
-<<<<<<< HEAD
-        
-#if defined(_CONTROL_FLOW_GUARD) && (_M_IX86 || _M_X64)
-        if (thunkAddress)
-        {
-            this->scriptContext->GetThreadContext()->GetJITThunkEmitter()->FreeThunk((uintptr_t)thunkAddress);
-        }
-#endif
-=======
->>>>>>> 84bd6f3c
     }
 }
 
@@ -3496,19 +3361,8 @@
     // OOP JIT will always queue a job
 
     // The foreground allocators may have been used
-<<<<<<< HEAD
-    if(this->foregroundAllocators && this->foregroundAllocators->emitBufferManager.FreeAllocation(codeAddress))
-    {
-#if defined(_CONTROL_FLOW_GUARD) && (_M_IX86 || _M_X64)
-        if (thunkAddress)
-        {
-            this->scriptContext->GetThreadContext()->GetJITThunkEmitter()->FreeThunk((uintptr_t)thunkAddress);
-        }
-#endif
-=======
     if (this->foregroundAllocators && this->foregroundAllocators->emitBufferManager.FreeAllocation(codeAddress))
     {
->>>>>>> 84bd6f3c
         return;
     }
 
@@ -3925,11 +3779,7 @@
         if (callType == RemoteCallType::MemFree)
         {
             // if freeing memory fails due to OOM, it means we failed to fill with debug breaks -- so failfast
-<<<<<<< HEAD
-            RpcFailure_fatal_error(hr);
-=======
             RpcFailure_unrecoverable_error(hr);
->>>>>>> 84bd6f3c
         }
         else
         {
@@ -3941,13 +3791,10 @@
         break;
     }
 
-<<<<<<< HEAD
-=======
     if (CONFIG_FLAG(CrashOnOOPJITFailure))
     {
         RpcFailure_unrecoverable_error(hr);
     }
->>>>>>> 84bd6f3c
     // we only expect to see these hresults in case server has been closed. failfast otherwise
     if (hr != HRESULT_FROM_WIN32(RPC_S_CALL_FAILED) &&
         hr != HRESULT_FROM_WIN32(RPC_S_CALL_FAILED_DNE))
