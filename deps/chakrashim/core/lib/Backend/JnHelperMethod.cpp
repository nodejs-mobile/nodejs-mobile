--- conflicted
+++ resolved
@@ -11,10 +11,7 @@
 
 #ifdef ENABLE_SCRIPT_DEBUGGING
 #include "Debug/DiagHelperMethodWrapper.h"
-<<<<<<< HEAD
-=======
-#endif
->>>>>>> 84bd6f3c
+#endif
 #include "Math/CrtSSE2Math.h"
 #include "Library/JavascriptGeneratorFunction.h"
 #include "RuntimeMathPch.h"
@@ -28,11 +25,6 @@
 // Because of order-of-initialization problems with the vtable address static field
 // and this array, we're going to have to fill these in as we go along.
 #include "JnHelperMethodList.h"
-<<<<<<< HEAD
-#undef HELPERCALL
-
-=======
->>>>>>> 84bd6f3c
     NULL
 };
 
@@ -157,83 +149,6 @@
 #if defined(_M_IX86)
     // These are internal CRT functions which don't use a standard calling convention
     case HelperDirectMath_Acos:
-<<<<<<< HEAD
-        return ShiftAddr(context, (double(*)(double))__libm_sse2_acos);
-
-    case HelperDirectMath_Asin:
-        return ShiftAddr(context, (double(*)(double))__libm_sse2_asin);
-
-    case HelperDirectMath_Atan:
-        return ShiftAddr(context, (double(*)(double))__libm_sse2_atan);
-
-    case HelperDirectMath_Atan2:
-        return ShiftAddr(context, (double(*)(double, double))__libm_sse2_atan2);
-
-    case HelperDirectMath_Cos:
-        return ShiftAddr(context, (double(*)(double))__libm_sse2_cos);
-
-    case HelperDirectMath_Exp:
-        return ShiftAddr(context, (double(*)(double))__libm_sse2_exp);
-
-    case HelperDirectMath_Log:
-        return ShiftAddr(context, (double(*)(double))__libm_sse2_log);
-
-    case HelperDirectMath_Sin:
-        return ShiftAddr(context, (double(*)(double))__libm_sse2_sin);
-
-    case HelperDirectMath_Tan:
-        return ShiftAddr(context, (double(*)(double))__libm_sse2_tan);
-#endif
-
-    case HelperDirectMath_FloorDb:
-        return ShiftAddr(context, (double(*)(double))floor);
-
-    case HelperDirectMath_CeilDb:
-        return ShiftAddr(context, (double(*)(double))ceil);
-
-    //
-    // These are statically initialized to an import thunk, but let's keep them out of the table in case a new CRT changes this
-    //
-    case HelperWMemCmp:
-        return ShiftAddr(context, (int(*)(const char16 *, const char16 *, size_t))wmemcmp);
-
-    case HelperMemCpy:
-        return ShiftAddr(context, (void*(*)(void *, void const*, size_t))memcpy);
-
-    case HelperDirectMath_FloorFlt:
-        return ShiftAddr(context, (float(*)(float))floor);
-
-    case HelperDirectMath_CeilFlt:
-        return ShiftAddr(context, (float(*)(float))ceil);
-
-#if defined(_M_X64)
-    case HelperDirectMath_Acos:
-        return ShiftAddr(context, (double(*)(double))acos);
-
-    case HelperDirectMath_Asin:
-        return ShiftAddr(context, (double(*)(double))asin);
-
-    case HelperDirectMath_Atan:
-        return ShiftAddr(context, (double(*)(double))atan);
-
-    case HelperDirectMath_Atan2:
-        return ShiftAddr(context, (double(*)(double, double))atan2);
-
-    case HelperDirectMath_Cos:
-        return ShiftAddr(context, (double(*)(double))cos);
-
-    case HelperDirectMath_Exp:
-        return ShiftAddr(context, (double(*)(double))exp);
-
-    case HelperDirectMath_Log:
-        return ShiftAddr(context, (double(*)(double))log);
-
-    case HelperDirectMath_Sin:
-        return ShiftAddr(context, (double(*)(double))sin);
-
-    case HelperDirectMath_Tan:
-        return ShiftAddr(context, (double(*)(double))tan);
-=======
         return ShiftAddr(context, __libm_sse2_acos);
 
     case HelperDirectMath_Asin:
@@ -293,37 +208,9 @@
 
     case HelperMemCpy:
         return ShiftCdeclAddr(context, (void *(__cdecl *)(void *, void const*, size_t))memcpy);
->>>>>>> 84bd6f3c
 
 #if defined(_M_X64) || defined(_M_ARM32_OR_ARM64)
     case HelperDirectMath_Acos:
-<<<<<<< HEAD
-        return ShiftAddr(context, (double(*)(double))acos);
-
-    case HelperDirectMath_Asin:
-        return ShiftAddr(context, (double(*)(double))asin);
-
-    case HelperDirectMath_Atan:
-        return ShiftAddr(context, (double(*)(double))atan);
-
-    case HelperDirectMath_Atan2:
-        return ShiftAddr(context, (double(*)(double, double))atan2);
-
-    case HelperDirectMath_Cos:
-        return ShiftAddr(context, (double(*)(double))cos);
-
-    case HelperDirectMath_Exp:
-        return ShiftAddr(context, (double(*)(double))exp);
-
-    case HelperDirectMath_Log:
-        return ShiftAddr(context, (double(*)(double))log);
-
-    case HelperDirectMath_Sin:
-        return ShiftAddr(context, (double(*)(double))sin);
-
-    case HelperDirectMath_Tan:
-        return ShiftAddr(context, (double(*)(double))tan);
-=======
         return ShiftCdeclAddr(context, (double(__cdecl *)(double))acos);
 
     case HelperDirectMath_Asin:
@@ -349,7 +236,6 @@
 
     case HelperDirectMath_Tan:
         return ShiftCdeclAddr(context, (double(__cdecl *)(double))tan);
->>>>>>> 84bd6f3c
 #endif
 
         //
@@ -362,21 +248,10 @@
 #endif
 
     case HelperOp_TryCatch:
-<<<<<<< HEAD
-        return ShiftAddr(context, Js::JavascriptExceptionOperators::OP_TryCatch);
-
-    case HelperOp_TryFinally:
-        return ShiftAddr(context, Js::JavascriptExceptionOperators::OP_TryFinally);
-
-
-    case HelperOp_TryFinallySimpleJit:
-        return ShiftAddr(context, Js::JavascriptExceptionOperators::OP_TryFinallySimpleJit);
-=======
         return ShiftStdcallAddr(context, Js::JavascriptExceptionOperators::OP_TryCatch);
 
     case HelperOp_TryFinally:
         return ShiftStdcallAddr(context, Js::JavascriptExceptionOperators::OP_TryFinally);
->>>>>>> 84bd6f3c
 
 
     case HelperOp_TryFinallyNoOpt:
@@ -386,29 +261,16 @@
         // Methods that we don't want to get marked as CFG targets as they dump all registers to a controlled address
         //
     case HelperSaveAllRegistersAndBailOut:
-<<<<<<< HEAD
-        return ShiftAddr(context, LinearScanMD::SaveAllRegistersAndBailOut);
-    case HelperSaveAllRegistersAndBranchBailOut:
-        return ShiftAddr(context, LinearScanMD::SaveAllRegistersAndBranchBailOut);
-=======
         return ShiftStdcallAddr(context, LinearScanMD::SaveAllRegistersAndBailOut);
     case HelperSaveAllRegistersAndBranchBailOut:
         return ShiftStdcallAddr(context, LinearScanMD::SaveAllRegistersAndBranchBailOut);
->>>>>>> 84bd6f3c
 
 #ifdef _M_IX86
     case HelperSaveAllRegistersNoSse2AndBailOut:
-<<<<<<< HEAD
-        return ShiftAddr(context, LinearScanMD::SaveAllRegistersNoSse2AndBailOut);
-    case HelperSaveAllRegistersNoSse2AndBranchBailOut:
-        return ShiftAddr(context, LinearScanMD::SaveAllRegistersNoSse2AndBranchBailOut);
-    #endif
-=======
         return ShiftStdcallAddr(context, LinearScanMD::SaveAllRegistersNoSse2AndBailOut);
     case HelperSaveAllRegistersNoSse2AndBranchBailOut:
         return ShiftStdcallAddr(context, LinearScanMD::SaveAllRegistersNoSse2AndBranchBailOut);
 #endif
->>>>>>> 84bd6f3c
 
     }
 
