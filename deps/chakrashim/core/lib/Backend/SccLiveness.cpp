--- conflicted
+++ resolved
@@ -402,10 +402,7 @@
                 lifetime = this->InsertLifetime(stackSym, reg, this->func->m_headInstr->m_next);
                 lifetime->region = this->curRegion;
                 lifetime->isFloat = symOpnd->IsFloat() || symOpnd->IsSimd128();
-<<<<<<< HEAD
-=======
-
->>>>>>> 84bd6f3c
+
             }
 
             IR::RegOpnd * newRegOpnd = IR::RegOpnd::New(stackSym, reg, symOpnd->GetType(), this->func);
