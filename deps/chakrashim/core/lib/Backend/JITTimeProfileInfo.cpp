--- conflicted
+++ resolved
@@ -174,8 +174,6 @@
     data->flags |= profileInfo->IsPowIntIntTypeSpecDisabled() ? Flags_disablePowIntIntTypeSpec : 0;
     data->flags |= profileInfo->IsTagCheckDisabled() ? Flags_disableTagCheck : 0;
     data->flags |= profileInfo->IsOptimizeTryFinallyDisabled() ? Flags_disableOptimizeTryFinally : 0;
-<<<<<<< HEAD
-=======
     data->flags |= profileInfo->IsFieldPREDisabled() ? Flags_disableFieldPRE : 0;
 }
 
@@ -184,7 +182,6 @@
 {
     AssertOrFailFast(ldLenId < m_profileData.profiledLdLenCount);
     return &(reinterpret_cast<Js::LdLenInfo*>(m_profileData.ldLenData)[ldLenId]);
->>>>>>> 84bd6f3c
 }
 
 const Js::LdElemInfo *
@@ -548,15 +545,12 @@
 }
 
 bool
-<<<<<<< HEAD
-=======
 JITTimeProfileInfo::IsFieldPREDisabled() const
 {
     return TestFlag(Flags_disableFieldPRE);
 }
 
 bool
->>>>>>> 84bd6f3c
 JITTimeProfileInfo::HasLdFldCallSiteInfo() const
 {
     return TestFlag(Flags_hasLdFldCallSiteInfo);
