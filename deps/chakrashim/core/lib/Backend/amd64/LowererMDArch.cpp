--- conflicted
+++ resolved
@@ -1011,22 +1011,6 @@
     Assert(index != 0);
 
     uint16 argPosition = index;
-<<<<<<< HEAD
-
-#ifdef ENABLE_SIMDJS
-    // Without SIMD the index is the Var offset and is also the argument index. Since each arg = 1 Var.
-    // With SIMD, args are of variable length and we need to the argument position in the args list.
-    if (m_func->IsSIMDEnabled() &&
-        m_func->GetJITFunctionBody()->IsAsmJsMode() &&
-        argSym != nullptr &&
-        argSym->m_argPosition != 0)
-    {
-        argPosition = (uint16)argSym->m_argPosition;
-    }
-#endif
-
-=======
->>>>>>> 84bd6f3c
     IR::Opnd *argSlotOpnd = nullptr;
 
     if (argSym != nullptr)
@@ -1120,11 +1104,6 @@
     IR::LabelInstr * doneLabel = Lowerer::InsertLabel(false, instr);
 
     // Find array buffer length
-<<<<<<< HEAD
-    IR::IndirOpnd * indirOpnd = addrOpnd->AsIndirOpnd();
-    IR::RegOpnd * indexOpnd = indirOpnd->GetIndexOpnd();
-=======
->>>>>>> 84bd6f3c
     uint32 offset = indirOpnd->GetOffset();
     IR::Opnd *arrayLenOpnd = instr->GetSrc2();
     IR::Int64ConstOpnd * constOffsetOpnd = IR::Int64ConstOpnd::New((int64)addrOpnd->GetSize() + (int64)offset, TyInt64, m_func);
@@ -2210,16 +2189,6 @@
     return LowerExitInstr(exitInstr);
 }
 
-<<<<<<< HEAD
-IR::Instr *
-LowererMDArch::LowerInt64Assign(IR::Instr * instr)
-{
-    this->lowererMD->ChangeToAssign(instr);
-    return instr;
-}
-
-=======
->>>>>>> 84bd6f3c
 void
 LowererMDArch::EmitInt4Instr(IR::Instr *instr, bool signExtend /* = false */)
 {
@@ -2266,7 +2235,6 @@
 
     case Js::OpCode::Mul_I4:
         instr->m_opcode = Js::OpCode::IMUL2;
-        legalize = true;
         break;
 
     case Js::OpCode::DivU_I4:
@@ -3376,11 +3344,7 @@
 
         case Js::OpCode::Leave:
             Assert(this->m_func->DoOptimizeTry() && !this->m_func->IsLoopBodyInTry());
-<<<<<<< HEAD
-            instrPrev = this->lowererMD->LowerLeave(instr, instr->AsBranchInstr()->GetTarget(), true /*fromFinalLower*/);
-=======
             instrPrev = this->lowererMD->m_lowerer->LowerLeave(instr, instr->AsBranchInstr()->GetTarget(), true /*fromFinalLower*/);
->>>>>>> 84bd6f3c
             break;
 
         case Js::OpCode::CMOVA:
