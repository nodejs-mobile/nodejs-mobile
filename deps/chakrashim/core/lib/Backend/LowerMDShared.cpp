--- conflicted
+++ resolved
@@ -387,11 +387,7 @@
     // Arg 5: ScriptContext
     this->m_lowerer->LoadScriptContext(tryAddr);
 
-<<<<<<< HEAD
-    if (tryInstr->m_opcode == Js::OpCode::TryCatch || this->m_func->DoOptimizeTry())
-=======
     if (tryInstr->m_opcode == Js::OpCode::TryCatch || (this->m_func->DoOptimizeTry() || (this->m_func->IsSimpleJit() && this->m_func->hasBailout)))
->>>>>>> 84bd6f3c
     {
         // Arg 4 : hasBailedOutOffset
         IR::Opnd * hasBailedOutOffset = IR::IntConstOpnd::New(this->m_func->m_hasBailedOutSym->m_offset, TyInt32, this->m_func);
@@ -884,16 +880,11 @@
             Assert(UNREACHED);
         }
 
-<<<<<<< HEAD
-        retReg = IR::RegOpnd::New(regType, m_func);
-        retReg->SetReg(lowererMDArch.GetRegReturnAsmJs(regType));
-=======
         if (needsRetReg)
         {
             retReg = IR::RegOpnd::New(regType, m_func);
             retReg->SetReg(lowererMDArch.GetRegReturnAsmJs(regType));
         }
->>>>>>> 84bd6f3c
     }
     else
 #endif
@@ -901,45 +892,12 @@
         retReg = IR::RegOpnd::New(TyMachReg, m_func);
         retReg->SetReg(lowererMDArch.GetRegReturn(TyMachReg));
     }
-<<<<<<< HEAD
-
+    if (needsRetReg)
+    {
     Lowerer::InsertMove(retReg, retInstr->UnlinkSrc1(), retInstr);
     retInstr->SetSrc1(retReg);
+    }
     return retInstr;
-}
-
-///----------------------------------------------------------------------------
-///
-/// LowererMD::LowerUncondBranch
-///
-///----------------------------------------------------------------------------
-
-IR::Instr *
-LowererMD::LowerUncondBranch(IR::Instr * instr)
-{
-    instr->m_opcode = Js::OpCode::JMP;
-
-    return instr;
-}
-
-///----------------------------------------------------------------------------
-///
-/// LowererMD::LowerMultiBranch
-///
-///----------------------------------------------------------------------------
-
-IR::Instr *
-LowererMD::LowerMultiBranch(IR::Instr * instr)
-{
-    return LowerUncondBranch(instr);
-=======
-    if (needsRetReg)
-    {
-    Lowerer::InsertMove(retReg, retInstr->UnlinkSrc1(), retInstr);
-    retInstr->SetSrc1(retReg);
-    }
-    return retInstr;
->>>>>>> 84bd6f3c
 }
 
 ///----------------------------------------------------------------------------
@@ -3847,20 +3805,6 @@
 ///
 ///----------------------------------------------------------------------------
 
-<<<<<<< HEAD
-void
-LowererMD::GenerateFlagInlineCacheCheckForGetterSetter(
-    IR::Instr * insertBeforeInstr,
-    IR::RegOpnd * opndInlineCache,
-    IR::LabelInstr * labelNext)
-{
-    uint accessorFlagMask;
-    if (PHASE_OFF(Js::InlineGettersPhase, insertBeforeInstr->m_func))
-    {
-        accessorFlagMask = Js::InlineCache::GetSetterFlagMask();
-    }
-    else if (PHASE_OFF(Js::InlineSettersPhase, insertBeforeInstr->m_func))
-=======
 bool
 LowererMD::GenerateFastLdMethodFromFlags(IR::Instr * instrLdFld)
 {
@@ -3882,7 +3826,6 @@
     Assert(!instrLdFld->DoStackArgsOpt(this->m_func));
 
     if (propertySymOpnd->IsTypeCheckSeqCandidate())
->>>>>>> 84bd6f3c
     {
         AssertMsg(propertySymOpnd->HasObjectTypeSym(), "Type optimized property sym operand without a type sym?");
         StackSym *typeSym = propertySymOpnd->GetObjectTypeSym();
@@ -4886,11 +4829,7 @@
 
     IR::LabelInstr * nanLabel = (Saturate && dst->IsSigned()) ? IR::LabelInstr::New(Js::OpCode::Label, m_func, true) : nullptr;
     IR::LabelInstr * conversion = IR::LabelInstr::New(Js::OpCode::Label, m_func);
-<<<<<<< HEAD
-    IR::LabelInstr * throwLabel = IR::LabelInstr::New(Js::OpCode::Label, m_func, true);
-=======
     IR::LabelInstr * tooSmallLabel = IR::LabelInstr::New(Js::OpCode::Label, m_func, true);
->>>>>>> 84bd6f3c
     IR::Opnd* src1 = instr->GetSrc1();
 
     IR::Opnd * src64 = nullptr;
@@ -5686,10 +5625,7 @@
     return labelDone;
 }
 
-<<<<<<< HEAD
-=======
-
->>>>>>> 84bd6f3c
+
 void
 LowererMD::EmitLoadFloat(IR::Opnd *dst, IR::Opnd *src, IR::Instr *insertInstr, IR::Instr * instrBailOut, IR::LabelInstr * labelBailOut)
 {
@@ -7560,11 +7496,7 @@
 
             // shufps modifies the register, we shouldn't change the source here
             IR::RegOpnd* tmpDouble = IR::RegOpnd::New(TyFloat64, m_func);
-<<<<<<< HEAD
-            this->CreateAssign(tmpDouble, src, insertBeforeInstr);
-=======
             Lowerer::InsertMove(tmpDouble, src, insertBeforeInstr);
->>>>>>> 84bd6f3c
             LegalizeInsert(IR::Instr::New(Js::OpCode::MOVD, dstPair.low, tmpDouble, m_func));
             LegalizeInsert(IR::Instr::New(Js::OpCode::SHUFPS, tmpDouble, tmpDouble, IR::IntConstOpnd::New(1, TyInt8, m_func, true), m_func));
             LegalizeInsert(IR::Instr::New(Js::OpCode::MOVD, dstPair.high, tmpDouble, m_func));
@@ -7603,16 +7535,6 @@
     Assert(dst->IsInt32() || dst->IsUInt32() || dst->IsInt64());
     Assert(src->IsFloat());
     EmitReinterpretPrimitive(dst, src, insertBeforeInstr);
-<<<<<<< HEAD
-}
-
-void LowererMD::EmitReinterpretIntToFloat(IR::Opnd* dst, IR::Opnd* src, IR::Instr* insertBeforeInstr)
-{
-    Assert(dst->IsFloat());
-    Assert(src->IsInt32() || src->IsUInt32() || src->IsInt64());
-    EmitReinterpretPrimitive(dst, src, insertBeforeInstr);
-=======
->>>>>>> 84bd6f3c
 }
 
 void LowererMD::EmitReinterpretIntToFloat(IR::Opnd* dst, IR::Opnd* src, IR::Instr* insertBeforeInstr)
@@ -8375,11 +8297,7 @@
                 instr->InsertBefore(IR::BranchInstr::New(Js::OpCode::JP, labelNaNHelper, instr->m_func));
 
                 IR::LabelInstr *isNeg0Label = IR::LabelInstr::New(Js::OpCode::Label, m_func, true);
-<<<<<<< HEAD
-                NegZeroBranching(min ? src2 : src1, instr, isNeg0Label, doneLabel);
-=======
                 NegZeroBranching(min ? compareSrc2 : compareSrc1, instr, isNeg0Label, doneLabel);
->>>>>>> 84bd6f3c
                 instr->InsertBefore(isNeg0Label);
 
                 this->m_lowerer->InsertMove(dst, otherSrc, instr);
