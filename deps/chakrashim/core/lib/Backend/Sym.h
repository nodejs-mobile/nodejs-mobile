//-------------------------------------------------------------------------------------------------------
// Copyright (C) Microsoft Corporation and contributors. All rights reserved.
// Licensed under the MIT license. See LICENSE.txt file in the project root for full license information.
//-------------------------------------------------------------------------------------------------------

#pragma once


class Lifetime;

namespace IR
{
class Instr;
class Opnd;
}

class StackSym;
class PropertySym;

typedef JsUtil::BaseDictionary<StackSym*, StackSym*, JitArenaAllocator, PrimeSizePolicy> StackSymMap;
typedef JsUtil::BaseDictionary<StackSym*, IR::Instr*, JitArenaAllocator, PrimeSizePolicy> SymInstrMap;

enum SymKind : BYTE
{
    SymKindInvalid,
    SymKindStack,
    SymKindProperty
};

typedef uint32 SymID;
constexpr SymID SymID_Invalid = (SymID)-1;


///---------------------------------------------------------------------------
///
/// class Sym
///     StackSym
///     PropertySym
///
///---------------------------------------------------------------------------

class Sym
{
public:

    bool        IsStackSym() const;
    StackSym *  AsStackSym();
    StackSym const *  AsStackSym() const;
    bool        IsPropertySym() const;
    PropertySym *  AsPropertySym();
    PropertySym const *  AsPropertySym() const;

#if DBG_DUMP || defined(ENABLE_IR_VIEWER)
    void Dump(IRDumpFlags flags, const ValueType valueType = ValueType::Uninitialized) const;
    void Dump(const ValueType valueType = ValueType::Uninitialized) const;
    void DumpSimple() const;
#endif
#if DBG_DUMP
    // Having a VTable helps the VS debugger determine which derived class we have
    void virtual DummyVirtualFunc() {};
#endif

public:
    Sym *       m_next;
    SymID       m_id;
    SymKind     m_kind;
};

class ObjectSymInfo
{
public:
    static ObjectSymInfo * New(Func * func);
    static ObjectSymInfo * New(StackSym * typeSym, Func * func);

    ObjectSymInfo(): m_typeSym(nullptr), m_auxSlotPtrSym(nullptr), m_propertySymList(nullptr) {};

public:
    StackSym *      m_typeSym;
    StackSym *      m_auxSlotPtrSym;
    PropertySym *   m_propertySymList;
};

///---------------------------------------------------------------------------
///
/// class StackSym
///
///     Used for stack symbols.  These are the register candidates.
///
///---------------------------------------------------------------------------

class StackSym: public Sym
{
private:
    static StackSym * New(SymID id, IRType type, Js::RegSlot byteCodeRegSlot, Func *func);
public:
    static StackSym * NewArgSlotSym(Js::ArgSlot argSlotNum, Func * func, IRType = TyVar);
    static StackSym * NewArgSlotRegSym(Js::ArgSlot argSlotNum, Func * func, IRType = TyVar);
    static StackSym * NewParamSlotSym(Js::ArgSlot argSlotNum, Func * func);
    static StackSym * NewParamSlotSym(Js::ArgSlot argSlotNum, Func * func, IRType type);
    static StackSym *NewImplicitParamSym(Js::ArgSlot paramSlotNum, Func * func);
    static StackSym * New(IRType type, Func *func);
    static StackSym * New(Func *func);
    static StackSym * FindOrCreate(SymID id, Js::RegSlot byteCodeRegSlot, Func *func, IRType type = TyVar);

    IRType          GetType() const { return this->m_type; }
    bool            IsArgSlotSym() const;
    bool            IsParamSlotSym() const;
    bool            IsImplicitParamSym() const { return this->m_isImplicitParamSym; }
    bool            IsAllocated() const;
    int32           GetIntConstValue() const;
    Js::Var         GetFloatConstValueAsVar_PostGlobOpt() const;
    void *          GetConstAddress(bool useLocal = false) const;
    StackSym *      CloneDef(Func *func);
    StackSym *      CloneUse(Func *func);
    void            CopySymAttrs(StackSym *symSrc);

    bool            IsSingleDef() const { return this->m_isSingleDef && this->m_instrDef; }
    bool            IsConst() const;
    bool            IsIntConst() const;
    bool            IsInt64Const() const;
    bool            IsTaggableIntConst() const;
    bool            IsFloatConst() const;
    bool            IsSimd128Const() const;

    void            SetIsConst();
    void            SetIsIntConst(IntConstType value);
    void            SetIsInt64Const();
    void            SetIsFloatConst();
    void            SetIsSimd128Const();
    void            SetIsStrConst();

    intptr_t        GetLiteralConstValue_PostGlobOpt() const;
    IR::Opnd *      GetConstOpnd() const;
    BailoutConstantValue GetConstValueForBailout() const;

    bool            IsSimd128() const { return IRType_IsSimd128(this->GetType()); }

    bool            IsSimd128F4()  const { return this->GetType() == TySimd128F4;  }
    bool            IsSimd128I4()  const { return this->GetType() == TySimd128I4;  }
    bool            IsSimd128I8()  const { return this->GetType() == TySimd128I8;  }
    bool            IsSimd128I16() const { return this->GetType() == TySimd128I16; }
    bool            IsSimd128U4()  const { return this->GetType() == TySimd128U4;  }
    bool            IsSimd128U8()  const { return this->GetType() == TySimd128U8;  }
    bool            IsSimd128U16() const { return this->GetType() == TySimd128U16; }
    bool            IsSimd128B4()  const { return this->GetType() == TySimd128B4;  }
    bool            IsSimd128B8()  const { return this->GetType() == TySimd128B8;  }
    bool            IsSimd128B16() const { return this->GetType() == TySimd128B16; }
    bool            IsSimd128D2()  const { return this->GetType() == TySimd128D2;  }
    bool            IsSimd128I2()  const { return this->GetType() == TySimd128I2; }

    StackSym *      GetFloat64EquivSym(Func *func);
    bool            IsFloat64() const { return this->GetType() == TyFloat64; }
    bool            IsFloat32() const { return this->GetType() == TyFloat32; }
    StackSym *      GetInt32EquivSym(Func *func);
    bool            IsInt32() const { return this->GetType() == TyInt32; }
    bool            IsUInt32() const { return this->GetType() == TyUint32; }
    bool            IsInt64() const { return this->GetType() == TyInt64; }
    bool            IsUint64() const { return this->GetType() == TyUint64; }

    StackSym *      GetVarEquivSym(Func *func);
    StackSym *      GetVarEquivSym_NoCreate();
    StackSym const * GetVarEquivSym_NoCreate() const;
    bool            IsVar() const { return this->GetType() == TyVar; }
    bool            IsTypeSpec() const { return this->m_isTypeSpec; }
    static StackSym *GetVarEquivStackSym_NoCreate(Sym * sym);
    static StackSym const *GetVarEquivStackSym_NoCreate(Sym const * const sym);

    bool            HasByteCodeRegSlot() const { return m_hasByteCodeRegSlot; }
    Func *          GetByteCodeFunc() const;
    Js::RegSlot     GetByteCodeRegSlot() const;
    bool            IsTempReg(Func *const func) const;
    bool            IsFromByteCodeConstantTable() const { return m_isFromByteCodeConstantTable; }
    void            SetIsFromByteCodeConstantTable() { this->m_isFromByteCodeConstantTable = true; }
    Js::ArgSlot     GetArgSlotNum() const { Assert(HasArgSlotNum()); return m_slotNum; }
    bool            HasArgSlotNum() const { return !!(m_isArgSlotSym | m_isArgSlotRegSym); }
    void            IncrementArgSlotNum();
    void            DecrementArgSlotNum();
    Js::ArgSlot     GetParamSlotNum() const { Assert(IsParamSlotSym()); return m_slotNum; }

    IR::Instr *     GetInstrDef() const { return this->IsSingleDef() ? this->m_instrDef : nullptr; }

    bool            HasObjectInfo() const { Assert(!IsTypeSpec()); return this->m_objectInfo != nullptr; };
    ObjectSymInfo * GetObjectInfo() const { Assert(this->m_objectInfo); return this->m_objectInfo; }
    void            SetObjectInfo(ObjectSymInfo * value) { this->m_objectInfo = value; }
    ObjectSymInfo * EnsureObjectInfo(Func * func);

    bool            HasObjectTypeSym() const { return HasObjectInfo() && GetObjectInfo()->m_typeSym; }
    StackSym *      GetObjectTypeSym() const { Assert(HasObjectTypeSym()); return GetObjectInfo()->m_typeSym; }
    int             GetSymSize(){ return TySize[m_type]; }
    void            FixupStackOffset(Func * currentFunc);

    StackSym *      EnsureAuxSlotPtrSym(Func * func);
    StackSym *      GetAuxSlotPtrSym() const { return HasObjectInfo() ? GetObjectInfo()->m_auxSlotPtrSym : nullptr; }

private:
    StackSym *      GetTypeEquivSym(IRType type, Func *func);
    StackSym *      GetTypeEquivSym_NoCreate(IRType type);
    StackSym const * GetTypeEquivSym_NoCreate(IRType type) const;
#if DBG
    void            VerifyConstFlags() const;
#endif
private:
    Js::ArgSlot     m_slotNum;
public:
    uint8           m_isSingleDef:1;            // the symbol only has a single definition in the IR
    uint8           m_isNotNumber:1;
    uint8           m_isSafeThis : 1;
    uint8           m_isConst : 1;              // single def and it is a constant
    uint8           m_isIntConst : 1;           // a constant and it's value is an Int32
    uint8           m_isTaggableIntConst : 1;   // a constant and it's value is taggable (Int31 in 32-bit, Int32 in x64)
    uint8           m_isEncodedConstant : 1;    // the constant has
    uint8           m_isInt64Const: 1;
    uint8           m_isFltConst: 1;
    uint8           m_isSimd128Const : 1;
    uint8           m_isStrConst:1;
    uint8           m_isStrEmpty:1;
    uint8           m_allocated:1;
    uint8           m_hasByteCodeRegSlot:1;
    uint8           m_isInlinedArgSlot:1;
    uint8           m_isOrphanedArg :1;
    uint8           m_isTypeSpec:1;
    uint8           m_requiresBailOnNotNumber:1;
    uint8           m_isFromByteCodeConstantTable:1;
    uint8           m_mayNotBeTempLastUse:1;
    uint8           m_isArgSlotSym: 1;        // When set this implies an argument stack slot with no lifetime for register allocation
    uint8           m_isArgSlotRegSym : 1;
    uint8           m_isParamSym : 1;
    uint8           m_isImplicitParamSym : 1;
    uint8           m_isBailOutReferenced: 1;        // argument sym referenced by bailout
    uint8           m_isArgCaptured: 1;       // True if there is a ByteCodeArgOutCapture for this symbol
    uint8           m_nonEscapingArgObjAlias : 1;
    uint8           m_isCatchObjectSym : 1;   // a catch object sym (used while jitting loop bodies)
<<<<<<< HEAD
    uint            m_isClosureSym : 1;
=======
    uint8           m_isClosureSym : 1;
>>>>>>> 84bd6f3c
    IRType          m_type;
    Js::BuiltinFunction m_builtInIndex;


    int32           m_offset;
#ifdef  _M_AMD64
    // Only for AsmJs on x64. Argument position for ArgSyms.
    int32           m_argPosition;
#endif
    union
    {
        IR::Instr *     m_instrDef;             // m_isSingleDef
        size_t          constantValue;          // !m_isSingleDef && m_isEncodedConstant
    };
    StackSym *      m_tempNumberSym;
    StackSym *      m_equivNext;
    ObjectSymInfo * m_objectInfo;

    union {
        struct GlobOpt
        {
            int numCompoundedAddSubUses;
        } globOpt;

        struct LinearScan
        {
            Lifetime *      lifetime;
        } linearScan;

        struct Peeps
        {
            RegNum          reg;
        } peeps;
    }scratch;

    static const Js::ArgSlot InvalidSlot;
};

class ByteCodeStackSym : public StackSym
{
private:
    ByteCodeStackSym(Js::RegSlot byteCodeRegSlot, Func * byteCodeFunc)
        : byteCodeRegSlot(byteCodeRegSlot), byteCodeFunc(byteCodeFunc) {}

    Js::RegSlot     byteCodeRegSlot;
    Func *          byteCodeFunc;

    friend class StackSym;
};

///---------------------------------------------------------------------------
///
/// class PropertySym
///
///     Used for field symbols. Property syms for a given objects are linked
///     together.
///
///---------------------------------------------------------------------------

enum PropertyKind : BYTE
{
    PropertyKindData,
    PropertyKindSlots,
    PropertyKindLocalSlots,
    PropertyKindSlotArray,
    PropertyKindWriteGuard
};

class PropertySym: public Sym
{
    friend class Sym;
public:
    static PropertySym * New(SymID stackSymID, int32 propertyId, uint32 propertyIdIndex, uint inlineCacheIndex, PropertyKind fieldKind, Func *func);
    static PropertySym * New(StackSym *stackSym, int32 propertyId, uint32 propertyIdIndex, uint inlineCacheIndex, PropertyKind fieldKind, Func *func);
    static PropertySym * Find(SymID stackSymID, int32 propertyId, Func *func);
    static PropertySym * FindOrCreate(SymID stackSymID, int32 propertyId, uint32 propertyIdIndex, uint inlineCacheIndex, PropertyKind fieldKind, Func *func);

    Func *GetFunc() { return m_func; }
    bool HasPropertyIdIndex() { return m_propertyIdIndex != -1; }
    int32 GetPropertyIdIndex() { return m_propertyIdIndex; }
    bool HasInlineCacheIndex() { return m_inlineCacheIndex != -1; }
    int32 GetInlineCacheIndex() { return m_inlineCacheIndex; }
    bool HasObjectTypeSym() const { return this->m_stackSym->HasObjectTypeSym(); }
    bool HasWriteGuardSym() const { return this->m_writeGuardSym != nullptr; }
    StackSym * GetObjectTypeSym() const { return this->m_stackSym->GetObjectTypeSym(); }
    StackSym * GetAuxSlotPtrSym() const { return this->m_stackSym->GetAuxSlotPtrSym(); }
    StackSym * EnsureAuxSlotPtrSym(Func * func) { return this->m_stackSym->EnsureAuxSlotPtrSym(func); }

public:
    PropertyKind    m_fieldKind;
    int32           m_propertyId;
    StackSym *      m_stackSym;
    BVSparse<JitArenaAllocator> *m_propertyEquivSet;  // Bit vector of all propertySyms with same propertyId
    PropertySym *   m_nextInStackSymList;
    PropertySym *   m_writeGuardSym;
    Func *          m_func;
    Func *          m_loadInlineCacheFunc;
    uint            m_loadInlineCacheIndex;
private:
    uint32          m_propertyIdIndex;
    uint            m_inlineCacheIndex;
};
<|MERGE_RESOLUTION|>--- conflicted
+++ resolved
@@ -230,11 +230,7 @@
     uint8           m_isArgCaptured: 1;       // True if there is a ByteCodeArgOutCapture for this symbol
     uint8           m_nonEscapingArgObjAlias : 1;
     uint8           m_isCatchObjectSym : 1;   // a catch object sym (used while jitting loop bodies)
-<<<<<<< HEAD
-    uint            m_isClosureSym : 1;
-=======
     uint8           m_isClosureSym : 1;
->>>>>>> 84bd6f3c
     IRType          m_type;
     Js::BuiltinFunction m_builtInIndex;
 
