--- conflicted
+++ resolved
@@ -27,20 +27,8 @@
     BailOutInfo(uint32 bailOutOffset, Func* bailOutFunc) :
         bailOutOffset(bailOutOffset), bailOutFunc(bailOutFunc),
         byteCodeUpwardExposedUsed(nullptr), polymorphicCacheIndex((uint)-1), startCallCount(0), startCallInfo(nullptr), bailOutInstr(nullptr),
-<<<<<<< HEAD
-        totalOutParamCount(0), argOutSyms(nullptr), bailOutRecord(nullptr), wasCloned(false), isInvertedBranch(false), sharedBailOutKind(true), outParamInlinedArgSlot(nullptr),
-        liveVarSyms(nullptr), liveLosslessInt32Syms(nullptr), liveFloat64Syms(nullptr),
-#ifdef ENABLE_SIMDJS
-        liveSimd128F4Syms(nullptr),
-        liveSimd128I4Syms(nullptr), liveSimd128I8Syms(nullptr), liveSimd128I16Syms(nullptr),
-        liveSimd128U4Syms(nullptr), liveSimd128U8Syms(nullptr), liveSimd128U16Syms(nullptr),
-        liveSimd128B4Syms(nullptr), liveSimd128B8Syms(nullptr), liveSimd128B16Syms(nullptr),
-        liveSimd128D2Syms(nullptr),
-#endif
-=======
         totalOutParamCount(0), argOutSyms(nullptr), bailOutRecord(nullptr), wasCloned(false), isInvertedBranch(false), sharedBailOutKind(true), isLoopTopBailOutInfo(false),
         outParamInlinedArgSlot(nullptr), liveVarSyms(nullptr), liveLosslessInt32Syms(nullptr), liveFloat64Syms(nullptr),
->>>>>>> 84bd6f3c
         branchConditionOpnd(nullptr),
         stackLiteralBailOutInfoCount(0), stackLiteralBailOutInfo(nullptr)
     {
@@ -111,25 +99,6 @@
     BVSparse<JitArenaAllocator> * liveVarSyms;
     BVSparse<JitArenaAllocator> * liveLosslessInt32Syms;                // These are only the live int32 syms that fully represent the var-equivalent sym's value (see GlobOpt::FillBailOutInfo)
     BVSparse<JitArenaAllocator> * liveFloat64Syms;
-<<<<<<< HEAD
-
-#ifdef ENABLE_SIMDJS
-    // SIMD_JS
-    BVSparse<JitArenaAllocator> * liveSimd128F4Syms;
-    BVSparse<JitArenaAllocator> * liveSimd128I4Syms;
-    BVSparse<JitArenaAllocator> * liveSimd128I8Syms;
-    BVSparse<JitArenaAllocator> * liveSimd128I16Syms;
-    BVSparse<JitArenaAllocator> * liveSimd128U4Syms;
-    BVSparse<JitArenaAllocator> * liveSimd128U8Syms;
-    BVSparse<JitArenaAllocator> * liveSimd128U16Syms;
-    BVSparse<JitArenaAllocator> * liveSimd128B4Syms;
-    BVSparse<JitArenaAllocator> * liveSimd128B8Syms;
-    BVSparse<JitArenaAllocator> * liveSimd128B16Syms;
-    BVSparse<JitArenaAllocator> * liveSimd128D2Syms;
-#endif
-
-=======
->>>>>>> 84bd6f3c
     int * outParamOffsets;
 
     BVSparse<JitArenaAllocator> * outParamInlinedArgSlot;
@@ -216,13 +185,7 @@
     }
 
 public:
-<<<<<<< HEAD
-    void IsOffsetNativeIntOrFloat(uint offsetIndex, int argOutSlotStart, bool * pIsFloat64, bool * pIsInt32,
-        bool * pIsSimd128F4, bool * pIsSimd128I4, bool * pIsSimd128I8, bool * pIsSimd128I16,
-        bool * pIsSimd128U4, bool * pIsSimd128U8, bool * pIsSimd128U16, bool * pIsSimd128B4, bool * pIsSimd128B8, bool * pIsSimd128B16) const;
-=======
     void IsOffsetNativeIntOrFloat(uint offsetIndex, int argOutSlotStart, bool * pIsFloat64, bool * pIsInt32) const;
->>>>>>> 84bd6f3c
 
     template <typename Fn>
     void MapStartCallParamCounts(Fn fn);
@@ -287,13 +250,7 @@
         void * argoutRestoreAddress = nullptr) const;
     void RestoreValue(IR::BailOutKind bailOutKind, Js::JavascriptCallStackLayout * layout, Js::Var * values, Js::ScriptContext * scriptContext,
         bool fromLoopBody, Js::Var * registerSaves, Js::InterpreterStackFrame * newInstance, Js::Var* pArgumentsObject, void * argoutRestoreAddress,
-<<<<<<< HEAD
-        uint regSlot, int offset, bool isLocal, bool isFloat64, bool isInt32,
-        bool isSimd128F4, bool isSimd128I4, bool isSimd128I8, bool isSimd128I16,
-        bool isSimd128U4, bool isSimd128U8, bool isSimd128U16, bool isSimd128B4, bool isSimd128B8, bool isSimd128B16 ) const;
-=======
         uint regSlot, int offset, bool isLocal, bool isFloat64, bool isInt32) const;
->>>>>>> 84bd6f3c
 
     void AdjustOffsetsForDiagMode(Js::JavascriptCallStackLayout * layout, Js::ScriptFunction * function) const;
 
@@ -313,23 +270,8 @@
     {
         BVFixed * argOutFloat64Syms;        // Used for float-type-specialized ArgOut symbols. Index = [0 .. BailOutInfo::totalOutParamCount].
         BVFixed * argOutLosslessInt32Syms;  // Used for int-type-specialized ArgOut symbols (which are native int and for bailout we need tagged ints).
-<<<<<<< HEAD
-#ifdef ENABLE_SIMDJS
-        // SIMD_JS
-        BVFixed * argOutSimd128F4Syms;
-        BVFixed * argOutSimd128I4Syms;
-        BVFixed * argOutSimd128I8Syms;
-        BVFixed * argOutSimd128I16Syms;
-        BVFixed * argOutSimd128U4Syms;
-        BVFixed * argOutSimd128U8Syms;
-        BVFixed * argOutSimd128U16Syms;
-        BVFixed * argOutSimd128B4Syms;
-        BVFixed * argOutSimd128B8Syms;
-        BVFixed * argOutSimd128B16Syms;
-=======
 #ifdef _M_IX86
         BVFixed * isOrphanedArgSlot;
->>>>>>> 84bd6f3c
 #endif
         uint * startCallOutParamCounts;
         int * outParamOffsets;
@@ -340,25 +282,9 @@
         {
             FixupNativeDataPointer(argOutFloat64Syms, chunkList);
             FixupNativeDataPointer(argOutLosslessInt32Syms, chunkList);
-<<<<<<< HEAD
-#ifdef ENABLE_SIMDJS
-            FixupNativeDataPointer(argOutSimd128F4Syms, chunkList);
-            FixupNativeDataPointer(argOutSimd128I4Syms, chunkList);
-            FixupNativeDataPointer(argOutSimd128I8Syms, chunkList);
-            FixupNativeDataPointer(argOutSimd128I16Syms, chunkList);
-            FixupNativeDataPointer(argOutSimd128U4Syms, chunkList);
-            FixupNativeDataPointer(argOutSimd128U8Syms, chunkList);
-            FixupNativeDataPointer(argOutSimd128U16Syms, chunkList);
-            FixupNativeDataPointer(argOutSimd128B4Syms, chunkList);
-            FixupNativeDataPointer(argOutSimd128B8Syms, chunkList);
-            FixupNativeDataPointer(argOutSimd128B16Syms, chunkList);
-#endif
-
-=======
 #ifdef _M_IX86
             FixupNativeDataPointer(isOrphanedArgSlot, chunkList);
 #endif
->>>>>>> 84bd6f3c
             // special handling for startCallOutParamCounts and outParamOffsets, becuase it points to middle of the allocation
             uint* startCallOutParamCountsStart = startCallOutParamCounts - startCallIndex;
             NativeCodeData::AddFixupEntry(startCallOutParamCounts, startCallOutParamCountsStart, &this->startCallOutParamCounts, this, chunkList);
@@ -485,22 +411,6 @@
     unsigned regSlot : 30;
     unsigned isFloat : 1;
     unsigned isInt : 1;
-<<<<<<< HEAD
-#ifdef ENABLE_SIMDJS
-    // SIMD_JS
-    unsigned isSimd128F4 : 1;
-    unsigned isSimd128I4 : 1;
-    unsigned isSimd128I8 : 1;
-    unsigned isSimd128I16 : 1;
-    unsigned isSimd128B4 : 1;
-    unsigned isSimd128B8 : 1;
-    unsigned isSimd128B16 : 1;
-    unsigned isSimd128U4 : 1;
-    unsigned isSimd128U8 : 1;
-    unsigned isSimd128U16 : 1;
-#endif
-=======
->>>>>>> 84bd6f3c
 };
 
 struct GlobalBailOutRecordDataTable
