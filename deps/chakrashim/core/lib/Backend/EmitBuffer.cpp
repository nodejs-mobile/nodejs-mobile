--- conflicted
+++ resolved
@@ -359,11 +359,7 @@
 #if DBG
     MEMORY_BASIC_INFORMATION memBasicInfo;
     size_t resultBytes = VirtualQueryEx(this->processHandle, allocation->allocation->address, &memBasicInfo, sizeof(memBasicInfo));
-<<<<<<< HEAD
-    Assert(resultBytes == 0 || memBasicInfo.Protect == PAGE_EXECUTE);
-=======
     Assert(resultBytes == 0 || memBasicInfo.Protect == PAGE_EXECUTE_READ);
->>>>>>> 84bd6f3c
 #endif
 
     return allocation;
