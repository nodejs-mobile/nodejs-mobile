--- conflicted
+++ resolved
@@ -8,20 +8,6 @@
 #if ENABLE_OOP_NATIVE_CODEGEN
 #include "JITServer/JITServer.h"
 
-<<<<<<< HEAD
-ServerThreadContext::ServerThreadContext(ThreadContextDataIDL * data, HANDLE processHandle) :
-    m_autoProcessHandle(processHandle),
-    m_threadContextData(*data),
-    m_refCount(0),
-    m_numericPropertyBV(nullptr),
-    m_preReservedSectionAllocator(processHandle),
-    m_sectionAllocator(processHandle),
-    m_thunkPageAllocators(nullptr, /* allocXData */ false, &m_sectionAllocator, nullptr, processHandle),
-    m_codePageAllocators(nullptr, ALLOC_XDATA, &m_sectionAllocator, &m_preReservedSectionAllocator, processHandle),
-    m_codeGenAlloc(nullptr, nullptr, &m_codePageAllocators, processHandle),
-#if defined(_CONTROL_FLOW_GUARD) && (_M_IX86 || _M_X64)
-    m_jitThunkEmitter(this, &m_sectionAllocator, processHandle),
-=======
 ServerThreadContext::ServerThreadContext(ThreadContextDataIDL* data, ProcessContext* processContext) :
     m_threadContextData(*data),
     m_refCount(0),
@@ -32,7 +18,6 @@
     m_thunkPageAllocators(nullptr, /* allocXData */ false, &m_sectionAllocator, nullptr, processContext->processHandle),
 #if defined(_CONTROL_FLOW_GUARD) && !defined(_M_ARM)
     m_jitThunkEmitter(this, &m_sectionAllocator, processContext->processHandle),
->>>>>>> 84bd6f3c
 #endif
     m_pageAlloc(nullptr, Js::Configuration::Global.flags, PageAllocatorType_BGJIT,
         AutoSystemInfo::Data.IsLowMemoryProcess() ?
@@ -42,11 +27,7 @@
     processContext(processContext),
     m_canCreatePreReservedSegment(data->allowPrereserveAlloc != FALSE)
 {
-<<<<<<< HEAD
-    m_pid = GetProcessId(processHandle);
-=======
     m_pid = GetProcessId(processContext->processHandle);
->>>>>>> 84bd6f3c
 
     m_numericPropertyBV = HeapNew(BVSparse<HeapAllocator>, &HeapAllocator::Instance);
 }
@@ -128,11 +109,7 @@
 HANDLE
 ServerThreadContext::GetProcessHandle() const
 {
-<<<<<<< HEAD
-    return m_autoProcessHandle.GetHandle();
-=======
     return this->processContext->processHandle;
->>>>>>> 84bd6f3c
 }
 
 CustomHeap::OOPCodePageAllocators *
@@ -153,11 +130,7 @@
     return &m_codePageAllocators;
 }
 
-<<<<<<< HEAD
-#if defined(_CONTROL_FLOW_GUARD) && (_M_IX86 || _M_X64)
-=======
 #if defined(_CONTROL_FLOW_GUARD) && !defined(_M_ARM)
->>>>>>> 84bd6f3c
 OOPJITThunkEmitter *
 ServerThreadContext::GetJITThunkEmitter()
 {
