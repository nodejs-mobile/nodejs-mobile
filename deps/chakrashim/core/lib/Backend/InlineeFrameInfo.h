--- conflicted
+++ resolved
@@ -154,19 +154,6 @@
     BVSparse<JitArenaAllocator>* varSyms;
     Value* functionSymStartValue;
 
-<<<<<<< HEAD
-#ifdef ENABLE_SIMDJS
-    BVSparse<JitArenaAllocator>* simd128F4Syms;
-    BVSparse<JitArenaAllocator>* simd128I4Syms;
-    BVSparse<JitArenaAllocator>* simd128I8Syms;
-    BVSparse<JitArenaAllocator>* simd128I16Syms;
-    BVSparse<JitArenaAllocator>* simd128U4Syms;
-    BVSparse<JitArenaAllocator>* simd128U8Syms;
-    BVSparse<JitArenaAllocator>* simd128U16Syms;
-#endif
-
-=======
->>>>>>> 84bd6f3c
     bool isRecorded;
 
     static InlineeFrameInfo* New(JitArenaAllocator* alloc)
