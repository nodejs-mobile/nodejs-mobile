//-------------------------------------------------------------------------------------------------------
// Copyright (C) Microsoft Corporation and contributors. All rights reserved.
// Licensed under the MIT license. See LICENSE.txt file in the project root for full license information.
//-------------------------------------------------------------------------------------------------------
class BackwardPass;

class LoopCount;
class GlobOpt;

#if ENABLE_DEBUG_CONFIG_OPTIONS && DBG_DUMP

<<<<<<< HEAD
#define GOPT_TRACE_OPND(opnd, ...) \
    if (PHASE_TRACE(Js::GlobOptPhase, this->func) && !this->IsLoopPrePass()) \
    { \
        Output::Print(_u("TRACE: ")); \
=======
#define PRINT_GOPT_TRACE_HEADER \
        Output::Print(_u("TRACE ")); \
        if (this->IsLoopPrePass()) \
        { \
            Output::Print(_u("[%d, %d]"), this->rootLoopPrePass->loopNumber - 1, this->prePassLoop->loopNumber - 1); \
        } \
        Output::Print(_u(": ")); \

#define PRINT_VALUENUMBER_TRACE_HEADER \
        Output::Print(_u("VALUE NUMBERING TRACE ")); \
        if (this->IsLoopPrePass()) \
        { \
            Output::Print(_u("[%d, %d]"), this->rootLoopPrePass->loopNumber - 1, this->prePassLoop->loopNumber - 1); \
        } \
        Output::Print(_u(": ")); \

#define GOPT_TRACE_VALUENUMBER(opndHeader, opnd, ...) \
    if (PHASE_TRACE(Js::ValueNumberingPhase, this->func)) \
    { \
        PRINT_VALUENUMBER_TRACE_HEADER; \
        Output::Print(opndHeader); \
        opnd->Dump(IRDumpFlags_None, this->func); \
        Output::Print(_u(" : ")); \
        Output::Print(__VA_ARGS__); \
        Output::Print(_u("\n")); \
        Output::Flush(); \
    }
#define GOPT_TRACE_OPND(opnd, ...) \
    if (PHASE_TRACE(Js::GlobOptPhase, this->func)) \
    { \
        PRINT_GOPT_TRACE_HEADER; \
>>>>>>> 84bd6f3c
        opnd->Dump(); \
        Output::Print(_u(" : ")); \
        Output::Print(__VA_ARGS__); \
        Output::Flush(); \
    }
#define GOPT_TRACE(...) \
<<<<<<< HEAD
    if (PHASE_TRACE(Js::GlobOptPhase, this->func) && !this->IsLoopPrePass()) \
    { \
        Output::Print(_u("TRACE: ")); \
=======
    if (PHASE_TRACE(Js::GlobOptPhase, this->func)) \
    { \
        PRINT_GOPT_TRACE_HEADER; \
>>>>>>> 84bd6f3c
        Output::Print(__VA_ARGS__); \
        Output::Flush(); \
    }

#define GOPT_TRACE_INSTRTRACE(instr) \
<<<<<<< HEAD
    if (PHASE_TRACE(Js::GlobOptPhase, this->func) && !this->IsLoopPrePass()) \
    { \
=======
    if (PHASE_TRACE(Js::GlobOptPhase, this->func) || PHASE_TRACE(Js::ValueNumberingPhase, this->func)) \
    { \
        if (this->IsLoopPrePass()) \
        { \
            Output::Print(_u("[%d, %d]: "), this->rootLoopPrePass->loopNumber - 1, this->prePassLoop->loopNumber - 1); \
        } \
>>>>>>> 84bd6f3c
        instr->Dump(); \
        Output::Flush(); \
    }

#define GOPT_TRACE_INSTR(instr, ...) \
<<<<<<< HEAD
    if (PHASE_TRACE(Js::GlobOptPhase, this->func) && !this->IsLoopPrePass()) \
    { \
        Output::Print(_u("TRACE: ")); \
=======
    if (PHASE_TRACE(Js::GlobOptPhase, this->func)) \
    { \
        PRINT_GOPT_TRACE_HEADER; \
>>>>>>> 84bd6f3c
        Output::Print(__VA_ARGS__); \
        instr->Dump(); \
        Output::Flush(); \
    }

#define GOPT_TRACE_BLOCK(block, before) \
    this->Trace(block, before); \
    Output::Flush();

// TODO: OOP JIT, add back line number
#define TRACE_PHASE_INSTR(phase, instr, ...) \
    if(PHASE_TRACE(phase, this->func)) \
    { \
        char16 debugStringBuffer[MAX_FUNCTION_BODY_DEBUG_STRING_SIZE]; \
        Output::Print( \
            _u("Function %s (%s)"), \
            this->func->GetJITFunctionBody()->GetDisplayName(), \
            this->func->GetDebugNumberSet(debugStringBuffer)); \
        if(this->func->IsLoopBody()) \
        { \
            Output::Print(_u(", loop %u"), this->func->GetWorkItem()->GetLoopNumber()); \
        } \
        if(instr->m_func != this->func) \
        { \
            Output::Print( \
                _u(", Inlinee %s (%s)"), \
                instr->m_func->GetJITFunctionBody()->GetDisplayName(), \
                instr->m_func->GetDebugNumberSet(debugStringBuffer)); \
        } \
        Output::Print(_u(" - %s\n    "), Js::PhaseNames[phase]); \
        instr->Dump(); \
        Output::Print(_u("    ")); \
        Output::Print(__VA_ARGS__); \
        Output::Flush(); \
    }

#define TRACE_PHASE_INSTR_VERBOSE(phase, instr, ...) \
    if(CONFIG_FLAG(Verbose)) \
    { \
        TRACE_PHASE_INSTR(phase, instr, __VA_ARGS__); \
    }

<<<<<<< HEAD
#define TRACE_TESTTRACE_PHASE_INSTR(phase, instr, ...) \
    TRACE_PHASE_INSTR(phase, instr, __VA_ARGS__); \
    TESTTRACE_PHASE_INSTR(phase, instr, __VA_ARGS__);

#else   // ENABLE_DEBUG_CONFIG_OPTIONS && DBG_DUMP

#define GOPT_TRACE(...)
=======
#else   // ENABLE_DEBUG_CONFIG_OPTIONS && DBG_DUMP

#define GOPT_TRACE(...)
#define GOPT_TRACE_VALUENUMBER(opnd, ...)
>>>>>>> 84bd6f3c
#define GOPT_TRACE_OPND(opnd, ...)
#define GOPT_TRACE_INSTRTRACE(instr)
#define GOPT_TRACE_INSTR(instr, ...)
#define GOPT_TRACE_BLOCK(block, before)
#define TRACE_PHASE_INSTR(phase, instr, ...)
#define TRACE_PHASE_INSTR_VERBOSE(phase, instr, ...)
<<<<<<< HEAD
#define TRACE_TESTTRACE_PHASE_INSTR(phase, instr, ...) TESTTRACE_PHASE_INSTR(phase, instr, __VA_ARGS__);
=======
>>>>>>> 84bd6f3c

#endif  // ENABLE_DEBUG_CONFIG_OPTIONS && DBG_DUMP

class IntMathExprAttributes : public ExprAttributes
{
private:
    static const uint IgnoredIntOverflowIndex = 0;
    static const uint IgnoredNegativeZeroIndex = 1;

public:
    IntMathExprAttributes(const ExprAttributes &exprAttributes) : ExprAttributes(exprAttributes)
    {
    }

    IntMathExprAttributes(const bool ignoredIntOverflow, const bool ignoredNegativeZero)
    {
        SetBitAttribute(IgnoredIntOverflowIndex, ignoredIntOverflow);
        SetBitAttribute(IgnoredNegativeZeroIndex, ignoredNegativeZero);
    }
};

class ConvAttributes : public ExprAttributes
{
private:
    static const uint DstUnsignedIndex = 0;
    static const uint SrcUnsignedIndex = 1;

public:
    ConvAttributes(const ExprAttributes &exprAttributes) : ExprAttributes(exprAttributes)
    {
    }

    ConvAttributes(const bool isDstUnsigned, const bool isSrcUnsigned)
    {
        SetBitAttribute(DstUnsignedIndex, isDstUnsigned);
        SetBitAttribute(SrcUnsignedIndex, isSrcUnsigned);
    }
};

class DstIsIntOrNumberAttributes : public ExprAttributes
{
private:
    static const uint DstIsIntOnlyIndex = 0;
    static const uint DstIsNumberOnlyIndex = 1;

public:
    DstIsIntOrNumberAttributes(const ExprAttributes &exprAttributes) : ExprAttributes(exprAttributes)
    {
    }

    DstIsIntOrNumberAttributes(const bool dstIsIntOnly, const bool dstIsNumberOnly)
    {
        SetBitAttribute(DstIsIntOnlyIndex, dstIsIntOnly);
        SetBitAttribute(DstIsNumberOnlyIndex, dstIsNumberOnly);
    }
};

enum class PathDependentRelationship : uint8
{
    Equal,
    NotEqual,
    GreaterThanOrEqual,
    GreaterThan,
    LessThanOrEqual,
    LessThan
};

class PathDependentInfo
{
private:
    Value *leftValue, *rightValue;
    int32 rightConstantValue;
    PathDependentRelationship relationship;

public:
    PathDependentInfo(const PathDependentRelationship relationship, Value *const leftValue, Value *const rightValue)
        : leftValue(leftValue), rightValue(rightValue), rightConstantValue(0), relationship(relationship)
    {
        Assert(leftValue);
        Assert(rightValue);
    }

    PathDependentInfo(
        const PathDependentRelationship relationship,
        Value *const leftValue,
        Value *const rightValue,
        const int32 rightConstantValue)
        : leftValue(leftValue), rightValue(rightValue), rightConstantValue(rightConstantValue), relationship(relationship)
    {
        Assert(leftValue);
    }

public:
    bool HasInfo() const
    {
        return !!leftValue;
    }

    PathDependentRelationship Relationship() const
    {
        Assert(HasInfo());
        return relationship;
    }

    Value *LeftValue() const
    {
        Assert(HasInfo());
        return leftValue;
    }

    Value *RightValue() const
    {
        Assert(HasInfo());
        return rightValue;
    }

    int32 RightConstantValue() const
    {
        Assert(!RightValue());
        return rightConstantValue;
    }
};

class PathDependentInfoToRestore
{
private:
    ValueInfo *leftValueInfo, *rightValueInfo;

public:
    PathDependentInfoToRestore() : leftValueInfo(nullptr), rightValueInfo(nullptr)
    {
    }

    PathDependentInfoToRestore(ValueInfo *const leftValueInfo, ValueInfo *const rightValueInfo)
        : leftValueInfo(leftValueInfo), rightValueInfo(rightValueInfo)
    {
    }

public:
    ValueInfo *LeftValueInfo() const
    {
        return leftValueInfo;
    }

    ValueInfo *RightValueInfo() const
    {
        return rightValueInfo;
    }

public:
    void Clear()
    {
        leftValueInfo = nullptr;
        rightValueInfo = nullptr;
    }
};

typedef JsUtil::List<IR::Opnd *, JitArenaAllocator> OpndList;
typedef JsUtil::BaseDictionary<Sym *, ValueInfo *, JitArenaAllocator> SymToValueInfoMap;
typedef JsUtil::BaseDictionary<SymID, IR::Instr *, JitArenaAllocator> SymIdToInstrMap;
typedef JsUtil::BaseHashSet<Value *, JitArenaAllocator, PowerOf2SizePolicy, ValueNumber> ValueSetByValueNumber;
typedef JsUtil::BaseDictionary<SymID, StackSym *, JitArenaAllocator> SymIdToStackSymMap;
typedef JsUtil::Pair<ValueNumber, ValueNumber> ValueNumberPair;
typedef JsUtil::BaseDictionary<ValueNumberPair, Value *, JitArenaAllocator> ValueNumberPairToValueMap;

namespace JsUtil
{
    template <>
    class ValueEntry<StackLiteralInitFldData> : public BaseValueEntry<StackLiteralInitFldData>
    {
    public:
        void Clear()
        {
#if DBG
            this->value.propIds = nullptr;
            this->value.currentInitFldCount = (uint)-1;
#endif
        }
    };
};

typedef JsUtil::BaseDictionary<IntConstType, StackSym *, JitArenaAllocator> IntConstantToStackSymMap;
typedef JsUtil::BaseDictionary<int32, Value *, JitArenaAllocator> IntConstantToValueMap;
typedef JsUtil::BaseDictionary<int64, Value *, JitArenaAllocator> Int64ConstantToValueMap;

typedef JsUtil::BaseDictionary<Js::Var, Value *, JitArenaAllocator> AddrConstantToValueMap;
typedef JsUtil::BaseDictionary<Js::InternalString, Value *, JitArenaAllocator> StringConstantToValueMap;

class JsArrayKills
{
private:
    union
    {
        struct
        {
            bool killsAllArrays : 1;
            bool killsArraysWithNoMissingValues : 1;
            bool killsNativeArrays : 1;
            bool killsArrayHeadSegments : 1;
            bool killsArrayHeadSegmentLengths : 1;
            bool killsArrayLengths : 1;
        };
        byte bits;
    };

public:
    JsArrayKills() : bits(0)
    {
    }

private:
    JsArrayKills(const byte bits) : bits(bits)
    {
    }

public:
    bool KillsAllArrays() const { return killsAllArrays; }
    void SetKillsAllArrays() { killsAllArrays = true; }

    bool KillsArraysWithNoMissingValues() const { return killsArraysWithNoMissingValues; }
    void SetKillsArraysWithNoMissingValues() { killsArraysWithNoMissingValues = true; }

    bool KillsNativeArrays() const { return killsNativeArrays; }
    void SetKillsNativeArrays() { killsNativeArrays = true; }

    bool KillsArrayHeadSegments() const { return killsArrayHeadSegments; }
    void SetKillsArrayHeadSegments() { killsArrayHeadSegments = true; }

    bool KillsArrayHeadSegmentLengths() const { return killsArrayHeadSegmentLengths; }
    void SetKillsArrayHeadSegmentLengths() { killsArrayHeadSegmentLengths = true; }

    bool KillsTypedArrayHeadSegmentLengths() const { return KillsAllArrays(); }

    bool KillsArrayLengths() const { return killsArrayLengths; }
    void SetKillsArrayLengths() { killsArrayLengths = true; }

public:
    bool KillsValueType(const ValueType valueType) const
    {
        Assert(valueType.IsArrayOrObjectWithArray() || valueType.IsOptimizedVirtualTypedArray());

        return
            killsAllArrays ||
            (valueType.IsArrayOrObjectWithArray() &&
             (
              (killsArraysWithNoMissingValues && valueType.HasNoMissingValues()) ||
              (killsNativeArrays && !valueType.HasVarElements())
             )
            );
    }

    bool AreSubsetOf(const JsArrayKills &other) const
    {
        return (bits & other.bits) == bits;
    }

    JsArrayKills Merge(const JsArrayKills &other)
    {
        return bits | other.bits;
    }
};

class InvariantBlockBackwardIterator
{
private:
    GlobOpt *const globOpt;
    BasicBlock *const exclusiveEndBlock;
    StackSym *const invariantSym;
    const ValueNumber invariantSymValueNumber;
    BasicBlock *block;
    Value *invariantSymValue;
    BVSparse<JitArenaAllocator> blockBV;
    bool followFlow;

#if DBG
    BasicBlock *const inclusiveEndBlock;
#endif

    bool UpdatePredBlockBV();
public:
    InvariantBlockBackwardIterator(GlobOpt *const globOpt, BasicBlock *const exclusiveBeginBlock, BasicBlock *const inclusiveEndBlock, StackSym *const invariantSym, const ValueNumber invariantSymValueNumber = InvalidValueNumber, bool followFlow = false);

public:
    bool IsValid() const;
    void MoveNext();
    BasicBlock *Block() const;
    Value *InvariantSymValue() const;

    PREVENT_ASSIGN(InvariantBlockBackwardIterator);
};

class FlowGraph;

class GlobOpt
{
private:
    class AddSubConstantInfo;
    class ArrayLowerBoundCheckHoistInfo;
    class ArrayUpperBoundCheckHoistInfo;
    class ArraySrcOpt;
    class PRE;

    friend BackwardPass;
#if DBG
    friend class ObjectTempVerify;
#endif
    friend class GlobOptBlockData;
    friend class BasicBlock;

private:
    SparseArray<Value>       *  byteCodeConstantValueArray;
    // Global bitvectors
    BVSparse<JitArenaAllocator> * byteCodeConstantValueNumbersBv;

    // Global bitvectors
    IntConstantToStackSymMap *  intConstantToStackSymMap;
    IntConstantToValueMap*      intConstantToValueMap;
    Int64ConstantToValueMap*    int64ConstantToValueMap;
    AddrConstantToValueMap *    addrConstantToValueMap;
    StringConstantToValueMap *  stringConstantToValueMap;
#if DBG
    // We can still track the finished stack literal InitFld lexically.
    BVSparse<JitArenaAllocator> * finishedStackLiteralInitFld;
#endif

    BVSparse<JitArenaAllocator> *  byteCodeUses;
    BVSparse<JitArenaAllocator> *  tempBv;            // Bit vector for temporary uses
    BVSparse<JitArenaAllocator> *  objectTypeSyms;
    BVSparse<JitArenaAllocator> *  prePassCopyPropSym;  // Symbols that were copy prop'd during loop prepass

    // Symbols that refer to slots in the stack frame.  We still use currentBlock->liveFields to tell us
    // which of these slots are live; this bit-vector just identifies which entries in liveFields represent
    // slots, so we can zero them all out quickly.
    BVSparse<JitArenaAllocator> *  slotSyms;

    PropertySym *               propertySymUse;

    BVSparse<JitArenaAllocator> *  lengthEquivBv;
    BVSparse<JitArenaAllocator> *  argumentsEquivBv;
    BVSparse<JitArenaAllocator> *  callerEquivBv;

    BVSparse<JitArenaAllocator> *   changedSymsAfterIncBailoutCandidate;

    JitArenaAllocator *             alloc;
    JitArenaAllocator *             tempAlloc;

    Func *                  func;
    ValueNumber             currentValue;
    BasicBlock *            currentBlock;
    Region *                currentRegion;
    IntOverflowDoesNotMatterRange *intOverflowDoesNotMatterRange;
    Loop *                  prePassLoop;
    Loop *                  rootLoopPrePass;
    uint                    instrCountSinceLastCleanUp;
    SymIdToInstrMap *       prePassInstrMap;
    SymID                   maxInitialSymID;
    bool                    isCallHelper: 1;
    bool                    intOverflowCurrentlyMattersInRange : 1;
    bool                    ignoredIntOverflowForCurrentInstr : 1;
    bool                    ignoredNegativeZeroForCurrentInstr : 1;
    bool                    inInlinedBuiltIn : 1;
    bool                    isRecursiveCallOnLandingPad : 1;
    bool                    updateInductionVariableValueNumber : 1;
    bool                    isPerformingLoopBackEdgeCompensation : 1;

    bool                    doTypeSpec : 1;
    bool                    doAggressiveIntTypeSpec : 1;
    bool                    doAggressiveMulIntTypeSpec : 1;
    bool                    doDivIntTypeSpec : 1;
    bool                    doLossyIntTypeSpec : 1;
    bool                    doFloatTypeSpec : 1;
    bool                    doArrayCheckHoist : 1;
    bool                    doArrayMissingValueCheckHoist : 1;

    bool                    doArraySegmentHoist : 1;
    bool                    doJsArraySegmentHoist : 1;
    bool                    doArrayLengthHoist : 1;
    bool                    doEliminateArrayAccessHelperCall : 1;
    bool                    doTrackRelativeIntBounds : 1;
    bool                    doBoundCheckElimination : 1;
    bool                    doBoundCheckHoist : 1;
    bool                    doLoopCountBasedBoundCheckHoist : 1;

    bool                    doPowIntIntTypeSpec : 1;
    bool                    isAsmJSFunc : 1;
    bool                    doTagChecks : 1;
    OpndList *              noImplicitCallUsesToInsert;

    ValueSetByValueNumber * valuesCreatedForClone;
    ValueNumberPairToValueMap *valuesCreatedForMerge;

#if DBG
    BVSparse<JitArenaAllocator> * byteCodeUsesBeforeOpt;
#endif
public:
    GlobOpt(Func * func);

    void                    Optimize();

    // Function used by the backward pass as well.
    // GlobOptBailout.cpp
    static void             TrackByteCodeSymUsed(IR::Instr * instr, BVSparse<JitArenaAllocator> * instrByteCodeStackSymUsed, PropertySym **pPropertySym);

    // GlobOptFields.cpp
    void                    ProcessFieldKills(IR::Instr *instr, BVSparse<JitArenaAllocator> * bv, bool inGlobOpt);

    IR::ByteCodeUsesInstr * ConvertToByteCodeUses(IR::Instr * isntr);
    bool GetIsAsmJSFunc()const{ return isAsmJSFunc; };
<<<<<<< HEAD
private:
=======
>>>>>>> 84bd6f3c
    bool                    IsLoopPrePass() const { return this->prePassLoop != nullptr; }
private:
    void                    OptBlock(BasicBlock *block);
    void                    BackwardPass(Js::Phase tag);
    void                    ForwardPass();
    void                    OptLoops(Loop *loop);
    void                    TailDupPass();
    bool                    TryTailDup(IR::BranchInstr *tailBranch);
<<<<<<< HEAD
    PRECandidatesList *     FindBackEdgePRECandidates(BasicBlock *block, JitArenaAllocator *alloc);
    PRECandidatesList *     FindPossiblePRECandidates(Loop *loop, JitArenaAllocator *alloc);
    void                    PreloadPRECandidates(Loop *loop, PRECandidatesList *candidates);
    BOOL                    PreloadPRECandidate(Loop *loop, GlobHashBucket* candidate);
    void                    SetLoopFieldInitialValue(Loop *loop, IR::Instr *instr, PropertySym *propertySym, PropertySym *originalPropertySym);
    void                    FieldPRE(Loop *loop);
=======

    void                    FieldPRE(Loop *loop);
    void                    SetLoopFieldInitialValue(Loop *loop, IR::Instr *instr, PropertySym *propertySym, PropertySym *originalPropertySym);
    PRECandidates *         FindBackEdgePRECandidates(BasicBlock *block, JitArenaAllocator *alloc);

>>>>>>> 84bd6f3c
    void                    CloneBlockData(BasicBlock *const toBlock, BasicBlock *const fromBlock);
    void                    CloneValues(BasicBlock *const toBlock, GlobOptBlockData *toData, GlobOptBlockData *fromData);

    void                    TryReplaceLdLen(IR::Instr *& instr);
    IR::Instr *             OptInstr(IR::Instr *&instr, bool* isInstrCleared);
    Value*                  OptDst(IR::Instr **pInstr, Value *dstVal, Value *src1Val, Value *src2Val, Value *dstIndirIndexVal, Value *src1IndirIndexVal);
    void                    CopyPropDstUses(IR::Opnd *opnd, IR::Instr *instr, Value *src1Val);
    Value *                 OptSrc(IR::Opnd *opnd, IR::Instr * *pInstr, Value **indirIndexValRef = nullptr, IR::IndirOpnd *parentIndirOpnd = nullptr);
    void                    MarkArgumentsUsedForBranch(IR::Instr *inst);
    bool                    OptTagChecks(IR::Instr *instr);
    void                    TryOptimizeInstrWithFixedDataProperty(IR::Instr * * const pInstr);
    bool                    CheckIfPropOpEmitsTypeCheck(IR::Instr *instr, IR::PropertySymOpnd *opnd);
    IR::PropertySymOpnd *   CreateOpndForTypeCheckOnly(IR::PropertySymOpnd* opnd, Func* func);
    bool                    FinishOptPropOp(IR::Instr *instr, IR::PropertySymOpnd *opnd, BasicBlock* block = nullptr, bool updateExistingValue = false, bool* emitsTypeCheckOut = nullptr, bool* changesTypeValueOut = nullptr);
    IR::Instr *             SetTypeCheckBailOut(IR::Opnd *opnd, IR::Instr *instr, BailOutInfo *bailOutInfo);
    void                    OptArguments(IR::Instr *Instr);
    void                    TrackInstrsForScopeObjectRemoval(IR::Instr * instr);
    bool                    AreFromSameBytecodeFunc(IR::RegOpnd const* src1, IR::RegOpnd const* dst) const;
    Value *                 ValueNumberDst(IR::Instr **pInstr, Value *src1Val, Value *src2Val);
    Value *                 ValueNumberLdElemDst(IR::Instr **pInstr, Value *srcVal);
    ValueType               GetPrepassValueTypeForDst(const ValueType desiredValueType, IR::Instr *const instr, Value *const src1Value, Value *const src2Value, bool const isValueInfoPreciseRef = false) const;
    bool                    IsPrepassSrcValueInfoPrecise(IR::Opnd *const src, Value *const srcValue, bool * canTransferValueNumberToDst = nullptr) const;
    bool                    IsPrepassSrcValueInfoPrecise(IR::Instr *const instr, Value *const src1Value, Value *const src2Value, bool * canTransferValueNumberToDst = nullptr) const;
    bool                    IsSafeToTransferInPrepass(StackSym * const sym, ValueInfo *const srcValueInfo) const;
    bool                    SafeToCopyPropInPrepass(StackSym * const originalSym, StackSym * const copySym, Value *const value) const;
    Value *                 CreateDstUntransferredIntValue(const int32 min, const int32 max, IR::Instr *const instr, Value *const src1Value, Value *const src2Value);
    Value *                 CreateDstUntransferredValue(const ValueType desiredValueType, IR::Instr *const instr, Value *const src1Value, Value *const src2Value);
    Value *                 ValueNumberTransferDst(IR::Instr *const instr, Value *src1Val);
    bool                    IsSafeToTransferInPrePass(IR::Opnd *src, Value *srcValue);
    Value *                 ValueNumberTransferDstInPrepass(IR::Instr *const instr, Value *const src1Val);
    IR::Opnd *              CopyProp(IR::Opnd *opnd, IR::Instr *instr, Value *val, IR::IndirOpnd *parentIndirOpnd = nullptr);
    IR::Opnd *              CopyPropReplaceOpnd(IR::Instr * instr, IR::Opnd * opnd, StackSym * copySym, IR::IndirOpnd *parentIndirOpnd = nullptr);

    ValueNumber             NewValueNumber();
    Value *                 NewValue(ValueInfo *const valueInfo);
    Value *                 NewValue(const ValueNumber valueNumber, ValueInfo *const valueInfo);
    Value *                 CopyValue(Value const *const value);
    Value *                 CopyValue(Value const *const value, const ValueNumber valueNumber);

    Value *                 NewGenericValue(const ValueType valueType);
    Value *                 NewGenericValue(const ValueType valueType, IR::Opnd *const opnd);
    Value *                 NewGenericValue(const ValueType valueType, Sym *const sym);
    Value *                 GetIntConstantValue(const int32 intConst, IR::Instr * instr, IR::Opnd *const opnd = nullptr);
    Value *                 GetIntConstantValue(const int64 intConst, IR::Instr * instr, IR::Opnd *const opnd = nullptr);
    Value *                 NewIntConstantValue(const int32 intConst, IR::Instr * instr, bool isTaggable);
    Value *                 NewInt64ConstantValue(const int64 intConst, IR::Instr * instr);
    ValueInfo *             NewIntRangeValueInfo(const int32 min, const int32 max, const bool wasNegativeZeroPreventedByBailout);
    ValueInfo *             NewIntRangeValueInfo(const ValueInfo *const originalValueInfo, const int32 min, const int32 max) const;
    Value *                 NewIntRangeValue(const int32 min, const int32 max, const bool wasNegativeZeroPreventedByBailout, IR::Opnd *const opnd = nullptr);
    IntBoundedValueInfo *   NewIntBoundedValueInfo(const ValueInfo *const originalValueInfo, const IntBounds *const bounds) const;
    Value *                 NewIntBoundedValue(const ValueType valueType, const IntBounds *const bounds, const bool wasNegativeZeroPreventedByBailout, IR::Opnd *const opnd = nullptr);
    Value *                 NewFloatConstantValue(const FloatConstType floatValue, IR::Opnd *const opnd = nullptr);
    Value *                 GetVarConstantValue(IR::AddrOpnd *addrOpnd);
    Value *                 NewVarConstantValue(IR::AddrOpnd *addrOpnd, bool isString);
    Value *                 HoistConstantLoadAndPropagateValueBackward(Js::Var varConst, IR::Instr * origInstr, Value * value);
    Value *                 NewFixedFunctionValue(Js::JavascriptFunction *functionValue, IR::AddrOpnd *addrOpnd);

    StackSym *              GetTaggedIntConstantStackSym(const int32 intConstantValue) const;
    StackSym *              GetOrCreateTaggedIntConstantStackSym(const int32 intConstantValue) const;
    Sym *                   SetSymStore(ValueInfo *valueInfo, Sym *sym);
    void                    SetSymStoreDirect(ValueInfo *valueInfo, Sym *sym);
    IR::Instr *             TypeSpecialization(IR::Instr *instr, Value **pSrc1Val, Value **pSrc2Val, Value **pDstVal, bool *redoTypeSpecRef, bool *const forceInvariantHoistingRef);

    IR::Instr *             GetExtendedArg(IR::Instr *instr);

<<<<<<< HEAD
    IR::Instr *             OptNewScObject(IR::Instr** instrPtr, Value* srcVal);
=======
    void                    OptNewScObject(IR::Instr** instrPtr, Value* srcVal);
>>>>>>> 84bd6f3c
    template <typename T>
    bool                    OptConstFoldBinaryWasm(IR::Instr * *pInstr, const Value* src1, const Value* src2, Value **pDstVal);
    template <typename T>
    IR::Opnd*               ReplaceWConst(IR::Instr **pInstr, T value, Value **pDstVal);
    bool                    OptConstFoldBinary(IR::Instr * *pInstr, const IntConstantBounds &src1IntConstantBounds, const IntConstantBounds &src2IntConstantBounds, Value **pDstVal);
    bool                    OptConstFoldUnary(IR::Instr * *pInstr, const int32 intConstantValue, const bool isUsingOriginalSrc1Value, Value **pDstVal);
    bool                    OptConstPeep(IR::Instr *instr, IR::Opnd *constSrc, Value **pDstVal, ValueInfo *vInfo);
    bool                    CanProveConditionalBranch(IR::Instr *instr, Value *src1Val, Value *src2Val, Js::Var src1Var, Js::Var src2Var, bool *result);
    bool                    OptConstFoldBranch(IR::Instr *instr, Value *src1Val, Value*src2Val, Value **pDstVal);
    Js::Var                 GetConstantVar(IR::Opnd *opnd, Value *val);
    bool                    IsWorthSpecializingToInt32DueToSrc(IR::Opnd *const src, Value *const val);
    bool                    IsWorthSpecializingToInt32DueToDst(IR::Opnd *const dst);
    bool                    IsWorthSpecializingToInt32(IR::Instr *const instr, Value *const src1Val, Value *const src2Val = nullptr);
    bool                    TypeSpecializeNumberUnary(IR::Instr *instr, Value *src1Val, Value **pDstVal);
    bool                    TypeSpecializeIntUnary(IR::Instr **pInstr, Value **pSrc1Val, Value **pDstVal, int32 min, int32 max, Value *const src1OriginalVal, bool *redoTypeSpecRef, bool skipDst = false);
    bool                    TypeSpecializeIntBinary(IR::Instr **pInstr, Value *src1Val, Value *src2Val, Value **pDstVal, int32 min, int32 max, bool skipDst = false);
    void                    TypeSpecializeInlineBuiltInUnary(IR::Instr **pInstr, Value **pSrc1Val, Value **pDstVal, Value *const src1OriginalVal, bool *redoTypeSpecRef);
    void                    TypeSpecializeInlineBuiltInBinary(IR::Instr **pInstr, Value *src1Val, Value* src2Val, Value **pDstVal, Value *const src1OriginalVal, Value *const src2OriginalVal);
    void                    TypeSpecializeInlineBuiltInDst(IR::Instr **pInstr, Value **pDstVal);
    bool                    TypeSpecializeUnary(IR::Instr **pInstr, Value **pSrc1Val, Value **pDstVal, Value *const src1OriginalVal, bool *redoTypeSpecRef, bool *const forceInvariantHoistingRef);
    bool                    TypeSpecializeBinary(IR::Instr **pInstr, Value **pSrc1Val, Value **pSrc2Val, Value **pDstVal, Value *const src1OriginalVal, Value *const src2OriginalVal, bool *redoTypeSpecRef);
    bool                    TypeSpecializeFloatUnary(IR::Instr **pInstr, Value *src1Val, Value **pDstVal, bool skipDst = false);
    bool                    TypeSpecializeFloatBinary(IR::Instr *instr, Value *src1Val, Value *src2Val, Value **pDstVal);
    void                    TypeSpecializeFloatDst(IR::Instr *instr, Value *valToTransfer, Value *const src1Value, Value *const src2Value, Value **pDstVal);
    bool                    TypeSpecializeLdLen(IR::Instr * *const instrRef, Value * *const src1ValueRef, Value * *const dstValueRef, bool *const forceInvariantHoistingRef);
    void                    TypeSpecializeIntDst(IR::Instr* instr, Js::OpCode originalOpCode, Value* valToTransfer, Value *const src1Value, Value *const src2Value, const IR::BailOutKind bailOutKind, int32 newMin, int32 newMax, Value** pDstVal, const AddSubConstantInfo *const addSubConstantInfo = nullptr);
    void                    TypeSpecializeIntDst(IR::Instr* instr, Js::OpCode originalOpCode, Value* valToTransfer, Value *const src1Value, Value *const src2Value, const IR::BailOutKind bailOutKind, ValueType valueType, Value** pDstVal, const AddSubConstantInfo *const addSubConstantInfo = nullptr);
    void                    TypeSpecializeIntDst(IR::Instr* instr, Js::OpCode originalOpCode, Value* valToTransfer, Value *const src1Value, Value *const src2Value, const IR::BailOutKind bailOutKind, ValueType valueType, int32 newMin, int32 newMax, Value** pDstVal, const AddSubConstantInfo *const addSubConstantInfo = nullptr);

    bool                    TryTypeSpecializeUnaryToFloatHelper(IR::Instr** pInstr, Value** pSrc1Val, Value* const src1OriginalVal, Value **pDstVal);
    bool                    TypeSpecializeBailoutExpectedInteger(IR::Instr* instr, Value* src1Val, Value** dstVal);
    bool                    TypeSpecializeStElem(IR::Instr **pInstr, Value *src1Val, Value **pDstVal);
    bool                    ShouldExpectConventionalArrayIndexValue(IR::IndirOpnd *const indirOpnd);
    ValueType               GetDivValueType(IR::Instr* instr, Value* src1Val, Value* src2Val, bool specialize);

    bool                    IsInstrInvalidForMemOp(IR::Instr *, Loop *, Value *, Value *);
    bool                    CollectMemOpInfo(IR::Instr *, IR::Instr *, Value *, Value *);
    bool                    CollectMemOpStElementI(IR::Instr *, Loop *);
    bool                    CollectMemsetStElementI(IR::Instr *, Loop *);
    bool                    CollectMemcopyStElementI(IR::Instr *, Loop *);
    bool                    CollectMemOpLdElementI(IR::Instr *, Loop *);
    bool                    CollectMemcopyLdElementI(IR::Instr *, Loop *);
    SymID                   GetVarSymID(StackSym *);
    const InductionVariable* GetInductionVariable(SymID, Loop *);
    bool                    IsSymIDInductionVariable(SymID, Loop *);
    bool                    IsAllowedForMemOpt(IR::Instr* instr, bool isMemset, IR::RegOpnd *baseOpnd, IR::Opnd *indexOpnd);

    void                    ProcessMemOp();
    bool                    InspectInstrForMemSetCandidate(Loop* loop, IR::Instr* instr, struct MemSetEmitData* emitData, bool& errorInInstr);
    bool                    InspectInstrForMemCopyCandidate(Loop* loop, IR::Instr* instr, struct MemCopyEmitData* emitData, bool& errorInInstr);
    bool                    ValidateMemOpCandidates(Loop * loop, _Out_writes_(iEmitData) struct MemOpEmitData** emitData, int& iEmitData);
    void                    EmitMemop(Loop * loop, LoopCount *loopCount, const struct MemOpEmitData* emitData);
    IR::Opnd*               GenerateInductionVariableChangeForMemOp(Loop *loop, byte unroll, IR::Instr *insertBeforeInstr = nullptr);
    IR::RegOpnd*            GenerateStartIndexOpndForMemop(Loop *loop, IR::Opnd *indexOpnd, IR::Opnd *sizeOpnd, bool isInductionVariableChangeIncremental, bool bIndexAlreadyChanged, IR::Instr *insertBeforeInstr = nullptr);
    LoopCount*              GetOrGenerateLoopCountForMemOp(Loop *loop);
    IR::Instr*              FindUpperBoundsCheckInstr(IR::Instr* instr);
    IR::Instr*              FindArraySegmentLoadInstr(IR::Instr* instr);
    void                    RemoveMemOpSrcInstr(IR::Instr* memopInstr, IR::Instr* srcInstr, BasicBlock* block);
    void                    GetMemOpSrcInfo(Loop* loop, IR::Instr* instr, IR::RegOpnd*& base, IR::RegOpnd*& index, IRType& arrayType);
    bool                    HasMemOp(Loop * loop);

private:
    void                    ChangeValueType(BasicBlock *const block, Value *const value, const ValueType newValueType, const bool preserveSubclassInfo, const bool allowIncompatibleType = false) const;
    void                    ChangeValueInfo(BasicBlock *const block, Value *const value, ValueInfo *const newValueInfo, const bool allowIncompatibleType = false, const bool compensated = false) const;
    bool                    AreValueInfosCompatible(const ValueInfo *const v0, const ValueInfo *const v1) const;

private:
#if DBG
    void                    VerifyArrayValueInfoForTracking(const ValueInfo *const valueInfo, const bool isJsArray, const BasicBlock *const block, const bool ignoreKnownImplicitCalls = false) const;
#endif
    void                    TrackNewValueForKills(Value *const value);
    void                    DoTrackNewValueForKills(Value *const value);
    void                    TrackCopiedValueForKills(Value *const value);
    void                    DoTrackCopiedValueForKills(Value *const value);
    void                    TrackMergedValueForKills(Value *const value, GlobOptBlockData *const blockData, BVSparse<JitArenaAllocator> *const mergedValueTypesTrackedForKills) const;
    void                    DoTrackMergedValueForKills(Value *const value, GlobOptBlockData *const blockData, BVSparse<JitArenaAllocator> *const mergedValueTypesTrackedForKills) const;
    void                    TrackValueInfoChangeForKills(BasicBlock *const block, Value *const value, ValueInfo *const newValueInfo, const bool compensated) const;
    void                    ProcessValueKills(IR::Instr *const instr);
    void                    ProcessValueKills(BasicBlock *const block, GlobOptBlockData *const blockData);
    void                    ProcessValueKillsForLoopHeaderAfterBackEdgeMerge(BasicBlock *const block, GlobOptBlockData *const blockData);
    bool                    NeedBailOnImplicitCallForLiveValues(BasicBlock const * const block, const bool isForwardPass) const;
    IR::Instr*              CreateBoundsCheckInstr(IR::Opnd* lowerBound, IR::Opnd* upperBound, int offset, Func* func);
    IR::Instr*              CreateBoundsCheckInstr(IR::Opnd* lowerBound, IR::Opnd* upperBound, int offset, IR::BailOutKind bailoutkind, BailOutInfo* bailoutInfo, Func* func);
    IR::Instr*              AttachBoundsCheckData(IR::Instr* instr, IR::Opnd* lowerBound, IR::Opnd* upperBound, int offset);
    void                    OptArraySrc(IR::Instr **const instrRef, Value ** src1Val, Value ** src2Val);

private:
    void                    TrackIntSpecializedAddSubConstant(IR::Instr *const instr, const AddSubConstantInfo *const addSubConstantInfo, Value *const dstValue, const bool updateSourceBounds);
    void                    CloneBoundCheckHoistBlockData(BasicBlock *const toBlock, GlobOptBlockData *const toData, BasicBlock *const fromBlock, GlobOptBlockData *const fromData);
    void                    MergeBoundCheckHoistBlockData(BasicBlock *const toBlock, GlobOptBlockData *const toData, BasicBlock *const fromBlock, GlobOptBlockData *const fromData);
    void                    DetectUnknownChangesToInductionVariables(GlobOptBlockData *const blockData);
    void                    SetInductionVariableValueNumbers(GlobOptBlockData *const blockData);
    void                    FinalizeInductionVariables(Loop *const loop, GlobOptBlockData *const headerData);
<<<<<<< HEAD
=======
    void                    InvalidateInductionVariables(IR::Instr * instr);
>>>>>>> 84bd6f3c
    enum class SymBoundType {OFFSET, VALUE, UNKNOWN};
    SymBoundType DetermineSymBoundOffsetOrValueRelativeToLandingPad(StackSym *const sym, const bool landingPadValueIsLowerBound, ValueInfo *const valueInfo, const IntBounds *const bounds, GlobOptBlockData *const landingPadGlobOptBlockData, int *const boundOffsetOrValueRef);

private:
    void                    DetermineDominatingLoopCountableBlock(Loop *const loop, BasicBlock *const headerBlock);
    void                    DetermineLoopCount(Loop *const loop);
    void                    GenerateLoopCount(Loop *const loop, LoopCount *const loopCount);
    void                    GenerateLoopCountPlusOne(Loop *const loop, LoopCount *const loopCount);
    void                    GenerateSecondaryInductionVariableBound(Loop *const loop, StackSym *const inductionVariableSym, LoopCount *const loopCount, const int maxMagnitudeChange, const bool needsMagnitudeAdjustment, StackSym *const boundSym);

private:
    void                    DetermineArrayBoundCheckHoistability(bool needLowerBoundCheck, bool needUpperBoundCheck, ArrayLowerBoundCheckHoistInfo &lowerHoistInfo, ArrayUpperBoundCheckHoistInfo &upperHoistInfo, const bool isJsArray, StackSym *const indexSym, Value *const indexValue, const IntConstantBounds &indexConstantBounds, StackSym *const headSegmentLengthSym, Value *const headSegmentLengthValue, const IntConstantBounds &headSegmentLengthConstantBounds, Loop *const headSegmentLengthInvariantLoop, bool &failedToUpdateCompatibleLowerBoundCheck, bool &failedToUpdateCompatibleUpperBoundCheck);

private:
    void                    CaptureNoImplicitCallUses(IR::Opnd *opnd, const bool usesNoMissingValuesInfo, IR::Instr *const includeCurrentInstr = nullptr);
    void                    InsertNoImplicitCallUses(IR::Instr *const instr);
    void                    PrepareLoopArrayCheckHoist();

public:
    JsArrayKills            CheckJsArrayKills(IR::Instr *const instr);

    GlobOptBlockData const * CurrentBlockData() const;
    GlobOptBlockData * CurrentBlockData();
<<<<<<< HEAD
=======
    void                    CommitCapturedValuesCandidate();
>>>>>>> 84bd6f3c

private:
    bool                    IsOperationThatLikelyKillsJsArraysWithNoMissingValues(IR::Instr *const instr);
    bool                    NeedBailOnImplicitCallForArrayCheckHoist(BasicBlock const * const block, const bool isForwardPass) const;

private:
    bool                    PrepareForIgnoringIntOverflow(IR::Instr *const instr);
    void                    VerifyIntSpecForIgnoringIntOverflow(IR::Instr *const instr);

    void                    PreLowerCanonicalize(IR::Instr *instr, Value **pSrc1Val, Value **pSrc2Val);
    void                    ProcessKills(IR::Instr *instr);
    void                    InsertCloneStrs(BasicBlock *toBlock, GlobOptBlockData *toData, GlobOptBlockData *fromData);
    void                    InsertValueCompensation(BasicBlock *const predecessor, const SymToValueInfoMap &symsRequiringCompensationToMergedValueInfoMap);
    IR::Instr *             ToVarUses(IR::Instr *instr, IR::Opnd *opnd, bool isDst, Value *val);
    void                    ToVar(BVSparse<JitArenaAllocator> *bv, BasicBlock *block);
    IR::Instr *             ToVar(IR::Instr *instr, IR::RegOpnd *regOpnd, BasicBlock *block, Value *val, bool needsUpdate);
    void                    ToInt32(BVSparse<JitArenaAllocator> *bv, BasicBlock *block, bool lossy, IR::Instr *insertBeforeInstr = nullptr);
    void                    ToFloat64(BVSparse<JitArenaAllocator> *bv, BasicBlock *block);
    void                    ToTypeSpec(BVSparse<JitArenaAllocator> *bv, BasicBlock *block, IRType toType, IR::BailOutKind bailOutKind = IR::BailOutInvalid, bool lossy = false, IR::Instr *insertBeforeInstr = nullptr);
    IR::Instr *             ToInt32(IR::Instr *instr, IR::Opnd *opnd, BasicBlock *block, Value *val, IR::IndirOpnd *indir, bool lossy);
    IR::Instr *             ToFloat64(IR::Instr *instr, IR::Opnd *opnd, BasicBlock *block, Value *val, IR::IndirOpnd *indir, IR::BailOutKind bailOutKind);
    IR::Instr *             ToTypeSpecUse(IR::Instr *instr, IR::Opnd *opnd, BasicBlock *block, Value *val, IR::IndirOpnd *indir,
        IRType toType, IR::BailOutKind bailOutKind, bool lossy = false, IR::Instr *insertBeforeInstr = nullptr);
    IR::Instr *             ToTypeSpecIndex(IR::Instr * instr, IR::RegOpnd * opnd, IR::IndirOpnd * indir);
    void                    ToVarRegOpnd(IR::RegOpnd *dst, BasicBlock *block);
    void                    ToVarStackSym(StackSym *varSym, BasicBlock *block);
    void                    ToInt32Dst(IR::Instr *instr, IR::RegOpnd *dst, BasicBlock *block);
    void                    ToUInt32Dst(IR::Instr *instr, IR::RegOpnd *dst, BasicBlock *block);
    void                    ToFloat64Dst(IR::Instr *instr, IR::RegOpnd *dst, BasicBlock *block);

<<<<<<< HEAD
#ifdef ENABLE_SIMDJS
    // SIMD_JS
    void                    TypeSpecializeSimd128Dst(IRType type, IR::Instr *instr, Value *valToTransfer, Value *const src1Value, Value **pDstVal);
    void                    ToSimd128Dst(IRType toType, IR::Instr *instr, IR::RegOpnd *dst, BasicBlock *block);
#endif

=======
>>>>>>> 84bd6f3c
    void                    OptConstFoldBr(bool test, IR::Instr *instr, Value * intTypeSpecSrc1Val = nullptr, Value * intTypeSpecSrc2Val = nullptr);
    void                    PropagateIntRangeForNot(int32 minimum, int32 maximum, int32 *pNewMin, int32 * pNewMax);
    void                    PropagateIntRangeBinary(IR::Instr *instr, int32 min1, int32 max1,
                            int32 min2, int32 max2, int32 *pNewMin, int32 *pNewMax);
    bool                    OptIsInvariant(IR::Opnd *src, BasicBlock *block, Loop *loop, Value *srcVal, bool isNotTypeSpecConv, bool allowNonPrimitives);
    bool                    OptIsInvariant(Sym *sym, BasicBlock *block, Loop *loop, Value *srcVal, bool isNotTypeSpecConv, bool allowNonPrimitives, Value **loopHeadValRef = nullptr);
    bool                    OptDstIsInvariant(IR::RegOpnd *dst);
    bool                    OptIsInvariant(IR::Instr *instr, BasicBlock *block, Loop *loop, Value *src1Val, Value *src2Val, bool isNotTypeSpecConv, const bool forceInvariantHoisting = false);
    void                    OptHoistInvariant(IR::Instr *instr, BasicBlock *block, Loop *loop, Value *dstVal, Value *const src1Val, Value *const src2Value,
                                                bool isNotTypeSpecConv, bool lossy = false, IR::BailOutKind bailoutKind = IR::BailOutInvalid);
    bool                    TryHoistInvariant(IR::Instr *instr, BasicBlock *block, Value *dstVal, Value *src1Val, Value *src2Val, bool isNotTypeSpecConv,
                                                const bool lossy = false, const bool forceInvariantHoisting = false, IR::BailOutKind bailoutKind = IR::BailOutInvalid);
    void                    HoistInvariantValueInfo(ValueInfo *const invariantValueInfoToHoist, Value *const valueToUpdate, BasicBlock *const targetBlock);
<<<<<<< HEAD
    void                    OptHoistUpdateValueType(Loop* loop, IR::Instr* instr, IR::Opnd* srcOpnd, Value *const srcVal);
=======
    void                    OptHoistUpdateValueType(Loop* loop, IR::Instr* instr, IR::Opnd** srcOpndPtr, Value *const srcVal);
>>>>>>> 84bd6f3c
public:
    static bool             IsTypeSpecPhaseOff(Func const * func);
    static bool             DoAggressiveIntTypeSpec(Func const * func);
    static bool             DoLossyIntTypeSpec(Func const * func);
    static bool             DoFloatTypeSpec(Func const * func);
    static bool             DoStringTypeSpec(Func const * func);
    static bool             DoArrayCheckHoist(Func const * const func);
    static bool             DoArrayMissingValueCheckHoist(Func const * const func);
    static bool             DoArraySegmentHoist(const ValueType baseValueType, Func const * const func);
    static bool             DoArrayLengthHoist(Func const * const func);
    static bool             DoEliminateArrayAccessHelperCall(Func* func);
    static bool             DoTypedArrayTypeSpec(Func const * func);
    static bool             DoNativeArrayTypeSpec(Func const * func);
    static bool             IsSwitchOptEnabled(Func const * func);
<<<<<<< HEAD
=======
    static bool             IsSwitchOptEnabledForIntTypeSpec(Func const * func);
>>>>>>> 84bd6f3c
    static bool             DoInlineArgsOpt(Func const * func);
    static bool             IsPREInstrCandidateLoad(Js::OpCode opcode);
    static bool             IsPREInstrSequenceCandidateLoad(Js::OpCode opcode);
    static bool             IsPREInstrCandidateStore(Js::OpCode opcode);
    static bool             ImplicitCallFlagsAllowOpts(Loop * loop);
    static bool             ImplicitCallFlagsAllowOpts(Func const * func);

private:
    bool                    DoConstFold() const;
    bool                    DoTypeSpec() const;
    bool                    DoAggressiveIntTypeSpec() const;
    bool                    DoAggressiveMulIntTypeSpec() const;
    bool                    DoDivIntTypeSpec() const;
    bool                    DoLossyIntTypeSpec() const;
    bool                    DoFloatTypeSpec() const;
    bool                    DoStringTypeSpec() const { return GlobOpt::DoStringTypeSpec(this->func); }
    bool                    DoArrayCheckHoist() const;
    bool                    DoArrayCheckHoist(const ValueType baseValueType, Loop* loop, IR::Instr const * const instr = nullptr) const;
    bool                    DoArrayMissingValueCheckHoist() const;
    bool                    DoArraySegmentHoist(const ValueType baseValueType) const;
    bool                    DoTypedArraySegmentLengthHoist(Loop *const loop) const;
    bool                    DoArrayLengthHoist() const;
    bool                    DoEliminateArrayAccessHelperCall() const;
    bool                    DoTypedArrayTypeSpec() const { return GlobOpt::DoTypedArrayTypeSpec(this->func); }
    bool                    DoNativeArrayTypeSpec() const { return GlobOpt::DoNativeArrayTypeSpec(this->func); }
    bool                    DoLdLenIntSpec(IR::Instr * const instr, const ValueType baseValueType);
    bool                    IsSwitchOptEnabled() const { return GlobOpt::IsSwitchOptEnabled(this->func); }
    bool                    IsSwitchOptEnabledForIntTypeSpec() const { return GlobOpt::IsSwitchOptEnabledForIntTypeSpec(this->func); }
    bool                    DoPathDependentValues() const;
    bool                    DoTrackRelativeIntBounds() const;
    bool                    DoBoundCheckElimination() const;
    bool                    DoBoundCheckHoist() const;
    bool                    DoLoopCountBasedBoundCheckHoist() const;
    bool                    DoPowIntIntTypeSpec() const;
    bool                    DoTagChecks() const;

    template <class Fn>
    void TrackByteCodeUsesForInstrAddedInOptInstr(IR::Instr * trackByteCodeUseOnInstr, Fn fn)
    {
        BVSparse<JitArenaAllocator> *currentBytecodeUses = this->byteCodeUses;
        PropertySym * currentPropertySymUse = this->propertySymUse;
        PropertySym * tempPropertySymUse = NULL;
        this->byteCodeUses = NULL;
        BVSparse<JitArenaAllocator> *tempByteCodeUse = JitAnew(this->tempAlloc, BVSparse<JitArenaAllocator>, this->tempAlloc);
#if DBG
        BVSparse<JitArenaAllocator> *currentBytecodeUsesBeforeOpt = this->byteCodeUsesBeforeOpt;
        this->byteCodeUsesBeforeOpt = tempByteCodeUse;
#endif
        this->propertySymUse = NULL;
        GlobOpt::TrackByteCodeSymUsed(trackByteCodeUseOnInstr, tempByteCodeUse, &tempPropertySymUse);

        fn();

        this->byteCodeUses = currentBytecodeUses;
        this->propertySymUse = currentPropertySymUse;
#if DBG
        this->byteCodeUsesBeforeOpt = currentBytecodeUsesBeforeOpt;
#endif
    }
private:
    // GlobOptBailout.cpp
    bool                    MayNeedBailOut(Loop * loop) const;
    static void             TrackByteCodeSymUsed(IR::Opnd * opnd, BVSparse<JitArenaAllocator> * instrByteCodeStackSymUsed, PropertySym **pPropertySymUse);
    static void             TrackByteCodeSymUsed(IR::RegOpnd * opnd, BVSparse<JitArenaAllocator> * instrByteCodeStackSymUsed);
    static void             TrackByteCodeSymUsed(StackSym * sym, BVSparse<JitArenaAllocator> * instrByteCodeStackSymUsed);
    void                    CaptureValues(BasicBlock *block, BailOutInfo * bailOutInfo, BVSparse<JitArenaAllocator>* argsToCapture);
    void                    CaptureValuesFromScratch(
                                BasicBlock * block,
                                SListBase<ConstantStackSymValue>::EditingIterator & bailOutConstValuesIter, SListBase<CopyPropSyms>::EditingIterator & bailOutCopyPropIter,
                                BVSparse<JitArenaAllocator>* argsToCapture);
    void                    CaptureValuesIncremental(
                                BasicBlock * block,
                                SListBase<ConstantStackSymValue>::EditingIterator & bailOutConstValuesIter,
                                SListBase<CopyPropSyms>::EditingIterator & bailOutCopyPropIter, BVSparse<JitArenaAllocator>* argsToCapture);
    void                    CaptureCopyPropValue(BasicBlock * block, Sym * sym, Value * val, SListBase<CopyPropSyms>::EditingIterator & bailOutCopySymsIter);
    void                    CaptureArguments(BasicBlock *block, BailOutInfo * bailOutInfo, JitArenaAllocator *allocator);
    void                    CaptureByteCodeSymUses(IR::Instr * instr);
    IR::ByteCodeUsesInstr * InsertByteCodeUses(IR::Instr * instr, bool includeDef = false);
    void                    ProcessInlineeEnd(IR::Instr * instr);
    void                    TrackCalls(IR::Instr * instr);
    void                    RecordInlineeFrameInfo(IR::Instr* instr);
    void                    EndTrackCall(IR::Instr * instr);
    void                    EndTrackingOfArgObjSymsForInlinee();
    void                    FillBailOutInfo(BasicBlock *block, BailOutInfo *bailOutInfo);
    void                    FillBailOutInfo(BasicBlock *block, _In_ IR::Instr * instr);

    static void             MarkNonByteCodeUsed(IR::Instr * instr);
    static void             MarkNonByteCodeUsed(IR::Opnd * opnd);

    bool                    IsImplicitCallBailOutCurrentlyNeeded(IR::Instr * instr, Value const * src1Val, Value const * src2Val) const;
    bool                    IsImplicitCallBailOutCurrentlyNeeded(IR::Instr * instr, Value const * src1Val, Value const * src2Val, BasicBlock const * block, bool hasLiveFields, bool mayNeedImplicitCallBailOut, bool isForwardPass) const;
    static bool             IsTypeCheckProtected(const IR::Instr * instr);
    static bool             MayNeedBailOnImplicitCall(IR::Instr const * instr, Value const * src1Val, Value const * src2Val);
    static bool             MaySrcNeedBailOnImplicitCall(IR::Opnd const * opnd, Value const * val);

    void                    GenerateBailAfterOperation(IR::Instr * *const pInstr, IR::BailOutKind kind);
public:
    void                    GenerateBailAtOperation(IR::Instr * *const pInstr, const IR::BailOutKind bailOutKind);

private:
    IR::Instr *             EnsureBailTarget(Loop * loop);

    // GlobOptFields.cpp
    void                    ProcessFieldKills(IR::Instr * instr);
    void                    KillLiveFields(StackSym * stackSym, BVSparse<JitArenaAllocator> * bv);
    void                    KillLiveFields(PropertySym * propertySym, BVSparse<JitArenaAllocator> * bv);
    void                    KillLiveFields(BVSparse<JitArenaAllocator> *const fieldsToKill, BVSparse<JitArenaAllocator> *const bv) const;
    void                    KillLiveElems(IR::IndirOpnd * indirOpnd, BVSparse<JitArenaAllocator> * bv, bool inGlobOpt, Func *func);
    void                    KillAllFields(BVSparse<JitArenaAllocator> * bv);
    void                    SetAnyPropertyMayBeWrittenTo();
    void                    AddToPropertiesWrittenTo(Js::PropertyId propertyId);

    bool                    DoFieldCopyProp() const;
    bool                    DoFieldCopyProp(Loop * loop) const;
    bool                    DoFunctionFieldCopyProp() const;

    bool                    DoObjTypeSpec() const;
    bool                    DoObjTypeSpec(Loop * loop) const;
    bool                    DoFieldRefOpts() const { return DoObjTypeSpec(); }
    bool                    DoFieldRefOpts(Loop * loop) const { return DoObjTypeSpec(loop); }
    bool                    DoFieldOpts(Loop * loop) const;
    bool                    DoFieldPRE() const;
    bool                    DoFieldPRE(Loop *loop) const;

    Value *                 CreateFieldSrcValue(PropertySym * sym, PropertySym * originalSym, IR::Opnd **ppOpnd, IR::Instr * instr);

<<<<<<< HEAD
    static bool             HasHoistableFields(BasicBlock const * block);
    static bool             HasHoistableFields(GlobOptBlockData const * globOptData);
    bool                    IsHoistablePropertySym(SymID symId) const;
=======
>>>>>>> 84bd6f3c
    bool                    NeedBailOnImplicitCallWithFieldOpts(Loop *loop, bool hasLiveFields) const;
    IR::Instr *             EnsureDisableImplicitCallRegion(Loop * loop);
    void                    UpdateObjPtrValueType(IR::Opnd * opnd, IR::Instr * instr);

    bool                    TrackArgumentsObject();
    void                    CannotAllocateArgumentsObjectOnStack();

#if DBG
    bool                    IsPropertySymId(SymID symId) const;

    static void             AssertCanCopyPropOrCSEFieldLoad(IR::Instr * instr);
    void                    EmitIntRangeChecks(IR::Instr* instr);
    void                    EmitIntRangeChecks(IR::Instr* instr, IR::Opnd* opnd);
#endif

    StackSym *              EnsureObjectTypeSym(StackSym * objectSym);
    PropertySym *           EnsurePropertyWriteGuardSym(PropertySym * propertySym);
    void                    PreparePropertySymForTypeCheckSeq(PropertySym *propertySym);
    bool                    IsPropertySymPreparedForTypeCheckSeq(PropertySym *propertySym);
    bool                    PreparePropertySymOpndForTypeCheckSeq(IR::PropertySymOpnd *propertySymOpnd, IR::Instr * instr, Loop *loop);
    static bool             AreTypeSetsIdentical(Js::EquivalentTypeSet * leftTypeSet, Js::EquivalentTypeSet * rightTypeSet);
    static bool             IsSubsetOf(Js::EquivalentTypeSet * leftTypeSet, Js::EquivalentTypeSet * rightTypeSet);
    static bool             CompareCurrentTypesWithExpectedTypes(JsTypeValueInfo *valueInfo, IR::PropertySymOpnd * propertySymOpnd);
    bool                    ProcessPropOpInTypeCheckSeq(IR::Instr* instr, IR::PropertySymOpnd *opnd);
    bool                    CheckIfInstrInTypeCheckSeqEmitsTypeCheck(IR::Instr* instr, IR::PropertySymOpnd *opnd);
    template<bool makeChanges>
    bool                    ProcessPropOpInTypeCheckSeq(IR::Instr* instr, IR::PropertySymOpnd *opnd, BasicBlock* block, bool updateExistingValue, bool* emitsTypeCheckOut = nullptr, bool* changesTypeValueOut = nullptr, bool *isObjTypeChecked = nullptr);
    template<class Fn>
    bool                    MapObjectHeaderInlinedTypeSymsUntil(BasicBlock *block, bool isObjTypeSpecialized, SymID opndId, Fn fn);
    void                    KillObjectHeaderInlinedTypeSyms(BasicBlock *block, bool isObjTypeSpecialized, SymID symId = SymID_Invalid);
    bool                    HasLiveObjectHeaderInlinedTypeSym(BasicBlock *block, bool isObjTypeSpecialized, SymID symId = SymID_Invalid);
    void                    ValueNumberObjectType(IR::Opnd *dstOpnd, IR::Instr *instr);
    void                    SetSingleTypeOnObjectTypeValue(Value* value, const JITTypeHolder type);
    void                    SetTypeSetOnObjectTypeValue(Value* value, Js::EquivalentTypeSet* typeSet);
    void                    UpdateObjectTypeValue(Value* value, const JITTypeHolder type, bool setType, Js::EquivalentTypeSet* typeSet, bool setTypeSet);
    void                    SetObjectTypeFromTypeSym(StackSym *typeSym, Value* value, BasicBlock* block = nullptr);
    void                    SetObjectTypeFromTypeSym(StackSym *typeSym, const JITTypeHolder type, Js::EquivalentTypeSet * typeSet, BasicBlock* block = nullptr, bool updateExistingValue = false);
    void                    SetObjectTypeFromTypeSym(StackSym *typeSym, const JITTypeHolder type, Js::EquivalentTypeSet * typeSet, GlobOptBlockData *blockData, bool updateExistingValue = false);
    void                    KillObjectType(StackSym *objectSym, BVSparse<JitArenaAllocator>* liveFields = nullptr);
    void                    KillAllObjectTypes(BVSparse<JitArenaAllocator>* liveFields = nullptr);
    void                    EndFieldLifetime(IR::SymOpnd *symOpnd);
    PropertySym *           CopyPropPropertySymObj(IR::SymOpnd *opnd, IR::Instr *instr);
    static bool             NeedsTypeCheckBailOut(const IR::Instr *instr, IR::PropertySymOpnd *propertySymOpnd, bool isStore, bool* pIsTypeCheckProtected, IR::BailOutKind *pBailOutKind);
    IR::Instr *             PreOptPeep(IR::Instr *instr);
    IR::Instr *             OptPeep(IR::Instr *instr, Value *src1Val, Value *src2Val);
    void                    OptimizeIndirUses(IR::IndirOpnd *indir, IR::Instr * *pInstr, Value **indirIndexValRef);
    void                    RemoveCodeAfterNoFallthroughInstr(IR::Instr *instr);
    void                    ProcessTryHandler(IR::Instr* instr);
    bool                    ProcessExceptionHandlingEdges(IR::Instr* instr);
    void                    InsertToVarAtDefInTryRegion(IR::Instr * instr, IR::Opnd * dstOpnd);
    void                    RemoveFlowEdgeToCatchBlock(IR::Instr * instr);
    bool                    RemoveFlowEdgeToFinallyOnExceptionBlock(IR::Instr * instr);

    void                    CSEAddInstr(BasicBlock *block, IR::Instr *instr, Value *dstVal, Value *src1Val, Value *src2Val, Value *dstIndirIndexVal, Value *src1IndirIndexVal);
    void                    OptimizeChecks(IR::Instr * const instr);
    bool                    CSEOptimize(BasicBlock *block, IR::Instr * *const instrRef, Value **pSrc1Val, Value **pSrc2Val, Value **pSrc1IndirIndexVal, bool intMathExprOnly = false);
    bool                    GetHash(IR::Instr *instr, Value *src1Val, Value *src2Val, ExprAttributes exprAttributes, ExprHash *pHash);
    void                    ProcessArrayValueKills(IR::Instr *instr);
    static bool             NeedBailOnImplicitCallForCSE(BasicBlock const *block, bool isForwardPass);
    bool                    DoCSE();
    bool                    CanCSEArrayStore(IR::Instr *instr);

#if DBG_DUMP
    void                    Dump() const;
    void                    DumpSymToValueMap() const;
    void                    DumpSymToValueMap(BasicBlock const * block) const;
    void                    DumpSymVal(int index);

    void                    Trace(BasicBlock * basicBlock, bool before) const;
    void                    TraceSettings() const;
#endif

    bool                    IsWorthSpecializingToInt32Branch(IR::Instr const * instr, Value const * src1Val, Value const * src2Val) const;

    bool                    TryOptConstFoldBrFalse(IR::Instr *const instr, Value *const srcValue, const int32 min, const int32 max);
    bool                    TryOptConstFoldBrEqual(IR::Instr *const instr, const bool branchOnEqual, Value *const src1Value, const int32 min1, const int32 max1, Value *const src2Value, const int32 min2, const int32 max2);
    bool                    TryOptConstFoldBrGreaterThan(IR::Instr *const instr, const bool branchOnGreaterThan, Value *const src1Value, const int32 min1, const int32 max1, Value *const src2Value, const int32 min2, const int32 max2);
    bool                    TryOptConstFoldBrGreaterThanOrEqual(IR::Instr *const instr, const bool branchOnGreaterThanOrEqual, Value *const src1Value, const int32 min1, const int32 max1, Value *const src2Value, const int32 min2, const int32 max2);
    bool                    TryOptConstFoldBrUnsignedLessThan(IR::Instr *const instr, const bool branchOnLessThan, Value *const src1Value, const int32 min1, const int32 max1, Value *const src2Value, const int32 min2, const int32 max2);
    bool                    TryOptConstFoldBrUnsignedGreaterThan(IR::Instr *const instr, const bool branchOnGreaterThan, Value *const src1Value, const int32 min1, const int32 max1, Value *const src2Value, const int32 min2, const int32 max2);

    void                    UpdateIntBoundsForEqualBranch(Value *const src1Value, Value *const src2Value, const int32 src2ConstantValue = 0);
    void                    UpdateIntBoundsForNotEqualBranch(Value *const src1Value, Value *const src2Value, const int32 src2ConstantValue = 0);
    void                    UpdateIntBoundsForGreaterThanOrEqualBranch(Value *const src1Value, Value *const src2Value);
    void                    UpdateIntBoundsForGreaterThanBranch(Value *const src1Value, Value *const src2Value);
    void                    UpdateIntBoundsForLessThanOrEqualBranch(Value *const src1Value, Value *const src2Value);
    void                    UpdateIntBoundsForLessThanBranch(Value *const src1Value, Value *const src2Value);

    IntBounds *             GetIntBoundsToUpdate(const ValueInfo *const valueInfo, const IntConstantBounds &constantBounds, const bool isSettingNewBound, const bool isBoundConstant, const bool isSettingUpperBound, const bool isExplicit);
    ValueInfo *             UpdateIntBoundsForEqual(Value *const value, const IntConstantBounds &constantBounds, Value *const boundValue, const IntConstantBounds &boundConstantBounds, const bool isExplicit);
    ValueInfo *             UpdateIntBoundsForNotEqual(Value *const value, const IntConstantBounds &constantBounds, Value *const boundValue, const IntConstantBounds &boundConstantBounds, const bool isExplicit);
    ValueInfo *             UpdateIntBoundsForGreaterThanOrEqual(Value *const value, const IntConstantBounds &constantBounds, Value *const boundValue, const IntConstantBounds &boundConstantBounds, const bool isExplicit);
    ValueInfo *             UpdateIntBoundsForGreaterThanOrEqual(Value *const value, const IntConstantBounds &constantBounds, Value *const boundValue, const IntConstantBounds &boundConstantBounds, const int boundOffset, const bool isExplicit);
    ValueInfo *             UpdateIntBoundsForGreaterThan(Value *const value, const IntConstantBounds &constantBounds, Value *const boundValue, const IntConstantBounds &boundConstantBounds, const bool isExplicit);
    ValueInfo *             UpdateIntBoundsForLessThanOrEqual(Value *const value, const IntConstantBounds &constantBounds, Value *const boundValue, const IntConstantBounds &boundConstantBounds, const bool isExplicit);
    ValueInfo *             UpdateIntBoundsForLessThanOrEqual(Value *const value, const IntConstantBounds &constantBounds, Value *const boundValue, const IntConstantBounds &boundConstantBounds, const int boundOffset, const bool isExplicit);
    ValueInfo *             UpdateIntBoundsForLessThan(Value *const value, const IntConstantBounds &constantBounds, Value *const boundValue, const IntConstantBounds &boundConstantBounds, const bool isExplicit);

    void                    SetPathDependentInfo(const bool conditionToBranch, const PathDependentInfo &info);
    PathDependentInfoToRestore UpdatePathDependentInfo(PathDependentInfo *const info);
    void                    RestorePathDependentInfo(PathDependentInfo *const info, const PathDependentInfoToRestore infoToRestore);

    IR::Instr *             TrackMarkTempObject(IR::Instr * instrStart, IR::Instr * instrEnd);
    void                    TrackTempObjectSyms(IR::Instr * instr, IR::RegOpnd * opnd);
    IR::Instr *             GenerateBailOutMarkTempObjectIfNeeded(IR::Instr * instr, IR::Opnd * opnd, bool isDst);

    friend class InvariantBlockBackwardIterator;
<<<<<<< HEAD
=======
};

class GlobOpt::PRE
{
public:
    PRE(GlobOpt * globOpt) : globOpt(globOpt) {}
    void                    FieldPRE(Loop *loop);

private:
    void                    FindPossiblePRECandidates(Loop *loop, JitArenaAllocator *alloc);
    void                    PreloadPRECandidates(Loop *loop);
    BOOL                    PreloadPRECandidate(Loop *loop, GlobHashBucket* candidate);
    IR::Instr *             InsertPropertySymPreloadInLandingPad(IR::Instr * origLdInstr, Loop * loop, PropertySym * propertySym);
    void                    InsertInstrInLandingPad(IR::Instr * instr, Loop * loop);
    bool                    InsertSymDefinitionInLandingPad(StackSym * sym, Loop * loop, Sym ** objPtrCopyPropSym);
    void                    MakePropertySymLiveOnBackEdges(PropertySym * propertySym, Loop * loop, Value * valueToAdd);
    void                    RemoveOverlyOptimisticInitialValues(Loop * loop);
#if DBG_DUMP
    void                    TraceFailedPreloadInLandingPad(const Loop *const loop, PropertySym * propSym, const char16* reason) const;
#endif

private:
    GlobOpt * globOpt;
    PRECandidates * candidates;
>>>>>>> 84bd6f3c
};<|MERGE_RESOLUTION|>--- conflicted
+++ resolved
@@ -9,12 +9,6 @@
 
 #if ENABLE_DEBUG_CONFIG_OPTIONS && DBG_DUMP
 
-<<<<<<< HEAD
-#define GOPT_TRACE_OPND(opnd, ...) \
-    if (PHASE_TRACE(Js::GlobOptPhase, this->func) && !this->IsLoopPrePass()) \
-    { \
-        Output::Print(_u("TRACE: ")); \
-=======
 #define PRINT_GOPT_TRACE_HEADER \
         Output::Print(_u("TRACE ")); \
         if (this->IsLoopPrePass()) \
@@ -46,52 +40,34 @@
     if (PHASE_TRACE(Js::GlobOptPhase, this->func)) \
     { \
         PRINT_GOPT_TRACE_HEADER; \
->>>>>>> 84bd6f3c
         opnd->Dump(); \
         Output::Print(_u(" : ")); \
         Output::Print(__VA_ARGS__); \
         Output::Flush(); \
     }
 #define GOPT_TRACE(...) \
-<<<<<<< HEAD
-    if (PHASE_TRACE(Js::GlobOptPhase, this->func) && !this->IsLoopPrePass()) \
-    { \
-        Output::Print(_u("TRACE: ")); \
-=======
     if (PHASE_TRACE(Js::GlobOptPhase, this->func)) \
     { \
         PRINT_GOPT_TRACE_HEADER; \
->>>>>>> 84bd6f3c
         Output::Print(__VA_ARGS__); \
         Output::Flush(); \
     }
 
 #define GOPT_TRACE_INSTRTRACE(instr) \
-<<<<<<< HEAD
-    if (PHASE_TRACE(Js::GlobOptPhase, this->func) && !this->IsLoopPrePass()) \
-    { \
-=======
     if (PHASE_TRACE(Js::GlobOptPhase, this->func) || PHASE_TRACE(Js::ValueNumberingPhase, this->func)) \
     { \
         if (this->IsLoopPrePass()) \
         { \
             Output::Print(_u("[%d, %d]: "), this->rootLoopPrePass->loopNumber - 1, this->prePassLoop->loopNumber - 1); \
         } \
->>>>>>> 84bd6f3c
         instr->Dump(); \
         Output::Flush(); \
     }
 
 #define GOPT_TRACE_INSTR(instr, ...) \
-<<<<<<< HEAD
-    if (PHASE_TRACE(Js::GlobOptPhase, this->func) && !this->IsLoopPrePass()) \
-    { \
-        Output::Print(_u("TRACE: ")); \
-=======
     if (PHASE_TRACE(Js::GlobOptPhase, this->func)) \
     { \
         PRINT_GOPT_TRACE_HEADER; \
->>>>>>> 84bd6f3c
         Output::Print(__VA_ARGS__); \
         instr->Dump(); \
         Output::Flush(); \
@@ -134,30 +110,16 @@
         TRACE_PHASE_INSTR(phase, instr, __VA_ARGS__); \
     }
 
-<<<<<<< HEAD
-#define TRACE_TESTTRACE_PHASE_INSTR(phase, instr, ...) \
-    TRACE_PHASE_INSTR(phase, instr, __VA_ARGS__); \
-    TESTTRACE_PHASE_INSTR(phase, instr, __VA_ARGS__);
-
-#else   // ENABLE_DEBUG_CONFIG_OPTIONS && DBG_DUMP
-
-#define GOPT_TRACE(...)
-=======
 #else   // ENABLE_DEBUG_CONFIG_OPTIONS && DBG_DUMP
 
 #define GOPT_TRACE(...)
 #define GOPT_TRACE_VALUENUMBER(opnd, ...)
->>>>>>> 84bd6f3c
 #define GOPT_TRACE_OPND(opnd, ...)
 #define GOPT_TRACE_INSTRTRACE(instr)
 #define GOPT_TRACE_INSTR(instr, ...)
 #define GOPT_TRACE_BLOCK(block, before)
 #define TRACE_PHASE_INSTR(phase, instr, ...)
 #define TRACE_PHASE_INSTR_VERBOSE(phase, instr, ...)
-<<<<<<< HEAD
-#define TRACE_TESTTRACE_PHASE_INSTR(phase, instr, ...) TESTTRACE_PHASE_INSTR(phase, instr, __VA_ARGS__);
-=======
->>>>>>> 84bd6f3c
 
 #endif  // ENABLE_DEBUG_CONFIG_OPTIONS && DBG_DUMP
 
@@ -566,10 +528,6 @@
 
     IR::ByteCodeUsesInstr * ConvertToByteCodeUses(IR::Instr * isntr);
     bool GetIsAsmJSFunc()const{ return isAsmJSFunc; };
-<<<<<<< HEAD
-private:
-=======
->>>>>>> 84bd6f3c
     bool                    IsLoopPrePass() const { return this->prePassLoop != nullptr; }
 private:
     void                    OptBlock(BasicBlock *block);
@@ -578,20 +536,11 @@
     void                    OptLoops(Loop *loop);
     void                    TailDupPass();
     bool                    TryTailDup(IR::BranchInstr *tailBranch);
-<<<<<<< HEAD
-    PRECandidatesList *     FindBackEdgePRECandidates(BasicBlock *block, JitArenaAllocator *alloc);
-    PRECandidatesList *     FindPossiblePRECandidates(Loop *loop, JitArenaAllocator *alloc);
-    void                    PreloadPRECandidates(Loop *loop, PRECandidatesList *candidates);
-    BOOL                    PreloadPRECandidate(Loop *loop, GlobHashBucket* candidate);
-    void                    SetLoopFieldInitialValue(Loop *loop, IR::Instr *instr, PropertySym *propertySym, PropertySym *originalPropertySym);
-    void                    FieldPRE(Loop *loop);
-=======
 
     void                    FieldPRE(Loop *loop);
     void                    SetLoopFieldInitialValue(Loop *loop, IR::Instr *instr, PropertySym *propertySym, PropertySym *originalPropertySym);
     PRECandidates *         FindBackEdgePRECandidates(BasicBlock *block, JitArenaAllocator *alloc);
 
->>>>>>> 84bd6f3c
     void                    CloneBlockData(BasicBlock *const toBlock, BasicBlock *const fromBlock);
     void                    CloneValues(BasicBlock *const toBlock, GlobOptBlockData *toData, GlobOptBlockData *fromData);
 
@@ -657,11 +606,7 @@
 
     IR::Instr *             GetExtendedArg(IR::Instr *instr);
 
-<<<<<<< HEAD
-    IR::Instr *             OptNewScObject(IR::Instr** instrPtr, Value* srcVal);
-=======
     void                    OptNewScObject(IR::Instr** instrPtr, Value* srcVal);
->>>>>>> 84bd6f3c
     template <typename T>
     bool                    OptConstFoldBinaryWasm(IR::Instr * *pInstr, const Value* src1, const Value* src2, Value **pDstVal);
     template <typename T>
@@ -755,10 +700,7 @@
     void                    DetectUnknownChangesToInductionVariables(GlobOptBlockData *const blockData);
     void                    SetInductionVariableValueNumbers(GlobOptBlockData *const blockData);
     void                    FinalizeInductionVariables(Loop *const loop, GlobOptBlockData *const headerData);
-<<<<<<< HEAD
-=======
     void                    InvalidateInductionVariables(IR::Instr * instr);
->>>>>>> 84bd6f3c
     enum class SymBoundType {OFFSET, VALUE, UNKNOWN};
     SymBoundType DetermineSymBoundOffsetOrValueRelativeToLandingPad(StackSym *const sym, const bool landingPadValueIsLowerBound, ValueInfo *const valueInfo, const IntBounds *const bounds, GlobOptBlockData *const landingPadGlobOptBlockData, int *const boundOffsetOrValueRef);
 
@@ -782,10 +724,7 @@
 
     GlobOptBlockData const * CurrentBlockData() const;
     GlobOptBlockData * CurrentBlockData();
-<<<<<<< HEAD
-=======
     void                    CommitCapturedValuesCandidate();
->>>>>>> 84bd6f3c
 
 private:
     bool                    IsOperationThatLikelyKillsJsArraysWithNoMissingValues(IR::Instr *const instr);
@@ -816,15 +755,6 @@
     void                    ToUInt32Dst(IR::Instr *instr, IR::RegOpnd *dst, BasicBlock *block);
     void                    ToFloat64Dst(IR::Instr *instr, IR::RegOpnd *dst, BasicBlock *block);
 
-<<<<<<< HEAD
-#ifdef ENABLE_SIMDJS
-    // SIMD_JS
-    void                    TypeSpecializeSimd128Dst(IRType type, IR::Instr *instr, Value *valToTransfer, Value *const src1Value, Value **pDstVal);
-    void                    ToSimd128Dst(IRType toType, IR::Instr *instr, IR::RegOpnd *dst, BasicBlock *block);
-#endif
-
-=======
->>>>>>> 84bd6f3c
     void                    OptConstFoldBr(bool test, IR::Instr *instr, Value * intTypeSpecSrc1Val = nullptr, Value * intTypeSpecSrc2Val = nullptr);
     void                    PropagateIntRangeForNot(int32 minimum, int32 maximum, int32 *pNewMin, int32 * pNewMax);
     void                    PropagateIntRangeBinary(IR::Instr *instr, int32 min1, int32 max1,
@@ -838,11 +768,7 @@
     bool                    TryHoistInvariant(IR::Instr *instr, BasicBlock *block, Value *dstVal, Value *src1Val, Value *src2Val, bool isNotTypeSpecConv,
                                                 const bool lossy = false, const bool forceInvariantHoisting = false, IR::BailOutKind bailoutKind = IR::BailOutInvalid);
     void                    HoistInvariantValueInfo(ValueInfo *const invariantValueInfoToHoist, Value *const valueToUpdate, BasicBlock *const targetBlock);
-<<<<<<< HEAD
-    void                    OptHoistUpdateValueType(Loop* loop, IR::Instr* instr, IR::Opnd* srcOpnd, Value *const srcVal);
-=======
     void                    OptHoistUpdateValueType(Loop* loop, IR::Instr* instr, IR::Opnd** srcOpndPtr, Value *const srcVal);
->>>>>>> 84bd6f3c
 public:
     static bool             IsTypeSpecPhaseOff(Func const * func);
     static bool             DoAggressiveIntTypeSpec(Func const * func);
@@ -857,10 +783,7 @@
     static bool             DoTypedArrayTypeSpec(Func const * func);
     static bool             DoNativeArrayTypeSpec(Func const * func);
     static bool             IsSwitchOptEnabled(Func const * func);
-<<<<<<< HEAD
-=======
     static bool             IsSwitchOptEnabledForIntTypeSpec(Func const * func);
->>>>>>> 84bd6f3c
     static bool             DoInlineArgsOpt(Func const * func);
     static bool             IsPREInstrCandidateLoad(Js::OpCode opcode);
     static bool             IsPREInstrSequenceCandidateLoad(Js::OpCode opcode);
@@ -987,12 +910,6 @@
 
     Value *                 CreateFieldSrcValue(PropertySym * sym, PropertySym * originalSym, IR::Opnd **ppOpnd, IR::Instr * instr);
 
-<<<<<<< HEAD
-    static bool             HasHoistableFields(BasicBlock const * block);
-    static bool             HasHoistableFields(GlobOptBlockData const * globOptData);
-    bool                    IsHoistablePropertySym(SymID symId) const;
-=======
->>>>>>> 84bd6f3c
     bool                    NeedBailOnImplicitCallWithFieldOpts(Loop *loop, bool hasLiveFields) const;
     IR::Instr *             EnsureDisableImplicitCallRegion(Loop * loop);
     void                    UpdateObjPtrValueType(IR::Opnd * opnd, IR::Instr * instr);
@@ -1100,8 +1017,6 @@
     IR::Instr *             GenerateBailOutMarkTempObjectIfNeeded(IR::Instr * instr, IR::Opnd * opnd, bool isDst);
 
     friend class InvariantBlockBackwardIterator;
-<<<<<<< HEAD
-=======
 };
 
 class GlobOpt::PRE
@@ -1126,5 +1041,4 @@
 private:
     GlobOpt * globOpt;
     PRECandidates * candidates;
->>>>>>> 84bd6f3c
 };