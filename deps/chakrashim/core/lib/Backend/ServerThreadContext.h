//-------------------------------------------------------------------------------------------------------
// Copyright (C) Microsoft. All rights reserved.
// Licensed under the MIT license. See LICENSE.txt file in the project root for full license information.
//-------------------------------------------------------------------------------------------------------

#pragma once

#if ENABLE_OOP_NATIVE_CODEGEN
class ProcessContext
{
private:
    uint refCount;

public:
    HANDLE processHandle;
    intptr_t chakraBaseAddress;
    intptr_t crtBaseAddress;

    ProcessContext(HANDLE processHandle, intptr_t chakraBaseAddress, intptr_t crtBaseAddress);
    ~ProcessContext();
    void AddRef();
    void Release();
    bool HasRef();

};

class ServerThreadContext : public ThreadContextInfo
{
public:
    typedef BVSparseNode<JitArenaAllocator> BVSparseNode;

<<<<<<< HEAD
    ServerThreadContext(ThreadContextDataIDL * data, HANDLE processHandle);
=======
    ServerThreadContext(ThreadContextDataIDL * data, ProcessContext* processContext);
>>>>>>> 84bd6f3c
    ~ServerThreadContext();

    virtual HANDLE GetProcessHandle() const override;

    virtual bool IsThreadBound() const override;

    virtual size_t GetScriptStackLimit() const override;

    virtual intptr_t GetThreadStackLimitAddr() const override;

#ifdef ENABLE_WASM_SIMD
    virtual intptr_t GetSimdTempAreaAddr(uint8 tempIndex) const override;
#endif

    virtual intptr_t GetDisableImplicitFlagsAddr() const override;
    virtual intptr_t GetImplicitCallFlagsAddr() const override;
    virtual intptr_t GetBailOutRegisterSaveSpaceAddr() const override;

    PreReservedSectionAllocWrapper * GetPreReservedSectionAllocator();

    virtual bool IsNumericProperty(Js::PropertyId propId) override;

    virtual ptrdiff_t GetChakraBaseAddressDifference() const override;
    virtual ptrdiff_t GetCRTBaseAddressDifference() const override;

<<<<<<< HEAD
    OOPCodeGenAllocators * GetCodeGenAllocators();
#if defined(_CONTROL_FLOW_GUARD) && (_M_IX86 || _M_X64)
=======
#if defined(_CONTROL_FLOW_GUARD) && !defined(_M_ARM)
>>>>>>> 84bd6f3c
    OOPJITThunkEmitter * GetJITThunkEmitter();
#endif
    CustomHeap::OOPCodePageAllocators * GetThunkPageAllocators();
    CustomHeap::OOPCodePageAllocators  * GetCodePageAllocators();
    SectionAllocWrapper * GetSectionAllocator();
    void UpdateNumericPropertyBV(BVSparseNode * newProps);
    void SetWellKnownHostTypeId(Js::TypeId typeId) { this->wellKnownHostTypeIds[WellKnownHostType_HTMLAllCollection] = typeId; }
    void AddRef();
    void Release();
    void Close();
    PageAllocator * GetForegroundPageAllocator();
    DWORD GetRuntimePid() { return m_pid; }

    intptr_t GetRuntimeChakraBaseAddress() const;
    intptr_t GetRuntimeCRTBaseAddress() const;
<<<<<<< HEAD

    static intptr_t GetJITCRTBaseAddress();

private:

    AutoCloseHandle m_autoProcessHandle;
=======
    bool CanCreatePreReservedSegment() const;
    void SetCanCreatePreReservedSegment(bool value);
    static intptr_t GetJITCRTBaseAddress();

private:
    ProcessContext* processContext;
>>>>>>> 84bd6f3c

    BVSparse<HeapAllocator> * m_numericPropertyBV;

    PreReservedSectionAllocWrapper m_preReservedSectionAllocator;
    SectionAllocWrapper m_sectionAllocator;
    CustomHeap::OOPCodePageAllocators m_thunkPageAllocators;
    CustomHeap::OOPCodePageAllocators  m_codePageAllocators;
<<<<<<< HEAD
#if defined(_CONTROL_FLOW_GUARD) && (_M_IX86 || _M_X64)
    OOPJITThunkEmitter m_jitThunkEmitter;
#endif
    OOPCodeGenAllocators m_codeGenAlloc;
=======
#if defined(_CONTROL_FLOW_GUARD) && !defined(_M_ARM)
    OOPJITThunkEmitter m_jitThunkEmitter;
#endif
>>>>>>> 84bd6f3c
    // only allocate with this from foreground calls (never from CodeGen calls)
    PageAllocator m_pageAlloc;
    ThreadContextDataIDL m_threadContextData;

    DWORD m_pid; //save client process id for easier diagnose

    CriticalSection m_cs;
    uint m_refCount;
    bool m_canCreatePreReservedSegment;
};
#endif<|MERGE_RESOLUTION|>--- conflicted
+++ resolved
@@ -29,11 +29,7 @@
 public:
     typedef BVSparseNode<JitArenaAllocator> BVSparseNode;
 
-<<<<<<< HEAD
-    ServerThreadContext(ThreadContextDataIDL * data, HANDLE processHandle);
-=======
     ServerThreadContext(ThreadContextDataIDL * data, ProcessContext* processContext);
->>>>>>> 84bd6f3c
     ~ServerThreadContext();
 
     virtual HANDLE GetProcessHandle() const override;
@@ -59,12 +55,7 @@
     virtual ptrdiff_t GetChakraBaseAddressDifference() const override;
     virtual ptrdiff_t GetCRTBaseAddressDifference() const override;
 
-<<<<<<< HEAD
-    OOPCodeGenAllocators * GetCodeGenAllocators();
-#if defined(_CONTROL_FLOW_GUARD) && (_M_IX86 || _M_X64)
-=======
 #if defined(_CONTROL_FLOW_GUARD) && !defined(_M_ARM)
->>>>>>> 84bd6f3c
     OOPJITThunkEmitter * GetJITThunkEmitter();
 #endif
     CustomHeap::OOPCodePageAllocators * GetThunkPageAllocators();
@@ -80,21 +71,12 @@
 
     intptr_t GetRuntimeChakraBaseAddress() const;
     intptr_t GetRuntimeCRTBaseAddress() const;
-<<<<<<< HEAD
-
-    static intptr_t GetJITCRTBaseAddress();
-
-private:
-
-    AutoCloseHandle m_autoProcessHandle;
-=======
     bool CanCreatePreReservedSegment() const;
     void SetCanCreatePreReservedSegment(bool value);
     static intptr_t GetJITCRTBaseAddress();
 
 private:
     ProcessContext* processContext;
->>>>>>> 84bd6f3c
 
     BVSparse<HeapAllocator> * m_numericPropertyBV;
 
@@ -102,16 +84,9 @@
     SectionAllocWrapper m_sectionAllocator;
     CustomHeap::OOPCodePageAllocators m_thunkPageAllocators;
     CustomHeap::OOPCodePageAllocators  m_codePageAllocators;
-<<<<<<< HEAD
-#if defined(_CONTROL_FLOW_GUARD) && (_M_IX86 || _M_X64)
-    OOPJITThunkEmitter m_jitThunkEmitter;
-#endif
-    OOPCodeGenAllocators m_codeGenAlloc;
-=======
 #if defined(_CONTROL_FLOW_GUARD) && !defined(_M_ARM)
     OOPJITThunkEmitter m_jitThunkEmitter;
 #endif
->>>>>>> 84bd6f3c
     // only allocate with this from foreground calls (never from CodeGen calls)
     PageAllocator m_pageAlloc;
     ThreadContextDataIDL m_threadContextData;
