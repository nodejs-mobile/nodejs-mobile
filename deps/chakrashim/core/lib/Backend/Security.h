--- conflicted
+++ resolved
@@ -8,20 +8,13 @@
 {
 private:
     Func *func;
-<<<<<<< HEAD
-=======
     uint currentConstSize;
->>>>>>> 84bd6f3c
     IR::RegOpnd * basePlusCookieOpnd;
     IR::IntConstOpnd * cookieOpnd;
     IR::RegOpnd * baseOpnd;
 
 public:
-<<<<<<< HEAD
-    Security(Func * func) : func(func), basePlusCookieOpnd(nullptr), cookieOpnd(nullptr), baseOpnd(nullptr) { }
-=======
     Security(Func * func) : func(func), currentConstSize(0), basePlusCookieOpnd(nullptr), cookieOpnd(nullptr), baseOpnd(nullptr) { }
->>>>>>> 84bd6f3c
 
     void            EncodeLargeConstants();
     void            InsertNOPs();
@@ -30,11 +23,7 @@
 
 private:
     bool            EncodeOpnd(IR::Instr *instr, IR::Opnd *opnd);
-<<<<<<< HEAD
-    uint            CalculateConstSize(IR::Opnd *opnd);
-=======
     static uint     CalculateConstSize(IR::Opnd *opnd);
->>>>>>> 84bd6f3c
     IntConstType    EncodeValue(IR::Instr *instr, IR::Opnd *opnd, IntConstType constValue, _Out_ IR::RegOpnd ** pNewOpnd);
 #if TARGET_64
     size_t          EncodeAddress(IR::Instr *instr, IR::Opnd *opnd, size_t value, _Out_ IR::RegOpnd **pNewOpnd);
