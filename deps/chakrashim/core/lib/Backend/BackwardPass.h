//-------------------------------------------------------------------------------------------------------
// Copyright (C) Microsoft. All rights reserved.
// Licensed under the MIT license. See LICENSE.txt file in the project root for full license information.
//-------------------------------------------------------------------------------------------------------
class BackwardPass
{
    template <typename T>
    friend class TempTracker;
    friend class NumberTemp;
    friend class ObjectTemp;
#if DBG
    friend class ObjectTempVerify;
#endif
public:
    BackwardPass(Func * func, GlobOpt * globOpt, Js::Phase tag);
    void Optimize();

    static bool DoDeadStore(Func* func, StackSym* sym);

private:
    void CleanupBackwardPassInfoInFlowGraph();
    void OptBlock(BasicBlock * block);
    void MergeSuccBlocksInfo(BasicBlock * block);
    void ProcessLoopCollectionPass(BasicBlock *const lastBlock);
    void ProcessLoop(BasicBlock * lastBlock);
    void ProcessBlock(BasicBlock * block);
    bool IsFormalParamSym(Func * func, Sym * sym) const;
    bool CanDeadStoreInstrForScopeObjRemoval(Sym *sym = nullptr) const;
    void TraceDeadStoreOfInstrsForScopeObjectRemoval();
    IR::Instr * TryChangeInstrForStackArgOpt();
    void InsertArgInsForFormals();
    void ProcessBailOnStackArgsOutOfActualsRange();
    void MarkScopeObjSymUseForStackArgOpt();
    bool DeadStoreOrChangeInstrForScopeObjRemoval(IR::Instr ** pInstrPrev);
    void ProcessUse(IR::Opnd * opnd);
    bool ProcessDef(IR::Opnd * opnd);
    void ProcessTransfers(IR::Instr * instr);
    void ProcessFieldKills(IR::Instr * instr);
    template<typename T> void ClearBucketsOnFieldKill(IR::Instr *instr, HashTable<T> *table);
<<<<<<< HEAD
    void ProcessFieldHoistKills(IR::Instr * instr);
    bool ProcessBailOutInfo(IR::Instr * instr);
    void ProcessBailOutInfo(IR::Instr * instr, BailOutInfo * bailOutInfo);
    void ProcessPendingPreOpBailOutInfo(IR::Instr *const currentInstr);
=======
    StackSym* ProcessByteCodeUsesDst(IR::ByteCodeUsesInstr * byteCodeUsesInstr);
    const BVSparse<JitArenaAllocator>* ProcessByteCodeUsesSrcs(IR::ByteCodeUsesInstr * byteCodeUsesInstr);
    bool ProcessByteCodeUsesInstr(IR::Instr * instr);
    bool ProcessBailOutInfo(IR::Instr * instr);
    void ProcessBailOutInfo(IR::Instr * instr, BailOutInfo * bailOutInfo);
    IR::Instr* ProcessPendingPreOpBailOutInfo(IR::Instr *const currentInstr);
>>>>>>> 84bd6f3c
    void ProcessBailOutArgObj(BailOutInfo * bailOutInfo, BVSparse<JitArenaAllocator> * byteCodeUpwardExposedUsed);
    void ProcessBailOutConstants(BailOutInfo * bailOutInfo, BVSparse<JitArenaAllocator> * byteCodeUpwardExposedUsed, BVSparse<JitArenaAllocator>* argSymsBv);
    void ProcessBailOutCopyProps(BailOutInfo * bailOutInfo, BVSparse<JitArenaAllocator> * byteCodeUpwardExposedUsed, BVSparse<JitArenaAllocator>* argSymsBv);
    bool ProcessStackSymUse(StackSym * sym, BOOLEAN isNonByteCodeUse);
    bool ProcessSymUse(Sym * sym, bool isRegOpndUse, BOOLEAN isNonByteCodeUse);
    bool MayPropertyBeWrittenTo(Js::PropertyId propertyId);
    void ProcessPropertySymOpndUse(IR::PropertySymOpnd *opnd);
    bool ProcessPropertySymUse(PropertySym *propertySym);
    void ProcessNewScObject(IR::Instr* instr);
    void MarkTemp(StackSym * sym);
    bool ProcessInlineeStart(IR::Instr* instr);
    void ProcessInlineeEnd(IR::Instr* instr);
    void MarkTempProcessInstr(IR::Instr * instr);

    void RemoveEmptyLoopAfterMemOp(Loop *loop);
    void RemoveEmptyLoops();
    bool IsEmptyLoopAfterMemOp(Loop *loop);
    void RestoreInductionVariableValuesAfterMemOp(Loop *loop);
    bool DoDeadStoreLdStForMemop(IR::Instr *instr);
    bool DeadStoreInstr(IR::Instr *instr);

    void CollectCloneStrCandidate(IR::Opnd *opnd);
    void InvalidateCloneStrCandidate(IR::Opnd *opnd);
#if DBG_DUMP
    void DumpBlockData(BasicBlock * block, IR::Instr* instr = nullptr);
    void TraceInstrUses(BasicBlock * block, IR::Instr* instr, bool isStart);
    void TraceBlockUses(BasicBlock * block, bool isStart);
    void DumpMarkTemp();
#endif

    static bool UpdateImplicitCallBailOutKind(IR::Instr *const instr, bool needsBailOutOnImplicitCall);

    bool ProcessNoImplicitCallUses(IR::Instr *const instr);
    void ProcessNoImplicitCallDef(IR::Instr *const instr);
    template<class F> IR::Opnd *FindNoImplicitCallUse(IR::Instr *const instr, StackSym *const sym, const F IsCheckedUse, IR::Instr * *const noImplicitCallUsesInstrRef = nullptr);
    template<class F> IR::Opnd *FindNoImplicitCallUse(IR::Instr *const instr, IR::Opnd *const opnd, const F IsCheckedUse, IR::Instr * *const noImplicitCallUsesInstrRef = nullptr);
    void ProcessArrayRegOpndUse(IR::Instr *const instr, IR::ArrayRegOpnd *const arrayRegOpnd);
    void UpdateArrayValueTypes(IR::Instr *const instr, IR::Opnd *opnd);
    void UpdateArrayBailOutKind(IR::Instr *const instr);
    void TrackBitWiseOrNumberOp(IR::Instr *const instr);
    void SetSymIsNotUsedOnlyInBitOps(IR::Opnd *const opnd);
    void SetSymIsUsedOnlyInBitOpsIfLastUse(IR::Opnd *const opnd);
    void SetSymIsNotUsedOnlyInNumber(IR::Opnd *const opnd);
    void SetSymIsUsedOnlyInNumberIfLastUse(IR::Opnd *const opnd);
    void TrackIntUsage(IR::Instr *const instr);
    void RemoveNegativeZeroBailout(IR::Instr* instr);
    void SetNegativeZeroDoesNotMatterIfLastUse(IR::Opnd *const opnd);
    void SetNegativeZeroMatters(IR::Opnd *const opnd);
    void SetCouldRemoveNegZeroBailoutForDefIfLastUse(IR::Opnd *const opnd);
    void SetIntOverflowDoesNotMatterIfLastUse(IR::Opnd *const opnd);
    void SetIntOverflowMatters(IR::Opnd *const opnd);
    bool SetIntOverflowDoesNotMatterInRangeIfLastUse(IR::Opnd *const opnd, const int addSubUses);
    bool SetIntOverflowDoesNotMatterInRangeIfLastUse(StackSym *const stackSym, const int addSubUses);
    void SetIntOverflowMattersInRange(IR::Opnd *const opnd);
    void TransferCompoundedAddSubUsesToSrcs(IR::Instr *const instr, const int addSubUses);
    void EndIntOverflowDoesNotMatterRange();

    void TrackFloatSymEquivalence(IR::Instr *const instr);

    void DeadStoreImplicitCallBailOut(IR::Instr * instr, bool hasLiveFields);
    void DeadStoreTypeCheckBailOut(IR::Instr * instr);
    bool IsImplicitCallBailOutCurrentlyNeeded(IR::Instr * instr, bool mayNeedImplicitCallBailOut, bool hasLiveFields);
    bool NeedBailOutOnImplicitCallsForTypedArrayStore(IR::Instr* instr);
    bool TrackNoImplicitCallInlinees(IR::Instr *instr);
    bool ProcessBailOnNoProfile(IR::Instr *instr, BasicBlock *block);

    bool DoByteCodeUpwardExposedUsed() const;
    bool DoCaptureByteCodeUpwardExposedUsed() const;
    void DoSetDead(IR::Opnd * opnd, bool isDead) const;
    bool DoMarkTempObjects() const;
    bool DoMarkTempNumbers() const;
    bool DoMarkTempNumbersOnTempObjects() const;
#if DBG
    bool DoMarkTempObjectVerify() const;
#endif
    static bool DoDeadStore(Func* func);
    bool DoDeadStore() const;
    bool DoDeadStoreSlots() const;
    bool DoTrackNegativeZero() const;
    bool DoTrackBitOpsOrNumber()const;
    bool DoTrackIntOverflow() const;
    bool DoTrackCompoundedIntOverflow() const;
    bool DoTrackNon32BitOverflow() const;
#if DBG_DUMP
    bool IsTraceEnabled() const;
#endif

    bool IsCollectionPass() const { return isCollectionPass; }
    bool IsPrePass() const { return this->currentPrePassLoop != nullptr; }

    void DeleteBlockData(BasicBlock * block);

    void TrackObjTypeSpecProperties(IR::PropertySymOpnd *opnd, BasicBlock *block);
    void TrackObjTypeSpecWriteGuards(IR::PropertySymOpnd *opnd, BasicBlock *block);
    void TrackAddPropertyTypes(IR::PropertySymOpnd *opnd, BasicBlock *block);
    void InsertTypeTransition(IR::Instr *instrInsertBefore, int symId, AddPropertyCacheBucket *data);
    void InsertTypeTransition(IR::Instr *instrInsertBefore, StackSym *objSym, AddPropertyCacheBucket *data);
    void InsertTypeTransitionAtBlock(BasicBlock *block, int symId, AddPropertyCacheBucket *data);
    void InsertTypeTransitionsAtPriorSuccessors(BasicBlock *block, BasicBlock *blockSucc, int symId, AddPropertyCacheBucket *data);
    void InsertTypeTransitionAfterInstr(IR::Instr *instr, int symId, AddPropertyCacheBucket *data);
    void InsertTypeTransitionsAtPotentialKills();
    bool TransitionUndoesObjectHeaderInlining(AddPropertyCacheBucket *data) const;

    template<class Fn> void ForEachAddPropertyCacheBucket(Fn fn);
    static ObjTypeGuardBucket MergeGuardedProperties(ObjTypeGuardBucket bucket1, ObjTypeGuardBucket bucket2);
    static ObjWriteGuardBucket MergeWriteGuards(ObjWriteGuardBucket bucket1, ObjWriteGuardBucket bucket2);
    bool ReverseCopyProp(IR::Instr *instr);
    bool FoldCmBool(IR::Instr *instr);
    void SetWriteThroughSymbolsSetForRegion(BasicBlock * catchBlock, Region * tryRegion);
    bool CheckWriteThroughSymInRegion(Region * region, StackSym * sym);
#if DBG
    void VerifyByteCodeUpwardExposed(BasicBlock* block, Func* func, BVSparse<JitArenaAllocator>* trackingByteCodeUpwardExposedUsed, IR::Instr* instr, uint32 bytecodeOffset);
    void CaptureByteCodeUpwardExposed(BasicBlock* block, Func* func, Js::OpCode opcode, uint32 offset);
    BVSparse<JitArenaAllocator>* GetByteCodeRegisterUpwardExposed(BasicBlock* block, Func* func, JitArenaAllocator* alloc);
#endif
private:
    // Javascript number values (64-bit floats) have 53 bits excluding the sign bit to precisely represent integers. If we have
    // compounded uses in add/sub, such as:
    //     s1 = s0 + s0
    //     s2 = s1 + s1
    //     s3 = s2 + s2
    //     ...
    // And s0 has a 32-bit (signed or unsigned) int value, then we can do 53 - 32 such add/sub operations and guarantee that the
    // final result does not overflow the 53 bits. So long as that is the case, and the final result is only used in operations
    // that convert their srcs to int32s (such as bitwise operations), then overflow checks can be omitted on these adds/subs.
    // Once the result overflows 53 bits, the semantics of converting that imprecisely represented float value to int32 changes
    // and is no longer equivalent to a simple truncate of the precise int value.
    static const int MaxCompoundedUsesInAddSubForIgnoringIntOverflow = 53 - 32;

    Func * const func;
    GlobOpt * globOpt;
    JitArenaAllocator * tempAlloc;
    Js::Phase tag;
    Loop * currentPrePassLoop;
    BasicBlock * currentBlock;
    Region * currentRegion;
    IR::Instr *  currentInstr;
    IR::Instr * preOpBailOutInstrToProcess;
    BVSparse<JitArenaAllocator> * negativeZeroDoesNotMatterBySymId;
    BVSparse<JitArenaAllocator> * symUsedOnlyForBitOpsBySymId;
    BVSparse<JitArenaAllocator> * symUsedOnlyForNumberBySymId;
    BVSparse<JitArenaAllocator> * intOverflowDoesNotMatterBySymId;
    BVSparse<JitArenaAllocator> * intOverflowDoesNotMatterInRangeBySymId;
    BVSparse<JitArenaAllocator> * candidateSymsRequiredToBeInt;
    BVSparse<JitArenaAllocator> * candidateSymsRequiredToBeLossyInt;
    StackSym * considerSymAsRealUseInNoImplicitCallUses;
    bool intOverflowCurrentlyMattersInRange;
    bool isCollectionPass;
    enum class CollectionPassSubPhase
    {
        None,
        FirstPass,
        SecondPass
    } collectionPassSubPhase;
    bool isLoopPrepass;

    class FloatSymEquivalenceClass
    {
    private:
        BVSparse<JitArenaAllocator> bv;
        bool requiresBailOnNotNumber;

    public:
        FloatSymEquivalenceClass(JitArenaAllocator *const allocator) : bv(allocator), requiresBailOnNotNumber(false)
        {
        }

        BVSparse<JitArenaAllocator> *Bv()
        {
            return &bv;
        }

        bool RequiresBailOnNotNumber() const
        {
            return requiresBailOnNotNumber;
        }

        void Set(const StackSym *const sym)
        {
            bv.Set(sym->m_id);
            if(sym->m_requiresBailOnNotNumber)
            {
                requiresBailOnNotNumber = true;
            }
        }

        void Or(const FloatSymEquivalenceClass *const other)
        {
            bv.Or(&other->bv);
            if(other->requiresBailOnNotNumber)
            {
                requiresBailOnNotNumber = true;
            }
        }
    };

    typedef JsUtil::BaseDictionary<SymID, FloatSymEquivalenceClass *, JitArenaAllocator> FloatSymEquivalenceMap;
    FloatSymEquivalenceMap *floatSymEquivalenceMap = nullptr;

    // Use by numberTemp to keep track of the property sym  that is used to represent a property, since we don't trace aliasing
    typedef JsUtil::BaseDictionary<Js::PropertyId, SymID, JitArenaAllocator> NumberTempRepresentativePropertySymMap;
    NumberTempRepresentativePropertySymMap * numberTempRepresentativePropertySym;

#if DBG_DUMP
    uint32 numDeadStore;
    uint32 numMarkTempNumber;
    uint32 numMarkTempNumberTransferred;
    uint32 numMarkTempObject;
#endif

    uint32 implicitCallBailouts;
    uint32 fieldOpts;
};<|MERGE_RESOLUTION|>--- conflicted
+++ resolved
@@ -37,19 +37,12 @@
     void ProcessTransfers(IR::Instr * instr);
     void ProcessFieldKills(IR::Instr * instr);
     template<typename T> void ClearBucketsOnFieldKill(IR::Instr *instr, HashTable<T> *table);
-<<<<<<< HEAD
-    void ProcessFieldHoistKills(IR::Instr * instr);
-    bool ProcessBailOutInfo(IR::Instr * instr);
-    void ProcessBailOutInfo(IR::Instr * instr, BailOutInfo * bailOutInfo);
-    void ProcessPendingPreOpBailOutInfo(IR::Instr *const currentInstr);
-=======
     StackSym* ProcessByteCodeUsesDst(IR::ByteCodeUsesInstr * byteCodeUsesInstr);
     const BVSparse<JitArenaAllocator>* ProcessByteCodeUsesSrcs(IR::ByteCodeUsesInstr * byteCodeUsesInstr);
     bool ProcessByteCodeUsesInstr(IR::Instr * instr);
     bool ProcessBailOutInfo(IR::Instr * instr);
     void ProcessBailOutInfo(IR::Instr * instr, BailOutInfo * bailOutInfo);
     IR::Instr* ProcessPendingPreOpBailOutInfo(IR::Instr *const currentInstr);
->>>>>>> 84bd6f3c
     void ProcessBailOutArgObj(BailOutInfo * bailOutInfo, BVSparse<JitArenaAllocator> * byteCodeUpwardExposedUsed);
     void ProcessBailOutConstants(BailOutInfo * bailOutInfo, BVSparse<JitArenaAllocator> * byteCodeUpwardExposedUsed, BVSparse<JitArenaAllocator>* argSymsBv);
     void ProcessBailOutCopyProps(BailOutInfo * bailOutInfo, BVSparse<JitArenaAllocator> * byteCodeUpwardExposedUsed, BVSparse<JitArenaAllocator>* argSymsBv);
