--- conflicted
+++ resolved
@@ -234,17 +234,6 @@
     return m_contextData.recyclerAllowNativeCodeBumpAllocation != 0;
 }
 
-<<<<<<< HEAD
-#ifdef ENABLE_SIMDJS
-bool
-ServerScriptContext::IsSIMDEnabled() const
-{
-    return m_contextData.isSIMDEnabled != 0;
-}
-#endif
-
-=======
->>>>>>> 84bd6f3c
 intptr_t
 ServerScriptContext::GetBuiltinFunctionsBaseAddr() const
 {
