//-------------------------------------------------------------------------------------------------------
// Copyright (C) Microsoft. All rights reserved.
// Licensed under the MIT license. See LICENSE.txt file in the project root for full license information.
//-------------------------------------------------------------------------------------------------------

#include "Backend.h"

#define INLINEEMETAARG_COUNT 3

BackwardPass::BackwardPass(Func * func, GlobOpt * globOpt, Js::Phase tag)
    : func(func), globOpt(globOpt), tag(tag), currentPrePassLoop(nullptr), tempAlloc(nullptr),
    preOpBailOutInstrToProcess(nullptr),
    considerSymAsRealUseInNoImplicitCallUses(nullptr),
    isCollectionPass(false), currentRegion(nullptr),
    collectionPassSubPhase(CollectionPassSubPhase::None),
    isLoopPrepass(false)
{
    // Those are the only three phases BackwardPass will use currently
    Assert(tag == Js::BackwardPhase || tag == Js::DeadStorePhase || tag == Js::CaptureByteCodeRegUsePhase);

#if DBG
    // The CaptureByteCodeRegUse phase is just a collection phase, no mutations should occur
    this->isCollectionPass = tag == Js::CaptureByteCodeRegUsePhase;
#endif
    this->implicitCallBailouts = 0;
    this->fieldOpts = 0;

#if DBG_DUMP
    this->numDeadStore = 0;
    this->numMarkTempNumber = 0;
    this->numMarkTempNumberTransferred = 0;
    this->numMarkTempObject = 0;
#endif
}

void
BackwardPass::DoSetDead(IR::Opnd * opnd, bool isDead) const
{
    // Note: Dead bit on the Opnd records flow-based liveness.
    // This is distinct from isLastUse, which records lexical last-ness.
    if (isDead && this->tag == Js::BackwardPhase && !this->IsPrePass())
    {
        opnd->SetIsDead();
    }
    else if (this->tag == Js::DeadStorePhase)
    {
        // Set or reset in DeadStorePhase.
        // CSE could make previous dead operand not the last use, so reset it.
        opnd->SetIsDead(isDead);
    }
}

bool
BackwardPass::DoByteCodeUpwardExposedUsed() const
{
<<<<<<< HEAD
    return (this->tag == Js::DeadStorePhase && this->func->hasBailout) ||
        (this->func->HasTry() && this->func->DoOptimizeTry() && this->tag == Js::BackwardPhase);
}

bool
BackwardPass::DoFieldHoistCandidates() const
{
    return DoFieldHoistCandidates(this->currentBlock->loop);
=======
    return (
        (this->tag == Js::DeadStorePhase && this->func->hasBailout) ||
        (this->tag == Js::BackwardPhase && this->func->HasTry() && this->func->DoOptimizeTry())
#if DBG
        || tag == Js::CaptureByteCodeRegUsePhase
#endif
    );
>>>>>>> 84bd6f3c
}

bool BackwardPass::DoCaptureByteCodeUpwardExposedUsed() const
{
#if DBG
    return (this->tag == Js::CaptureByteCodeRegUsePhase || this->tag == Js::DeadStorePhase) &&
        this->DoByteCodeUpwardExposedUsed() &&
        !func->IsJitInDebugMode() &&
        !this->func->GetJITFunctionBody()->IsAsmJsMode() &&
        this->func->DoGlobOpt();
#else
    return false;
#endif
}

bool
BackwardPass::DoMarkTempNumbers() const
{
#if FLOATVAR
    return false;
#else
    // only mark temp number on the dead store phase
    return (tag == Js::DeadStorePhase) && !PHASE_OFF(Js::MarkTempPhase, this->func) &&
        !PHASE_OFF(Js::MarkTempNumberPhase, this->func) && func->DoFastPaths() && (!this->func->HasTry());
#endif
}

bool
BackwardPass::DoMarkTempObjects() const
{
    // only mark temp object on the backward store phase
    return (tag == Js::BackwardPhase) && !PHASE_OFF(Js::MarkTempPhase, this->func) &&
        !PHASE_OFF(Js::MarkTempObjectPhase, this->func) && func->DoGlobOpt() && func->GetHasTempObjectProducingInstr() &&
        !func->IsJitInDebugMode() &&
        func->DoGlobOptsForGeneratorFunc();

    // Why MarkTempObject is disabled under debugger:
    //   We add 'identified so far dead non-temp locals' to byteCodeUpwardExposedUsed in ProcessBailOutInfo,
    //   this may cause MarkTempObject to convert some temps back to non-temp when it sees a 'transferred exposed use'
    //   from a temp to non-temp. That's in general not a supported conversion (while non-temp -> temp is fine).
}

bool
BackwardPass::DoMarkTempNumbersOnTempObjects() const
{
    return !PHASE_OFF(Js::MarkTempNumberOnTempObjectPhase, this->func) && DoMarkTempNumbers() && this->func->GetHasMarkTempObjects();
}

#if DBG
bool
BackwardPass::DoMarkTempObjectVerify() const
{
    // only mark temp object on the backward store phase
    return (tag == Js::DeadStorePhase) && !PHASE_OFF(Js::MarkTempPhase, this->func) &&
        !PHASE_OFF(Js::MarkTempObjectPhase, this->func) && func->DoGlobOpt() && func->GetHasTempObjectProducingInstr();
}
#endif

// static
bool
BackwardPass::DoDeadStore(Func* func)
{
    return
        !PHASE_OFF(Js::DeadStorePhase, func) &&
        (!func->HasTry() || func->DoOptimizeTry());
}

bool
BackwardPass::DoDeadStore() const
{
    return
        this->tag == Js::DeadStorePhase &&
        DoDeadStore(this->func);
}

bool
BackwardPass::DoDeadStoreSlots() const
{
    // only dead store fields if glob opt is on to generate the trackable fields bitvector
    return (tag == Js::DeadStorePhase && this->func->DoGlobOpt()
        && (!this->func->HasTry()));
}

// Whether dead store is enabled for given func and sym.
// static
bool
BackwardPass::DoDeadStore(Func* func, StackSym* sym)
{
    // Dead store is disabled under debugger for non-temp local vars.
    return
        DoDeadStore(func) &&
        !(func->IsJitInDebugMode() && sym->HasByteCodeRegSlot() && func->IsNonTempLocalVar(sym->GetByteCodeRegSlot())) &&
        func->DoGlobOptsForGeneratorFunc();
}

bool
BackwardPass::DoTrackNegativeZero() const
{
    return
        !PHASE_OFF(Js::TrackIntUsagePhase, func) &&
        !PHASE_OFF(Js::TrackNegativeZeroPhase, func) &&
        func->DoGlobOpt() &&
        !IsPrePass() &&
        !func->IsJitInDebugMode() &&
        func->DoGlobOptsForGeneratorFunc();
}

bool
BackwardPass::DoTrackBitOpsOrNumber() const
{
#if defined(_WIN32) && defined(TARGET_64)
    return
        !PHASE_OFF1(Js::TypedArrayVirtualPhase) &&
        tag == Js::BackwardPhase &&
        func->DoGlobOpt() &&
        !IsPrePass() &&
        !func->IsJitInDebugMode() &&
        func->DoGlobOptsForGeneratorFunc();
#else
    return false;
#endif
}

bool
BackwardPass::DoTrackIntOverflow() const
{
    return
        !PHASE_OFF(Js::TrackIntUsagePhase, func) &&
        !PHASE_OFF(Js::TrackIntOverflowPhase, func) &&
        tag == Js::BackwardPhase &&
        !IsPrePass() &&
        globOpt->DoLossyIntTypeSpec() &&
        !func->IsJitInDebugMode() &&
        func->DoGlobOptsForGeneratorFunc();
}

bool
BackwardPass::DoTrackCompoundedIntOverflow() const
{
    return
        !PHASE_OFF(Js::TrackCompoundedIntOverflowPhase, func) &&
        DoTrackIntOverflow() && !func->IsTrackCompoundedIntOverflowDisabled();
}

bool
BackwardPass::DoTrackNon32BitOverflow() const
{
    // enabled only for IA
#if defined(_M_IX86) || defined(_M_X64)
    return true;
#else
    return false;
#endif
}

void
BackwardPass::CleanupBackwardPassInfoInFlowGraph()
{
    if (!this->func->m_fg->hasBackwardPassInfo)
    {
        // No information to clean up
        return;
    }

    // The backward pass temp arena has already been deleted, we can just reset the data

    FOREACH_BLOCK_IN_FUNC_DEAD_OR_ALIVE(block, this->func)
    {
        block->upwardExposedUses = nullptr;
        block->upwardExposedFields = nullptr;
        block->typesNeedingKnownObjectLayout = nullptr;
        block->slotDeadStoreCandidates = nullptr;
        block->byteCodeUpwardExposedUsed = nullptr;
#if DBG
        block->byteCodeRestoreSyms = nullptr;
        block->excludeByteCodeUpwardExposedTracking = nullptr;
#endif
        block->tempNumberTracker = nullptr;
        block->tempObjectTracker = nullptr;
#if DBG
        block->tempObjectVerifyTracker = nullptr;
#endif
        block->stackSymToFinalType = nullptr;
        block->stackSymToGuardedProperties = nullptr;
        block->stackSymToWriteGuardsMap = nullptr;
        block->cloneStrCandidates = nullptr;
        block->noImplicitCallUses = nullptr;
        block->noImplicitCallNoMissingValuesUses = nullptr;
        block->noImplicitCallNativeArrayUses = nullptr;
        block->noImplicitCallJsArrayHeadSegmentSymUses = nullptr;
        block->noImplicitCallArrayLengthSymUses = nullptr;
        block->couldRemoveNegZeroBailoutForDef = nullptr;

        if (block->loop != nullptr)
        {
            block->loop->hasDeadStoreCollectionPass = false;
            block->loop->hasDeadStorePrepass = false;
        }
    }
    NEXT_BLOCK_IN_FUNC_DEAD_OR_ALIVE;
}

/*
*   We Insert ArgIns at the start of the function for all the formals.
*   Unused formals will be deadstored during the deadstore pass.
*   We need ArgIns only for the outermost function(inliner).
*/
void
BackwardPass::InsertArgInsForFormals()
{
    if (func->IsStackArgsEnabled() && !func->GetJITFunctionBody()->HasImplicitArgIns())
    {
        IR::Instr * insertAfterInstr = func->m_headInstr->m_next;
        AssertMsg(insertAfterInstr->IsLabelInstr(), "First Instr of the first block should always have a label");

        Js::ArgSlot paramsCount = insertAfterInstr->m_func->GetJITFunctionBody()->GetInParamsCount() - 1;
        IR::Instr *     argInInstr = nullptr;
        for (Js::ArgSlot argumentIndex = 1; argumentIndex <= paramsCount; argumentIndex++)
        {
            IR::SymOpnd *   srcOpnd;
            StackSym *      symSrc = StackSym::NewParamSlotSym(argumentIndex + 1, func);
            StackSym *      symDst = StackSym::New(func);
            IR::RegOpnd * dstOpnd = IR::RegOpnd::New(symDst, TyVar, func);

            func->SetArgOffset(symSrc, (argumentIndex + LowererMD::GetFormalParamOffset()) * MachPtr);

            srcOpnd = IR::SymOpnd::New(symSrc, TyVar, func);

            argInInstr = IR::Instr::New(Js::OpCode::ArgIn_A, dstOpnd, srcOpnd, func);
            insertAfterInstr->InsertAfter(argInInstr);
            insertAfterInstr = argInInstr;

            AssertMsg(!func->HasStackSymForFormal(argumentIndex - 1), "Already has a stack sym for this formal?");
            this->func->TrackStackSymForFormalIndex(argumentIndex - 1, symDst);
        }

        if (PHASE_VERBOSE_TRACE1(Js::StackArgFormalsOptPhase) && paramsCount > 0)
        {
            Output::Print(_u("StackArgFormals : %s (%d) :Inserting ArgIn_A for LdSlot (formals) in the start of Deadstore pass. \n"), func->GetJITFunctionBody()->GetDisplayName(), func->GetFunctionNumber());
            Output::Flush();
        }
    }
}

void
BackwardPass::MarkScopeObjSymUseForStackArgOpt()
{
    IR::Instr * instr = this->currentInstr;
    if (tag == Js::DeadStorePhase)
    {
        if (instr->DoStackArgsOpt(this->func) && instr->m_func->GetScopeObjSym() != nullptr && this->DoByteCodeUpwardExposedUsed())
        {
            this->currentBlock->byteCodeUpwardExposedUsed->Set(instr->m_func->GetScopeObjSym()->m_id);
        }
    }
}

void
BackwardPass::ProcessBailOnStackArgsOutOfActualsRange()
{
    IR::Instr * instr = this->currentInstr;

    if (tag == Js::DeadStorePhase && 
        (instr->m_opcode == Js::OpCode::LdElemI_A || instr->m_opcode == Js::OpCode::TypeofElem) && 
        instr->HasBailOutInfo() && !IsPrePass())
    {
        if (instr->DoStackArgsOpt(this->func))
        {
            AssertMsg(instr->GetBailOutKind() & IR::BailOnStackArgsOutOfActualsRange, "Stack args bail out is not set when the optimization is turned on? ");
            if (instr->GetBailOutKind() & ~IR::BailOnStackArgsOutOfActualsRange)
            {
                Assert(instr->GetBailOutKind() == (IR::BailOnStackArgsOutOfActualsRange | IR::BailOutOnImplicitCallsPreOp));
                //We are sure at this point, that we will not have any implicit calls as we wouldn't have done this optimization in the first place.
                instr->SetBailOutKind(IR::BailOnStackArgsOutOfActualsRange);
            }
        }
        else if (instr->GetBailOutKind() & IR::BailOnStackArgsOutOfActualsRange)
        {
            //If we don't decide to do StackArgs, then remove the bail out at this point.
            //We would have optimistically set the bailout in the forward pass, and by the end of forward pass - we
            //turned off stack args for some reason. So we are removing it in the deadstore pass.
            IR::BailOutKind bailOutKind = instr->GetBailOutKind() & ~IR::BailOnStackArgsOutOfActualsRange;
            if (bailOutKind == IR::BailOutInvalid)
            {
                instr->ClearBailOutInfo();
            }
            else
            {
                instr->SetBailOutKind(bailOutKind);
            }
        }
    }
}

void
BackwardPass::Optimize()
{
    if (tag == Js::BackwardPhase && PHASE_OFF(tag, this->func))
    {
        return;
    }

    if (tag == Js::CaptureByteCodeRegUsePhase && (!PHASE_ENABLED(CaptureByteCodeRegUsePhase, this->func) || !DoCaptureByteCodeUpwardExposedUsed()))
    {
        return;
    }

    if (tag == Js::DeadStorePhase)
    {
        if (!this->func->DoLoopFastPaths() || !this->func->DoFastPaths())
        {
            //arguments[] access is similar to array fast path hence disable when array fastpath is disabled.
            //loopFastPath is always true except explicitly disabled
            //defaultDoFastPath can be false when we the source code size is huge
            func->SetHasStackArgs(false);
        }
        InsertArgInsForFormals();
    }

    NoRecoverMemoryJitArenaAllocator localAlloc(tag == Js::BackwardPhase? _u("BE-Backward") : _u("BE-DeadStore"),
        this->func->m_alloc->GetPageAllocator(), Js::Throw::OutOfMemory);

    this->tempAlloc = &localAlloc;
#if DBG_DUMP
    if (this->IsTraceEnabled())
    {
        this->func->DumpHeader();
    }
#endif

    this->CleanupBackwardPassInfoInFlowGraph();

    // Info about whether a sym is used in a way in which -0 differs from +0, or whether the sym is used in a way in which an
    // int32 overflow when generating the value of the sym matters, in the current block. The info is transferred to
    // instructions that define the sym in the current block as they are encountered. The info in these bit vectors is discarded
    // after optimizing each block, so the only info that remains for GlobOpt is that which is transferred to instructions.
    BVSparse<JitArenaAllocator> localNegativeZeroDoesNotMatterBySymId(tempAlloc);
    negativeZeroDoesNotMatterBySymId = &localNegativeZeroDoesNotMatterBySymId;

    BVSparse<JitArenaAllocator> localSymUsedOnlyForBitOpsBySymId(tempAlloc);
    symUsedOnlyForBitOpsBySymId = &localSymUsedOnlyForBitOpsBySymId;
    BVSparse<JitArenaAllocator> localSymUsedOnlyForNumberBySymId(tempAlloc);
    symUsedOnlyForNumberBySymId = &localSymUsedOnlyForNumberBySymId;

    BVSparse<JitArenaAllocator> localIntOverflowDoesNotMatterBySymId(tempAlloc);
    intOverflowDoesNotMatterBySymId = &localIntOverflowDoesNotMatterBySymId;
    BVSparse<JitArenaAllocator> localIntOverflowDoesNotMatterInRangeBySymId(tempAlloc);
    intOverflowDoesNotMatterInRangeBySymId = &localIntOverflowDoesNotMatterInRangeBySymId;
    BVSparse<JitArenaAllocator> localCandidateSymsRequiredToBeInt(tempAlloc);
    candidateSymsRequiredToBeInt = &localCandidateSymsRequiredToBeInt;
    BVSparse<JitArenaAllocator> localCandidateSymsRequiredToBeLossyInt(tempAlloc);
    candidateSymsRequiredToBeLossyInt = &localCandidateSymsRequiredToBeLossyInt;
    intOverflowCurrentlyMattersInRange = true;

    FloatSymEquivalenceMap localFloatSymEquivalenceMap(tempAlloc);
    floatSymEquivalenceMap = &localFloatSymEquivalenceMap;

    NumberTempRepresentativePropertySymMap localNumberTempRepresentativePropertySym(tempAlloc);
    numberTempRepresentativePropertySym = &localNumberTempRepresentativePropertySym;

    FOREACH_BLOCK_BACKWARD_IN_FUNC_DEAD_OR_ALIVE(block, this->func)
    {
        this->OptBlock(block);
    }
    NEXT_BLOCK_BACKWARD_IN_FUNC_DEAD_OR_ALIVE;

    if (this->tag == Js::DeadStorePhase && !PHASE_OFF(Js::MemOpPhase, this->func))
    {
        this->RemoveEmptyLoops();
    }
    this->func->m_fg->hasBackwardPassInfo = true;

    if(DoTrackCompoundedIntOverflow())
    {
        // Tracking int overflow makes use of a scratch field in stack syms, which needs to be cleared
        func->m_symTable->ClearStackSymScratch();
    }

#if DBG_DUMP
    if (PHASE_STATS(this->tag, this->func))
    {
        this->func->DumpHeader();
        Output::Print(this->tag == Js::BackwardPhase? _u("Backward Phase Stats:\n") : _u("Deadstore Phase Stats:\n"));
        if (this->DoDeadStore())
        {
            Output::Print(_u("  Deadstore              : %3d\n"), this->numDeadStore);
        }
        if (this->DoMarkTempNumbers())
        {
            Output::Print(_u("  Temp Number            : %3d\n"), this->numMarkTempNumber);
            Output::Print(_u("  Transferred Temp Number: %3d\n"), this->numMarkTempNumberTransferred);
        }
        if (this->DoMarkTempObjects())
        {
            Output::Print(_u("  Temp Object            : %3d\n"), this->numMarkTempObject);
        }
    }
#endif
}

void
BackwardPass::MergeSuccBlocksInfo(BasicBlock * block)
{
    // Can't reuse the bv in the current block, because its successor can be itself.

    TempNumberTracker * tempNumberTracker = nullptr;
    TempObjectTracker * tempObjectTracker = nullptr;
#if DBG
    TempObjectVerifyTracker * tempObjectVerifyTracker = nullptr;
#endif
    HashTable<AddPropertyCacheBucket> * stackSymToFinalType = nullptr;
    HashTable<ObjTypeGuardBucket> * stackSymToGuardedProperties = nullptr;
    HashTable<ObjWriteGuardBucket> * stackSymToWriteGuardsMap = nullptr;
    BVSparse<JitArenaAllocator> * cloneStrCandidates = nullptr;
    BVSparse<JitArenaAllocator> * noImplicitCallUses = nullptr;
    BVSparse<JitArenaAllocator> * noImplicitCallNoMissingValuesUses = nullptr;
    BVSparse<JitArenaAllocator> * noImplicitCallNativeArrayUses = nullptr;
    BVSparse<JitArenaAllocator> * noImplicitCallJsArrayHeadSegmentSymUses = nullptr;
    BVSparse<JitArenaAllocator> * noImplicitCallArrayLengthSymUses = nullptr;
    BVSparse<JitArenaAllocator> * upwardExposedUses = nullptr;
    BVSparse<JitArenaAllocator> * upwardExposedFields = nullptr;
    BVSparse<JitArenaAllocator> * typesNeedingKnownObjectLayout = nullptr;
    BVSparse<JitArenaAllocator> * slotDeadStoreCandidates = nullptr;
    BVSparse<JitArenaAllocator> * byteCodeUpwardExposedUsed = nullptr;
    BVSparse<JitArenaAllocator> * couldRemoveNegZeroBailoutForDef = nullptr;
#if DBG
    uint byteCodeLocalsCount = func->GetJITFunctionBody()->GetLocalsCount();
    StackSym ** byteCodeRestoreSyms = nullptr;
    BVSparse<JitArenaAllocator> * excludeByteCodeUpwardExposedTracking = nullptr;
#endif

    Assert(!block->isDead || block->GetSuccList()->Empty());

    if (this->DoByteCodeUpwardExposedUsed())
    {
        byteCodeUpwardExposedUsed = JitAnew(this->tempAlloc, BVSparse<JitArenaAllocator>, this->tempAlloc);
#if DBG
        byteCodeRestoreSyms = JitAnewArrayZ(this->tempAlloc, StackSym *, byteCodeLocalsCount);
        excludeByteCodeUpwardExposedTracking = JitAnew(this->tempAlloc, BVSparse<JitArenaAllocator>, this->tempAlloc);
#endif
    }

#if DBG
    if (!IsCollectionPass() && this->DoMarkTempObjectVerify())
    {
        tempObjectVerifyTracker = JitAnew(this->tempAlloc, TempObjectVerifyTracker, this->tempAlloc, block->loop != nullptr);
    }
#endif

    if (!block->isDead)
    {
        bool keepUpwardExposed = (this->tag == Js::BackwardPhase);
        JitArenaAllocator *upwardExposedArena = nullptr;
        if(!IsCollectionPass())
        {
            upwardExposedArena = keepUpwardExposed ? this->globOpt->alloc : this->tempAlloc;
            upwardExposedUses = JitAnew(upwardExposedArena, BVSparse<JitArenaAllocator>, upwardExposedArena);
            upwardExposedFields = JitAnew(upwardExposedArena, BVSparse<JitArenaAllocator>, upwardExposedArena);

            if (this->tag == Js::DeadStorePhase)
            {
                typesNeedingKnownObjectLayout = JitAnew(this->tempAlloc, BVSparse<JitArenaAllocator>, this->tempAlloc);
            }

            if (this->DoDeadStoreSlots())
            {
                slotDeadStoreCandidates = JitAnew(this->tempAlloc, BVSparse<JitArenaAllocator>, this->tempAlloc);
            }
            if (this->DoMarkTempNumbers())
            {
                tempNumberTracker = JitAnew(this->tempAlloc, TempNumberTracker, this->tempAlloc,  block->loop != nullptr);
            }
            if (this->DoMarkTempObjects())
            {
                tempObjectTracker = JitAnew(this->tempAlloc, TempObjectTracker, this->tempAlloc, block->loop != nullptr);
            }

            noImplicitCallUses = JitAnew(this->tempAlloc, BVSparse<JitArenaAllocator>, this->tempAlloc);
            noImplicitCallNoMissingValuesUses = JitAnew(this->tempAlloc, BVSparse<JitArenaAllocator>, this->tempAlloc);
            noImplicitCallNativeArrayUses = JitAnew(this->tempAlloc, BVSparse<JitArenaAllocator>, this->tempAlloc);
            noImplicitCallJsArrayHeadSegmentSymUses = JitAnew(this->tempAlloc, BVSparse<JitArenaAllocator>, this->tempAlloc);
            noImplicitCallArrayLengthSymUses = JitAnew(this->tempAlloc, BVSparse<JitArenaAllocator>, this->tempAlloc);
            if (this->tag == Js::BackwardPhase)
            {
                cloneStrCandidates = JitAnew(this->globOpt->alloc, BVSparse<JitArenaAllocator>, this->globOpt->alloc);
            }
            else
            {
                couldRemoveNegZeroBailoutForDef = JitAnew(this->tempAlloc, BVSparse<JitArenaAllocator>, this->tempAlloc);
            }
        }

        bool firstSucc = true;
        FOREACH_SUCCESSOR_BLOCK(blockSucc, block)
        {
#if defined(DBG_DUMP) || defined(ENABLE_DEBUG_CONFIG_OPTIONS)

            char16 debugStringBuffer[MAX_FUNCTION_BODY_DEBUG_STRING_SIZE];
#endif
            // save the byteCodeUpwardExposedUsed from deleting for the block right after the memop loop
            if (this->tag == Js::DeadStorePhase && !this->IsPrePass() && globOpt->HasMemOp(block->loop) && blockSucc->loop != block->loop)
            {
                Assert(block->loop->memOpInfo->inductionVariablesUsedAfterLoop == nullptr);
                block->loop->memOpInfo->inductionVariablesUsedAfterLoop = JitAnew(this->tempAlloc, BVSparse<JitArenaAllocator>, this->tempAlloc);
                block->loop->memOpInfo->inductionVariablesUsedAfterLoop->Or(blockSucc->byteCodeUpwardExposedUsed);
                block->loop->memOpInfo->inductionVariablesUsedAfterLoop->Or(blockSucc->upwardExposedUses);
            }

            bool deleteData = false;
            if (!blockSucc->isLoopHeader && blockSucc->backwardPassCurrentLoop == this->currentPrePassLoop)
            {
                Assert(blockSucc->GetDataUseCount() != 0);
                deleteData = (blockSucc->DecrementDataUseCount() == 0);
                if (blockSucc->GetFirstInstr()->m_next->m_opcode == Js::OpCode::SpeculatedLoadFence)
                {
                    // We hold on to data for these blocks until the arena gets cleared due to unusual data lifetimes.
                    deleteData = false;
                    blockSucc->IncrementDataUseCount();
                }
            }

#if DBG
            if (excludeByteCodeUpwardExposedTracking && blockSucc->excludeByteCodeUpwardExposedTracking)
            {
                excludeByteCodeUpwardExposedTracking->Or(blockSucc->excludeByteCodeUpwardExposedTracking);
            }
#endif

            Assert((byteCodeUpwardExposedUsed == nullptr) == !this->DoByteCodeUpwardExposedUsed());
            if (byteCodeUpwardExposedUsed && blockSucc->byteCodeUpwardExposedUsed)
            {
                byteCodeUpwardExposedUsed->Or(blockSucc->byteCodeUpwardExposedUsed);
                if (this->tag == Js::DeadStorePhase)
                {
#if DBG
                    for (uint i = 0; i < byteCodeLocalsCount; i++)
                    {
                        if (byteCodeRestoreSyms[i] == nullptr)
                        {
                            byteCodeRestoreSyms[i] = blockSucc->byteCodeRestoreSyms[i];
                        }
                        else
                        {
                            Assert(blockSucc->byteCodeRestoreSyms[i] == nullptr
                                || byteCodeRestoreSyms[i] == blockSucc->byteCodeRestoreSyms[i]);
                        }
                    }
#endif
                    if (deleteData)
                    {
                        // byteCodeUpwardExposedUsed is required to populate the writeThroughSymbolsSet for the try region. So, don't delete it in the backwards pass.
                        JitAdelete(this->tempAlloc, blockSucc->byteCodeUpwardExposedUsed);
                        blockSucc->byteCodeUpwardExposedUsed = nullptr;
                    }
                }
#if DBG
                if (deleteData)
                {
                    JitAdeleteArray(this->tempAlloc, byteCodeLocalsCount, blockSucc->byteCodeRestoreSyms);
                    blockSucc->byteCodeRestoreSyms = nullptr;
                    JitAdelete(this->tempAlloc, blockSucc->excludeByteCodeUpwardExposedTracking);
                    blockSucc->excludeByteCodeUpwardExposedTracking = nullptr;
                }
#endif

            }
            else
            {
                Assert(blockSucc->byteCodeUpwardExposedUsed == nullptr);
                Assert(blockSucc->byteCodeRestoreSyms == nullptr);
                Assert(blockSucc->excludeByteCodeUpwardExposedTracking == nullptr);
            }

            if(IsCollectionPass())
            {
                continue;
            }

            Assert((blockSucc->upwardExposedUses != nullptr)
                || (blockSucc->isLoopHeader && (this->IsPrePass() || blockSucc->loop->IsDescendentOrSelf(block->loop))));
            Assert((blockSucc->upwardExposedFields != nullptr)
                || (blockSucc->isLoopHeader && (this->IsPrePass() || blockSucc->loop->IsDescendentOrSelf(block->loop))));
            Assert((blockSucc->typesNeedingKnownObjectLayout != nullptr)
                || (blockSucc->isLoopHeader && (this->IsPrePass() || blockSucc->loop->IsDescendentOrSelf(block->loop)))
                || this->tag != Js::DeadStorePhase);
            Assert((blockSucc->slotDeadStoreCandidates != nullptr)
                || (blockSucc->isLoopHeader && (this->IsPrePass() || blockSucc->loop->IsDescendentOrSelf(block->loop)))
                || !this->DoDeadStoreSlots());
            Assert((blockSucc->tempNumberTracker != nullptr)
                || (blockSucc->isLoopHeader && (this->IsPrePass() || blockSucc->loop->IsDescendentOrSelf(block->loop)))
                || !this->DoMarkTempNumbers());
            Assert((blockSucc->tempObjectTracker != nullptr)
                || (blockSucc->isLoopHeader && (this->IsPrePass() || blockSucc->loop->IsDescendentOrSelf(block->loop)))
                || !this->DoMarkTempObjects());
            Assert((blockSucc->tempObjectVerifyTracker != nullptr)
                || (blockSucc->isLoopHeader && (this->IsPrePass() || blockSucc->loop->IsDescendentOrSelf(block->loop)))
                || !this->DoMarkTempObjectVerify());

            if (blockSucc->upwardExposedUses != nullptr)
            {
                upwardExposedUses->Or(blockSucc->upwardExposedUses);

                if (deleteData && (!keepUpwardExposed
                                   || (this->IsPrePass() && blockSucc->backwardPassCurrentLoop == this->currentPrePassLoop)))
                {
                    JitAdelete(upwardExposedArena, blockSucc->upwardExposedUses);
                    blockSucc->upwardExposedUses = nullptr;
                }
            }

            if (blockSucc->upwardExposedFields != nullptr)
            {
                upwardExposedFields->Or(blockSucc->upwardExposedFields);

                if (deleteData && (!keepUpwardExposed
                                   || (this->IsPrePass() && blockSucc->backwardPassCurrentLoop == this->currentPrePassLoop)))
                {
                    JitAdelete(upwardExposedArena, blockSucc->upwardExposedFields);
                    blockSucc->upwardExposedFields = nullptr;
                }
            }

            if (blockSucc->typesNeedingKnownObjectLayout != nullptr)
            {
                typesNeedingKnownObjectLayout->Or(blockSucc->typesNeedingKnownObjectLayout);
                if (deleteData)
                {
                    JitAdelete(this->tempAlloc, blockSucc->typesNeedingKnownObjectLayout);
                    blockSucc->typesNeedingKnownObjectLayout = nullptr;
                }
            }

            if (blockSucc->slotDeadStoreCandidates != nullptr)
            {
                slotDeadStoreCandidates->And(blockSucc->slotDeadStoreCandidates);
                if (deleteData)
                {
                    JitAdelete(this->tempAlloc, blockSucc->slotDeadStoreCandidates);
                    blockSucc->slotDeadStoreCandidates = nullptr;
                }
            }
            if (blockSucc->tempNumberTracker != nullptr)
            {
                Assert((blockSucc->loop != nullptr) == blockSucc->tempNumberTracker->HasTempTransferDependencies());
                tempNumberTracker->MergeData(blockSucc->tempNumberTracker, deleteData);
                if (deleteData)
                {
                    blockSucc->tempNumberTracker = nullptr;
                }
            }
            if (blockSucc->tempObjectTracker != nullptr)
            {
                Assert((blockSucc->loop != nullptr) == blockSucc->tempObjectTracker->HasTempTransferDependencies());
                tempObjectTracker->MergeData(blockSucc->tempObjectTracker, deleteData);
                if (deleteData)
                {
                    blockSucc->tempObjectTracker = nullptr;
                }
            }
#if DBG
            if (blockSucc->tempObjectVerifyTracker != nullptr)
            {
                Assert((blockSucc->loop != nullptr) == blockSucc->tempObjectVerifyTracker->HasTempTransferDependencies());
                tempObjectVerifyTracker->MergeData(blockSucc->tempObjectVerifyTracker, deleteData);
                if (deleteData)
                {
                    blockSucc->tempObjectVerifyTracker = nullptr;
                }
            }
#endif

            PHASE_PRINT_TRACE(Js::ObjTypeSpecStorePhase, this->func,
                              _u("ObjTypeSpecStore: func %s, edge %d => %d: "),
                              this->func->GetDebugNumberSet(debugStringBuffer),
                              block->GetBlockNum(), blockSucc->GetBlockNum());

            auto fixupFrom = [block, blockSucc, this](Bucket<AddPropertyCacheBucket> &bucket)
            {
                AddPropertyCacheBucket *fromData = &bucket.element;
                if (fromData->GetInitialType() == nullptr ||
                    fromData->GetFinalType() == fromData->GetInitialType())
                {
                    return;
                }

                this->InsertTypeTransitionsAtPriorSuccessors(block, blockSucc, bucket.value, fromData);
            };

            auto fixupTo = [blockSucc, this](Bucket<AddPropertyCacheBucket> &bucket)
            {
                AddPropertyCacheBucket *toData = &bucket.element;
                if (toData->GetInitialType() == nullptr ||
                    toData->GetFinalType() == toData->GetInitialType())
                {
                    return;
                }

                this->InsertTypeTransitionAtBlock(blockSucc, bucket.value, toData);
            };

            if (blockSucc->stackSymToFinalType != nullptr)
            {
#if DBG_DUMP
                if (PHASE_TRACE(Js::ObjTypeSpecStorePhase, this->func))
                {
                    blockSucc->stackSymToFinalType->Dump();
                }
#endif
                if (firstSucc)
                {
                    stackSymToFinalType = blockSucc->stackSymToFinalType->Copy();
                }
                else if (stackSymToFinalType != nullptr)
                {
                    if (this->IsPrePass())
                    {
                        stackSymToFinalType->And(blockSucc->stackSymToFinalType);
                    }
                    else
                    {
                        // Insert any type transitions that can't be merged past this point.
                        stackSymToFinalType->AndWithFixup(blockSucc->stackSymToFinalType, fixupFrom, fixupTo);
                    }
                }
                else if (!this->IsPrePass())
                {
                    FOREACH_HASHTABLE_ENTRY(AddPropertyCacheBucket, bucket, blockSucc->stackSymToFinalType)
                    {
                        fixupTo(bucket);
                    }
                    NEXT_HASHTABLE_ENTRY;
                }

                if (deleteData)
                {
                    blockSucc->stackSymToFinalType->Delete();
                    blockSucc->stackSymToFinalType = nullptr;
                }
            }
            else
            {
                PHASE_PRINT_TRACE(Js::ObjTypeSpecStorePhase, this->func, _u("null\n"));
                if (stackSymToFinalType)
                {
                    if (!this->IsPrePass())
                    {
                        FOREACH_HASHTABLE_ENTRY(AddPropertyCacheBucket, bucket, stackSymToFinalType)
                        {
                            fixupFrom(bucket);
                        }
                        NEXT_HASHTABLE_ENTRY;
                    }

                    stackSymToFinalType->Delete();
                    stackSymToFinalType = nullptr;
                }
            }
            if (tag == Js::BackwardPhase)
            {
                if (blockSucc->cloneStrCandidates != nullptr)
                {
                    Assert(cloneStrCandidates != nullptr);
                    cloneStrCandidates->Or(blockSucc->cloneStrCandidates);
                    if (deleteData)
                    {
                        JitAdelete(this->globOpt->alloc, blockSucc->cloneStrCandidates);
                        blockSucc->cloneStrCandidates = nullptr;
                    }
                }
#if DBG_DUMP
                if (PHASE_VERBOSE_TRACE(Js::TraceObjTypeSpecWriteGuardsPhase, this->func))
                {
                    char16 debugStringBuffer2[MAX_FUNCTION_BODY_DEBUG_STRING_SIZE];
                    Output::Print(_u("ObjTypeSpec: top function %s (%s), function %s (%s), write guard symbols on edge %d => %d: "),
                        this->func->GetTopFunc()->GetJITFunctionBody()->GetDisplayName(),
                        this->func->GetTopFunc()->GetDebugNumberSet(debugStringBuffer),
                        this->func->GetJITFunctionBody()->GetDisplayName(),
                        this->func->GetDebugNumberSet(debugStringBuffer2), block->GetBlockNum(),
                        blockSucc->GetBlockNum());
                }
#endif
                if (blockSucc->stackSymToWriteGuardsMap != nullptr)
                {
#if DBG_DUMP
                    if (PHASE_VERBOSE_TRACE(Js::TraceObjTypeSpecWriteGuardsPhase, this->func))
                    {
                        Output::Print(_u("\n"));
                        blockSucc->stackSymToWriteGuardsMap->Dump();
                    }
#endif
                    if (stackSymToWriteGuardsMap == nullptr)
                    {
                        stackSymToWriteGuardsMap = blockSucc->stackSymToWriteGuardsMap->Copy();
                    }
                    else
                    {
                        stackSymToWriteGuardsMap->Or(
                            blockSucc->stackSymToWriteGuardsMap, &BackwardPass::MergeWriteGuards);
                    }

                    if (deleteData)
                    {
                        blockSucc->stackSymToWriteGuardsMap->Delete();
                        blockSucc->stackSymToWriteGuardsMap = nullptr;
                    }
                }
                else
                {
#if DBG_DUMP
                    if (PHASE_VERBOSE_TRACE(Js::TraceObjTypeSpecWriteGuardsPhase, this->func))
                    {
                        Output::Print(_u("null\n"));
                    }
#endif
                }
            }
            else
            {
#if DBG_DUMP
                if (PHASE_VERBOSE_TRACE(Js::TraceObjTypeSpecTypeGuardsPhase, this->func))
                {
                    char16 debugStringBuffer2[MAX_FUNCTION_BODY_DEBUG_STRING_SIZE];
                    Output::Print(_u("ObjTypeSpec: top function %s (%s), function %s (%s), guarded property operations on edge %d => %d: \n"),
                        this->func->GetTopFunc()->GetJITFunctionBody()->GetDisplayName(),
                        this->func->GetTopFunc()->GetDebugNumberSet(debugStringBuffer),
                        this->func->GetJITFunctionBody()->GetDisplayName(),
                        this->func->GetDebugNumberSet(debugStringBuffer2),
                        block->GetBlockNum(), blockSucc->GetBlockNum());
                }
#endif
                if (blockSucc->stackSymToGuardedProperties != nullptr)
                {
#if DBG_DUMP
                    if (PHASE_VERBOSE_TRACE(Js::TraceObjTypeSpecTypeGuardsPhase, this->func))
                    {
                        blockSucc->stackSymToGuardedProperties->Dump();
                        Output::Print(_u("\n"));
                    }
#endif
                    if (stackSymToGuardedProperties == nullptr)
                    {
                        stackSymToGuardedProperties = blockSucc->stackSymToGuardedProperties->Copy();
                    }
                    else
                    {
                        stackSymToGuardedProperties->Or(
                            blockSucc->stackSymToGuardedProperties, &BackwardPass::MergeGuardedProperties);
                    }

                    if (deleteData)
                    {
                        blockSucc->stackSymToGuardedProperties->Delete();
                        blockSucc->stackSymToGuardedProperties = nullptr;
                    }
                }
                else
                {
#if DBG_DUMP
                    if (PHASE_VERBOSE_TRACE(Js::TraceObjTypeSpecTypeGuardsPhase, this->func))
                    {
                        Output::Print(_u("null\n"));
                    }
#endif
                }

                if (blockSucc->couldRemoveNegZeroBailoutForDef != nullptr)
                {
                    couldRemoveNegZeroBailoutForDef->And(blockSucc->couldRemoveNegZeroBailoutForDef);
                    if (deleteData)
                    {
                        JitAdelete(this->tempAlloc, blockSucc->couldRemoveNegZeroBailoutForDef);
                        blockSucc->couldRemoveNegZeroBailoutForDef = nullptr;
                    }
                }
            }

            if (blockSucc->noImplicitCallUses != nullptr)
            {
                noImplicitCallUses->Or(blockSucc->noImplicitCallUses);
                if (deleteData)
                {
                    JitAdelete(this->tempAlloc, blockSucc->noImplicitCallUses);
                    blockSucc->noImplicitCallUses = nullptr;
                }
            }
            if (blockSucc->noImplicitCallNoMissingValuesUses != nullptr)
            {
                noImplicitCallNoMissingValuesUses->Or(blockSucc->noImplicitCallNoMissingValuesUses);
                if (deleteData)
                {
                    JitAdelete(this->tempAlloc, blockSucc->noImplicitCallNoMissingValuesUses);
                    blockSucc->noImplicitCallNoMissingValuesUses = nullptr;
                }
            }
            if (blockSucc->noImplicitCallNativeArrayUses != nullptr)
            {
                noImplicitCallNativeArrayUses->Or(blockSucc->noImplicitCallNativeArrayUses);
                if (deleteData)
                {
                    JitAdelete(this->tempAlloc, blockSucc->noImplicitCallNativeArrayUses);
                    blockSucc->noImplicitCallNativeArrayUses = nullptr;
                }
            }
            if (blockSucc->noImplicitCallJsArrayHeadSegmentSymUses != nullptr)
            {
                noImplicitCallJsArrayHeadSegmentSymUses->Or(blockSucc->noImplicitCallJsArrayHeadSegmentSymUses);
                if (deleteData)
                {
                    JitAdelete(this->tempAlloc, blockSucc->noImplicitCallJsArrayHeadSegmentSymUses);
                    blockSucc->noImplicitCallJsArrayHeadSegmentSymUses = nullptr;
                }
            }
            if (blockSucc->noImplicitCallArrayLengthSymUses != nullptr)
            {
                noImplicitCallArrayLengthSymUses->Or(blockSucc->noImplicitCallArrayLengthSymUses);
                if (deleteData)
                {
                    JitAdelete(this->tempAlloc, blockSucc->noImplicitCallArrayLengthSymUses);
                    blockSucc->noImplicitCallArrayLengthSymUses = nullptr;
                }
            }

            firstSucc = false;
        }
        NEXT_SUCCESSOR_BLOCK;

#if DBG_DUMP
        char16 debugStringBuffer[MAX_FUNCTION_BODY_DEBUG_STRING_SIZE];
        if (PHASE_TRACE(Js::ObjTypeSpecStorePhase, this->func))
        {
            Output::Print(_u("ObjTypeSpecStore: func %s, block %d: "),
                          this->func->GetDebugNumberSet(debugStringBuffer),
                          block->GetBlockNum());
            if (stackSymToFinalType)
            {
                stackSymToFinalType->Dump();
            }
            else
            {
                Output::Print(_u("null\n"));
            }
        }

        if (PHASE_TRACE(Js::TraceObjTypeSpecTypeGuardsPhase, this->func))
        {
            Output::Print(_u("ObjTypeSpec: func %s, block %d, guarded properties:\n"),
                this->func->GetDebugNumberSet(debugStringBuffer), block->GetBlockNum());
            if (stackSymToGuardedProperties)
            {
                stackSymToGuardedProperties->Dump();
                Output::Print(_u("\n"));
            }
            else
            {
                Output::Print(_u("null\n"));
            }
        }

        if (PHASE_TRACE(Js::TraceObjTypeSpecWriteGuardsPhase, this->func))
        {
            Output::Print(_u("ObjTypeSpec: func %s, block %d, write guards: "),
                this->func->GetDebugNumberSet(debugStringBuffer), block->GetBlockNum());
            if (stackSymToWriteGuardsMap)
            {
                Output::Print(_u("\n"));
                stackSymToWriteGuardsMap->Dump();
                Output::Print(_u("\n"));
            }
            else
            {
                Output::Print(_u("null\n"));
            }
        }
#endif
    }

#if DBG
    if (tempObjectVerifyTracker)
    {
        FOREACH_DEAD_SUCCESSOR_BLOCK(deadBlockSucc, block)
        {
            Assert(deadBlockSucc->tempObjectVerifyTracker || deadBlockSucc->isLoopHeader);
            if (deadBlockSucc->tempObjectVerifyTracker != nullptr)
            {
                Assert((deadBlockSucc->loop != nullptr) == deadBlockSucc->tempObjectVerifyTracker->HasTempTransferDependencies());
                // Dead block don't effect non temp use,  we only need to carry the removed use bit vector forward
                // and put all the upward exposed use to the set that we might found out to be mark temp
                // after globopt
                tempObjectVerifyTracker->MergeDeadData(deadBlockSucc);
            }

            if (!byteCodeUpwardExposedUsed)
            {
                if (!deadBlockSucc->isLoopHeader && deadBlockSucc->backwardPassCurrentLoop == this->currentPrePassLoop)
                {
                    Assert(deadBlockSucc->GetDataUseCount() != 0);
                    if (deadBlockSucc->DecrementDataUseCount() == 0)
                    {
                        this->DeleteBlockData(deadBlockSucc);
                    }
                }
            }
        }
        NEXT_DEAD_SUCCESSOR_BLOCK;
    }
#endif

    if (byteCodeUpwardExposedUsed)
    {
        FOREACH_DEAD_SUCCESSOR_BLOCK(deadBlockSucc, block)
        {
#if DBG
            if (excludeByteCodeUpwardExposedTracking && deadBlockSucc->excludeByteCodeUpwardExposedTracking)
            {
                excludeByteCodeUpwardExposedTracking->Or(deadBlockSucc->excludeByteCodeUpwardExposedTracking);
            }
#endif
            Assert(deadBlockSucc->byteCodeUpwardExposedUsed || deadBlockSucc->isLoopHeader);
            if (deadBlockSucc->byteCodeUpwardExposedUsed)
            {
                byteCodeUpwardExposedUsed->Or(deadBlockSucc->byteCodeUpwardExposedUsed);
                if (this->tag == Js::DeadStorePhase)
                {
#if DBG
                    for (uint i = 0; i < byteCodeLocalsCount; i++)
                    {
                        if (byteCodeRestoreSyms[i] == nullptr)
                        {
                            byteCodeRestoreSyms[i] = deadBlockSucc->byteCodeRestoreSyms[i];
                        }
                        else
                        {
                            Assert(deadBlockSucc->byteCodeRestoreSyms[i] == nullptr
                                || byteCodeRestoreSyms[i] == deadBlockSucc->byteCodeRestoreSyms[i]);
                        }
                    }
#endif
                }
            }

            if (!deadBlockSucc->isLoopHeader && deadBlockSucc->backwardPassCurrentLoop == this->currentPrePassLoop)
            {
                Assert(deadBlockSucc->GetDataUseCount() != 0);
                if (deadBlockSucc->DecrementDataUseCount() == 0)
                {
                    this->DeleteBlockData(deadBlockSucc);
                }
            }
        }
        NEXT_DEAD_SUCCESSOR_BLOCK;
    }

    if (block->isLoopHeader)
    {
        this->DeleteBlockData(block);
    }
    else
    {
        if(block->GetDataUseCount() == 0)
        {
            Assert(block->slotDeadStoreCandidates == nullptr);
            Assert(block->tempNumberTracker == nullptr);
            Assert(block->tempObjectTracker == nullptr);
            Assert(block->tempObjectVerifyTracker == nullptr);
            Assert(block->upwardExposedUses == nullptr);
            Assert(block->upwardExposedFields == nullptr);
            Assert(block->typesNeedingKnownObjectLayout == nullptr);
            // byteCodeUpwardExposedUsed is required to populate the writeThroughSymbolsSet for the try region in the backwards pass
<<<<<<< HEAD
            Assert(block->byteCodeUpwardExposedUsed == nullptr || (this->tag == Js::BackwardPhase && this->func->HasTry() && this->func->DoOptimizeTry()));
=======
            Assert(block->byteCodeUpwardExposedUsed == nullptr || (this->DoByteCodeUpwardExposedUsed()));
>>>>>>> 84bd6f3c
            Assert(block->byteCodeRestoreSyms == nullptr);
            Assert(block->excludeByteCodeUpwardExposedTracking == nullptr || (this->DoByteCodeUpwardExposedUsed()));
            Assert(block->stackSymToFinalType == nullptr);
            Assert(block->stackSymToGuardedProperties == nullptr);
            Assert(block->stackSymToWriteGuardsMap == nullptr);
            Assert(block->cloneStrCandidates == nullptr);
            Assert(block->noImplicitCallUses == nullptr);
            Assert(block->noImplicitCallNoMissingValuesUses == nullptr);
            Assert(block->noImplicitCallNativeArrayUses == nullptr);
            Assert(block->noImplicitCallJsArrayHeadSegmentSymUses == nullptr);
            Assert(block->noImplicitCallArrayLengthSymUses == nullptr);
            Assert(block->couldRemoveNegZeroBailoutForDef == nullptr);
        }
        else
        {
            // The collection pass sometimes does not know whether it can delete a successor block's data, so it may leave some
            // blocks with data intact. Delete the block data now.
            Assert(block->backwardPassCurrentLoop);
            Assert(block->backwardPassCurrentLoop->hasDeadStoreCollectionPass);
            // The two situations where we might be keeping data around are either before we do
            // the prepass, or when we're storing the data because we have a speculation-cancel
            // block, which has longer lifetimes for its data.
            Assert(!block->backwardPassCurrentLoop->hasDeadStorePrepass || block->GetFirstInstr()->m_next->m_opcode == Js::OpCode::SpeculatedLoadFence);

            DeleteBlockData(block);
        }

        block->backwardPassCurrentLoop = this->currentPrePassLoop;

        if (this->DoByteCodeUpwardExposedUsed()
#if DBG
            || this->DoMarkTempObjectVerify()
#endif
            )
        {
            block->SetDataUseCount(block->GetPredList()->Count() + block->GetDeadPredList()->Count());
        }
        else
        {
            block->SetDataUseCount(block->GetPredList()->Count());
        }
    }
    block->upwardExposedUses = upwardExposedUses;
    block->upwardExposedFields = upwardExposedFields;
    block->typesNeedingKnownObjectLayout = typesNeedingKnownObjectLayout;
    block->byteCodeUpwardExposedUsed = byteCodeUpwardExposedUsed;
#if DBG
    block->byteCodeRestoreSyms = byteCodeRestoreSyms;
    block->excludeByteCodeUpwardExposedTracking = excludeByteCodeUpwardExposedTracking;
#endif
    block->slotDeadStoreCandidates = slotDeadStoreCandidates;

    block->tempNumberTracker = tempNumberTracker;
    block->tempObjectTracker = tempObjectTracker;
#if DBG
    block->tempObjectVerifyTracker = tempObjectVerifyTracker;
#endif
    block->stackSymToFinalType = stackSymToFinalType;
    block->stackSymToGuardedProperties = stackSymToGuardedProperties;
    block->stackSymToWriteGuardsMap = stackSymToWriteGuardsMap;
    block->cloneStrCandidates = cloneStrCandidates;
    block->noImplicitCallUses = noImplicitCallUses;
    block->noImplicitCallNoMissingValuesUses = noImplicitCallNoMissingValuesUses;
    block->noImplicitCallNativeArrayUses = noImplicitCallNativeArrayUses;
    block->noImplicitCallJsArrayHeadSegmentSymUses = noImplicitCallJsArrayHeadSegmentSymUses;
    block->noImplicitCallArrayLengthSymUses = noImplicitCallArrayLengthSymUses;
    block->couldRemoveNegZeroBailoutForDef = couldRemoveNegZeroBailoutForDef;
}

ObjTypeGuardBucket
BackwardPass::MergeGuardedProperties(ObjTypeGuardBucket bucket1, ObjTypeGuardBucket bucket2)
{
    BVSparse<JitArenaAllocator> *guardedPropertyOps1 = bucket1.GetGuardedPropertyOps();
    BVSparse<JitArenaAllocator> *guardedPropertyOps2 = bucket2.GetGuardedPropertyOps();
    Assert(guardedPropertyOps1 || guardedPropertyOps2);

    BVSparse<JitArenaAllocator> *mergedPropertyOps;
    if (guardedPropertyOps1)
    {
        mergedPropertyOps = guardedPropertyOps1->CopyNew();
        if (guardedPropertyOps2)
        {
            mergedPropertyOps->Or(guardedPropertyOps2);
        }
    }
    else
    {
        mergedPropertyOps = guardedPropertyOps2->CopyNew();
    }

    ObjTypeGuardBucket bucket;
    bucket.SetGuardedPropertyOps(mergedPropertyOps);
    JITTypeHolder monoGuardType = bucket1.GetMonoGuardType();
    if (monoGuardType != nullptr)
    {
        Assert(!bucket2.NeedsMonoCheck() || monoGuardType == bucket2.GetMonoGuardType());
    }
    else
    {
        monoGuardType = bucket2.GetMonoGuardType();
    }
    bucket.SetMonoGuardType(monoGuardType);

    return bucket;
}

ObjWriteGuardBucket
BackwardPass::MergeWriteGuards(ObjWriteGuardBucket bucket1, ObjWriteGuardBucket bucket2)
{
    BVSparse<JitArenaAllocator> *writeGuards1 = bucket1.GetWriteGuards();
    BVSparse<JitArenaAllocator> *writeGuards2 = bucket2.GetWriteGuards();
    Assert(writeGuards1 || writeGuards2);

    BVSparse<JitArenaAllocator> *mergedWriteGuards;
    if (writeGuards1)
    {
        mergedWriteGuards = writeGuards1->CopyNew();
        if (writeGuards2)
        {
            mergedWriteGuards->Or(writeGuards2);
        }
    }
    else
    {
        mergedWriteGuards = writeGuards2->CopyNew();
    }

    ObjWriteGuardBucket bucket;
    bucket.SetWriteGuards(mergedWriteGuards);
    return bucket;
}

void
BackwardPass::DeleteBlockData(BasicBlock * block)
{
    if (block->slotDeadStoreCandidates != nullptr)
    {
        JitAdelete(this->tempAlloc, block->slotDeadStoreCandidates);
        block->slotDeadStoreCandidates = nullptr;
    }
    if (block->tempNumberTracker != nullptr)
    {
        JitAdelete(this->tempAlloc, block->tempNumberTracker);
        block->tempNumberTracker = nullptr;
    }
    if (block->tempObjectTracker != nullptr)
    {
        JitAdelete(this->tempAlloc, block->tempObjectTracker);
        block->tempObjectTracker = nullptr;
    }
#if DBG
    if (block->tempObjectVerifyTracker != nullptr)
    {
        JitAdelete(this->tempAlloc, block->tempObjectVerifyTracker);
        block->tempObjectVerifyTracker = nullptr;
    }
#endif
    if (block->stackSymToFinalType != nullptr)
    {
        block->stackSymToFinalType->Delete();
        block->stackSymToFinalType = nullptr;
    }
    if (block->stackSymToGuardedProperties != nullptr)
    {
        block->stackSymToGuardedProperties->Delete();
        block->stackSymToGuardedProperties = nullptr;
    }
    if (block->stackSymToWriteGuardsMap != nullptr)
    {
        block->stackSymToWriteGuardsMap->Delete();
        block->stackSymToWriteGuardsMap = nullptr;
    }
    if (block->cloneStrCandidates != nullptr)
    {
        Assert(this->tag == Js::BackwardPhase);
        JitAdelete(this->globOpt->alloc, block->cloneStrCandidates);
        block->cloneStrCandidates = nullptr;
    }
    if (block->noImplicitCallUses != nullptr)
    {
        JitAdelete(this->tempAlloc, block->noImplicitCallUses);
        block->noImplicitCallUses = nullptr;
    }
    if (block->noImplicitCallNoMissingValuesUses != nullptr)
    {
        JitAdelete(this->tempAlloc, block->noImplicitCallNoMissingValuesUses);
        block->noImplicitCallNoMissingValuesUses = nullptr;
    }
    if (block->noImplicitCallNativeArrayUses != nullptr)
    {
        JitAdelete(this->tempAlloc, block->noImplicitCallNativeArrayUses);
        block->noImplicitCallNativeArrayUses = nullptr;
    }
    if (block->noImplicitCallJsArrayHeadSegmentSymUses != nullptr)
    {
        JitAdelete(this->tempAlloc, block->noImplicitCallJsArrayHeadSegmentSymUses);
        block->noImplicitCallJsArrayHeadSegmentSymUses = nullptr;
    }
    if (block->noImplicitCallArrayLengthSymUses != nullptr)
    {
        JitAdelete(this->tempAlloc, block->noImplicitCallArrayLengthSymUses);
        block->noImplicitCallArrayLengthSymUses = nullptr;
    }
    if (block->upwardExposedUses != nullptr)
    {
        JitArenaAllocator *upwardExposedArena = (this->tag == Js::BackwardPhase) ? this->globOpt->alloc : this->tempAlloc;
        JitAdelete(upwardExposedArena, block->upwardExposedUses);
        block->upwardExposedUses = nullptr;
    }
    if (block->upwardExposedFields != nullptr)
    {
        JitArenaAllocator *upwardExposedArena = (this->tag == Js::BackwardPhase) ? this->globOpt->alloc : this->tempAlloc;
        JitAdelete(upwardExposedArena, block->upwardExposedFields);
        block->upwardExposedFields = nullptr;
    }
    if (block->typesNeedingKnownObjectLayout != nullptr)
    {
        JitAdelete(this->tempAlloc, block->typesNeedingKnownObjectLayout);
        block->typesNeedingKnownObjectLayout = nullptr;
    }
    if (block->byteCodeUpwardExposedUsed != nullptr)
    {
        JitAdelete(this->tempAlloc, block->byteCodeUpwardExposedUsed);
        block->byteCodeUpwardExposedUsed = nullptr;
#if DBG
        JitAdeleteArray(this->tempAlloc, func->GetJITFunctionBody()->GetLocalsCount(), block->byteCodeRestoreSyms);
        block->byteCodeRestoreSyms = nullptr;
        JitAdelete(this->tempAlloc, block->excludeByteCodeUpwardExposedTracking);
        block->excludeByteCodeUpwardExposedTracking = nullptr;
#endif
    }
    if (block->couldRemoveNegZeroBailoutForDef != nullptr)
    {
        JitAdelete(this->tempAlloc, block->couldRemoveNegZeroBailoutForDef);
        block->couldRemoveNegZeroBailoutForDef = nullptr;
    }
}

void
BackwardPass::ProcessLoopCollectionPass(BasicBlock *const lastBlock)
{
    // The collection pass is done before the prepass, to collect and propagate a minimal amount of information into nested
    // loops, for cases where the information is needed to make appropriate decisions on changing other state. For instance,
    // bailouts in nested loops need to be able to see all byte-code uses that are exposed to the bailout so that the
    // appropriate syms can be made upwards-exposed during the prepass. Byte-code uses that occur before the bailout in the
    // flow, or byte-code uses after the current loop, are not seen by bailouts inside the loop. The collection pass collects
    // byte-code uses and propagates them at least into each loop's header such that when bailouts are processed in the prepass,
    // they will have full visibility of byte-code upwards-exposed uses.
    //
    // For the collection pass, one pass is needed to collect all byte-code uses of a loop to the loop header. If the loop has
    // inner loops, another pass is needed to propagate byte-code uses in the outer loop into the inner loop's header, since
    // some byte-code uses may occur before the inner loop in the flow. The process continues recursively for inner loops. The
    // second pass only needs to walk as far as the first inner loop's header, since the purpose of that pass is only to
    // propagate collected information into the inner loops' headers.
    //
    // Consider the following case:
    //   (Block 1, Loop 1 header)
    //     ByteCodeUses s1
    //       (Block 2, Loop 2 header)
    //           (Block 3, Loop 3 header)
    //           (Block 4)
    //             BailOut
    //           (Block 5, Loop 3 back-edge)
    //       (Block 6, Loop 2 back-edge)
    //   (Block 7, Loop 1 back-edge)
    //
    // Assume that the exit branch in each of these loops is in the loop's header block, like a 'while' loop. For the byte-code
    // use of 's1' to become visible to the bailout in the innermost loop, we need to walk the following blocks:
    // - Collection pass
    //     - 7, 6, 5, 4, 3, 2, 1, 7 - block 1 is the first block in loop 1 that sees 's1', and since block 7 has block 1 as its
    //       successor, block 7 sees 's1' now as well
    //     - 6, 5, 4, 3, 2, 6 -  block 2 is the first block in loop 2 that sees 's1', and since block 6 has block 2 as its
    //       successor, block 6 sees 's1' now as well
    //     - 5, 4, 3 - block 3 is the first block in loop 3 that sees 's1'
    //     - The collection pass does not have to do another pass through the innermost loop because it does not have any inner
    //       loops of its own. It's sufficient to propagate the byte-code uses up to the loop header of each loop, as the
    //       prepass will do the remaining propagation.
    // - Prepass
    //     - 7, 6, 5, 4, ... - since block 5 has block 3 as its successor, block 5 sees 's1', and so does block 4. So, the bailout
    //       finally sees 's1' as a byte-code upwards-exposed use.
    //
    // The collection pass walks as described above, and consists of one pass, followed by another pass if there are inner
    // loops. The second pass only walks up to the first inner loop's header block, and during this pass upon reaching an inner
    // loop, the algorithm goes recursively for that inner loop, and once it returns, the second pass continues from above that
    // inner loop. Each bullet of the walk in the example above is a recursive call to ProcessLoopCollectionPass, except the
    // first line, which is the initial call.
    //
    // Imagine the whole example above is inside another loop, and at the bottom of that loop there is an assignment to 's1'. If
    // the bailout is the only use of 's1', then it needs to register 's1' as a use in the prepass to prevent treating the
    // assignment to 's1' as a dead store.

    Assert(tag == Js::DeadStorePhase);
    Assert(IsCollectionPass());
    Assert(lastBlock);

    Loop *const collectionPassLoop = lastBlock->loop;
    Assert(collectionPassLoop);
    Assert(!collectionPassLoop->hasDeadStoreCollectionPass);
    collectionPassLoop->hasDeadStoreCollectionPass = true;

    Loop *const previousPrepassLoop = currentPrePassLoop;
    currentPrePassLoop = collectionPassLoop;
    Assert(IsPrePass());

    // This is also the location where we do the additional step of tracking what opnds
    // are used inside the loop in memory dereferences, and thus need masking for cache
    // attacks (Spectre). This is a fairly conservative approach, where we just track a
    // set of symbols which are determined by each other inside the loop. This lets the
    // second pass later on determine if a particular operation generating a symbol can
    // avoid the Spectre masking overhead, since a symbol not dereferenced in the loops
    // can be masked on the out-edge of the loop, which should be significantly cheaper
    // than masking it every iteration.
    AssertMsg(collectionPassLoop->symClusterList == nullptr, "clusterList should not have been initialized yet!");
    // This is needed to work around tokenization issues with preprocessor macros which
    // present themselves when using multiple template parameters.
#ifndef _M_ARM
    typedef SegmentClusterList<SymID, JitArenaAllocator> symClusterListType;
    collectionPassLoop->symClusterList = JitAnew(this->func->m_fg->alloc, symClusterListType, this->func->m_fg->alloc, 256);
    collectionPassLoop->internallyDereferencedSyms = JitAnew(this->func->m_fg->alloc, BVSparse<JitArenaAllocator>, this->func->m_fg->alloc);
#endif

    // First pass
    BasicBlock *firstInnerLoopHeader = nullptr;
    {
#if DBG_DUMP
        if(IsTraceEnabled())
        {
            Output::Print(_u("******* COLLECTION PASS 1 START: Loop %u ********\n"), collectionPassLoop->GetLoopTopInstr()->m_id);
        }
#endif

        // We want to be able to disambiguate this in ProcessBlock
        CollectionPassSubPhase prevCollectionPassSubPhase = this->collectionPassSubPhase;
        this->collectionPassSubPhase = CollectionPassSubPhase::FirstPass;

        FOREACH_BLOCK_BACKWARD_IN_RANGE_DEAD_OR_ALIVE(block, lastBlock, nullptr)
        {
            ProcessBlock(block);

            if(block->isLoopHeader)
            {
                if(block->loop == collectionPassLoop)
                {
                    break;
                }

                // Keep track of the first inner loop's header for the second pass, which need only walk up to that block
                firstInnerLoopHeader = block;
            }
        } NEXT_BLOCK_BACKWARD_IN_RANGE_DEAD_OR_ALIVE;

        this->collectionPassSubPhase = prevCollectionPassSubPhase;

#if DBG_DUMP
        if(IsTraceEnabled())
        {
            Output::Print(_u("******** COLLECTION PASS 1 END: Loop %u *********\n"), collectionPassLoop->GetLoopTopInstr()->m_id);
        }
#endif
    }

#ifndef _M_ARM
    // Since we generated the base data structures for the spectre handling, we can now
    // cross-reference them to get the full set of what may be dereferenced in the loop
    // and what is safe in speculation.
#if DBG_DUMP
    if (PHASE_TRACE(Js::SpeculationPropagationAnalysisPhase, this->func))
    {
        Output::Print(_u("Analysis Results for loop %u:\n"), collectionPassLoop->GetLoopNumber());
        Output::Print(_u("ClusterList pre-consolidation: "));
        collectionPassLoop->symClusterList->Dump();
    }
#endif // DBG_DUMP
    collectionPassLoop->symClusterList->Consolidate();
#if DBG_DUMP
    if (PHASE_TRACE(Js::SpeculationPropagationAnalysisPhase, this->func))
    {
        Output::Print(_u("ClusterList post-consolidation: "));
        collectionPassLoop->symClusterList->Dump();
        Output::Print(_u("Internally dereferenced syms pre-propagation: "));
        collectionPassLoop->internallyDereferencedSyms->Dump();
    }
#endif // DBG_DUMP
    collectionPassLoop->symClusterList->Map<BVSparse<JitArenaAllocator>*, true>([](SymID index, SymID containingSetRoot, BVSparse<JitArenaAllocator>* bv){
        if (bv->Test(index))
        {
            bv->Set(containingSetRoot);
        }
    }, collectionPassLoop->internallyDereferencedSyms);
    collectionPassLoop->symClusterList->Map<BVSparse<JitArenaAllocator>*, true>([](SymID index, SymID containingSetRoot, BVSparse<JitArenaAllocator>* bv){
        if (bv->Test(containingSetRoot))
        {
            bv->Set(index);
        }
    }, collectionPassLoop->internallyDereferencedSyms);
#if DBG_DUMP
    if (PHASE_TRACE(Js::SpeculationPropagationAnalysisPhase, this->func))
    {
        Output::Print(_u("Internally dereferenced syms post-propagation: "));
        collectionPassLoop->internallyDereferencedSyms->Dump();
    }
#endif // DBG_DUMP
#endif // defined(_M_ARM)

    // Second pass, only needs to run if there are any inner loops, to propagate collected information into those loops
    if(firstInnerLoopHeader)
    {
#if DBG_DUMP
        if(IsTraceEnabled())
        {
            Output::Print(_u("******* COLLECTION PASS 2 START: Loop %u ********\n"), collectionPassLoop->GetLoopTopInstr()->m_id);
        }
#endif

        // We want to be able to disambiguate this in ProcessBlock
        CollectionPassSubPhase prevCollectionPassSubPhase = this->collectionPassSubPhase;
        this->collectionPassSubPhase = CollectionPassSubPhase::SecondPass;

        FOREACH_BLOCK_BACKWARD_IN_RANGE_DEAD_OR_ALIVE(block, lastBlock, firstInnerLoopHeader)
        {
            Loop *const loop = block->loop;
            if(loop && loop != collectionPassLoop && !loop->hasDeadStoreCollectionPass)
            {
                // About to make a recursive call, so when jitting in the foreground, probe the stack
                if(!func->IsBackgroundJIT())
                {
                    PROBE_STACK_NO_DISPOSE(func->GetScriptContext(), Js::Constants::MinStackDefault);
                }
                ProcessLoopCollectionPass(block);

                // The inner loop's collection pass would have propagated collected information to its header block. Skip to the
                // inner loop's header block and continue from the block before it.
                block = loop->GetHeadBlock();
                Assert(block->isLoopHeader);
                continue;
            }

            ProcessBlock(block);
        } NEXT_BLOCK_BACKWARD_IN_RANGE_DEAD_OR_ALIVE;

        this->collectionPassSubPhase = prevCollectionPassSubPhase;

#if DBG_DUMP
        if(IsTraceEnabled())
        {
            Output::Print(_u("******** COLLECTION PASS 2 END: Loop %u *********\n"), collectionPassLoop->GetLoopTopInstr()->m_id);
        }
#endif
    }

    currentPrePassLoop = previousPrepassLoop;
}

void
BackwardPass::ProcessLoop(BasicBlock * lastBlock)
{
#if DBG_DUMP
    if (this->IsTraceEnabled())
    {
        Output::Print(_u("******* PREPASS START ********\n"));
    }
#endif

    Loop *loop = lastBlock->loop;

    bool prevIsLoopPrepass = this->isLoopPrepass;
    this->isLoopPrepass = true;

    // This code doesn't work quite as intended. It is meant to capture fields that are live out of a loop to limit the
    // number of implicit call bailouts the forward pass must create (only compiler throughput optimization, no impact
    // on emitted code), but because it looks only at the lexically last block in the loop, it does the right thing only
    // for do-while loops. For other loops (for and while) the last block does not exit the loop. Even for do-while loops
    // this tracking can have the adverse effect of killing fields that should stay live after copy prop. Disabled by default.
    // Left in under a flag, in case we find compiler throughput issues and want to do additional experiments.
    if (PHASE_ON(Js::LiveOutFieldsPhase, this->func))
    {
        if (this->globOpt->DoFieldOpts(loop) || this->globOpt->DoFieldRefOpts(loop))
        {
            // Get the live-out set at the loop bottom.
            // This may not be the only loop exit, but all loop exits either leave the function or pass through here.
            // In the forward pass, we'll use this set to trim the live fields on exit from the loop
            // in order to limit the number of bailout points following the loop.
            BVSparse<JitArenaAllocator> *bv = JitAnew(this->func->m_fg->alloc, BVSparse<JitArenaAllocator>, this->func->m_fg->alloc);
            FOREACH_SUCCESSOR_BLOCK(blockSucc, lastBlock)
            {
                if (blockSucc->loop != loop)
                {
                    // Would like to assert this, but in strange exprgen cases involving "break LABEL" in nested
                    // loops the loop graph seems to get confused.
                    //Assert(!blockSucc->loop || blockSucc->loop->IsDescendentOrSelf(loop));
                    Assert(!blockSucc->loop || blockSucc->loop->hasDeadStorePrepass);

                    bv->Or(blockSucc->upwardExposedFields);
                }
            }
            NEXT_SUCCESSOR_BLOCK;
            lastBlock->loop->liveOutFields = bv;
        }
    }

    if(tag == Js::DeadStorePhase && !loop->hasDeadStoreCollectionPass)
    {
        Assert(!IsCollectionPass());
        Assert(!IsPrePass());
        isCollectionPass = true;
        ProcessLoopCollectionPass(lastBlock);
        isCollectionPass = false;
    }

    Assert(!this->IsPrePass());
    this->currentPrePassLoop = loop;

    if (tag == Js::BackwardPhase)
    {
        Assert(loop->symsAssignedToInLoop == nullptr);
        loop->symsAssignedToInLoop = JitAnew(this->globOpt->alloc, BVSparse<JitArenaAllocator>, this->globOpt->alloc);
    }

    FOREACH_BLOCK_BACKWARD_IN_RANGE_DEAD_OR_ALIVE(block, lastBlock, nullptr)
    {
        this->ProcessBlock(block);

        if (block->isLoopHeader && block->loop == lastBlock->loop)
        {
            break;
        }
    }
    NEXT_BLOCK_BACKWARD_IN_RANGE_DEAD_OR_ALIVE;

    this->currentPrePassLoop = nullptr;
    Assert(lastBlock);
    __analysis_assume(lastBlock);
    lastBlock->loop->hasDeadStorePrepass = true;

    this->isLoopPrepass = prevIsLoopPrepass;

#if DBG_DUMP
    if (this->IsTraceEnabled())
    {
        Output::Print(_u("******** PREPASS END *********\n"));
    }
#endif
}

void
BackwardPass::OptBlock(BasicBlock * block)
{
    this->func->ThrowIfScriptClosed();

    if (block->loop && !block->loop->hasDeadStorePrepass)
    {
        ProcessLoop(block);
    }

    this->ProcessBlock(block);

    if(DoTrackNegativeZero())
    {
        negativeZeroDoesNotMatterBySymId->ClearAll();
    }
    if (DoTrackBitOpsOrNumber())
    {
        symUsedOnlyForBitOpsBySymId->ClearAll();
        symUsedOnlyForNumberBySymId->ClearAll();
    }

    if(DoTrackIntOverflow())
    {
        intOverflowDoesNotMatterBySymId->ClearAll();
        if(DoTrackCompoundedIntOverflow())
        {
            intOverflowDoesNotMatterInRangeBySymId->ClearAll();
        }
    }
}

void
BackwardPass::ProcessBailOutArgObj(BailOutInfo * bailOutInfo, BVSparse<JitArenaAllocator> * byteCodeUpwardExposedUsed)
{
    Assert(this->tag != Js::BackwardPhase);

    if (this->globOpt->TrackArgumentsObject() && bailOutInfo->capturedValues->argObjSyms)
    {
        FOREACH_BITSET_IN_SPARSEBV(symId, bailOutInfo->capturedValues->argObjSyms)
        {
            if (byteCodeUpwardExposedUsed->TestAndClear(symId))
            {
                if (bailOutInfo->usedCapturedValues.argObjSyms == nullptr)
                {
                    bailOutInfo->usedCapturedValues.argObjSyms = JitAnew(this->func->m_alloc,
                        BVSparse<JitArenaAllocator>, this->func->m_alloc);
                }
                bailOutInfo->usedCapturedValues.argObjSyms->Set(symId);
            }
        }
        NEXT_BITSET_IN_SPARSEBV;
    }
    if (bailOutInfo->usedCapturedValues.argObjSyms)
    {
        byteCodeUpwardExposedUsed->Minus(bailOutInfo->usedCapturedValues.argObjSyms);
    }
}

void
BackwardPass::ProcessBailOutConstants(BailOutInfo * bailOutInfo, BVSparse<JitArenaAllocator> * byteCodeUpwardExposedUsed, BVSparse<JitArenaAllocator>* bailoutReferencedArgSymsBv)
{
    Assert(this->tag != Js::BackwardPhase);

    // Remove constants that we are already going to restore
    SListBase<ConstantStackSymValue> * usedConstantValues = &bailOutInfo->usedCapturedValues.constantValues;
    FOREACH_SLISTBASE_ENTRY(ConstantStackSymValue, value, usedConstantValues)
    {
        byteCodeUpwardExposedUsed->Clear(value.Key()->m_id);
        bailoutReferencedArgSymsBv->Clear(value.Key()->m_id);
    }
    NEXT_SLISTBASE_ENTRY;

    // Find other constants that we need to restore
    FOREACH_SLISTBASE_ENTRY_EDITING(ConstantStackSymValue, value, &bailOutInfo->capturedValues->constantValues, iter)
    {
        if (byteCodeUpwardExposedUsed->TestAndClear(value.Key()->m_id) || bailoutReferencedArgSymsBv->TestAndClear(value.Key()->m_id))
        {
            // Constant need to be restore, move it to the restore list
            iter.MoveCurrentTo(usedConstantValues);
        }
        else if (!this->IsPrePass())
        {
            // Constants don't need to be restored, delete
            iter.RemoveCurrent(this->func->m_alloc);
        }
    }
    NEXT_SLISTBASE_ENTRY_EDITING;
}

void
BackwardPass::ProcessBailOutCopyProps(BailOutInfo * bailOutInfo, BVSparse<JitArenaAllocator> * byteCodeUpwardExposedUsed, BVSparse<JitArenaAllocator>* bailoutReferencedArgSymsBv)
{
    Assert(this->tag != Js::BackwardPhase);
    Assert(!this->func->GetJITFunctionBody()->IsAsmJsMode());

    // Remove copy prop that we were already going to restore
    SListBase<CopyPropSyms> * usedCopyPropSyms = &bailOutInfo->usedCapturedValues.copyPropSyms;
    FOREACH_SLISTBASE_ENTRY(CopyPropSyms, copyPropSyms, usedCopyPropSyms)
    {
        byteCodeUpwardExposedUsed->Clear(copyPropSyms.Key()->m_id);
        this->currentBlock->upwardExposedUses->Set(copyPropSyms.Value()->m_id);
    }
    NEXT_SLISTBASE_ENTRY;

    JitArenaAllocator * allocator = this->func->m_alloc;
    BasicBlock * block = this->currentBlock;
    BVSparse<JitArenaAllocator> * upwardExposedUses = block->upwardExposedUses;

    // Find other copy prop that we need to restore
    FOREACH_SLISTBASE_ENTRY_EDITING(CopyPropSyms, copyPropSyms, &bailOutInfo->capturedValues->copyPropSyms, iter)
    {
        // Copy prop syms should be vars
        Assert(!copyPropSyms.Key()->IsTypeSpec());
        Assert(!copyPropSyms.Value()->IsTypeSpec());
        if (byteCodeUpwardExposedUsed->TestAndClear(copyPropSyms.Key()->m_id) || bailoutReferencedArgSymsBv->TestAndClear(copyPropSyms.Key()->m_id))
        {
            // This copy-prop sym needs to be restored; add it to the restore list.

            /*
            - copyPropSyms.Key() - original sym that is byte-code upwards-exposed, its corresponding byte-code register needs
              to be restored
            - copyPropSyms.Value() - copy-prop sym whose value the original sym has at the point of this instruction

            Heuristic:
            - By default, use the copy-prop sym to restore its corresponding byte code register
            - This is typically better because that allows the value of the original sym, if it's not used after the copy-prop
              sym is changed, to be discarded and we only have one lifetime (the copy-prop sym's lifetime) in to deal with for
              register allocation
            - Additionally, if the transferring store, which caused the original sym to have the same value as the copy-prop
              sym, becomes a dead store, the original sym won't actually attain the value of the copy-prop sym. In that case,
              the copy-prop sym must be used to restore the byte code register corresponding to original sym.

            Special case for functional correctness:
            - Consider that we always use the copy-prop sym to restore, and consider the following case:
                b = a
                a = c * d <Pre-op bail-out>
                  = b
            - This is rewritten by the lowerer as follows:
                b = a
                a = c
                a = a * d <Pre-op bail-out> (to make dst and src1 the same)
                  = b
            - The problem here is that at the point of the bail-out instruction, 'a' would be used to restore the value of 'b',
              but the value of 'a' has changed before the bail-out (at 'a = c').
            - In this case, we need to use 'b' (the original sym) to restore the value of 'b'. Because 'b' is upwards-exposed,
              'b = a' cannot be a dead store, therefore making it valid to use 'b' to restore.
            - Use the original sym to restore when all of the following are true:
                - The bailout is a pre-op bailout, and the bailout check is done after overwriting the destination
                - It's an int-specialized unary or binary operation that produces a value
                - The copy-prop sym is the destination of this instruction
                - None of the sources are the copy-prop sym. Otherwise, the value of the copy-prop sym will be saved as
                  necessary by the bailout code.
            */
            StackSym * stackSym = copyPropSyms.Key(); // assume that we'll use the original sym to restore
            SymID symId = stackSym->m_id;

            // Prefer to restore from type-specialized versions of the sym, as that will reduce the need for potentially
            // expensive ToVars that can more easily be eliminated due to being dead stores
            StackSym * int32StackSym = nullptr;
            StackSym * float64StackSym = nullptr;
            StackSym * simd128StackSym = nullptr;

            // If the sym is type specialized, we need to check for upward exposed uses of the specialized sym and not the equivalent var sym. If there are no 
            // uses and we use the copy prop sym to restore, we'll need to find the type specialize sym for that sym as well.
            StackSym * typeSpecSym = nullptr;
            auto findTypeSpecSym = [&]()
            {
                if (bailOutInfo->liveLosslessInt32Syms->Test(symId))
                {
                    // Var version of the sym is not live, use the int32 version
                    int32StackSym = stackSym->GetInt32EquivSym(nullptr);
                    typeSpecSym = int32StackSym;
                    Assert(int32StackSym);
                }
                else if(bailOutInfo->liveFloat64Syms->Test(symId))
                {
                    // Var/int32 version of the sym is not live, use the float64 version
                    float64StackSym = stackSym->GetFloat64EquivSym(nullptr);
                    typeSpecSym = float64StackSym;
                    Assert(float64StackSym);
                }
                else
                {
                    Assert(bailOutInfo->liveVarSyms->Test(symId));
                    typeSpecSym = stackSym;
                }
            };

            findTypeSpecSym();
            Assert(typeSpecSym != nullptr);

            IR::Instr *const instr = bailOutInfo->bailOutInstr;
            StackSym *const dstSym = IR::RegOpnd::TryGetStackSym(instr->GetDst());
            if(instr->GetBailOutKind() & IR::BailOutOnResultConditions &&
                instr->GetByteCodeOffset() != Js::Constants::NoByteCodeOffset &&
                bailOutInfo->bailOutOffset <= instr->GetByteCodeOffset() &&
                dstSym &&
                dstSym->IsInt32() &&
                dstSym->IsTypeSpec() &&
                dstSym->GetVarEquivSym(nullptr) == copyPropSyms.Value() &&
                instr->GetSrc1() &&
                !instr->GetDst()->IsEqual(instr->GetSrc1()) &&
                !(instr->GetSrc2() && instr->GetDst()->IsEqual(instr->GetSrc2())))
            {
                Assert(bailOutInfo->bailOutOffset == instr->GetByteCodeOffset());

                // Need to use the original sym to restore. The original sym is byte-code upwards-exposed, which is why it needs
                // to be restored. Because the original sym needs to be restored and the copy-prop sym is changing here, the
                // original sym must be live in some fashion at the point of this instruction, that will be verified below. The
                // original sym will also be made upwards-exposed from here, so the aforementioned transferring store of the
                // copy-prop sym to the original sym will not be a dead store.
            }
            else if (block->upwardExposedUses->Test(typeSpecSym->m_id) && !block->upwardExposedUses->Test(copyPropSyms.Value()->m_id))
            {
                // Don't use the copy prop sym if it is not used and the orig sym still has uses.
                // No point in extending the lifetime of the copy prop sym unnecessarily.
            }
            else
            {
                // Need to use the copy-prop sym to restore
                stackSym = copyPropSyms.Value();
                symId = stackSym->m_id;
<<<<<<< HEAD
            }

            // Prefer to restore from type-specialized versions of the sym, as that will reduce the need for potentially
            // expensive ToVars that can more easily be eliminated due to being dead stores
            StackSym * int32StackSym = nullptr;
            StackSym * float64StackSym = nullptr;
            StackSym * simd128StackSym = nullptr;
            if (bailOutInfo->liveLosslessInt32Syms->Test(symId))
            {
                // Var version of the sym is not live, use the int32 version
                int32StackSym = stackSym->GetInt32EquivSym(nullptr);
                Assert(int32StackSym);
            }
            else if(bailOutInfo->liveFloat64Syms->Test(symId))
            {
                // Var/int32 version of the sym is not live, use the float64 version
                float64StackSym = stackSym->GetFloat64EquivSym(nullptr);
                Assert(float64StackSym);
            }
#ifdef ENABLE_SIMDJS
            // SIMD_JS
            else if (bailOutInfo->liveSimd128F4Syms->Test(symId))
            {
                simd128StackSym = stackSym->GetSimd128F4EquivSym(nullptr);
            }
            else if (bailOutInfo->liveSimd128I4Syms->Test(symId))
            {
                simd128StackSym = stackSym->GetSimd128I4EquivSym(nullptr);
            }
#endif
            else
            {
                Assert(bailOutInfo->liveVarSyms->Test(symId));
=======
                int32StackSym = nullptr;
                float64StackSym = nullptr;
                simd128StackSym = nullptr;
                findTypeSpecSym();
>>>>>>> 84bd6f3c
            }

            // We did not end up using the copy prop sym. Let's make sure the use of the original sym by the bailout is captured.
            if (stackSym != copyPropSyms.Value() && stackSym->HasArgSlotNum())
            {
                bailoutReferencedArgSymsBv->Set(stackSym->m_id);
            }

            if (int32StackSym != nullptr)
            {
                Assert(float64StackSym == nullptr);
                usedCopyPropSyms->PrependNode(allocator, copyPropSyms.Key(), int32StackSym);
                iter.RemoveCurrent(allocator);
                upwardExposedUses->Set(int32StackSym->m_id);
            }
            else if (float64StackSym != nullptr)
            {
                // This float-specialized sym is going to be used to restore the corresponding byte-code register. Need to
                // ensure that the float value can be precisely coerced back to the original Var value by requiring that it is
                // specialized using BailOutNumberOnly.
                float64StackSym->m_requiresBailOnNotNumber = true;

                usedCopyPropSyms->PrependNode(allocator, copyPropSyms.Key(), float64StackSym);
                iter.RemoveCurrent(allocator);
                upwardExposedUses->Set(float64StackSym->m_id);
            }
            // SIMD_JS
            else if (simd128StackSym != nullptr)
            {
                usedCopyPropSyms->PrependNode(allocator, copyPropSyms.Key(), simd128StackSym);
                iter.RemoveCurrent(allocator);
                upwardExposedUses->Set(simd128StackSym->m_id);
            }
            else
            {
                usedCopyPropSyms->PrependNode(allocator, copyPropSyms.Key(), stackSym);
                iter.RemoveCurrent(allocator);
                upwardExposedUses->Set(symId);
            }
        }
        else if (!this->IsPrePass())
        {
            // Copy prop sym doesn't need to be restored, delete.
            iter.RemoveCurrent(allocator);
        }
    }
    NEXT_SLISTBASE_ENTRY_EDITING;
}


StackSym*
BackwardPass::ProcessByteCodeUsesDst(IR::ByteCodeUsesInstr * byteCodeUsesInstr)
{
    Assert(this->DoByteCodeUpwardExposedUsed());
    IR::Opnd * dst = byteCodeUsesInstr->GetDst();
    if (dst)
    {
<<<<<<< HEAD
        // We don't need to fill in the bailout instruction in backward pass
        Assert(this->func->hasBailout || !instr->HasBailOutInfo());
        Assert(!instr->HasBailOutInfo() || instr->GetBailOutInfo()->byteCodeUpwardExposedUsed == nullptr || (this->func->HasTry() && this->func->DoOptimizeTry()));
=======
        IR::RegOpnd * dstRegOpnd = dst->AsRegOpnd();
        StackSym * dstStackSym = dstRegOpnd->m_sym->AsStackSym();
        Assert(!dstRegOpnd->GetIsJITOptimizedReg());
        Assert(dstStackSym->GetByteCodeRegSlot() != Js::Constants::NoRegister);
        if (dstStackSym->GetType() != TyVar)
        {
            dstStackSym = dstStackSym->GetVarEquivSym(nullptr);
        }
>>>>>>> 84bd6f3c

        // If the current region is a Try, symbols in its write-through set shouldn't be cleared.
        // Otherwise, symbols in the write-through set of the first try ancestor shouldn't be cleared.
        if (!this->currentRegion ||
            !this->CheckWriteThroughSymInRegion(this->currentRegion, dstStackSym))
        {
            this->currentBlock->byteCodeUpwardExposedUsed->Clear(dstStackSym->m_id);
            return dstStackSym;

        }
    }
    return nullptr;
}

const BVSparse<JitArenaAllocator>*
BackwardPass::ProcessByteCodeUsesSrcs(IR::ByteCodeUsesInstr * byteCodeUsesInstr)
{
    Assert(this->DoByteCodeUpwardExposedUsed() || tag == Js::BackwardPhase);
    const BVSparse<JitArenaAllocator>* byteCodeUpwardExposedUsed = byteCodeUsesInstr->GetByteCodeUpwardExposedUsed();
    if (byteCodeUpwardExposedUsed && this->DoByteCodeUpwardExposedUsed())
    {
        this->currentBlock->byteCodeUpwardExposedUsed->Or(byteCodeUpwardExposedUsed);
    }
    return byteCodeUpwardExposedUsed;
}

bool
BackwardPass::ProcessByteCodeUsesInstr(IR::Instr * instr)
{
    if (!instr->IsByteCodeUsesInstr())
    {
        return false;
    }

    IR::ByteCodeUsesInstr * byteCodeUsesInstr = instr->AsByteCodeUsesInstr();

    if (this->tag == Js::BackwardPhase)
    {
        // FGPeeps inserts bytecodeuses instrs with srcs.  We need to look at them to set the proper
        // UpwardExposedUsed info and keep the defs alive.
        // The inliner inserts bytecodeuses instrs withs dsts, but we don't want to look at them for upwardExposedUsed
        // as it would cause real defs to look dead.  We use these for bytecodeUpwardExposedUsed info only, which is needed
        // in the dead-store pass only.
        //
        // Handle the source side.
        const BVSparse<JitArenaAllocator>* byteCodeUpwardExposedUsed = ProcessByteCodeUsesSrcs(byteCodeUsesInstr);
        if (byteCodeUpwardExposedUsed != nullptr)
        {
            this->currentBlock->upwardExposedUses->Or(byteCodeUpwardExposedUsed);
        }
    }
#if DBG
    else if (tag == Js::CaptureByteCodeRegUsePhase)
    {
        ProcessByteCodeUsesDst(byteCodeUsesInstr);
        ProcessByteCodeUsesSrcs(byteCodeUsesInstr);
    }
#endif
    else
    {
        Assert(tag == Js::DeadStorePhase);
        Assert(instr->m_opcode == Js::OpCode::ByteCodeUses);
#if DBG
        if (this->DoMarkTempObjectVerify() && (this->currentBlock->isDead || !this->func->hasBailout))
        {
            if (IsCollectionPass())
            {
                if (!this->func->hasBailout)
                {
                    // Prevent byte code uses from being remove on collection pass for mark temp object verify
                    // if we don't have any bailout
                    return true;
                }
            }
            else
            {
                this->currentBlock->tempObjectVerifyTracker->NotifyDeadByteCodeUses(instr);
            }
        }
#endif

        if (this->func->hasBailout)
        {
            // Just collect the byte code uses, and remove the instruction
            // We are going backward, process the dst first and then the src
            StackSym *dstStackSym = ProcessByteCodeUsesDst(byteCodeUsesInstr);
#if DBG
            // We can only track first level function stack syms right now
            if (dstStackSym && dstStackSym->GetByteCodeFunc() == this->func)
            {
                this->currentBlock->byteCodeRestoreSyms[dstStackSym->GetByteCodeRegSlot()] = nullptr;
            }
#endif

            const BVSparse<JitArenaAllocator>* byteCodeUpwardExposedUsed = ProcessByteCodeUsesSrcs(byteCodeUsesInstr);
#if DBG
            if (byteCodeUpwardExposedUsed)
            {
                FOREACH_BITSET_IN_SPARSEBV(symId, byteCodeUpwardExposedUsed)
                {
                    StackSym * stackSym = this->func->m_symTable->FindStackSym(symId);
                    Assert(!stackSym->IsTypeSpec());
                    // We can only track first level function stack syms right now
                    if (stackSym->GetByteCodeFunc() == this->func)
                    {
                        Js::RegSlot byteCodeRegSlot = stackSym->GetByteCodeRegSlot();
                        Assert(byteCodeRegSlot != Js::Constants::NoRegister);
                        if (this->currentBlock->byteCodeRestoreSyms[byteCodeRegSlot] != stackSym)
                        {
                            AssertMsg(this->currentBlock->byteCodeRestoreSyms[byteCodeRegSlot] == nullptr,
                                "Can't have two active lifetime for the same byte code register");
                            this->currentBlock->byteCodeRestoreSyms[byteCodeRegSlot] = stackSym;
                        }
                    }
                }
                NEXT_BITSET_IN_SPARSEBV;
            }
#endif

            if (IsCollectionPass())
            {
                return true;
            }

            PropertySym *propertySymUse = byteCodeUsesInstr->propertySymUse;
            if (propertySymUse && !this->currentBlock->isDead)
            {
                this->currentBlock->upwardExposedFields->Set(propertySymUse->m_id);
            }

            if (this->IsPrePass())
            {
                // Don't remove the instruction yet if we are in the prepass
                // But tell the caller we don't need to process the instruction any more
                return true;
            }
        }

        this->currentBlock->RemoveInstr(instr);
    }
    return true;
}

bool
BackwardPass::ProcessBailOutInfo(IR::Instr * instr)
{
    Assert(!instr->IsByteCodeUsesInstr());
    if (this->tag == Js::BackwardPhase)
    {
        // We don't need to fill in the bailout instruction in backward pass
        Assert(this->func->hasBailout || !instr->HasBailOutInfo());
        Assert(!instr->HasBailOutInfo() || instr->GetBailOutInfo()->byteCodeUpwardExposedUsed == nullptr || (this->func->HasTry() && this->func->DoOptimizeTry()));
        return false;
    }

    if(IsCollectionPass())
    {
        return false;
    }
    Assert(tag == Js::DeadStorePhase);

    if (instr->HasBailOutInfo())
    {
        Assert(this->func->hasBailout);
        Assert(this->DoByteCodeUpwardExposedUsed());

        BailOutInfo * bailOutInfo = instr->GetBailOutInfo();

        // Only process the bailout info if this is the main bailout point (instead of shared)
        if (bailOutInfo->bailOutInstr == instr)
        {
            if(instr->GetByteCodeOffset() == Js::Constants::NoByteCodeOffset ||
                bailOutInfo->bailOutOffset > instr->GetByteCodeOffset())
            {
                // Currently, we only have post-op bailout with BailOutOnImplicitCalls
                // or JIT inserted operation (which no byte code offsets).
                // If there are other bailouts that we want to bailout after the operation,
                // we have to make sure that it still doesn't do the implicit call
                // if it is done on the stack object.
                // Otherwise, the stack object will be passed to the implicit call functions.
                Assert(instr->GetByteCodeOffset() == Js::Constants::NoByteCodeOffset
                    || (instr->GetBailOutKind() & ~IR::BailOutKindBits) == IR::BailOutOnImplicitCalls
                    || (instr->GetBailOutKind() & ~IR::BailOutKindBits) == IR::BailOutInvalid);

                // This instruction bails out to a later byte-code instruction, so process the bailout info now
                ProcessBailOutInfo(instr, bailOutInfo);
            }
            else
            {
                // This instruction bails out to the equivalent byte code instruction. This instruction and ByteCodeUses
                // instructions relevant to this instruction need to be processed before the bailout info for this instruction
                // can be processed, so that it can be determined what byte code registers are used by the equivalent byte code
                // instruction and need to be restored. Save the instruction for bailout info processing later.
                Assert(bailOutInfo->bailOutOffset == instr->GetByteCodeOffset());
                Assert(!preOpBailOutInstrToProcess);
                preOpBailOutInstrToProcess = instr;
            }
        }
    }

    return false;
}

bool
BackwardPass::IsImplicitCallBailOutCurrentlyNeeded(IR::Instr * instr, bool mayNeedImplicitCallBailOut, bool hasLiveFields)
{
    return this->globOpt->IsImplicitCallBailOutCurrentlyNeeded(instr, nullptr, nullptr, this->currentBlock, hasLiveFields, mayNeedImplicitCallBailOut, false) ||
        this->NeedBailOutOnImplicitCallsForTypedArrayStore(instr);
}

void
BackwardPass::DeadStoreTypeCheckBailOut(IR::Instr * instr)
{
    // Good news: There are cases where the forward pass installs BailOutFailedTypeCheck, but the dead store pass
    // discovers that the checked type is dead.
    // Bad news: We may still need implicit call bailout, and it's up to the dead store pass to figure this out.
    // Worse news: BailOutFailedTypeCheck is pre-op, and BailOutOnImplicitCall is post-op. We'll use a special
    // bailout kind to indicate implicit call bailout that targets its own instruction. The lowerer will emit
    // code to disable/re-enable implicit calls around the operation.

    Assert(this->tag == Js::DeadStorePhase);

    if (this->IsPrePass() || !instr->HasBailOutInfo())
    {
        return;
    }

    IR::BailOutKind oldBailOutKind = instr->GetBailOutKind();
    if (!IR::IsTypeCheckBailOutKind(oldBailOutKind))
    {
        return;
    }

    // Either src1 or dst must be a property sym operand
    Assert((instr->GetSrc1() && instr->GetSrc1()->IsSymOpnd() && instr->GetSrc1()->AsSymOpnd()->IsPropertySymOpnd()) ||
        (instr->GetDst() && instr->GetDst()->IsSymOpnd() && instr->GetDst()->AsSymOpnd()->IsPropertySymOpnd()));

    IR::PropertySymOpnd *propertySymOpnd =
        (instr->GetDst() && instr->GetDst()->IsSymOpnd()) ? instr->GetDst()->AsPropertySymOpnd() : instr->GetSrc1()->AsPropertySymOpnd();

    if (propertySymOpnd->TypeCheckRequired())
    {
        return;
    }

    bool isTypeCheckProtected = false;
    IR::BailOutKind bailOutKind;
    if (GlobOpt::NeedsTypeCheckBailOut(instr, propertySymOpnd, propertySymOpnd == instr->GetDst(), &isTypeCheckProtected, &bailOutKind))
    {
        // If we installed a failed type check bailout in the forward pass, but we are now discovering that the checked
        // type is dead, we may still need a bailout on failed fixed field type check. These type checks are required
        // regardless of whether the checked type is dead.  Hence, the bailout kind may change here.
        Assert((oldBailOutKind & ~IR::BailOutKindBits) == bailOutKind ||
            bailOutKind == IR::BailOutFailedFixedFieldTypeCheck || bailOutKind == IR::BailOutFailedEquivalentFixedFieldTypeCheck);
        instr->SetBailOutKind(bailOutKind);
        return;
    }
    else if (isTypeCheckProtected)
    {
        instr->ClearBailOutInfo();
        if (preOpBailOutInstrToProcess == instr)
        {
            preOpBailOutInstrToProcess = nullptr;
        }
        return;
    }

    Assert(!propertySymOpnd->IsTypeCheckProtected());

    // If all we're doing here is checking the type (e.g. because we've hoisted a field load or store out of the loop, but needed
    // the type check to remain in the loop), and now it turns out we don't need the type checked, we can simply turn this into
    // a NOP and remove the bailout.
    if (instr->m_opcode == Js::OpCode::CheckObjType)
    {
        Assert(instr->GetDst() == nullptr && instr->GetSrc1() != nullptr && instr->GetSrc2() == nullptr);
        instr->m_opcode = Js::OpCode::Nop;
        instr->FreeSrc1();
        instr->ClearBailOutInfo();
        if (this->preOpBailOutInstrToProcess == instr)
        {
            this->preOpBailOutInstrToProcess = nullptr;
        }
        return;
    }

    // We don't need BailOutFailedTypeCheck but may need BailOutOnImplicitCall.
    // Consider: are we in the loop landing pad? If so, no bailout, since implicit calls will be checked at
    // the end of the block.
    if (this->currentBlock->IsLandingPad())
    {
        // We're in the landing pad.
        if (preOpBailOutInstrToProcess == instr)
        {
            preOpBailOutInstrToProcess = nullptr;
        }
        instr->UnlinkBailOutInfo();
        return;
    }

    // If bailOutKind is equivTypeCheck then leave alone the bailout
    if (bailOutKind == IR::BailOutFailedEquivalentTypeCheck ||
        bailOutKind == IR::BailOutFailedEquivalentFixedFieldTypeCheck)
    {
        return;
    }

    // We're not checking for polymorphism, so don't let the bailout indicate that we
    // detected polymorphism.
    instr->GetBailOutInfo()->polymorphicCacheIndex = (uint)-1;

    // Keep the mark temp object bit if it is there so that we will not remove the implicit call check
    instr->SetBailOutKind(IR::BailOutOnImplicitCallsPreOp | (oldBailOutKind & IR::BailOutMarkTempObject));
}

void
BackwardPass::DeadStoreImplicitCallBailOut(IR::Instr * instr, bool hasLiveFields)
{
    Assert(this->tag == Js::DeadStorePhase);

    if (this->IsPrePass() || !instr->HasBailOutInfo())
    {
        // Don't do this in the pre-pass, because, for instance, we don't have live-on-back-edge fields yet.
        return;
    }

    if (OpCodeAttr::BailOutRec(instr->m_opcode))
    {
        // This is something like OpCode::BailOutOnNotEqual. Assume it needs what it's got.
        return;
    }

    UpdateArrayBailOutKind(instr);

    // Install the implicit call PreOp for mark temp object if we need one.
    IR::BailOutKind kind = instr->GetBailOutKind();
    IR::BailOutKind kindNoBits = kind & ~IR::BailOutKindBits;
    if ((kind & IR::BailOutMarkTempObject) != 0 && kindNoBits != IR::BailOutOnImplicitCallsPreOp)
    {
        Assert(kindNoBits != IR::BailOutOnImplicitCalls);
        if (kindNoBits == IR::BailOutInvalid)
        {
            // We should only have combined with array bits
            Assert((kind & ~IR::BailOutForArrayBits) == IR::BailOutMarkTempObject);
            // Don't need to install if we are not going to do helper calls,
            // or we are in the landingPad since implicit calls are already turned off.
            if ((kind & IR::BailOutOnArrayAccessHelperCall) == 0 && !this->currentBlock->IsLandingPad())
            {
                kind += IR::BailOutOnImplicitCallsPreOp;
                instr->SetBailOutKind(kind);
            }
        }
    }

    // Currently only try to eliminate these bailout kinds. The others are required in cases
    // where we don't necessarily have live/hoisted fields.
    const bool mayNeedBailOnImplicitCall = BailOutInfo::IsBailOutOnImplicitCalls(kind);
    if (!mayNeedBailOnImplicitCall)
    {
        if (kind & IR::BailOutMarkTempObject)
        {
            if (kind == IR::BailOutMarkTempObject)
            {
                // Landing pad does not need per-instr implicit call bailouts.
                Assert(this->currentBlock->IsLandingPad());
                instr->ClearBailOutInfo();
                if (this->preOpBailOutInstrToProcess == instr)
                {
                    this->preOpBailOutInstrToProcess = nullptr;
                }
            }
            else
            {
                // Mark temp object bit is not needed after dead store pass
                instr->SetBailOutKind(kind & ~IR::BailOutMarkTempObject);
            }
        }
        return;
    }

    // We have an implicit call bailout in the code, and we want to make sure that it's required.
    // Do this now, because only in the dead store pass do we have complete forward and backward liveness info.
    bool needsBailOutOnImplicitCall = this->IsImplicitCallBailOutCurrentlyNeeded(instr, mayNeedBailOnImplicitCall, hasLiveFields);

    if(!UpdateImplicitCallBailOutKind(instr, needsBailOutOnImplicitCall))
    {
        instr->ClearBailOutInfo();
        if (preOpBailOutInstrToProcess == instr)
        {
            preOpBailOutInstrToProcess = nullptr;
        }
#if DBG
        if (this->DoMarkTempObjectVerify())
        {
            this->currentBlock->tempObjectVerifyTracker->NotifyBailOutRemoval(instr, this);
        }
#endif
    }
}


bool
BackwardPass::NeedBailOutOnImplicitCallsForTypedArrayStore(IR::Instr* instr)
{
    if ((instr->m_opcode == Js::OpCode::StElemI_A || instr->m_opcode == Js::OpCode::StElemI_A_Strict) &&
        instr->GetDst()->IsIndirOpnd() &&
        instr->GetDst()->AsIndirOpnd()->GetBaseOpnd()->GetValueType().IsLikelyTypedArray())
    {
        IR::Opnd * opnd = instr->GetSrc1();
        if (opnd->IsRegOpnd())
        {
            return !opnd->AsRegOpnd()->GetValueType().IsPrimitive() &&
                !opnd->AsRegOpnd()->m_sym->IsInt32() &&
                !opnd->AsRegOpnd()->m_sym->IsFloat64() &&
                !opnd->AsRegOpnd()->m_sym->IsFloatConst() &&
                !opnd->AsRegOpnd()->m_sym->IsIntConst();
        }
        else
        {
            Assert(opnd->IsIntConstOpnd() || opnd->IsInt64ConstOpnd() || opnd->IsFloat32ConstOpnd() || opnd->IsFloatConstOpnd() || opnd->IsAddrOpnd());
        }
    }
    return false;
}

IR::Instr*
BackwardPass::ProcessPendingPreOpBailOutInfo(IR::Instr *const currentInstr)
{
    Assert(!IsCollectionPass());

    if(!preOpBailOutInstrToProcess)
    {
        return currentInstr->m_prev;
    }
    Assert(preOpBailOutInstrToProcess == currentInstr);

    if (!this->IsPrePass())
    {
        IR::Instr* prev = preOpBailOutInstrToProcess->m_prev;
        while (prev && preOpBailOutInstrToProcess->CanAggregateByteCodeUsesAcrossInstr(prev))
        {
            IR::Instr* instr = prev;
            prev = prev->m_prev;
            if (instr->IsByteCodeUsesInstrFor(preOpBailOutInstrToProcess))
            {
                // If instr is a ByteCodeUsesInstr, it will remove it
                ProcessByteCodeUsesInstr(instr);
            }
        }
    }

    // A pre-op bailout instruction was saved for bailout info processing after the instruction and relevant ByteCodeUses
    // instructions before it have been processed. We can process the bailout info for that instruction now.
    BailOutInfo *const bailOutInfo = preOpBailOutInstrToProcess->GetBailOutInfo();
    Assert(bailOutInfo->bailOutInstr == preOpBailOutInstrToProcess);
    Assert(bailOutInfo->bailOutOffset == preOpBailOutInstrToProcess->GetByteCodeOffset());
    ProcessBailOutInfo(preOpBailOutInstrToProcess, bailOutInfo);
    preOpBailOutInstrToProcess = nullptr;

    // We might have removed the prev instr if it was a ByteCodeUsesInstr
    // Update the prevInstr on the main loop
    return currentInstr->m_prev;
}

void
BackwardPass::ProcessBailOutInfo(IR::Instr * instr, BailOutInfo * bailOutInfo)
{
    /*
    When we optimize functions having try-catch, we install a bailout at the starting of the catch block, namely, BailOnException.
    We don't have flow edges from all the possible exception points in the try to the catch block. As a result, this bailout should
    not try to restore from the constant values or copy-prop syms or the type specialized syms, as these may not necessarily be/have
    the right values. For example,

        //constant values
        c =
        try
        {
            <exception>
            c = k (constant)
        }
        catch
        {
            BailOnException
            = c  <-- We need to restore c from the value outside the try.
        }

        //copy-prop syms
        c =
        try
        {
            b = a
            <exception>
            c = b
        }
        catch
        {
            BailOnException
            = c  <-- We really want to restore c from its original sym, and not from its copy-prop sym, a
        }

        //type specialized syms
        a =
        try
        {
            <exception>
            a++  <-- type specializes a
        }
        catch
        {
            BailOnException
            = a  <-- We need to restore a from its var version.
        }
    */
    BasicBlock * block = this->currentBlock;
    BVSparse<JitArenaAllocator> * byteCodeUpwardExposedUsed = nullptr;

#if DBG
    if (DoCaptureByteCodeUpwardExposedUsed() &&
        !IsPrePass() &&
        bailOutInfo->bailOutFunc->HasByteCodeOffset() &&
        bailOutInfo->bailOutFunc->byteCodeRegisterUses)
    {
        uint32 offset = bailOutInfo->bailOutOffset;
        Assert(offset != Js::Constants::NoByteCodeOffset);
        BVSparse<JitArenaAllocator>* trackingByteCodeUpwardExposedUsed = bailOutInfo->bailOutFunc->GetByteCodeOffsetUses(offset);
        if (trackingByteCodeUpwardExposedUsed)
        {
            BVSparse<JitArenaAllocator>* tmpBv = nullptr;
            if (instr->IsBranchInstr())
            {
                IR::LabelInstr* target = instr->AsBranchInstr()->GetTarget();
                uint32 targetOffset = target->GetByteCodeOffset();
                if (targetOffset == instr->GetByteCodeOffset())
                {
                    // This can happen if the target is an break or airlock block
                    Assert(
                        target->GetBasicBlock()->isAirLockBlock ||
                        target->GetBasicBlock()->isAirLockCompensationBlock ||
                        target->GetBasicBlock()->isBreakBlock ||
                        target->GetBasicBlock()->isBreakCompensationBlockAtSink ||
                        target->GetBasicBlock()->isBreakCompensationBlockAtSource
                    );
                    targetOffset = target->GetNextByteCodeInstr()->GetByteCodeOffset();
                }
                BVSparse<JitArenaAllocator>* branchTargetUpdwardExposed = target->m_func->GetByteCodeOffsetUses(targetOffset);
                if (branchTargetUpdwardExposed)
                {
                    // The bailout should restore both the bailout destination and the branch target since we don't know where we'll end up
                    trackingByteCodeUpwardExposedUsed = tmpBv = trackingByteCodeUpwardExposedUsed->OrNew(branchTargetUpdwardExposed);
                }
            }
            Assert(trackingByteCodeUpwardExposedUsed);
            VerifyByteCodeUpwardExposed(block, bailOutInfo->bailOutFunc, trackingByteCodeUpwardExposedUsed, instr, offset);
            if (tmpBv)
            {
                JitAdelete(tmpBv->GetAllocator(), tmpBv);
            }
        }
    }
#endif

    Assert(bailOutInfo->bailOutInstr == instr);

    // The byteCodeUpwardExposedUsed should only be assigned once. The only case which would break this
    // assumption is when we are optimizing a function having try-catch. In that case, we need the
    // byteCodeUpwardExposedUsed analysis in the initial backward pass too.
    Assert(bailOutInfo->byteCodeUpwardExposedUsed == nullptr || (this->func->HasTry() && this->func->DoOptimizeTry()));

    // Make a copy of the byteCodeUpwardExposedUsed so we can remove the constants
    if (!this->IsPrePass())
    {
        // Create the BV of symbols that need to be restored in the BailOutRecord
        byteCodeUpwardExposedUsed = block->byteCodeUpwardExposedUsed->CopyNew(this->func->m_alloc);
        bailOutInfo->byteCodeUpwardExposedUsed = byteCodeUpwardExposedUsed;
    }
    else
    {
        // Create a temporary byteCodeUpwardExposedUsed
        byteCodeUpwardExposedUsed = block->byteCodeUpwardExposedUsed->CopyNew(this->tempAlloc);
    }

    // All the register-based argument syms need to be tracked. They are either:
    //      1. Referenced as constants in bailOutInfo->usedcapturedValues.constantValues
    //      2. Referenced using copy prop syms in bailOutInfo->usedcapturedValues.copyPropSyms
    //      3. Marked as m_isBailOutReferenced = true & added to upwardExposedUsed bit vector to ensure we do not dead store their defs.
    //      The third set of syms is represented by the bailoutReferencedArgSymsBv.
    BVSparse<JitArenaAllocator>* bailoutReferencedArgSymsBv = JitAnew(this->tempAlloc, BVSparse<JitArenaAllocator>, this->tempAlloc);
    if (!this->IsPrePass())
    {
        bailOutInfo->IterateArgOutSyms([=](uint, uint, StackSym* sym) {
            if (!sym->IsArgSlotSym())
            {
                bailoutReferencedArgSymsBv->Set(sym->m_id);
            }
        });
    }

    // Process Argument object first, as they can be found on the stack and don't need to rely on copy prop
    this->ProcessBailOutArgObj(bailOutInfo, byteCodeUpwardExposedUsed);

    if (instr->m_opcode != Js::OpCode::BailOnException) // see comment at the beginning of this function
    {
        this->ProcessBailOutConstants(bailOutInfo, byteCodeUpwardExposedUsed, bailoutReferencedArgSymsBv);
        this->ProcessBailOutCopyProps(bailOutInfo, byteCodeUpwardExposedUsed, bailoutReferencedArgSymsBv);
    }

    BVSparse<JitArenaAllocator> * tempBv = JitAnew(this->tempAlloc, BVSparse<JitArenaAllocator>, this->tempAlloc);

    if (bailOutInfo->liveVarSyms)
    {
        // Prefer to restore from type-specialized versions of the sym, as that will reduce the need for potentially expensive
        // ToVars that can more easily be eliminated due to being dead stores.

#if DBG
<<<<<<< HEAD
#ifdef ENABLE_SIMDJS
        // SIMD_JS
        // Simd128 syms should be live in at most one form
        tempBv->And(bailOutInfo->liveSimd128F4Syms, bailOutInfo->liveSimd128I4Syms);
#endif
=======
>>>>>>> 84bd6f3c
        Assert(tempBv->IsEmpty());

        // Verify that all syms to restore are live in some fashion
        tempBv->Minus(byteCodeUpwardExposedUsed, bailOutInfo->liveVarSyms);
        tempBv->Minus(bailOutInfo->liveLosslessInt32Syms);
        tempBv->Minus(bailOutInfo->liveFloat64Syms);
<<<<<<< HEAD
#ifdef ENABLE_SIMDJS
        tempBv->Minus(bailOutInfo->liveSimd128F4Syms);
        tempBv->Minus(bailOutInfo->liveSimd128I4Syms);
#endif
=======
>>>>>>> 84bd6f3c
        Assert(tempBv->IsEmpty());
#endif

        if (this->func->IsJitInDebugMode())
        {
            // Add to byteCodeUpwardExposedUsed the non-temp local vars used so far to restore during bail out.
            // The ones that are not used so far will get their values from bytecode when we continue after bail out in interpreter.
            Assert(this->func->m_nonTempLocalVars);
            tempBv->And(this->func->m_nonTempLocalVars, bailOutInfo->liveVarSyms);

            // Remove syms that are restored in other ways than byteCodeUpwardExposedUsed.
            FOREACH_SLIST_ENTRY(ConstantStackSymValue, value, &bailOutInfo->usedCapturedValues.constantValues)
            {
                Assert(value.Key()->HasByteCodeRegSlot() || value.Key()->GetInstrDef()->m_opcode == Js::OpCode::BytecodeArgOutCapture);
                if (value.Key()->HasByteCodeRegSlot())
                {
                    tempBv->Clear(value.Key()->GetByteCodeRegSlot());
                }
            }
            NEXT_SLIST_ENTRY;
            FOREACH_SLIST_ENTRY(CopyPropSyms, value, &bailOutInfo->usedCapturedValues.copyPropSyms)
            {
                Assert(value.Key()->HasByteCodeRegSlot() || value.Key()->GetInstrDef()->m_opcode == Js::OpCode::BytecodeArgOutCapture);
                if (value.Key()->HasByteCodeRegSlot())
                {
                    tempBv->Clear(value.Key()->GetByteCodeRegSlot());
                }
            }
            NEXT_SLIST_ENTRY;
            if (bailOutInfo->usedCapturedValues.argObjSyms)
            {
                tempBv->Minus(bailOutInfo->usedCapturedValues.argObjSyms);
            }

            byteCodeUpwardExposedUsed->Or(tempBv);
        }

        if (instr->m_opcode != Js::OpCode::BailOnException) // see comment at the beginning of this function
        {
            // Int32
            tempBv->And(byteCodeUpwardExposedUsed, bailOutInfo->liveLosslessInt32Syms);
            byteCodeUpwardExposedUsed->Minus(tempBv);
            FOREACH_BITSET_IN_SPARSEBV(symId, tempBv)
            {
                StackSym * stackSym = this->func->m_symTable->FindStackSym(symId);
                Assert(stackSym->GetType() == TyVar);
                StackSym * int32StackSym = stackSym->GetInt32EquivSym(nullptr);
                Assert(int32StackSym);
                byteCodeUpwardExposedUsed->Set(int32StackSym->m_id);
            }
            NEXT_BITSET_IN_SPARSEBV;

            // Float64
            tempBv->And(byteCodeUpwardExposedUsed, bailOutInfo->liveFloat64Syms);
            byteCodeUpwardExposedUsed->Minus(tempBv);
            FOREACH_BITSET_IN_SPARSEBV(symId, tempBv)
            {
                StackSym * stackSym = this->func->m_symTable->FindStackSym(symId);
                Assert(stackSym->GetType() == TyVar);
                StackSym * float64StackSym = stackSym->GetFloat64EquivSym(nullptr);
                Assert(float64StackSym);
                byteCodeUpwardExposedUsed->Set(float64StackSym->m_id);

                // This float-specialized sym is going to be used to restore the corresponding byte-code register. Need to
                // ensure that the float value can be precisely coerced back to the original Var value by requiring that it is
                // specialized using BailOutNumberOnly.
                float64StackSym->m_requiresBailOnNotNumber = true;
            }
            NEXT_BITSET_IN_SPARSEBV;
<<<<<<< HEAD

#ifdef ENABLE_SIMDJS
            // SIMD_JS
            tempBv->Or(bailOutInfo->liveSimd128F4Syms, bailOutInfo->liveSimd128I4Syms);
            tempBv->And(byteCodeUpwardExposedUsed);
            byteCodeUpwardExposedUsed->Minus(tempBv);
            FOREACH_BITSET_IN_SPARSEBV(symId, tempBv)
            {
                StackSym * stackSym = this->func->m_symTable->FindStackSym(symId);
                Assert(stackSym->GetType() == TyVar);
                StackSym * simd128Sym = nullptr;
                if (bailOutInfo->liveSimd128F4Syms->Test(symId))
                {
                    simd128Sym = stackSym->GetSimd128F4EquivSym(nullptr);
                }
                else
                {
                    Assert(bailOutInfo->liveSimd128I4Syms->Test(symId));
                    simd128Sym = stackSym->GetSimd128I4EquivSym(nullptr);
                }
                byteCodeUpwardExposedUsed->Set(simd128Sym->m_id);
            }
            NEXT_BITSET_IN_SPARSEBV;
#endif
=======
>>>>>>> 84bd6f3c
        }
        // Var
        // Any remaining syms to restore will be restored from their var versions
    }
    else
    {
        Assert(!this->func->DoGlobOpt());
    }

    JitAdelete(this->tempAlloc, tempBv);

    // BailOnNoProfile makes some edges dead. Upward exposed symbols info set after the BailOnProfile won't
    // flow through these edges, and, in turn, not through predecessor edges of the block containing the
    // BailOnNoProfile. This is specifically bad for an inlinee's argout syms as they are set as upward exposed
    // when we see the InlineeEnd, but may not look so to some blocks and may get overwritten.
    // Set the argout syms as upward exposed here.
    if (instr->m_opcode == Js::OpCode::BailOnNoProfile && instr->m_func->IsInlinee() &&
        instr->m_func->m_hasInlineArgsOpt && instr->m_func->frameInfo->isRecorded)
    {
        instr->m_func->frameInfo->IterateSyms([=](StackSym* argSym)
        {
            this->currentBlock->upwardExposedUses->Set(argSym->m_id);
        });
    }

    // Mark all the register that we need to restore as used (excluding constants)
    block->upwardExposedUses->Or(byteCodeUpwardExposedUsed);
    block->upwardExposedUses->Or(bailoutReferencedArgSymsBv);

    if (!this->IsPrePass())
    {
        bailOutInfo->IterateArgOutSyms([=](uint index, uint, StackSym* sym) {
            if (sym->IsArgSlotSym() || bailoutReferencedArgSymsBv->Test(sym->m_id))
            {
                bailOutInfo->argOutSyms[index]->m_isBailOutReferenced = true;
            }
        });
    }
    JitAdelete(this->tempAlloc, bailoutReferencedArgSymsBv);

    if (this->IsPrePass())
    {
        JitAdelete(this->tempAlloc, byteCodeUpwardExposedUsed);
    }
}

void
BackwardPass::ProcessBlock(BasicBlock * block)
{
    this->currentBlock = block;
    this->MergeSuccBlocksInfo(block);
#if DBG
    struct ByteCodeRegisterUsesTracker
    {
        Js::OpCode opcode = Js::OpCode::Nop;
        uint32 offset = Js::Constants::NoByteCodeOffset;
        Func* func = nullptr;
        bool active = false;

        void Capture(BackwardPass* backwardPass, BasicBlock* block)
        {
            if (offset != Js::Constants::NoByteCodeOffset)
            {
                backwardPass->CaptureByteCodeUpwardExposed(block, func, opcode, offset);
                offset = Js::Constants::NoByteCodeOffset;
            }
        }
        static bool IsValidByteCodeOffset(IR::Instr* instr)
        {
            return instr->m_func->HasByteCodeOffset() &&
                instr->GetByteCodeOffset() != Js::Constants::NoByteCodeOffset;
        };
        static bool IsInstrOffsetBoundary(IR::Instr* instr)
        {
            if (IsValidByteCodeOffset(instr))
            {
                if (instr->m_opcode == Js::OpCode::Leave)
                {
                    // Leave is a special case, capture now and ignore other instrs at that offset
                    return true;
                }
                else
                {
                    uint32 bytecodeOffset = instr->GetByteCodeOffset();
                    IR::Instr* prev = instr->m_prev;
                    while (prev && !IsValidByteCodeOffset(prev))
                    {
                        prev = prev->m_prev;
                    }
                    return !prev || prev->GetByteCodeOffset() != bytecodeOffset;
                }
            }
            return false;
        }
        void CheckInstrIsOffsetBoundary(IR::Instr* instr)
        {
            if (active && IsInstrOffsetBoundary(instr))
            {
                // This is the last occurence of that bytecode offset
                // We need to process this instr before we capture and there are too many `continue`
                // to safely do this check at the end of the loop
                // Save the info and Capture the ByteCodeUpwardExposedUsed on next loop iteration
                opcode = instr->m_opcode;
                offset = instr->GetByteCodeOffset();
                func = instr->m_func;
            }
        }
    };
    ByteCodeRegisterUsesTracker tracker;
    tracker.active = tag == Js::CaptureByteCodeRegUsePhase && DoCaptureByteCodeUpwardExposedUsed();
#endif
#if DBG_DUMP
    TraceBlockUses(block, true);
#endif

    FOREACH_INSTR_BACKWARD_IN_BLOCK_EDITING(instr, instrPrev, block)
    {
#if DBG_DUMP
        TraceInstrUses(block, instr, true);
#endif
#if DBG
        if (tracker.active)
        {
            // Track Symbol with weird lifetime to exclude them from the ByteCodeUpwardExpose verification
            if (instr->m_func->GetScopeObjSym())
            {
                StackSym* sym = instr->m_func->GetScopeObjSym();
                if (sym->HasByteCodeRegSlot())
                {
                    block->excludeByteCodeUpwardExposedTracking->Set(sym->GetByteCodeRegSlot());
                }
            }
            tracker.Capture(this, block);
            tracker.CheckInstrIsOffsetBoundary(instr);
        }
#endif

        AssertOrFailFastMsg(!instr->IsLowered(), "Lowered instruction detected in pre-lower context!");

        this->currentInstr = instr;
        this->currentRegion = this->currentBlock->GetFirstInstr()->AsLabelInstr()->GetRegion();
        
        IR::Instr * insertedInstr = TryChangeInstrForStackArgOpt();
        if (insertedInstr != nullptr)
        {
            instrPrev = insertedInstr;
            continue;
        }

        MarkScopeObjSymUseForStackArgOpt();
        ProcessBailOnStackArgsOutOfActualsRange();

        if (ProcessNoImplicitCallUses(instr) || this->ProcessByteCodeUsesInstr(instr) || this->ProcessBailOutInfo(instr))
        {
            continue;
        }

        IR::Instr *instrNext = instr->m_next;
        if (this->TrackNoImplicitCallInlinees(instr))
        {
            instrPrev = instrNext->m_prev;
            continue;
        }

        if (CanDeadStoreInstrForScopeObjRemoval() && DeadStoreOrChangeInstrForScopeObjRemoval(&instrPrev))
        {
            continue;
        }

        bool hasLiveFields = (block->upwardExposedFields && !block->upwardExposedFields->IsEmpty());

        IR::Opnd * opnd = instr->GetDst();
        if (opnd != nullptr)
        {
            bool isRemoved = ReverseCopyProp(instr);
            if (isRemoved)
            {
                instrPrev = instrNext->m_prev;
                continue;
            }
            if (instr->m_opcode == Js::OpCode::Conv_Bool)
            {
                isRemoved = this->FoldCmBool(instr);
                if (isRemoved)
                {
                    continue;
                }
            }

            ProcessNewScObject(instr);

            this->ProcessTransfers(instr);

            isRemoved = this->ProcessDef(opnd);
            if (isRemoved)
            {
                continue;
            }
        }


        if(!IsCollectionPass())
        {
            this->MarkTempProcessInstr(instr);
            this->ProcessFieldKills(instr);

            if (this->DoDeadStoreSlots()
                && (instr->HasAnyImplicitCalls() || instr->HasBailOutInfo() || instr->UsesAllFields()))
            {
                // Can't dead-store slots if there can be an implicit-call, an exception, or a bailout
                block->slotDeadStoreCandidates->ClearAll();
            }

            TrackIntUsage(instr);
            TrackBitWiseOrNumberOp(instr);

            TrackFloatSymEquivalence(instr);
        }

        opnd = instr->GetSrc1();
        if (opnd != nullptr)
        {
            this->ProcessUse(opnd);

            opnd = instr->GetSrc2();
            if (opnd != nullptr)
            {
                this->ProcessUse(opnd);
            }
        }

        if(IsCollectionPass())
        {
#ifndef _M_ARM
            if (
                   this->collectionPassSubPhase == CollectionPassSubPhase::FirstPass
                && !this->func->IsSimpleJit()
                )
            {
                // In the collection pass we do multiple passes over loops. In these passes we keep
                // track of sets of symbols, such that we can know whether or not they are used in
                // ways that we need to protect them from side-channel attacks.
                IR::Opnd const * src1 = instr->GetSrc1();
                IR::Opnd const * src2 = instr->GetSrc2();
                IR::Opnd const * dest = instr->GetDst();
                // The marking is as follows, by default:
                // 1. symbols on an instruction directly get marked as being part of the same set.
                // 2. symbols used in indiropnds on an instruction get marked as being dereferenced.
                // 3. symbols used as sources for some instructions get marked as being dereferenced.
                // 4. non-type-specialized symbols tend to get marked as dereferenced.

                // First, we need to find any symbol associated with this instruction as a targeted
                // symid for the merge operations. This simplifies the later code.
                auto getAnyDirectSymID = [](IR::Opnd const* opnd)
                {
                    SymID temp = SymID_Invalid;
                    if (opnd == nullptr)
                    {
                        return temp;
                    }

                    switch (opnd->m_kind)
                    {
                    case IR::OpndKind::OpndKindInvalid:
                        AssertOrFailFastMsg(false, "There should be no invalid operand kinds at this point...");
                        break;
                    case IR::OpndKind::OpndKindIntConst:
                    case IR::OpndKind::OpndKindInt64Const:
                    case IR::OpndKind::OpndKindFloatConst:
                    case IR::OpndKind::OpndKindFloat32Const:
                    case IR::OpndKind::OpndKindSimd128Const:
                        // Nothing to do here, no symbols involved
                        break;
                    case IR::OpndKind::OpndKindHelperCall:
                        // Nothing here either, I think?
                        break;
                    case IR::OpndKind::OpndKindSym:
                        temp = opnd->AsSymOpnd()->m_sym->m_id;
                        break;
                    case IR::OpndKind::OpndKindReg:
                        temp = opnd->AsRegOpnd()->m_sym->m_id;
                        break;
                    case IR::OpndKind::OpndKindAddr:
                        // Should be constant, so nothing to do
                        break;
                    case IR::OpndKind::OpndKindIndir:
                        // IndirOpnds don't themselves have symbols
                        break;
                    case IR::OpndKind::OpndKindLabel:
                        // Should be constant, so not an issue
                        break;
                    case IR::OpndKind::OpndKindMemRef:
                        // Should get a closer look, but looks ok?
                        break;
                    case IR::OpndKind::OpndKindRegBV:
                        // Should be ok
                        break;
                    case IR::OpndKind::OpndKindList:
                        // Since it's a list of RegOpnds, we just need to look at the first
                        {
                            IR::ListOpnd const* list = opnd->AsListOpnd();
                            if (list->Count() > 0)
                            {
                                temp = list->Item(0)->m_sym->m_id;
                            }
                        }
                        break;
                    default:
                        AssertOrFailFastMsg(false, "This should be unreachable - if we've added another OpndKind, add proper handling for it");
                        break;
                    }
                    return temp;
                };

                SymID destSymID = getAnyDirectSymID(dest);

                if (destSymID == SymID_Invalid)
                {
                    // It looks like we have no assignment to a symbol. As this pass is to mark the
                    // symbols that are in the same set through assignment or computation, the lack
                    // of a destination means that we don't have any set joins to do. We may need a
                    // pass over the source operands to mark dereferences, but that's simpler.
                }
                else
                {
                    // We have a base, so now we want to go through and add any symbols to that set
                    // if they're on the base level of operands on the function.
                    auto addSymbolToSet = [](IR::Opnd const* opnd, Loop::LoopSymClusterList* scl, SymID targetSymID)
                    {
                        if (opnd == nullptr)
                        {
                            return;
                        }
                        switch (opnd->m_kind)
                        {
                        case IR::OpndKind::OpndKindInvalid:
                            AssertOrFailFastMsg(false, "There should be no invalid operand kinds at this point...");
                            break;
                        case IR::OpndKind::OpndKindIntConst:
                        case IR::OpndKind::OpndKindInt64Const:
                        case IR::OpndKind::OpndKindFloatConst:
                        case IR::OpndKind::OpndKindFloat32Const:
                        case IR::OpndKind::OpndKindSimd128Const:
                            // Nothing to do here, no symbols involved
                            break;
                        case IR::OpndKind::OpndKindHelperCall:
                            // Nothing here either, I think?
                            break;
                        case IR::OpndKind::OpndKindSym:
                            scl->Merge(targetSymID, opnd->AsSymOpnd()->m_sym->m_id);
                            break;
                        case IR::OpndKind::OpndKindReg:
                            scl->Merge(targetSymID, opnd->AsRegOpnd()->m_sym->m_id);
                            break;
                        case IR::OpndKind::OpndKindAddr:
                            // Should be constant, so nothing to do
                            break;
                        case IR::OpndKind::OpndKindIndir:
                            // IndirOpnds don't themselves have symbols
                            break;
                        case IR::OpndKind::OpndKindLabel:
                            // Should be constant, so not an issue
                            break;
                        case IR::OpndKind::OpndKindMemRef:
                            // Should get a closer look, but looks ok?
                            break;
                        case IR::OpndKind::OpndKindRegBV:
                            // Should be ok
                            break;
                        case IR::OpndKind::OpndKindList:
                            // Needs iteration, but is straightforward beyond that
                            {
                                IR::ListOpnd const* list = opnd->AsListOpnd();
                                for (int iter = 0; iter < list->Count(); iter++)
                                {
                                    scl->Merge(targetSymID, list->Item(iter)->m_sym->m_id);
                                }
                            }
                            break;
                        default:
                            AssertOrFailFastMsg(false, "This should be unreachable - if we've added another OpndKind, add proper handling for it");
                            break;
                        }
                    };
                    addSymbolToSet(src1, this->currentPrePassLoop->symClusterList, destSymID);
                    addSymbolToSet(src2, this->currentPrePassLoop->symClusterList, destSymID);
                }

                // Now we get to the second part - symbols used in indiropnds get marked as dereferenced
                // This is just a matter of updating a bitvector, so it's fairly straightforward.
                auto markDereferences = [](IR::Opnd const* opnd, BVSparse<JitArenaAllocator>* bv)
                {
                    if (opnd == nullptr)
                    {
                        return;
                    }
                    switch (opnd->m_kind)
                    {
                    case IR::OpndKind::OpndKindInvalid:
                        AssertOrFailFastMsg(false, "There should be no invalid operand kinds at this point...");
                        break;
                    case IR::OpndKind::OpndKindIntConst:
                    case IR::OpndKind::OpndKindInt64Const:
                    case IR::OpndKind::OpndKindFloatConst:
                    case IR::OpndKind::OpndKindFloat32Const:
                    case IR::OpndKind::OpndKindSimd128Const:
                        // Nothing to do here, no symbols involved
                        break;
                    case IR::OpndKind::OpndKindHelperCall:
                        // Nothing here either, I think?
                        break;
                    case IR::OpndKind::OpndKindSym:
                        // If it's not type-specialized, we may dereference it.
                        if (!(opnd->GetValueType().IsNotObject()))
                        {
                            bv->Set(opnd->AsSymOpnd()->m_sym->m_id);
                        }
                        break;
                    case IR::OpndKind::OpndKindReg:
                        // If it's not type-specialized, we may dereference it.
                        if (!(opnd->GetValueType().IsNotObject()) && !opnd->AsRegOpnd()->m_sym->IsTypeSpec())
                        {
                            bv->Set(opnd->AsRegOpnd()->m_sym->m_id);
                        }
                        break;
                    case IR::OpndKind::OpndKindAddr:
                        // Should be constant, so nothing to do
                        break;
                    case IR::OpndKind::OpndKindIndir:
                        // Need to handle each component
                        {
                            IR::IndirOpnd const* indirOpnd = opnd->AsIndirOpnd();
                            if (indirOpnd->GetBaseOpnd())
                            {
                                bv->Set(indirOpnd->GetBaseOpnd()->m_sym->m_id);
                            }
                            if (indirOpnd->GetIndexOpnd())
                            {
                                bv->Set(indirOpnd->GetIndexOpnd()->m_sym->m_id);
                            }
                        }
                        break;
                    case IR::OpndKind::OpndKindLabel:
                        // Should be constant, so not an issue
                        break;
                    case IR::OpndKind::OpndKindMemRef:
                        // Should get a closer look, but looks ok?
                        break;
                    case IR::OpndKind::OpndKindRegBV:
                        // Should be ok
                        break;
                    case IR::OpndKind::OpndKindList:
                        // Needs iteration, but is straightforward beyond that
                        {
                            IR::ListOpnd const* list = opnd->AsListOpnd();
                            for (int iter = 0; iter < list->Count(); iter++)
                            {
                                // should be the same as OpndKindReg, since ListOpndType is RegOpnd
                                if (!(list->Item(iter)->GetValueType().IsNotObject()) && !opnd->AsRegOpnd()->m_sym->IsTypeSpec())
                                {
                                    bv->Set(list->Item(iter)->m_sym->m_id);
                                }
                            }
                        }
                        break;
                    default:
                        AssertOrFailFastMsg(false, "This should be unreachable - if we've added another OpndKind, add proper handling for it");
                        break;
                    }
                };
                markDereferences(dest, this->currentPrePassLoop->internallyDereferencedSyms);
                markDereferences(src1, this->currentPrePassLoop->internallyDereferencedSyms);
                markDereferences(src2, this->currentPrePassLoop->internallyDereferencedSyms);

                auto explicitlyMarkDereferenced = [](IR::Opnd const* opnd, BVSparse<JitArenaAllocator>* bv)
                {
                    if (opnd == nullptr)
                    {
                        return;
                    }
                    switch (opnd->m_kind)
                    {
                    case IR::OpndKind::OpndKindInvalid:
                        AssertOrFailFastMsg(false, "There should be no invalid operand kinds at this point...");
                        break;
                    case IR::OpndKind::OpndKindIntConst:
                    case IR::OpndKind::OpndKindInt64Const:
                    case IR::OpndKind::OpndKindFloatConst:
                    case IR::OpndKind::OpndKindFloat32Const:
                    case IR::OpndKind::OpndKindSimd128Const:
                        // Nothing to do here, no symbols involved
                        break;
                    case IR::OpndKind::OpndKindHelperCall:
                        // Nothing here either, I think?
                        break;
                    case IR::OpndKind::OpndKindSym:
                        // The instruction using this means that we may dereference the symbol,
                        // regardless of type spec
                        bv->Set(opnd->AsSymOpnd()->m_sym->m_id);
                        break;
                    case IR::OpndKind::OpndKindReg:
                        // The instruction using this means that we may dereference the symbol,
                        // regardless of type spec
                        bv->Set(opnd->AsRegOpnd()->m_sym->m_id);
                        break;
                    case IR::OpndKind::OpndKindAddr:
                        // Should be constant, so nothing to do
                        break;
                    case IR::OpndKind::OpndKindIndir:
                        // Need to handle each component
                    {
                        IR::IndirOpnd const* indirOpnd = opnd->AsIndirOpnd();
                        if (indirOpnd->GetBaseOpnd())
                        {
                            bv->Set(indirOpnd->GetBaseOpnd()->m_sym->m_id);
                        }
                        if (indirOpnd->GetIndexOpnd())
                        {
                            bv->Set(indirOpnd->GetIndexOpnd()->m_sym->m_id);
                        }
                    }
                    break;
                    case IR::OpndKind::OpndKindLabel:
                        // Should be constant, so not an issue
                        break;
                    case IR::OpndKind::OpndKindMemRef:
                        // Should get a closer look, but looks ok?
                        break;
                    case IR::OpndKind::OpndKindRegBV:
                        // Should be ok
                        break;
                    case IR::OpndKind::OpndKindList:
                        // Needs iteration, but is straightforward beyond that
                    {
                        IR::ListOpnd const* list = opnd->AsListOpnd();
                        for (int iter = 0; iter < list->Count(); iter++)
                        {
                            // The instruction using this means that we may dereference the symbol,
                            // regardless of type spec
                            bv->Set(list->Item(iter)->m_sym->m_id);
                        }
                    }
                    break;
                    default:
                        AssertOrFailFastMsg(false, "This should be unreachable - if we've added another OpndKind, add proper handling for it");
                        break;
                    }
                };
                // We may also have some specific instructions that dereference things - we can
                // handle those specifically, since there's only a few of them
                switch (instr->m_opcode)
                {
                case Js::OpCode::StArrInlineItem_CI4:
                case Js::OpCode::StArrItemC_CI4:
                case Js::OpCode::StArrItemI_CI4:
                case Js::OpCode::StArrSegElemC:
                case Js::OpCode::StArrSegItem_A:
                case Js::OpCode::StArrSegItem_CI4:
                case Js::OpCode::StArrViewElem:
                case Js::OpCode::StAtomicWasm:
                case Js::OpCode::StElemC:
                case Js::OpCode::StElemI_A:
                case Js::OpCode::StElemI_A_Strict:
                case Js::OpCode::StEnvObjSlot:
                case Js::OpCode::StEnvObjSlotChkUndecl:
                case Js::OpCode::StFld:
                case Js::OpCode::StFldStrict:
                case Js::OpCode::StFuncExpr:
                case Js::OpCode::StInnerObjSlot:
                case Js::OpCode::StInnerObjSlotChkUndecl:
                case Js::OpCode::StInnerSlot:
                case Js::OpCode::StInnerSlotChkUndecl:
                case Js::OpCode::StLocalFld:
                case Js::OpCode::StLocalFuncExpr:
                case Js::OpCode::StLocalObjSlot:
                case Js::OpCode::StLocalObjSlotChkUndecl:
                case Js::OpCode::StLocalSlot:
                case Js::OpCode::StLocalSlotChkUndecl:
                case Js::OpCode::StLoopBodyCount:
                case Js::OpCode::StModuleSlot:
                case Js::OpCode::StObjSlot:
                case Js::OpCode::StObjSlotChkUndecl:
                case Js::OpCode::StParamObjSlot:
                case Js::OpCode::StParamObjSlotChkUndecl:
                case Js::OpCode::StParamSlot:
                case Js::OpCode::StParamSlotChkUndecl:
                case Js::OpCode::StRootFld:
                case Js::OpCode::StRootFldStrict:
                case Js::OpCode::StSlot:
                case Js::OpCode::StSlotBoxTemp:
                case Js::OpCode::StSlotChkUndecl:
                case Js::OpCode::StSuperFld:
                case Js::OpCode::ProfiledStElemI_A:
                case Js::OpCode::ProfiledStElemI_A_Strict:
                case Js::OpCode::ProfiledStFld:
                case Js::OpCode::ProfiledStFldStrict:
                case Js::OpCode::ProfiledStLocalFld:
                case Js::OpCode::ProfiledStRootFld:
                case Js::OpCode::ProfiledStRootFldStrict:
                case Js::OpCode::ProfiledStSuperFld:
                    // Unfortunately, being fed into a store means that we could have aliasing, and the
                    // consequence is that it may be re-read and then dereferenced. Note that we can do
                    // this case if we poison any array symbol that we store to on the way out, but the
                    // aliasing problem remains.
                case Js::OpCode::ArgOut_A:
                case Js::OpCode::ArgOut_ANonVar:
                case Js::OpCode::ArgOut_A_Dynamic:
                case Js::OpCode::ArgOut_A_FixupForStackArgs:
                case Js::OpCode::ArgOut_A_FromStackArgs:
                case Js::OpCode::ProfiledArgOut_A:
                    // Getting passed to another function is a boundary that we can't analyze over.
                case Js::OpCode::Ret:
                    // Return arcs are pretty short in speculation, so we have to assume that we may be
                    // returning to a situation that will dereference the symbol. Note that we will not
                    // hit this path in normal jitted code, but it's more common in jitloopbody'd code.
                    explicitlyMarkDereferenced(instr->GetSrc1(), this->currentPrePassLoop->internallyDereferencedSyms);
                    break;
                default:
                    // most instructions don't have this sort of behavior
                    break;
                }
            }
#endif
            // Continue normal CollectionPass behavior
#if DBG_DUMP
            TraceInstrUses(block, instr, false);
#endif
            continue;
        }

        if (this->tag == Js::DeadStorePhase)
        {
#ifndef _M_ARM
            if(
                   block->loop
                && !this->isLoopPrepass
                && !this->func->IsSimpleJit()
                )
            {
                // In the second pass, we mark instructions that we go by as being safe or unsafe.
                //
                // This is all based on the information which we gathered in the previous pass. The
                // symbol sets are cross-referenced and the bit-vector information is set such that
                // the bit vector now holds a complete list of which symbols are dereferenced, both
                // directly or indirectly, in the loop, so we can see if a particular instr creates
                // such a symbol. If it doesn't, then we will not mask its destination, as it's not
                // necessary to create a safe program.
                //
                // Note that if we avoiding doing the masking here, we need to instead do it on the
                // out-edges of the loop - otherwise an unsafe use of the symbol could happen after
                // the loop and not get caught.

                // This helper goes through and marks loop out-edges for a particular symbol set.
                static void (*addOutEdgeMasking)(SymID, Loop*, JitArenaAllocator*) = [](SymID symID, Loop* loop, JitArenaAllocator *alloc) -> void
                {
                    // There are rare cases where we have no out-edges (the only way to leave this loop
                    // is via a return inside the jitloopbody); in this case, we don't need to mask any
                    // symbols on the out-edges, as we only need to worry about the store cases.
                    if(loop->outwardSpeculationMaskInstrs == nullptr)
                    {
                        return;
                    }
                    BVSparse<JitArenaAllocator> *syms = JitAnew(alloc, BVSparse<JitArenaAllocator>, alloc);
                    // We only need to do this for stack syms, and only for ones that are upwardexposed
                    // in the block sourcing to the masking block, but it needs to be for all symbols a
                    // mask-skipped load may be written to.
                    loop->symClusterList->MapSet<BVSparse<JitArenaAllocator>*>(symID, [](SymID a, BVSparse<JitArenaAllocator> *symbols) {
                        symbols->Set(a);
                    }, syms);
                    SymTable* symTable = loop->GetFunc()->m_symTable;
                    FOREACH_BITSET_IN_SPARSEBV(curSymID, syms)
                    {
                        Sym* potentialSym = symTable->Find(curSymID);
                        if (potentialSym == nullptr || !potentialSym->IsStackSym())
                        {
                            syms->Clear(curSymID);
                        }
                    } NEXT_BITSET_IN_SPARSEBV;
                    if (syms->IsEmpty())
                    {
                        // If there's no non-stack symids, we have nothing to mask
                        return;
                    }
                    // Now that we have a bitvector of things to try to mask on the out-edges, we'll go
                    // over the list of outmask instructions.
                    FOREACH_SLIST_ENTRY(IR::ByteCodeUsesInstr*, bcuInstr, loop->outwardSpeculationMaskInstrs)
                    {
                        // Get the upwardExposed information for the previous block
                        IR::LabelInstr *blockLabel = bcuInstr->GetBlockStartInstr()->AsLabelInstr();
                        BasicBlock* maskingBlock = blockLabel->GetBasicBlock();
                        // Since it's possible we have a multi-level loop structure (each with its own mask
                        // instructions and dereferenced symbol list), we may be able to avoid masking some
                        // symbols in interior loop->exterior loop edges if they're not dereferenced in the
                        // exterior loop. This does mean, however, that we need to mask them further out.
                        Loop* maskingBlockLoop = maskingBlock->loop;
                        if (maskingBlockLoop != nullptr && !maskingBlockLoop->internallyDereferencedSyms->Test(symID))
                        {
                            addOutEdgeMasking(symID, maskingBlockLoop, alloc);
                            continue;
                        }
                        // Instead of looking at the previous block (inside the loop), which may be cleaned
                        // up or may yet be processed for dead stores, we instead can look at the mask/cmov
                        // block, which we can keep from being cleaned up, and which will always be handled
                        // before the loop is looked at (in this phase), since it is placed after the loop.
                        AssertOrFailFast(maskingBlock->upwardExposedUses);
                        AssertOrFailFast(maskingBlock->upwardExposedFields);
                        BVSparse<JitArenaAllocator> *symsToMask = JitAnew(alloc, BVSparse<JitArenaAllocator>, alloc);
                        symsToMask->Or(maskingBlock->upwardExposedUses);
                        symsToMask->Or(maskingBlock->upwardExposedFields);
                        symsToMask->And(syms);
                        // If nothing is exposed, we have nothing to mask, and nothing to do here.
                        if (!symsToMask->IsEmpty())
                        {
                            if (bcuInstr->GetByteCodeUpwardExposedUsed() == nullptr)
                            {
                                // This will initialize the internal structure properly
                                bcuInstr->SetBV(JitAnew(bcuInstr->m_func->m_alloc, BVSparse<JitArenaAllocator>, bcuInstr->m_func->m_alloc));
                            }
#if DBG_DUMP
                            if (PHASE_TRACE(Js::SpeculationPropagationAnalysisPhase, loop->topFunc))
                            {
                                Output::Print(_u("Adding symbols to out-edge masking for loop %u outward block %u:\n"), loop->GetLoopNumber(), maskingBlock->GetBlockNum());
                                symsToMask->Dump();
                            }
#endif
                            // Add the syms to the mask set
                            const_cast<BVSparse<JitArenaAllocator> *>(bcuInstr->GetByteCodeUpwardExposedUsed())->Or(symsToMask);
                        }
                    } NEXT_SLIST_ENTRY;
                };
                switch (instr->m_opcode)
                {
                case Js::OpCode::LdElemI_A:
                case Js::OpCode::ProfiledLdElemI_A:
                {
                    IR::Opnd* dest = instr->GetDst();
                    if (dest->IsRegOpnd())
                    {
                        SymID symid = dest->AsRegOpnd()->m_sym->m_id;
                        if (!block->loop->internallyDereferencedSyms->Test(symid))
                        {
                            instr->SetIsSafeToSpeculate(true);
                            addOutEdgeMasking(symid, block->loop, this->tempAlloc);
#if DBG_DUMP
                            if (PHASE_TRACE(Js::SpeculationPropagationAnalysisPhase, this->func))
                            {
                                Output::Print(_u("Marking instruction as safe:\n"));
                                instr->highlight = 0x0f;
                                instr->Dump();
                            }
#endif
                        }
                    }
                    else if (dest->IsSymOpnd())
                    {
                        SymID symid = dest->AsSymOpnd()->m_sym->m_id;
                        if (!block->loop->internallyDereferencedSyms->Test(symid))
                        {
                            instr->SetIsSafeToSpeculate(true);
                            addOutEdgeMasking(symid, block->loop, this->tempAlloc);
#if DBG_DUMP
                            if (PHASE_TRACE(Js::SpeculationPropagationAnalysisPhase, this->func))
                            {
                                Output::Print(_u("Marking instruction as safe:\n"));
                                instr->highlight = 0x0f;
                                instr->Dump();
                            }
#endif
                        }
                    }
                }
                break;
                default:
                    // Most instructions don't have any particular handling needed here, as they don't
                    // get any masking regardless.
                    break;
                }
            }
#endif
            switch(instr->m_opcode)
            {
                case Js::OpCode::LdSlot:
                {
                    DeadStoreOrChangeInstrForScopeObjRemoval(&instrPrev);
                    break;
                }
                case Js::OpCode::InlineArrayPush:
                case Js::OpCode::InlineArrayPop:
                {
                    IR::Opnd *const thisOpnd = instr->GetSrc1();
                    if(thisOpnd && thisOpnd->IsRegOpnd())
                    {
                        IR::RegOpnd *const thisRegOpnd = thisOpnd->AsRegOpnd();
                        if(thisRegOpnd->IsArrayRegOpnd())
                        {
                            // Process the array use at the point of the array built-in call, since the array will actually
                            // be used at the call, not at the ArgOut_A_InlineBuiltIn
                            ProcessArrayRegOpndUse(instr, thisRegOpnd->AsArrayRegOpnd());
                        }
                    }
                }

            #if !INT32VAR // the following is not valid on 64-bit platforms
                case Js::OpCode::BoundCheck:
                {
                    if(IsPrePass())
                    {
                        break;
                    }

                    // Look for:
                    //     BoundCheck 0 <= s1
                    //     BoundCheck s1 <= s2 + c, where c == 0 || c == -1
                    //
                    // And change it to:
                    //     UnsignedBoundCheck s1 <= s2 + c
                    //
                    // The BoundCheck instruction is a signed operation, so any unsigned operand used in the instruction must be
                    // guaranteed to be >= 0 and <= int32 max when its value is interpreted as signed. Due to the restricted
                    // range of s2 above, by using an unsigned comparison instead, the negative check on s1 will also be
                    // covered.
                    //
                    // A BoundCheck instruction takes the form (src1 <= src2 + dst).

                    // Check the current instruction's pattern for:
                    //     BoundCheck s1 <= s2 + c, where c <= 0
                    if(!instr->GetSrc1()->IsRegOpnd() ||
                        !instr->GetSrc1()->IsInt32() ||
                        !instr->GetSrc2() ||
                        instr->GetSrc2()->IsIntConstOpnd())
                    {
                        break;
                    }
                    if(instr->GetDst())
                    {
                        const int c = instr->GetDst()->AsIntConstOpnd()->GetValue();
                        if(c != 0 && c != -1)
                        {
                            break;
                        }
                    }

                    // Check the previous instruction's pattern for:
                    //     BoundCheck 0 <= s1
                    IR::Instr *const lowerBoundCheck = instr->m_prev;
                    if(lowerBoundCheck->m_opcode != Js::OpCode::BoundCheck ||
                        !lowerBoundCheck->GetSrc1()->IsIntConstOpnd() ||
                        lowerBoundCheck->GetSrc1()->AsIntConstOpnd()->GetValue() != 0 ||
                        !lowerBoundCheck->GetSrc2() ||
                        !instr->GetSrc1()->AsRegOpnd()->IsEqual(lowerBoundCheck->GetSrc2()) ||
                        lowerBoundCheck->GetDst() && lowerBoundCheck->GetDst()->AsIntConstOpnd()->GetValue() != 0)
                    {
                        break;
                    }

                    // Remove the previous lower bound check, and change the current upper bound check to:
                    //     UnsignedBoundCheck s1 <= s2 + c
                    instr->m_opcode = Js::OpCode::UnsignedBoundCheck;
                    currentBlock->RemoveInstr(lowerBoundCheck);
                    instrPrev = instr->m_prev;
                    break;
                }
            #endif
            }

            DeadStoreTypeCheckBailOut(instr);
            DeadStoreImplicitCallBailOut(instr, hasLiveFields);

            if (block->stackSymToFinalType != nullptr)
            {
                this->InsertTypeTransitionsAtPotentialKills();
            }

            // NoImplicitCallUses transfers need to be processed after determining whether implicit calls need to be disabled
            // for the current instruction, because the instruction where the def occurs also needs implicit calls disabled.
            // Array value type for the destination needs to be updated before transfers have been processed by
            // ProcessNoImplicitCallDef, and array value types for sources need to be updated after transfers have been
            // processed by ProcessNoImplicitCallDef, as it requires the no-implicit-call tracking bit-vectors to be precise at
            // the point of the update.
            if(!IsPrePass())
            {
                UpdateArrayValueTypes(instr, instr->GetDst());
            }
            ProcessNoImplicitCallDef(instr);
            if(!IsPrePass())
            {
                UpdateArrayValueTypes(instr, instr->GetSrc1());
                UpdateArrayValueTypes(instr, instr->GetSrc2());
            }
        }
        else
        {
            switch (instr->m_opcode)
            {
                case Js::OpCode::BailOnNoProfile:
                {
                    this->ProcessBailOnNoProfile(instr, block);
                    // this call could change the last instr of the previous block...  Adjust instrStop.
                    instrStop = block->GetFirstInstr()->m_prev;
                    Assert(this->tag != Js::DeadStorePhase);
                    continue;
                }
                case Js::OpCode::Catch:
                {
                    if (this->func->DoOptimizeTry() && !this->IsPrePass())
                    {
                        // Execute the "Catch" in the JIT'ed code, and bailout to the next instruction. This way, the bailout will restore the exception object automatically.
                        IR::BailOutInstr* bailOnException = IR::BailOutInstr::New(Js::OpCode::BailOnException, IR::BailOutOnException, instr->m_next, instr->m_func);
                        instr->InsertAfter(bailOnException);

                        Assert(instr->GetDst()->IsRegOpnd() && instr->GetDst()->GetStackSym()->HasByteCodeRegSlot());
                        StackSym * exceptionObjSym = instr->GetDst()->GetStackSym();

                        Assert(instr->m_prev->IsLabelInstr() && (instr->m_prev->AsLabelInstr()->GetRegion()->GetType() == RegionTypeCatch));
                        instr->m_prev->AsLabelInstr()->GetRegion()->SetExceptionObjectSym(exceptionObjSym);
                    }
                    break;
                }
                case Js::OpCode::Throw:
                case Js::OpCode::EHThrow:
                case Js::OpCode::InlineThrow:
                    this->func->SetHasThrow();
                    break;
            }
        }

        if (instr->m_opcode == Js::OpCode::InlineeEnd)
        {
            this->ProcessInlineeEnd(instr);
        }

        if ((instr->IsLabelInstr() && instr->m_next->m_opcode == Js::OpCode::Catch) || (instr->IsLabelInstr() && instr->m_next->m_opcode == Js::OpCode::Finally))
        {
            if (!this->currentRegion)
            {
                Assert(!this->func->DoOptimizeTry() && !(this->func->IsSimpleJit() && this->func->hasBailout));
            }
            else
            {
                Assert(this->currentRegion->GetType() == RegionTypeCatch || this->currentRegion->GetType() == RegionTypeFinally);
                Region * matchingTryRegion = this->currentRegion->GetMatchingTryRegion();
                Assert(matchingTryRegion);

                // We need live-on-back-edge info to accurately set write-through symbols for try-catches in a loop.
                // Don't set write-through symbols in pre-pass
                if (!this->IsPrePass() && !matchingTryRegion->writeThroughSymbolsSet)
                {
                    if (this->tag == Js::DeadStorePhase)
                    {
                        Assert(!this->func->DoGlobOpt());
                    }
                    // FullJit: Write-through symbols info must be populated in the backward pass as
                    //      1. the forward pass needs it to insert ToVars.
                    //      2. the deadstore pass needs it to not clear such symbols from the
                    //         byteCodeUpwardExposedUsed BV upon a def in the try region. This is required
                    //         because any bailout in the try region needs to restore all write-through
                    //         symbols.
                    // SimpleJit: Won't run the initial backward pass, but write-through symbols info is still
                    //      needed in the deadstore pass for <2> above.
                    this->SetWriteThroughSymbolsSetForRegion(this->currentBlock, matchingTryRegion);
                }
            }
        }
#if DBG
        if (instr->m_opcode == Js::OpCode::TryCatch)
        {
            if (!this->IsPrePass() && (this->func->DoOptimizeTry() || (this->func->IsSimpleJit() && this->func->hasBailout)))
            {
                Assert(instr->m_next->IsLabelInstr() && (instr->m_next->AsLabelInstr()->GetRegion() != nullptr));
                Region * tryRegion = instr->m_next->AsLabelInstr()->GetRegion();
                Assert(tryRegion && tryRegion->GetType() == RegionType::RegionTypeTry && tryRegion->GetMatchingCatchRegion() != nullptr);
                Assert(tryRegion->writeThroughSymbolsSet);
            }
        }
#endif
        instrPrev = ProcessPendingPreOpBailOutInfo(instr);

#if DBG_DUMP
        TraceInstrUses(block, instr, false);
#endif
    }
    NEXT_INSTR_BACKWARD_IN_BLOCK_EDITING;

#if DBG
    tracker.Capture(this, block);
    if (tag == Js::CaptureByteCodeRegUsePhase)
    {
        return;
    }
#endif

#ifndef _M_ARM
    if (
           this->tag == Js::DeadStorePhase
        // We don't do the masking in simplejit due to reduced perf concerns and the issues
        // with handling try/catch structures with late-added blocks
        && !this->func->IsSimpleJit()
        // We don't need the masking blocks in asmjs/wasm mode
        && !block->GetFirstInstr()->m_func->GetJITFunctionBody()->IsAsmJsMode()
        && !block->GetFirstInstr()->m_func->GetJITFunctionBody()->IsWasmFunction()
        && !block->isDead
        && !block->isDeleted
        )
    {
        FOREACH_PREDECESSOR_BLOCK(blockPred, block)
        {
            // Now we need to handle loop out-edges. These need blocks inserted to prevent load
            // of those symbols in speculation; the easiest way to do this is to CMOV them with
            // a flag that we always know will be false, as this introduces a dependency on the
            // register that can't be speculated (currently).
            //
            // Note that we're doing this backwards - looking from the target into the loop. We
            // do this because this way because we're going backwards over the blocks anyway; a
            // block inserted after the branch may be impossible to correctly handle.
            if (!blockPred->isDead && !blockPred->isDeleted && blockPred->loop != nullptr)
            {
                Loop* targetLoop = block->loop;
                Loop* startingLoop = blockPred->loop;
                bool addMaskingBlock = false;
                if (targetLoop == nullptr)
                {
                    // If we're leaving to a non-looping context, we definitely want the masking block
                    addMaskingBlock = true;
                }
                else if (targetLoop == startingLoop)
                {
                    // If we're still inside the same loop, we don't want a masking block
                    addMaskingBlock = false;
                }
                else
                {
                    // We want a masking block if we're going to a loop enclosing the current one.
                    Loop* loopTest = targetLoop;
                    addMaskingBlock = true;
                    while (loopTest != nullptr)
                    {
                        if (loopTest == startingLoop)
                        {
                            // the target loop is a child of the starting loop, so don't mask on the way
                            addMaskingBlock = false;
                            break;
                        }
                        loopTest = loopTest->parent;
                    }
                }
                if (addMaskingBlock)
                {
                    // Avoid masking on the way from a masking block - we're already masking this jmp
                    if (block->GetFirstInstr()->m_next->m_opcode == Js::OpCode::SpeculatedLoadFence)
                    {
                        addMaskingBlock = false;
                    }
                }
                if (addMaskingBlock)
                {
                    // It's architecture dependent, so we just mark the block here and leave the actual
                    // generation of the masking to the Lowerer.
                    // Generated code here:
                    // newTarget:
                    // syms = targetedloadfence syms
                    // jmp oldTarget

                    // We need to increment the data use count since we're changing a successor.
                    blockPred->IncrementDataUseCount();
                    BasicBlock *newBlock = this->func->m_fg->InsertAirlockBlock(this->func->m_fg->FindEdge(blockPred, block), true);
                    LABELNAMESET(newBlock->GetFirstInstr()->AsLabelInstr(), "Loop out-edge masking block");
                    // This is a little bit of a misuse of ByteCodeUsesInstr - we're using it as just
                    // a bitvector that we can add things to.
                    IR::ByteCodeUsesInstr* masker = IR::ByteCodeUsesInstr::New(newBlock->GetFirstInstr());
                    masker->m_opcode = Js::OpCode::SpeculatedLoadFence;
                    // Add the one instruction we need to this block
                    newBlock->GetFirstInstr()->InsertAfter(masker);
                    // We need to initialize the data for this block, so that later stages of deadstore work properly.
                    // Setting use count to 0 makes mergesucc create the structures
                    newBlock->SetDataUseCount(0);
                    // If we inserted an airlock block compensation block, we need to set the use count on that too.
                    if (newBlock->prev && newBlock->prev->isAirLockCompensationBlock)
                    {
                        newBlock->prev->SetDataUseCount(0);
                    }
                    if (startingLoop->outwardSpeculationMaskInstrs == nullptr)
                    {
                        startingLoop->outwardSpeculationMaskInstrs = JitAnew(this->func->m_fg->alloc, SList<IR::ByteCodeUsesInstr*>, this->func->m_fg->alloc);
                    }
                    // We fill in the instruction later, so we need to add it to the loop's list of such instructions.
                    startingLoop->outwardSpeculationMaskInstrs->Prepend(masker);
                }
            }
        } NEXT_PREDECESSOR_BLOCK;
    }
#endif

    EndIntOverflowDoesNotMatterRange();

    if (!this->IsPrePass() && !block->isDead && block->isLoopHeader)
    {
        // Copy the upward exposed use as the live on back edge regs
        block->loop->regAlloc.liveOnBackEdgeSyms = block->upwardExposedUses->CopyNew(this->func->m_alloc);
    }

    Assert(!considerSymAsRealUseInNoImplicitCallUses);

#if DBG_DUMP
    TraceBlockUses(block, false);
#endif
}

bool 
BackwardPass::CanDeadStoreInstrForScopeObjRemoval(Sym *sym) const
{
    if (tag == Js::DeadStorePhase && this->currentInstr->m_func->IsStackArgsEnabled())
    {
        Func * currFunc = this->currentInstr->m_func;
        bool doScopeObjCreation = currFunc->GetJITFunctionBody()->GetDoScopeObjectCreation();
        switch (this->currentInstr->m_opcode)
        {
            case Js::OpCode::InitCachedScope:
            {
                if(!doScopeObjCreation && this->currentInstr->GetDst()->IsScopeObjOpnd(currFunc))
                {
                    /*
                    *   We don't really dead store this instruction. We just want the source sym of this instruction
                    *   to NOT be tracked as USED by this instruction.
                    *   This instr will effectively be lowered to dest = MOV NULLObject, in the lowerer phase.
                    */
                    return true;
                }
                break;
            }
            case Js::OpCode::LdSlot:
            {
                if (sym && IsFormalParamSym(currFunc, sym))
                {
                    return true;
                }
                break;
            }
            case Js::OpCode::CommitScope:
            case Js::OpCode::GetCachedFunc:
            {
                return !doScopeObjCreation && this->currentInstr->GetSrc1()->IsScopeObjOpnd(currFunc);
            }
            case Js::OpCode::BrFncCachedScopeEq:
            case Js::OpCode::BrFncCachedScopeNeq:
            {
                return !doScopeObjCreation && this->currentInstr->GetSrc2()->IsScopeObjOpnd(currFunc);
            }
            case Js::OpCode::CallHelper:
            {
                if (!doScopeObjCreation && this->currentInstr->GetSrc1()->AsHelperCallOpnd()->m_fnHelper == IR::JnHelperMethod::HelperOP_InitCachedFuncs)
                {
                    IR::RegOpnd * scopeObjOpnd = this->currentInstr->GetSrc2()->GetStackSym()->GetInstrDef()->GetSrc1()->AsRegOpnd();
                    return scopeObjOpnd->IsScopeObjOpnd(currFunc);
                }
                break;
            }
        }
    }
    return false;
}

/*
* This is for Eliminating Scope Object Creation during Heap arguments optimization.
*/
bool
BackwardPass::DeadStoreOrChangeInstrForScopeObjRemoval(IR::Instr ** pInstrPrev)
{
    IR::Instr * instr = this->currentInstr;
    Func * currFunc = instr->m_func;

    if (this->tag == Js::DeadStorePhase && instr->m_func->IsStackArgsEnabled() && !IsPrePass())
    {
        switch (instr->m_opcode)
        {
            /*
            *   This LdSlot loads the formal from the formals array. We replace this a Ld_A <ArgInSym>.
            *   ArgInSym is inserted at the beginning of the function during the start of the deadstore pass- for the top func.
            *   In case of inlinee, it will be from the source sym of the ArgOut Instruction to the inlinee.
            */
            case Js::OpCode::LdSlot:
            {
                IR::Opnd * src1 = instr->GetSrc1();
                if (src1 && src1->IsSymOpnd())
                {
                    Sym * sym = src1->AsSymOpnd()->m_sym;
                    Assert(sym);
                    if (IsFormalParamSym(currFunc, sym))
                    {
                        AssertMsg(!currFunc->GetJITFunctionBody()->HasImplicitArgIns(), "We don't have mappings between named formals and arguments object here");

                        instr->m_opcode = Js::OpCode::Ld_A;
                        PropertySym * propSym = sym->AsPropertySym();
                        Js::ArgSlot    value = (Js::ArgSlot)propSym->m_propertyId;

                        Assert(currFunc->HasStackSymForFormal(value));
                        StackSym * paramStackSym = currFunc->GetStackSymForFormal(value);
                        IR::RegOpnd * srcOpnd = IR::RegOpnd::New(paramStackSym, TyVar, currFunc);
                        instr->ReplaceSrc1(srcOpnd);
                        this->ProcessSymUse(paramStackSym, true, true);

                        if (PHASE_VERBOSE_TRACE1(Js::StackArgFormalsOptPhase))
                        {
                            Output::Print(_u("StackArgFormals : %s (%d) :Replacing LdSlot with Ld_A in Deadstore pass. \n"), instr->m_func->GetJITFunctionBody()->GetDisplayName(), instr->m_func->GetFunctionNumber());
                            Output::Flush();
                        }
                    }
                }
                break;
            }
            case Js::OpCode::CommitScope:
            {
                if (instr->GetSrc1()->IsScopeObjOpnd(currFunc))
                {
                    instr->Remove();
                    return true;
                }
                break;
            }
            case Js::OpCode::BrFncCachedScopeEq:
            case Js::OpCode::BrFncCachedScopeNeq:
            {
                if (instr->GetSrc2()->IsScopeObjOpnd(currFunc))
                {
                    instr->Remove();
                    return true;
                }
                break;
            }
            case Js::OpCode::CallHelper:
            {
                //Remove the CALL and all its Argout instrs.
                if (instr->GetSrc1()->AsHelperCallOpnd()->m_fnHelper == IR::JnHelperMethod::HelperOP_InitCachedFuncs)
                {
                    IR::RegOpnd * scopeObjOpnd = instr->GetSrc2()->GetStackSym()->GetInstrDef()->GetSrc1()->AsRegOpnd();
                    if (scopeObjOpnd->IsScopeObjOpnd(currFunc))
                    {
                        IR::Instr * instrDef = instr;
                        IR::Instr * nextInstr = instr->m_next;

                        while (instrDef != nullptr)
                        {
                            IR::Instr * instrToDelete = instrDef;
                            if (instrDef->GetSrc2() != nullptr)
                            {
                                instrDef = instrDef->GetSrc2()->GetStackSym()->GetInstrDef();
                                Assert(instrDef->m_opcode == Js::OpCode::ArgOut_A);
                            }
                            else
                            {
                                instrDef = nullptr;
                            }
                            instrToDelete->Remove();
                        }
                        Assert(nextInstr != nullptr);
                        *pInstrPrev = nextInstr->m_prev;
                        return true;
                    }
                }
                break;
            }
            case Js::OpCode::GetCachedFunc:
            {
                // <dst> = GetCachedFunc <scopeObject>, <functionNum>
                // is converted to 
                // <dst> = NewScFunc <functionNum>, <env: FrameDisplay>

                if (instr->GetSrc1()->IsScopeObjOpnd(currFunc))
                {
                    instr->m_opcode = Js::OpCode::NewScFunc;
                    IR::Opnd * intConstOpnd = instr->UnlinkSrc2();
                    Assert(intConstOpnd->IsIntConstOpnd());
<<<<<<< HEAD

                    uint nestedFuncIndex = instr->m_func->GetJITFunctionBody()->GetNestedFuncIndexForSlotIdInCachedScope(intConstOpnd->AsIntConstOpnd()->AsUint32());
                    intConstOpnd->Free(instr->m_func);

=======

                    uint nestedFuncIndex = instr->m_func->GetJITFunctionBody()->GetNestedFuncIndexForSlotIdInCachedScope(intConstOpnd->AsIntConstOpnd()->AsUint32());
                    intConstOpnd->Free(instr->m_func);

>>>>>>> 84bd6f3c
                    instr->ReplaceSrc1(IR::IntConstOpnd::New(nestedFuncIndex, TyUint32, instr->m_func));
                    instr->SetSrc2(IR::RegOpnd::New(currFunc->GetLocalFrameDisplaySym(), IRType::TyVar, currFunc));
                }
                break;
            }
        }
    }
    return false;
}

IR::Instr *
BackwardPass::TryChangeInstrForStackArgOpt()
{
    IR::Instr * instr = this->currentInstr;
    if (tag == Js::DeadStorePhase && instr->DoStackArgsOpt(this->func))
    {
        switch (instr->m_opcode)
        {
            case Js::OpCode::TypeofElem:
            {
                /*
                    Before:
                        dst = TypeOfElem arguments[i] <(BailOnStackArgsOutOfActualsRange)>

                    After:
                        tmpdst = LdElemI_A arguments[i] <(BailOnStackArgsOutOfActualsRange)>
                        dst = TypeOf tmpdst
                */

                AssertMsg(instr->HasBailOutInfo() && (instr->GetBailOutKind() & IR::BailOutKind::BailOnStackArgsOutOfActualsRange), "Why is the bailout kind not set, when it is StackArgOptimized?");

                instr->m_opcode = Js::OpCode::LdElemI_A;
                IR::Opnd * dstOpnd = instr->UnlinkDst();

                IR::RegOpnd * elementOpnd = IR::RegOpnd::New(StackSym::New(instr->m_func), IRType::TyVar, instr->m_func);
                instr->SetDst(elementOpnd);

                IR::Instr * typeOfInstr = IR::Instr::New(Js::OpCode::Typeof, dstOpnd, elementOpnd, instr->m_func);
                instr->InsertAfter(typeOfInstr);

                return typeOfInstr;
            }
        }
    }

    /*
    *   Scope Object Sym is kept alive in all code paths.
    *   -This is to facilitate Bailout to record the live Scope object Sym, whenever required.
    *   -Reason for doing is this because - Scope object has to be implicitly live whenever Heap Arguments object is live.
    *   -When we restore HeapArguments object in the bail out path, it expects the scope object also to be restored - if one was created.
    *   -We do not know detailed information about Heap arguments obj syms(aliasing etc.) until we complete Forward Pass. 
    *   -And we want to avoid dead sym clean up (in this case, scope object though not explicitly live, it is live implicitly) during Block merging in the forward pass. 
    *   -Hence this is the optimal spot to do this.
    */

    if (tag == Js::BackwardPhase && instr->m_func->GetScopeObjSym() != nullptr)
    {
        this->currentBlock->upwardExposedUses->Set(instr->m_func->GetScopeObjSym()->m_id);
    }

    return nullptr;
}

void
BackwardPass::TraceDeadStoreOfInstrsForScopeObjectRemoval()
{
    IR::Instr * instr = this->currentInstr;

    if (instr->m_func->IsStackArgsEnabled())
    {
        if ((instr->m_opcode == Js::OpCode::InitCachedScope || instr->m_opcode == Js::OpCode::NewScopeObject) && !IsPrePass())
        {
            if (PHASE_TRACE1(Js::StackArgFormalsOptPhase))
            {
                Output::Print(_u("StackArgFormals : %s (%d) :Removing Scope object creation in Deadstore pass. \n"), instr->m_func->GetJITFunctionBody()->GetDisplayName(), instr->m_func->GetFunctionNumber());
                Output::Flush();
            }
        }
    }
}

bool
BackwardPass::IsFormalParamSym(Func * func, Sym * sym) const
{
    Assert(sym);

    if (sym->IsPropertySym())
    {
        //If the sym is a propertySym, then see if the propertyId is within the range of the formals 
        //We can have other properties stored in the scope object other than the formals (following the formals).
        PropertySym * propSym = sym->AsPropertySym();
        IntConstType    value = propSym->m_propertyId;
        return func->IsFormalsArraySym(propSym->m_stackSym->m_id) &&
            (value >= 0 && value < func->GetJITFunctionBody()->GetInParamsCount() - 1);
    }
    else
    {
        Assert(sym->IsStackSym());
        return !!func->IsFormalsArraySym(sym->AsStackSym()->m_id);
    }
}

#if DBG_DUMP
struct BvToDump
{
    const BVSparse<JitArenaAllocator>* bv;
    const char16* tag;
    size_t tagLen;
    BvToDump(const BVSparse<JitArenaAllocator>* bv, const char16* tag) :
        bv(bv),
        tag(tag),
        tagLen(bv ? wcslen(tag) : 0)
    {}
};

void
BackwardPass::DumpBlockData(BasicBlock * block, IR::Instr* instr)
{
    const int skip = 8;
    BVSparse<JitArenaAllocator>* byteCodeRegisterUpwardExposed = nullptr;
    if (instr)
    {
        // Instr specific bv to dump
        byteCodeRegisterUpwardExposed = GetByteCodeRegisterUpwardExposed(block, instr->m_func, this->tempAlloc);
    }
    BvToDump bvToDumps[] = {
        { block->upwardExposedUses, _u("Exposed Use") },
        { block->typesNeedingKnownObjectLayout, _u("Needs Known Object Layout") },
        { block->upwardExposedFields, _u("Exposed Fields") },
        { block->byteCodeUpwardExposedUsed, _u("Byte Code Use") },
        { byteCodeRegisterUpwardExposed, _u("Byte Code Reg Use") },
        { !this->IsCollectionPass() && !block->isDead && this->DoDeadStoreSlots() ? block->slotDeadStoreCandidates : nullptr, _u("Slot deadStore candidates") },
    };

    size_t maxTagLen = 0;
    for (int i = 0; i < sizeof(bvToDumps) / sizeof(BvToDump); ++i)
    {
        if (bvToDumps[i].tagLen > maxTagLen)
        {
            maxTagLen = bvToDumps[i].tagLen;
        }
    }

    for (int i = 0; i < sizeof(bvToDumps) / sizeof(BvToDump); ++i)
    {
        if (bvToDumps[i].bv)
        {
            Output::Print((int)(maxTagLen + skip - bvToDumps[i].tagLen), _u("%s: "), bvToDumps[i].tag);
            bvToDumps[i].bv->Dump();
        }
    }
    if (byteCodeRegisterUpwardExposed)
    {
        JitAdelete(this->tempAlloc, byteCodeRegisterUpwardExposed);
    }
}

void
BackwardPass::TraceInstrUses(BasicBlock * block, IR::Instr* instr, bool isStart)
{
    if ((!IsCollectionPass() || tag == Js::CaptureByteCodeRegUsePhase) && IsTraceEnabled() && Js::Configuration::Global.flags.Verbose)
    {
        const char16* tagName = 
            tag == Js::CaptureByteCodeRegUsePhase ? _u("CAPTURE BYTECODE REGISTER") : (
            tag == Js::BackwardPhase ? _u("BACKWARD") : (
            tag == Js::DeadStorePhase ? _u("DEADSTORE") :
            _u("UNKNOWN")
        ));
        if (isStart)
        {
            Output::Print(_u(">>>>>>>>>>>>>>>>>>>>>> %s: Instr Start\n"), tagName);
        }
        else
        {
            Output::Print(_u("---------------------------------------\n"));
        }
        instr->Dump();
        DumpBlockData(block, instr);
        if (isStart)
        {
            Output::Print(_u("----------------------------------------\n"));
        }
        else
        {
            Output::Print(_u("<<<<<<<<<<<<<<<<<<<<<< %s: Instr End\n"), tagName);
        }
    }
}

void
BackwardPass::TraceBlockUses(BasicBlock * block, bool isStart)
{
    if (this->IsTraceEnabled())
    {
        if (isStart)
        {
            Output::Print(_u("******************************* Before Process Block *******************************\n"));
        }
        else
        {
            Output::Print(_u("******************************* After Process Block *******************************n"));
        }
        block->DumpHeader();
        DumpBlockData(block);
        if (!this->IsCollectionPass() && !block->isDead)
        {
            DumpMarkTemp();
        }
    }
}

#endif

bool
BackwardPass::UpdateImplicitCallBailOutKind(IR::Instr *const instr, bool needsBailOutOnImplicitCall)
{
    Assert(instr);
    Assert(instr->HasBailOutInfo());

    IR::BailOutKind implicitCallBailOutKind = needsBailOutOnImplicitCall ? IR::BailOutOnImplicitCalls : IR::BailOutInvalid;

    const IR::BailOutKind instrBailOutKind = instr->GetBailOutKind();
    if (instrBailOutKind & IR::BailOutMarkTempObject)
    {
        // Don't remove the implicit call pre op bailout for mark temp object
        // Remove the mark temp object bit, as we don't need it after the dead store pass
        instr->SetBailOutKind(instrBailOutKind & ~IR::BailOutMarkTempObject);
        return true;
    }

    const IR::BailOutKind instrImplicitCallBailOutKind = instrBailOutKind & ~IR::BailOutKindBits;
    if(instrImplicitCallBailOutKind == IR::BailOutOnImplicitCallsPreOp)
    {
        if(needsBailOutOnImplicitCall)
        {
            implicitCallBailOutKind = IR::BailOutOnImplicitCallsPreOp;
        }
    }
    else if(instrImplicitCallBailOutKind != IR::BailOutOnImplicitCalls && instrImplicitCallBailOutKind != IR::BailOutInvalid)
    {
        // This bailout kind (the value of 'instrImplicitCallBailOutKind') must guarantee that implicit calls will not happen.
        // If it doesn't make such a guarantee, it must be possible to merge this bailout kind with an implicit call bailout
        // kind, and therefore should be part of BailOutKindBits.
        Assert(!needsBailOutOnImplicitCall);
        return true;
    }

    if(instrImplicitCallBailOutKind == implicitCallBailOutKind)
    {
        return true;
    }

    const IR::BailOutKind newBailOutKind = instrBailOutKind - instrImplicitCallBailOutKind + implicitCallBailOutKind;
    if(newBailOutKind == IR::BailOutInvalid)
    {
        return false;
    }

    instr->SetBailOutKind(newBailOutKind);
    return true;
}

bool
BackwardPass::ProcessNoImplicitCallUses(IR::Instr *const instr)
{
    Assert(instr);

    if(instr->m_opcode != Js::OpCode::NoImplicitCallUses)
    {
        return false;
    }
    Assert(tag == Js::DeadStorePhase);
    Assert(!instr->GetDst());
    Assert(instr->GetSrc1());
    Assert(instr->GetSrc1()->IsRegOpnd() || instr->GetSrc1()->IsSymOpnd());
    Assert(!instr->GetSrc2() || instr->GetSrc2()->IsRegOpnd() || instr->GetSrc2()->IsSymOpnd());

    if(IsCollectionPass())
    {
        return true;
    }

    IR::Opnd *const srcs[] = { instr->GetSrc1(), instr->GetSrc2() };
    for(int i = 0; i < sizeof(srcs) / sizeof(srcs[0]) && srcs[i]; ++i)
    {
        IR::Opnd *const src = srcs[i];
        IR::ArrayRegOpnd *arraySrc = nullptr;
        Sym *sym = nullptr;
        switch(src->GetKind())
        {
            case IR::OpndKindReg:
            {
                IR::RegOpnd *const regSrc = src->AsRegOpnd();
                sym = regSrc->m_sym;
                if(considerSymAsRealUseInNoImplicitCallUses && considerSymAsRealUseInNoImplicitCallUses == sym)
                {
                    considerSymAsRealUseInNoImplicitCallUses = nullptr;
                    ProcessStackSymUse(sym->AsStackSym(), true);
                }
                if(regSrc->IsArrayRegOpnd())
                {
                    arraySrc = regSrc->AsArrayRegOpnd();
                }
                break;
            }

            case IR::OpndKindSym:
                sym = src->AsSymOpnd()->m_sym;
                Assert(sym->IsPropertySym());
                break;

            default:
                Assert(false);
                __assume(false);
        }

        currentBlock->noImplicitCallUses->Set(sym->m_id);
        const ValueType valueType(src->GetValueType());
        if(valueType.IsArrayOrObjectWithArray())
        {
            if(valueType.HasNoMissingValues())
            {
                currentBlock->noImplicitCallNoMissingValuesUses->Set(sym->m_id);
            }
            if(!valueType.HasVarElements())
            {
                currentBlock->noImplicitCallNativeArrayUses->Set(sym->m_id);
            }
            if(arraySrc)
            {
                ProcessArrayRegOpndUse(instr, arraySrc);
            }
        }
    }

    if(!IsPrePass())
    {
        currentBlock->RemoveInstr(instr);
    }
    return true;
}

void
BackwardPass::ProcessNoImplicitCallDef(IR::Instr *const instr)
{
    Assert(tag == Js::DeadStorePhase);
    Assert(instr);

    IR::Opnd *const dst = instr->GetDst();
    if(!dst)
    {
        return;
    }

    Sym *dstSym;
    switch(dst->GetKind())
    {
        case IR::OpndKindReg:
            dstSym = dst->AsRegOpnd()->m_sym;
            break;

        case IR::OpndKindSym:
            dstSym = dst->AsSymOpnd()->m_sym;
            if(!dstSym->IsPropertySym())
            {
                return;
            }
            break;

        default:
            return;
    }

    if(!currentBlock->noImplicitCallUses->TestAndClear(dstSym->m_id))
    {
        Assert(!currentBlock->noImplicitCallNoMissingValuesUses->Test(dstSym->m_id));
        Assert(!currentBlock->noImplicitCallNativeArrayUses->Test(dstSym->m_id));
        Assert(!currentBlock->noImplicitCallJsArrayHeadSegmentSymUses->Test(dstSym->m_id));
        Assert(!currentBlock->noImplicitCallArrayLengthSymUses->Test(dstSym->m_id));
        return;
    }
    const bool transferNoMissingValuesUse = !!currentBlock->noImplicitCallNoMissingValuesUses->TestAndClear(dstSym->m_id);
    const bool transferNativeArrayUse = !!currentBlock->noImplicitCallNativeArrayUses->TestAndClear(dstSym->m_id);
    const bool transferJsArrayHeadSegmentSymUse =
        !!currentBlock->noImplicitCallJsArrayHeadSegmentSymUses->TestAndClear(dstSym->m_id);
    const bool transferArrayLengthSymUse = !!currentBlock->noImplicitCallArrayLengthSymUses->TestAndClear(dstSym->m_id);

    IR::Opnd *const src = instr->GetSrc1();
    if(!src || instr->GetSrc2())
    {
        return;
    }
    if(dst->IsRegOpnd() && src->IsRegOpnd())
    {
        if(!OpCodeAttr::NonIntTransfer(instr->m_opcode))
        {
            return;
        }
    }
    else if(
        !(
            // LdFld or similar
            (dst->IsRegOpnd() && src->IsSymOpnd() && src->AsSymOpnd()->m_sym->IsPropertySym()) ||

            // StFld or similar. Don't transfer a field opnd from StFld into the reg opnd src unless the field's value type is
            // definitely array or object with array, because only those value types require implicit calls to be disabled as
            // long as they are live. Other definite value types only require implicit calls to be disabled as long as a live
            // field holds the value, which is up to the StFld when going backwards.
            (src->IsRegOpnd() && dst->GetValueType().IsArrayOrObjectWithArray())
        ) ||
        !instr->TransfersSrcValue())
    {
        return;
    }

    Sym *srcSym = nullptr;
    switch(src->GetKind())
    {
        case IR::OpndKindReg:
            srcSym = src->AsRegOpnd()->m_sym;
            break;

        case IR::OpndKindSym:
            srcSym = src->AsSymOpnd()->m_sym;
            Assert(srcSym->IsPropertySym());
            break;

        default:
            Assert(false);
            __assume(false);
    }

    currentBlock->noImplicitCallUses->Set(srcSym->m_id);
    if(transferNoMissingValuesUse)
    {
        currentBlock->noImplicitCallNoMissingValuesUses->Set(srcSym->m_id);
    }
    if(transferNativeArrayUse)
    {
        currentBlock->noImplicitCallNativeArrayUses->Set(srcSym->m_id);
    }
    if(transferJsArrayHeadSegmentSymUse)
    {
        currentBlock->noImplicitCallJsArrayHeadSegmentSymUses->Set(srcSym->m_id);
    }
    if(transferArrayLengthSymUse)
    {
        currentBlock->noImplicitCallArrayLengthSymUses->Set(srcSym->m_id);
    }
}

template<class F>
IR::Opnd *
BackwardPass::FindNoImplicitCallUse(
    IR::Instr *const instr,
    StackSym *const sym,
    const F IsCheckedUse,
    IR::Instr * *const noImplicitCallUsesInstrRef)
{
    IR::RegOpnd *const opnd = IR::RegOpnd::New(sym, sym->GetType(), instr->m_func);
    IR::Opnd *const use = FindNoImplicitCallUse(instr, opnd, IsCheckedUse, noImplicitCallUsesInstrRef);
    opnd->FreeInternal(instr->m_func);
    return use;
}

template<class F>
IR::Opnd *
BackwardPass::FindNoImplicitCallUse(
    IR::Instr *const instr,
    IR::Opnd *const opnd,
    const F IsCheckedUse,
    IR::Instr * *const noImplicitCallUsesInstrRef)
{
    Assert(instr);
    Assert(instr->m_opcode != Js::OpCode::NoImplicitCallUses);

    // Skip byte-code uses
    IR::Instr *prevInstr = instr->m_prev;
    while(
        prevInstr &&
        !prevInstr->IsLabelInstr() &&
        (!prevInstr->IsRealInstr() || prevInstr->IsByteCodeUsesInstr()) &&
        prevInstr->m_opcode != Js::OpCode::NoImplicitCallUses)
    {
        prevInstr = prevInstr->m_prev;
    }

    // Find the corresponding use in a NoImplicitCallUses instruction
    for(; prevInstr && prevInstr->m_opcode == Js::OpCode::NoImplicitCallUses; prevInstr = prevInstr->m_prev)
    {
        IR::Opnd *const checkedSrcs[] = { prevInstr->GetSrc1(), prevInstr->GetSrc2() };
        for(int i = 0; i < sizeof(checkedSrcs) / sizeof(checkedSrcs[0]) && checkedSrcs[i]; ++i)
        {
            IR::Opnd *const checkedSrc = checkedSrcs[i];
            if(checkedSrc->IsEqual(opnd) && IsCheckedUse(checkedSrc))
            {
                if(noImplicitCallUsesInstrRef)
                {
                    *noImplicitCallUsesInstrRef = prevInstr;
                }
                return checkedSrc;
            }
        }
    }

    if(noImplicitCallUsesInstrRef)
    {
        *noImplicitCallUsesInstrRef = nullptr;
    }
    return nullptr;
}

void
BackwardPass::ProcessArrayRegOpndUse(IR::Instr *const instr, IR::ArrayRegOpnd *const arrayRegOpnd)
{
    Assert(tag == Js::DeadStorePhase);
    Assert(!IsCollectionPass());
    Assert(instr);
    Assert(arrayRegOpnd);

    if(!(arrayRegOpnd->HeadSegmentSym() || arrayRegOpnd->HeadSegmentLengthSym() || arrayRegOpnd->LengthSym()))
    {
        return;
    }

    const ValueType arrayValueType(arrayRegOpnd->GetValueType());
    const bool isJsArray = !arrayValueType.IsLikelyTypedArray();
    Assert(isJsArray == arrayValueType.IsArrayOrObjectWithArray());
    Assert(!isJsArray == arrayValueType.IsOptimizedTypedArray());

    BasicBlock *const block = currentBlock;
    if(!IsPrePass() &&
        (arrayRegOpnd->HeadSegmentSym() || arrayRegOpnd->HeadSegmentLengthSym()) &&
        (!isJsArray || instr->m_opcode != Js::OpCode::NoImplicitCallUses))
    {
        bool headSegmentIsLoadedButUnused =
            instr->loadedArrayHeadSegment &&
            arrayRegOpnd->HeadSegmentSym() &&
            !block->upwardExposedUses->Test(arrayRegOpnd->HeadSegmentSym()->m_id);
        const bool headSegmentLengthIsLoadedButUnused =
            instr->loadedArrayHeadSegmentLength &&
            arrayRegOpnd->HeadSegmentLengthSym() &&
            !block->upwardExposedUses->Test(arrayRegOpnd->HeadSegmentLengthSym()->m_id);
        if(headSegmentLengthIsLoadedButUnused && instr->extractedUpperBoundCheckWithoutHoisting)
        {
            // Find the upper bound check (index[src1] <= headSegmentLength[src2] + offset[dst])
            IR::Instr *upperBoundCheck = this->globOpt->FindUpperBoundsCheckInstr(instr);
            Assert(upperBoundCheck && upperBoundCheck != instr);
            Assert(upperBoundCheck->GetSrc2()->AsRegOpnd()->m_sym == arrayRegOpnd->HeadSegmentLengthSym());

            // Find the head segment length load
            IR::Instr *headSegmentLengthLoad = this->globOpt->FindArraySegmentLoadInstr(upperBoundCheck);

            Assert(headSegmentLengthLoad->GetDst()->AsRegOpnd()->m_sym == arrayRegOpnd->HeadSegmentLengthSym());
            Assert(
                headSegmentLengthLoad->GetSrc1()->AsIndirOpnd()->GetBaseOpnd()->m_sym ==
                (isJsArray ? arrayRegOpnd->HeadSegmentSym() : arrayRegOpnd->m_sym));

            // Fold the head segment length load into the upper bound check. Keep the load instruction there with a Nop so that
            // the head segment length sym can be marked as unused before the Nop. The lowerer will remove it.
            upperBoundCheck->ReplaceSrc2(headSegmentLengthLoad->UnlinkSrc1());
            headSegmentLengthLoad->m_opcode = Js::OpCode::Nop;

            if(isJsArray)
            {
                // The head segment length is on the head segment, so the bound check now uses the head segment sym
                headSegmentIsLoadedButUnused = false;
            }
        }

        if(headSegmentIsLoadedButUnused || headSegmentLengthIsLoadedButUnused)
        {
            // Check if the head segment / head segment length are being loaded here. If so, remove them and let the fast
            // path load them since it does a better job.
            IR::ArrayRegOpnd *noImplicitCallArrayUse = nullptr;
            if(isJsArray)
            {
                IR::Opnd *const use =
                    FindNoImplicitCallUse(
                        instr,
                        arrayRegOpnd,
                        [&](IR::Opnd *const checkedSrc) -> bool
                        {
                            const ValueType checkedSrcValueType(checkedSrc->GetValueType());
                            if(!checkedSrcValueType.IsLikelyObject() ||
                                checkedSrcValueType.GetObjectType() != arrayValueType.GetObjectType())
                            {
                                return false;
                            }

                            IR::RegOpnd *const checkedRegSrc = checkedSrc->AsRegOpnd();
                            if(!checkedRegSrc->IsArrayRegOpnd())
                            {
                                return false;
                            }

                            IR::ArrayRegOpnd *const checkedArraySrc = checkedRegSrc->AsArrayRegOpnd();
                            if(headSegmentIsLoadedButUnused &&
                                checkedArraySrc->HeadSegmentSym() != arrayRegOpnd->HeadSegmentSym())
                            {
                                return false;
                            }
                            if(headSegmentLengthIsLoadedButUnused &&
                                checkedArraySrc->HeadSegmentLengthSym() != arrayRegOpnd->HeadSegmentLengthSym())
                            {
                                return false;
                            }
                            return true;
                        });
                if(use)
                {
                    noImplicitCallArrayUse = use->AsRegOpnd()->AsArrayRegOpnd();
                }
            }
            else if(headSegmentLengthIsLoadedButUnused)
            {
                // A typed array's head segment length may be zeroed when the typed array's buffer is transferred to a web
                // worker, so the head segment length sym use is included in a NoImplicitCallUses instruction. Since there
                // are no forward uses of the head segment length sym, to allow removing the extracted head segment length
                // load, the corresponding head segment length sym use in the NoImplicitCallUses instruction must also be
                // removed.
                IR::Instr *noImplicitCallUsesInstr;
                IR::Opnd *const use =
                    FindNoImplicitCallUse(
                        instr,
                        arrayRegOpnd->HeadSegmentLengthSym(),
                        [&](IR::Opnd *const checkedSrc) -> bool
                        {
                            return checkedSrc->AsRegOpnd()->m_sym == arrayRegOpnd->HeadSegmentLengthSym();
                        },
                        &noImplicitCallUsesInstr);
                if(use)
                {
                    Assert(noImplicitCallUsesInstr);
                    Assert(!noImplicitCallUsesInstr->GetDst());
                    Assert(noImplicitCallUsesInstr->GetSrc1());
                    if(use == noImplicitCallUsesInstr->GetSrc1())
                    {
                        if(noImplicitCallUsesInstr->GetSrc2())
                        {
                            noImplicitCallUsesInstr->ReplaceSrc1(noImplicitCallUsesInstr->UnlinkSrc2());
                        }
                        else
                        {
                            noImplicitCallUsesInstr->FreeSrc1();
                            noImplicitCallUsesInstr->m_opcode = Js::OpCode::Nop;
                        }
                    }
                    else
                    {
                        Assert(use == noImplicitCallUsesInstr->GetSrc2());
                        noImplicitCallUsesInstr->FreeSrc2();
                    }
                }
            }

            if(headSegmentIsLoadedButUnused &&
                (!isJsArray || !arrayRegOpnd->HeadSegmentLengthSym() || headSegmentLengthIsLoadedButUnused))
            {
                // For JS arrays, the head segment length load is dependent on the head segment. So, only remove the head
                // segment load if the head segment length load can also be removed.
                arrayRegOpnd->RemoveHeadSegmentSym();
                instr->loadedArrayHeadSegment = false;
                if(noImplicitCallArrayUse)
                {
                    noImplicitCallArrayUse->RemoveHeadSegmentSym();
                }
            }
            if(headSegmentLengthIsLoadedButUnused)
            {
                arrayRegOpnd->RemoveHeadSegmentLengthSym();
                instr->loadedArrayHeadSegmentLength = false;
                if(noImplicitCallArrayUse)
                {
                    noImplicitCallArrayUse->RemoveHeadSegmentLengthSym();
                }
            }
        }
    }

    if(isJsArray && instr->m_opcode != Js::OpCode::NoImplicitCallUses)
    {
        // Only uses in NoImplicitCallUses instructions are counted toward liveness
        return;
    }

    // Treat dependent syms as uses. For JS arrays, only uses in NoImplicitCallUses count because only then the assumptions made
    // on the dependent syms are guaranteed to be valid. Similarly for typed arrays, a head segment length sym use counts toward
    // liveness only in a NoImplicitCallUses instruction.
    if(arrayRegOpnd->HeadSegmentSym())
    {
        ProcessStackSymUse(arrayRegOpnd->HeadSegmentSym(), true);
        if(isJsArray)
        {
            block->noImplicitCallUses->Set(arrayRegOpnd->HeadSegmentSym()->m_id);
            block->noImplicitCallJsArrayHeadSegmentSymUses->Set(arrayRegOpnd->HeadSegmentSym()->m_id);
        }
    }
    if(arrayRegOpnd->HeadSegmentLengthSym())
    {
        if(isJsArray)
        {
            ProcessStackSymUse(arrayRegOpnd->HeadSegmentLengthSym(), true);
            block->noImplicitCallUses->Set(arrayRegOpnd->HeadSegmentLengthSym()->m_id);
            block->noImplicitCallJsArrayHeadSegmentSymUses->Set(arrayRegOpnd->HeadSegmentLengthSym()->m_id);
        }
        else
        {
            // ProcessNoImplicitCallUses automatically marks JS array reg opnds and their corresponding syms as live. A typed
            // array's head segment length sym also needs to be marked as live at its use in the NoImplicitCallUses instruction,
            // but it is just in a reg opnd. Flag the opnd to have the sym be marked as live when that instruction is processed.
            Assert(!considerSymAsRealUseInNoImplicitCallUses);
            IR::Opnd *const use =
                FindNoImplicitCallUse(
                    instr,
                    arrayRegOpnd->HeadSegmentLengthSym(),
                    [&](IR::Opnd *const checkedSrc) -> bool
                    {
                        return checkedSrc->AsRegOpnd()->m_sym == arrayRegOpnd->HeadSegmentLengthSym();
                    });
            if(use)
            {
                considerSymAsRealUseInNoImplicitCallUses = arrayRegOpnd->HeadSegmentLengthSym();
            }
        }
    }
    StackSym *const lengthSym = arrayRegOpnd->LengthSym();
    if(lengthSym && lengthSym != arrayRegOpnd->HeadSegmentLengthSym())
    {
        ProcessStackSymUse(lengthSym, true);
        Assert(arrayValueType.IsArray());
        block->noImplicitCallUses->Set(lengthSym->m_id);
        block->noImplicitCallArrayLengthSymUses->Set(lengthSym->m_id);
    }
}

void
BackwardPass::ProcessNewScObject(IR::Instr* instr)
{
    if (this->tag != Js::DeadStorePhase || IsCollectionPass())
    {
        return;
    }

    if (!instr->IsNewScObjectInstr())
    {
        return;
    }

    if (instr->HasBailOutInfo())
    {
        Assert(instr->IsProfiledInstr());
        Assert(instr->GetBailOutKind() == IR::BailOutFailedCtorGuardCheck);
        Assert(instr->GetDst()->IsRegOpnd());

        BasicBlock * block = this->currentBlock;
        StackSym* objSym = instr->GetDst()->AsRegOpnd()->GetStackSym();

        if (block->upwardExposedUses->Test(objSym->m_id))
        {
            // If the object created here is used downstream, let's capture any property operations we must protect.

            Assert(instr->GetDst()->AsRegOpnd()->GetStackSym()->HasObjectTypeSym());

            JITTimeConstructorCache* ctorCache = instr->m_func->GetConstructorCache(static_cast<Js::ProfileId>(instr->AsProfiledInstr()->u.profileId));

            if (block->stackSymToFinalType != nullptr)
            {
                // NewScObject is the origin of the object pointer. If we have a final type in hand, do the
                // transition here.
                AddPropertyCacheBucket *pBucket = block->stackSymToFinalType->Get(objSym->m_id);
                if (pBucket &&
                    pBucket->GetInitialType() != nullptr &&
                    pBucket->GetFinalType() != pBucket->GetInitialType())
                {
                    Assert(pBucket->GetInitialType() == ctorCache->GetType());
                    if (!this->IsPrePass())
                    {
                        this->InsertTypeTransition(instr->m_next, objSym, pBucket);
                    }
#if DBG
                    pBucket->deadStoreUnavailableInitialType = pBucket->GetInitialType();
                    if (pBucket->deadStoreUnavailableFinalType == nullptr)
                    {
                        pBucket->deadStoreUnavailableFinalType = pBucket->GetFinalType();
                    }
                    pBucket->SetInitialType(nullptr);
                    pBucket->SetFinalType(nullptr);
#else
                    block->stackSymToFinalType->Clear(objSym->m_id);
#endif
                }
            }

            if (block->stackSymToGuardedProperties != nullptr)
            {
                ObjTypeGuardBucket* bucket = block->stackSymToGuardedProperties->Get(objSym->m_id);
                if (bucket != nullptr)
                {
                    BVSparse<JitArenaAllocator>* guardedPropertyOps = bucket->GetGuardedPropertyOps();
                    if (guardedPropertyOps != nullptr)
                    {
                        ctorCache->EnsureGuardedPropOps(this->func->m_alloc);
                        ctorCache->AddGuardedPropOps(guardedPropertyOps);

                        bucket->SetGuardedPropertyOps(nullptr);
                        JitAdelete(this->tempAlloc, guardedPropertyOps);
                        block->stackSymToGuardedProperties->Clear(objSym->m_id);
                    }
                }
            }
        }
        else
        {
            // If the object is not used downstream, let's remove the bailout and let the lowerer emit a fast path along with
            // the fallback on helper, if the ctor cache ever became invalid.
            instr->ClearBailOutInfo();
            if (preOpBailOutInstrToProcess == instr)
            {
                preOpBailOutInstrToProcess = nullptr;
            }

#if DBG
            // We're creating a brand new object here, so no type check upstream could protect any properties of this
            // object. Let's make sure we don't have any left to protect.
            ObjTypeGuardBucket* bucket = block->stackSymToGuardedProperties != nullptr ?
                block->stackSymToGuardedProperties->Get(objSym->m_id) : nullptr;
            Assert(bucket == nullptr || bucket->GetGuardedPropertyOps()->IsEmpty());
#endif
        }
    }
}

void
BackwardPass::UpdateArrayValueTypes(IR::Instr *const instr, IR::Opnd *origOpnd)
{
    Assert(tag == Js::DeadStorePhase);
    Assert(!IsPrePass());
    Assert(instr);

    if(!origOpnd)
    {
        return;
    }

    IR::Instr *opndOwnerInstr = instr;
    switch(instr->m_opcode)
    {
        case Js::OpCode::StElemC:
        case Js::OpCode::StArrSegElemC:
            // These may not be fixed if we are unsure about the type of the array they're storing to
            // (because it relies on profile data) and we weren't able to hoist the array check.
            return;
    }

    Sym *sym;
    IR::Opnd* opnd = origOpnd;
    IR::ArrayRegOpnd *arrayOpnd;
    switch(opnd->GetKind())
    {
        case IR::OpndKindIndir:
            opnd = opnd->AsIndirOpnd()->GetBaseOpnd();
            // fall-through

        case IR::OpndKindReg:
        {
            IR::RegOpnd *const regOpnd = opnd->AsRegOpnd();
            sym = regOpnd->m_sym;
            arrayOpnd = regOpnd->IsArrayRegOpnd() ? regOpnd->AsArrayRegOpnd() : nullptr;
            break;
        }

        case IR::OpndKindSym:
            sym = opnd->AsSymOpnd()->m_sym;
            if(!sym->IsPropertySym())
            {
                return;
            }
            arrayOpnd = nullptr;
            break;

        default:
            return;
    }

    const ValueType valueType(opnd->GetValueType());
    if(!valueType.IsAnyOptimizedArray())
    {
        return;
    }

    const bool isJsArray = valueType.IsArrayOrObjectWithArray();
    Assert(!isJsArray == valueType.IsOptimizedTypedArray());

    const bool noForwardImplicitCallUses = currentBlock->noImplicitCallUses->IsEmpty();
    bool changeArray = isJsArray && !opnd->IsValueTypeFixed() && noForwardImplicitCallUses;
    bool changeNativeArray =
        isJsArray &&
        !opnd->IsValueTypeFixed() &&
        !valueType.HasVarElements() &&
        currentBlock->noImplicitCallNativeArrayUses->IsEmpty();
    bool changeNoMissingValues =
        isJsArray &&
        !opnd->IsValueTypeFixed() &&
        valueType.HasNoMissingValues() &&
        currentBlock->noImplicitCallNoMissingValuesUses->IsEmpty();
    const bool noForwardJsArrayHeadSegmentSymUses = currentBlock->noImplicitCallJsArrayHeadSegmentSymUses->IsEmpty();
    bool removeHeadSegmentSym = isJsArray && arrayOpnd && arrayOpnd->HeadSegmentSym() && noForwardJsArrayHeadSegmentSymUses;
    bool removeHeadSegmentLengthSym =
        arrayOpnd &&
        arrayOpnd->HeadSegmentLengthSym() &&
        (isJsArray ? noForwardJsArrayHeadSegmentSymUses : noForwardImplicitCallUses);
    Assert(!isJsArray || !arrayOpnd || !arrayOpnd->LengthSym() || valueType.IsArray());
    bool removeLengthSym =
        isJsArray &&
        arrayOpnd &&
        arrayOpnd->LengthSym() &&
        currentBlock->noImplicitCallArrayLengthSymUses->IsEmpty();
    if(!(changeArray || changeNoMissingValues || changeNativeArray || removeHeadSegmentSym || removeHeadSegmentLengthSym))
    {
        return;
    }

    // We have a definitely-array value type for the base, but either implicit calls are not currently being disabled for
    // legally using the value type as a definite array, or we are not currently bailing out upon creating a missing value
    // for legally using the value type as a definite array with no missing values.

    // For source opnds, ensure that a NoImplicitCallUses immediately precedes this instruction. Otherwise, convert the value
    // type to an appropriate version so that the lowerer doesn't incorrectly treat it as it says.
    if(opnd != opndOwnerInstr->GetDst())
    {
        if(isJsArray)
        {
            IR::Opnd *const checkedSrc =
                FindNoImplicitCallUse(
                    instr,
                    opnd,
                    [&](IR::Opnd *const checkedSrc) -> bool
                    {
                        const ValueType checkedSrcValueType(checkedSrc->GetValueType());
                        return
                            checkedSrcValueType.IsLikelyObject() &&
                            checkedSrcValueType.GetObjectType() == valueType.GetObjectType();
                    });
            if(checkedSrc)
            {
                // Implicit calls will be disabled to the point immediately before this instruction
                changeArray = false;

                const ValueType checkedSrcValueType(checkedSrc->GetValueType());
                if(changeNativeArray &&
                    !checkedSrcValueType.HasVarElements() &&
                    checkedSrcValueType.HasIntElements() == valueType.HasIntElements())
                {
                    // If necessary, instructions before this will bail out on converting a native array
                    changeNativeArray = false;
                }

                if(changeNoMissingValues && checkedSrcValueType.HasNoMissingValues())
                {
                    // If necessary, instructions before this will bail out on creating a missing value
                    changeNoMissingValues = false;
                }

                if((removeHeadSegmentSym || removeHeadSegmentLengthSym || removeLengthSym) && checkedSrc->IsRegOpnd())
                {
                    IR::RegOpnd *const checkedRegSrc = checkedSrc->AsRegOpnd();
                    if(checkedRegSrc->IsArrayRegOpnd())
                    {
                        IR::ArrayRegOpnd *const checkedArraySrc = checkedSrc->AsRegOpnd()->AsArrayRegOpnd();
                        if(removeHeadSegmentSym && checkedArraySrc->HeadSegmentSym() == arrayOpnd->HeadSegmentSym())
                        {
                            // If necessary, instructions before this will bail out upon invalidating head segment sym
                            removeHeadSegmentSym = false;
                        }
                        if(removeHeadSegmentLengthSym &&
                            checkedArraySrc->HeadSegmentLengthSym() == arrayOpnd->HeadSegmentLengthSym())
                        {
                            // If necessary, instructions before this will bail out upon invalidating head segment length sym
                            removeHeadSegmentLengthSym = false;
                        }
                        if(removeLengthSym && checkedArraySrc->LengthSym() == arrayOpnd->LengthSym())
                        {
                            // If necessary, instructions before this will bail out upon invalidating a length sym
                            removeLengthSym = false;
                        }
                    }
                }
            }
        }
        else
        {
            Assert(removeHeadSegmentLengthSym);

            // A typed array's head segment length may be zeroed when the typed array's buffer is transferred to a web worker,
            // so the head segment length sym use is included in a NoImplicitCallUses instruction. Since there are no forward
            // uses of any head segment length syms, to allow removing the extracted head segment length
            // load, the corresponding head segment length sym use in the NoImplicitCallUses instruction must also be
            // removed.
            IR::Opnd *const use =
                FindNoImplicitCallUse(
                    instr,
                    arrayOpnd->HeadSegmentLengthSym(),
                    [&](IR::Opnd *const checkedSrc) -> bool
                    {
                        return checkedSrc->AsRegOpnd()->m_sym == arrayOpnd->HeadSegmentLengthSym();
                    });
            if(use)
            {
                // Implicit calls will be disabled to the point immediately before this instruction
                removeHeadSegmentLengthSym = false;
            }
        }
    }

    if(changeArray || changeNativeArray)
    {
        if(arrayOpnd)
        {
            opnd = arrayOpnd->CopyAsRegOpnd(opndOwnerInstr->m_func);
            if (origOpnd->IsIndirOpnd())
            {
                origOpnd->AsIndirOpnd()->ReplaceBaseOpnd(opnd->AsRegOpnd());
            }
            else
            {
                opndOwnerInstr->Replace(arrayOpnd, opnd);
            }
            arrayOpnd = nullptr;
        }
        opnd->SetValueType(valueType.ToLikely());
    }
    else
    {
        if(changeNoMissingValues)
        {
            opnd->SetValueType(valueType.SetHasNoMissingValues(false));
        }
        if(removeHeadSegmentSym)
        {
            Assert(arrayOpnd);
            arrayOpnd->RemoveHeadSegmentSym();
        }
        if(removeHeadSegmentLengthSym)
        {
            Assert(arrayOpnd);
            arrayOpnd->RemoveHeadSegmentLengthSym();
        }
        if(removeLengthSym)
        {
            Assert(arrayOpnd);
            arrayOpnd->RemoveLengthSym();
        }
    }
}

void
BackwardPass::UpdateArrayBailOutKind(IR::Instr *const instr)
{
    Assert(!IsPrePass());
    Assert(instr);
    Assert(instr->HasBailOutInfo());

    if ((instr->m_opcode != Js::OpCode::StElemI_A && instr->m_opcode != Js::OpCode::StElemI_A_Strict &&
        instr->m_opcode != Js::OpCode::Memcopy && instr->m_opcode != Js::OpCode::Memset) ||
        !instr->GetDst()->IsIndirOpnd())
    {
        return;
    }

    IR::RegOpnd *const baseOpnd = instr->GetDst()->AsIndirOpnd()->GetBaseOpnd();
    const ValueType baseValueType(baseOpnd->GetValueType());
    if(baseValueType.IsNotArrayOrObjectWithArray())
    {
        return;
    }

    IR::BailOutKind includeBailOutKinds = IR::BailOutInvalid;
    if (!baseValueType.IsNotNativeArray() &&
        (!baseValueType.IsLikelyNativeArray() || instr->GetSrc1()->IsVar()) &&
        !currentBlock->noImplicitCallNativeArrayUses->IsEmpty() &&
        !(instr->GetBailOutKind() & IR::BailOutOnArrayAccessHelperCall))
    {
        // There is an upwards-exposed use of a native array. Since the array referenced by this instruction can be aliased,
        // this instruction needs to bail out if it converts the native array even if this array specifically is not
        // upwards-exposed.
        includeBailOutKinds |= IR::BailOutConvertedNativeArray;
    }

    if(baseOpnd->IsArrayRegOpnd() && baseOpnd->AsArrayRegOpnd()->EliminatedUpperBoundCheck())
    {
        if(instr->extractedUpperBoundCheckWithoutHoisting && !currentBlock->noImplicitCallJsArrayHeadSegmentSymUses->IsEmpty())
        {
            // See comment below regarding head segment invalidation. A failed upper bound check usually means that it will
            // invalidate the head segment length, so change the bailout kind on the upper bound check to have it bail out for
            // the right reason. Even though the store may actually occur in a non-head segment, which would not invalidate the
            // head segment or length, any store outside the head segment bounds causes head segment load elimination to be
            // turned off for the store, because the segment structure of the array is not guaranteed to be the same every time.
            IR::Instr *upperBoundCheck = this->globOpt->FindUpperBoundsCheckInstr(instr);
            Assert(upperBoundCheck && upperBoundCheck != instr);

            if(upperBoundCheck->GetBailOutKind() == IR::BailOutOnArrayAccessHelperCall)
            {
                upperBoundCheck->SetBailOutKind(IR::BailOutOnInvalidatedArrayHeadSegment);
            }
            else
            {
                Assert(upperBoundCheck->GetBailOutKind() == IR::BailOutOnFailedHoistedBoundCheck);
            }
        }
    }
    else
    {
        if(!currentBlock->noImplicitCallJsArrayHeadSegmentSymUses->IsEmpty())
        {
            // There is an upwards-exposed use of a segment sym. Since the head segment syms referenced by this instruction can
            // be aliased, this instruction needs to bail out if it changes the segment syms it references even if the ones it
            // references specifically are not upwards-exposed. This bailout kind also guarantees that this element store will
            // not create missing values.
            includeBailOutKinds |= IR::BailOutOnInvalidatedArrayHeadSegment;
        }
        else if(
            !currentBlock->noImplicitCallNoMissingValuesUses->IsEmpty() &&
            !(instr->GetBailOutKind() & IR::BailOutOnArrayAccessHelperCall))
        {
            // There is an upwards-exposed use of an array with no missing values. Since the array referenced by this
            // instruction can be aliased, this instruction needs to bail out if it creates a missing value in the array even if
            // this array specifically is not upwards-exposed.
            includeBailOutKinds |= IR::BailOutOnMissingValue;
        }

        if(!baseValueType.IsNotArray() && !currentBlock->noImplicitCallArrayLengthSymUses->IsEmpty())
        {
            // There is an upwards-exposed use of a length sym. Since the length sym referenced by this instruction can be
            // aliased, this instruction needs to bail out if it changes the length sym it references even if the ones it
            // references specifically are not upwards-exposed.
            includeBailOutKinds |= IR::BailOutOnInvalidatedArrayLength;
        }
    }

    if(!includeBailOutKinds)
    {
        return;
    }

    Assert(!(includeBailOutKinds & ~IR::BailOutKindBits));
    instr->SetBailOutKind(instr->GetBailOutKind() | includeBailOutKinds);
}

bool
BackwardPass::ProcessStackSymUse(StackSym * stackSym, BOOLEAN isNonByteCodeUse)
{
    BasicBlock * block = this->currentBlock;

    if (this->DoByteCodeUpwardExposedUsed())
    {
        if (!isNonByteCodeUse && stackSym->HasByteCodeRegSlot())
        {
            // Always track the sym use on the var sym.
            StackSym * byteCodeUseSym = stackSym;
            if (byteCodeUseSym->IsTypeSpec())
            {
                // It has to have a var version for byte code regs
                byteCodeUseSym = byteCodeUseSym->GetVarEquivSym(nullptr);
            }
            block->byteCodeUpwardExposedUsed->Set(byteCodeUseSym->m_id);
#if DBG
            // We can only track first level function stack syms right now
            if (byteCodeUseSym->GetByteCodeFunc() == this->func)
            {
                Js::RegSlot byteCodeRegSlot = byteCodeUseSym->GetByteCodeRegSlot();
                if (block->byteCodeRestoreSyms[byteCodeRegSlot] != byteCodeUseSym)
                {
                    AssertMsg(block->byteCodeRestoreSyms[byteCodeRegSlot] == nullptr,
                        "Can't have two active lifetime for the same byte code register");
                    block->byteCodeRestoreSyms[byteCodeRegSlot] = byteCodeUseSym;
                }
            }
#endif
        }
    }

    if(IsCollectionPass())
    {
        return true;
    }

    if (this->DoMarkTempNumbers())
    {
        Assert((block->loop != nullptr) == block->tempNumberTracker->HasTempTransferDependencies());
        block->tempNumberTracker->ProcessUse(stackSym, this);
    }
    if (this->DoMarkTempObjects())
    {
        Assert((block->loop != nullptr) == block->tempObjectTracker->HasTempTransferDependencies());
        block->tempObjectTracker->ProcessUse(stackSym, this);
    }
#if DBG
    if (this->DoMarkTempObjectVerify())
    {
        Assert((block->loop != nullptr) == block->tempObjectVerifyTracker->HasTempTransferDependencies());
        block->tempObjectVerifyTracker->ProcessUse(stackSym, this);
    }
#endif
    return !!block->upwardExposedUses->TestAndSet(stackSym->m_id);
}

bool
BackwardPass::ProcessSymUse(Sym * sym, bool isRegOpndUse, BOOLEAN isNonByteCodeUse)
{
    BasicBlock * block = this->currentBlock;

    if (CanDeadStoreInstrForScopeObjRemoval(sym))
    {
        return false;
    }

    if (sym->IsPropertySym())
    {
        PropertySym * propertySym = sym->AsPropertySym();
        ProcessStackSymUse(propertySym->m_stackSym, isNonByteCodeUse);

        if(IsCollectionPass())
        {
            return true;
        }

<<<<<<< HEAD
        Assert((block->fieldHoistCandidates != nullptr) == this->DoFieldHoistCandidates());

        if (block->fieldHoistCandidates && this->currentInstr->TransfersSrcValue())
        {
            // If the instruction doesn't transfer the src value to dst, it will not be copyprop'd
            // So we can't hoist those.
            block->fieldHoistCandidates->Set(propertySym->m_id);
        }

=======
>>>>>>> 84bd6f3c
        if (this->DoDeadStoreSlots())
        {
            block->slotDeadStoreCandidates->Clear(propertySym->m_id);
        }

        if (tag == Js::BackwardPhase)
        {
            // Backward phase tracks liveness of fields to tell GlobOpt where we may need bailout.
            return this->ProcessPropertySymUse(propertySym);
        }
        else
        {
            // Dead-store phase tracks copy propped syms, so it only cares about ByteCodeUses we inserted,
            // not live fields.
            return false;
        }
    }

    return ProcessStackSymUse(sym->AsStackSym(), isNonByteCodeUse);
}

bool
BackwardPass::MayPropertyBeWrittenTo(Js::PropertyId propertyId)
{
    return this->func->anyPropertyMayBeWrittenTo ||
        (this->func->propertiesWrittenTo != nullptr && this->func->propertiesWrittenTo->ContainsKey(propertyId));
}

void
BackwardPass::ProcessPropertySymOpndUse(IR::PropertySymOpnd * opnd)
{

    // If this operand doesn't participate in the type check sequence it's a pass-through.
    // We will not set any bits on the operand and we will ignore them when lowering.
    if (!opnd->IsTypeCheckSeqCandidate())
    {
        return;
    }

    AssertMsg(opnd->HasObjectTypeSym(), "Optimized property sym operand without a type sym?");
    SymID typeSymId = opnd->GetObjectTypeSym()->m_id;

    BasicBlock * block = this->currentBlock;
    if (this->tag == Js::BackwardPhase)
    {
        // In the backward phase, we have no availability info, and we're trying to see
        // where there are live fields so we can decide where to put bailouts.

        Assert(opnd->MayNeedTypeCheckProtection());

        block->upwardExposedFields->Set(typeSymId);

        TrackObjTypeSpecWriteGuards(opnd, block);
    }
    else
    {
        // In the dead-store phase, we're trying to see where the lowered code needs to make sure to check
        // types for downstream load/stores. We're also setting up the upward-exposed uses at loop headers
        // so register allocation will be correct.

        Assert(opnd->MayNeedTypeCheckProtection());

        const bool isStore = opnd == this->currentInstr->GetDst();

        // Note that we don't touch upwardExposedUses here.
        if (opnd->IsTypeAvailable())
        {
            opnd->SetTypeDead(!block->upwardExposedFields->TestAndSet(typeSymId));

            if (opnd->IsTypeChecked() && opnd->IsObjectHeaderInlined())
            {
                // The object's type must not change in a way that changes the layout.
                // If we see a StFld with a type check bailout between here and the type check that guards this
                // property, we must not dead-store the StFld's type check bailout, even if that operand's type appears
                // dead, because that object may alias this one.
                BVSparse<JitArenaAllocator>* bv = block->typesNeedingKnownObjectLayout;
                if (bv == nullptr)
                {
                    bv = JitAnew(this->tempAlloc, BVSparse<JitArenaAllocator>, this->tempAlloc);
                    block->typesNeedingKnownObjectLayout = bv;
                }
                bv->Set(typeSymId);
            }
        }
        else
        {
            opnd->SetTypeDead(
                !block->upwardExposedFields->TestAndClear(typeSymId) &&
                (
                    // Don't set the type dead if this is a store that may change the layout in a way that invalidates
                    // optimized load/stores downstream. Leave it non-dead in that case so the type check bailout
                    // is preserved and so that Lower will generate the bailout properly.
                    !isStore ||
                    !block->typesNeedingKnownObjectLayout ||
                    block->typesNeedingKnownObjectLayout->IsEmpty()
                )
            );

            BVSparse<JitArenaAllocator>* bv = block->typesNeedingKnownObjectLayout;
            if (bv != nullptr)
            {
                bv->Clear(typeSymId);
            }
        }

        bool mayNeedTypeTransition = true;
        if (!opnd->HasTypeMismatch() && func->DoGlobOpt())
        {
            mayNeedTypeTransition = !isStore;
        }
        if (mayNeedTypeTransition &&
            !this->IsPrePass() &&
            !this->currentInstr->HasBailOutInfo() &&
            (opnd->NeedsPrimaryTypeCheck() ||
             opnd->NeedsLocalTypeCheck() ||
             opnd->NeedsLoadFromProtoTypeCheck()))
        {
            // This is a "checked" opnd that nevertheless will have some kind of type check generated for it.
            // (Typical case is a load from prototype with no upstream guard.)
            // If the type check fails, we will call a helper, which will require that the type be correct here.
            // Final type can't be pushed up past this point. Do whatever type transition is required.
            if (block->stackSymToFinalType != nullptr)
            {
                StackSym *baseSym = opnd->GetObjectSym();
                AddPropertyCacheBucket *pBucket = block->stackSymToFinalType->Get(baseSym->m_id);
                if (pBucket &&
                    pBucket->GetFinalType() != nullptr &&
                    pBucket->GetFinalType() != pBucket->GetInitialType())
                {
                    this->InsertTypeTransition(this->currentInstr->m_next, baseSym, pBucket);
                    pBucket->SetFinalType(pBucket->GetInitialType());
                }
            }
        }
        if (!opnd->HasTypeMismatch() && func->DoGlobOpt())
        {
            // Do this after the above code, as the value of the final type may change there.
            TrackAddPropertyTypes(opnd, block);
        }

        TrackObjTypeSpecProperties(opnd, block);
        TrackObjTypeSpecWriteGuards(opnd, block);
    }
}

void
BackwardPass::TrackObjTypeSpecProperties(IR::PropertySymOpnd *opnd, BasicBlock *block)
{
    StackSym *auxSlotPtrSym = nullptr;
    bool auxSlotPtrUpwardExposed = false;

    Assert(tag == Js::DeadStorePhase);
    Assert(opnd->IsTypeCheckSeqCandidate());

    // Now that we're in the dead store pass and we know definitively which operations will have a type
    // check and which are protected by an upstream type check, we can push the lists of guarded properties
    // up the flow graph and drop them on the type checks for the corresponding object symbol.
    if (opnd->IsTypeCheckSeqParticipant())
    {
        // Add this operation to the list of guarded operations for this object symbol.
        HashTable<ObjTypeGuardBucket>* stackSymToGuardedProperties = block->stackSymToGuardedProperties;
        if (stackSymToGuardedProperties == nullptr)
        {
            stackSymToGuardedProperties = HashTable<ObjTypeGuardBucket>::New(this->tempAlloc, 8);
            block->stackSymToGuardedProperties = stackSymToGuardedProperties;
        }

        StackSym* objSym = opnd->GetObjectSym();
        ObjTypeGuardBucket* bucket = stackSymToGuardedProperties->FindOrInsertNew(objSym->m_id);
        BVSparse<JitArenaAllocator>* guardedPropertyOps = bucket->GetGuardedPropertyOps();
        if (guardedPropertyOps == nullptr)
        {
            // The bit vectors we push around the flow graph only need to live as long as this phase.
            guardedPropertyOps = JitAnew(this->tempAlloc, BVSparse<JitArenaAllocator>, this->tempAlloc);
            bucket->SetGuardedPropertyOps(guardedPropertyOps);
        }

#if DBG
        FOREACH_BITSET_IN_SPARSEBV(propOpId, guardedPropertyOps)
        {
            ObjTypeSpecFldInfo* existingFldInfo = this->func->GetGlobalObjTypeSpecFldInfo(propOpId);
            Assert(existingFldInfo != nullptr);

            if (existingFldInfo->GetPropertyId() != opnd->GetPropertyId())
            {
                continue;
            }
            // It would be very nice to assert that the info we have for this property matches all properties guarded thus far.
            // Unfortunately, in some cases of object pointer copy propagation into a loop, we may end up with conflicting
            // information for the same property. We simply ignore the conflict and emit an equivalent type check, which
            // will attempt to check for one property on two different slots, and obviously fail. Thus we may have a
            // guaranteed bailout, but we'll simply re-JIT with equivalent object type spec disabled. To avoid this
            // issue altogether, we would need to track the set of guarded properties along with the type value in the
            // forward pass, and when a conflict is detected either not optimize the offending instruction, or correct
            // its information based on the info from the property in the type value info.
            //Assert(!existingFldInfo->IsPoly() || !opnd->IsPoly() || GlobOpt::AreTypeSetsIdentical(existingFldInfo->GetEquivalentTypeSet(), opnd->GetEquivalentTypeSet()));
            //Assert(existingFldInfo->GetSlotIndex() == opnd->GetSlotIndex());

            if (PHASE_TRACE(Js::EquivObjTypeSpecPhase, this->func) && !JITManager::GetJITManager()->IsJITServer())
            {
                if (existingFldInfo->IsPoly() && opnd->IsPoly() &&
                    (!GlobOpt::AreTypeSetsIdentical(existingFldInfo->GetEquivalentTypeSet(), opnd->GetEquivalentTypeSet()) ||
                    (existingFldInfo->GetSlotIndex() != opnd->GetSlotIndex())))
                {
                    char16 debugStringBuffer[MAX_FUNCTION_BODY_DEBUG_STRING_SIZE];

                    Output::Print(_u("EquivObjTypeSpec: top function %s (%s): duplicate property clash on %s(#%d) on operation %u \n"),
                        this->func->GetJITFunctionBody()->GetDisplayName(), this->func->GetDebugNumberSet(debugStringBuffer),
                        this->func->GetInProcThreadContext()->GetPropertyRecord(opnd->GetPropertyId())->GetBuffer(), opnd->GetPropertyId(), opnd->GetObjTypeSpecFldId());
                    Output::Flush();
                }
            }
        }
        NEXT_BITSET_IN_SPARSEBV
#endif

        bucket->AddToGuardedPropertyOps(opnd->GetObjTypeSpecFldId());
        auxSlotPtrUpwardExposed = PHASE_ON(Js::ReuseAuxSlotPtrPhase, this->func) && opnd->UsesAuxSlot() && !opnd->IsLoadedFromProto() && opnd->IsTypeChecked();

        if (opnd->NeedsMonoCheck())
        {
            Assert(opnd->IsMono());
            JITTypeHolder monoGuardType = opnd->IsInitialTypeChecked() ? opnd->GetInitialType() : opnd->GetType();
            bucket->SetMonoGuardType(monoGuardType);
        }

        if (opnd->NeedsPrimaryTypeCheck())
        {
            // Grab the guarded properties which match this type check with respect to polymorphism and drop them
            // on the operand. Only equivalent type checks can protect polymorphic properties to avoid a case where
            // we have 1) a cache with type set {t1, t2} and property a, followed by 2) a cache with type t3 and
            // property b, and 3) a cache with type set {t1, t2} and property c, where the slot index of property c
            // on t1 and t2 is different than on t3. If cache 2 were to protect property c it would not verify that
            // it resides on the correct slot for cache 3.  Yes, an equivalent type check could protect monomorphic
            // properties, but it would then unnecessarily verify their equivalence on the slow path.

            // Also, make sure the guarded properties on the operand are allocated from the func's allocator to
            // persists until lowering.

            Assert(guardedPropertyOps != nullptr);
            opnd->EnsureGuardedPropOps(this->func->m_alloc);
            opnd->AddGuardedPropOps(guardedPropertyOps);
            if (this->currentInstr->HasTypeCheckBailOut())
            {
                // Stop pushing the mono guard type up if it is being checked here.
                if (bucket->NeedsMonoCheck())
                {
                    if (this->currentInstr->HasEquivalentTypeCheckBailOut())
                    {
                        // Some instr protected by this one requires a monomorphic type check. (E.g., final type opt,
                        // fixed field not loaded from prototype.) Note the IsTypeAvailable test above: only do this at
                        // the initial type check that protects this path.
                        opnd->SetMonoGuardType(bucket->GetMonoGuardType());
                        this->currentInstr->ChangeEquivalentToMonoTypeCheckBailOut();
                    }
                    bucket->SetMonoGuardType(nullptr);
                }

                if (!opnd->IsTypeAvailable())
                {
                    // Stop tracking the guarded properties if there's not another type check upstream.
                    bucket->SetGuardedPropertyOps(nullptr);
                    JitAdelete(this->tempAlloc, guardedPropertyOps);
                    block->stackSymToGuardedProperties->Clear(objSym->m_id);
                    auxSlotPtrSym = opnd->GetAuxSlotPtrSym();
                    if (auxSlotPtrSym)
                    {
                        this->currentBlock->upwardExposedUses->Clear(auxSlotPtrSym->m_id);
                    }
                    auxSlotPtrUpwardExposed = false;
                }
            }
#if DBG
            {
                // If there is no upstream type check that is live and could protect guarded properties, we better
                // not have any properties remaining.
                ObjTypeGuardBucket* objTypeGuardBucket = block->stackSymToGuardedProperties->Get(opnd->GetObjectSym()->m_id);
                Assert(opnd->IsTypeAvailable() || objTypeGuardBucket == nullptr || objTypeGuardBucket->GetGuardedPropertyOps()->IsEmpty());
            }
#endif
        }
    }
    else if (opnd->NeedsLocalTypeCheck())
    {
        opnd->EnsureGuardedPropOps(this->func->m_alloc);
        opnd->SetGuardedPropOp(opnd->GetObjTypeSpecFldId());
    }

    if (auxSlotPtrUpwardExposed)
    {
        // This is an upward-exposed use of the aux slot pointer.
        auxSlotPtrSym = opnd->EnsureAuxSlotPtrSym(this->func);
        this->currentBlock->upwardExposedUses->Set(auxSlotPtrSym->m_id);
    }
}

void
BackwardPass::TrackObjTypeSpecWriteGuards(IR::PropertySymOpnd *opnd, BasicBlock *block)
{
    // TODO (ObjTypeSpec): Move write guard tracking to the forward pass, by recording on the type value
    // which property IDs have been written since the last type check. This will result in more accurate
    // tracking in cases when object pointer copy prop kicks in.
    if (this->tag == Js::BackwardPhase)
    {
        // If this operation may need a write guard (load from proto or fixed field check) then add its
        // write guard symbol to the map for this object. If it remains live (hasn't been written to)
        // until the type check upstream, it will get recorded there so that the type check can be registered
        // for invalidation on this property used in this operation.

        // (ObjTypeSpec): Consider supporting polymorphic write guards as well. We can't currently distinguish between mono and
        // poly write guards, and a type check can only protect operations matching with respect to polymorphism (see
        // BackwardPass::TrackObjTypeSpecProperties for details), so for now we only target monomorphic operations.
        if (opnd->IsMono() && opnd->MayNeedWriteGuardProtection())
        {
            if (block->stackSymToWriteGuardsMap == nullptr)
            {
                block->stackSymToWriteGuardsMap = HashTable<ObjWriteGuardBucket>::New(this->tempAlloc, 8);
            }

            ObjWriteGuardBucket* bucket = block->stackSymToWriteGuardsMap->FindOrInsertNew(opnd->GetObjectSym()->m_id);

            BVSparse<JitArenaAllocator>* writeGuards = bucket->GetWriteGuards();
            if (writeGuards == nullptr)
            {
                // The bit vectors we push around the flow graph only need to live as long as this phase.
                writeGuards = JitAnew(this->tempAlloc, BVSparse<JitArenaAllocator>, this->tempAlloc);
                bucket->SetWriteGuards(writeGuards);
            }

            PropertySym *propertySym = opnd->m_sym->AsPropertySym();
            Assert(propertySym->m_writeGuardSym != nullptr);
            SymID writeGuardSymId = propertySym->m_writeGuardSym->m_id;
            writeGuards->Set(writeGuardSymId);
        }

        // Record any live (upward exposed) write guards on this operation, if this operation may end up with
        // a type check.  If we ultimately don't need a type check here, we will simply ignore the guards, because
        // an earlier type check will protect them.
        if (!IsPrePass() && opnd->IsMono() && !opnd->IsTypeDead())
        {
            Assert(opnd->GetWriteGuards() == nullptr);
            if (block->stackSymToWriteGuardsMap != nullptr)
            {
                ObjWriteGuardBucket* bucket = block->stackSymToWriteGuardsMap->Get(opnd->GetObjectSym()->m_id);
                if (bucket != nullptr)
                {
                    // Get all the write guards associated with this object sym and filter them down to those that
                    // are upward exposed. If we end up emitting a type check for this instruction, we will create
                    // a type property guard registered for all guarded proto properties and we will set the write
                    // guard syms live during forward pass, such that we can avoid unnecessary write guard type
                    // checks and bailouts on every proto property (as long as it hasn't been written to since the
                    // primary type check).
                    auto writeGuards = bucket->GetWriteGuards()->CopyNew(this->func->m_alloc);
                    writeGuards->And(block->upwardExposedFields);
                    opnd->SetWriteGuards(writeGuards);
                }
            }
        }
    }
    else
    {
        // If we know this property has never been written to in this function (either on this object or any
        // of its aliases) we don't need the local type check.
        if (opnd->MayNeedWriteGuardProtection() && !opnd->IsWriteGuardChecked() && !MayPropertyBeWrittenTo(opnd->GetPropertyId()))
        {
            opnd->SetWriteGuardChecked(true);
        }

        // If we don't need a primary type check here let's clear the write guards. The primary type check upstream will
        // register the type check for the corresponding properties.
        if (!IsPrePass() && !opnd->NeedsPrimaryTypeCheck())
        {
            opnd->ClearWriteGuards();
        }
    }
}

void
BackwardPass::TrackAddPropertyTypes(IR::PropertySymOpnd *opnd, BasicBlock *block)
{
    // Do the work of objtypespec add-property opt even if it's disabled by PHASE option, so that we have
    // the dataflow info that can be inspected.

    Assert(this->tag == Js::DeadStorePhase);
    Assert(opnd->IsMono() || opnd->HasEquivalentTypeSet());

    JITTypeHolder typeWithProperty = opnd->IsMono() ? opnd->GetType() : opnd->GetFirstEquivalentType();
    JITTypeHolder typeWithoutProperty = opnd->HasInitialType() ? opnd->GetInitialType() : JITTypeHolder(nullptr);

    if (typeWithoutProperty == nullptr ||
        typeWithProperty == typeWithoutProperty ||
        (opnd->IsTypeChecked() && !opnd->IsInitialTypeChecked()))
    {
        if (!this->IsPrePass() && block->stackSymToFinalType != nullptr && !this->currentInstr->HasBailOutInfo())
        {
            PropertySym *propertySym = opnd->m_sym->AsPropertySym();
            AddPropertyCacheBucket *pBucket =
                block->stackSymToFinalType->Get(propertySym->m_stackSym->m_id);
            if (pBucket && pBucket->GetFinalType() != nullptr && pBucket->GetInitialType() != pBucket->GetFinalType())
            {
                opnd->SetFinalType(pBucket->GetFinalType());
            }
        }

        return;
    }

#if DBG
    Assert(typeWithProperty != nullptr);
    const JITTypeHandler * typeWithoutPropertyTypeHandler = typeWithoutProperty->GetTypeHandler();
    const JITTypeHandler * typeWithPropertyTypeHandler = typeWithProperty->GetTypeHandler();
    // TODO: OOP JIT, reenable assert
    //Assert(typeWithoutPropertyTypeHandler->GetPropertyCount() + 1 == typeWithPropertyTypeHandler->GetPropertyCount());
    AssertMsg(JITTypeHandler::IsTypeHandlerCompatibleForObjectHeaderInlining(typeWithoutPropertyTypeHandler, typeWithPropertyTypeHandler),
        "TypeHandlers are not compatible for transition?");
    Assert(typeWithoutPropertyTypeHandler->GetSlotCapacity() <= typeWithPropertyTypeHandler->GetSlotCapacity());
#endif

    // If there's already a final type for this instance, record it on the operand.
    // If not, start tracking it.
    if (block->stackSymToFinalType == nullptr)
    {
        block->stackSymToFinalType = HashTable<AddPropertyCacheBucket>::New(this->tempAlloc, 8);
    }

    // Find or create the type-tracking record for this instance in this block.
    PropertySym *propertySym = opnd->m_sym->AsPropertySym();
    AddPropertyCacheBucket *pBucket =
        block->stackSymToFinalType->FindOrInsertNew(propertySym->m_stackSym->m_id);

    JITTypeHolder finalType(nullptr);
#if DBG
    JITTypeHolder deadStoreUnavailableFinalType(nullptr);
#endif
    if (pBucket->GetInitialType() == nullptr || opnd->GetType() != pBucket->GetInitialType())
    {
#if DBG
        if (opnd->GetType() == pBucket->deadStoreUnavailableInitialType)
        {
            deadStoreUnavailableFinalType = pBucket->deadStoreUnavailableFinalType;
        }
#endif
        // No info found, or the info was bad, so initialize it from this cache.
        finalType = opnd->GetType();
        pBucket->SetFinalType(finalType);
    }
    else
    {
        // Match: The type we push upward is now the typeWithoutProperty at this point,
        // and the final type is the one we've been tracking.
        finalType = pBucket->GetFinalType();
#if DBG
        deadStoreUnavailableFinalType = pBucket->deadStoreUnavailableFinalType;
#endif
    }

    pBucket->SetInitialType(typeWithoutProperty);

    if (!PHASE_OFF(Js::ObjTypeSpecStorePhase, this->func))
    {
#if DBG

        // We may regress in this case:
        // if (b)
        //      t1 = {};
        //      o = t1;
        //      o.x =
        // else
        //      t2 = {};
        //      o = t2;
        //      o.x =
        // o.y =
        //
        // Where the backward pass will propagate the final type in o.y to o.x, then globopt will copy prop t1 and t2 to o.x.
        // But not o.y (because of the merge).  Then, in the dead store pass, o.y's final type will not propagate to t1.x and t2.x
        // respectively, thus regression the final type.  However, in both cases, the types of t1 and t2 are dead anyways.
        //
        // if the type is dead, we don't care if we have regressed the type, as no one is depending on it to skip type check anyways
        if (!opnd->IsTypeDead())
        {
            // This is the type that would have been propagated if we didn't kill it because the type isn't available
            JITTypeHolder checkFinalType = deadStoreUnavailableFinalType != nullptr ? deadStoreUnavailableFinalType : finalType;
            if (opnd->HasFinalType() && opnd->GetFinalType() != checkFinalType)
            {
                // Final type discovery must be progressively better (unless we kill it in the deadstore pass
                // when the type is not available during the forward pass)
                const JITTypeHandler * oldFinalTypeHandler = opnd->GetFinalType()->GetTypeHandler();
                const JITTypeHandler * checkFinalTypeHandler = checkFinalType->GetTypeHandler();

                // TODO: OOP JIT, enable assert
                //Assert(oldFinalTypeHandler->GetPropertyCount() < checkFinalTypeHandler->GetPropertyCount());
                AssertMsg(JITTypeHandler::IsTypeHandlerCompatibleForObjectHeaderInlining(oldFinalTypeHandler, checkFinalTypeHandler),
                    "TypeHandlers should be compatible for transition.");
                Assert(oldFinalTypeHandler->GetSlotCapacity() <= checkFinalTypeHandler->GetSlotCapacity());
            }
        }
#endif
        Assert(opnd->IsBeingAdded());
        if (!this->IsPrePass())
        {
            opnd->SetFinalType(finalType);
        }
        if (!opnd->IsTypeChecked())
        {
            // Transition from initial to final type will only happen at type check points.
            if (opnd->IsTypeAvailable())
            {
                pBucket->SetFinalType(pBucket->GetInitialType());
            }
        }
    }

#if DBG_DUMP
    if (PHASE_TRACE(Js::ObjTypeSpecStorePhase, this->func))
    {
        Output::Print(_u("ObjTypeSpecStore: "));
        this->currentInstr->Dump();
        pBucket->Dump();
    }
#endif

    // In the dead-store pass, we have forward information that tells us whether a "final type"
    // reached this point from an earlier store. If it didn't (i.e., it's not available here),
    // remove it from the backward map so that upstream stores will use the final type that is
    // live there. (This avoids unnecessary bailouts in cases where the final type is only live
    // on one branch of an "if", a case that the initial backward pass can't detect.)
    // An example:
    //  if (cond)
    //      o.x =
    //  o.y =

    if (!opnd->IsTypeAvailable())
    {
#if DBG
        pBucket->deadStoreUnavailableInitialType = pBucket->GetInitialType();
        if (pBucket->deadStoreUnavailableFinalType == nullptr)
        {
            pBucket->deadStoreUnavailableFinalType = pBucket->GetFinalType();
        }
        pBucket->SetInitialType(nullptr);
        pBucket->SetFinalType(nullptr);
#else
        block->stackSymToFinalType->Clear(propertySym->m_stackSym->m_id);
#endif
    }
}

void
BackwardPass::InsertTypeTransition(IR::Instr *instrInsertBefore, int symId, AddPropertyCacheBucket *data)
{
    StackSym *objSym = this->func->m_symTable->FindStackSym(symId);
    Assert(objSym);
    this->InsertTypeTransition(instrInsertBefore, objSym, data);
}

void
BackwardPass::InsertTypeTransition(IR::Instr *instrInsertBefore, StackSym *objSym, AddPropertyCacheBucket *data)
{
    IR::RegOpnd *baseOpnd = IR::RegOpnd::New(objSym, TyMachReg, this->func);
    baseOpnd->SetIsJITOptimizedReg(true);

    JITTypeHolder initialType = data->GetInitialType();
    IR::AddrOpnd *initialTypeOpnd =
        IR::AddrOpnd::New(data->GetInitialType()->GetAddr(), IR::AddrOpndKindDynamicType, this->func);
    initialTypeOpnd->m_metadata = initialType.t;

    JITTypeHolder finalType = data->GetFinalType();
    IR::AddrOpnd *finalTypeOpnd =
        IR::AddrOpnd::New(data->GetFinalType()->GetAddr(), IR::AddrOpndKindDynamicType, this->func);
    finalTypeOpnd->m_metadata = finalType.t;

    IR::Instr *adjustTypeInstr =
        IR::Instr::New(Js::OpCode::AdjustObjType, finalTypeOpnd, baseOpnd, initialTypeOpnd, this->func);

    if (this->currentBlock->upwardExposedUses)
    {
        // If this type change causes a slot adjustment, the aux slot pointer (if any) will be reloaded here, so take it out of upwardExposedUses.
        int oldCount;
        int newCount;
        Js::PropertyIndex inlineSlotCapacity;
        Js::PropertyIndex newInlineSlotCapacity;
        bool needSlotAdjustment =
            JITTypeHandler::NeedSlotAdjustment(initialType->GetTypeHandler(), finalType->GetTypeHandler(), &oldCount, &newCount, &inlineSlotCapacity, &newInlineSlotCapacity);
        if (needSlotAdjustment)
        {
            StackSym *auxSlotPtrSym = baseOpnd->m_sym->GetAuxSlotPtrSym();
            if (auxSlotPtrSym)
            {
                this->currentBlock->upwardExposedUses->Clear(auxSlotPtrSym->m_id);
            }
        }
    }

    instrInsertBefore->InsertBefore(adjustTypeInstr);
}

void
BackwardPass::InsertTypeTransitionAfterInstr(IR::Instr *instr, int symId, AddPropertyCacheBucket *data)
{
    if (!this->IsPrePass())
    {
        // Transition to the final type if we don't bail out.
        if (instr->EndsBasicBlock())
        {
            // The instr with the bailout is something like a branch that may not fall through.
            // Insert the transitions instead at the beginning of each successor block.
            this->InsertTypeTransitionsAtPriorSuccessors(this->currentBlock, nullptr, symId, data);
        }
        else
        {
            this->InsertTypeTransition(instr->m_next, symId, data);
        }
    }
    // Note: we could probably clear this entry out of the table, but I don't know
    // whether it's worth it, because it's likely coming right back.
    data->SetFinalType(data->GetInitialType());
}

void
BackwardPass::InsertTypeTransitionAtBlock(BasicBlock *block, int symId, AddPropertyCacheBucket *data)
{
    bool inserted = false;
    FOREACH_INSTR_IN_BLOCK(instr, block)
    {
        if (instr->IsRealInstr())
        {
            // Check for pre-existing type transition. There may be more than one AdjustObjType here,
            // so look at them all.
            if (instr->m_opcode == Js::OpCode::AdjustObjType)
            {
                if (instr->GetSrc1()->AsRegOpnd()->m_sym->m_id == (SymID)symId)
                {
                    // This symbol already has a type transition at this point.
                    // It *must* be doing the same transition we're already trying to do.
                    Assert((intptr_t)instr->GetDst()->AsAddrOpnd()->m_address == data->GetFinalType()->GetAddr() &&
                           (intptr_t)instr->GetSrc2()->AsAddrOpnd()->m_address == data->GetInitialType()->GetAddr());
                    // Nothing to do.
                    return;
                }
            }
            else
            {
                this->InsertTypeTransition(instr, symId, data);
                inserted = true;
                break;
            }
        }
    }
    NEXT_INSTR_IN_BLOCK;
    if (!inserted)
    {
        Assert(block->GetLastInstr()->m_next);
        this->InsertTypeTransition(block->GetLastInstr()->m_next, symId, data);
    }
}

void
BackwardPass::InsertTypeTransitionsAtPriorSuccessors(
    BasicBlock *block,
    BasicBlock *blockSucc,
    int symId,
    AddPropertyCacheBucket *data)
{
    // For each successor of block prior to blockSucc, adjust the type.
    FOREACH_SUCCESSOR_BLOCK(blockFix, block)
    {
        if (blockFix == blockSucc)
        {
            return;
        }

        this->InsertTypeTransitionAtBlock(blockFix, symId, data);
    }
    NEXT_SUCCESSOR_BLOCK;
}

void
BackwardPass::InsertTypeTransitionsAtPotentialKills()
{
    // Final types can't be pushed up past certain instructions.
    IR::Instr *instr = this->currentInstr;

    if (instr->HasBailOutInfo() || instr->m_opcode == Js::OpCode::UpdateNewScObjectCache)
    {
        // Final types can't be pushed up past a bailout point.
        // Insert any transitions called for by the current state of add-property buckets.
        // Also do this for ctor cache updates, to avoid putting a type in the ctor cache that extends past
        // the end of the ctor that the cache covers.
        this->ForEachAddPropertyCacheBucket([&](int symId, AddPropertyCacheBucket *data)->bool {
            this->InsertTypeTransitionAfterInstr(instr, symId, data);
            return false;
        });
    }
    else
    {
        // If this is a load/store that expects an object-header-inlined type, don't push another sym's transition from
        // object-header-inlined to non-object-header-inlined type past it, because the two syms may be aliases.
        IR::PropertySymOpnd *propertySymOpnd = instr->GetPropertySymOpnd();
        if (propertySymOpnd && propertySymOpnd->IsObjectHeaderInlined())
        {
            SymID opndId = propertySymOpnd->m_sym->AsPropertySym()->m_stackSym->m_id;
            this->ForEachAddPropertyCacheBucket([&](int symId, AddPropertyCacheBucket *data)->bool {
                if ((SymID)symId == opndId)
                {
                    // This is the sym we're tracking. No aliasing to worry about.
                    return false;
                }
                if (propertySymOpnd->IsMono() && data->GetInitialType() != propertySymOpnd->GetType())
                {
                    // Type mismatch in a monomorphic case -- no aliasing.
                    return false;
                }
                if (this->TransitionUndoesObjectHeaderInlining(data))
                {
                    // We're transitioning from inlined to non-inlined, so we can't push it up any farther.
                    this->InsertTypeTransitionAfterInstr(instr, symId, data);
                }
                return false;
            });
        }
    }
}

template<class Fn>
void
BackwardPass::ForEachAddPropertyCacheBucket(Fn fn)
{
    BasicBlock *block = this->currentBlock;
    if (block->stackSymToFinalType == nullptr)
    {
        return;
    }

    FOREACH_HASHTABLE_ENTRY(AddPropertyCacheBucket, bucket, block->stackSymToFinalType)
    {
        AddPropertyCacheBucket *data = &bucket.element;
        if (data->GetInitialType() != nullptr &&
            data->GetInitialType() != data->GetFinalType())
        {
            bool done = fn(bucket.value, data);
            if (done)
            {
                break;
            }
        }
    }
    NEXT_HASHTABLE_ENTRY;
}

bool
BackwardPass::TransitionUndoesObjectHeaderInlining(AddPropertyCacheBucket *data) const
{
    JITTypeHolder type = data->GetInitialType();
    if (type == nullptr || !Js::DynamicType::Is(type->GetTypeId()))
    {
        return false;
    }

    if (!type->GetTypeHandler()->IsObjectHeaderInlinedTypeHandler())
    {
        return false;
    }

    type = data->GetFinalType();
    if (type == nullptr || !Js::DynamicType::Is(type->GetTypeId()))
    {
        return false;
    }
    return !type->GetTypeHandler()->IsObjectHeaderInlinedTypeHandler();
}

void
BackwardPass::CollectCloneStrCandidate(IR::Opnd * opnd)
{
    IR::RegOpnd *regOpnd = opnd->AsRegOpnd();
    Assert(regOpnd != nullptr);
    StackSym *sym = regOpnd->m_sym;

    if (tag == Js::BackwardPhase
        && currentInstr->m_opcode == Js::OpCode::Add_A
        && currentInstr->GetSrc1() == opnd
        && !this->IsPrePass()
        && !this->IsCollectionPass()
        &&  this->currentBlock->loop)
    {
        Assert(currentBlock->cloneStrCandidates != nullptr);

        currentBlock->cloneStrCandidates->Set(sym->m_id);
    }
}

void
BackwardPass::InvalidateCloneStrCandidate(IR::Opnd * opnd)
{
    IR::RegOpnd *regOpnd = opnd->AsRegOpnd();
    Assert(regOpnd != nullptr);
    StackSym *sym = regOpnd->m_sym;

    if (tag == Js::BackwardPhase &&
        (currentInstr->m_opcode != Js::OpCode::Add_A || currentInstr->GetSrc1()->AsRegOpnd()->m_sym->m_id != sym->m_id) &&
        !this->IsPrePass() &&
        !this->IsCollectionPass() &&
        this->currentBlock->loop)
    {
            currentBlock->cloneStrCandidates->Clear(sym->m_id);
    }
}

void
BackwardPass::ProcessUse(IR::Opnd * opnd)
{
    switch (opnd->GetKind())
    {
    case IR::OpndKindReg:
        {
            IR::RegOpnd *regOpnd = opnd->AsRegOpnd();
            StackSym *sym = regOpnd->m_sym;

            if (!IsCollectionPass())
            {
                // isTempLastUse is only used for string concat right now, so lets not mark it if it's not a string.
                // If it's upward exposed, it is not it's last use.
                if (regOpnd->m_isTempLastUse && (regOpnd->GetValueType().IsNotString() || this->currentBlock->upwardExposedUses->Test(sym->m_id) || sym->m_mayNotBeTempLastUse))
                {
                    regOpnd->m_isTempLastUse = false;
                }
                this->CollectCloneStrCandidate(opnd);
            }

            this->DoSetDead(regOpnd, !this->ProcessSymUse(sym, true, regOpnd->GetIsJITOptimizedReg()));

            if (IsCollectionPass())
            {
                break;
            }

            if (tag == Js::DeadStorePhase && regOpnd->IsArrayRegOpnd())
            {
                ProcessArrayRegOpndUse(currentInstr, regOpnd->AsArrayRegOpnd());
            }

            if (currentInstr->m_opcode == Js::OpCode::BailOnNotArray)
            {
                Assert(tag == Js::DeadStorePhase);

                const ValueType valueType(regOpnd->GetValueType());
                if(valueType.IsLikelyArrayOrObjectWithArray())
                {
                    currentBlock->noImplicitCallUses->Clear(sym->m_id);

                    // We are being conservative here to always check for missing value
                    // if any of them expect no missing value. That is because we don't know
                    // what set of sym is equivalent (copied) from the one we are testing for right now.
                    if(valueType.HasNoMissingValues() &&
                        !currentBlock->noImplicitCallNoMissingValuesUses->IsEmpty() &&
                        !IsPrePass())
                    {
                        // There is a use of this sym that requires this array to have no missing values, so this instruction
                        // needs to bail out if the array has missing values.
                        Assert(currentInstr->GetBailOutKind() == IR::BailOutOnNotArray ||
                               currentInstr->GetBailOutKind() == IR::BailOutOnNotNativeArray);
                        currentInstr->SetBailOutKind(currentInstr->GetBailOutKind() | IR::BailOutOnMissingValue);
                    }

                    currentBlock->noImplicitCallNoMissingValuesUses->Clear(sym->m_id);
                    currentBlock->noImplicitCallNativeArrayUses->Clear(sym->m_id);
                }
            }
        }
        break;
    case IR::OpndKindSym:
        {
            IR::SymOpnd *symOpnd = opnd->AsSymOpnd();
            Sym * sym = symOpnd->m_sym;

            this->DoSetDead(symOpnd, !this->ProcessSymUse(sym, false, opnd->GetIsJITOptimizedReg()));

            if (IsCollectionPass())
            {
                break;
            }

            if (sym->IsPropertySym())
            {
                // TODO: We don't have last use info for property sym
                // and we don't set the last use of the stacksym inside the property sym
                if (tag == Js::BackwardPhase)
                {
                    if (opnd->AsSymOpnd()->IsPropertySymOpnd())
                    {
                        this->globOpt->PreparePropertySymOpndForTypeCheckSeq(symOpnd->AsPropertySymOpnd(), this->currentInstr, this->currentBlock->loop);
                    }
                }

                if (this->DoMarkTempNumbersOnTempObjects())
                {
                    this->currentBlock->tempNumberTracker->ProcessPropertySymUse(symOpnd, this->currentInstr, this);
                }

                if (symOpnd->IsPropertySymOpnd())
                {
                    this->ProcessPropertySymOpndUse(symOpnd->AsPropertySymOpnd());
                }
            }
        }
        break;
    case IR::OpndKindIndir:
        {
            IR::IndirOpnd * indirOpnd = opnd->AsIndirOpnd();
            IR::RegOpnd * baseOpnd = indirOpnd->GetBaseOpnd();

            this->DoSetDead(baseOpnd, !this->ProcessSymUse(baseOpnd->m_sym, false, baseOpnd->GetIsJITOptimizedReg()));

            IR::RegOpnd * indexOpnd = indirOpnd->GetIndexOpnd();
            if (indexOpnd)
            {
                this->DoSetDead(indexOpnd, !this->ProcessSymUse(indexOpnd->m_sym, false, indexOpnd->GetIsJITOptimizedReg()));
            }

            if(IsCollectionPass())
            {
                break;
            }

            if (this->DoMarkTempNumbersOnTempObjects())
            {
                this->currentBlock->tempNumberTracker->ProcessIndirUse(indirOpnd, currentInstr, this);
            }

            if(tag == Js::DeadStorePhase && baseOpnd->IsArrayRegOpnd())
            {
                ProcessArrayRegOpndUse(currentInstr, baseOpnd->AsArrayRegOpnd());
            }
        }
        break;
    }
}

bool
BackwardPass::ProcessPropertySymUse(PropertySym *propertySym)
{
    Assert(this->tag == Js::BackwardPhase);

    BasicBlock *block = this->currentBlock;

    bool isLive = !!block->upwardExposedFields->TestAndSet(propertySym->m_id);

    if (propertySym->m_propertyEquivSet)
    {
        block->upwardExposedFields->Or(propertySym->m_propertyEquivSet);
    }

    return isLive;
}

void
BackwardPass::MarkTemp(StackSym * sym)
{
    Assert(!IsCollectionPass());
    // Don't care about type specialized syms
    if (!sym->IsVar())
    {
        return;
    }

    BasicBlock * block = this->currentBlock;
    if (this->DoMarkTempNumbers())
    {
        Assert((block->loop != nullptr) == block->tempNumberTracker->HasTempTransferDependencies());
        block->tempNumberTracker->MarkTemp(sym, this);
    }
    if (this->DoMarkTempObjects())
    {
        Assert((block->loop != nullptr) == block->tempObjectTracker->HasTempTransferDependencies());
        block->tempObjectTracker->MarkTemp(sym, this);
    }
#if DBG
    if (this->DoMarkTempObjectVerify())
    {
        Assert((block->loop != nullptr) == block->tempObjectVerifyTracker->HasTempTransferDependencies());
        block->tempObjectVerifyTracker->MarkTemp(sym, this);
    }
#endif
}

void
BackwardPass::MarkTempProcessInstr(IR::Instr * instr)
{
    Assert(!IsCollectionPass());

    if (this->currentBlock->isDead)
    {
        return;
    }

    BasicBlock * block;
    block = this->currentBlock;
    if (this->DoMarkTempNumbers())
    {
        block->tempNumberTracker->ProcessInstr(instr, this);
    }

    if (this->DoMarkTempObjects())
    {
        block->tempObjectTracker->ProcessInstr(instr);
    }

#if DBG
    if (this->DoMarkTempObjectVerify())
    {
        block->tempObjectVerifyTracker->ProcessInstr(instr, this);
    }
#endif
}

#if DBG_DUMP
void
BackwardPass::DumpMarkTemp()
{
    Assert(!IsCollectionPass());

    BasicBlock * block = this->currentBlock;
    if (this->DoMarkTempNumbers())
    {
        block->tempNumberTracker->Dump();
    }
    if (this->DoMarkTempObjects())
    {
        block->tempObjectTracker->Dump();
    }
#if DBG
    if (this->DoMarkTempObjectVerify())
    {
        block->tempObjectVerifyTracker->Dump();
    }
#endif
}
#endif

void
BackwardPass::SetSymIsUsedOnlyInNumberIfLastUse(IR::Opnd *const opnd)
{
    StackSym *const stackSym = IR::RegOpnd::TryGetStackSym(opnd);
    if (stackSym && !currentBlock->upwardExposedUses->Test(stackSym->m_id))
    {
        symUsedOnlyForNumberBySymId->Set(stackSym->m_id);
    }
}

void
BackwardPass::SetSymIsNotUsedOnlyInNumber(IR::Opnd *const opnd)
{
    StackSym *const stackSym = IR::RegOpnd::TryGetStackSym(opnd);
    if (stackSym)
    {
        symUsedOnlyForNumberBySymId->Clear(stackSym->m_id);
    }
}

void
BackwardPass::SetSymIsUsedOnlyInBitOpsIfLastUse(IR::Opnd *const opnd)
{
    StackSym *const stackSym = IR::RegOpnd::TryGetStackSym(opnd);
    if (stackSym && !currentBlock->upwardExposedUses->Test(stackSym->m_id))
    {
        symUsedOnlyForBitOpsBySymId->Set(stackSym->m_id);
    }
}

void
BackwardPass::SetSymIsNotUsedOnlyInBitOps(IR::Opnd *const opnd)
{
    StackSym *const stackSym = IR::RegOpnd::TryGetStackSym(opnd);
    if (stackSym)
    {
        symUsedOnlyForBitOpsBySymId->Clear(stackSym->m_id);
    }
}

void
BackwardPass::TrackBitWiseOrNumberOp(IR::Instr *const instr)
{
    Assert(instr);
    const bool trackBitWiseop = DoTrackBitOpsOrNumber();
    const bool trackNumberop = trackBitWiseop;
    const Js::OpCode opcode = instr->m_opcode;
    StackSym *const dstSym = IR::RegOpnd::TryGetStackSym(instr->GetDst());
    if (!trackBitWiseop && !trackNumberop)
    {
        return;
    }

    if (!instr->IsRealInstr())
    {
        return;
    }

    if (dstSym)
    {
        // For a dst where the def is in this block, transfer the current info into the instruction
        if (trackBitWiseop && symUsedOnlyForBitOpsBySymId->TestAndClear(dstSym->m_id))
        {
            instr->dstIsAlwaysConvertedToInt32 = true;
        }
        if (trackNumberop && symUsedOnlyForNumberBySymId->TestAndClear(dstSym->m_id))
        {
            instr->dstIsAlwaysConvertedToNumber = true;
        }
    }

    // If the instruction can cause src values to escape the local scope, the srcs can't be optimized
    if (OpCodeAttr::NonTempNumberSources(opcode))
    {
        if (trackBitWiseop)
        {
            SetSymIsNotUsedOnlyInBitOps(instr->GetSrc1());
            SetSymIsNotUsedOnlyInBitOps(instr->GetSrc2());
        }
        if (trackNumberop)
        {
            SetSymIsNotUsedOnlyInNumber(instr->GetSrc1());
            SetSymIsNotUsedOnlyInNumber(instr->GetSrc2());
        }
        return;
    }

    if (trackBitWiseop)
    {
        switch (opcode)
        {
            // Instructions that can cause src values to escape the local scope have already been excluded

        case Js::OpCode::Not_A:
        case Js::OpCode::And_A:
        case Js::OpCode::Or_A:
        case Js::OpCode::Xor_A:
        case Js::OpCode::Shl_A:
        case Js::OpCode::Shr_A:

        case Js::OpCode::Not_I4:
        case Js::OpCode::And_I4:
        case Js::OpCode::Or_I4:
        case Js::OpCode::Xor_I4:
        case Js::OpCode::Shl_I4:
        case Js::OpCode::Shr_I4:
            // These instructions don't generate -0, and their behavior is the same for any src that is -0 or +0
            SetSymIsUsedOnlyInBitOpsIfLastUse(instr->GetSrc1());
            SetSymIsUsedOnlyInBitOpsIfLastUse(instr->GetSrc2());
            break;
        default:
            SetSymIsNotUsedOnlyInBitOps(instr->GetSrc1());
            SetSymIsNotUsedOnlyInBitOps(instr->GetSrc2());
            break;
        }
    }

    if (trackNumberop)
    {
        switch (opcode)
        {
            // Instructions that can cause src values to escape the local scope have already been excluded

        case Js::OpCode::Conv_Num:
        case Js::OpCode::Div_A:
        case Js::OpCode::Mul_A:
        case Js::OpCode::Sub_A:
        case Js::OpCode::Rem_A:
        case Js::OpCode::Incr_A:
        case Js::OpCode::Decr_A:
        case Js::OpCode::Neg_A:
        case Js::OpCode::Not_A:
        case Js::OpCode::ShrU_A:
        case Js::OpCode::ShrU_I4:
        case Js::OpCode::And_A:
        case Js::OpCode::Or_A:
        case Js::OpCode::Xor_A:
        case Js::OpCode::Shl_A:
        case Js::OpCode::Shr_A:
            // These instructions don't generate -0, and their behavior is the same for any src that is -0 or +0
            SetSymIsUsedOnlyInNumberIfLastUse(instr->GetSrc1());
            SetSymIsUsedOnlyInNumberIfLastUse(instr->GetSrc2());
            break;
        default:
            SetSymIsNotUsedOnlyInNumber(instr->GetSrc1());
            SetSymIsNotUsedOnlyInNumber(instr->GetSrc2());
            break;
        }
    }
}

void
BackwardPass::RemoveNegativeZeroBailout(IR::Instr* instr)
{
    Assert(instr->HasBailOutInfo() && (instr->GetBailOutKind() & IR::BailOutOnNegativeZero));
    IR::BailOutKind bailOutKind = instr->GetBailOutKind();
    bailOutKind = bailOutKind & ~IR::BailOutOnNegativeZero;
    if (bailOutKind)
    {
        instr->SetBailOutKind(bailOutKind);
    }
    else
    {
        instr->ClearBailOutInfo();
        if (preOpBailOutInstrToProcess == instr)
        {
            preOpBailOutInstrToProcess = nullptr;
        }
    }
}

void
BackwardPass::TrackIntUsage(IR::Instr *const instr)
{
    Assert(instr);

    const bool trackNegativeZero = DoTrackNegativeZero();
    const bool trackIntOverflow = DoTrackIntOverflow();
    const bool trackCompoundedIntOverflow = DoTrackCompoundedIntOverflow();
    const bool trackNon32BitOverflow = DoTrackNon32BitOverflow();

    if(!(trackNegativeZero || trackIntOverflow || trackCompoundedIntOverflow))
    {
        return;
    }

    const Js::OpCode opcode = instr->m_opcode;
    if(trackCompoundedIntOverflow && opcode == Js::OpCode::StatementBoundary && instr->AsPragmaInstr()->m_statementIndex == 0)
    {
        // Cannot bail out before the first statement boundary, so the range cannot extend beyond this instruction
        Assert(!instr->ignoreIntOverflowInRange);
        EndIntOverflowDoesNotMatterRange();
        return;
    }

    if(!instr->IsRealInstr())
    {
        return;
    }

    StackSym *const dstSym = IR::RegOpnd::TryGetStackSym(instr->GetDst());
    bool ignoreIntOverflowCandidate = false;
    if(dstSym)
    {
        // For a dst where the def is in this block, transfer the current info into the instruction
        if(trackNegativeZero)
        {
            if (negativeZeroDoesNotMatterBySymId->Test(dstSym->m_id))
            {
                instr->ignoreNegativeZero = true;
            }

            if (tag == Js::DeadStorePhase)
            {
                if (negativeZeroDoesNotMatterBySymId->TestAndClear(dstSym->m_id))
                {
                    if (instr->HasBailOutInfo())
                    {
                        IR::BailOutKind bailOutKind = instr->GetBailOutKind();
                        if (bailOutKind & IR::BailOutOnNegativeZero)
                        {
                            RemoveNegativeZeroBailout(instr);
                        }
                    }
                }
                else
                {
                    if (instr->HasBailOutInfo())
                    {
                        if (instr->GetBailOutKind() & IR::BailOutOnNegativeZero)
                        {
                            if (this->currentBlock->couldRemoveNegZeroBailoutForDef->TestAndClear(dstSym->m_id))
                            {
                                RemoveNegativeZeroBailout(instr);
                            }
                        }
                        // This instruction could potentially bail out. Hence, we cannot reliably remove negative zero
                        // bailouts upstream. If we did, and the operation actually produced a -0, and this instruction
                        // bailed out, we'd use +0 instead of -0 in the interpreter.
                        this->currentBlock->couldRemoveNegZeroBailoutForDef->ClearAll();
                    }
                }
            }
            else
            {
                this->negativeZeroDoesNotMatterBySymId->Clear(dstSym->m_id);
            }
        }
        if(trackIntOverflow)
        {
            ignoreIntOverflowCandidate = !!intOverflowDoesNotMatterBySymId->TestAndClear(dstSym->m_id);
            if(trackCompoundedIntOverflow)
            {
                instr->ignoreIntOverflowInRange = !!intOverflowDoesNotMatterInRangeBySymId->TestAndClear(dstSym->m_id);
            }
        }
    }

    // If the instruction can cause src values to escape the local scope, the srcs can't be optimized
    if(OpCodeAttr::NonTempNumberSources(opcode))
    {
        if(trackNegativeZero)
        {
            SetNegativeZeroMatters(instr->GetSrc1());
            SetNegativeZeroMatters(instr->GetSrc2());
        }
        if(trackIntOverflow)
        {
            SetIntOverflowMatters(instr->GetSrc1());
            SetIntOverflowMatters(instr->GetSrc2());
            if(trackCompoundedIntOverflow)
            {
                instr->ignoreIntOverflowInRange = false;
                SetIntOverflowMattersInRange(instr->GetSrc1());
                SetIntOverflowMattersInRange(instr->GetSrc2());
                EndIntOverflowDoesNotMatterRange();
            }
        }
        return;
    }

    // -0 tracking

    if(trackNegativeZero)
    {
        switch(opcode)
        {
            // Instructions that can cause src values to escape the local scope have already been excluded

            case Js::OpCode::FromVar:
            case Js::OpCode::Conv_Prim:
                Assert(dstSym);
                Assert(instr->GetSrc1());
                Assert(!instr->GetSrc2() || instr->GetDst()->GetType() == instr->GetSrc1()->GetType());

                if(instr->GetDst()->IsInt32())
                {
                    // Conversion to int32 that is either explicit, or has a bailout check ensuring that it's an int value
                    SetNegativeZeroDoesNotMatterIfLastUse(instr->GetSrc1());
                    break;
                }
                // fall-through

            default:
                if(dstSym && !instr->ignoreNegativeZero)
                {
                    // -0 matters for dst, so -0 also matters for srcs
                    SetNegativeZeroMatters(instr->GetSrc1());
                    SetNegativeZeroMatters(instr->GetSrc2());
                    break;
                }
                if(opcode == Js::OpCode::Div_A || opcode == Js::OpCode::Div_I4)
                {
                    // src1 is being divided by src2, so -0 matters for src2
                    SetNegativeZeroDoesNotMatterIfLastUse(instr->GetSrc1());
                    SetNegativeZeroMatters(instr->GetSrc2());
                    break;
                }
                // fall-through

            case Js::OpCode::Incr_A:
            case Js::OpCode::Decr_A:
                // Adding 1 to something or subtracting 1 from something does not generate -0

            case Js::OpCode::Not_A:
            case Js::OpCode::And_A:
            case Js::OpCode::Or_A:
            case Js::OpCode::Xor_A:
            case Js::OpCode::Shl_A:
            case Js::OpCode::Shr_A:
            case Js::OpCode::ShrU_A:

            case Js::OpCode::Not_I4:
            case Js::OpCode::And_I4:
            case Js::OpCode::Or_I4:
            case Js::OpCode::Xor_I4:
            case Js::OpCode::Shl_I4:
            case Js::OpCode::Shr_I4:
            case Js::OpCode::ShrU_I4:

            case Js::OpCode::Conv_Str:
            case Js::OpCode::Coerce_Str:
            case Js::OpCode::Coerce_Regex:
            case Js::OpCode::Coerce_StrOrRegex:
            case Js::OpCode::Conv_PrimStr:
                // These instructions don't generate -0, and their behavior is the same for any src that is -0 or +0
                SetNegativeZeroDoesNotMatterIfLastUse(instr->GetSrc1());
                SetNegativeZeroDoesNotMatterIfLastUse(instr->GetSrc2());
                break;

            case Js::OpCode::Add_I4:
            {
                Assert(dstSym);
                Assert(instr->GetSrc1());
                Assert(instr->GetSrc1()->IsRegOpnd() || instr->GetSrc1()->IsImmediateOpnd());
                Assert(instr->GetSrc2());
                Assert(instr->GetSrc2()->IsRegOpnd() || instr->GetSrc2()->IsImmediateOpnd());

                if (instr->ignoreNegativeZero ||
                    (instr->GetSrc1()->IsImmediateOpnd() && instr->GetSrc1()->GetImmediateValue(func) != 0) ||
                    (instr->GetSrc2()->IsImmediateOpnd() && instr->GetSrc2()->GetImmediateValue(func) != 0))
                {
                    SetNegativeZeroDoesNotMatterIfLastUse(instr->GetSrc1());
                    SetNegativeZeroDoesNotMatterIfLastUse(instr->GetSrc2());
                    break;
                }

                // -0 + -0 == -0. As long as one src is guaranteed to not be -0, -0 does not matter for the other src. Pick a
                // src for which to ignore negative zero, based on which sym is last-use. If both syms are last-use, src2 is
                // picked arbitrarily.
                SetNegativeZeroMatters(instr->GetSrc1());
                SetNegativeZeroMatters(instr->GetSrc2());
                if (tag == Js::DeadStorePhase)
                {
                    if (instr->GetSrc2()->IsRegOpnd() &&
                        !currentBlock->upwardExposedUses->Test(instr->GetSrc2()->AsRegOpnd()->m_sym->m_id))
                    {
                        SetCouldRemoveNegZeroBailoutForDefIfLastUse(instr->GetSrc2());
                    }
                    else
                    {
                        SetCouldRemoveNegZeroBailoutForDefIfLastUse(instr->GetSrc1());
                    }
                }
                break;
            }

            case Js::OpCode::Add_A:
                Assert(dstSym);
                Assert(instr->GetSrc1());
                Assert(instr->GetSrc1()->IsRegOpnd() || instr->GetSrc1()->IsAddrOpnd());
                Assert(instr->GetSrc2());
                Assert(instr->GetSrc2()->IsRegOpnd() || instr->GetSrc2()->IsAddrOpnd());

                if(instr->ignoreNegativeZero || instr->GetSrc1()->IsAddrOpnd() || instr->GetSrc2()->IsAddrOpnd())
                {
                    // -0 does not matter for dst, or this instruction does not generate -0 since one of the srcs is not -0
                    SetNegativeZeroDoesNotMatterIfLastUse(instr->GetSrc1());
                    SetNegativeZeroDoesNotMatterIfLastUse(instr->GetSrc2());
                    break;
                }

                SetNegativeZeroMatters(instr->GetSrc1());
                SetNegativeZeroMatters(instr->GetSrc2());
                break;

            case Js::OpCode::Sub_I4:
            {
                Assert(dstSym);
                Assert(instr->GetSrc1());
                Assert(instr->GetSrc1()->IsRegOpnd() || instr->GetSrc1()->IsImmediateOpnd());
                Assert(instr->GetSrc2());
                Assert(instr->GetSrc2()->IsRegOpnd() || instr->GetSrc2()->IsImmediateOpnd());

                if (instr->ignoreNegativeZero ||
                    (instr->GetSrc1()->IsImmediateOpnd() && instr->GetSrc1()->GetImmediateValue(func) != 0) ||
                    (instr->GetSrc2()->IsImmediateOpnd() && instr->GetSrc2()->GetImmediateValue(func) != 0))
                {
                    SetNegativeZeroDoesNotMatterIfLastUse(instr->GetSrc1());
                    SetNegativeZeroDoesNotMatterIfLastUse(instr->GetSrc2());
                }
                else
                {
                    goto NegativeZero_Sub_Default;
                }
                break;
            }
            case Js::OpCode::Sub_A:
                Assert(dstSym);
                Assert(instr->GetSrc1());
                Assert(instr->GetSrc1()->IsRegOpnd() || instr->GetSrc1()->IsAddrOpnd());
                Assert(instr->GetSrc2());
                Assert(instr->GetSrc2()->IsRegOpnd() || instr->GetSrc2()->IsAddrOpnd() || instr->GetSrc2()->IsIntConstOpnd());

                if(instr->ignoreNegativeZero ||
                    instr->GetSrc1()->IsAddrOpnd() ||
                    (
                        instr->GetSrc2()->IsAddrOpnd() &&
                        instr->GetSrc2()->AsAddrOpnd()->IsVar() &&
                        Js::TaggedInt::ToInt32(instr->GetSrc2()->AsAddrOpnd()->m_address) != 0
                    ))
                {
                    // At least one of the following is true:
                    //     - -0 does not matter for dst
                    //     - Src1 is not -0, and so this instruction cannot generate -0
                    //     - Src2 is a nonzero tagged int constant, and so this instruction cannot generate -0
                    SetNegativeZeroDoesNotMatterIfLastUse(instr->GetSrc1());
                    SetNegativeZeroDoesNotMatterIfLastUse(instr->GetSrc2());
                    break;
                }
                // fall-through

            NegativeZero_Sub_Default:
                // -0 - 0 == -0. As long as src1 is guaranteed to not be -0, -0 does not matter for src2.
                SetNegativeZeroMatters(instr->GetSrc1());
                SetNegativeZeroMatters(instr->GetSrc2());
                if (this->tag == Js::DeadStorePhase)
                {
                    SetCouldRemoveNegZeroBailoutForDefIfLastUse(instr->GetSrc2());
                }
                break;

            case Js::OpCode::BrEq_I4:
            case Js::OpCode::BrTrue_I4:
            case Js::OpCode::BrFalse_I4:
            case Js::OpCode::BrGe_I4:
            case Js::OpCode::BrUnGe_I4:
            case Js::OpCode::BrGt_I4:
            case Js::OpCode::BrUnGt_I4:
            case Js::OpCode::BrLt_I4:
            case Js::OpCode::BrUnLt_I4:
            case Js::OpCode::BrLe_I4:
            case Js::OpCode::BrUnLe_I4:
            case Js::OpCode::BrNeq_I4:
                // Int-specialized branches may prove that one of the src must be zero purely based on the int range, in which
                // case they rely on prior -0 bailouts to guarantee that the src cannot be -0. So, consider that -0 matters for
                // the srcs.

                // fall-through

            case Js::OpCode::InlineMathAtan2:
                // Atan(y,x) - signs of y, x is used to determine the quadrant of the result
                SetNegativeZeroMatters(instr->GetSrc1());
                SetNegativeZeroMatters(instr->GetSrc2());
                break;

            case Js::OpCode::Expo_A:
            case Js::OpCode::InlineMathPow:
                // Negative zero matters for src1
                //   Pow( 0, <neg>) is  Infinity
                //   Pow(-0, <neg>) is -Infinity
                SetNegativeZeroMatters(instr->GetSrc1());
                SetNegativeZeroDoesNotMatterIfLastUse(instr->GetSrc2());
                break;

            case Js::OpCode::LdElemI_A:
                // There is an implicit ToString on the index operand, which doesn't differentiate -0 from +0
                SetNegativeZeroDoesNotMatterIfLastUse(instr->GetSrc1()->AsIndirOpnd()->GetIndexOpnd());
                break;

            case Js::OpCode::StElemI_A:
            case Js::OpCode::StElemI_A_Strict:
                // There is an implicit ToString on the index operand, which doesn't differentiate -0 from +0
                SetNegativeZeroDoesNotMatterIfLastUse(instr->GetDst()->AsIndirOpnd()->GetIndexOpnd());
                break;
        }
    }

    // Int overflow tracking

    if(!trackIntOverflow)
    {
        return;
    }

    switch(opcode)
    {
        // Instructions that can cause src values to escape the local scope have already been excluded

        default:
            // Unlike the -0 tracking, we use an inclusion list of op-codes for overflow tracking rather than an exclusion list.
            // Assume for any instructions other than those listed above, that int-overflowed values in the srcs are
            // insufficient.
            ignoreIntOverflowCandidate = false;
            // fall-through
        case Js::OpCode::Incr_A:
        case Js::OpCode::Decr_A:
        case Js::OpCode::Add_A:
        case Js::OpCode::Sub_A:
            // The sources are not guaranteed to be converted to int32. Let the compounded int overflow tracking handle this.
            SetIntOverflowMatters(instr->GetSrc1());
            SetIntOverflowMatters(instr->GetSrc2());
            break;

        case Js::OpCode::Mul_A:
            if (trackNon32BitOverflow)
            {
                if (ignoreIntOverflowCandidate)
                    instr->ignoreOverflowBitCount = 53;
            }
            else
            {
                ignoreIntOverflowCandidate = false;
            }
            SetIntOverflowMatters(instr->GetSrc1());
            SetIntOverflowMatters(instr->GetSrc2());
            break;

        case Js::OpCode::Neg_A:
        case Js::OpCode::Ld_A:
        case Js::OpCode::Conv_Num:
        case Js::OpCode::ShrU_A:
            if(!ignoreIntOverflowCandidate)
            {
                // Int overflow matters for dst, so int overflow also matters for srcs
                SetIntOverflowMatters(instr->GetSrc1());
                SetIntOverflowMatters(instr->GetSrc2());
                break;
            }
            // fall-through

        case Js::OpCode::Not_A:
        case Js::OpCode::And_A:
        case Js::OpCode::Or_A:
        case Js::OpCode::Xor_A:
        case Js::OpCode::Shl_A:
        case Js::OpCode::Shr_A:
            // These instructions convert their srcs to int32s, and hence don't care about int-overflowed values in the srcs (as
            // long as the overflowed values did not overflow the 53 bits that 'double' values have to precisely represent
            // ints). ShrU_A is not included here because it converts its srcs to uint32 rather than int32, so it would make a
            // difference if the srcs have int32-overflowed values.
            SetIntOverflowDoesNotMatterIfLastUse(instr->GetSrc1());
            SetIntOverflowDoesNotMatterIfLastUse(instr->GetSrc2());
            break;
    }

    if(ignoreIntOverflowCandidate)
    {
        instr->ignoreIntOverflow = true;
    }

    // Compounded int overflow tracking

    if(!trackCompoundedIntOverflow)
    {
        return;
    }

    if(instr->GetByteCodeOffset() == Js::Constants::NoByteCodeOffset)
    {
        // The forward pass may need to insert conversions with bailouts before the first instruction in the range. Since this
        // instruction does not have a valid byte code offset for bailout purposes, end the current range now.
        instr->ignoreIntOverflowInRange = false;
        SetIntOverflowMattersInRange(instr->GetSrc1());
        SetIntOverflowMattersInRange(instr->GetSrc2());
        EndIntOverflowDoesNotMatterRange();
        return;
    }

    if(ignoreIntOverflowCandidate)
    {
        instr->ignoreIntOverflowInRange = true;
        if(dstSym)
        {
            dstSym->scratch.globOpt.numCompoundedAddSubUses = 0;
        }
    }

    bool lossy = false;
    switch(opcode)
    {
        // Instructions that can cause src values to escape the local scope have already been excluded

        case Js::OpCode::Incr_A:
        case Js::OpCode::Decr_A:
        case Js::OpCode::Add_A:
        case Js::OpCode::Sub_A:
        {
            if(!instr->ignoreIntOverflowInRange)
            {
                // Int overflow matters for dst, so int overflow also matters for srcs
                SetIntOverflowMattersInRange(instr->GetSrc1());
                SetIntOverflowMattersInRange(instr->GetSrc2());
                break;
            }
            AnalysisAssert(dstSym);

            // The number of compounded add/sub uses of each src is at least the number of compounded add/sub uses of the dst,
            // + 1 for the current instruction
            Assert(dstSym->scratch.globOpt.numCompoundedAddSubUses >= 0);
            Assert(dstSym->scratch.globOpt.numCompoundedAddSubUses <= MaxCompoundedUsesInAddSubForIgnoringIntOverflow);
            const int addSubUses = dstSym->scratch.globOpt.numCompoundedAddSubUses + 1;
            if(addSubUses > MaxCompoundedUsesInAddSubForIgnoringIntOverflow)
            {
                // There are too many compounded add/sub uses of the srcs. There is a possibility that combined, the number
                // eventually overflows the 53 bits that 'double' values have to precisely represent ints
                instr->ignoreIntOverflowInRange = false;
                SetIntOverflowMattersInRange(instr->GetSrc1());
                SetIntOverflowMattersInRange(instr->GetSrc2());
                break;
            }

            TransferCompoundedAddSubUsesToSrcs(instr, addSubUses);
            break;
        }

        case Js::OpCode::Neg_A:
        case Js::OpCode::Ld_A:
        case Js::OpCode::Conv_Num:
        case Js::OpCode::ShrU_A:
        {
            if(!instr->ignoreIntOverflowInRange)
            {
                // Int overflow matters for dst, so int overflow also matters for srcs
                SetIntOverflowMattersInRange(instr->GetSrc1());
                SetIntOverflowMattersInRange(instr->GetSrc2());
                break;
            }
            AnalysisAssert(dstSym);

            TransferCompoundedAddSubUsesToSrcs(instr, dstSym->scratch.globOpt.numCompoundedAddSubUses);
            lossy = opcode == Js::OpCode::ShrU_A;
            break;
        }

        case Js::OpCode::Not_A:
        case Js::OpCode::And_A:
        case Js::OpCode::Or_A:
        case Js::OpCode::Xor_A:
        case Js::OpCode::Shl_A:
        case Js::OpCode::Shr_A:
            // These instructions convert their srcs to int32s, and hence don't care about int-overflowed values in the srcs (as
            // long as the overflowed values did not overflow the 53 bits that 'double' values have to precisely represent
            // ints). ShrU_A is not included here because it converts its srcs to uint32 rather than int32, so it would make a
            // difference if the srcs have int32-overflowed values.
            instr->ignoreIntOverflowInRange = true;
            lossy = true;
            SetIntOverflowDoesNotMatterInRangeIfLastUse(instr->GetSrc1(), 0);
            SetIntOverflowDoesNotMatterInRangeIfLastUse(instr->GetSrc2(), 0);
            break;

        case Js::OpCode::LdSlotArr:
        case Js::OpCode::LdSlot:
        {
            Assert(dstSym);
            Assert(!instr->GetSrc2()); // at the moment, this list contains only unary operations

            if(intOverflowCurrentlyMattersInRange)
            {
                // These instructions will not begin a range, so just return. They don't begin a range because their initial
                // value may not be available until after the instruction is processed in the forward pass.
                Assert(!instr->ignoreIntOverflowInRange);
                return;
            }
            Assert(currentBlock->intOverflowDoesNotMatterRange);

            // Int overflow does not matter for dst, so the srcs need to be tracked as inputs into the region of
            // instructions where int overflow does not matter. Since these instructions will not begin or end a range, they
            // are tracked in separate candidates bit-vectors and once we have confirmed that they don't begin the range,
            // they will be transferred to 'SymsRequiredToBe[Lossy]Int'. Furthermore, once this instruction is included in
            // the range, its dst sym has to be removed. Since this instructions may not be included in the range, add the
            // dst sym to the candidates bit-vectors. If they are included, the process of transferring will remove the dst
            // syms and add the src syms.

            // Remove the dst using the candidate bit-vectors
            Assert(
                !instr->ignoreIntOverflowInRange ||
                currentBlock->intOverflowDoesNotMatterRange->SymsRequiredToBeInt()->Test(dstSym->m_id));
            if(instr->ignoreIntOverflowInRange ||
                currentBlock->intOverflowDoesNotMatterRange->SymsRequiredToBeInt()->Test(dstSym->m_id))
            {
                candidateSymsRequiredToBeInt->Set(dstSym->m_id);
                if(currentBlock->intOverflowDoesNotMatterRange->SymsRequiredToBeLossyInt()->Test(dstSym->m_id))
                {
                    candidateSymsRequiredToBeLossyInt->Set(dstSym->m_id);
                }
            }

            if(!instr->ignoreIntOverflowInRange)
            {
                // These instructions will not end a range, so just return. They may be included in the middle of a range, but
                // since int overflow matters for the dst, the src does not need to be counted as an input into the range.
                return;
            }
            instr->ignoreIntOverflowInRange = false;

            // Add the src using the candidate bit-vectors. The src property sym may already be included in the range or as
            // a candidate. The xor of the final bit-vector with the candidate is the set of syms required to be int,
            // assuming all instructions up to and not including this one are included in the range.
            const SymID srcSymId = instr->GetSrc1()->AsSymOpnd()->m_sym->m_id;
            const bool srcIncluded =
                !!currentBlock->intOverflowDoesNotMatterRange->SymsRequiredToBeInt()->Test(srcSymId) ^
                !!candidateSymsRequiredToBeInt->Test(srcSymId);
            const bool srcIncludedAsLossy =
                srcIncluded &&
                !!currentBlock->intOverflowDoesNotMatterRange->SymsRequiredToBeLossyInt()->Test(srcSymId) ^
                !!candidateSymsRequiredToBeLossyInt->Test(srcSymId);
            const bool srcNeedsToBeLossless =
                !currentBlock->intOverflowDoesNotMatterRange->SymsRequiredToBeLossyInt()->Test(dstSym->m_id) ||
                (srcIncluded && !srcIncludedAsLossy);
            if(srcIncluded)
            {
                if(srcIncludedAsLossy && srcNeedsToBeLossless)
                {
                    candidateSymsRequiredToBeLossyInt->Compliment(srcSymId);
                }
            }
            else
            {
                candidateSymsRequiredToBeInt->Compliment(srcSymId);
                if(!srcNeedsToBeLossless)
                {
                    candidateSymsRequiredToBeLossyInt->Compliment(srcSymId);
                }
            }

            // These instructions will not end a range, so just return. They may be included in the middle of a range, and the
            // src has been included as a candidate input into the range.
            return;
        }

        case Js::OpCode::Mul_A:
            if (trackNon32BitOverflow)
            {
                // MULs will always be at the start of a range. Either included in the range if int32 overflow is ignored, or excluded if int32 overflow matters. Even if int32 can be ignored, MULs can still bailout on 53-bit.
                // That's why it cannot be in the middle of a range.
                if (instr->ignoreIntOverflowInRange)
                {
                    AnalysisAssert(dstSym);
                    Assert(dstSym->scratch.globOpt.numCompoundedAddSubUses >= 0);
                    Assert(dstSym->scratch.globOpt.numCompoundedAddSubUses <= MaxCompoundedUsesInAddSubForIgnoringIntOverflow);
                    instr->ignoreOverflowBitCount = (uint8) (53 - dstSym->scratch.globOpt.numCompoundedAddSubUses);

                    // We have the max number of compounded adds/subs. 32-bit overflow cannot be ignored.
                    if (instr->ignoreOverflowBitCount == 32)
                    {
                        instr->ignoreIntOverflowInRange = false;
                    }
                }

                SetIntOverflowMattersInRange(instr->GetSrc1());
                SetIntOverflowMattersInRange(instr->GetSrc2());
                break;
            }
            // fall-through

        default:
            // Unlike the -0 tracking, we use an inclusion list of op-codes for overflow tracking rather than an exclusion list.
            // Assume for any instructions other than those listed above, that int-overflowed values in the srcs are
            // insufficient.
            instr->ignoreIntOverflowInRange = false;
            SetIntOverflowMattersInRange(instr->GetSrc1());
            SetIntOverflowMattersInRange(instr->GetSrc2());
            break;
    }

    if(!instr->ignoreIntOverflowInRange)
    {
        EndIntOverflowDoesNotMatterRange();
        return;
    }

    if(intOverflowCurrentlyMattersInRange)
    {
        // This is the last instruction in a new range of instructions where int overflow does not matter
        intOverflowCurrentlyMattersInRange = false;
        IR::Instr *const boundaryInstr = IR::PragmaInstr::New(Js::OpCode::NoIntOverflowBoundary, 0, instr->m_func);
        boundaryInstr->SetByteCodeOffset(instr);
        currentBlock->InsertInstrAfter(boundaryInstr, instr);
        currentBlock->intOverflowDoesNotMatterRange =
            IntOverflowDoesNotMatterRange::New(
                globOpt->alloc,
                instr,
                boundaryInstr,
                currentBlock->intOverflowDoesNotMatterRange);
    }
    else
    {
        Assert(currentBlock->intOverflowDoesNotMatterRange);

        // Extend the current range of instructions where int overflow does not matter, to include this instruction. We also need to
        // include the tracked syms for instructions that have not yet been included in the range, which are tracked in the range's
        // bit-vector. 'SymsRequiredToBeInt' will contain both the dst and src syms of instructions not yet included in the range;
        // the xor will remove the dst syms and add the src syms.
        currentBlock->intOverflowDoesNotMatterRange->SymsRequiredToBeInt()->Xor(candidateSymsRequiredToBeInt);
        currentBlock->intOverflowDoesNotMatterRange->SymsRequiredToBeLossyInt()->Xor(candidateSymsRequiredToBeLossyInt);
        candidateSymsRequiredToBeInt->ClearAll();
        candidateSymsRequiredToBeLossyInt->ClearAll();
        currentBlock->intOverflowDoesNotMatterRange->SetFirstInstr(instr);
    }

    // Track syms that are inputs into the range based on the current instruction, which was just added to the range. The dst
    // sym is obtaining a new value so it isn't required to be an int at the start of the range, but the srcs are.
    if(dstSym)
    {
        currentBlock->intOverflowDoesNotMatterRange->SymsRequiredToBeInt()->Clear(dstSym->m_id);
        currentBlock->intOverflowDoesNotMatterRange->SymsRequiredToBeLossyInt()->Clear(dstSym->m_id);
    }
    IR::Opnd *const srcs[] = { instr->GetSrc1(), instr->GetSrc2() };
    for(int i = 0; i < sizeof(srcs) / sizeof(srcs[0]) && srcs[i]; ++i)
    {
        StackSym *srcSym = IR::RegOpnd::TryGetStackSym(srcs[i]);
        if(!srcSym)
        {
            continue;
        }

        if(currentBlock->intOverflowDoesNotMatterRange->SymsRequiredToBeInt()->TestAndSet(srcSym->m_id))
        {
            if(!lossy)
            {
                currentBlock->intOverflowDoesNotMatterRange->SymsRequiredToBeLossyInt()->Clear(srcSym->m_id);
            }
        }
        else if(lossy)
        {
            currentBlock->intOverflowDoesNotMatterRange->SymsRequiredToBeLossyInt()->Set(srcSym->m_id);
        }
    }

    // If the last instruction included in the range is a MUL, we have to end the range.
    // MULs with ignoreIntOverflow can still bailout on 53-bit overflow, so they cannot be in the middle of a range
    if (trackNon32BitOverflow && instr->m_opcode == Js::OpCode::Mul_A)
    {
        // range would have ended already if int32 overflow matters
        Assert(instr->ignoreIntOverflowInRange && instr->ignoreOverflowBitCount != 32);
        EndIntOverflowDoesNotMatterRange();
    }
}

void
BackwardPass::SetNegativeZeroDoesNotMatterIfLastUse(IR::Opnd *const opnd)
{
    StackSym *const stackSym = IR::RegOpnd::TryGetStackSym(opnd);
    if(stackSym && !currentBlock->upwardExposedUses->Test(stackSym->m_id))
    {
        negativeZeroDoesNotMatterBySymId->Set(stackSym->m_id);
    }
}

void
BackwardPass::SetNegativeZeroMatters(IR::Opnd *const opnd)
{
    StackSym *const stackSym = IR::RegOpnd::TryGetStackSym(opnd);
    if(stackSym)
    {
        negativeZeroDoesNotMatterBySymId->Clear(stackSym->m_id);
    }
}

void
BackwardPass::SetCouldRemoveNegZeroBailoutForDefIfLastUse(IR::Opnd *const opnd)
{
    StackSym * stackSym = IR::RegOpnd::TryGetStackSym(opnd);
    if (stackSym && !this->currentBlock->upwardExposedUses->Test(stackSym->m_id))
    {
        this->currentBlock->couldRemoveNegZeroBailoutForDef->Set(stackSym->m_id);
    }
}

void
BackwardPass::SetIntOverflowDoesNotMatterIfLastUse(IR::Opnd *const opnd)
{
    StackSym *const stackSym = IR::RegOpnd::TryGetStackSym(opnd);
    if(stackSym && !currentBlock->upwardExposedUses->Test(stackSym->m_id))
    {
        intOverflowDoesNotMatterBySymId->Set(stackSym->m_id);
    }
}

void
BackwardPass::SetIntOverflowMatters(IR::Opnd *const opnd)
{
    StackSym *const stackSym = IR::RegOpnd::TryGetStackSym(opnd);
    if(stackSym)
    {
        intOverflowDoesNotMatterBySymId->Clear(stackSym->m_id);
    }
}

bool
BackwardPass::SetIntOverflowDoesNotMatterInRangeIfLastUse(IR::Opnd *const opnd, const int addSubUses)
{
    StackSym *const stackSym = IR::RegOpnd::TryGetStackSym(opnd);
    return stackSym && SetIntOverflowDoesNotMatterInRangeIfLastUse(stackSym, addSubUses);
}

bool
BackwardPass::SetIntOverflowDoesNotMatterInRangeIfLastUse(StackSym *const stackSym, const int addSubUses)
{
    Assert(stackSym);
    Assert(addSubUses >= 0);
    Assert(addSubUses <= MaxCompoundedUsesInAddSubForIgnoringIntOverflow);

    if(currentBlock->upwardExposedUses->Test(stackSym->m_id))
    {
        return false;
    }

    intOverflowDoesNotMatterInRangeBySymId->Set(stackSym->m_id);
    stackSym->scratch.globOpt.numCompoundedAddSubUses = addSubUses;
    return true;
}

void
BackwardPass::SetIntOverflowMattersInRange(IR::Opnd *const opnd)
{
    StackSym *const stackSym = IR::RegOpnd::TryGetStackSym(opnd);
    if(stackSym)
    {
        intOverflowDoesNotMatterInRangeBySymId->Clear(stackSym->m_id);
    }
}

void
BackwardPass::TransferCompoundedAddSubUsesToSrcs(IR::Instr *const instr, const int addSubUses)
{
    Assert(instr);
    Assert(addSubUses >= 0);
    Assert(addSubUses <= MaxCompoundedUsesInAddSubForIgnoringIntOverflow);

    IR::Opnd *const srcs[] = { instr->GetSrc1(), instr->GetSrc2() };
    for(int i = 0; i < _countof(srcs) && srcs[i]; ++i)
    {
        StackSym *const srcSym = IR::RegOpnd::TryGetStackSym(srcs[i]);
        if(!srcSym)
        {
            // Int overflow tracking is only done for StackSyms in RegOpnds. Int overflow matters for the src, so it is
            // guaranteed to be in the int range at this point if the instruction is int-specialized.
            continue;
        }

        Assert(srcSym->scratch.globOpt.numCompoundedAddSubUses >= 0);
        Assert(srcSym->scratch.globOpt.numCompoundedAddSubUses <= MaxCompoundedUsesInAddSubForIgnoringIntOverflow);

        if(SetIntOverflowDoesNotMatterInRangeIfLastUse(srcSym, addSubUses))
        {
            // This is the last use of the src
            continue;
        }

        if(intOverflowDoesNotMatterInRangeBySymId->Test(srcSym->m_id))
        {
            // Since a src may be compounded through different chains of add/sub instructions, the greater number must be
            // preserved
            srcSym->scratch.globOpt.numCompoundedAddSubUses =
                max(srcSym->scratch.globOpt.numCompoundedAddSubUses, addSubUses);
        }
        else
        {
            // Int overflow matters for the src, so it is guaranteed to be in the int range at this point if the instruction is
            // int-specialized
        }
    }
}

void
BackwardPass::EndIntOverflowDoesNotMatterRange()
{
    if(intOverflowCurrentlyMattersInRange)
    {
        return;
    }
    intOverflowCurrentlyMattersInRange = true;

    if(currentBlock->intOverflowDoesNotMatterRange->FirstInstr()->m_next ==
        currentBlock->intOverflowDoesNotMatterRange->LastInstr())
    {
        // Don't need a range for a single-instruction range
        IntOverflowDoesNotMatterRange *const rangeToDelete = currentBlock->intOverflowDoesNotMatterRange;
        currentBlock->intOverflowDoesNotMatterRange = currentBlock->intOverflowDoesNotMatterRange->Next();
        currentBlock->RemoveInstr(rangeToDelete->LastInstr());
        rangeToDelete->Delete(globOpt->alloc);
    }
    else
    {
        // End the current range of instructions where int overflow does not matter
        IR::Instr *const boundaryInstr =
            IR::PragmaInstr::New(
                Js::OpCode::NoIntOverflowBoundary,
                0,
                currentBlock->intOverflowDoesNotMatterRange->FirstInstr()->m_func);
        boundaryInstr->SetByteCodeOffset(currentBlock->intOverflowDoesNotMatterRange->FirstInstr());
        currentBlock->InsertInstrBefore(boundaryInstr, currentBlock->intOverflowDoesNotMatterRange->FirstInstr());
        currentBlock->intOverflowDoesNotMatterRange->SetFirstInstr(boundaryInstr);

#if DBG_DUMP
        if(PHASE_TRACE(Js::TrackCompoundedIntOverflowPhase, func))
        {
            char16 debugStringBuffer[MAX_FUNCTION_BODY_DEBUG_STRING_SIZE];
            Output::Print(
                _u("TrackCompoundedIntOverflow - Top function: %s (%s), Phase: %s, Block: %u\n"),
                func->GetJITFunctionBody()->GetDisplayName(),
                func->GetDebugNumberSet(debugStringBuffer),
                Js::PhaseNames[Js::BackwardPhase],
                currentBlock->GetBlockNum());
            Output::Print(_u("    Input syms to be int-specialized (lossless): "));
            candidateSymsRequiredToBeInt->Minus(
                currentBlock->intOverflowDoesNotMatterRange->SymsRequiredToBeInt(),
                currentBlock->intOverflowDoesNotMatterRange->SymsRequiredToBeLossyInt()); // candidate bit-vectors are cleared below anyway
            candidateSymsRequiredToBeInt->Dump();
            Output::Print(_u("    Input syms to be converted to int (lossy):   "));
            currentBlock->intOverflowDoesNotMatterRange->SymsRequiredToBeLossyInt()->Dump();
            Output::Print(_u("    First instr: "));
            currentBlock->intOverflowDoesNotMatterRange->FirstInstr()->m_next->Dump();
            Output::Flush();
        }
#endif
    }

    // Reset candidates for the next range
    candidateSymsRequiredToBeInt->ClearAll();
    candidateSymsRequiredToBeLossyInt->ClearAll();

    // Syms are not tracked across different ranges of instructions where int overflow does not matter, since instructions
    // between the ranges may bail out. The value of the dst of an int operation where overflow is ignored is incorrect until
    // the last use of that sym is converted to int. If the int operation and the last use of the sym are in different ranges
    // and an instruction between the ranges bails out, other inputs into the second range are no longer guaranteed to be ints,
    // so the incorrect value of the sym may be used in non-int operations.
    intOverflowDoesNotMatterInRangeBySymId->ClearAll();
}

void
BackwardPass::TrackFloatSymEquivalence(IR::Instr *const instr)
{
    /*
    This function determines sets of float-specialized syms where any two syms in a set may have the same value number at some
    point in the function. Conversely, if two float-specialized syms are not in the same set, it guarantees that those two syms
    will never have the same value number. These sets are referred to as equivalence classes here.

    The equivalence class for a sym is used to determine whether a bailout FromVar generating a float value for the sym needs to
    bail out on any non-number value. For instance, for syms s1 and s5 in an equivalence class (say we have s5 = s1 at some
    point), if there's a FromVar that generates a float value for s1 but only bails out on strings or non-primitives, and s5 is
    returned from the function, it has to be ensured that s5 is not converted to Var. If the source of the FromVar was null, the
    FromVar would not have bailed out, and s1 and s5 would have the value +0. When s5 is returned, we need to return null and
    not +0, so the equivalence class is used to determine that since s5 requires a bailout on any non-number value, so does s1.

    The tracking is very conservative because the bit that says "I require bailout on any non-number value" is on the sym itself
    (referred to as non-number bailout bit below).

    Data:
    - BackwardPass::floatSymEquivalenceMap
        - hash table mapping a float sym ID to its equivalence class
    - FloatSymEquivalenceClass
        - bit vector of float sym IDs that are in the equivalence class
        - one non-number bailout bit for all syms in the equivalence class

    Algorithm:
    - In a loop prepass or when not in loop:
        - For a float sym transfer (s0.f = s1.f), add both syms to an equivalence class (set the syms in a bit vector)
            - If either sym requires bailout on any non-number value, set the equivalence class' non-number bailout bit
        - If one of the syms is already in an equivalence class, merge the two equivalence classes by OR'ing the two bit vectors
          and the non-number bailout bit.
        - Note that for functions with a loop, dependency tracking is done using equivalence classes and that information is not
          transferred back into each sym's non-number bailout bit
    - In a loop non-prepass or when not in loop, for a FromVar instruction that requires bailout only on strings and
      non-primitives:
        - If the destination float sym's non-number bailout bit is set, or the sym is in an equivalence class whose non-number
          bailout bit is set, change the bailout to bail out on any non-number value

    The result is that if a float-specialized sym's value is used in a way in which it would be invalid to use the float value
    through any other float-specialized sym that acquires the value, the FromVar generating the float value will be modified to
    bail out on any non-number value.
    */

    Assert(instr);

    if(tag != Js::DeadStorePhase || instr->GetSrc2() || !instr->m_func->hasBailout)
    {
        return;
    }

    if(!instr->GetDst() || !instr->GetDst()->IsRegOpnd())
    {
        return;
    }
    const auto dst = instr->GetDst()->AsRegOpnd()->m_sym;
    if(!dst->IsFloat64())
    {
        return;
    }

    if(!instr->GetSrc1() || !instr->GetSrc1()->IsRegOpnd())
    {
        return;
    }
    const auto src = instr->GetSrc1()->AsRegOpnd()->m_sym;

    if(OpCodeAttr::NonIntTransfer(instr->m_opcode) && (!currentBlock->loop || IsPrePass()))
    {
        Assert(src->IsFloat64()); // dst is specialized, and since this is a float transfer, src must be specialized too

        if(dst == src)
        {
            return;
        }

        if(!func->m_fg->hasLoop)
        {
            // Special case for functions with no loops, since there can only be in-order dependencies. Just merge the two
            // non-number bailout bits and put the result in the source.
            if(dst->m_requiresBailOnNotNumber)
            {
                src->m_requiresBailOnNotNumber = true;
            }
            return;
        }

        FloatSymEquivalenceClass *dstEquivalenceClass = nullptr, *srcEquivalenceClass = nullptr;
        const bool dstHasEquivalenceClass = floatSymEquivalenceMap->TryGetValue(dst->m_id, &dstEquivalenceClass);
        const bool srcHasEquivalenceClass = floatSymEquivalenceMap->TryGetValue(src->m_id, &srcEquivalenceClass);

        if(!dstHasEquivalenceClass)
        {
            if(srcHasEquivalenceClass)
            {
                // Just add the destination into the source's equivalence class
                srcEquivalenceClass->Set(dst);
                floatSymEquivalenceMap->Add(dst->m_id, srcEquivalenceClass);
                return;
            }

            dstEquivalenceClass = JitAnew(tempAlloc, FloatSymEquivalenceClass, tempAlloc);
            dstEquivalenceClass->Set(dst);
            floatSymEquivalenceMap->Add(dst->m_id, dstEquivalenceClass);
        }

        if(!srcHasEquivalenceClass)
        {
            // Just add the source into the destination's equivalence class
            dstEquivalenceClass->Set(src);
            floatSymEquivalenceMap->Add(src->m_id, dstEquivalenceClass);
            return;
        }

        if(dstEquivalenceClass == srcEquivalenceClass)
        {
            return;
        }

        Assert(!dstEquivalenceClass->Bv()->Test(src->m_id));
        Assert(!srcEquivalenceClass->Bv()->Test(dst->m_id));

        // Merge the two equivalence classes. The source's equivalence class is typically smaller, so it's merged into the
        // destination's equivalence class. To save space and prevent a potential explosion of bit vector size,
        // 'floatSymEquivalenceMap' is updated for syms in the source's equivalence class to map to the destination's now merged
        // equivalence class, and the source's equivalence class is discarded.
        dstEquivalenceClass->Or(srcEquivalenceClass);
        FOREACH_BITSET_IN_SPARSEBV(id, srcEquivalenceClass->Bv())
        {
            floatSymEquivalenceMap->Item(id, dstEquivalenceClass);
        } NEXT_BITSET_IN_SPARSEBV;
        JitAdelete(tempAlloc, srcEquivalenceClass);

        return;
    }

    // Not a float transfer, and non-prepass (not necessarily in a loop)

    if(!instr->HasBailOutInfo() || instr->GetBailOutKind() != IR::BailOutPrimitiveButString)
    {
        return;
    }
    Assert(instr->m_opcode == Js::OpCode::FromVar);

    // If either the destination or its equivalence class says it requires bailout on any non-number value, adjust the bailout
    // kind on the instruction. Both are checked because in functions without loops, equivalence tracking is not done and only
    // the sym's non-number bailout bit will have the information, and in functions with loops, equivalence tracking is done
    // throughout the function and checking just the sym's non-number bailout bit is insufficient.
    FloatSymEquivalenceClass *dstEquivalenceClass = nullptr;
    if(dst->m_requiresBailOnNotNumber ||
        (floatSymEquivalenceMap->TryGetValue(dst->m_id, &dstEquivalenceClass) && dstEquivalenceClass->RequiresBailOnNotNumber()))
    {
        instr->SetBailOutKind(IR::BailOutNumberOnly);
    }
}

bool
BackwardPass::ProcessDef(IR::Opnd * opnd)
{
    BOOLEAN isJITOptimizedReg = false;
    Sym * sym;
    if (opnd->IsRegOpnd())
    {
        sym = opnd->AsRegOpnd()->m_sym;
        isJITOptimizedReg = opnd->GetIsJITOptimizedReg();
        if (!IsCollectionPass())
        {
            this->InvalidateCloneStrCandidate(opnd);
            if ((tag == Js::BackwardPhase) && IsPrePass())
            {
                this->currentPrePassLoop->symsAssignedToInLoop->Set(sym->m_id);
            }
        }
    }
    else if (opnd->IsSymOpnd())
    {
        sym = opnd->AsSymOpnd()->m_sym;
        isJITOptimizedReg = opnd->GetIsJITOptimizedReg();
    }
    else
    {
        if (opnd->IsIndirOpnd())
        {
            this->ProcessUse(opnd);
        }
        return false;
    }

    BasicBlock * block = this->currentBlock;
    BOOLEAN isUsed = true;
    BOOLEAN keepSymLiveForException = false;
    BOOLEAN keepVarSymLiveForException = false;
    IR::Instr * instr = this->currentInstr;
    Assert(!instr->IsByteCodeUsesInstr());
    if (sym->IsPropertySym())
    {
        PropertySym *propertySym = sym->AsPropertySym();
        ProcessStackSymUse(propertySym->m_stackSym, isJITOptimizedReg);

        if(IsCollectionPass())
        {
            return false;
        }

        if (this->DoDeadStoreSlots())
        {
            if (propertySym->m_fieldKind == PropertyKindLocalSlots || propertySym->m_fieldKind == PropertyKindSlots)
            {
                BOOLEAN isPropertySymUsed = !block->slotDeadStoreCandidates->TestAndSet(propertySym->m_id);
                Assert(isPropertySymUsed || !block->upwardExposedUses->Test(propertySym->m_id));

                isUsed = isPropertySymUsed || block->upwardExposedUses->Test(propertySym->m_stackSym->m_id);
            }
        }

        this->DoSetDead(opnd, !block->upwardExposedFields->TestAndClear(propertySym->m_id));

        if (tag == Js::BackwardPhase)
        {
            if (opnd->AsSymOpnd()->IsPropertySymOpnd())
            {
                this->globOpt->PreparePropertySymOpndForTypeCheckSeq(opnd->AsPropertySymOpnd(), instr, this->currentBlock->loop);
            }
        }
        if (opnd->AsSymOpnd()->IsPropertySymOpnd())
        {
            this->ProcessPropertySymOpndUse(opnd->AsPropertySymOpnd());
        }
    }
    else
    {
        Assert(!instr->IsByteCodeUsesInstr());

        if (this->DoByteCodeUpwardExposedUsed())
        {
            if (sym->AsStackSym()->HasByteCodeRegSlot())
            {
                StackSym * varSym = sym->AsStackSym();
                if (varSym->IsTypeSpec())
                {
                    // It has to have a var version for byte code regs
                    varSym = varSym->GetVarEquivSym(nullptr);
                }

                if (this->currentRegion)
                {
                    keepSymLiveForException = this->CheckWriteThroughSymInRegion(this->currentRegion, sym->AsStackSym());
                    keepVarSymLiveForException = this->CheckWriteThroughSymInRegion(this->currentRegion, varSym);
                }

                if (!isJITOptimizedReg)
                {
                    if (!DoDeadStore(this->func, sym->AsStackSym()))
                    {
                        // Don't deadstore the bytecodereg sym, so that we could do write to get the locals inspection
                        if (opnd->IsRegOpnd())
                        {
                            opnd->AsRegOpnd()->m_dontDeadStore = true;
                        }
                    }

                    // write through symbols should not be cleared from the byteCodeUpwardExposedUsed BV upon defs in the Try region:
                    //      try
                    //          x =
                    //          <bailout> <-- this bailout should restore x from its first def. This would not happen if x is cleared
                    //                        from byteCodeUpwardExposedUsed when we process its second def
                    //          <exception>
                    //          x =
                    //      catch
                    //          = x
                    if (!keepVarSymLiveForException)
                    {
                        // Always track the sym use on the var sym.
                        block->byteCodeUpwardExposedUsed->Clear(varSym->m_id);
#if DBG
                        // TODO: We can only track first level function stack syms right now
                        if (varSym->GetByteCodeFunc() == this->func)
                        {
                            block->byteCodeRestoreSyms[varSym->GetByteCodeRegSlot()] = nullptr;
                        }
#endif
                    }
                }
            }
        }

        if(IsCollectionPass())
        {
            return false;
        }

        // Don't care about property sym for mark temps
        if (opnd->IsRegOpnd())
        {
            this->MarkTemp(sym->AsStackSym());
        }

        if (this->tag == Js::BackwardPhase &&
            instr->m_opcode == Js::OpCode::Ld_A &&
            instr->GetSrc1()->IsRegOpnd() &&
            block->upwardExposedFields->Test(sym->m_id))
        {
            block->upwardExposedFields->Set(instr->GetSrc1()->AsRegOpnd()->m_sym->m_id);
        }

        if (!keepSymLiveForException)
        {
            isUsed = block->upwardExposedUses->TestAndClear(sym->m_id);
        }
    }

    if (isUsed || !this->DoDeadStore())
    {
        return false;
    }

    // FromVar on a primitive value has no side-effects
    // TODO: There may be more cases where FromVars can be dead-stored, such as cases where they have a bailout that would bail
    // out on non-primitive vars, thereby causing no side effects anyway. However, it needs to be ensured that no assumptions
    // that depend on the bailout are made later in the function.

    // Special case StFld for trackable fields
    bool hasSideEffects = instr->HasAnySideEffects()
        && instr->m_opcode != Js::OpCode::StFld
        && instr->m_opcode != Js::OpCode::StRootFld
        && instr->m_opcode != Js::OpCode::StFldStrict
        && instr->m_opcode != Js::OpCode::StRootFldStrict;

    if (this->IsPrePass() || hasSideEffects)
    {
        return false;
    }

    if (opnd->IsRegOpnd() && opnd->AsRegOpnd()->m_dontDeadStore)
    {
        return false;
    }

    if (instr->HasBailOutInfo())
    {
        // A bailout inserted for aggressive or lossy int type specialization causes assumptions to be made on the value of
        // the instruction's destination later on, as though the bailout did not happen. If the value is an int constant and
        // that value is propagated forward, it can cause the bailout instruction to become a dead store and be removed,
        // thereby invalidating the assumptions made. Or for lossy int type specialization, the lossy conversion to int32
        // may have side effects and so cannot be dead-store-removed. As one way of solving that problem, bailout
        // instructions resulting from aggressive or lossy int type spec are not dead-stored.
        const auto bailOutKind = instr->GetBailOutKind();
        if(bailOutKind & IR::BailOutOnResultConditions)
        {
            return false;
        }
        switch(bailOutKind & ~IR::BailOutKindBits)
        {
            case IR::BailOutIntOnly:
            case IR::BailOutNumberOnly:
            case IR::BailOutExpectingInteger:
            case IR::BailOutPrimitiveButString:
            case IR::BailOutExpectingString:
            case IR::BailOutOnNotPrimitive:
            case IR::BailOutFailedInlineTypeCheck:
            case IR::BailOutOnFloor:
            case IR::BailOnModByPowerOf2:
            case IR::BailOnDivResultNotInt:
            case IR::BailOnIntMin:
                return false;
        }
    }

    // Dead store
    DeadStoreInstr(instr);
    return true;
}

bool
BackwardPass::DeadStoreInstr(IR::Instr *instr)
{
    BasicBlock * block = this->currentBlock;

#if DBG_DUMP
    if (this->IsTraceEnabled())
    {
        Output::Print(_u("Deadstore instr: "));
        instr->Dump();
    }
    this->numDeadStore++;
#endif

    // Before we remove the dead store, we need to track the byte code uses
    if (this->DoByteCodeUpwardExposedUsed())
    {
#if DBG
        BVSparse<JitArenaAllocator> tempBv(this->tempAlloc);
        tempBv.Copy(this->currentBlock->byteCodeUpwardExposedUsed);
#endif
        PropertySym *unusedPropertySym = nullptr;

        GlobOpt::TrackByteCodeSymUsed(instr, this->currentBlock->byteCodeUpwardExposedUsed, &unusedPropertySym);

#if DBG
        BVSparse<JitArenaAllocator> tempBv2(this->tempAlloc);
        tempBv2.Copy(this->currentBlock->byteCodeUpwardExposedUsed);
        tempBv2.Minus(&tempBv);
        FOREACH_BITSET_IN_SPARSEBV(symId, &tempBv2)
        {
            StackSym * stackSym = this->func->m_symTable->FindStackSym(symId);
            Assert(stackSym->GetType() == TyVar);
            // TODO: We can only track first level function stack syms right now
            if (stackSym->GetByteCodeFunc() == this->func)
            {
                Js::RegSlot byteCodeRegSlot = stackSym->GetByteCodeRegSlot();
                Assert(byteCodeRegSlot != Js::Constants::NoRegister);
                if (this->currentBlock->byteCodeRestoreSyms[byteCodeRegSlot] != stackSym)
                {
                    AssertMsg(this->currentBlock->byteCodeRestoreSyms[byteCodeRegSlot] == nullptr,
                        "Can't have two active lifetime for the same byte code register");
                    this->currentBlock->byteCodeRestoreSyms[byteCodeRegSlot] = stackSym;
                }
            }
        }
        NEXT_BITSET_IN_SPARSEBV;
#endif
    }

    // If this is a pre-op bailout instruction, we may have saved it for bailout info processing. It's being removed now, so no
    // need to process the bailout info anymore.
    Assert(!preOpBailOutInstrToProcess || preOpBailOutInstrToProcess == instr);
    preOpBailOutInstrToProcess = nullptr;

#if DBG
    if (this->DoMarkTempObjectVerify())
    {
        this->currentBlock->tempObjectVerifyTracker->NotifyDeadStore(instr, this);
    }
#endif


    if (instr->m_opcode == Js::OpCode::ArgIn_A)
    {
        //Ignore tracking ArgIn for "this", as argInsCount only tracks other params - unless it is a asmjs function(which doesn't have a "this").
        if (instr->GetSrc1()->AsSymOpnd()->m_sym->AsStackSym()->GetParamSlotNum() != 1 || func->GetJITFunctionBody()->IsAsmJsMode())
        {
            Assert(this->func->argInsCount > 0);
            this->func->argInsCount--;
        }
    }

    TraceDeadStoreOfInstrsForScopeObjectRemoval();

    block->RemoveInstr(instr);
    return true;
}

void
BackwardPass::ProcessTransfers(IR::Instr * instr)
{
    if (this->tag == Js::DeadStorePhase &&
        this->currentBlock->upwardExposedFields &&
        instr->m_opcode == Js::OpCode::Ld_A &&
        instr->GetDst()->GetStackSym() &&
        !instr->GetDst()->GetStackSym()->IsTypeSpec() &&
        instr->GetDst()->GetStackSym()->HasObjectInfo() &&
        instr->GetSrc1() &&
        instr->GetSrc1()->GetStackSym() &&
        !instr->GetSrc1()->GetStackSym()->IsTypeSpec() &&
        instr->GetSrc1()->GetStackSym()->HasObjectInfo())
    {
        StackSym * dstStackSym = instr->GetDst()->GetStackSym();
        PropertySym * dstPropertySym = dstStackSym->GetObjectInfo()->m_propertySymList;
        BVSparse<JitArenaAllocator> transferFields(this->tempAlloc);
        while (dstPropertySym != nullptr)
        {
            Assert(dstPropertySym->m_stackSym == dstStackSym);
            transferFields.Set(dstPropertySym->m_id);
            dstPropertySym = dstPropertySym->m_nextInStackSymList;
        }

        StackSym * srcStackSym = instr->GetSrc1()->GetStackSym();
        PropertySym * srcPropertySym = srcStackSym->GetObjectInfo()->m_propertySymList;
        BVSparse<JitArenaAllocator> equivFields(this->tempAlloc);

        while (srcPropertySym != nullptr && !transferFields.IsEmpty())
        {
            Assert(srcPropertySym->m_stackSym == srcStackSym);
            if (srcPropertySym->m_propertyEquivSet)
            {
                equivFields.And(&transferFields, srcPropertySym->m_propertyEquivSet);
                if (!equivFields.IsEmpty())
                {
                    transferFields.Minus(&equivFields);
                    this->currentBlock->upwardExposedFields->Set(srcPropertySym->m_id);
                }
            }
            srcPropertySym = srcPropertySym->m_nextInStackSymList;
        }
    }
}

void
BackwardPass::ProcessFieldKills(IR::Instr * instr)
{
    if (this->currentBlock->upwardExposedFields)
    {
        this->globOpt->ProcessFieldKills(instr, this->currentBlock->upwardExposedFields, false);
    }

    this->ClearBucketsOnFieldKill(instr, currentBlock->stackSymToFinalType);
    this->ClearBucketsOnFieldKill(instr, currentBlock->stackSymToGuardedProperties);
}

template<typename T>
void
BackwardPass::ClearBucketsOnFieldKill(IR::Instr *instr, HashTable<T> *table)
{
    if (table)
    {
        if (instr->UsesAllFields())
        {
            table->ClearAll();
        }
        else
        {
            IR::Opnd *dst = instr->GetDst();
            if (dst && dst->IsRegOpnd())
            {
                table->Clear(dst->AsRegOpnd()->m_sym->m_id);
            }
        }
    }
}

bool
BackwardPass::TrackNoImplicitCallInlinees(IR::Instr *instr)
{
    if (this->tag != Js::DeadStorePhase || this->IsPrePass())
    {
        return false;
    }

    if (instr->HasBailOutInfo()
        || OpCodeAttr::CallInstr(instr->m_opcode)
        || instr->CallsAccessor()
        || GlobOpt::MayNeedBailOnImplicitCall(instr, nullptr, nullptr)
        || instr->HasAnyLoadHeapArgsOpCode()
        || instr->m_opcode == Js::OpCode::LdFuncExpr)
    {
        // This func has instrs with bailouts or implicit calls
        Assert(instr->m_opcode != Js::OpCode::InlineeStart);
        instr->m_func->SetHasImplicitCallsOnSelfAndParents();
        return false;
    }

    if (instr->m_opcode == Js::OpCode::InlineeStart)
    {
        if (!instr->GetSrc1())
        {
            Assert(instr->m_func->m_hasInlineArgsOpt);
            return false;
        }
        return this->ProcessInlineeStart(instr);
    }

    return false;
}

bool
BackwardPass::ProcessInlineeStart(IR::Instr* inlineeStart)
{
    inlineeStart->m_func->SetFirstArgOffset(inlineeStart);

    IR::Instr* startCallInstr = nullptr;
    bool noImplicitCallsInInlinee = false;
    // Inlinee has no bailouts or implicit calls.  Get rid of the inline overhead.
    auto removeInstr = [&](IR::Instr* argInstr)
    {
        Assert(argInstr->m_opcode == Js::OpCode::InlineeStart || argInstr->m_opcode == Js::OpCode::ArgOut_A || argInstr->m_opcode == Js::OpCode::ArgOut_A_Inline);
        IR::Opnd *opnd = argInstr->GetSrc1();
        StackSym *sym = opnd->GetStackSym();
        if (!opnd->GetIsJITOptimizedReg() && sym && sym->HasByteCodeRegSlot())
        {
            // Replace instrs with bytecodeUses
            IR::ByteCodeUsesInstr *bytecodeUse = IR::ByteCodeUsesInstr::New(argInstr);
            bytecodeUse->Set(opnd);
            argInstr->InsertBefore(bytecodeUse);
        }
        startCallInstr = argInstr->GetSrc2()->GetStackSym()->m_instrDef;
        FlowGraph::SafeRemoveInstr(argInstr);
        return false;
    };

    // If there are no implicit calls - bailouts/throws - we can remove all inlining overhead.
    if (!inlineeStart->m_func->GetHasImplicitCalls())
    {
        noImplicitCallsInInlinee = true;
        inlineeStart->IterateArgInstrs(removeInstr);

        inlineeStart->IterateMetaArgs([](IR::Instr* metArg)
        {
            FlowGraph::SafeRemoveInstr(metArg);
            return false;
        });
        inlineeStart->m_func->m_hasInlineArgsOpt = false;
        removeInstr(inlineeStart);
        return true;
    }

    if (!inlineeStart->m_func->m_hasInlineArgsOpt)
    {
        PHASE_PRINT_TESTTRACE(Js::InlineArgsOptPhase, func, _u("%s[%d]: Skipping inline args optimization: %s[%d] HasCalls: %s 'arguments' access: %s Can do inlinee args opt: %s\n"),
                func->GetJITFunctionBody()->GetDisplayName(), func->GetJITFunctionBody()->GetFunctionNumber(),
                inlineeStart->m_func->GetJITFunctionBody()->GetDisplayName(), inlineeStart->m_func->GetJITFunctionBody()->GetFunctionNumber(),
                IsTrueOrFalse(inlineeStart->m_func->GetHasCalls()),
                IsTrueOrFalse(inlineeStart->m_func->GetHasUnoptimizedArgumentsAccess()),
                IsTrueOrFalse(inlineeStart->m_func->m_canDoInlineArgsOpt));
        return false;
    }

    if (!inlineeStart->m_func->frameInfo->isRecorded)
    {
        PHASE_PRINT_TESTTRACE(Js::InlineArgsOptPhase, func, _u("%s[%d]: InlineeEnd not found - usually due to a throw or a BailOnNoProfile (stressed, most likely)\n"),
            func->GetJITFunctionBody()->GetDisplayName(), func->GetJITFunctionBody()->GetFunctionNumber());
        inlineeStart->m_func->DisableCanDoInlineArgOpt();
        return false;
    }

    inlineeStart->IterateArgInstrs(removeInstr);
    int i = 0;
    inlineeStart->IterateMetaArgs([&](IR::Instr* metaArg)
    {
        if (i == Js::Constants::InlineeMetaArgIndex_ArgumentsObject &&
            inlineeStart->m_func->GetJITFunctionBody()->UsesArgumentsObject())
        {
            Assert(!inlineeStart->m_func->GetHasUnoptimizedArgumentsAccess());
            // Do not remove arguments object meta arg if there is a reference to arguments object
        }
        else
        {
            FlowGraph::SafeRemoveInstr(metaArg);
        }
        i++;
        return false;
    });

    IR::Opnd *src1 = inlineeStart->GetSrc1();

    StackSym *sym = src1->GetStackSym();
    if (!src1->GetIsJITOptimizedReg() && sym && sym->HasByteCodeRegSlot())
    {
        // Replace instrs with bytecodeUses
        IR::ByteCodeUsesInstr *bytecodeUse = IR::ByteCodeUsesInstr::New(inlineeStart);
        bytecodeUse->Set(src1);
        inlineeStart->InsertBefore(bytecodeUse);
    }

    // This indicates to the lowerer that this inlinee has been optimized
    // and it should not be lowered - Now this instruction is used to mark inlineeStart
    inlineeStart->FreeSrc1();
    inlineeStart->FreeSrc2();
    inlineeStart->FreeDst();
    return true;
}

void
BackwardPass::ProcessInlineeEnd(IR::Instr* instr)
{
    if (this->IsPrePass())
    {
        return;
    }
    if (this->tag == Js::BackwardPhase)
    {
        if (!GlobOpt::DoInlineArgsOpt(instr->m_func))
        {
            return;
        }

        // This adds a use for function sym as part of InlineeStart & all the syms referenced by the args.
        // It ensure they do not get cleared from the copy prop sym map.
        instr->IterateArgInstrs([=](IR::Instr* argInstr){
            if (argInstr->GetSrc1()->IsRegOpnd())
            {
                this->currentBlock->upwardExposedUses->Set(argInstr->GetSrc1()->AsRegOpnd()->m_sym->m_id);
            }
            return false;
        });
    }
    else if (this->tag == Js::DeadStorePhase)
    {
        if (instr->m_func->m_hasInlineArgsOpt)
        {
            Assert(instr->m_func->frameInfo);
            instr->m_func->frameInfo->IterateSyms([=](StackSym* argSym)
            {
                this->currentBlock->upwardExposedUses->Set(argSym->m_id);
            });
        }
    }
}

bool
BackwardPass::ProcessBailOnNoProfile(IR::Instr *instr, BasicBlock *block)
{
    Assert(this->tag == Js::BackwardPhase);
    Assert(instr->m_opcode == Js::OpCode::BailOnNoProfile);
    Assert(!instr->HasBailOutInfo());
    AnalysisAssert(block);

    if (this->IsPrePass())
    {
        return false;
    }
    if (this->currentRegion && (this->currentRegion->GetType() == RegionTypeCatch || this->currentRegion->GetType() == RegionTypeFinally))
    {
        return false;
    }

    IR::Instr *curInstr = instr->m_prev;

    if (curInstr->IsLabelInstr() && curInstr->AsLabelInstr()->isOpHelper)
    {
        // Already processed

        if (this->DoMarkTempObjects())
        {
            block->tempObjectTracker->ProcessBailOnNoProfile(instr);
        }
        return false;
    }

    // Don't hoist if we see calls with profile data (recursive calls)
    while(!curInstr->StartsBasicBlock())
    {
        // If a function was inlined, it must have had profile info.
        if (curInstr->m_opcode == Js::OpCode::InlineeEnd || curInstr->m_opcode == Js::OpCode::InlineBuiltInEnd || curInstr->m_opcode == Js::OpCode::InlineNonTrackingBuiltInEnd
            || curInstr->m_opcode == Js::OpCode::InlineeStart || curInstr->m_opcode == Js::OpCode::EndCallForPolymorphicInlinee)
        {
            break;
        }
        else if (OpCodeAttr::CallInstr(curInstr->m_opcode))
        {
            if (curInstr->m_prev->m_opcode != Js::OpCode::BailOnNoProfile)
            {
                break;
            }
        }
        curInstr = curInstr->m_prev;
    }

    // Didn't get to the top of the block, delete this BailOnNoProfile.
    if (!curInstr->IsLabelInstr())
    {
        block->RemoveInstr(instr);
        return true;
    }

    // Save the head instruction for later use.
    IR::LabelInstr *blockHeadInstr = curInstr->AsLabelInstr();

    // We can't bail in the middle of a "tmp = CmEq s1, s2; BrTrue tmp" turned into a "BrEq s1, s2",
    // because the bailout wouldn't be able to restore tmp.
    IR::Instr *curNext = curInstr->GetNextRealInstrOrLabel();
    IR::Instr *instrNope = nullptr;
    if (curNext->m_opcode == Js::OpCode::Ld_A && curNext->GetDst()->IsRegOpnd() && curNext->GetDst()->AsRegOpnd()->m_fgPeepTmp)
    {
        block->RemoveInstr(instr);
        return true;
        /*while (curNext->m_opcode == Js::OpCode::Ld_A && curNext->GetDst()->IsRegOpnd() && curNext->GetDst()->AsRegOpnd()->m_fgPeepTmp)
        {
            // Instead of just giving up, we can be a little trickier. We can instead treat the tmp declaration(s) as a
            // part of the block prefix, and put the bailonnoprofile immediately after them. This has the added benefit
            // that we can still merge up blocks beginning with bailonnoprofile, even if they would otherwise not allow
            // us to, due to the fact that these tmp declarations would be pre-empted by the higher-level bailout.
            instrNope = curNext;
            curNext = curNext->GetNextRealInstrOrLabel();
        }*/
    }

    curInstr = instr->m_prev;

    // Move to top of block (but just below any fgpeeptemp lds).
    while(!curInstr->StartsBasicBlock() && curInstr != instrNope)
    {
        // Delete redundant BailOnNoProfile
        if (curInstr->m_opcode == Js::OpCode::BailOnNoProfile)
        {
            Assert(!curInstr->HasBailOutInfo());
            curInstr = curInstr->m_next;
            curInstr->m_prev->Remove();
        }
        curInstr = curInstr->m_prev;
    }

    if (instr == block->GetLastInstr())
    {
        block->SetLastInstr(instr->m_prev);
    }

    instr->Unlink();

    // Now try to move this up the flowgraph to the predecessor blocks
    FOREACH_PREDECESSOR_BLOCK(pred, block)
    {
        bool hoistBailToPred = true;

        if (block->isLoopHeader && pred->loop == block->loop)
        {
            // Skip loop back-edges
            continue;
        }

        if (pred->GetFirstInstr()->AsLabelInstr()->GetRegion() != this->currentRegion)
        {
            break;
        }

        // If all successors of this predecessor start with a BailOnNoProfile, we should be
        // okay to hoist this bail to the predecessor.
        FOREACH_SUCCESSOR_BLOCK(predSucc, pred)
        {
            if (predSucc == block)
            {
                continue;
            }
            if (!predSucc->beginsBailOnNoProfile)
            {
                hoistBailToPred = false;
                break;
            }
        } NEXT_SUCCESSOR_BLOCK;

        if (hoistBailToPred)
        {
            IR::Instr *predInstr = pred->GetLastInstr();
            IR::Instr *instrCopy = instr->Copy();


            if (predInstr->EndsBasicBlock())
            {
                if (predInstr->m_prev->m_opcode == Js::OpCode::BailOnNoProfile)
                {
                    // We already have one, we don't need a second.
                    instrCopy->Free();
                }
                else if (!predInstr->AsBranchInstr()->m_isSwitchBr)
                {
                    // Don't put a bailout in the middle of a switch dispatch sequence.
                    // The bytecode offsets are not in order, and it would lead to incorrect
                    // bailout info.
                    instrCopy->m_func = predInstr->m_func;
                    predInstr->InsertBefore(instrCopy);
                }
            }
            else
            {
                if (predInstr->m_opcode == Js::OpCode::BailOnNoProfile)
                {
                    // We already have one, we don't need a second.
                    instrCopy->Free();
                }
                else
                {
                    instrCopy->m_func = predInstr->m_func;
                    predInstr->InsertAfter(instrCopy);
                    pred->SetLastInstr(instrCopy);
                }
            }
        }
    } NEXT_PREDECESSOR_BLOCK;

    // If we have a BailOnNoProfile in the first block, there must have been at least one path out of this block that always throws.
    // Don't bother keeping the bailout in the first block as there are some issues in restoring the ArgIn bytecode registers on bailout
    // and throw case should be rare enough that it won't matter for perf.
    if (block->GetBlockNum() != 0)
    {
        blockHeadInstr->isOpHelper = true;
#if DBG
        blockHeadInstr->m_noHelperAssert = true;
#endif
        block->beginsBailOnNoProfile = true;

        instr->m_func = curInstr->m_func;
        curInstr->InsertAfter(instr);

        bool setLastInstr = (curInstr == block->GetLastInstr());
        if (setLastInstr)
        {
            block->SetLastInstr(instr);
        }

        if (this->DoMarkTempObjects())
        {
            block->tempObjectTracker->ProcessBailOnNoProfile(instr);
        }
        return false;
    }
    else
    {
        instr->Free();
        return true;
    }
}

bool
BackwardPass::ReverseCopyProp(IR::Instr *instr)
{
    // Look for :
    //
    //  t1 = instr
    //       [bytecodeuse t1]
    //  t2 = Ld_A t1            >> t1 !upwardExposed
    //
    // Transform into:
    //
    //  t2 = instr
    //
    if (PHASE_OFF(Js::ReverseCopyPropPhase, this->func))
    {
        return false;
    }
    if (this->tag != Js::DeadStorePhase || this->IsPrePass() || this->IsCollectionPass())
    {
        return false;
    }
    if (this->func->HasTry())
    {
        // UpwardExposedUsed info can't be relied on
        return false;
    }

    // Find t2 = Ld_A t1
    switch (instr->m_opcode)
    {
    case Js::OpCode::Ld_A:
    case Js::OpCode::Ld_I4:
        break;

    default:
        return false;
    }

    if (!instr->GetDst()->IsRegOpnd())
    {
        return false;
    }
    if (!instr->GetSrc1()->IsRegOpnd())
    {
        return false;
    }
    if (instr->HasBailOutInfo())
    {
        return false;
    }

    IR::RegOpnd *dst = instr->GetDst()->AsRegOpnd();
    IR::RegOpnd *src = instr->GetSrc1()->AsRegOpnd();
    IR::Instr *instrPrev = instr->GetPrevRealInstrOrLabel();

    IR::ByteCodeUsesInstr *byteCodeUseInstr = nullptr;
    StackSym *varSym = src->m_sym;

    if (varSym->IsTypeSpec())
    {
        varSym = varSym->GetVarEquivSym(this->func);
    }

    // SKip ByteCodeUse instr if possible
    //       [bytecodeuse t1]
    if (!instrPrev->GetDst())
    {
        if (instrPrev->m_opcode == Js::OpCode::ByteCodeUses)
        {
            byteCodeUseInstr = instrPrev->AsByteCodeUsesInstr();
            const BVSparse<JitArenaAllocator>* byteCodeUpwardExposedUsed = byteCodeUseInstr->GetByteCodeUpwardExposedUsed();
            if (byteCodeUpwardExposedUsed && byteCodeUpwardExposedUsed->Test(varSym->m_id) && byteCodeUpwardExposedUsed->Count() == 1)
            {
                instrPrev = byteCodeUseInstr->GetPrevRealInstrOrLabel();

                if (!instrPrev->GetDst())
                {
                    return false;
                }
            }
            else
            {
                return false;
            }
        }
        else
        {
            return false;
        }
    }

    // The fast-path for these doesn't handle dst == src.
    // REVIEW: I believe the fast-path for LdElemI_A has been fixed... Nope, still broken for "i = A[i]" for prejit
    switch (instrPrev->m_opcode)
    {
    case Js::OpCode::LdElemI_A:
    case Js::OpCode::IsInst:
    case Js::OpCode::ByteCodeUses:
        return false;
    }

    // Can't do it if post-op bailout would need result
    // REVIEW: enable for pre-opt bailout?
    if (instrPrev->HasBailOutInfo() && instrPrev->GetByteCodeOffset() != instrPrev->GetBailOutInfo()->bailOutOffset)
    {
        return false;
    }

    // Make sure src of Ld_A == dst of instr
    //  t1 = instr
    if (!instrPrev->GetDst()->IsEqual(src))
    {
        return false;
    }

    // Make sure t1 isn't used later
    if (this->currentBlock->upwardExposedUses->Test(src->m_sym->m_id))
    {
        return false;
    }

    if (this->currentBlock->byteCodeUpwardExposedUsed && this->currentBlock->byteCodeUpwardExposedUsed->Test(varSym->m_id))
    {
        return false;
    }

    // Make sure we can dead-store this sym (debugger mode?)
    if (!this->DoDeadStore(this->func, src->m_sym))
    {
        return false;
    }

    StackSym *const dstSym = dst->m_sym;
    if(instrPrev->HasBailOutInfo() && dstSym->IsInt32() && dstSym->IsTypeSpec())
    {
        StackSym *const prevDstSym = IR::RegOpnd::TryGetStackSym(instrPrev->GetDst());
        if(instrPrev->GetBailOutKind() & IR::BailOutOnResultConditions &&
            prevDstSym &&
            prevDstSym->IsInt32() &&
            prevDstSym->IsTypeSpec() &&
            instrPrev->GetSrc1() &&
            !instrPrev->GetDst()->IsEqual(instrPrev->GetSrc1()) &&
            !(instrPrev->GetSrc2() && instrPrev->GetDst()->IsEqual(instrPrev->GetSrc2())))
        {
            // The previous instruction's dst value may be trashed by the time of the pre-op bailout. Skip reverse copy-prop if
            // it would replace the previous instruction's dst with a sym that bailout had decided to use to restore a value for
            // the pre-op bailout, which can't be trashed before bailout. See big comment in ProcessBailOutCopyProps for the
            // reasoning behind the tests above.
            FOREACH_SLISTBASE_ENTRY(
                CopyPropSyms,
                usedCopyPropSym,
                &instrPrev->GetBailOutInfo()->usedCapturedValues.copyPropSyms)
            {
                if(dstSym == usedCopyPropSym.Value())
                {
                    return false;
                }
            } NEXT_SLISTBASE_ENTRY;
        }
    }

    if (byteCodeUseInstr)
    {
        if (this->currentBlock->byteCodeUpwardExposedUsed && instrPrev->GetDst()->AsRegOpnd()->GetIsJITOptimizedReg() && varSym->HasByteCodeRegSlot())
        {
            if(varSym->HasByteCodeRegSlot())
            {
                this->currentBlock->byteCodeUpwardExposedUsed->Set(varSym->m_id);
            }

            if (src->IsEqual(dst) && instrPrev->GetDst()->GetIsJITOptimizedReg())
            {
                //      s2(s1).i32     =  FromVar        s1.var      #0000  Bailout: #0000 (BailOutIntOnly)
                //                        ByteCodeUses   s1
                //      s2(s1).i32     =  Ld_A           s2(s1).i32
                //
                // Since the dst on the FromVar is marked JITOptimized, we need to set it on the new dst as well,
                // or we'll change the bytecode liveness of s1

                dst->SetIsJITOptimizedReg(true);
            }
        }
        byteCodeUseInstr->Remove();
    }
    else if (instrPrev->GetDst()->AsRegOpnd()->GetIsJITOptimizedReg() && !src->GetIsJITOptimizedReg() && varSym->HasByteCodeRegSlot())
    {
        this->currentBlock->byteCodeUpwardExposedUsed->Set(varSym->m_id);
    }

#if DBG
    if (this->DoMarkTempObjectVerify())
    {
        this->currentBlock->tempObjectVerifyTracker->NotifyReverseCopyProp(instrPrev);
    }
#endif

    dst->SetValueType(instrPrev->GetDst()->GetValueType());
    instrPrev->ReplaceDst(dst);

    instr->Remove();

    return true;
}

bool
BackwardPass::FoldCmBool(IR::Instr *instr)
{
    Assert(instr->m_opcode == Js::OpCode::Conv_Bool);

    if (this->tag != Js::DeadStorePhase || this->IsPrePass() || this->IsCollectionPass())
    {
        return false;
    }
    if (this->func->HasTry())
    {
        // UpwardExposedUsed info can't be relied on
        return false;
    }

    IR::RegOpnd *intOpnd = instr->GetSrc1()->AsRegOpnd();

    Assert(intOpnd->m_sym->IsInt32());

    if (!intOpnd->m_sym->IsSingleDef())
    {
        return false;
    }

    IR::Instr *cmInstr = intOpnd->m_sym->GetInstrDef();

    // Should be a Cm instr...
    if (!cmInstr->GetSrc2())
    {
        return false;
    }

    IR::Instr *instrPrev = instr->GetPrevRealInstrOrLabel();

    if (instrPrev != cmInstr)
    {
        return false;
    }

    switch (cmInstr->m_opcode)
    {
    case Js::OpCode::CmEq_A:
    case Js::OpCode::CmGe_A:
    case Js::OpCode::CmUnGe_A:
    case Js::OpCode::CmGt_A:
    case Js::OpCode::CmUnGt_A:
    case Js::OpCode::CmLt_A:
    case Js::OpCode::CmUnLt_A:
    case Js::OpCode::CmLe_A:
    case Js::OpCode::CmUnLe_A:
    case Js::OpCode::CmNeq_A:
    case Js::OpCode::CmSrEq_A:
    case Js::OpCode::CmSrNeq_A:
    case Js::OpCode::CmEq_I4:
    case Js::OpCode::CmNeq_I4:
    case Js::OpCode::CmLt_I4:
    case Js::OpCode::CmLe_I4:
    case Js::OpCode::CmGt_I4:
    case Js::OpCode::CmGe_I4:
    case Js::OpCode::CmUnLt_I4:
    case Js::OpCode::CmUnLe_I4:
    case Js::OpCode::CmUnGt_I4:
    case Js::OpCode::CmUnGe_I4:
        break;

    default:
        return false;
    }

    IR::RegOpnd *varDst = instr->GetDst()->AsRegOpnd();

    if (this->currentBlock->upwardExposedUses->Test(intOpnd->m_sym->m_id) || !this->currentBlock->upwardExposedUses->Test(varDst->m_sym->m_id))
    {
        return false;
    }

    varDst = instr->UnlinkDst()->AsRegOpnd();

    cmInstr->ReplaceDst(varDst);

    this->currentBlock->RemoveInstr(instr);

    return true;
}

void
BackwardPass::SetWriteThroughSymbolsSetForRegion(BasicBlock * catchOrFinallyBlock, Region * tryRegion)
{
    tryRegion->writeThroughSymbolsSet = JitAnew(this->func->m_alloc, BVSparse<JitArenaAllocator>, this->func->m_alloc);

    if (this->DoByteCodeUpwardExposedUsed())
    {
        Assert(catchOrFinallyBlock->byteCodeUpwardExposedUsed);
        if (!catchOrFinallyBlock->byteCodeUpwardExposedUsed->IsEmpty())
        {
            FOREACH_BITSET_IN_SPARSEBV(id, catchOrFinallyBlock->byteCodeUpwardExposedUsed)
            {
                tryRegion->writeThroughSymbolsSet->Set(id);
            }
            NEXT_BITSET_IN_SPARSEBV
        }
#if DBG
        // Symbols write-through in the parent try region should be marked as write-through in the current try region as well.
        // x =
        // try{
        //      try{
        //          x =         <-- x needs to be write-through here. With the current mechanism of not clearing a write-through
        //                          symbol from the bytecode upward-exposed on a def, x should be marked as write-through as
        //                          write-through symbols for a try are basically the bytecode upward exposed symbols at the
        //                          beginning of the corresponding catch block).
        //                          Verify that it still holds.
        //          <exception>
        //      }
        //      catch(){}
        //      x =
        // }
        // catch(){}
        // = x
        if (tryRegion->GetParent()->GetType() == RegionTypeTry)
        {
            Region * parentTry = tryRegion->GetParent();
            Assert(parentTry->writeThroughSymbolsSet);
            FOREACH_BITSET_IN_SPARSEBV(id, parentTry->writeThroughSymbolsSet)
            {
                Assert(tryRegion->writeThroughSymbolsSet->Test(id));
            }
            NEXT_BITSET_IN_SPARSEBV
        }
#endif
    }
    else
    {
        // this can happen with -off:globopt
        return;
    }
}

bool
BackwardPass::CheckWriteThroughSymInRegion(Region* region, StackSym* sym)
{
    if (region->GetType() == RegionTypeRoot)
    {
        return false;
    }

    // if the current region is a try region, check in its write-through set,
    // otherwise (current = catch region) look in the first try ancestor's write-through set
    Region * selfOrFirstTryAncestor = region->GetSelfOrFirstTryAncestor();
    if (!selfOrFirstTryAncestor)
    {
        return false;
    }
    Assert(selfOrFirstTryAncestor->GetType() == RegionTypeTry);
    return selfOrFirstTryAncestor->writeThroughSymbolsSet && selfOrFirstTryAncestor->writeThroughSymbolsSet->Test(sym->m_id);
}

#if DBG
void
BackwardPass::VerifyByteCodeUpwardExposed(BasicBlock* block, Func* func, BVSparse<JitArenaAllocator>* trackingByteCodeUpwardExposedUsed, IR::Instr* instr, uint32 bytecodeOffset)
{
    Assert(instr);
    Assert(bytecodeOffset != Js::Constants::NoByteCodeOffset);
    Assert(this->tag == Js::DeadStorePhase);

    // The calculated bytecode upward exposed should be the same between Backward and DeadStore passes
    if (trackingByteCodeUpwardExposedUsed && !trackingByteCodeUpwardExposedUsed->IsEmpty())
    {
        // We don't need to track bytecodeUpwardExposeUses if we don't have bailout
        // We've collected the Backward bytecodeUpwardExposeUses for nothing, oh well.
        if (this->func->hasBailout)
        {
            BVSparse<JitArenaAllocator>* byteCodeUpwardExposedUsed = GetByteCodeRegisterUpwardExposed(block, func, this->tempAlloc);
            BVSparse<JitArenaAllocator>* notInDeadStore = trackingByteCodeUpwardExposedUsed->MinusNew(byteCodeUpwardExposedUsed, this->tempAlloc);

            if (!notInDeadStore->IsEmpty())
            {
                Output::Print(_u("\n\nByteCode Updward Exposed mismatch after DeadStore\n"));
                Output::Print(_u("Mismatch Instr:\n"));
                instr->Dump();
                Output::Print(_u("  ByteCode Register list present before Backward pass missing in DeadStore pass:\n"));
                FOREACH_BITSET_IN_SPARSEBV(bytecodeReg, notInDeadStore)
                {
                    Output::Print(_u("    R%u\n"), bytecodeReg);
                }
                NEXT_BITSET_IN_SPARSEBV;
                AssertMsg(false, "ByteCode Updward Exposed Used Mismatch");
            }
            JitAdelete(this->tempAlloc, notInDeadStore);
            JitAdelete(this->tempAlloc, byteCodeUpwardExposedUsed);
        }
    }
}

void
BackwardPass::CaptureByteCodeUpwardExposed(BasicBlock* block, Func* func, Js::OpCode opcode, uint32 offset)
{
    Assert(this->DoCaptureByteCodeUpwardExposedUsed());
    // Keep track of all the bytecode upward exposed after Backward's pass
    BVSparse<JitArenaAllocator>* byteCodeUpwardExposedUsed = GetByteCodeRegisterUpwardExposed(block, func, this->globOpt->alloc);
    byteCodeUpwardExposedUsed->Minus(block->excludeByteCodeUpwardExposedTracking);
    if (func->GetJITFunctionBody()->GetEnvReg() != Js::Constants::NoByteCodeOffset)
    {
        // No need to restore the environment so don't track it
        byteCodeUpwardExposedUsed->Clear(func->GetJITFunctionBody()->GetEnvReg());
    }
    if (!func->byteCodeRegisterUses)
    {
        func->byteCodeRegisterUses = JitAnew(this->globOpt->alloc, Func::ByteCodeRegisterUses, this->globOpt->alloc);
    }

    Func::InstrByteCodeRegisterUses instrUses;
    if (func->byteCodeRegisterUses->TryGetValueAndRemove(offset, &instrUses))
    {
        if (instrUses.capturingOpCode == Js::OpCode::Leave)
        {
            // Do not overwrite in the case of Leave
            JitAdelete(this->globOpt->alloc, byteCodeUpwardExposedUsed);
            func->byteCodeRegisterUses->Add(offset, instrUses);
            return;
        }
        byteCodeUpwardExposedUsed->Or(instrUses.bv);
        JitAdelete(this->globOpt->alloc, instrUses.bv);
    }

    instrUses.capturingOpCode = opcode;
    instrUses.bv = byteCodeUpwardExposedUsed;
    func->byteCodeRegisterUses->Add(offset, instrUses);
}

BVSparse<JitArenaAllocator>*
BackwardPass::GetByteCodeRegisterUpwardExposed(BasicBlock* block, Func* func, JitArenaAllocator* alloc)
{
    BVSparse<JitArenaAllocator>* byteCodeRegisterUpwardExposed = JitAnew(alloc, BVSparse<JitArenaAllocator>, alloc);
    // Convert the sym to the corresponding bytecode register
    FOREACH_BITSET_IN_SPARSEBV(symID, block->byteCodeUpwardExposedUsed)
    {
        Sym* sym = func->m_symTable->Find(symID);
        if (sym && sym->IsStackSym())
        {
            StackSym* stackSym = sym->AsStackSym();
            // Make sure we only look at bytecode from the func we're interested in
            if (stackSym->GetByteCodeFunc() == func && stackSym->HasByteCodeRegSlot())
            {
                Js::RegSlot bytecode = stackSym->GetByteCodeRegSlot();
                byteCodeRegisterUpwardExposed->Set(bytecode);
            }
        }
    }
    NEXT_BITSET_IN_SPARSEBV;

    return byteCodeRegisterUpwardExposed;
}

#endif

bool
BackwardPass::DoDeadStoreLdStForMemop(IR::Instr *instr)
{
    Assert(this->tag == Js::DeadStorePhase && this->currentBlock->loop != nullptr);

    Loop *loop = this->currentBlock->loop;

    if (globOpt->HasMemOp(loop))
    {
        if (instr->m_opcode == Js::OpCode::StElemI_A && instr->GetDst()->IsIndirOpnd())
        {
            SymID base = this->globOpt->GetVarSymID(instr->GetDst()->AsIndirOpnd()->GetBaseOpnd()->GetStackSym());
            SymID index = this->globOpt->GetVarSymID(instr->GetDst()->AsIndirOpnd()->GetIndexOpnd()->GetStackSym());

            FOREACH_MEMOP_CANDIDATES(candidate, loop)
            {
                if (base == candidate->base && index == candidate->index)
                {
                    return true;
                }
            } NEXT_MEMOP_CANDIDATE
        }
        else if (instr->m_opcode == Js::OpCode::LdElemI_A &&  instr->GetSrc1()->IsIndirOpnd())
        {
            SymID base = this->globOpt->GetVarSymID(instr->GetSrc1()->AsIndirOpnd()->GetBaseOpnd()->GetStackSym());
            SymID index = this->globOpt->GetVarSymID(instr->GetSrc1()->AsIndirOpnd()->GetIndexOpnd()->GetStackSym());

            FOREACH_MEMCOPY_CANDIDATES(candidate, loop)
            {
                if (base == candidate->ldBase && index == candidate->index)
                {
                    return true;
                }
            } NEXT_MEMCOPY_CANDIDATE
        }
    }
    return false;
}

void
BackwardPass::RestoreInductionVariableValuesAfterMemOp(Loop *loop)
{
    const auto RestoreInductionVariable = [&](SymID symId, Loop::InductionVariableChangeInfo inductionVariableChangeInfo, Loop *loop)
    {
        Js::OpCode opCode = Js::OpCode::Add_I4;
        if (!inductionVariableChangeInfo.isIncremental)
        {
            opCode = Js::OpCode::Sub_I4;
        }
        Func *localFunc = loop->GetFunc();
        StackSym *sym = localFunc->m_symTable->FindStackSym(symId)->GetInt32EquivSym(localFunc);

        IR::Opnd *inductionVariableOpnd = IR::RegOpnd::New(sym, IRType::TyInt32, localFunc);
        IR::Opnd *sizeOpnd = globOpt->GenerateInductionVariableChangeForMemOp(loop, inductionVariableChangeInfo.unroll);
        loop->landingPad->InsertAfter(IR::Instr::New(opCode, inductionVariableOpnd, inductionVariableOpnd, sizeOpnd, loop->GetFunc()));
    };

    for (auto it = loop->memOpInfo->inductionVariableChangeInfoMap->GetIterator(); it.IsValid(); it.MoveNext())
    {
        Loop::InductionVariableChangeInfo iv = it.CurrentValue();
        SymID sym = it.CurrentKey();
        if (iv.unroll != Js::Constants::InvalidLoopUnrollFactor)
        {
            // if the variable is being used after the loop restore it
            if (loop->memOpInfo->inductionVariablesUsedAfterLoop->Test(sym))
            {
                RestoreInductionVariable(sym, iv, loop);
            }
        }
    }
}

bool
BackwardPass::IsEmptyLoopAfterMemOp(Loop *loop)
{
    if (globOpt->HasMemOp(loop))
    {
        const auto IsInductionVariableUse = [&](IR::Opnd *opnd) -> bool
        {
            Loop::InductionVariableChangeInfo  inductionVariableChangeInfo = { 0, 0 };
            return (opnd &&
                opnd->GetStackSym() &&
                loop->memOpInfo->inductionVariableChangeInfoMap->ContainsKey(this->globOpt->GetVarSymID(opnd->GetStackSym())) &&
                (((Loop::InductionVariableChangeInfo)
                    loop->memOpInfo->inductionVariableChangeInfoMap->
                    LookupWithKey(this->globOpt->GetVarSymID(opnd->GetStackSym()), inductionVariableChangeInfo)).unroll != Js::Constants::InvalidLoopUnrollFactor));
        };

        Assert(loop->blockList.HasTwo());

        FOREACH_BLOCK_IN_LOOP(bblock, loop)
        {

            FOREACH_INSTR_IN_BLOCK_EDITING(instr, instrPrev, bblock)
            {
                if (instr->IsLabelInstr() || !instr->IsRealInstr() || instr->m_opcode == Js::OpCode::IncrLoopBodyCount || instr->m_opcode == Js::OpCode::StLoopBodyCount
                    || (instr->IsBranchInstr() && instr->AsBranchInstr()->IsUnconditional()))
                {
                    continue;
                }
                else
                {
                    switch (instr->m_opcode)
                    {
                    case Js::OpCode::Nop:
                        break;
                    case Js::OpCode::Ld_I4:
                    case Js::OpCode::Add_I4:
                    case Js::OpCode::Sub_I4:

                        if (!IsInductionVariableUse(instr->GetDst()))
                        {
                            Assert(instr->GetDst());
                            if (instr->GetDst()->GetStackSym()
                                && loop->memOpInfo->inductionVariablesUsedAfterLoop->Test(globOpt->GetVarSymID(instr->GetDst()->GetStackSym())))
                            {
                                // We have use after the loop for a variable defined inside the loop. So the loop can't be removed.
                                return false;
                            }
                        }
                        break;
                    case Js::OpCode::Decr_A:
                    case Js::OpCode::Incr_A:
                        if (!IsInductionVariableUse(instr->GetSrc1()))
                        {
                            return false;
                        }
                        break;
                    default:
                        if (instr->IsBranchInstr())
                        {
                            if (IsInductionVariableUse(instr->GetSrc1()) || IsInductionVariableUse(instr->GetSrc2()))
                            {
                                break;
                            }
                        }
                        return false;
                    }
                }

            }
            NEXT_INSTR_IN_BLOCK_EDITING;

        }NEXT_BLOCK_IN_LIST;

        return true;
    }

    return false;
}

void
BackwardPass::RemoveEmptyLoops()
{
    if (PHASE_OFF(Js::MemOpPhase, this->func))
    {
        return;

    }
    const auto DeleteMemOpInfo = [&](Loop *loop)
    {
        JitArenaAllocator *alloc = this->func->GetTopFunc()->m_fg->alloc;

        if (!loop->memOpInfo)
        {
            return;
        }

        if (loop->memOpInfo->candidates)
        {
            loop->memOpInfo->candidates->Clear();
            JitAdelete(alloc, loop->memOpInfo->candidates);
        }

        if (loop->memOpInfo->inductionVariableChangeInfoMap)
        {
            loop->memOpInfo->inductionVariableChangeInfoMap->Clear();
            JitAdelete(alloc, loop->memOpInfo->inductionVariableChangeInfoMap);
        }

        if (loop->memOpInfo->inductionVariableOpndPerUnrollMap)
        {
            loop->memOpInfo->inductionVariableOpndPerUnrollMap->Clear();
            JitAdelete(alloc, loop->memOpInfo->inductionVariableOpndPerUnrollMap);
        }

        if (loop->memOpInfo->inductionVariablesUsedAfterLoop)
        {
            JitAdelete(this->tempAlloc, loop->memOpInfo->inductionVariablesUsedAfterLoop);
        }
        JitAdelete(alloc, loop->memOpInfo);
    };

    FOREACH_LOOP_IN_FUNC_EDITING(loop, this->func)
    {
        if (IsEmptyLoopAfterMemOp(loop))
        {
            RestoreInductionVariableValuesAfterMemOp(loop);
            RemoveEmptyLoopAfterMemOp(loop);
        }
        // Remove memop info as we don't need them after this point.
        DeleteMemOpInfo(loop);

    } NEXT_LOOP_IN_FUNC_EDITING;

}

void
BackwardPass::RemoveEmptyLoopAfterMemOp(Loop *loop)
{
    BasicBlock *head = loop->GetHeadBlock();
    BasicBlock *tail = head->next;
    BasicBlock *landingPad = loop->landingPad;
    BasicBlock *outerBlock = nullptr;
    SListBaseCounted<FlowEdge *> *succList = head->GetSuccList();
    Assert(succList->HasTwo());

    // Between the two successors of head, one is tail and the other one is the outerBlock
    SListBaseCounted<FlowEdge *>::Iterator  iter(succList);
    iter.Next();
    if (iter.Data()->GetSucc() == tail)
    {
        iter.Next();
        outerBlock = iter.Data()->GetSucc();
    }
    else
    {
        outerBlock = iter.Data()->GetSucc();
#ifdef DBG
        iter.Next();
        Assert(iter.Data()->GetSucc() == tail);
#endif
    }

    outerBlock->RemovePred(head, this->func->m_fg);
    landingPad->RemoveSucc(head, this->func->m_fg);
    Assert(landingPad->GetSuccList()->Count() == 0);

    IR::Instr* firstOuterInstr = outerBlock->GetFirstInstr();
    AssertOrFailFast(firstOuterInstr->IsLabelInstr() && !landingPad->GetLastInstr()->EndsBasicBlock());
    IR::LabelInstr* label = firstOuterInstr->AsLabelInstr();
    // Add br to Outer block to keep coherence between branches and flow graph
    IR::BranchInstr *outerBr = IR::BranchInstr::New(Js::OpCode::Br, label, this->func);
    landingPad->InsertAfter(outerBr);
    this->func->m_fg->AddEdge(landingPad, outerBlock);

    this->func->m_fg->RemoveBlock(head, nullptr);

    if (head != tail)
    {
        this->func->m_fg->RemoveBlock(tail, nullptr);
    }
}

#if DBG_DUMP
bool
BackwardPass::IsTraceEnabled() const
{
    return
        Js::Configuration::Global.flags.Trace.IsEnabled(tag, this->func->GetSourceContextId(), this->func->GetLocalFunctionId()) &&
        (PHASE_TRACE(Js::SimpleJitPhase, func) || !func->IsSimpleJit());
}
#endif<|MERGE_RESOLUTION|>--- conflicted
+++ resolved
@@ -53,16 +53,6 @@
 bool
 BackwardPass::DoByteCodeUpwardExposedUsed() const
 {
-<<<<<<< HEAD
-    return (this->tag == Js::DeadStorePhase && this->func->hasBailout) ||
-        (this->func->HasTry() && this->func->DoOptimizeTry() && this->tag == Js::BackwardPhase);
-}
-
-bool
-BackwardPass::DoFieldHoistCandidates() const
-{
-    return DoFieldHoistCandidates(this->currentBlock->loop);
-=======
     return (
         (this->tag == Js::DeadStorePhase && this->func->hasBailout) ||
         (this->tag == Js::BackwardPhase && this->func->HasTry() && this->func->DoOptimizeTry())
@@ -70,7 +60,6 @@
         || tag == Js::CaptureByteCodeRegUsePhase
 #endif
     );
->>>>>>> 84bd6f3c
 }
 
 bool BackwardPass::DoCaptureByteCodeUpwardExposedUsed() const
@@ -1139,11 +1128,7 @@
             Assert(block->upwardExposedFields == nullptr);
             Assert(block->typesNeedingKnownObjectLayout == nullptr);
             // byteCodeUpwardExposedUsed is required to populate the writeThroughSymbolsSet for the try region in the backwards pass
-<<<<<<< HEAD
-            Assert(block->byteCodeUpwardExposedUsed == nullptr || (this->tag == Js::BackwardPhase && this->func->HasTry() && this->func->DoOptimizeTry()));
-=======
             Assert(block->byteCodeUpwardExposedUsed == nullptr || (this->DoByteCodeUpwardExposedUsed()));
->>>>>>> 84bd6f3c
             Assert(block->byteCodeRestoreSyms == nullptr);
             Assert(block->excludeByteCodeUpwardExposedTracking == nullptr || (this->DoByteCodeUpwardExposedUsed()));
             Assert(block->stackSymToFinalType == nullptr);
@@ -1911,46 +1896,10 @@
                 // Need to use the copy-prop sym to restore
                 stackSym = copyPropSyms.Value();
                 symId = stackSym->m_id;
-<<<<<<< HEAD
-            }
-
-            // Prefer to restore from type-specialized versions of the sym, as that will reduce the need for potentially
-            // expensive ToVars that can more easily be eliminated due to being dead stores
-            StackSym * int32StackSym = nullptr;
-            StackSym * float64StackSym = nullptr;
-            StackSym * simd128StackSym = nullptr;
-            if (bailOutInfo->liveLosslessInt32Syms->Test(symId))
-            {
-                // Var version of the sym is not live, use the int32 version
-                int32StackSym = stackSym->GetInt32EquivSym(nullptr);
-                Assert(int32StackSym);
-            }
-            else if(bailOutInfo->liveFloat64Syms->Test(symId))
-            {
-                // Var/int32 version of the sym is not live, use the float64 version
-                float64StackSym = stackSym->GetFloat64EquivSym(nullptr);
-                Assert(float64StackSym);
-            }
-#ifdef ENABLE_SIMDJS
-            // SIMD_JS
-            else if (bailOutInfo->liveSimd128F4Syms->Test(symId))
-            {
-                simd128StackSym = stackSym->GetSimd128F4EquivSym(nullptr);
-            }
-            else if (bailOutInfo->liveSimd128I4Syms->Test(symId))
-            {
-                simd128StackSym = stackSym->GetSimd128I4EquivSym(nullptr);
-            }
-#endif
-            else
-            {
-                Assert(bailOutInfo->liveVarSyms->Test(symId));
-=======
                 int32StackSym = nullptr;
                 float64StackSym = nullptr;
                 simd128StackSym = nullptr;
                 findTypeSpecSym();
->>>>>>> 84bd6f3c
             }
 
             // We did not end up using the copy prop sym. Let's make sure the use of the original sym by the bailout is captured.
@@ -2008,11 +1957,6 @@
     IR::Opnd * dst = byteCodeUsesInstr->GetDst();
     if (dst)
     {
-<<<<<<< HEAD
-        // We don't need to fill in the bailout instruction in backward pass
-        Assert(this->func->hasBailout || !instr->HasBailOutInfo());
-        Assert(!instr->HasBailOutInfo() || instr->GetBailOutInfo()->byteCodeUpwardExposedUsed == nullptr || (this->func->HasTry() && this->func->DoOptimizeTry()));
-=======
         IR::RegOpnd * dstRegOpnd = dst->AsRegOpnd();
         StackSym * dstStackSym = dstRegOpnd->m_sym->AsStackSym();
         Assert(!dstRegOpnd->GetIsJITOptimizedReg());
@@ -2021,7 +1965,6 @@
         {
             dstStackSym = dstStackSym->GetVarEquivSym(nullptr);
         }
->>>>>>> 84bd6f3c
 
         // If the current region is a Try, symbols in its write-through set shouldn't be cleared.
         // Otherwise, symbols in the write-through set of the first try ancestor shouldn't be cleared.
@@ -2635,27 +2578,12 @@
         // ToVars that can more easily be eliminated due to being dead stores.
 
 #if DBG
-<<<<<<< HEAD
-#ifdef ENABLE_SIMDJS
-        // SIMD_JS
-        // Simd128 syms should be live in at most one form
-        tempBv->And(bailOutInfo->liveSimd128F4Syms, bailOutInfo->liveSimd128I4Syms);
-#endif
-=======
->>>>>>> 84bd6f3c
         Assert(tempBv->IsEmpty());
 
         // Verify that all syms to restore are live in some fashion
         tempBv->Minus(byteCodeUpwardExposedUsed, bailOutInfo->liveVarSyms);
         tempBv->Minus(bailOutInfo->liveLosslessInt32Syms);
         tempBv->Minus(bailOutInfo->liveFloat64Syms);
-<<<<<<< HEAD
-#ifdef ENABLE_SIMDJS
-        tempBv->Minus(bailOutInfo->liveSimd128F4Syms);
-        tempBv->Minus(bailOutInfo->liveSimd128I4Syms);
-#endif
-=======
->>>>>>> 84bd6f3c
         Assert(tempBv->IsEmpty());
 #endif
 
@@ -2725,33 +2653,6 @@
                 float64StackSym->m_requiresBailOnNotNumber = true;
             }
             NEXT_BITSET_IN_SPARSEBV;
-<<<<<<< HEAD
-
-#ifdef ENABLE_SIMDJS
-            // SIMD_JS
-            tempBv->Or(bailOutInfo->liveSimd128F4Syms, bailOutInfo->liveSimd128I4Syms);
-            tempBv->And(byteCodeUpwardExposedUsed);
-            byteCodeUpwardExposedUsed->Minus(tempBv);
-            FOREACH_BITSET_IN_SPARSEBV(symId, tempBv)
-            {
-                StackSym * stackSym = this->func->m_symTable->FindStackSym(symId);
-                Assert(stackSym->GetType() == TyVar);
-                StackSym * simd128Sym = nullptr;
-                if (bailOutInfo->liveSimd128F4Syms->Test(symId))
-                {
-                    simd128Sym = stackSym->GetSimd128F4EquivSym(nullptr);
-                }
-                else
-                {
-                    Assert(bailOutInfo->liveSimd128I4Syms->Test(symId));
-                    simd128Sym = stackSym->GetSimd128I4EquivSym(nullptr);
-                }
-                byteCodeUpwardExposedUsed->Set(simd128Sym->m_id);
-            }
-            NEXT_BITSET_IN_SPARSEBV;
-#endif
-=======
->>>>>>> 84bd6f3c
         }
         // Var
         // Any remaining syms to restore will be restored from their var versions
@@ -4023,17 +3924,10 @@
                     instr->m_opcode = Js::OpCode::NewScFunc;
                     IR::Opnd * intConstOpnd = instr->UnlinkSrc2();
                     Assert(intConstOpnd->IsIntConstOpnd());
-<<<<<<< HEAD
 
                     uint nestedFuncIndex = instr->m_func->GetJITFunctionBody()->GetNestedFuncIndexForSlotIdInCachedScope(intConstOpnd->AsIntConstOpnd()->AsUint32());
                     intConstOpnd->Free(instr->m_func);
 
-=======
-
-                    uint nestedFuncIndex = instr->m_func->GetJITFunctionBody()->GetNestedFuncIndexForSlotIdInCachedScope(intConstOpnd->AsIntConstOpnd()->AsUint32());
-                    intConstOpnd->Free(instr->m_func);
-
->>>>>>> 84bd6f3c
                     instr->ReplaceSrc1(IR::IntConstOpnd::New(nestedFuncIndex, TyUint32, instr->m_func));
                     instr->SetSrc2(IR::RegOpnd::New(currFunc->GetLocalFrameDisplaySym(), IRType::TyVar, currFunc));
                 }
@@ -5261,18 +5155,6 @@
             return true;
         }
 
-<<<<<<< HEAD
-        Assert((block->fieldHoistCandidates != nullptr) == this->DoFieldHoistCandidates());
-
-        if (block->fieldHoistCandidates && this->currentInstr->TransfersSrcValue())
-        {
-            // If the instruction doesn't transfer the src value to dst, it will not be copyprop'd
-            // So we can't hoist those.
-            block->fieldHoistCandidates->Set(propertySym->m_id);
-        }
-
-=======
->>>>>>> 84bd6f3c
         if (this->DoDeadStoreSlots())
         {
             block->slotDeadStoreCandidates->Clear(propertySym->m_id);
