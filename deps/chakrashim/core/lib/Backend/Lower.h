//-------------------------------------------------------------------------------------------------------
// Copyright (C) Microsoft. All rights reserved.
// Licensed under the MIT license. See LICENSE.txt file in the project root for full license information.
//-------------------------------------------------------------------------------------------------------
#pragma once

#define ASSERT_INLINEE_FUNC(instr) Assert(instr->m_func->IsInlinee() ? (instr->m_func != this->m_func) : (instr->m_func == this->m_func))

enum IndirScale : BYTE {
    IndirScale1 = 0,
    IndirScale2 = 1,
    IndirScale4 = 2,
    IndirScale8 = 3
};

enum RoundMode : BYTE {
    RoundModeTowardZero = 0,
    RoundModeTowardInteger = 1,
    RoundModeHalfToEven = 2
};

<<<<<<< HEAD
=======
#if DBG
enum HelperCallCheckState : BYTE {
    HelperCallCheckState_None = 0,
    HelperCallCheckState_ImplicitCallsBailout = 1 << 0,
    HelperCallCheckState_NoHelperCalls = 1 << 1
};

#endif
>>>>>>> 84bd6f3c
#if defined(_M_IX86) || defined(_M_AMD64)
#include "LowerMDShared.h"
#elif defined(_M_ARM32_OR_ARM64)
#include "LowerMD.h"
#endif

#define IR_HELPER_OP_FULL_OR_INPLACE(op) IR::HelperOp_##op##_Full, IR::HelperOp_##op##InPlace

///---------------------------------------------------------------------------
///
/// class Lowerer
///
///     Lower machine independent IR to machine dependent instrs.
///
///---------------------------------------------------------------------------

class Lowerer
{
    friend class LowererMD;
    friend class LowererMDArch;
    friend class Encoder;
    friend class Func;
    friend class ExternalLowerer;

public:
    Lowerer(Func * func) : m_func(func), m_lowererMD(func), nextStackFunctionOpnd(nullptr), outerMostLoopLabel(nullptr),
        initializedTempSym(nullptr), addToLiveOnBackEdgeSyms(nullptr), currentRegion(nullptr)
    {
#ifdef RECYCLER_WRITE_BARRIER_JIT
        m_func->m_lowerer = this;
#endif
#if DBG
        this->helperCallCheckState = HelperCallCheckState_None;
        this->oldHelperCallCheckState = HelperCallCheckState_None;
#endif
        
    }
    ~Lowerer()
    {
#ifdef RECYCLER_WRITE_BARRIER_JIT
        m_func->m_lowerer = nullptr;
#endif
    }

    void Lower();
    void LowerRange(IR::Instr *instrStart, IR::Instr *instrEnd, bool defaultDoFastPath, bool defaultDoLoopFastPath);
    void LowerPrologEpilog();
    void LowerPrologEpilogAsmJs();
    void LowerGeneratorResumeJumpTable();

    void DoInterruptProbes();

    static IR::Instr * TryShiftAdd(IR::Instr *instrAdd, IR::Opnd * opndFold, IR::Opnd * opndAdd);
    static IR::Instr *PeepShiftAdd(IR::Instr *instr);

    IR::Instr *PreLowerPeepInstr(IR::Instr *instr, IR::Instr **pInstrPrev);
    IR::Instr *PeepShl(IR::Instr *instr);
    IR::Instr *PeepBrBool(IR::Instr *instr);
    uint DoLoopProbeAndNumber(IR::BranchInstr *branchInstr);
    void InsertOneLoopProbe(IR::Instr *insertInstr, IR::LabelInstr *loopLabel);
    void FinalLower();
    void EHBailoutPatchUp();
    inline Js::ScriptContext* GetScriptContext()
    {
        return m_func->GetScriptContext();
    }

    StackSym *      GetTempNumberSym(IR::Opnd * opnd, bool isTempTransferred);
    static bool     HasSideEffects(IR::Instr *instr);
    static bool     IsArgSaveRequired(Func *func);

#if DBG
    static bool     ValidOpcodeAfterLower(IR::Instr* instr, Func * func);
#endif
private:
    IR::Instr *     LowerNewRegEx(IR::Instr * instr);
    void            LowerNewScObjectSimple(IR::Instr *instr);
    void            LowerNewScObjectLiteral(IR::Instr *instr);
    IR::Instr *     LowerInitCachedFuncs(IR::Instr *instrInit);

    IR::Instr *     LowerNewScObject(IR::Instr *instr, bool callCtor, bool hasArgs, bool isBaseClassConstructorNewScObject = false);
    IR::Instr *     LowerNewScObjArray(IR::Instr *instr);
    IR::Instr *     LowerNewScObjArrayNoArg(IR::Instr *instr);
    bool            TryLowerNewScObjectWithFixedCtorCache(IR::Instr* newObjInstr, IR::RegOpnd* newObjDst, IR::LabelInstr* helperOrBailoutLabel, IR::LabelInstr* callCtorLabel,
                        bool& skipNewScObj, bool& returnNewScObj, bool& emitHelper);
    void            GenerateRecyclerAllocAligned(IR::JnHelperMethod allocHelper, size_t allocSize, IR::RegOpnd* newObjDst, IR::Instr* insertionPointInstr, bool inOpHelper = false);
    IR::Instr *     LowerGetNewScObject(IR::Instr *const instr);
    void            LowerGetNewScObjectCommon(IR::RegOpnd *const resultObjOpnd, IR::RegOpnd *const constructorReturnOpnd, IR::RegOpnd *const newObjOpnd, IR::Instr *insertBeforeInstr);
    IR::Instr *     LowerUpdateNewScObjectCache(IR::Instr * updateInstr, IR::Opnd *dst, IR::Opnd *src1, const bool isCtorFunction);
    bool            GenerateLdFldWithCachedType(IR::Instr * instrLdFld, bool* continueAsHelperOut, IR::LabelInstr** labelHelperOut, IR::RegOpnd** typeOpndOut);
    bool            GenerateCheckFixedFld(IR::Instr * instrChkFld);
    void            GenerateCheckObjType(IR::Instr * instrChkObjType);
    void            LowerAdjustObjType(IR::Instr * instrAdjustObjType);
    bool            GenerateNonConfigurableLdRootFld(IR::Instr * instrLdFld);
    IR::Instr *     LowerProfiledLdFld(IR::JitProfilingInstr *instr);
    void            LowerProfiledBeginSwitch(IR::JitProfilingInstr *instr);
    void            LowerFunctionExit(IR::Instr* funcExit);
    void            LowerFunctionEntry(IR::Instr* funcEntry);
    void            GenerateNullOutGeneratorFrame(IR::Instr* instrInsert);
    void            LowerFunctionBodyCallCountChange(IR::Instr *const insertBeforeInstr);
    IR::Instr*      LowerProfiledNewArray(IR::JitProfilingInstr* instr, bool hasArgs);
    IR::Instr *     LowerProfiledLdSlot(IR::JitProfilingInstr *instr);
    void            LowerProfileLdSlot(IR::Opnd *const valueOpnd, Func *const ldSlotFunc, const Js::ProfileId profileId, IR::Instr *const insertBeforeInstr);
    void            LowerProfiledBinaryOp(IR::JitProfilingInstr* instr, IR::JnHelperMethod meth);
    IR::Instr *     LowerLdFld(IR::Instr *instr, IR::JnHelperMethod helperMethod, IR::JnHelperMethod polymorphicHelperMethod, bool useInlineCache, IR::LabelInstr *labelBailOut = nullptr, bool isHelper = false);
    template<bool isRoot>
    IR::Instr*      GenerateCompleteLdFld(IR::Instr* instr, bool emitFastPath, IR::JnHelperMethod monoHelperAfterFastPath, IR::JnHelperMethod polyHelperAfterFastPath,
                        IR::JnHelperMethod monoHelperWithoutFastPath, IR::JnHelperMethod polyHelperWithoutFastPath);
    IR::Instr *     LowerScopedLdFld(IR::Instr *instr, IR::JnHelperMethod helperMethod, bool withInlineCache);
    IR::Instr *     LowerScopedLdInst(IR::Instr *instr, IR::JnHelperMethod helperMethod);
    IR::Instr *     LowerDelFld(IR::Instr *instr, IR::JnHelperMethod helperMethod, bool useInlineCache, bool strictMode);
    IR::Instr *     LowerIsInst(IR::Instr *instr, IR::JnHelperMethod helperMethod);
    IR::Instr *     LowerScopedDelFld(IR::Instr *instr, IR::JnHelperMethod helperMethod, bool withInlineCache, bool strictMode);
    IR::Instr *     LowerNewScFunc(IR::Instr *instr);
    IR::Instr *     LowerNewScGenFunc(IR::Instr *instr);
    IR::Instr *     LowerNewScFuncHomeObj(IR::Instr *instr);
    IR::Instr *     LowerNewScGenFuncHomeObj(IR::Instr *instr);
    IR::Instr*      GenerateCompleteStFld(IR::Instr* instr, bool emitFastPath, IR::JnHelperMethod monoHelperAfterFastPath, IR::JnHelperMethod polyHelperAfterFastPath,
                        IR::JnHelperMethod monoHelperWithoutFastPath, IR::JnHelperMethod polyHelperWithoutFastPath, bool withPutFlags, Js::PropertyOperationFlags flags);
    bool            GenerateStFldWithCachedType(IR::Instr * instrStFld, bool* continueAsHelperOut, IR::LabelInstr** labelHelperOut, IR::RegOpnd** typeOpndOut);
    bool            GenerateStFldWithCachedFinalType(IR::Instr * instrStFld, IR::PropertySymOpnd *propertySymOpnd);
    IR::RegOpnd *   GenerateCachedTypeCheck(IR::Instr *instrInsert, IR::PropertySymOpnd *propertySymOpnd,
                        IR::LabelInstr* labelObjCheckFailed, IR::LabelInstr *labelTypeCheckFailed, IR::LabelInstr *labelSecondChance = nullptr);
    void            GenerateCachedTypeWithoutPropertyCheck(IR::Instr *instrInsert, IR::PropertySymOpnd *propertySymOpnd, IR::Opnd *typeOpnd, IR::LabelInstr *labelTypeCheckFailed);
    IR::RegOpnd *   GeneratePolymorphicTypeIndex(IR::RegOpnd * typeOpnd, Js::PropertyGuard * typeCheckGuard, IR::Instr * instrInsert);
    void            GenerateLeaOfOOPData(IR::RegOpnd * regOpnd, void * address, int32 offset, IR::Instr * instrInsert);
    IR::Opnd *      GenerateIndirOfOOPData(void * address, int32 offset, IR::Instr * instrInsert);
    void            GenerateFixedFieldGuardCheck(IR::Instr *insertPointInstr, IR::PropertySymOpnd *propertySymOpnd, IR::LabelInstr *labelBailOut);
    Js::JitTypePropertyGuard* CreateTypePropertyGuardForGuardedProperties(JITTypeHolder type, IR::PropertySymOpnd* propertySymOpnd);
    Js::JitEquivalentTypeGuard* CreateEquivalentTypeGuardAndLinkToGuardedProperties(IR::PropertySymOpnd* propertySymOpnd);
    bool            LinkCtorCacheToGuardedProperties(JITTimeConstructorCache* cache);
    template<typename LinkFunc>
    bool            LinkGuardToGuardedProperties(const BVSparse<JitArenaAllocator>* guardedPropOps, LinkFunc link);
    void            GeneratePropertyGuardCheck(IR::Instr *insertPointInstr, IR::PropertySymOpnd *propertySymOpnd, IR::LabelInstr *labelBailOut);
    IR::Instr *     GeneratePropertyGuardCheckBailoutAndLoadType(IR::Instr *insertInstr);
    void            GenerateFieldStoreWithTypeChange(IR::Instr * instrStFld, IR::PropertySymOpnd *propertySymOpnd, JITTypeHolder initialType, JITTypeHolder finalType);
    void            GenerateDirectFieldStore(IR::Instr* instrStFld, IR::PropertySymOpnd* propertySymOpnd);
    void            GenerateAdjustSlots(IR::Instr * instrStFld, IR::PropertySymOpnd *propertySymOpnd, JITTypeHolder initialType, JITTypeHolder finalType);
    bool            GenerateAdjustBaseSlots(IR::Instr * instrStFld, IR::RegOpnd *baseOpnd, JITTypeHolder initialType, JITTypeHolder finalType);
    void            PinTypeRef(JITTypeHolder type, void* typeRef, IR::Instr* instr, Js::PropertyId propertyId);
    IR::RegOpnd *   GenerateIsBuiltinRecyclableObject(IR::RegOpnd *regOpnd, IR::Instr *insertInstr, IR::LabelInstr *labelHelper, bool checkObjectAndDynamicObject = true, IR::LabelInstr *labelFastExternal = nullptr, bool isInHelper = false);
<<<<<<< HEAD


=======
    void            GenerateIsDynamicObject(IR::RegOpnd *regOpnd, IR::Instr *insertInstr, IR::LabelInstr *labelHelper, bool fContinueLabel = false);
    void            GenerateIsRecyclableObject(IR::RegOpnd *regOpnd, IR::Instr *insertInstr, IR::LabelInstr *labelHelper, bool checkObjectAndDynamicObject = true);
    bool            GenerateLdThisCheck(IR::Instr * instr);
    bool            GenerateLdThisStrict(IR::Instr * instr);
    bool            GenerateFastIsInst(IR::Instr * instr);
    void            GenerateFastArrayIsIn(IR::Instr * instr);
    void            GenerateFastObjectIsIn(IR::Instr * instr);

    void GenerateProtoLdFldFromFlagInlineCache(
        IR::Instr * insertBeforeInstr,
        IR::Opnd * opndDst,
        IR::RegOpnd * opndInlineCache,
        IR::LabelInstr * labelFallThru,
        bool isInlineSlot);
    void GenerateLocalLdFldFromFlagInlineCache(
        IR::Instr * insertBeforeInstr,
        IR::RegOpnd * opndBase,
        IR::Opnd * opndDst,
        IR::RegOpnd * opndInlineCache,
        IR::LabelInstr * labelFallThru,
        bool isInlineSlot);

    void            GenerateFlagProtoCheck(IR::Instr * insertBeforeInstr, IR::RegOpnd * opndInlineCache, IR::LabelInstr * labelFail);
    void            GenerateFlagInlineCacheCheck(IR::Instr * instrLdSt, IR::RegOpnd * opndType, IR::RegOpnd * opndInlineCache, IR::LabelInstr * labelNext);
    bool            GenerateFastLdMethodFromFlags(IR::Instr * instrLdFld);
>>>>>>> 84bd6f3c

    void            EnsureStackFunctionListStackSym();
    void            EnsureZeroLastStackFunctionNext();
    void            AllocStackClosure();
    IR::Instr *     GenerateNewStackScFunc(IR::Instr * newScFuncInstr, IR::RegOpnd ** ppEnvOpnd);
    void            GenerateStackScriptFunctionInit(StackSym * stackSym, Js::FunctionInfoPtrPtr nestedInfo);
    void            GenerateScriptFunctionInit(IR::RegOpnd * regOpnd, IR::Opnd * vtableAddressOpnd,
                        Js::FunctionInfoPtrPtr nestedInfo, IR::Opnd * envOpnd, IR::Instr * insertBeforeInstr, bool isZeroed = false);
    void            GenerateStackScriptFunctionInit(IR::RegOpnd * regOpnd, Js::FunctionInfoPtrPtr nestedInfo, IR::Opnd * envOpnd, IR::Instr * insertBeforeInstr);
    IR::Instr *     LowerProfiledStFld(IR::JitProfilingInstr * instr, Js::PropertyOperationFlags flags);
    IR::Instr *     LowerStFld(IR::Instr * stFldInstr, IR::JnHelperMethod helperMethod, IR::JnHelperMethod polymorphicHelperMethod, bool withInlineCache, IR::LabelInstr *ppBailOutLabel = nullptr, bool isHelper = false, bool withPutFlags = false, Js::PropertyOperationFlags flags = Js::PropertyOperation_None);
    IR::Instr *     LowerScopedStFld(IR::Instr * stFldInstr, IR::JnHelperMethod helperMethod, bool withInlineCache,
                                bool withPropertyOperationFlags = false, Js::PropertyOperationFlags flags = Js::PropertyOperation_None);
    void            LowerProfiledLdElemI(IR::JitProfilingInstr *const instr);
    void            LowerProfiledStElemI(IR::JitProfilingInstr *const instr, const Js::PropertyOperationFlags flags);
    IR::Instr *     LowerStElemI(IR::Instr *instr, Js::PropertyOperationFlags flags, bool isHelper, IR::JnHelperMethod helperMethod = IR::HelperOp_SetElementI);
    IR::Instr *     LowerLdElemI(IR::Instr *instr, IR::JnHelperMethod helperMethod, bool isHelper);
    void            LowerLdLen(IR::Instr *const instr, const bool isHelper);

    IR::Instr *     LowerMemOp(IR::Instr * instr);
    IR::Instr *     LowerMemset(IR::Instr * instr, IR::RegOpnd * helperRet);
    IR::Instr *     LowerMemcopy(IR::Instr * instr, IR::RegOpnd * helperRet);

<<<<<<< HEAD
    IR::Instr *     LowerWasmMemOp(IR::Instr * instr, IR::Opnd *addrOpnd);
=======
    IR::Instr *     LowerWasmArrayBoundsCheck(IR::Instr * instr, IR::Opnd *addrOpnd);
>>>>>>> 84bd6f3c
    IR::Instr *     LowerLdArrViewElem(IR::Instr * instr);
    IR::Instr *     LowerStArrViewElem(IR::Instr * instr);
    IR::Instr *     LowerStAtomicsWasm(IR::Instr * instr);
    IR::Instr *     LowerLdAtomicsWasm(IR::Instr * instr);
    IR::Instr *     LowerLdArrViewElemWasm(IR::Instr * instr);
    IR::Instr *     LowerArrayDetachedCheck(IR::Instr * instr);
    IR::Instr *     LowerDeleteElemI(IR::Instr *instr, bool strictMode);
    IR::Instr *     LowerStElemC(IR::Instr *instr);
    void            LowerLdArrHead(IR::Instr *instr);
    IR::Instr *     LowerStSlot(IR::Instr *instr);
    IR::Instr *     LowerStSlotChkUndecl(IR::Instr *instr);
    void            LowerStLoopBodyCount(IR::Instr* instr);
#if !FLOATVAR
    IR::Instr *     LowerStSlotBoxTemp(IR::Instr *instr);
#endif
    void            LowerLdSlot(IR::Instr *instr);
    IR::Instr *     LowerChkUndecl(IR::Instr *instr);
    void            GenUndeclChk(IR::Instr *insertInsert, IR::Opnd *opnd);
    IR::Instr *     LoadPropertySymAsArgument(IR::Instr *instr, IR::Opnd *fieldSrc);
    IR::Instr *     LoadFunctionBodyAsArgument(IR::Instr *instr, IR::IntConstOpnd * functionBodySlotOpnd, IR::RegOpnd * envOpnd);
    IR::Instr *     LoadHelperTemp(IR::Instr * instr, IR::Instr * instrInsert);
    IR::Instr *     LowerLoadVar(IR::Instr *instr, IR::Opnd *opnd);
    void            LoadArgumentCount(IR::Instr *const instr);
    void            LoadStackArgPtr(IR::Instr *const instr);
    IR::Instr *     InsertLoadStackAddress(StackSym *sym, IR::Instr * instrInsert, IR::RegOpnd *optionalDstOpnd = nullptr);
    void            LoadArgumentsFromFrame(IR::Instr *const instr);
    IR::Instr *     LowerUnaryHelper(IR::Instr *instr, IR::JnHelperMethod helperMethod, IR::Opnd* opndBailoutArg = nullptr);
    IR::Instr *     LowerUnaryHelperMem(IR::Instr *instr, IR::JnHelperMethod helperMethod, IR::Opnd* opndBailoutArg = nullptr);
    IR::Instr *     LowerUnaryHelperMemWithFuncBody(IR::Instr *instr, IR::JnHelperMethod helperMethod);
    IR::Instr *     LowerUnaryHelperMemWithFunctionInfo(IR::Instr *instr, IR::JnHelperMethod helperMethod);
    IR::Instr *     LowerBinaryHelperMemWithFuncBody(IR::Instr *instr, IR::JnHelperMethod helperMethod);
    IR::Instr *     LowerUnaryHelperMemWithTemp(IR::Instr *instr, IR::JnHelperMethod helperMethod);
    IR::Instr *     LowerUnaryHelperMemWithTemp2(IR::Instr *instr, IR::JnHelperMethod helperMethod, IR::JnHelperMethod helperMethodWithTemp);
    IR::Instr *     LowerUnaryHelperMemWithBoolReference(IR::Instr *instr, IR::JnHelperMethod helperMethod, bool useBoolForBailout);
    IR::Instr *     LowerBinaryHelperMem(IR::Instr *instr, IR::JnHelperMethod helperMethod);
    IR::Instr *     LowerBinaryHelperMemWithTemp(IR::Instr *instr, IR::JnHelperMethod helperMethod);
    IR::Instr *     LowerBinaryHelperMemWithTemp2(IR::Instr *instr, IR::JnHelperMethod helperMethod, IR::JnHelperMethod helperMethodWithTemp);
    IR::Instr *     LowerBinaryHelperMemWithTemp3(IR::Instr *instr, IR::JnHelperMethod helperMethod,
        IR::JnHelperMethod helperMethodWithTemp, IR::JnHelperMethod helperMethodLeftDead);
    IR::Instr *     LowerAddLeftDeadForString(IR::Instr *instr);
    IR::Instr *     LowerBinaryHelper(IR::Instr *instr, IR::JnHelperMethod helperMethod);
#ifdef ENABLE_WASM
    IR::Instr *     LowerCheckWasmSignature(IR::Instr * instr);
    IR::Instr *     LowerLdWasmFunc(IR::Instr* instr);
    IR::Instr *     LowerGrowWasmMemory(IR::Instr* instr);
#endif
    IR::Instr *     LowerInitCachedScope(IR::Instr * instr);
    IR::Instr *     LowerBrBReturn(IR::Instr * instr, IR::JnHelperMethod helperMethod, bool isHelper);
    IR::Instr *     LowerBrBMem(IR::Instr *instr, IR::JnHelperMethod helperMethod);
    IR::Instr *     LowerBrOnObject(IR::Instr *instr, IR::JnHelperMethod helperMethod);
    IR::Instr *     LowerBrCMem(IR::Instr * instr, IR::JnHelperMethod helperMethod, bool noMathFastPath, bool isHelper = true);
    IR::Instr *     LowerBrFncApply(IR::Instr * instr, IR::JnHelperMethod helperMethod);
    IR::Instr *     LowerBrProperty(IR::Instr * instr, IR::JnHelperMethod helperMethod);
    IR::Instr *     LowerBrOnClassConstructor(IR::Instr *instr, IR::JnHelperMethod helperMethod);
    IR::Instr*      LowerMultiBr(IR::Instr * instr, IR::JnHelperMethod helperMethod);
    IR::Instr*      LowerMultiBr(IR::Instr * instr);
    IR::Instr *     LowerElementUndefined(IR::Instr * instr, IR::JnHelperMethod helper);
    IR::Instr *     LowerElementUndefinedMem(IR::Instr * instr, IR::JnHelperMethod helper);
    IR::Instr *     LowerElementUndefinedScoped(IR::Instr * instr, IR::JnHelperMethod helper);
    IR::Instr *     LowerElementUndefinedScopedMem(IR::Instr * instr, IR::JnHelperMethod helper);
    IR::Instr *     LowerLdElemUndef(IR::Instr * instr);
    IR::Instr *     LowerRestParameter(IR::Opnd *formalsOpnd, IR::Opnd *dstOpnd, IR::Opnd *excessOpnd, IR::Instr *instr, IR::RegOpnd *generatorArgsPtrOpnd);
    IR::Instr *     LowerArgIn(IR::Instr *instr);
    IR::Instr *     LowerArgInAsmJs(IR::Instr *instr);
    IR::Instr *     LowerProfiledNewScArray(IR::JitProfilingInstr* arrInstr);
    IR::Instr *     LowerNewScArray(IR::Instr *arrInstr);
    IR::Instr *     LowerNewScIntArray(IR::Instr *arrInstr);
    IR::Instr *     LowerNewScFltArray(IR::Instr *arrInstr);
    IR::Instr *     LowerArraySegmentVars(IR::Instr *instr);
    IR::Instr *     LowerEqualityBranch(IR::Instr* instr, IR::JnHelperMethod helper);
    IR::Instr *     LowerEqualityCompare(IR::Instr* instr, IR::JnHelperMethod helper);
    template <typename ArrayType>
    BOOL            IsSmallObject(uint32 length);
#ifdef ENABLE_DOM_FAST_PATH
    void            LowerFastInlineDOMFastPathGetter(IR::Instr* getterInstr);
#endif
    void            GenerateProfiledNewScIntArrayFastPath(IR::Instr *instr, Js::ArrayCallSiteInfo * arrayInfo, intptr_t arrayInfoAddr, intptr_t weakFuncRef);
    void            GenerateArrayInfoIsNativeIntArrayTest(IR::Instr * instr,  Js::ArrayCallSiteInfo * arrayInfo, intptr_t arrayInfoAddr, IR::LabelInstr * helperLabel);
    void            GenerateProfiledNewScFloatArrayFastPath(IR::Instr *instr, Js::ArrayCallSiteInfo * arrayInfo, intptr_t arrayInfoAddr, intptr_t weakFuncRef);
    void            GenerateArrayInfoIsNativeFloatAndNotIntArrayTest(IR::Instr * instr,  Js::ArrayCallSiteInfo * arrayInfo, intptr_t arrayInfoAddr, IR::LabelInstr * helperLabel);
    bool            IsEmitTempDst(IR::Opnd *opnd);
    bool            IsEmitTempSrc(IR::Opnd *opnd);
    bool            IsNullOrUndefRegOpnd(IR::RegOpnd *opnd) const;
    bool            IsConstRegOpnd(IR::RegOpnd *opnd) const;
    IR::Instr *     GenerateRuntimeError(IR::Instr * insertBeforeInstr, Js::MessageId errorCode, IR::JnHelperMethod helper = IR::JnHelperMethod::HelperOp_RuntimeTypeError);
    bool            InlineBuiltInLibraryCall(IR::Instr *callInstr);
    void            LowerInlineBuiltIn(IR::Instr* instr);
    intptr_t GetObjRefForBuiltInTarget(IR::RegOpnd * opnd);
    bool            TryGenerateFastCmSrEq(IR::Instr * instr);
    bool            TryGenerateFastBrEq(IR::Instr * instr);
    bool            TryGenerateFastBrNeq(IR::Instr * instr);
    bool            GenerateFastBrSrEq(IR::Instr * instr, IR::RegOpnd * srcReg1, IR::RegOpnd * srcReg2, IR::Instr ** pInstrPrev, bool noMathFastPath);
    bool            GenerateFastBrSrNeq(IR::Instr * instr, IR::Instr ** pInstrPrev);
    IR::BranchInstr* GenerateFastBrConst(IR::BranchInstr *branchInstr, IR::Opnd * constOpnd, bool isEqual);
    bool            GenerateFastCondBranch(IR::BranchInstr * instrBranch, bool *pIsHelper);
    void            GenerateBooleanNegate(IR::Instr * instr, IR::Opnd * srcBool, IR::Opnd * dst);
<<<<<<< HEAD
=======
    bool            GenerateJSBooleanTest(IR::RegOpnd * regSrc, IR::Instr * insertInstr, IR::LabelInstr * labelTarget, bool fContinueLabel = false);
>>>>>>> 84bd6f3c
    bool            GenerateFastEqBoolInt(IR::Instr * instr, bool *pIsHelper, bool isInHelper);
    bool            GenerateFastBrEqLikely(IR::BranchInstr * instrBranch, bool *pNeedHelper, bool isInHelper);
    bool            GenerateFastBooleanAndObjectEqLikely(IR::Instr * instr, IR::Opnd *src1, IR::Opnd *src2, IR::LabelInstr * labelHelper, IR::LabelInstr * labelEqualLikely, bool *pNeedHelper, bool isInHelper);
    bool            GenerateFastCmEqLikely(IR::Instr * instr, bool *pNeedHelper, bool isInHelper);
    bool            GenerateFastBrBool(IR::BranchInstr *const instr);
    bool            GenerateFastStringCheck(IR::Instr *instr, IR::RegOpnd *srcReg1, IR::RegOpnd *srcReg2, bool isEqual, bool isStrict, IR::LabelInstr *labelHelper, IR::LabelInstr *labelBranchSuccess, IR::LabelInstr *labelBranchFail);
    bool            GenerateFastBrOrCmString(IR::Instr* instr);
    void            GenerateDynamicLoadPolymorphicInlineCacheSlot(IR::Instr * instrInsert, IR::RegOpnd * inlineCacheOpnd, IR::Opnd * objectTypeOpnd);
    static IR::Instr *LoadFloatFromNonReg(IR::Opnd * opndOrig, IR::Opnd * regOpnd, IR::Instr * instrInsert);
    void            LoadInt32FromUntaggedVar(IR::Instr *const instrLoad);
    bool            GetValueFromIndirOpnd(IR::IndirOpnd *indirOpnd, IR::Opnd **pValueOpnd, IntConstType *pValue);
    void            GenerateFastBrOnObject(IR::Instr *instr);

    void            GenerateObjectTypeTest(IR::RegOpnd *srcReg, IR::Instr *instrInsert, IR::LabelInstr *labelHelper);
    static          IR::LabelInstr* InsertContinueAfterExceptionLabelForDebugger(Func* func, IR::Instr* insertAfterInstr, bool isHelper);
    void            GenerateObjectHeaderInliningTest(IR::RegOpnd *baseOpnd, IR::LabelInstr * target, IR::Instr *insertBeforeInstr);

// Static tables that will be used by the GetArray* methods below
private:
    static const VTableValue VtableAddresses[static_cast<ValueType::TSize>(ObjectType::Count)];
    static const uint32 OffsetsOfHeadSegment[static_cast<ValueType::TSize>(ObjectType::Count)];
    static const uint32 OffsetsOfLength[static_cast<ValueType::TSize>(ObjectType::Count)];
    static const IRType IndirTypes[static_cast<ValueType::TSize>(ObjectType::Count)];
    static const BYTE IndirScales[static_cast<ValueType::TSize>(ObjectType::Count)];

private:
    static VTableValue GetArrayVtableAddress(const ValueType valueType, bool getVirtual = false);

public:
    static uint32   GetArrayOffsetOfHeadSegment(const ValueType valueType);
    static uint32   GetArrayOffsetOfLength(const ValueType valueType);
    static IRType   GetArrayIndirType(const ValueType valueType);
    static BYTE     GetArrayIndirScale(const ValueType valueType);
    static int      SimdGetElementCountFromBytes(ValueType arrValueType, uint8 dataWidth);
private:
    bool            ShouldGenerateArrayFastPath(const IR::Opnd *const arrayOpnd, const bool supportsObjectsWithArrays, const bool supportsTypedArrays, const bool requiresSse2ForFloatArrays) const;
    IR::RegOpnd *   LoadObjectArray(IR::RegOpnd *const baseOpnd, IR::Instr *const insertBeforeInstr);
    IR::RegOpnd *   GenerateArrayTest(IR::RegOpnd *const baseOpnd, IR::LabelInstr *const isNotObjectLabel, IR::LabelInstr *const isNotArrayLabel, IR::Instr *const insertBeforeInstr, const bool forceFloat, const bool isStore = false, const bool allowDefiniteArray = false);
    void            GenerateIsEnabledArraySetElementFastPathCheck(IR::LabelInstr * isDisabledLabel, IR::Instr * const insertBeforeInstr);
    void            GenerateIsEnabledIntArraySetElementFastPathCheck(IR::LabelInstr * isDisabledLabel, IR::Instr * const insertBeforeInstr);
    void            GenerateIsEnabledFloatArraySetElementFastPathCheck(IR::LabelInstr * isDisabledLabel, IR::Instr * const insertBeforeInstr);
    void            GenerateStringTest(IR::RegOpnd *srcReg, IR::Instr *instrInsert, IR::LabelInstr * failLabel, IR::LabelInstr * succeedLabel = nullptr, bool generateObjectCheck = true);
    void            GenerateSymbolTest(IR::RegOpnd *srcReg, IR::Instr *instrInsert, IR::LabelInstr * failLabel, IR::LabelInstr * succeedLabel = nullptr, bool generateObjectCheck = true);
    void            GeneratePropertyStringTest(IR::RegOpnd *srcReg, IR::Instr *instrInsert, IR::LabelInstr *labelHelper, bool usePoison);
    IR::RegOpnd *   GenerateUntagVar(IR::RegOpnd * opnd, IR::LabelInstr * labelFail, IR::Instr * insertBeforeInstr, bool generateTagCheck = true);
    void            GenerateNotZeroTest( IR::Opnd * opndSrc, IR::LabelInstr * labelZero, IR::Instr * instrInsert);
    IR::Opnd *      CreateOpndForSlotAccess(IR::Opnd * opnd);
    IR::RegOpnd *   GetRegOpnd(IR::Opnd * opnd, IR::Instr * insertInstr, Func * func, IRType type);

    void            GenerateSwitchStringLookup(IR::Instr * instr);
    void            GenerateSingleCharStrJumpTableLookup(IR::Instr * instr);
    void            LowerJumpTableMultiBranch(IR::MultiBranchInstr * multiBrInstr, IR::RegOpnd * indexOpnd);

    void            LowerConvNum(IR::Instr *instrLoad, bool noMathFastPath);

    void            InsertBitTestBranch(IR::Opnd * bitMaskOpnd, IR::Opnd * bitIndex, bool jumpIfBitOn, IR::LabelInstr * targetLabel, IR::Instr * insertBeforeInstr);
    void            GenerateGetSingleCharString(IR::RegOpnd * charCodeOpnd, IR::Opnd * resultOpnd, IR::LabelInstr * labelHelper, IR::LabelInstr * doneLabel, IR::Instr * instr, bool isCodePoint);
    void            GenerateFastBrBReturn(IR::Instr * instr);

public:
    static IR::Instr *Lowerer::HoistIndirOffset(IR::Instr* instr, IR::IndirOpnd *indirOpnd, RegNum regNum);
    static IR::Instr *Lowerer::HoistIndirOffsetAsAdd(IR::Instr* instr, IR::IndirOpnd *orgOpnd, IR::Opnd *baseOpnd, int offset, RegNum regNum);
    static IR::Instr *Lowerer::HoistIndirIndexOpndAsAdd(IR::Instr* instr, IR::IndirOpnd *orgOpnd, IR::Opnd *baseOpnd, IR::Opnd *indexOpnd, RegNum regNum);
    static IR::Instr *Lowerer::HoistSymOffset(IR::Instr *instr, IR::SymOpnd *symOpnd, RegNum baseReg, uint32 offset, RegNum regNum);
    static IR::Instr *Lowerer::HoistSymOffsetAsAdd(IR::Instr* instr, IR::SymOpnd *orgOpnd, IR::Opnd *baseOpnd, int offset, RegNum regNum);

    static IR::LabelInstr *     InsertLabel(const bool isHelper, IR::Instr *const insertBeforeInstr);

    static IR::Instr *          InsertMove(IR::Opnd *dst, IR::Opnd *src, IR::Instr *const insertBeforeInstr, bool generateWriteBarrier = true);
    static IR::Instr *          InsertMoveWithBarrier(IR::Opnd *dst, IR::Opnd *src, IR::Instr *const insertBeforeInstr);
#if _M_X64
    static IR::Instr *          InsertMoveBitCast(IR::Opnd *const dst, IR::Opnd *const src1, IR::Instr *const insertBeforeInstr);
#endif
    static IR::BranchInstr *    InsertBranch(const Js::OpCode opCode, IR::LabelInstr *const target, IR::Instr *const insertBeforeInstr);
    static IR::BranchInstr *    InsertBranch(const Js::OpCode opCode, const bool isUnsigned, IR::LabelInstr *const target, IR::Instr *const insertBeforeInstr);
    static IR::Instr *          InsertCompare(IR::Opnd *const src1, IR::Opnd *const src2, IR::Instr *const insertBeforeInstr);
           IR::BranchInstr *    InsertCompareBranch(IR::Opnd *const compareSrc1, IR::Opnd *const compareSrc2, Js::OpCode branchOpCode, IR::LabelInstr *const target, IR::Instr *const insertBeforeInstr, const bool ignoreNaN = false);
           IR::BranchInstr *    InsertCompareBranch(IR::Opnd *compareSrc1, IR::Opnd *compareSrc2, Js::OpCode branchOpCode, const bool isUnsigned, IR::LabelInstr *const target, IR::Instr *const insertBeforeInstr, const bool ignoreNaN = false);
    static IR::Instr *          InsertTest(IR::Opnd *const src1, IR::Opnd *const src2, IR::Instr *const insertBeforeInstr);
    static IR::BranchInstr *    InsertTestBranch(IR::Opnd *const testSrc1, IR::Opnd *const testSrc2, const Js::OpCode branchOpCode, IR::LabelInstr *const target, IR::Instr *const insertBeforeInstr);
    static IR::BranchInstr *    InsertTestBranch(IR::Opnd *const testSrc1, IR::Opnd *const testSrc2, const Js::OpCode branchOpCode, const bool isUnsigned, IR::LabelInstr *const target, IR::Instr *const insertBeforeInstr);
    static IR::Instr *          InsertAdd(const bool needFlags, IR::Opnd *const dst, IR::Opnd *src1, IR::Opnd *src2, IR::Instr *const insertBeforeInstr);
    static IR::Instr *          InsertSub(const bool needFlags, IR::Opnd *const dst, IR::Opnd *src1, IR::Opnd *src2, IR::Instr *const insertBeforeInstr);
    static IR::Instr *          InsertLea(IR::RegOpnd *const dst, IR::Opnd *const src, IR::Instr *const insertBeforeInstr);
    static IR::Instr *          ChangeToLea(IR::Instr *const instr);
    static IR::Instr *          InsertXor(IR::Opnd *const dst, IR::Opnd *const src1, IR::Opnd *const src2, IR::Instr *const insertBeforeInstr);
    static IR::Instr *          InsertAnd(IR::Opnd *const dst, IR::Opnd *const src1, IR::Opnd *const src2, IR::Instr *const insertBeforeInstr);
    static IR::Instr *          InsertOr(IR::Opnd *const dst, IR::Opnd *const src1, IR::Opnd *const src2, IR::Instr *const insertBeforeInstr);
    static IR::Instr *          InsertShift(const Js::OpCode opCode, const bool needFlags, IR::Opnd *const dst, IR::Opnd *const src1, IR::Opnd *const src2, IR::Instr *const insertBeforeInstr);
    static IR::Instr *          InsertShiftBranch(const Js::OpCode shiftOpCode, IR::Opnd *const dst, IR::Opnd *const src1, IR::Opnd *const src2, const Js::OpCode branchOpCode, IR::LabelInstr *const target, IR::Instr *const insertBeforeInstr);
    static IR::Instr *          InsertShiftBranch(const Js::OpCode shiftOpCode, IR::Opnd *const dst, IR::Opnd *const src1, IR::Opnd *const src2, const Js::OpCode branchOpCode, const bool isUnsigned, IR::LabelInstr *const target, IR::Instr *const insertBeforeInstr);
    static IR::Instr *          InsertConvertFloat32ToFloat64(IR::Opnd *const dst, IR::Opnd *const src, IR::Instr *const insertBeforeInstr);
    static IR::Instr *          InsertConvertFloat64ToFloat32(IR::Opnd *const dst, IR::Opnd *const src, IR::Instr *const insertBeforeInstr);

public:
    static void InsertDecUInt32PreventOverflow(IR::Opnd *const dst, IR::Opnd *const src, IR::Instr *const insertBeforeInstr, IR::Instr * *const onOverflowInsertBeforeInstrRef = nullptr);
    static void InsertAddWithOverflowCheck(const bool needFlags, IR::Opnd *const dst, IR::Opnd *src1, IR::Opnd *src2, IR::Instr *const insertBeforeInstr, IR::Instr **const onOverflowInsertBeforeInstrRef);

    void InsertFloatCheckForZeroOrNanBranch(IR::Opnd *const src, const bool branchOnZeroOrNan, IR::LabelInstr *const target, IR::LabelInstr *const fallthroughLabel, IR::Instr *const insertBeforeInstr);

public:
    static IR::HelperCallOpnd*  CreateHelperCallOpnd(IR::JnHelperMethod helperMethod, int helperArgCount, Func* func);
    static IR::Opnd *           GetMissingItemOpnd(IRType type, Func *func);
    static IR::Opnd *           GetMissingItemOpndForAssignment(IRType type, Func *func);
    static IR::Opnd *           GetMissingItemOpndForCompare(IRType type, Func *func);
    static IR::Opnd *           GetImplicitCallFlagsOpnd(Func * func);
    inline static IR::IntConstOpnd* MakeCallInfoConst(ushort flags, int32 argCount, Func* func) {
        argCount = Js::CallInfo::GetArgCountWithoutExtraArgs((Js::CallFlags)flags, (uint16)argCount);
#ifdef _M_X64
        // This was defined differently for x64
        Js::CallInfo callInfo = Js::CallInfo((Js::CallFlags)flags, (unsigned __int16)argCount);
        return IR::IntConstOpnd::New(*((IntConstType *)((void *)&callInfo)), TyInt32, func, true);
#else
        AssertMsg(!(argCount & 0xFF000000), "Too many arguments"); //final 8 bits are for flags
        AssertMsg(!(flags & ~0xFF), "Flags are invalid!"); //8 bits for flags
        return IR::IntConstOpnd::New(argCount | (flags << 24), TyMachReg, func, true);
#endif
    }
    static void InsertAndLegalize(IR::Instr * instr, IR::Instr* insertBeforeInstr);
private:
    IR::IndirOpnd* GenerateFastElemICommon(
        _In_ IR::Instr* elemInstr,
        _In_ bool isStore,
        _In_ IR::IndirOpnd* indirOpnd,
        _In_ IR::LabelInstr* labelHelper,
        _In_ IR::LabelInstr* labelCantUseArray,
        _In_opt_ IR::LabelInstr* labelFallthrough,
        _Out_ bool* pIsTypedArrayElement,
        _Out_ bool* pIsStringIndex,
        _Out_opt_ bool* emitBailoutRef,
        _Outptr_opt_result_maybenull_ IR::Opnd** maskOpnd,
        _Outptr_opt_result_maybenull_ IR::LabelInstr** pLabelSegmentLengthIncreased = nullptr,
        _In_ bool checkArrayLengthOverflow = true,
        _In_ bool forceGenerateFastPath = false,
        _In_ bool returnLength = false,
        _In_opt_ IR::LabelInstr* bailOutLabelInstr = nullptr,
        _Out_opt_ bool* indirOpndOverflowed = nullptr,
        _In_ Js::FldInfoFlags flags = Js::FldInfo_NoInfo);

    IR::IndirOpnd * GenerateFastElemIIntIndexCommon(
        IR::Instr * ldElem,
        bool isStore,
        IR::IndirOpnd * indirOpnd,
        IR::LabelInstr * labelHelper,
        IR::LabelInstr * labelCantUseArray,
        IR::LabelInstr *labelFallthrough,
        bool * pIsTypedArrayElement,
        bool *emitBailoutRef,
        IR::LabelInstr **pLabelSegmentLengthIncreased,
        bool checkArrayLengthOverflow,
        IR::Opnd** maskOpnd,
        bool forceGenerateFastPath = false,
        bool returnLength = false,
        IR::LabelInstr *bailOutLabelInstr = nullptr,
        bool * indirOpndOverflowed = nullptr);

<<<<<<< HEAD
    IR::IndirOpnd * GenerateFastElemIStringIndexCommon(IR::Instr * ldElem, bool isStore, IR::IndirOpnd * indirOpnd, IR::LabelInstr * labelHelper);
=======
    IR::IndirOpnd* GenerateFastElemIStringIndexCommon(
        _In_ IR::Instr* elemInstr,
        _In_ bool isStore,
        _In_ IR::IndirOpnd* indirOpnd,
        _In_ IR::LabelInstr* labelHelper,
        _In_ Js::FldInfoFlags flags);

    IR::IndirOpnd* GenerateFastElemISymbolIndexCommon(
        _In_ IR::Instr* elemInstr,
        _In_ bool isStore,
        _In_ IR::IndirOpnd* indirOpnd,
        _In_ IR::LabelInstr* labelHelper,
        _In_ Js::FldInfoFlags flags);

    IR::IndirOpnd* GenerateFastElemISymbolOrStringIndexCommon(
        _In_ IR::Instr* instrInsert,
        _In_ IR::RegOpnd* indexOpnd,
        _In_ IR::RegOpnd* baseOpnd,
        _In_ const uint32 inlineCacheOffset,
        _In_ const uint32 hitRateOffset,
        _In_ IR::LabelInstr* labelHelper,
        _In_ Js::FldInfoFlags flags);

    void GenerateLookUpInIndexCache(
        _In_ IR::Instr* instrInsert,
        _In_ IR::RegOpnd* indexOpnd,
        _In_ IR::RegOpnd* baseOpnd,
        _In_opt_ IR::RegOpnd* opndSlotArray,
        _In_opt_ IR::RegOpnd* opndSlotIndex,
        _In_ const uint32 inlineCacheOffset,
        _In_ const uint32 hitRateOffset,
        _In_ IR::LabelInstr* labelHelper,
        _In_ Js::FldInfoFlags flags = Js::FldInfo_NoInfo);

    template <bool CheckLocal, bool CheckInlineSlot, bool DoAdd>
    void GenerateLookUpInIndexCacheHelper(
        _In_ IR::Instr* instrInsert,
        _In_ IR::RegOpnd* baseOpnd,
        _In_opt_ IR::RegOpnd* opndSlotArray,
        _In_opt_ IR::RegOpnd* opndSlotIndex,
        _In_ IR::RegOpnd* objectTypeOpnd,
        _In_ IR::RegOpnd* inlineCacheOpnd,
        _In_ IR::LabelInstr* doneLabel,
        _In_ IR::LabelInstr* helperLabel,
        _Outptr_ IR::LabelInstr** nextLabel,
        _Outptr_ IR::BranchInstr** branchToPatch,
        _Inout_ IR::RegOpnd** taggedTypeOpnd);

    void            GenerateFastIsInSymbolOrStringIndex(IR::Instr * instrInsert, IR::RegOpnd *indexOpnd, IR::RegOpnd *baseOpnd, IR::Opnd *dest, uint32 inlineCacheOffset, const uint32 hitRateOffset, IR::LabelInstr * labelHelper, IR::LabelInstr * labelDone);
    IR::BranchInstr* InsertMissingItemCompareBranch(IR::Opnd* compareSrc, Js::OpCode opcode, IR::LabelInstr* target, IR::Instr* insertBeforeInstr);
>>>>>>> 84bd6f3c
    bool            GenerateFastLdElemI(IR::Instr *& ldElem, bool *instrIsInHelperBlockRef);
    bool            GenerateFastStElemI(IR::Instr *& StElem, bool *instrIsInHelperBlockRef);
    bool            GenerateFastLdLen(IR::Instr *ldLen, bool *instrIsInHelperBlockRef);
    bool            GenerateFastCharAt(Js::BuiltinFunction index, IR::Opnd *dst, IR::Opnd *srcStr, IR::Opnd *srcIndex, IR::Instr *callInstr, IR::Instr *insertInstr,
        IR::LabelInstr *labelHelper, IR::LabelInstr *doneLabel);
    bool            GenerateFastInlineGlobalObjectParseInt(IR::Instr *instr);
    bool            GenerateFastInlineStringFromCharCode(IR::Instr* instr);
    bool            GenerateFastInlineStringFromCodePoint(IR::Instr* instr);
    void            GenerateFastInlineStringCodePointAt(IR::Instr* doneLabel, Func* func, IR::Opnd *strLength, IR::Opnd *srcIndex, IR::RegOpnd *lowerChar, IR::RegOpnd *strPtr);
    bool            GenerateFastInlineStringCharCodeAt(IR::Instr* instr, Js::BuiltinFunction index);
    bool            GenerateFastInlineStringReplace(IR::Instr* instr);
    void            GenerateFastInlineIsArray(IR::Instr * instr);
    void            GenerateFastInlineHasOwnProperty(IR::Instr * instr);
    void            GenerateFastInlineArrayPush(IR::Instr * instr);
    void            GenerateFastInlineArrayPop(IR::Instr * instr);
    void            GenerateFastInlineStringSplitMatch(IR::Instr * instr);
    void            GenerateFastInlineMathImul(IR::Instr* instr);
    void            GenerateFastInlineMathClz(IR::Instr* instr);
    void            GenerateCtz(IR::Instr* instr);
    void            GeneratePopCnt(IR::Instr* instr);
<<<<<<< HEAD
    void            GenerateTruncWithCheck(IR::Instr* instr);
=======
    template <bool Saturate> void GenerateTruncWithCheck(_In_ IR::Instr* instr);
>>>>>>> 84bd6f3c
    void            GenerateFastInlineMathFround(IR::Instr* instr);
    void            GenerateFastInlineRegExpExec(IR::Instr * instr);
    bool            GenerateFastPush(IR::Opnd *baseOpndParam, IR::Opnd *src, IR::Instr *callInstr, IR::Instr *insertInstr, IR::LabelInstr *labelHelper, IR::LabelInstr *doneLabel, IR::LabelInstr * bailOutLabelHelper, bool returnLength = false);
    bool            GenerateFastReplace(IR::Opnd* strOpnd, IR::Opnd* src1, IR::Opnd* src2, IR::Instr *callInstr, IR::Instr *insertInstr, IR::LabelInstr *labelHelper, IR::LabelInstr *doneLabel);
    bool            ShouldGenerateStringReplaceFastPath(IR::Instr * instr, IntConstType argCount);
    bool            GenerateFastPop(IR::Opnd *baseOpndParam, IR::Instr *callInstr, IR::LabelInstr *labelHelper, IR::LabelInstr *doneLabel, IR::LabelInstr * bailOutLabelHelper);
    bool            GenerateFastStringLdElem(IR::Instr * ldElem, IR::LabelInstr * labelHelper, IR::LabelInstr * labelFallThru);
    IR::Instr *     LowerCallDirect(IR::Instr * instr);
    IR::Instr *     GenerateDirectCall(IR::Instr* inlineInstr, IR::Opnd* funcObj, ushort callflags);
    IR::Instr *     GenerateFastInlineBuiltInMathRandom(IR::Instr* instr);
    IR::Instr *     GenerateHelperToArrayPushFastPath(IR::Instr * instr, IR::LabelInstr * bailOutLabelHelper);
    IR::Instr *     GenerateHelperToArrayPopFastPath(IR::Instr * instr, IR::LabelInstr * doneLabel, IR::LabelInstr * bailOutLabelHelper);
    IR::Instr *     LowerCondBranchCheckBailOut(IR::BranchInstr * instr, IR::Instr * helperCall, bool isHelper);
    IR::Instr *     LowerBailOnEqualOrNotEqual(IR::Instr * instr, IR::BranchInstr * branchInstr = nullptr, IR::LabelInstr * labelBailOut = nullptr, IR::PropertySymOpnd * propSymOpnd = nullptr, bool isHelper = false);
    void            LowerBailOnNegative(IR::Instr *const instr);
    void            LowerBailoutCheckAndLabel(IR::Instr *instr, bool onEqual, bool isHelper);
    IR::Instr *     LowerBailOnNotSpreadable(IR::Instr *instr);
    IR::Instr *     LowerBailOnNotPolymorphicInlinee(IR::Instr * instr);
    IR::Instr *     LowerBailOnNotStackArgs(IR::Instr * instr);
    IR::Instr *     LowerBailOnNotObject(IR::Instr *instr, IR::BranchInstr *branchInstr = nullptr, IR::LabelInstr *labelBailOut = nullptr);
    IR::Instr *     LowerBailOnTrue(IR::Instr *instr, IR::LabelInstr *labelBailOut = nullptr);
    IR::Instr *     LowerBailOnNotBuiltIn(IR::Instr *instr, IR::BranchInstr *branchInstr = nullptr, IR::LabelInstr *labelBailOut = nullptr);
    IR::Instr *     LowerBailOnNotInteger(IR::Instr *instr, IR::BranchInstr *branchInstr = nullptr, IR::LabelInstr *labelBailOut = nullptr);
    IR::Instr *     LowerBailOnIntMin(IR::Instr *instr, IR::BranchInstr *branchInstr = nullptr, IR::LabelInstr *labelBailOut = nullptr);
    void            LowerBailOnNotString(IR::Instr *instr);
    IR::Instr *     LowerBailForDebugger(IR::Instr* instr, bool isInsideHelper = false);
    IR::Instr *     LowerBailOnException(IR::Instr* instr);
    void            LowerReinterpretPrimitive(IR::Instr* instr);
    IR::Instr *     LowerBailOnEarlyExit(IR::Instr* instr);

    void            LowerOneBailOutKind(IR::Instr *const instr, const IR::BailOutKind bailOutKindToLower, const bool isInHelperBlock, const bool preserveBailOutKindInInstr = false);

    void            SplitBailOnNotArray(IR::Instr *const instr, IR::Instr * *const bailOnNotArrayRef, IR::Instr * *const bailOnMissingValueRef);
    IR::RegOpnd *   LowerBailOnNotArray(IR::Instr *const instr);
    void            LowerBailOnMissingValue(IR::Instr *const instr, IR::RegOpnd *const arrayOpnd);
    void            LowerBailOnInvalidatedArrayHeadSegment(IR::Instr *const instr, const bool isInHelperBlock);
    void            LowerBailOnInvalidatedArrayLength(IR::Instr *const instr, const bool isInHelperBlock);
    void            LowerBailOnCreatedMissingValue(IR::Instr *const instr, const bool isInHelperBlock);
    void            LowerBoundCheck(IR::Instr *const instr);
    IR::Opnd*       GetFuncObjectOpnd(IR::Instr* insertBeforeInstr);
    IR::Instr*      LoadFuncExpression(IR::Instr *instrFuncExpr);

    IR::Instr *     LowerBailTarget(IR::Instr * instr);
    IR::Instr *     SplitBailOnImplicitCall(IR::Instr *& instr);
    IR::Instr *     SplitBailOnImplicitCall(IR::Instr * instr, IR::Instr * helperCall, IR::Instr * insertBeforeInstr);

    IR::Instr *     SplitBailForDebugger(IR::Instr* instr);

    IR::Instr *     SplitBailOnResultCondition(IR::Instr *const instr) const;
    void            LowerBailOnResultCondition(IR::Instr *const instr, IR::LabelInstr * *const bailOutLabel, IR::LabelInstr * *const skipBailOutLabel);
    void            PreserveSourcesForBailOnResultCondition(IR::Instr *const instr, IR::LabelInstr *const skipBailOutLabel) const;
    void            LowerInstrWithBailOnResultCondition(IR::Instr *const instr, const IR::BailOutKind bailOutKind, IR::LabelInstr *const bailOutLabel, IR::LabelInstr *const skipBailOutLabel) const;
    void            GenerateObjectTestAndTypeLoad(IR::Instr *instrLdSt, IR::RegOpnd *opndBase, IR::RegOpnd *opndType, IR::LabelInstr *labelHelper);
    IR::LabelInstr *GenerateBailOut(IR::Instr * instr, IR::BranchInstr * branchInstr = nullptr, IR::LabelInstr * labelBailOut = nullptr, IR::LabelInstr * collectRuntimeStatsLabel = nullptr);
    void            GenerateJumpToEpilogForBailOut(BailOutInfo * bailOutInfo, IR::Instr *instrAfter);
    void            GenerateThrow(IR::Opnd* errorCode, IR::Instr * instr);
<<<<<<< HEAD
    void            LowerLdI4(IR::Instr * const instr);
=======
>>>>>>> 84bd6f3c
    void            LowerDivI4(IR::Instr * const instr);
    void            LowerRemI4(IR::Instr * const instr);
    void            LowerTrapIfZero(IR::Instr * const instr);
    void            LowerTrapIfMinIntOverNegOne(IR::Instr * const instr);
<<<<<<< HEAD
=======
    IR::Instr*      LowerTrapIfUnalignedAccess(IR::Instr * const instr);
>>>>>>> 84bd6f3c
    void            LowerDivI4Common(IR::Instr * const instr);
    void            LowerRemR8(IR::Instr * const instr);
    void            LowerRemR4(IR::Instr * const instr);

    IR::Instr*      LowerInlineeStart(IR::Instr * instr);
    void            LowerInlineeEnd(IR::Instr * instr);

    static
    IR::SymOpnd*    LoadCallInfo(IR::Instr * instrInsert);

    IR::Instr *     LowerCallIDynamic(IR::Instr * callInstr, ushort callFlags);
    IR::Opnd*       GenerateArgOutForInlineeStackArgs(IR::Instr* callInstr, IR::Instr* stackArgsInstr);
    IR::Opnd*       GenerateArgOutForStackArgs(IR::Instr* callInstr, IR::Instr* stackArgsInstr);

    void            GenerateLoadStackArgumentByIndex(IR::Opnd *dst, IR::RegOpnd *indexOpnd, IR::Instr *instr, int32 offset, Func *func);
    bool            GenerateFastStackArgumentsLdElemI(IR::Instr* ldElem);
    IR::IndirOpnd*  GetArgsIndirOpndForInlinee(IR::Instr* ldElem, IR::Opnd* valueOpnd);
    IR::IndirOpnd*  GetArgsIndirOpndForTopFunction(IR::Instr* ldElem, IR::Opnd* valueOpnd);
    void            GenerateCheckForArgumentsLength(IR::Instr* ldElem, IR::LabelInstr* labelCreateHeapArgs, IR::Opnd* actualParamOpnd, IR::Opnd* valueOpnd, Js::OpCode opcode);
    bool            GenerateFastArgumentsLdElemI(IR::Instr* ldElem, IR::LabelInstr *labelFallThru);
    bool            GenerateFastRealStackArgumentsLdLen(IR::Instr *ldLen);
    bool            GenerateFastArgumentsLdLen(IR::Instr *ldLen, IR::LabelInstr* labelFallThru);
    static const uint16  GetFormalParamOffset() { /*formal start after frame pointer, return address, function object, callInfo*/ return 4;};

    IR::RegOpnd*    GenerateFunctionTypeFromFixedFunctionObject(IR::Instr *callInstr, IR::Opnd* functionObjOpnd);

    bool GenerateFastLdFld(IR::Instr * const instrLdFld, IR::JnHelperMethod helperMethod, IR::JnHelperMethod polymorphicHelperMethod,
        IR::LabelInstr ** labelBailOut, IR::RegOpnd* typeOpnd, bool* pIsHelper, IR::LabelInstr** pLabelHelper);
    void GenerateAuxSlotAdjustmentRequiredCheck(IR::Instr * instrToInsertBefore, IR::RegOpnd * opndInlineCache, IR::LabelInstr * labelHelper);
    void GenerateSetObjectTypeFromInlineCache(IR::Instr * instrToInsertBefore, IR::RegOpnd * opndBase, IR::RegOpnd * opndInlineCache, bool isTypeTagged);
    bool GenerateFastStFld(IR::Instr * const instrStFld, IR::JnHelperMethod helperMethod, IR::JnHelperMethod polymorphicHelperMethod,
        IR::LabelInstr ** labelBailOut, IR::RegOpnd* typeOpnd, bool* pIsHelper, IR::LabelInstr** pLabelHelper, bool withPutFlags = false, Js::PropertyOperationFlags flags = Js::PropertyOperation_None);

    bool            GenerateFastStFldForCustomProperty(IR::Instr *const instr, IR::LabelInstr * *const labelHelperRef);

    void            RelocateCallDirectToHelperPath(IR::Instr* argoutInlineSpecialized, IR::LabelInstr* labelHelper);

    bool            TryGenerateFastBrOrCmTypeOf(IR::Instr *instr, IR::Instr **prev, bool isNeqOp, bool *pfNoLower);
    void            GenerateFastBrTypeOf(IR::Instr *branch, IR::RegOpnd *object, IR::IntConstOpnd *typeIdOpnd, IR::Instr *typeOf, bool *pfNoLower, bool isNeqOp);
    void            GenerateFastCmTypeOf(IR::Instr *compare, IR::RegOpnd *object, IR::IntConstOpnd *typeIdOpnd, IR::Instr *typeOf, bool *pfNoLower, bool isNeqOp);
    void            GenerateFalsyObjectTest(IR::Instr *insertInstr, IR::RegOpnd *typeOpnd, Js::TypeId typeIdToCheck, IR::LabelInstr* target, IR::LabelInstr* done, bool isNeqOp);
    void            GenerateFalsyObjectTest(IR::Instr * insertInstr, IR::RegOpnd * typeOpnd, IR::LabelInstr * falsyLabel);

    void            GenerateJavascriptOperatorsIsConstructorGotoElse(IR::Instr *instrInsert, IR::RegOpnd *instanceRegOpnd, IR::LabelInstr *labelTrue, IR::LabelInstr *labelFalse);
    void            GenerateRecyclableObjectGetPrototypeNullptrGoto(IR::Instr *instrInsert, IR::RegOpnd *instanceRegOpnd, IR::LabelInstr *labelReturnNullptr);
    void            GenerateRecyclableObjectIsElse(IR::Instr *instrInsert, IR::RegOpnd *instanceRegOpnd, IR::LabelInstr *labelFalse);
    void            GenerateLdHomeObj(IR::Instr* instr);
    void            GenerateLdHomeObjProto(IR::Instr* instr);
    void            GenerateLdFuncObj(IR::Instr* instr);
    void            GenerateLdFuncObjProto(IR::Instr* instr);
    void            GenerateLoadNewTarget(IR::Instr* instrInsert);
    void            GenerateCheckForCallFlagNew(IR::Instr* instrInsert);
    void            GenerateGetCurrentFunctionObject(IR::Instr * instr);
    IR::Opnd *      GetInlineCacheFromFuncObjectForRuntimeUse(IR::Instr * instr, IR::PropertySymOpnd * propSymOpnd, bool isHelper);

    IR::Instr *     LowerInitClass(IR::Instr * instr);

    IR::RegOpnd *   GenerateGetImmutableOrScriptUnreferencedString(IR::RegOpnd * strOpnd, IR::Instr * insertBeforeInstr, IR::JnHelperMethod helperMethod, bool reloadDst = true);
    void            LowerNewConcatStrMulti(IR::Instr * instr);
    void            LowerNewConcatStrMultiBE(IR::Instr * instr);
    void            LowerSetConcatStrMultiItem(IR::Instr * instr);
    void            LowerConvStr(IR::Instr * instr);
    void            LowerCoerseStr(IR::Instr * instr);
    void            LowerCoerseRegex(IR::Instr * instr);
    void            LowerCoerseStrOrRegex(IR::Instr * instr);
    void            LowerConvPrimStr(IR::Instr * instr);
    void            LowerConvStrCommon(IR::JnHelperMethod helper, IR::Instr * instr);

    void            GenerateRecyclerAlloc(IR::JnHelperMethod allocHelper, size_t allocSize, IR::RegOpnd* newObjDst, IR::Instr* insertionPointInstr, bool inOpHelper = false);

    template <typename ArrayType>
    IR::RegOpnd *   GenerateArrayAllocHelper(IR::Instr *instr, uint32 * psize, Js::ArrayCallSiteInfo * arrayInfo, bool * pIsHeadSegmentZeroed, bool isArrayObjCtor, bool isNoArgs);
    template <typename ArrayType>
    IR::RegOpnd *   GenerateArrayLiteralsAlloc(IR::Instr *instr, uint32 * psize, Js::ArrayCallSiteInfo * arrayInfo, bool * pIsHeadSegmentZeroed);
    template <typename ArrayType>
    IR::RegOpnd *   GenerateArrayObjectsAlloc(IR::Instr *instr, uint32 * psize, Js::ArrayCallSiteInfo * arrayInfo, bool * pIsHeadSegmentZeroed, bool isNoArgs);

    template <typename ArrayType>
    IR::RegOpnd *   GenerateArrayAlloc(IR::Instr *instr, IR::Opnd * sizeOpnd, Js::ArrayCallSiteInfo * arrayInfo);

    bool            GenerateProfiledNewScObjArrayFastPath(IR::Instr *instr, Js::ArrayCallSiteInfo * arrayInfo, intptr_t arrayInfoAddr, intptr_t weakFuncRef, uint32 length, IR::LabelInstr* labelDone, bool isNoArgs);

    template <typename ArrayType>
    bool            GenerateProfiledNewScObjArrayFastPath(IR::Instr *instr, Js::ArrayCallSiteInfo * arrayInfo, intptr_t arrayInfoAddr, intptr_t weakFuncRef, IR::LabelInstr* helperLabel, IR::LabelInstr* labelDone, IR::Opnd* lengthOpnd, uint32 offsetOfCallSiteIndex, uint32 offsetOfWeakFuncRef);
    bool            GenerateProfiledNewScArrayFastPath(IR::Instr *instr, Js::ArrayCallSiteInfo * arrayInfo, intptr_t arrayInfoAddr, intptr_t weakFuncRef, uint32 length);
     
    void            GenerateMemInit(IR::RegOpnd * opnd, int32 offset, int32 value, IR::Instr * insertBeforeInstr, bool isZeroed = false);
    void            GenerateMemInit(IR::RegOpnd * opnd, int32 offset, uint32 value, IR::Instr * insertBeforeInstr, bool isZeroed = false);
    void            GenerateMemInitNull(IR::RegOpnd * opnd, int32 offset, IR::Instr * insertBeforeInstr, bool isZeroed = false);
    void            GenerateMemInit(IR::RegOpnd * opnd, int32 offset, IR::Opnd * value, IR::Instr * insertBeforeInstr, bool isZeroed = false);
    void            GenerateMemInit(IR::RegOpnd * opnd, IR::RegOpnd * offset, IR::Opnd * value, IR::Instr * insertBeforeInstr, bool isZeroed = false);
    void            GenerateRecyclerMemInit(IR::RegOpnd * opnd, int32 offset, int32 value, IR::Instr * insertBeforeInstr);
    void            GenerateRecyclerMemInit(IR::RegOpnd * opnd, int32 offset, uint32 value, IR::Instr * insertBeforeInstr);
    void            GenerateRecyclerMemInitNull(IR::RegOpnd * opnd, int32 offset, IR::Instr * insertBeforeInstr);
    void            GenerateRecyclerMemInit(IR::RegOpnd * opnd, int32 offset, IR::Opnd * value, IR::Instr * insertBeforeInstr);
    void            GenerateMemCopy(IR::Opnd * dst, IR::Opnd * src, uint32 size, IR::Instr * insertBeforeInstr);

    void            GenerateDynamicObjectAlloc(IR::Instr * newObjInstr, uint inlineSlotCount, uint slotCount, IR::RegOpnd * newObjDst, IR::Opnd * typeSrc);
    bool            GenerateSimplifiedInt4Rem(IR::Instr *const remInstr, IR::LabelInstr *const skipBailOutLabel = nullptr) const;
    IR::Instr*      GenerateCallProfiling(Js::ProfileId profileId, Js::InlineCacheIndex inlineCacheIndex, IR::Opnd* retval, IR::Opnd*calleeFunctionObjOpnd, IR::Opnd* callInfo, bool returnTypeOnly, IR::Instr*callInstr, IR::Instr*insertAfter);
    IR::Opnd*       GetImplicitCallFlagsOpnd();
    IR::Opnd*       CreateClearImplicitCallFlagsOpnd();

    void GenerateFlagInlineCacheCheckForGetterSetter(IR::Instr * insertBeforeInstr, IR::RegOpnd * opndInlineCache, IR::LabelInstr * labelNext);
    void GenerateLdFldFromFlagInlineCache(IR::Instr * insertBeforeInstr, IR::RegOpnd * opndBase, IR::Opnd * opndDst, IR::RegOpnd * opndInlineCache, IR::LabelInstr * labelFallThru, bool isInlineSlot);
    static IR::BranchInstr * GenerateLocalInlineCacheCheck(IR::Instr * instrLdSt, IR::RegOpnd * opndType, IR::RegOpnd * opndInlineCache, IR::LabelInstr * labelNext, bool checkTypeWithoutProperty = false);
    static IR::BranchInstr * GenerateProtoInlineCacheCheck(IR::Instr * instrLdSt, IR::RegOpnd * opndType, IR::RegOpnd * opndInlineCache, IR::LabelInstr * labelNext);
    static void GenerateLdFldFromLocalInlineCache(IR::Instr * instrLdFld, IR::RegOpnd * opndBase, IR::Opnd * opndDst, IR::RegOpnd * opndInlineCache, IR::LabelInstr * labelFallThru, bool isInlineSlot);
    static void GenerateLdFldFromProtoInlineCache(IR::Instr * instrLdFld, IR::RegOpnd * opndBase, IR::Opnd * opndDst, IR::RegOpnd * opndInlineCache, IR::LabelInstr * labelFallThru, bool isInlineSlot);

    IR::Instr *         LoadScriptContext(IR::Instr *instr);
    IR::Instr *         LoadFunctionBody(IR::Instr * instr);
    IR::Opnd *          LoadFunctionBodyOpnd(IR::Instr *instr);
    IR::Opnd *          LoadFunctionInfoOpnd(IR::Instr *instr);
    IR::Opnd *          LoadScriptContextOpnd(IR::Instr *instr);
    IR::Opnd *          LoadScriptContextValueOpnd(IR::Instr * instr, ScriptContextValue valueType);
    IR::Opnd *          LoadLibraryValueOpnd(IR::Instr * instr, LibraryValue valueType);
    IR::Opnd *          LoadVTableValueOpnd(IR::Instr * instr, VTableValue vtableType);
    IR::Opnd *          LoadOptimizationOverridesValueOpnd(IR::Instr *instr, OptimizationOverridesValue valueType);
    IR::Opnd *          LoadNumberAllocatorValueOpnd(IR::Instr *instr, NumberAllocatorValue valueType);
    IR::Opnd *          LoadIsInstInlineCacheOpnd(IR::Instr *instr, uint inlineCacheIndex);
    IR::Opnd *          LoadRuntimeInlineCacheOpnd(IR::Instr * instr, IR::PropertySymOpnd * sym, bool isHelper = false);

    void            LowerSpreadArrayLiteral(IR::Instr *instr);
    IR::Instr*      LowerSpreadCall(IR::Instr *instr, Js::CallFlags callFlags, bool setupProfiledVersion = false);
    void            LowerInlineSpreadArgOutLoopUsingRegisters(IR::Instr *callInstr, IR::RegOpnd *indexOpnd, IR::RegOpnd *arrayElementsStartOpnd);
    IR::Instr*      LowerCallIDynamicSpread(IR::Instr * callInstr, ushort callFlags);

    void            LowerNewScopeSlots(IR::Instr * instr, bool doStackSlots);
    void            LowerLdFrameDisplay(IR::Instr * instr, bool doStackDisplay);
    void            LowerLdInnerFrameDisplay(IR::Instr * instr);

    IR::AddrOpnd *  CreateFunctionBodyOpnd(Func *const func) const;
    IR::AddrOpnd *  CreateFunctionBodyOpnd(Js::FunctionBody *const functionBody) const;

    bool            GenerateRecyclerOrMarkTempAlloc(IR::Instr * instr, IR::RegOpnd * dstOpnd, IR::JnHelperMethod allocHelper, size_t allocSize, IR::SymOpnd ** tempObjectSymOpnd);
    IR::SymOpnd *   GenerateMarkTempAlloc(IR::RegOpnd *const dstOpnd, const size_t allocSize, IR::Instr *const insertBeforeInstr);
    void            LowerBrFncCachedScopeEq(IR::Instr *instr);

    IR::Instr*      InsertLoweredRegionStartMarker(IR::Instr* instrToInsertBefore);
    IR::Instr*      RemoveLoweredRegionStartMarker(IR::Instr* startMarkerInstr);

    void                    ConvertArgOpndIfGeneratorFunction(IR::Instr *instrArgIn, IR::RegOpnd *generatorArgsPtrOpnd);
    static IR::RegOpnd *    LoadGeneratorArgsPtr(IR::Instr *instrInsert);
    static IR::Instr *      LoadGeneratorObject(IR::Instr *instrInsert);

    IR::Opnd *      LoadSlotArrayWithCachedLocalType(IR::Instr * instrInsert, IR::PropertySymOpnd *propertySymOpnd, bool canReuseAuxSlotPtr);
    IR::Opnd *      LoadSlotArrayWithCachedProtoType(IR::Instr * instrInsert, IR::PropertySymOpnd *propertySymOpnd);
    IR::Instr *     LowerLdAsmJsEnv(IR::Instr *instr);
    IR::Instr *     LowerLdEnv(IR::Instr *instr);
    IR::Instr *     LowerLdSuper(IR::Instr *instr, IR::JnHelperMethod helperOpCode);
    IR::Instr *     LowerLdNativeCodeData(IR::Instr *instr);
    IR::Instr *     LowerFrameDisplayCheck(IR::Instr * instr);
    IR::Instr *     LowerSlotArrayCheck(IR::Instr * instr);
    void            InsertSlotArrayCheck(IR::Instr * instr, StackSym * dstSym, uint32 slotId);
    void            InsertFrameDisplayCheck(IR::Instr * instr, StackSym * dstSym, FrameDisplayCheckRecord * record);
    static void     InsertObjectPoison(IR::Opnd* poisonedOpnd, IR::BranchInstr* branchInstr, IR::Instr* insertInstr, bool isForStore);

    IR::RegOpnd *   LoadIndexFromLikelyFloat(IR::RegOpnd *indexOpnd, const bool skipNegativeCheck, IR::LabelInstr *const notTaggedIntLabel, IR::LabelInstr *const negativeLabel, IR::Instr *const insertBeforeInstr);

    void MarkConstantAddressRegOpndLiveOnBackEdge(IR::LabelInstr * loopTop);
#if DBG
    static void LegalizeVerifyRange(IR::Instr * instrStart, IR::Instr * instrLast);
    void        ReconcileWithLowererStateOnHelperCall(IR::Instr * callInstr, IR::JnHelperMethod helperMethod);
    void        ClearAndSaveImplicitCallCheckOnHelperCallCheckState();
    void        RestoreImplicitCallCheckOnHelperCallCheckState();
    IR::Instr*  LowerCheckLowerIntBound(IR::Instr * instr);
    IR::Instr*  LowerCheckUpperIntBound(IR::Instr * instr);
#endif

    IR::Instr *     LowerGetCachedFunc(IR::Instr *instr);
    IR::Instr *     LowerCommitScope(IR::Instr *instr);
    IR::Instr*      LowerTry(IR::Instr* instr, bool tryCatch);
    IR::Instr *     LowerCatch(IR::Instr *instr);
    IR::Instr *     LowerLeave(IR::Instr *instr, IR::LabelInstr * targetInstr, bool fromFinalLower, bool isOrphanedLeave = false);
    void            EnsureBailoutReturnValueSym();
    void            EnsureHasBailedOutSym();
    void            InsertReturnThunkForRegion(Region* region, IR::LabelInstr* restoreLabel);
    void            SetHasBailedOut(IR::Instr * bailoutInstr);
    IR::Instr*      EmitEHBailoutStackRestore(IR::Instr * bailoutInstr);
    void            EmitSaveEHBailoutReturnValueAndJumpToRetThunk(IR::Instr * instr);
    void            EmitRestoreReturnValueFromEHBailout(IR::LabelInstr * restoreLabel, IR::LabelInstr * epilogLabel);   
    void            LowerInitForInEnumerator(IR::Instr * instr);
    void            AllocStackForInObjectEnumeratorArray();
    IR::RegOpnd *   GenerateForInEnumeratorLoad(IR::Opnd * forInEnumeratorOpnd, IR::Instr * insertBeforeInstr);
    IR::Opnd *      GetForInEnumeratorFieldOpnd(IR::Opnd * forInEnumeratorOpnd, uint fieldOffset, IRType type);

    void            GenerateInitForInEnumeratorFastPath(IR::Instr * instr, Js::EnumeratorCache * forInCache);
    void            GenerateHasObjectArrayCheck(IR::RegOpnd * objectOpnd, IR::RegOpnd * typeOpnd, IR::LabelInstr * hasObjectArray, IR::Instr * insertBeforeInstr);

    IR::LabelInstr* InsertLoopTopLabel(IR::Instr * insertBeforeInstr);
    IR::Instr *     AddBailoutToHelperCallInstr(IR::Instr * helperCallInstr, BailOutInfo * bailoutInfo, IR::BailOutKind  bailoutKind, IR::Instr * primaryBailoutInstr);
public:
    static IRType   GetImplicitCallFlagsType()
    {
        static_assert(sizeof(Js::ImplicitCallFlags) == 1, "If this size changes, change TyUint8 in the line below to the right type.");
        return TyUint8;
    }
    static IRType   GetFldInfoFlagsType()
    {
        static_assert(sizeof(Js::FldInfoFlags) == 1, "If this size changes, change TyUint8 in the line below to the right type.");
        return TyUint8;
    }

    static bool     IsSpreadCall(IR::Instr *instr);
    static
    IR::Instr*      GetLdSpreadIndicesInstr(IR::Instr *instr);
    static bool DoLazyBailout(Func* func) { return PHASE_ON(Js::LazyBailoutPhase, func) && !func->IsLoopBody(); }
    static bool DoLazyFixedTypeBailout(Func* func) { return DoLazyBailout(func) && !PHASE_OFF(Js::LazyFixedTypeBailoutPhase, func); }
    static bool DoLazyFixedDataBailout(Func* func) { return DoLazyBailout(func) && !PHASE_OFF(Js::LazyFixedDataBailoutPhase, func); }
    LowererMD * GetLowererMD() { return &m_lowererMD; }
private:
    Func *          m_func;
    LowererMD       m_lowererMD;
    JitArenaAllocator *m_alloc;
    IR::Opnd       * nextStackFunctionOpnd;
    IR::LabelInstr * outerMostLoopLabel;
    BVSparse<JitArenaAllocator> * initializedTempSym;
    BVSparse<JitArenaAllocator> * addToLiveOnBackEdgeSyms;
    Region *        currentRegion;
<<<<<<< HEAD
=======

#if DBG
    HelperCallCheckState helperCallCheckState;
    HelperCallCheckState oldHelperCallCheckState;
    Js::OpCode m_currentInstrOpCode;
#endif
>>>>>>> 84bd6f3c
};<|MERGE_RESOLUTION|>--- conflicted
+++ resolved
@@ -19,8 +19,6 @@
     RoundModeHalfToEven = 2
 };
 
-<<<<<<< HEAD
-=======
 #if DBG
 enum HelperCallCheckState : BYTE {
     HelperCallCheckState_None = 0,
@@ -29,7 +27,6 @@
 };
 
 #endif
->>>>>>> 84bd6f3c
 #if defined(_M_IX86) || defined(_M_AMD64)
 #include "LowerMDShared.h"
 #elif defined(_M_ARM32_OR_ARM64)
@@ -171,10 +168,6 @@
     bool            GenerateAdjustBaseSlots(IR::Instr * instrStFld, IR::RegOpnd *baseOpnd, JITTypeHolder initialType, JITTypeHolder finalType);
     void            PinTypeRef(JITTypeHolder type, void* typeRef, IR::Instr* instr, Js::PropertyId propertyId);
     IR::RegOpnd *   GenerateIsBuiltinRecyclableObject(IR::RegOpnd *regOpnd, IR::Instr *insertInstr, IR::LabelInstr *labelHelper, bool checkObjectAndDynamicObject = true, IR::LabelInstr *labelFastExternal = nullptr, bool isInHelper = false);
-<<<<<<< HEAD
-
-
-=======
     void            GenerateIsDynamicObject(IR::RegOpnd *regOpnd, IR::Instr *insertInstr, IR::LabelInstr *labelHelper, bool fContinueLabel = false);
     void            GenerateIsRecyclableObject(IR::RegOpnd *regOpnd, IR::Instr *insertInstr, IR::LabelInstr *labelHelper, bool checkObjectAndDynamicObject = true);
     bool            GenerateLdThisCheck(IR::Instr * instr);
@@ -200,7 +193,6 @@
     void            GenerateFlagProtoCheck(IR::Instr * insertBeforeInstr, IR::RegOpnd * opndInlineCache, IR::LabelInstr * labelFail);
     void            GenerateFlagInlineCacheCheck(IR::Instr * instrLdSt, IR::RegOpnd * opndType, IR::RegOpnd * opndInlineCache, IR::LabelInstr * labelNext);
     bool            GenerateFastLdMethodFromFlags(IR::Instr * instrLdFld);
->>>>>>> 84bd6f3c
 
     void            EnsureStackFunctionListStackSym();
     void            EnsureZeroLastStackFunctionNext();
@@ -224,11 +216,7 @@
     IR::Instr *     LowerMemset(IR::Instr * instr, IR::RegOpnd * helperRet);
     IR::Instr *     LowerMemcopy(IR::Instr * instr, IR::RegOpnd * helperRet);
 
-<<<<<<< HEAD
-    IR::Instr *     LowerWasmMemOp(IR::Instr * instr, IR::Opnd *addrOpnd);
-=======
     IR::Instr *     LowerWasmArrayBoundsCheck(IR::Instr * instr, IR::Opnd *addrOpnd);
->>>>>>> 84bd6f3c
     IR::Instr *     LowerLdArrViewElem(IR::Instr * instr);
     IR::Instr *     LowerStArrViewElem(IR::Instr * instr);
     IR::Instr *     LowerStAtomicsWasm(IR::Instr * instr);
@@ -325,10 +313,7 @@
     IR::BranchInstr* GenerateFastBrConst(IR::BranchInstr *branchInstr, IR::Opnd * constOpnd, bool isEqual);
     bool            GenerateFastCondBranch(IR::BranchInstr * instrBranch, bool *pIsHelper);
     void            GenerateBooleanNegate(IR::Instr * instr, IR::Opnd * srcBool, IR::Opnd * dst);
-<<<<<<< HEAD
-=======
     bool            GenerateJSBooleanTest(IR::RegOpnd * regSrc, IR::Instr * insertInstr, IR::LabelInstr * labelTarget, bool fContinueLabel = false);
->>>>>>> 84bd6f3c
     bool            GenerateFastEqBoolInt(IR::Instr * instr, bool *pIsHelper, bool isInHelper);
     bool            GenerateFastBrEqLikely(IR::BranchInstr * instrBranch, bool *pNeedHelper, bool isInHelper);
     bool            GenerateFastBooleanAndObjectEqLikely(IR::Instr * instr, IR::Opnd *src1, IR::Opnd *src2, IR::LabelInstr * labelHelper, IR::LabelInstr * labelEqualLikely, bool *pNeedHelper, bool isInHelper);
@@ -485,9 +470,6 @@
         IR::LabelInstr *bailOutLabelInstr = nullptr,
         bool * indirOpndOverflowed = nullptr);
 
-<<<<<<< HEAD
-    IR::IndirOpnd * GenerateFastElemIStringIndexCommon(IR::Instr * ldElem, bool isStore, IR::IndirOpnd * indirOpnd, IR::LabelInstr * labelHelper);
-=======
     IR::IndirOpnd* GenerateFastElemIStringIndexCommon(
         _In_ IR::Instr* elemInstr,
         _In_ bool isStore,
@@ -538,7 +520,6 @@
 
     void            GenerateFastIsInSymbolOrStringIndex(IR::Instr * instrInsert, IR::RegOpnd *indexOpnd, IR::RegOpnd *baseOpnd, IR::Opnd *dest, uint32 inlineCacheOffset, const uint32 hitRateOffset, IR::LabelInstr * labelHelper, IR::LabelInstr * labelDone);
     IR::BranchInstr* InsertMissingItemCompareBranch(IR::Opnd* compareSrc, Js::OpCode opcode, IR::LabelInstr* target, IR::Instr* insertBeforeInstr);
->>>>>>> 84bd6f3c
     bool            GenerateFastLdElemI(IR::Instr *& ldElem, bool *instrIsInHelperBlockRef);
     bool            GenerateFastStElemI(IR::Instr *& StElem, bool *instrIsInHelperBlockRef);
     bool            GenerateFastLdLen(IR::Instr *ldLen, bool *instrIsInHelperBlockRef);
@@ -559,11 +540,7 @@
     void            GenerateFastInlineMathClz(IR::Instr* instr);
     void            GenerateCtz(IR::Instr* instr);
     void            GeneratePopCnt(IR::Instr* instr);
-<<<<<<< HEAD
-    void            GenerateTruncWithCheck(IR::Instr* instr);
-=======
     template <bool Saturate> void GenerateTruncWithCheck(_In_ IR::Instr* instr);
->>>>>>> 84bd6f3c
     void            GenerateFastInlineMathFround(IR::Instr* instr);
     void            GenerateFastInlineRegExpExec(IR::Instr * instr);
     bool            GenerateFastPush(IR::Opnd *baseOpndParam, IR::Opnd *src, IR::Instr *callInstr, IR::Instr *insertInstr, IR::LabelInstr *labelHelper, IR::LabelInstr *doneLabel, IR::LabelInstr * bailOutLabelHelper, bool returnLength = false);
@@ -620,18 +597,11 @@
     IR::LabelInstr *GenerateBailOut(IR::Instr * instr, IR::BranchInstr * branchInstr = nullptr, IR::LabelInstr * labelBailOut = nullptr, IR::LabelInstr * collectRuntimeStatsLabel = nullptr);
     void            GenerateJumpToEpilogForBailOut(BailOutInfo * bailOutInfo, IR::Instr *instrAfter);
     void            GenerateThrow(IR::Opnd* errorCode, IR::Instr * instr);
-<<<<<<< HEAD
-    void            LowerLdI4(IR::Instr * const instr);
-=======
->>>>>>> 84bd6f3c
     void            LowerDivI4(IR::Instr * const instr);
     void            LowerRemI4(IR::Instr * const instr);
     void            LowerTrapIfZero(IR::Instr * const instr);
     void            LowerTrapIfMinIntOverNegOne(IR::Instr * const instr);
-<<<<<<< HEAD
-=======
     IR::Instr*      LowerTrapIfUnalignedAccess(IR::Instr * const instr);
->>>>>>> 84bd6f3c
     void            LowerDivI4Common(IR::Instr * const instr);
     void            LowerRemR8(IR::Instr * const instr);
     void            LowerRemR4(IR::Instr * const instr);
@@ -852,13 +822,10 @@
     BVSparse<JitArenaAllocator> * initializedTempSym;
     BVSparse<JitArenaAllocator> * addToLiveOnBackEdgeSyms;
     Region *        currentRegion;
-<<<<<<< HEAD
-=======
 
 #if DBG
     HelperCallCheckState helperCallCheckState;
     HelperCallCheckState oldHelperCallCheckState;
     Js::OpCode m_currentInstrOpCode;
 #endif
->>>>>>> 84bd6f3c
 };