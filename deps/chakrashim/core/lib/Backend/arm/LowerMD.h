--- conflicted
+++ resolved
@@ -162,13 +162,9 @@
             IR::Instr *         LowerStartCall(IR::Instr * instr);
             IR::Instr *         LowerAsmJsCallI(IR::Instr * callInstr) { Assert(UNREACHED); return nullptr; }
             IR::Instr *         LowerAsmJsCallE(IR::Instr * callInstr) { Assert(UNREACHED); return nullptr; }
-<<<<<<< HEAD
-            IR::Instr *         LowerWasmMemOp(IR::Instr * instr, IR::Opnd *addrOpnd) { Assert(UNREACHED); return nullptr; }
-=======
             IR::Instr *         LowerWasmArrayBoundsCheck(IR::Instr * instr, IR::Opnd *addrOpnd) { Assert(UNREACHED); return nullptr; }
             void                LowerAtomicStore(IR::Opnd * dst, IR::Opnd * src1, IR::Instr * insertBeforeInstr) { Assert(UNREACHED); }
             void                LowerAtomicLoad(IR::Opnd* dst, IR::Opnd* src1, IR::Instr* insertBeforeInstr) { Assert(UNREACHED); }
->>>>>>> 84bd6f3c
             IR::Instr *         LowerAsmJsStElemHelper(IR::Instr * callInstr) { Assert(UNREACHED); return nullptr; }
             IR::Instr *         LowerAsmJsLdElemHelper(IR::Instr * callInstr) { Assert(UNREACHED); return nullptr; }
             IR::Instr *         LowerCallIDynamic(IR::Instr *callInstr, IR::Instr*saveThisArgOutInstr, IR::Opnd *argsLength, ushort callFlags, IR::Instr * insertBeforeInstrForCFG = nullptr);
@@ -191,10 +187,7 @@
             void                EmitIntToLong(IR::Opnd *dst, IR::Opnd *src, IR::Instr *instrInsert);
             void                EmitUIntToLong(IR::Opnd *dst, IR::Opnd *src, IR::Instr *instrInsert);
             void                EmitLongToInt(IR::Opnd *dst, IR::Opnd *src, IR::Instr *instrInsert);
-<<<<<<< HEAD
-=======
             void                EmitSignExtend(IR::Instr * instr) { Assert(UNREACHED); }
->>>>>>> 84bd6f3c
             void                EmitReinterpretPrimitive(IR::Opnd* dst, IR::Opnd* src, IR::Instr* insertBeforeInstr) { Assert(UNREACHED); }
             void                EmitLoadFloatFromNumber(IR::Opnd *dst, IR::Opnd *src, IR::Instr *insertInstr);
             IR::LabelInstr*     EmitLoadFloatCommon(IR::Opnd *dst, IR::Opnd *src, IR::Instr *insertInstr, bool needHelperLabel);
@@ -243,16 +236,6 @@
 
             static void GenerateLoadTaggedType(IR::Instr * instrLdSt, IR::RegOpnd * opndType, IR::RegOpnd * opndTaggedType);
             static void GenerateLoadPolymorphicInlineCacheSlot(IR::Instr * instrLdSt, IR::RegOpnd * opndInlineCache, IR::RegOpnd * opndType, uint polymorphicInlineCacheSize);
-<<<<<<< HEAD
-            static IR::BranchInstr * GenerateLocalInlineCacheCheck(IR::Instr * instrLdSt, IR::RegOpnd * opndType, IR::RegOpnd * opndInlineCache, IR::LabelInstr * labelNext, bool checkTypeWithoutProperty = false);
-            static IR::BranchInstr * GenerateProtoInlineCacheCheck(IR::Instr * instrLdSt, IR::RegOpnd * opndType, IR::RegOpnd * opndInlineCache, IR::LabelInstr * labelNext);
-            static IR::BranchInstr * GenerateFlagInlineCacheCheck(IR::Instr * instrLdSt, IR::RegOpnd * opndType, IR::RegOpnd * opndInlineCache, IR::LabelInstr * labelNext);
-            static IR::BranchInstr * GenerateFlagInlineCacheCheckForLocal(IR::Instr * instrLdSt, IR::RegOpnd * opndType, IR::RegOpnd * opndInlineCache, IR::LabelInstr * labelNext);
-            static void GenerateLdFldFromLocalInlineCache(IR::Instr * instrLdFld, IR::RegOpnd * opndBase, IR::Opnd * opndDst, IR::RegOpnd * opndInlineCache, IR::LabelInstr * labelFallThru, bool isInlineSlot);
-            static void GenerateLdFldFromProtoInlineCache(IR::Instr * instrLdFld, IR::RegOpnd * opndBase, IR::Opnd * opndDst, IR::RegOpnd * opndInlineCache, IR::LabelInstr * labelFallThru, bool isInlineSlot);
-            static void GenerateLdLocalFldFromFlagInlineCache(IR::Instr * instrLdFld, IR::RegOpnd * opndBase, IR::Opnd * opndDst, IR::RegOpnd * opndInlineCache, IR::LabelInstr * labelFallThru, bool isInlineSlot);
-=======
->>>>>>> 84bd6f3c
             static void GenerateStFldFromLocalInlineCache(IR::Instr * instrStFld, IR::RegOpnd * opndBase, IR::Opnd * opndSrc, IR::RegOpnd * opndInlineCache, IR::LabelInstr * labelFallThru, bool isInlineSlot);
             void        GenerateFunctionObjectTest(IR::Instr * callInstr, IR::RegOpnd  *functionOpnd, bool isHelper, IR::LabelInstr* continueAfterExLabel = nullptr);
 
@@ -267,21 +250,6 @@
             IR::BranchInstr*    InsertMissingItemCompareBranch(IR::Opnd* compareSrc, IR::Opnd* missingItemOpnd, Js::OpCode opcode, IR::LabelInstr* target, IR::Instr* insertBeforeInstr);
 private:
     IR::Opnd* IsOpndNegZero(IR::Opnd* opnd, IR::Instr* instr);
-<<<<<<< HEAD
-    void GenerateFlagInlineCacheCheckForGetterSetter(
-        IR::Instr * insertBeforeInstr,
-        IR::RegOpnd * opndInlineCache,
-        IR::LabelInstr * labelNext);
-
-    void GenerateLdFldFromFlagInlineCache(
-        IR::Instr * insertBeforeInstr,
-        IR::RegOpnd * opndBase,
-        IR::RegOpnd * opndInlineCache,
-        IR::Opnd * opndDst,
-        IR::LabelInstr * labelFallThru,
-        bool isInlineSlot);
-=======
->>>>>>> 84bd6f3c
 
     void GenerateAssignForBuiltinArg(
         RegNum dstReg,
