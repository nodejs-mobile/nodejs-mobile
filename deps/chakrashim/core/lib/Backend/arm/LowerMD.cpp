--- conflicted
+++ resolved
@@ -1733,11 +1733,7 @@
     // Arg 7: ScriptContext
     this->m_lowerer->LoadScriptContext(tryAddr);
 
-<<<<<<< HEAD
-    if (tryInstr->m_opcode == Js::OpCode::TryCatch || this->m_func->DoOptimizeTry())
-=======
     if (tryInstr->m_opcode == Js::OpCode::TryCatch || this->m_func->DoOptimizeTry() || (this->m_func->IsSimpleJit() && this->m_func->hasBailout))
->>>>>>> 84bd6f3c
     {
         // Arg 6 : hasBailedOutOffset
         IR::Opnd * hasBailedOutOffset = IR::IntConstOpnd::New(this->m_func->m_hasBailedOutSym->m_offset + tryInstr->m_func->GetInlineeArgumentStackSize(), TyInt32, this->m_func);
@@ -2349,28 +2345,6 @@
     IR::RegOpnd *retReg = IR::RegOpnd::New(TyMachReg, m_func);
     retReg->SetReg(RETURN_REG);
     Lowerer::InsertMove(retReg, retInstr->UnlinkSrc1(), retInstr);
-<<<<<<< HEAD
-
-    retInstr->SetSrc1(retReg);
-
-    return retInstr;
-}
-
-
-///----------------------------------------------------------------------------
-///
-/// LowererMD::LowerUncondBranch
-///
-///----------------------------------------------------------------------------
-
-IR::Instr *
-LowererMD::LowerUncondBranch(IR::Instr * instr)
-{
-    instr->m_opcode = Js::OpCode::B;
-    return instr;
-}
-=======
->>>>>>> 84bd6f3c
 
     retInstr->SetSrc1(retReg);
 
@@ -4203,386 +4177,6 @@
 void
 LowererMD::GenerateLoadTaggedType(IR::Instr * instrLdSt, IR::RegOpnd * opndType, IR::RegOpnd * opndTaggedType)
 {
-<<<<<<< HEAD
-    // Generate:
-    //
-    // s3 = LDR inlineCache->u.local.type
-    //      CMP type, s3
-    //      BNE $next
-
-    IR::Instr * instr;
-    IR::IndirOpnd * typeOpnd;
-
-    // s3 = LDR [inlineCache, offset(u.local.type)]
-    IR::RegOpnd * s3 = IR::RegOpnd::New(TyMachReg, instrLdSt->m_func);
-    if (checkTypeWithoutProperty)
-    {
-        typeOpnd = IR::IndirOpnd::New(opndInlineCache, (int32)offsetof(Js::InlineCache, u.local.typeWithoutProperty), TyMachPtr, instrLdSt->m_func);
-    }
-    else
-    {
-        typeOpnd = IR::IndirOpnd::New(opndInlineCache, (int32)offsetof(Js::InlineCache, u.local.type), TyMachPtr, instrLdSt->m_func);
-    }
-
-    instr = IR::Instr::New(Js::OpCode::LDR, s3, typeOpnd, instrLdSt->m_func);
-    instrLdSt->InsertBefore(instr);
-
-    // CMP s1, s3
-    instr = IR::Instr::New(Js::OpCode::CMP, instrLdSt->m_func);
-    instr->SetSrc1(opndType);
-    instr->SetSrc2(s3);
-    instrLdSt->InsertBefore(instr);
-
-    // BNE $next
-    IR::BranchInstr * branchInstr = IR::BranchInstr::New(Js::OpCode::BNE, labelNext, instrLdSt->m_func);
-    instrLdSt->InsertBefore(branchInstr);
-
-    return branchInstr;
-}
-
-void
-LowererMD::GenerateFlagInlineCacheCheckForGetterSetter(
-    IR::Instr * insertBeforeInstr,
-    IR::RegOpnd * opndInlineCache,
-    IR::LabelInstr * labelNext)
-{
-    uint accessorFlagMask;
-    if (PHASE_OFF(Js::InlineGettersPhase, insertBeforeInstr->m_func))
-    {
-        accessorFlagMask = Js::InlineCache::GetSetterFlagMask();
-    }
-    else if (PHASE_OFF(Js::InlineSettersPhase, insertBeforeInstr->m_func))
-    {
-        accessorFlagMask = Js::InlineCache::GetGetterFlagMask();
-    }
-    else
-    {
-        accessorFlagMask = Js::InlineCache::GetGetterSetterFlagMask();
-    }
-
-    // Generate:
-    //
-    //      TST [&(inlineCache->u.accessor.flags)], Js::InlineCacheGetterFlag | Js::InlineCacheSetterFlag
-    //      BEQ $next
-    IR::Instr * instr;
-    IR::Opnd* flagsOpnd;
-
-    flagsOpnd = IR::IndirOpnd::New(opndInlineCache, (int32)offsetof(Js::InlineCache, u.accessor.rawUInt16), TyInt8, this->m_func);
-    // AND [&(inlineCache->u.accessor.flags)], InlineCacheGetterFlag | InlineCacheSetterFlag
-    instr = IR::Instr::New(Js::OpCode::TST,this->m_func);
-    instr->SetSrc1(flagsOpnd);
-    instr->SetSrc2(IR::IntConstOpnd::New(accessorFlagMask, TyInt8, this->m_func));
-    insertBeforeInstr->InsertBefore(instr);
-    LegalizeMD::LegalizeInstr(instr, false);
-
-    // BEQ $next
-    instr = IR::BranchInstr::New(Js::OpCode::BEQ, labelNext, this->m_func);
-    insertBeforeInstr->InsertBefore(instr);
-}
-
-IR::BranchInstr *
-LowererMD::GenerateFlagInlineCacheCheck(
-    IR::Instr * instrLdSt,
-    IR::RegOpnd * opndType,
-    IR::RegOpnd * opndInlineCache,
-    IR::LabelInstr * labelNext)
-{
-    // Generate:
-    //
-    // s3 = LDR inlineCache->u.flags.type
-    //      CMP type, s3
-    //      BNE $next
-
-    IR::Instr * instr;
-
-    // LDR s3, [inlineCache, offset(u.flags.type)]
-    IR::RegOpnd *s3 = IR::RegOpnd::New(TyMachReg, instrLdSt->m_func);
-    IR::IndirOpnd * opndIndir = IR::IndirOpnd::New(opndInlineCache, offsetof(Js::InlineCache, u.accessor.type), TyMachPtr, instrLdSt->m_func);
-    instr = IR::Instr::New(Js::OpCode::LDR, s3, opndIndir, instrLdSt->m_func);
-    instrLdSt->InsertBefore(instr);
-
-    // CMP type, s3
-    instr = IR::Instr::New(Js::OpCode::CMP, instrLdSt->m_func);
-    instr->SetSrc1(opndType);
-    instr->SetSrc2(s3);
-    instrLdSt->InsertBefore(instr);
-
-    // BNE $next
-    IR::BranchInstr * branchInstr = IR::BranchInstr::New(Js::OpCode::BNE, labelNext, instrLdSt->m_func);
-    instrLdSt->InsertBefore(branchInstr);
-
-    return branchInstr;
-}
-
-IR::BranchInstr *
-LowererMD::GenerateProtoInlineCacheCheck(
-    IR::Instr * instrLdSt,
-    IR::RegOpnd * opndType,
-    IR::RegOpnd * opndInlineCache,
-    IR::LabelInstr * labelNext)
-{
-    // Generate:
-    //
-    // s3 = LDR inlineCache->u.proto.type
-    //      CMP type, s3
-    //      BNE $next
-
-    IR::Instr * instr;
-
-    // LDR s3, [inlineCache, offset(u.proto.type)]
-    IR::RegOpnd *s3 = IR::RegOpnd::New(TyMachReg, instrLdSt->m_func);
-    IR::IndirOpnd * opndIndir = IR::IndirOpnd::New(opndInlineCache, offsetof(Js::InlineCache, u.proto.type), TyMachPtr, instrLdSt->m_func);
-    instr = IR::Instr::New(Js::OpCode::LDR, s3, opndIndir, instrLdSt->m_func);
-    instrLdSt->InsertBefore(instr);
-
-    // CMP type, s3
-    instr = IR::Instr::New(Js::OpCode::CMP, instrLdSt->m_func);
-    instr->SetSrc1(opndType);
-    instr->SetSrc2(s3);
-    instrLdSt->InsertBefore(instr);
-
-    // BNE $next
-    IR::BranchInstr * branchInstr = IR::BranchInstr::New(Js::OpCode::BNE, labelNext, instrLdSt->m_func);
-    instrLdSt->InsertBefore(branchInstr);
-
-    return branchInstr;
-}
-
-void
-LowererMD::GenerateLdFldFromLocalInlineCache(
-    IR::Instr * instrLdFld,
-    IR::RegOpnd * opndBase,
-    IR::Opnd * opndDst,
-    IR::RegOpnd * opndInlineCache,
-    IR::LabelInstr * labelFallThru,
-    bool isInlineSlot)
-{
-    // Generate:
-    //
-    //     LDR s1, [base, offset(slots)]
-    //     LDR s2, [inlineCache, offset(u.local.slotIndex)] -- load the cached slot index
-    //     LDR dst, [s1, s2, LSL #2]  -- load the value directly from the slot (dst = s3 + s4 * 4)
-    //     B $fallthru
-
-    IR::Instr * instr;
-    IR::IndirOpnd * opndIndir;
-    IR::RegOpnd * opndSlotArray = nullptr;
-
-    if (!isInlineSlot)
-    {
-        opndSlotArray = IR::RegOpnd::New(TyMachReg, instrLdFld->m_func);
-        opndIndir = IR::IndirOpnd::New(opndBase, Js::DynamicObject::GetOffsetOfAuxSlots(), TyMachReg, instrLdFld->m_func);
-        instr = IR::Instr::New(Js::OpCode::LDR, opndSlotArray, opndIndir, instrLdFld->m_func);
-        instrLdFld->InsertBefore(instr);
-    }
-
-    // s2 = LDR [inlineCache, offset(u.local.slotIndex)] -- load the cached slot index
-    IR::RegOpnd * s2 = IR::RegOpnd::New(TyUint16, instrLdFld->m_func);
-    opndIndir = IR::IndirOpnd::New(opndInlineCache, offsetof(Js::InlineCache, u.local.slotIndex), TyUint16, instrLdFld->m_func);
-    instr = IR::Instr::New(Js::OpCode::LDR, s2, opndIndir, instrLdFld->m_func);
-    instrLdFld->InsertBefore(instr);
-
-    if (isInlineSlot)
-    {
-        // LDR dst, [base, s2, LSL #2] -- load the value directly from the inline slot (dst = base + s2 * 4)
-        opndIndir = IR::IndirOpnd::New(opndBase, s2, GetDefaultIndirScale(), TyMachReg, instrLdFld->m_func);
-        instr = IR::Instr::New(Js::OpCode::LDR, opndDst, opndIndir, instrLdFld->m_func);
-        instrLdFld->InsertBefore(instr);
-    }
-    else
-    {
-        // LDR dst, [s1, s2, LSL #2]  -- load the value directly from the slot (dst = s1 + s2 * 4)
-        opndIndir = IR::IndirOpnd::New(opndSlotArray, s2, GetDefaultIndirScale(), TyMachReg, instrLdFld->m_func);
-        instr = IR::Instr::New(Js::OpCode::LDR, opndDst, opndIndir, instrLdFld->m_func);
-        instrLdFld->InsertBefore(instr);
-    }
-
-    // B $fallthru
-    instr = IR::BranchInstr::New(Js::OpCode::B, labelFallThru, instrLdFld->m_func);
-    instrLdFld->InsertBefore(instr);
-}
-
-void
-LowererMD::GenerateLdFldFromProtoInlineCache(
-    IR::Instr * instrLdFld,
-    IR::RegOpnd * opndBase,
-    IR::Opnd * opndDst,
-    IR::RegOpnd * opndInlineCache,
-    IR::LabelInstr * labelFallThru,
-    bool isInlineSlot)
-{
-    // Generate:
-    //
-    //     LDR s1, [inlineCache, offset(u.proto.prototypeObject)]
-    //     LDR s1, [s1, offset(slots)] -- load the slot array
-    //     LDR s2, [inlineCache, offset(u.proto.slotIndex)]
-    //     LDR dst, [s1, s2, LSL #2]
-    //     B $fallthru
-
-    IR::Instr * instr;
-    IR::RegOpnd * opndProtoSlots = nullptr;
-
-    // LDR s1, [inlineCache, offset(u.proto.prototypeObject)]
-    IR::RegOpnd * opndProto = IR::RegOpnd::New(TyMachReg, instrLdFld->m_func);
-    IR::IndirOpnd * opndIndir = IR::IndirOpnd::New(opndInlineCache, (int32)offsetof(Js::InlineCache, u.proto.prototypeObject), TyMachReg, instrLdFld->m_func);
-    instr = IR::Instr::New(Js::OpCode::LDR, opndProto, opndIndir, instrLdFld->m_func);
-    instrLdFld->InsertBefore(instr);
-
-    if (!isInlineSlot)
-    {
-        // LDR s1, [s1, offset(slots)] -- load the slot array
-        opndProtoSlots = IR::RegOpnd::New(TyMachReg, instrLdFld->m_func);
-        opndIndir = IR::IndirOpnd::New(opndProto, Js::DynamicObject::GetOffsetOfAuxSlots(), TyMachReg, instrLdFld->m_func);
-        instr = IR::Instr::New(Js::OpCode::LDR, opndProtoSlots, opndIndir, instrLdFld->m_func);
-        instrLdFld->InsertBefore(instr);
-    }
-
-    // LDR s2, [inlineCache, offset(u.proto.slotIndex)]
-    IR::RegOpnd * opndSlotIndex = IR::RegOpnd::New(TyUint16, instrLdFld->m_func);
-    opndIndir = IR::IndirOpnd::New(opndInlineCache, offsetof(Js::InlineCache, u.proto.slotIndex), TyUint16, instrLdFld->m_func);
-    instr = IR::Instr::New(Js::OpCode::LDR, opndSlotIndex, opndIndir, instrLdFld->m_func);
-    instrLdFld->InsertBefore(instr);
-
-    if (isInlineSlot)
-    {
-        // LDR dst, [s1, s8, LSL #2]
-        opndIndir = IR::IndirOpnd::New(opndProto, opndSlotIndex, GetDefaultIndirScale(), TyMachReg, instrLdFld->m_func);
-        instr = IR::Instr::New(Js::OpCode::LDR, opndDst, opndIndir, instrLdFld->m_func);
-        instrLdFld->InsertBefore(instr);
-    }
-    else
-    {
-        // LDR dst, [s7, s8, LSL #2]
-        opndIndir = IR::IndirOpnd::New(opndProtoSlots, opndSlotIndex, GetDefaultIndirScale(), TyMachReg, instrLdFld->m_func);
-        instr = IR::Instr::New(Js::OpCode::LDR, opndDst, opndIndir, instrLdFld->m_func);
-        instrLdFld->InsertBefore(instr);
-    }
-
-    // B $fallthru
-    instr = IR::BranchInstr::New(Js::OpCode::B, labelFallThru, instrLdFld->m_func);
-    instrLdFld->InsertBefore(instr);
-}
-
-void
-LowererMD::GenerateLdLocalFldFromFlagInlineCache(
-    IR::Instr * instrLdFld,
-    IR::RegOpnd * opndBase,
-    IR::Opnd * opndDst,
-    IR::RegOpnd * opndInlineCache,
-    IR::LabelInstr * labelFallThru,
-    bool isInlineSlot)
-{
-    // Generate:
-    //
-    //     LDR s1, [base, offset(slots)]
-    //     LDR s2, [inlineCache, offset(u.flags.slotIndex)] -- load the cached slot index
-    //     LDR dst, [s1, s2, LSL #2]  -- load the value directly from the slot (dst = s3 + s4 * 4)
-    //     B $fallthru
-
-    IR::Instr * instr;
-    IR::IndirOpnd * opndIndir;
-    IR::RegOpnd * opndSlotArray = nullptr;
-
-    if (!isInlineSlot)
-    {
-        opndSlotArray = IR::RegOpnd::New(TyMachReg, instrLdFld->m_func);
-        opndIndir = IR::IndirOpnd::New(opndBase, Js::DynamicObject::GetOffsetOfAuxSlots(), TyMachReg, instrLdFld->m_func);
-        instr = IR::Instr::New(Js::OpCode::LDR, opndSlotArray, opndIndir, instrLdFld->m_func);
-        instrLdFld->InsertBefore(instr);
-    }
-
-    // s2 = LDR [inlineCache, offset(u.local.slotIndex)] -- load the cached slot index
-    IR::RegOpnd * s2 = IR::RegOpnd::New(TyUint16, instrLdFld->m_func);
-    opndIndir = IR::IndirOpnd::New(opndInlineCache, offsetof(Js::InlineCache, u.accessor.slotIndex), TyUint16, instrLdFld->m_func);
-    instr = IR::Instr::New(Js::OpCode::LDR, s2, opndIndir, instrLdFld->m_func);
-    instrLdFld->InsertBefore(instr);
-
-    if (isInlineSlot)
-    {
-        // LDR dst, [base, s2, LSL #2] -- load the value directly from the inline slot (dst = base + s2 * 4)
-        opndIndir = IR::IndirOpnd::New(opndBase, s2, GetDefaultIndirScale(), TyMachReg, instrLdFld->m_func);
-        instr = IR::Instr::New(Js::OpCode::LDR, opndDst, opndIndir, instrLdFld->m_func);
-        instrLdFld->InsertBefore(instr);
-    }
-    else
-    {
-        // LDR dst, [s1, s2, LSL #2]  -- load the value directly from the slot (dst = s1 + s2 * 4)
-        opndIndir = IR::IndirOpnd::New(opndSlotArray, s2, GetDefaultIndirScale(), TyMachReg, instrLdFld->m_func);
-        instr = IR::Instr::New(Js::OpCode::LDR, opndDst, opndIndir, instrLdFld->m_func);
-        instrLdFld->InsertBefore(instr);
-    }
-
-    // B $fallthru
-    instr = IR::BranchInstr::New(Js::OpCode::B, labelFallThru, instrLdFld->m_func);
-    instrLdFld->InsertBefore(instr);
-}
-
-void
-LowererMD::GenerateLdFldFromFlagInlineCache(
-    IR::Instr * insertBeforeInstr,
-    IR::RegOpnd * opndBase,
-    IR::RegOpnd * opndInlineCache,
-    IR::Opnd * opndDst,
-    IR::LabelInstr * labelFallThru,
-    bool isInlineSlot)
-{
-    // Generate:
-    //
-    //     LDR s1, [inlineCache, offset(u.flags.object)]
-    //     LDR s1, [s1, offset(slots)] -- load the slot array
-    //     LDR s2, [inlineCache, offset(u.flags.slotIndex)]
-    //     LDR dst, [s1, s2, LSL #2]
-    //     B $fallthru
-
-    IR::Instr * instr;
-    IR::RegOpnd * opndObjSlots = nullptr;
-
-    // LDR s1, [inlineCache, offset(u.flags.object)]
-    IR::RegOpnd * object = IR::RegOpnd::New(TyMachReg, this->m_func);
-    IR::IndirOpnd * opndIndir = IR::IndirOpnd::New(opndInlineCache, (int32)offsetof(Js::InlineCache, u.accessor.object), TyMachReg, this->m_func);
-    instr = IR::Instr::New(Js::OpCode::LDR, object, opndIndir, this->m_func);
-    insertBeforeInstr->InsertBefore(instr);
-
-    if (!isInlineSlot)
-    {
-        // LDR s1, [s1, offset(slots)] -- load the slot array
-        opndObjSlots = IR::RegOpnd::New(TyMachReg, this->m_func);
-        opndIndir = IR::IndirOpnd::New(object, Js::DynamicObject::GetOffsetOfAuxSlots(), TyMachReg, this->m_func);
-        instr = IR::Instr::New(Js::OpCode::LDR, opndObjSlots, opndIndir, this->m_func);
-        insertBeforeInstr->InsertBefore(instr);
-    }
-
-    // LDR s2, [inlineCache, offset(u.flags.slotIndex)]
-    IR::RegOpnd * opndSlotIndex = IR::RegOpnd::New(TyUint16, this->m_func);
-    opndIndir = IR::IndirOpnd::New(opndInlineCache, offsetof(Js::InlineCache, u.accessor.slotIndex), TyUint16, this->m_func);
-    instr = IR::Instr::New(Js::OpCode::LDR, opndSlotIndex, opndIndir, this->m_func);
-    insertBeforeInstr->InsertBefore(instr);
-
-    if (isInlineSlot)
-    {
-        // LDR dst, [s1, s8, LSL #2]
-        opndIndir = IR::IndirOpnd::New(object, opndSlotIndex, this->GetDefaultIndirScale(), TyMachReg, this->m_func);
-        instr = IR::Instr::New(Js::OpCode::LDR, opndDst, opndIndir, this->m_func);
-        insertBeforeInstr->InsertBefore(instr);
-    }
-    else
-    {
-        // LDR dst, [s7, s8, LSL #2]
-        opndIndir = IR::IndirOpnd::New(opndObjSlots, opndSlotIndex, this->GetDefaultIndirScale(), TyMachReg, this->m_func);
-        instr = IR::Instr::New(Js::OpCode::LDR, opndDst, opndIndir, this->m_func);
-        insertBeforeInstr->InsertBefore(instr);
-    }
-
-    // B $fallthru
-    instr = IR::BranchInstr::New(Js::OpCode::B, labelFallThru, this->m_func);
-    insertBeforeInstr->InsertBefore(instr);
-}
-
-void
-LowererMD::GenerateLoadTaggedType(IR::Instr * instrLdSt, IR::RegOpnd * opndType, IR::RegOpnd * opndTaggedType)
-{
-=======
->>>>>>> 84bd6f3c
     // taggedType = OR type, InlineCacheAuxSlotTypeTag
     IR::IntConstOpnd * opndAuxSlotTag = IR::IntConstOpnd::New(InlineCacheAuxSlotTypeTag, TyInt8, instrLdSt->m_func);
     IR::Instr * instr = IR::Instr::New(Js::OpCode::ORR, opndTaggedType, opndType, opndAuxSlotTag, instrLdSt->m_func);
@@ -5964,14 +5558,11 @@
      }
 }
 
-<<<<<<< HEAD
-=======
 bool LowererMD::GenerateFastDivAndRem(IR::Instr* instrDiv, IR::LabelInstr* bailOutLabel)
 {
     return false;
 }
 
->>>>>>> 84bd6f3c
 void
 LowererMD::EmitInt4Instr(IR::Instr *instr)
 {
@@ -7584,10 +7175,6 @@
 
     instr = IR::Instr::New(Js::OpCode::Call, dst, this->m_func);
     instrInsert->InsertBefore(instr);
-<<<<<<< HEAD
-
-=======
->>>>>>> 84bd6f3c
     if (BailOutInfo::IsBailOutOnImplicitCalls(bailOutKind))
     {
         _Analysis_assume_(instrBailOut != nullptr);
@@ -7847,11 +7434,7 @@
                 break;
             case Js::OpCode::Leave:
                 Assert(this->m_func->DoOptimizeTry() && !this->m_func->IsLoopBodyInTry());
-<<<<<<< HEAD
-                instrPrev = this->LowerLeave(instr, instr->AsBranchInstr()->GetTarget(), true /*fromFinalLower*/);
-=======
                 instrPrev = m_lowerer->LowerLeave(instr, instr->AsBranchInstr()->GetTarget(), true /*fromFinalLower*/);
->>>>>>> 84bd6f3c
                 break;
             }
         }
@@ -8117,8 +7700,6 @@
     m_lowerer->LowerUnaryHelperMem(typeOfInstr, IR::HelperOp_Typeof);
 }
 
-<<<<<<< HEAD
-=======
 IR::BranchInstr*
 LowererMD::InsertMissingItemCompareBranch(IR::Opnd* compareSrc, IR::Opnd* missingItemOpnd, Js::OpCode opcode, IR::LabelInstr* target, IR::Instr* insertBeforeInstr)
 {
@@ -8143,7 +7724,6 @@
     return m_lowerer->InsertCompareBranch(missingItemOpnd, compareSrcUint32Opnd, opcode, target, insertBeforeInstr);
 }
 
->>>>>>> 84bd6f3c
 #if DBG
 //
 // Helps in debugging of fast paths.
