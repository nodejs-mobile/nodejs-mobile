//-------------------------------------------------------------------------------------------------------
// Copyright (C) Microsoft. All rights reserved.
// Licensed under the MIT license. See LICENSE.txt file in the project root for full license information.
//-------------------------------------------------------------------------------------------------------
#include "Backend.h"

bool
GlobOpt::DoFieldCopyProp() const
{
    BasicBlock *block = this->currentBlock;
    Loop *loop = block->loop;
    if (this->isRecursiveCallOnLandingPad)
    {
        // The landing pad at this point only contains load hosted by PRE.
        // These need to be copy-prop'd into the loop.
        // We want to look at the implicit-call info of the loop, not it's parent.

        Assert(block->IsLandingPad());
        loop = block->next->loop;
        Assert(loop);
    }

    return DoFieldCopyProp(loop);
}

bool
GlobOpt::DoFunctionFieldCopyProp() const
{
    return DoFieldCopyProp(nullptr);
}

bool
GlobOpt::DoFieldCopyProp(Loop * loop) const
{
    if (PHASE_OFF(Js::CopyPropPhase, this->func))
    {
        // Can't do field copy prop without copy prop
        return false;
    }

    if (PHASE_FORCE(Js::FieldCopyPropPhase, this->func))
    {
        // Force always turns on field copy prop
        return true;
    }

    if (PHASE_OFF(Js::FieldCopyPropPhase, this->func))
    {
        return false;
    }

    return this->DoFieldOpts(loop);
}

bool
GlobOpt::DoObjTypeSpec() const
{
    return this->DoObjTypeSpec(this->currentBlock->loop);
}

bool
GlobOpt::DoObjTypeSpec(Loop *loop) const
{
    if (!this->func->DoFastPaths())
    {
        return false;
    }
    if (PHASE_FORCE(Js::ObjTypeSpecPhase, this->func))
    {
        return true;
    }
    if (PHASE_OFF(Js::ObjTypeSpecPhase, this->func))
    {
        return false;
    }
    if (this->func->IsLoopBody() && this->func->HasProfileInfo() && this->func->GetReadOnlyProfileInfo()->IsObjTypeSpecDisabledInJitLoopBody())
    {
        return false;
    }
    if (this->ImplicitCallFlagsAllowOpts(this->func))
    {
        Assert(loop == nullptr || loop->CanDoFieldCopyProp());
        return true;
    }
    return loop != nullptr && loop->CanDoFieldCopyProp();
}

bool
GlobOpt::DoFieldOpts(Loop * loop) const
{
    if (this->ImplicitCallFlagsAllowOpts(this->func))
    {
        Assert(loop == nullptr || loop->CanDoFieldCopyProp());
        return true;
    }
    return loop != nullptr && loop->CanDoFieldCopyProp();
}

bool GlobOpt::DoFieldPRE() const
{
    Loop *loop = this->currentBlock->loop;

    return DoFieldPRE(loop);
}

bool
GlobOpt::DoFieldPRE(Loop *loop) const
{
    if (PHASE_OFF(Js::FieldPREPhase, this->func))
    {
        return false;
    }

    if (PHASE_FORCE(Js::FieldPREPhase, func))
    {
        // Force always turns on field PRE
        return true;
    }

    if (this->func->HasProfileInfo() && this->func->GetReadOnlyProfileInfo()->IsFieldPREDisabled())
    {
        return false;
    }

    return DoFieldOpts(loop);
}

bool GlobOpt::HasMemOp(Loop *loop)
{
#pragma prefast(suppress: 6285, "logical-or of constants is by design")
    return (
        loop &&
        loop->doMemOp &&
        (
            !PHASE_OFF(Js::MemSetPhase, this->func) ||
            !PHASE_OFF(Js::MemCopyPhase, this->func)
        ) &&
        loop->memOpInfo &&
        loop->memOpInfo->candidates &&
        !loop->memOpInfo->candidates->Empty()
    );
}

void
GlobOpt::KillLiveFields(StackSym * stackSym, BVSparse<JitArenaAllocator> * bv)
{
    if (stackSym->IsTypeSpec())
    {
        stackSym = stackSym->GetVarEquivSym(this->func);
    }
    Assert(stackSym);

    // If the sym has no objectSymInfo, it must not represent an object and, hence, has no type sym or
    // property syms to kill.
    if (!stackSym->HasObjectInfo() || stackSym->IsSingleDef())
    {
        return;
    }

    // Note that the m_writeGuardSym is killed here as well, because it is part of the
    // m_propertySymList of the object.
    ObjectSymInfo * objectSymInfo = stackSym->GetObjectInfo();
    PropertySym * propertySym = objectSymInfo->m_propertySymList;
    while (propertySym != nullptr)
    {
        Assert(propertySym->m_stackSym == stackSym);
        bv->Clear(propertySym->m_id);
        if (this->IsLoopPrePass())
        {
            for (Loop * loop = this->rootLoopPrePass; loop != nullptr; loop = loop->parent)
            {
                loop->fieldKilled->Set(propertySym->m_id);
            }
        }
        else if (bv->IsEmpty())
        {
            // shortcut
            break;
        }
        propertySym = propertySym->m_nextInStackSymList;
    }

    this->KillObjectType(stackSym, bv);
}

void
GlobOpt::KillLiveFields(PropertySym * propertySym, BVSparse<JitArenaAllocator> * bv)
{
    KillLiveFields(propertySym->m_propertyEquivSet, bv);
}

void GlobOpt::KillLiveFields(BVSparse<JitArenaAllocator> *const fieldsToKill, BVSparse<JitArenaAllocator> *const bv) const
{
    Assert(bv);

    if (fieldsToKill)
    {
        bv->Minus(fieldsToKill);

        if (this->IsLoopPrePass())
        {
            for (Loop * loop = this->rootLoopPrePass; loop != nullptr; loop = loop->parent)
            {
                loop->fieldKilled->Or(fieldsToKill);
            }
        }
    }
}

void
GlobOpt::KillLiveElems(IR::IndirOpnd * indirOpnd, BVSparse<JitArenaAllocator> * bv, bool inGlobOpt, Func *func)
{
    IR::RegOpnd *indexOpnd = indirOpnd->GetIndexOpnd();

    // obj.x = 10;
    // obj["x"] = ...;   // This needs to kill obj.x...  We need to kill all fields...
    //
    // Also, 'arguments[i] =' needs to kill all slots even if 'i' is an int.
    //
    // NOTE: we only need to kill slots here, not all fields. It may be good to separate these one day.
    //
    // Regarding the check for type specialization:
    // - Type specialization does not always update the value to a definite type.
    // - The loop prepass is conservative on values even when type specialization occurs.
    // - We check the type specialization status for the sym as well. For the purpose of doing kills, we can assume that
    //   if type specialization happened, that fields don't need to be killed. Note that they may be killed in the next
    //   pass based on the value.
    if (func->GetThisOrParentInlinerHasArguments() ||
        (
            indexOpnd &&
            (
<<<<<<< HEAD
                indexOpnd->m_sym->m_isNotInt ||
=======
                indexOpnd->m_sym->m_isNotNumber ||
>>>>>>> 84bd6f3c
                (inGlobOpt && !indexOpnd->GetValueType().IsNumber() && !currentBlock->globOptData.IsTypeSpecialized(indexOpnd->m_sym))
            )
        ))
    {
        this->KillAllFields(bv); // This also kills all property type values, as the same bit-vector tracks those stack syms
        SetAnyPropertyMayBeWrittenTo();
    }
}

void
GlobOpt::KillAllFields(BVSparse<JitArenaAllocator> * bv)
{
    bv->ClearAll();
    if (this->IsLoopPrePass())
    {
        for (Loop * loop = this->rootLoopPrePass; loop != nullptr; loop = loop->parent)
        {
            loop->allFieldsKilled = true;
        }
    }
}

void
GlobOpt::SetAnyPropertyMayBeWrittenTo()
{
    this->func->anyPropertyMayBeWrittenTo = true;
}

void
GlobOpt::AddToPropertiesWrittenTo(Js::PropertyId propertyId)
{
    this->func->EnsurePropertiesWrittenTo();
    this->func->propertiesWrittenTo->Item(propertyId);
}

void
GlobOpt::ProcessFieldKills(IR::Instr *instr, BVSparse<JitArenaAllocator> *bv, bool inGlobOpt)
{
    if (bv->IsEmpty() && (!this->IsLoopPrePass() || this->rootLoopPrePass->allFieldsKilled))
    {
        return;
    }

    if (instr->m_opcode == Js::OpCode::FromVar || instr->m_opcode == Js::OpCode::Conv_Prim)
    {
        return;
    }

    IR::Opnd * dstOpnd = instr->GetDst();
    if (dstOpnd)
    {
        if (dstOpnd->IsRegOpnd())
        {
            Sym * sym = dstOpnd->AsRegOpnd()->m_sym;
            if (sym->IsStackSym())
            {
                KillLiveFields(sym->AsStackSym(), bv);
            }
        }
        else if (dstOpnd->IsSymOpnd())
        {
            Sym * sym = dstOpnd->AsSymOpnd()->m_sym;
            if (sym->IsStackSym())
            {
                KillLiveFields(sym->AsStackSym(), bv);
            }
            else
            {
                Assert(sym->IsPropertySym());
                if (instr->m_opcode == Js::OpCode::InitLetFld || instr->m_opcode == Js::OpCode::InitConstFld || instr->m_opcode == Js::OpCode::InitFld)
                {
                    // These can grow the aux slot of the activation object.
                    // We need to kill the slot array sym as well.
                    PropertySym * slotArraySym = PropertySym::Find(sym->AsPropertySym()->m_stackSym->m_id,
                        (Js::DynamicObject::GetOffsetOfAuxSlots())/sizeof(Js::Var) /*, PropertyKindSlotArray */, instr->m_func);
                    if (slotArraySym)
                    {
                        bv->Clear(slotArraySym->m_id);
                    }
                }
            }
        }
    }

    if (bv->IsEmpty() && (!this->IsLoopPrePass() || this->rootLoopPrePass->allFieldsKilled))
    {
        return;
    }

    Sym *sym;
    IR::JnHelperMethod fnHelper;
    switch(instr->m_opcode)
    {
    case Js::OpCode::StElemI_A:
    case Js::OpCode::StElemI_A_Strict:
        Assert(dstOpnd != nullptr);
        KillLiveFields(this->lengthEquivBv, bv);
        KillLiveElems(dstOpnd->AsIndirOpnd(), bv, inGlobOpt, instr->m_func);
        break;

    case Js::OpCode::InitComputedProperty:
        KillLiveElems(dstOpnd->AsIndirOpnd(), bv, inGlobOpt, instr->m_func);
        break;

    case Js::OpCode::DeleteElemI_A:
    case Js::OpCode::DeleteElemIStrict_A:
        Assert(dstOpnd != nullptr);
        KillLiveElems(instr->GetSrc1()->AsIndirOpnd(), bv, inGlobOpt, instr->m_func);
        break;

    case Js::OpCode::DeleteFld:
    case Js::OpCode::DeleteRootFld:
    case Js::OpCode::DeleteFldStrict:
    case Js::OpCode::DeleteRootFldStrict:
        sym = instr->GetSrc1()->AsSymOpnd()->m_sym;
        KillLiveFields(sym->AsPropertySym(), bv);
        if (inGlobOpt)
        {
            AddToPropertiesWrittenTo(sym->AsPropertySym()->m_propertyId);
            this->KillAllObjectTypes(bv);
        }
        break;

    case Js::OpCode::InitSetFld:
    case Js::OpCode::InitGetFld:
    case Js::OpCode::InitClassMemberGet:
    case Js::OpCode::InitClassMemberSet:
        sym = instr->GetDst()->AsSymOpnd()->m_sym;
        KillLiveFields(sym->AsPropertySym(), bv);
        if (inGlobOpt)
        {
            AddToPropertiesWrittenTo(sym->AsPropertySym()->m_propertyId);
            this->KillAllObjectTypes(bv);
        }
        break;
    case Js::OpCode::InitFld:
    case Js::OpCode::StFld:
    case Js::OpCode::StRootFld:
    case Js::OpCode::StFldStrict:
    case Js::OpCode::StRootFldStrict:
    case Js::OpCode::StSlot:
    case Js::OpCode::StSlotChkUndecl:
        Assert(dstOpnd != nullptr);
        sym = dstOpnd->AsSymOpnd()->m_sym;
        if (inGlobOpt)
        {
            AddToPropertiesWrittenTo(sym->AsPropertySym()->m_propertyId);
        }
        if ((inGlobOpt && (sym->AsPropertySym()->m_propertyId == Js::PropertyIds::valueOf || sym->AsPropertySym()->m_propertyId == Js::PropertyIds::toString)) ||
            instr->CallsAccessor())
        {
            // If overriding valueof/tostring, we might have expected a previous LdFld to bailout on implicitCalls but didn't.
            // CSE's for example would have expected a bailout. Clear all fields to prevent optimizing across.
            this->KillAllFields(bv);
        }
        else
        {
            KillLiveFields(sym->AsPropertySym(), bv);
        }
        break;

    case Js::OpCode::InlineArrayPush:
    case Js::OpCode::InlineArrayPop:
        KillLiveFields(this->lengthEquivBv, bv);
        break;

    case Js::OpCode::InlineeStart:
    case Js::OpCode::InlineeEnd:
        Assert(!instr->UsesAllFields());

        // Kill all live 'arguments' and 'caller' fields, as 'inlineeFunction.arguments' and 'inlineeFunction.caller' 
        // cannot be copy-propped across different instances of the same inlined function.
        KillLiveFields(argumentsEquivBv, bv);
        KillLiveFields(callerEquivBv, bv);
        break;
<<<<<<< HEAD

    case Js::OpCode::CallDirect:
        fnHelper = instr->GetSrc1()->AsHelperCallOpnd()->m_fnHelper;

        // Kill length field for built-ins that can update it.
        if(nullptr != this->lengthEquivBv && (fnHelper == IR::JnHelperMethod::HelperArray_Shift || fnHelper == IR::JnHelperMethod::HelperArray_Splice
            || fnHelper == IR::JnHelperMethod::HelperArray_Unshift))
        {
            KillLiveFields(this->lengthEquivBv, bv);
        }

        if ((fnHelper == IR::JnHelperMethod::HelperRegExp_Exec)
           || (fnHelper == IR::JnHelperMethod::HelperString_Match)
           || (fnHelper == IR::JnHelperMethod::HelperString_Replace))
        {
            // Consider: We may not need to kill all fields here.
            this->KillAllFields(bv);
        }
        break;

    case Js::OpCode::LdHeapArguments:
    case Js::OpCode::LdLetHeapArguments:
    case Js::OpCode::LdHeapArgsCached:
    case Js::OpCode::LdLetHeapArgsCached:
        if (inGlobOpt) {
            this->KillLiveFields(this->slotSyms, bv);
        }
        break;

    default:
        if (instr->UsesAllFields())
        {
            // This also kills all property type values, as the same bit-vector tracks those stack syms.
            this->KillAllFields(bv);
        }
        break;
    }
}

void
GlobOpt::ProcessFieldKills(IR::Instr * instr)
{
    if (!this->DoFieldCopyProp() && !this->DoFieldRefOpts() && !DoCSE())
    {
        Assert(this->currentBlock->globOptData.liveFields->IsEmpty());
        return;
    }

    ProcessFieldKills(instr, this->currentBlock->globOptData.liveFields, true);
    if (this->currentBlock->globOptData.hoistableFields)
    {
        Assert(this->TrackHoistableFields());

        // Fields that are killed are no longer hoistable.
        this->currentBlock->globOptData.hoistableFields->And(this->currentBlock->globOptData.liveFields);
    }
}

void
GlobOpt::PreparePrepassFieldHoisting(Loop * loop)
{
    BVSparse<JitArenaAllocator> * fieldHoistCandidates = loop->fieldHoistCandidates;

#if DBG_DUMP
    if (Js::Configuration::Global.flags.Trace.IsEnabled(Js::FieldHoistPhase, this->func->GetSourceContextId(), this->func->GetLocalFunctionId()))
    {
        Output::Print(_u("\nFieldHoist: Start Loop: "));
        loop->GetHeadBlock()->DumpHeader();
        Output::Print(_u("FieldHoist: Backward candidates          : "));
        fieldHoistCandidates->Dump();
    }
#endif
#if ENABLE_DEBUG_CONFIG_OPTIONS
    if (Js::Configuration::Global.flags.TestTrace.IsEnabled(Js::FieldHoistPhase, this->func->GetSourceContextId(), this->func->GetLocalFunctionId()))
    {
        char16 debugStringBuffer[MAX_FUNCTION_BODY_DEBUG_STRING_SIZE];
        Output::Print(_u("FieldHoist: START LOOP function %s (%s)\n"), this->func->GetJITFunctionBody()->GetDisplayName(), this->func->GetDebugNumberSet(debugStringBuffer));
    }
#endif

    loop->fieldHoistCandidateTypes = JitAnew(this->alloc, BVSparse<JitArenaAllocator>, this->alloc);

    if (fieldHoistCandidates->IsEmpty())
    {
        return;
    }

    BasicBlock * landingPad = loop->landingPad;

    // If it is live, the field doesn't need to be hoisted
    Assert(loop->liveInFieldHoistCandidates == nullptr);
    BVSparse<JitArenaAllocator> * liveInFieldHoistCandidates = fieldHoistCandidates->AndNew(landingPad->globOptData.liveFields);
    loop->liveInFieldHoistCandidates = liveInFieldHoistCandidates;

    if (!liveInFieldHoistCandidates->IsEmpty())
    {
        // Assume the live fields don't need to hoist for now
        fieldHoistCandidates->Minus(liveInFieldHoistCandidates);

        // If it was hoisted in an outer loop, and the value is live coming in, we don't need to hoist it again
        Loop * currentLoop = loop->parent;
        while (currentLoop != nullptr && this->DoFieldHoisting(currentLoop))
        {
            if (currentLoop->hoistedFields)
            {
                liveInFieldHoistCandidates->Minus(currentLoop->hoistedFields);
            }
            currentLoop = currentLoop->parent;
        }

        FOREACH_BITSET_IN_SPARSEBV(index, liveInFieldHoistCandidates)
        {
            if (landingPad->globOptData.FindValueFromMapDirect((SymID)index) == nullptr)
            {
                // Create initial values if we don't have one already for live fields
                Value * newValue = this->NewGenericValue(ValueType::Uninitialized);
                Value * oldValue = CopyValue(newValue, newValue->GetValueNumber());
                Sym *sym = this->func->m_symTable->Find(index);
                landingPad->globOptData.SetValue(oldValue, sym);
                this->currentBlock->globOptData.SetValue(newValue, sym);
            }
        }
        NEXT_BITSET_IN_SPARSEBV;
    }

    // Assume that the candidates are hoisted on prepass
    landingPad->globOptData.liveFields->Or(fieldHoistCandidates);
    this->currentBlock->globOptData.liveFields->Or(fieldHoistCandidates);

    Loop * parentLoop = loop->parent;
    FOREACH_BITSET_IN_SPARSEBV(index, fieldHoistCandidates)
    {
        // Create initial values
        Value * newValue = this->NewGenericValue(ValueType::Uninitialized);
        Value * oldValue = CopyValue(newValue, newValue->GetValueNumber());
        Sym *sym = this->func->m_symTable->Find(index);
        landingPad->globOptData.SetValue(oldValue, sym);
        this->currentBlock->globOptData.SetValue(newValue, sym);

        StackSym* objectSym = sym->AsPropertySym()->m_stackSym;
        if (objectSym->HasObjectTypeSym())
        {
            StackSym* typeSym = objectSym->GetObjectTypeSym();

            // If the type isn't live into the loop, let's keep track of it, so we can add it to
            // live fields on pre-pass, verify if it is invariant through the loop, and if so produce it
            // into the loop on the real pass.
            if (!loop->landingPad->globOptData.liveFields->Test(typeSym->m_id))
            {
                Assert(!this->currentBlock->globOptData.liveFields->Test(typeSym->m_id));
                loop->fieldHoistCandidateTypes->Set(typeSym->m_id);

                // Set object type live on prepass so we can track if it got killed in the loop. (see FinishOptHoistedPropOps)
                JsTypeValueInfo* typeValueInfo = JsTypeValueInfo::New(this->alloc, nullptr, nullptr);
                typeValueInfo->SetIsShared();
                this->SetSymStoreDirect(typeValueInfo, typeSym);

                ValueNumber typeValueNumber = this->NewValueNumber();
                Value* landingPadTypeValue = NewValue(typeValueNumber, typeValueInfo);
                Value* headerTypeValue = NewValue(typeValueNumber, typeValueInfo);

                SetObjectTypeFromTypeSym(typeSym, landingPadTypeValue, landingPad);
                SetObjectTypeFromTypeSym(typeSym, headerTypeValue, this->currentBlock);
            }
        }

        // If the sym holding the hoisted value is used as an instance pointer in the outer loop,
        // its type may appear to be live in the inner loop. But the instance itself is being killed
        // here, so make sure the type is killed as well.
        if (parentLoop != nullptr)
        {
            StackSym * copySym;
            Loop * hoistedLoop = FindFieldHoistStackSym(parentLoop, index, &copySym, nullptr);
            if (hoistedLoop != nullptr)
            {
                this->KillObjectType(copySym);
            }
        }
    }
    NEXT_BITSET_IN_SPARSEBV;

    Assert(this->TrackHoistableFields());

    // Initialize the bit vector to keep track of whether the hoisted value will reach a field load
    // to determine whether it should be hoisted.
    if (this->currentBlock->globOptData.hoistableFields)
    {
        this->currentBlock->globOptData.hoistableFields->Copy(fieldHoistCandidates);
    }
    else
    {
        this->currentBlock->globOptData.hoistableFields = fieldHoistCandidates->CopyNew(this->alloc);
        this->currentBlock->globOptData.hoistableFields = this->currentBlock->globOptData.hoistableFields;
    }
    this->currentBlock->globOptData.hoistableFields->Or(liveInFieldHoistCandidates);

#if DBG_DUMP
    if (Js::Configuration::Global.flags.Trace.IsEnabled(Js::FieldHoistPhase, this->func->GetSourceContextId(), this->func->GetLocalFunctionId()))
    {
        Output::Print(_u("FieldHoist: Prepass candidates (not live): "));
        fieldHoistCandidates->Dump();
        Output::Print(_u("FieldHoist: Prepass candidates (live)    : "));
        liveInFieldHoistCandidates->Dump();
    }
#endif
}

void
GlobOpt::PrepareFieldHoisting(Loop * loop)
{
    Assert(!this->IsLoopPrePass());

    if (loop->parent != nullptr)
    {
        loop->hasHoistedFields = loop->parent->hasHoistedFields;
    }

    BVSparse<JitArenaAllocator> * fieldHoistCandidates = loop->fieldHoistCandidates;
    BVSparse<JitArenaAllocator> * liveInFieldHoistCandidates = loop->liveInFieldHoistCandidates;
    if (fieldHoistCandidates->IsEmpty() && (!liveInFieldHoistCandidates || liveInFieldHoistCandidates->IsEmpty()))
    {
        if (loop->hasHoistedFields)
        {
            loop->hoistedFieldCopySyms = JitAnew(this->alloc, BVSparse<JitArenaAllocator>, this->alloc);

            AnalysisAssert(loop->parent && loop->parent->hasHoistedFields);
            loop->hoistedFieldCopySyms->Copy(loop->parent->hoistedFieldCopySyms);
            loop->regAlloc.liveOnBackEdgeSyms->Or(loop->hoistedFieldCopySyms);
        }

        return;
    }

    BasicBlock * landingPad = loop->landingPad;
    Assert(landingPad->globOptData.hoistableFields == nullptr);
    Assert(this->currentBlock->globOptData.hoistableFields == nullptr);

    BVSparse<JitArenaAllocator>* fieldHoistCandidateTypes = loop->fieldHoistCandidateTypes;

    // Remove the live fields that are added during prepass
    landingPad->globOptData.liveFields->Minus(fieldHoistCandidates);
    landingPad->globOptData.liveFields->Minus(fieldHoistCandidateTypes);

    // After prepass, if the field is not loaded on the back edge then we shouldn't hoist it
    fieldHoistCandidates->And(this->currentBlock->globOptData.liveFields);
    liveInFieldHoistCandidates->And(this->currentBlock->globOptData.liveFields);
    fieldHoistCandidateTypes->And(this->currentBlock->globOptData.liveFields);

    // Remove the live fields that were added during prepass
    this->currentBlock->globOptData.liveFields->Minus(fieldHoistCandidates);
    this->currentBlock->globOptData.liveFields->Minus(fieldHoistCandidateTypes);

    loop->hoistedFields = JitAnew(this->alloc, BVSparse<JitArenaAllocator>, this->alloc);
    loop->hoistedFieldCopySyms = JitAnew(this->alloc, BVSparse<JitArenaAllocator>, this->alloc);

    if (loop->parent && loop->parent->hasHoistedFields)
    {
        loop->hoistedFieldCopySyms->Copy(loop->parent->hoistedFieldCopySyms);
    }

    Func * loopTopFunc = loop->GetFunc();

    // We built the list in reverse order, i.e., by prepending to it. Reverse it now so
    // the hoisted instr's can be inserted in the correct order.
    loop->prepassFieldHoistInstrCandidates.Reverse();

    // Hoist the field load
    FOREACH_SLISTBASE_ENTRY(IR::Instr *, instr, &loop->prepassFieldHoistInstrCandidates)
    {
        // We should have removed all fields that are hoisted in outer loops already.
#if DBG
        AssertCanCopyPropOrCSEFieldLoad(instr);
#endif
        PropertySym * propertySym = instr->GetSrc1()->AsSymOpnd()->m_sym->AsPropertySym();
        SymID symId = propertySym->m_id;

        if (loop->fieldHoistSymMap.ContainsKey(symId))
        {
            // The field is already hoisted
#if DBG
            StackSym * hoistedCopySym;
            Assert(loop == FindFieldHoistStackSym(loop, symId, &hoistedCopySym, instr));
#endif
            continue;
        }

        Assert(landingPad->globOptData.IsLive(propertySym->m_stackSym));

        if (fieldHoistCandidates->Test(symId))
        {
            // Hoist non-live field in
            Value * oldValue = landingPad->globOptData.FindValueFromMapDirect(symId);
            Value * newValue = this->currentBlock->globOptData.FindValueFromMapDirect(symId);
            HoistFieldLoad(propertySym, loop, instr, oldValue, newValue);
            continue;
        }

        if (!liveInFieldHoistCandidates->Test(symId))
        {
            // Not live in back edge; don't hoist field
            Assert(!this->currentBlock->globOptData.liveFields->Test(symId));
            continue;
        }

        Assert(landingPad->globOptData.liveFields->Test(symId));
        Assert(this->currentBlock->globOptData.liveFields->Test(symId));

        // If the value is live in, we shouldn't have a hoisted symbol already
        Assert(!this->IsHoistedPropertySym(symId, loop->parent));
        Value * oldValue = landingPad->globOptData.FindPropertyValue(symId);
        AssertMsg(oldValue != nullptr, "We should have created an initial value for the field");
        ValueInfo *oldValueInfo = oldValue->GetValueInfo();

        Value * newValue = this->currentBlock->globOptData.FindPropertyValue(symId);

        // The value of the loop isn't invariant, we need to create a value to hold the field through the loop

        int32 oldIntConstantValue;
        if (oldValueInfo->TryGetIntConstantValue(&oldIntConstantValue))
        {
            // Generate the constant load
            IR::IntConstOpnd * intConstOpnd = IR::IntConstOpnd::New(oldIntConstantValue, TyInt32, loopTopFunc);
            this->HoistFieldLoadValue(loop, newValue, symId, Js::OpCode::LdC_A_I4, intConstOpnd);
        }
        else if (oldValueInfo->IsFloatConstant())
        {
            // Generate the constant load
            this->HoistFieldLoadValue(loop, newValue, symId,
                Js::OpCode::LdC_A_R8, IR::FloatConstOpnd::New(oldValueInfo->AsFloatConstant()->FloatValue(), TyFloat64, loopTopFunc));
        }
        else
        {
            // This should be looking at the landingPad's value
            Sym * copySym = landingPad->globOptData.GetCopyPropSym(nullptr, oldValue);

            if (copySym != nullptr)
            {
                if (newValue && oldValue->GetValueNumber() == newValue->GetValueNumber())
                {
                    // The value of the field is invariant through the loop.
                    // Copy prop can deal with this so we don't need to do anything.
                    continue;
                }

                StackSym * copyStackSym = copySym->AsStackSym();

                // Transfer from an old copy prop value
                IR::RegOpnd * srcOpnd = IR::RegOpnd::New(copyStackSym, TyVar, loopTopFunc);
                srcOpnd->SetIsJITOptimizedReg(true);
                this->HoistFieldLoadValue(loop, newValue, symId, Js::OpCode::Ld_A, srcOpnd);
            }
            else
            {
                // We don't have a copy sym, even though the field value is live, we can't copy prop.
                // Generate the field load instead.
#if DBG
                landingPad->globOptData.liveFields->Clear(symId);
                this->currentBlock->globOptData.liveFields->Clear(symId);
                liveInFieldHoistCandidates->Clear(symId);
                fieldHoistCandidates->Set(symId);
#endif
                HoistNewFieldLoad(propertySym, loop, instr, oldValue,  newValue);
            }
        }
    }
    NEXT_SLISTBASE_ENTRY;

    this->FinishOptHoistedPropOps(loop);

    JitAdelete(this->alloc, loop->fieldHoistCandidateTypes);
    fieldHoistCandidateTypes = nullptr;
    loop->fieldHoistCandidateTypes = nullptr;

    loop->regAlloc.liveOnBackEdgeSyms->Or(loop->hoistedFieldCopySyms);

#if DBG || DBG_DUMP
    if (loop->hoistedFields->IsEmpty())
    {
        Assert(loop->fieldHoistSymMap.Count() == 0);
        liveInFieldHoistCandidates->ClearAll();
    }
    else
    {
        // Update liveInFieldHoistCandidates for assert in FindFieldHoistStackSym
        liveInFieldHoistCandidates->And(loop->hoistedFields);

        if (Js::Configuration::Global.flags.Trace.IsEnabled(Js::FieldHoistPhase, this->func->GetSourceContextId(), this->func->GetLocalFunctionId()))
        {
            Output::Print(_u("FieldHoist: All candidates: "));
            loop->hoistedFields->Dump();
            Output::Print(_u("FieldHoist: Live in candidates: "));
            liveInFieldHoistCandidates->Dump();
        }
    }
#else
    JitAdelete(this->alloc, liveInFieldHoistCandidates);
    loop->liveInFieldHoistCandidates = nullptr;
#endif

    JitAdelete(this->alloc, fieldHoistCandidates);
    loop->fieldHoistCandidates = nullptr;
}

void
GlobOpt::CheckFieldHoistCandidate(IR::Instr * instr, PropertySym * sym)
{
    // See if this field load is hoistable.
    // This load probably may have a store or kill before it.
    // We will hoist it in another path. Just copy prop the value from the field store.
    //
    // For example:
    // loop
    // {
    //      if ()
    //      {
    //          o.i =
    //              = o.i   <= not hoistable (but can copy prop)
    //      }
    //      else
    //      {
    //          = o.i       <= hoistable
    //      }
    // }
    if (this->currentBlock->globOptData.hoistableFields->TestAndClear(sym->m_id))
    {
        Assert(this->currentBlock->globOptData.liveFields->Test(sym->m_id));
        // We're adding this instruction as a candidate for hoisting. If it gets hoisted, its jit-time inline
        // cache will be used to generate the type check and bailout at the top of the loop. After we bail out,
        // however, we may not go down the code path on which this instruction resides, and so the inline cache
        // will not turn polymorphic. If we then re-jit, we would hoist the same instruction again, and get
        // stuck in infinite bailout cycle. That's why we use BailOutRecord::polymorphicCacheIndex for hoisted
        // field loads to force the profile info for the right inline cache into polymorphic state.
        this->rootLoopPrePass->prepassFieldHoistInstrCandidates.Prepend(this->alloc, instr);
#if DBG_DUMP
        if (Js::Configuration::Global.flags.Trace.IsEnabled(Js::FieldHoistPhase, this->func->GetSourceContextId(), this->func->GetLocalFunctionId()))
        {
            Output::Print(_u("FieldHoist: Prepass marked hoist load"));
            Output::SkipToColumn(30);
            Output::Print(_u(" : "));
            instr->Dump();
        }
#endif
    }
}

void
GlobOpt::FinishOptHoistedPropOps(Loop * loop)
{
    // Set up hoisted fields for object type specialization.
    Assert(loop);

    // This extra check for parent loop was added as a fix for Windows 8 Bug 480217.  The issue there might have affected
    // the original redundant type elimination, but does not cause problems for object type spec.  With this check some
    // operations which were candidates for object type spec in the backward pass (where we only checked the current loop),
    // could unexpectedly not be candidates, anymore.  This led to problems in the lowerer.
    // (Do this only if we're doing the optimization in the loop's parent, which is where we're inserting
    // the hoisted instruction.)
    //if (loop->parent && !DoFieldRefOpts(loop->parent))
    //{
    //    return;
    //}

    bool doFieldRefOpts = DoFieldRefOpts(loop);
    bool forceFieldHoisting = PHASE_FORCE(Js::FieldHoistPhase, this->func);
    bool doForcedTypeChecksOnly = !doFieldRefOpts && forceFieldHoisting;

    if (!doFieldRefOpts && !forceFieldHoisting)
    {
        IR::Instr * instrEnd = loop->endDisableImplicitCall;
        if (instrEnd == nullptr)
        {
            return;
        }

        FOREACH_INSTR_EDITING_IN_RANGE(instr, instrNext, loop->landingPad->GetFirstInstr(), instrEnd)
        {
            // LdMethodFromFlags must always have a type check and bailout.  If we hoisted it as a result of
            // -force:fieldHoist, we will have to set the bailout here again, even if there are implicit calls
            // in the loop (and DoFieldRefOpts returns false).  See Windows Blue Bugs 608503 and 610237.
            if (instr->m_opcode == Js::OpCode::LdMethodFromFlags)
            {
                instr = SetTypeCheckBailOut(instr->GetSrc1(), instr, loop->bailOutInfo);
            }
        }
        NEXT_INSTR_EDITING_IN_RANGE;

        return;
    }

    // Walk the implicit-call-disabled region in the loop header, creating PropertySymOpnd's and
    // tracking liveness of the type/slot-array syms.
    IR::Instr * instrEnd = loop->endDisableImplicitCall;
    if (instrEnd == nullptr)
    {
        return;
    }
    Assert(loop->bailOutInfo->bailOutInstr != nullptr);

    // Consider (ObjTypeSpec): Do we really need all this extra tracking of live fields on back edges, so as to
    // remove them from the live fields on the loop header?  We already do this in MergeBlockData called from
    // MergePredBlocksValueMaps, which takes place just before we get here.

    // Build the set of fields that are live on all back edges.
    // Use this to limit the type symbols we make live into the loop. We made the types of the hoisted fields
    // live in the prepass, so if they're not live on a back edge, that means some path through the loop
    // kills them.
    BVSparse<JitArenaAllocator> *bvBackEdge = nullptr;
    FOREACH_PREDECESSOR_BLOCK(predBlock, loop->GetHeadBlock())
    {
        if (!loop->IsDescendentOrSelf(predBlock->loop))
        {
            // This is the edge that enters the loop - not interesting here.
            continue;
        }
        if (!bvBackEdge)
        {
            bvBackEdge = predBlock->globOptData.liveFields;
        }
        else
        {
            bvBackEdge = bvBackEdge->AndNew(predBlock->globOptData.liveFields, this->alloc);
        }
    }
    NEXT_PREDECESSOR_BLOCK;

    if (!doForcedTypeChecksOnly)
    {
        FOREACH_INSTR_EDITING_IN_RANGE(instr, instrNext, loop->landingPad->GetFirstInstr(), instrEnd)
        {
            IR::Opnd *opnd = instr->GetSrc1();
            if (opnd && opnd->IsSymOpnd() && opnd->AsSymOpnd()->IsPropertySymOpnd())
            {
                bool isHoistedTypeValue = false;
                bool isTypeInvariant = false;
                if (opnd->AsPropertySymOpnd()->HasObjectTypeSym())
                {
                    StackSym* typeSym = opnd->AsPropertySymOpnd()->GetObjectTypeSym();

                    // We've cleared the live bits for types that are purely hoisted (not live into the loop),
                    // so we can't use FindObjectTypeValue here.
                    Value* landingPadValue = loop->landingPad->globOptData.FindValueFromMapDirect(typeSym->m_id);
                    Value* headerValue = loop->GetHeadBlock()->globOptData.FindValueFromMapDirect(typeSym->m_id);
                    isHoistedTypeValue = landingPadValue != nullptr && loop->fieldHoistCandidateTypes->Test(typeSym->m_id);
                    isTypeInvariant = landingPadValue != nullptr && headerValue != nullptr && landingPadValue->GetValueNumber() == headerValue->GetValueNumber();
                }

                // Prepare the operand for object type specialization by creating a type sym for it, if not yet present
                // and marking it as candidate for specialization.
                PreparePropertySymOpndForTypeCheckSeq(opnd->AsPropertySymOpnd(), instr, loop);

                // Let's update the existing type value, if possible, to retain the value number created in pre-pass.
                bool changesTypeValue = false;
                FinishOptPropOp(instr, opnd->AsPropertySymOpnd(), loop->landingPad, /* updateExistingValue = */ isHoistedTypeValue, nullptr, &changesTypeValue);
                instr = SetTypeCheckBailOut(opnd, instr, loop->bailOutInfo);

                // If we changed the type's value in the landing pad we want to reflect this change in the header block as well,
                // but only if the type is invariant throughout the loop. Note that if the type was live into the loop and
                // live on all back edges, but not invariant, it will already be live in the header, but its value will be blank,
                // because we merge type values conservatively on loop back edges. (see MergeJsTypeValueInfo)

                // Consider (ObjTypeSpec): There are corner cases where we copy prop an object pointer into the newly hoisted instruction,
                // and that object doesn't have a type yet. We then create a type on the fly (see GenerateHoistFieldLoad and
                // CopyPropPropertySymObj), and don't have a value for it in the landing pad. Thus we can't prove that the type is invariant
                // throughout the loop, and so we won't produce a value for it into the loop. This could be addressed by creating
                // a mapping of type syms from before to after object pointer copy prop.
                if (changesTypeValue && isTypeInvariant)
                {
                    Assert(opnd->AsPropertySymOpnd()->HasObjectTypeSym());
                    StackSym* typeSym = opnd->AsPropertySymOpnd()->GetObjectTypeSym();

                    // If we changed the type value in the landing pad, we must have set it live there.
                    Value* landingPadValue = loop->landingPad->globOptData.FindObjectTypeValue(typeSym);
                    Assert(landingPadValue != nullptr && landingPadValue->GetValueInfo()->IsJsType());

                    // But in the loop header we may have only a value with the live bit still cleared,
                    // so we can't use FindObjectTypeValue here.
                    Value* headerValue = loop->GetHeadBlock()->globOptData.FindValueFromMapDirect(typeSym->m_id);
                    Assert(headerValue != nullptr && headerValue->GetValueInfo()->IsJsType());

                    Assert(!isHoistedTypeValue || landingPadValue->GetValueNumber() == headerValue->GetValueNumber());
                    JsTypeValueInfo* valueInfo = landingPadValue->GetValueInfo()->AsJsType();
                    valueInfo->SetIsShared();
                    headerValue->SetValueInfo(valueInfo);

                    loop->GetHeadBlock()->globOptData.liveFields->Set(typeSym->m_id);
                }

#if DBG
                if (opnd->AsPropertySymOpnd()->HasObjectTypeSym())
                {
                    StackSym* typeSym = opnd->AsPropertySymOpnd()->GetObjectTypeSym();
                    Assert(!isHoistedTypeValue || isTypeInvariant || !loop->GetHeadBlock()->globOptData.liveFields->Test(typeSym->m_id));
                }
#endif
            }
        }
        NEXT_INSTR_EDITING_IN_RANGE;
    }
    else
    {
        FOREACH_INSTR_EDITING_IN_RANGE(instr, instrNext, loop->landingPad->GetFirstInstr(), instrEnd)
        {
            // LdMethodFromFlags must always have a type check and bailout. If we hoisted it as a result of
            // -force:fieldHoist, we will have to set the bailout here again, even if there are implicit calls
            // in the loop.
            if (instr->m_opcode == Js::OpCode::LdMethodFromFlags)
            {
                instr = SetTypeCheckBailOut(instr->GetSrc1(), instr, loop->bailOutInfo);
            }
        }
        NEXT_INSTR_EDITING_IN_RANGE;
    }

    if (bvBackEdge)
    {
        // Take the fields not live on some back edge out of the set that's live into the loop.
        this->currentBlock->globOptData.liveFields->And(bvBackEdge);
    }
}

void
GlobOpt::HoistFieldLoadValue(Loop * loop, Value * newValue, SymID symId, Js::OpCode opcode, IR::Opnd * srcOpnd)
{
    IR::Instr * insertInstr = this->EnsureDisableImplicitCallRegion(loop);

    Assert(!this->IsLoopPrePass());
    Assert(IsPropertySymId(symId));
    Assert(!loop->fieldHoistCandidates->Test(symId));
    Assert(loop->landingPad->globOptData.liveFields->Test(symId));
    Assert(this->currentBlock->globOptData.liveFields->Test(symId));

    Func * loopTopFunc = loop->GetFunc();

    // Just transfer the copy prop sym to a new stack sym for the property.
    // Consider: What happens if the outer loop already has a field hoist stack sym for this propertysym?
    StackSym * newStackSym = StackSym::New(TyVar, loopTopFunc);

    // This new stack sym may or may not be single def.
    // Just make it not a single def so that we don't lose the value when it become non-single def.
    newStackSym->m_isSingleDef = false;
    IR::RegOpnd * newOpnd = IR::RegOpnd::New(newStackSym, TyVar, loopTopFunc);
    IR::Instr * newInstr = IR::Instr::New(opcode, newOpnd, srcOpnd, loopTopFunc);

    insertInstr->InsertBefore(newInstr);
    loop->landingPad->globOptData.liveVarSyms->Set(newStackSym->m_id);
    loop->varSymsOnEntry->Set(newStackSym->m_id);

    // Update value in the current block
    if (newValue == nullptr)
    {
        // Even though we don't use the symStore to copy prop the hoisted stack sym in the loop
        // we might be able to propagate it out of the loop. Create a value just in case.
        newValue = this->NewGenericValue(ValueType::Uninitialized, newStackSym);

        // This should pass the sym directly.
        Sym *sym = this->func->m_symTable->Find(symId);

        this->currentBlock->globOptData.SetValue(newValue, sym);
        Assert(newValue->GetValueInfo()->GetSymStore() == newStackSym);
    }
    else
    {
        this->currentBlock->globOptData.SetValue(newValue, newStackSym);
        this->SetSymStoreDirect(newValue->GetValueInfo(), newStackSym);
    }


    this->currentBlock->globOptData.liveVarSyms->Set(newStackSym->m_id);
    loop->fieldHoistSymMap.Add(symId, newStackSym);
    loop->hoistedFieldCopySyms->Set(newStackSym->m_id);

    loop->hasHoistedFields = true;
    loop->hoistedFields->Set(symId);

    if(newInstr->GetSrc1()->IsRegOpnd())
    {
        // Make sure the source sym is available as a var
        const auto srcRegOpnd = newInstr->GetSrc1()->AsRegOpnd();
        if(!loop->landingPad->globOptData.liveVarSyms->Test(srcRegOpnd->m_sym->m_id))
        {
            this->ToVar(newInstr, srcRegOpnd, loop->landingPad, nullptr, false);
        }
    }

#if DBG_DUMP
    if (Js::Configuration::Global.flags.Trace.IsEnabled(Js::FieldHoistPhase, this->func->GetSourceContextId(), this->func->GetLocalFunctionId()))
    {
        Output::Print(_u("FieldHoist: Live value load "));
        this->func->m_symTable->Find(symId)->Dump();
        Output::SkipToColumn(30);
        Output::Print(_u(" : "));
        newInstr->Dump();
    }
#endif
}

bool
GlobOpt::IsHoistablePropertySym(SymID symId) const
{
    return this->currentBlock->globOptData.hoistableFields && this->currentBlock->globOptData.hoistableFields->Test(symId);
}

bool
GlobOpt::HasHoistableFields(BasicBlock const * basicBlock)
{
    return HasHoistableFields(&basicBlock->globOptData);
}

bool
GlobOpt::HasHoistableFields(GlobOptBlockData const * globOptData)
{
    return globOptData->hoistableFields && !globOptData->hoistableFields->IsEmpty();
}

Loop *
GlobOpt::FindFieldHoistStackSym(Loop * startLoop, SymID propertySymId, StackSym ** copySym, IR::Instr * instrToHoist) const
{
    Assert(IsPropertySymId(propertySymId));

    if (instrToHoist && instrToHoist->m_opcode == Js::OpCode::LdMethodFromFlags)
    {
        return nullptr;
    }

    Loop * loop = startLoop;

    while (loop && this->DoFieldHoisting(loop))
    {
        if (loop->fieldHoistSymMap.TryGetValue(propertySymId, copySym))
        {
            Assert(loop->hasHoistedFields);
            Assert(loop->hoistedFields->Test(propertySymId));

            if (this->IsLoopPrePass())
            {
                return loop;
            }

            BasicBlock * landingPad = loop->landingPad;
#if DBG
            BOOL liveInSym = FALSE;
            liveInSym = loop->liveInFieldHoistCandidates->Test(propertySymId);

            Assert(landingPad->globOptData.liveFields->Test(propertySymId));
            Assert(landingPad->globOptData.liveVarSyms->Test((*copySym)->m_id));
#endif

            // This has been hoisted already.
            // Verify the hoisted instruction.
            bool found = false;
            FOREACH_INSTR_BACKWARD_IN_BLOCK(instr, landingPad)
            {
                IR::Opnd * dstOpnd = instr->GetDst();
                if (dstOpnd && dstOpnd->IsRegOpnd() && dstOpnd->AsRegOpnd()->m_sym == *copySym)
                {
                    found = true;
#if DBG
                    // We used to try to assert that the property sym on the instruction in the landing pad
                    // matched the one on the instruction we're changing now. But we may have done object ptr
                    // copy prop in the landing pad, so the assertion no longer holds.
                    if (liveInSym)
                    {
                        Assert((instr->m_opcode == Js::OpCode::Ld_A && instr->GetSrc1()->IsRegOpnd())
                            || (instr->m_opcode == Js::OpCode::LdC_A_I4 && instr->GetSrc1()->IsIntConstOpnd())
                            || instr->m_opcode == Js::OpCode::LdC_A_R8 && instr->GetSrc1()->IsFloatConstOpnd());
                    }
                    else if (instrToHoist)
                    {
                        bool instrIsLdFldEquivalent = (instr->m_opcode == Js::OpCode::LdFld || instr->m_opcode == Js::OpCode::LdFldForCallApplyTarget);
                        bool instrToHoistIsLdFldEquivalent = (instrToHoist->m_opcode == Js::OpCode::LdFld || instrToHoist->m_opcode == Js::OpCode::LdFldForCallApplyTarget);
                        Assert(instr->m_opcode == instrToHoist->m_opcode ||
                               instrIsLdFldEquivalent && instrToHoistIsLdFldEquivalent ||
                               instr->m_opcode == Js::OpCode::LdMethodFld ||
                               instr->m_opcode == Js::OpCode::LdRootMethodFld ||
                               instr->m_opcode == Js::OpCode::ScopedLdMethodFld ||
                               instrToHoist->m_opcode == Js::OpCode::LdMethodFld ||
                               instrToHoist->m_opcode == Js::OpCode::LdRootMethodFld ||
                               instrToHoist->m_opcode == Js::OpCode::ScopedLdMethodFld ||
                               (instrIsLdFldEquivalent && instrToHoist->m_opcode == Js::OpCode::LdRootFld) ||
                               (instr->m_opcode == Js::OpCode::LdMethodFld && instrToHoist->m_opcode == Js::OpCode::LdRootMethodFld) ||
                               (instrToHoistIsLdFldEquivalent && instr->m_opcode == Js::OpCode::LdRootFld) ||
                               (instrToHoist->m_opcode == Js::OpCode::LdMethodFld && instr->m_opcode == Js::OpCode::LdRootMethodFld));
                    }
#endif
                    if (instrToHoist
                        && (instrToHoist->m_opcode == Js::OpCode::LdMethodFld ||
                            instrToHoist->m_opcode == Js::OpCode::LdRootMethodFld ||
                            instrToHoist->m_opcode == Js::OpCode::ScopedLdMethodFld)
                        && instr->m_opcode != Js::OpCode::Ld_A
                        && instr->m_opcode != Js::OpCode::LdC_A_I4
                        && instr->m_opcode != Js::OpCode::LdC_A_R8)
                    {
                        // We may have property sym referred to by both Ld[Root]Fld and Ld[Root]MethodFld
                        // in the loop. If this happens, make sure the hoisted instruction is Ld[Root]MethodFld
                        // so we get the prototype inline cache fast path we want.
                        // Other differences such as error messages and HostDispatch behavior shouldn't
                        // matter, because we'll bail out in those cases.
                        Assert(instr->GetSrc1()->IsSymOpnd() && instr->GetSrc1()->AsSymOpnd()->m_sym->IsPropertySym());
                        instr->m_opcode = instrToHoist->m_opcode;
                    }
                    else if (instrToHoist &&
                           ((instr->m_opcode == Js::OpCode::LdFld && instrToHoist->m_opcode == Js::OpCode::LdRootFld)
                            || (instr->m_opcode == Js::OpCode::LdMethodFld && instrToHoist->m_opcode == Js::OpCode::LdRootMethodFld)))
                    {
                        instr->m_opcode = instrToHoist->m_opcode;
                    }
                    break;
                }
            }
            NEXT_INSTR_BACKWARD_IN_BLOCK;
            Assert(found);

            return loop;
        }
        Assert(!loop->hoistedFields || !loop->hoistedFields->Test(propertySymId));
        loop = loop->parent;
    }
    return nullptr;
}

void
GlobOpt::HoistFieldLoad(PropertySym * sym, Loop * loop, IR::Instr * instr, Value * oldValue, Value * newValue)
{
    Loop * parentLoop = loop->parent;
    if (parentLoop != nullptr)
    {
        StackSym * copySym;
        Loop * hoistedLoop = FindFieldHoistStackSym(parentLoop, sym->m_id, &copySym, instr);
        if (hoistedLoop != nullptr)
        {
            // Use an outer loop pre-assigned stack sym if it is already hoisted there
            Assert(hoistedLoop != loop);
            GenerateHoistFieldLoad(sym, loop, instr, copySym, oldValue, newValue);
            return;
        }
    }

    HoistNewFieldLoad(sym, loop, instr, oldValue, newValue);
}

void
GlobOpt::HoistNewFieldLoad(PropertySym * sym, Loop * loop, IR::Instr * instr, Value * oldValue, Value * newValue)
{
    Assert(!this->IsHoistedPropertySym(sym->m_id, loop));

    StackSym * newStackSym = StackSym::New(TyVar, this->func);

    // This new stack sym may or may not be single def.
    // Just make it not a single def so that we don't lose the value when it become non-single def.
    newStackSym->m_isSingleDef = false;

    GenerateHoistFieldLoad(sym, loop, instr, newStackSym, oldValue, newValue);
}

void
GlobOpt::GenerateHoistFieldLoad(PropertySym * sym, Loop * loop, IR::Instr * instr, StackSym * newStackSym, Value * oldValue, Value * newValue)
{
    Assert(loop != nullptr);

    SymID symId = sym->m_id;
    BasicBlock * landingPad = loop->landingPad;

#if DBG
    Assert(!this->IsLoopPrePass());
    AssertCanCopyPropOrCSEFieldLoad(instr);
    Assert(instr->GetSrc1()->AsSymOpnd()->m_sym == sym);

    Assert(loop->fieldHoistCandidates->Test(symId));
    Assert(!landingPad->globOptData.liveFields->Test(sym->m_id));
    Assert(!this->currentBlock->globOptData.liveFields->Test(sym->m_id));
    Assert(!loop->fieldHoistSymMap.ContainsKey(symId));
#endif

    loop->fieldHoistSymMap.Add(symId, newStackSym);
    loop->hoistedFieldCopySyms->Set(newStackSym->m_id);

    Func * loopTopFunc = loop->GetFunc();

    // Generate the hoisted field load
    IR::RegOpnd * newDst = IR::RegOpnd::New(newStackSym, TyVar, loopTopFunc);
    IR::SymOpnd * newSrc;

    if (instr->GetSrc1() && instr->GetSrc1()->IsSymOpnd() && instr->GetSrc1()->AsSymOpnd()->IsPropertySymOpnd())
    {
        IR::PropertySymOpnd * srcPropertySymOpnd = instr->GetSrc1()->AsPropertySymOpnd();
        AssertMsg(!srcPropertySymOpnd->IsTypeAvailable() && !srcPropertySymOpnd->IsTypeChecked() && !srcPropertySymOpnd->IsWriteGuardChecked(),
            "Why are the object type spec bits set before we specialized this instruction?");

        // We only set guarded properties in the dead store pass, so they shouldn't be set here yet. If they were
        // we would need to move them from this operand to the operand which is being copy propagated.
        Assert(srcPropertySymOpnd->GetGuardedPropOps() == nullptr);

        // We're hoisting an instruction from the loop, so we're placing it in a different position in the flow. Make sure only the flow
        // insensitive info is copied.
        IR::PropertySymOpnd * newPropertySymOpnd = srcPropertySymOpnd->CopyWithoutFlowSensitiveInfo(loopTopFunc);
        Assert(newPropertySymOpnd->GetObjTypeSpecFlags() == 0);
        Value *const propertyOwnerValueInLandingPad = loop->landingPad->globOptData.FindValue(srcPropertySymOpnd->GetObjectSym());
        if(propertyOwnerValueInLandingPad)
        {
            newPropertySymOpnd->SetPropertyOwnerValueType(propertyOwnerValueInLandingPad->GetValueInfo()->Type());
        }
        newSrc = newPropertySymOpnd;
    }
    else
    {
        newSrc = IR::SymOpnd::New(sym, TyVar, func);
    }

    IR::Instr * newInstr = nullptr;
    ValueType profiledFieldType;

    if (instr->IsProfiledInstr())
    {
        profiledFieldType = instr->AsProfiledInstr()->u.FldInfo().valueType;
    }

    newInstr = IR::Instr::New(instr->m_opcode, newDst, newSrc, loopTopFunc);

    // Win8 910551: Kill the live field for this hoisted field load
    KillLiveFields(newStackSym, this->currentBlock->globOptData.liveFields);

    IR::Instr * insertInstr = this->EnsureDisableImplicitCallRegion(loop);
    insertInstr->InsertBefore(newInstr);

    // Track use/def of arguments object
    this->OptArguments(newInstr);

    landingPad->globOptData.liveFields->Set(symId);
    this->currentBlock->globOptData.liveFields->Set(symId);

    // If we are reusing an already hoisted stack sym, while the var version is made live, we need to make sure that specialized
    // versions of it are not live since this is effectively a field reload.
    this->ToVarStackSym(newStackSym, landingPad);
    this->ToVarStackSym(newStackSym, this->currentBlock);
    loop->varSymsOnEntry->Set(newStackSym->m_id);
    loop->int32SymsOnEntry->Clear(newStackSym->m_id);
    loop->lossyInt32SymsOnEntry->Clear(newStackSym->m_id);
    loop->float64SymsOnEntry->Clear(newStackSym->m_id);

    Assert(oldValue != nullptr);

    // Create a value in case we can copy prop out of the loop
    if (newValue == nullptr || newValue->GetValueInfo()->IsUninitialized())
    {
        const bool hoistValue = newValue && oldValue->GetValueNumber() == newValue->GetValueNumber();

        if(newValue)
        {
            // Assuming the profile data gives more precise value types based on the path it took at runtime, we can improve the
            // original value type.
            newValue->GetValueInfo()->Type() = profiledFieldType;
        }
        else
        {
            newValue = NewGenericValue(profiledFieldType, newDst);
        }

        this->currentBlock->globOptData.SetValue(newValue, sym);
        if(hoistValue)
        {
            // The field value is invariant through the loop. Since we're updating its value to a more precise value, hoist the
            // new value up to the loop landing pad where the field is being hoisted.
            Assert(loop == currentBlock->loop);
            Assert(landingPad == loop->landingPad);
            oldValue = CopyValue(newValue, newValue->GetValueNumber());
            landingPad->globOptData.SetValue(oldValue, sym);
        }
    }

    newInstr->GetDst()->SetValueType(oldValue->GetValueInfo()->Type());
    newInstr->GetSrc1()->SetValueType(oldValue->GetValueInfo()->Type());
    loop->landingPad->globOptData.SetValue(oldValue, newStackSym);

    this->currentBlock->globOptData.SetValue(newValue, newStackSym);
    instr->GetSrc1()->SetValueType(newValue->GetValueInfo()->Type());

    loop->hasHoistedFields = true;
    loop->hoistedFields->Set(sym->m_id);

    // Try to do object pointer copy prop. Do it now because, for instance, we want the ToVar we insert below
    // to define the right sym (Win8 906875).
    // Consider: Restructure field hoisting to call OptBlock on the completed loop landing pad instead of
    // doing these optimizations and bitvector updates piecemeal.
#ifdef DBG
    PropertySym *propertySymUseBefore = nullptr;
    Assert(this->byteCodeUses == nullptr);
    this->byteCodeUsesBeforeOpt->ClearAll();
    GlobOpt::TrackByteCodeSymUsed(instr, this->byteCodeUsesBeforeOpt, &propertySymUseBefore);
#endif
    this->CaptureByteCodeSymUses(newInstr);

    // Consider (ObjTypeSpec): If we copy prop an object sym into the hoisted instruction we lose track of the original
    // object sym's type being invariant through the loop and so we won't produce the new type's value into the loop,
    // and end up with unnecessary type checks in the loop. If the new type isn't live in the landing pad (that is
    // we weren't tracking its liveness and invariance through the loop), but the old type was invariant, let's add
    // the new type to fieldHoistCandidateTypes and produce a value for it in the landing pad and loop header. If the
    // old type was live then its liveness and invariance are already correctly reflected and there is nothing to do.
    this->CopyPropPropertySymObj(newSrc, newInstr);
    if (this->byteCodeUses != nullptr)
    {
        sym = newSrc->m_sym->AsPropertySym();
        this->InsertByteCodeUses(newInstr);
    }

    StackSym * propertyBase = sym->m_stackSym;
    if (!landingPad->globOptData.liveVarSyms->Test(propertyBase->m_id))
    {
        IR::RegOpnd *newOpnd = IR::RegOpnd::New(propertyBase, TyVar, instr->m_func);
        this->ToVar(newInstr, newOpnd, landingPad, this->currentBlock->globOptData.FindValue(propertyBase), false);
    }

    if (landingPad->globOptData.canStoreTempObjectSyms && landingPad->globOptData.canStoreTempObjectSyms->Test(propertyBase->m_id))
    {
        newSrc->SetCanStoreTemp();
    }

#if DBG_DUMP
    if (Js::Configuration::Global.flags.Trace.IsEnabled(Js::FieldHoistPhase, this->func->GetSourceContextId(), this->func->GetLocalFunctionId()))
    {
        Output::Print(_u("FieldHoist: Hoisted Load "));
        Output::SkipToColumn(30);
        Output::Print(_u(" : "));
        newInstr->Dump();
    }
#endif
#if ENABLE_DEBUG_CONFIG_OPTIONS
    if (Js::Configuration::Global.flags.TestTrace.IsEnabled(Js::FieldHoistPhase, this->func->GetSourceContextId(), this->func->GetLocalFunctionId()))
    {
        char16 debugStringBuffer[MAX_FUNCTION_BODY_DEBUG_STRING_SIZE];
        Output::Print(_u("    FieldHoist: function %s (%s) "), this->func->GetJITFunctionBody()->GetDisplayName(), this->func->GetDebugNumberSet(debugStringBuffer));
        newInstr->DumpTestTrace();
    }
#endif
}

Value *
GlobOpt::CreateFieldSrcValue(PropertySym * sym, PropertySym * originalSym, IR::Opnd ** ppOpnd, IR::Instr * instr)
{
#if DBG
    // If the opcode going to kill all field values immediate anyway, we shouldn't be giving it a value
    Assert(!instr->UsesAllFields());

    AssertCanCopyPropOrCSEFieldLoad(instr);

    Assert(instr->GetSrc1() == *ppOpnd);
#endif

    // Only give a value to fields if we are doing field copy prop.
    // Consider: We should always copy prop local slots, but the only use right now is LdSlot from jit loop body.
    // This should have one onus load, and thus no need for copy prop of field itself.  We may want to support
    // copy prop LdSlot if there are other uses of local slots
    if (!this->DoFieldCopyProp())
    {
        return nullptr;
    }

    BOOL wasLive = this->currentBlock->globOptData.liveFields->TestAndSet(sym->m_id);

    if (this->DoFieldHoisting())
    {
        // We don't track copy prop sym for fields on loop prepass, no point in creating an empty unknown value.
        // If we can copy prop through the back edge, we would have hoisted the field load, in which case we will
        // just pick the live in copy prop sym for the field or create a new sym for the stack sym of the hoist field.
        if (this->IsLoopPrePass())
        {
            // We don't clear the value when we kill the field.
            // Clear it to make sure we don't use the old value.
            this->currentBlock->globOptData.ClearSymValue(sym);
            return nullptr;
        }
    }
    else if (sym != originalSym)
    {
        this->currentBlock->globOptData.liveFields->TestAndSet(originalSym->m_id);
    }

    if (!wasLive)
    {
        // We don't clear the value when we kill the field.
        // Clear it to make sure we don't use the old value.
        this->currentBlock->globOptData.ClearSymValue(sym);
        this->currentBlock->globOptData.ClearSymValue(originalSym);
    }

    Assert((*ppOpnd)->AsSymOpnd()->m_sym == sym || this->IsLoopPrePass());
    if (wasLive)
    {
        // We should have dealt with field hoist already
        Assert(!IsHoistedPropertySym(sym) || instr->m_opcode == Js::OpCode::CheckFixedFld);

        // We don't use the sym store to do copy prop on hoisted fields, but create a value
        // in case it can be copy prop out of the loop.
    }
    else
    {
        // If it wasn't live, it should not be hoistable
        Assert(!this->IsHoistablePropertySym(sym->m_id));
    }

    return this->NewGenericValue(ValueType::Uninitialized, *ppOpnd);
}

bool
GlobOpt::FieldHoistOptSrc(IR::Opnd *opnd, IR::Instr *instr, PropertySym * propertySym)
{
    if (!DoFieldHoisting())
    {
        return false;
    }
    if (!instr->TransfersSrcValue() || instr->m_opcode == Js::OpCode::LdMethodFromFlags)
    {
        // Instructions like typeof don't transfer value of the field, we can't hoist those right now.
        return false;
    }
    if (TrackHoistableFields() && HasHoistableFields(&this->currentBlock->globOptData))
    {
        Assert(this->DoFieldHoisting());
        CheckFieldHoistCandidate(instr, propertySym);
=======
>>>>>>> 84bd6f3c

    case Js::OpCode::CallDirect:
        fnHelper = instr->GetSrc1()->AsHelperCallOpnd()->m_fnHelper;

        // Kill length field for built-ins that can update it.
        if(nullptr != this->lengthEquivBv && (fnHelper == IR::JnHelperMethod::HelperArray_Shift || fnHelper == IR::JnHelperMethod::HelperArray_Splice
            || fnHelper == IR::JnHelperMethod::HelperArray_Unshift))
        {
            KillLiveFields(this->lengthEquivBv, bv);
        }

        if ((fnHelper == IR::JnHelperMethod::HelperRegExp_Exec)
           || (fnHelper == IR::JnHelperMethod::HelperString_Match)
           || (fnHelper == IR::JnHelperMethod::HelperString_Replace))
        {
            // Consider: We may not need to kill all fields here.
            this->KillAllFields(bv);
        }
<<<<<<< HEAD
    }
}

bool
GlobOpt::CopyPropHoistedFields(PropertySym * sym, IR::Opnd ** ppOpnd, IR::Instr * instr)
{
    Assert(instr->TransfersSrcValue());
    if (!this->currentBlock->globOptData.liveFields->Test(sym->m_id))
    {
        // Not live
        return false;
    }

    StackSym * hoistedCopySym;
    Loop * loop = FindFieldHoistStackSym(this->currentBlock->loop, sym->m_id, &hoistedCopySym, instr);
    Assert(loop != nullptr || !this->IsHoistablePropertySym(sym->m_id));
=======
        break;
>>>>>>> 84bd6f3c

    case Js::OpCode::LdHeapArguments:
    case Js::OpCode::LdLetHeapArguments:
    case Js::OpCode::LdHeapArgsCached:
    case Js::OpCode::LdLetHeapArgsCached:
        if (inGlobOpt) {
            this->KillLiveFields(this->slotSyms, bv);
        }
        break;

    default:
        if (instr->UsesAllFields())
        {
            // This also kills all property type values, as the same bit-vector tracks those stack syms.
            this->KillAllFields(bv);
        }
        break;
    }
}

void
GlobOpt::ProcessFieldKills(IR::Instr * instr)
{
<<<<<<< HEAD
    Assert(instr->TransfersSrcValue());
    StackSym * fieldHoistSym = nullptr;
    Loop * loop = this->FindFieldHoistStackSym(this->currentBlock->loop, propertySym->m_id, &fieldHoistSym, instr);

    if (loop == nullptr)
    {
        return;
    }

    // When a field is killed, ideally the specialized versions of the corresponding hoisted stack syms should also be killed,
    // since the field needs to be reloaded the next time it's used (which may be earlier in the loop). However, killing the
    // specialized stack syms when the field is killed requires discovering and walking all fields that are killed and their
    // hoisted stack syms, which requires more computation (since many fields can be killed at once).
    //
    // Alternatively, we can kill the specialized stack syms for a field when the field is reloaded, which is what's happening
    // here. Since this happens per field and lazily, it requires less work. It works because killing the specialized stack
    // syms only matters when the field is reloaded.
    //
    // Furthermore, to handle the case where a field is not live on entry into the loop (field is killed in the loop and not
    // reloaded in the same loop afterwards), the specialized stack syms for that field must also be killed on entry into the
    // loop. Instead of checking all hoisted field stack syms on entry into a loop after the prepass merge, and killing them if
    // their corresponding field is not live, this is also done in a lazy fashion as above, only when a field is reloaded. If a
    // field is reloaded in a loop before it's killed, and not reloaded again after the kill, the field won't be live on entry,
    // and hence the specialized stack syms should also not be live on entry. This is true for all parent loops up to the
    // nearest parent loop out of which the field is hoisted.

    ToVarStackSym(fieldHoistSym, currentBlock);
    if(!this->IsLoopPrePass())
    {
        for(Loop *currentLoop = currentBlock->loop;
            currentLoop != loop->parent && !currentLoop->liveFieldsOnEntry->Test(propertySym->m_id);
            currentLoop = currentLoop->parent)
        {
            currentLoop->int32SymsOnEntry->Clear(fieldHoistSym->m_id);
            currentLoop->lossyInt32SymsOnEntry->Clear(fieldHoistSym->m_id);
            currentLoop->float64SymsOnEntry->Clear(fieldHoistSym->m_id);
        }
    }

    // Win8 943662: Kill the live field for this hoisted field load
    this->KillLiveFields(fieldHoistSym, this->currentBlock->globOptData.liveFields);

    if (this->IsLoopPrePass())
    {
        // In the prepass we are conservative and always assume that the fields are going to be reloaded
        // because we don't loop until value is unchanged and we are unable to detect dependencies.

        // Clear the value of the field to kill the value of the field even if it still live now.
        this->currentBlock->globOptData.liveFields->Clear(propertySym->m_id);

        // If we have to reload, we don't know the value, kill the old value for the fieldHoistSym.
        this->currentBlock->globOptData.ClearSymValue(fieldHoistSym);

        // No IR transformations in the prepass.
        return;
    }

    // If we are reloading, the field should be dead. CreateFieldSrc will create a value for the field.
    Assert(!this->currentBlock->globOptData.liveFields->Test(propertySym->m_id));

    // Copy the dst to the field hoist sym.
    IR::Instr * copyInstr = IR::Instr::New(Js::OpCode::Ld_A, IR::RegOpnd::New(fieldHoistSym, TyVar, instr->m_func), instr->GetDst(), instr->m_func);
    instr->InsertAfter(copyInstr);

#if DBG_DUMP
    if (Js::Configuration::Global.flags.Trace.IsEnabled(Js::FieldHoistPhase, this->func->GetSourceContextId(), this->func->GetLocalFunctionId()))
    {
        Output::Print(_u("FieldHoist: Reload field sym "));
        Output::SkipToColumn(30);
        Output::Print(_u(" : "));
        instr->Dump();
    }
#endif
=======
    if (!this->DoFieldCopyProp() && !this->DoFieldRefOpts() && !DoCSE())
    {
        Assert(this->currentBlock->globOptData.liveFields->IsEmpty());
        return;
    }

    ProcessFieldKills(instr, this->currentBlock->globOptData.liveFields, true);
>>>>>>> 84bd6f3c
}

Value *
GlobOpt::CreateFieldSrcValue(PropertySym * sym, PropertySym * originalSym, IR::Opnd ** ppOpnd, IR::Instr * instr)
{
#if DBG
    // If the opcode going to kill all field values immediate anyway, we shouldn't be giving it a value
    Assert(!instr->UsesAllFields());

    AssertCanCopyPropOrCSEFieldLoad(instr);

    Assert(instr->GetSrc1() == *ppOpnd);
#endif

    // Only give a value to fields if we are doing field copy prop.
    // Consider: We should always copy prop local slots, but the only use right now is LdSlot from jit loop body.
    // This should have one onus load, and thus no need for copy prop of field itself.  We may want to support
    // copy prop LdSlot if there are other uses of local slots
    if (!this->DoFieldCopyProp())
    {
        return nullptr;
    }

<<<<<<< HEAD
    Value * dstVal = this->CopyValue(src1Val);
    TrackCopiedValueForKills(dstVal);
    this->SetSymStoreDirect(dstVal->GetValueInfo(), copySym);
    this->currentBlock->globOptData.SetValue(dstVal, copySym);

    // Copy the type specialized sym as well, in case we have a use for them
    bool neededCopySymDef = false;
    if(srcOpnd->IsRegOpnd())
    {
        StackSym *const srcSym = srcOpnd->AsRegOpnd()->m_sym;
        if (this->currentBlock->globOptData.liveInt32Syms->Test(srcSym->m_id))
        {
            this->currentBlock->globOptData.liveInt32Syms->Set(copySym->m_id);
            if(this->currentBlock->globOptData.liveLossyInt32Syms->Test(srcSym->m_id))
            {
                this->currentBlock->globOptData.liveLossyInt32Syms->Set(copySym->m_id);
            }
            if (!this->IsLoopPrePass())
            {
                StackSym * int32CopySym = copySym->GetInt32EquivSym(storeFldFunc);
                IR::RegOpnd * int32CopyOpnd = IR::RegOpnd::New(int32CopySym, TyInt32, storeFldFunc);
                IR::RegOpnd * int32SrcOpnd = IR::RegOpnd::New(srcSym->GetInt32EquivSym(nullptr),
                    TyInt32, storeFldFunc);
                newInstr = IR::Instr::New(Js::OpCode::Ld_I4, int32CopyOpnd, int32SrcOpnd, storeFldFunc);
                int32SrcOpnd->SetIsJITOptimizedReg(true);
                storeFldInstr->InsertBefore(newInstr);
            }
            neededCopySymDef = true;
        }
        if (this->currentBlock->globOptData.liveFloat64Syms->Test(srcSym->m_id))
        {
            this->currentBlock->globOptData.liveFloat64Syms->Set(copySym->m_id);
            if (!this->IsLoopPrePass())
            {
                StackSym * float64CopySym = copySym->GetFloat64EquivSym(storeFldFunc);
                IR::RegOpnd * float64CopyOpnd = IR::RegOpnd::New(float64CopySym, TyFloat64, storeFldFunc);
                IR::RegOpnd * float64SrcOpnd = IR::RegOpnd::New(srcSym->GetFloat64EquivSym(nullptr),
                    TyFloat64, storeFldFunc);
                newInstr = IR::Instr::New(Js::OpCode::Ld_A, float64CopyOpnd, float64SrcOpnd, storeFldFunc);
                float64SrcOpnd->SetIsJITOptimizedReg(true);
                storeFldInstr->InsertBefore(newInstr);
            }
            neededCopySymDef = true;
        }
    }
    else if(srcOpnd->IsAddrOpnd())
    {
        const auto srcAddrOpnd = srcOpnd->AsAddrOpnd();
        if(srcAddrOpnd->IsVar() && Js::TaggedInt::Is(srcAddrOpnd->m_address))
        {
            this->currentBlock->globOptData.liveInt32Syms->Set(copySym->m_id);
            if (!this->IsLoopPrePass())
            {
                StackSym * int32CopySym = copySym->GetInt32EquivSym(storeFldFunc);
                IR::RegOpnd * int32CopyOpnd = IR::RegOpnd::New(int32CopySym, TyInt32, storeFldFunc);
                IR::IntConstOpnd * int32SrcOpnd =
                    IR::IntConstOpnd::New(Js::TaggedInt::ToInt32(srcAddrOpnd->m_address), TyInt32, storeFldFunc);
                newInstr = IR::Instr::New(Js::OpCode::Ld_I4, int32CopyOpnd, int32SrcOpnd, storeFldFunc);
                int32SrcOpnd->SetIsJITOptimizedReg(true);
                storeFldInstr->InsertBefore(newInstr);
            }
            neededCopySymDef = true;
        }
=======
    BOOL wasLive = this->currentBlock->globOptData.liveFields->TestAndSet(sym->m_id);

    if (sym != originalSym)
    {
        this->currentBlock->globOptData.liveFields->TestAndSet(originalSym->m_id);
>>>>>>> 84bd6f3c
    }

    if (!wasLive)
    {
        // We don't clear the value when we kill the field.
        // Clear it to make sure we don't use the old value.
        this->currentBlock->globOptData.ClearSymValue(sym);
        this->currentBlock->globOptData.ClearSymValue(originalSym);
    }

<<<<<<< HEAD
    this->KillLiveFields(copySym, this->currentBlock->globOptData.liveFields);

#if DBG_DUMP
    if (!this->IsLoopPrePass())
    {
        if (Js::Configuration::Global.flags.Trace.IsEnabled(Js::FieldHoistPhase, this->func->GetSourceContextId(), this->func->GetLocalFunctionId()))
        {
            Output::Print(_u("FieldHoist: Copy field store "));
            Output::SkipToColumn(30);
            Output::Print(_u(" : "));
            storeFldInstr->Dump();
        }
    }
#endif
=======
    Assert((*ppOpnd)->AsSymOpnd()->m_sym == sym || this->IsLoopPrePass());
    
    // We don't use the sym store to do copy prop on hoisted fields, but create a value
    // in case it can be copy prop out of the loop.
    return this->NewGenericValue(ValueType::Uninitialized, *ppOpnd);
>>>>>>> 84bd6f3c
}

bool
GlobOpt::NeedBailOnImplicitCallWithFieldOpts(Loop *loop, bool hasLiveFields) const
{
    if (!(((this->DoFieldRefOpts(loop) ||
            this->DoFieldCopyProp(loop)) &&
           hasLiveFields)))
    {
        return false;
    }

    return true;
}

IR::Instr *
GlobOpt::EnsureDisableImplicitCallRegion(Loop * loop)
{
    Assert(loop->bailOutInfo != nullptr);
    IR::Instr * endDisableImplicitCall = loop->endDisableImplicitCall;
    if (endDisableImplicitCall)
    {
        return endDisableImplicitCall;
    }

    IR::Instr * bailOutTarget = EnsureBailTarget(loop);

    Func * bailOutFunc = loop->GetFunc();
    Assert(loop->bailOutInfo->bailOutFunc == bailOutFunc);

    IR::MemRefOpnd * disableImplicitCallAddress = IR::MemRefOpnd::New(this->func->GetThreadContextInfo()->GetDisableImplicitFlagsAddr(), TyInt8, bailOutFunc);
    IR::IntConstOpnd * disableImplicitCallAndExceptionValue = IR::IntConstOpnd::New(DisableImplicitCallAndExceptionFlag, TyInt8, bailOutFunc, true);
    IR::IntConstOpnd * enableImplicitCallAndExceptionValue = IR::IntConstOpnd::New(DisableImplicitNoFlag, TyInt8, bailOutFunc, true);

    IR::Opnd * implicitCallFlags = Lowerer::GetImplicitCallFlagsOpnd(bailOutFunc);
    IR::IntConstOpnd * noImplicitCall = IR::IntConstOpnd::New(Js::ImplicitCall_None, TyInt8, bailOutFunc, true);

    // Consider: if we are already doing implicit call in the outer loop, we don't need to clear the implicit call bit again
    IR::Instr * clearImplicitCall = IR::Instr::New(Js::OpCode::Ld_A, implicitCallFlags, noImplicitCall, bailOutFunc);
    bailOutTarget->InsertBefore(clearImplicitCall);

    IR::Instr * disableImplicitCall = IR::Instr::New(Js::OpCode::Ld_A, disableImplicitCallAddress, disableImplicitCallAndExceptionValue, bailOutFunc);
    bailOutTarget->InsertBefore(disableImplicitCall);

    endDisableImplicitCall = IR::Instr::New(Js::OpCode::Ld_A, disableImplicitCallAddress, enableImplicitCallAndExceptionValue, bailOutFunc);
    bailOutTarget->InsertBefore(endDisableImplicitCall);

    IR::BailOutInstr * bailOutInstr = IR::BailOutInstr::New(Js::OpCode::BailOnNotEqual, IR::BailOutOnImplicitCalls, loop->bailOutInfo, loop->bailOutInfo->bailOutFunc);
    bailOutInstr->SetSrc1(implicitCallFlags);
    bailOutInstr->SetSrc2(noImplicitCall);
    bailOutTarget->InsertBefore(bailOutInstr);

    loop->endDisableImplicitCall = endDisableImplicitCall;
    return endDisableImplicitCall;
}

#if DBG
bool
GlobOpt::IsPropertySymId(SymID symId) const
{
    return this->func->m_symTable->Find(symId)->IsPropertySym();
}

void
GlobOpt::AssertCanCopyPropOrCSEFieldLoad(IR::Instr * instr)
{
    // Consider: Hoisting LdRootFld may have complication with exception if the field doesn't exist.
    // We need to have another opcode for the hoisted version to avoid the exception and bailout.

<<<<<<< HEAD
    // Consider: Theoretically, we can copy prop/field hoist ScopedLdFld/ScopedStFld
    // but Instr::TransferSrcValue blocks that now, and copy prop into that instruction is not supported yet.
=======
>>>>>>> 84bd6f3c
    Assert(instr->m_opcode == Js::OpCode::LdSlot || instr->m_opcode == Js::OpCode::LdSlotArr
        || instr->m_opcode == Js::OpCode::LdFld || instr->m_opcode == Js::OpCode::LdFldForCallApplyTarget
        || instr->m_opcode == Js::OpCode::LdLen_A
        || instr->m_opcode == Js::OpCode::LdRootFld  || instr->m_opcode == Js::OpCode::LdSuperFld
        || instr->m_opcode == Js::OpCode::LdFldForTypeOf || instr->m_opcode == Js::OpCode::LdRootFldForTypeOf
        || instr->m_opcode == Js::OpCode::LdMethodFld || instr->m_opcode == Js::OpCode::LdMethodFldPolyInlineMiss
        || instr->m_opcode == Js::OpCode::LdRootMethodFld
        || instr->m_opcode == Js::OpCode::LdMethodFromFlags
        || instr->m_opcode == Js::OpCode::ScopedLdMethodFld
        || instr->m_opcode == Js::OpCode::CheckFixedFld
        || instr->m_opcode == Js::OpCode::CheckPropertyGuardAndLoadType
        || instr->m_opcode == Js::OpCode::ScopedLdFld
        || instr->m_opcode == Js::OpCode::ScopedLdFldForTypeOf);

    Assert(instr->m_opcode == Js::OpCode::CheckFixedFld || instr->GetDst()->GetType() == TyVar || instr->m_func->GetJITFunctionBody()->IsAsmJsMode());
    Assert(instr->GetSrc1()->GetType() == TyVar || instr->m_func->GetJITFunctionBody()->IsAsmJsMode());
    Assert(instr->GetSrc1()->AsSymOpnd()->m_sym->IsPropertySym());
    Assert(instr->GetSrc2() == nullptr);
}
#endif

StackSym *
GlobOpt::EnsureObjectTypeSym(StackSym * objectSym)
{
    Assert(!objectSym->IsTypeSpec());

    objectSym->EnsureObjectInfo(this->func);

    if (objectSym->HasObjectTypeSym())
    {
        Assert(this->objectTypeSyms);
        return objectSym->GetObjectTypeSym();
    }

    if (this->objectTypeSyms == nullptr)
    {
        this->objectTypeSyms = JitAnew(this->alloc, BVSparse<JitArenaAllocator>, this->alloc);
    }

    StackSym * typeSym = StackSym::New(TyVar, this->func);

    objectSym->GetObjectInfo()->m_typeSym = typeSym;

    this->objectTypeSyms->Set(typeSym->m_id);

    return typeSym;
}

PropertySym *
GlobOpt::EnsurePropertyWriteGuardSym(PropertySym * propertySym)
{
    // Make sure that the PropertySym has a proto cache sym which is chained into the propertySym list.
    if (!propertySym->m_writeGuardSym)
    {
        propertySym->m_writeGuardSym = PropertySym::New(propertySym->m_stackSym, propertySym->m_propertyId, (uint32)-1, (uint)-1, PropertyKindWriteGuard, this->func);
    }

    return propertySym->m_writeGuardSym;
}

void
GlobOpt::PreparePropertySymForTypeCheckSeq(PropertySym *propertySym)
{
    Assert(!propertySym->m_stackSym->IsTypeSpec());
    EnsureObjectTypeSym(propertySym->m_stackSym);
    EnsurePropertyWriteGuardSym(propertySym);
}

bool
GlobOpt::IsPropertySymPreparedForTypeCheckSeq(PropertySym *propertySym)
{
    Assert(!propertySym->m_stackSym->IsTypeSpec());

    // The following doesn't need to be true. We may copy prop a constant into an object sym, which has
    // previously been prepared for type check sequence optimization.
    // Assert(!propertySym->m_stackSym->m_isIntConst || !propertySym->HasObjectTypeSym());

    // The following doesn't need to be true. We may copy prop the object sym into a field load or store
    // that doesn't have object type spec info and hence the operand wasn't prepared and doesn't have a write
    // guard. The object sym, however, may have other field operations which are object type specialized and
    // thus the type sym for it has been created.
    // Assert(propertySym->HasObjectTypeSym() == propertySym->HasWriteGuardSym());

    return propertySym->HasObjectTypeSym();
}

bool
GlobOpt::PreparePropertySymOpndForTypeCheckSeq(IR::PropertySymOpnd * propertySymOpnd, IR::Instr* instr, Loop * loop)
{
    if (!DoFieldRefOpts(loop) || !OpCodeAttr::FastFldInstr(instr->m_opcode) || instr->CallsAccessor())
    {
        return false;
    }

    if (!propertySymOpnd->HasObjTypeSpecFldInfo())
    {
        return false;
    }

    ObjTypeSpecFldInfo* info = propertySymOpnd->GetObjTypeSpecInfo();

    if (info->UsesAccessor() || info->IsRootObjectNonConfigurableFieldLoad())
    {
        return false;
    }

    if (info->IsPoly() && !info->GetEquivalentTypeSet())
    {
        return false;
    }

    PropertySym * propertySym = propertySymOpnd->m_sym->AsPropertySym();

    PreparePropertySymForTypeCheckSeq(propertySym);
    propertySymOpnd->SetTypeCheckSeqCandidate(true);
    propertySymOpnd->SetIsBeingStored(propertySymOpnd == instr->GetDst());

    return true;
}

bool
GlobOpt::CheckIfPropOpEmitsTypeCheck(IR::Instr *instr, IR::PropertySymOpnd *opnd)
{
    if (!DoFieldRefOpts() || !OpCodeAttr::FastFldInstr(instr->m_opcode))
    {
        return false;
    }

    if (!opnd->IsTypeCheckSeqCandidate())
    {
        return false;
    }

    return CheckIfInstrInTypeCheckSeqEmitsTypeCheck(instr, opnd);
}

IR::PropertySymOpnd *
GlobOpt::CreateOpndForTypeCheckOnly(IR::PropertySymOpnd* opnd, Func* func)
{
    // Used only for CheckObjType instruction today. Future users should make a call
    // whether the new operand is jit optimized in their scenario or not.

    Assert(!opnd->IsRootObjectNonConfigurableFieldLoad());
    IR::PropertySymOpnd *newOpnd = opnd->CopyCommon(func);

    newOpnd->SetObjTypeSpecFldInfo(opnd->GetObjTypeSpecInfo());
    newOpnd->SetUsesAuxSlot(opnd->UsesAuxSlot());
    newOpnd->SetSlotIndex(opnd->GetSlotIndex());

    newOpnd->objTypeSpecFlags = opnd->objTypeSpecFlags;
    // If we're turning the instruction owning this operand into a CheckObjType, we will do a type check here
    // only for the sake of downstream instructions, so the flags pertaining to this property access are
    // irrelevant, because we don't do a property access here.
    newOpnd->SetTypeCheckOnly(true);
    newOpnd->usesFixedValue = false;

    newOpnd->finalType = opnd->finalType;
    newOpnd->guardedPropOps = opnd->guardedPropOps != nullptr ? opnd->guardedPropOps->CopyNew() : nullptr;
    newOpnd->writeGuards = opnd->writeGuards != nullptr ? opnd->writeGuards->CopyNew() : nullptr;

    newOpnd->SetIsJITOptimizedReg(true);

    return newOpnd;
}

bool
GlobOpt::FinishOptPropOp(IR::Instr *instr, IR::PropertySymOpnd *opnd, BasicBlock* block, bool updateExistingValue, bool* emitsTypeCheckOut, bool* changesTypeValueOut)
{
    if (!DoFieldRefOpts() || !OpCodeAttr::FastFldInstr(instr->m_opcode))
    {
        return false;
    }

    bool isTypeCheckSeqCandidate = opnd->IsTypeCheckSeqCandidate();
    bool isObjTypeSpecialized = false;
    bool isObjTypeChecked = false;

    if (isTypeCheckSeqCandidate)
    {
        isObjTypeSpecialized = ProcessPropOpInTypeCheckSeq<true>(instr, opnd, block, updateExistingValue, emitsTypeCheckOut, changesTypeValueOut, &isObjTypeChecked);
    }

    if (opnd == instr->GetDst() && this->objectTypeSyms)
    {
        if (block == nullptr)
        {
            block = this->currentBlock;
        }

        // This is a property store that may change the layout of the object that it stores to. This means that
        // it may change any aliased object. Do two things to address this:
        // - Add all object types in this function to the set that may have had a property added. This will prevent
        //   final type optimization across this instruction. (Only needed here for non-specialized stores.)
        // - Kill all type symbols that currently hold object-header-inlined types. Any of them may have their layout
        //   changed by the addition of a property.

        SymID opndId = opnd->HasObjectTypeSym() ? opnd->GetObjectTypeSym()->m_id : -1;

        if (!isObjTypeChecked)
        {
            if (block->globOptData.maybeWrittenTypeSyms == nullptr)
            {
                block->globOptData.maybeWrittenTypeSyms = JitAnew(this->alloc, BVSparse<JitArenaAllocator>, this->alloc);
            }
            if (isObjTypeSpecialized)
            {
                // The current object will be protected by a type check, unless no further accesses to it are
                // protected by this access.
                Assert(this->objectTypeSyms->Test(opndId));
                this->objectTypeSyms->Clear(opndId);
            }
            block->globOptData.maybeWrittenTypeSyms->Or(this->objectTypeSyms);
            if (isObjTypeSpecialized)
            {
                this->objectTypeSyms->Set(opndId);
            }
        }

        if (!isObjTypeSpecialized || opnd->ChangesObjectLayout())
        {
            this->KillObjectHeaderInlinedTypeSyms(block, isObjTypeSpecialized, opndId);
        }
        else if (!isObjTypeChecked && this->HasLiveObjectHeaderInlinedTypeSym(block, true, opndId))
        {
            opnd->SetTypeCheckRequired(true);
        }
    }

    return isObjTypeSpecialized;
}

void
GlobOpt::KillObjectHeaderInlinedTypeSyms(BasicBlock *block, bool isObjTypeSpecialized, SymID opndId)
{
    this->MapObjectHeaderInlinedTypeSymsUntil(block, isObjTypeSpecialized, opndId, [&](SymID symId)->bool  { this->currentBlock->globOptData.liveFields->Clear(symId); return false; });
}

bool
GlobOpt::HasLiveObjectHeaderInlinedTypeSym(BasicBlock *block, bool isObjTypeSpecialized, SymID opndId)
{
    return this->MapObjectHeaderInlinedTypeSymsUntil(block, true, opndId, [&](SymID symId)->bool { return this->currentBlock->globOptData.liveFields->Test(symId); });
}

template<class Fn>
bool
GlobOpt::MapObjectHeaderInlinedTypeSymsUntil(BasicBlock *block, bool isObjTypeSpecialized, SymID opndId, Fn fn)
{
    if (this->objectTypeSyms == nullptr)
    {
        return false;
    }

    FOREACH_BITSET_IN_SPARSEBV(symId, this->objectTypeSyms)
    {
        if (symId == opndId && isObjTypeSpecialized)
        {
            // The current object will be protected by a type check, unless no further accesses to it are
            // protected by this access.
            continue;
        }
        Value *value = block->globOptData.FindObjectTypeValue(symId);
        if (value)
        {
            JsTypeValueInfo *valueInfo = value->GetValueInfo()->AsJsType();
            Assert(valueInfo);
            if (valueInfo->GetJsType() != nullptr)
            {
                JITTypeHolder type(valueInfo->GetJsType());
                if (Js::DynamicType::Is(type->GetTypeId()))
                {
                    if (type->GetTypeHandler()->IsObjectHeaderInlinedTypeHandler())
                    {
<<<<<<< HEAD
                        this->currentBlock->globOptData.liveFields->Clear(symId);
=======
                        if (fn(symId))
                        {
                            return true;
                        }
>>>>>>> 84bd6f3c
                    }
                }
            }
            else if (valueInfo->GetJsTypeSet())
            {
                Js::EquivalentTypeSet *typeSet = valueInfo->GetJsTypeSet();
                for (uint16 i = 0; i < typeSet->GetCount(); i++)
                {
                    JITTypeHolder type = typeSet->GetType(i);
                    if (type != nullptr && Js::DynamicType::Is(type->GetTypeId()))
                    {
                        if (type->GetTypeHandler()->IsObjectHeaderInlinedTypeHandler())
                        {
<<<<<<< HEAD
                            this->currentBlock->globOptData.liveFields->Clear(symId);
=======
                            if (fn(symId))
                            {
                                return true;
                            }
>>>>>>> 84bd6f3c
                            break;
                        }
                    }
                }
            }
        }
    }
    NEXT_BITSET_IN_SPARSEBV;

    return false;
}

bool
GlobOpt::AreTypeSetsIdentical(Js::EquivalentTypeSet * leftTypeSet, Js::EquivalentTypeSet * rightTypeSet)
{
    return Js::EquivalentTypeSet::AreIdentical(leftTypeSet, rightTypeSet);
}

bool
GlobOpt::IsSubsetOf(Js::EquivalentTypeSet * leftTypeSet, Js::EquivalentTypeSet * rightTypeSet)
{
    return Js::EquivalentTypeSet::IsSubsetOf(leftTypeSet, rightTypeSet);
}

bool
GlobOpt::CompareCurrentTypesWithExpectedTypes(JsTypeValueInfo *valueInfo, IR::PropertySymOpnd * propertySymOpnd)
{
    bool isTypeDead = propertySymOpnd->IsTypeDead();

    if (valueInfo == nullptr || (valueInfo->GetJsType() == nullptr && valueInfo->GetJsTypeSet() == nullptr))
    {
        // No upstream types. Do a type check.
        return !isTypeDead;
    }

    if (!propertySymOpnd->HasEquivalentTypeSet() || propertySymOpnd->NeedsMonoCheck())
    {
        JITTypeHolder opndType = propertySymOpnd->GetType();

        if (valueInfo->GetJsType() != nullptr)
        {
            if (valueInfo->GetJsType() == propertySymOpnd->GetType())
            {
                return true;
            }
            if (propertySymOpnd->HasInitialType() && valueInfo->GetJsType() == propertySymOpnd->GetInitialType())
            {
                return !isTypeDead;
            }
            return false;
        }
        else
        {
            Assert(valueInfo->GetJsTypeSet());
            Js::EquivalentTypeSet *valueTypeSet = valueInfo->GetJsTypeSet();

            if (valueTypeSet->Contains(opndType))
            {
                return !isTypeDead;
            }
            if (propertySymOpnd->HasInitialType() && valueTypeSet->Contains(propertySymOpnd->GetInitialType()))
            {
                return !isTypeDead;
            }
            return false;
        }
    }
    else
    {
        Js::EquivalentTypeSet * opndTypeSet = propertySymOpnd->GetEquivalentTypeSet();

        if (valueInfo->GetJsType() != nullptr)
        {
            uint16 checkedTypeSetIndex;
            if (opndTypeSet->Contains(valueInfo->GetJsType(), &checkedTypeSetIndex))
            {
                return true;
            }
            return false;
        }
        else
        {
            if (IsSubsetOf(valueInfo->GetJsTypeSet(), opndTypeSet))
            {
                return true;
            }
            if (propertySymOpnd->IsMono() ?
                    valueInfo->GetJsTypeSet()->Contains(propertySymOpnd->GetFirstEquivalentType()) :
                    IsSubsetOf(opndTypeSet, valueInfo->GetJsTypeSet()))
            {
                return true;
            }
            return false;
        }
    }
}

bool
GlobOpt::ProcessPropOpInTypeCheckSeq(IR::Instr* instr, IR::PropertySymOpnd *opnd)
{
    return ProcessPropOpInTypeCheckSeq<true>(instr, opnd, this->currentBlock, false);
}

bool GlobOpt::CheckIfInstrInTypeCheckSeqEmitsTypeCheck(IR::Instr* instr, IR::PropertySymOpnd *opnd)
{
    bool emitsTypeCheck;
    ProcessPropOpInTypeCheckSeq<false>(instr, opnd, this->currentBlock, false, &emitsTypeCheck);
    return emitsTypeCheck;
}

template<bool makeChanges>
bool
GlobOpt::ProcessPropOpInTypeCheckSeq(IR::Instr* instr, IR::PropertySymOpnd *opnd, BasicBlock* block, bool updateExistingValue, bool* emitsTypeCheckOut, bool* changesTypeValueOut, bool *isTypeCheckedOut)
{
    // We no longer mark types as dead in the backward pass, so we should never see an instr with a dead type here
    // during the forward pass. For the time being we've retained the logic below to deal with dead types in case
    // we ever wanted to revert back to more aggressive type killing that we had before.
    Assert(!opnd->IsTypeDead());

    Assert(opnd->IsTypeCheckSeqCandidate());
    Assert(opnd->HasObjectTypeSym());

    bool isStore = opnd == instr->GetDst();
    bool isTypeDead = opnd->IsTypeDead();
    bool consumeType = makeChanges && !IsLoopPrePass();
    bool produceType = makeChanges && !isTypeDead;
    bool isSpecialized = false;
    bool emitsTypeCheck = false;
    bool addsProperty = false;

    if (block == nullptr)
    {
        block = this->currentBlock;
    }

    StackSym * typeSym = opnd->GetObjectTypeSym();

#if DBG
    uint16 typeCheckSeqFlagsBefore;
    Value* valueBefore = nullptr;
    JsTypeValueInfo* valueInfoBefore = nullptr;
    if (!makeChanges)
    {
        typeCheckSeqFlagsBefore = opnd->GetTypeCheckSeqFlags();
        valueBefore = block->globOptData.FindObjectTypeValue(typeSym);
        if (valueBefore != nullptr)
        {
            Assert(valueBefore->GetValueInfo() != nullptr && valueBefore->GetValueInfo()->IsJsType());
            valueInfoBefore = valueBefore->GetValueInfo()->AsJsType();
        }
    }
#endif

    Value *value = block->globOptData.FindObjectTypeValue(typeSym);
    JsTypeValueInfo* valueInfo = value != nullptr ? value->GetValueInfo()->AsJsType() : nullptr;

    if (consumeType && valueInfo != nullptr)
    {
        opnd->SetTypeAvailable(true);
    }

    bool doEquivTypeCheck = opnd->HasEquivalentTypeSet() && !opnd->NeedsMonoCheck();
    if (!doEquivTypeCheck)
    {
        AssertOrFailFast(!opnd->NeedsDepolymorphication());

        // We need a monomorphic type check here (e.g., final type opt, fixed field check on non-proto property).
        JITTypeHolder opndType = opnd->GetType();

        if (valueInfo == nullptr || (valueInfo->GetJsType() == nullptr && valueInfo->GetJsTypeSet() == nullptr))
        {
            // This is the initial type check.
            opnd->SetTypeAvailable(false);
            isSpecialized = !isTypeDead;
            emitsTypeCheck = isSpecialized;
            addsProperty = isStore && isSpecialized && opnd->HasInitialType();
            if (produceType)
            {
                SetObjectTypeFromTypeSym(typeSym, opndType, nullptr, block, updateExistingValue);
            }
        }
        else if (valueInfo->GetJsType() != nullptr)
        {
            // We have a monomorphic type check upstream. Check against initial/final type.
            const JITTypeHolder valueType(valueInfo->GetJsType());
            if (valueType == opndType)
            {
                // The type on this instruction matches the live value in the value table, so there is no need to
                // refresh the value table.
                isSpecialized = true;
                if (isTypeCheckedOut)
                {
                    *isTypeCheckedOut = true;
                }
                if (consumeType)
                {
                    opnd->SetTypeChecked(true);
                }
            }
            else if (opnd->HasInitialType() && valueType == opnd->GetInitialType())
            {
                // Checked type matches the initial type at this store.
                bool objectMayHaveAcquiredAdditionalProperties =
                    block->globOptData.maybeWrittenTypeSyms &&
                    block->globOptData.maybeWrittenTypeSyms->Test(typeSym->m_id);
                if (consumeType)
                {
                    opnd->SetTypeChecked(!objectMayHaveAcquiredAdditionalProperties);
                    opnd->SetInitialTypeChecked(!objectMayHaveAcquiredAdditionalProperties);
                }
                if (produceType)
                {
                    SetObjectTypeFromTypeSym(typeSym, opndType, nullptr, block, updateExistingValue);
                }
                isSpecialized = !isTypeDead || !objectMayHaveAcquiredAdditionalProperties;
                emitsTypeCheck = isSpecialized && objectMayHaveAcquiredAdditionalProperties;
                addsProperty = isSpecialized;
                if (isTypeCheckedOut)
                {
                    *isTypeCheckedOut = !objectMayHaveAcquiredAdditionalProperties;
                }
            }
            else
            {
                // This must be a type mismatch situation, because the value is available, but doesn't match either
                // the current type or the initial type. We will not optimize this instruction and we do not produce
                // a new type value here.
                isSpecialized = false;

                if (consumeType)
                {
                    opnd->SetTypeMismatch(true);
                }
            }
        }
        else
        {
            // We have an equivalent type check upstream, but we require a particular type at this point. We
            // can't treat it as "checked", but we may benefit from checking for the required type.
            Assert(valueInfo->GetJsTypeSet());
            Js::EquivalentTypeSet *valueTypeSet = valueInfo->GetJsTypeSet();
            if (valueTypeSet->Contains(opndType))
            {
                // Required type is in the type set we've checked. Check for the required type here, and
                // note in the value info that we've narrowed down to this type. (But leave the type set in the
                // value info so it can be merged with the same type set on other paths.)
                isSpecialized = !isTypeDead;
                emitsTypeCheck = isSpecialized;
                if (produceType)
                {
                    SetSingleTypeOnObjectTypeValue(value, opndType);
                }
            }
            else if (opnd->HasInitialType() && valueTypeSet->Contains(opnd->GetInitialType()))
            {
                // Required initial type is in the type set we've checked. Check for the initial type here, and
                // note in the value info that we've narrowed down to this type. (But leave the type set in the
                // value info so it can be merged with the same type set on other paths.)
                isSpecialized = !isTypeDead;
                emitsTypeCheck = isSpecialized;
                addsProperty = isSpecialized;
                if (produceType)
                {
                    SetSingleTypeOnObjectTypeValue(value, opndType);
                }
            }
            else
            {
                // This must be a type mismatch situation, because the value is available, but doesn't match either
                // the current type or the initial type. We will not optimize this instruction and we do not produce
                // a new type value here.
                isSpecialized = false;

                if (consumeType)
                {
                    opnd->SetTypeMismatch(true);
                }
            }
        }
    }
    else
    {
        Assert(!opnd->NeedsMonoCheck());

        Js::EquivalentTypeSet * opndTypeSet = opnd->GetEquivalentTypeSet();
        uint16 checkedTypeSetIndex = (uint16)-1;

        if (opnd->NeedsDepolymorphication())
        {
            // The opnd's type set (opndTypeSet) is non-equivalent. Test all the types coming from the valueInfo.
            // If all of them are contained in opndTypeSet, and all of them have the same slot index in opnd's
            // objtypespecfldinfo, then we can use that slot index and treat the set as equivalent.
            // (Also test whether all types do/don't use aux slots.)

            uint16 slotIndex = Js::Constants::NoSlot;
            bool auxSlot = false;

            // Do this work only if there is an upstream type value. We don't attempt to do a type check based on
            // a non-equivalent set.
            if (valueInfo != nullptr)
            {
                if (valueInfo->GetJsType() != nullptr)
                {
                    opnd->TryDepolymorphication(valueInfo->GetJsType(), Js::Constants::NoSlot, false, &slotIndex, &auxSlot, &checkedTypeSetIndex);
                }
                else if (valueInfo->GetJsTypeSet() != nullptr)
                {
                    Js::EquivalentTypeSet *typeSet = valueInfo->GetJsTypeSet();
                    for (uint16 i = 0; i < typeSet->GetCount(); i++)
                    {
                        opnd->TryDepolymorphication(typeSet->GetType(i), slotIndex, auxSlot, &slotIndex, &auxSlot);
                        if (slotIndex == Js::Constants::NoSlot)
                        {
                            // Indicates failure/mismatch. We're done.
                            break;
                        }
                    }
                }
            }

            if (slotIndex == Js::Constants::NoSlot)
            {
                // Indicates failure/mismatch
                isSpecialized = false;
                if (consumeType)
                {
                    opnd->SetTypeMismatch(true);
                }
            }
            else
            {
                // Indicates we can optimize, as all upstream types are equivalent here.

                opnd->SetSlotIndex(slotIndex);
                opnd->SetUsesAuxSlot(auxSlot);

                opnd->GetObjTypeSpecInfo()->SetSlotIndex(slotIndex);
                opnd->GetObjTypeSpecInfo()->SetUsesAuxSlot(auxSlot);

                isSpecialized = true;
                if (isTypeCheckedOut)
                {
                    *isTypeCheckedOut = true;
                }
                if (consumeType)
                {
                    opnd->SetTypeChecked(true);
                }
                if (checkedTypeSetIndex != (uint16)-1)
                {
                    opnd->SetCheckedTypeSetIndex(checkedTypeSetIndex);
                }
            }
        }
        else if (valueInfo == nullptr || (valueInfo->GetJsType() == nullptr && valueInfo->GetJsTypeSet() == nullptr))
        {
            // If we don't have a value for the type we will have to emit a type check and we produce a new type value here.
            if (produceType)
            {
                if (opnd->IsMono())
                {
                    SetObjectTypeFromTypeSym(typeSym, opnd->GetFirstEquivalentType(), nullptr, block, updateExistingValue);
                }
                else
                {
                    SetObjectTypeFromTypeSym(typeSym, nullptr, opndTypeSet, block, updateExistingValue);
                }
            }
            isSpecialized = !isTypeDead;
            emitsTypeCheck = isSpecialized;
        }
        else if (valueInfo->GetJsType() != nullptr ?
                 opndTypeSet->Contains(valueInfo->GetJsType(), &checkedTypeSetIndex) :
                 IsSubsetOf(valueInfo->GetJsTypeSet(), opndTypeSet))
        {
            // All the types in the value info are contained in the set required by this access,
            // meaning that they're equivalent to the opnd's type set.
            // We won't have a type check, and we don't need to touch the type value.
            isSpecialized = true;
            if (isTypeCheckedOut)
            {
                *isTypeCheckedOut = true;
            }
            if (consumeType)
            {
                opnd->SetTypeChecked(true);
            }
            if (checkedTypeSetIndex != (uint16)-1)
            {
                opnd->SetCheckedTypeSetIndex(checkedTypeSetIndex);
            }
        }
        else if (valueInfo->GetJsTypeSet() &&
                 (opnd->IsMono() ? 
                      valueInfo->GetJsTypeSet()->Contains(opnd->GetFirstEquivalentType()) : 
                      IsSubsetOf(opndTypeSet, valueInfo->GetJsTypeSet())
                 )
            )
        {
            // We have an equivalent type check upstream, but we require a tighter type check at this point.
            // We can't treat the operand as "checked", but check for equivalence with the tighter set and update the
            // value info.
            if (produceType)
            {
                if (opnd->IsMono())
                {
                    SetObjectTypeFromTypeSym(typeSym, opnd->GetFirstEquivalentType(), nullptr, block, updateExistingValue);
                }
                else
                {
                    SetObjectTypeFromTypeSym(typeSym, nullptr, opndTypeSet, block, updateExistingValue);
                }
            }
            isSpecialized = !isTypeDead;
            emitsTypeCheck = isSpecialized;
        }
        else
        {
            // This must be a type mismatch situation, because the value is available, but doesn't match either
            // the current type or the initial type. We will not optimize this instruction and we do not produce
            // a new type value here.
            isSpecialized = false;

            if (consumeType)
            {
                opnd->SetTypeMismatch(true);
            }
        }
    }

    Assert(isSpecialized || (!emitsTypeCheck && !addsProperty));

    if (consumeType && opnd->MayNeedWriteGuardProtection())
    {
        Assert(!isStore);
        PropertySym *propertySym = opnd->m_sym->AsPropertySym();
        Assert(propertySym->m_writeGuardSym);
        opnd->SetWriteGuardChecked(!!block->globOptData.liveFields->Test(propertySym->m_writeGuardSym->m_id));
    }

    // Even specialized property adds must kill all types for other property adds. That's because any other object sym
    // may, in fact, be an alias of the instance whose type is being modified here. (see Windows Blue Bug 541876)
    if (makeChanges && addsProperty)
    {
        Assert(isStore && isSpecialized);
        Assert(this->objectTypeSyms != nullptr);
        Assert(this->objectTypeSyms->Test(typeSym->m_id));

        if (block->globOptData.maybeWrittenTypeSyms == nullptr)
        {
            block->globOptData.maybeWrittenTypeSyms = JitAnew(this->alloc, BVSparse<JitArenaAllocator>, this->alloc);
        }

        this->objectTypeSyms->Clear(typeSym->m_id);
        block->globOptData.maybeWrittenTypeSyms->Or(this->objectTypeSyms);
        this->objectTypeSyms->Set(typeSym->m_id);
    }

    if (produceType && emitsTypeCheck && opnd->IsMono())
    {
        // Consider (ObjTypeSpec): Represent maybeWrittenTypeSyms as a flag on value info of the type sym.
        if (block->globOptData.maybeWrittenTypeSyms != nullptr)
        {
            // We're doing a type check here, so objtypespec of property adds is safe for this type
            // from this point forward.
            block->globOptData.maybeWrittenTypeSyms->Clear(typeSym->m_id);
        }
    }

    // Consider (ObjTypeSpec): Enable setting write guards live on instructions hoisted out of loops. Note that produceType
    // is false if the type values on loop back edges don't match (see earlier comments).
    // This means that hoisted instructions won't set write guards live if the type changes in the loop, even if
    // the corresponding properties have not been written inside the loop. This may result in some unnecessary type
    // checks and bailouts inside the loop. To enable this, we would need to verify the write guards are still live
    // on the back edge (much like we're doing for types above).

    // Consider (ObjTypeSpec): Support polymorphic write guards as well. We can't currently distinguish between mono and
    // poly write guards, and a type check can only protect operations matching with respect to polymorphism (see
    // BackwardPass::TrackObjTypeSpecProperties for details), so for now we only target monomorphic operations.
    if (produceType && emitsTypeCheck && opnd->IsMono())
    {
        // If the type check we'll emit here protects some property operations that require a write guard (i.e.
        // they must do an extra type check and property guard check, if they have been written to in this
        // function), let's mark the write guards as live here, so we can accurately track if their properties
        // have been written to. Make sure we only set those that we'll actually guard, i.e. those that match
        // with respect to polymorphism.
        if (opnd->GetWriteGuards() != nullptr)
        {
            block->globOptData.liveFields->Or(opnd->GetWriteGuards());
        }
    }

    if (makeChanges && isTypeDead)
    {
        this->KillObjectType(opnd->GetObjectSym(), block->globOptData.liveFields);
    }

#if DBG
    if (!makeChanges)
    {
        uint16 typeCheckSeqFlagsAfter = opnd->GetTypeCheckSeqFlags();
        Assert(typeCheckSeqFlagsBefore == typeCheckSeqFlagsAfter);

        Value* valueAfter = block->globOptData.FindObjectTypeValue(typeSym);
        Assert(valueBefore == valueAfter);
        if (valueAfter != nullptr)
        {
            Assert(valueBefore != nullptr);
            Assert(valueAfter->GetValueInfo() != nullptr && valueAfter->GetValueInfo()->IsJsType());
            JsTypeValueInfo* valueInfoAfter = valueAfter->GetValueInfo()->AsJsType();
            Assert(valueInfoBefore == valueInfoAfter);
            Assert(valueInfoBefore->GetJsType() == valueInfoAfter->GetJsType());
            Assert(valueInfoBefore->GetJsTypeSet() == valueInfoAfter->GetJsTypeSet());
        }
    }
#endif

    if (emitsTypeCheckOut != nullptr)
    {
        *emitsTypeCheckOut = emitsTypeCheck;
    }

    if (changesTypeValueOut != nullptr)
    {
        *changesTypeValueOut = isSpecialized && (emitsTypeCheck || addsProperty);
    }

    return isSpecialized;
}

void
GlobOpt::OptNewScObject(IR::Instr** instrPtr, Value* srcVal)
{
    IR::Instr *&instr = *instrPtr;

    if (!instr->IsNewScObjectInstr() || IsLoopPrePass() || !this->DoFieldRefOpts() || PHASE_OFF(Js::ObjTypeSpecNewObjPhase, this->func))
    {
        return;
    }

    bool isCtorInlined = instr->m_opcode == Js::OpCode::NewScObjectNoCtor;
    const JITTimeConstructorCache * ctorCache = instr->IsProfiledInstr() ?
        instr->m_func->GetConstructorCache(static_cast<Js::ProfileId>(instr->AsProfiledInstr()->u.profileId)) : nullptr;

    // TODO: OOP JIT, enable assert
    //Assert(ctorCache == nullptr || srcVal->GetValueInfo()->IsVarConstant() && Js::JavascriptFunction::Is(srcVal->GetValueInfo()->AsVarConstant()->VarValue()));
    Assert(ctorCache == nullptr || !ctorCache->IsTypeFinal() || ctorCache->CtorHasNoExplicitReturnValue());

    if (ctorCache != nullptr && !ctorCache->SkipNewScObject() && (isCtorInlined || ctorCache->IsTypeFinal()))
    {
        GenerateBailAtOperation(instrPtr, IR::BailOutFailedCtorGuardCheck);
    }
}

void
GlobOpt::ValueNumberObjectType(IR::Opnd *dstOpnd, IR::Instr *instr)
{
    if (!dstOpnd->IsRegOpnd())
    {
        return;
    }

    if (dstOpnd->AsRegOpnd()->m_sym->IsTypeSpec())
    {
        return;
    }

    if (instr->IsNewScObjectInstr())
    {
        // If we have a NewScObj* for which we have a valid constructor cache we know what type the created object will have.
        // Let's produce the type value accordingly so we don't insert a type check and bailout in the constructor and
        // potentially further downstream.
        Assert(!PHASE_OFF(Js::ObjTypeSpecNewObjPhase, this->func) || !instr->HasBailOutInfo());

        if (instr->HasBailOutInfo())
        {
            Assert(instr->IsProfiledInstr());
            Assert(instr->GetBailOutKind() == IR::BailOutFailedCtorGuardCheck);

            bool isCtorInlined = instr->m_opcode == Js::OpCode::NewScObjectNoCtor;
            JITTimeConstructorCache * ctorCache = instr->m_func->GetConstructorCache(static_cast<Js::ProfileId>(instr->AsProfiledInstr()->u.profileId));
            Assert(ctorCache != nullptr && (isCtorInlined || ctorCache->IsTypeFinal()));

            StackSym* objSym = dstOpnd->AsRegOpnd()->m_sym;
            StackSym* dstTypeSym = EnsureObjectTypeSym(objSym);
            Assert(this->currentBlock->globOptData.FindValue(dstTypeSym) == nullptr);

            SetObjectTypeFromTypeSym(dstTypeSym, ctorCache->GetType(), nullptr);
        }
    }
    else
    {
        // If the dst opnd is a reg that has a type sym associated with it, then we are either killing
        // the type's existing value or (in the case of a reg copy) assigning it the value of
        // the src's type sym (if any). If the dst doesn't have a type sym, but the src does, let's
        // give dst a new type sym and transfer the value.
        Value *newValue = nullptr;
        IR::Opnd * srcOpnd = instr->GetSrc1();

        if (instr->m_opcode == Js::OpCode::Ld_A && srcOpnd->IsRegOpnd() &&
            !srcOpnd->AsRegOpnd()->m_sym->IsTypeSpec() && srcOpnd->AsRegOpnd()->m_sym->HasObjectTypeSym())
        {
            StackSym *srcTypeSym = srcOpnd->AsRegOpnd()->m_sym->GetObjectTypeSym();
            newValue = this->currentBlock->globOptData.FindValue(srcTypeSym);
        }

        if (newValue == nullptr)
        {
            if (dstOpnd->AsRegOpnd()->m_sym->HasObjectTypeSym())
            {
                StackSym * typeSym = dstOpnd->AsRegOpnd()->m_sym->GetObjectTypeSym();
                this->currentBlock->globOptData.ClearSymValue(typeSym);
            }
        }
        else
        {
            Assert(newValue->GetValueInfo()->IsJsType());
            StackSym * typeSym;
            if (!dstOpnd->AsRegOpnd()->m_sym->HasObjectTypeSym())
            {
                typeSym = nullptr;
            }
            typeSym = EnsureObjectTypeSym(dstOpnd->AsRegOpnd()->m_sym);
            this->currentBlock->globOptData.SetValue(newValue, typeSym);
        }
    }
}

IR::Instr *
GlobOpt::SetTypeCheckBailOut(IR::Opnd *opnd, IR::Instr *instr, BailOutInfo *bailOutInfo)
{
    if (this->IsLoopPrePass() || !opnd->IsSymOpnd())
    {
        return instr;
    }

    if (!opnd->AsSymOpnd()->IsPropertySymOpnd())
    {
        return instr;
    }

    IR::PropertySymOpnd * propertySymOpnd = opnd->AsPropertySymOpnd();

    AssertMsg(propertySymOpnd->TypeCheckSeqBitsSetOnlyIfCandidate(), "Property sym operand optimized despite not being a candidate?");
    AssertMsg(bailOutInfo == nullptr || !instr->HasBailOutInfo(), "Why are we adding new bailout info to an instruction that already has it?");

    auto HandleBailout = [&](IR::BailOutKind bailOutKind)->void {
        // At this point, we have a cached type that is live downstream or the type check is required
        // for a fixed field load. If we can't do away with the type check, then we're going to need bailout,
        // so lets add bailout info if we don't already have it.
        if (!instr->HasBailOutInfo())
        {
            if (bailOutInfo)
            {
                instr = instr->ConvertToBailOutInstr(bailOutInfo, bailOutKind);
            }
            else
            {
                GenerateBailAtOperation(&instr, bailOutKind);
                BailOutInfo *bailOutInfo = instr->GetBailOutInfo();

                // Consider (ObjTypeSpec): If we're checking a fixed field here the bailout could be due to polymorphism or
                // due to a fixed field turning non-fixed. Consider distinguishing between the two.
                bailOutInfo->polymorphicCacheIndex = propertySymOpnd->m_inlineCacheIndex;
            }
        }
        else if (instr->GetBailOutKind() == IR::BailOutMarkTempObject)
        {
            Assert(!bailOutInfo);
            Assert(instr->GetBailOutInfo()->polymorphicCacheIndex == -1);
            instr->SetBailOutKind(bailOutKind | IR::BailOutMarkTempObject);
            instr->GetBailOutInfo()->polymorphicCacheIndex = propertySymOpnd->m_inlineCacheIndex;
        }
        else
        {
            Assert(bailOutKind == instr->GetBailOutKind());
        }
    };

    bool isTypeCheckProtected;
    IR::BailOutKind bailOutKind;
    if (GlobOpt::NeedsTypeCheckBailOut(instr, propertySymOpnd, opnd == instr->GetDst(), &isTypeCheckProtected, &bailOutKind))
    {
        HandleBailout(bailOutKind);
    }
    else
    {
        if (instr->m_opcode == Js::OpCode::LdMethodFromFlags)
        {
            // If LdMethodFromFlags is hoisted to the top of the loop, we should share the same bailout Info.
            // We don't need to do anything for LdMethodFromFlags that cannot be field hoisted.
            HandleBailout(IR::BailOutFailedInlineTypeCheck);
        }
        else if (instr->HasBailOutInfo())
        {
            // If we already have a bailout info, but don't actually need it, let's remove it. This can happen if
            // a CheckFixedFld added by the inliner (with bailout info) determined that the object's type has
            // been checked upstream and no bailout is necessary here.
            if (instr->m_opcode == Js::OpCode::CheckFixedFld)
            {
                AssertMsg(!PHASE_OFF(Js::FixedMethodsPhase, instr->m_func) ||
                    !PHASE_OFF(Js::UseFixedDataPropsPhase, instr->m_func), "CheckFixedFld with fixed method/data phase disabled?");
                Assert(isTypeCheckProtected);
                AssertMsg(instr->GetBailOutKind() == IR::BailOutFailedFixedFieldTypeCheck || instr->GetBailOutKind() == IR::BailOutFailedEquivalentFixedFieldTypeCheck,
                    "Only BailOutFailed[Equivalent]FixedFieldTypeCheck can be safely removed.  Why does CheckFixedFld carry a different bailout kind?.");
                instr->ClearBailOutInfo();
            }
            else if (propertySymOpnd->MayNeedTypeCheckProtection() && propertySymOpnd->IsTypeCheckProtected())
            {
                // Both the type and (if necessary) the proto object have been checked.
                // We're doing a direct slot access. No possibility of bailout here (not even implicit call).
                Assert(instr->GetBailOutKind() == IR::BailOutMarkTempObject);
                instr->ClearBailOutInfo();
            }
        }
    }

    return instr;
}

void
GlobOpt::SetSingleTypeOnObjectTypeValue(Value* value, const JITTypeHolder type)
{
    UpdateObjectTypeValue(value, type, true, nullptr, false);
}

void
GlobOpt::SetTypeSetOnObjectTypeValue(Value* value, Js::EquivalentTypeSet* typeSet)
{
    UpdateObjectTypeValue(value, nullptr, false, typeSet, true);
}

void
GlobOpt::UpdateObjectTypeValue(Value* value, const JITTypeHolder type, bool setType, Js::EquivalentTypeSet* typeSet, bool setTypeSet)
{
    Assert(value->GetValueInfo() != nullptr && value->GetValueInfo()->IsJsType());
    JsTypeValueInfo* valueInfo = value->GetValueInfo()->AsJsType();

    if (valueInfo->GetIsShared())
    {
        valueInfo = valueInfo->Copy(this->alloc);
        value->SetValueInfo(valueInfo);
    }

    if (setType)
    {
        valueInfo->SetJsType(type);
    }
    if (setTypeSet)
    {
        valueInfo->SetJsTypeSet(typeSet);
    }
}

void
GlobOpt::SetObjectTypeFromTypeSym(StackSym *typeSym, Value* value, BasicBlock* block)
{
    Assert(typeSym != nullptr);
    Assert(value != nullptr);
    Assert(value->GetValueInfo() != nullptr && value->GetValueInfo()->IsJsType());

    SymID typeSymId = typeSym->m_id;

    if (block == nullptr)
    {
        block = this->currentBlock;
    }

    block->globOptData.SetValue(value, typeSym);
    block->globOptData.liveFields->Set(typeSymId);
}

void
GlobOpt::SetObjectTypeFromTypeSym(StackSym *typeSym, const JITTypeHolder type, Js::EquivalentTypeSet * typeSet, BasicBlock* block, bool updateExistingValue)
{
    if (block == nullptr)
    {
        block = this->currentBlock;
    }

    SetObjectTypeFromTypeSym(typeSym, type, typeSet, &block->globOptData, updateExistingValue);
}

void
GlobOpt::SetObjectTypeFromTypeSym(StackSym *typeSym, const JITTypeHolder type, Js::EquivalentTypeSet * typeSet, GlobOptBlockData *blockData, bool updateExistingValue)
{
    Assert(typeSym != nullptr);

    SymID typeSymId = typeSym->m_id;

    if (blockData == nullptr)
    {
        blockData = &this->currentBlock->globOptData;
    }

    if (updateExistingValue)
    {
        Value* value = blockData->FindValueFromMapDirect(typeSymId);

        // If we're trying to update an existing value, the value better exist. We only do this when updating a generic
        // value created during loop pre-pass for field hoisting, so we expect the value info to still be blank.
        Assert(value != nullptr && value->GetValueInfo() != nullptr && value->GetValueInfo()->IsJsType());
        JsTypeValueInfo* valueInfo = value->GetValueInfo()->AsJsType();
        Assert(valueInfo->GetJsType() == nullptr && valueInfo->GetJsTypeSet() == nullptr);
        UpdateObjectTypeValue(value, type, true, typeSet, true);
    }
    else
    {
        JsTypeValueInfo* valueInfo = JsTypeValueInfo::New(this->alloc, type, typeSet);
        this->SetSymStoreDirect(valueInfo, typeSym);
        Value* value = NewValue(valueInfo);
        blockData->SetValue(value, typeSym);
    }

    blockData->liveFields->Set(typeSymId);
}

void
GlobOpt::KillObjectType(StackSym* objectSym, BVSparse<JitArenaAllocator>* liveFields)
{
    if (objectSym->IsTypeSpec())
    {
        objectSym = objectSym->GetVarEquivSym(this->func);
    }

    Assert(objectSym);

    // We may be conservatively attempting to kill type syms from object syms that don't actually
    // participate in object type specialization and hence don't actually have type syms (yet).
    if (!objectSym->HasObjectTypeSym())
    {
        return;
    }

    if (liveFields == nullptr)
    {
        liveFields = this->currentBlock->globOptData.liveFields;
    }

    liveFields->Clear(objectSym->GetObjectTypeSym()->m_id);
}

void
GlobOpt::KillAllObjectTypes(BVSparse<JitArenaAllocator>* liveFields)
{
    if (this->objectTypeSyms && liveFields)
    {
        liveFields->Minus(this->objectTypeSyms);
    }
}

void
GlobOpt::EndFieldLifetime(IR::SymOpnd *symOpnd)
{
    this->currentBlock->globOptData.liveFields->Clear(symOpnd->m_sym->m_id);
}

PropertySym *
GlobOpt::CopyPropPropertySymObj(IR::SymOpnd *symOpnd, IR::Instr *instr)
{
    Assert(symOpnd->m_sym->IsPropertySym());

    PropertySym *propertySym = symOpnd->m_sym->AsPropertySym();

    StackSym *objSym = propertySym->m_stackSym;

    Value * val = this->currentBlock->globOptData.FindValue(objSym);

    if (val && !PHASE_OFF(Js::ObjPtrCopyPropPhase, this->func))
    {
        StackSym *copySym = this->currentBlock->globOptData.GetCopyPropSym(objSym, val);
        if (copySym != nullptr)
        {
            PropertySym *newProp = PropertySym::FindOrCreate(
                copySym->m_id, propertySym->m_propertyId, propertySym->GetPropertyIdIndex(), propertySym->GetInlineCacheIndex(), propertySym->m_fieldKind, this->func);

            if (!this->IsLoopPrePass() || SafeToCopyPropInPrepass(objSym, copySym, val))
            {
#if DBG_DUMP
                if (Js::Configuration::Global.flags.Trace.IsEnabled(Js::GlobOptPhase, this->func->GetSourceContextId(), this->func->GetLocalFunctionId()))
                {
                    Output::Print(_u("TRACE: "));
                    symOpnd->Dump();
                    Output::Print(_u(" : "));
                    Output::Print(_u("Copy prop obj ptr s%d, new property: "), copySym->m_id);
                    newProp->Dump();
                    Output::Print(_u("\n"));
                }
#endif

                // Copy prop
                this->CaptureByteCodeSymUses(instr);

                // If the old sym was part of an object type spec type check sequence,
                // let's make sure the new one is prepped for it as well.
                if (IsPropertySymPreparedForTypeCheckSeq(propertySym))
                {
                    PreparePropertySymForTypeCheckSeq(newProp);
                }
                symOpnd->m_sym = newProp;
                symOpnd->SetIsJITOptimizedReg(true);

                if (symOpnd->IsPropertySymOpnd())
                {
                    IR::PropertySymOpnd *propertySymOpnd = symOpnd->AsPropertySymOpnd();

                    if (propertySymOpnd->IsTypeCheckSeqCandidate())
                    {
                        // If the new pointer sym's expected type(s) don't match those in the inline-cache-based data for this access,
                        // we probably have a mismatch and can't safely objtypespec. If the saved objtypespecfldinfo isn't right for
                        // the new type, then we'll do an incorrect property access.
                        StackSym * newTypeSym = copySym->GetObjectTypeSym();
                        Value * newValue = currentBlock->globOptData.FindObjectTypeValueNoLivenessCheck(newTypeSym);
                        JsTypeValueInfo * newValueInfo = newValue ? newValue->GetValueInfo()->AsJsType() : nullptr;
                        bool shouldOptimize = CompareCurrentTypesWithExpectedTypes(newValueInfo, propertySymOpnd);
                        if (!shouldOptimize)
                        {
                            propertySymOpnd->SetTypeCheckSeqCandidate(false);
                        }
                    }

                    // This is no longer strictly necessary, since we don't set the type dead bits in the initial
                    // backward pass, but let's keep it around for now in case we choose to revert to the old model.
                    propertySymOpnd->SetTypeDeadIfTypeCheckSeqCandidate(false);
                }

                if (this->IsLoopPrePass())
                {
                    this->prePassCopyPropSym->Set(copySym->m_id);
                }
            }
            propertySym = newProp;

            if(instr->GetDst() && symOpnd->IsEqual(instr->GetDst()))
            {
                // Make sure any stack sym uses in the new destination property sym are unspecialized
                instr = ToVarUses(instr, symOpnd, true, nullptr);
            }
        }
    }

    return propertySym;
}

void
GlobOpt::UpdateObjPtrValueType(IR::Opnd * opnd, IR::Instr * instr)
{
    if (!opnd->IsSymOpnd() || !opnd->AsSymOpnd()->IsPropertySymOpnd())
    {
        return;
    }

    if (!instr->HasTypeCheckBailOut())
    {
        // No type check bailout, we didn't check that type of the object pointer.
        return;
    }

    // Only check that fixed field should have type check bailout in loop prepass.
    Assert(instr->m_opcode == Js::OpCode::CheckFixedFld || !this->IsLoopPrePass());

    if (instr->m_opcode != Js::OpCode::CheckFixedFld)
    {
        // DeadStore pass may remove type check bailout, except CheckFixedFld which always needs
        // type check bailout. So we can only change the type for CheckFixedFld.
        // Consider: See if we can expand that in the future.
        return;
    }

    IR::PropertySymOpnd * propertySymOpnd = opnd->AsPropertySymOpnd();
    StackSym * objectSym = propertySymOpnd->GetObjectSym();
    Value * objVal = this->currentBlock->globOptData.FindValue(objectSym);
    if (!objVal)
    {
        return;
    }

    ValueType objValueType = objVal->GetValueInfo()->Type();
    if (objValueType.IsDefinite())
    {
        return;
    }

    ValueInfo *objValueInfo = objVal->GetValueInfo();

    // It is possible for a valueInfo to be not definite and still have a byteCodeConstant as symStore, this is because we conservatively copy valueInfo in prePass
    if (objValueInfo->GetSymStore() && objValueInfo->GetSymStore()->IsStackSym() && objValueInfo->GetSymStore()->AsStackSym()->IsFromByteCodeConstantTable())
    {
        return;
    }

    // Verify that the types we're checking for here have been locked so that the type ID's can't be changed
    // without changing the type.
    if (!propertySymOpnd->HasObjectTypeSym())
    {
        return;
    }

    StackSym * typeSym = propertySymOpnd->GetObjectTypeSym();
    Assert(typeSym);
    Value * typeValue = currentBlock->globOptData.FindObjectTypeValue(typeSym);
    if (!typeValue)
    {
        return;
    }
    JsTypeValueInfo * typeValueInfo = typeValue->GetValueInfo()->AsJsType();
    JITTypeHolder type = typeValueInfo->GetJsType();
    if (type != nullptr)
    {
        if (Js::DynamicType::Is(type->GetTypeId()) &&
            !type->GetTypeHandler()->IsLocked())
        {
            return;
        }
    }
    else
    {
        Js::EquivalentTypeSet * typeSet = typeValueInfo->GetJsTypeSet();
        Assert(typeSet);
        for (uint16 i = 0; i < typeSet->GetCount(); i++)
        {
            type = typeSet->GetType(i);
            if (Js::DynamicType::Is(type->GetTypeId()) &&
                !type->GetTypeHandler()->IsLocked())
            {
                return;
            }
        }
    }

    AnalysisAssert(type != nullptr);
    Js::TypeId typeId = type->GetTypeId();

    // Passing false for useVirtual as we would never have a virtual typed array hitting this code path
    ValueType newValueType = ValueType::FromTypeId(typeId, false);

    if (newValueType == ValueType::Uninitialized)
    {
        switch (typeId)
        {
        default:
            if (typeId > Js::TypeIds_LastStaticType)
            {
                Assert(typeId != Js::TypeIds_Proxy);
                if (objValueType.IsLikelyArrayOrObjectWithArray())
                {
                    // If we have likely object with array before, we can't make it definite object with array
                    // since we have only proved that it is an object.
                    // Keep the likely array or object with array.
                }
                else
                {
                    newValueType = ValueType::GetObject(ObjectType::Object);
                }
            }
            break;
        case Js::TypeIds_NativeIntArray:
        case Js::TypeIds_NativeFloatArray:
            // Do not mark these values as definite to protect against array conversion
            break;
        case Js::TypeIds_Array:
            // Because array can change type id, we can only make it definite if we are doing array check hoist
            // so that implicit call will be installed between the array checks.
            if (!DoArrayCheckHoist() ||
                (currentBlock->loop
                ? !this->ImplicitCallFlagsAllowOpts(currentBlock->loop)
                : !this->ImplicitCallFlagsAllowOpts(this->func)))
            {
                break;
            }
            if (objValueType.IsLikelyArrayOrObjectWithArray())
            {
                // If we have likely no missing values before, keep the likely, because, we haven't proven that
                // the array really has no missing values
                if (!objValueType.HasNoMissingValues())
                {
                    newValueType = ValueType::GetObject(ObjectType::Array).SetArrayTypeId(typeId);
                }
            }
            else
            {
                newValueType = ValueType::GetObject(ObjectType::Array).SetArrayTypeId(typeId);
            }
            break;
        }
    }
    if (newValueType != ValueType::Uninitialized)
    {
        ChangeValueType(currentBlock, objVal, newValueType, false, true);
    }
}<|MERGE_RESOLUTION|>--- conflicted
+++ resolved
@@ -229,11 +229,7 @@
         (
             indexOpnd &&
             (
-<<<<<<< HEAD
-                indexOpnd->m_sym->m_isNotInt ||
-=======
                 indexOpnd->m_sym->m_isNotNumber ||
->>>>>>> 84bd6f3c
                 (inGlobOpt && !indexOpnd->GetValueType().IsNumber() && !currentBlock->globOptData.IsTypeSpecialized(indexOpnd->m_sym))
             )
         ))
@@ -409,7 +405,6 @@
         KillLiveFields(argumentsEquivBv, bv);
         KillLiveFields(callerEquivBv, bv);
         break;
-<<<<<<< HEAD
 
     case Js::OpCode::CallDirect:
         fnHelper = instr->GetSrc1()->AsHelperCallOpnd()->m_fnHelper;
@@ -459,990 +454,6 @@
     }
 
     ProcessFieldKills(instr, this->currentBlock->globOptData.liveFields, true);
-    if (this->currentBlock->globOptData.hoistableFields)
-    {
-        Assert(this->TrackHoistableFields());
-
-        // Fields that are killed are no longer hoistable.
-        this->currentBlock->globOptData.hoistableFields->And(this->currentBlock->globOptData.liveFields);
-    }
-}
-
-void
-GlobOpt::PreparePrepassFieldHoisting(Loop * loop)
-{
-    BVSparse<JitArenaAllocator> * fieldHoistCandidates = loop->fieldHoistCandidates;
-
-#if DBG_DUMP
-    if (Js::Configuration::Global.flags.Trace.IsEnabled(Js::FieldHoistPhase, this->func->GetSourceContextId(), this->func->GetLocalFunctionId()))
-    {
-        Output::Print(_u("\nFieldHoist: Start Loop: "));
-        loop->GetHeadBlock()->DumpHeader();
-        Output::Print(_u("FieldHoist: Backward candidates          : "));
-        fieldHoistCandidates->Dump();
-    }
-#endif
-#if ENABLE_DEBUG_CONFIG_OPTIONS
-    if (Js::Configuration::Global.flags.TestTrace.IsEnabled(Js::FieldHoistPhase, this->func->GetSourceContextId(), this->func->GetLocalFunctionId()))
-    {
-        char16 debugStringBuffer[MAX_FUNCTION_BODY_DEBUG_STRING_SIZE];
-        Output::Print(_u("FieldHoist: START LOOP function %s (%s)\n"), this->func->GetJITFunctionBody()->GetDisplayName(), this->func->GetDebugNumberSet(debugStringBuffer));
-    }
-#endif
-
-    loop->fieldHoistCandidateTypes = JitAnew(this->alloc, BVSparse<JitArenaAllocator>, this->alloc);
-
-    if (fieldHoistCandidates->IsEmpty())
-    {
-        return;
-    }
-
-    BasicBlock * landingPad = loop->landingPad;
-
-    // If it is live, the field doesn't need to be hoisted
-    Assert(loop->liveInFieldHoistCandidates == nullptr);
-    BVSparse<JitArenaAllocator> * liveInFieldHoistCandidates = fieldHoistCandidates->AndNew(landingPad->globOptData.liveFields);
-    loop->liveInFieldHoistCandidates = liveInFieldHoistCandidates;
-
-    if (!liveInFieldHoistCandidates->IsEmpty())
-    {
-        // Assume the live fields don't need to hoist for now
-        fieldHoistCandidates->Minus(liveInFieldHoistCandidates);
-
-        // If it was hoisted in an outer loop, and the value is live coming in, we don't need to hoist it again
-        Loop * currentLoop = loop->parent;
-        while (currentLoop != nullptr && this->DoFieldHoisting(currentLoop))
-        {
-            if (currentLoop->hoistedFields)
-            {
-                liveInFieldHoistCandidates->Minus(currentLoop->hoistedFields);
-            }
-            currentLoop = currentLoop->parent;
-        }
-
-        FOREACH_BITSET_IN_SPARSEBV(index, liveInFieldHoistCandidates)
-        {
-            if (landingPad->globOptData.FindValueFromMapDirect((SymID)index) == nullptr)
-            {
-                // Create initial values if we don't have one already for live fields
-                Value * newValue = this->NewGenericValue(ValueType::Uninitialized);
-                Value * oldValue = CopyValue(newValue, newValue->GetValueNumber());
-                Sym *sym = this->func->m_symTable->Find(index);
-                landingPad->globOptData.SetValue(oldValue, sym);
-                this->currentBlock->globOptData.SetValue(newValue, sym);
-            }
-        }
-        NEXT_BITSET_IN_SPARSEBV;
-    }
-
-    // Assume that the candidates are hoisted on prepass
-    landingPad->globOptData.liveFields->Or(fieldHoistCandidates);
-    this->currentBlock->globOptData.liveFields->Or(fieldHoistCandidates);
-
-    Loop * parentLoop = loop->parent;
-    FOREACH_BITSET_IN_SPARSEBV(index, fieldHoistCandidates)
-    {
-        // Create initial values
-        Value * newValue = this->NewGenericValue(ValueType::Uninitialized);
-        Value * oldValue = CopyValue(newValue, newValue->GetValueNumber());
-        Sym *sym = this->func->m_symTable->Find(index);
-        landingPad->globOptData.SetValue(oldValue, sym);
-        this->currentBlock->globOptData.SetValue(newValue, sym);
-
-        StackSym* objectSym = sym->AsPropertySym()->m_stackSym;
-        if (objectSym->HasObjectTypeSym())
-        {
-            StackSym* typeSym = objectSym->GetObjectTypeSym();
-
-            // If the type isn't live into the loop, let's keep track of it, so we can add it to
-            // live fields on pre-pass, verify if it is invariant through the loop, and if so produce it
-            // into the loop on the real pass.
-            if (!loop->landingPad->globOptData.liveFields->Test(typeSym->m_id))
-            {
-                Assert(!this->currentBlock->globOptData.liveFields->Test(typeSym->m_id));
-                loop->fieldHoistCandidateTypes->Set(typeSym->m_id);
-
-                // Set object type live on prepass so we can track if it got killed in the loop. (see FinishOptHoistedPropOps)
-                JsTypeValueInfo* typeValueInfo = JsTypeValueInfo::New(this->alloc, nullptr, nullptr);
-                typeValueInfo->SetIsShared();
-                this->SetSymStoreDirect(typeValueInfo, typeSym);
-
-                ValueNumber typeValueNumber = this->NewValueNumber();
-                Value* landingPadTypeValue = NewValue(typeValueNumber, typeValueInfo);
-                Value* headerTypeValue = NewValue(typeValueNumber, typeValueInfo);
-
-                SetObjectTypeFromTypeSym(typeSym, landingPadTypeValue, landingPad);
-                SetObjectTypeFromTypeSym(typeSym, headerTypeValue, this->currentBlock);
-            }
-        }
-
-        // If the sym holding the hoisted value is used as an instance pointer in the outer loop,
-        // its type may appear to be live in the inner loop. But the instance itself is being killed
-        // here, so make sure the type is killed as well.
-        if (parentLoop != nullptr)
-        {
-            StackSym * copySym;
-            Loop * hoistedLoop = FindFieldHoistStackSym(parentLoop, index, &copySym, nullptr);
-            if (hoistedLoop != nullptr)
-            {
-                this->KillObjectType(copySym);
-            }
-        }
-    }
-    NEXT_BITSET_IN_SPARSEBV;
-
-    Assert(this->TrackHoistableFields());
-
-    // Initialize the bit vector to keep track of whether the hoisted value will reach a field load
-    // to determine whether it should be hoisted.
-    if (this->currentBlock->globOptData.hoistableFields)
-    {
-        this->currentBlock->globOptData.hoistableFields->Copy(fieldHoistCandidates);
-    }
-    else
-    {
-        this->currentBlock->globOptData.hoistableFields = fieldHoistCandidates->CopyNew(this->alloc);
-        this->currentBlock->globOptData.hoistableFields = this->currentBlock->globOptData.hoistableFields;
-    }
-    this->currentBlock->globOptData.hoistableFields->Or(liveInFieldHoistCandidates);
-
-#if DBG_DUMP
-    if (Js::Configuration::Global.flags.Trace.IsEnabled(Js::FieldHoistPhase, this->func->GetSourceContextId(), this->func->GetLocalFunctionId()))
-    {
-        Output::Print(_u("FieldHoist: Prepass candidates (not live): "));
-        fieldHoistCandidates->Dump();
-        Output::Print(_u("FieldHoist: Prepass candidates (live)    : "));
-        liveInFieldHoistCandidates->Dump();
-    }
-#endif
-}
-
-void
-GlobOpt::PrepareFieldHoisting(Loop * loop)
-{
-    Assert(!this->IsLoopPrePass());
-
-    if (loop->parent != nullptr)
-    {
-        loop->hasHoistedFields = loop->parent->hasHoistedFields;
-    }
-
-    BVSparse<JitArenaAllocator> * fieldHoistCandidates = loop->fieldHoistCandidates;
-    BVSparse<JitArenaAllocator> * liveInFieldHoistCandidates = loop->liveInFieldHoistCandidates;
-    if (fieldHoistCandidates->IsEmpty() && (!liveInFieldHoistCandidates || liveInFieldHoistCandidates->IsEmpty()))
-    {
-        if (loop->hasHoistedFields)
-        {
-            loop->hoistedFieldCopySyms = JitAnew(this->alloc, BVSparse<JitArenaAllocator>, this->alloc);
-
-            AnalysisAssert(loop->parent && loop->parent->hasHoistedFields);
-            loop->hoistedFieldCopySyms->Copy(loop->parent->hoistedFieldCopySyms);
-            loop->regAlloc.liveOnBackEdgeSyms->Or(loop->hoistedFieldCopySyms);
-        }
-
-        return;
-    }
-
-    BasicBlock * landingPad = loop->landingPad;
-    Assert(landingPad->globOptData.hoistableFields == nullptr);
-    Assert(this->currentBlock->globOptData.hoistableFields == nullptr);
-
-    BVSparse<JitArenaAllocator>* fieldHoistCandidateTypes = loop->fieldHoistCandidateTypes;
-
-    // Remove the live fields that are added during prepass
-    landingPad->globOptData.liveFields->Minus(fieldHoistCandidates);
-    landingPad->globOptData.liveFields->Minus(fieldHoistCandidateTypes);
-
-    // After prepass, if the field is not loaded on the back edge then we shouldn't hoist it
-    fieldHoistCandidates->And(this->currentBlock->globOptData.liveFields);
-    liveInFieldHoistCandidates->And(this->currentBlock->globOptData.liveFields);
-    fieldHoistCandidateTypes->And(this->currentBlock->globOptData.liveFields);
-
-    // Remove the live fields that were added during prepass
-    this->currentBlock->globOptData.liveFields->Minus(fieldHoistCandidates);
-    this->currentBlock->globOptData.liveFields->Minus(fieldHoistCandidateTypes);
-
-    loop->hoistedFields = JitAnew(this->alloc, BVSparse<JitArenaAllocator>, this->alloc);
-    loop->hoistedFieldCopySyms = JitAnew(this->alloc, BVSparse<JitArenaAllocator>, this->alloc);
-
-    if (loop->parent && loop->parent->hasHoistedFields)
-    {
-        loop->hoistedFieldCopySyms->Copy(loop->parent->hoistedFieldCopySyms);
-    }
-
-    Func * loopTopFunc = loop->GetFunc();
-
-    // We built the list in reverse order, i.e., by prepending to it. Reverse it now so
-    // the hoisted instr's can be inserted in the correct order.
-    loop->prepassFieldHoistInstrCandidates.Reverse();
-
-    // Hoist the field load
-    FOREACH_SLISTBASE_ENTRY(IR::Instr *, instr, &loop->prepassFieldHoistInstrCandidates)
-    {
-        // We should have removed all fields that are hoisted in outer loops already.
-#if DBG
-        AssertCanCopyPropOrCSEFieldLoad(instr);
-#endif
-        PropertySym * propertySym = instr->GetSrc1()->AsSymOpnd()->m_sym->AsPropertySym();
-        SymID symId = propertySym->m_id;
-
-        if (loop->fieldHoistSymMap.ContainsKey(symId))
-        {
-            // The field is already hoisted
-#if DBG
-            StackSym * hoistedCopySym;
-            Assert(loop == FindFieldHoistStackSym(loop, symId, &hoistedCopySym, instr));
-#endif
-            continue;
-        }
-
-        Assert(landingPad->globOptData.IsLive(propertySym->m_stackSym));
-
-        if (fieldHoistCandidates->Test(symId))
-        {
-            // Hoist non-live field in
-            Value * oldValue = landingPad->globOptData.FindValueFromMapDirect(symId);
-            Value * newValue = this->currentBlock->globOptData.FindValueFromMapDirect(symId);
-            HoistFieldLoad(propertySym, loop, instr, oldValue, newValue);
-            continue;
-        }
-
-        if (!liveInFieldHoistCandidates->Test(symId))
-        {
-            // Not live in back edge; don't hoist field
-            Assert(!this->currentBlock->globOptData.liveFields->Test(symId));
-            continue;
-        }
-
-        Assert(landingPad->globOptData.liveFields->Test(symId));
-        Assert(this->currentBlock->globOptData.liveFields->Test(symId));
-
-        // If the value is live in, we shouldn't have a hoisted symbol already
-        Assert(!this->IsHoistedPropertySym(symId, loop->parent));
-        Value * oldValue = landingPad->globOptData.FindPropertyValue(symId);
-        AssertMsg(oldValue != nullptr, "We should have created an initial value for the field");
-        ValueInfo *oldValueInfo = oldValue->GetValueInfo();
-
-        Value * newValue = this->currentBlock->globOptData.FindPropertyValue(symId);
-
-        // The value of the loop isn't invariant, we need to create a value to hold the field through the loop
-
-        int32 oldIntConstantValue;
-        if (oldValueInfo->TryGetIntConstantValue(&oldIntConstantValue))
-        {
-            // Generate the constant load
-            IR::IntConstOpnd * intConstOpnd = IR::IntConstOpnd::New(oldIntConstantValue, TyInt32, loopTopFunc);
-            this->HoistFieldLoadValue(loop, newValue, symId, Js::OpCode::LdC_A_I4, intConstOpnd);
-        }
-        else if (oldValueInfo->IsFloatConstant())
-        {
-            // Generate the constant load
-            this->HoistFieldLoadValue(loop, newValue, symId,
-                Js::OpCode::LdC_A_R8, IR::FloatConstOpnd::New(oldValueInfo->AsFloatConstant()->FloatValue(), TyFloat64, loopTopFunc));
-        }
-        else
-        {
-            // This should be looking at the landingPad's value
-            Sym * copySym = landingPad->globOptData.GetCopyPropSym(nullptr, oldValue);
-
-            if (copySym != nullptr)
-            {
-                if (newValue && oldValue->GetValueNumber() == newValue->GetValueNumber())
-                {
-                    // The value of the field is invariant through the loop.
-                    // Copy prop can deal with this so we don't need to do anything.
-                    continue;
-                }
-
-                StackSym * copyStackSym = copySym->AsStackSym();
-
-                // Transfer from an old copy prop value
-                IR::RegOpnd * srcOpnd = IR::RegOpnd::New(copyStackSym, TyVar, loopTopFunc);
-                srcOpnd->SetIsJITOptimizedReg(true);
-                this->HoistFieldLoadValue(loop, newValue, symId, Js::OpCode::Ld_A, srcOpnd);
-            }
-            else
-            {
-                // We don't have a copy sym, even though the field value is live, we can't copy prop.
-                // Generate the field load instead.
-#if DBG
-                landingPad->globOptData.liveFields->Clear(symId);
-                this->currentBlock->globOptData.liveFields->Clear(symId);
-                liveInFieldHoistCandidates->Clear(symId);
-                fieldHoistCandidates->Set(symId);
-#endif
-                HoistNewFieldLoad(propertySym, loop, instr, oldValue,  newValue);
-            }
-        }
-    }
-    NEXT_SLISTBASE_ENTRY;
-
-    this->FinishOptHoistedPropOps(loop);
-
-    JitAdelete(this->alloc, loop->fieldHoistCandidateTypes);
-    fieldHoistCandidateTypes = nullptr;
-    loop->fieldHoistCandidateTypes = nullptr;
-
-    loop->regAlloc.liveOnBackEdgeSyms->Or(loop->hoistedFieldCopySyms);
-
-#if DBG || DBG_DUMP
-    if (loop->hoistedFields->IsEmpty())
-    {
-        Assert(loop->fieldHoistSymMap.Count() == 0);
-        liveInFieldHoistCandidates->ClearAll();
-    }
-    else
-    {
-        // Update liveInFieldHoistCandidates for assert in FindFieldHoistStackSym
-        liveInFieldHoistCandidates->And(loop->hoistedFields);
-
-        if (Js::Configuration::Global.flags.Trace.IsEnabled(Js::FieldHoistPhase, this->func->GetSourceContextId(), this->func->GetLocalFunctionId()))
-        {
-            Output::Print(_u("FieldHoist: All candidates: "));
-            loop->hoistedFields->Dump();
-            Output::Print(_u("FieldHoist: Live in candidates: "));
-            liveInFieldHoistCandidates->Dump();
-        }
-    }
-#else
-    JitAdelete(this->alloc, liveInFieldHoistCandidates);
-    loop->liveInFieldHoistCandidates = nullptr;
-#endif
-
-    JitAdelete(this->alloc, fieldHoistCandidates);
-    loop->fieldHoistCandidates = nullptr;
-}
-
-void
-GlobOpt::CheckFieldHoistCandidate(IR::Instr * instr, PropertySym * sym)
-{
-    // See if this field load is hoistable.
-    // This load probably may have a store or kill before it.
-    // We will hoist it in another path. Just copy prop the value from the field store.
-    //
-    // For example:
-    // loop
-    // {
-    //      if ()
-    //      {
-    //          o.i =
-    //              = o.i   <= not hoistable (but can copy prop)
-    //      }
-    //      else
-    //      {
-    //          = o.i       <= hoistable
-    //      }
-    // }
-    if (this->currentBlock->globOptData.hoistableFields->TestAndClear(sym->m_id))
-    {
-        Assert(this->currentBlock->globOptData.liveFields->Test(sym->m_id));
-        // We're adding this instruction as a candidate for hoisting. If it gets hoisted, its jit-time inline
-        // cache will be used to generate the type check and bailout at the top of the loop. After we bail out,
-        // however, we may not go down the code path on which this instruction resides, and so the inline cache
-        // will not turn polymorphic. If we then re-jit, we would hoist the same instruction again, and get
-        // stuck in infinite bailout cycle. That's why we use BailOutRecord::polymorphicCacheIndex for hoisted
-        // field loads to force the profile info for the right inline cache into polymorphic state.
-        this->rootLoopPrePass->prepassFieldHoistInstrCandidates.Prepend(this->alloc, instr);
-#if DBG_DUMP
-        if (Js::Configuration::Global.flags.Trace.IsEnabled(Js::FieldHoistPhase, this->func->GetSourceContextId(), this->func->GetLocalFunctionId()))
-        {
-            Output::Print(_u("FieldHoist: Prepass marked hoist load"));
-            Output::SkipToColumn(30);
-            Output::Print(_u(" : "));
-            instr->Dump();
-        }
-#endif
-    }
-}
-
-void
-GlobOpt::FinishOptHoistedPropOps(Loop * loop)
-{
-    // Set up hoisted fields for object type specialization.
-    Assert(loop);
-
-    // This extra check for parent loop was added as a fix for Windows 8 Bug 480217.  The issue there might have affected
-    // the original redundant type elimination, but does not cause problems for object type spec.  With this check some
-    // operations which were candidates for object type spec in the backward pass (where we only checked the current loop),
-    // could unexpectedly not be candidates, anymore.  This led to problems in the lowerer.
-    // (Do this only if we're doing the optimization in the loop's parent, which is where we're inserting
-    // the hoisted instruction.)
-    //if (loop->parent && !DoFieldRefOpts(loop->parent))
-    //{
-    //    return;
-    //}
-
-    bool doFieldRefOpts = DoFieldRefOpts(loop);
-    bool forceFieldHoisting = PHASE_FORCE(Js::FieldHoistPhase, this->func);
-    bool doForcedTypeChecksOnly = !doFieldRefOpts && forceFieldHoisting;
-
-    if (!doFieldRefOpts && !forceFieldHoisting)
-    {
-        IR::Instr * instrEnd = loop->endDisableImplicitCall;
-        if (instrEnd == nullptr)
-        {
-            return;
-        }
-
-        FOREACH_INSTR_EDITING_IN_RANGE(instr, instrNext, loop->landingPad->GetFirstInstr(), instrEnd)
-        {
-            // LdMethodFromFlags must always have a type check and bailout.  If we hoisted it as a result of
-            // -force:fieldHoist, we will have to set the bailout here again, even if there are implicit calls
-            // in the loop (and DoFieldRefOpts returns false).  See Windows Blue Bugs 608503 and 610237.
-            if (instr->m_opcode == Js::OpCode::LdMethodFromFlags)
-            {
-                instr = SetTypeCheckBailOut(instr->GetSrc1(), instr, loop->bailOutInfo);
-            }
-        }
-        NEXT_INSTR_EDITING_IN_RANGE;
-
-        return;
-    }
-
-    // Walk the implicit-call-disabled region in the loop header, creating PropertySymOpnd's and
-    // tracking liveness of the type/slot-array syms.
-    IR::Instr * instrEnd = loop->endDisableImplicitCall;
-    if (instrEnd == nullptr)
-    {
-        return;
-    }
-    Assert(loop->bailOutInfo->bailOutInstr != nullptr);
-
-    // Consider (ObjTypeSpec): Do we really need all this extra tracking of live fields on back edges, so as to
-    // remove them from the live fields on the loop header?  We already do this in MergeBlockData called from
-    // MergePredBlocksValueMaps, which takes place just before we get here.
-
-    // Build the set of fields that are live on all back edges.
-    // Use this to limit the type symbols we make live into the loop. We made the types of the hoisted fields
-    // live in the prepass, so if they're not live on a back edge, that means some path through the loop
-    // kills them.
-    BVSparse<JitArenaAllocator> *bvBackEdge = nullptr;
-    FOREACH_PREDECESSOR_BLOCK(predBlock, loop->GetHeadBlock())
-    {
-        if (!loop->IsDescendentOrSelf(predBlock->loop))
-        {
-            // This is the edge that enters the loop - not interesting here.
-            continue;
-        }
-        if (!bvBackEdge)
-        {
-            bvBackEdge = predBlock->globOptData.liveFields;
-        }
-        else
-        {
-            bvBackEdge = bvBackEdge->AndNew(predBlock->globOptData.liveFields, this->alloc);
-        }
-    }
-    NEXT_PREDECESSOR_BLOCK;
-
-    if (!doForcedTypeChecksOnly)
-    {
-        FOREACH_INSTR_EDITING_IN_RANGE(instr, instrNext, loop->landingPad->GetFirstInstr(), instrEnd)
-        {
-            IR::Opnd *opnd = instr->GetSrc1();
-            if (opnd && opnd->IsSymOpnd() && opnd->AsSymOpnd()->IsPropertySymOpnd())
-            {
-                bool isHoistedTypeValue = false;
-                bool isTypeInvariant = false;
-                if (opnd->AsPropertySymOpnd()->HasObjectTypeSym())
-                {
-                    StackSym* typeSym = opnd->AsPropertySymOpnd()->GetObjectTypeSym();
-
-                    // We've cleared the live bits for types that are purely hoisted (not live into the loop),
-                    // so we can't use FindObjectTypeValue here.
-                    Value* landingPadValue = loop->landingPad->globOptData.FindValueFromMapDirect(typeSym->m_id);
-                    Value* headerValue = loop->GetHeadBlock()->globOptData.FindValueFromMapDirect(typeSym->m_id);
-                    isHoistedTypeValue = landingPadValue != nullptr && loop->fieldHoistCandidateTypes->Test(typeSym->m_id);
-                    isTypeInvariant = landingPadValue != nullptr && headerValue != nullptr && landingPadValue->GetValueNumber() == headerValue->GetValueNumber();
-                }
-
-                // Prepare the operand for object type specialization by creating a type sym for it, if not yet present
-                // and marking it as candidate for specialization.
-                PreparePropertySymOpndForTypeCheckSeq(opnd->AsPropertySymOpnd(), instr, loop);
-
-                // Let's update the existing type value, if possible, to retain the value number created in pre-pass.
-                bool changesTypeValue = false;
-                FinishOptPropOp(instr, opnd->AsPropertySymOpnd(), loop->landingPad, /* updateExistingValue = */ isHoistedTypeValue, nullptr, &changesTypeValue);
-                instr = SetTypeCheckBailOut(opnd, instr, loop->bailOutInfo);
-
-                // If we changed the type's value in the landing pad we want to reflect this change in the header block as well,
-                // but only if the type is invariant throughout the loop. Note that if the type was live into the loop and
-                // live on all back edges, but not invariant, it will already be live in the header, but its value will be blank,
-                // because we merge type values conservatively on loop back edges. (see MergeJsTypeValueInfo)
-
-                // Consider (ObjTypeSpec): There are corner cases where we copy prop an object pointer into the newly hoisted instruction,
-                // and that object doesn't have a type yet. We then create a type on the fly (see GenerateHoistFieldLoad and
-                // CopyPropPropertySymObj), and don't have a value for it in the landing pad. Thus we can't prove that the type is invariant
-                // throughout the loop, and so we won't produce a value for it into the loop. This could be addressed by creating
-                // a mapping of type syms from before to after object pointer copy prop.
-                if (changesTypeValue && isTypeInvariant)
-                {
-                    Assert(opnd->AsPropertySymOpnd()->HasObjectTypeSym());
-                    StackSym* typeSym = opnd->AsPropertySymOpnd()->GetObjectTypeSym();
-
-                    // If we changed the type value in the landing pad, we must have set it live there.
-                    Value* landingPadValue = loop->landingPad->globOptData.FindObjectTypeValue(typeSym);
-                    Assert(landingPadValue != nullptr && landingPadValue->GetValueInfo()->IsJsType());
-
-                    // But in the loop header we may have only a value with the live bit still cleared,
-                    // so we can't use FindObjectTypeValue here.
-                    Value* headerValue = loop->GetHeadBlock()->globOptData.FindValueFromMapDirect(typeSym->m_id);
-                    Assert(headerValue != nullptr && headerValue->GetValueInfo()->IsJsType());
-
-                    Assert(!isHoistedTypeValue || landingPadValue->GetValueNumber() == headerValue->GetValueNumber());
-                    JsTypeValueInfo* valueInfo = landingPadValue->GetValueInfo()->AsJsType();
-                    valueInfo->SetIsShared();
-                    headerValue->SetValueInfo(valueInfo);
-
-                    loop->GetHeadBlock()->globOptData.liveFields->Set(typeSym->m_id);
-                }
-
-#if DBG
-                if (opnd->AsPropertySymOpnd()->HasObjectTypeSym())
-                {
-                    StackSym* typeSym = opnd->AsPropertySymOpnd()->GetObjectTypeSym();
-                    Assert(!isHoistedTypeValue || isTypeInvariant || !loop->GetHeadBlock()->globOptData.liveFields->Test(typeSym->m_id));
-                }
-#endif
-            }
-        }
-        NEXT_INSTR_EDITING_IN_RANGE;
-    }
-    else
-    {
-        FOREACH_INSTR_EDITING_IN_RANGE(instr, instrNext, loop->landingPad->GetFirstInstr(), instrEnd)
-        {
-            // LdMethodFromFlags must always have a type check and bailout. If we hoisted it as a result of
-            // -force:fieldHoist, we will have to set the bailout here again, even if there are implicit calls
-            // in the loop.
-            if (instr->m_opcode == Js::OpCode::LdMethodFromFlags)
-            {
-                instr = SetTypeCheckBailOut(instr->GetSrc1(), instr, loop->bailOutInfo);
-            }
-        }
-        NEXT_INSTR_EDITING_IN_RANGE;
-    }
-
-    if (bvBackEdge)
-    {
-        // Take the fields not live on some back edge out of the set that's live into the loop.
-        this->currentBlock->globOptData.liveFields->And(bvBackEdge);
-    }
-}
-
-void
-GlobOpt::HoistFieldLoadValue(Loop * loop, Value * newValue, SymID symId, Js::OpCode opcode, IR::Opnd * srcOpnd)
-{
-    IR::Instr * insertInstr = this->EnsureDisableImplicitCallRegion(loop);
-
-    Assert(!this->IsLoopPrePass());
-    Assert(IsPropertySymId(symId));
-    Assert(!loop->fieldHoistCandidates->Test(symId));
-    Assert(loop->landingPad->globOptData.liveFields->Test(symId));
-    Assert(this->currentBlock->globOptData.liveFields->Test(symId));
-
-    Func * loopTopFunc = loop->GetFunc();
-
-    // Just transfer the copy prop sym to a new stack sym for the property.
-    // Consider: What happens if the outer loop already has a field hoist stack sym for this propertysym?
-    StackSym * newStackSym = StackSym::New(TyVar, loopTopFunc);
-
-    // This new stack sym may or may not be single def.
-    // Just make it not a single def so that we don't lose the value when it become non-single def.
-    newStackSym->m_isSingleDef = false;
-    IR::RegOpnd * newOpnd = IR::RegOpnd::New(newStackSym, TyVar, loopTopFunc);
-    IR::Instr * newInstr = IR::Instr::New(opcode, newOpnd, srcOpnd, loopTopFunc);
-
-    insertInstr->InsertBefore(newInstr);
-    loop->landingPad->globOptData.liveVarSyms->Set(newStackSym->m_id);
-    loop->varSymsOnEntry->Set(newStackSym->m_id);
-
-    // Update value in the current block
-    if (newValue == nullptr)
-    {
-        // Even though we don't use the symStore to copy prop the hoisted stack sym in the loop
-        // we might be able to propagate it out of the loop. Create a value just in case.
-        newValue = this->NewGenericValue(ValueType::Uninitialized, newStackSym);
-
-        // This should pass the sym directly.
-        Sym *sym = this->func->m_symTable->Find(symId);
-
-        this->currentBlock->globOptData.SetValue(newValue, sym);
-        Assert(newValue->GetValueInfo()->GetSymStore() == newStackSym);
-    }
-    else
-    {
-        this->currentBlock->globOptData.SetValue(newValue, newStackSym);
-        this->SetSymStoreDirect(newValue->GetValueInfo(), newStackSym);
-    }
-
-
-    this->currentBlock->globOptData.liveVarSyms->Set(newStackSym->m_id);
-    loop->fieldHoistSymMap.Add(symId, newStackSym);
-    loop->hoistedFieldCopySyms->Set(newStackSym->m_id);
-
-    loop->hasHoistedFields = true;
-    loop->hoistedFields->Set(symId);
-
-    if(newInstr->GetSrc1()->IsRegOpnd())
-    {
-        // Make sure the source sym is available as a var
-        const auto srcRegOpnd = newInstr->GetSrc1()->AsRegOpnd();
-        if(!loop->landingPad->globOptData.liveVarSyms->Test(srcRegOpnd->m_sym->m_id))
-        {
-            this->ToVar(newInstr, srcRegOpnd, loop->landingPad, nullptr, false);
-        }
-    }
-
-#if DBG_DUMP
-    if (Js::Configuration::Global.flags.Trace.IsEnabled(Js::FieldHoistPhase, this->func->GetSourceContextId(), this->func->GetLocalFunctionId()))
-    {
-        Output::Print(_u("FieldHoist: Live value load "));
-        this->func->m_symTable->Find(symId)->Dump();
-        Output::SkipToColumn(30);
-        Output::Print(_u(" : "));
-        newInstr->Dump();
-    }
-#endif
-}
-
-bool
-GlobOpt::IsHoistablePropertySym(SymID symId) const
-{
-    return this->currentBlock->globOptData.hoistableFields && this->currentBlock->globOptData.hoistableFields->Test(symId);
-}
-
-bool
-GlobOpt::HasHoistableFields(BasicBlock const * basicBlock)
-{
-    return HasHoistableFields(&basicBlock->globOptData);
-}
-
-bool
-GlobOpt::HasHoistableFields(GlobOptBlockData const * globOptData)
-{
-    return globOptData->hoistableFields && !globOptData->hoistableFields->IsEmpty();
-}
-
-Loop *
-GlobOpt::FindFieldHoistStackSym(Loop * startLoop, SymID propertySymId, StackSym ** copySym, IR::Instr * instrToHoist) const
-{
-    Assert(IsPropertySymId(propertySymId));
-
-    if (instrToHoist && instrToHoist->m_opcode == Js::OpCode::LdMethodFromFlags)
-    {
-        return nullptr;
-    }
-
-    Loop * loop = startLoop;
-
-    while (loop && this->DoFieldHoisting(loop))
-    {
-        if (loop->fieldHoistSymMap.TryGetValue(propertySymId, copySym))
-        {
-            Assert(loop->hasHoistedFields);
-            Assert(loop->hoistedFields->Test(propertySymId));
-
-            if (this->IsLoopPrePass())
-            {
-                return loop;
-            }
-
-            BasicBlock * landingPad = loop->landingPad;
-#if DBG
-            BOOL liveInSym = FALSE;
-            liveInSym = loop->liveInFieldHoistCandidates->Test(propertySymId);
-
-            Assert(landingPad->globOptData.liveFields->Test(propertySymId));
-            Assert(landingPad->globOptData.liveVarSyms->Test((*copySym)->m_id));
-#endif
-
-            // This has been hoisted already.
-            // Verify the hoisted instruction.
-            bool found = false;
-            FOREACH_INSTR_BACKWARD_IN_BLOCK(instr, landingPad)
-            {
-                IR::Opnd * dstOpnd = instr->GetDst();
-                if (dstOpnd && dstOpnd->IsRegOpnd() && dstOpnd->AsRegOpnd()->m_sym == *copySym)
-                {
-                    found = true;
-#if DBG
-                    // We used to try to assert that the property sym on the instruction in the landing pad
-                    // matched the one on the instruction we're changing now. But we may have done object ptr
-                    // copy prop in the landing pad, so the assertion no longer holds.
-                    if (liveInSym)
-                    {
-                        Assert((instr->m_opcode == Js::OpCode::Ld_A && instr->GetSrc1()->IsRegOpnd())
-                            || (instr->m_opcode == Js::OpCode::LdC_A_I4 && instr->GetSrc1()->IsIntConstOpnd())
-                            || instr->m_opcode == Js::OpCode::LdC_A_R8 && instr->GetSrc1()->IsFloatConstOpnd());
-                    }
-                    else if (instrToHoist)
-                    {
-                        bool instrIsLdFldEquivalent = (instr->m_opcode == Js::OpCode::LdFld || instr->m_opcode == Js::OpCode::LdFldForCallApplyTarget);
-                        bool instrToHoistIsLdFldEquivalent = (instrToHoist->m_opcode == Js::OpCode::LdFld || instrToHoist->m_opcode == Js::OpCode::LdFldForCallApplyTarget);
-                        Assert(instr->m_opcode == instrToHoist->m_opcode ||
-                               instrIsLdFldEquivalent && instrToHoistIsLdFldEquivalent ||
-                               instr->m_opcode == Js::OpCode::LdMethodFld ||
-                               instr->m_opcode == Js::OpCode::LdRootMethodFld ||
-                               instr->m_opcode == Js::OpCode::ScopedLdMethodFld ||
-                               instrToHoist->m_opcode == Js::OpCode::LdMethodFld ||
-                               instrToHoist->m_opcode == Js::OpCode::LdRootMethodFld ||
-                               instrToHoist->m_opcode == Js::OpCode::ScopedLdMethodFld ||
-                               (instrIsLdFldEquivalent && instrToHoist->m_opcode == Js::OpCode::LdRootFld) ||
-                               (instr->m_opcode == Js::OpCode::LdMethodFld && instrToHoist->m_opcode == Js::OpCode::LdRootMethodFld) ||
-                               (instrToHoistIsLdFldEquivalent && instr->m_opcode == Js::OpCode::LdRootFld) ||
-                               (instrToHoist->m_opcode == Js::OpCode::LdMethodFld && instr->m_opcode == Js::OpCode::LdRootMethodFld));
-                    }
-#endif
-                    if (instrToHoist
-                        && (instrToHoist->m_opcode == Js::OpCode::LdMethodFld ||
-                            instrToHoist->m_opcode == Js::OpCode::LdRootMethodFld ||
-                            instrToHoist->m_opcode == Js::OpCode::ScopedLdMethodFld)
-                        && instr->m_opcode != Js::OpCode::Ld_A
-                        && instr->m_opcode != Js::OpCode::LdC_A_I4
-                        && instr->m_opcode != Js::OpCode::LdC_A_R8)
-                    {
-                        // We may have property sym referred to by both Ld[Root]Fld and Ld[Root]MethodFld
-                        // in the loop. If this happens, make sure the hoisted instruction is Ld[Root]MethodFld
-                        // so we get the prototype inline cache fast path we want.
-                        // Other differences such as error messages and HostDispatch behavior shouldn't
-                        // matter, because we'll bail out in those cases.
-                        Assert(instr->GetSrc1()->IsSymOpnd() && instr->GetSrc1()->AsSymOpnd()->m_sym->IsPropertySym());
-                        instr->m_opcode = instrToHoist->m_opcode;
-                    }
-                    else if (instrToHoist &&
-                           ((instr->m_opcode == Js::OpCode::LdFld && instrToHoist->m_opcode == Js::OpCode::LdRootFld)
-                            || (instr->m_opcode == Js::OpCode::LdMethodFld && instrToHoist->m_opcode == Js::OpCode::LdRootMethodFld)))
-                    {
-                        instr->m_opcode = instrToHoist->m_opcode;
-                    }
-                    break;
-                }
-            }
-            NEXT_INSTR_BACKWARD_IN_BLOCK;
-            Assert(found);
-
-            return loop;
-        }
-        Assert(!loop->hoistedFields || !loop->hoistedFields->Test(propertySymId));
-        loop = loop->parent;
-    }
-    return nullptr;
-}
-
-void
-GlobOpt::HoistFieldLoad(PropertySym * sym, Loop * loop, IR::Instr * instr, Value * oldValue, Value * newValue)
-{
-    Loop * parentLoop = loop->parent;
-    if (parentLoop != nullptr)
-    {
-        StackSym * copySym;
-        Loop * hoistedLoop = FindFieldHoistStackSym(parentLoop, sym->m_id, &copySym, instr);
-        if (hoistedLoop != nullptr)
-        {
-            // Use an outer loop pre-assigned stack sym if it is already hoisted there
-            Assert(hoistedLoop != loop);
-            GenerateHoistFieldLoad(sym, loop, instr, copySym, oldValue, newValue);
-            return;
-        }
-    }
-
-    HoistNewFieldLoad(sym, loop, instr, oldValue, newValue);
-}
-
-void
-GlobOpt::HoistNewFieldLoad(PropertySym * sym, Loop * loop, IR::Instr * instr, Value * oldValue, Value * newValue)
-{
-    Assert(!this->IsHoistedPropertySym(sym->m_id, loop));
-
-    StackSym * newStackSym = StackSym::New(TyVar, this->func);
-
-    // This new stack sym may or may not be single def.
-    // Just make it not a single def so that we don't lose the value when it become non-single def.
-    newStackSym->m_isSingleDef = false;
-
-    GenerateHoistFieldLoad(sym, loop, instr, newStackSym, oldValue, newValue);
-}
-
-void
-GlobOpt::GenerateHoistFieldLoad(PropertySym * sym, Loop * loop, IR::Instr * instr, StackSym * newStackSym, Value * oldValue, Value * newValue)
-{
-    Assert(loop != nullptr);
-
-    SymID symId = sym->m_id;
-    BasicBlock * landingPad = loop->landingPad;
-
-#if DBG
-    Assert(!this->IsLoopPrePass());
-    AssertCanCopyPropOrCSEFieldLoad(instr);
-    Assert(instr->GetSrc1()->AsSymOpnd()->m_sym == sym);
-
-    Assert(loop->fieldHoistCandidates->Test(symId));
-    Assert(!landingPad->globOptData.liveFields->Test(sym->m_id));
-    Assert(!this->currentBlock->globOptData.liveFields->Test(sym->m_id));
-    Assert(!loop->fieldHoistSymMap.ContainsKey(symId));
-#endif
-
-    loop->fieldHoistSymMap.Add(symId, newStackSym);
-    loop->hoistedFieldCopySyms->Set(newStackSym->m_id);
-
-    Func * loopTopFunc = loop->GetFunc();
-
-    // Generate the hoisted field load
-    IR::RegOpnd * newDst = IR::RegOpnd::New(newStackSym, TyVar, loopTopFunc);
-    IR::SymOpnd * newSrc;
-
-    if (instr->GetSrc1() && instr->GetSrc1()->IsSymOpnd() && instr->GetSrc1()->AsSymOpnd()->IsPropertySymOpnd())
-    {
-        IR::PropertySymOpnd * srcPropertySymOpnd = instr->GetSrc1()->AsPropertySymOpnd();
-        AssertMsg(!srcPropertySymOpnd->IsTypeAvailable() && !srcPropertySymOpnd->IsTypeChecked() && !srcPropertySymOpnd->IsWriteGuardChecked(),
-            "Why are the object type spec bits set before we specialized this instruction?");
-
-        // We only set guarded properties in the dead store pass, so they shouldn't be set here yet. If they were
-        // we would need to move them from this operand to the operand which is being copy propagated.
-        Assert(srcPropertySymOpnd->GetGuardedPropOps() == nullptr);
-
-        // We're hoisting an instruction from the loop, so we're placing it in a different position in the flow. Make sure only the flow
-        // insensitive info is copied.
-        IR::PropertySymOpnd * newPropertySymOpnd = srcPropertySymOpnd->CopyWithoutFlowSensitiveInfo(loopTopFunc);
-        Assert(newPropertySymOpnd->GetObjTypeSpecFlags() == 0);
-        Value *const propertyOwnerValueInLandingPad = loop->landingPad->globOptData.FindValue(srcPropertySymOpnd->GetObjectSym());
-        if(propertyOwnerValueInLandingPad)
-        {
-            newPropertySymOpnd->SetPropertyOwnerValueType(propertyOwnerValueInLandingPad->GetValueInfo()->Type());
-        }
-        newSrc = newPropertySymOpnd;
-    }
-    else
-    {
-        newSrc = IR::SymOpnd::New(sym, TyVar, func);
-    }
-
-    IR::Instr * newInstr = nullptr;
-    ValueType profiledFieldType;
-
-    if (instr->IsProfiledInstr())
-    {
-        profiledFieldType = instr->AsProfiledInstr()->u.FldInfo().valueType;
-    }
-
-    newInstr = IR::Instr::New(instr->m_opcode, newDst, newSrc, loopTopFunc);
-
-    // Win8 910551: Kill the live field for this hoisted field load
-    KillLiveFields(newStackSym, this->currentBlock->globOptData.liveFields);
-
-    IR::Instr * insertInstr = this->EnsureDisableImplicitCallRegion(loop);
-    insertInstr->InsertBefore(newInstr);
-
-    // Track use/def of arguments object
-    this->OptArguments(newInstr);
-
-    landingPad->globOptData.liveFields->Set(symId);
-    this->currentBlock->globOptData.liveFields->Set(symId);
-
-    // If we are reusing an already hoisted stack sym, while the var version is made live, we need to make sure that specialized
-    // versions of it are not live since this is effectively a field reload.
-    this->ToVarStackSym(newStackSym, landingPad);
-    this->ToVarStackSym(newStackSym, this->currentBlock);
-    loop->varSymsOnEntry->Set(newStackSym->m_id);
-    loop->int32SymsOnEntry->Clear(newStackSym->m_id);
-    loop->lossyInt32SymsOnEntry->Clear(newStackSym->m_id);
-    loop->float64SymsOnEntry->Clear(newStackSym->m_id);
-
-    Assert(oldValue != nullptr);
-
-    // Create a value in case we can copy prop out of the loop
-    if (newValue == nullptr || newValue->GetValueInfo()->IsUninitialized())
-    {
-        const bool hoistValue = newValue && oldValue->GetValueNumber() == newValue->GetValueNumber();
-
-        if(newValue)
-        {
-            // Assuming the profile data gives more precise value types based on the path it took at runtime, we can improve the
-            // original value type.
-            newValue->GetValueInfo()->Type() = profiledFieldType;
-        }
-        else
-        {
-            newValue = NewGenericValue(profiledFieldType, newDst);
-        }
-
-        this->currentBlock->globOptData.SetValue(newValue, sym);
-        if(hoistValue)
-        {
-            // The field value is invariant through the loop. Since we're updating its value to a more precise value, hoist the
-            // new value up to the loop landing pad where the field is being hoisted.
-            Assert(loop == currentBlock->loop);
-            Assert(landingPad == loop->landingPad);
-            oldValue = CopyValue(newValue, newValue->GetValueNumber());
-            landingPad->globOptData.SetValue(oldValue, sym);
-        }
-    }
-
-    newInstr->GetDst()->SetValueType(oldValue->GetValueInfo()->Type());
-    newInstr->GetSrc1()->SetValueType(oldValue->GetValueInfo()->Type());
-    loop->landingPad->globOptData.SetValue(oldValue, newStackSym);
-
-    this->currentBlock->globOptData.SetValue(newValue, newStackSym);
-    instr->GetSrc1()->SetValueType(newValue->GetValueInfo()->Type());
-
-    loop->hasHoistedFields = true;
-    loop->hoistedFields->Set(sym->m_id);
-
-    // Try to do object pointer copy prop. Do it now because, for instance, we want the ToVar we insert below
-    // to define the right sym (Win8 906875).
-    // Consider: Restructure field hoisting to call OptBlock on the completed loop landing pad instead of
-    // doing these optimizations and bitvector updates piecemeal.
-#ifdef DBG
-    PropertySym *propertySymUseBefore = nullptr;
-    Assert(this->byteCodeUses == nullptr);
-    this->byteCodeUsesBeforeOpt->ClearAll();
-    GlobOpt::TrackByteCodeSymUsed(instr, this->byteCodeUsesBeforeOpt, &propertySymUseBefore);
-#endif
-    this->CaptureByteCodeSymUses(newInstr);
-
-    // Consider (ObjTypeSpec): If we copy prop an object sym into the hoisted instruction we lose track of the original
-    // object sym's type being invariant through the loop and so we won't produce the new type's value into the loop,
-    // and end up with unnecessary type checks in the loop. If the new type isn't live in the landing pad (that is
-    // we weren't tracking its liveness and invariance through the loop), but the old type was invariant, let's add
-    // the new type to fieldHoistCandidateTypes and produce a value for it in the landing pad and loop header. If the
-    // old type was live then its liveness and invariance are already correctly reflected and there is nothing to do.
-    this->CopyPropPropertySymObj(newSrc, newInstr);
-    if (this->byteCodeUses != nullptr)
-    {
-        sym = newSrc->m_sym->AsPropertySym();
-        this->InsertByteCodeUses(newInstr);
-    }
-
-    StackSym * propertyBase = sym->m_stackSym;
-    if (!landingPad->globOptData.liveVarSyms->Test(propertyBase->m_id))
-    {
-        IR::RegOpnd *newOpnd = IR::RegOpnd::New(propertyBase, TyVar, instr->m_func);
-        this->ToVar(newInstr, newOpnd, landingPad, this->currentBlock->globOptData.FindValue(propertyBase), false);
-    }
-
-    if (landingPad->globOptData.canStoreTempObjectSyms && landingPad->globOptData.canStoreTempObjectSyms->Test(propertyBase->m_id))
-    {
-        newSrc->SetCanStoreTemp();
-    }
-
-#if DBG_DUMP
-    if (Js::Configuration::Global.flags.Trace.IsEnabled(Js::FieldHoistPhase, this->func->GetSourceContextId(), this->func->GetLocalFunctionId()))
-    {
-        Output::Print(_u("FieldHoist: Hoisted Load "));
-        Output::SkipToColumn(30);
-        Output::Print(_u(" : "));
-        newInstr->Dump();
-    }
-#endif
-#if ENABLE_DEBUG_CONFIG_OPTIONS
-    if (Js::Configuration::Global.flags.TestTrace.IsEnabled(Js::FieldHoistPhase, this->func->GetSourceContextId(), this->func->GetLocalFunctionId()))
-    {
-        char16 debugStringBuffer[MAX_FUNCTION_BODY_DEBUG_STRING_SIZE];
-        Output::Print(_u("    FieldHoist: function %s (%s) "), this->func->GetJITFunctionBody()->GetDisplayName(), this->func->GetDebugNumberSet(debugStringBuffer));
-        newInstr->DumpTestTrace();
-    }
-#endif
 }
 
 Value *
@@ -1468,20 +479,7 @@
 
     BOOL wasLive = this->currentBlock->globOptData.liveFields->TestAndSet(sym->m_id);
 
-    if (this->DoFieldHoisting())
-    {
-        // We don't track copy prop sym for fields on loop prepass, no point in creating an empty unknown value.
-        // If we can copy prop through the back edge, we would have hoisted the field load, in which case we will
-        // just pick the live in copy prop sym for the field or create a new sym for the stack sym of the hoist field.
-        if (this->IsLoopPrePass())
-        {
-            // We don't clear the value when we kill the field.
-            // Clear it to make sure we don't use the old value.
-            this->currentBlock->globOptData.ClearSymValue(sym);
-            return nullptr;
-        }
-    }
-    else if (sym != originalSym)
+    if (sym != originalSym)
     {
         this->currentBlock->globOptData.liveFields->TestAndSet(originalSym->m_id);
     }
@@ -1494,312 +492,11 @@
         this->currentBlock->globOptData.ClearSymValue(originalSym);
     }
 
-    Assert((*ppOpnd)->AsSymOpnd()->m_sym == sym || this->IsLoopPrePass());
-    if (wasLive)
-    {
-        // We should have dealt with field hoist already
-        Assert(!IsHoistedPropertySym(sym) || instr->m_opcode == Js::OpCode::CheckFixedFld);
-
-        // We don't use the sym store to do copy prop on hoisted fields, but create a value
-        // in case it can be copy prop out of the loop.
-    }
-    else
-    {
-        // If it wasn't live, it should not be hoistable
-        Assert(!this->IsHoistablePropertySym(sym->m_id));
-    }
-
-    return this->NewGenericValue(ValueType::Uninitialized, *ppOpnd);
-}
-
-bool
-GlobOpt::FieldHoistOptSrc(IR::Opnd *opnd, IR::Instr *instr, PropertySym * propertySym)
-{
-    if (!DoFieldHoisting())
-    {
-        return false;
-    }
-    if (!instr->TransfersSrcValue() || instr->m_opcode == Js::OpCode::LdMethodFromFlags)
-    {
-        // Instructions like typeof don't transfer value of the field, we can't hoist those right now.
-        return false;
-    }
-    if (TrackHoistableFields() && HasHoistableFields(&this->currentBlock->globOptData))
-    {
-        Assert(this->DoFieldHoisting());
-        CheckFieldHoistCandidate(instr, propertySym);
-=======
->>>>>>> 84bd6f3c
-
-    case Js::OpCode::CallDirect:
-        fnHelper = instr->GetSrc1()->AsHelperCallOpnd()->m_fnHelper;
-
-        // Kill length field for built-ins that can update it.
-        if(nullptr != this->lengthEquivBv && (fnHelper == IR::JnHelperMethod::HelperArray_Shift || fnHelper == IR::JnHelperMethod::HelperArray_Splice
-            || fnHelper == IR::JnHelperMethod::HelperArray_Unshift))
-        {
-            KillLiveFields(this->lengthEquivBv, bv);
-        }
-
-        if ((fnHelper == IR::JnHelperMethod::HelperRegExp_Exec)
-           || (fnHelper == IR::JnHelperMethod::HelperString_Match)
-           || (fnHelper == IR::JnHelperMethod::HelperString_Replace))
-        {
-            // Consider: We may not need to kill all fields here.
-            this->KillAllFields(bv);
-        }
-<<<<<<< HEAD
-    }
-}
-
-bool
-GlobOpt::CopyPropHoistedFields(PropertySym * sym, IR::Opnd ** ppOpnd, IR::Instr * instr)
-{
-    Assert(instr->TransfersSrcValue());
-    if (!this->currentBlock->globOptData.liveFields->Test(sym->m_id))
-    {
-        // Not live
-        return false;
-    }
-
-    StackSym * hoistedCopySym;
-    Loop * loop = FindFieldHoistStackSym(this->currentBlock->loop, sym->m_id, &hoistedCopySym, instr);
-    Assert(loop != nullptr || !this->IsHoistablePropertySym(sym->m_id));
-=======
-        break;
->>>>>>> 84bd6f3c
-
-    case Js::OpCode::LdHeapArguments:
-    case Js::OpCode::LdLetHeapArguments:
-    case Js::OpCode::LdHeapArgsCached:
-    case Js::OpCode::LdLetHeapArgsCached:
-        if (inGlobOpt) {
-            this->KillLiveFields(this->slotSyms, bv);
-        }
-        break;
-
-    default:
-        if (instr->UsesAllFields())
-        {
-            // This also kills all property type values, as the same bit-vector tracks those stack syms.
-            this->KillAllFields(bv);
-        }
-        break;
-    }
-}
-
-void
-GlobOpt::ProcessFieldKills(IR::Instr * instr)
-{
-<<<<<<< HEAD
-    Assert(instr->TransfersSrcValue());
-    StackSym * fieldHoistSym = nullptr;
-    Loop * loop = this->FindFieldHoistStackSym(this->currentBlock->loop, propertySym->m_id, &fieldHoistSym, instr);
-
-    if (loop == nullptr)
-    {
-        return;
-    }
-
-    // When a field is killed, ideally the specialized versions of the corresponding hoisted stack syms should also be killed,
-    // since the field needs to be reloaded the next time it's used (which may be earlier in the loop). However, killing the
-    // specialized stack syms when the field is killed requires discovering and walking all fields that are killed and their
-    // hoisted stack syms, which requires more computation (since many fields can be killed at once).
-    //
-    // Alternatively, we can kill the specialized stack syms for a field when the field is reloaded, which is what's happening
-    // here. Since this happens per field and lazily, it requires less work. It works because killing the specialized stack
-    // syms only matters when the field is reloaded.
-    //
-    // Furthermore, to handle the case where a field is not live on entry into the loop (field is killed in the loop and not
-    // reloaded in the same loop afterwards), the specialized stack syms for that field must also be killed on entry into the
-    // loop. Instead of checking all hoisted field stack syms on entry into a loop after the prepass merge, and killing them if
-    // their corresponding field is not live, this is also done in a lazy fashion as above, only when a field is reloaded. If a
-    // field is reloaded in a loop before it's killed, and not reloaded again after the kill, the field won't be live on entry,
-    // and hence the specialized stack syms should also not be live on entry. This is true for all parent loops up to the
-    // nearest parent loop out of which the field is hoisted.
-
-    ToVarStackSym(fieldHoistSym, currentBlock);
-    if(!this->IsLoopPrePass())
-    {
-        for(Loop *currentLoop = currentBlock->loop;
-            currentLoop != loop->parent && !currentLoop->liveFieldsOnEntry->Test(propertySym->m_id);
-            currentLoop = currentLoop->parent)
-        {
-            currentLoop->int32SymsOnEntry->Clear(fieldHoistSym->m_id);
-            currentLoop->lossyInt32SymsOnEntry->Clear(fieldHoistSym->m_id);
-            currentLoop->float64SymsOnEntry->Clear(fieldHoistSym->m_id);
-        }
-    }
-
-    // Win8 943662: Kill the live field for this hoisted field load
-    this->KillLiveFields(fieldHoistSym, this->currentBlock->globOptData.liveFields);
-
-    if (this->IsLoopPrePass())
-    {
-        // In the prepass we are conservative and always assume that the fields are going to be reloaded
-        // because we don't loop until value is unchanged and we are unable to detect dependencies.
-
-        // Clear the value of the field to kill the value of the field even if it still live now.
-        this->currentBlock->globOptData.liveFields->Clear(propertySym->m_id);
-
-        // If we have to reload, we don't know the value, kill the old value for the fieldHoistSym.
-        this->currentBlock->globOptData.ClearSymValue(fieldHoistSym);
-
-        // No IR transformations in the prepass.
-        return;
-    }
-
-    // If we are reloading, the field should be dead. CreateFieldSrc will create a value for the field.
-    Assert(!this->currentBlock->globOptData.liveFields->Test(propertySym->m_id));
-
-    // Copy the dst to the field hoist sym.
-    IR::Instr * copyInstr = IR::Instr::New(Js::OpCode::Ld_A, IR::RegOpnd::New(fieldHoistSym, TyVar, instr->m_func), instr->GetDst(), instr->m_func);
-    instr->InsertAfter(copyInstr);
-
-#if DBG_DUMP
-    if (Js::Configuration::Global.flags.Trace.IsEnabled(Js::FieldHoistPhase, this->func->GetSourceContextId(), this->func->GetLocalFunctionId()))
-    {
-        Output::Print(_u("FieldHoist: Reload field sym "));
-        Output::SkipToColumn(30);
-        Output::Print(_u(" : "));
-        instr->Dump();
-    }
-#endif
-=======
-    if (!this->DoFieldCopyProp() && !this->DoFieldRefOpts() && !DoCSE())
-    {
-        Assert(this->currentBlock->globOptData.liveFields->IsEmpty());
-        return;
-    }
-
-    ProcessFieldKills(instr, this->currentBlock->globOptData.liveFields, true);
->>>>>>> 84bd6f3c
-}
-
-Value *
-GlobOpt::CreateFieldSrcValue(PropertySym * sym, PropertySym * originalSym, IR::Opnd ** ppOpnd, IR::Instr * instr)
-{
-#if DBG
-    // If the opcode going to kill all field values immediate anyway, we shouldn't be giving it a value
-    Assert(!instr->UsesAllFields());
-
-    AssertCanCopyPropOrCSEFieldLoad(instr);
-
-    Assert(instr->GetSrc1() == *ppOpnd);
-#endif
-
-    // Only give a value to fields if we are doing field copy prop.
-    // Consider: We should always copy prop local slots, but the only use right now is LdSlot from jit loop body.
-    // This should have one onus load, and thus no need for copy prop of field itself.  We may want to support
-    // copy prop LdSlot if there are other uses of local slots
-    if (!this->DoFieldCopyProp())
-    {
-        return nullptr;
-    }
-
-<<<<<<< HEAD
-    Value * dstVal = this->CopyValue(src1Val);
-    TrackCopiedValueForKills(dstVal);
-    this->SetSymStoreDirect(dstVal->GetValueInfo(), copySym);
-    this->currentBlock->globOptData.SetValue(dstVal, copySym);
-
-    // Copy the type specialized sym as well, in case we have a use for them
-    bool neededCopySymDef = false;
-    if(srcOpnd->IsRegOpnd())
-    {
-        StackSym *const srcSym = srcOpnd->AsRegOpnd()->m_sym;
-        if (this->currentBlock->globOptData.liveInt32Syms->Test(srcSym->m_id))
-        {
-            this->currentBlock->globOptData.liveInt32Syms->Set(copySym->m_id);
-            if(this->currentBlock->globOptData.liveLossyInt32Syms->Test(srcSym->m_id))
-            {
-                this->currentBlock->globOptData.liveLossyInt32Syms->Set(copySym->m_id);
-            }
-            if (!this->IsLoopPrePass())
-            {
-                StackSym * int32CopySym = copySym->GetInt32EquivSym(storeFldFunc);
-                IR::RegOpnd * int32CopyOpnd = IR::RegOpnd::New(int32CopySym, TyInt32, storeFldFunc);
-                IR::RegOpnd * int32SrcOpnd = IR::RegOpnd::New(srcSym->GetInt32EquivSym(nullptr),
-                    TyInt32, storeFldFunc);
-                newInstr = IR::Instr::New(Js::OpCode::Ld_I4, int32CopyOpnd, int32SrcOpnd, storeFldFunc);
-                int32SrcOpnd->SetIsJITOptimizedReg(true);
-                storeFldInstr->InsertBefore(newInstr);
-            }
-            neededCopySymDef = true;
-        }
-        if (this->currentBlock->globOptData.liveFloat64Syms->Test(srcSym->m_id))
-        {
-            this->currentBlock->globOptData.liveFloat64Syms->Set(copySym->m_id);
-            if (!this->IsLoopPrePass())
-            {
-                StackSym * float64CopySym = copySym->GetFloat64EquivSym(storeFldFunc);
-                IR::RegOpnd * float64CopyOpnd = IR::RegOpnd::New(float64CopySym, TyFloat64, storeFldFunc);
-                IR::RegOpnd * float64SrcOpnd = IR::RegOpnd::New(srcSym->GetFloat64EquivSym(nullptr),
-                    TyFloat64, storeFldFunc);
-                newInstr = IR::Instr::New(Js::OpCode::Ld_A, float64CopyOpnd, float64SrcOpnd, storeFldFunc);
-                float64SrcOpnd->SetIsJITOptimizedReg(true);
-                storeFldInstr->InsertBefore(newInstr);
-            }
-            neededCopySymDef = true;
-        }
-    }
-    else if(srcOpnd->IsAddrOpnd())
-    {
-        const auto srcAddrOpnd = srcOpnd->AsAddrOpnd();
-        if(srcAddrOpnd->IsVar() && Js::TaggedInt::Is(srcAddrOpnd->m_address))
-        {
-            this->currentBlock->globOptData.liveInt32Syms->Set(copySym->m_id);
-            if (!this->IsLoopPrePass())
-            {
-                StackSym * int32CopySym = copySym->GetInt32EquivSym(storeFldFunc);
-                IR::RegOpnd * int32CopyOpnd = IR::RegOpnd::New(int32CopySym, TyInt32, storeFldFunc);
-                IR::IntConstOpnd * int32SrcOpnd =
-                    IR::IntConstOpnd::New(Js::TaggedInt::ToInt32(srcAddrOpnd->m_address), TyInt32, storeFldFunc);
-                newInstr = IR::Instr::New(Js::OpCode::Ld_I4, int32CopyOpnd, int32SrcOpnd, storeFldFunc);
-                int32SrcOpnd->SetIsJITOptimizedReg(true);
-                storeFldInstr->InsertBefore(newInstr);
-            }
-            neededCopySymDef = true;
-        }
-=======
-    BOOL wasLive = this->currentBlock->globOptData.liveFields->TestAndSet(sym->m_id);
-
-    if (sym != originalSym)
-    {
-        this->currentBlock->globOptData.liveFields->TestAndSet(originalSym->m_id);
->>>>>>> 84bd6f3c
-    }
-
-    if (!wasLive)
-    {
-        // We don't clear the value when we kill the field.
-        // Clear it to make sure we don't use the old value.
-        this->currentBlock->globOptData.ClearSymValue(sym);
-        this->currentBlock->globOptData.ClearSymValue(originalSym);
-    }
-
-<<<<<<< HEAD
-    this->KillLiveFields(copySym, this->currentBlock->globOptData.liveFields);
-
-#if DBG_DUMP
-    if (!this->IsLoopPrePass())
-    {
-        if (Js::Configuration::Global.flags.Trace.IsEnabled(Js::FieldHoistPhase, this->func->GetSourceContextId(), this->func->GetLocalFunctionId()))
-        {
-            Output::Print(_u("FieldHoist: Copy field store "));
-            Output::SkipToColumn(30);
-            Output::Print(_u(" : "));
-            storeFldInstr->Dump();
-        }
-    }
-#endif
-=======
     Assert((*ppOpnd)->AsSymOpnd()->m_sym == sym || this->IsLoopPrePass());
     
     // We don't use the sym store to do copy prop on hoisted fields, but create a value
     // in case it can be copy prop out of the loop.
     return this->NewGenericValue(ValueType::Uninitialized, *ppOpnd);
->>>>>>> 84bd6f3c
 }
 
 bool
@@ -1869,11 +566,6 @@
     // Consider: Hoisting LdRootFld may have complication with exception if the field doesn't exist.
     // We need to have another opcode for the hoisted version to avoid the exception and bailout.
 
-<<<<<<< HEAD
-    // Consider: Theoretically, we can copy prop/field hoist ScopedLdFld/ScopedStFld
-    // but Instr::TransferSrcValue blocks that now, and copy prop into that instruction is not supported yet.
-=======
->>>>>>> 84bd6f3c
     Assert(instr->m_opcode == Js::OpCode::LdSlot || instr->m_opcode == Js::OpCode::LdSlotArr
         || instr->m_opcode == Js::OpCode::LdFld || instr->m_opcode == Js::OpCode::LdFldForCallApplyTarget
         || instr->m_opcode == Js::OpCode::LdLen_A
@@ -2146,14 +838,10 @@
                 {
                     if (type->GetTypeHandler()->IsObjectHeaderInlinedTypeHandler())
                     {
-<<<<<<< HEAD
-                        this->currentBlock->globOptData.liveFields->Clear(symId);
-=======
                         if (fn(symId))
                         {
                             return true;
                         }
->>>>>>> 84bd6f3c
                     }
                 }
             }
@@ -2167,14 +855,10 @@
                     {
                         if (type->GetTypeHandler()->IsObjectHeaderInlinedTypeHandler())
                         {
-<<<<<<< HEAD
-                            this->currentBlock->globOptData.liveFields->Clear(symId);
-=======
                             if (fn(symId))
                             {
                                 return true;
                             }
->>>>>>> 84bd6f3c
                             break;
                         }
                     }
