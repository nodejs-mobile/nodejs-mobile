//-------------------------------------------------------------------------------------------------------
// Copyright (C) Microsoft Corporation and contributors. All rights reserved.
// Licensed under the MIT license. See LICENSE.txt file in the project root for full license information.
//-------------------------------------------------------------------------------------------------------

#if !defined(BAIL_OUT_KIND) || !defined(BAIL_OUT_KIND_VALUE) || !defined(BAIL_OUT_KIND_VALUE_LAST)
    #error BAIL_OUT_KIND, BAIL_OUT_KIND_VALUE, and BAIL_OUT_KIND_VALUE_LAST must be defined before including this file.
#endif
               /* kind */                           /* allowed bits */
BAIL_OUT_KIND(BailOutInvalid,                       IR::BailOutOnResultConditions | IR::BailOutForArrayBits | IR::BailOutForDebuggerBits | IR::BailOutMarkTempObject)
BAIL_OUT_KIND(BailOutIntOnly,                       IR::BailOutMarkTempObject)
BAIL_OUT_KIND(BailOutNumberOnly,                    IR::BailOutMarkTempObject)
BAIL_OUT_KIND(BailOutPrimitiveButString,            IR::BailOutMarkTempObject)
BAIL_OUT_KIND(BailOutOnImplicitCalls,               IR::BailOutForArrayBits)
BAIL_OUT_KIND(BailOutOnImplicitCallsPreOp,          (IR::BailOutOnResultConditions | IR::BailOutForArrayBits | IR::BailOutMarkTempObject) & ~IR::BailOutOnArrayAccessHelperCall )
BAIL_OUT_KIND(BailOutOnNotPrimitive,                IR::BailOutMarkTempObject)
BAIL_OUT_KIND(BailOutOnMemOpError,                  IR::BailOutForArrayBits)
BAIL_OUT_KIND(BailOutOnInlineFunction,              0)
BAIL_OUT_KIND(BailOutOnNoProfile,                   0)
BAIL_OUT_KIND(BailOutOnPolymorphicInlineFunction,   0)
BAIL_OUT_KIND(BailOutOnFailedPolymorphicInlineTypeCheck,   0)
BAIL_OUT_KIND(BailOutShared,                        0)
BAIL_OUT_KIND(BailOutOnNotArray,                    IR::BailOutOnMissingValue)
BAIL_OUT_KIND(BailOutOnNotNativeArray,              IR::BailOutOnMissingValue)
BAIL_OUT_KIND(BailOutConventionalTypedArrayAccessOnly, IR::BailOutMarkTempObject)
BAIL_OUT_KIND(BailOutOnIrregularLength,             IR::BailOutMarkTempObject)
BAIL_OUT_KIND(BailOutCheckThis,                     0)
BAIL_OUT_KIND(BailOutOnTaggedValue,                 0)
BAIL_OUT_KIND(BailOutFailedTypeCheck,               IR::BailOutMarkTempObject)
BAIL_OUT_KIND(BailOutFailedEquivalentTypeCheck,     IR::BailOutMarkTempObject)
BAIL_OUT_KIND(BailOutInjected,                      0)
BAIL_OUT_KIND(BailOutExpectingInteger,              0)
BAIL_OUT_KIND(BailOutExpectingString,               0)
BAIL_OUT_KIND(BailOutFailedInlineTypeCheck,         IR::BailOutMarkTempObject)
BAIL_OUT_KIND(BailOutFailedFixedFieldTypeCheck,     IR::BailOutMarkTempObject)
BAIL_OUT_KIND(BailOutFailedFixedFieldCheck,         0)
BAIL_OUT_KIND(BailOutFailedEquivalentFixedFieldTypeCheck,     IR::BailOutMarkTempObject)
BAIL_OUT_KIND(BailOutOnFloor,                       0)
BAIL_OUT_KIND(BailOnModByPowerOf2,                  0)
BAIL_OUT_KIND(BailOnIntMin,                         0)
BAIL_OUT_KIND(BailOnDivResultNotInt,                IR::BailOutOnDivByZero | IR::BailOutOnDivOfMinInt | IR::BailOutOnNegativeZero)
BAIL_OUT_KIND(BailOnSimpleJitToFullJitLoopBody,     0)
BAIL_OUT_KIND(BailOutFailedCtorGuardCheck,          0)
BAIL_OUT_KIND(BailOutOnFailedHoistedBoundCheck,     0)
BAIL_OUT_KIND(LazyBailOut,                          0)
BAIL_OUT_KIND(BailOutOnFailedHoistedLoopCountBasedBoundCheck, 0)
BAIL_OUT_KIND(BailOutForGeneratorYield,             0)
BAIL_OUT_KIND(BailOutOnException,                   0)
BAIL_OUT_KIND(BailOutOnEarlyExit,                   0)
<<<<<<< HEAD

#ifdef ENABLE_SIMDJS
// SIMD_JS
BAIL_OUT_KIND(BailOutSimd128F4Only,                 0)
BAIL_OUT_KIND(BailOutSimd128I4Only,                 0)
BAIL_OUT_KIND(BailOutSimd128I8Only,                 0)
BAIL_OUT_KIND(BailOutSimd128I16Only,                0)
BAIL_OUT_KIND(BailOutSimd128U4Only,                 0)
BAIL_OUT_KIND(BailOutSimd128U8Only,                 0)
BAIL_OUT_KIND(BailOutSimd128U16Only,                0)
BAIL_OUT_KIND(BailOutSimd128B4Only,                 0)
BAIL_OUT_KIND(BailOutSimd128B8Only,                 0)
BAIL_OUT_KIND(BailOutSimd128B16Only,                0)
BAIL_OUT_KIND(BailOutSimd128D2Only,                 0)
BAIL_OUT_KIND(BailOutNoSimdTypeSpec,                0)
#endif

=======
>>>>>>> 84bd6f3c
BAIL_OUT_KIND(BailOutKindEnd,                       0)

// One bailout instruction can have multiple of the following reasons for bailout combined with any of the above. These tell
// what additional checks must be done to determine whether to bail out.
BAIL_OUT_KIND(BailOutKindBitsStart, 0) // fake bail out kind to indicate start index for kinds below

#define BAIL_OUT_KIND_BIT_START 10      // We can have 2^10 or 1024 bailout condition above
// ======================
// Result condition bits
// ======================
#define BAIL_OUT_KIND_RESULT_CONDITIONS_BIT_START BAIL_OUT_KIND_BIT_START
BAIL_OUT_KIND_VALUE(BailOutOnOverflow, 1 << (BAIL_OUT_KIND_RESULT_CONDITIONS_BIT_START + 0))
BAIL_OUT_KIND_VALUE(BailOutOnMulOverflow, 1 << (BAIL_OUT_KIND_RESULT_CONDITIONS_BIT_START + 1))
BAIL_OUT_KIND_VALUE(BailOutOnNegativeZero, 1 << (BAIL_OUT_KIND_RESULT_CONDITIONS_BIT_START + 2))
BAIL_OUT_KIND_VALUE(BailOutOnPowIntIntOverflow, 1 << (BAIL_OUT_KIND_RESULT_CONDITIONS_BIT_START + 3))
BAIL_OUT_KIND_VALUE(BailOutOnResultConditions, BailOutOnOverflow | BailOutOnMulOverflow | BailOutOnNegativeZero | BailOutOnPowIntIntOverflow)

// ================
// Array bits
// ================
#define BAIL_OUT_KIND_ARRAY_BIT_START BAIL_OUT_KIND_RESULT_CONDITIONS_BIT_START + 4
BAIL_OUT_KIND_VALUE(BailOutOnMissingValue, 1 << (BAIL_OUT_KIND_ARRAY_BIT_START + 0))
BAIL_OUT_KIND_VALUE(BailOutConventionalNativeArrayAccessOnly, 1 << (BAIL_OUT_KIND_ARRAY_BIT_START + 1))
BAIL_OUT_KIND_VALUE(BailOutConvertedNativeArray, 1 << (BAIL_OUT_KIND_ARRAY_BIT_START + 2))
BAIL_OUT_KIND_VALUE(BailOutOnArrayAccessHelperCall, 1 << (BAIL_OUT_KIND_ARRAY_BIT_START + 3))
BAIL_OUT_KIND_VALUE(BailOutOnInvalidatedArrayHeadSegment, 1 << (BAIL_OUT_KIND_ARRAY_BIT_START + 4))
BAIL_OUT_KIND_VALUE(BailOutOnInvalidatedArrayLength, 1 << (BAIL_OUT_KIND_ARRAY_BIT_START + 5))
BAIL_OUT_KIND_VALUE(BailOnStackArgsOutOfActualsRange, 1 << (BAIL_OUT_KIND_ARRAY_BIT_START + 6))
BAIL_OUT_KIND_VALUE(    BailOutForArrayBits,    (        BailOutOnMissingValue |        BailOutConventionalNativeArrayAccessOnly |        BailOutConvertedNativeArray |        BailOutOnArrayAccessHelperCall |        BailOutOnInvalidatedArrayHeadSegment |        BailOutOnInvalidatedArrayLength |        BailOnStackArgsOutOfActualsRange    ))

// ================
// Debug bits
// ================
#define BAIL_OUT_KIND_DEBUG_BIT_START BAIL_OUT_KIND_ARRAY_BIT_START + 7
// Forced bailout by ThreadContext::m_forceInterpreter, e.g. for async break when we enter a function.
BAIL_OUT_KIND_VALUE(BailOutForceByFlag, 1 << (BAIL_OUT_KIND_DEBUG_BIT_START + 0))

// When a function has a breakpoint, we need to bail out when we enter/return back to it.
BAIL_OUT_KIND_VALUE(BailOutBreakPointInFunction, 1 << (BAIL_OUT_KIND_DEBUG_BIT_START + 1))

// Used for stepping/on return from func. Bails out when current frame addr is greater than DebuggingFlags.m_stepEffectiveFrameBase.
BAIL_OUT_KIND_VALUE(BailOutStackFrameBase, 1 << (BAIL_OUT_KIND_DEBUG_BIT_START + 2))

// When we return to a frame in which a value of a local was changed.
BAIL_OUT_KIND_VALUE(BailOutLocalValueChanged, 1 << (BAIL_OUT_KIND_DEBUG_BIT_START + 3))

// Unconditional bailout, e.g. for the 'debugger' statement.
BAIL_OUT_KIND_VALUE(BailOutExplicit, 1 << (BAIL_OUT_KIND_DEBUG_BIT_START + 4))
BAIL_OUT_KIND_VALUE(BailOutStep, 1 << (BAIL_OUT_KIND_DEBUG_BIT_START + 5))
BAIL_OUT_KIND_VALUE(BailOutIgnoreException, 1 << (BAIL_OUT_KIND_DEBUG_BIT_START + 6))

BAIL_OUT_KIND_VALUE(BailOutForDebuggerBits, BailOutForceByFlag | BailOutBreakPointInFunction | BailOutStackFrameBase | BailOutLocalValueChanged | BailOutExplicit | BailOutStep | BailOutIgnoreException)

// ======================
// Div Src Condition Bits
// ======================
#define BAIL_OUT_KIND_DIV_SRC_CONDITIONS_BIT_START BAIL_OUT_KIND_DEBUG_BIT_START + 7
BAIL_OUT_KIND_VALUE(BailOutOnDivByZero, 1 << (BAIL_OUT_KIND_DIV_SRC_CONDITIONS_BIT_START + 0))
BAIL_OUT_KIND_VALUE(BailOutOnDivOfMinInt, 1 << (BAIL_OUT_KIND_DIV_SRC_CONDITIONS_BIT_START + 1))
BAIL_OUT_KIND_VALUE(BailOutOnDivSrcConditions, BailOutOnDivByZero | BailOutOnDivOfMinInt)

#define BAIL_OUT_KIND_MISC_BIT_START BAIL_OUT_KIND_DIV_SRC_CONDITIONS_BIT_START + 2
BAIL_OUT_KIND_VALUE(BailOutMarkTempObject, 1 << (BAIL_OUT_KIND_MISC_BIT_START + 0))


BAIL_OUT_KIND_VALUE_LAST(BailOutKindBits, BailOutMarkTempObject | BailOutOnDivSrcConditions | BailOutOnResultConditions | BailOutForArrayBits | BailOutForDebuggerBits)

// Help caller undefine the macros
#undef BAIL_OUT_KIND
#undef BAIL_OUT_KIND_VALUE_LAST
#undef BAIL_OUT_KIND_VALUE<|MERGE_RESOLUTION|>--- conflicted
+++ resolved
@@ -47,26 +47,6 @@
 BAIL_OUT_KIND(BailOutForGeneratorYield,             0)
 BAIL_OUT_KIND(BailOutOnException,                   0)
 BAIL_OUT_KIND(BailOutOnEarlyExit,                   0)
-<<<<<<< HEAD
-
-#ifdef ENABLE_SIMDJS
-// SIMD_JS
-BAIL_OUT_KIND(BailOutSimd128F4Only,                 0)
-BAIL_OUT_KIND(BailOutSimd128I4Only,                 0)
-BAIL_OUT_KIND(BailOutSimd128I8Only,                 0)
-BAIL_OUT_KIND(BailOutSimd128I16Only,                0)
-BAIL_OUT_KIND(BailOutSimd128U4Only,                 0)
-BAIL_OUT_KIND(BailOutSimd128U8Only,                 0)
-BAIL_OUT_KIND(BailOutSimd128U16Only,                0)
-BAIL_OUT_KIND(BailOutSimd128B4Only,                 0)
-BAIL_OUT_KIND(BailOutSimd128B8Only,                 0)
-BAIL_OUT_KIND(BailOutSimd128B16Only,                0)
-BAIL_OUT_KIND(BailOutSimd128D2Only,                 0)
-BAIL_OUT_KIND(BailOutNoSimdTypeSpec,                0)
-#endif
-
-=======
->>>>>>> 84bd6f3c
 BAIL_OUT_KIND(BailOutKindEnd,                       0)
 
 // One bailout instruction can have multiple of the following reasons for bailout combined with any of the above. These tell
