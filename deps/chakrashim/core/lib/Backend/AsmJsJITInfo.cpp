--- conflicted
+++ resolved
@@ -79,8 +79,6 @@
     return m_data.wasmSignaturesBaseAddr + index * sizeof(Wasm::WasmSignature);
 }
 
-<<<<<<< HEAD
-=======
 bool AsmJsJITInfo::IsSharedMemory() const
 {
     return !!m_data.wasmIsSharedMemory;
@@ -88,7 +86,6 @@
 
 #endif
 
->>>>>>> 84bd6f3c
 bool
 AsmJsJITInfo::UsesHeapBuffer() const
 {
