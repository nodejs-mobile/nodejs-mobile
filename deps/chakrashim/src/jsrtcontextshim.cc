--- conflicted
+++ resolved
@@ -433,15 +433,9 @@
   buffer[_countof(chakra_shim_native)] = '\0';
 
   JsValueRef getInitFunction;
-<<<<<<< HEAD
   if (JsParseScriptUtf8(buffer,
-                    JS_SOURCE_CONTEXT_NONE,
+                    v8::currentContext++,
                     "chakra_shim.js",
-=======
-  if (JsParseScript(buffer,
-                    v8::currentContext++,
-                    L"chakra_shim.js",
->>>>>>> 885285e2
                     &getInitFunction) != JsNoError) {
     return false;
   }
