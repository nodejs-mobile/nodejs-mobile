// Copyright Microsoft. All rights reserved.
//
// Permission is hereby granted, free of charge, to any person obtaining a copy
// of this software and associated documentation files(the "Software"), to
// deal in the Software without restriction, including without limitation the
// rights to use, copy, modify, merge, publish, distribute, sublicense, and / or
// sell copies of the Software, and to permit persons to whom the Software is
// furnished to do so, subject to the following conditions :
//
// The above copyright notice and this permission notice shall be included in
// all copies or substantial portions of the Software.
//
// THE SOFTWARE IS PROVIDED "AS IS", WITHOUT WARRANTY OF ANY KIND, EXPRESS OR
// IMPLIED, INCLUDING BUT NOT LIMITED TO THE WARRANTIES OF MERCHANTABILITY,
// FITNESS FOR A PARTICULAR PURPOSE AND NONINFRINGEMENT.IN NO EVENT SHALL THE
// AUTHORS OR COPYRIGHT HOLDERS BE LIABLE FOR ANY CLAIM, DAMAGES OR OTHER
// LIABILITY, WHETHER IN AN ACTION OF CONTRACT, TORT OR OTHERWISE, ARISING
// FROM, OUT OF OR IN CONNECTION WITH THE SOFTWARE OR THE USE OR OTHER DEALINGS
// IN THE SOFTWARE.

#include "v8chakra.h"

// utf8 multibyte codepoint start check
#define UTF8_MULTIBYTE_START(c) (((c) & 0xC0) == 0xC0)

namespace v8 {

String::Utf8Value::Utf8Value(Handle<v8::Value> obj)
    : _str(nullptr), _length(0) {
  Handle<String> str = obj->ToString();
  if (str.IsEmpty()) {
    return;
  }

  jsrt::StringUtf8 strUtf8;

  if (strUtf8.From(*str) == JsNoError) {
    _length = strUtf8.length();
    _str = strUtf8.Detach();
    _str[_length] = '\0';
  }
}

String::Utf8Value::Utf8Value(Isolate* isolate, Local<v8::Value> obj)
    : Utf8Value(obj) {}

String::Utf8Value::~Utf8Value() {
  if (_str != nullptr) {
    free(_str);
    _str = nullptr;
    _length = 0;
  }
}

String::Value::Value(Handle<v8::Value> obj) : _str(nullptr), _length(0) {
  Handle<String> str = obj->ToString();
  if (str.IsEmpty()) {
    return;
  }

  _length = str->Length();
  _str = new uint16_t[_length + 1];
  str->Write(_str);
}

String::Value::Value(Isolate* isolate, Local<v8::Value> obj)
    : Value(obj) {}

String::Value::~Value() {
  if (_str != nullptr) {
    delete _str;
  }
}

int String::Length() const {
  int length = 0;

  if (JsGetStringLength((JsValueRef)this, &length) != JsNoError) {
    return 0;
  }

  return length;
}

int String::Utf8Length() const {
  jsrt::StringUtf8 str;
  if (str.LengthFrom((JsValueRef)this) != JsNoError) {
    // error
    return 0;
  }
  return str.length();
}

int String::Utf8Length(Isolate* isolate) const {
  return Utf8Length();
}

int String::Write(Isolate* isolate, uint16_t* buffer, int start, int length,
                  int options) const {
  return Write(buffer, start, length, options);
}

int String::Write(uint16_t* buffer, int start, int length, int options) const {
  size_t count = 0;
  if (JsCopyStringUtf16((JsValueRef)this, start, length,
                         buffer, &count) == JsNoError) {
    if (!(options & String::NO_NULL_TERMINATION) &&
        (length == -1 || count < length)) {
      buffer[count] = '\0';
    }
  }
  return count;
}

int String::WriteOneByte(Isolate* isolate, uint8_t* buffer, int start,
                         int length, int options) const {
  return WriteOneByte(buffer, start, length, options);
}

int String::WriteOneByte(
    uint8_t* buffer, int start, int length, int options) const {
  size_t count = 0;
  if (JsCopyStringOneByte((JsValueRef)this, start, length,
                          reinterpret_cast<char *>(buffer),
                          &count) == JsNoError) {
    if (!(options & String::NO_NULL_TERMINATION) &&
        (length == -1 || count < length)) {
      buffer[count] = '\0';
    }
  }
  return count;
}

int String::WriteUtf8(Isolate* isolate, char* buffer, int length,
                      int* nchars_ref, int options) const {
  return WriteUtf8(buffer, length, nchars_ref, options);
}

int String::WriteUtf8(
<<<<<<< HEAD
    char *buffer, int length, int *nchars_ref, int options) const {
=======
    char* buffer, int length, int* nchars_ref, int options) const {
>>>>>>> 84bd6f3c
  size_t count = 0;
  if (length < 0) {
    // in case length was not provided we want to copy the whole string
    length = String::kMaxLength;
  } else if (buffer != nullptr) {
    JsCopyString((JsValueRef)this, nullptr, 0, &count);

    if (length < count ||
        (length == count && !(options & String::NO_NULL_TERMINATION))
      ) {
      // if length == count there is no space for null terminator
      // Slow path: must implement truncation here.
      char* fullBuffer = static_cast<char *>(malloc(count));
      CHAKRA_VERIFY(fullBuffer != nullptr);

      JsCopyString((JsValueRef)this, fullBuffer, count, nullptr);
      memmove(buffer, fullBuffer, sizeof(char) * length);
      free(fullBuffer);

      // Find the start of the last codepoint
      int lastIndex = length - 1;
      bool overflow = false;
      if (length > 0 && ((buffer[length-1] & 0x80) == 0)) {
        lastIndex = length-1;
      } else if (length > 0 && UTF8_MULTIBYTE_START(buffer[length-1])) {
        // Last byte starts a multibyte codepoint
        lastIndex = length-1;
        overflow = true;
      } else if (length > 1 && UTF8_MULTIBYTE_START(buffer[length-2])) {
        // Second last byte starts a multibyte codepoint
        lastIndex = length-2;
        // 0xE0 = 0b1110 0000
        // 3 leading 1s indicates a 3+ byte character
        overflow = (buffer[length-2] & 0xE0) == 0xE0;
      } else if (length > 2 && UTF8_MULTIBYTE_START(buffer[length-3])) {
        // Third last byte starts a multibyte codepoint
        lastIndex = length-3;
        // 0xF0 = 0b1111 0000
        // 4 leading 1s indicates a 4 byte character
        overflow = (buffer[length-2] & 0xF0) == 0xF0;
      } else if (length > 3 && UTF8_MULTIBYTE_START(buffer[length-4])) {
        // Fourth last byte starts a multibyte codepoint
        lastIndex = length-4;
        // No overflow; utf8 is at most 4 bytes per codepoint
      }

      if (lastIndex >= 0 && !(options & String::NO_NULL_TERMINATION)) {
        buffer[lastIndex] = '\0';
        length = lastIndex;
      } else if (overflow) {
        length = lastIndex;
      }

      if (nchars_ref) {
        *nchars_ref = count;
      }

      return length;
    }
  }


  if (JsCopyString((JsValueRef)this,
                   buffer, length, &count) == JsNoError) {
    if (buffer != nullptr && count < (unsigned)length &&
        !(options & String::NO_NULL_TERMINATION)) {
      // Utf8 version count includes null terminator
      buffer[count++] = 0;
    }
  }

  if (nchars_ref) {
    *nchars_ref = count;
  }

  return static_cast<int>(count);
}

Local<String> String::Empty(Isolate* isolate) {
  return FromMaybe(Utils::NewString("", 0));
}

String* String::Cast(v8::Value* obj) {
  CHAKRA_ASSERT(obj->IsString());
  return static_cast<String*>(obj);
}

MaybeLocal<String> Utils::NewString(const char* data, int length) {
  if (length < 0) {
    length = static_cast<int>(strlen(data));
  }

  JsValueRef strRef;
  if (JsCreateString(data, length, &strRef) != JsNoError) {
    return Local<String>();
  }

  return Local<String>::New(strRef);
}

MaybeLocal<String> String::NewFromUtf8(Isolate* isolate,
                                       const char* data,
                                       v8::NewStringType type,
                                       int length) {
  if (length < 0) {
    length = strlen(data);
  }

  JsValueRef strRef;
  if (JsCreateString(data, length, &strRef) != JsNoError) {
    return Local<String>();
  }

  return Local<String>::New(strRef);
}

Local<String> String::NewFromUtf8(Isolate* isolate,
                                  const char* data,
                                  NewStringType type,
                                  int length) {
  return FromMaybe(NewFromUtf8(isolate, data,
                               static_cast<v8::NewStringType>(type), length));
}

MaybeLocal<String> String::NewFromOneByte(Isolate* isolate,
                                          const uint8_t* data,
                                          v8::NewStringType type,
                                          int length) {
  if (length < 0) {
    length = strlen((const char*)data);
  }

  // convert latin-1 to utf8 for JsCreateString
  uint8_t* utf8 = new uint8_t[length*2];
  uint8_t* p = utf8;

  for (size_t i = 0; i < length; i++) {
    uint8_t ch = data[i];
    if (ch < 0x80) {
      *p++ = ch;
    } else {
      *p++ = 0xc0 | ch >> 6;
      *p++ = 0x80 | (ch & 0x3f);
    }
  }

  size_t utf8length = p - utf8;

  JsValueRef strRef;
  JsErrorCode ret = JsCreateString((const char*)utf8, utf8length, &strRef);

  delete[] utf8;

  if (ret != JsNoError) {
    return Local<String>();
  }

  return Local<String>::New(strRef);
}

Local<String> String::NewFromOneByte(Isolate* isolate,
                                     const uint8_t* data,
                                     NewStringType type,
                                     int length) {
  return FromMaybe(NewFromOneByte(isolate, data,
                                  static_cast<v8::NewStringType>(type),
                                  length));
}

static size_t WideStrLen(const uint16_t* p) {
  size_t len = 0;
  while (*p++) {
    len++;
  }
  return len;
}

MaybeLocal<String> String::NewFromTwoByte(Isolate* isolate,
                                          const uint16_t* data,
                                          v8::NewStringType type,
                                          int length) {
  if (length < 0) {
    length = WideStrLen(data);
  }

  JsValueRef strRef;
  if (JsCreateStringUtf16(data, length, &strRef) != JsNoError) {
    return Local<String>();
  }

  return Local<String>::New(strRef);
}

Local<String> String::NewFromTwoByte(Isolate* isolate,
                                     const uint16_t* data,
                                     NewStringType type,
                                     int length) {
  return FromMaybe(NewFromTwoByte(isolate, data,
                                  static_cast<v8::NewStringType>(type),
                                  length));
}

Local<String> String::Concat(Isolate* isolate, Handle<String> left,
                             Handle<String> right) {
  return String::Concat(left, right);
}

Local<String> String::Concat(Handle<String> left, Handle<String> right) {
  JsValueRef args[] = { *left, *right }; /* NOLINT (readability/null_usage) */
  JsValueRef result;

  JsValueRef stringConcatFunction =
    jsrt::ContextShim::GetCurrent()->GetStringConcatFunction();
  JsErrorCode error = JsCallFunction(stringConcatFunction,
                                     args, _countof(args), &result);
  if (error != JsNoError) {
    return Local<String>();
  }

  return Local<String>::New(result);
}

MaybeLocal<String> String::NewExternalTwoByte(
    Isolate* isolate, ExternalStringResource* resource) {
  if (resource->data() != nullptr) {
    auto newStr = NewFromTwoByte(nullptr, resource->data(),
                                 v8::NewStringType::kNormal,
                                 static_cast<int>(resource->length()));
    resource->Dispose();
    return newStr;
  }

  // otherwise the resource is empty just delete it and return an empty string
  resource->Dispose();
  return Empty(nullptr);
}

Local<String> String::NewExternal(Isolate* isolate,
                                  ExternalStringResource* resource) {
  return FromMaybe(NewExternalTwoByte(isolate, resource));
}

MaybeLocal<String> String::NewExternalOneByte(
    Isolate* isolate, ExternalOneByteStringResource* resource) {
  if (resource->data() != nullptr) {
    auto newStr = NewFromOneByte(
      nullptr,
      reinterpret_cast<const uint8_t*>(resource->data()),
      v8::NewStringType::kNormal,
      static_cast<int>(resource->length()));

    resource->Dispose();
    return newStr;
  }

  // otherwise the resource is empty just delete it and return an empty string
  resource->Dispose();
  return Empty(nullptr);
}

Local<String> String::NewExternal(Isolate* isolate,
                                  ExternalOneByteStringResource* resource) {
  return FromMaybe(NewExternalOneByte(isolate, resource));
}

}  // namespace v8
<|MERGE_RESOLUTION|>--- conflicted
+++ resolved
@@ -137,11 +137,7 @@
 }
 
 int String::WriteUtf8(
-<<<<<<< HEAD
-    char *buffer, int length, int *nchars_ref, int options) const {
-=======
     char* buffer, int length, int* nchars_ref, int options) const {
->>>>>>> 84bd6f3c
   size_t count = 0;
   if (length < 0) {
     // in case length was not provided we want to copy the whole string
