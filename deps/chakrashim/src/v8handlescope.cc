// Copyright Microsoft. All rights reserved.
//
// Permission is hereby granted, free of charge, to any person obtaining a copy
// of this software and associated documentation files(the "Software"), to
// deal in the Software without restriction, including without limitation the
// rights to use, copy, modify, merge, publish, distribute, sublicense, and / or
// sell copies of the Software, and to permit persons to whom the Software is
// furnished to do so, subject to the following conditions :
//
// The above copyright notice and this permission notice shall be included in
// all copies or substantial portions of the Software.
//
// THE SOFTWARE IS PROVIDED "AS IS", WITHOUT WARRANTY OF ANY KIND, EXPRESS OR
// IMPLIED, INCLUDING BUT NOT LIMITED TO THE WARRANTIES OF MERCHANTABILITY,
// FITNESS FOR A PARTICULAR PURPOSE AND NONINFRINGEMENT.IN NO EVENT SHALL THE
// AUTHORS OR COPYRIGHT HOLDERS BE LIABLE FOR ANY CLAIM, DAMAGES OR OTHER
// LIABILITY, WHETHER IN AN ACTION OF CONTRACT, TORT OR OTHERWISE, ARISING
// FROM, OUT OF OR IN CONNECTION WITH THE SOFTWARE OR THE USE OR OTHER DEALINGS
// IN THE SOFTWARE.

#include "v8.h"
#include "jsrtutils.h"

namespace v8 {

THREAD_LOCAL HandleScope *current = nullptr;

HandleScope::HandleScope(Isolate* isolate)
<<<<<<< HEAD
    : _locals(),
      _refs(JS_INVALID_REFERENCE),
=======
    : _prev(current),
      _locals(),
>>>>>>> 65e0fc28
      _count(0),
      _prev(current),
      _contextRef(JS_INVALID_REFERENCE),
      _addRefRecordHead(nullptr) {
  _locals[0] = JS_INVALID_REFERENCE;
  current = this;
}

HandleScope::~HandleScope() {
  current = _prev;

  AddRefRecord * currRecord = this->_addRefRecordHead;
  while (currRecord != nullptr) {
    AddRefRecord * nextRecord = currRecord->_next;
    // Don't crash even if we fail to release the scope
    JsErrorCode errorCode = JsRelease(currRecord->_ref, nullptr);
    CHAKRA_ASSERT(errorCode == JsNoError);
    UNUSED(errorCode);
    delete currRecord;
    currRecord = nextRecord;
  }
}

HandleScope *HandleScope::GetCurrent() {
  return current;
}

bool HandleScope::AddLocal(JsValueRef value) {
<<<<<<< HEAD
  if (static_cast<size_t>(_count) < _countof(_locals)) {
    _locals[_count++] = value;
    return true;
  }

  if (_refs == JS_INVALID_REFERENCE) {
    if (JsCreateArray(1, &_refs) != JsNoError) {
      return AddLocalAddRef(value);
=======
  // _locals is full, save them in _locals[0]
  if (_count == kOnStackLocals) {
    if (_locals[0] == JS_INVALID_REFERENCE) {
      if (JsCreateArray(0, &_locals[0]) != JsNoError) {
        return AddLocalAddRef(value);
      }
>>>>>>> 65e0fc28
    }

    JsValueRef arrayPushFunction =
        jsrt::ContextShim::GetCurrent()->GetArrayPushFunction();

    JsValueRef result;
    if (JsCallFunction(arrayPushFunction, _locals,
                       _countof(_locals), &result) != JsNoError) {
      return AddLocalAddRef(value);
    }
    _count = 0;
  }
  _locals[1 + _count++] = value;
  return true;
}

bool HandleScope::AddLocalContext(JsContextRef value) {
  // JsContextRef are not javascript values, so we can't put them
  // in the array.  We will need to AddRef/Release them.

  if (_contextRef == JS_INVALID_REFERENCE) {
    // HandleScope are on the stack, so no need to AddRef/Release it.
    _contextRef = value;
    return true;
  }

  return AddLocalAddRef(value);
}

bool HandleScope::AddLocalAddRef(JsRef value) {
  if (JsAddRef(value, nullptr) != JsNoError) {
    return false;
  }

  AddRefRecord * newAddRefRecord = new AddRefRecord;
  newAddRefRecord->_ref = value;
  newAddRefRecord->_next = this->_addRefRecordHead;
  this->_addRefRecordHead = newAddRefRecord;
  return true;
}

}  // namespace v8<|MERGE_RESOLUTION|>--- conflicted
+++ resolved
@@ -26,15 +26,9 @@
 THREAD_LOCAL HandleScope *current = nullptr;
 
 HandleScope::HandleScope(Isolate* isolate)
-<<<<<<< HEAD
-    : _locals(),
-      _refs(JS_INVALID_REFERENCE),
-=======
     : _prev(current),
       _locals(),
->>>>>>> 65e0fc28
       _count(0),
-      _prev(current),
       _contextRef(JS_INVALID_REFERENCE),
       _addRefRecordHead(nullptr) {
   _locals[0] = JS_INVALID_REFERENCE;
@@ -61,23 +55,12 @@
 }
 
 bool HandleScope::AddLocal(JsValueRef value) {
-<<<<<<< HEAD
-  if (static_cast<size_t>(_count) < _countof(_locals)) {
-    _locals[_count++] = value;
-    return true;
-  }
-
-  if (_refs == JS_INVALID_REFERENCE) {
-    if (JsCreateArray(1, &_refs) != JsNoError) {
-      return AddLocalAddRef(value);
-=======
   // _locals is full, save them in _locals[0]
   if (_count == kOnStackLocals) {
     if (_locals[0] == JS_INVALID_REFERENCE) {
       if (JsCreateArray(0, &_locals[0]) != JsNoError) {
         return AddLocalAddRef(value);
       }
->>>>>>> 65e0fc28
     }
 
     JsValueRef arrayPushFunction =
