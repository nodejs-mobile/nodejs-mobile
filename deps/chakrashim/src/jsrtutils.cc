--- conflicted
+++ resolved
@@ -281,58 +281,6 @@
   return JsCallFunction(hasOwnPropertyFunction, args, _countof(args), result);
 }
 
-<<<<<<< HEAD
-JsErrorCode IsValueInArray(
-    JsValueRef arrayRef,
-    JsValueRef valueRef,
-    std::function<JsErrorCode(JsValueRef, JsValueRef, bool*)> comparator,
-    bool* result) {
-  JsErrorCode error;
-  unsigned int length;
-  *result = false;
-  error = GetArrayLength(arrayRef, &length);
-  if (error != JsNoError) {
-    return error;
-  }
-
-  for (unsigned int index = 0; index < length; index++) {
-    JsValueRef indexValue;
-    error = JsIntToNumber(index, &indexValue);
-    if (error != JsNoError) {
-      return error;
-    }
-
-    JsValueRef itemRef;
-    error = JsGetIndexedProperty(arrayRef, indexValue, &itemRef);
-    if (error != JsNoError) {
-      return error;
-    }
-
-    if (comparator != nullptr) {
-      error = comparator(valueRef, itemRef, result);
-    } else {
-      error = JsEquals(itemRef, valueRef, result);
-    }
-
-    if (error != JsNoError) {
-      return error;
-    }
-
-    if (*result)
-      return JsNoError;
-  }
-
-  return JsNoError;
-}
-
-JsErrorCode IsValueInArray(JsValueRef arrayRef,
-                           JsValueRef valueRef,
-                           bool* result) {
-  return IsValueInArray(arrayRef, valueRef, nullptr, result);
-}
-
-=======
->>>>>>> 65e0fc28
 JsErrorCode GetOwnPropertyDescriptor(JsValueRef ref,
                                      JsValueRef prop,
                                      JsValueRef* result) {
