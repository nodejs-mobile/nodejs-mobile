--- conflicted
+++ resolved
@@ -638,31 +638,6 @@
   return error;
 }
 
-<<<<<<< HEAD
-JsErrorCode DefineProperty(JsValueRef object,
-                           const char * propertyName,
-                           PropertyDescriptorOptionValues writable,
-                           PropertyDescriptorOptionValues enumerable,
-                           PropertyDescriptorOptionValues configurable,
-                           JsValueRef value,
-                           JsValueRef getter,
-                           JsValueRef setter) {
-  JsErrorCode error;
-  JsPropertyIdRef propertyIdRef;
-
-  error = JsGetPropertyIdFromNameUtf8(propertyName, &propertyIdRef);
-  if (error != JsNoError) {
-    return error;
-  }
-
-  error = DefineProperty(
-    object, propertyIdRef, writable, enumerable, configurable, value,
-    getter, setter);
-  return error;
-}
-
-=======
->>>>>>> 784edee0
 JsErrorCode GetPropertyIdFromName(JsValueRef nameRef,
                                   JsPropertyIdRef *idRef) {
   JsErrorCode error;
