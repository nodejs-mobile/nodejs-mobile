// Copyright Microsoft. All rights reserved.
//
// Permission is hereby granted, free of charge, to any person obtaining a copy
// of this software and associated documentation files(the "Software"), to
// deal in the Software without restriction, including without limitation the
// rights to use, copy, modify, merge, publish, distribute, sublicense, and / or
// sell copies of the Software, and to permit persons to whom the Software is
// furnished to do so, subject to the following conditions :
//
// The above copyright notice and this permission notice shall be included in
// all copies or substantial portions of the Software.
//
// THE SOFTWARE IS PROVIDED "AS IS", WITHOUT WARRANTY OF ANY KIND, EXPRESS OR
// IMPLIED, INCLUDING BUT NOT LIMITED TO THE WARRANTIES OF MERCHANTABILITY,
// FITNESS FOR A PARTICULAR PURPOSE AND NONINFRINGEMENT.IN NO EVENT SHALL THE
// AUTHORS OR COPYRIGHT HOLDERS BE LIABLE FOR ANY CLAIM, DAMAGES OR OTHER
// LIABILITY, WHETHER IN AN ACTION OF CONTRACT, TORT OR OTHERWISE, ARISING
// FROM, OUT OF OR IN CONNECTION WITH THE SOFTWARE OR THE USE OR OTHER DEALINGS
// IN THE SOFTWARE.

#include "uv.h"
#include <vector>

#if !defined(OSX_SDK_TR1) && defined(__APPLE__)
#include <AvailabilityMacros.h>
#if __ENVIRONMENT_MAC_OS_X_VERSION_MIN_REQUIRED__ < MAC_OS_X_VERSION_10_9
#define OSX_SDK_TR1
#endif
#endif

#ifdef OSX_SDK_TR1
#include <tr1/unordered_map>
#else
#include <unordered_map>
#endif

namespace v8 {

class Isolate;
class TryCatch;
extern bool g_disableIdleGc;
}  // namespace v8

namespace jsrt {

enum CachedPropertyIdRef : int {
#define DEF(x, ...) x,
#include "jsrtcachedpropertyidref.inc"
  Count
};

enum CachedSymbolPropertyIdRef {
#define DEFSYMBOL(x, ...) x,
#include "jsrtcachedpropertyidref.inc"
  SymbolCount
};

class IsolateShim {
 public:
<<<<<<< HEAD

  bool NewContext(JsContextRef * context, bool exposeGC,
=======
  v8::ArrayBuffer::Allocator* arrayBufferAllocator;
  bool IsolateShim::NewContext(JsContextRef * context, bool exposeGC,
>>>>>>> 885285e2
                               JsValueRef globalObjectTemplateInstance);
  bool GetMemoryUsage(size_t * memoryUsage);
  bool Dispose();
  bool IsDisposing();

  static v8::Isolate * New();
  static v8::Isolate * GetCurrentAsIsolate();
  static IsolateShim * GetCurrent();
  static IsolateShim * FromIsolate(v8::Isolate * isolate);
  static void DisposeAll();

  static ContextShim * GetContextShim(JsContextRef contextRef);
  JsRuntimeHandle GetRuntimeHandle();
  static ContextShim * GetContextShimOfObject(JsValueRef valueRef);

  void Enter();
  void Exit();

  void PushScope(ContextShim::Scope * scope, JsContextRef contextRef);
  void PushScope(ContextShim::Scope * scope, ContextShim * contextShim);
  void PopScope(ContextShim::Scope * scope);

  ContextShim * GetCurrentContextShim();

  // Symbols propertyIdRef
  JsPropertyIdRef GetSelfSymbolPropertyIdRef();
  JsPropertyIdRef GetKeepAliveObjectSymbolPropertyIdRef();
  JsPropertyIdRef GetCachedSymbolPropertyIdRef(
    CachedSymbolPropertyIdRef cachedSymbolPropertyIdRef);

  // String propertyIdRef
  JsPropertyIdRef GetProxyTrapPropertyIdRef(ProxyTraps trap);
  JsPropertyIdRef GetCachedPropertyIdRef(
    CachedPropertyIdRef cachedPropertyIdRef);

  void DisableExecution();
  bool IsExeuctionDisabled();
  void EnableExecution();
  static inline bool IsIdleGcEnabled() {
    return !v8::g_disableIdleGc;
  }

  bool AddMessageListener(void * that);
  void RemoveMessageListeners(void * that);
  template <typename Fn>
  void ForEachMessageListener(Fn fn) {
    for (auto i = messageListeners.begin(); i != messageListeners.end(); i++) {
      fn(*i);
    }
  }

  void SetData(unsigned int slot, void* data);
  void* GetData(unsigned int slot);

  ContextShim* debugContext;

  inline uv_prepare_t* idleGc_prepare_handle() {
    return &idleGc_prepare_handle_;
  }

  inline uv_timer_t* idleGc_timer_handle() {
    return &idleGc_timer_handle_;
  }

  inline bool IsJsScriptExecuted() {
    return jsScriptExecuted;
  }

  inline void SetScriptExecuted() {
    jsScriptExecuted = true;
  }
  inline void ResetScriptExecuted() {
    jsScriptExecuted = false;
  }

  inline void SetIsIdleGcScheduled() {
    isIdleGcScheduled = true;
  }

  inline void ResetIsIdleGcScheduled() {
    isIdleGcScheduled = false;
  }

  inline bool IsIdleGcScheduled() {
    return isIdleGcScheduled;
  }

 private:
  // Construction/Destruction should go thru New/Dispose
  explicit IsolateShim(JsRuntimeHandle runtime);
  ~IsolateShim();
  static v8::Isolate * ToIsolate(IsolateShim * isolate);
  static void CHAKRA_CALLBACK JsContextBeforeCollectCallback(JsRef contextRef,
                                                             void *data);

  JsRuntimeHandle runtime;
  JsPropertyIdRef symbolPropertyIdRefs[CachedSymbolPropertyIdRef::SymbolCount];
  JsPropertyIdRef cachedPropertyIdRefs[CachedPropertyIdRef::Count];
  bool isDisposing;

  ContextShim::Scope * contextScopeStack;
  IsolateShim ** prevnext;
  IsolateShim * next;

  friend class v8::TryCatch;
  v8::TryCatch * tryCatchStackTop;

  std::vector<void *> messageListeners;

  // Node only has 4 slots (internals::Internals::kNumIsolateDataSlots = 4)
  void * embeddedData[4];

  // CHAKRA-TODO: support multiple shims
  static IsolateShim * s_isolateList;

<<<<<<< HEAD
  static THREAD_LOCAL IsolateShim * s_currentIsolate;
=======
  static __declspec(thread) IsolateShim * s_currentIsolate;
  static __declspec(thread) IsolateShim * s_previousIsolate;
>>>>>>> 885285e2

  uv_prepare_t idleGc_prepare_handle_;
  uv_timer_t idleGc_timer_handle_;
  bool jsScriptExecuted = false;
  bool isIdleGcScheduled = false;
};
}  // namespace jsrt<|MERGE_RESOLUTION|>--- conflicted
+++ resolved
@@ -57,13 +57,8 @@
 
 class IsolateShim {
  public:
-<<<<<<< HEAD
-
+  v8::ArrayBuffer::Allocator* arrayBufferAllocator;
   bool NewContext(JsContextRef * context, bool exposeGC,
-=======
-  v8::ArrayBuffer::Allocator* arrayBufferAllocator;
-  bool IsolateShim::NewContext(JsContextRef * context, bool exposeGC,
->>>>>>> 885285e2
                                JsValueRef globalObjectTemplateInstance);
   bool GetMemoryUsage(size_t * memoryUsage);
   bool Dispose();
@@ -179,12 +174,8 @@
   // CHAKRA-TODO: support multiple shims
   static IsolateShim * s_isolateList;
 
-<<<<<<< HEAD
   static THREAD_LOCAL IsolateShim * s_currentIsolate;
-=======
-  static __declspec(thread) IsolateShim * s_currentIsolate;
   static __declspec(thread) IsolateShim * s_previousIsolate;
->>>>>>> 885285e2
 
   uv_prepare_t idleGc_prepare_handle_;
   uv_timer_t idleGc_timer_handle_;
