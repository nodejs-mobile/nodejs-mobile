--- conflicted
+++ resolved
@@ -29,17 +29,10 @@
 
 Object* GetTemplateProperties(Template* const templ) {
   ExternalData* externalData = nullptr;
-<<<<<<< HEAD
-  if (!ExternalData::TryGet(this, &externalData)) {
-    // This should never happen
-    CHAKRA_ASSERT(false);
-    return;
-=======
   if (!ExternalData::TryGet(templ, &externalData)) {
     // This should never happen
     CHAKRA_ASSERT(false);
     return nullptr;
->>>>>>> 84bd6f3c
   }
 
   TemplateData* templateData = static_cast<TemplateData*>(externalData);
