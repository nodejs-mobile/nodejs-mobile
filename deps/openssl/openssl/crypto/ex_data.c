--- conflicted
+++ resolved
@@ -130,39 +130,6 @@
 
 int CRYPTO_free_ex_index(int class_index, int idx)
 {
-<<<<<<< HEAD
-    EX_CLASS_ITEM d, *p, *gen;
-    EX_DATA_CHECK(return NULL;)
-        d.class_index = class_index;
-    CRYPTO_w_lock(CRYPTO_LOCK_EX_DATA);
-    p = lh_EX_CLASS_ITEM_retrieve(ex_data, &d);
-    if (!p) {
-        gen = OPENSSL_malloc(sizeof(EX_CLASS_ITEM));
-        if (gen) {
-            gen->class_index = class_index;
-            gen->meth_num = 0;
-            gen->meth = sk_CRYPTO_EX_DATA_FUNCS_new_null();
-            if (!gen->meth)
-                OPENSSL_free(gen);
-            else {
-                /*
-                 * Because we're inside the ex_data lock, the return value
-                 * from the insert will be NULL
-                 */
-                (void)lh_EX_CLASS_ITEM_insert(ex_data, gen);
-                p = lh_EX_CLASS_ITEM_retrieve(ex_data, &d);
-                if (p != gen) {
-                    sk_CRYPTO_EX_DATA_FUNCS_free(gen->meth);
-                    OPENSSL_free(gen);
-                }
-            }
-        }
-    }
-    CRYPTO_w_unlock(CRYPTO_LOCK_EX_DATA);
-    if (!p)
-        CRYPTOerr(CRYPTO_F_DEF_GET_CLASS, ERR_R_MALLOC_FAILURE);
-    return p;
-=======
     EX_CALLBACKS *ip = get_and_lock(class_index);
     EX_CALLBACK *a;
     int toret = 0;
@@ -181,7 +148,6 @@
 err:
     CRYPTO_THREAD_unlock(ex_data_lock);
     return toret;
->>>>>>> 84bd6f3c
 }
 
 /*
@@ -290,12 +256,6 @@
 {
     int mx, j, i;
     void *ptr;
-<<<<<<< HEAD
-    CRYPTO_EX_DATA_FUNCS **storage = NULL;
-    EX_CLASS_ITEM *item;
-    if (!from->sk)
-        /* 'to' should be "blank" which *is* just like 'from' */
-=======
     EX_CALLBACK *stack[10];
     EX_CALLBACK **storage = NULL;
     EX_CALLBACKS *ip;
@@ -303,7 +263,6 @@
 
     if (from->sk == NULL)
         /* Nothing to copy over */
->>>>>>> 84bd6f3c
         return 1;
     if ((ip = get_and_lock(class_index)) == NULL)
         return 0;
@@ -313,15 +272,6 @@
     if (j < mx)
         mx = j;
     if (mx > 0) {
-<<<<<<< HEAD
-        if (!CRYPTO_set_ex_data(to, mx - 1, NULL))
-            goto skip;
-        storage = OPENSSL_malloc(mx * sizeof(CRYPTO_EX_DATA_FUNCS *));
-        if (!storage)
-            goto skip;
-        for (i = 0; i < mx; i++)
-            storage[i] = sk_CRYPTO_EX_DATA_FUNCS_value(item->meth, i);
-=======
         if (mx < (int)OSSL_NELEM(stack))
             storage = stack;
         else
@@ -329,7 +279,6 @@
         if (storage != NULL)
             for (i = 0; i < mx; i++)
                 storage[i] = sk_EX_CALLBACK_value(ip->meth, i);
->>>>>>> 84bd6f3c
     }
     CRYPTO_THREAD_unlock(ex_data_lock);
 
@@ -374,25 +323,6 @@
     int mx, i;
     EX_CALLBACKS *ip;
     void *ptr;
-<<<<<<< HEAD
-    CRYPTO_EX_DATA_FUNCS *f;
-    CRYPTO_EX_DATA_FUNCS **storage = NULL;
-    if (ex_data == NULL)
-        goto err;
-    if ((item = def_get_class(class_index)) == NULL)
-        goto err;
-    CRYPTO_r_lock(CRYPTO_LOCK_EX_DATA);
-    mx = sk_CRYPTO_EX_DATA_FUNCS_num(item->meth);
-    if (mx > 0) {
-        storage = OPENSSL_malloc(mx * sizeof(CRYPTO_EX_DATA_FUNCS *));
-        if (!storage)
-            goto skip;
-        for (i = 0; i < mx; i++)
-            storage[i] = sk_CRYPTO_EX_DATA_FUNCS_value(item->meth, i);
-    }
- skip:
-    CRYPTO_r_unlock(CRYPTO_LOCK_EX_DATA);
-=======
     EX_CALLBACK *f;
     EX_CALLBACK *stack[10];
     EX_CALLBACK **storage = NULL;
@@ -412,34 +342,19 @@
     }
     CRYPTO_THREAD_unlock(ex_data_lock);
 
->>>>>>> 84bd6f3c
     for (i = 0; i < mx; i++) {
         if (storage != NULL)
             f = storage[i];
         else {
-<<<<<<< HEAD
-            CRYPTO_r_lock(CRYPTO_LOCK_EX_DATA);
-            f = sk_CRYPTO_EX_DATA_FUNCS_value(item->meth, i);
-            CRYPTO_r_unlock(CRYPTO_LOCK_EX_DATA);
-=======
             CRYPTO_THREAD_write_lock(ex_data_lock);
             f = sk_EX_CALLBACK_value(ip->meth, i);
             CRYPTO_THREAD_unlock(ex_data_lock);
->>>>>>> 84bd6f3c
         }
         if (f != NULL && f->free_func != NULL) {
             ptr = CRYPTO_get_ex_data(ad, i);
             f->free_func(obj, ptr, ad, i, f->argl, f->argp);
         }
     }
-<<<<<<< HEAD
-    OPENSSL_free(storage);
- err:
-    sk_void_free(ad->sk);
-    ad->sk = NULL;
-}
-=======
->>>>>>> 84bd6f3c
 
     if (storage != stack)
         OPENSSL_free(storage);
