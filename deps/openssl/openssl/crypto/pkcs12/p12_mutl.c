/*
 * Copyright 1999-2016 The OpenSSL Project Authors. All Rights Reserved.
 *
 * Licensed under the OpenSSL license (the "License").  You may not use
 * this file except in compliance with the License.  You can obtain a copy
 * in the file LICENSE in the source distribution or at
 * https://www.openssl.org/source/license.html
 */

# include <stdio.h>
# include "internal/cryptlib.h"
# include <openssl/crypto.h>
# include <openssl/hmac.h>
# include <openssl/rand.h>
# include <openssl/pkcs12.h>
# include "p12_lcl.h"

int PKCS12_mac_present(const PKCS12 *p12)
{
    return p12->mac ? 1 : 0;
}

void PKCS12_get0_mac(const ASN1_OCTET_STRING **pmac,
                     const X509_ALGOR **pmacalg,
                     const ASN1_OCTET_STRING **psalt,
                     const ASN1_INTEGER **piter,
                     const PKCS12 *p12)
{
    if (p12->mac) {
        X509_SIG_get0(p12->mac->dinfo, pmacalg, pmac);
        if (psalt)
            *psalt = p12->mac->salt;
        if (piter)
            *piter = p12->mac->iter;
    } else {
        if (pmac)
            *pmac = NULL;
        if (pmacalg)
            *pmacalg = NULL;
        if (psalt)
            *psalt = NULL;
        if (piter)
            *piter = NULL;
    }
}

# define TK26_MAC_KEY_LEN 32

static int pkcs12_gen_gost_mac_key(const char *pass, int passlen,
                                   const unsigned char *salt, int saltlen,
                                   int iter, int keylen, unsigned char *key,
                                   const EVP_MD *digest)
{
    unsigned char out[96];

    if (keylen != TK26_MAC_KEY_LEN) {
        return 0;
    }

    if (!PKCS5_PBKDF2_HMAC(pass, passlen, salt, saltlen, iter,
                           digest, sizeof(out), out)) {
        return 0;
    }
    memcpy(key, out + sizeof(out) - TK26_MAC_KEY_LEN, TK26_MAC_KEY_LEN);
    OPENSSL_cleanse(out, sizeof(out));
    return 1;
}

/* Generate a MAC */
static int pkcs12_gen_mac(PKCS12 *p12, const char *pass, int passlen,
                          unsigned char *mac, unsigned int *maclen,
                          int (*pkcs12_key_gen)(const char *pass, int passlen,
                                                unsigned char *salt, int slen,
                                                int id, int iter, int n,
                                                unsigned char *out,
                                                const EVP_MD *md_type))
{
    const EVP_MD *md_type;
    HMAC_CTX *hmac = NULL;
    unsigned char key[EVP_MAX_MD_SIZE], *salt;
    int saltlen, iter;
    int md_size = 0;
    int md_type_nid;
    const X509_ALGOR *macalg;
    const ASN1_OBJECT *macoid;

    if (pkcs12_key_gen == NULL)
        pkcs12_key_gen = PKCS12_key_gen_utf8;

    if (!PKCS7_type_is_data(p12->authsafes)) {
        PKCS12err(PKCS12_F_PKCS12_GEN_MAC, PKCS12_R_CONTENT_TYPE_NOT_DATA);
        return 0;
    }

    salt = p12->mac->salt->data;
    saltlen = p12->mac->salt->length;
    if (!p12->mac->iter)
        iter = 1;
    else
        iter = ASN1_INTEGER_get(p12->mac->iter);
    X509_SIG_get0(p12->mac->dinfo, &macalg, NULL);
    X509_ALGOR_get0(&macoid, NULL, NULL, macalg);
    if ((md_type = EVP_get_digestbyobj(macoid)) == NULL) {
        PKCS12err(PKCS12_F_PKCS12_GEN_MAC, PKCS12_R_UNKNOWN_DIGEST_ALGORITHM);
        return 0;
    }
    md_size = EVP_MD_size(md_type);
    md_type_nid = EVP_MD_type(md_type);
    if (md_size < 0)
        return 0;
    if ((md_type_nid == NID_id_GostR3411_94
         || md_type_nid == NID_id_GostR3411_2012_256
         || md_type_nid == NID_id_GostR3411_2012_512)
        && !getenv("LEGACY_GOST_PKCS12")) {
        md_size = TK26_MAC_KEY_LEN;
        if (!pkcs12_gen_gost_mac_key(pass, passlen, salt, saltlen, iter,
                                     md_size, key, md_type)) {
            PKCS12err(PKCS12_F_PKCS12_GEN_MAC, PKCS12_R_KEY_GEN_ERROR);
            return 0;
        }
    } else
        if (!(*pkcs12_key_gen)(pass, passlen, salt, saltlen, PKCS12_MAC_ID,
                               iter, md_size, key, md_type)) {
        PKCS12err(PKCS12_F_PKCS12_GEN_MAC, PKCS12_R_KEY_GEN_ERROR);
        return 0;
    }
    if ((hmac = HMAC_CTX_new()) == NULL
        || !HMAC_Init_ex(hmac, key, md_size, md_type, NULL)
        || !HMAC_Update(hmac, p12->authsafes->d.data->data,
                        p12->authsafes->d.data->length)
        || !HMAC_Final(hmac, mac, maclen)) {
        HMAC_CTX_free(hmac);
        return 0;
    }
    HMAC_CTX_free(hmac);
    return 1;
}

int PKCS12_gen_mac(PKCS12 *p12, const char *pass, int passlen,
                   unsigned char *mac, unsigned int *maclen)
{
    return pkcs12_gen_mac(p12, pass, passlen, mac, maclen, NULL);
}

/* Verify the mac */
int PKCS12_verify_mac(PKCS12 *p12, const char *pass, int passlen)
{
    unsigned char mac[EVP_MAX_MD_SIZE];
    unsigned int maclen;
    const ASN1_OCTET_STRING *macoct;

    if (p12->mac == NULL) {
        PKCS12err(PKCS12_F_PKCS12_VERIFY_MAC, PKCS12_R_MAC_ABSENT);
        return 0;
    }
    if (!pkcs12_gen_mac(p12, pass, passlen, mac, &maclen,
                        PKCS12_key_gen_utf8)) {
        PKCS12err(PKCS12_F_PKCS12_VERIFY_MAC, PKCS12_R_MAC_GENERATION_ERROR);
        return 0;
    }
    X509_SIG_get0(p12->mac->dinfo, NULL, &macoct);
    if ((maclen != (unsigned int)ASN1_STRING_length(macoct))
        || CRYPTO_memcmp(mac, ASN1_STRING_get0_data(macoct), maclen) != 0)
        return 0;

    return 1;
}

/* Set a mac */

int PKCS12_set_mac(PKCS12 *p12, const char *pass, int passlen,
                   unsigned char *salt, int saltlen, int iter,
                   const EVP_MD *md_type)
{
    unsigned char mac[EVP_MAX_MD_SIZE];
    unsigned int maclen;
    ASN1_OCTET_STRING *macoct;

    if (!md_type)
        md_type = EVP_sha1();
    if (PKCS12_setup_mac(p12, iter, salt, saltlen, md_type) == PKCS12_ERROR) {
        PKCS12err(PKCS12_F_PKCS12_SET_MAC, PKCS12_R_MAC_SETUP_ERROR);
        return 0;
    }
    /*
     * Note that output mac is forced to UTF-8...
     */
    if (!pkcs12_gen_mac(p12, pass, passlen, mac, &maclen,
                        PKCS12_key_gen_utf8)) {
        PKCS12err(PKCS12_F_PKCS12_SET_MAC, PKCS12_R_MAC_GENERATION_ERROR);
        return 0;
    }
    X509_SIG_getm(p12->mac->dinfo, NULL, &macoct);
    if (!ASN1_OCTET_STRING_set(macoct, mac, maclen)) {
        PKCS12err(PKCS12_F_PKCS12_SET_MAC, PKCS12_R_MAC_STRING_SET_ERROR);
        return 0;
    }
    return 1;
}

/* Set up a mac structure */
int PKCS12_setup_mac(PKCS12 *p12, int iter, unsigned char *salt, int saltlen,
                     const EVP_MD *md_type)
{
<<<<<<< HEAD
=======
    X509_ALGOR *macalg;

>>>>>>> 84bd6f3c
    PKCS12_MAC_DATA_free(p12->mac);
    p12->mac = NULL;

    if ((p12->mac = PKCS12_MAC_DATA_new()) == NULL)
        return PKCS12_ERROR;
    if (iter > 1) {
        if ((p12->mac->iter = ASN1_INTEGER_new()) == NULL) {
            PKCS12err(PKCS12_F_PKCS12_SETUP_MAC, ERR_R_MALLOC_FAILURE);
            return 0;
        }
        if (!ASN1_INTEGER_set(p12->mac->iter, iter)) {
            PKCS12err(PKCS12_F_PKCS12_SETUP_MAC, ERR_R_MALLOC_FAILURE);
            return 0;
        }
    }
    if (!saltlen)
        saltlen = PKCS12_SALT_LEN;
    if ((p12->mac->salt->data = OPENSSL_malloc(saltlen)) == NULL) {
        PKCS12err(PKCS12_F_PKCS12_SETUP_MAC, ERR_R_MALLOC_FAILURE);
        return 0;
    }
    p12->mac->salt->length = saltlen;
    if (!salt) {
        if (RAND_bytes(p12->mac->salt->data, saltlen) <= 0)
            return 0;
    } else
        memcpy(p12->mac->salt->data, salt, saltlen);
    X509_SIG_getm(p12->mac->dinfo, &macalg, NULL);
    if (!X509_ALGOR_set0(macalg, OBJ_nid2obj(EVP_MD_type(md_type)),
                         V_ASN1_NULL, NULL)) {
        PKCS12err(PKCS12_F_PKCS12_SETUP_MAC, ERR_R_MALLOC_FAILURE);
        return 0;
    }

    return 1;
}<|MERGE_RESOLUTION|>--- conflicted
+++ resolved
@@ -202,11 +202,8 @@
 int PKCS12_setup_mac(PKCS12 *p12, int iter, unsigned char *salt, int saltlen,
                      const EVP_MD *md_type)
 {
-<<<<<<< HEAD
-=======
     X509_ALGOR *macalg;
 
->>>>>>> 84bd6f3c
     PKCS12_MAC_DATA_free(p12->mac);
     p12->mac = NULL;
 
