/*
 * Copyright 1999-2016 The OpenSSL Project Authors. All Rights Reserved.
 *
 * Licensed under the OpenSSL license (the "License").  You may not use
 * this file except in compliance with the License.  You can obtain a copy
 * in the file LICENSE in the source distribution or at
 * https://www.openssl.org/source/license.html
 */

#include <stdio.h>
#include "internal/cryptlib.h"
#include <openssl/conf.h>
#include <openssl/asn1.h>
#include <openssl/asn1t.h>
#include <openssl/x509v3.h>
#include "ext_dat.h"

static STACK_OF(CONF_VALUE) *i2v_AUTHORITY_INFO_ACCESS(X509V3_EXT_METHOD
                                                       *method, AUTHORITY_INFO_ACCESS
                                                       *ainfo, STACK_OF(CONF_VALUE)
                                                       *ret);
static AUTHORITY_INFO_ACCESS *v2i_AUTHORITY_INFO_ACCESS(X509V3_EXT_METHOD
                                                        *method,
                                                        X509V3_CTX *ctx,
                                                        STACK_OF(CONF_VALUE)
                                                        *nval);

const X509V3_EXT_METHOD v3_info = { NID_info_access, X509V3_EXT_MULTILINE,
    ASN1_ITEM_ref(AUTHORITY_INFO_ACCESS),
    0, 0, 0, 0,
    0, 0,
    (X509V3_EXT_I2V) i2v_AUTHORITY_INFO_ACCESS,
    (X509V3_EXT_V2I)v2i_AUTHORITY_INFO_ACCESS,
    0, 0,
    NULL
};

const X509V3_EXT_METHOD v3_sinfo = { NID_sinfo_access, X509V3_EXT_MULTILINE,
    ASN1_ITEM_ref(AUTHORITY_INFO_ACCESS),
    0, 0, 0, 0,
    0, 0,
    (X509V3_EXT_I2V) i2v_AUTHORITY_INFO_ACCESS,
    (X509V3_EXT_V2I)v2i_AUTHORITY_INFO_ACCESS,
    0, 0,
    NULL
};

ASN1_SEQUENCE(ACCESS_DESCRIPTION) = {
        ASN1_SIMPLE(ACCESS_DESCRIPTION, method, ASN1_OBJECT),
        ASN1_SIMPLE(ACCESS_DESCRIPTION, location, GENERAL_NAME)
} ASN1_SEQUENCE_END(ACCESS_DESCRIPTION)

IMPLEMENT_ASN1_FUNCTIONS(ACCESS_DESCRIPTION)

ASN1_ITEM_TEMPLATE(AUTHORITY_INFO_ACCESS) =
        ASN1_EX_TEMPLATE_TYPE(ASN1_TFLG_SEQUENCE_OF, 0, GeneralNames, ACCESS_DESCRIPTION)
ASN1_ITEM_TEMPLATE_END(AUTHORITY_INFO_ACCESS)

IMPLEMENT_ASN1_FUNCTIONS(AUTHORITY_INFO_ACCESS)

static STACK_OF(CONF_VALUE) *i2v_AUTHORITY_INFO_ACCESS(
    X509V3_EXT_METHOD *method, AUTHORITY_INFO_ACCESS *ainfo,
    STACK_OF(CONF_VALUE) *ret)
{
    ACCESS_DESCRIPTION *desc;
    int i, nlen;
    char objtmp[80], *ntmp;
    CONF_VALUE *vtmp;
    STACK_OF(CONF_VALUE) *tret = ret;

    for (i = 0; i < sk_ACCESS_DESCRIPTION_num(ainfo); i++) {
        STACK_OF(CONF_VALUE) *tmp;

        desc = sk_ACCESS_DESCRIPTION_value(ainfo, i);
        tmp = i2v_GENERAL_NAME(method, desc->location, tret);
        if (tmp == NULL)
            goto err;
        tret = tmp;
        vtmp = sk_CONF_VALUE_value(tret, i);
<<<<<<< HEAD
        i2t_ASN1_OBJECT(objtmp, sizeof objtmp, desc->method);
=======
        i2t_ASN1_OBJECT(objtmp, sizeof(objtmp), desc->method);
>>>>>>> 84bd6f3c
        nlen = strlen(objtmp) + strlen(vtmp->name) + 5;
        ntmp = OPENSSL_malloc(nlen);
        if (ntmp == NULL)
            goto err;
<<<<<<< HEAD
        BUF_strlcpy(ntmp, objtmp, nlen);
        BUF_strlcat(ntmp, " - ", nlen);
        BUF_strlcat(ntmp, vtmp->name, nlen);
=======
        OPENSSL_strlcpy(ntmp, objtmp, nlen);
        OPENSSL_strlcat(ntmp, " - ", nlen);
        OPENSSL_strlcat(ntmp, vtmp->name, nlen);
>>>>>>> 84bd6f3c
        OPENSSL_free(vtmp->name);
        vtmp->name = ntmp;

    }
    if (ret == NULL && tret == NULL)
        return sk_CONF_VALUE_new_null();

    return tret;
 err:
    X509V3err(X509V3_F_I2V_AUTHORITY_INFO_ACCESS, ERR_R_MALLOC_FAILURE);
    if (ret == NULL && tret != NULL)
        sk_CONF_VALUE_pop_free(tret, X509V3_conf_free);
    return NULL;
}

static AUTHORITY_INFO_ACCESS *v2i_AUTHORITY_INFO_ACCESS(X509V3_EXT_METHOD
                                                        *method,
                                                        X509V3_CTX *ctx,
                                                        STACK_OF(CONF_VALUE)
                                                        *nval)
{
    AUTHORITY_INFO_ACCESS *ainfo = NULL;
    CONF_VALUE *cnf, ctmp;
    ACCESS_DESCRIPTION *acc;
    int i, objlen;
    char *objtmp, *ptmp;

    if ((ainfo = sk_ACCESS_DESCRIPTION_new_null()) == NULL) {
        X509V3err(X509V3_F_V2I_AUTHORITY_INFO_ACCESS, ERR_R_MALLOC_FAILURE);
        return NULL;
    }
    for (i = 0; i < sk_CONF_VALUE_num(nval); i++) {
        cnf = sk_CONF_VALUE_value(nval, i);
        if ((acc = ACCESS_DESCRIPTION_new()) == NULL
            || !sk_ACCESS_DESCRIPTION_push(ainfo, acc)) {
            X509V3err(X509V3_F_V2I_AUTHORITY_INFO_ACCESS,
                      ERR_R_MALLOC_FAILURE);
            goto err;
        }
        ptmp = strchr(cnf->name, ';');
        if (!ptmp) {
            X509V3err(X509V3_F_V2I_AUTHORITY_INFO_ACCESS,
                      X509V3_R_INVALID_SYNTAX);
            goto err;
        }
        objlen = ptmp - cnf->name;
        ctmp.name = ptmp + 1;
        ctmp.value = cnf->value;
        if (!v2i_GENERAL_NAME_ex(acc->location, method, ctx, &ctmp, 0))
            goto err;
        if ((objtmp = OPENSSL_strndup(cnf->name, objlen)) == NULL) {
            X509V3err(X509V3_F_V2I_AUTHORITY_INFO_ACCESS,
                      ERR_R_MALLOC_FAILURE);
            goto err;
        }
        acc->method = OBJ_txt2obj(objtmp, 0);
        if (!acc->method) {
            X509V3err(X509V3_F_V2I_AUTHORITY_INFO_ACCESS,
                      X509V3_R_BAD_OBJECT);
            ERR_add_error_data(2, "value=", objtmp);
            OPENSSL_free(objtmp);
            goto err;
        }
        OPENSSL_free(objtmp);

    }
    return ainfo;
 err:
    sk_ACCESS_DESCRIPTION_pop_free(ainfo, ACCESS_DESCRIPTION_free);
    return NULL;
}

int i2a_ACCESS_DESCRIPTION(BIO *bp, const ACCESS_DESCRIPTION *a)
{
    i2a_ASN1_OBJECT(bp, a->method);
    return 2;
}<|MERGE_RESOLUTION|>--- conflicted
+++ resolved
@@ -77,24 +77,14 @@
             goto err;
         tret = tmp;
         vtmp = sk_CONF_VALUE_value(tret, i);
-<<<<<<< HEAD
-        i2t_ASN1_OBJECT(objtmp, sizeof objtmp, desc->method);
-=======
         i2t_ASN1_OBJECT(objtmp, sizeof(objtmp), desc->method);
->>>>>>> 84bd6f3c
         nlen = strlen(objtmp) + strlen(vtmp->name) + 5;
         ntmp = OPENSSL_malloc(nlen);
         if (ntmp == NULL)
             goto err;
-<<<<<<< HEAD
-        BUF_strlcpy(ntmp, objtmp, nlen);
-        BUF_strlcat(ntmp, " - ", nlen);
-        BUF_strlcat(ntmp, vtmp->name, nlen);
-=======
         OPENSSL_strlcpy(ntmp, objtmp, nlen);
         OPENSSL_strlcat(ntmp, " - ", nlen);
         OPENSSL_strlcat(ntmp, vtmp->name, nlen);
->>>>>>> 84bd6f3c
         OPENSSL_free(vtmp->name);
         vtmp->name = ntmp;
 
