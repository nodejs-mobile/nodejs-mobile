--- conflicted
+++ resolved
@@ -76,15 +76,12 @@
 # endif
     {ERR_PACK(0, SYS_F_OPENDIR, 0), "opendir"},
     {ERR_PACK(0, SYS_F_FREAD, 0), "fread"},
-<<<<<<< HEAD
-=======
     {ERR_PACK(0, SYS_F_GETADDRINFO, 0), "getaddrinfo"},
     {ERR_PACK(0, SYS_F_GETNAMEINFO, 0), "getnameinfo"},
     {ERR_PACK(0, SYS_F_SETSOCKOPT, 0), "setsockopt"},
     {ERR_PACK(0, SYS_F_GETSOCKOPT, 0), "getsockopt"},
     {ERR_PACK(0, SYS_F_GETSOCKNAME, 0), "getsockname"},
     {ERR_PACK(0, SYS_F_GETHOSTBYNAME, 0), "gethostbyname"},
->>>>>>> 84bd6f3c
     {ERR_PACK(0, SYS_F_FFLUSH, 0), "fflush"},
     {0, NULL},
 };
