--- conflicted
+++ resolved
@@ -433,11 +433,7 @@
     if (!(flags & DP_F_UNSIGNED)) {
         if (value < 0) {
             signvalue = '-';
-<<<<<<< HEAD
-            uvalue = -(unsigned LLONG)value;
-=======
             uvalue = 0 - (uint64_t)value;
->>>>>>> 84bd6f3c
         } else if (flags & DP_F_PLUS)
             signvalue = '+';
         else if (flags & DP_F_SPACE)
