--- conflicted
+++ resolved
@@ -1269,11 +1269,7 @@
 
 static int aes_gcm_cleanup(EVP_CIPHER_CTX *c)
 {
-<<<<<<< HEAD
-    EVP_AES_GCM_CTX *gctx = c->cipher_data;
-=======
     EVP_AES_GCM_CTX *gctx = EVP_C_DATA(EVP_AES_GCM_CTX,c);
->>>>>>> 84bd6f3c
     if (gctx == NULL)
         return 0;
     OPENSSL_cleanse(&gctx->gcm, sizeof(gctx->gcm));
@@ -1400,22 +1396,13 @@
                 return 0;
             len -= EVP_GCM_TLS_EXPLICIT_IV_LEN;
             /* If decrypting correct for tag too */
-<<<<<<< HEAD
-            if (!c->encrypt) {
-=======
             if (!EVP_CIPHER_CTX_encrypting(c)) {
->>>>>>> 84bd6f3c
                 if (len < EVP_GCM_TLS_TAG_LEN)
                     return 0;
                 len -= EVP_GCM_TLS_TAG_LEN;
             }
-<<<<<<< HEAD
-            c->buf[arg - 2] = len >> 8;
-            c->buf[arg - 1] = len & 0xff;
-=======
             EVP_CIPHER_CTX_buf_noconst(c)[arg - 2] = len >> 8;
             EVP_CIPHER_CTX_buf_noconst(c)[arg - 1] = len & 0xff;
->>>>>>> 84bd6f3c
         }
         /* Extra padding: tag appended to record */
         return EVP_GCM_TLS_TAG_LEN;
