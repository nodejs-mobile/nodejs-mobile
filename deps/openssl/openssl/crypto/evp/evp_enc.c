/*
 * Copyright 1995-2016 The OpenSSL Project Authors. All Rights Reserved.
 *
 * Licensed under the OpenSSL license (the "License").  You may not use
 * this file except in compliance with the License.  You can obtain a copy
 * in the file LICENSE in the source distribution or at
 * https://www.openssl.org/source/license.html
 */

#include <stdio.h>
#include <assert.h>
#include "internal/cryptlib.h"
#include <openssl/evp.h>
#include <openssl/err.h>
#include <openssl/rand.h>
#include <openssl/engine.h>
#include "internal/evp_int.h"
#include "evp_locl.h"

int EVP_CIPHER_CTX_reset(EVP_CIPHER_CTX *c)
{
    if (c == NULL)
        return 1;
    if (c->cipher != NULL) {
        if (c->cipher->cleanup && !c->cipher->cleanup(c))
            return 0;
        /* Cleanse cipher context data */
        if (c->cipher_data && c->cipher->ctx_size)
            OPENSSL_cleanse(c->cipher_data, c->cipher->ctx_size);
    }
    OPENSSL_free(c->cipher_data);
#ifndef OPENSSL_NO_ENGINE
    ENGINE_finish(c->engine);
#endif
    memset(c, 0, sizeof(*c));
    return 1;
}

EVP_CIPHER_CTX *EVP_CIPHER_CTX_new(void)
{
    return OPENSSL_zalloc(sizeof(EVP_CIPHER_CTX));
}

void EVP_CIPHER_CTX_free(EVP_CIPHER_CTX *ctx)
{
    EVP_CIPHER_CTX_reset(ctx);
    OPENSSL_free(ctx);
}

int EVP_CipherInit(EVP_CIPHER_CTX *ctx, const EVP_CIPHER *cipher,
                   const unsigned char *key, const unsigned char *iv, int enc)
{
    if (cipher != NULL)
        EVP_CIPHER_CTX_reset(ctx);
    return EVP_CipherInit_ex(ctx, cipher, NULL, key, iv, enc);
}

int EVP_CipherInit_ex(EVP_CIPHER_CTX *ctx, const EVP_CIPHER *cipher,
                      ENGINE *impl, const unsigned char *key,
                      const unsigned char *iv, int enc)
{
    if (enc == -1)
        enc = ctx->encrypt;
    else {
        if (enc)
            enc = 1;
        ctx->encrypt = enc;
    }
#ifndef OPENSSL_NO_ENGINE
    /*
     * Whether it's nice or not, "Inits" can be used on "Final"'d contexts so
     * this context may already have an ENGINE! Try to avoid releasing the
     * previous handle, re-querying for an ENGINE, and having a
     * reinitialisation, when it may all be unnecessary.
     */
    if (ctx->engine && ctx->cipher
        && (cipher == NULL || cipher->nid == ctx->cipher->nid))
        goto skip_to_init;
#endif
    if (cipher) {
        /*
         * Ensure a context left lying around from last time is cleared (the
         * previous check attempted to avoid this if the same ENGINE and
         * EVP_CIPHER could be used).
         */
        if (ctx->cipher) {
            unsigned long flags = ctx->flags;
            EVP_CIPHER_CTX_reset(ctx);
            /* Restore encrypt and flags */
            ctx->encrypt = enc;
            ctx->flags = flags;
        }
#ifndef OPENSSL_NO_ENGINE
        if (impl) {
            if (!ENGINE_init(impl)) {
                EVPerr(EVP_F_EVP_CIPHERINIT_EX, EVP_R_INITIALIZATION_ERROR);
                return 0;
            }
        } else
            /* Ask if an ENGINE is reserved for this job */
            impl = ENGINE_get_cipher_engine(cipher->nid);
        if (impl) {
            /* There's an ENGINE for this job ... (apparently) */
            const EVP_CIPHER *c = ENGINE_get_cipher(impl, cipher->nid);
            if (!c) {
                /*
                 * One positive side-effect of US's export control history,
                 * is that we should at least be able to avoid using US
                 * misspellings of "initialisation"?
                 */
                EVPerr(EVP_F_EVP_CIPHERINIT_EX, EVP_R_INITIALIZATION_ERROR);
                return 0;
            }
            /* We'll use the ENGINE's private cipher definition */
            cipher = c;
            /*
             * Store the ENGINE functional reference so we know 'cipher' came
             * from an ENGINE and we need to release it when done.
             */
            ctx->engine = impl;
        } else
            ctx->engine = NULL;
#endif

        ctx->cipher = cipher;
        if (ctx->cipher->ctx_size) {
<<<<<<< HEAD
            ctx->cipher_data = OPENSSL_malloc(ctx->cipher->ctx_size);
            if (!ctx->cipher_data) {
=======
            ctx->cipher_data = OPENSSL_zalloc(ctx->cipher->ctx_size);
            if (ctx->cipher_data == NULL) {
>>>>>>> 84bd6f3c
                ctx->cipher = NULL;
                EVPerr(EVP_F_EVP_CIPHERINIT_EX, ERR_R_MALLOC_FAILURE);
                return 0;
            }
        } else {
            ctx->cipher_data = NULL;
        }
        ctx->key_len = cipher->key_len;
        /* Preserve wrap enable flag, zero everything else */
        ctx->flags &= EVP_CIPHER_CTX_FLAG_WRAP_ALLOW;
        if (ctx->cipher->flags & EVP_CIPH_CTRL_INIT) {
            if (!EVP_CIPHER_CTX_ctrl(ctx, EVP_CTRL_INIT, 0, NULL)) {
                ctx->cipher = NULL;
                EVPerr(EVP_F_EVP_CIPHERINIT_EX, EVP_R_INITIALIZATION_ERROR);
                return 0;
            }
        }
    } else if (!ctx->cipher) {
        EVPerr(EVP_F_EVP_CIPHERINIT_EX, EVP_R_NO_CIPHER_SET);
        return 0;
    }
#ifndef OPENSSL_NO_ENGINE
 skip_to_init:
#endif
    /* we assume block size is a power of 2 in *cryptUpdate */
    OPENSSL_assert(ctx->cipher->block_size == 1
                   || ctx->cipher->block_size == 8
                   || ctx->cipher->block_size == 16);

    if (!(ctx->flags & EVP_CIPHER_CTX_FLAG_WRAP_ALLOW)
        && EVP_CIPHER_CTX_mode(ctx) == EVP_CIPH_WRAP_MODE) {
        EVPerr(EVP_F_EVP_CIPHERINIT_EX, EVP_R_WRAP_MODE_NOT_ALLOWED);
        return 0;
    }

    if (!(EVP_CIPHER_flags(EVP_CIPHER_CTX_cipher(ctx)) & EVP_CIPH_CUSTOM_IV)) {
        switch (EVP_CIPHER_CTX_mode(ctx)) {

        case EVP_CIPH_STREAM_CIPHER:
        case EVP_CIPH_ECB_MODE:
            break;

        case EVP_CIPH_CFB_MODE:
        case EVP_CIPH_OFB_MODE:

            ctx->num = 0;
            /* fall-through */

        case EVP_CIPH_CBC_MODE:

            OPENSSL_assert(EVP_CIPHER_CTX_iv_length(ctx) <=
                           (int)sizeof(ctx->iv));
            if (iv)
                memcpy(ctx->oiv, iv, EVP_CIPHER_CTX_iv_length(ctx));
            memcpy(ctx->iv, ctx->oiv, EVP_CIPHER_CTX_iv_length(ctx));
            break;

        case EVP_CIPH_CTR_MODE:
            ctx->num = 0;
            /* Don't reuse IV for CTR mode */
            if (iv)
                memcpy(ctx->iv, iv, EVP_CIPHER_CTX_iv_length(ctx));
            break;

        default:
            return 0;
        }
    }

    if (key || (ctx->cipher->flags & EVP_CIPH_ALWAYS_CALL_INIT)) {
        if (!ctx->cipher->init(ctx, key, iv, enc))
            return 0;
    }
    ctx->buf_len = 0;
    ctx->final_used = 0;
    ctx->block_mask = ctx->cipher->block_size - 1;
    return 1;
}

int EVP_CipherUpdate(EVP_CIPHER_CTX *ctx, unsigned char *out, int *outl,
                     const unsigned char *in, int inl)
{
    if (ctx->encrypt)
        return EVP_EncryptUpdate(ctx, out, outl, in, inl);
    else
        return EVP_DecryptUpdate(ctx, out, outl, in, inl);
}

int EVP_CipherFinal_ex(EVP_CIPHER_CTX *ctx, unsigned char *out, int *outl)
{
    if (ctx->encrypt)
        return EVP_EncryptFinal_ex(ctx, out, outl);
    else
        return EVP_DecryptFinal_ex(ctx, out, outl);
}

int EVP_CipherFinal(EVP_CIPHER_CTX *ctx, unsigned char *out, int *outl)
{
    if (ctx->encrypt)
        return EVP_EncryptFinal(ctx, out, outl);
    else
        return EVP_DecryptFinal(ctx, out, outl);
}

int EVP_EncryptInit(EVP_CIPHER_CTX *ctx, const EVP_CIPHER *cipher,
                    const unsigned char *key, const unsigned char *iv)
{
    return EVP_CipherInit(ctx, cipher, key, iv, 1);
}

int EVP_EncryptInit_ex(EVP_CIPHER_CTX *ctx, const EVP_CIPHER *cipher,
                       ENGINE *impl, const unsigned char *key,
                       const unsigned char *iv)
{
    return EVP_CipherInit_ex(ctx, cipher, impl, key, iv, 1);
}

int EVP_DecryptInit(EVP_CIPHER_CTX *ctx, const EVP_CIPHER *cipher,
                    const unsigned char *key, const unsigned char *iv)
{
    return EVP_CipherInit(ctx, cipher, key, iv, 0);
}

int EVP_DecryptInit_ex(EVP_CIPHER_CTX *ctx, const EVP_CIPHER *cipher,
                       ENGINE *impl, const unsigned char *key,
                       const unsigned char *iv)
{
    return EVP_CipherInit_ex(ctx, cipher, impl, key, iv, 0);
}

/*
 * According to the letter of standard difference between pointers
 * is specified to be valid only within same object. This makes
 * it formally challenging to determine if input and output buffers
 * are not partially overlapping with standard pointer arithmetic.
 */
#ifdef PTRDIFF_T
# undef PTRDIFF_T
#endif
#if defined(OPENSSL_SYS_VMS) && __INITIAL_POINTER_SIZE==64
/*
 * Then we have VMS that distinguishes itself by adhering to
 * sizeof(size_t)==4 even in 64-bit builds, which means that
 * difference between two pointers might be truncated to 32 bits.
 * In the context one can even wonder how comparison for
 * equality is implemented. To be on the safe side we adhere to
 * PTRDIFF_T even for comparison for equality.
 */
# define PTRDIFF_T uint64_t
#else
# define PTRDIFF_T size_t
#endif

int is_partially_overlapping(const void *ptr1, const void *ptr2, int len)
{
    PTRDIFF_T diff = (PTRDIFF_T)ptr1-(PTRDIFF_T)ptr2;
    /*
     * Check for partially overlapping buffers. [Binary logical
     * operations are used instead of boolean to minimize number
     * of conditional branches.]
     */
    int overlapped = (len > 0) & (diff != 0) & ((diff < (PTRDIFF_T)len) |
                                                (diff > (0 - (PTRDIFF_T)len)));

    return overlapped;
}

int EVP_EncryptUpdate(EVP_CIPHER_CTX *ctx, unsigned char *out, int *outl,
                      const unsigned char *in, int inl)
{
    int i, j, bl, cmpl = inl;

    if (EVP_CIPHER_CTX_test_flags(ctx, EVP_CIPH_FLAG_LENGTH_BITS))
        cmpl = (cmpl + 7) / 8;

    bl = ctx->cipher->block_size;

    if (ctx->cipher->flags & EVP_CIPH_FLAG_CUSTOM_CIPHER) {
        /* If block size > 1 then the cipher will have to do this check */
        if (bl == 1 && is_partially_overlapping(out, in, cmpl)) {
            EVPerr(EVP_F_EVP_ENCRYPTUPDATE, EVP_R_PARTIALLY_OVERLAPPING);
            return 0;
        }

        i = ctx->cipher->do_cipher(ctx, out, in, inl);
        if (i < 0)
            return 0;
        else
            *outl = i;
        return 1;
    }

    if (inl <= 0) {
        *outl = 0;
        return inl == 0;
    }
    if (is_partially_overlapping(out + ctx->buf_len, in, cmpl)) {
        EVPerr(EVP_F_EVP_ENCRYPTUPDATE, EVP_R_PARTIALLY_OVERLAPPING);
        return 0;
    }

    if (ctx->buf_len == 0 && (inl & (ctx->block_mask)) == 0) {
        if (ctx->cipher->do_cipher(ctx, out, in, inl)) {
            *outl = inl;
            return 1;
        } else {
            *outl = 0;
            return 0;
        }
    }
    i = ctx->buf_len;
    OPENSSL_assert(bl <= (int)sizeof(ctx->buf));
    if (i != 0) {
        if (bl - i > inl) {
            memcpy(&(ctx->buf[i]), in, inl);
            ctx->buf_len += inl;
            *outl = 0;
            return 1;
        } else {
            j = bl - i;
            memcpy(&(ctx->buf[i]), in, j);
            inl -= j;
            in += j;
            if (!ctx->cipher->do_cipher(ctx, out, ctx->buf, bl))
                return 0;
            out += bl;
            *outl = bl;
        }
    } else
        *outl = 0;
    i = inl & (bl - 1);
    inl -= i;
    if (inl > 0) {
        if (!ctx->cipher->do_cipher(ctx, out, in, inl))
            return 0;
        *outl += inl;
    }

    if (i != 0)
        memcpy(ctx->buf, &(in[inl]), i);
    ctx->buf_len = i;
    return 1;
}

int EVP_EncryptFinal(EVP_CIPHER_CTX *ctx, unsigned char *out, int *outl)
{
    int ret;
    ret = EVP_EncryptFinal_ex(ctx, out, outl);
    return ret;
}

int EVP_EncryptFinal_ex(EVP_CIPHER_CTX *ctx, unsigned char *out, int *outl)
{
    int n, ret;
    unsigned int i, b, bl;

    if (ctx->cipher->flags & EVP_CIPH_FLAG_CUSTOM_CIPHER) {
        ret = ctx->cipher->do_cipher(ctx, out, NULL, 0);
        if (ret < 0)
            return 0;
        else
            *outl = ret;
        return 1;
    }

    b = ctx->cipher->block_size;
    OPENSSL_assert(b <= sizeof(ctx->buf));
    if (b == 1) {
        *outl = 0;
        return 1;
    }
    bl = ctx->buf_len;
    if (ctx->flags & EVP_CIPH_NO_PADDING) {
        if (bl) {
            EVPerr(EVP_F_EVP_ENCRYPTFINAL_EX,
                   EVP_R_DATA_NOT_MULTIPLE_OF_BLOCK_LENGTH);
            return 0;
        }
        *outl = 0;
        return 1;
    }

    n = b - bl;
    for (i = bl; i < b; i++)
        ctx->buf[i] = n;
    ret = ctx->cipher->do_cipher(ctx, out, ctx->buf, b);

    if (ret)
        *outl = b;

    return ret;
}

int EVP_DecryptUpdate(EVP_CIPHER_CTX *ctx, unsigned char *out, int *outl,
                      const unsigned char *in, int inl)
{
    int fix_len, cmpl = inl;
    unsigned int b;

    b = ctx->cipher->block_size;

    if (EVP_CIPHER_CTX_test_flags(ctx, EVP_CIPH_FLAG_LENGTH_BITS))
        cmpl = (cmpl + 7) / 8;

    if (ctx->cipher->flags & EVP_CIPH_FLAG_CUSTOM_CIPHER) {
        if (b == 1 && is_partially_overlapping(out, in, cmpl)) {
            EVPerr(EVP_F_EVP_DECRYPTUPDATE, EVP_R_PARTIALLY_OVERLAPPING);
            return 0;
        }

        fix_len = ctx->cipher->do_cipher(ctx, out, in, inl);
        if (fix_len < 0) {
            *outl = 0;
            return 0;
        } else
            *outl = fix_len;
        return 1;
    }

    if (inl <= 0) {
        *outl = 0;
        return inl == 0;
    }

    if (ctx->flags & EVP_CIPH_NO_PADDING)
        return EVP_EncryptUpdate(ctx, out, outl, in, inl);

    OPENSSL_assert(b <= sizeof(ctx->final));

    if (ctx->final_used) {
        /* see comment about PTRDIFF_T comparison above */
        if (((PTRDIFF_T)out == (PTRDIFF_T)in)
            || is_partially_overlapping(out, in, b)) {
            EVPerr(EVP_F_EVP_DECRYPTUPDATE, EVP_R_PARTIALLY_OVERLAPPING);
            return 0;
        }
        memcpy(out, ctx->final, b);
        out += b;
        fix_len = 1;
    } else
        fix_len = 0;

    if (!EVP_EncryptUpdate(ctx, out, outl, in, inl))
        return 0;

    /*
     * if we have 'decrypted' a multiple of block size, make sure we have a
     * copy of this last block
     */
    if (b > 1 && !ctx->buf_len) {
        *outl -= b;
        ctx->final_used = 1;
        memcpy(ctx->final, &out[*outl], b);
    } else
        ctx->final_used = 0;

    if (fix_len)
        *outl += b;

    return 1;
}

int EVP_DecryptFinal(EVP_CIPHER_CTX *ctx, unsigned char *out, int *outl)
{
    int ret;
    ret = EVP_DecryptFinal_ex(ctx, out, outl);
    return ret;
}

int EVP_DecryptFinal_ex(EVP_CIPHER_CTX *ctx, unsigned char *out, int *outl)
{
    int i, n;
    unsigned int b;
    *outl = 0;

    if (ctx->cipher->flags & EVP_CIPH_FLAG_CUSTOM_CIPHER) {
        i = ctx->cipher->do_cipher(ctx, out, NULL, 0);
        if (i < 0)
            return 0;
        else
            *outl = i;
        return 1;
    }

    b = ctx->cipher->block_size;
    if (ctx->flags & EVP_CIPH_NO_PADDING) {
        if (ctx->buf_len) {
            EVPerr(EVP_F_EVP_DECRYPTFINAL_EX,
                   EVP_R_DATA_NOT_MULTIPLE_OF_BLOCK_LENGTH);
            return 0;
        }
        *outl = 0;
        return 1;
    }
    if (b > 1) {
        if (ctx->buf_len || !ctx->final_used) {
            EVPerr(EVP_F_EVP_DECRYPTFINAL_EX, EVP_R_WRONG_FINAL_BLOCK_LENGTH);
            return (0);
        }
        OPENSSL_assert(b <= sizeof(ctx->final));

        /*
         * The following assumes that the ciphertext has been authenticated.
         * Otherwise it provides a padding oracle.
         */
        n = ctx->final[b - 1];
        if (n == 0 || n > (int)b) {
            EVPerr(EVP_F_EVP_DECRYPTFINAL_EX, EVP_R_BAD_DECRYPT);
            return (0);
        }
        for (i = 0; i < n; i++) {
            if (ctx->final[--b] != n) {
                EVPerr(EVP_F_EVP_DECRYPTFINAL_EX, EVP_R_BAD_DECRYPT);
                return (0);
            }
        }
        n = ctx->cipher->block_size - n;
        for (i = 0; i < n; i++)
            out[i] = ctx->final[i];
        *outl = n;
    } else
        *outl = 0;
    return (1);
}

int EVP_CIPHER_CTX_set_key_length(EVP_CIPHER_CTX *c, int keylen)
{
    if (c->cipher->flags & EVP_CIPH_CUSTOM_KEY_LENGTH)
        return EVP_CIPHER_CTX_ctrl(c, EVP_CTRL_SET_KEY_LENGTH, keylen, NULL);
    if (c->key_len == keylen)
        return 1;
    if ((keylen > 0) && (c->cipher->flags & EVP_CIPH_VARIABLE_LENGTH)) {
        c->key_len = keylen;
        return 1;
    }
    EVPerr(EVP_F_EVP_CIPHER_CTX_SET_KEY_LENGTH, EVP_R_INVALID_KEY_LENGTH);
    return 0;
}

int EVP_CIPHER_CTX_set_padding(EVP_CIPHER_CTX *ctx, int pad)
{
    if (pad)
        ctx->flags &= ~EVP_CIPH_NO_PADDING;
    else
        ctx->flags |= EVP_CIPH_NO_PADDING;
    return 1;
}

int EVP_CIPHER_CTX_ctrl(EVP_CIPHER_CTX *ctx, int type, int arg, void *ptr)
{
    int ret;
    if (!ctx->cipher) {
        EVPerr(EVP_F_EVP_CIPHER_CTX_CTRL, EVP_R_NO_CIPHER_SET);
        return 0;
    }

    if (!ctx->cipher->ctrl) {
        EVPerr(EVP_F_EVP_CIPHER_CTX_CTRL, EVP_R_CTRL_NOT_IMPLEMENTED);
        return 0;
    }

    ret = ctx->cipher->ctrl(ctx, type, arg, ptr);
    if (ret == -1) {
        EVPerr(EVP_F_EVP_CIPHER_CTX_CTRL,
               EVP_R_CTRL_OPERATION_NOT_IMPLEMENTED);
        return 0;
    }
    return ret;
}

int EVP_CIPHER_CTX_rand_key(EVP_CIPHER_CTX *ctx, unsigned char *key)
{
    if (ctx->cipher->flags & EVP_CIPH_RAND_KEY)
        return EVP_CIPHER_CTX_ctrl(ctx, EVP_CTRL_RAND_KEY, 0, key);
    if (RAND_bytes(key, ctx->key_len) <= 0)
        return 0;
    return 1;
}

int EVP_CIPHER_CTX_copy(EVP_CIPHER_CTX *out, const EVP_CIPHER_CTX *in)
{
    if ((in == NULL) || (in->cipher == NULL)) {
        EVPerr(EVP_F_EVP_CIPHER_CTX_COPY, EVP_R_INPUT_NOT_INITIALIZED);
        return 0;
    }
#ifndef OPENSSL_NO_ENGINE
    /* Make sure it's safe to copy a cipher context using an ENGINE */
    if (in->engine && !ENGINE_init(in->engine)) {
        EVPerr(EVP_F_EVP_CIPHER_CTX_COPY, ERR_R_ENGINE_LIB);
        return 0;
    }
#endif

    EVP_CIPHER_CTX_reset(out);
    memcpy(out, in, sizeof(*out));

    if (in->cipher_data && in->cipher->ctx_size) {
        out->cipher_data = OPENSSL_malloc(in->cipher->ctx_size);
<<<<<<< HEAD
        if (!out->cipher_data) {
=======
        if (out->cipher_data == NULL) {
>>>>>>> 84bd6f3c
            out->cipher = NULL;
            EVPerr(EVP_F_EVP_CIPHER_CTX_COPY, ERR_R_MALLOC_FAILURE);
            return 0;
        }
        memcpy(out->cipher_data, in->cipher_data, in->cipher->ctx_size);
    }

    if (in->cipher->flags & EVP_CIPH_CUSTOM_COPY)
        if (!in->cipher->ctrl((EVP_CIPHER_CTX *)in, EVP_CTRL_COPY, 0, out)) {
            out->cipher = NULL;
            EVPerr(EVP_F_EVP_CIPHER_CTX_COPY, EVP_R_INITIALIZATION_ERROR);
            return 0;
        }
    return 1;
}<|MERGE_RESOLUTION|>--- conflicted
+++ resolved
@@ -124,13 +124,8 @@
 
         ctx->cipher = cipher;
         if (ctx->cipher->ctx_size) {
-<<<<<<< HEAD
-            ctx->cipher_data = OPENSSL_malloc(ctx->cipher->ctx_size);
-            if (!ctx->cipher_data) {
-=======
             ctx->cipher_data = OPENSSL_zalloc(ctx->cipher->ctx_size);
             if (ctx->cipher_data == NULL) {
->>>>>>> 84bd6f3c
                 ctx->cipher = NULL;
                 EVPerr(EVP_F_EVP_CIPHERINIT_EX, ERR_R_MALLOC_FAILURE);
                 return 0;
@@ -629,11 +624,7 @@
 
     if (in->cipher_data && in->cipher->ctx_size) {
         out->cipher_data = OPENSSL_malloc(in->cipher->ctx_size);
-<<<<<<< HEAD
-        if (!out->cipher_data) {
-=======
         if (out->cipher_data == NULL) {
->>>>>>> 84bd6f3c
             out->cipher = NULL;
             EVPerr(EVP_F_EVP_CIPHER_CTX_COPY, ERR_R_MALLOC_FAILURE);
             return 0;
