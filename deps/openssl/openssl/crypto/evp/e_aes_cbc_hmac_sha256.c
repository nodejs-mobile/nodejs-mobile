--- conflicted
+++ resolved
@@ -791,11 +791,7 @@
 
             len = p[arg - 2] << 8 | p[arg - 1];
 
-<<<<<<< HEAD
-            if (ctx->encrypt) {
-=======
             if (EVP_CIPHER_CTX_encrypting(ctx)) {
->>>>>>> 84bd6f3c
                 key->payload_length = len;
                 if ((key->aux.tls_ver =
                      p[arg - 4] << 8 | p[arg - 3]) >= TLS1_1_VERSION) {
