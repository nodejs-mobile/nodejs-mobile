--- conflicted
+++ resolved
@@ -946,23 +946,15 @@
 
     if (!EVP_MD_CTX_test_flags(ctx, EVP_MD_CTX_FLAG_ONESHOT)) {
         /* if application doesn't support one buffer */
-<<<<<<< HEAD
-        char *mac_data =
-            OPENSSL_realloc(state->mac_data, state->mac_len + count);
-
-        if (mac_data == NULL) {
-=======
         new_mac_data =
             OPENSSL_realloc(state->mac_data, state->mac_len + count);
 
         if (!new_mac_data) {
->>>>>>> 84bd6f3c
             printf("cryptodev_digest_update: realloc failed\n");
             return (0);
         }
         state->mac_data = new_mac_data;
 
-        state->mac_data = mac_data;
         memcpy(state->mac_data + state->mac_len, data, count);
         state->mac_len += count;
 
