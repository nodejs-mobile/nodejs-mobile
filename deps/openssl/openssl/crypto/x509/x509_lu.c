--- conflicted
+++ resolved
@@ -163,44 +163,6 @@
     if ((ret = OPENSSL_zalloc(sizeof(*ret))) == NULL)
         return NULL;
     if ((ret->objs = sk_X509_OBJECT_new(x509_object_cmp)) == NULL)
-<<<<<<< HEAD
-        goto err0;
-    ret->cache = 1;
-    if ((ret->get_cert_methods = sk_X509_LOOKUP_new_null()) == NULL)
-        goto err1;
-    ret->verify = 0;
-    ret->verify_cb = 0;
-
-    if ((ret->param = X509_VERIFY_PARAM_new()) == NULL)
-        goto err2;
-
-    ret->get_issuer = 0;
-    ret->check_issued = 0;
-    ret->check_revocation = 0;
-    ret->get_crl = 0;
-    ret->check_crl = 0;
-    ret->cert_crl = 0;
-    ret->lookup_certs = 0;
-    ret->lookup_crls = 0;
-    ret->cleanup = 0;
-
-    if (!CRYPTO_new_ex_data(CRYPTO_EX_INDEX_X509_STORE, ret, &ret->ex_data))
-       goto err3;
-
-    ret->references = 1;
-    return ret;
-
- err3:
-    X509_VERIFY_PARAM_free(ret->param);
- err2:
-    sk_X509_LOOKUP_free(ret->get_cert_methods);
- err1:
-    sk_X509_OBJECT_free(ret->objs);
- err0:
-    OPENSSL_free(ret);
-    return NULL;
-}
-=======
         goto err;
     ret->cache = 1;
     if ((ret->get_cert_methods = sk_X509_LOOKUP_new_null()) == NULL)
@@ -218,7 +180,6 @@
 
     ret->references = 1;
     return ret;
->>>>>>> 84bd6f3c
 
 err:
     X509_VERIFY_PARAM_free(ret->param);
@@ -372,19 +333,6 @@
     CRYPTO_THREAD_write_lock(ctx->lock);
 
     if (X509_OBJECT_retrieve_match(ctx->objs, obj)) {
-<<<<<<< HEAD
-        X509_OBJECT_free_contents(obj);
-        OPENSSL_free(obj);
-        X509err(X509_F_X509_STORE_ADD_CERT,
-                X509_R_CERT_ALREADY_IN_HASH_TABLE);
-        ret = 0;
-    } else if (!sk_X509_OBJECT_push(ctx->objs, obj)) {
-        X509_OBJECT_free_contents(obj);
-        OPENSSL_free(obj);
-        X509err(X509_F_X509_STORE_ADD_CERT, ERR_R_MALLOC_FAILURE);
-        ret = 0;
-    }
-=======
         ret = 1;
     } else {
         added = sk_X509_OBJECT_push(ctx->objs, obj);
@@ -392,7 +340,6 @@
     }
 
     CRYPTO_THREAD_unlock(ctx->lock);
->>>>>>> 84bd6f3c
 
     if (added == 0)             /* obj not pushed */
         X509_OBJECT_free(obj);
@@ -431,26 +378,12 @@
     return 1;
 }
 
-<<<<<<< HEAD
-    if (X509_OBJECT_retrieve_match(ctx->objs, obj)) {
-        X509_OBJECT_free_contents(obj);
-        OPENSSL_free(obj);
-        X509err(X509_F_X509_STORE_ADD_CRL, X509_R_CERT_ALREADY_IN_HASH_TABLE);
-        ret = 0;
-    } else if (!sk_X509_OBJECT_push(ctx->objs, obj)) {
-        X509_OBJECT_free_contents(obj);
-        OPENSSL_free(obj);
-        X509err(X509_F_X509_STORE_ADD_CRL, ERR_R_MALLOC_FAILURE);
-        ret = 0;
-    }
-=======
 X509 *X509_OBJECT_get0_X509(const X509_OBJECT *a)
 {
     if (a == NULL || a->type != X509_LU_X509)
         return NULL;
     return a->data.x509;
 }
->>>>>>> 84bd6f3c
 
 X509_CRL *X509_OBJECT_get0_X509_CRL(X509_OBJECT *a)
 {
