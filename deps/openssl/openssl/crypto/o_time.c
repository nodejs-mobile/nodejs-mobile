/*
 * Copyright 2001-2018 The OpenSSL Project Authors. All Rights Reserved.
 *
 * Licensed under the OpenSSL license (the "License").  You may not use
 * this file except in compliance with the License.  You can obtain a copy
 * in the file LICENSE in the source distribution or at
 * https://www.openssl.org/source/license.html
 */

#include <openssl/e_os2.h>
#include <string.h>
#include <openssl/crypto.h>

struct tm *OPENSSL_gmtime(const time_t *timer, struct tm *result)
{
    struct tm *ts = NULL;

<<<<<<< HEAD
#if defined(OPENSSL_THREADS) && !defined(OPENSSL_SYS_WIN32) && !defined(OPENSSL_SYS_OS2) && (!defined(OPENSSL_SYS_VMS) || defined(gmtime_r)) && !defined(OPENSSL_SYS_MACOSX) && !defined(OPENSSL_SYS_SUNOS)
=======
#if defined(OPENSSL_THREADS) && defined(OPENSSL_SYS_VMS)
    {
        /*
         * On VMS, gmtime_r() takes a 32-bit pointer as second argument.
         * Since we can't know that |result| is in a space that can easily
         * translate to a 32-bit pointer, we must store temporarily on stack
         * and copy the result.  The stack is always reachable with 32-bit
         * pointers.
         */
#if defined(OPENSSL_SYS_VMS) && __INITIAL_POINTER_SIZE
# pragma pointer_size save
# pragma pointer_size 32
#endif
        struct tm data, *ts2 = &data;
#if defined OPENSSL_SYS_VMS && __INITIAL_POINTER_SIZE
# pragma pointer_size restore
#endif
        if (gmtime_r(timer, ts2) == NULL)
            return NULL;
        memcpy(result, ts2, sizeof(struct tm));
        ts = result;
    }
#elif defined(OPENSSL_THREADS) && !defined(OPENSSL_SYS_WIN32) && !defined(OPENSSL_SYS_MACOSX)
>>>>>>> 84bd6f3c
    if (gmtime_r(timer, result) == NULL)
        return NULL;
    ts = result;
#elif defined (OPENSSL_SYS_WINDOWS) && defined(_MSC_VER) && _MSC_VER >= 1400
    if (gmtime_s(result, timer))
        return NULL;
    ts = result;
#else
    ts = gmtime(timer);
    if (ts == NULL)
        return NULL;

    memcpy(result, ts, sizeof(struct tm));
    ts = result;
#endif
    return ts;
}

/*
 * Take a tm structure and add an offset to it. This avoids any OS issues
 * with restricted date types and overflows which cause the year 2038
 * problem.
 */

#define SECS_PER_DAY (24 * 60 * 60)

static long date_to_julian(int y, int m, int d);
static void julian_to_date(long jd, int *y, int *m, int *d);
static int julian_adj(const struct tm *tm, int off_day, long offset_sec,
                      long *pday, int *psec);

int OPENSSL_gmtime_adj(struct tm *tm, int off_day, long offset_sec)
{
    int time_sec, time_year, time_month, time_day;
    long time_jd;

    /* Convert time and offset into Julian day and seconds */
    if (!julian_adj(tm, off_day, offset_sec, &time_jd, &time_sec))
        return 0;

    /* Convert Julian day back to date */

    julian_to_date(time_jd, &time_year, &time_month, &time_day);

    if (time_year < 1900 || time_year > 9999)
        return 0;

    /* Update tm structure */

    tm->tm_year = time_year - 1900;
    tm->tm_mon = time_month - 1;
    tm->tm_mday = time_day;

    tm->tm_hour = time_sec / 3600;
    tm->tm_min = (time_sec / 60) % 60;
    tm->tm_sec = time_sec % 60;

    return 1;

}

int OPENSSL_gmtime_diff(int *pday, int *psec,
                        const struct tm *from, const struct tm *to)
{
    int from_sec, to_sec, diff_sec;
    long from_jd, to_jd, diff_day;
    if (!julian_adj(from, 0, 0, &from_jd, &from_sec))
        return 0;
    if (!julian_adj(to, 0, 0, &to_jd, &to_sec))
        return 0;
    diff_day = to_jd - from_jd;
    diff_sec = to_sec - from_sec;
    /* Adjust differences so both positive or both negative */
    if (diff_day > 0 && diff_sec < 0) {
        diff_day--;
        diff_sec += SECS_PER_DAY;
    }
    if (diff_day < 0 && diff_sec > 0) {
        diff_day++;
        diff_sec -= SECS_PER_DAY;
    }

    if (pday)
        *pday = (int)diff_day;
    if (psec)
        *psec = diff_sec;

    return 1;

}

/* Convert tm structure and offset into julian day and seconds */
static int julian_adj(const struct tm *tm, int off_day, long offset_sec,
                      long *pday, int *psec)
{
    int offset_hms, offset_day;
    long time_jd;
    int time_year, time_month, time_day;
    /* split offset into days and day seconds */
    offset_day = offset_sec / SECS_PER_DAY;
    /* Avoid sign issues with % operator */
    offset_hms = offset_sec - (offset_day * SECS_PER_DAY);
    offset_day += off_day;
    /* Add current time seconds to offset */
    offset_hms += tm->tm_hour * 3600 + tm->tm_min * 60 + tm->tm_sec;
    /* Adjust day seconds if overflow */
    if (offset_hms >= SECS_PER_DAY) {
        offset_day++;
        offset_hms -= SECS_PER_DAY;
    } else if (offset_hms < 0) {
        offset_day--;
        offset_hms += SECS_PER_DAY;
    }

    /*
     * Convert date of time structure into a Julian day number.
     */

    time_year = tm->tm_year + 1900;
    time_month = tm->tm_mon + 1;
    time_day = tm->tm_mday;

    time_jd = date_to_julian(time_year, time_month, time_day);

    /* Work out Julian day of new date */
    time_jd += offset_day;

    if (time_jd < 0)
        return 0;

    *pday = time_jd;
    *psec = offset_hms;
    return 1;
}

/*
 * Convert date to and from julian day Uses Fliegel & Van Flandern algorithm
 */
static long date_to_julian(int y, int m, int d)
{
    return (1461 * (y + 4800 + (m - 14) / 12)) / 4 +
        (367 * (m - 2 - 12 * ((m - 14) / 12))) / 12 -
        (3 * ((y + 4900 + (m - 14) / 12) / 100)) / 4 + d - 32075;
}

static void julian_to_date(long jd, int *y, int *m, int *d)
{
    long L = jd + 68569;
    long n = (4 * L) / 146097;
    long i, j;

    L = L - (146097 * n + 3) / 4;
    i = (4000 * (L + 1)) / 1461001;
    L = L - (1461 * i) / 4 + 31;
    j = (80 * L) / 2447;
    *d = L - (2447 * j) / 80;
    L = j / 11;
    *m = j + 2 - (12 * L);
    *y = 100 * (n - 49) + i + L;
}<|MERGE_RESOLUTION|>--- conflicted
+++ resolved
@@ -15,9 +15,6 @@
 {
     struct tm *ts = NULL;
 
-<<<<<<< HEAD
-#if defined(OPENSSL_THREADS) && !defined(OPENSSL_SYS_WIN32) && !defined(OPENSSL_SYS_OS2) && (!defined(OPENSSL_SYS_VMS) || defined(gmtime_r)) && !defined(OPENSSL_SYS_MACOSX) && !defined(OPENSSL_SYS_SUNOS)
-=======
 #if defined(OPENSSL_THREADS) && defined(OPENSSL_SYS_VMS)
     {
         /*
@@ -41,7 +38,6 @@
         ts = result;
     }
 #elif defined(OPENSSL_THREADS) && !defined(OPENSSL_SYS_WIN32) && !defined(OPENSSL_SYS_MACOSX)
->>>>>>> 84bd6f3c
     if (gmtime_r(timer, result) == NULL)
         return NULL;
     ts = result;
