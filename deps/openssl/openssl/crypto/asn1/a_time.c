--- conflicted
+++ resolved
@@ -69,19 +69,11 @@
     if (!ASN1_TIME_check(t))
         return NULL;
 
-<<<<<<< HEAD
-    if (!out || !*out) {
-        if (!(ret = ASN1_GENERALIZEDTIME_new()))
-            goto err;
-    } else {
-=======
     if (out == NULL || *out == NULL) {
         if ((ret = ASN1_GENERALIZEDTIME_new()) == NULL)
             goto err;
     } else
->>>>>>> 84bd6f3c
         ret = *out;
-    }
 
     /* If already GeneralizedTime just copy across */
     if (t->type == V_ASN1_GENERALIZEDTIME) {
