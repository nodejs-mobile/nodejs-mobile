/*
 * Copyright 1995-2018 The OpenSSL Project Authors. All Rights Reserved.
 *
 * Licensed under the OpenSSL license (the "License").  You may not use
 * this file except in compliance with the License.  You can obtain a copy
 * in the file LICENSE in the source distribution or at
 * https://www.openssl.org/source/license.html
 */

#include <stdio.h>
#include <stdlib.h>
#include <limits.h>
#include <openssl/crypto.h>
#include "internal/cryptlib.h"

/*
 * the following pointers may be changed as long as 'allow_customize' is set
 */
static int allow_customize = 1;

static void *(*malloc_impl)(size_t, const char *, int)
    = CRYPTO_malloc;
static void *(*realloc_impl)(void *, size_t, const char *, int)
    = CRYPTO_realloc;
static void (*free_impl)(void *, const char *, int)
    = CRYPTO_free;

#ifndef OPENSSL_NO_CRYPTO_MDEBUG
static int call_malloc_debug = 1;
#else
static int call_malloc_debug = 0;
#endif

int CRYPTO_set_mem_functions(
        void *(*m)(size_t, const char *, int),
        void *(*r)(void *, size_t, const char *, int),
        void (*f)(void *, const char *, int))
{
    if (!allow_customize)
        return 0;
<<<<<<< HEAD
    if ((m == 0) || (r == 0) || (f == 0))
        return 0;
    /* Dummy call just to ensure OPENSSL_init() gets linked in */
    OPENSSL_init();
    malloc_func = m;
    malloc_ex_func = default_malloc_ex;
    realloc_func = r;
    realloc_ex_func = default_realloc_ex;
    free_func = f;
    malloc_locked_func = m;
    malloc_locked_ex_func = default_malloc_locked_ex;
    free_locked_func = f;
    return 1;
}

int CRYPTO_set_mem_ex_functions(void *(*m) (size_t, const char *, int),
                                void *(*r) (void *, size_t, const char *,
                                            int), void (*f) (void *))
{
    if (!allow_customize)
        return 0;
    if ((m == 0) || (r == 0) || (f == 0))
        return 0;
    malloc_func = 0;
    malloc_ex_func = m;
    realloc_func = 0;
    realloc_ex_func = r;
    free_func = f;
    malloc_locked_func = 0;
    malloc_locked_ex_func = m;
    free_locked_func = f;
    return 1;
}

int CRYPTO_set_locked_mem_functions(void *(*m) (size_t), void (*f) (void *))
{
    if (!allow_customize)
        return 0;
    if ((m == NULL) || (f == NULL))
        return 0;
    malloc_locked_func = m;
    malloc_locked_ex_func = default_malloc_locked_ex;
    free_locked_func = f;
=======
    if (m)
        malloc_impl = m;
    if (r)
        realloc_impl = r;
    if (f)
        free_impl = f;
>>>>>>> 84bd6f3c
    return 1;
}

int CRYPTO_set_mem_debug(int flag)
{
    if (!allow_customize)
        return 0;
    call_malloc_debug = flag;
    return 1;
}

void CRYPTO_get_mem_functions(
        void *(**m)(size_t, const char *, int),
        void *(**r)(void *, size_t, const char *, int),
        void (**f)(void *, const char *, int))
{
    if (m != NULL)
        *m = malloc_impl;
    if (r != NULL)
        *r = realloc_impl;
    if (f != NULL)
        *f = free_impl;
}

void *CRYPTO_malloc(size_t num, const char *file, int line)
{
    void *ret = NULL;

    if (malloc_impl != NULL && malloc_impl != CRYPTO_malloc)
        return malloc_impl(num, file, line);

    if (num == 0)
        return NULL;

    if (allow_customize) {
        /*
         * Disallow customization after the first allocation. We only set this
         * if necessary to avoid a store to the same cache line on every
         * allocation.
         */
        allow_customize = 0;
    }
#ifndef OPENSSL_NO_CRYPTO_MDEBUG
    if (call_malloc_debug) {
        CRYPTO_mem_debug_malloc(NULL, num, 0, file, line);
        ret = malloc(num);
        CRYPTO_mem_debug_malloc(ret, num, 1, file, line);
    } else {
        ret = malloc(num);
    }
#else
    osslargused(file); osslargused(line);
    ret = malloc(num);
#endif

    return ret;
}

void *CRYPTO_zalloc(size_t num, const char *file, int line)
{
    void *ret = CRYPTO_malloc(num, file, line);

    if (ret != NULL)
        memset(ret, 0, num);
    return ret;
}

void *CRYPTO_realloc(void *str, size_t num, const char *file, int line)
{
    if (realloc_impl != NULL && realloc_impl != &CRYPTO_realloc)
        return realloc_impl(str, num, file, line);

    if (str == NULL)
        return CRYPTO_malloc(num, file, line);

    if (num == 0) {
        CRYPTO_free(str, file, line);
        return NULL;
    }

#ifndef OPENSSL_NO_CRYPTO_MDEBUG
    if (call_malloc_debug) {
        void *ret;
        CRYPTO_mem_debug_realloc(str, NULL, num, 0, file, line);
        ret = realloc(str, num);
        CRYPTO_mem_debug_realloc(str, ret, num, 1, file, line);
        return ret;
    }
#else
    osslargused(file); osslargused(line);
#endif
    return realloc(str, num);

}

void *CRYPTO_clear_realloc(void *str, size_t old_len, size_t num,
                           const char *file, int line)
{
    void *ret = NULL;

    if (str == NULL)
        return CRYPTO_malloc(num, file, line);

    if (num == 0) {
        CRYPTO_clear_free(str, old_len, file, line);
        return NULL;
    }

    /* Can't shrink the buffer since memcpy below copies |old_len| bytes. */
    if (num < old_len) {
        OPENSSL_cleanse((char*)str + num, old_len - num);
        return str;
    }

    ret = CRYPTO_malloc(num, file, line);
    if (ret != NULL) {
        memcpy(ret, str, old_len);
        CRYPTO_clear_free(str, old_len, file, line);
    }
    return ret;
}

void CRYPTO_free(void *str, const char *file, int line)
{
    if (free_impl != NULL && free_impl != &CRYPTO_free) {
        free_impl(str, file, line);
        return;
    }

#ifndef OPENSSL_NO_CRYPTO_MDEBUG
    if (call_malloc_debug) {
        CRYPTO_mem_debug_free(str, 0, file, line);
        free(str);
        CRYPTO_mem_debug_free(str, 1, file, line);
    } else {
        free(str);
    }
#else
    free(str);
#endif
}

void CRYPTO_clear_free(void *str, size_t num, const char *file, int line)
{
    if (str == NULL)
        return;
    if (num)
        OPENSSL_cleanse(str, num);
    CRYPTO_free(str, file, line);
}<|MERGE_RESOLUTION|>--- conflicted
+++ resolved
@@ -38,58 +38,12 @@
 {
     if (!allow_customize)
         return 0;
-<<<<<<< HEAD
-    if ((m == 0) || (r == 0) || (f == 0))
-        return 0;
-    /* Dummy call just to ensure OPENSSL_init() gets linked in */
-    OPENSSL_init();
-    malloc_func = m;
-    malloc_ex_func = default_malloc_ex;
-    realloc_func = r;
-    realloc_ex_func = default_realloc_ex;
-    free_func = f;
-    malloc_locked_func = m;
-    malloc_locked_ex_func = default_malloc_locked_ex;
-    free_locked_func = f;
-    return 1;
-}
-
-int CRYPTO_set_mem_ex_functions(void *(*m) (size_t, const char *, int),
-                                void *(*r) (void *, size_t, const char *,
-                                            int), void (*f) (void *))
-{
-    if (!allow_customize)
-        return 0;
-    if ((m == 0) || (r == 0) || (f == 0))
-        return 0;
-    malloc_func = 0;
-    malloc_ex_func = m;
-    realloc_func = 0;
-    realloc_ex_func = r;
-    free_func = f;
-    malloc_locked_func = 0;
-    malloc_locked_ex_func = m;
-    free_locked_func = f;
-    return 1;
-}
-
-int CRYPTO_set_locked_mem_functions(void *(*m) (size_t), void (*f) (void *))
-{
-    if (!allow_customize)
-        return 0;
-    if ((m == NULL) || (f == NULL))
-        return 0;
-    malloc_locked_func = m;
-    malloc_locked_ex_func = default_malloc_locked_ex;
-    free_locked_func = f;
-=======
     if (m)
         malloc_impl = m;
     if (r)
         realloc_impl = r;
     if (f)
         free_impl = f;
->>>>>>> 84bd6f3c
     return 1;
 }
 
