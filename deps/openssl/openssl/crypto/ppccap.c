--- conflicted
+++ resolved
@@ -16,15 +16,12 @@
 #if defined(__linux) || defined(_AIX)
 # include <sys/utsname.h>
 #endif
-<<<<<<< HEAD
-=======
 #if defined(_AIX53)     /* defined even on post-5.3 */
 # include <sys/systemcfg.h>
 # if !defined(__power_set)
 #  define __power_set(a) (_system_configuration.implementation & (a))
 # endif
 #endif
->>>>>>> 84bd6f3c
 #if defined(__APPLE__) && defined(__MACH__)
 # include <sys/types.h>
 # include <sys/sysctl.h>
@@ -259,22 +256,6 @@
     }
 #endif
 
-<<<<<<< HEAD
-#if defined(__APPLE__) && defined(__MACH__)
-    {
-        int val;
-        size_t len = sizeof(val);
-
-        if (sysctlbyname("hw.optional.64bitops", &val, &len, NULL, 0) == 0) {
-            if (val)
-                OPENSSL_ppccap_P |= PPC_FPU64;
-        }
-
-        len = sizeof(val);
-        if (sysctlbyname("hw.optional.altivec", &val, &len, NULL, 0) == 0) {
-            if (val)
-                OPENSSL_ppccap_P |= PPC_ALTIVEC;
-=======
     if (getauxval != NULL) {
         unsigned long hwcap = getauxval(HWCAP);
 
@@ -301,14 +282,10 @@
 
         if (hwcap & HWCAP_ARCH_3_00) {
             OPENSSL_ppccap_P |= PPC_MADD300;
->>>>>>> 84bd6f3c
         }
 
         return;
     }
-<<<<<<< HEAD
-#endif
-=======
 
     sigfillset(&all_masked);
     sigdelset(&all_masked, SIGILL);
@@ -319,7 +296,6 @@
     sigdelset(&all_masked, SIGFPE);
     sigdelset(&all_masked, SIGBUS);
     sigdelset(&all_masked, SIGSEGV);
->>>>>>> 84bd6f3c
 
     memset(&ill_act, 0, sizeof(ill_act));
     ill_act.sa_handler = ill_handler;
