/*
 * Copyright 1995-2016 The OpenSSL Project Authors. All Rights Reserved.
 *
 * Licensed under the OpenSSL license (the "License").  You may not use
 * this file except in compliance with the License.  You can obtain a copy
 * in the file LICENSE in the source distribution or at
 * https://www.openssl.org/source/license.html
 */

#include <stdio.h>
#include <stdlib.h>
#include <time.h>
#include <string.h>
#include "apps.h"
#include <openssl/bio.h>
#include <openssl/evp.h>
#include <openssl/conf.h>
#include <openssl/err.h>
#include <openssl/asn1.h>
#include <openssl/x509.h>
#include <openssl/x509v3.h>
#include <openssl/objects.h>
#include <openssl/pem.h>
#include <openssl/bn.h>
#ifndef OPENSSL_NO_RSA
# include <openssl/rsa.h>
#endif
#ifndef OPENSSL_NO_DSA
# include <openssl/dsa.h>
#endif

#define SECTION         "req"

#define BITS            "default_bits"
#define KEYFILE         "default_keyfile"
#define PROMPT          "prompt"
#define DISTINGUISHED_NAME      "distinguished_name"
#define ATTRIBUTES      "attributes"
#define V3_EXTENSIONS   "x509_extensions"
#define REQ_EXTENSIONS  "req_extensions"
#define STRING_MASK     "string_mask"
#define UTF8_IN         "utf8"

#define DEFAULT_KEY_LENGTH      2048
#define MIN_KEY_LENGTH          512

static int make_REQ(X509_REQ *req, EVP_PKEY *pkey, char *dn, int mutlirdn,
                    int attribs, unsigned long chtype);
static int build_subject(X509_REQ *req, const char *subj, unsigned long chtype,
                         int multirdn);
static int prompt_info(X509_REQ *req,
                       STACK_OF(CONF_VALUE) *dn_sk, const char *dn_sect,
                       STACK_OF(CONF_VALUE) *attr_sk, const char *attr_sect,
                       int attribs, unsigned long chtype);
static int auto_info(X509_REQ *req, STACK_OF(CONF_VALUE) *sk,
                     STACK_OF(CONF_VALUE) *attr, int attribs,
                     unsigned long chtype);
static int add_attribute_object(X509_REQ *req, char *text, const char *def,
                                char *value, int nid, int n_min, int n_max,
                                unsigned long chtype);
static int add_DN_object(X509_NAME *n, char *text, const char *def,
                         char *value, int nid, int n_min, int n_max,
                         unsigned long chtype, int mval);
static int genpkey_cb(EVP_PKEY_CTX *ctx);
static int req_check_len(int len, int n_min, int n_max);
static int check_end(const char *str, const char *end);
static EVP_PKEY_CTX *set_keygen_ctx(const char *gstr,
                                    int *pkey_type, long *pkeylen,
                                    char **palgnam, ENGINE *keygen_engine);
static CONF *req_conf = NULL;
static int batch = 0;

typedef enum OPTION_choice {
    OPT_ERR = -1, OPT_EOF = 0, OPT_HELP,
    OPT_INFORM, OPT_OUTFORM, OPT_ENGINE, OPT_KEYGEN_ENGINE, OPT_KEY,
    OPT_PUBKEY, OPT_NEW, OPT_CONFIG, OPT_KEYFORM, OPT_IN, OPT_OUT,
    OPT_KEYOUT, OPT_PASSIN, OPT_PASSOUT, OPT_RAND, OPT_NEWKEY,
    OPT_PKEYOPT, OPT_SIGOPT, OPT_BATCH, OPT_NEWHDR, OPT_MODULUS,
    OPT_VERIFY, OPT_NODES, OPT_NOOUT, OPT_VERBOSE, OPT_UTF8,
    OPT_NAMEOPT, OPT_REQOPT, OPT_SUBJ, OPT_SUBJECT, OPT_TEXT, OPT_X509,
    OPT_MULTIVALUE_RDN, OPT_DAYS, OPT_SET_SERIAL, OPT_EXTENSIONS,
    OPT_REQEXTS, OPT_MD
} OPTION_CHOICE;

OPTIONS req_options[] = {
    {"help", OPT_HELP, '-', "Display this summary"},
    {"inform", OPT_INFORM, 'F', "Input format - DER or PEM"},
    {"outform", OPT_OUTFORM, 'F', "Output format - DER or PEM"},
    {"in", OPT_IN, '<', "Input file"},
    {"out", OPT_OUT, '>', "Output file"},
    {"key", OPT_KEY, 's', "Private key to use"},
    {"keyform", OPT_KEYFORM, 'f', "Key file format"},
    {"pubkey", OPT_PUBKEY, '-', "Output public key"},
    {"new", OPT_NEW, '-', "New request"},
    {"config", OPT_CONFIG, '<', "Request template file"},
    {"keyout", OPT_KEYOUT, '>', "File to send the key to"},
    {"passin", OPT_PASSIN, 's', "Private key password source"},
    {"passout", OPT_PASSOUT, 's', "Output file pass phrase source"},
    {"rand", OPT_RAND, 's',
     "Load the file(s) into the random number generator"},
    {"newkey", OPT_NEWKEY, 's', "Specify as type:bits"},
    {"pkeyopt", OPT_PKEYOPT, 's', "Public key options as opt:value"},
    {"sigopt", OPT_SIGOPT, 's', "Signature parameter in n:v form"},
    {"batch", OPT_BATCH, '-',
     "Do not ask anything during request generation"},
    {"newhdr", OPT_NEWHDR, '-', "Output \"NEW\" in the header lines"},
    {"modulus", OPT_MODULUS, '-', "RSA modulus"},
    {"verify", OPT_VERIFY, '-', "Verify signature on REQ"},
    {"nodes", OPT_NODES, '-', "Don't encrypt the output key"},
    {"noout", OPT_NOOUT, '-', "Do not output REQ"},
    {"verbose", OPT_VERBOSE, '-', "Verbose output"},
    {"utf8", OPT_UTF8, '-', "Input characters are UTF8 (default ASCII)"},
    {"nameopt", OPT_NAMEOPT, 's', "Various certificate name options"},
    {"reqopt", OPT_REQOPT, 's', "Various request text options"},
    {"text", OPT_TEXT, '-', "Text form of request"},
    {"x509", OPT_X509, '-',
     "Output a x509 structure instead of a cert request"},
    {OPT_MORE_STR, 1, 1, "(Required by some CA's)"},
    {"subj", OPT_SUBJ, 's', "Set or modify request subject"},
    {"subject", OPT_SUBJECT, '-', "Output the request's subject"},
    {"multivalue-rdn", OPT_MULTIVALUE_RDN, '-',
     "Enable support for multivalued RDNs"},
    {"days", OPT_DAYS, 'p', "Number of days cert is valid for"},
    {"set_serial", OPT_SET_SERIAL, 's', "Serial number to use"},
    {"extensions", OPT_EXTENSIONS, 's',
     "Cert extension section (override value in config file)"},
    {"reqexts", OPT_REQEXTS, 's',
     "Request extension section (override value in config file)"},
    {"", OPT_MD, '-', "Any supported digest"},
#ifndef OPENSSL_NO_ENGINE
    {"engine", OPT_ENGINE, 's', "Use engine, possibly a hardware device"},
    {"keygen_engine", OPT_KEYGEN_ENGINE, 's',
     "Specify engine to be used for key generation operations"},
#endif
    {NULL}
};

int req_main(int argc, char **argv)
{
    ASN1_INTEGER *serial = NULL;
    BIO *in = NULL, *out = NULL;
    ENGINE *e = NULL, *gen_eng = NULL;
    EVP_PKEY *pkey = NULL;
    EVP_PKEY_CTX *genctx = NULL;
    STACK_OF(OPENSSL_STRING) *pkeyopts = NULL, *sigopts = NULL;
    X509 *x509ss = NULL;
    X509_REQ *req = NULL;
    const EVP_CIPHER *cipher = NULL;
    const EVP_MD *md_alg = NULL, *digest = NULL;
    char *extensions = NULL, *infile = NULL;
    char *outfile = NULL, *keyfile = NULL, *inrand = NULL;
    char *keyalgstr = NULL, *p, *prog, *passargin = NULL, *passargout = NULL;
    char *passin = NULL, *passout = NULL;
    char *nofree_passin = NULL, *nofree_passout = NULL;
    char *req_exts = NULL, *subj = NULL;
    char *template = default_config_file, *keyout = NULL;
    const char *keyalg = NULL;
    OPTION_CHOICE o;
    int ret = 1, x509 = 0, days = 30, i = 0, newreq = 0, verbose = 0;
    int pkey_type = -1, private = 0;
    int informat = FORMAT_PEM, outformat = FORMAT_PEM, keyform = FORMAT_PEM;
    int modulus = 0, multirdn = 0, verify = 0, noout = 0, text = 0;
    int nodes = 0, newhdr = 0, subject = 0, pubkey = 0;
    long newkey = -1;
    unsigned long chtype = MBSTRING_ASC, nmflag = 0, reqflag = 0;
    char nmflag_set = 0;

#ifndef OPENSSL_NO_DES
    cipher = EVP_des_ede3_cbc();
#endif

    prog = opt_init(argc, argv, req_options);
    while ((o = opt_next()) != OPT_EOF) {
        switch (o) {
        case OPT_EOF:
        case OPT_ERR:
 opthelp:
            BIO_printf(bio_err, "%s: Use -help for summary.\n", prog);
            goto end;
        case OPT_HELP:
            opt_help(req_options);
            ret = 0;
            goto end;
        case OPT_INFORM:
            if (!opt_format(opt_arg(), OPT_FMT_PEMDER, &informat))
                goto opthelp;
            break;
        case OPT_OUTFORM:
            if (!opt_format(opt_arg(), OPT_FMT_PEMDER, &outformat))
                goto opthelp;
            break;
        case OPT_ENGINE:
            e = setup_engine(opt_arg(), 0);
            break;
        case OPT_KEYGEN_ENGINE:
#ifndef OPENSSL_NO_ENGINE
            gen_eng = ENGINE_by_id(opt_arg());
            if (gen_eng == NULL) {
                BIO_printf(bio_err, "Can't find keygen engine %s\n", *argv);
                goto opthelp;
            }
#endif
            break;
        case OPT_KEY:
            keyfile = opt_arg();
            break;
        case OPT_PUBKEY:
            pubkey = 1;
            break;
        case OPT_NEW:
            newreq = 1;
            break;
        case OPT_CONFIG:
            template = opt_arg();
            break;
        case OPT_KEYFORM:
            if (!opt_format(opt_arg(), OPT_FMT_ANY, &keyform))
                goto opthelp;
            break;
        case OPT_IN:
            infile = opt_arg();
            break;
        case OPT_OUT:
            outfile = opt_arg();
            break;
        case OPT_KEYOUT:
            keyout = opt_arg();
            break;
        case OPT_PASSIN:
            passargin = opt_arg();
            break;
        case OPT_PASSOUT:
            passargout = opt_arg();
            break;
        case OPT_RAND:
            inrand = opt_arg();
            break;
        case OPT_NEWKEY:
            keyalg = opt_arg();
            newreq = 1;
            break;
        case OPT_PKEYOPT:
            if (!pkeyopts)
                pkeyopts = sk_OPENSSL_STRING_new_null();
            if (!pkeyopts || !sk_OPENSSL_STRING_push(pkeyopts, opt_arg()))
                goto opthelp;
            break;
        case OPT_SIGOPT:
            if (!sigopts)
                sigopts = sk_OPENSSL_STRING_new_null();
            if (!sigopts || !sk_OPENSSL_STRING_push(sigopts, opt_arg()))
                goto opthelp;
            break;
        case OPT_BATCH:
            batch = 1;
            break;
        case OPT_NEWHDR:
            newhdr = 1;
            break;
        case OPT_MODULUS:
            modulus = 1;
            break;
        case OPT_VERIFY:
            verify = 1;
            break;
        case OPT_NODES:
            nodes = 1;
            break;
        case OPT_NOOUT:
            noout = 1;
            break;
        case OPT_VERBOSE:
            verbose = 1;
            break;
        case OPT_UTF8:
            chtype = MBSTRING_UTF8;
            break;
        case OPT_NAMEOPT:
            nmflag_set = 1;
            if (!set_name_ex(&nmflag, opt_arg()))
                goto opthelp;
            break;
        case OPT_REQOPT:
            if (!set_cert_ex(&reqflag, opt_arg()))
                goto opthelp;
            break;
        case OPT_TEXT:
            text = 1;
<<<<<<< HEAD
        else if (strcmp(*argv, "-x509") == 0) {
=======
            break;
        case OPT_X509:
>>>>>>> 84bd6f3c
            x509 = 1;
            break;
        case OPT_DAYS:
            days = atoi(opt_arg());
            break;
        case OPT_SET_SERIAL:
            if (serial != NULL) {
                BIO_printf(bio_err, "Serial number supplied twice\n");
                goto opthelp;
            }
            serial = s2i_ASN1_INTEGER(NULL, opt_arg());
            if (serial == NULL)
                goto opthelp;
            break;
        case OPT_SUBJECT:
            subject = 1;
            break;
        case OPT_SUBJ:
            subj = opt_arg();
            break;
        case OPT_MULTIVALUE_RDN:
            multirdn = 1;
            break;
        case OPT_EXTENSIONS:
            extensions = opt_arg();
            break;
        case OPT_REQEXTS:
            req_exts = opt_arg();
            break;
        case OPT_MD:
            if (!opt_md(opt_unknown(), &md_alg))
                goto opthelp;
            digest = md_alg;
            break;
        }
    }
    argc = opt_num_rest();
    if (argc != 0)
        goto opthelp;

    if (x509 && infile == NULL)
        newreq = 1;

    if (!nmflag_set)
        nmflag = XN_FLAG_ONELINE;

<<<<<<< HEAD
    if (x509 && infile == NULL)
        newreq = 1;

    ERR_load_crypto_strings();
    if (!app_passwd(bio_err, passargin, passargout, &passin, &passout)) {
=======
    /* TODO: simplify this as pkey is still always NULL here */
    private = newreq && (pkey == NULL) ? 1 : 0;

    if (!app_passwd(passargin, passargout, &passin, &passout)) {
>>>>>>> 84bd6f3c
        BIO_printf(bio_err, "Error getting passwords\n");
        goto end;
    }

    if (verbose)
        BIO_printf(bio_err, "Using configuration from %s\n", template);
    req_conf = app_load_config(template);
    if (template != default_config_file && !app_load_modules(req_conf))
        goto end;

    if (req_conf != NULL) {
        p = NCONF_get_string(req_conf, NULL, "oid_file");
        if (p == NULL)
            ERR_clear_error();
        if (p != NULL) {
            BIO *oid_bio;

            oid_bio = BIO_new_file(p, "r");
            if (oid_bio == NULL) {
                /*-
                BIO_printf(bio_err,"problems opening %s for extra oid's\n",p);
                ERR_print_errors(bio_err);
                */
            } else {
                OBJ_create_objects(oid_bio);
                BIO_free(oid_bio);
            }
        }
    }
    if (!add_oid_section(req_conf))
        goto end;

    if (md_alg == NULL) {
        p = NCONF_get_string(req_conf, SECTION, "default_md");
        if (p == NULL)
            ERR_clear_error();
        else {
            if (!opt_md(p, &md_alg))
                goto opthelp;
            digest = md_alg;
        }
    }

    if (!extensions) {
        extensions = NCONF_get_string(req_conf, SECTION, V3_EXTENSIONS);
        if (!extensions)
            ERR_clear_error();
    }
    if (extensions) {
        /* Check syntax of file */
        X509V3_CTX ctx;
        X509V3_set_ctx_test(&ctx);
        X509V3_set_nconf(&ctx, req_conf);
        if (!X509V3_EXT_add_nconf(req_conf, &ctx, extensions, NULL)) {
            BIO_printf(bio_err,
                       "Error Loading extension section %s\n", extensions);
            goto end;
        }
    }

    if (passin == NULL) {
        passin = nofree_passin =
            NCONF_get_string(req_conf, SECTION, "input_password");
        if (passin == NULL)
            ERR_clear_error();
    }

    if (passout == NULL) {
        passout = nofree_passout =
            NCONF_get_string(req_conf, SECTION, "output_password");
        if (passout == NULL)
            ERR_clear_error();
    }

    p = NCONF_get_string(req_conf, SECTION, STRING_MASK);
    if (!p)
        ERR_clear_error();

    if (p && !ASN1_STRING_set_default_mask_asc(p)) {
        BIO_printf(bio_err, "Invalid global string mask setting %s\n", p);
        goto end;
    }

    if (chtype != MBSTRING_UTF8) {
        p = NCONF_get_string(req_conf, SECTION, UTF8_IN);
        if (!p)
            ERR_clear_error();
        else if (strcmp(p, "yes") == 0)
            chtype = MBSTRING_UTF8;
    }

    if (!req_exts) {
        req_exts = NCONF_get_string(req_conf, SECTION, REQ_EXTENSIONS);
        if (!req_exts)
            ERR_clear_error();
    }
    if (req_exts) {
        /* Check syntax of file */
        X509V3_CTX ctx;
        X509V3_set_ctx_test(&ctx);
        X509V3_set_nconf(&ctx, req_conf);
        if (!X509V3_EXT_add_nconf(req_conf, &ctx, req_exts, NULL)) {
            BIO_printf(bio_err,
                       "Error Loading request extension section %s\n",
                       req_exts);
            goto end;
        }
    }

    if (keyfile != NULL) {
        pkey = load_key(keyfile, keyform, 0, passin, e, "Private Key");
        if (!pkey) {
            /* load_key() has already printed an appropriate message */
            goto end;
        } else {
            char *randfile = NCONF_get_string(req_conf, SECTION, "RANDFILE");
            if (randfile == NULL)
                ERR_clear_error();
            app_RAND_load_file(randfile, 0);
        }
    }

    if (newreq && (pkey == NULL)) {
        char *randfile = NCONF_get_string(req_conf, SECTION, "RANDFILE");
        if (randfile == NULL)
            ERR_clear_error();
        app_RAND_load_file(randfile, 0);
        if (inrand)
            app_RAND_load_files(inrand);

        if (!NCONF_get_number(req_conf, SECTION, BITS, &newkey)) {
            newkey = DEFAULT_KEY_LENGTH;
        }

        if (keyalg) {
            genctx = set_keygen_ctx(keyalg, &pkey_type, &newkey,
                                    &keyalgstr, gen_eng);
            if (!genctx)
                goto end;
        }

        if (newkey < MIN_KEY_LENGTH
            && (pkey_type == EVP_PKEY_RSA || pkey_type == EVP_PKEY_DSA)) {
            BIO_printf(bio_err, "private key length is too short,\n");
            BIO_printf(bio_err, "it needs to be at least %d bits, not %ld\n",
                       MIN_KEY_LENGTH, newkey);
            goto end;
        }

        if (!genctx) {
            genctx = set_keygen_ctx(NULL, &pkey_type, &newkey,
                                    &keyalgstr, gen_eng);
            if (!genctx)
                goto end;
        }

        if (pkeyopts) {
            char *genopt;
            for (i = 0; i < sk_OPENSSL_STRING_num(pkeyopts); i++) {
                genopt = sk_OPENSSL_STRING_value(pkeyopts, i);
                if (pkey_ctrl_string(genctx, genopt) <= 0) {
                    BIO_printf(bio_err, "parameter error \"%s\"\n", genopt);
                    ERR_print_errors(bio_err);
                    goto end;
                }
            }
        }

        if (pkey_type == EVP_PKEY_EC) {
            BIO_printf(bio_err, "Generating an EC private key\n");
        } else {
            BIO_printf(bio_err, "Generating a %ld bit %s private key\n",
                       newkey, keyalgstr);
        }

        EVP_PKEY_CTX_set_cb(genctx, genpkey_cb);
        EVP_PKEY_CTX_set_app_data(genctx, bio_err);

        if (EVP_PKEY_keygen(genctx, &pkey) <= 0) {
            BIO_puts(bio_err, "Error Generating Key\n");
            goto end;
        }

        EVP_PKEY_CTX_free(genctx);
        genctx = NULL;

        app_RAND_write_file(randfile);

        if (keyout == NULL) {
            keyout = NCONF_get_string(req_conf, SECTION, KEYFILE);
            if (keyout == NULL)
                ERR_clear_error();
        }

        if (keyout == NULL)
            BIO_printf(bio_err, "writing new private key to stdout\n");
        else
            BIO_printf(bio_err, "writing new private key to '%s'\n", keyout);
        out = bio_open_owner(keyout, outformat, private);
        if (out == NULL)
            goto end;

        p = NCONF_get_string(req_conf, SECTION, "encrypt_rsa_key");
        if (p == NULL) {
            ERR_clear_error();
            p = NCONF_get_string(req_conf, SECTION, "encrypt_key");
            if (p == NULL)
                ERR_clear_error();
        }
        if ((p != NULL) && (strcmp(p, "no") == 0))
            cipher = NULL;
        if (nodes)
            cipher = NULL;

        i = 0;
 loop:
        assert(private);
        if (!PEM_write_bio_PrivateKey(out, pkey, cipher,
                                      NULL, 0, NULL, passout)) {
            if ((ERR_GET_REASON(ERR_peek_error()) ==
                 PEM_R_PROBLEMS_GETTING_PASSWORD) && (i < 3)) {
                ERR_clear_error();
                i++;
                goto loop;
            }
            goto end;
        }
        BIO_free(out);
        out = NULL;
        BIO_printf(bio_err, "-----\n");
    }

    if (!newreq) {
        in = bio_open_default(infile, 'r', informat);
        if (in == NULL)
            goto end;

        if (informat == FORMAT_ASN1)
            req = d2i_X509_REQ_bio(in, NULL);
        else
            req = PEM_read_bio_X509_REQ(in, NULL, NULL, NULL);
        if (req == NULL) {
            BIO_printf(bio_err, "unable to load X509 request\n");
            goto end;
        }
    }

    if (newreq || x509) {
        if (pkey == NULL) {
            BIO_printf(bio_err, "you need to specify a private key\n");
            goto end;
        }

        if (req == NULL) {
            req = X509_REQ_new();
            if (req == NULL) {
                goto end;
            }

            i = make_REQ(req, pkey, subj, multirdn, !x509, chtype);
            subj = NULL;        /* done processing '-subj' option */
            if (!i) {
                BIO_printf(bio_err, "problems making Certificate Request\n");
                goto end;
            }
        }
        if (x509) {
            EVP_PKEY *tmppkey;
            X509V3_CTX ext_ctx;
            if ((x509ss = X509_new()) == NULL)
                goto end;

            /* Set version to V3 */
            if (extensions && !X509_set_version(x509ss, 2))
                goto end;
            if (serial) {
                if (!X509_set_serialNumber(x509ss, serial))
                    goto end;
            } else {
                if (!rand_serial(NULL, X509_get_serialNumber(x509ss)))
                    goto end;
            }

            if (!X509_set_issuer_name(x509ss, X509_REQ_get_subject_name(req)))
                goto end;
            if (!set_cert_times(x509ss, NULL, NULL, days))
                goto end;
            if (!X509_set_subject_name
                (x509ss, X509_REQ_get_subject_name(req)))
                goto end;
            tmppkey = X509_REQ_get0_pubkey(req);
            if (!tmppkey || !X509_set_pubkey(x509ss, tmppkey))
                goto end;

            /* Set up V3 context struct */

            X509V3_set_ctx(&ext_ctx, x509ss, x509ss, NULL, NULL, 0);
            X509V3_set_nconf(&ext_ctx, req_conf);

            /* Add extensions */
            if (extensions && !X509V3_EXT_add_nconf(req_conf,
                                                    &ext_ctx, extensions,
                                                    x509ss)) {
                BIO_printf(bio_err, "Error Loading extension section %s\n",
                           extensions);
                goto end;
            }

            i = do_X509_sign(x509ss, pkey, digest, sigopts);
            if (!i) {
                ERR_print_errors(bio_err);
                goto end;
            }
        } else {
            X509V3_CTX ext_ctx;

            /* Set up V3 context struct */

            X509V3_set_ctx(&ext_ctx, NULL, NULL, req, NULL, 0);
            X509V3_set_nconf(&ext_ctx, req_conf);

            /* Add extensions */
            if (req_exts && !X509V3_EXT_REQ_add_nconf(req_conf,
                                                      &ext_ctx, req_exts,
                                                      req)) {
                BIO_printf(bio_err, "Error Loading extension section %s\n",
                           req_exts);
                goto end;
            }
            i = do_X509_REQ_sign(req, pkey, digest, sigopts);
            if (!i) {
                ERR_print_errors(bio_err);
                goto end;
            }
        }
    }

    if (subj && x509) {
        BIO_printf(bio_err, "Cannot modify certificate subject\n");
        goto end;
    }

    if (subj && !x509) {
        if (verbose) {
            BIO_printf(bio_err, "Modifying Request's Subject\n");
            print_name(bio_err, "old subject=",
                       X509_REQ_get_subject_name(req), nmflag);
        }

        if (build_subject(req, subj, chtype, multirdn) == 0) {
            BIO_printf(bio_err, "ERROR: cannot modify subject\n");
            ret = 1;
            goto end;
        }

        if (verbose) {
            print_name(bio_err, "new subject=",
                       X509_REQ_get_subject_name(req), nmflag);
        }
    }

    if (verify && !x509) {
        EVP_PKEY *tpubkey = pkey;

        if (tpubkey == NULL) {
            tpubkey = X509_REQ_get0_pubkey(req);
            if (tpubkey == NULL)
                goto end;
        }

        i = X509_REQ_verify(req, tpubkey);

        if (i < 0) {
            goto end;
        } else if (i == 0) {
            BIO_printf(bio_err, "verify failure\n");
            ERR_print_errors(bio_err);
        } else                  /* if (i > 0) */
            BIO_printf(bio_err, "verify OK\n");
    }

    if (noout && !text && !modulus && !subject && !pubkey) {
        ret = 0;
        goto end;
    }

    out = bio_open_default(outfile,
                           keyout != NULL && outfile != NULL &&
                           strcmp(keyout, outfile) == 0 ? 'a' : 'w',
                           outformat);
    if (out == NULL)
        goto end;

    if (pubkey) {
        EVP_PKEY *tpubkey = X509_REQ_get0_pubkey(req);

        if (tpubkey == NULL) {
            BIO_printf(bio_err, "Error getting public key\n");
            ERR_print_errors(bio_err);
            goto end;
        }
        PEM_write_bio_PUBKEY(out, tpubkey);
    }

    if (text) {
        if (x509)
            X509_print_ex(out, x509ss, nmflag, reqflag);
        else
            X509_REQ_print_ex(out, req, nmflag, reqflag);
    }

    if (subject) {
        if (x509)
            print_name(out, "subject=", X509_get_subject_name(x509ss),
                       nmflag);
        else
            print_name(out, "subject=", X509_REQ_get_subject_name(req),
                       nmflag);
    }

    if (modulus) {
        EVP_PKEY *tpubkey;

        if (x509)
            tpubkey = X509_get0_pubkey(x509ss);
        else
            tpubkey = X509_REQ_get0_pubkey(req);
        if (tpubkey == NULL) {
            fprintf(stdout, "Modulus=unavailable\n");
            goto end;
        }
        fprintf(stdout, "Modulus=");
#ifndef OPENSSL_NO_RSA
        if (EVP_PKEY_base_id(tpubkey) == EVP_PKEY_RSA) {
            const BIGNUM *n;
            RSA_get0_key(EVP_PKEY_get0_RSA(tpubkey), &n, NULL, NULL);
            BN_print(out, n);
        } else
#endif
            fprintf(stdout, "Wrong Algorithm type");
        fprintf(stdout, "\n");
    }

    if (!noout && !x509) {
        if (outformat == FORMAT_ASN1)
            i = i2d_X509_REQ_bio(out, req);
        else if (newhdr)
            i = PEM_write_bio_X509_REQ_NEW(out, req);
        else
            i = PEM_write_bio_X509_REQ(out, req);
        if (!i) {
            BIO_printf(bio_err, "unable to write X509 request\n");
            goto end;
        }
    }
    if (!noout && x509 && (x509ss != NULL)) {
        if (outformat == FORMAT_ASN1)
            i = i2d_X509_bio(out, x509ss);
        else
            i = PEM_write_bio_X509(out, x509ss);
        if (!i) {
            BIO_printf(bio_err, "unable to write X509 certificate\n");
            goto end;
        }
    }
    ret = 0;
 end:
    if (ret) {
        ERR_print_errors(bio_err);
    }
    NCONF_free(req_conf);
    BIO_free(in);
    BIO_free_all(out);
    EVP_PKEY_free(pkey);
    EVP_PKEY_CTX_free(genctx);
    sk_OPENSSL_STRING_free(pkeyopts);
    sk_OPENSSL_STRING_free(sigopts);
#ifndef OPENSSL_NO_ENGINE
    ENGINE_free(gen_eng);
#endif
    OPENSSL_free(keyalgstr);
    X509_REQ_free(req);
    X509_free(x509ss);
    ASN1_INTEGER_free(serial);
    release_engine(e);
    if (passin != nofree_passin)
        OPENSSL_free(passin);
    if (passout != nofree_passout)
        OPENSSL_free(passout);
    return (ret);
}

static int make_REQ(X509_REQ *req, EVP_PKEY *pkey, char *subj, int multirdn,
                    int attribs, unsigned long chtype)
{
    int ret = 0, i;
    char no_prompt = 0;
    STACK_OF(CONF_VALUE) *dn_sk, *attr_sk = NULL;
    char *tmp, *dn_sect, *attr_sect;

    tmp = NCONF_get_string(req_conf, SECTION, PROMPT);
    if (tmp == NULL)
        ERR_clear_error();
    if ((tmp != NULL) && strcmp(tmp, "no") == 0)
        no_prompt = 1;

    dn_sect = NCONF_get_string(req_conf, SECTION, DISTINGUISHED_NAME);
    if (dn_sect == NULL) {
        BIO_printf(bio_err, "unable to find '%s' in config\n",
                   DISTINGUISHED_NAME);
        goto err;
    }
    dn_sk = NCONF_get_section(req_conf, dn_sect);
    if (dn_sk == NULL) {
        BIO_printf(bio_err, "unable to get '%s' section\n", dn_sect);
        goto err;
    }

    attr_sect = NCONF_get_string(req_conf, SECTION, ATTRIBUTES);
    if (attr_sect == NULL) {
        ERR_clear_error();
        attr_sk = NULL;
    } else {
        attr_sk = NCONF_get_section(req_conf, attr_sect);
        if (attr_sk == NULL) {
            BIO_printf(bio_err, "unable to get '%s' section\n", attr_sect);
            goto err;
        }
    }

    /* setup version number */
    if (!X509_REQ_set_version(req, 0L))
        goto err;               /* version 1 */

    if (subj)
        i = build_subject(req, subj, chtype, multirdn);
    else if (no_prompt)
        i = auto_info(req, dn_sk, attr_sk, attribs, chtype);
    else
        i = prompt_info(req, dn_sk, dn_sect, attr_sk, attr_sect, attribs,
                        chtype);
    if (!i)
        goto err;

    if (!X509_REQ_set_pubkey(req, pkey))
        goto err;

    ret = 1;
 err:
    return (ret);
}

/*
 * subject is expected to be in the format /type0=value0/type1=value1/type2=...
 * where characters may be escaped by \
 */
static int build_subject(X509_REQ *req, const char *subject, unsigned long chtype,
                         int multirdn)
{
    X509_NAME *n;

    if ((n = parse_name(subject, chtype, multirdn)) == NULL)
        return 0;

    if (!X509_REQ_set_subject_name(req, n)) {
        X509_NAME_free(n);
        return 0;
    }
    X509_NAME_free(n);
    return 1;
}

static int prompt_info(X509_REQ *req,
                       STACK_OF(CONF_VALUE) *dn_sk, const char *dn_sect,
                       STACK_OF(CONF_VALUE) *attr_sk, const char *attr_sect,
                       int attribs, unsigned long chtype)
{
    int i;
    char *p, *q;
    char buf[100];
    int nid, mval;
    long n_min, n_max;
    char *type, *value;
    const char *def;
    CONF_VALUE *v;
    X509_NAME *subj;
    subj = X509_REQ_get_subject_name(req);

    if (!batch) {
        BIO_printf(bio_err,
                   "You are about to be asked to enter information that will be incorporated\n");
        BIO_printf(bio_err, "into your certificate request.\n");
        BIO_printf(bio_err,
                   "What you are about to enter is what is called a Distinguished Name or a DN.\n");
        BIO_printf(bio_err,
                   "There are quite a few fields but you can leave some blank\n");
        BIO_printf(bio_err,
                   "For some fields there will be a default value,\n");
        BIO_printf(bio_err,
                   "If you enter '.', the field will be left blank.\n");
        BIO_printf(bio_err, "-----\n");
    }

    if (sk_CONF_VALUE_num(dn_sk)) {
        i = -1;
 start:for (;;) {
            i++;
            if (sk_CONF_VALUE_num(dn_sk) <= i)
                break;

            v = sk_CONF_VALUE_value(dn_sk, i);
            p = q = NULL;
            type = v->name;
            if (!check_end(type, "_min") || !check_end(type, "_max") ||
                !check_end(type, "_default") || !check_end(type, "_value"))
                continue;
            /*
             * Skip past any leading X. X: X, etc to allow for multiple
             * instances
             */
            for (p = v->name; *p; p++)
                if ((*p == ':') || (*p == ',') || (*p == '.')) {
                    p++;
                    if (*p)
                        type = p;
                    break;
                }
            if (*type == '+') {
                mval = -1;
                type++;
            } else
                mval = 0;
            /* If OBJ not recognised ignore it */
            if ((nid = OBJ_txt2nid(type)) == NID_undef)
                goto start;
            if (BIO_snprintf(buf, sizeof(buf), "%s_default", v->name)
                >= (int)sizeof(buf)) {
                BIO_printf(bio_err, "Name '%s' too long\n", v->name);
                return 0;
            }

            if ((def = NCONF_get_string(req_conf, dn_sect, buf)) == NULL) {
                ERR_clear_error();
                def = "";
            }

            BIO_snprintf(buf, sizeof(buf), "%s_value", v->name);
            if ((value = NCONF_get_string(req_conf, dn_sect, buf)) == NULL) {
                ERR_clear_error();
                value = NULL;
            }

            BIO_snprintf(buf, sizeof(buf), "%s_min", v->name);
            if (!NCONF_get_number(req_conf, dn_sect, buf, &n_min)) {
                ERR_clear_error();
                n_min = -1;
            }

            BIO_snprintf(buf, sizeof(buf), "%s_max", v->name);
            if (!NCONF_get_number(req_conf, dn_sect, buf, &n_max)) {
                ERR_clear_error();
                n_max = -1;
            }

            if (!add_DN_object(subj, v->value, def, value, nid,
                               n_min, n_max, chtype, mval))
                return 0;
        }
        if (X509_NAME_entry_count(subj) == 0) {
            BIO_printf(bio_err,
                       "error, no objects specified in config file\n");
            return 0;
        }

        if (attribs) {
            if ((attr_sk != NULL) && (sk_CONF_VALUE_num(attr_sk) > 0)
                && (!batch)) {
                BIO_printf(bio_err,
                           "\nPlease enter the following 'extra' attributes\n");
                BIO_printf(bio_err,
                           "to be sent with your certificate request\n");
            }

            i = -1;
 start2:   for (;;) {
                i++;
                if ((attr_sk == NULL) || (sk_CONF_VALUE_num(attr_sk) <= i))
                    break;

                v = sk_CONF_VALUE_value(attr_sk, i);
                type = v->name;
                if ((nid = OBJ_txt2nid(type)) == NID_undef)
                    goto start2;

                if (BIO_snprintf(buf, sizeof(buf), "%s_default", type)
                    >= (int)sizeof(buf)) {
                    BIO_printf(bio_err, "Name '%s' too long\n", v->name);
                    return 0;
                }

                if ((def = NCONF_get_string(req_conf, attr_sect, buf))
                    == NULL) {
                    ERR_clear_error();
                    def = "";
                }

                BIO_snprintf(buf, sizeof(buf), "%s_value", type);
                if ((value = NCONF_get_string(req_conf, attr_sect, buf))
                    == NULL) {
                    ERR_clear_error();
                    value = NULL;
                }

                BIO_snprintf(buf, sizeof(buf), "%s_min", type);
                if (!NCONF_get_number(req_conf, attr_sect, buf, &n_min)) {
                    ERR_clear_error();
                    n_min = -1;
                }

                BIO_snprintf(buf, sizeof(buf), "%s_max", type);
                if (!NCONF_get_number(req_conf, attr_sect, buf, &n_max)) {
                    ERR_clear_error();
                    n_max = -1;
                }

                if (!add_attribute_object(req,
                                          v->value, def, value, nid, n_min,
                                          n_max, chtype))
                    return 0;
            }
        }
    } else {
        BIO_printf(bio_err, "No template, please set one up.\n");
        return 0;
    }

    return 1;

}

static int auto_info(X509_REQ *req, STACK_OF(CONF_VALUE) *dn_sk,
                     STACK_OF(CONF_VALUE) *attr_sk, int attribs,
                     unsigned long chtype)
{
    int i, spec_char, plus_char;
    char *p, *q;
    char *type;
    CONF_VALUE *v;
    X509_NAME *subj;

    subj = X509_REQ_get_subject_name(req);

    for (i = 0; i < sk_CONF_VALUE_num(dn_sk); i++) {
        int mval;
        v = sk_CONF_VALUE_value(dn_sk, i);
        p = q = NULL;
        type = v->name;
        /*
         * Skip past any leading X. X: X, etc to allow for multiple instances
         */
        for (p = v->name; *p; p++) {
#ifndef CHARSET_EBCDIC
            spec_char = ((*p == ':') || (*p == ',') || (*p == '.'));
#else
            spec_char = ((*p == os_toascii[':']) || (*p == os_toascii[','])
                    || (*p == os_toascii['.']));
#endif
            if (spec_char) {
                p++;
                if (*p)
                    type = p;
                break;
            }
        }
#ifndef CHARSET_EBCDIC
        plus_char = (*type == '+');
#else
        plus_char = (*type == os_toascii['+']);
#endif
        if (plus_char) {
            type++;
            mval = -1;
        } else
            mval = 0;
        if (!X509_NAME_add_entry_by_txt(subj, type, chtype,
                                        (unsigned char *)v->value, -1, -1,
                                        mval))
            return 0;

    }

    if (!X509_NAME_entry_count(subj)) {
        BIO_printf(bio_err, "error, no objects specified in config file\n");
        return 0;
    }
    if (attribs) {
        for (i = 0; i < sk_CONF_VALUE_num(attr_sk); i++) {
            v = sk_CONF_VALUE_value(attr_sk, i);
            if (!X509_REQ_add1_attr_by_txt(req, v->name, chtype,
                                           (unsigned char *)v->value, -1))
                return 0;
        }
    }
    return 1;
}

static int add_DN_object(X509_NAME *n, char *text, const char *def,
                         char *value, int nid, int n_min, int n_max,
                         unsigned long chtype, int mval)
{
    int i, ret = 0;
    char buf[1024];
 start:
    if (!batch)
        BIO_printf(bio_err, "%s [%s]:", text, def);
    (void)BIO_flush(bio_err);
    if (value != NULL) {
        OPENSSL_strlcpy(buf, value, sizeof(buf));
        OPENSSL_strlcat(buf, "\n", sizeof(buf));
        BIO_printf(bio_err, "%s\n", value);
    } else {
        buf[0] = '\0';
        if (!batch) {
            if (!fgets(buf, sizeof(buf), stdin))
                return 0;
        } else {
            buf[0] = '\n';
            buf[1] = '\0';
        }
    }

    if (buf[0] == '\0')
        return (0);
    else if (buf[0] == '\n') {
        if ((def == NULL) || (def[0] == '\0'))
            return (1);
        OPENSSL_strlcpy(buf, def, sizeof(buf));
        OPENSSL_strlcat(buf, "\n", sizeof(buf));
    } else if ((buf[0] == '.') && (buf[1] == '\n'))
        return (1);

    i = strlen(buf);
    if (buf[i - 1] != '\n') {
        BIO_printf(bio_err, "weird input :-(\n");
        return (0);
    }
    buf[--i] = '\0';
#ifdef CHARSET_EBCDIC
    ebcdic2ascii(buf, buf, i);
#endif
    if (!req_check_len(i, n_min, n_max)) {
        if (batch || value)
            return 0;
        goto start;
    }

    if (!X509_NAME_add_entry_by_NID(n, nid, chtype,
                                    (unsigned char *)buf, -1, -1, mval))
        goto err;
    ret = 1;
 err:
    return (ret);
}

static int add_attribute_object(X509_REQ *req, char *text, const char *def,
                                char *value, int nid, int n_min,
                                int n_max, unsigned long chtype)
{
    int i;
    static char buf[1024];

 start:
    if (!batch)
        BIO_printf(bio_err, "%s [%s]:", text, def);
    (void)BIO_flush(bio_err);
    if (value != NULL) {
        OPENSSL_strlcpy(buf, value, sizeof(buf));
        OPENSSL_strlcat(buf, "\n", sizeof(buf));
        BIO_printf(bio_err, "%s\n", value);
    } else {
        buf[0] = '\0';
        if (!batch) {
            if (!fgets(buf, sizeof(buf), stdin))
                return 0;
        } else {
            buf[0] = '\n';
            buf[1] = '\0';
        }
    }

    if (buf[0] == '\0')
        return (0);
    else if (buf[0] == '\n') {
        if ((def == NULL) || (def[0] == '\0'))
            return (1);
        OPENSSL_strlcpy(buf, def, sizeof(buf));
        OPENSSL_strlcat(buf, "\n", sizeof(buf));
    } else if ((buf[0] == '.') && (buf[1] == '\n'))
        return (1);

    i = strlen(buf);
    if (buf[i - 1] != '\n') {
        BIO_printf(bio_err, "weird input :-(\n");
        return (0);
    }
    buf[--i] = '\0';
#ifdef CHARSET_EBCDIC
    ebcdic2ascii(buf, buf, i);
#endif
    if (!req_check_len(i, n_min, n_max)) {
        if (batch || value)
            return 0;
        goto start;
    }

    if (!X509_REQ_add1_attr_by_NID(req, nid, chtype,
                                   (unsigned char *)buf, -1)) {
        BIO_printf(bio_err, "Error adding attribute\n");
        ERR_print_errors(bio_err);
        goto err;
    }

    return (1);
 err:
    return (0);
}

static int req_check_len(int len, int n_min, int n_max)
{
    if ((n_min > 0) && (len < n_min)) {
        BIO_printf(bio_err,
                   "string is too short, it needs to be at least %d bytes long\n",
                   n_min);
        return (0);
    }
    if ((n_max >= 0) && (len > n_max)) {
        BIO_printf(bio_err,
                   "string is too long, it needs to be no more than %d bytes long\n",
                   n_max);
        return (0);
    }
    return (1);
}

/* Check if the end of a string matches 'end' */
static int check_end(const char *str, const char *end)
{
    int elen, slen;
    const char *tmp;
    elen = strlen(end);
    slen = strlen(str);
    if (elen > slen)
        return 1;
    tmp = str + slen - elen;
    return strcmp(tmp, end);
}

static EVP_PKEY_CTX *set_keygen_ctx(const char *gstr,
                                    int *pkey_type, long *pkeylen,
                                    char **palgnam, ENGINE *keygen_engine)
{
    EVP_PKEY_CTX *gctx = NULL;
    EVP_PKEY *param = NULL;
    long keylen = -1;
    BIO *pbio = NULL;
    const char *paramfile = NULL;

    if (gstr == NULL) {
        *pkey_type = EVP_PKEY_RSA;
        keylen = *pkeylen;
    } else if (gstr[0] >= '0' && gstr[0] <= '9') {
        *pkey_type = EVP_PKEY_RSA;
        keylen = atol(gstr);
        *pkeylen = keylen;
    } else if (strncmp(gstr, "param:", 6) == 0)
        paramfile = gstr + 6;
    else {
        const char *p = strchr(gstr, ':');
        int len;
        ENGINE *tmpeng;
        const EVP_PKEY_ASN1_METHOD *ameth;

        if (p)
            len = p - gstr;
        else
            len = strlen(gstr);
        /*
         * The lookup of a the string will cover all engines so keep a note
         * of the implementation.
         */

        ameth = EVP_PKEY_asn1_find_str(&tmpeng, gstr, len);

        if (!ameth) {
            BIO_printf(bio_err, "Unknown algorithm %.*s\n", len, gstr);
            return NULL;
        }

        EVP_PKEY_asn1_get0_info(NULL, pkey_type, NULL, NULL, NULL, ameth);
#ifndef OPENSSL_NO_ENGINE
        ENGINE_finish(tmpeng);
#endif
        if (*pkey_type == EVP_PKEY_RSA) {
            if (p) {
                keylen = atol(p + 1);
                *pkeylen = keylen;
            } else
                keylen = *pkeylen;
        } else if (p)
            paramfile = p + 1;
    }

    if (paramfile) {
        pbio = BIO_new_file(paramfile, "r");
        if (!pbio) {
            BIO_printf(bio_err, "Can't open parameter file %s\n", paramfile);
            return NULL;
        }
        param = PEM_read_bio_Parameters(pbio, NULL);

        if (!param) {
            X509 *x;
            (void)BIO_reset(pbio);
            x = PEM_read_bio_X509(pbio, NULL, NULL, NULL);
            if (x) {
                param = X509_get_pubkey(x);
                X509_free(x);
            }
        }

        BIO_free(pbio);

        if (!param) {
            BIO_printf(bio_err, "Error reading parameter file %s\n", paramfile);
            return NULL;
        }
        if (*pkey_type == -1)
            *pkey_type = EVP_PKEY_id(param);
        else if (*pkey_type != EVP_PKEY_base_id(param)) {
            BIO_printf(bio_err, "Key Type does not match parameters\n");
            EVP_PKEY_free(param);
            return NULL;
        }
    }

    if (palgnam) {
        const EVP_PKEY_ASN1_METHOD *ameth;
        ENGINE *tmpeng;
        const char *anam;
        ameth = EVP_PKEY_asn1_find(&tmpeng, *pkey_type);
        if (!ameth) {
            BIO_puts(bio_err, "Internal error: can't find key algorithm\n");
            return NULL;
        }
        EVP_PKEY_asn1_get0_info(NULL, NULL, NULL, NULL, &anam, ameth);
        *palgnam = OPENSSL_strdup(anam);
#ifndef OPENSSL_NO_ENGINE
        ENGINE_finish(tmpeng);
#endif
    }

    if (param) {
        gctx = EVP_PKEY_CTX_new(param, keygen_engine);
        *pkeylen = EVP_PKEY_bits(param);
        EVP_PKEY_free(param);
    } else
        gctx = EVP_PKEY_CTX_new_id(*pkey_type, keygen_engine);

    if (gctx == NULL) {
        BIO_puts(bio_err, "Error allocating keygen context\n");
        ERR_print_errors(bio_err);
        return NULL;
    }

    if (EVP_PKEY_keygen_init(gctx) <= 0) {
        BIO_puts(bio_err, "Error initializing keygen context\n");
        ERR_print_errors(bio_err);
        EVP_PKEY_CTX_free(gctx);
        return NULL;
    }
#ifndef OPENSSL_NO_RSA
    if ((*pkey_type == EVP_PKEY_RSA) && (keylen != -1)) {
        if (EVP_PKEY_CTX_set_rsa_keygen_bits(gctx, keylen) <= 0) {
            BIO_puts(bio_err, "Error setting RSA keysize\n");
            ERR_print_errors(bio_err);
            EVP_PKEY_CTX_free(gctx);
            return NULL;
        }
    }
#endif

    return gctx;
}

static int genpkey_cb(EVP_PKEY_CTX *ctx)
{
    char c = '*';
    BIO *b = EVP_PKEY_CTX_get_app_data(ctx);
    int p;
    p = EVP_PKEY_CTX_get_keygen_info(ctx, 0);
    if (p == 0)
        c = '.';
    if (p == 1)
        c = '+';
    if (p == 2)
        c = '*';
    if (p == 3)
        c = '\n';
    BIO_write(b, &c, 1);
    (void)BIO_flush(b);
    return 1;
}

static int do_sign_init(EVP_MD_CTX *ctx, EVP_PKEY *pkey,
                        const EVP_MD *md, STACK_OF(OPENSSL_STRING) *sigopts)
{
    EVP_PKEY_CTX *pkctx = NULL;
    int i;

    if (ctx == NULL)
        return 0;
    if (!EVP_DigestSignInit(ctx, &pkctx, md, NULL, pkey))
        return 0;
    for (i = 0; i < sk_OPENSSL_STRING_num(sigopts); i++) {
        char *sigopt = sk_OPENSSL_STRING_value(sigopts, i);
        if (pkey_ctrl_string(pkctx, sigopt) <= 0) {
            BIO_printf(bio_err, "parameter error \"%s\"\n", sigopt);
            ERR_print_errors(bio_err);
            return 0;
        }
    }
    return 1;
}

int do_X509_sign(X509 *x, EVP_PKEY *pkey, const EVP_MD *md,
                 STACK_OF(OPENSSL_STRING) *sigopts)
{
    int rv;
    EVP_MD_CTX *mctx = EVP_MD_CTX_new();

    rv = do_sign_init(mctx, pkey, md, sigopts);
    if (rv > 0)
        rv = X509_sign_ctx(x, mctx);
    EVP_MD_CTX_free(mctx);
    return rv > 0 ? 1 : 0;
}

int do_X509_REQ_sign(X509_REQ *x, EVP_PKEY *pkey, const EVP_MD *md,
                     STACK_OF(OPENSSL_STRING) *sigopts)
{
    int rv;
    EVP_MD_CTX *mctx = EVP_MD_CTX_new();
    rv = do_sign_init(mctx, pkey, md, sigopts);
    if (rv > 0)
        rv = X509_REQ_sign_ctx(x, mctx);
    EVP_MD_CTX_free(mctx);
    return rv > 0 ? 1 : 0;
}

int do_X509_CRL_sign(X509_CRL *x, EVP_PKEY *pkey, const EVP_MD *md,
                     STACK_OF(OPENSSL_STRING) *sigopts)
{
    int rv;
    EVP_MD_CTX *mctx = EVP_MD_CTX_new();
    rv = do_sign_init(mctx, pkey, md, sigopts);
    if (rv > 0)
        rv = X509_CRL_sign_ctx(x, mctx);
    EVP_MD_CTX_free(mctx);
    return rv > 0 ? 1 : 0;
}<|MERGE_RESOLUTION|>--- conflicted
+++ resolved
@@ -286,12 +286,8 @@
             break;
         case OPT_TEXT:
             text = 1;
-<<<<<<< HEAD
-        else if (strcmp(*argv, "-x509") == 0) {
-=======
             break;
         case OPT_X509:
->>>>>>> 84bd6f3c
             x509 = 1;
             break;
         case OPT_DAYS:
@@ -338,18 +334,10 @@
     if (!nmflag_set)
         nmflag = XN_FLAG_ONELINE;
 
-<<<<<<< HEAD
-    if (x509 && infile == NULL)
-        newreq = 1;
-
-    ERR_load_crypto_strings();
-    if (!app_passwd(bio_err, passargin, passargout, &passin, &passout)) {
-=======
     /* TODO: simplify this as pkey is still always NULL here */
     private = newreq && (pkey == NULL) ? 1 : 0;
 
     if (!app_passwd(passargin, passargout, &passin, &passout)) {
->>>>>>> 84bd6f3c
         BIO_printf(bio_err, "Error getting passwords\n");
         goto end;
     }
