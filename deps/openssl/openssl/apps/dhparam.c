/*
 * Copyright 1995-2018 The OpenSSL Project Authors. All Rights Reserved.
 *
 * Licensed under the OpenSSL license (the "License").  You may not use
 * this file except in compliance with the License.  You can obtain a copy
 * in the file LICENSE in the source distribution or at
 * https://www.openssl.org/source/license.html
 */

#include <openssl/opensslconf.h>
#ifdef OPENSSL_NO_DH
NON_EMPTY_TRANSLATION_UNIT
#else

# include <stdio.h>
# include <stdlib.h>
# include <time.h>
# include <string.h>
# include "apps.h"
# include <openssl/bio.h>
# include <openssl/err.h>
# include <openssl/bn.h>
# include <openssl/dh.h>
# include <openssl/x509.h>
# include <openssl/pem.h>

# ifndef OPENSSL_NO_DSA
#  include <openssl/dsa.h>
# endif

# define DEFBITS 2048

static int dh_cb(int p, int n, BN_GENCB *cb);

typedef enum OPTION_choice {
    OPT_ERR = -1, OPT_EOF = 0, OPT_HELP,
    OPT_INFORM, OPT_OUTFORM, OPT_IN, OPT_OUT,
    OPT_ENGINE, OPT_CHECK, OPT_TEXT, OPT_NOOUT,
    OPT_RAND, OPT_DSAPARAM, OPT_C, OPT_2, OPT_5
} OPTION_CHOICE;

OPTIONS dhparam_options[] = {
    {OPT_HELP_STR, 1, '-', "Usage: %s [flags] [numbits]\n"},
    {OPT_HELP_STR, 1, '-', "Valid options are:\n"},
    {"help", OPT_HELP, '-', "Display this summary"},
    {"in", OPT_IN, '<', "Input file"},
    {"inform", OPT_INFORM, 'F', "Input format, DER or PEM"},
    {"outform", OPT_OUTFORM, 'F', "Output format, DER or PEM"},
    {"out", OPT_OUT, '>', "Output file"},
    {"check", OPT_CHECK, '-', "Check the DH parameters"},
    {"text", OPT_TEXT, '-', "Print a text form of the DH parameters"},
    {"noout", OPT_NOOUT, '-', "Don't output any DH parameters"},
    {"rand", OPT_RAND, 's',
     "Load the file(s) into the random number generator"},
    {"C", OPT_C, '-', "Print C code"},
    {"2", OPT_2, '-', "Generate parameters using 2 as the generator value"},
    {"5", OPT_5, '-', "Generate parameters using 5 as the generator value"},
# ifndef OPENSSL_NO_DSA
    {"dsaparam", OPT_DSAPARAM, '-',
     "Read or generate DSA parameters, convert to DH"},
# endif
# ifndef OPENSSL_NO_ENGINE
    {"engine", OPT_ENGINE, 's', "Use engine e, possibly a hardware device"},
# endif
    {NULL}
};

int dhparam_main(int argc, char **argv)
{
    BIO *in = NULL, *out = NULL;
    DH *dh = NULL;
    char *infile = NULL, *outfile = NULL, *prog, *inrand = NULL;
    ENGINE *e = NULL;
#ifndef OPENSSL_NO_DSA
    int dsaparam = 0;
#endif
    int i, text = 0, C = 0, ret = 1, num = 0, g = 0;
    int informat = FORMAT_PEM, outformat = FORMAT_PEM, check = 0, noout = 0;
    OPTION_CHOICE o;

    prog = opt_init(argc, argv, dhparam_options);
    while ((o = opt_next()) != OPT_EOF) {
        switch (o) {
        case OPT_EOF:
        case OPT_ERR:
 opthelp:
            BIO_printf(bio_err, "%s: Use -help for summary.\n", prog);
            goto end;
        case OPT_HELP:
            opt_help(dhparam_options);
            ret = 0;
            goto end;
        case OPT_INFORM:
            if (!opt_format(opt_arg(), OPT_FMT_PEMDER, &informat))
                goto opthelp;
            break;
        case OPT_OUTFORM:
            if (!opt_format(opt_arg(), OPT_FMT_PEMDER, &outformat))
                goto opthelp;
            break;
        case OPT_IN:
            infile = opt_arg();
            break;
        case OPT_OUT:
            outfile = opt_arg();
            break;
        case OPT_ENGINE:
            e = setup_engine(opt_arg(), 0);
            break;
        case OPT_CHECK:
            check = 1;
            break;
        case OPT_TEXT:
            text = 1;
            break;
        case OPT_DSAPARAM:
#ifndef OPENSSL_NO_DSA
            dsaparam = 1;
#endif
            break;
        case OPT_C:
            C = 1;
            break;
        case OPT_2:
            g = 2;
            break;
        case OPT_5:
            g = 5;
            break;
        case OPT_NOOUT:
            noout = 1;
            break;
        case OPT_RAND:
            inrand = opt_arg();
            break;
        }
    }
    argc = opt_num_rest();
    argv = opt_rest();

    if (argv[0] && (!opt_int(argv[0], &num) || num <= 0))
        goto end;

    if (g && !num)
        num = DEFBITS;

# ifndef OPENSSL_NO_DSA
    if (dsaparam && g) {
        BIO_printf(bio_err,
                   "generator may not be chosen for DSA parameters\n");
        goto end;
    }
# endif

    out = bio_open_default(outfile, 'w', outformat);
    if (out == NULL)
        goto end;

    /* DH parameters */
    if (num && !g)
        g = 2;

    if (num) {

        BN_GENCB *cb;
        cb = BN_GENCB_new();
        if (cb == NULL) {
            ERR_print_errors(bio_err);
            goto end;
        }

        BN_GENCB_set(cb, dh_cb, bio_err);
        if (!app_RAND_load_file(NULL, 1) && inrand == NULL) {
            BIO_printf(bio_err,
                       "warning, not much extra random data, consider using the -rand option\n");
        }
        if (inrand != NULL)
            BIO_printf(bio_err, "%ld semi-random bytes loaded\n",
                       app_RAND_load_files(inrand));

# ifndef OPENSSL_NO_DSA
        if (dsaparam) {
            DSA *dsa = DSA_new();

            BIO_printf(bio_err,
                       "Generating DSA parameters, %d bit long prime\n", num);
            if (dsa == NULL
                || !DSA_generate_parameters_ex(dsa, num, NULL, 0, NULL, NULL,
                                               cb)) {
                DSA_free(dsa);
                BN_GENCB_free(cb);
                ERR_print_errors(bio_err);
                goto end;
            }

            dh = DSA_dup_DH(dsa);
            DSA_free(dsa);
            if (dh == NULL) {
                BN_GENCB_free(cb);
                ERR_print_errors(bio_err);
                goto end;
            }
        } else
# endif
        {
            dh = DH_new();
            BIO_printf(bio_err,
                       "Generating DH parameters, %d bit long safe prime, generator %d\n",
                       num, g);
            BIO_printf(bio_err, "This is going to take a long time\n");
            if (dh == NULL || !DH_generate_parameters_ex(dh, num, g, cb)) {
                BN_GENCB_free(cb);
                ERR_print_errors(bio_err);
                goto end;
            }
        }

        BN_GENCB_free(cb);
        app_RAND_write_file(NULL);
    } else {

        in = bio_open_default(infile, 'r', informat);
        if (in == NULL)
            goto end;

# ifndef OPENSSL_NO_DSA
        if (dsaparam) {
            DSA *dsa;

            if (informat == FORMAT_ASN1)
                dsa = d2i_DSAparams_bio(in, NULL);
            else                /* informat == FORMAT_PEM */
                dsa = PEM_read_bio_DSAparams(in, NULL, NULL, NULL);

            if (dsa == NULL) {
                BIO_printf(bio_err, "unable to load DSA parameters\n");
                ERR_print_errors(bio_err);
                goto end;
            }

            dh = DSA_dup_DH(dsa);
            DSA_free(dsa);
            if (dh == NULL) {
                ERR_print_errors(bio_err);
                goto end;
            }
        } else
# endif
        {
            if (informat == FORMAT_ASN1) {
                /*
                 * We have no PEM header to determine what type of DH params it
                 * is. We'll just try both.
                 */
                dh = d2i_DHparams_bio(in, NULL);
                /* BIO_reset() returns 0 for success for file BIOs only!!! */
                if (dh == NULL && BIO_reset(in) == 0)
                    dh = d2i_DHxparams_bio(in, NULL);
            } else {
                /* informat == FORMAT_PEM */
                dh = PEM_read_bio_DHparams(in, NULL, NULL, NULL);
            }

            if (dh == NULL) {
                BIO_printf(bio_err, "unable to load DH parameters\n");
                ERR_print_errors(bio_err);
                goto end;
            }
        }

        /* dh != NULL */
    }

    if (text) {
        DHparams_print(out, dh);
    }

    if (check) {
        if (!DH_check(dh, &i)) {
            ERR_print_errors(bio_err);
            goto end;
        }
        if (i & DH_CHECK_P_NOT_PRIME)
            BIO_printf(bio_err, "WARNING: p value is not prime\n");
        if (i & DH_CHECK_P_NOT_SAFE_PRIME)
            BIO_printf(bio_err, "WARNING: p value is not a safe prime\n");
        if (i & DH_CHECK_Q_NOT_PRIME)
            BIO_printf(bio_err, "WARNING: q value is not a prime\n");
        if (i & DH_CHECK_INVALID_Q_VALUE)
            BIO_printf(bio_err, "WARNING: q value is invalid\n");
        if (i & DH_CHECK_INVALID_J_VALUE)
            BIO_printf(bio_err, "WARNING: j value is invalid\n");
        if (i & DH_UNABLE_TO_CHECK_GENERATOR)
            BIO_printf(bio_err,
                       "WARNING: unable to check the generator value\n");
        if (i & DH_NOT_SUITABLE_GENERATOR)
            BIO_printf(bio_err, "WARNING: the g value is not a generator\n");
        if (i == 0)
            BIO_printf(bio_err, "DH parameters appear to be ok.\n");
        if (num != 0 && i != 0) {
            /*
             * We have generated parameters but DH_check() indicates they are
             * invalid! This should never happen!
             */
            BIO_printf(bio_err, "ERROR: Invalid parameters generated\n");
            goto end;
        }
    }
    if (C) {
        unsigned char *data;
        int len, bits;
        const BIGNUM *pbn, *gbn;

        len = DH_size(dh);
        bits = DH_bits(dh);
        DH_get0_pqg(dh, &pbn, NULL, &gbn);
        data = app_malloc(len, "print a BN");
        BIO_printf(out, "#ifndef HEADER_DH_H\n"
                        "# include <openssl/dh.h>\n"
                        "#endif\n"
                        "\n");
        BIO_printf(out, "DH *get_dh%d()\n{\n", bits);
        print_bignum_var(out, pbn, "dhp", bits, data);
        print_bignum_var(out, gbn, "dhg", bits, data);
        BIO_printf(out, "    DH *dh = DH_new();\n"
                        "    BIGNUM *dhp_bn, *dhg_bn;\n"
                        "\n"
                        "    if (dh == NULL)\n"
                        "        return NULL;\n");
        BIO_printf(out, "    dhp_bn = BN_bin2bn(dhp_%d, sizeof(dhp_%d), NULL);\n",
                   bits, bits);
        BIO_printf(out, "    dhg_bn = BN_bin2bn(dhg_%d, sizeof(dhg_%d), NULL);\n",
                   bits, bits);
        BIO_printf(out, "    if (dhp_bn == NULL || dhg_bn == NULL\n"
                        "            || !DH_set0_pqg(dh, dhp_bn, NULL, dhg_bn)) {\n"
                        "        DH_free(dh);\n"
                        "        BN_free(dhp_bn);\n"
                        "        BN_free(dhg_bn);\n"
                        "        return NULL;\n"
                        "    }\n");
        if (DH_get_length(dh) > 0)
            BIO_printf(out,
                        "    if (!DH_set_length(dh, %ld)) {\n"
                        "        DH_free(dh);\n"
                        "    }\n", DH_get_length(dh));
        BIO_printf(out, "    return dh;\n}\n");
        OPENSSL_free(data);
    }

    if (!noout) {
<<<<<<< HEAD
        if (outformat == FORMAT_ASN1) {
            if (dh->q != NULL)
                i = i2d_DHxparams_bio(out, dh);
            else
                i = i2d_DHparams_bio(out, dh);
        } else if (outformat == FORMAT_PEM) {
            if (dh->q != NULL)
                i = PEM_write_bio_DHxparams(out, dh);
=======
        const BIGNUM *q;
        DH_get0_pqg(dh, NULL, &q, NULL);
        if (outformat == FORMAT_ASN1) {
            if (q != NULL)
                i = i2d_DHxparams_bio(out, dh);
>>>>>>> 84bd6f3c
            else
                i = i2d_DHparams_bio(out, dh);
        } else if (q != NULL)
            i = PEM_write_bio_DHxparams(out, dh);
        else
            i = PEM_write_bio_DHparams(out, dh);
        if (!i) {
            BIO_printf(bio_err, "unable to write DH parameters\n");
            ERR_print_errors(bio_err);
            goto end;
        }
    }
    ret = 0;
 end:
    BIO_free(in);
    BIO_free_all(out);
    DH_free(dh);
    release_engine(e);
    return (ret);
}

static int dh_cb(int p, int n, BN_GENCB *cb)
{
    char c = '*';

    if (p == 0)
        c = '.';
    if (p == 1)
        c = '+';
    if (p == 2)
        c = '*';
    if (p == 3)
        c = '\n';
    BIO_write(BN_GENCB_get_arg(cb), &c, 1);
    (void)BIO_flush(BN_GENCB_get_arg(cb));
    return 1;
}
#endif<|MERGE_RESOLUTION|>--- conflicted
+++ resolved
@@ -348,22 +348,11 @@
     }
 
     if (!noout) {
-<<<<<<< HEAD
-        if (outformat == FORMAT_ASN1) {
-            if (dh->q != NULL)
-                i = i2d_DHxparams_bio(out, dh);
-            else
-                i = i2d_DHparams_bio(out, dh);
-        } else if (outformat == FORMAT_PEM) {
-            if (dh->q != NULL)
-                i = PEM_write_bio_DHxparams(out, dh);
-=======
         const BIGNUM *q;
         DH_get0_pqg(dh, NULL, &q, NULL);
         if (outformat == FORMAT_ASN1) {
             if (q != NULL)
                 i = i2d_DHxparams_bio(out, dh);
->>>>>>> 84bd6f3c
             else
                 i = i2d_DHparams_bio(out, dh);
         } else if (q != NULL)
