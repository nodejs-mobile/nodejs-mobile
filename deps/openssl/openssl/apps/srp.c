--- conflicted
+++ resolved
@@ -93,16 +93,7 @@
     char **irow;
     int i;
 
-<<<<<<< HEAD
-    if ((irow =
-         (char **)OPENSSL_malloc(sizeof(char *) * (DB_NUMBER + 1))) == NULL) {
-        BIO_printf(bio_err, "Memory allocation failure\n");
-        return 0;
-    }
-
-=======
     irow = app_malloc(sizeof(*irow) * (DB_NUMBER + 1), "row pointers");
->>>>>>> 84bd6f3c
     for (i = 0; i < DB_NUMBER; i++)
         irow[i] = row[i];
     irow[DB_NUMBER] = NULL;
