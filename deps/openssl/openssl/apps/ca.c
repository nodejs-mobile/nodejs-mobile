--- conflicted
+++ resolved
@@ -1862,10 +1862,7 @@
         goto end;
     }
 
-<<<<<<< HEAD
-=======
     irow = app_malloc(sizeof(*irow) * (DB_NUMBER + 1), "row space");
->>>>>>> 84bd6f3c
     for (i = 0; i < DB_NUMBER; i++)
         irow[i] = row[i];
     irow[DB_NUMBER] = NULL;
@@ -1877,21 +1874,12 @@
     }
     irow = NULL;
     ok = 1;
-<<<<<<< HEAD
- err:
-    if (irow != NULL) {
-        for (i = 0; i < DB_NUMBER; i++)
-            OPENSSL_free(row[i]);
-        OPENSSL_free(irow);
-    }
-=======
  end:
     if (ok != 1) {
         for (i = 0; i < DB_NUMBER; i++)
             OPENSSL_free(row[i]);
     }
     OPENSSL_free(irow);
->>>>>>> 84bd6f3c
 
     X509_NAME_free(CAname);
     X509_NAME_free(subject);
@@ -2108,10 +2096,7 @@
             goto end;
         }
 
-<<<<<<< HEAD
-=======
         irow = app_malloc(sizeof(*irow) * (DB_NUMBER + 1), "row ptr");
->>>>>>> 84bd6f3c
         for (i = 0; i < DB_NUMBER; i++)
             irow[i] = row[i];
         irow[DB_NUMBER] = NULL;
@@ -2120,11 +2105,7 @@
             BIO_printf(bio_err, "failed to update database\n");
             BIO_printf(bio_err, "TXT_DB error number %ld\n", db->db->error);
             OPENSSL_free(irow);
-<<<<<<< HEAD
-            goto err;
-=======
-            goto end;
->>>>>>> 84bd6f3c
+            goto end;
         }
 
         for (i = 0; i < DB_NUMBER; i++)
