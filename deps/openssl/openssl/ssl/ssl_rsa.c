--- conflicted
+++ resolved
@@ -887,7 +887,6 @@
     int ret = 0;
     BIO *bin = NULL;
     size_t num_extensions = 0;
-    unsigned char *new_serverinfo;
 
     if (ctx == NULL || file == NULL) {
         SSLerr(SSL_F_SSL_CTX_USE_SERVERINFO_FILE, ERR_R_PASSED_NULL_PARAMETER);
@@ -936,22 +935,12 @@
             goto end;
         }
         /* Append the decoded extension to the serverinfo buffer */
-<<<<<<< HEAD
-        new_serverinfo =
-            OPENSSL_realloc(serverinfo, serverinfo_length + extension_length);
-        if (new_serverinfo == NULL) {
-            SSLerr(SSL_F_SSL_CTX_USE_SERVERINFO_FILE, ERR_R_MALLOC_FAILURE);
-            goto end;
-        }
-        serverinfo = new_serverinfo;
-=======
         tmp = OPENSSL_realloc(serverinfo, serverinfo_length + extension_length);
         if (tmp == NULL) {
             SSLerr(SSL_F_SSL_CTX_USE_SERVERINFO_FILE, ERR_R_MALLOC_FAILURE);
             goto end;
         }
         serverinfo = tmp;
->>>>>>> 84bd6f3c
         memcpy(serverinfo + serverinfo_length, extension, extension_length);
         serverinfo_length += extension_length;
 
