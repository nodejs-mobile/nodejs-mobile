--- conflicted
+++ resolved
@@ -720,11 +720,7 @@
     tlsext_sigalg_ecdsa(TLSEXT_hash_sha256)
         tlsext_sigalg_ecdsa(TLSEXT_hash_sha384)
 };
-<<<<<<< HEAD
-# endif
-=======
-#endif
->>>>>>> 84bd6f3c
+#endif
 size_t tls12_get_psigalgs(SSL *s, int sent, const unsigned char **psigs)
 {
     /*
@@ -855,42 +851,6 @@
  */
 void ssl_set_client_disabled(SSL *s)
 {
-<<<<<<< HEAD
-    CERT *c = s->cert;
-    const unsigned char *sigalgs;
-    size_t i, sigalgslen;
-    int have_rsa = 0, have_dsa = 0, have_ecdsa = 0;
-    c->mask_a = 0;
-    c->mask_k = 0;
-    /* Don't allow TLS 1.2 only ciphers if we don't suppport them */
-    if (!SSL_CLIENT_USE_TLS1_2_CIPHERS(s))
-        c->mask_ssl = SSL_TLSV1_2;
-    else
-        c->mask_ssl = 0;
-    /*
-     * Now go through all signature algorithms seeing if we support any for
-     * RSA, DSA, ECDSA. Do this for all versions not just TLS 1.2.
-     */
-    sigalgslen = tls12_get_psigalgs(s, 1, &sigalgs);
-    for (i = 0; i < sigalgslen; i += 2, sigalgs += 2) {
-        switch (sigalgs[1]) {
-# ifndef OPENSSL_NO_RSA
-        case TLSEXT_signature_rsa:
-            have_rsa = 1;
-            break;
-# endif
-# ifndef OPENSSL_NO_DSA
-        case TLSEXT_signature_dsa:
-            have_dsa = 1;
-            break;
-# endif
-# ifndef OPENSSL_NO_ECDSA
-        case TLSEXT_signature_ecdsa:
-            have_ecdsa = 1;
-            break;
-# endif
-        }
-=======
     s->s3->tmp.mask_a = 0;
     s->s3->tmp.mask_k = 0;
     ssl_set_sig_mask(&s->s3->tmp.mask_a, s, SSL_SECOP_SIGALG_MASK);
@@ -900,7 +860,6 @@
     if (!s->psk_client_callback) {
         s->s3->tmp.mask_a |= SSL_aPSK;
         s->s3->tmp.mask_k |= SSL_PSK;
->>>>>>> 84bd6f3c
     }
 #endif                          /* OPENSSL_NO_PSK */
 #ifndef OPENSSL_NO_SRP
@@ -1250,46 +1209,7 @@
     }
  skip_ext:
 
-<<<<<<< HEAD
-    if (SSL_CLIENT_USE_SIGALGS(s)) {
-        size_t salglen;
-        const unsigned char *salg;
-        salglen = tls12_get_psigalgs(s, 1, &salg);
-
-        /*-
-         * check for enough space.
-         * 4 bytes for the sigalgs type and extension length
-         * 2 bytes for the sigalg list length
-         * + sigalg list length
-         */
-        if (CHECKLEN(ret, salglen + 6, limit))
-            return NULL;
-        s2n(TLSEXT_TYPE_signature_algorithms, ret);
-        s2n(salglen + 2, ret);
-        s2n(salglen, ret);
-        memcpy(ret, salg, salglen);
-        ret += salglen;
-    }
-# ifdef TLSEXT_TYPE_opaque_prf_input
-    if (s->s3->client_opaque_prf_input != NULL) {
-        size_t col = s->s3->client_opaque_prf_input_len;
-
-        if ((long)(limit - ret - 6 - col < 0))
-            return NULL;
-        if (col > 0xFFFD)       /* can't happen */
-            return NULL;
-
-        s2n(TLSEXT_TYPE_opaque_prf_input, ret);
-        s2n(col + 2, ret);
-        s2n(col, ret);
-        memcpy(ret, s->s3->client_opaque_prf_input, col);
-        ret += col;
-    }
-# endif
-
-=======
 #ifndef OPENSSL_NO_OCSP
->>>>>>> 84bd6f3c
     if (s->tlsext_status_type == TLSEXT_STATUSTYPE_ocsp) {
         int i;
         size_t extlen, idlen;
@@ -1669,14 +1589,10 @@
         s2n(TLSEXT_TYPE_session_ticket, ret);
         s2n(0, ret);
     } else {
-<<<<<<< HEAD
-        /* if we don't add the above TLSEXT, we can't add a session ticket later */
-=======
         /*
          * if we don't add the above TLSEXT, we can't add a session ticket
          * later
          */
->>>>>>> 84bd6f3c
         s->tlsext_ticket_expected = 0;
     }
 
