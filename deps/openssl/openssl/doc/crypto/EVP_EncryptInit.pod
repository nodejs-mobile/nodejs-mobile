--- conflicted
+++ resolved
@@ -24,14 +24,6 @@
 EVP_rc2_ecb, EVP_rc2_cfb, EVP_rc2_ofb, EVP_rc2_40_cbc, EVP_rc2_64_cbc,
 EVP_bf_cbc, EVP_bf_ecb, EVP_bf_cfb, EVP_bf_ofb, EVP_cast5_cbc,
 EVP_cast5_ecb, EVP_cast5_cfb, EVP_cast5_ofb, EVP_rc5_32_12_16_cbc,
-<<<<<<< HEAD
-EVP_rc5_32_12_16_ecb, EVP_rc5_32_12_16_cfb, EVP_rc5_32_12_16_ofb, 
-EVP_aes_128_gcm, EVP_aes_192_gcm, EVP_aes_256_gcm, EVP_aes_128_ccm,
-EVP_aes_192_ccm, EVP_aes_256_ccm,
-EVP_aes_128_cbc_hmac_sha1, EVP_aes_256_cbc_hmac_sha1,
-EVP_aes_128_cbc_hmac_sha256, EVP_aes_256_cbc_hmac_sha256
-- EVP cipher routines
-=======
 EVP_rc5_32_12_16_ecb, EVP_rc5_32_12_16_cfb, EVP_rc5_32_12_16_ofb,
 EVP_aes_128_cbc, EVP_aes_128_ecb, EVP_aes_128_cfb, EVP_aes_128_ofb,
 EVP_aes_192_cbc, EVP_aes_192_ecb, EVP_aes_192_cfb, EVP_aes_192_ofb,
@@ -41,7 +33,6 @@
 EVP_aes_128_cbc_hmac_sha1, EVP_aes_256_cbc_hmac_sha1,
 EVP_aes_128_cbc_hmac_sha256, EVP_aes_256_cbc_hmac_sha256,
 EVP_chacha20, EVP_chacha20_poly1305 - EVP cipher routines
->>>>>>> 84bd6f3c
 
 =head1 SYNOPSIS
 
@@ -460,14 +451,11 @@
 when decrypting data. For OCB mode the taglen must either be 16 or the value
 previously set via EVP_CTRL_AEAD_SET_TAG.
 
-<<<<<<< HEAD
-=======
 In OCB mode calling this with B<tag> set to NULL sets the tag length. The tag
 length can only be set before specifying an IV. If not called a default tag
 length is used. For OCB AES the default is 16 (i.e. 128 bits). This is also the
 maximum tag length for OCB.
 
->>>>>>> 84bd6f3c
 =head1 CCM Mode
 
 The behaviour of CCM mode ciphers is similar to GCM mode but with a few
