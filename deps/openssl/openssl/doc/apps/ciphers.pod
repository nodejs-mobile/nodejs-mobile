=pod

=head1 NAME

openssl-ciphers,
ciphers - SSL cipher display and cipher list tool

=head1 SYNOPSIS

B<openssl> B<ciphers>
[B<-help>]
[B<-s>]
[B<-v>]
[B<-V>]
[B<-ssl3>]
[B<-tls1>]
[B<-tls1_1>]
[B<-tls1_2>]
[B<-s>]
[B<-psk>]
[B<-srp>]
[B<-stdname>]
[B<cipherlist>]

=head1 DESCRIPTION

The B<ciphers> command converts textual OpenSSL cipher lists into ordered
SSL cipher preference lists. It can be used as a test tool to determine
the appropriate cipherlist.

=head1 OPTIONS

=over 4

=item B<-help>

Print a usage message.

=item B<-s>

Only list supported ciphers: those consistent with the security level, and
minimum and maximum protocol version.  This is closer to the actual cipher list
an application will support.

PSK and SRP ciphers are not enabled by default: they require B<-psk> or B<-srp>
to enable them.

It also does not change the default list of supported signature algorithms.

On a server the list of supported ciphers might also exclude other ciphers
depending on the configured certificates and presence of DH parameters.

If this option is not used then all ciphers that match the cipherlist will be
listed.

=item B<-psk>

When combined with B<-s> includes cipher suites which require PSK.

=item B<-srp>

When combined with B<-s> includes cipher suites which require SRP.

=item B<-v>

Verbose output: For each ciphersuite, list details as provided by
L<SSL_CIPHER_description(3)>.

=item B<-V>

Like B<-v>, but include the official cipher suite values in hex.

=item B<-tls1_2>

In combination with the B<-s> option, list the ciphers which would be used if
TLSv1.2 were negotiated.

=item B<-ssl3>

In combination with the B<-s> option, list the ciphers which would be used if
SSLv3 were negotiated.

=item B<-tls1>

In combination with the B<-s> option, list the ciphers which would be used if
TLSv1 were negotiated.

=item B<-tls1_1>

In combination with the B<-s> option, list the ciphers which would be used if
TLSv1.1 were negotiated.

=item B<-stdname>

precede each ciphersuite by its standard name: only available is OpenSSL
is built with tracing enabled (B<enable-ssl-trace> argument to Configure).

=item B<cipherlist>

a cipher list to convert to a cipher preference list. If it is not included
then the default cipher list will be used. The format is described below.

=back

=head1 CIPHER LIST FORMAT

The cipher list consists of one or more I<cipher strings> separated by colons.
Commas or spaces are also acceptable separators but colons are normally used.

The actual cipher string can take several different forms.

It can consist of a single cipher suite such as B<RC4-SHA>.

It can represent a list of cipher suites containing a certain algorithm, or
cipher suites of a certain type. For example B<SHA1> represents all ciphers
suites using the digest algorithm SHA1 and B<SSLv3> represents all SSL v3
algorithms.

Lists of cipher suites can be combined in a single cipher string using the
B<+> character. This is used as a logical B<and> operation. For example
B<SHA1+DES> represents all cipher suites containing the SHA1 B<and> the DES
algorithms.

Each cipher string can be optionally preceded by the characters B<!>,
B<-> or B<+>.

If B<!> is used then the ciphers are permanently deleted from the list.
The ciphers deleted can never reappear in the list even if they are
explicitly stated.

If B<-> is used then the ciphers are deleted from the list, but some or
all of the ciphers can be added again by later options.

If B<+> is used then the ciphers are moved to the end of the list. This
option doesn't add any new ciphers it just moves matching existing ones.

If none of these characters is present then the string is just interpreted
as a list of ciphers to be appended to the current preference list. If the
list includes any ciphers already present they will be ignored: that is they
will not moved to the end of the list.

The cipher string B<@STRENGTH> can be used at any point to sort the current
cipher list in order of encryption algorithm key length.

The cipher string B<@SECLEVEL=n> can be used at any point to set the security
level to B<n>.

=head1 CIPHER STRINGS

The following is a list of all permitted cipher strings and their meanings.

=over 4

=item B<DEFAULT>

The default cipher list.
This is determined at compile time and is normally
B<ALL:!COMPLEMENTOFDEFAULT:!eNULL>.
When used, this must be the first cipherstring specified.

=item B<COMPLEMENTOFDEFAULT>

The ciphers included in B<ALL>, but not enabled by default. Currently
this includes all RC4 and anonymous ciphers. Note that this rule does
not cover B<eNULL>, which is not included by B<ALL> (use B<COMPLEMENTOFALL> if
necessary). Note that RC4 based ciphersuites are not built into OpenSSL by
default (see the enable-weak-ssl-ciphers option to Configure).

=item B<ALL>

All cipher suites except the B<eNULL> ciphers (which must be explicitly enabled
if needed).
As of OpenSSL 1.0.0, the B<ALL> cipher suites are sensibly ordered by default.

=item B<COMPLEMENTOFALL>

The cipher suites not enabled by B<ALL>, currently B<eNULL>.

=item B<HIGH>

"high" encryption cipher suites. This currently means those with key lengths
larger than 128 bits, and some cipher suites with 128-bit keys.

=item B<MEDIUM>

"medium" encryption cipher suites, currently some of those using 128 bit
encryption.

=item B<LOW>

"low" encryption cipher suites, currently those using 64 or 56 bit
encryption algorithms but excluding export cipher suites.  All these
ciphersuites have been removed as of OpenSSL 1.1.0.

=item B<eNULL>, B<NULL>

The "NULL" ciphers that is those offering no encryption. Because these offer no
encryption at all and are a security risk they are not enabled via either the
B<DEFAULT> or B<ALL> cipher strings.
Be careful when building cipherlists out of lower-level primitives such as
B<kRSA> or B<aECDSA> as these do overlap with the B<eNULL> ciphers.  When in
doubt, include B<!eNULL> in your cipherlist.

=item B<aNULL>

The cipher suites offering no authentication. This is currently the anonymous
DH algorithms and anonymous ECDH algorithms. These cipher suites are vulnerable
to "man in the middle" attacks and so their use is discouraged.
These are excluded from the B<DEFAULT> ciphers, but included in the B<ALL>
ciphers.
Be careful when building cipherlists out of lower-level primitives such as
B<kDHE> or B<AES> as these do overlap with the B<aNULL> ciphers.
When in doubt, include B<!aNULL> in your cipherlist.

=item B<kRSA>, B<aRSA>, B<RSA>

<<<<<<< HEAD
cipher suites using RSA key exchange or authentication. B<RSA> is an alias for
=======
Cipher suites using RSA key exchange or authentication. B<RSA> is an alias for
>>>>>>> 84bd6f3c
B<kRSA>.

=item B<kDHr>, B<kDHd>, B<kDH>

Cipher suites using static DH key agreement and DH certificates signed by CAs
with RSA and DSS keys or either respectively.
All these cipher suites have been removed in OpenSSL 1.1.0.

=item B<kDHE>, B<kEDH>, B<DH>

Cipher suites using ephemeral DH key agreement, including anonymous cipher
suites.

=item B<DHE>, B<EDH>

Cipher suites using authenticated ephemeral DH key agreement.

=item B<ADH>

Anonymous DH cipher suites, note that this does not include anonymous Elliptic
Curve DH (ECDH) cipher suites.

=item B<kEECDH>, B<kECDHE>, B<ECDH>

Cipher suites using ephemeral ECDH key agreement, including anonymous
cipher suites.

=item B<ECDHE>, B<EECDH>

Cipher suites using authenticated ephemeral ECDH key agreement.

=item B<AECDH>

Anonymous Elliptic Curve Diffie-Hellman cipher suites.

=item B<aDSS>, B<DSS>

Cipher suites using DSS authentication, i.e. the certificates carry DSS keys.

=item B<aDH>

Cipher suites effectively using DH authentication, i.e. the certificates carry
DH keys.
All these cipher suites have been removed in OpenSSL 1.1.0.

=item B<aECDSA>, B<ECDSA>

Cipher suites using ECDSA authentication, i.e. the certificates carry ECDSA
keys.

=item B<TLSv1.2>, B<TLSv1.0>, B<SSLv3>

Lists ciphersuites which are only supported in at least TLS v1.2, TLS v1.0 or
SSL v3.0 respectively.
Note: there are no ciphersuites specific to TLS v1.1.
Since this is only the minimum version, if, for example, TLSv1.0 is negotiated
then both TLSv1.0 and SSLv3.0 ciphersuites are available.

Note: these cipher strings B<do not> change the negotiated version of SSL or
TLS, they only affect the list of available cipher suites.

=item B<AES128>, B<AES256>, B<AES>

cipher suites using 128 bit AES, 256 bit AES or either 128 or 256 bit AES.

=item B<AESGCM>

AES in Galois Counter Mode (GCM): these ciphersuites are only supported
in TLS v1.2.

=item B<AESCCM>, B<AESCCM8>

AES in Cipher Block Chaining - Message Authentication Mode (CCM): these
ciphersuites are only supported in TLS v1.2. B<AESCCM> references CCM
cipher suites using both 16 and 8 octet Integrity Check Value (ICV)
while B<AESCCM8> only references 8 octet ICV.

=item B<CAMELLIA128>, B<CAMELLIA256>, B<CAMELLIA>

cipher suites using 128 bit CAMELLIA, 256 bit CAMELLIA or either 128 or 256 bit
CAMELLIA.

=item B<CHACHA20>

cipher suites using ChaCha20.

=item B<3DES>

cipher suites using triple DES.

=item B<DES>

Cipher suites using DES (not triple DES).
All these cipher suites have been removed in OpenSSL 1.1.0.

=item B<RC4>

Cipher suites using RC4.

=item B<RC2>

Cipher suites using RC2.

=item B<IDEA>

Cipher suites using IDEA.

=item B<SEED>

Cipher suites using SEED.

=item B<MD5>

Cipher suites using MD5.

=item B<SHA1>, B<SHA>

Cipher suites using SHA1.

=item B<SHA256>, B<SHA384>

Ciphersuites using SHA256 or SHA384.

=item B<aGOST>

Cipher suites using GOST R 34.10 (either 2001 or 94) for authentication
(needs an engine supporting GOST algorithms).

=item B<aGOST01>

Cipher suites using GOST R 34.10-2001 authentication.

=item B<kGOST>

Cipher suites, using VKO 34.10 key exchange, specified in the RFC 4357.

=item B<GOST94>

Cipher suites, using HMAC based on GOST R 34.11-94.

=item B<GOST89MAC>

Cipher suites using GOST 28147-89 MAC B<instead of> HMAC.

=item B<PSK>

All cipher suites using pre-shared keys (PSK).

=item B<kPSK>, B<kECDHEPSK>, B<kDHEPSK>, B<kRSAPSK>

Cipher suites using PSK key exchange, ECDHE_PSK, DHE_PSK or RSA_PSK.

=item B<aPSK>

Cipher suites using PSK authentication (currently all PSK modes apart from
RSA_PSK).

=item B<SUITEB128>, B<SUITEB128ONLY>, B<SUITEB192>

Enables suite B mode of operation using 128 (permitting 192 bit mode by peer)
128 bit (not permitting 192 bit by peer) or 192 bit level of security
respectively.
If used these cipherstrings should appear first in the cipher
list and anything after them is ignored.
Setting Suite B mode has additional consequences required to comply with
RFC6460.
In particular the supported signature algorithms is reduced to support only
ECDSA and SHA256 or SHA384, only the elliptic curves P-256 and P-384 can be
used and only the two suite B compliant ciphersuites
(ECDHE-ECDSA-AES128-GCM-SHA256 and ECDHE-ECDSA-AES256-GCM-SHA384) are
permissible.

=back

=head1 CIPHER SUITE NAMES

The following lists give the SSL or TLS cipher suites names from the
relevant specification and their OpenSSL equivalents. It should be noted,
that several cipher suite names do not include the authentication used,
e.g. DES-CBC3-SHA. In these cases, RSA authentication is used.

=head2 SSL v3.0 cipher suites

 SSL_RSA_WITH_NULL_MD5                   NULL-MD5
 SSL_RSA_WITH_NULL_SHA                   NULL-SHA
 SSL_RSA_WITH_RC4_128_MD5                RC4-MD5
 SSL_RSA_WITH_RC4_128_SHA                RC4-SHA
 SSL_RSA_WITH_IDEA_CBC_SHA               IDEA-CBC-SHA
 SSL_RSA_WITH_3DES_EDE_CBC_SHA           DES-CBC3-SHA

 SSL_DH_DSS_WITH_3DES_EDE_CBC_SHA        DH-DSS-DES-CBC3-SHA
 SSL_DH_RSA_WITH_3DES_EDE_CBC_SHA        DH-RSA-DES-CBC3-SHA
 SSL_DHE_DSS_WITH_3DES_EDE_CBC_SHA       DHE-DSS-DES-CBC3-SHA
 SSL_DHE_RSA_WITH_3DES_EDE_CBC_SHA       DHE-RSA-DES-CBC3-SHA

 SSL_DH_anon_WITH_RC4_128_MD5            ADH-RC4-MD5
 SSL_DH_anon_WITH_3DES_EDE_CBC_SHA       ADH-DES-CBC3-SHA

 SSL_FORTEZZA_KEA_WITH_NULL_SHA          Not implemented.
 SSL_FORTEZZA_KEA_WITH_FORTEZZA_CBC_SHA  Not implemented.
 SSL_FORTEZZA_KEA_WITH_RC4_128_SHA       Not implemented.

=head2 TLS v1.0 cipher suites

 TLS_RSA_WITH_NULL_MD5                   NULL-MD5
 TLS_RSA_WITH_NULL_SHA                   NULL-SHA
 TLS_RSA_WITH_RC4_128_MD5                RC4-MD5
 TLS_RSA_WITH_RC4_128_SHA                RC4-SHA
 TLS_RSA_WITH_IDEA_CBC_SHA               IDEA-CBC-SHA
 TLS_RSA_WITH_3DES_EDE_CBC_SHA           DES-CBC3-SHA

 TLS_DH_DSS_WITH_3DES_EDE_CBC_SHA        Not implemented.
 TLS_DH_RSA_WITH_3DES_EDE_CBC_SHA        Not implemented.
 TLS_DHE_DSS_WITH_3DES_EDE_CBC_SHA       DHE-DSS-DES-CBC3-SHA
 TLS_DHE_RSA_WITH_3DES_EDE_CBC_SHA       DHE-RSA-DES-CBC3-SHA

 TLS_DH_anon_WITH_RC4_128_MD5            ADH-RC4-MD5
 TLS_DH_anon_WITH_3DES_EDE_CBC_SHA       ADH-DES-CBC3-SHA

=head2 AES ciphersuites from RFC3268, extending TLS v1.0

 TLS_RSA_WITH_AES_128_CBC_SHA            AES128-SHA
 TLS_RSA_WITH_AES_256_CBC_SHA            AES256-SHA

 TLS_DH_DSS_WITH_AES_128_CBC_SHA         DH-DSS-AES128-SHA
 TLS_DH_DSS_WITH_AES_256_CBC_SHA         DH-DSS-AES256-SHA
 TLS_DH_RSA_WITH_AES_128_CBC_SHA         DH-RSA-AES128-SHA
 TLS_DH_RSA_WITH_AES_256_CBC_SHA         DH-RSA-AES256-SHA

 TLS_DHE_DSS_WITH_AES_128_CBC_SHA        DHE-DSS-AES128-SHA
 TLS_DHE_DSS_WITH_AES_256_CBC_SHA        DHE-DSS-AES256-SHA
 TLS_DHE_RSA_WITH_AES_128_CBC_SHA        DHE-RSA-AES128-SHA
 TLS_DHE_RSA_WITH_AES_256_CBC_SHA        DHE-RSA-AES256-SHA

 TLS_DH_anon_WITH_AES_128_CBC_SHA        ADH-AES128-SHA
 TLS_DH_anon_WITH_AES_256_CBC_SHA        ADH-AES256-SHA

=head2 Camellia ciphersuites from RFC4132, extending TLS v1.0

 TLS_RSA_WITH_CAMELLIA_128_CBC_SHA      CAMELLIA128-SHA
 TLS_RSA_WITH_CAMELLIA_256_CBC_SHA      CAMELLIA256-SHA

 TLS_DH_DSS_WITH_CAMELLIA_128_CBC_SHA   DH-DSS-CAMELLIA128-SHA
 TLS_DH_DSS_WITH_CAMELLIA_256_CBC_SHA   DH-DSS-CAMELLIA256-SHA
 TLS_DH_RSA_WITH_CAMELLIA_128_CBC_SHA   DH-RSA-CAMELLIA128-SHA
 TLS_DH_RSA_WITH_CAMELLIA_256_CBC_SHA   DH-RSA-CAMELLIA256-SHA

 TLS_DHE_DSS_WITH_CAMELLIA_128_CBC_SHA  DHE-DSS-CAMELLIA128-SHA
 TLS_DHE_DSS_WITH_CAMELLIA_256_CBC_SHA  DHE-DSS-CAMELLIA256-SHA
 TLS_DHE_RSA_WITH_CAMELLIA_128_CBC_SHA  DHE-RSA-CAMELLIA128-SHA
 TLS_DHE_RSA_WITH_CAMELLIA_256_CBC_SHA  DHE-RSA-CAMELLIA256-SHA

 TLS_DH_anon_WITH_CAMELLIA_128_CBC_SHA  ADH-CAMELLIA128-SHA
 TLS_DH_anon_WITH_CAMELLIA_256_CBC_SHA  ADH-CAMELLIA256-SHA

=head2 SEED ciphersuites from RFC4162, extending TLS v1.0

 TLS_RSA_WITH_SEED_CBC_SHA              SEED-SHA

 TLS_DH_DSS_WITH_SEED_CBC_SHA           DH-DSS-SEED-SHA
 TLS_DH_RSA_WITH_SEED_CBC_SHA           DH-RSA-SEED-SHA

 TLS_DHE_DSS_WITH_SEED_CBC_SHA          DHE-DSS-SEED-SHA
 TLS_DHE_RSA_WITH_SEED_CBC_SHA          DHE-RSA-SEED-SHA

 TLS_DH_anon_WITH_SEED_CBC_SHA          ADH-SEED-SHA

=head2 GOST ciphersuites from draft-chudov-cryptopro-cptls, extending TLS v1.0

Note: these ciphers require an engine which including GOST cryptographic
algorithms, such as the B<ccgost> engine, included in the OpenSSL distribution.

 TLS_GOSTR341094_WITH_28147_CNT_IMIT GOST94-GOST89-GOST89
 TLS_GOSTR341001_WITH_28147_CNT_IMIT GOST2001-GOST89-GOST89
 TLS_GOSTR341094_WITH_NULL_GOSTR3411 GOST94-NULL-GOST94
 TLS_GOSTR341001_WITH_NULL_GOSTR3411 GOST2001-NULL-GOST94

=head2 Additional Export 1024 and other cipher suites

Note: these ciphers can also be used in SSL v3.

 TLS_DHE_DSS_WITH_RC4_128_SHA            DHE-DSS-RC4-SHA

=head2 Elliptic curve cipher suites.

 TLS_ECDHE_RSA_WITH_NULL_SHA             ECDHE-RSA-NULL-SHA
 TLS_ECDHE_RSA_WITH_RC4_128_SHA          ECDHE-RSA-RC4-SHA
 TLS_ECDHE_RSA_WITH_3DES_EDE_CBC_SHA     ECDHE-RSA-DES-CBC3-SHA
 TLS_ECDHE_RSA_WITH_AES_128_CBC_SHA      ECDHE-RSA-AES128-SHA
 TLS_ECDHE_RSA_WITH_AES_256_CBC_SHA      ECDHE-RSA-AES256-SHA

 TLS_ECDHE_ECDSA_WITH_NULL_SHA           ECDHE-ECDSA-NULL-SHA
 TLS_ECDHE_ECDSA_WITH_RC4_128_SHA        ECDHE-ECDSA-RC4-SHA
 TLS_ECDHE_ECDSA_WITH_3DES_EDE_CBC_SHA   ECDHE-ECDSA-DES-CBC3-SHA
 TLS_ECDHE_ECDSA_WITH_AES_128_CBC_SHA    ECDHE-ECDSA-AES128-SHA
 TLS_ECDHE_ECDSA_WITH_AES_256_CBC_SHA    ECDHE-ECDSA-AES256-SHA

 TLS_ECDH_anon_WITH_NULL_SHA             AECDH-NULL-SHA
 TLS_ECDH_anon_WITH_RC4_128_SHA          AECDH-RC4-SHA
 TLS_ECDH_anon_WITH_3DES_EDE_CBC_SHA     AECDH-DES-CBC3-SHA
 TLS_ECDH_anon_WITH_AES_128_CBC_SHA      AECDH-AES128-SHA
 TLS_ECDH_anon_WITH_AES_256_CBC_SHA      AECDH-AES256-SHA

=head2 TLS v1.2 cipher suites

 TLS_RSA_WITH_NULL_SHA256                  NULL-SHA256

 TLS_RSA_WITH_AES_128_CBC_SHA256           AES128-SHA256
 TLS_RSA_WITH_AES_256_CBC_SHA256           AES256-SHA256
 TLS_RSA_WITH_AES_128_GCM_SHA256           AES128-GCM-SHA256
 TLS_RSA_WITH_AES_256_GCM_SHA384           AES256-GCM-SHA384

 TLS_DH_RSA_WITH_AES_128_CBC_SHA256        DH-RSA-AES128-SHA256
 TLS_DH_RSA_WITH_AES_256_CBC_SHA256        DH-RSA-AES256-SHA256
 TLS_DH_RSA_WITH_AES_128_GCM_SHA256        DH-RSA-AES128-GCM-SHA256
 TLS_DH_RSA_WITH_AES_256_GCM_SHA384        DH-RSA-AES256-GCM-SHA384

 TLS_DH_DSS_WITH_AES_128_CBC_SHA256        DH-DSS-AES128-SHA256
 TLS_DH_DSS_WITH_AES_256_CBC_SHA256        DH-DSS-AES256-SHA256
 TLS_DH_DSS_WITH_AES_128_GCM_SHA256        DH-DSS-AES128-GCM-SHA256
 TLS_DH_DSS_WITH_AES_256_GCM_SHA384        DH-DSS-AES256-GCM-SHA384

 TLS_DHE_RSA_WITH_AES_128_CBC_SHA256       DHE-RSA-AES128-SHA256
 TLS_DHE_RSA_WITH_AES_256_CBC_SHA256       DHE-RSA-AES256-SHA256
 TLS_DHE_RSA_WITH_AES_128_GCM_SHA256       DHE-RSA-AES128-GCM-SHA256
 TLS_DHE_RSA_WITH_AES_256_GCM_SHA384       DHE-RSA-AES256-GCM-SHA384

 TLS_DHE_DSS_WITH_AES_128_CBC_SHA256       DHE-DSS-AES128-SHA256
 TLS_DHE_DSS_WITH_AES_256_CBC_SHA256       DHE-DSS-AES256-SHA256
 TLS_DHE_DSS_WITH_AES_128_GCM_SHA256       DHE-DSS-AES128-GCM-SHA256
 TLS_DHE_DSS_WITH_AES_256_GCM_SHA384       DHE-DSS-AES256-GCM-SHA384

 TLS_ECDHE_RSA_WITH_AES_128_CBC_SHA256     ECDHE-RSA-AES128-SHA256
 TLS_ECDHE_RSA_WITH_AES_256_CBC_SHA384     ECDHE-RSA-AES256-SHA384
 TLS_ECDHE_RSA_WITH_AES_128_GCM_SHA256     ECDHE-RSA-AES128-GCM-SHA256
 TLS_ECDHE_RSA_WITH_AES_256_GCM_SHA384     ECDHE-RSA-AES256-GCM-SHA384

 TLS_ECDHE_ECDSA_WITH_AES_128_CBC_SHA256   ECDHE-ECDSA-AES128-SHA256
 TLS_ECDHE_ECDSA_WITH_AES_256_CBC_SHA384   ECDHE-ECDSA-AES256-SHA384
 TLS_ECDHE_ECDSA_WITH_AES_128_GCM_SHA256   ECDHE-ECDSA-AES128-GCM-SHA256
 TLS_ECDHE_ECDSA_WITH_AES_256_GCM_SHA384   ECDHE-ECDSA-AES256-GCM-SHA384

 TLS_DH_anon_WITH_AES_128_CBC_SHA256       ADH-AES128-SHA256
 TLS_DH_anon_WITH_AES_256_CBC_SHA256       ADH-AES256-SHA256
 TLS_DH_anon_WITH_AES_128_GCM_SHA256       ADH-AES128-GCM-SHA256
 TLS_DH_anon_WITH_AES_256_GCM_SHA384       ADH-AES256-GCM-SHA384

 RSA_WITH_AES_128_CCM                      AES128-CCM
 RSA_WITH_AES_256_CCM                      AES256-CCM
 DHE_RSA_WITH_AES_128_CCM                  DHE-RSA-AES128-CCM
 DHE_RSA_WITH_AES_256_CCM                  DHE-RSA-AES256-CCM
 RSA_WITH_AES_128_CCM_8                    AES128-CCM8
 RSA_WITH_AES_256_CCM_8                    AES256-CCM8
 DHE_RSA_WITH_AES_128_CCM_8                DHE-RSA-AES128-CCM8
 DHE_RSA_WITH_AES_256_CCM_8                DHE-RSA-AES256-CCM8
 ECDHE_ECDSA_WITH_AES_128_CCM              ECDHE-ECDSA-AES128-CCM
 ECDHE_ECDSA_WITH_AES_256_CCM              ECDHE-ECDSA-AES256-CCM
 ECDHE_ECDSA_WITH_AES_128_CCM_8            ECDHE-ECDSA-AES128-CCM8
 ECDHE_ECDSA_WITH_AES_256_CCM_8            ECDHE-ECDSA-AES256-CCM8

=head2 Camellia HMAC-Based ciphersuites from RFC6367, extending TLS v1.2

 TLS_ECDHE_ECDSA_WITH_CAMELLIA_128_CBC_SHA256 ECDHE-ECDSA-CAMELLIA128-SHA256
 TLS_ECDHE_ECDSA_WITH_CAMELLIA_256_CBC_SHA384 ECDHE-ECDSA-CAMELLIA256-SHA384
 TLS_ECDHE_RSA_WITH_CAMELLIA_128_CBC_SHA256   ECDHE-RSA-CAMELLIA128-SHA256
 TLS_ECDHE_RSA_WITH_CAMELLIA_256_CBC_SHA384   ECDHE-RSA-CAMELLIA256-SHA384

=head2 Pre-shared keying (PSK) ciphersuites

 PSK_WITH_NULL_SHA                         PSK-NULL-SHA
 DHE_PSK_WITH_NULL_SHA                     DHE-PSK-NULL-SHA
 RSA_PSK_WITH_NULL_SHA                     RSA-PSK-NULL-SHA

 PSK_WITH_RC4_128_SHA                      PSK-RC4-SHA
 PSK_WITH_3DES_EDE_CBC_SHA                 PSK-3DES-EDE-CBC-SHA
 PSK_WITH_AES_128_CBC_SHA                  PSK-AES128-CBC-SHA
 PSK_WITH_AES_256_CBC_SHA                  PSK-AES256-CBC-SHA

 DHE_PSK_WITH_RC4_128_SHA                  DHE-PSK-RC4-SHA
 DHE_PSK_WITH_3DES_EDE_CBC_SHA             DHE-PSK-3DES-EDE-CBC-SHA
 DHE_PSK_WITH_AES_128_CBC_SHA              DHE-PSK-AES128-CBC-SHA
 DHE_PSK_WITH_AES_256_CBC_SHA              DHE-PSK-AES256-CBC-SHA

 RSA_PSK_WITH_RC4_128_SHA                  RSA-PSK-RC4-SHA
 RSA_PSK_WITH_3DES_EDE_CBC_SHA             RSA-PSK-3DES-EDE-CBC-SHA
 RSA_PSK_WITH_AES_128_CBC_SHA              RSA-PSK-AES128-CBC-SHA
 RSA_PSK_WITH_AES_256_CBC_SHA              RSA-PSK-AES256-CBC-SHA

 PSK_WITH_AES_128_GCM_SHA256               PSK-AES128-GCM-SHA256
 PSK_WITH_AES_256_GCM_SHA384               PSK-AES256-GCM-SHA384
 DHE_PSK_WITH_AES_128_GCM_SHA256           DHE-PSK-AES128-GCM-SHA256
 DHE_PSK_WITH_AES_256_GCM_SHA384           DHE-PSK-AES256-GCM-SHA384
 RSA_PSK_WITH_AES_128_GCM_SHA256           RSA-PSK-AES128-GCM-SHA256
 RSA_PSK_WITH_AES_256_GCM_SHA384           RSA-PSK-AES256-GCM-SHA384

 PSK_WITH_AES_128_CBC_SHA256               PSK-AES128-CBC-SHA256
 PSK_WITH_AES_256_CBC_SHA384               PSK-AES256-CBC-SHA384
 PSK_WITH_NULL_SHA256                      PSK-NULL-SHA256
 PSK_WITH_NULL_SHA384                      PSK-NULL-SHA384
 DHE_PSK_WITH_AES_128_CBC_SHA256           DHE-PSK-AES128-CBC-SHA256
 DHE_PSK_WITH_AES_256_CBC_SHA384           DHE-PSK-AES256-CBC-SHA384
 DHE_PSK_WITH_NULL_SHA256                  DHE-PSK-NULL-SHA256
 DHE_PSK_WITH_NULL_SHA384                  DHE-PSK-NULL-SHA384
 RSA_PSK_WITH_AES_128_CBC_SHA256           RSA-PSK-AES128-CBC-SHA256
 RSA_PSK_WITH_AES_256_CBC_SHA384           RSA-PSK-AES256-CBC-SHA384
 RSA_PSK_WITH_NULL_SHA256                  RSA-PSK-NULL-SHA256
 RSA_PSK_WITH_NULL_SHA384                  RSA-PSK-NULL-SHA384
 PSK_WITH_AES_128_GCM_SHA256               PSK-AES128-GCM-SHA256
 PSK_WITH_AES_256_GCM_SHA384               PSK-AES256-GCM-SHA384

 ECDHE_PSK_WITH_RC4_128_SHA                ECDHE-PSK-RC4-SHA
 ECDHE_PSK_WITH_3DES_EDE_CBC_SHA           ECDHE-PSK-3DES-EDE-CBC-SHA
 ECDHE_PSK_WITH_AES_128_CBC_SHA            ECDHE-PSK-AES128-CBC-SHA
 ECDHE_PSK_WITH_AES_256_CBC_SHA            ECDHE-PSK-AES256-CBC-SHA
 ECDHE_PSK_WITH_AES_128_CBC_SHA256         ECDHE-PSK-AES128-CBC-SHA256
 ECDHE_PSK_WITH_AES_256_CBC_SHA384         ECDHE-PSK-AES256-CBC-SHA384
 ECDHE_PSK_WITH_NULL_SHA                   ECDHE-PSK-NULL-SHA
 ECDHE_PSK_WITH_NULL_SHA256                ECDHE-PSK-NULL-SHA256
 ECDHE_PSK_WITH_NULL_SHA384                ECDHE-PSK-NULL-SHA384

 PSK_WITH_CAMELLIA_128_CBC_SHA256          PSK-CAMELLIA128-SHA256
 PSK_WITH_CAMELLIA_256_CBC_SHA384          PSK-CAMELLIA256-SHA384

 DHE_PSK_WITH_CAMELLIA_128_CBC_SHA256      DHE-PSK-CAMELLIA128-SHA256
 DHE_PSK_WITH_CAMELLIA_256_CBC_SHA384      DHE-PSK-CAMELLIA256-SHA384

 RSA_PSK_WITH_CAMELLIA_128_CBC_SHA256      RSA-PSK-CAMELLIA128-SHA256
 RSA_PSK_WITH_CAMELLIA_256_CBC_SHA384      RSA-PSK-CAMELLIA256-SHA384

 ECDHE_PSK_WITH_CAMELLIA_128_CBC_SHA256    ECDHE-PSK-CAMELLIA128-SHA256
 ECDHE_PSK_WITH_CAMELLIA_256_CBC_SHA384    ECDHE-PSK-CAMELLIA256-SHA384

 PSK_WITH_AES_128_CCM                      PSK-AES128-CCM
 PSK_WITH_AES_256_CCM                      PSK-AES256-CCM
 DHE_PSK_WITH_AES_128_CCM                  DHE-PSK-AES128-CCM
 DHE_PSK_WITH_AES_256_CCM                  DHE-PSK-AES256-CCM
 PSK_WITH_AES_128_CCM_8                    PSK-AES128-CCM8
 PSK_WITH_AES_256_CCM_8                    PSK-AES256-CCM8
 DHE_PSK_WITH_AES_128_CCM_8                DHE-PSK-AES128-CCM8
 DHE_PSK_WITH_AES_256_CCM_8                DHE-PSK-AES256-CCM8

=head2 ChaCha20-Poly1305 cipher suites, extending TLS v1.2

 TLS_ECDHE_RSA_WITH_CHACHA20_POLY1305_SHA256      ECDHE-RSA-CHACHA20-POLY1305
 TLS_ECDHE_ECDSA_WITH_CHACHA20_POLY1305_SHA256    ECDHE-ECDSA-CHACHA20-POLY1305
 TLS_DHE_RSA_WITH_CHACHA20_POLY1305_SHA256        DHE-RSA-CHACHA20-POLY1305
 TLS_PSK_WITH_CHACHA20_POLY1305_SHA256            PSK-CHACHA20-POLY1305
 TLS_ECDHE_PSK_WITH_CHACHA20_POLY1305_SHA256      ECDHE-PSK-CHACHA20-POLY1305
 TLS_DHE_PSK_WITH_CHACHA20_POLY1305_SHA256        DHE-PSK-CHACHA20-POLY1305
 TLS_RSA_PSK_WITH_CHACHA20_POLY1305_SHA256        RSA-PSK-CHACHA20-POLY1305

=head2 Older names used by OpenSSL

The following names are accepted by older releases:

 SSL_DHE_RSA_WITH_3DES_EDE_CBC_SHA    EDH-RSA-DES-CBC3-SHA (DHE-RSA-DES-CBC3-SHA)
 SSL_DHE_DSS_WITH_3DES_EDE_CBC_SHA    EDH-DSS-DES-CBC3-SHA (DHE-DSS-DES-CBC3-SHA)

=head1 NOTES

Some compiled versions of OpenSSL may not include all the ciphers
listed here because some ciphers were excluded at compile time.

=head1 EXAMPLES

Verbose listing of all OpenSSL ciphers including NULL ciphers:

 openssl ciphers -v 'ALL:eNULL'

Include all ciphers except NULL and anonymous DH then sort by
strength:

 openssl ciphers -v 'ALL:!ADH:@STRENGTH'

Include all ciphers except ones with no encryption (eNULL) or no
authentication (aNULL):

 openssl ciphers -v 'ALL:!aNULL'

Include only 3DES ciphers and then place RSA ciphers last:

 openssl ciphers -v '3DES:+RSA'

Include all RC4 ciphers but leave out those without authentication:

 openssl ciphers -v 'RC4:!COMPLEMENTOFDEFAULT'

Include all ciphers with RSA authentication but leave out ciphers without
encryption.

 openssl ciphers -v 'RSA:!COMPLEMENTOFALL'

Set security level to 2 and display all ciphers consistent with level 2:

 openssl ciphers -s -v 'ALL:@SECLEVEL=2'

=head1 SEE ALSO

L<s_client(1)>, L<s_server(1)>, L<ssl(7)>

=head1 HISTORY

The B<-V> option for the B<ciphers> command was added in OpenSSL 1.0.0.

=head1 COPYRIGHT

Copyright 2000-2016 The OpenSSL Project Authors. All Rights Reserved.

Licensed under the OpenSSL license (the "License").  You may not use
this file except in compliance with the License.  You can obtain a copy
in the file LICENSE in the source distribution or at
L<https://www.openssl.org/source/license.html>.

=cut<|MERGE_RESOLUTION|>--- conflicted
+++ resolved
@@ -214,11 +214,7 @@
 
 =item B<kRSA>, B<aRSA>, B<RSA>
 
-<<<<<<< HEAD
-cipher suites using RSA key exchange or authentication. B<RSA> is an alias for
-=======
 Cipher suites using RSA key exchange or authentication. B<RSA> is an alias for
->>>>>>> 84bd6f3c
 B<kRSA>.
 
 =item B<kDHr>, B<kDHd>, B<kDH>
