--- conflicted
+++ resolved
@@ -39,19 +39,11 @@
  * (Prior to 0.9.5a beta1, a different scheme was used: MMNNFFRBB for
  *  major minor fix final patch/beta)
  */
-<<<<<<< HEAD
-# define OPENSSL_VERSION_NUMBER  0x100020cfL
-# ifdef OPENSSL_FIPS
-#  define OPENSSL_VERSION_TEXT    "OpenSSL 1.0.2l-fips  25 May 2017"
-# else
-#  define OPENSSL_VERSION_TEXT    "OpenSSL 1.0.2l  25 May 2017"
-=======
 # define OPENSSL_VERSION_NUMBER  0x1010009fL
 # ifdef OPENSSL_FIPS
 #  define OPENSSL_VERSION_TEXT    "OpenSSL 1.1.0i-fips  14 Aug 2018"
 # else
 #  define OPENSSL_VERSION_TEXT    "OpenSSL 1.1.0i  14 Aug 2018"
->>>>>>> 84bd6f3c
 # endif
 
 /*-
