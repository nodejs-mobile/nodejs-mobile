--- conflicted
+++ resolved
@@ -1,5 +1,3 @@
-<<<<<<< HEAD
-2012.12.30, Version 0.9.5 (Unstable)
 
 * assert: improve support for new execution contexts (lukebayes)
 
@@ -240,8 +238,8 @@
 
 * Fix #3521 Make process.env more like a regular Object (isaacs)
 
-=======
-2013.01.09, Version 0.8.17 (Stable)
+
+2013.01.09, Version 0.8.17 (Stable), c50c33e9397d7a0a8717e8ce7530572907c054ad
 
 * npm: Upgrade to v1.2.0
   - peerDependencies (Domenic Denicola)
@@ -256,7 +254,6 @@
 
 * http: bubble up parser errors to ClientRequest (Brian White)
 
->>>>>>> 4fa3fd1c
 
 2012.12.13, Version 0.8.16 (Stable), 1c9c6277d5cfcaaac8569c0c8f7daa64292048a9
 
