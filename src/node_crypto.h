// Copyright Joyent, Inc. and other Node contributors.
//
// Permission is hereby granted, free of charge, to any person obtaining a
// copy of this software and associated documentation files (the
// "Software"), to deal in the Software without restriction, including
// without limitation the rights to use, copy, modify, merge, publish,
// distribute, sublicense, and/or sell copies of the Software, and to permit
// persons to whom the Software is furnished to do so, subject to the
// following conditions:
//
// The above copyright notice and this permission notice shall be included
// in all copies or substantial portions of the Software.
//
// THE SOFTWARE IS PROVIDED "AS IS", WITHOUT WARRANTY OF ANY KIND, EXPRESS
// OR IMPLIED, INCLUDING BUT NOT LIMITED TO THE WARRANTIES OF
// MERCHANTABILITY, FITNESS FOR A PARTICULAR PURPOSE AND NONINFRINGEMENT. IN
// NO EVENT SHALL THE AUTHORS OR COPYRIGHT HOLDERS BE LIABLE FOR ANY CLAIM,
// DAMAGES OR OTHER LIABILITY, WHETHER IN AN ACTION OF CONTRACT, TORT OR
// OTHERWISE, ARISING FROM, OUT OF OR IN CONNECTION WITH THE SOFTWARE OR THE
// USE OR OTHER DEALINGS IN THE SOFTWARE.

#ifndef SRC_NODE_CRYPTO_H_
#define SRC_NODE_CRYPTO_H_

#if defined(NODE_WANT_INTERNALS) && NODE_WANT_INTERNALS

#include "node.h"
// ClientHelloParser
#include "node_crypto_clienthello.h"

#include "node_buffer.h"

#include "env.h"
#include "async_wrap-inl.h"
#include "base_object-inl.h"

#include "v8.h"

#include <openssl/ssl.h>
#include <openssl/ec.h>
#include <openssl/ecdh.h>
#ifndef OPENSSL_NO_ENGINE
# include <openssl/engine.h>
#endif  // !OPENSSL_NO_ENGINE
#include <openssl/err.h>
#include <openssl/evp.h>
// TODO(shigeki) Remove this after upgrading to 1.1.1
#include <openssl/obj_mac.h>
#include <openssl/pem.h>
#include <openssl/x509.h>
#include <openssl/x509v3.h>
#include <openssl/hmac.h>
#include <openssl/rand.h>
#include <openssl/pkcs12.h>

namespace node {
namespace crypto {

// Forcibly clear OpenSSL's error stack on return. This stops stale errors
// from popping up later in the lifecycle of crypto operations where they
// would cause spurious failures. It's a rather blunt method, though.
// ERR_clear_error() isn't necessarily cheap either.
struct ClearErrorOnReturn {
  ~ClearErrorOnReturn() { ERR_clear_error(); }
};

// Pop errors from OpenSSL's error stack that were added
// between when this was constructed and destructed.
struct MarkPopErrorOnReturn {
  MarkPopErrorOnReturn() { ERR_set_mark(); }
  ~MarkPopErrorOnReturn() { ERR_pop_to_mark(); }
};

// Define smart pointers for the most commonly used OpenSSL types:
using X509Pointer = DeleteFnPtr<X509, X509_free>;
using BIOPointer = DeleteFnPtr<BIO, BIO_free_all>;
using SSLCtxPointer = DeleteFnPtr<SSL_CTX, SSL_CTX_free>;
using SSLSessionPointer = DeleteFnPtr<SSL_SESSION, SSL_SESSION_free>;
using SSLPointer = DeleteFnPtr<SSL, SSL_free>;
using EVPKeyPointer = DeleteFnPtr<EVP_PKEY, EVP_PKEY_free>;
using EVPKeyCtxPointer = DeleteFnPtr<EVP_PKEY_CTX, EVP_PKEY_CTX_free>;
using EVPMDPointer = DeleteFnPtr<EVP_MD_CTX, EVP_MD_CTX_free>;
using RSAPointer = DeleteFnPtr<RSA, RSA_free>;
using BignumPointer = DeleteFnPtr<BIGNUM, BN_free>;
using NetscapeSPKIPointer = DeleteFnPtr<NETSCAPE_SPKI, NETSCAPE_SPKI_free>;
using ECGroupPointer = DeleteFnPtr<EC_GROUP, EC_GROUP_free>;
using ECPointPointer = DeleteFnPtr<EC_POINT, EC_POINT_free>;
using ECKeyPointer = DeleteFnPtr<EC_KEY, EC_KEY_free>;
using DHPointer = DeleteFnPtr<DH, DH_free>;

extern int VerifyCallback(int preverify_ok, X509_STORE_CTX* ctx);

extern void UseExtraCaCerts(const std::string& file);

<<<<<<< HEAD
=======
void InitCryptoOnce();

>>>>>>> 84bd6f3c
class SecureContext : public BaseObject {
 public:
  ~SecureContext() override {
    Reset();
  }

  static void Initialize(Environment* env, v8::Local<v8::Object> target);

  // TODO(joyeecheung): track the memory used by OpenSSL types
  SET_NO_MEMORY_INFO()
  SET_MEMORY_INFO_NAME(SecureContext)
  SET_SELF_SIZE(SecureContext)

  SSLCtxPointer ctx_;
  X509Pointer cert_;
  X509Pointer issuer_;
#ifndef OPENSSL_NO_ENGINE
  bool client_cert_engine_provided_ = false;
#endif  // !OPENSSL_NO_ENGINE

  static const int kMaxSessionSize = 10 * 1024;

  // See TicketKeyCallback
  static const int kTicketKeyReturnIndex = 0;
  static const int kTicketKeyHMACIndex = 1;
  static const int kTicketKeyAESIndex = 2;
  static const int kTicketKeyNameIndex = 3;
  static const int kTicketKeyIVIndex = 4;

#if OPENSSL_VERSION_NUMBER >= 0x10100000L
  unsigned char ticket_key_name_[16];
  unsigned char ticket_key_aes_[16];
  unsigned char ticket_key_hmac_[16];
#endif

 protected:
#if OPENSSL_VERSION_NUMBER < 0x10100000L
  static const int64_t kExternalSize = sizeof(SSL_CTX);
#else
  // OpenSSL 1.1.0 has opaque structures. This is an estimate based on the size
  // as of OpenSSL 1.1.0f.
  static const int64_t kExternalSize = 872;
#endif

  static void New(const v8::FunctionCallbackInfo<v8::Value>& args);
  static void Init(const v8::FunctionCallbackInfo<v8::Value>& args);
  static void SetKey(const v8::FunctionCallbackInfo<v8::Value>& args);
  static void SetCert(const v8::FunctionCallbackInfo<v8::Value>& args);
  static void AddCACert(const v8::FunctionCallbackInfo<v8::Value>& args);
  static void AddCRL(const v8::FunctionCallbackInfo<v8::Value>& args);
  static void AddRootCerts(const v8::FunctionCallbackInfo<v8::Value>& args);
  static void SetCiphers(const v8::FunctionCallbackInfo<v8::Value>& args);
  static void SetECDHCurve(const v8::FunctionCallbackInfo<v8::Value>& args);
  static void SetDHParam(const v8::FunctionCallbackInfo<v8::Value>& args);
  static void SetOptions(const v8::FunctionCallbackInfo<v8::Value>& args);
  static void SetSessionIdContext(
      const v8::FunctionCallbackInfo<v8::Value>& args);
  static void SetSessionTimeout(
      const v8::FunctionCallbackInfo<v8::Value>& args);
  static void Close(const v8::FunctionCallbackInfo<v8::Value>& args);
  static void LoadPKCS12(const v8::FunctionCallbackInfo<v8::Value>& args);
#ifndef OPENSSL_NO_ENGINE
  static void SetClientCertEngine(
      const v8::FunctionCallbackInfo<v8::Value>& args);
#endif  // !OPENSSL_NO_ENGINE
  static void GetTicketKeys(const v8::FunctionCallbackInfo<v8::Value>& args);
  static void SetTicketKeys(const v8::FunctionCallbackInfo<v8::Value>& args);
  static void SetFreeListLength(
      const v8::FunctionCallbackInfo<v8::Value>& args);
  static void EnableTicketKeyCallback(
      const v8::FunctionCallbackInfo<v8::Value>& args);

  template <bool primary>
  static void GetCertificate(const v8::FunctionCallbackInfo<v8::Value>& args);

  static int TicketKeyCallback(SSL* ssl,
                               unsigned char* name,
                               unsigned char* iv,
                               EVP_CIPHER_CTX* ectx,
                               HMAC_CTX* hctx,
                               int enc);

#if OPENSSL_VERSION_NUMBER >= 0x10100000L
  static int TicketCompatibilityCallback(SSL* ssl,
                                         unsigned char* name,
                                         unsigned char* iv,
                                         EVP_CIPHER_CTX* ectx,
                                         HMAC_CTX* hctx,
                                         int enc);
#endif

  SecureContext(Environment* env, v8::Local<v8::Object> wrap)
      : BaseObject(env, wrap) {
    MakeWeak();
    env->isolate()->AdjustAmountOfExternalAllocatedMemory(kExternalSize);
  }

  inline void Reset() {
    if (ctx_ != nullptr) {
      env()->isolate()->AdjustAmountOfExternalAllocatedMemory(-kExternalSize);
    }
    ctx_.reset();
    cert_.reset();
    issuer_.reset();
  }
};

// SSLWrap implicitly depends on the inheriting class' handle having an
// internal pointer to the Base class.
template <class Base>
class SSLWrap {
 public:
  enum Kind {
    kClient,
    kServer
  };

  SSLWrap(Environment* env, SecureContext* sc, Kind kind)
      : env_(env),
        kind_(kind),
        next_sess_(nullptr),
        session_callbacks_(false),
        new_session_wait_(false),
        cert_cb_(nullptr),
        cert_cb_arg_(nullptr),
        cert_cb_running_(false) {
    ssl_.reset(SSL_new(sc->ctx_.get()));
    CHECK(ssl_);
    env_->isolate()->AdjustAmountOfExternalAllocatedMemory(kExternalSize);
  }

  virtual ~SSLWrap() {
    DestroySSL();
  }

  inline void enable_session_callbacks() { session_callbacks_ = true; }
  inline bool is_server() const { return kind_ == kServer; }
  inline bool is_client() const { return kind_ == kClient; }
  inline bool is_waiting_new_session() const { return new_session_wait_; }
  inline bool is_waiting_cert_cb() const { return cert_cb_ != nullptr; }

 protected:
  typedef void (*CertCb)(void* arg);

#if OPENSSL_VERSION_NUMBER < 0x10100000L
  // Size allocated by OpenSSL: one for SSL structure, one for SSL3_STATE and
  // some for buffers.
  // NOTE: Actually it is much more than this
  static const int64_t kExternalSize =
      sizeof(SSL) + sizeof(SSL3_STATE) + 42 * 1024;
#else
  // OpenSSL 1.1.0 has opaque structures. This is an estimate based on the size
  // as of OpenSSL 1.1.0f.
  static const int64_t kExternalSize = 4448 + 1024 + 42 * 1024;
#endif

  static void ConfigureSecureContext(SecureContext* sc);
  static void AddMethods(Environment* env, v8::Local<v8::FunctionTemplate> t);

#if OPENSSL_VERSION_NUMBER < 0x10100000L
  static SSL_SESSION* GetSessionCallback(SSL* s,
                                         unsigned char* key,
                                         int len,
                                         int* copy);
#else
  static SSL_SESSION* GetSessionCallback(SSL* s,
                                         const unsigned char* key,
                                         int len,
                                         int* copy);
#endif
  static int NewSessionCallback(SSL* s, SSL_SESSION* sess);
  static void OnClientHello(void* arg,
                            const ClientHelloParser::ClientHello& hello);

  static void GetPeerCertificate(
      const v8::FunctionCallbackInfo<v8::Value>& args);
  static void GetFinished(const v8::FunctionCallbackInfo<v8::Value>& args);
  static void GetPeerFinished(const v8::FunctionCallbackInfo<v8::Value>& args);
  static void GetSession(const v8::FunctionCallbackInfo<v8::Value>& args);
  static void SetSession(const v8::FunctionCallbackInfo<v8::Value>& args);
  static void LoadSession(const v8::FunctionCallbackInfo<v8::Value>& args);
  static void IsSessionReused(const v8::FunctionCallbackInfo<v8::Value>& args);
  static void IsInitFinished(const v8::FunctionCallbackInfo<v8::Value>& args);
  static void VerifyError(const v8::FunctionCallbackInfo<v8::Value>& args);
  static void GetCurrentCipher(const v8::FunctionCallbackInfo<v8::Value>& args);
  static void EndParser(const v8::FunctionCallbackInfo<v8::Value>& args);
  static void CertCbDone(const v8::FunctionCallbackInfo<v8::Value>& args);
  static void Renegotiate(const v8::FunctionCallbackInfo<v8::Value>& args);
  static void Shutdown(const v8::FunctionCallbackInfo<v8::Value>& args);
  static void GetTLSTicket(const v8::FunctionCallbackInfo<v8::Value>& args);
  static void NewSessionDone(const v8::FunctionCallbackInfo<v8::Value>& args);
  static void SetOCSPResponse(const v8::FunctionCallbackInfo<v8::Value>& args);
  static void RequestOCSP(const v8::FunctionCallbackInfo<v8::Value>& args);
  static void GetEphemeralKeyInfo(
      const v8::FunctionCallbackInfo<v8::Value>& args);
  static void GetProtocol(const v8::FunctionCallbackInfo<v8::Value>& args);

#ifdef SSL_set_max_send_fragment
  static void SetMaxSendFragment(
      const v8::FunctionCallbackInfo<v8::Value>& args);
#endif  // SSL_set_max_send_fragment

  static void GetALPNNegotiatedProto(
      const v8::FunctionCallbackInfo<v8::Value>& args);
  static void SetALPNProtocols(const v8::FunctionCallbackInfo<v8::Value>& args);
  static int SelectALPNCallback(SSL* s,
                                const unsigned char** out,
                                unsigned char* outlen,
                                const unsigned char* in,
                                unsigned int inlen,
                                void* arg);
  static int TLSExtStatusCallback(SSL* s, void* arg);
  static int SSLCertCallback(SSL* s, void* arg);

  void DestroySSL();
  void WaitForCertCb(CertCb cb, void* arg);
  void SetSNIContext(SecureContext* sc);
  int SetCACerts(SecureContext* sc);

  inline Environment* ssl_env() const {
    return env_;
  }

  Environment* const env_;
  Kind kind_;
  SSLSessionPointer next_sess_;
  SSLPointer ssl_;
  bool session_callbacks_;
  bool new_session_wait_;

  // SSL_set_cert_cb
  CertCb cert_cb_;
  void* cert_cb_arg_;
  bool cert_cb_running_;

  ClientHelloParser hello_parser_;

<<<<<<< HEAD
#ifdef NODE__HAVE_TLSEXT_STATUS_CB
  v8::Persistent<v8::Object> ocsp_response_;
#endif  // NODE__HAVE_TLSEXT_STATUS_CB

#ifdef SSL_CTRL_SET_TLSEXT_SERVERNAME_CB
  v8::Persistent<v8::Value> sni_context_;
#endif

  friend class SecureContext;
};

// Connection inherits from AsyncWrap because SSLWrap makes calls to
// MakeCallback, but SSLWrap doesn't store the handle itself. Instead it
// assumes that any args.This() called will be the handle from Connection.
class Connection : public AsyncWrap, public SSLWrap<Connection> {
 public:
  ~Connection() override {
#ifdef SSL_CTRL_SET_TLSEXT_SERVERNAME_CB
    sniObject_.Reset();
    servername_.Reset();
#endif
  }

  static void Initialize(Environment* env, v8::Local<v8::Object> target);
  void NewSessionDoneCb();

#ifndef OPENSSL_NO_NEXTPROTONEG
  v8::Persistent<v8::Object> npnProtos_;
  v8::Persistent<v8::Value> selectedNPNProto_;
#endif

#ifdef SSL_CTRL_SET_TLSEXT_SERVERNAME_CB
  v8::Persistent<v8::Object> sniObject_;
  v8::Persistent<v8::String> servername_;
#endif

  size_t self_size() const override { return sizeof(*this); }

 protected:
  static void New(const v8::FunctionCallbackInfo<v8::Value>& args);
  static void EncIn(const v8::FunctionCallbackInfo<v8::Value>& args);
  static void ClearOut(const v8::FunctionCallbackInfo<v8::Value>& args);
  static void ClearPending(const v8::FunctionCallbackInfo<v8::Value>& args);
  static void EncPending(const v8::FunctionCallbackInfo<v8::Value>& args);
  static void EncOut(const v8::FunctionCallbackInfo<v8::Value>& args);
  static void ClearIn(const v8::FunctionCallbackInfo<v8::Value>& args);
  static void Start(const v8::FunctionCallbackInfo<v8::Value>& args);
  static void Close(const v8::FunctionCallbackInfo<v8::Value>& args);

#ifdef SSL_CTRL_SET_TLSEXT_SERVERNAME_CB
  // SNI
  static void GetServername(const v8::FunctionCallbackInfo<v8::Value>& args);
  static void SetSNICallback(const v8::FunctionCallbackInfo<v8::Value>& args);
  static int SelectSNIContextCallback_(SSL* s, int* ad, void* arg);
#endif

  static void OnClientHelloParseEnd(void* arg);

  int HandleBIOError(BIO* bio, const char* func, int rv);

  enum ZeroStatus {
    kZeroIsNotAnError,
    kZeroIsAnError
  };

  enum SyscallStatus {
    kIgnoreSyscall,
    kSyscallError
  };

  int HandleSSLError(const char* func, int rv, ZeroStatus zs, SyscallStatus ss);

  void SetShutdownFlags();
=======
  Persistent<v8::Object> ocsp_response_;
  Persistent<v8::Value> sni_context_;
>>>>>>> 84bd6f3c

  friend class SecureContext;
};

class CipherBase : public BaseObject {
 public:
<<<<<<< HEAD
  ~CipherBase() override {
    if (!initialised_)
      return;
    EVP_CIPHER_CTX_cleanup(&ctx_);
  }

=======
>>>>>>> 84bd6f3c
  static void Initialize(Environment* env, v8::Local<v8::Object> target);

  // TODO(joyeecheung): track the memory used by OpenSSL types
  SET_NO_MEMORY_INFO()
  SET_MEMORY_INFO_NAME(CipherBase)
  SET_SELF_SIZE(CipherBase)

 protected:
  enum CipherKind {
    kCipher,
    kDecipher
  };
  enum UpdateResult {
    kSuccess,
    kErrorMessageSize,
    kErrorState
  };
  enum AuthTagState {
    kAuthTagUnknown,
    kAuthTagKnown,
    kAuthTagPassedToOpenSSL
  };
  static const unsigned kNoAuthTagLength = static_cast<unsigned>(-1);

  void CommonInit(const char* cipher_type,
                  const EVP_CIPHER* cipher,
                  const unsigned char* key,
                  int key_len,
                  const unsigned char* iv,
                  int iv_len,
                  unsigned int auth_tag_len);
  void Init(const char* cipher_type,
            const char* key_buf,
            int key_buf_len,
            unsigned int auth_tag_len);
  void InitIv(const char* cipher_type,
              const unsigned char* key,
              int key_len,
              const unsigned char* iv,
              int iv_len,
              unsigned int auth_tag_len);
  bool InitAuthenticated(const char* cipher_type, int iv_len,
                         unsigned int auth_tag_len);
  bool CheckCCMMessageLength(int message_len);
  UpdateResult Update(const char* data, int len, unsigned char** out,
                      int* out_len);
  bool Final(unsigned char** out, int* out_len);
  bool SetAutoPadding(bool auto_padding);

  bool IsAuthenticatedMode() const;
<<<<<<< HEAD
  bool SetAAD(const char* data, unsigned int len);
=======
  bool SetAAD(const char* data, unsigned int len, int plaintext_len);
  bool MaybePassAuthTagToOpenSSL();
>>>>>>> 84bd6f3c

  static void New(const v8::FunctionCallbackInfo<v8::Value>& args);
  static void Init(const v8::FunctionCallbackInfo<v8::Value>& args);
  static void InitIv(const v8::FunctionCallbackInfo<v8::Value>& args);
  static void Update(const v8::FunctionCallbackInfo<v8::Value>& args);
  static void Final(const v8::FunctionCallbackInfo<v8::Value>& args);
  static void SetAutoPadding(const v8::FunctionCallbackInfo<v8::Value>& args);

  static void GetAuthTag(const v8::FunctionCallbackInfo<v8::Value>& args);
  static void SetAuthTag(const v8::FunctionCallbackInfo<v8::Value>& args);
  static void SetAAD(const v8::FunctionCallbackInfo<v8::Value>& args);

  CipherBase(Environment* env,
             v8::Local<v8::Object> wrap,
             CipherKind kind)
      : BaseObject(env, wrap),
<<<<<<< HEAD
        initialised_(false),
        kind_(kind),
        auth_tag_len_(0) {
    MakeWeak<CipherBase>(this);
  }

 private:
  EVP_CIPHER_CTX ctx_; /* coverity[member_decl] */
  bool initialised_;
  const CipherKind kind_;
  unsigned int auth_tag_len_;
  char auth_tag_[EVP_GCM_TLS_TAG_LEN];
=======
        ctx_(nullptr),
        kind_(kind),
        auth_tag_state_(kAuthTagUnknown),
        auth_tag_len_(kNoAuthTagLength),
        pending_auth_failed_(false) {
    MakeWeak();
  }

 private:
  DeleteFnPtr<EVP_CIPHER_CTX, EVP_CIPHER_CTX_free> ctx_;
  const CipherKind kind_;
  AuthTagState auth_tag_state_;
  unsigned int auth_tag_len_;
  char auth_tag_[EVP_GCM_TLS_TAG_LEN];
  bool pending_auth_failed_;
  int max_message_size_;
>>>>>>> 84bd6f3c
};

class Hmac : public BaseObject {
 public:
  static void Initialize(Environment* env, v8::Local<v8::Object> target);

  // TODO(joyeecheung): track the memory used by OpenSSL types
  SET_NO_MEMORY_INFO()
  SET_MEMORY_INFO_NAME(Hmac)
  SET_SELF_SIZE(Hmac)

 protected:
  void HmacInit(const char* hash_type, const char* key, int key_len);
  bool HmacUpdate(const char* data, int len);

  static void New(const v8::FunctionCallbackInfo<v8::Value>& args);
  static void HmacInit(const v8::FunctionCallbackInfo<v8::Value>& args);
  static void HmacUpdate(const v8::FunctionCallbackInfo<v8::Value>& args);
  static void HmacDigest(const v8::FunctionCallbackInfo<v8::Value>& args);

  Hmac(Environment* env, v8::Local<v8::Object> wrap)
      : BaseObject(env, wrap),
        ctx_(nullptr) {
    MakeWeak();
  }

 private:
  DeleteFnPtr<HMAC_CTX, HMAC_CTX_free> ctx_;
};

class Hash : public BaseObject {
 public:
  static void Initialize(Environment* env, v8::Local<v8::Object> target);

  // TODO(joyeecheung): track the memory used by OpenSSL types
  SET_NO_MEMORY_INFO()
  SET_MEMORY_INFO_NAME(Hash)
  SET_SELF_SIZE(Hash)

  bool HashInit(const char* hash_type);
  bool HashUpdate(const char* data, int len);

 protected:
  static void New(const v8::FunctionCallbackInfo<v8::Value>& args);
  static void HashUpdate(const v8::FunctionCallbackInfo<v8::Value>& args);
  static void HashDigest(const v8::FunctionCallbackInfo<v8::Value>& args);

  Hash(Environment* env, v8::Local<v8::Object> wrap)
      : BaseObject(env, wrap),
        mdctx_(nullptr),
        finalized_(false) {
    MakeWeak();
  }

 private:
  EVPMDPointer mdctx_;
  bool finalized_;
};

class SignBase : public BaseObject {
 public:
  typedef enum {
    kSignOk,
    kSignUnknownDigest,
    kSignInit,
    kSignNotInitialised,
    kSignUpdate,
    kSignPrivateKey,
    kSignPublicKey
  } Error;

  SignBase(Environment* env, v8::Local<v8::Object> wrap)
      : BaseObject(env, wrap) {
  }

  Error Init(const char* sign_type);
  Error Update(const char* data, int len);

  // TODO(joyeecheung): track the memory used by OpenSSL types
  SET_NO_MEMORY_INFO()
  SET_MEMORY_INFO_NAME(SignBase)
  SET_SELF_SIZE(SignBase)

 protected:
  void CheckThrow(Error error);

  EVPMDPointer mdctx_;
};

class Sign : public SignBase {
 public:
  static void Initialize(Environment* env, v8::Local<v8::Object> target);

  Error SignFinal(const char* key_pem,
                  int key_pem_len,
                  const char* passphrase,
                  unsigned char* sig,
<<<<<<< HEAD
                  unsigned int *sig_len,
=======
                  unsigned int* sig_len,
>>>>>>> 84bd6f3c
                  int padding,
                  int saltlen);

 protected:
  static void New(const v8::FunctionCallbackInfo<v8::Value>& args);
  static void SignInit(const v8::FunctionCallbackInfo<v8::Value>& args);
  static void SignUpdate(const v8::FunctionCallbackInfo<v8::Value>& args);
  static void SignFinal(const v8::FunctionCallbackInfo<v8::Value>& args);

  Sign(Environment* env, v8::Local<v8::Object> wrap) : SignBase(env, wrap) {
    MakeWeak();
  }
};

class Verify : public SignBase {
 public:
  static void Initialize(Environment* env, v8::Local<v8::Object> target);

  Error VerifyFinal(const char* key_pem,
                    int key_pem_len,
                    const char* sig,
                    int siglen,
                    int padding,
                    int saltlen,
                    bool* verify_result);

 protected:
  static void New(const v8::FunctionCallbackInfo<v8::Value>& args);
  static void VerifyInit(const v8::FunctionCallbackInfo<v8::Value>& args);
  static void VerifyUpdate(const v8::FunctionCallbackInfo<v8::Value>& args);
  static void VerifyFinal(const v8::FunctionCallbackInfo<v8::Value>& args);

  Verify(Environment* env, v8::Local<v8::Object> wrap) : SignBase(env, wrap) {
    MakeWeak();
  }
};

class PublicKeyCipher {
 public:
  typedef int (*EVP_PKEY_cipher_init_t)(EVP_PKEY_CTX* ctx);
  typedef int (*EVP_PKEY_cipher_t)(EVP_PKEY_CTX* ctx,
                                   unsigned char* out, size_t* outlen,
                                   const unsigned char* in, size_t inlen);

  enum Operation {
    kPublic,
    kPrivate
  };

  template <Operation operation,
            EVP_PKEY_cipher_init_t EVP_PKEY_cipher_init,
            EVP_PKEY_cipher_t EVP_PKEY_cipher>
  static bool Cipher(const char* key_pem,
                     int key_pem_len,
                     const char* passphrase,
                     int padding,
                     const unsigned char* data,
                     int len,
                     unsigned char** out,
                     size_t* out_len);

  template <Operation operation,
            EVP_PKEY_cipher_init_t EVP_PKEY_cipher_init,
            EVP_PKEY_cipher_t EVP_PKEY_cipher>
  static void Cipher(const v8::FunctionCallbackInfo<v8::Value>& args);
};

class DiffieHellman : public BaseObject {
 public:
  static void Initialize(Environment* env, v8::Local<v8::Object> target);

  bool Init(int primeLength, int g);
  bool Init(const char* p, int p_len, int g);
  bool Init(const char* p, int p_len, const char* g, int g_len);

 protected:
  static void DiffieHellmanGroup(
      const v8::FunctionCallbackInfo<v8::Value>& args);
  static void New(const v8::FunctionCallbackInfo<v8::Value>& args);
  static void GenerateKeys(const v8::FunctionCallbackInfo<v8::Value>& args);
  static void GetPrime(const v8::FunctionCallbackInfo<v8::Value>& args);
  static void GetGenerator(const v8::FunctionCallbackInfo<v8::Value>& args);
  static void GetPublicKey(const v8::FunctionCallbackInfo<v8::Value>& args);
  static void GetPrivateKey(const v8::FunctionCallbackInfo<v8::Value>& args);
  static void ComputeSecret(const v8::FunctionCallbackInfo<v8::Value>& args);
  static void SetPublicKey(const v8::FunctionCallbackInfo<v8::Value>& args);
  static void SetPrivateKey(const v8::FunctionCallbackInfo<v8::Value>& args);
  static void VerifyErrorGetter(
      const v8::FunctionCallbackInfo<v8::Value>& args);

  DiffieHellman(Environment* env, v8::Local<v8::Object> wrap)
      : BaseObject(env, wrap),
        initialised_(false),
        verifyError_(0) {
    MakeWeak();
  }

  // TODO(joyeecheung): track the memory used by OpenSSL types
  SET_NO_MEMORY_INFO()
  SET_MEMORY_INFO_NAME(DiffieHellman)
  SET_SELF_SIZE(DiffieHellman)

 private:
  static void GetField(const v8::FunctionCallbackInfo<v8::Value>& args,
<<<<<<< HEAD
                       BIGNUM* (DH::*field), const char* err_if_null);
  static void SetKey(const v8::FunctionCallbackInfo<v8::Value>& args,
                     BIGNUM* (DH::*field), const char* what);
=======
                       const BIGNUM* (*get_field)(const DH*),
                       const char* err_if_null);
  static void SetKey(const v8::FunctionCallbackInfo<v8::Value>& args,
                     int (*set_field)(DH*, BIGNUM*), const char* what);
>>>>>>> 84bd6f3c
  bool VerifyContext();

  bool initialised_;
  int verifyError_;
  DHPointer dh_;
};

class ECDH : public BaseObject {
 public:
  ~ECDH() override {
    group_ = nullptr;
  }

  static void Initialize(Environment* env, v8::Local<v8::Object> target);
  static ECPointPointer BufferToPoint(Environment* env,
                                      const EC_GROUP* group,
                                      char* data,
                                      size_t len);

  // TODO(joyeecheung): track the memory used by OpenSSL types
  SET_NO_MEMORY_INFO()
  SET_MEMORY_INFO_NAME(ECDH)
  SET_SELF_SIZE(ECDH)

 protected:
  ECDH(Environment* env, v8::Local<v8::Object> wrap, ECKeyPointer&& key)
      : BaseObject(env, wrap),
<<<<<<< HEAD
        key_(key),
        group_(EC_KEY_get0_group(key_)) {
    MakeWeak<ECDH>(this);
    CHECK_NE(group_, nullptr);
=======
        key_(std::move(key)),
        group_(EC_KEY_get0_group(key_.get())) {
    MakeWeak();
    CHECK_NOT_NULL(group_);
>>>>>>> 84bd6f3c
  }

  static void New(const v8::FunctionCallbackInfo<v8::Value>& args);
  static void GenerateKeys(const v8::FunctionCallbackInfo<v8::Value>& args);
  static void ComputeSecret(const v8::FunctionCallbackInfo<v8::Value>& args);
  static void GetPrivateKey(const v8::FunctionCallbackInfo<v8::Value>& args);
  static void SetPrivateKey(const v8::FunctionCallbackInfo<v8::Value>& args);
  static void GetPublicKey(const v8::FunctionCallbackInfo<v8::Value>& args);
  static void SetPublicKey(const v8::FunctionCallbackInfo<v8::Value>& args);

  bool IsKeyPairValid();
  bool IsKeyValidForCurve(const BignumPointer& private_key);

  ECKeyPointer key_;
  const EC_GROUP* group_;
};

bool EntropySource(unsigned char* buffer, size_t length);
#ifndef OPENSSL_NO_ENGINE
void SetEngine(const v8::FunctionCallbackInfo<v8::Value>& args);
#endif  // !OPENSSL_NO_ENGINE
void InitCrypto(v8::Local<v8::Object> target);

}  // namespace crypto
}  // namespace node

#endif  // defined(NODE_WANT_INTERNALS) && NODE_WANT_INTERNALS

#endif  // SRC_NODE_CRYPTO_H_<|MERGE_RESOLUTION|>--- conflicted
+++ resolved
@@ -92,11 +92,8 @@
 
 extern void UseExtraCaCerts(const std::string& file);
 
-<<<<<<< HEAD
-=======
 void InitCryptoOnce();
 
->>>>>>> 84bd6f3c
 class SecureContext : public BaseObject {
  public:
   ~SecureContext() override {
@@ -334,99 +331,14 @@
 
   ClientHelloParser hello_parser_;
 
-<<<<<<< HEAD
-#ifdef NODE__HAVE_TLSEXT_STATUS_CB
-  v8::Persistent<v8::Object> ocsp_response_;
-#endif  // NODE__HAVE_TLSEXT_STATUS_CB
-
-#ifdef SSL_CTRL_SET_TLSEXT_SERVERNAME_CB
-  v8::Persistent<v8::Value> sni_context_;
-#endif
-
-  friend class SecureContext;
-};
-
-// Connection inherits from AsyncWrap because SSLWrap makes calls to
-// MakeCallback, but SSLWrap doesn't store the handle itself. Instead it
-// assumes that any args.This() called will be the handle from Connection.
-class Connection : public AsyncWrap, public SSLWrap<Connection> {
- public:
-  ~Connection() override {
-#ifdef SSL_CTRL_SET_TLSEXT_SERVERNAME_CB
-    sniObject_.Reset();
-    servername_.Reset();
-#endif
-  }
-
-  static void Initialize(Environment* env, v8::Local<v8::Object> target);
-  void NewSessionDoneCb();
-
-#ifndef OPENSSL_NO_NEXTPROTONEG
-  v8::Persistent<v8::Object> npnProtos_;
-  v8::Persistent<v8::Value> selectedNPNProto_;
-#endif
-
-#ifdef SSL_CTRL_SET_TLSEXT_SERVERNAME_CB
-  v8::Persistent<v8::Object> sniObject_;
-  v8::Persistent<v8::String> servername_;
-#endif
-
-  size_t self_size() const override { return sizeof(*this); }
-
- protected:
-  static void New(const v8::FunctionCallbackInfo<v8::Value>& args);
-  static void EncIn(const v8::FunctionCallbackInfo<v8::Value>& args);
-  static void ClearOut(const v8::FunctionCallbackInfo<v8::Value>& args);
-  static void ClearPending(const v8::FunctionCallbackInfo<v8::Value>& args);
-  static void EncPending(const v8::FunctionCallbackInfo<v8::Value>& args);
-  static void EncOut(const v8::FunctionCallbackInfo<v8::Value>& args);
-  static void ClearIn(const v8::FunctionCallbackInfo<v8::Value>& args);
-  static void Start(const v8::FunctionCallbackInfo<v8::Value>& args);
-  static void Close(const v8::FunctionCallbackInfo<v8::Value>& args);
-
-#ifdef SSL_CTRL_SET_TLSEXT_SERVERNAME_CB
-  // SNI
-  static void GetServername(const v8::FunctionCallbackInfo<v8::Value>& args);
-  static void SetSNICallback(const v8::FunctionCallbackInfo<v8::Value>& args);
-  static int SelectSNIContextCallback_(SSL* s, int* ad, void* arg);
-#endif
-
-  static void OnClientHelloParseEnd(void* arg);
-
-  int HandleBIOError(BIO* bio, const char* func, int rv);
-
-  enum ZeroStatus {
-    kZeroIsNotAnError,
-    kZeroIsAnError
-  };
-
-  enum SyscallStatus {
-    kIgnoreSyscall,
-    kSyscallError
-  };
-
-  int HandleSSLError(const char* func, int rv, ZeroStatus zs, SyscallStatus ss);
-
-  void SetShutdownFlags();
-=======
   Persistent<v8::Object> ocsp_response_;
   Persistent<v8::Value> sni_context_;
->>>>>>> 84bd6f3c
 
   friend class SecureContext;
 };
 
 class CipherBase : public BaseObject {
  public:
-<<<<<<< HEAD
-  ~CipherBase() override {
-    if (!initialised_)
-      return;
-    EVP_CIPHER_CTX_cleanup(&ctx_);
-  }
-
-=======
->>>>>>> 84bd6f3c
   static void Initialize(Environment* env, v8::Local<v8::Object> target);
 
   // TODO(joyeecheung): track the memory used by OpenSSL types
@@ -477,12 +389,8 @@
   bool SetAutoPadding(bool auto_padding);
 
   bool IsAuthenticatedMode() const;
-<<<<<<< HEAD
-  bool SetAAD(const char* data, unsigned int len);
-=======
   bool SetAAD(const char* data, unsigned int len, int plaintext_len);
   bool MaybePassAuthTagToOpenSSL();
->>>>>>> 84bd6f3c
 
   static void New(const v8::FunctionCallbackInfo<v8::Value>& args);
   static void Init(const v8::FunctionCallbackInfo<v8::Value>& args);
@@ -499,20 +407,6 @@
              v8::Local<v8::Object> wrap,
              CipherKind kind)
       : BaseObject(env, wrap),
-<<<<<<< HEAD
-        initialised_(false),
-        kind_(kind),
-        auth_tag_len_(0) {
-    MakeWeak<CipherBase>(this);
-  }
-
- private:
-  EVP_CIPHER_CTX ctx_; /* coverity[member_decl] */
-  bool initialised_;
-  const CipherKind kind_;
-  unsigned int auth_tag_len_;
-  char auth_tag_[EVP_GCM_TLS_TAG_LEN];
-=======
         ctx_(nullptr),
         kind_(kind),
         auth_tag_state_(kAuthTagUnknown),
@@ -529,7 +423,6 @@
   char auth_tag_[EVP_GCM_TLS_TAG_LEN];
   bool pending_auth_failed_;
   int max_message_size_;
->>>>>>> 84bd6f3c
 };
 
 class Hmac : public BaseObject {
@@ -627,11 +520,7 @@
                   int key_pem_len,
                   const char* passphrase,
                   unsigned char* sig,
-<<<<<<< HEAD
-                  unsigned int *sig_len,
-=======
                   unsigned int* sig_len,
->>>>>>> 84bd6f3c
                   int padding,
                   int saltlen);
 
@@ -736,16 +625,10 @@
 
  private:
   static void GetField(const v8::FunctionCallbackInfo<v8::Value>& args,
-<<<<<<< HEAD
-                       BIGNUM* (DH::*field), const char* err_if_null);
-  static void SetKey(const v8::FunctionCallbackInfo<v8::Value>& args,
-                     BIGNUM* (DH::*field), const char* what);
-=======
                        const BIGNUM* (*get_field)(const DH*),
                        const char* err_if_null);
   static void SetKey(const v8::FunctionCallbackInfo<v8::Value>& args,
                      int (*set_field)(DH*, BIGNUM*), const char* what);
->>>>>>> 84bd6f3c
   bool VerifyContext();
 
   bool initialised_;
@@ -773,17 +656,10 @@
  protected:
   ECDH(Environment* env, v8::Local<v8::Object> wrap, ECKeyPointer&& key)
       : BaseObject(env, wrap),
-<<<<<<< HEAD
-        key_(key),
-        group_(EC_KEY_get0_group(key_)) {
-    MakeWeak<ECDH>(this);
-    CHECK_NE(group_, nullptr);
-=======
         key_(std::move(key)),
         group_(EC_KEY_get0_group(key_.get())) {
     MakeWeak();
     CHECK_NOT_NULL(group_);
->>>>>>> 84bd6f3c
   }
 
   static void New(const v8::FunctionCallbackInfo<v8::Value>& args);
