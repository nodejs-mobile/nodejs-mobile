#include "inspector_agent.h"

#include "inspector_io.h"
<<<<<<< HEAD
#include "node_internals.h"
#include "v8-inspector.h"
#include "v8-platform.h"
#include "zlib.h"
=======
#include "inspector/main_thread_interface.h"
#include "inspector/node_string.h"
#include "inspector/tracing_agent.h"
#include "inspector/worker_agent.h"
#include "inspector/worker_inspector.h"
#include "node/inspector/protocol/Protocol.h"
#include "node_internals.h"
#include "node_url.h"
#include "v8-inspector.h"
#include "v8-platform.h"
>>>>>>> 84bd6f3c

#include "libplatform/libplatform.h"

#include <string.h>
#include <sstream>
#include <unordered_map>
#include <vector>

#ifdef __POSIX__
#include <limits.h>  // PTHREAD_STACK_MIN
#include <pthread.h>
#endif  // __POSIX__

namespace node {
namespace inspector {
namespace {

using node::FatalError;

using v8::Array;
<<<<<<< HEAD
using v8::Boolean;
=======
>>>>>>> 84bd6f3c
using v8::Context;
using v8::External;
using v8::Function;
using v8::HandleScope;
using v8::Integer;
using v8::Isolate;
using v8::Local;
using v8::Maybe;
using v8::MaybeLocal;
using v8::Name;
using v8::NewStringType;
using v8::Object;
using v8::Persistent;
using v8::String;
using v8::Undefined;
using v8::Value;

using v8_inspector::StringBuffer;
using v8_inspector::StringView;
using v8_inspector::V8Inspector;
using v8_inspector::V8InspectorClient;

static uv_sem_t start_io_thread_semaphore;
static uv_async_t start_io_thread_async;

class StartIoTask : public v8::Task {
 public:
  explicit StartIoTask(Agent* agent) : agent(agent) {}

  void Run() override {
<<<<<<< HEAD
    agent->StartIoThread(false);
=======
    agent->StartIoThread();
>>>>>>> 84bd6f3c
  }

 private:
  Agent* agent;
};

std::unique_ptr<StringBuffer> ToProtocolString(Isolate* isolate,
                                               Local<Value> value) {
  TwoByteValue buffer(isolate, value);
  return StringBuffer::create(StringView(*buffer, buffer.length()));
}

// Called on the main thread.
void StartIoThreadAsyncCallback(uv_async_t* handle) {
<<<<<<< HEAD
  static_cast<Agent*>(handle->data)->StartIoThread(false);
}

void StartIoInterrupt(Isolate* isolate, void* agent) {
  static_cast<Agent*>(agent)->StartIoThread(false);
=======
  static_cast<Agent*>(handle->data)->StartIoThread();
}

void StartIoInterrupt(Isolate* isolate, void* agent) {
  static_cast<Agent*>(agent)->StartIoThread();
>>>>>>> 84bd6f3c
}


#ifdef __POSIX__
static void StartIoThreadWakeup(int signo) {
  uv_sem_post(&start_io_thread_semaphore);
}

inline void* StartIoThreadMain(void* unused) {
  for (;;) {
    uv_sem_wait(&start_io_thread_semaphore);
    Agent* agent = static_cast<Agent*>(start_io_thread_async.data);
    if (agent != nullptr)
      agent->RequestIoThreadStart();
  }
  return nullptr;
}

static int StartDebugSignalHandler() {
  // Start a watchdog thread for calling v8::Debug::DebugBreak() because
  // it's not safe to call directly from the signal handler, it can
  // deadlock with the thread it interrupts.
  CHECK_EQ(0, uv_sem_init(&start_io_thread_semaphore, 0));
  pthread_attr_t attr;
  CHECK_EQ(0, pthread_attr_init(&attr));
  // Don't shrink the thread's stack on FreeBSD.  Said platform decided to
  // follow the pthreads specification to the letter rather than in spirit:
  // https://lists.freebsd.org/pipermail/freebsd-current/2014-March/048885.html
#ifndef __FreeBSD__
  CHECK_EQ(0, pthread_attr_setstacksize(&attr, PTHREAD_STACK_MIN));
#endif  // __FreeBSD__
  CHECK_EQ(0, pthread_attr_setdetachstate(&attr, PTHREAD_CREATE_DETACHED));
  sigset_t sigmask;
  // Mask all signals.
  sigfillset(&sigmask);
  CHECK_EQ(0, pthread_sigmask(SIG_SETMASK, &sigmask, &sigmask));
  pthread_t thread;
  const int err = pthread_create(&thread, &attr,
                                 StartIoThreadMain, nullptr);
  // Restore original mask
  CHECK_EQ(0, pthread_sigmask(SIG_SETMASK, &sigmask, nullptr));
  CHECK_EQ(0, pthread_attr_destroy(&attr));
  if (err != 0) {
    fprintf(stderr, "node[%u]: pthread_create: %s\n",
            uv_os_getpid(), strerror(err));
    fflush(stderr);
    // Leave SIGUSR1 blocked.  We don't install a signal handler,
    // receiving the signal would terminate the process.
    return -err;
  }
  RegisterSignalHandler(SIGUSR1, StartIoThreadWakeup);
  // Unblock SIGUSR1.  A pending SIGUSR1 signal will now be delivered.
  sigemptyset(&sigmask);
  sigaddset(&sigmask, SIGUSR1);
  CHECK_EQ(0, pthread_sigmask(SIG_UNBLOCK, &sigmask, nullptr));
  return 0;
}
#endif  // __POSIX__


#ifdef _WIN32
DWORD WINAPI StartIoThreadProc(void* arg) {
  Agent* agent = static_cast<Agent*>(start_io_thread_async.data);
  if (agent != nullptr)
    agent->RequestIoThreadStart();
  return 0;
}

static int GetDebugSignalHandlerMappingName(DWORD pid, wchar_t* buf,
                                            size_t buf_len) {
  return _snwprintf(buf, buf_len, L"node-debug-handler-%u", pid);
}

static int StartDebugSignalHandler() {
  wchar_t mapping_name[32];
  HANDLE mapping_handle;
  DWORD pid;
  LPTHREAD_START_ROUTINE* handler;

  pid = uv_os_getpid();

  if (GetDebugSignalHandlerMappingName(pid,
                                       mapping_name,
                                       arraysize(mapping_name)) < 0) {
    return -1;
  }

  mapping_handle = CreateFileMappingW(INVALID_HANDLE_VALUE,
                                      nullptr,
                                      PAGE_READWRITE,
                                      0,
                                      sizeof *handler,
                                      mapping_name);
  if (mapping_handle == nullptr) {
    return -1;
  }

  handler = reinterpret_cast<LPTHREAD_START_ROUTINE*>(
      MapViewOfFile(mapping_handle,
                    FILE_MAP_ALL_ACCESS,
                    0,
                    0,
                    sizeof *handler));
  if (handler == nullptr) {
    CloseHandle(mapping_handle);
    return -1;
  }

  *handler = StartIoThreadProc;

  UnmapViewOfFile(static_cast<void*>(handler));

  return 0;
}
#endif  // _WIN32

<<<<<<< HEAD
class JsBindingsSessionDelegate : public InspectorSessionDelegate {
 public:
  JsBindingsSessionDelegate(Environment* env,
                            Local<Object> session,
                            Local<Object> receiver,
                            Local<Function> callback)
                            : env_(env),
                              session_(env->isolate(), session),
                              receiver_(env->isolate(), receiver),
                              callback_(env->isolate(), callback) {
    session_.SetWeak(this, JsBindingsSessionDelegate::Release,
                     v8::WeakCallbackType::kParameter);
  }

  ~JsBindingsSessionDelegate() override {
    session_.Reset();
    receiver_.Reset();
    callback_.Reset();
  }

  bool WaitForFrontendMessageWhilePaused() override {
    return false;
  }

  void SendMessageToFrontend(const v8_inspector::StringView& message) override {
    Isolate* isolate = env_->isolate();
    v8::HandleScope handle_scope(isolate);
    Context::Scope context_scope(env_->context());
    MaybeLocal<String> v8string =
        String::NewFromTwoByte(isolate, message.characters16(),
                               NewStringType::kNormal, message.length());
    Local<Value> argument = v8string.ToLocalChecked().As<Value>();
    Local<Function> callback = callback_.Get(isolate);
    Local<Object> receiver = receiver_.Get(isolate);
    callback->Call(env_->context(), receiver, 1, &argument)
        .FromMaybe(Local<Value>());
  }

  void Disconnect() {
    Agent* agent = env_->inspector_agent();
    if (agent->delegate() == this)
      agent->Disconnect();
  }

 private:
  static void Release(
      const v8::WeakCallbackInfo<JsBindingsSessionDelegate>& info) {
    info.SetSecondPassCallback(ReleaseSecondPass);
    info.GetParameter()->session_.Reset();
  }

  static void ReleaseSecondPass(
      const v8::WeakCallbackInfo<JsBindingsSessionDelegate>& info) {
    JsBindingsSessionDelegate* delegate = info.GetParameter();
    delegate->Disconnect();
    delete delegate;
  }

  Environment* env_;
  Persistent<Object> session_;
  Persistent<Object> receiver_;
  Persistent<Function> callback_;
};

void SetDelegate(Environment* env, Local<Object> inspector,
                 JsBindingsSessionDelegate* delegate) {
  inspector->SetPrivate(env->context(),
                        env->inspector_delegate_private_symbol(),
                        v8::External::New(env->isolate(), delegate));
}

Maybe<JsBindingsSessionDelegate*> GetDelegate(
    const FunctionCallbackInfo<Value>& info) {
  Environment* env = Environment::GetCurrent(info);
  Local<Value> delegate;
  MaybeLocal<Value> maybe_delegate =
      info.This()->GetPrivate(env->context(),
                              env->inspector_delegate_private_symbol());

  if (maybe_delegate.ToLocal(&delegate)) {
    CHECK(delegate->IsExternal());
    void* value = delegate.As<External>()->Value();
    if (value != nullptr) {
      return v8::Just(static_cast<JsBindingsSessionDelegate*>(value));
    }
  }
  env->ThrowError("Inspector is not connected");
  return v8::Nothing<JsBindingsSessionDelegate*>();
}

void Dispatch(const FunctionCallbackInfo<Value>& info) {
  Environment* env = Environment::GetCurrent(info);
  if (!info[0]->IsString()) {
    env->ThrowError("Inspector message must be a string");
    return;
  }
  Maybe<JsBindingsSessionDelegate*> maybe_delegate = GetDelegate(info);
  if (maybe_delegate.IsNothing())
    return;
  Agent* inspector = env->inspector_agent();
  CHECK_EQ(maybe_delegate.ToChecked(), inspector->delegate());
  inspector->Dispatch(ToProtocolString(env->isolate(), info[0])->string());
}

void Disconnect(const FunctionCallbackInfo<Value>& info) {
  Environment* env = Environment::GetCurrent(info);
  Maybe<JsBindingsSessionDelegate*> delegate = GetDelegate(info);
  if (delegate.IsNothing()) {
    return;
  }
  delegate.ToChecked()->Disconnect();
  SetDelegate(env, info.This(), nullptr);
  delete delegate.ToChecked();
}

void ConnectJSBindingsSession(const FunctionCallbackInfo<Value>& info) {
  Environment* env = Environment::GetCurrent(info);
  if (!info[0]->IsFunction()) {
    env->ThrowError("Message callback is required");
    return;
  }
  Agent* inspector = env->inspector_agent();
  if (inspector->delegate() != nullptr) {
    env->ThrowError("Session is already attached");
    return;
  }
  Local<Object> session = Object::New(env->isolate());
  env->SetMethod(session, "dispatch", Dispatch);
  env->SetMethod(session, "disconnect", Disconnect);
  info.GetReturnValue().Set(session);

  JsBindingsSessionDelegate* delegate =
      new JsBindingsSessionDelegate(env, session, info.Holder(),
                                    info[0].As<Function>());
  inspector->Connect(delegate);
  SetDelegate(env, session, delegate);
}

void InspectorConsoleCall(const v8::FunctionCallbackInfo<Value>& info) {
  Isolate* isolate = info.GetIsolate();
  HandleScope handle_scope(isolate);
  Local<Context> context = isolate->GetCurrentContext();
  CHECK_LT(2, info.Length());
  std::vector<Local<Value>> call_args;
  for (int i = 3; i < info.Length(); ++i) {
    call_args.push_back(info[i]);
  }
  Environment* env = Environment::GetCurrent(isolate);
  if (env->inspector_agent()->enabled()) {
    Local<Value> inspector_method = info[0];
    CHECK(inspector_method->IsFunction());
    Local<Value> config_value = info[2];
    CHECK(config_value->IsObject());
    Local<Object> config_object = config_value.As<Object>();
    Local<String> in_call_key = FIXED_ONE_BYTE_STRING(isolate, "in_call");
    if (!config_object->Has(context, in_call_key).FromMaybe(false)) {
      CHECK(config_object->Set(context,
                               in_call_key,
                               v8::True(isolate)).FromJust());
      CHECK(!inspector_method.As<Function>()->Call(context,
                                                   info.Holder(),
                                                   call_args.size(),
                                                   call_args.data()).IsEmpty());
    }
    CHECK(config_object->Delete(context, in_call_key).FromJust());
  }

  Local<Value> node_method = info[1];
  CHECK(node_method->IsFunction());
  node_method.As<Function>()->Call(context,
                                   info.Holder(),
                                   call_args.size(),
                                   call_args.data()).FromMaybe(Local<Value>());
}
=======
>>>>>>> 84bd6f3c

const int CONTEXT_GROUP_ID = 1;

<<<<<<< HEAD
  env->inspector_agent()->PauseOnNextJavascriptStatement("Break on start");
  v8::MaybeLocal<v8::Value> retval =
      args[0].As<v8::Function>()->Call(env->context(), args[1],
                                       call_args.size(), call_args.data());
  if (!retval.IsEmpty()) {
    args.GetReturnValue().Set(retval.ToLocalChecked());
  }
=======
std::string GetWorkerLabel(node::Environment* env) {
  std::ostringstream result;
  result << "Worker[" << env->thread_id() << "]";
  return result.str();
>>>>>>> 84bd6f3c
}

class ChannelImpl final : public v8_inspector::V8Inspector::Channel,
                          public protocol::FrontendChannel {
 public:
  explicit ChannelImpl(Environment* env,
                       const std::unique_ptr<V8Inspector>& inspector,
                       std::shared_ptr<WorkerManager> worker_manager,
                       std::unique_ptr<InspectorSessionDelegate> delegate,
                       bool prevent_shutdown)
                       : delegate_(std::move(delegate)),
                         prevent_shutdown_(prevent_shutdown) {
    session_ = inspector->connect(1, this, StringView());
    node_dispatcher_.reset(new protocol::UberDispatcher(this));
    tracing_agent_.reset(new protocol::TracingAgent(env));
    tracing_agent_->Wire(node_dispatcher_.get());
    worker_agent_.reset(new protocol::WorkerAgent(worker_manager));
    worker_agent_->Wire(node_dispatcher_.get());
  }

  virtual ~ChannelImpl() {
    tracing_agent_->disable();
    tracing_agent_.reset();  // Dispose before the dispatchers
    worker_agent_->disable();
    worker_agent_.reset();  // Dispose before the dispatchers
  }

<<<<<<< HEAD
  bool waitForFrontendMessage() {
    return delegate_->WaitForFrontendMessageWhilePaused();
=======
  std::string dispatchProtocolMessage(const StringView& message) {
    std::unique_ptr<protocol::DictionaryValue> parsed;
    std::string method;
    node_dispatcher_->getCommandName(
        protocol::StringUtil::StringViewToUtf8(message), &method, &parsed);
    if (v8_inspector::V8InspectorSession::canDispatchMethod(
            Utf8ToStringView(method)->string())) {
      session_->dispatchProtocolMessage(message);
    } else {
      node_dispatcher_->dispatch(std::move(parsed));
    }
    return method;
>>>>>>> 84bd6f3c
  }

  void schedulePauseOnNextStatement(const std::string& reason) {
    std::unique_ptr<StringBuffer> buffer = Utf8ToStringView(reason);
    session_->schedulePauseOnNextStatement(buffer->string(), buffer->string());
  }

  bool preventShutdown() {
    return prevent_shutdown_;
  }

 private:
  void sendResponse(
      int callId,
      std::unique_ptr<v8_inspector::StringBuffer> message) override {
    sendMessageToFrontend(message->string());
  }

  void sendNotification(
      std::unique_ptr<v8_inspector::StringBuffer> message) override {
    sendMessageToFrontend(message->string());
  }

  void flushProtocolNotifications() override { }

  void sendMessageToFrontend(const StringView& message) {
    delegate_->SendMessageToFrontend(message);
<<<<<<< HEAD
=======
  }

  void sendMessageToFrontend(const std::string& message) {
    sendMessageToFrontend(Utf8ToStringView(message)->string());
  }

  using Serializable = protocol::Serializable;

  void sendProtocolResponse(int callId,
                            std::unique_ptr<Serializable> message) override {
    sendMessageToFrontend(message->serialize());
  }
  void sendProtocolNotification(
      std::unique_ptr<Serializable> message) override {
    sendMessageToFrontend(message->serialize());
>>>>>>> 84bd6f3c
  }

  std::unique_ptr<protocol::TracingAgent> tracing_agent_;
  std::unique_ptr<protocol::WorkerAgent> worker_agent_;
  std::unique_ptr<InspectorSessionDelegate> delegate_;
  std::unique_ptr<v8_inspector::V8InspectorSession> session_;
  std::unique_ptr<protocol::UberDispatcher> node_dispatcher_;
  bool prevent_shutdown_;
};

class InspectorTimer {
 public:
  InspectorTimer(uv_loop_t* loop,
                 double interval_s,
                 V8InspectorClient::TimerCallback callback,
                 void* data) : timer_(),
                               callback_(callback),
                               data_(data) {
    uv_timer_init(loop, &timer_);
    int64_t interval_ms = 1000 * interval_s;
    uv_timer_start(&timer_, OnTimer, interval_ms, interval_ms);
  }

  InspectorTimer(const InspectorTimer&) = delete;

  void Stop() {
    uv_timer_stop(&timer_);
    uv_close(reinterpret_cast<uv_handle_t*>(&timer_), TimerClosedCb);
  }

 private:
  static void OnTimer(uv_timer_t* uvtimer) {
    InspectorTimer* timer = node::ContainerOf(&InspectorTimer::timer_, uvtimer);
    timer->callback_(timer->data_);
  }

  static void TimerClosedCb(uv_handle_t* uvtimer) {
    std::unique_ptr<InspectorTimer> timer(
        node::ContainerOf(&InspectorTimer::timer_,
                          reinterpret_cast<uv_timer_t*>(uvtimer)));
    // Unique_ptr goes out of scope here and pointer is deleted.
  }

  ~InspectorTimer() {}

  uv_timer_t timer_;
  V8InspectorClient::TimerCallback callback_;
  void* data_;

  friend std::unique_ptr<InspectorTimer>::deleter_type;
};

class InspectorTimerHandle {
 public:
  InspectorTimerHandle(uv_loop_t* loop, double interval_s,
                       V8InspectorClient::TimerCallback callback, void* data) {
    timer_ = new InspectorTimer(loop, interval_s, callback, data);
  }

  InspectorTimerHandle(const InspectorTimerHandle&) = delete;

  ~InspectorTimerHandle() {
    CHECK_NOT_NULL(timer_);
    timer_->Stop();
    timer_ = nullptr;
  }
 private:
  InspectorTimer* timer_;
};

class SameThreadInspectorSession : public InspectorSession {
 public:
  SameThreadInspectorSession(
      int session_id, std::shared_ptr<NodeInspectorClient> client)
      : session_id_(session_id), client_(client) {}
  ~SameThreadInspectorSession() override;
  void Dispatch(const v8_inspector::StringView& message) override;

 private:
  int session_id_;
  std::weak_ptr<NodeInspectorClient> client_;
};

<<<<<<< HEAD
class InspectorTimer {
 public:
  InspectorTimer(uv_loop_t* loop,
                 double interval_s,
                 V8InspectorClient::TimerCallback callback,
                 void* data) : timer_(),
                               callback_(callback),
                               data_(data) {
    uv_timer_init(loop, &timer_);
    int64_t interval_ms = 1000 * interval_s;
    uv_timer_start(&timer_, OnTimer, interval_ms, interval_ms);
  }

  InspectorTimer(const InspectorTimer&) = delete;

  void Stop() {
    uv_timer_stop(&timer_);
    uv_close(reinterpret_cast<uv_handle_t*>(&timer_), TimerClosedCb);
  }

 private:
  static void OnTimer(uv_timer_t* uvtimer) {
    InspectorTimer* timer = node::ContainerOf(&InspectorTimer::timer_, uvtimer);
    timer->callback_(timer->data_);
  }

  static void TimerClosedCb(uv_handle_t* uvtimer) {
    InspectorTimer* timer =
        node::ContainerOf(&InspectorTimer::timer_,
                          reinterpret_cast<uv_timer_t*>(uvtimer));
    delete timer;
  }

  ~InspectorTimer() {}

  uv_timer_t timer_;
  V8InspectorClient::TimerCallback callback_;
  void* data_;
};

class InspectorTimerHandle {
 public:
  InspectorTimerHandle(uv_loop_t* loop, double interval_s,
                       V8InspectorClient::TimerCallback callback, void* data) {
    timer_ = new InspectorTimer(loop, interval_s, callback, data);
  }

  InspectorTimerHandle(const InspectorTimerHandle&) = delete;

  ~InspectorTimerHandle() {
    CHECK_NE(timer_, nullptr);
    timer_->Stop();
    timer_ = nullptr;
  }
 private:
  InspectorTimer* timer_;
};
}  // namespace

class NodeInspectorClient : public V8InspectorClient {
 public:
  NodeInspectorClient(node::Environment* env, node::NodePlatform* platform)
      : env_(env), platform_(platform), terminated_(false),
        running_nested_loop_(false) {
    client_ = V8Inspector::create(env->isolate(), this);
    contextCreated(env->context(), "Node.js Main Context");
  }

  void runMessageLoopOnPause(int context_group_id) override {
    CHECK_NE(channel_, nullptr);
    if (running_nested_loop_)
      return;
    terminated_ = false;
    running_nested_loop_ = true;
    while (!terminated_ && channel_->waitForFrontendMessage()) {
      platform_->FlushForegroundTasksInternal();
    }
    terminated_ = false;
    running_nested_loop_ = false;
=======
void NotifyClusterWorkersDebugEnabled(Environment* env) {
  v8::Isolate* isolate = env->isolate();
  HandleScope handle_scope(isolate);
  auto context = env->context();

  // Send message to enable debug in cluster workers
  Local<Object> process_object = env->process_object();
  Local<Value> emit_fn =
      process_object->Get(context, FIXED_ONE_BYTE_STRING(isolate, "emit"))
          .ToLocalChecked();
  // In case the thread started early during the startup
  if (!emit_fn->IsFunction())
    return;

  Local<Object> message = Object::New(isolate);
  message->Set(context, FIXED_ONE_BYTE_STRING(isolate, "cmd"),
               FIXED_ONE_BYTE_STRING(isolate, "NODE_DEBUG_ENABLED")).FromJust();
  Local<Value> argv[] = {
    FIXED_ONE_BYTE_STRING(isolate, "internalMessage"),
    message
  };
  MakeCallback(env->isolate(), process_object, emit_fn.As<Function>(),
               arraysize(argv), argv, {0, 0});
}

#ifdef _WIN32
bool IsFilePath(const std::string& path) {
  // '\\'
  if (path.length() > 2 && path[0] == '\\' && path[1] == '\\')
    return true;
  // '[A-Z]:[/\\]'
  if (path.length() < 3)
    return false;
  if ((path[0] >= 'A' && path[0] <= 'Z') || (path[0] >= 'a' && path[0] <= 'z'))
    return path[1] == ':' && (path[2] == '/' || path[2] == '\\');
  return false;
}
#else
bool IsFilePath(const std::string& path) {
  return path.length() && path[0] == '/';
}
#endif  // __POSIX__

}  // namespace

class NodeInspectorClient : public V8InspectorClient {
 public:
  explicit NodeInspectorClient(node::Environment* env, bool is_main)
      : env_(env), is_main_(is_main) {
    client_ = V8Inspector::create(env->isolate(), this);
    // TODO(bnoordhuis) Make name configurable from src/node.cc.
    std::string name =
        is_main_ ? GetHumanReadableProcessName() : GetWorkerLabel(env);
    ContextInfo info(name);
    info.is_default = true;
    contextCreated(env->context(), info);
  }

  void runMessageLoopOnPause(int context_group_id) override {
    waiting_for_resume_ = true;
    runMessageLoop();
>>>>>>> 84bd6f3c
  }

  void waitForIoShutdown() {
    waiting_for_io_shutdown_ = true;
    runMessageLoop();
  }

  void waitForFrontend() {
    waiting_for_frontend_ = true;
    runMessageLoop();
  }

<<<<<<< HEAD
  void contextCreated(Local<Context> context, const std::string& name) {
    std::unique_ptr<StringBuffer> name_buffer = Utf8ToStringView(name);
    v8_inspector::V8ContextInfo info(context, CONTEXT_GROUP_ID,
                                     name_buffer->string());
    client_->contextCreated(info);
=======
  void maxAsyncCallStackDepthChanged(int depth) override {
    if (auto agent = env_->inspector_agent()) {
      if (depth == 0) {
        agent->DisableAsyncHook();
      } else {
        agent->EnableAsyncHook();
      }
    }
  }

  void contextCreated(Local<Context> context, const ContextInfo& info) {
    auto name_buffer = Utf8ToStringView(info.name);
    auto origin_buffer = Utf8ToStringView(info.origin);
    std::unique_ptr<StringBuffer> aux_data_buffer;

    v8_inspector::V8ContextInfo v8info(
        context, CONTEXT_GROUP_ID, name_buffer->string());
    v8info.origin = origin_buffer->string();

    if (info.is_default) {
      aux_data_buffer = Utf8ToStringView("{\"isDefault\":true}");
    } else {
      aux_data_buffer = Utf8ToStringView("{\"isDefault\":false}");
    }
    v8info.auxData = aux_data_buffer->string();

    client_->contextCreated(v8info);
>>>>>>> 84bd6f3c
  }

  void contextDestroyed(Local<Context> context) {
    client_->contextDestroyed(context);
  }

  void quitMessageLoopOnPause() override {
    waiting_for_resume_ = false;
  }

<<<<<<< HEAD
  void connectFrontend(InspectorSessionDelegate* delegate) {
    CHECK_EQ(channel_, nullptr);
    channel_ = std::unique_ptr<ChannelImpl>(
        new ChannelImpl(client_.get(), delegate));
=======
  int connectFrontend(std::unique_ptr<InspectorSessionDelegate> delegate,
                      bool prevent_shutdown) {
    events_dispatched_ = true;
    int session_id = next_session_id_++;
    // TODO(addaleax): Revert back to using make_unique once we get issues
    // with CI resolved (i.e. revert the patch that added this comment).
    channels_[session_id].reset(
        new ChannelImpl(env_, client_, getWorkerManager(),
                        std::move(delegate), prevent_shutdown));
    return session_id;
>>>>>>> 84bd6f3c
  }

  void disconnectFrontend(int session_id) {
    events_dispatched_ = true;
    channels_.erase(session_id);
  }

  void dispatchMessageFromFrontend(int session_id, const StringView& message) {
    events_dispatched_ = true;
    std::string method =
        channels_[session_id]->dispatchProtocolMessage(message);
    if (waiting_for_frontend_)
      waiting_for_frontend_ = method != "Runtime.runIfWaitingForDebugger";
  }

  Local<Context> ensureDefaultContextInGroup(int contextGroupId) override {
    return env_->context();
  }

  void installAdditionalCommandLineAPI(Local<Context> context,
                                       Local<Object> target) override {
    Local<Object> console_api = env_->inspector_console_api_object();

    Local<Array> properties =
        console_api->GetOwnPropertyNames(context).ToLocalChecked();
    for (uint32_t i = 0; i < properties->Length(); ++i) {
      Local<Value> key = properties->Get(context, i).ToLocalChecked();
      target->Set(context,
                  key,
                  console_api->Get(context, key).ToLocalChecked()).FromJust();
    }
  }

  void FatalException(Local<Value> error, Local<v8::Message> message) {
    Isolate* isolate = env_->isolate();
    Local<Context> context = env_->context();

    int script_id = message->GetScriptOrigin().ScriptID()->Value();

    Local<v8::StackTrace> stack_trace = message->GetStackTrace();

    if (!stack_trace.IsEmpty() && stack_trace->GetFrameCount() > 0 &&
        script_id == stack_trace->GetFrame(isolate, 0)->GetScriptId()) {
      script_id = 0;
    }

    const uint8_t DETAILS[] = "Uncaught";

<<<<<<< HEAD
    Isolate* isolate = context->GetIsolate();

=======
>>>>>>> 84bd6f3c
    client_->exceptionThrown(
        context,
        StringView(DETAILS, sizeof(DETAILS) - 1),
        error,
        ToProtocolString(isolate, message->Get())->string(),
        ToProtocolString(isolate, message->GetScriptResourceName())->string(),
        message->GetLineNumber(context).FromMaybe(0),
        message->GetStartColumn(context).FromMaybe(0),
        client_->createStackTrace(stack_trace),
        script_id);
  }

  void startRepeatingTimer(double interval_s,
                           TimerCallback callback,
                           void* data) override {
    timers_.emplace(std::piecewise_construct, std::make_tuple(data),
                    std::make_tuple(env_->event_loop(), interval_s, callback,
                                    data));
  }

  void cancelTimer(void* data) override {
    timers_.erase(data);
  }

  // Async stack traces instrumentation.
  void AsyncTaskScheduled(const StringView& task_name, void* task,
                          bool recurring) {
    client_->asyncTaskScheduled(task_name, task, recurring);
  }

  void AsyncTaskCanceled(void* task) {
    client_->asyncTaskCanceled(task);
  }

  void AsyncTaskStarted(void* task) {
    client_->asyncTaskStarted(task);
  }

  void AsyncTaskFinished(void* task) {
    client_->asyncTaskFinished(task);
  }

  void AllAsyncTasksCanceled() {
    client_->allAsyncTasksCanceled();
  }

  void schedulePauseOnNextStatement(const std::string& reason) {
    for (const auto& id_channel : channels_) {
      id_channel.second->schedulePauseOnNextStatement(reason);
    }
  }

  bool hasConnectedSessions() {
    for (const auto& id_channel : channels_) {
      // Other sessions are "invisible" more most purposes
      if (id_channel.second->preventShutdown())
        return true;
    }
    return false;
  }

  std::shared_ptr<MainThreadHandle> getThreadHandle() {
    if (interface_ == nullptr) {
      interface_.reset(new MainThreadInterface(
          env_->inspector_agent(), env_->event_loop(), env_->isolate(),
          env_->isolate_data()->platform()));
    }
    return interface_->GetHandle();
  }

  std::shared_ptr<WorkerManager> getWorkerManager() {
    if (worker_manager_ == nullptr) {
      worker_manager_ =
          std::make_shared<WorkerManager>(getThreadHandle());
    }
    return worker_manager_;
  }

  bool IsActive() {
    return !channels_.empty();
  }

  void startRepeatingTimer(double interval_s,
                           TimerCallback callback,
                           void* data) override {
    timers_.emplace(std::piecewise_construct, std::make_tuple(data),
                    std::make_tuple(env_->event_loop(), interval_s, callback,
                                    data));
  }

  void cancelTimer(void* data) override {
    timers_.erase(data);
  }

  // Async stack traces instrumentation.
  void AsyncTaskScheduled(const StringView& task_name, void* task,
                          bool recurring) {
    client_->asyncTaskScheduled(task_name, task, recurring);
  }

  void AsyncTaskCanceled(void* task) {
    client_->asyncTaskCanceled(task);
  }

  void AsyncTaskStarted(void* task) {
    client_->asyncTaskStarted(task);
  }

  void AsyncTaskFinished(void* task) {
    client_->asyncTaskFinished(task);
  }

  void AllAsyncTasksCanceled() {
    client_->allAsyncTasksCanceled();
  }

 private:
  bool shouldRunMessageLoop() {
    if (waiting_for_frontend_)
      return true;
    if (waiting_for_io_shutdown_ || waiting_for_resume_)
      return hasConnectedSessions();
    return false;
  }

  void runMessageLoop() {
    if (running_nested_loop_)
      return;

    running_nested_loop_ = true;

    MultiIsolatePlatform* platform = env_->isolate_data()->platform();
    while (shouldRunMessageLoop()) {
      if (interface_ && hasConnectedSessions())
        interface_->WaitForFrontendEvent();
      while (platform->FlushForegroundTasks(env_->isolate())) {}
    }
    running_nested_loop_ = false;
  }

  double currentTimeMS() override {
    return env_->isolate_data()->platform()->CurrentClockTimeMillis();
  }

  std::unique_ptr<StringBuffer> resourceNameToUrl(
      const StringView& resource_name_view) override {
    std::string resource_name =
        protocol::StringUtil::StringViewToUtf8(resource_name_view);
    if (!IsFilePath(resource_name))
      return nullptr;
    node::url::URL url = node::url::URL::FromFilePath(resource_name);
    // TODO(ak239spb): replace this code with url.href().
    // Refs: https://github.com/nodejs/node/issues/22610
    return Utf8ToStringView(url.protocol() + "//" + url.path());
  }

  node::Environment* env_;
<<<<<<< HEAD
  node::NodePlatform* platform_;
  bool terminated_;
  bool running_nested_loop_;
  std::unique_ptr<V8Inspector> client_;
  std::unique_ptr<ChannelImpl> channel_;
  std::unordered_map<void*, InspectorTimerHandle> timers_;
};

Agent::Agent(Environment* env) : parent_env_(env),
                                 client_(nullptr),
                                 platform_(nullptr),
                                 enabled_(false),
                                 next_context_number_(1) {}
=======
  bool is_main_;
  bool running_nested_loop_ = false;
  std::unique_ptr<V8Inspector> client_;
  std::unordered_map<int, std::unique_ptr<ChannelImpl>> channels_;
  std::unordered_map<void*, InspectorTimerHandle> timers_;
  int next_session_id_ = 1;
  bool events_dispatched_ = false;
  bool waiting_for_resume_ = false;
  bool waiting_for_frontend_ = false;
  bool waiting_for_io_shutdown_ = false;
  // Allows accessing Inspector from non-main threads
  std::unique_ptr<MainThreadInterface> interface_;
  std::shared_ptr<WorkerManager> worker_manager_;
};

Agent::Agent(Environment* env)
  : parent_env_(env),
    debug_options_(env->options()->debug_options) {}
>>>>>>> 84bd6f3c

Agent::~Agent() {
  if (start_io_thread_async.data == this) {
    start_io_thread_async.data = nullptr;
    // This is global, will never get freed
    uv_close(reinterpret_cast<uv_handle_t*>(&start_io_thread_async), nullptr);
  }
}

<<<<<<< HEAD
bool Agent::Start(node::NodePlatform* platform, const char* path,
                  const DebugOptions& options) {
  path_ = path == nullptr ? "" : path;
  debug_options_ = options;
  client_ =
      std::unique_ptr<NodeInspectorClient>(
          new NodeInspectorClient(parent_env_, platform));
  platform_ = platform;
  CHECK_EQ(0, uv_async_init(uv_default_loop(),
                            &start_io_thread_async,
                            StartIoThreadAsyncCallback));
  start_io_thread_async.data = this;
  uv_unref(reinterpret_cast<uv_handle_t*>(&start_io_thread_async));

  // Ignore failure, SIGUSR1 won't work, but that should not block node start.
  StartDebugSignalHandler();
  if (options.inspector_enabled()) {
    // This will return false if listen failed on the inspector port.
    return StartIoThread(options.wait_for_connect());
  }
=======
bool Agent::Start(const std::string& path,
                  std::shared_ptr<DebugOptions> options,
                  bool is_main) {
  if (options == nullptr) {
    options = std::make_shared<DebugOptions>();
  }
  path_ = path;
  debug_options_ = options;
  client_ = std::make_shared<NodeInspectorClient>(parent_env_, is_main);
  if (parent_env_->is_main_thread()) {
    CHECK_EQ(0, uv_async_init(parent_env_->event_loop(),
                              &start_io_thread_async,
                              StartIoThreadAsyncCallback));
    uv_unref(reinterpret_cast<uv_handle_t*>(&start_io_thread_async));
    start_io_thread_async.data = this;
    // Ignore failure, SIGUSR1 won't work, but that should not block node start.
    StartDebugSignalHandler();
  }

  bool wait_for_connect = options->wait_for_connect();
  if (parent_handle_) {
    wait_for_connect = parent_handle_->WaitForConnect();
    parent_handle_->WorkerStarted(client_->getThreadHandle(), wait_for_connect);
  } else if (!options->inspector_enabled || !StartIoThread()) {
    return false;
  }
  if (wait_for_connect) {
    HandleScope scope(parent_env_->isolate());
    parent_env_->process_object()->DefineOwnProperty(
        parent_env_->context(),
        FIXED_ONE_BYTE_STRING(parent_env_->isolate(), "_breakFirstLine"),
        True(parent_env_->isolate()),
        static_cast<v8::PropertyAttribute>(v8::ReadOnly | v8::DontEnum))
        .FromJust();
    client_->waitForFrontend();
  }
>>>>>>> 84bd6f3c
  return true;
}

bool Agent::StartIoThread(bool wait_for_connect) {
  if (io_ != nullptr)
    return true;

<<<<<<< HEAD
  CHECK_NE(client_, nullptr);

  enabled_ = true;
  io_ = std::unique_ptr<InspectorIo>(
      new InspectorIo(parent_env_, platform_, path_, debug_options_,
                      wait_for_connect));
  if (!io_->Start()) {
    client_.reset();
=======
  CHECK_NOT_NULL(client_);

  io_ = InspectorIo::Start(
      client_->getThreadHandle(), path_, debug_options_);
  if (io_ == nullptr) {
>>>>>>> 84bd6f3c
    return false;
  }
  NotifyClusterWorkersDebugEnabled(parent_env_);
  return true;
}

<<<<<<< HEAD
  v8::Isolate* isolate = parent_env_->isolate();
  HandleScope handle_scope(isolate);

  // Enable tracking of async stack traces
  if (!enable_async_hook_function_.IsEmpty()) {
    Local<Function> enable_fn = enable_async_hook_function_.Get(isolate);
    auto context = parent_env_->context();
    auto result = enable_fn->Call(context, Undefined(isolate), 0, nullptr);
    if (result.IsEmpty()) {
      FatalError(
        "node::InspectorAgent::StartIoThread",
        "Cannot enable Inspector's AsyncHook, please report this.");
    }
  }

  // Send message to enable debug in workers
  Local<Object> process_object = parent_env_->process_object();
  Local<Value> emit_fn =
      process_object->Get(FIXED_ONE_BYTE_STRING(isolate, "emit"));
  // In case the thread started early during the startup
  if (!emit_fn->IsFunction())
    return true;

  Local<Object> message = Object::New(isolate);
  message->Set(FIXED_ONE_BYTE_STRING(isolate, "cmd"),
               FIXED_ONE_BYTE_STRING(isolate, "NODE_DEBUG_ENABLED"));
  Local<Value> argv[] = {
    FIXED_ONE_BYTE_STRING(isolate, "internalMessage"),
    message
  };
  MakeCallback(parent_env_->isolate(), process_object, emit_fn.As<Function>(),
               arraysize(argv), argv, {0, 0});
=======
void Agent::Stop() {
  io_.reset();
}

std::unique_ptr<InspectorSession> Agent::Connect(
    std::unique_ptr<InspectorSessionDelegate> delegate,
    bool prevent_shutdown) {
  CHECK_NOT_NULL(client_);
  int session_id = client_->connectFrontend(std::move(delegate),
                                            prevent_shutdown);
  return std::unique_ptr<InspectorSession>(
      new SameThreadInspectorSession(session_id, client_));
}

void Agent::WaitForDisconnect() {
  CHECK_NOT_NULL(client_);
  bool is_worker = parent_handle_ != nullptr;
  parent_handle_.reset();
  if (client_->hasConnectedSessions() && !is_worker) {
    fprintf(stderr, "Waiting for the debugger to disconnect...\n");
    fflush(stderr);
  }
  // TODO(addaleax): Maybe this should use an at-exit hook for the Environment
  // or something similar?
  client_->contextDestroyed(parent_env_->context());
  if (io_ != nullptr) {
    io_->StopAcceptingNewConnections();
    client_->waitForIoShutdown();
  }
}
>>>>>>> 84bd6f3c

void Agent::FatalException(Local<Value> error, Local<v8::Message> message) {
  if (!IsListening())
    return;
  client_->FatalException(error, message);
  WaitForDisconnect();
}

<<<<<<< HEAD
static void AddCommandLineAPI(
    const FunctionCallbackInfo<Value>& info) {
  auto env = Environment::GetCurrent(info);
  Local<Context> context = env->context();

  if (info.Length() != 2 || !info[0]->IsString()) {
    return env->ThrowTypeError("inspector.addCommandLineAPI takes "
        "exactly 2 arguments: a string and a value.");
  }

  Local<Object> console_api = env->inspector_console_api_object();
  console_api->Set(context, info[0], info[1]).FromJust();
}

void Agent::Stop() {
  if (io_ != nullptr) {
    io_->Stop();
    io_.reset();
    enabled_ = false;
  }

  v8::Isolate* isolate = parent_env_->isolate();
  HandleScope handle_scope(isolate);

  // Disable tracking of async stack traces
  if (!disable_async_hook_function_.IsEmpty()) {
    Local<Function> disable_fn = disable_async_hook_function_.Get(isolate);
    auto result = disable_fn->Call(parent_env_->context(),
      Undefined(parent_env_->isolate()), 0, nullptr);
    if (result.IsEmpty()) {
      FatalError(
        "node::InspectorAgent::Stop",
        "Cannot disable Inspector's AsyncHook, please report this.");
    }
  }
}

void Agent::Connect(InspectorSessionDelegate* delegate) {
  if (!enabled_) {
    // Enable tracking of async stack traces
    v8::Isolate* isolate = parent_env_->isolate();
    HandleScope handle_scope(isolate);
    auto context = parent_env_->context();
    Local<Function> enable_fn = enable_async_hook_function_.Get(isolate);
    auto result = enable_fn->Call(context, Undefined(isolate), 0, nullptr);
    if (result.IsEmpty()) {
      FatalError(
        "node::InspectorAgent::Connect",
        "Cannot enable Inspector's AsyncHook, please report this.");
    }
  }

  enabled_ = true;
  client_->connectFrontend(delegate);
=======
void Agent::PauseOnNextJavascriptStatement(const std::string& reason) {
  client_->schedulePauseOnNextStatement(reason);
}

void Agent::RegisterAsyncHook(Isolate* isolate,
                              v8::Local<v8::Function> enable_function,
                              v8::Local<v8::Function> disable_function) {
  enable_async_hook_function_.Reset(isolate, enable_function);
  disable_async_hook_function_.Reset(isolate, disable_function);
  if (pending_enable_async_hook_) {
    CHECK(!pending_disable_async_hook_);
    pending_enable_async_hook_ = false;
    EnableAsyncHook();
  } else if (pending_disable_async_hook_) {
    CHECK(!pending_enable_async_hook_);
    pending_disable_async_hook_ = false;
    DisableAsyncHook();
  }
>>>>>>> 84bd6f3c
}

void Agent::EnableAsyncHook() {
  if (!enable_async_hook_function_.IsEmpty()) {
    ToggleAsyncHook(parent_env_->isolate(), enable_async_hook_function_);
  } else if (pending_disable_async_hook_) {
    CHECK(!pending_enable_async_hook_);
    pending_disable_async_hook_ = false;
  } else {
    pending_enable_async_hook_ = true;
  }
}

<<<<<<< HEAD
void Agent::WaitForDisconnect() {
  CHECK_NE(client_, nullptr);
  client_->contextDestroyed(parent_env_->context());
  if (io_ != nullptr) {
    io_->WaitForDisconnect();
=======
void Agent::DisableAsyncHook() {
  if (!disable_async_hook_function_.IsEmpty()) {
    ToggleAsyncHook(parent_env_->isolate(), disable_async_hook_function_);
  } else if (pending_enable_async_hook_) {
    CHECK(!pending_disable_async_hook_);
    pending_enable_async_hook_ = false;
  } else {
    pending_disable_async_hook_ = true;
  }
}

void Agent::ToggleAsyncHook(Isolate* isolate,
                            const node::Persistent<Function>& fn) {
  HandleScope handle_scope(isolate);
  CHECK(!fn.IsEmpty());
  auto context = parent_env_->context();
  auto result = fn.Get(isolate)->Call(context, Undefined(isolate), 0, nullptr);
  if (result.IsEmpty()) {
    FatalError(
        "node::inspector::Agent::ToggleAsyncHook",
        "Cannot toggle Inspector's AsyncHook, please report this.");
>>>>>>> 84bd6f3c
  }
}

void Agent::AsyncTaskScheduled(const StringView& task_name, void* task,
                               bool recurring) {
  client_->AsyncTaskScheduled(task_name, task, recurring);
}

void Agent::AsyncTaskCanceled(void* task) {
  client_->AsyncTaskCanceled(task);
}

void Agent::AsyncTaskStarted(void* task) {
  client_->AsyncTaskStarted(task);
}

void Agent::AsyncTaskFinished(void* task) {
  client_->AsyncTaskFinished(task);
}

void Agent::AllAsyncTasksCanceled() {
  client_->AllAsyncTasksCanceled();
}

void Agent::RequestIoThreadStart() {
  // We need to attempt to interrupt V8 flow (in case Node is running
  // continuous JS code) and to wake up libuv thread (in case Node is waiting
  // for IO events)
  uv_async_send(&start_io_thread_async);
  v8::Isolate* isolate = parent_env_->isolate();
  v8::Platform* platform = parent_env_->isolate_data()->platform();
  platform->CallOnForegroundThread(isolate, new StartIoTask(this));
  isolate->RequestInterrupt(StartIoInterrupt, this);
  uv_async_send(&start_io_thread_async);
}

void Agent::ContextCreated(Local<Context> context, const ContextInfo& info) {
  if (client_ == nullptr)  // This happens for a main context
    return;
<<<<<<< HEAD
  client_->FatalException(error, message);
  WaitForDisconnect();
}

void Agent::Dispatch(const StringView& message) {
  CHECK_NE(client_, nullptr);
  client_->dispatchMessageFromFrontend(message);
}

void Agent::Disconnect() {
  CHECK_NE(client_, nullptr);
  client_->disconnectFrontend();
}

void Agent::RunMessageLoop() {
  CHECK_NE(client_, nullptr);
  client_->runMessageLoopOnPause(CONTEXT_GROUP_ID);
}

InspectorSessionDelegate* Agent::delegate() {
  CHECK_NE(client_, nullptr);
  ChannelImpl* channel = client_->channel();
  if (channel == nullptr)
    return nullptr;
  return channel->delegate();
}

void Agent::PauseOnNextJavascriptStatement(const std::string& reason) {
  ChannelImpl* channel = client_->channel();
  if (channel != nullptr)
    channel->schedulePauseOnNextStatement(reason);
}

void Agent::RegisterAsyncHook(Isolate* isolate,
                              v8::Local<v8::Function> enable_function,
                              v8::Local<v8::Function> disable_function) {
  enable_async_hook_function_.Reset(isolate, enable_function);
  disable_async_hook_function_.Reset(isolate, disable_function);
}

void Agent::AsyncTaskScheduled(const StringView& task_name, void* task,
                               bool recurring) {
  client_->AsyncTaskScheduled(task_name, task, recurring);
}

void Agent::AsyncTaskCanceled(void* task) {
  client_->AsyncTaskCanceled(task);
}

void Agent::AsyncTaskStarted(void* task) {
  client_->AsyncTaskStarted(task);
}

void Agent::AsyncTaskFinished(void* task) {
  client_->AsyncTaskFinished(task);
}

void Agent::AllAsyncTasksCanceled() {
  client_->AllAsyncTasksCanceled();
}

void Open(const FunctionCallbackInfo<Value>& args) {
  Environment* env = Environment::GetCurrent(args);
  inspector::Agent* agent = env->inspector_agent();
  bool wait_for_connect = false;

  if (args.Length() > 0 && args[0]->IsUint32()) {
    uint32_t port = args[0]->Uint32Value();
    agent->options().set_port(static_cast<int>(port));
  }

  if (args.Length() > 1 && args[1]->IsString()) {
    node::Utf8Value host(env->isolate(), args[1].As<String>());
    agent->options().set_host_name(*host);
  }

  if (args.Length() > 2 && args[2]->IsBoolean()) {
    wait_for_connect =  args[2]->BooleanValue();
  }

  agent->StartIoThread(wait_for_connect);
}

void Url(const FunctionCallbackInfo<Value>& args) {
  Environment* env = Environment::GetCurrent(args);
  inspector::Agent* agent = env->inspector_agent();
  inspector::InspectorIo* io = agent->io();

  if (!io) return;

  std::vector<std::string> ids = io->GetTargetIds();

  if (ids.empty()) return;

  std::string url = FormatWsAddress(io->host(), io->port(), ids[0], true);
  args.GetReturnValue().Set(OneByteString(env->isolate(), url.c_str()));
}

static void* GetAsyncTask(int64_t asyncId) {
  // The inspector assumes that when other clients use its asyncTask* API,
  // they use real pointers, or at least something aligned like real pointer.
  // In general it means that our task_id should always be even.
  //
  // On 32bit platforms, the 64bit asyncId would get truncated when converted
  // to a 32bit pointer. However, the javascript part will never enable
  // the async_hook on 32bit platforms, therefore the truncation will never
  // happen in practice.
  return reinterpret_cast<void*>(asyncId << 1);
}

template<void (Agent::*asyncTaskFn)(void*)>
static void InvokeAsyncTaskFnWithId(const FunctionCallbackInfo<Value>& args) {
  Environment* env = Environment::GetCurrent(args);
  CHECK(args[0]->IsNumber());
  int64_t task_id = args[0]->IntegerValue(env->context()).FromJust();
  (env->inspector_agent()->*asyncTaskFn)(GetAsyncTask(task_id));
}

static void AsyncTaskScheduledWrapper(const FunctionCallbackInfo<Value>& args) {
  Environment* env = Environment::GetCurrent(args);

  CHECK(args[0]->IsString());
  Local<String> task_name = args[0].As<String>();
  String::Value task_name_value(task_name);
  StringView task_name_view(*task_name_value, task_name_value.length());

  CHECK(args[1]->IsNumber());
  int64_t task_id = args[1]->IntegerValue(env->context()).FromJust();
  void* task = GetAsyncTask(task_id);

  CHECK(args[2]->IsBoolean());
  bool recurring = args[2]->BooleanValue(env->context()).FromJust();

  env->inspector_agent()->AsyncTaskScheduled(task_name_view, task, recurring);
}

static void RegisterAsyncHookWrapper(const FunctionCallbackInfo<Value>& args) {
  Environment* env = Environment::GetCurrent(args);

  CHECK(args[0]->IsFunction());
  v8::Local<v8::Function> enable_function = args[0].As<Function>();
  CHECK(args[1]->IsFunction());
  v8::Local<v8::Function> disable_function = args[1].As<Function>();
  env->inspector_agent()->RegisterAsyncHook(env->isolate(),
    enable_function, disable_function);
}

static void IsEnabled(const FunctionCallbackInfo<Value>& args) {
  Environment* env = Environment::GetCurrent(args);
  args.GetReturnValue().Set(env->inspector_agent()->enabled());
}

// static
void Agent::InitInspector(Local<Object> target, Local<Value> unused,
                          Local<Context> context, void* priv) {
  Environment* env = Environment::GetCurrent(context);
  {
    auto obj = Object::New(env->isolate());
    auto null = Null(env->isolate());
    CHECK(obj->SetPrototype(context, null).FromJust());
    env->set_inspector_console_api_object(obj);
  }

  Agent* agent = env->inspector_agent();
  env->SetMethod(target, "consoleCall", InspectorConsoleCall);
  env->SetMethod(target, "addCommandLineAPI", AddCommandLineAPI);
  if (agent->debug_options_.wait_for_connect())
    env->SetMethod(target, "callAndPauseOnStart", CallAndPauseOnStart);
  env->SetMethod(target, "connect", ConnectJSBindingsSession);
  env->SetMethod(target, "open", Open);
  env->SetMethod(target, "url", Url);

  env->SetMethod(target, "asyncTaskScheduled", AsyncTaskScheduledWrapper);
  env->SetMethod(target, "asyncTaskCanceled",
      InvokeAsyncTaskFnWithId<&Agent::AsyncTaskCanceled>);
  env->SetMethod(target, "asyncTaskStarted",
      InvokeAsyncTaskFnWithId<&Agent::AsyncTaskStarted>);
  env->SetMethod(target, "asyncTaskFinished",
      InvokeAsyncTaskFnWithId<&Agent::AsyncTaskFinished>);

  env->SetMethod(target, "registerAsyncHook", RegisterAsyncHookWrapper);
  env->SetMethod(target, "isEnabled", IsEnabled);
}

void Agent::RequestIoThreadStart() {
  // We need to attempt to interrupt V8 flow (in case Node is running
  // continuous JS code) and to wake up libuv thread (in case Node is waiting
  // for IO events)
  uv_async_send(&start_io_thread_async);
  v8::Isolate* isolate = parent_env_->isolate();
  platform_->CallOnForegroundThread(isolate, new StartIoTask(this));
  isolate->RequestInterrupt(StartIoInterrupt, this);
  uv_async_send(&start_io_thread_async);
}

void Agent::ContextCreated(Local<Context> context) {
  if (client_ == nullptr)  // This happens for a main context
    return;
  std::ostringstream name;
  name << "VM Context " << next_context_number_++;
  client_->contextCreated(context, name.str());
}

}  // namespace inspector
}  // namespace node

NODE_MODULE_CONTEXT_AWARE_BUILTIN(inspector,
                                  node::inspector::Agent::InitInspector);
=======
  client_->contextCreated(context, info);
}

bool Agent::WillWaitForConnect() {
  if (debug_options_->wait_for_connect())
    return true;
  if (parent_handle_)
    return parent_handle_->WaitForConnect();
  return false;
}

bool Agent::IsActive() {
  if (client_ == nullptr)
    return false;
  return io_ != nullptr || client_->IsActive();
}

void Agent::AddWorkerInspector(int thread_id,
                               const std::string& url,
                               Agent* agent) {
  CHECK_NOT_NULL(client_);
  agent->parent_handle_ =
      client_->getWorkerManager()->NewParentHandle(thread_id, url);
}

void Agent::WaitForConnect() {
  CHECK_NOT_NULL(client_);
  client_->waitForFrontend();
}

std::shared_ptr<WorkerManager> Agent::GetWorkerManager() {
  CHECK_NOT_NULL(client_);
  return client_->getWorkerManager();
}

SameThreadInspectorSession::~SameThreadInspectorSession() {
  auto client = client_.lock();
  if (client)
    client->disconnectFrontend(session_id_);
}

void SameThreadInspectorSession::Dispatch(
    const v8_inspector::StringView& message) {
  auto client = client_.lock();
  if (client)
    client->dispatchMessageFromFrontend(session_id_, message);
}



}  // namespace inspector
}  // namespace node
>>>>>>> 84bd6f3c
<|MERGE_RESOLUTION|>--- conflicted
+++ resolved
@@ -1,12 +1,6 @@
 #include "inspector_agent.h"
 
 #include "inspector_io.h"
-<<<<<<< HEAD
-#include "node_internals.h"
-#include "v8-inspector.h"
-#include "v8-platform.h"
-#include "zlib.h"
-=======
 #include "inspector/main_thread_interface.h"
 #include "inspector/node_string.h"
 #include "inspector/tracing_agent.h"
@@ -17,7 +11,6 @@
 #include "node_url.h"
 #include "v8-inspector.h"
 #include "v8-platform.h"
->>>>>>> 84bd6f3c
 
 #include "libplatform/libplatform.h"
 
@@ -38,25 +31,13 @@
 using node::FatalError;
 
 using v8::Array;
-<<<<<<< HEAD
-using v8::Boolean;
-=======
->>>>>>> 84bd6f3c
 using v8::Context;
-using v8::External;
 using v8::Function;
 using v8::HandleScope;
-using v8::Integer;
 using v8::Isolate;
 using v8::Local;
-using v8::Maybe;
-using v8::MaybeLocal;
-using v8::Name;
-using v8::NewStringType;
 using v8::Object;
-using v8::Persistent;
 using v8::String;
-using v8::Undefined;
 using v8::Value;
 
 using v8_inspector::StringBuffer;
@@ -72,11 +53,7 @@
   explicit StartIoTask(Agent* agent) : agent(agent) {}
 
   void Run() override {
-<<<<<<< HEAD
-    agent->StartIoThread(false);
-=======
     agent->StartIoThread();
->>>>>>> 84bd6f3c
   }
 
  private:
@@ -91,19 +68,11 @@
 
 // Called on the main thread.
 void StartIoThreadAsyncCallback(uv_async_t* handle) {
-<<<<<<< HEAD
-  static_cast<Agent*>(handle->data)->StartIoThread(false);
-}
-
-void StartIoInterrupt(Isolate* isolate, void* agent) {
-  static_cast<Agent*>(agent)->StartIoThread(false);
-=======
   static_cast<Agent*>(handle->data)->StartIoThread();
 }
 
 void StartIoInterrupt(Isolate* isolate, void* agent) {
   static_cast<Agent*>(agent)->StartIoThread();
->>>>>>> 84bd6f3c
 }
 
 
@@ -220,200 +189,13 @@
 }
 #endif  // _WIN32
 
-<<<<<<< HEAD
-class JsBindingsSessionDelegate : public InspectorSessionDelegate {
- public:
-  JsBindingsSessionDelegate(Environment* env,
-                            Local<Object> session,
-                            Local<Object> receiver,
-                            Local<Function> callback)
-                            : env_(env),
-                              session_(env->isolate(), session),
-                              receiver_(env->isolate(), receiver),
-                              callback_(env->isolate(), callback) {
-    session_.SetWeak(this, JsBindingsSessionDelegate::Release,
-                     v8::WeakCallbackType::kParameter);
-  }
-
-  ~JsBindingsSessionDelegate() override {
-    session_.Reset();
-    receiver_.Reset();
-    callback_.Reset();
-  }
-
-  bool WaitForFrontendMessageWhilePaused() override {
-    return false;
-  }
-
-  void SendMessageToFrontend(const v8_inspector::StringView& message) override {
-    Isolate* isolate = env_->isolate();
-    v8::HandleScope handle_scope(isolate);
-    Context::Scope context_scope(env_->context());
-    MaybeLocal<String> v8string =
-        String::NewFromTwoByte(isolate, message.characters16(),
-                               NewStringType::kNormal, message.length());
-    Local<Value> argument = v8string.ToLocalChecked().As<Value>();
-    Local<Function> callback = callback_.Get(isolate);
-    Local<Object> receiver = receiver_.Get(isolate);
-    callback->Call(env_->context(), receiver, 1, &argument)
-        .FromMaybe(Local<Value>());
-  }
-
-  void Disconnect() {
-    Agent* agent = env_->inspector_agent();
-    if (agent->delegate() == this)
-      agent->Disconnect();
-  }
-
- private:
-  static void Release(
-      const v8::WeakCallbackInfo<JsBindingsSessionDelegate>& info) {
-    info.SetSecondPassCallback(ReleaseSecondPass);
-    info.GetParameter()->session_.Reset();
-  }
-
-  static void ReleaseSecondPass(
-      const v8::WeakCallbackInfo<JsBindingsSessionDelegate>& info) {
-    JsBindingsSessionDelegate* delegate = info.GetParameter();
-    delegate->Disconnect();
-    delete delegate;
-  }
-
-  Environment* env_;
-  Persistent<Object> session_;
-  Persistent<Object> receiver_;
-  Persistent<Function> callback_;
-};
-
-void SetDelegate(Environment* env, Local<Object> inspector,
-                 JsBindingsSessionDelegate* delegate) {
-  inspector->SetPrivate(env->context(),
-                        env->inspector_delegate_private_symbol(),
-                        v8::External::New(env->isolate(), delegate));
-}
-
-Maybe<JsBindingsSessionDelegate*> GetDelegate(
-    const FunctionCallbackInfo<Value>& info) {
-  Environment* env = Environment::GetCurrent(info);
-  Local<Value> delegate;
-  MaybeLocal<Value> maybe_delegate =
-      info.This()->GetPrivate(env->context(),
-                              env->inspector_delegate_private_symbol());
-
-  if (maybe_delegate.ToLocal(&delegate)) {
-    CHECK(delegate->IsExternal());
-    void* value = delegate.As<External>()->Value();
-    if (value != nullptr) {
-      return v8::Just(static_cast<JsBindingsSessionDelegate*>(value));
-    }
-  }
-  env->ThrowError("Inspector is not connected");
-  return v8::Nothing<JsBindingsSessionDelegate*>();
-}
-
-void Dispatch(const FunctionCallbackInfo<Value>& info) {
-  Environment* env = Environment::GetCurrent(info);
-  if (!info[0]->IsString()) {
-    env->ThrowError("Inspector message must be a string");
-    return;
-  }
-  Maybe<JsBindingsSessionDelegate*> maybe_delegate = GetDelegate(info);
-  if (maybe_delegate.IsNothing())
-    return;
-  Agent* inspector = env->inspector_agent();
-  CHECK_EQ(maybe_delegate.ToChecked(), inspector->delegate());
-  inspector->Dispatch(ToProtocolString(env->isolate(), info[0])->string());
-}
-
-void Disconnect(const FunctionCallbackInfo<Value>& info) {
-  Environment* env = Environment::GetCurrent(info);
-  Maybe<JsBindingsSessionDelegate*> delegate = GetDelegate(info);
-  if (delegate.IsNothing()) {
-    return;
-  }
-  delegate.ToChecked()->Disconnect();
-  SetDelegate(env, info.This(), nullptr);
-  delete delegate.ToChecked();
-}
-
-void ConnectJSBindingsSession(const FunctionCallbackInfo<Value>& info) {
-  Environment* env = Environment::GetCurrent(info);
-  if (!info[0]->IsFunction()) {
-    env->ThrowError("Message callback is required");
-    return;
-  }
-  Agent* inspector = env->inspector_agent();
-  if (inspector->delegate() != nullptr) {
-    env->ThrowError("Session is already attached");
-    return;
-  }
-  Local<Object> session = Object::New(env->isolate());
-  env->SetMethod(session, "dispatch", Dispatch);
-  env->SetMethod(session, "disconnect", Disconnect);
-  info.GetReturnValue().Set(session);
-
-  JsBindingsSessionDelegate* delegate =
-      new JsBindingsSessionDelegate(env, session, info.Holder(),
-                                    info[0].As<Function>());
-  inspector->Connect(delegate);
-  SetDelegate(env, session, delegate);
-}
-
-void InspectorConsoleCall(const v8::FunctionCallbackInfo<Value>& info) {
-  Isolate* isolate = info.GetIsolate();
-  HandleScope handle_scope(isolate);
-  Local<Context> context = isolate->GetCurrentContext();
-  CHECK_LT(2, info.Length());
-  std::vector<Local<Value>> call_args;
-  for (int i = 3; i < info.Length(); ++i) {
-    call_args.push_back(info[i]);
-  }
-  Environment* env = Environment::GetCurrent(isolate);
-  if (env->inspector_agent()->enabled()) {
-    Local<Value> inspector_method = info[0];
-    CHECK(inspector_method->IsFunction());
-    Local<Value> config_value = info[2];
-    CHECK(config_value->IsObject());
-    Local<Object> config_object = config_value.As<Object>();
-    Local<String> in_call_key = FIXED_ONE_BYTE_STRING(isolate, "in_call");
-    if (!config_object->Has(context, in_call_key).FromMaybe(false)) {
-      CHECK(config_object->Set(context,
-                               in_call_key,
-                               v8::True(isolate)).FromJust());
-      CHECK(!inspector_method.As<Function>()->Call(context,
-                                                   info.Holder(),
-                                                   call_args.size(),
-                                                   call_args.data()).IsEmpty());
-    }
-    CHECK(config_object->Delete(context, in_call_key).FromJust());
-  }
-
-  Local<Value> node_method = info[1];
-  CHECK(node_method->IsFunction());
-  node_method.As<Function>()->Call(context,
-                                   info.Holder(),
-                                   call_args.size(),
-                                   call_args.data()).FromMaybe(Local<Value>());
-}
-=======
->>>>>>> 84bd6f3c
 
 const int CONTEXT_GROUP_ID = 1;
 
-<<<<<<< HEAD
-  env->inspector_agent()->PauseOnNextJavascriptStatement("Break on start");
-  v8::MaybeLocal<v8::Value> retval =
-      args[0].As<v8::Function>()->Call(env->context(), args[1],
-                                       call_args.size(), call_args.data());
-  if (!retval.IsEmpty()) {
-    args.GetReturnValue().Set(retval.ToLocalChecked());
-  }
-=======
 std::string GetWorkerLabel(node::Environment* env) {
   std::ostringstream result;
   result << "Worker[" << env->thread_id() << "]";
   return result.str();
->>>>>>> 84bd6f3c
 }
 
 class ChannelImpl final : public v8_inspector::V8Inspector::Channel,
@@ -441,10 +223,6 @@
     worker_agent_.reset();  // Dispose before the dispatchers
   }
 
-<<<<<<< HEAD
-  bool waitForFrontendMessage() {
-    return delegate_->WaitForFrontendMessageWhilePaused();
-=======
   std::string dispatchProtocolMessage(const StringView& message) {
     std::unique_ptr<protocol::DictionaryValue> parsed;
     std::string method;
@@ -457,7 +235,6 @@
       node_dispatcher_->dispatch(std::move(parsed));
     }
     return method;
->>>>>>> 84bd6f3c
   }
 
   void schedulePauseOnNextStatement(const std::string& reason) {
@@ -485,8 +262,6 @@
 
   void sendMessageToFrontend(const StringView& message) {
     delegate_->SendMessageToFrontend(message);
-<<<<<<< HEAD
-=======
   }
 
   void sendMessageToFrontend(const std::string& message) {
@@ -502,7 +277,6 @@
   void sendProtocolNotification(
       std::unique_ptr<Serializable> message) override {
     sendMessageToFrontend(message->serialize());
->>>>>>> 84bd6f3c
   }
 
   std::unique_ptr<protocol::TracingAgent> tracing_agent_;
@@ -586,87 +360,6 @@
   std::weak_ptr<NodeInspectorClient> client_;
 };
 
-<<<<<<< HEAD
-class InspectorTimer {
- public:
-  InspectorTimer(uv_loop_t* loop,
-                 double interval_s,
-                 V8InspectorClient::TimerCallback callback,
-                 void* data) : timer_(),
-                               callback_(callback),
-                               data_(data) {
-    uv_timer_init(loop, &timer_);
-    int64_t interval_ms = 1000 * interval_s;
-    uv_timer_start(&timer_, OnTimer, interval_ms, interval_ms);
-  }
-
-  InspectorTimer(const InspectorTimer&) = delete;
-
-  void Stop() {
-    uv_timer_stop(&timer_);
-    uv_close(reinterpret_cast<uv_handle_t*>(&timer_), TimerClosedCb);
-  }
-
- private:
-  static void OnTimer(uv_timer_t* uvtimer) {
-    InspectorTimer* timer = node::ContainerOf(&InspectorTimer::timer_, uvtimer);
-    timer->callback_(timer->data_);
-  }
-
-  static void TimerClosedCb(uv_handle_t* uvtimer) {
-    InspectorTimer* timer =
-        node::ContainerOf(&InspectorTimer::timer_,
-                          reinterpret_cast<uv_timer_t*>(uvtimer));
-    delete timer;
-  }
-
-  ~InspectorTimer() {}
-
-  uv_timer_t timer_;
-  V8InspectorClient::TimerCallback callback_;
-  void* data_;
-};
-
-class InspectorTimerHandle {
- public:
-  InspectorTimerHandle(uv_loop_t* loop, double interval_s,
-                       V8InspectorClient::TimerCallback callback, void* data) {
-    timer_ = new InspectorTimer(loop, interval_s, callback, data);
-  }
-
-  InspectorTimerHandle(const InspectorTimerHandle&) = delete;
-
-  ~InspectorTimerHandle() {
-    CHECK_NE(timer_, nullptr);
-    timer_->Stop();
-    timer_ = nullptr;
-  }
- private:
-  InspectorTimer* timer_;
-};
-}  // namespace
-
-class NodeInspectorClient : public V8InspectorClient {
- public:
-  NodeInspectorClient(node::Environment* env, node::NodePlatform* platform)
-      : env_(env), platform_(platform), terminated_(false),
-        running_nested_loop_(false) {
-    client_ = V8Inspector::create(env->isolate(), this);
-    contextCreated(env->context(), "Node.js Main Context");
-  }
-
-  void runMessageLoopOnPause(int context_group_id) override {
-    CHECK_NE(channel_, nullptr);
-    if (running_nested_loop_)
-      return;
-    terminated_ = false;
-    running_nested_loop_ = true;
-    while (!terminated_ && channel_->waitForFrontendMessage()) {
-      platform_->FlushForegroundTasksInternal();
-    }
-    terminated_ = false;
-    running_nested_loop_ = false;
-=======
 void NotifyClusterWorkersDebugEnabled(Environment* env) {
   v8::Isolate* isolate = env->isolate();
   HandleScope handle_scope(isolate);
@@ -728,7 +421,6 @@
   void runMessageLoopOnPause(int context_group_id) override {
     waiting_for_resume_ = true;
     runMessageLoop();
->>>>>>> 84bd6f3c
   }
 
   void waitForIoShutdown() {
@@ -741,13 +433,6 @@
     runMessageLoop();
   }
 
-<<<<<<< HEAD
-  void contextCreated(Local<Context> context, const std::string& name) {
-    std::unique_ptr<StringBuffer> name_buffer = Utf8ToStringView(name);
-    v8_inspector::V8ContextInfo info(context, CONTEXT_GROUP_ID,
-                                     name_buffer->string());
-    client_->contextCreated(info);
-=======
   void maxAsyncCallStackDepthChanged(int depth) override {
     if (auto agent = env_->inspector_agent()) {
       if (depth == 0) {
@@ -775,7 +460,6 @@
     v8info.auxData = aux_data_buffer->string();
 
     client_->contextCreated(v8info);
->>>>>>> 84bd6f3c
   }
 
   void contextDestroyed(Local<Context> context) {
@@ -786,12 +470,6 @@
     waiting_for_resume_ = false;
   }
 
-<<<<<<< HEAD
-  void connectFrontend(InspectorSessionDelegate* delegate) {
-    CHECK_EQ(channel_, nullptr);
-    channel_ = std::unique_ptr<ChannelImpl>(
-        new ChannelImpl(client_.get(), delegate));
-=======
   int connectFrontend(std::unique_ptr<InspectorSessionDelegate> delegate,
                       bool prevent_shutdown) {
     events_dispatched_ = true;
@@ -802,7 +480,6 @@
         new ChannelImpl(env_, client_, getWorkerManager(),
                         std::move(delegate), prevent_shutdown));
     return session_id;
->>>>>>> 84bd6f3c
   }
 
   void disconnectFrontend(int session_id) {
@@ -851,11 +528,6 @@
 
     const uint8_t DETAILS[] = "Uncaught";
 
-<<<<<<< HEAD
-    Isolate* isolate = context->GetIsolate();
-
-=======
->>>>>>> 84bd6f3c
     client_->exceptionThrown(
         context,
         StringView(DETAILS, sizeof(DETAILS) - 1),
@@ -938,40 +610,6 @@
     return !channels_.empty();
   }
 
-  void startRepeatingTimer(double interval_s,
-                           TimerCallback callback,
-                           void* data) override {
-    timers_.emplace(std::piecewise_construct, std::make_tuple(data),
-                    std::make_tuple(env_->event_loop(), interval_s, callback,
-                                    data));
-  }
-
-  void cancelTimer(void* data) override {
-    timers_.erase(data);
-  }
-
-  // Async stack traces instrumentation.
-  void AsyncTaskScheduled(const StringView& task_name, void* task,
-                          bool recurring) {
-    client_->asyncTaskScheduled(task_name, task, recurring);
-  }
-
-  void AsyncTaskCanceled(void* task) {
-    client_->asyncTaskCanceled(task);
-  }
-
-  void AsyncTaskStarted(void* task) {
-    client_->asyncTaskStarted(task);
-  }
-
-  void AsyncTaskFinished(void* task) {
-    client_->asyncTaskFinished(task);
-  }
-
-  void AllAsyncTasksCanceled() {
-    client_->allAsyncTasksCanceled();
-  }
-
  private:
   bool shouldRunMessageLoop() {
     if (waiting_for_frontend_)
@@ -1013,21 +651,6 @@
   }
 
   node::Environment* env_;
-<<<<<<< HEAD
-  node::NodePlatform* platform_;
-  bool terminated_;
-  bool running_nested_loop_;
-  std::unique_ptr<V8Inspector> client_;
-  std::unique_ptr<ChannelImpl> channel_;
-  std::unordered_map<void*, InspectorTimerHandle> timers_;
-};
-
-Agent::Agent(Environment* env) : parent_env_(env),
-                                 client_(nullptr),
-                                 platform_(nullptr),
-                                 enabled_(false),
-                                 next_context_number_(1) {}
-=======
   bool is_main_;
   bool running_nested_loop_ = false;
   std::unique_ptr<V8Inspector> client_;
@@ -1046,7 +669,6 @@
 Agent::Agent(Environment* env)
   : parent_env_(env),
     debug_options_(env->options()->debug_options) {}
->>>>>>> 84bd6f3c
 
 Agent::~Agent() {
   if (start_io_thread_async.data == this) {
@@ -1056,28 +678,6 @@
   }
 }
 
-<<<<<<< HEAD
-bool Agent::Start(node::NodePlatform* platform, const char* path,
-                  const DebugOptions& options) {
-  path_ = path == nullptr ? "" : path;
-  debug_options_ = options;
-  client_ =
-      std::unique_ptr<NodeInspectorClient>(
-          new NodeInspectorClient(parent_env_, platform));
-  platform_ = platform;
-  CHECK_EQ(0, uv_async_init(uv_default_loop(),
-                            &start_io_thread_async,
-                            StartIoThreadAsyncCallback));
-  start_io_thread_async.data = this;
-  uv_unref(reinterpret_cast<uv_handle_t*>(&start_io_thread_async));
-
-  // Ignore failure, SIGUSR1 won't work, but that should not block node start.
-  StartDebugSignalHandler();
-  if (options.inspector_enabled()) {
-    // This will return false if listen failed on the inspector port.
-    return StartIoThread(options.wait_for_connect());
-  }
-=======
 bool Agent::Start(const std::string& path,
                   std::shared_ptr<DebugOptions> options,
                   bool is_main) {
@@ -1114,70 +714,24 @@
         .FromJust();
     client_->waitForFrontend();
   }
->>>>>>> 84bd6f3c
   return true;
 }
 
-bool Agent::StartIoThread(bool wait_for_connect) {
+bool Agent::StartIoThread() {
   if (io_ != nullptr)
     return true;
 
-<<<<<<< HEAD
-  CHECK_NE(client_, nullptr);
-
-  enabled_ = true;
-  io_ = std::unique_ptr<InspectorIo>(
-      new InspectorIo(parent_env_, platform_, path_, debug_options_,
-                      wait_for_connect));
-  if (!io_->Start()) {
-    client_.reset();
-=======
   CHECK_NOT_NULL(client_);
 
   io_ = InspectorIo::Start(
       client_->getThreadHandle(), path_, debug_options_);
   if (io_ == nullptr) {
->>>>>>> 84bd6f3c
     return false;
   }
   NotifyClusterWorkersDebugEnabled(parent_env_);
   return true;
 }
 
-<<<<<<< HEAD
-  v8::Isolate* isolate = parent_env_->isolate();
-  HandleScope handle_scope(isolate);
-
-  // Enable tracking of async stack traces
-  if (!enable_async_hook_function_.IsEmpty()) {
-    Local<Function> enable_fn = enable_async_hook_function_.Get(isolate);
-    auto context = parent_env_->context();
-    auto result = enable_fn->Call(context, Undefined(isolate), 0, nullptr);
-    if (result.IsEmpty()) {
-      FatalError(
-        "node::InspectorAgent::StartIoThread",
-        "Cannot enable Inspector's AsyncHook, please report this.");
-    }
-  }
-
-  // Send message to enable debug in workers
-  Local<Object> process_object = parent_env_->process_object();
-  Local<Value> emit_fn =
-      process_object->Get(FIXED_ONE_BYTE_STRING(isolate, "emit"));
-  // In case the thread started early during the startup
-  if (!emit_fn->IsFunction())
-    return true;
-
-  Local<Object> message = Object::New(isolate);
-  message->Set(FIXED_ONE_BYTE_STRING(isolate, "cmd"),
-               FIXED_ONE_BYTE_STRING(isolate, "NODE_DEBUG_ENABLED"));
-  Local<Value> argv[] = {
-    FIXED_ONE_BYTE_STRING(isolate, "internalMessage"),
-    message
-  };
-  MakeCallback(parent_env_->isolate(), process_object, emit_fn.As<Function>(),
-               arraysize(argv), argv, {0, 0});
-=======
 void Agent::Stop() {
   io_.reset();
 }
@@ -1208,7 +762,6 @@
     client_->waitForIoShutdown();
   }
 }
->>>>>>> 84bd6f3c
 
 void Agent::FatalException(Local<Value> error, Local<v8::Message> message) {
   if (!IsListening())
@@ -1217,62 +770,6 @@
   WaitForDisconnect();
 }
 
-<<<<<<< HEAD
-static void AddCommandLineAPI(
-    const FunctionCallbackInfo<Value>& info) {
-  auto env = Environment::GetCurrent(info);
-  Local<Context> context = env->context();
-
-  if (info.Length() != 2 || !info[0]->IsString()) {
-    return env->ThrowTypeError("inspector.addCommandLineAPI takes "
-        "exactly 2 arguments: a string and a value.");
-  }
-
-  Local<Object> console_api = env->inspector_console_api_object();
-  console_api->Set(context, info[0], info[1]).FromJust();
-}
-
-void Agent::Stop() {
-  if (io_ != nullptr) {
-    io_->Stop();
-    io_.reset();
-    enabled_ = false;
-  }
-
-  v8::Isolate* isolate = parent_env_->isolate();
-  HandleScope handle_scope(isolate);
-
-  // Disable tracking of async stack traces
-  if (!disable_async_hook_function_.IsEmpty()) {
-    Local<Function> disable_fn = disable_async_hook_function_.Get(isolate);
-    auto result = disable_fn->Call(parent_env_->context(),
-      Undefined(parent_env_->isolate()), 0, nullptr);
-    if (result.IsEmpty()) {
-      FatalError(
-        "node::InspectorAgent::Stop",
-        "Cannot disable Inspector's AsyncHook, please report this.");
-    }
-  }
-}
-
-void Agent::Connect(InspectorSessionDelegate* delegate) {
-  if (!enabled_) {
-    // Enable tracking of async stack traces
-    v8::Isolate* isolate = parent_env_->isolate();
-    HandleScope handle_scope(isolate);
-    auto context = parent_env_->context();
-    Local<Function> enable_fn = enable_async_hook_function_.Get(isolate);
-    auto result = enable_fn->Call(context, Undefined(isolate), 0, nullptr);
-    if (result.IsEmpty()) {
-      FatalError(
-        "node::InspectorAgent::Connect",
-        "Cannot enable Inspector's AsyncHook, please report this.");
-    }
-  }
-
-  enabled_ = true;
-  client_->connectFrontend(delegate);
-=======
 void Agent::PauseOnNextJavascriptStatement(const std::string& reason) {
   client_->schedulePauseOnNextStatement(reason);
 }
@@ -1291,7 +788,6 @@
     pending_disable_async_hook_ = false;
     DisableAsyncHook();
   }
->>>>>>> 84bd6f3c
 }
 
 void Agent::EnableAsyncHook() {
@@ -1305,13 +801,6 @@
   }
 }
 
-<<<<<<< HEAD
-void Agent::WaitForDisconnect() {
-  CHECK_NE(client_, nullptr);
-  client_->contextDestroyed(parent_env_->context());
-  if (io_ != nullptr) {
-    io_->WaitForDisconnect();
-=======
 void Agent::DisableAsyncHook() {
   if (!disable_async_hook_function_.IsEmpty()) {
     ToggleAsyncHook(parent_env_->isolate(), disable_async_hook_function_);
@@ -1333,7 +822,6 @@
     FatalError(
         "node::inspector::Agent::ToggleAsyncHook",
         "Cannot toggle Inspector's AsyncHook, please report this.");
->>>>>>> 84bd6f3c
   }
 }
 
@@ -1373,216 +861,6 @@
 void Agent::ContextCreated(Local<Context> context, const ContextInfo& info) {
   if (client_ == nullptr)  // This happens for a main context
     return;
-<<<<<<< HEAD
-  client_->FatalException(error, message);
-  WaitForDisconnect();
-}
-
-void Agent::Dispatch(const StringView& message) {
-  CHECK_NE(client_, nullptr);
-  client_->dispatchMessageFromFrontend(message);
-}
-
-void Agent::Disconnect() {
-  CHECK_NE(client_, nullptr);
-  client_->disconnectFrontend();
-}
-
-void Agent::RunMessageLoop() {
-  CHECK_NE(client_, nullptr);
-  client_->runMessageLoopOnPause(CONTEXT_GROUP_ID);
-}
-
-InspectorSessionDelegate* Agent::delegate() {
-  CHECK_NE(client_, nullptr);
-  ChannelImpl* channel = client_->channel();
-  if (channel == nullptr)
-    return nullptr;
-  return channel->delegate();
-}
-
-void Agent::PauseOnNextJavascriptStatement(const std::string& reason) {
-  ChannelImpl* channel = client_->channel();
-  if (channel != nullptr)
-    channel->schedulePauseOnNextStatement(reason);
-}
-
-void Agent::RegisterAsyncHook(Isolate* isolate,
-                              v8::Local<v8::Function> enable_function,
-                              v8::Local<v8::Function> disable_function) {
-  enable_async_hook_function_.Reset(isolate, enable_function);
-  disable_async_hook_function_.Reset(isolate, disable_function);
-}
-
-void Agent::AsyncTaskScheduled(const StringView& task_name, void* task,
-                               bool recurring) {
-  client_->AsyncTaskScheduled(task_name, task, recurring);
-}
-
-void Agent::AsyncTaskCanceled(void* task) {
-  client_->AsyncTaskCanceled(task);
-}
-
-void Agent::AsyncTaskStarted(void* task) {
-  client_->AsyncTaskStarted(task);
-}
-
-void Agent::AsyncTaskFinished(void* task) {
-  client_->AsyncTaskFinished(task);
-}
-
-void Agent::AllAsyncTasksCanceled() {
-  client_->AllAsyncTasksCanceled();
-}
-
-void Open(const FunctionCallbackInfo<Value>& args) {
-  Environment* env = Environment::GetCurrent(args);
-  inspector::Agent* agent = env->inspector_agent();
-  bool wait_for_connect = false;
-
-  if (args.Length() > 0 && args[0]->IsUint32()) {
-    uint32_t port = args[0]->Uint32Value();
-    agent->options().set_port(static_cast<int>(port));
-  }
-
-  if (args.Length() > 1 && args[1]->IsString()) {
-    node::Utf8Value host(env->isolate(), args[1].As<String>());
-    agent->options().set_host_name(*host);
-  }
-
-  if (args.Length() > 2 && args[2]->IsBoolean()) {
-    wait_for_connect =  args[2]->BooleanValue();
-  }
-
-  agent->StartIoThread(wait_for_connect);
-}
-
-void Url(const FunctionCallbackInfo<Value>& args) {
-  Environment* env = Environment::GetCurrent(args);
-  inspector::Agent* agent = env->inspector_agent();
-  inspector::InspectorIo* io = agent->io();
-
-  if (!io) return;
-
-  std::vector<std::string> ids = io->GetTargetIds();
-
-  if (ids.empty()) return;
-
-  std::string url = FormatWsAddress(io->host(), io->port(), ids[0], true);
-  args.GetReturnValue().Set(OneByteString(env->isolate(), url.c_str()));
-}
-
-static void* GetAsyncTask(int64_t asyncId) {
-  // The inspector assumes that when other clients use its asyncTask* API,
-  // they use real pointers, or at least something aligned like real pointer.
-  // In general it means that our task_id should always be even.
-  //
-  // On 32bit platforms, the 64bit asyncId would get truncated when converted
-  // to a 32bit pointer. However, the javascript part will never enable
-  // the async_hook on 32bit platforms, therefore the truncation will never
-  // happen in practice.
-  return reinterpret_cast<void*>(asyncId << 1);
-}
-
-template<void (Agent::*asyncTaskFn)(void*)>
-static void InvokeAsyncTaskFnWithId(const FunctionCallbackInfo<Value>& args) {
-  Environment* env = Environment::GetCurrent(args);
-  CHECK(args[0]->IsNumber());
-  int64_t task_id = args[0]->IntegerValue(env->context()).FromJust();
-  (env->inspector_agent()->*asyncTaskFn)(GetAsyncTask(task_id));
-}
-
-static void AsyncTaskScheduledWrapper(const FunctionCallbackInfo<Value>& args) {
-  Environment* env = Environment::GetCurrent(args);
-
-  CHECK(args[0]->IsString());
-  Local<String> task_name = args[0].As<String>();
-  String::Value task_name_value(task_name);
-  StringView task_name_view(*task_name_value, task_name_value.length());
-
-  CHECK(args[1]->IsNumber());
-  int64_t task_id = args[1]->IntegerValue(env->context()).FromJust();
-  void* task = GetAsyncTask(task_id);
-
-  CHECK(args[2]->IsBoolean());
-  bool recurring = args[2]->BooleanValue(env->context()).FromJust();
-
-  env->inspector_agent()->AsyncTaskScheduled(task_name_view, task, recurring);
-}
-
-static void RegisterAsyncHookWrapper(const FunctionCallbackInfo<Value>& args) {
-  Environment* env = Environment::GetCurrent(args);
-
-  CHECK(args[0]->IsFunction());
-  v8::Local<v8::Function> enable_function = args[0].As<Function>();
-  CHECK(args[1]->IsFunction());
-  v8::Local<v8::Function> disable_function = args[1].As<Function>();
-  env->inspector_agent()->RegisterAsyncHook(env->isolate(),
-    enable_function, disable_function);
-}
-
-static void IsEnabled(const FunctionCallbackInfo<Value>& args) {
-  Environment* env = Environment::GetCurrent(args);
-  args.GetReturnValue().Set(env->inspector_agent()->enabled());
-}
-
-// static
-void Agent::InitInspector(Local<Object> target, Local<Value> unused,
-                          Local<Context> context, void* priv) {
-  Environment* env = Environment::GetCurrent(context);
-  {
-    auto obj = Object::New(env->isolate());
-    auto null = Null(env->isolate());
-    CHECK(obj->SetPrototype(context, null).FromJust());
-    env->set_inspector_console_api_object(obj);
-  }
-
-  Agent* agent = env->inspector_agent();
-  env->SetMethod(target, "consoleCall", InspectorConsoleCall);
-  env->SetMethod(target, "addCommandLineAPI", AddCommandLineAPI);
-  if (agent->debug_options_.wait_for_connect())
-    env->SetMethod(target, "callAndPauseOnStart", CallAndPauseOnStart);
-  env->SetMethod(target, "connect", ConnectJSBindingsSession);
-  env->SetMethod(target, "open", Open);
-  env->SetMethod(target, "url", Url);
-
-  env->SetMethod(target, "asyncTaskScheduled", AsyncTaskScheduledWrapper);
-  env->SetMethod(target, "asyncTaskCanceled",
-      InvokeAsyncTaskFnWithId<&Agent::AsyncTaskCanceled>);
-  env->SetMethod(target, "asyncTaskStarted",
-      InvokeAsyncTaskFnWithId<&Agent::AsyncTaskStarted>);
-  env->SetMethod(target, "asyncTaskFinished",
-      InvokeAsyncTaskFnWithId<&Agent::AsyncTaskFinished>);
-
-  env->SetMethod(target, "registerAsyncHook", RegisterAsyncHookWrapper);
-  env->SetMethod(target, "isEnabled", IsEnabled);
-}
-
-void Agent::RequestIoThreadStart() {
-  // We need to attempt to interrupt V8 flow (in case Node is running
-  // continuous JS code) and to wake up libuv thread (in case Node is waiting
-  // for IO events)
-  uv_async_send(&start_io_thread_async);
-  v8::Isolate* isolate = parent_env_->isolate();
-  platform_->CallOnForegroundThread(isolate, new StartIoTask(this));
-  isolate->RequestInterrupt(StartIoInterrupt, this);
-  uv_async_send(&start_io_thread_async);
-}
-
-void Agent::ContextCreated(Local<Context> context) {
-  if (client_ == nullptr)  // This happens for a main context
-    return;
-  std::ostringstream name;
-  name << "VM Context " << next_context_number_++;
-  client_->contextCreated(context, name.str());
-}
-
-}  // namespace inspector
-}  // namespace node
-
-NODE_MODULE_CONTEXT_AWARE_BUILTIN(inspector,
-                                  node::inspector::Agent::InitInspector);
-=======
   client_->contextCreated(context, info);
 }
 
@@ -1634,5 +912,4 @@
 
 
 }  // namespace inspector
-}  // namespace node
->>>>>>> 84bd6f3c
+}  // namespace node