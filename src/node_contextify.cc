// Copyright Joyent, Inc. and other Node contributors.
//
// Permission is hereby granted, free of charge, to any person obtaining a
// copy of this software and associated documentation files (the
// "Software"), to deal in the Software without restriction, including
// without limitation the rights to use, copy, modify, merge, publish,
// distribute, sublicense, and/or sell copies of the Software, and to permit
// persons to whom the Software is furnished to do so, subject to the
// following conditions:
//
// The above copyright notice and this permission notice shall be included
// in all copies or substantial portions of the Software.
//
// THE SOFTWARE IS PROVIDED "AS IS", WITHOUT WARRANTY OF ANY KIND, EXPRESS
// OR IMPLIED, INCLUDING BUT NOT LIMITED TO THE WARRANTIES OF
// MERCHANTABILITY, FITNESS FOR A PARTICULAR PURPOSE AND NONINFRINGEMENT. IN
// NO EVENT SHALL THE AUTHORS OR COPYRIGHT HOLDERS BE LIABLE FOR ANY CLAIM,
// DAMAGES OR OTHER LIABILITY, WHETHER IN AN ACTION OF CONTRACT, TORT OR
// OTHERWISE, ARISING FROM, OUT OF OR IN CONNECTION WITH THE SOFTWARE OR THE
// USE OR OTHER DEALINGS IN THE SOFTWARE.

#include "node_internals.h"
#include "node_watchdog.h"
<<<<<<< HEAD
#include "base-object.h"
#include "base-object-inl.h"
#include "v8-debug.h"
=======
#include "base_object-inl.h"
#include "node_contextify.h"
#include "node_context_data.h"
#include "node_errors.h"
>>>>>>> 84bd6f3c

namespace node {
namespace contextify {

using v8::Array;
using v8::ArrayBuffer;
using v8::Boolean;
using v8::Context;
using v8::EscapableHandleScope;
using v8::External;
using v8::Function;
using v8::FunctionCallbackInfo;
using v8::FunctionTemplate;
using v8::HandleScope;
using v8::IndexedPropertyHandlerConfiguration;
using v8::Integer;
using v8::Isolate;
using v8::Just;
using v8::Local;
using v8::Maybe;
using v8::MaybeLocal;
using v8::Name;
using v8::NamedPropertyHandlerConfiguration;
using v8::Object;
using v8::ObjectTemplate;
using v8::PropertyAttribute;
using v8::PropertyCallbackInfo;
using v8::PropertyDescriptor;
using v8::Script;
using v8::ScriptCompiler;
using v8::ScriptOrigin;
using v8::String;
using v8::Symbol;
using v8::TryCatch;
using v8::Uint32;
using v8::Uint8Array;
using v8::UnboundScript;
using v8::Value;
using v8::WeakCallbackInfo;
using v8::WeakCallbackType;

// The vm module executes code in a sandboxed environment with a different
// global object than the rest of the code. This is achieved by applying
// every call that changes or queries a property on the global `this` in the
// sandboxed code, to the sandbox object.
//
// The implementation uses V8's interceptors for methods like `set`, `get`,
// `delete`, `defineProperty`, and for any query of the property attributes.
// Property handlers with interceptors are set on the object template for
// the sandboxed code. Handlers for both named properties and for indexed
// properties are used. Their functionality is almost identical, the indexed
// interceptors mostly just call the named interceptors.
//
// For every `get` of a global property in the sandboxed context, the
// interceptor callback checks the sandbox object for the property.
// If the property is defined on the sandbox, that result is returned to
// the original call instead of finishing the query on the global object.
//
// For every `set` of a global property, the interceptor callback defines or
// changes the property both on the sandbox and the global proxy.

namespace {

// Convert an int to a V8 Name (String or Symbol).
Local<Name> Uint32ToName(Local<Context> context, uint32_t index) {
  return Uint32::New(context->GetIsolate(), index)->ToString(context)
      .ToLocalChecked();
}

}  // anonymous namespace

ContextifyContext::ContextifyContext(
    Environment* env,
    Local<Object> sandbox_obj, const ContextOptions& options) : env_(env) {
  Local<Context> v8_context = CreateV8Context(env, sandbox_obj, options);
  context_.Reset(env->isolate(), v8_context);

  // Allocation failure or maximum call stack size reached
  if (context_.IsEmpty())
    return;
  context_.SetWeak(this, WeakCallback, WeakCallbackType::kParameter);
}


// This is an object that just keeps an internal pointer to this
// ContextifyContext.  It's passed to the NamedPropertyHandler.  If we
// pass the main JavaScript context object we're embedded in, then the
// NamedPropertyHandler will store a reference to it forever and keep it
// from getting gc'd.
Local<Value> ContextifyContext::CreateDataWrapper(Environment* env) {
  EscapableHandleScope scope(env->isolate());
  Local<Object> wrapper =
      env->script_data_constructor_function()
          ->NewInstance(env->context()).FromMaybe(Local<Object>());
  if (wrapper.IsEmpty())
    return scope.Escape(Local<Value>::New(env->isolate(), Local<Value>()));

  wrapper->SetAlignedPointerInInternalField(0, this);
  return scope.Escape(wrapper);
}


Local<Context> ContextifyContext::CreateV8Context(
    Environment* env,
    Local<Object> sandbox_obj,
    const ContextOptions& options) {
  EscapableHandleScope scope(env->isolate());
  Local<FunctionTemplate> function_template =
      FunctionTemplate::New(env->isolate());

  function_template->SetClassName(sandbox_obj->GetConstructorName());

  Local<ObjectTemplate> object_template =
      function_template->InstanceTemplate();

  NamedPropertyHandlerConfiguration config(PropertyGetterCallback,
                                           PropertySetterCallback,
                                           PropertyDescriptorCallback,
                                           PropertyDeleterCallback,
                                           PropertyEnumeratorCallback,
                                           PropertyDefinerCallback,
                                           CreateDataWrapper(env));

  IndexedPropertyHandlerConfiguration indexed_config(
      IndexedPropertyGetterCallback,
      IndexedPropertySetterCallback,
      IndexedPropertyDescriptorCallback,
      IndexedPropertyDeleterCallback,
      PropertyEnumeratorCallback,
      IndexedPropertyDefinerCallback,
      CreateDataWrapper(env));

  object_template->SetHandler(config);
  object_template->SetHandler(indexed_config);

#if ENABLE_TTD_NODE
  // Don't use TT global state -- inherit TT mode from calling script context
  Local<Context> ctx = NewContext(env->isolate(), false, object_template);
#else
  Local<Context> ctx = NewContext(env->isolate(), object_template);
#endif

  if (ctx.IsEmpty()) {
    env->ThrowError("Could not instantiate context");
    return Local<Context>();
  }

  ctx->SetSecurityToken(env->context()->GetSecurityToken());

  // We need to tie the lifetime of the sandbox object with the lifetime of
  // newly created context. We do this by making them hold references to each
  // other. The context can directly hold a reference to the sandbox as an
  // embedder data field. However, we cannot hold a reference to a v8::Context
  // directly in an Object, we instead hold onto the new context's global
  // object instead (which then has a reference to the context).
  ctx->SetEmbedderData(ContextEmbedderIndex::kSandboxObject, sandbox_obj);
  sandbox_obj->SetPrivate(env->context(),
                          env->contextify_global_private_symbol(),
                          ctx->Global());

  Utf8Value name_val(env->isolate(), options.name);
  ctx->AllowCodeGenerationFromStrings(options.allow_code_gen_strings->IsTrue());
  ctx->SetEmbedderData(ContextEmbedderIndex::kAllowWasmCodeGeneration,
                       options.allow_code_gen_wasm);

  ContextInfo info(*name_val);

  if (!options.origin.IsEmpty()) {
    Utf8Value origin_val(env->isolate(), options.origin);
    info.origin = *origin_val;
  }

  env->AssignToContext(ctx, info);

  return scope.Escape(ctx);
}


void ContextifyContext::Init(Environment* env, Local<Object> target) {
  Local<FunctionTemplate> function_template =
      FunctionTemplate::New(env->isolate());
  function_template->InstanceTemplate()->SetInternalFieldCount(1);
  env->set_script_data_constructor_function(
      function_template->GetFunction(env->context()).ToLocalChecked());

  env->SetMethod(target, "makeContext", MakeContext);
  env->SetMethod(target, "isContext", IsContext);
  env->SetMethod(target, "compileFunction", CompileFunction);
}


// makeContext(sandbox, name, origin, strings, wasm);
void ContextifyContext::MakeContext(const FunctionCallbackInfo<Value>& args) {
  Environment* env = Environment::GetCurrent(args);

  CHECK_EQ(args.Length(), 5);
  CHECK(args[0]->IsObject());
  Local<Object> sandbox = args[0].As<Object>();

  // Don't allow contextifying a sandbox multiple times.
  CHECK(
      !sandbox->HasPrivate(
          env->context(),
          env->contextify_context_private_symbol()).FromJust());

  ContextOptions options;

  CHECK(args[1]->IsString());
  options.name = args[1].As<String>();

  CHECK(args[2]->IsString() || args[2]->IsUndefined());
  if (args[2]->IsString()) {
    options.origin = args[2].As<String>();
  }

  CHECK(args[3]->IsBoolean());
  options.allow_code_gen_strings = args[3].As<Boolean>();

  CHECK(args[4]->IsBoolean());
  options.allow_code_gen_wasm = args[4].As<Boolean>();

  TryCatch try_catch(env->isolate());
  ContextifyContext* context = new ContextifyContext(env, sandbox, options);

  if (try_catch.HasCaught()) {
    try_catch.ReThrow();
    return;
  }

  if (context->context().IsEmpty())
    return;

  sandbox->SetPrivate(
      env->context(),
      env->contextify_context_private_symbol(),
      External::New(env->isolate(), context));
}


void ContextifyContext::IsContext(const FunctionCallbackInfo<Value>& args) {
  Environment* env = Environment::GetCurrent(args);

  CHECK(args[0]->IsObject());
  Local<Object> sandbox = args[0].As<Object>();

  Maybe<bool> result =
      sandbox->HasPrivate(env->context(),
                          env->contextify_context_private_symbol());
  args.GetReturnValue().Set(result.FromJust());
}


void ContextifyContext::WeakCallback(
    const WeakCallbackInfo<ContextifyContext>& data) {
  ContextifyContext* context = data.GetParameter();
  delete context;
}

// static
ContextifyContext* ContextifyContext::ContextFromContextifiedSandbox(
    Environment* env,
    const Local<Object>& sandbox) {
  MaybeLocal<Value> maybe_value =
      sandbox->GetPrivate(env->context(),
                          env->contextify_context_private_symbol());
  Local<Value> context_external_v;
  if (maybe_value.ToLocal(&context_external_v) &&
      context_external_v->IsExternal()) {
    Local<External> context_external = context_external_v.As<External>();
    return static_cast<ContextifyContext*>(context_external->Value());
  }
  return nullptr;
}

// static
template <typename T>
ContextifyContext* ContextifyContext::Get(const PropertyCallbackInfo<T>& args) {
  Local<Value> data = args.Data();
  return static_cast<ContextifyContext*>(
      data.As<Object>()->GetAlignedPointerFromInternalField(0));
}

// static
void ContextifyContext::PropertyGetterCallback(
    Local<Name> property,
    const PropertyCallbackInfo<Value>& args) {
  ContextifyContext* ctx = ContextifyContext::Get(args);

  // Still initializing
  if (ctx->context_.IsEmpty())
    return;

  Local<Context> context = ctx->context();
  Local<Object> sandbox = ctx->sandbox();
  MaybeLocal<Value> maybe_rv =
      sandbox->GetRealNamedProperty(context, property);
  if (maybe_rv.IsEmpty()) {
    maybe_rv =
        ctx->global_proxy()->GetRealNamedProperty(context, property);
  }

  Local<Value> rv;
  if (maybe_rv.ToLocal(&rv)) {
    if (rv == sandbox)
      rv = ctx->global_proxy();

    args.GetReturnValue().Set(rv);
  }
}

// static
void ContextifyContext::PropertySetterCallback(
    Local<Name> property,
    Local<Value> value,
    const PropertyCallbackInfo<Value>& args) {
  ContextifyContext* ctx = ContextifyContext::Get(args);

  // Still initializing
  if (ctx->context_.IsEmpty())
    return;

  // Node-ChakraCore TODO: ChakraShim does not implement ShouldThrowOnError
  // correctly. This causes contextify to break in node-chakracore with
  // upstream PR 10227. For maintaining compat, using the old incorrect code
  // with Node-ChakraCore- we can fix this issue after the merge.
#ifndef NODE_ENGINE_CHAKRACORE
  auto attributes = PropertyAttribute::None;
  bool is_declared_on_global_proxy = ctx->global_proxy()
      ->GetRealNamedPropertyAttributes(ctx->context(), property)
      .To(&attributes);
  bool read_only =
      static_cast<int>(attributes) &
      static_cast<int>(PropertyAttribute::ReadOnly);

  bool is_declared_on_sandbox = ctx->sandbox()
      ->GetRealNamedPropertyAttributes(ctx->context(), property)
      .To(&attributes);
  read_only = read_only ||
      (static_cast<int>(attributes) &
      static_cast<int>(PropertyAttribute::ReadOnly));

  if (read_only)
    return;

  // true for x = 5
  // false for this.x = 5
  // false for Object.defineProperty(this, 'foo', ...)
  // false for vmResult.x = 5 where vmResult = vm.runInContext();
  bool is_contextual_store = ctx->global_proxy() != args.This();

  // Indicator to not return before setting (undeclared) function declarations
  // on the sandbox in strict mode, i.e. args.ShouldThrowOnError() = true.
  // True for 'function f() {}', 'this.f = function() {}',
  // 'var f = function()'.
  // In effect only for 'function f() {}' because
  // var f = function(), is_declared = true
  // this.f = function() {}, is_contextual_store = false.
  bool is_function = value->IsFunction();

  bool is_declared = is_declared_on_global_proxy || is_declared_on_sandbox;
  if (!is_declared && args.ShouldThrowOnError() && is_contextual_store &&
      !is_function)
    return;

  if (!is_declared_on_global_proxy && is_declared_on_sandbox  &&
      args.ShouldThrowOnError() && is_contextual_store && !is_function) {
    // The property exists on the sandbox but not on the global
    // proxy. Setting it would throw because we are in strict mode.
    // Don't attempt to set it by signaling that the call was
    // intercepted. Only change the value on the sandbox.
    args.GetReturnValue().Set(false);
  }

  ctx->sandbox()->Set(property, value);
#else
  bool is_declared =
    ctx->global_proxy()->HasRealNamedProperty(ctx->context(),
      property).FromJust();

  bool is_contextual_store = ctx->global_proxy() != args.This();

  bool set_property_will_throw =
    args.ShouldThrowOnError() &&
    !is_declared &&
    is_contextual_store;

  if (!set_property_will_throw) {
    ctx->sandbox()->Set(property, value);
  }
#endif
}

// static
void ContextifyContext::PropertyDescriptorCallback(
    Local<Name> property,
    const PropertyCallbackInfo<Value>& args) {
  ContextifyContext* ctx = ContextifyContext::Get(args);

  // Still initializing
  if (ctx->context_.IsEmpty())
    return;

  Local<Context> context = ctx->context();

  Local<Object> sandbox = ctx->sandbox();

  if (sandbox->HasOwnProperty(context, property).FromMaybe(false)) {
    args.GetReturnValue().Set(
        sandbox->GetOwnPropertyDescriptor(context, property)
            .ToLocalChecked());
  }
}

// static
void ContextifyContext::PropertyDefinerCallback(
    Local<Name> property,
    const PropertyDescriptor& desc,
    const PropertyCallbackInfo<Value>& args) {
  ContextifyContext* ctx = ContextifyContext::Get(args);

  // Still initializing
  if (ctx->context_.IsEmpty())
    return;

  Local<Context> context = ctx->context();
  Isolate* isolate = context->GetIsolate();

  auto attributes = PropertyAttribute::None;
  bool is_declared =
      ctx->global_proxy()->GetRealNamedPropertyAttributes(ctx->context(),
                                                          property)
          .To(&attributes);
  bool read_only =
      static_cast<int>(attributes) &
          static_cast<int>(PropertyAttribute::ReadOnly);

  // If the property is set on the global as read_only, don't change it on
  // the global or sandbox.
  if (is_declared && read_only)
    return;

  Local<Object> sandbox = ctx->sandbox();

  auto define_prop_on_sandbox =
      [&] (PropertyDescriptor* desc_for_sandbox) {
        if (desc.has_enumerable()) {
          desc_for_sandbox->set_enumerable(desc.enumerable());
        }
        if (desc.has_configurable()) {
          desc_for_sandbox->set_configurable(desc.configurable());
        }
        // Set the property on the sandbox.
        sandbox->DefineProperty(context, property, *desc_for_sandbox)
            .FromJust();
      };

  if (desc.has_get() || desc.has_set()) {
    PropertyDescriptor desc_for_sandbox(
        desc.has_get() ? desc.get() : Undefined(isolate).As<Value>(),
        desc.has_set() ? desc.set() : Undefined(isolate).As<Value>());

    define_prop_on_sandbox(&desc_for_sandbox);
  } else {
    Local<Value> value =
        desc.has_value() ? desc.value() : Undefined(isolate).As<Value>();

    if (desc.has_writable()) {
      PropertyDescriptor desc_for_sandbox(value, desc.writable());
      define_prop_on_sandbox(&desc_for_sandbox);
    } else {
      PropertyDescriptor desc_for_sandbox(value);
      define_prop_on_sandbox(&desc_for_sandbox);
    }
  }
}

// static
void ContextifyContext::PropertyDeleterCallback(
    Local<Name> property,
    const PropertyCallbackInfo<Boolean>& args) {
  ContextifyContext* ctx = ContextifyContext::Get(args);

  // Still initializing
  if (ctx->context_.IsEmpty())
    return;

  Maybe<bool> success = ctx->sandbox()->Delete(ctx->context(), property);

  if (success.FromMaybe(false))
    return;

  // Delete failed on the sandbox, intercept and do not delete on
  // the global object.
  args.GetReturnValue().Set(false);
}

// static
void ContextifyContext::PropertyEnumeratorCallback(
    const PropertyCallbackInfo<Array>& args) {
  ContextifyContext* ctx = ContextifyContext::Get(args);

  // Still initializing
  if (ctx->context_.IsEmpty())
    return;

  args.GetReturnValue().Set(ctx->sandbox()->GetPropertyNames());
}

// static
void ContextifyContext::IndexedPropertyGetterCallback(
    uint32_t index,
    const PropertyCallbackInfo<Value>& args) {
  ContextifyContext* ctx = ContextifyContext::Get(args);

  // Still initializing
  if (ctx->context_.IsEmpty())
    return;

  ContextifyContext::PropertyGetterCallback(
      Uint32ToName(ctx->context(), index), args);
}


void ContextifyContext::IndexedPropertySetterCallback(
    uint32_t index,
    Local<Value> value,
    const PropertyCallbackInfo<Value>& args) {
  ContextifyContext* ctx = ContextifyContext::Get(args);

  // Still initializing
  if (ctx->context_.IsEmpty())
    return;

  ContextifyContext::PropertySetterCallback(
      Uint32ToName(ctx->context(), index), value, args);
}

// static
void ContextifyContext::IndexedPropertyDescriptorCallback(
    uint32_t index,
    const PropertyCallbackInfo<Value>& args) {
  ContextifyContext* ctx = ContextifyContext::Get(args);

  // Still initializing
  if (ctx->context_.IsEmpty())
    return;

  ContextifyContext::PropertyDescriptorCallback(
      Uint32ToName(ctx->context(), index), args);
}


void ContextifyContext::IndexedPropertyDefinerCallback(
    uint32_t index,
    const PropertyDescriptor& desc,
    const PropertyCallbackInfo<Value>& args) {
  ContextifyContext* ctx = ContextifyContext::Get(args);

  // Still initializing
  if (ctx->context_.IsEmpty())
    return;

  ContextifyContext::PropertyDefinerCallback(
      Uint32ToName(ctx->context(), index), desc, args);
}

// static
void ContextifyContext::IndexedPropertyDeleterCallback(
    uint32_t index,
    const PropertyCallbackInfo<Boolean>& args) {
  ContextifyContext* ctx = ContextifyContext::Get(args);

  // Still initializing
  if (ctx->context_.IsEmpty())
    return;

  Maybe<bool> success = ctx->sandbox()->Delete(ctx->context(), index);

  if (success.FromMaybe(false))
    return;

  // Delete failed on the sandbox, intercept and do not delete on
  // the global object.
  args.GetReturnValue().Set(false);
}

class ContextifyScript : public BaseObject {
 private:
  Persistent<UnboundScript> script_;

 public:
  SET_NO_MEMORY_INFO()
  SET_MEMORY_INFO_NAME(ContextifyScript)
  SET_SELF_SIZE(ContextifyScript)

  static void Init(Environment* env, Local<Object> target) {
    HandleScope scope(env->isolate());
    Local<String> class_name =
        FIXED_ONE_BYTE_STRING(env->isolate(), "ContextifyScript");

    Local<FunctionTemplate> script_tmpl = env->NewFunctionTemplate(New);
    script_tmpl->InstanceTemplate()->SetInternalFieldCount(1);
    script_tmpl->SetClassName(class_name);
    env->SetProtoMethod(script_tmpl, "createCachedData", CreateCachedData);
    env->SetProtoMethod(script_tmpl, "runInContext", RunInContext);
    env->SetProtoMethod(script_tmpl, "runInThisContext", RunInThisContext);

    target->Set(class_name,
                script_tmpl->GetFunction(env->context()).ToLocalChecked());
    env->set_script_context_constructor_template(script_tmpl);

    Local<Symbol> parsing_context_symbol =
        Symbol::New(env->isolate(),
                    FIXED_ONE_BYTE_STRING(env->isolate(),
                                          "script parsing context"));
    env->set_vm_parsing_context_symbol(parsing_context_symbol);
    target->Set(env->context(),
                FIXED_ONE_BYTE_STRING(env->isolate(), "kParsingContext"),
                parsing_context_symbol)
        .FromJust();
  }


  static void New(const FunctionCallbackInfo<Value>& args) {
    Environment* env = Environment::GetCurrent(args);
    Isolate* isolate = env->isolate();
    Local<Context> context = env->context();

    CHECK(args.IsConstructCall());

    const int argc = args.Length();
    CHECK_GE(argc, 2);

    CHECK(args[0]->IsString());
    Local<String> code = args[0].As<String>();

    CHECK(args[1]->IsString());
    Local<String> filename = args[1].As<String>();

    Local<Integer> line_offset;
    Local<Integer> column_offset;
    Local<Uint8Array> cached_data_buf;
    bool produce_cached_data = false;
    Local<Context> parsing_context = context;

    if (argc > 2) {
      // new ContextifyScript(code, filename, lineOffset, columnOffset,
      //                      cachedData, produceCachedData, parsingContext)
      CHECK_EQ(argc, 7);
      CHECK(args[2]->IsNumber());
      line_offset = args[2].As<Integer>();
      CHECK(args[3]->IsNumber());
      column_offset = args[3].As<Integer>();
      if (!args[4]->IsUndefined()) {
        CHECK(args[4]->IsUint8Array());
        cached_data_buf = args[4].As<Uint8Array>();
      }
      CHECK(args[5]->IsBoolean());
      produce_cached_data = args[5]->IsTrue();
      if (!args[6]->IsUndefined()) {
        CHECK(args[6]->IsObject());
        ContextifyContext* sandbox =
            ContextifyContext::ContextFromContextifiedSandbox(
                env, args[6].As<Object>());
        CHECK_NOT_NULL(sandbox);
        parsing_context = sandbox->context();
      }
    } else {
      line_offset = Integer::New(isolate, 0);
      column_offset = Integer::New(isolate, 0);
    }

    ContextifyScript* contextify_script =
        new ContextifyScript(env, args.This());

<<<<<<< HEAD
    TryCatch try_catch(env->isolate());
    Local<String> code = args[0]->ToString(env->isolate());

    Local<Value> options = args[1];
    MaybeLocal<String> filename = GetFilenameArg(env, options);
    MaybeLocal<Integer> lineOffset = GetLineOffsetArg(env, options);
    MaybeLocal<Integer> columnOffset = GetColumnOffsetArg(env, options);
    Maybe<bool> maybe_display_errors = GetDisplayErrorsArg(env, options);
    MaybeLocal<Uint8Array> cached_data_buf = GetCachedData(env, options);
    Maybe<bool> maybe_produce_cached_data = GetProduceCachedData(env, options);
    MaybeLocal<Context> maybe_context = GetContext(env, options);
    if (try_catch.HasCaught()) {
      try_catch.ReThrow();
      return;
=======
    if (*TRACE_EVENT_API_GET_CATEGORY_GROUP_ENABLED(
            TRACING_CATEGORY_NODE2(vm, script)) != 0) {
      Utf8Value fn(isolate, filename);
      TRACE_EVENT_NESTABLE_ASYNC_BEGIN1(
          TRACING_CATEGORY_NODE2(vm, script),
          "ContextifyScript::New",
          contextify_script,
          "filename", TRACE_STR_COPY(*fn));
>>>>>>> 84bd6f3c
    }

    ScriptCompiler::CachedData* cached_data = nullptr;
    if (!cached_data_buf.IsEmpty()) {
      ArrayBuffer::Contents contents = cached_data_buf->Buffer()->GetContents();
      uint8_t* data = static_cast<uint8_t*>(contents.Data());
      cached_data = new ScriptCompiler::CachedData(
          data + cached_data_buf->ByteOffset(), cached_data_buf->ByteLength());
    }

    ScriptOrigin origin(filename, line_offset, column_offset);
    ScriptCompiler::Source source(code, origin, cached_data);
    ScriptCompiler::CompileOptions compile_options =
        ScriptCompiler::kNoCompileOptions;

    if (source.GetCachedData() != nullptr)
      compile_options = ScriptCompiler::kConsumeCodeCache;

    TryCatch try_catch(isolate);
    Environment::ShouldNotAbortOnUncaughtScope no_abort_scope(env);
    Context::Scope scope(parsing_context);

    Context::Scope scope(maybe_context.FromMaybe(env->context()));

    MaybeLocal<UnboundScript> v8_script = ScriptCompiler::CompileUnboundScript(
        isolate,
        &source,
        compile_options);

    if (v8_script.IsEmpty()) {
      DecorateErrorStack(env, try_catch);
      no_abort_scope.Close();
      try_catch.ReThrow();
      TRACE_EVENT_NESTABLE_ASYNC_END0(
          TRACING_CATEGORY_NODE2(vm, script),
          "ContextifyScript::New",
          contextify_script);
      return;
    }
    contextify_script->script_.Reset(isolate, v8_script.ToLocalChecked());

    if (compile_options == ScriptCompiler::kConsumeCodeCache) {
      args.This()->Set(
          env->cached_data_rejected_string(),
          Boolean::New(isolate, source.GetCachedData()->rejected));
    } else if (produce_cached_data) {
      const ScriptCompiler::CachedData* cached_data =
        ScriptCompiler::CreateCodeCache(v8_script.ToLocalChecked());
      bool cached_data_produced = cached_data != nullptr;
      if (cached_data_produced) {
        MaybeLocal<Object> buf = Buffer::Copy(
            env,
            reinterpret_cast<const char*>(cached_data->data),
            cached_data->length);
        args.This()->Set(env->cached_data_string(), buf.ToLocalChecked());
      }
      args.This()->Set(
          env->cached_data_produced_string(),
          Boolean::New(isolate, cached_data_produced));
    }
    TRACE_EVENT_NESTABLE_ASYNC_END0(
        TRACING_CATEGORY_NODE2(vm, script),
        "ContextifyScript::New",
        contextify_script);
  }


  static bool InstanceOf(Environment* env, const Local<Value>& value) {
    return !value.IsEmpty() &&
           env->script_context_constructor_template()->HasInstance(value);
  }


  static void CreateCachedData(const FunctionCallbackInfo<Value>& args) {
    Environment* env = Environment::GetCurrent(args);
    ContextifyScript* wrapped_script;
    ASSIGN_OR_RETURN_UNWRAP(&wrapped_script, args.Holder());
    Local<UnboundScript> unbound_script =
        PersistentToLocal(env->isolate(), wrapped_script->script_);
    std::unique_ptr<ScriptCompiler::CachedData> cached_data(
        ScriptCompiler::CreateCodeCache(unbound_script));
    if (!cached_data) {
      args.GetReturnValue().Set(Buffer::New(env, 0).ToLocalChecked());
    } else {
      MaybeLocal<Object> buf = Buffer::Copy(
          env,
          reinterpret_cast<const char*>(cached_data->data),
          cached_data->length);
      args.GetReturnValue().Set(buf.ToLocalChecked());
    }
  }


  static void RunInThisContext(const FunctionCallbackInfo<Value>& args) {
    Environment* env = Environment::GetCurrent(args);

    ContextifyScript* wrapped_script;
    ASSIGN_OR_RETURN_UNWRAP(&wrapped_script, args.Holder());

    TRACE_EVENT_NESTABLE_ASYNC_BEGIN0(
        TRACING_CATEGORY_NODE2(vm, script), "RunInThisContext", wrapped_script);

    CHECK_EQ(args.Length(), 3);

    CHECK(args[0]->IsNumber());
    int64_t timeout = args[0]->IntegerValue(env->context()).FromJust();

    CHECK(args[1]->IsBoolean());
    bool display_errors = args[1]->IsTrue();

    CHECK(args[2]->IsBoolean());
    bool break_on_sigint = args[2]->IsTrue();

    // Do the eval within this context
    EvalMachine(env, timeout, display_errors, break_on_sigint, args);

    TRACE_EVENT_NESTABLE_ASYNC_END0(
        TRACING_CATEGORY_NODE2(vm, script), "RunInThisContext", wrapped_script);
  }

  static void RunInContext(const FunctionCallbackInfo<Value>& args) {
    Environment* env = Environment::GetCurrent(args);

    ContextifyScript* wrapped_script;
    ASSIGN_OR_RETURN_UNWRAP(&wrapped_script, args.Holder());

    CHECK_EQ(args.Length(), 4);

    CHECK(args[0]->IsObject());
    Local<Object> sandbox = args[0].As<Object>();
    // Get the context from the sandbox
    ContextifyContext* contextify_context =
        ContextifyContext::ContextFromContextifiedSandbox(env, sandbox);
    CHECK_NOT_NULL(contextify_context);

    if (contextify_context->context().IsEmpty())
      return;

    TRACE_EVENT_NESTABLE_ASYNC_BEGIN0(
        TRACING_CATEGORY_NODE2(vm, script), "RunInContext", wrapped_script);

    CHECK(args[1]->IsNumber());
    int64_t timeout = args[1]->IntegerValue(env->context()).FromJust();

    CHECK(args[2]->IsBoolean());
    bool display_errors = args[2]->IsTrue();

    CHECK(args[3]->IsBoolean());
    bool break_on_sigint = args[3]->IsTrue();

    // Do the eval within the context
    Context::Scope context_scope(contextify_context->context());

#ifdef NODE_ENGINE_CHAKRACORE
    // node-chakracore does not handle interceptors on contexts the same
    // way that node-v8 does, so we need to patch things up here

    contextify_context->context()->CacheGlobalProperties();
#endif

    EvalMachine(contextify_context->env(),
                timeout,
                display_errors,
                break_on_sigint,
                args);

#ifdef NODE_ENGINE_CHAKRACORE
    contextify_context->context()->ResolveGlobalChanges(sandbox);
#endif

    TRACE_EVENT_NESTABLE_ASYNC_END0(
        TRACING_CATEGORY_NODE2(vm, script), "RunInContext", wrapped_script);
  }

  static void DecorateErrorStack(Environment* env, const TryCatch& try_catch) {
    Local<Value> exception = try_catch.Exception();

    if (!exception->IsObject())
      return;

    Local<Object> err_obj = exception.As<Object>();

    if (IsExceptionDecorated(env, err_obj))
      return;

    AppendExceptionLine(env, exception, try_catch.Message(), CONTEXTIFY_ERROR);
    Local<Value> stack = err_obj->Get(env->stack_string());
    MaybeLocal<Value> maybe_value =
        err_obj->GetPrivate(
            env->context(),
            env->arrow_message_private_symbol());

    Local<Value> arrow;
    if (!(maybe_value.ToLocal(&arrow) && arrow->IsString())) {
      return;
    }

    if (stack.IsEmpty() || !stack->IsString()) {
      return;
    }

    Local<String> decorated_stack = String::Concat(
<<<<<<< HEAD
        String::Concat(arrow.As<String>(),
          FIXED_ONE_BYTE_STRING(env->isolate(), "\n")),
=======
        env->isolate(),
        String::Concat(env->isolate(),
                       arrow.As<String>(),
                       FIXED_ONE_BYTE_STRING(env->isolate(), "\n")),
>>>>>>> 84bd6f3c
        stack.As<String>());
    err_obj->Set(env->stack_string(), decorated_stack);
    err_obj->SetPrivate(
        env->context(),
        env->decorated_private_symbol(),
        True(env->isolate()));
  }

<<<<<<< HEAD
  static Maybe<bool> GetBreakOnSigintArg(Environment* env,
                                         Local<Value> options) {
    if (options->IsUndefined() || options->IsString()) {
      return Just(false);
    }
    if (!options->IsObject()) {
      env->ThrowTypeError("options must be an object");
      return Nothing<bool>();
    }

    Local<String> key = FIXED_ONE_BYTE_STRING(env->isolate(), "breakOnSigint");
    MaybeLocal<Value> maybe_value =
        options.As<Object>()->Get(env->context(), key);
    if (maybe_value.IsEmpty())
      return Nothing<bool>();

    Local<Value> value = maybe_value.ToLocalChecked();
    return Just(value->IsTrue());
  }

  static Maybe<int64_t> GetTimeoutArg(Environment* env, Local<Value> options) {
    if (options->IsUndefined() || options->IsString()) {
      return Just<int64_t>(-1);
    }
    if (!options->IsObject()) {
      env->ThrowTypeError("options must be an object");
      return Nothing<int64_t>();
    }

    MaybeLocal<Value> maybe_value =
        options.As<Object>()->Get(env->context(), env->timeout_string());
    if (maybe_value.IsEmpty())
      return Nothing<int64_t>();

    Local<Value> value = maybe_value.ToLocalChecked();
    if (value->IsUndefined()) {
      return Just<int64_t>(-1);
    }

    Maybe<int64_t> timeout = value->IntegerValue(env->context());

    if (timeout.IsJust() && timeout.ToChecked() <= 0) {
      env->ThrowRangeError("timeout must be a positive number");
      return Nothing<int64_t>();
    }

    return timeout;
  }


  static Maybe<bool> GetDisplayErrorsArg(Environment* env,
                                         Local<Value> options) {
    if (options->IsUndefined() || options->IsString()) {
      return Just(true);
    }
    if (!options->IsObject()) {
      env->ThrowTypeError("options must be an object");
      return Nothing<bool>();
    }

    Local<String> key = FIXED_ONE_BYTE_STRING(env->isolate(), "displayErrors");
    MaybeLocal<Value> maybe_value =
        options.As<Object>()->Get(env->context(), key);
    if (maybe_value.IsEmpty())
      return Nothing<bool>();

    Local<Value> value = maybe_value.ToLocalChecked();
    if (value->IsUndefined())
      return Just(true);

    return value->BooleanValue(env->context());
  }


  static MaybeLocal<String> GetFilenameArg(Environment* env,
                                           Local<Value> options) {
    Local<String> defaultFilename =
        FIXED_ONE_BYTE_STRING(env->isolate(), "evalmachine.<anonymous>");

    if (options->IsUndefined()) {
      return defaultFilename;
    }
    if (options->IsString()) {
      return options.As<String>();
    }
    if (!options->IsObject()) {
      env->ThrowTypeError("options must be an object");
      return Local<String>();
    }

    Local<String> key = FIXED_ONE_BYTE_STRING(env->isolate(), "filename");
    MaybeLocal<Value> maybe_value =
        options.As<Object>()->Get(env->context(), key);
    if (maybe_value.IsEmpty())
      return MaybeLocal<String>();

    Local<Value> value = maybe_value.ToLocalChecked();
    if (value->IsUndefined())
      return defaultFilename;
    return value->ToString(env->context());
  }


  static MaybeLocal<Uint8Array> GetCachedData(Environment* env,
                                              Local<Value> options) {
    if (!options->IsObject()) {
      return MaybeLocal<Uint8Array>();
    }

    MaybeLocal<Value> maybe_value =
        options.As<Object>()->Get(env->context(), env->cached_data_string());
    if (maybe_value.IsEmpty())
      return MaybeLocal<Uint8Array>();

    Local<Value> value = maybe_value.ToLocalChecked();
    if (value->IsUndefined()) {
      return MaybeLocal<Uint8Array>();
    }

    if (!value->IsUint8Array()) {
      env->ThrowTypeError("options.cachedData must be a Buffer instance");
      return MaybeLocal<Uint8Array>();
    }

    return value.As<Uint8Array>();
  }


  static Maybe<bool> GetProduceCachedData(Environment* env,
                                          Local<Value> options) {
    if (!options->IsObject()) {
      return Just(false);
    }

    MaybeLocal<Value> maybe_value =
        options.As<Object>()->Get(env->context(),
                                  env->produce_cached_data_string());
    if (maybe_value.IsEmpty())
      return Nothing<bool>();

    Local<Value> value = maybe_value.ToLocalChecked();
    return Just(value->IsTrue());
  }


  static MaybeLocal<Integer> GetLineOffsetArg(Environment* env,
                                              Local<Value> options) {
    Local<Integer> defaultLineOffset = Integer::New(env->isolate(), 0);

    if (!options->IsObject()) {
      return defaultLineOffset;
    }

    Local<String> key = FIXED_ONE_BYTE_STRING(env->isolate(), "lineOffset");
    MaybeLocal<Value> maybe_value =
        options.As<Object>()->Get(env->context(), key);
    if (maybe_value.IsEmpty())
      return MaybeLocal<Integer>();

    Local<Value> value = maybe_value.ToLocalChecked();
    if (value->IsUndefined())
      return defaultLineOffset;

    return value->ToInteger(env->context());
  }


  static MaybeLocal<Integer> GetColumnOffsetArg(Environment* env,
                                                Local<Value> options) {
    Local<Integer> defaultColumnOffset = Integer::New(env->isolate(), 0);

    if (!options->IsObject()) {
      return defaultColumnOffset;
    }

    Local<String> key = FIXED_ONE_BYTE_STRING(env->isolate(), "columnOffset");
    MaybeLocal<Value> maybe_value =
      options.As<Object>()->Get(env->context(), key);
    if (maybe_value.IsEmpty())
      return MaybeLocal<Integer>();

    Local<Value> value = maybe_value.ToLocalChecked();
    if (value->IsUndefined())
      return defaultColumnOffset;

    return value->ToInteger(env->context());
  }

  static MaybeLocal<Context> GetContext(Environment* env,
                                        Local<Value> options) {
    if (!options->IsObject())
      return MaybeLocal<Context>();

    MaybeLocal<Value> maybe_value =
        options.As<Object>()->Get(env->context(),
                                  env->vm_parsing_context_symbol());
    Local<Value> value;
    if (!maybe_value.ToLocal(&value))
      return MaybeLocal<Context>();

    if (!value->IsObject()) {
      if (!value->IsNullOrUndefined()) {
        env->ThrowTypeError(
            "contextifiedSandbox argument must be an object.");
      }
      return MaybeLocal<Context>();
    }

    ContextifyContext* sandbox =
        ContextifyContext::ContextFromContextifiedSandbox(
            env, value.As<Object>());
    if (!sandbox) {
      env->ThrowTypeError(
          "sandbox argument must have been converted to a context.");
      return MaybeLocal<Context>();
    }

    Local<Context> context = sandbox->context();
    if (context.IsEmpty())
      return MaybeLocal<Context>();
    return context;
  }


=======
>>>>>>> 84bd6f3c
  static bool EvalMachine(Environment* env,
                          const int64_t timeout,
                          const bool display_errors,
                          const bool break_on_sigint,
                          const FunctionCallbackInfo<Value>& args) {
    if (!env->can_call_into_js())
      return false;
    if (!ContextifyScript::InstanceOf(env, args.Holder())) {
      env->ThrowTypeError(
          "Script methods can only be called on script instances.");
      return false;
    }
    TryCatch try_catch(env->isolate());
    ContextifyScript* wrapped_script;
    ASSIGN_OR_RETURN_UNWRAP(&wrapped_script, args.Holder(), false);
    Local<UnboundScript> unbound_script =
        PersistentToLocal(env->isolate(), wrapped_script->script_);
    Local<Script> script = unbound_script->BindToCurrentContext();

    MaybeLocal<Value> result;
    bool timed_out = false;
    bool received_signal = false;
    if (break_on_sigint && timeout != -1) {
      Watchdog wd(env->isolate(), timeout, &timed_out);
      SigintWatchdog swd(env->isolate(), &received_signal);
<<<<<<< HEAD
      result = script->Run();
    } else if (break_on_sigint) {
      SigintWatchdog swd(env->isolate(), &received_signal);
      result = script->Run();
    } else if (timeout != -1) {
      Watchdog wd(env->isolate(), timeout, &timed_out);
      result = script->Run();
=======
      result = script->Run(env->context());
    } else if (break_on_sigint) {
      SigintWatchdog swd(env->isolate(), &received_signal);
      result = script->Run(env->context());
    } else if (timeout != -1) {
      Watchdog wd(env->isolate(), timeout, &timed_out);
      result = script->Run(env->context());
>>>>>>> 84bd6f3c
    } else {
      result = script->Run(env->context());
    }

<<<<<<< HEAD
    if (timed_out || received_signal) {
=======
    // Convert the termination exception into a regular exception.
    if (timed_out || received_signal) {
      env->isolate()->CancelTerminateExecution();
>>>>>>> 84bd6f3c
      // It is possible that execution was terminated by another timeout in
      // which this timeout is nested, so check whether one of the watchdogs
      // from this invocation is responsible for termination.
      if (timed_out) {
        env->ThrowError("Script execution timed out.");
      } else if (received_signal) {
        env->ThrowError("Script execution interrupted.");
      }
<<<<<<< HEAD
      env->isolate()->CancelTerminateExecution();
    }

    if (try_catch->HasCaught()) {
      if (!timed_out && !received_signal && display_errors) {
        // We should decorate non-termination exceptions
        DecorateErrorStack(env, *try_catch);
=======
    }

    if (try_catch.HasCaught()) {
      if (!timed_out && !received_signal && display_errors) {
        // We should decorate non-termination exceptions
        DecorateErrorStack(env, try_catch);
>>>>>>> 84bd6f3c
      }

      // If there was an exception thrown during script execution, re-throw it.
      // If one of the above checks threw, re-throw the exception instead of
      // letting try_catch catch it.
      // If execution has been terminated, but not by one of the watchdogs from
      // this invocation, this will re-throw a `null` value.
      try_catch.ReThrow();

<<<<<<< HEAD
    args.GetReturnValue().Set(result);
=======
      return false;
    }

    args.GetReturnValue().Set(result.ToLocalChecked());
>>>>>>> 84bd6f3c
    return true;
  }


  ContextifyScript(Environment* env, Local<Object> object)
      : BaseObject(env, object) {
    MakeWeak();
  }
};


void ContextifyContext::CompileFunction(
    const FunctionCallbackInfo<Value>& args) {
  Environment* env = Environment::GetCurrent(args);
  Isolate* isolate = env->isolate();
  Local<Context> context = env->context();

  // Argument 1: source code
  CHECK(args[0]->IsString());
  Local<String> code = args[0].As<String>();

  // Argument 2: filename
  CHECK(args[1]->IsString());
  Local<String> filename = args[1].As<String>();

  // Argument 3: line offset
  CHECK(args[2]->IsNumber());
  Local<Integer> line_offset = args[2].As<Integer>();

  // Argument 4: column offset
  CHECK(args[3]->IsNumber());
  Local<Integer> column_offset = args[3].As<Integer>();

  // Argument 5: cached data (optional)
  Local<Uint8Array> cached_data_buf;
  if (!args[4]->IsUndefined()) {
    CHECK(args[4]->IsUint8Array());
    cached_data_buf = args[4].As<Uint8Array>();
  }

  // Argument 6: produce cache data
  CHECK(args[5]->IsBoolean());
  bool produce_cached_data = args[5]->IsTrue();

  // Argument 7: parsing context (optional)
  Local<Context> parsing_context;
  if (!args[6]->IsUndefined()) {
    CHECK(args[6]->IsObject());
    ContextifyContext* sandbox =
        ContextifyContext::ContextFromContextifiedSandbox(
            env, args[6].As<Object>());
    CHECK_NOT_NULL(sandbox);
    parsing_context = sandbox->context();
  } else {
    parsing_context = context;
  }

  // Argument 8: context extensions (optional)
  Local<Array> context_extensions_buf;
  if (!args[7]->IsUndefined()) {
    CHECK(args[7]->IsArray());
    context_extensions_buf = args[7].As<Array>();
  }

  // Argument 9: params for the function (optional)
  Local<Array> params_buf;
  if (!args[8]->IsUndefined()) {
    CHECK(args[8]->IsArray());
    params_buf = args[8].As<Array>();
  }

  // Read cache from cached data buffer
  ScriptCompiler::CachedData* cached_data = nullptr;
  if (!cached_data_buf.IsEmpty()) {
    ArrayBuffer::Contents contents = cached_data_buf->Buffer()->GetContents();
    uint8_t* data = static_cast<uint8_t*>(contents.Data());
    cached_data = new ScriptCompiler::CachedData(
      data + cached_data_buf->ByteOffset(), cached_data_buf->ByteLength());
  }

  ScriptOrigin origin(filename, line_offset, column_offset);
  ScriptCompiler::Source source(code, origin, cached_data);
  ScriptCompiler::CompileOptions options;
  if (source.GetCachedData() == nullptr) {
    options = ScriptCompiler::kNoCompileOptions;
  } else {
    options = ScriptCompiler::kConsumeCodeCache;
  }

  TryCatch try_catch(isolate);
  Context::Scope scope(parsing_context);

  // Read context extensions from buffer
  std::vector<Local<Object>> context_extensions;
  if (!context_extensions_buf.IsEmpty()) {
    for (uint32_t n = 0; n < context_extensions_buf->Length(); n++) {
      Local<Value> val;
      if (!context_extensions_buf->Get(context, n).ToLocal(&val)) return;
      CHECK(val->IsObject());
      context_extensions.push_back(val.As<Object>());
    }
  }

  // Read params from params buffer
  std::vector<Local<String>> params;
  if (!params_buf.IsEmpty()) {
    for (uint32_t n = 0; n < params_buf->Length(); n++) {
      Local<Value> val;
      if (!params_buf->Get(context, n).ToLocal(&val)) return;
      CHECK(val->IsString());
      params.push_back(val.As<String>());
    }
  }

  MaybeLocal<Function> maybe_fun = ScriptCompiler::CompileFunctionInContext(
      context, &source, params.size(), params.data(),
      context_extensions.size(), context_extensions.data(), options);

  Local<Function> fun;
  if (maybe_fun.IsEmpty() || !maybe_fun.ToLocal(&fun)) {
    ContextifyScript::DecorateErrorStack(env, try_catch);
    try_catch.ReThrow();
    return;
  }

  if (produce_cached_data) {
    const std::unique_ptr<ScriptCompiler::CachedData> cached_data(
        ScriptCompiler::CreateCodeCacheForFunction(fun));
    bool cached_data_produced = cached_data != nullptr;
    if (cached_data_produced) {
      MaybeLocal<Object> buf = Buffer::Copy(
          env,
          reinterpret_cast<const char*>(cached_data->data),
          cached_data->length);
      if (fun->Set(
          parsing_context,
          env->cached_data_string(),
          buf.ToLocalChecked()).IsNothing()) return;
    }
    if (fun->Set(
        parsing_context,
        env->cached_data_produced_string(),
        Boolean::New(isolate, cached_data_produced)).IsNothing()) return;
  }

  args.GetReturnValue().Set(fun);
}


void Initialize(Local<Object> target,
                Local<Value> unused,
                Local<Context> context) {
  Environment* env = Environment::GetCurrent(context);
  ContextifyContext::Init(env, target);
  ContextifyScript::Init(env, target);
}

}  // namespace contextify
}  // namespace node

NODE_BUILTIN_MODULE_CONTEXT_AWARE(contextify, node::contextify::Initialize)<|MERGE_RESOLUTION|>--- conflicted
+++ resolved
@@ -21,16 +21,10 @@
 
 #include "node_internals.h"
 #include "node_watchdog.h"
-<<<<<<< HEAD
-#include "base-object.h"
-#include "base-object-inl.h"
-#include "v8-debug.h"
-=======
 #include "base_object-inl.h"
 #include "node_contextify.h"
 #include "node_context_data.h"
 #include "node_errors.h"
->>>>>>> 84bd6f3c
 
 namespace node {
 namespace contextify {
@@ -641,16 +635,6 @@
     target->Set(class_name,
                 script_tmpl->GetFunction(env->context()).ToLocalChecked());
     env->set_script_context_constructor_template(script_tmpl);
-
-    Local<Symbol> parsing_context_symbol =
-        Symbol::New(env->isolate(),
-                    FIXED_ONE_BYTE_STRING(env->isolate(),
-                                          "script parsing context"));
-    env->set_vm_parsing_context_symbol(parsing_context_symbol);
-    target->Set(env->context(),
-                FIXED_ONE_BYTE_STRING(env->isolate(), "kParsingContext"),
-                parsing_context_symbol)
-        .FromJust();
   }
 
 
@@ -706,22 +690,6 @@
     ContextifyScript* contextify_script =
         new ContextifyScript(env, args.This());
 
-<<<<<<< HEAD
-    TryCatch try_catch(env->isolate());
-    Local<String> code = args[0]->ToString(env->isolate());
-
-    Local<Value> options = args[1];
-    MaybeLocal<String> filename = GetFilenameArg(env, options);
-    MaybeLocal<Integer> lineOffset = GetLineOffsetArg(env, options);
-    MaybeLocal<Integer> columnOffset = GetColumnOffsetArg(env, options);
-    Maybe<bool> maybe_display_errors = GetDisplayErrorsArg(env, options);
-    MaybeLocal<Uint8Array> cached_data_buf = GetCachedData(env, options);
-    Maybe<bool> maybe_produce_cached_data = GetProduceCachedData(env, options);
-    MaybeLocal<Context> maybe_context = GetContext(env, options);
-    if (try_catch.HasCaught()) {
-      try_catch.ReThrow();
-      return;
-=======
     if (*TRACE_EVENT_API_GET_CATEGORY_GROUP_ENABLED(
             TRACING_CATEGORY_NODE2(vm, script)) != 0) {
       Utf8Value fn(isolate, filename);
@@ -730,7 +698,6 @@
           "ContextifyScript::New",
           contextify_script,
           "filename", TRACE_STR_COPY(*fn));
->>>>>>> 84bd6f3c
     }
 
     ScriptCompiler::CachedData* cached_data = nullptr;
@@ -752,8 +719,6 @@
     TryCatch try_catch(isolate);
     Environment::ShouldNotAbortOnUncaughtScope no_abort_scope(env);
     Context::Scope scope(parsing_context);
-
-    Context::Scope scope(maybe_context.FromMaybe(env->context()));
 
     MaybeLocal<UnboundScript> v8_script = ScriptCompiler::CompileUnboundScript(
         isolate,
@@ -933,15 +898,10 @@
     }
 
     Local<String> decorated_stack = String::Concat(
-<<<<<<< HEAD
-        String::Concat(arrow.As<String>(),
-          FIXED_ONE_BYTE_STRING(env->isolate(), "\n")),
-=======
         env->isolate(),
         String::Concat(env->isolate(),
                        arrow.As<String>(),
                        FIXED_ONE_BYTE_STRING(env->isolate(), "\n")),
->>>>>>> 84bd6f3c
         stack.As<String>());
     err_obj->Set(env->stack_string(), decorated_stack);
     err_obj->SetPrivate(
@@ -950,233 +910,6 @@
         True(env->isolate()));
   }
 
-<<<<<<< HEAD
-  static Maybe<bool> GetBreakOnSigintArg(Environment* env,
-                                         Local<Value> options) {
-    if (options->IsUndefined() || options->IsString()) {
-      return Just(false);
-    }
-    if (!options->IsObject()) {
-      env->ThrowTypeError("options must be an object");
-      return Nothing<bool>();
-    }
-
-    Local<String> key = FIXED_ONE_BYTE_STRING(env->isolate(), "breakOnSigint");
-    MaybeLocal<Value> maybe_value =
-        options.As<Object>()->Get(env->context(), key);
-    if (maybe_value.IsEmpty())
-      return Nothing<bool>();
-
-    Local<Value> value = maybe_value.ToLocalChecked();
-    return Just(value->IsTrue());
-  }
-
-  static Maybe<int64_t> GetTimeoutArg(Environment* env, Local<Value> options) {
-    if (options->IsUndefined() || options->IsString()) {
-      return Just<int64_t>(-1);
-    }
-    if (!options->IsObject()) {
-      env->ThrowTypeError("options must be an object");
-      return Nothing<int64_t>();
-    }
-
-    MaybeLocal<Value> maybe_value =
-        options.As<Object>()->Get(env->context(), env->timeout_string());
-    if (maybe_value.IsEmpty())
-      return Nothing<int64_t>();
-
-    Local<Value> value = maybe_value.ToLocalChecked();
-    if (value->IsUndefined()) {
-      return Just<int64_t>(-1);
-    }
-
-    Maybe<int64_t> timeout = value->IntegerValue(env->context());
-
-    if (timeout.IsJust() && timeout.ToChecked() <= 0) {
-      env->ThrowRangeError("timeout must be a positive number");
-      return Nothing<int64_t>();
-    }
-
-    return timeout;
-  }
-
-
-  static Maybe<bool> GetDisplayErrorsArg(Environment* env,
-                                         Local<Value> options) {
-    if (options->IsUndefined() || options->IsString()) {
-      return Just(true);
-    }
-    if (!options->IsObject()) {
-      env->ThrowTypeError("options must be an object");
-      return Nothing<bool>();
-    }
-
-    Local<String> key = FIXED_ONE_BYTE_STRING(env->isolate(), "displayErrors");
-    MaybeLocal<Value> maybe_value =
-        options.As<Object>()->Get(env->context(), key);
-    if (maybe_value.IsEmpty())
-      return Nothing<bool>();
-
-    Local<Value> value = maybe_value.ToLocalChecked();
-    if (value->IsUndefined())
-      return Just(true);
-
-    return value->BooleanValue(env->context());
-  }
-
-
-  static MaybeLocal<String> GetFilenameArg(Environment* env,
-                                           Local<Value> options) {
-    Local<String> defaultFilename =
-        FIXED_ONE_BYTE_STRING(env->isolate(), "evalmachine.<anonymous>");
-
-    if (options->IsUndefined()) {
-      return defaultFilename;
-    }
-    if (options->IsString()) {
-      return options.As<String>();
-    }
-    if (!options->IsObject()) {
-      env->ThrowTypeError("options must be an object");
-      return Local<String>();
-    }
-
-    Local<String> key = FIXED_ONE_BYTE_STRING(env->isolate(), "filename");
-    MaybeLocal<Value> maybe_value =
-        options.As<Object>()->Get(env->context(), key);
-    if (maybe_value.IsEmpty())
-      return MaybeLocal<String>();
-
-    Local<Value> value = maybe_value.ToLocalChecked();
-    if (value->IsUndefined())
-      return defaultFilename;
-    return value->ToString(env->context());
-  }
-
-
-  static MaybeLocal<Uint8Array> GetCachedData(Environment* env,
-                                              Local<Value> options) {
-    if (!options->IsObject()) {
-      return MaybeLocal<Uint8Array>();
-    }
-
-    MaybeLocal<Value> maybe_value =
-        options.As<Object>()->Get(env->context(), env->cached_data_string());
-    if (maybe_value.IsEmpty())
-      return MaybeLocal<Uint8Array>();
-
-    Local<Value> value = maybe_value.ToLocalChecked();
-    if (value->IsUndefined()) {
-      return MaybeLocal<Uint8Array>();
-    }
-
-    if (!value->IsUint8Array()) {
-      env->ThrowTypeError("options.cachedData must be a Buffer instance");
-      return MaybeLocal<Uint8Array>();
-    }
-
-    return value.As<Uint8Array>();
-  }
-
-
-  static Maybe<bool> GetProduceCachedData(Environment* env,
-                                          Local<Value> options) {
-    if (!options->IsObject()) {
-      return Just(false);
-    }
-
-    MaybeLocal<Value> maybe_value =
-        options.As<Object>()->Get(env->context(),
-                                  env->produce_cached_data_string());
-    if (maybe_value.IsEmpty())
-      return Nothing<bool>();
-
-    Local<Value> value = maybe_value.ToLocalChecked();
-    return Just(value->IsTrue());
-  }
-
-
-  static MaybeLocal<Integer> GetLineOffsetArg(Environment* env,
-                                              Local<Value> options) {
-    Local<Integer> defaultLineOffset = Integer::New(env->isolate(), 0);
-
-    if (!options->IsObject()) {
-      return defaultLineOffset;
-    }
-
-    Local<String> key = FIXED_ONE_BYTE_STRING(env->isolate(), "lineOffset");
-    MaybeLocal<Value> maybe_value =
-        options.As<Object>()->Get(env->context(), key);
-    if (maybe_value.IsEmpty())
-      return MaybeLocal<Integer>();
-
-    Local<Value> value = maybe_value.ToLocalChecked();
-    if (value->IsUndefined())
-      return defaultLineOffset;
-
-    return value->ToInteger(env->context());
-  }
-
-
-  static MaybeLocal<Integer> GetColumnOffsetArg(Environment* env,
-                                                Local<Value> options) {
-    Local<Integer> defaultColumnOffset = Integer::New(env->isolate(), 0);
-
-    if (!options->IsObject()) {
-      return defaultColumnOffset;
-    }
-
-    Local<String> key = FIXED_ONE_BYTE_STRING(env->isolate(), "columnOffset");
-    MaybeLocal<Value> maybe_value =
-      options.As<Object>()->Get(env->context(), key);
-    if (maybe_value.IsEmpty())
-      return MaybeLocal<Integer>();
-
-    Local<Value> value = maybe_value.ToLocalChecked();
-    if (value->IsUndefined())
-      return defaultColumnOffset;
-
-    return value->ToInteger(env->context());
-  }
-
-  static MaybeLocal<Context> GetContext(Environment* env,
-                                        Local<Value> options) {
-    if (!options->IsObject())
-      return MaybeLocal<Context>();
-
-    MaybeLocal<Value> maybe_value =
-        options.As<Object>()->Get(env->context(),
-                                  env->vm_parsing_context_symbol());
-    Local<Value> value;
-    if (!maybe_value.ToLocal(&value))
-      return MaybeLocal<Context>();
-
-    if (!value->IsObject()) {
-      if (!value->IsNullOrUndefined()) {
-        env->ThrowTypeError(
-            "contextifiedSandbox argument must be an object.");
-      }
-      return MaybeLocal<Context>();
-    }
-
-    ContextifyContext* sandbox =
-        ContextifyContext::ContextFromContextifiedSandbox(
-            env, value.As<Object>());
-    if (!sandbox) {
-      env->ThrowTypeError(
-          "sandbox argument must have been converted to a context.");
-      return MaybeLocal<Context>();
-    }
-
-    Local<Context> context = sandbox->context();
-    if (context.IsEmpty())
-      return MaybeLocal<Context>();
-    return context;
-  }
-
-
-=======
->>>>>>> 84bd6f3c
   static bool EvalMachine(Environment* env,
                           const int64_t timeout,
                           const bool display_errors,
@@ -1202,15 +935,6 @@
     if (break_on_sigint && timeout != -1) {
       Watchdog wd(env->isolate(), timeout, &timed_out);
       SigintWatchdog swd(env->isolate(), &received_signal);
-<<<<<<< HEAD
-      result = script->Run();
-    } else if (break_on_sigint) {
-      SigintWatchdog swd(env->isolate(), &received_signal);
-      result = script->Run();
-    } else if (timeout != -1) {
-      Watchdog wd(env->isolate(), timeout, &timed_out);
-      result = script->Run();
-=======
       result = script->Run(env->context());
     } else if (break_on_sigint) {
       SigintWatchdog swd(env->isolate(), &received_signal);
@@ -1218,18 +942,13 @@
     } else if (timeout != -1) {
       Watchdog wd(env->isolate(), timeout, &timed_out);
       result = script->Run(env->context());
->>>>>>> 84bd6f3c
     } else {
       result = script->Run(env->context());
     }
 
-<<<<<<< HEAD
-    if (timed_out || received_signal) {
-=======
     // Convert the termination exception into a regular exception.
     if (timed_out || received_signal) {
       env->isolate()->CancelTerminateExecution();
->>>>>>> 84bd6f3c
       // It is possible that execution was terminated by another timeout in
       // which this timeout is nested, so check whether one of the watchdogs
       // from this invocation is responsible for termination.
@@ -1238,22 +957,12 @@
       } else if (received_signal) {
         env->ThrowError("Script execution interrupted.");
       }
-<<<<<<< HEAD
-      env->isolate()->CancelTerminateExecution();
-    }
-
-    if (try_catch->HasCaught()) {
-      if (!timed_out && !received_signal && display_errors) {
-        // We should decorate non-termination exceptions
-        DecorateErrorStack(env, *try_catch);
-=======
     }
 
     if (try_catch.HasCaught()) {
       if (!timed_out && !received_signal && display_errors) {
         // We should decorate non-termination exceptions
         DecorateErrorStack(env, try_catch);
->>>>>>> 84bd6f3c
       }
 
       // If there was an exception thrown during script execution, re-throw it.
@@ -1263,14 +972,10 @@
       // this invocation, this will re-throw a `null` value.
       try_catch.ReThrow();
 
-<<<<<<< HEAD
-    args.GetReturnValue().Set(result);
-=======
       return false;
     }
 
     args.GetReturnValue().Set(result.ToLocalChecked());
->>>>>>> 84bd6f3c
     return true;
   }
 
