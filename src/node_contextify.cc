// Copyright Joyent, Inc. and other Node contributors.
//
// Permission is hereby granted, free of charge, to any person obtaining a
// copy of this software and associated documentation files (the
// "Software"), to deal in the Software without restriction, including
// without limitation the rights to use, copy, modify, merge, publish,
// distribute, sublicense, and/or sell copies of the Software, and to permit
// persons to whom the Software is furnished to do so, subject to the
// following conditions:
//
// The above copyright notice and this permission notice shall be included
// in all copies or substantial portions of the Software.
//
// THE SOFTWARE IS PROVIDED "AS IS", WITHOUT WARRANTY OF ANY KIND, EXPRESS
// OR IMPLIED, INCLUDING BUT NOT LIMITED TO THE WARRANTIES OF
// MERCHANTABILITY, FITNESS FOR A PARTICULAR PURPOSE AND NONINFRINGEMENT. IN
// NO EVENT SHALL THE AUTHORS OR COPYRIGHT HOLDERS BE LIABLE FOR ANY CLAIM,
// DAMAGES OR OTHER LIABILITY, WHETHER IN AN ACTION OF CONTRACT, TORT OR
// OTHERWISE, ARISING FROM, OUT OF OR IN CONNECTION WITH THE SOFTWARE OR THE
// USE OR OTHER DEALINGS IN THE SOFTWARE.

#include "node.h"
#include "node_internals.h"
#include "node_watchdog.h"
#include "base-object.h"
#include "base-object-inl.h"
#include "env.h"
#include "env-inl.h"
#include "util.h"
#include "util-inl.h"
#include "v8-debug.h"

namespace node {

using v8::Array;
using v8::ArrayBuffer;
using v8::Boolean;
using v8::Context;
using v8::Debug;
using v8::EscapableHandleScope;
using v8::External;
using v8::Function;
using v8::FunctionCallbackInfo;
using v8::FunctionTemplate;
using v8::HandleScope;
using v8::Integer;
using v8::Just;
using v8::Local;
using v8::Maybe;
using v8::MaybeLocal;
using v8::Name;
using v8::NamedPropertyHandlerConfiguration;
using v8::Nothing;
using v8::Object;
using v8::ObjectTemplate;
using v8::Persistent;
using v8::PropertyAttribute;
using v8::PropertyCallbackInfo;
using v8::PropertyDescriptor;
using v8::Script;
using v8::ScriptCompiler;
using v8::ScriptOrigin;
using v8::String;
using v8::Symbol;
using v8::TryCatch;
using v8::Uint8Array;
using v8::UnboundScript;
using v8::Value;
using v8::WeakCallbackInfo;

namespace {

class ContextifyContext {
 protected:
  // V8 reserves the first field in context objects for the debugger. We use the
  // second field to hold a reference to the sandbox object.
  enum { kSandboxObjectIndex = 1 };

  Environment* const env_;
  Persistent<Context> context_;

 public:
  ContextifyContext(Environment* env, Local<Object> sandbox_obj) : env_(env) {
    Local<Context> v8_context = CreateV8Context(env, sandbox_obj);
    context_.Reset(env->isolate(), v8_context);

    // Allocation failure or maximum call stack size reached
    if (context_.IsEmpty())
      return;
    context_.SetWeak(this, WeakCallback, v8::WeakCallbackType::kParameter);
    context_.MarkIndependent();
  }


  ~ContextifyContext() {
    context_.Reset();
  }


  inline Environment* env() const {
    return env_;
  }


  inline Local<Context> context() const {
    return PersistentToLocal(env()->isolate(), context_);
  }


  inline Local<Object> global_proxy() const {
    return context()->Global();
  }


  inline Local<Object> sandbox() const {
    return Local<Object>::Cast(context()->GetEmbedderData(kSandboxObjectIndex));
  }

  // XXX(isaacs): This function only exists because of a shortcoming of
  // the V8 SetNamedPropertyHandler function.
  //
  // It does not provide a way to intercept Object.defineProperty(..)
  // calls.  As a result, these properties are not copied onto the
  // contextified sandbox when a new global property is added via either
  // a function declaration or a Object.defineProperty(global, ...) call.
  //
  // Note that any function declarations or Object.defineProperty()
  // globals that are created asynchronously (in a setTimeout, callback,
  // etc.) will happen AFTER the call to copy properties, and thus not be
  // caught.
  //
  // The way to properly fix this is to add some sort of a
  // Object::SetNamedDefinePropertyHandler() function that takes a callback,
  // which receives the property name and property descriptor as arguments.
  //
  // Luckily, such situations are rare, and asynchronously-added globals
  // weren't supported by Node's VM module until 0.12 anyway.  But, this
  // should be fixed properly in V8, and this copy function should be
  // removed once there is a better way.
  void CopyProperties() {
    HandleScope scope(env()->isolate());

    Local<Context> context = PersistentToLocal(env()->isolate(), context_);
    Local<Object> global =
        context->Global()->GetPrototype()->ToObject(env()->isolate());
    Local<Object> sandbox_obj = sandbox();

    Local<Function> clone_property_method;

    Local<Array> names = global->GetOwnPropertyNames();
    int length = names->Length();
    for (int i = 0; i < length; i++) {
      Local<String> key = names->Get(i)->ToString(env()->isolate());
      Maybe<bool> has = sandbox_obj->HasOwnProperty(context, key);

      // Check for pending exceptions
      if (has.IsNothing())
        return;

      if (!has.FromJust()) {
        Local<Object> desc_vm_context =
            global->GetOwnPropertyDescriptor(context, key)
            .ToLocalChecked().As<Object>();

        bool is_accessor =
            desc_vm_context->Has(context, env()->get_string()).FromJust() ||
            desc_vm_context->Has(context, env()->set_string()).FromJust();

        auto define_property_on_sandbox = [&] (PropertyDescriptor* desc) {
            desc->set_configurable(desc_vm_context
                ->Get(context, env()->configurable_string()).ToLocalChecked()
                ->BooleanValue(context).FromJust());
            desc->set_enumerable(desc_vm_context
                ->Get(context, env()->enumerable_string()).ToLocalChecked()
                ->BooleanValue(context).FromJust());
            CHECK(sandbox_obj->DefineProperty(context, key, *desc).FromJust());
        };

        if (is_accessor) {
          Local<Function> get =
              desc_vm_context->Get(context, env()->get_string())
              .ToLocalChecked().As<Function>();
          Local<Function> set =
              desc_vm_context->Get(context, env()->set_string())
              .ToLocalChecked().As<Function>();

          PropertyDescriptor desc(get, set);
          define_property_on_sandbox(&desc);
        } else {
          Local<Value> value =
              desc_vm_context->Get(context, env()->value_string())
              .ToLocalChecked();

          bool writable =
              desc_vm_context->Get(context, env()->writable_string())
              .ToLocalChecked()->BooleanValue(context).FromJust();

          PropertyDescriptor desc(value, writable);
          define_property_on_sandbox(&desc);
        }
    }
  }
}


  // This is an object that just keeps an internal pointer to this
  // ContextifyContext.  It's passed to the NamedPropertyHandler.  If we
  // pass the main JavaScript context object we're embedded in, then the
  // NamedPropertyHandler will store a reference to it forever and keep it
  // from getting gc'd.
  Local<Value> CreateDataWrapper(Environment* env) {
    EscapableHandleScope scope(env->isolate());
    Local<Object> wrapper =
        env->script_data_constructor_function()
            ->NewInstance(env->context()).FromMaybe(Local<Object>());
    if (wrapper.IsEmpty())
      return scope.Escape(Local<Value>::New(env->isolate(), Local<Value>()));

    Wrap(wrapper, this);
    return scope.Escape(wrapper);
  }


  Local<Context> CreateV8Context(Environment* env, Local<Object> sandbox_obj) {
    EscapableHandleScope scope(env->isolate());
    Local<FunctionTemplate> function_template =
        FunctionTemplate::New(env->isolate());
    function_template->SetHiddenPrototype(true);

    function_template->SetClassName(sandbox_obj->GetConstructorName());

    Local<ObjectTemplate> object_template =
        function_template->InstanceTemplate();

    NamedPropertyHandlerConfiguration config(GlobalPropertyGetterCallback,
                                             GlobalPropertySetterCallback,
                                             GlobalPropertyQueryCallback,
                                             GlobalPropertyDeleterCallback,
                                             GlobalPropertyEnumeratorCallback,
                                             CreateDataWrapper(env));
    object_template->SetHandler(config);

<<<<<<< HEAD
#if ENABLE_TTD_NODE
    // Don't use TT global state -- inherit TT mode from calling script context
    Local<Context> ctx = Context::New(env->isolate(),
                                      false, nullptr, object_template);
#else
    Local<Context> ctx = Context::New(env->isolate(), nullptr, object_template);
#endif
=======
    Local<Context> ctx = NewContext(env->isolate(), object_template);
>>>>>>> a10856a7

    if (ctx.IsEmpty()) {
      env->ThrowError("Could not instantiate context");
      return Local<Context>();
    }

    ctx->SetSecurityToken(env->context()->GetSecurityToken());

    // We need to tie the lifetime of the sandbox object with the lifetime of
    // newly created context. We do this by making them hold references to each
    // other. The context can directly hold a reference to the sandbox as an
    // embedder data field. However, we cannot hold a reference to a v8::Context
    // directly in an Object, we instead hold onto the new context's global
    // object instead (which then has a reference to the context).
    ctx->SetEmbedderData(kSandboxObjectIndex, sandbox_obj);
    sandbox_obj->SetPrivate(env->context(),
                            env->contextify_global_private_symbol(),
                            ctx->Global());

    env->AssignToContext(ctx);

    return scope.Escape(ctx);
  }


  static void Init(Environment* env, Local<Object> target) {
    Local<FunctionTemplate> function_template =
        FunctionTemplate::New(env->isolate());
    function_template->InstanceTemplate()->SetInternalFieldCount(1);
    env->set_script_data_constructor_function(function_template->GetFunction());

    env->SetMethod(target, "runInDebugContext", RunInDebugContext);
    env->SetMethod(target, "makeContext", MakeContext);
    env->SetMethod(target, "isContext", IsContext);
  }


  static void RunInDebugContext(const FunctionCallbackInfo<Value>& args) {
    Local<String> script_source(args[0]->ToString(args.GetIsolate()));
    if (script_source.IsEmpty())
      return;  // Exception pending.
    Local<Context> debug_context = Debug::GetDebugContext(args.GetIsolate());
    Environment* env = Environment::GetCurrent(args);
    if (debug_context.IsEmpty()) {
      // Force-load the debug context.
      auto dummy_event_listener = [] (const Debug::EventDetails&) {};
      Debug::SetDebugEventListener(args.GetIsolate(), dummy_event_listener);
      debug_context = Debug::GetDebugContext(args.GetIsolate());
      CHECK(!debug_context.IsEmpty());
      // Ensure that the debug context has an Environment assigned in case
      // a fatal error is raised.  The fatal exception handler in node.cc
      // is not equipped to deal with contexts that don't have one and
      // can't easily be taught that due to a deficiency in the V8 API:
      // there is no way for the embedder to tell if the data index is
      // in use.
      const int index = Environment::kContextEmbedderDataIndex;
      debug_context->SetAlignedPointerInEmbedderData(index, env);
    }

    Context::Scope context_scope(debug_context);
    MaybeLocal<Script> script = Script::Compile(debug_context, script_source);
    if (script.IsEmpty())
      return;  // Exception pending.
    args.GetReturnValue().Set(script.ToLocalChecked()->Run());
  }


  static void MakeContext(const FunctionCallbackInfo<Value>& args) {
    Environment* env = Environment::GetCurrent(args);

    if (!args[0]->IsObject()) {
      return env->ThrowTypeError("sandbox argument must be an object.");
    }
    Local<Object> sandbox = args[0].As<Object>();

    // Don't allow contextifying a sandbox multiple times.
    CHECK(
        !sandbox->HasPrivate(
            env->context(),
            env->contextify_context_private_symbol()).FromJust());

    TryCatch try_catch(env->isolate());
    ContextifyContext* context = new ContextifyContext(env, sandbox);

    if (try_catch.HasCaught()) {
      try_catch.ReThrow();
      return;
    }

    if (context->context().IsEmpty())
      return;

    sandbox->SetPrivate(
        env->context(),
        env->contextify_context_private_symbol(),
        External::New(env->isolate(), context));
  }


  static void IsContext(const FunctionCallbackInfo<Value>& args) {
    Environment* env = Environment::GetCurrent(args);

    if (!args[0]->IsObject()) {
      env->ThrowTypeError("sandbox must be an object");
      return;
    }
    Local<Object> sandbox = args[0].As<Object>();

    Maybe<bool> result =
        sandbox->HasPrivate(env->context(),
                            env->contextify_context_private_symbol());
    args.GetReturnValue().Set(result.FromJust());
  }


  static void WeakCallback(const WeakCallbackInfo<ContextifyContext>& data) {
    ContextifyContext* context = data.GetParameter();
    delete context;
  }


  static ContextifyContext* ContextFromContextifiedSandbox(
      Environment* env,
      const Local<Object>& sandbox) {
    MaybeLocal<Value> maybe_value =
        sandbox->GetPrivate(env->context(),
                            env->contextify_context_private_symbol());
    Local<Value> context_external_v;
    if (maybe_value.ToLocal(&context_external_v) &&
        context_external_v->IsExternal()) {
      Local<External> context_external = context_external_v.As<External>();
      return static_cast<ContextifyContext*>(context_external->Value());
    }
    return nullptr;
  }


  static void GlobalPropertyGetterCallback(
      Local<Name> property,
      const PropertyCallbackInfo<Value>& args) {
    ContextifyContext* ctx;
    ASSIGN_OR_RETURN_UNWRAP(&ctx, args.Data().As<Object>());

    // Still initializing
    if (ctx->context_.IsEmpty())
      return;

    Local<Context> context = ctx->context();
    Local<Object> sandbox = ctx->sandbox();
    MaybeLocal<Value> maybe_rv =
        sandbox->GetRealNamedProperty(context, property);
    if (maybe_rv.IsEmpty()) {
      maybe_rv =
          ctx->global_proxy()->GetRealNamedProperty(context, property);
    }

    Local<Value> rv;
    if (maybe_rv.ToLocal(&rv)) {
      if (rv == sandbox)
        rv = ctx->global_proxy();

      args.GetReturnValue().Set(rv);
    }
  }


  static void GlobalPropertySetterCallback(
      Local<Name> property,
      Local<Value> value,
      const PropertyCallbackInfo<Value>& args) {
    ContextifyContext* ctx;
    ASSIGN_OR_RETURN_UNWRAP(&ctx, args.Data().As<Object>());

    // Still initializing
    if (ctx->context_.IsEmpty())
      return;

    // Node-ChakraCore TODO: ChakraShim does not implement ShouldThrowOnError
    // correctly. This causes contextify to break in node-chakracore with
    // upstream PR 10227. For maintaining compat, using the old incorrect code
    // with Node-ChakraCore- we can fix this issue after the merge.
#ifndef NODE_ENGINE_CHAKRACORE
    auto attributes = PropertyAttribute::None;
    bool is_declared =
        ctx->global_proxy()->GetRealNamedPropertyAttributes(ctx->context(),
                                                            property)
        .To(&attributes);
    bool read_only =
        static_cast<int>(attributes) &
        static_cast<int>(PropertyAttribute::ReadOnly);

    if (is_declared && read_only)
      return;

    // true for x = 5
    // false for this.x = 5
    // false for Object.defineProperty(this, 'foo', ...)
    // false for vmResult.x = 5 where vmResult = vm.runInContext();
    bool is_contextual_store = ctx->global_proxy() != args.This();

    // Indicator to not return before setting (undeclared) function declarations
    // on the sandbox in strict mode, i.e. args.ShouldThrowOnError() = true.
    // True for 'function f() {}', 'this.f = function() {}',
    // 'var f = function()'.
    // In effect only for 'function f() {}' because
    // var f = function(), is_declared = true
    // this.f = function() {}, is_contextual_store = false.
    bool is_function = value->IsFunction();

    if (!is_declared && args.ShouldThrowOnError() && is_contextual_store &&
    !is_function)
      return;

    ctx->sandbox()->Set(property, value);
#else
    bool is_declared =
      ctx->global_proxy()->HasRealNamedProperty(ctx->context(),
        property).FromJust();
    bool is_contextual_store = ctx->global_proxy() != args.This();

    bool set_property_will_throw =
      args.ShouldThrowOnError() &&
      !is_declared &&
      is_contextual_store;

    if (!set_property_will_throw) {
      ctx->sandbox()->Set(property, value);
    }
#endif
  }


  static void GlobalPropertyQueryCallback(
      Local<Name> property,
      const PropertyCallbackInfo<Integer>& args) {
    ContextifyContext* ctx;
    ASSIGN_OR_RETURN_UNWRAP(&ctx, args.Data().As<Object>());

    // Still initializing
    if (ctx->context_.IsEmpty())
      return;

    Local<Context> context = ctx->context();
    Maybe<PropertyAttribute> maybe_prop_attr =
        ctx->sandbox()->GetRealNamedPropertyAttributes(context, property);

    if (maybe_prop_attr.IsNothing()) {
      maybe_prop_attr =
          ctx->global_proxy()->GetRealNamedPropertyAttributes(context,
                                                              property);
    }

    if (maybe_prop_attr.IsJust()) {
      PropertyAttribute prop_attr = maybe_prop_attr.FromJust();
      args.GetReturnValue().Set(prop_attr);
    }
  }


  static void GlobalPropertyDeleterCallback(
      Local<Name> property,
      const PropertyCallbackInfo<Boolean>& args) {
    ContextifyContext* ctx;
    ASSIGN_OR_RETURN_UNWRAP(&ctx, args.Data().As<Object>());

    // Still initializing
    if (ctx->context_.IsEmpty())
      return;

    Maybe<bool> success = ctx->sandbox()->Delete(ctx->context(), property);

    if (success.FromMaybe(false))
      return;

    // Delete failed on the sandbox, intercept and do not delete on
    // the global object.
    args.GetReturnValue().Set(false);
  }


  static void GlobalPropertyEnumeratorCallback(
      const PropertyCallbackInfo<Array>& args) {
    ContextifyContext* ctx;
    ASSIGN_OR_RETURN_UNWRAP(&ctx, args.Data().As<Object>());

    // Still initializing
    if (ctx->context_.IsEmpty())
      return;

    args.GetReturnValue().Set(ctx->sandbox()->GetPropertyNames());
  }
};

class ContextifyScript : public BaseObject {
 private:
  Persistent<UnboundScript> script_;

 public:
  static void Init(Environment* env, Local<Object> target) {
    HandleScope scope(env->isolate());
    Local<String> class_name =
        FIXED_ONE_BYTE_STRING(env->isolate(), "ContextifyScript");

    Local<FunctionTemplate> script_tmpl = env->NewFunctionTemplate(New);
    script_tmpl->InstanceTemplate()->SetInternalFieldCount(1);
    script_tmpl->SetClassName(class_name);
    env->SetProtoMethod(script_tmpl, "runInContext", RunInContext);
    env->SetProtoMethod(script_tmpl, "runInThisContext", RunInThisContext);

    target->Set(class_name, script_tmpl->GetFunction());
    env->set_script_context_constructor_template(script_tmpl);

    Local<Symbol> parsing_context_symbol =
        Symbol::New(env->isolate(),
                    FIXED_ONE_BYTE_STRING(env->isolate(),
                                          "script parsing context"));
    env->set_vm_parsing_context_symbol(parsing_context_symbol);
    target->Set(env->context(),
                FIXED_ONE_BYTE_STRING(env->isolate(), "kParsingContext"),
                parsing_context_symbol)
        .FromJust();
  }


  // args: code, [options]
  static void New(const FunctionCallbackInfo<Value>& args) {
    Environment* env = Environment::GetCurrent(args);

    if (!args.IsConstructCall()) {
      return env->ThrowError("Must call vm.Script as a constructor.");
    }

    ContextifyScript* contextify_script =
        new ContextifyScript(env, args.This());

    TryCatch try_catch(env->isolate());
    Local<String> code = args[0]->ToString(env->isolate());

    Local<Value> options = args[1];
    MaybeLocal<String> filename = GetFilenameArg(env, options);
    MaybeLocal<Integer> lineOffset = GetLineOffsetArg(env, options);
    MaybeLocal<Integer> columnOffset = GetColumnOffsetArg(env, options);
    Maybe<bool> maybe_display_errors = GetDisplayErrorsArg(env, options);
    MaybeLocal<Uint8Array> cached_data_buf = GetCachedData(env, options);
    Maybe<bool> maybe_produce_cached_data = GetProduceCachedData(env, options);
    MaybeLocal<Context> maybe_context = GetContext(env, options);
    if (try_catch.HasCaught()) {
      try_catch.ReThrow();
      return;
    }

    bool display_errors = maybe_display_errors.ToChecked();
    bool produce_cached_data = maybe_produce_cached_data.ToChecked();

    ScriptCompiler::CachedData* cached_data = nullptr;
    Local<Uint8Array> ui8;
    if (cached_data_buf.ToLocal(&ui8)) {
      ArrayBuffer::Contents contents = ui8->Buffer()->GetContents();
      cached_data = new ScriptCompiler::CachedData(
          static_cast<uint8_t*>(contents.Data()) + ui8->ByteOffset(),
          ui8->ByteLength());
    }

    ScriptOrigin origin(filename.ToLocalChecked(), lineOffset.ToLocalChecked(),
                        columnOffset.ToLocalChecked());
    ScriptCompiler::Source source(code, origin, cached_data);
    ScriptCompiler::CompileOptions compile_options =
        ScriptCompiler::kNoCompileOptions;

    if (source.GetCachedData() != nullptr)
      compile_options = ScriptCompiler::kConsumeCodeCache;
    else if (produce_cached_data)
      compile_options = ScriptCompiler::kProduceCodeCache;

    Context::Scope scope(maybe_context.FromMaybe(env->context()));

    MaybeLocal<UnboundScript> v8_script = ScriptCompiler::CompileUnboundScript(
        env->isolate(),
        &source,
        compile_options);

    if (v8_script.IsEmpty()) {
      if (display_errors) {
        DecorateErrorStack(env, try_catch);
      }
      try_catch.ReThrow();
      return;
    }
    contextify_script->script_.Reset(env->isolate(),
                                     v8_script.ToLocalChecked());

    if (compile_options == ScriptCompiler::kConsumeCodeCache) {
      args.This()->Set(
          env->cached_data_rejected_string(),
          Boolean::New(env->isolate(), source.GetCachedData()->rejected));
    } else if (compile_options == ScriptCompiler::kProduceCodeCache) {
      const ScriptCompiler::CachedData* cached_data = source.GetCachedData();
      bool cached_data_produced = cached_data != nullptr;
      if (cached_data_produced) {
        MaybeLocal<Object> buf = Buffer::Copy(
            env,
            reinterpret_cast<const char*>(cached_data->data),
            cached_data->length);
        args.This()->Set(env->cached_data_string(), buf.ToLocalChecked());
      }
      args.This()->Set(
          env->cached_data_produced_string(),
          Boolean::New(env->isolate(), cached_data_produced));
    }
  }


  static bool InstanceOf(Environment* env, const Local<Value>& value) {
    return !value.IsEmpty() &&
           env->script_context_constructor_template()->HasInstance(value);
  }


  // args: [options]
  static void RunInThisContext(const FunctionCallbackInfo<Value>& args) {
    Environment* env = Environment::GetCurrent(args);

    // Assemble arguments
    TryCatch try_catch(args.GetIsolate());
    Maybe<int64_t> maybe_timeout = GetTimeoutArg(env, args[0]);
    Maybe<bool> maybe_display_errors = GetDisplayErrorsArg(env, args[0]);
    Maybe<bool> maybe_break_on_sigint = GetBreakOnSigintArg(env, args[0]);
    if (try_catch.HasCaught()) {
      try_catch.ReThrow();
      return;
    }

    int64_t timeout = maybe_timeout.ToChecked();
    bool display_errors = maybe_display_errors.ToChecked();
    bool break_on_sigint = maybe_break_on_sigint.ToChecked();

    // Do the eval within this context
    EvalMachine(env, timeout, display_errors, break_on_sigint, args,
                &try_catch);
  }

  // args: sandbox, [options]
  static void RunInContext(const FunctionCallbackInfo<Value>& args) {
    Environment* env = Environment::GetCurrent(args);

    int64_t timeout;
    bool display_errors;
    bool break_on_sigint;

    // Assemble arguments
    if (!args[0]->IsObject()) {
      return env->ThrowTypeError(
          "contextifiedSandbox argument must be an object.");
    }

    Local<Object> sandbox = args[0].As<Object>();
    {
      TryCatch try_catch(env->isolate());
      Maybe<int64_t> maybe_timeout = GetTimeoutArg(env, args[1]);
      Maybe<bool> maybe_display_errors = GetDisplayErrorsArg(env, args[1]);
      Maybe<bool> maybe_break_on_sigint = GetBreakOnSigintArg(env, args[1]);
      if (try_catch.HasCaught()) {
        try_catch.ReThrow();
        return;
      }

      timeout = maybe_timeout.ToChecked();
      display_errors = maybe_display_errors.ToChecked();
      break_on_sigint = maybe_break_on_sigint.ToChecked();
    }

    // Get the context from the sandbox
    ContextifyContext* contextify_context =
        ContextifyContext::ContextFromContextifiedSandbox(env, sandbox);
    if (contextify_context == nullptr) {
      return env->ThrowTypeError(
          "sandbox argument must have been converted to a context.");
    }

    if (contextify_context->context().IsEmpty())
      return;

    {
      TryCatch try_catch(env->isolate());
      // Do the eval within the context
      Context::Scope context_scope(contextify_context->context());
      if (EvalMachine(contextify_context->env(),
                      timeout,
                      display_errors,
                      break_on_sigint,
                      args,
                      &try_catch)) {
        contextify_context->CopyProperties();
      }

      if (try_catch.HasCaught()) {
        try_catch.ReThrow();
        return;
      }
    }
  }

  static void DecorateErrorStack(Environment* env, const TryCatch& try_catch) {
    Local<Value> exception = try_catch.Exception();

    if (!exception->IsObject())
      return;

    Local<Object> err_obj = exception.As<Object>();

    if (IsExceptionDecorated(env, err_obj))
      return;

    AppendExceptionLine(env, exception, try_catch.Message(), CONTEXTIFY_ERROR);
    Local<Value> stack = err_obj->Get(env->stack_string());
    MaybeLocal<Value> maybe_value =
        err_obj->GetPrivate(
            env->context(),
            env->arrow_message_private_symbol());

    Local<Value> arrow;
    if (!(maybe_value.ToLocal(&arrow) && arrow->IsString())) {
      return;
    }

    if (stack.IsEmpty() || !stack->IsString()) {
      return;
    }

    Local<String> decorated_stack = String::Concat(
        String::Concat(arrow.As<String>(),
          FIXED_ONE_BYTE_STRING(env->isolate(), "\n")),
        stack.As<String>());
    err_obj->Set(env->stack_string(), decorated_stack);
    err_obj->SetPrivate(
        env->context(),
        env->decorated_private_symbol(),
        True(env->isolate()));
  }

  static Maybe<bool> GetBreakOnSigintArg(Environment* env,
                                         Local<Value> options) {
    if (options->IsUndefined() || options->IsString()) {
      return Just(false);
    }
    if (!options->IsObject()) {
      env->ThrowTypeError("options must be an object");
      return Nothing<bool>();
    }

    Local<String> key = FIXED_ONE_BYTE_STRING(env->isolate(), "breakOnSigint");
    MaybeLocal<Value> maybe_value =
        options.As<Object>()->Get(env->context(), key);
    if (maybe_value.IsEmpty())
      return Nothing<bool>();

    Local<Value> value = maybe_value.ToLocalChecked();
    return Just(value->IsTrue());
  }

  static Maybe<int64_t> GetTimeoutArg(Environment* env, Local<Value> options) {
    if (options->IsUndefined() || options->IsString()) {
      return Just<int64_t>(-1);
    }
    if (!options->IsObject()) {
      env->ThrowTypeError("options must be an object");
      return Nothing<int64_t>();
    }

    MaybeLocal<Value> maybe_value =
        options.As<Object>()->Get(env->context(), env->timeout_string());
    if (maybe_value.IsEmpty())
      return Nothing<int64_t>();

    Local<Value> value = maybe_value.ToLocalChecked();
    if (value->IsUndefined()) {
      return Just<int64_t>(-1);
    }

    Maybe<int64_t> timeout = value->IntegerValue(env->context());

    if (timeout.IsJust() && timeout.ToChecked() <= 0) {
      env->ThrowRangeError("timeout must be a positive number");
      return Nothing<int64_t>();
    }

    return timeout;
  }


  static Maybe<bool> GetDisplayErrorsArg(Environment* env,
                                         Local<Value> options) {
    if (options->IsUndefined() || options->IsString()) {
      return Just(true);
    }
    if (!options->IsObject()) {
      env->ThrowTypeError("options must be an object");
      return Nothing<bool>();
    }

    Local<String> key = FIXED_ONE_BYTE_STRING(env->isolate(), "displayErrors");
    MaybeLocal<Value> maybe_value =
        options.As<Object>()->Get(env->context(), key);
    if (maybe_value.IsEmpty())
      return Nothing<bool>();

    Local<Value> value = maybe_value.ToLocalChecked();
    if (value->IsUndefined())
      return Just(true);

    return value->BooleanValue(env->context());
  }


  static MaybeLocal<String> GetFilenameArg(Environment* env,
                                           Local<Value> options) {
    Local<String> defaultFilename =
        FIXED_ONE_BYTE_STRING(env->isolate(), "evalmachine.<anonymous>");

    if (options->IsUndefined()) {
      return defaultFilename;
    }
    if (options->IsString()) {
      return options.As<String>();
    }
    if (!options->IsObject()) {
      env->ThrowTypeError("options must be an object");
      return Local<String>();
    }

    Local<String> key = FIXED_ONE_BYTE_STRING(env->isolate(), "filename");
    MaybeLocal<Value> maybe_value =
        options.As<Object>()->Get(env->context(), key);
    if (maybe_value.IsEmpty())
      return MaybeLocal<String>();

    Local<Value> value = maybe_value.ToLocalChecked();
    if (value->IsUndefined())
      return defaultFilename;
    return value->ToString(env->context());
  }


  static MaybeLocal<Uint8Array> GetCachedData(Environment* env,
                                              Local<Value> options) {
    if (!options->IsObject()) {
      return MaybeLocal<Uint8Array>();
    }

    MaybeLocal<Value> maybe_value =
        options.As<Object>()->Get(env->context(), env->cached_data_string());
    if (maybe_value.IsEmpty())
      return MaybeLocal<Uint8Array>();

    Local<Value> value = maybe_value.ToLocalChecked();
    if (value->IsUndefined()) {
      return MaybeLocal<Uint8Array>();
    }

    if (!value->IsUint8Array()) {
      env->ThrowTypeError("options.cachedData must be a Buffer instance");
      return MaybeLocal<Uint8Array>();
    }

    return value.As<Uint8Array>();
  }


  static Maybe<bool> GetProduceCachedData(Environment* env,
                                          Local<Value> options) {
    if (!options->IsObject()) {
      return Just(false);
    }

    MaybeLocal<Value> maybe_value =
        options.As<Object>()->Get(env->context(),
                                  env->produce_cached_data_string());
    if (maybe_value.IsEmpty())
      return Nothing<bool>();

    Local<Value> value = maybe_value.ToLocalChecked();
    return Just(value->IsTrue());
  }


  static MaybeLocal<Integer> GetLineOffsetArg(Environment* env,
                                              Local<Value> options) {
    Local<Integer> defaultLineOffset = Integer::New(env->isolate(), 0);

    if (!options->IsObject()) {
      return defaultLineOffset;
    }

    Local<String> key = FIXED_ONE_BYTE_STRING(env->isolate(), "lineOffset");
    MaybeLocal<Value> maybe_value =
        options.As<Object>()->Get(env->context(), key);
    if (maybe_value.IsEmpty())
      return MaybeLocal<Integer>();

    Local<Value> value = maybe_value.ToLocalChecked();
    if (value->IsUndefined())
      return defaultLineOffset;

    return value->ToInteger(env->context());
  }


  static MaybeLocal<Integer> GetColumnOffsetArg(Environment* env,
                                                Local<Value> options) {
    Local<Integer> defaultColumnOffset = Integer::New(env->isolate(), 0);

    if (!options->IsObject()) {
      return defaultColumnOffset;
    }

    Local<String> key = FIXED_ONE_BYTE_STRING(env->isolate(), "columnOffset");
    MaybeLocal<Value> maybe_value =
      options.As<Object>()->Get(env->context(), key);
    if (maybe_value.IsEmpty())
      return MaybeLocal<Integer>();

    Local<Value> value = maybe_value.ToLocalChecked();
    if (value->IsUndefined())
      return defaultColumnOffset;

    return value->ToInteger(env->context());
  }

  static MaybeLocal<Context> GetContext(Environment* env,
                                        Local<Value> options) {
    if (!options->IsObject())
      return MaybeLocal<Context>();

    MaybeLocal<Value> maybe_value =
        options.As<Object>()->Get(env->context(),
                                  env->vm_parsing_context_symbol());
    Local<Value> value;
    if (!maybe_value.ToLocal(&value))
      return MaybeLocal<Context>();

    if (!value->IsObject()) {
      if (!value->IsNullOrUndefined()) {
        env->ThrowTypeError(
            "contextifiedSandbox argument must be an object.");
      }
      return MaybeLocal<Context>();
    }

    ContextifyContext* sandbox =
        ContextifyContext::ContextFromContextifiedSandbox(
            env, value.As<Object>());
    if (!sandbox) {
      env->ThrowTypeError(
          "sandbox argument must have been converted to a context.");
      return MaybeLocal<Context>();
    }

    Local<Context> context = sandbox->context();
    if (context.IsEmpty())
      return MaybeLocal<Context>();
    return context;
  }


  static bool EvalMachine(Environment* env,
                          const int64_t timeout,
                          const bool display_errors,
                          const bool break_on_sigint,
                          const FunctionCallbackInfo<Value>& args,
                          TryCatch* try_catch) {
    if (!ContextifyScript::InstanceOf(env, args.Holder())) {
      env->ThrowTypeError(
          "Script methods can only be called on script instances.");
      return false;
    }

    ContextifyScript* wrapped_script;
    ASSIGN_OR_RETURN_UNWRAP(&wrapped_script, args.Holder(), false);
    Local<UnboundScript> unbound_script =
        PersistentToLocal(env->isolate(), wrapped_script->script_);
    Local<Script> script = unbound_script->BindToCurrentContext();

    Local<Value> result;
    bool timed_out = false;
    bool received_signal = false;
    if (break_on_sigint && timeout != -1) {
      Watchdog wd(env->isolate(), timeout, &timed_out);
      SigintWatchdog swd(env->isolate(), &received_signal);
      result = script->Run();
    } else if (break_on_sigint) {
      SigintWatchdog swd(env->isolate(), &received_signal);
      result = script->Run();
    } else if (timeout != -1) {
      Watchdog wd(env->isolate(), timeout, &timed_out);
      result = script->Run();
    } else {
      result = script->Run();
    }

    if (timed_out || received_signal) {
      // It is possible that execution was terminated by another timeout in
      // which this timeout is nested, so check whether one of the watchdogs
      // from this invocation is responsible for termination.
      if (timed_out) {
        env->ThrowError("Script execution timed out.");
      } else if (received_signal) {
        env->ThrowError("Script execution interrupted.");
      }
      env->isolate()->CancelTerminateExecution();
    }

    if (try_catch->HasCaught()) {
      if (!timed_out && !received_signal && display_errors) {
        // We should decorate non-termination exceptions
        DecorateErrorStack(env, *try_catch);
      }

      // If there was an exception thrown during script execution, re-throw it.
      // If one of the above checks threw, re-throw the exception instead of
      // letting try_catch catch it.
      // If execution has been terminated, but not by one of the watchdogs from
      // this invocation, this will re-throw a `null` value.
      try_catch->ReThrow();

      return false;
    }

    args.GetReturnValue().Set(result);
    return true;
  }


  ContextifyScript(Environment* env, Local<Object> object)
      : BaseObject(env, object) {
    MakeWeak<ContextifyScript>(this);
  }


  ~ContextifyScript() override {
    script_.Reset();
  }
};


void InitContextify(Local<Object> target,
                    Local<Value> unused,
                    Local<Context> context) {
  Environment* env = Environment::GetCurrent(context);
  ContextifyContext::Init(env, target);
  ContextifyScript::Init(env, target);
}

}  // anonymous namespace
}  // namespace node

NODE_MODULE_CONTEXT_AWARE_BUILTIN(contextify, node::InitContextify)<|MERGE_RESOLUTION|>--- conflicted
+++ resolved
@@ -240,17 +240,13 @@
                                              CreateDataWrapper(env));
     object_template->SetHandler(config);
 
-<<<<<<< HEAD
 #if ENABLE_TTD_NODE
     // Don't use TT global state -- inherit TT mode from calling script context
-    Local<Context> ctx = Context::New(env->isolate(),
-                                      false, nullptr, object_template);
+    Local<Context> ctx = NewContext(env->isolate(),
+                                      false, object_template);
 #else
-    Local<Context> ctx = Context::New(env->isolate(), nullptr, object_template);
+    Local<Context> ctx = NewContext(env->isolate(), object_template);
 #endif
-=======
-    Local<Context> ctx = NewContext(env->isolate(), object_template);
->>>>>>> a10856a7
 
     if (ctx.IsEmpty()) {
       env->ThrowError("Could not instantiate context");
