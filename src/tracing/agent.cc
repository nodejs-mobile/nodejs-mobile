--- conflicted
+++ resolved
@@ -27,31 +27,6 @@
     }
   }
 
-<<<<<<< HEAD
-Agent::Agent() {
-  int err = uv_loop_init(&tracing_loop_);
-  CHECK_EQ(err, 0);
-
-  NodeTraceWriter* trace_writer = new NodeTraceWriter(&tracing_loop_);
-  TraceBuffer* trace_buffer = new NodeTraceBuffer(
-      NodeTraceBuffer::kBufferChunks, trace_writer, &tracing_loop_);
-  tracing_controller_ = new TracingController();
-  tracing_controller_->Initialize(trace_buffer);
-}
-
-void Agent::Start(const string& enabled_categories) {
-  TraceConfig* trace_config = new TraceConfig();
-  if (!enabled_categories.empty()) {
-    std::stringstream category_list(enabled_categories);
-    while (category_list.good()) {
-      std::string category;
-      getline(category_list, category, ',');
-      trace_config->AddIncludedCategory(category.c_str());
-    }
-  } else {
-    trace_config->AddIncludedCategory("v8");
-    trace_config->AddIncludedCategory("node");
-=======
  private:
   TracingController* controller_;
   Agent* agent_;
@@ -93,7 +68,6 @@
     AsyncTraceWriter* head = *to_be_initialized_.begin();
     head->InitializeOnThread(&tracing_loop_);
     to_be_initialized_.erase(head);
->>>>>>> 84bd6f3c
   }
   initialize_writer_condvar_.Broadcast(lock);
 }
@@ -120,17 +94,6 @@
   // This thread should be created *after* async handles are created
   // (within NodeTraceWriter and NodeTraceBuffer constructors).
   // Otherwise the thread could shut down prematurely.
-<<<<<<< HEAD
-  int err = uv_thread_create(&thread_, ThreadCb, this);
-  CHECK_EQ(err, 0);
-
-  tracing_controller_->StartTracing(trace_config);
-  started_ = true;
-}
-
-void Agent::Stop() {
-  if (!started_) {
-=======
   CHECK_EQ(0, uv_thread_create(&thread_, [](void* arg) {
     Agent* agent = static_cast<Agent*>(arg);
     uv_run(&agent->tracing_loop_, UV_RUN_DEFAULT);
@@ -177,7 +140,6 @@
 
 void Agent::StopTracing() {
   if (!started_)
->>>>>>> 84bd6f3c
     return;
   // Perform final Flush on TraceBuffer. We don't want the tracing controller
   // to flush the buffer again on destruction of the V8::Platform.
