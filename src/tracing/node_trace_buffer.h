--- conflicted
+++ resolved
@@ -72,10 +72,6 @@
   Mutex exit_mutex_;
   // Used to wait until async handles have been closed.
   ConditionVariable exit_cond_;
-<<<<<<< HEAD
-  std::unique_ptr<NodeTraceWriter> trace_writer_;
-=======
->>>>>>> 84bd6f3c
   std::atomic<InternalTraceBuffer*> current_buf_;
   InternalTraceBuffer buffer1_;
   InternalTraceBuffer buffer2_;
