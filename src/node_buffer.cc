// Copyright Joyent, Inc. and other Node contributors.
//
// Permission is hereby granted, free of charge, to any person obtaining a
// copy of this software and associated documentation files (the
// "Software"), to deal in the Software without restriction, including
// without limitation the rights to use, copy, modify, merge, publish,
// distribute, sublicense, and/or sell copies of the Software, and to permit
// persons to whom the Software is furnished to do so, subject to the
// following conditions:
//
// The above copyright notice and this permission notice shall be included
// in all copies or substantial portions of the Software.
//
// THE SOFTWARE IS PROVIDED "AS IS", WITHOUT WARRANTY OF ANY KIND, EXPRESS
// OR IMPLIED, INCLUDING BUT NOT LIMITED TO THE WARRANTIES OF
// MERCHANTABILITY, FITNESS FOR A PARTICULAR PURPOSE AND NONINFRINGEMENT. IN
// NO EVENT SHALL THE AUTHORS OR COPYRIGHT HOLDERS BE LIABLE FOR ANY CLAIM,
// DAMAGES OR OTHER LIABILITY, WHETHER IN AN ACTION OF CONTRACT, TORT OR
// OTHERWISE, ARISING FROM, OUT OF OR IN CONNECTION WITH THE SOFTWARE OR THE
// USE OR OTHER DEALINGS IN THE SOFTWARE.

#include "node.h"
#include "node_buffer.h"

#include "env-inl.h"
#include "string_bytes.h"
#include "string_search.h"
#include "util-inl.h"
#include "v8-profiler.h"
#include "v8.h"

#include <string.h>
#include <limits.h>

#define BUFFER_ID 0xB0E4

#define MIN(a, b) ((a) < (b) ? (a) : (b))

#define THROW_AND_RETURN_IF_OOB(r)                                          \
  do {                                                                      \
    if (!(r)) return env->ThrowRangeError("Index out of range");            \
  } while (0)

#define SLICE_START_END(start_arg, end_arg, end_max)                        \
  size_t start;                                                             \
  size_t end;                                                               \
  THROW_AND_RETURN_IF_OOB(ParseArrayIndex(start_arg, 0, &start));           \
  THROW_AND_RETURN_IF_OOB(ParseArrayIndex(end_arg, end_max, &end));         \
  if (end < start) end = start;                                             \
  THROW_AND_RETURN_IF_OOB(end <= end_max);                                  \
  size_t length = end - start;

namespace node {

// if true, all Buffer and SlowBuffer instances will automatically zero-fill
bool zero_fill_all_buffers = false;

namespace {

inline void* BufferMalloc(size_t length) {
  return zero_fill_all_buffers ? node::UncheckedCalloc(length) :
                                 node::UncheckedMalloc(length);
}

}  // namespace

namespace Buffer {

using v8::ArrayBuffer;
using v8::ArrayBufferCreationMode;
using v8::ArrayBufferView;
using v8::Context;
using v8::EscapableHandleScope;
using v8::FunctionCallbackInfo;
using v8::Integer;
using v8::Isolate;
using v8::Local;
using v8::Maybe;
using v8::MaybeLocal;
using v8::Object;
using v8::String;
using v8::Uint32Array;
using v8::Uint8Array;
using v8::Value;
using v8::WeakCallbackInfo;

namespace {

class CallbackInfo {
 public:
  static inline void Free(char* data, void* hint);
  static inline CallbackInfo* New(Isolate* isolate,
                                  Local<ArrayBuffer> object,
                                  FreeCallback callback,
                                  char* data,
                                  void* hint = 0);
 private:
  static void WeakCallback(const WeakCallbackInfo<CallbackInfo>&);
  inline void WeakCallback(Isolate* isolate);
  inline CallbackInfo(Isolate* isolate,
                      Local<ArrayBuffer> object,
                      FreeCallback callback,
                      char* data,
                      void* hint);
  Persistent<ArrayBuffer> persistent_;
  FreeCallback const callback_;
  char* const data_;
  void* const hint_;
  DISALLOW_COPY_AND_ASSIGN(CallbackInfo);
};


void CallbackInfo::Free(char* data, void*) {
  ::free(data);
}


CallbackInfo* CallbackInfo::New(Isolate* isolate,
                                Local<ArrayBuffer> object,
                                FreeCallback callback,
                                char* data,
                                void* hint) {
  return new CallbackInfo(isolate, object, callback, data, hint);
}


CallbackInfo::CallbackInfo(Isolate* isolate,
                           Local<ArrayBuffer> object,
                           FreeCallback callback,
                           char* data,
                           void* hint)
    : persistent_(isolate, object),
      callback_(callback),
      data_(data),
      hint_(hint) {
  ArrayBuffer::Contents obj_c = object->GetContents();
  CHECK_EQ(data_, static_cast<char*>(obj_c.Data()));
  if (object->ByteLength() != 0)
    CHECK_NE(data_, nullptr);

  persistent_.SetWeak(this, WeakCallback, v8::WeakCallbackType::kParameter);
  persistent_.SetWrapperClassId(BUFFER_ID);
  persistent_.MarkIndependent();
  isolate->AdjustAmountOfExternalAllocatedMemory(sizeof(*this));
}


void CallbackInfo::WeakCallback(
    const WeakCallbackInfo<CallbackInfo>& data) {
  CallbackInfo* self = data.GetParameter();
  self->WeakCallback(data.GetIsolate());
  delete self;
}


void CallbackInfo::WeakCallback(Isolate* isolate) {
  callback_(data_, hint_);
  int64_t change_in_bytes = -static_cast<int64_t>(sizeof(*this));
  isolate->AdjustAmountOfExternalAllocatedMemory(change_in_bytes);
}


// Parse index for external array data.
inline MUST_USE_RESULT bool ParseArrayIndex(Local<Value> arg,
                                            size_t def,
                                            size_t* ret) {
  if (arg->IsUndefined()) {
    *ret = def;
    return true;
  }

  int64_t tmp_i = arg->IntegerValue();

  if (tmp_i < 0)
    return false;

  // Check that the result fits in a size_t.
  const uint64_t kSizeMax = static_cast<uint64_t>(static_cast<size_t>(-1));
  // coverity[pointless_expression]
  if (static_cast<uint64_t>(tmp_i) > kSizeMax)
    return false;

  *ret = static_cast<size_t>(tmp_i);
  return true;
}

}  // anonymous namespace

// Buffer methods

bool HasInstance(Local<Value> val) {
  return val->IsArrayBufferView();
}


bool HasInstance(Local<Object> obj) {
  return obj->IsArrayBufferView();
}


char* Data(Local<Value> val) {
  CHECK(val->IsArrayBufferView());
  Local<ArrayBufferView> ui = val.As<ArrayBufferView>();
  ArrayBuffer::Contents ab_c = ui->Buffer()->GetContents();
  return static_cast<char*>(ab_c.Data()) + ui->ByteOffset();
}


char* Data(Local<Object> obj) {
  CHECK(obj->IsArrayBufferView());
  Local<ArrayBufferView> ui = obj.As<ArrayBufferView>();
  ArrayBuffer::Contents ab_c = ui->Buffer()->GetContents();
  return static_cast<char*>(ab_c.Data()) + ui->ByteOffset();
}


size_t Length(Local<Value> val) {
  CHECK(val->IsArrayBufferView());
  Local<ArrayBufferView> ui = val.As<ArrayBufferView>();
  return ui->ByteLength();
}

#if ENABLE_TTD_NODE
void TTDAsyncModRegister(v8::Local<v8::Object> val,
                         unsigned char* initialModPosition) {
  CHECK(val->IsUint8Array());
  Local<Uint8Array> ui = val.As<Uint8Array>();
  ui->Buffer()->TTDRawBufferNotifyRegisterForModification(initialModPosition);
}

void TTDAsyncModNotify(unsigned char* finalModPosition) {
  v8::ArrayBuffer::TTDRawBufferAsyncModifyComplete(finalModPosition);
}

void TTDSyncDataModNotify(v8::Local<v8::Object> val,
                          unsigned int index, unsigned int count) {
  CHECK(val->IsUint8Array());
  Local<Uint8Array> ui = val.As<Uint8Array>();
  ui->Buffer()->TTDRawBufferModifyNotifySync(ui->ByteOffset() + index, count);
}
#endif

size_t Length(Local<Object> obj) {
  CHECK(obj->IsArrayBufferView());
  Local<ArrayBufferView> ui = obj.As<ArrayBufferView>();
  return ui->ByteLength();
}


MaybeLocal<Object> New(Isolate* isolate,
                       Local<String> string,
                       enum encoding enc) {
  EscapableHandleScope scope(isolate);

  const size_t length = StringBytes::Size(isolate, string, enc);
  size_t actual = 0;
  char* data = nullptr;

  if (length > 0) {
    data = static_cast<char*>(BufferMalloc(length));

    if (data == nullptr)
      return Local<Object>();

    actual = StringBytes::Write(isolate, data, length, string, enc);
    CHECK(actual <= length);

    if (actual == 0) {
      free(data);
      data = nullptr;
    } else if (actual < length) {
      data = node::Realloc(data, actual);
    }
  }

  Local<Object> buf;
  if (New(isolate, data, actual).ToLocal(&buf))
    return scope.Escape(buf);

  // Object failed to be created. Clean up resources.
  free(data);
  return Local<Object>();
}


MaybeLocal<Object> New(Isolate* isolate, size_t length) {
  EscapableHandleScope handle_scope(isolate);
  Local<Object> obj;
  if (Buffer::New(Environment::GetCurrent(isolate), length).ToLocal(&obj))
    return handle_scope.Escape(obj);
  return Local<Object>();
}


MaybeLocal<Object> New(Environment* env, size_t length) {
  EscapableHandleScope scope(env->isolate());

  // V8 currently only allows a maximum Typed Array index of max Smi.
  if (length > kMaxLength) {
    return Local<Object>();
  }

  void* data;
  if (length > 0) {
    data = BufferMalloc(length);
    if (data == nullptr)
      return Local<Object>();
  } else {
    data = nullptr;
  }

  Local<ArrayBuffer> ab =
    ArrayBuffer::New(env->isolate(),
        data,
        length,
        ArrayBufferCreationMode::kInternalized);
  MaybeLocal<Uint8Array> ui = Buffer::New(env, ab, 0, length);

  if (ui.IsEmpty()) {
    // Object failed to be created. Clean up resources.
    free(data);
  }

  return scope.Escape(ui.FromMaybe(Local<Uint8Array>()));
}


MaybeLocal<Object> Copy(Isolate* isolate, const char* data, size_t length) {
  EscapableHandleScope handle_scope(isolate);
  Environment* env = Environment::GetCurrent(isolate);
  Local<Object> obj;
  if (Buffer::Copy(env, data, length).ToLocal(&obj))
    return handle_scope.Escape(obj);
  return Local<Object>();
}


MaybeLocal<Object> Copy(Environment* env, const char* data, size_t length) {
  EscapableHandleScope scope(env->isolate());

  // V8 currently only allows a maximum Typed Array index of max Smi.
  if (length > kMaxLength) {
    return Local<Object>();
  }

  void* new_data;
  if (length > 0) {
    CHECK_NE(data, nullptr);
    new_data = node::UncheckedMalloc(length);
    if (new_data == nullptr)
      return Local<Object>();
    memcpy(new_data, data, length);
  } else {
    new_data = nullptr;
  }

  Local<ArrayBuffer> ab =
    ArrayBuffer::New(env->isolate(),
        new_data,
        length,
        ArrayBufferCreationMode::kInternalized);
  MaybeLocal<Uint8Array> ui = Buffer::New(env, ab, 0, length);

  if (ui.IsEmpty()) {
    // Object failed to be created. Clean up resources.
    free(new_data);
  }

  return scope.Escape(ui.FromMaybe(Local<Uint8Array>()));
}


MaybeLocal<Object> New(Isolate* isolate,
                       char* data,
                       size_t length,
                       FreeCallback callback,
                       void* hint) {
  EscapableHandleScope handle_scope(isolate);
  Environment* env = Environment::GetCurrent(isolate);
  Local<Object> obj;
  if (Buffer::New(env, data, length, callback, hint).ToLocal(&obj))
    return handle_scope.Escape(obj);
  return Local<Object>();
}


MaybeLocal<Object> New(Environment* env,
                       char* data,
                       size_t length,
                       FreeCallback callback,
                       void* hint) {
  EscapableHandleScope scope(env->isolate());

  if (length > kMaxLength) {
    return Local<Object>();
  }

  Local<ArrayBuffer> ab = ArrayBuffer::New(env->isolate(), data, length);
  // `Neuter()`ing is required here to prevent materialization of the backing
  // store in v8. `nullptr` buffers are not writable, so this is semantically
  // correct.
  if (data == nullptr)
    ab->Neuter();
  MaybeLocal<Uint8Array> ui = Buffer::New(env, ab, 0, length);

  if (ui.IsEmpty()) {
    return Local<Object>();
  }

  CallbackInfo::New(env->isolate(), ab, callback, data, hint);
  return scope.Escape(ui.ToLocalChecked());
}


MaybeLocal<Object> New(Isolate* isolate, char* data, size_t length) {
  EscapableHandleScope handle_scope(isolate);
  Environment* env = Environment::GetCurrent(isolate);
  Local<Object> obj;
  if (Buffer::New(env, data, length).ToLocal(&obj))
    return handle_scope.Escape(obj);
  return Local<Object>();
}


MaybeLocal<Object> New(Environment* env, char* data, size_t length) {
  if (length > 0) {
    CHECK_NE(data, nullptr);
    CHECK(length <= kMaxLength);
  }

  Local<ArrayBuffer> ab =
      ArrayBuffer::New(env->isolate(),
                       data,
                       length,
                       ArrayBufferCreationMode::kInternalized);
  return Buffer::New(env, ab, 0, length).FromMaybe(Local<Object>());
}

namespace {

void CreateFromString(const FunctionCallbackInfo<Value>& args) {
  CHECK(args[0]->IsString());
  CHECK(args[1]->IsString());

  enum encoding enc = ParseEncoding(args.GetIsolate(),
                                    args[1].As<String>(),
                                    UTF8);
  Local<Object> buf;
  if (New(args.GetIsolate(), args[0].As<String>(), enc).ToLocal(&buf))
    args.GetReturnValue().Set(buf);
}


template <encoding encoding>
void StringSlice(const FunctionCallbackInfo<Value>& args) {
  Environment* env = Environment::GetCurrent(args);
  Isolate* isolate = env->isolate();

  THROW_AND_RETURN_UNLESS_BUFFER(env, args.This());
  SPREAD_BUFFER_ARG(args.This(), ts_obj);

  if (ts_obj_length == 0)
    return args.GetReturnValue().SetEmptyString();

  SLICE_START_END(args[0], args[1], ts_obj_length)

  Local<Value> error;
  MaybeLocal<Value> ret =
      StringBytes::Encode(isolate,
                          ts_obj_data + start,
                          length,
                          encoding,
                          &error);
  if (ret.IsEmpty()) {
    CHECK(!error.IsEmpty());
    isolate->ThrowException(error);
    return;
  }
  args.GetReturnValue().Set(ret.ToLocalChecked());
}


template <>
void StringSlice<UCS2>(const FunctionCallbackInfo<Value>& args) {
  Isolate* isolate = args.GetIsolate();
  Environment* env = Environment::GetCurrent(isolate);

  THROW_AND_RETURN_UNLESS_BUFFER(env, args.This());
  SPREAD_BUFFER_ARG(args.This(), ts_obj);

  if (ts_obj_length == 0)
    return args.GetReturnValue().SetEmptyString();

  SLICE_START_END(args[0], args[1], ts_obj_length)
  length /= 2;

  const char* data = ts_obj_data + start;
  const uint16_t* buf;
  bool release = false;

  // Node's "ucs2" encoding expects LE character data inside a Buffer, so we
  // need to reorder on BE platforms.  See http://nodejs.org/api/buffer.html
  // regarding Node's "ucs2" encoding specification.
  const bool aligned = (reinterpret_cast<uintptr_t>(data) % sizeof(*buf) == 0);
  if (IsLittleEndian() && !aligned) {
    // Make a copy to avoid unaligned accesses in v8::String::NewFromTwoByte().
    // This applies ONLY to little endian platforms, as misalignment will be
    // handled by a byte-swapping operation in StringBytes::Encode on
    // big endian platforms.
    uint16_t* copy = new uint16_t[length];
    for (size_t i = 0, k = 0; i < length; i += 1, k += 2) {
      // Assumes that the input is little endian.
      const uint8_t lo = static_cast<uint8_t>(data[k + 0]);
      const uint8_t hi = static_cast<uint8_t>(data[k + 1]);
      copy[i] = lo | hi << 8;
    }
    buf = copy;
    release = true;
  } else {
    buf = reinterpret_cast<const uint16_t*>(data);
  }

  Local<Value> error;
  MaybeLocal<Value> ret =
      StringBytes::Encode(isolate,
                          buf,
                          length,
                          &error);

  if (release)
    delete[] buf;

  if (ret.IsEmpty()) {
    CHECK(!error.IsEmpty());
    isolate->ThrowException(error);
    return;
  }
  args.GetReturnValue().Set(ret.ToLocalChecked());
}


// bytesCopied = copy(buffer, target[, targetStart][, sourceStart][, sourceEnd])
void Copy(const FunctionCallbackInfo<Value> &args) {
  Environment* env = Environment::GetCurrent(args);

  THROW_AND_RETURN_UNLESS_BUFFER(env, args[0]);
  THROW_AND_RETURN_UNLESS_BUFFER(env, args[1]);
  Local<Object> buffer_obj = args[0].As<Object>();
  Local<Object> target_obj = args[1].As<Object>();
  SPREAD_BUFFER_ARG(buffer_obj, ts_obj);
  SPREAD_BUFFER_ARG(target_obj, target);

  size_t target_start;
  size_t source_start;
  size_t source_end;

  THROW_AND_RETURN_IF_OOB(ParseArrayIndex(args[2], 0, &target_start));
  THROW_AND_RETURN_IF_OOB(ParseArrayIndex(args[3], 0, &source_start));
  THROW_AND_RETURN_IF_OOB(ParseArrayIndex(args[4], ts_obj_length, &source_end));

  // Copy 0 bytes; we're done
  if (target_start >= target_length || source_start >= source_end)
    return args.GetReturnValue().Set(0);

  if (source_start > ts_obj_length)
    return env->ThrowRangeError("Index out of range");

  if (source_end - source_start > target_length - target_start)
    source_end = source_start + target_length - target_start;

  uint32_t to_copy = MIN(MIN(source_end - source_start,
                             target_length - target_start),
                             ts_obj_length - source_start);

  memmove(target_data + target_start, ts_obj_data + source_start, to_copy);
  args.GetReturnValue().Set(to_copy);

#if ENABLE_TTD_NODE
  if (s_doTTRecord || s_doTTReplay) {
    ArrayBuffer::TTDRawBufferCopyNotify(target->Buffer(),
                                        target_offset + target_start,
                                        ts_obj->Buffer(),
                                        ts_obj_offset + source_start,
                                        to_copy);
  }
#endif
}


void Fill(const FunctionCallbackInfo<Value>& args) {
  Environment* env = Environment::GetCurrent(args);

  THROW_AND_RETURN_UNLESS_BUFFER(env, args[0]);
  SPREAD_BUFFER_ARG(args[0], ts_obj);

  size_t start = args[2]->Uint32Value();
  size_t end = args[3]->Uint32Value();
  size_t fill_length = end - start;
  Local<String> str_obj;
  size_t str_length;
  enum encoding enc;

  // OOB Check. Throw the error in JS.
  if (start > end || fill_length + start > ts_obj_length)
    return args.GetReturnValue().Set(-2);

  // First check if Buffer has been passed.
  if (Buffer::HasInstance(args[1])) {
    SPREAD_BUFFER_ARG(args[1], fill_obj);
    str_length = fill_obj_length;
    memcpy(ts_obj_data + start, fill_obj_data, MIN(str_length, fill_length));
    goto start_fill;
  }

  // Then coerce everything that's not a string.
  if (!args[1]->IsString()) {
    int value = args[1]->Uint32Value() & 255;
    memset(ts_obj_data + start, value, fill_length);

#if ENABLE_TTD_NODE
    //
    // TODO(mrkmarron): We could improve performance since this is a constant
    // value. Fill by just logging constant (instead of copying modified range).
    //
    if (s_doTTRecord || s_doTTReplay) {
      ts_obj->Buffer()->TTDRawBufferModifyNotifySync(start, fill_length);
    }
#endif

    return;
  }

  str_obj = args[1]->ToString(env->context()).ToLocalChecked();
  enc = ParseEncoding(env->isolate(), args[4], UTF8);

  // Can't use StringBytes::Write() in all cases. For example if attempting
  // to write a two byte character into a one byte Buffer.
  if (enc == UTF8) {
    str_length = str_obj->Utf8Length();
    node::Utf8Value str(env->isolate(), args[1]);
    memcpy(ts_obj_data + start, *str, MIN(str_length, fill_length));

  } else if (enc == UCS2) {
    str_length = str_obj->Length() * sizeof(uint16_t);
    node::TwoByteValue str(env->isolate(), args[1]);
    if (IsBigEndian())
      SwapBytes16(reinterpret_cast<char*>(&str[0]), str_length);

    memcpy(ts_obj_data + start, *str, MIN(str_length, fill_length));

  } else {
    str_length = str_obj->Length();
    // Write initial String to Buffer, then use that memory to copy remainder
    // of string. Correct the string length for cases like HEX where less than
    // the total string length is written.
    str_length = StringBytes::Write(env->isolate(),
                                    ts_obj_data + start,
                                    fill_length,
                                    str_obj,
                                    enc,
                                    nullptr);
  }

 start_fill:

  if (str_length >= fill_length) {
#if ENABLE_TTD_NODE
    TTD_NATIVE_BUFFER_ACCESS_NOTIFY("Fill Early Return");
#endif

    return;
  }
  // If str_length is zero, then either an empty buffer was provided, or Write()
  // indicated that no bytes could be written. If no bytes could be written,
  // then return -1 because the fill value is invalid. This will trigger a throw
  // in JavaScript. Silently failing should be avoided because it can lead to
  // buffers with unexpected contents.
  if (str_length == 0) {
#if ENABLE_TTD_NODE
    TTD_NATIVE_BUFFER_ACCESS_NOTIFY("Fill Questionable Case");
#endif

    return args.GetReturnValue().Set(-1);
  }

  size_t in_there = str_length;
  char* ptr = ts_obj_data + start + str_length;

  while (in_there < fill_length - in_there) {
    memcpy(ptr, ts_obj_data + start, in_there);
    ptr += in_there;
    in_there *= 2;
  }

  if (in_there < fill_length) {
    memcpy(ptr, ts_obj_data + start, fill_length - in_there);
  }

#if ENABLE_TTD_NODE
  TTD_NATIVE_BUFFER_ACCESS_NOTIFY("Fill Final");
#endif
}


template <encoding encoding>
void StringWrite(const FunctionCallbackInfo<Value>& args) {
  Environment* env = Environment::GetCurrent(args);

  THROW_AND_RETURN_UNLESS_BUFFER(env, args.This());
  SPREAD_BUFFER_ARG(args.This(), ts_obj);

  if (!args[0]->IsString())
    return env->ThrowTypeError("Argument must be a string");

  Local<String> str = args[0]->ToString(env->context()).ToLocalChecked();

  size_t offset;
  size_t max_length;

  THROW_AND_RETURN_IF_OOB(ParseArrayIndex(args[1], 0, &offset));
  if (offset > ts_obj_length)
    return env->ThrowRangeError("Offset is out of bounds");

  THROW_AND_RETURN_IF_OOB(ParseArrayIndex(args[2], ts_obj_length - offset,
                                          &max_length));

  max_length = MIN(ts_obj_length - offset, max_length);

  if (max_length == 0)
    return args.GetReturnValue().Set(0);

  uint32_t written = StringBytes::Write(env->isolate(),
                                        ts_obj_data + offset,
                                        max_length,
                                        str,
                                        encoding,
                                        nullptr);
  args.GetReturnValue().Set(written);

#if ENABLE_TTD_NODE
  if (s_doTTRecord || s_doTTReplay) {
    args.This().As<Uint8Array>()->Buffer()->TTDRawBufferModifyNotifySync(
        ts_obj_offset + offset, written);
  }
#endif
}

<<<<<<< HEAD

static inline void Swizzle(char* start, unsigned int len) {
  char* end = start + len - 1;
  while (start < end) {
    char tmp = *start;
    *start++ = *end;
    *end-- = tmp;
  }
}


template <typename T, enum Endianness endianness>
void WriteFloatGeneric(const FunctionCallbackInfo<Value>& args) {
  Environment* env = Environment::GetCurrent(args);

  bool should_assert = args.Length() < 4;

  if (should_assert) {
    THROW_AND_RETURN_UNLESS_BUFFER(env, args[0]);
  }

  Local<ArrayBufferView> ts_obj = args[0].As<ArrayBufferView>();
  ArrayBuffer::Contents ts_obj_c = ts_obj->Buffer()->GetContents();
  const size_t ts_obj_offset = ts_obj->ByteOffset();
  const size_t ts_obj_length = ts_obj->ByteLength();
  char* const ts_obj_data =
      static_cast<char*>(ts_obj_c.Data()) + ts_obj_offset;
  if (ts_obj_length > 0)
    CHECK_NE(ts_obj_data, nullptr);

  T val = args[1]->NumberValue(env->context()).FromMaybe(0);

  size_t memcpy_num = sizeof(T);
  size_t offset;

  // If the offset is negative or larger than the size of the ArrayBuffer,
  // throw an error (if needed) and return directly.
  if (!ParseArrayIndex(args[2], 0, &offset, memcpy_num) ||
      offset >= ts_obj_length) {
    if (should_assert)
      THROW_AND_RETURN_IF_OOB(false);
    return;
  }

  // If the offset is too large for the entire value, but small enough to fit
  // part of the value, throw an error and return only if should_assert is
  // true. Otherwise, write the part of the value that fits.
  if (offset + memcpy_num > ts_obj_length) {
    if (should_assert)
      THROW_AND_RETURN_IF_OOB(false);
    else
      memcpy_num = ts_obj_length - offset;
  }

  union NoAlias {
    T val;
    char bytes[sizeof(T)];
  };

  union NoAlias na = { val };
  char* ptr = static_cast<char*>(ts_obj_data) + offset;
  if (endianness != GetEndianness())
    Swizzle(na.bytes, sizeof(na.bytes));
  memcpy(ptr, na.bytes, memcpy_num);
#if ENABLE_TTD_NODE
  if (s_doTTRecord || s_doTTReplay) {
    ts_obj->Buffer()->TTDRawBufferModifyNotifySync(ts_obj_offset + offset,
                                                   memcpy_num);
  }
#endif
}


void WriteFloatLE(const FunctionCallbackInfo<Value>& args) {
  WriteFloatGeneric<float, kLittleEndian>(args);
}


void WriteFloatBE(const FunctionCallbackInfo<Value>& args) {
  WriteFloatGeneric<float, kBigEndian>(args);
}


void WriteDoubleLE(const FunctionCallbackInfo<Value>& args) {
  WriteFloatGeneric<double, kLittleEndian>(args);
}


void WriteDoubleBE(const FunctionCallbackInfo<Value>& args) {
  WriteFloatGeneric<double, kBigEndian>(args);
}


=======
>>>>>>> 5a55a711
void ByteLengthUtf8(const FunctionCallbackInfo<Value> &args) {
  CHECK(args[0]->IsString());

  // Fast case: avoid StringBytes on UTF8 string. Jump to v8.
  args.GetReturnValue().Set(args[0].As<String>()->Utf8Length());
}

// Normalize val to be an integer in the range of [1, -1] since
// implementations of memcmp() can vary by platform.
static int normalizeCompareVal(int val, size_t a_length, size_t b_length) {
  if (val == 0) {
    if (a_length > b_length)
      return 1;
    else if (a_length < b_length)
      return -1;
  } else {
    if (val > 0)
      return 1;
    else
      return -1;
  }
  return val;
}

void CompareOffset(const FunctionCallbackInfo<Value> &args) {
  Environment* env = Environment::GetCurrent(args);

  THROW_AND_RETURN_UNLESS_BUFFER(env, args[0]);
  THROW_AND_RETURN_UNLESS_BUFFER(env, args[1]);
  SPREAD_BUFFER_ARG(args[0], ts_obj);
  SPREAD_BUFFER_ARG(args[1], target);

  size_t target_start;
  size_t source_start;
  size_t source_end;
  size_t target_end;

  THROW_AND_RETURN_IF_OOB(ParseArrayIndex(args[2], 0, &target_start));
  THROW_AND_RETURN_IF_OOB(ParseArrayIndex(args[3], 0, &source_start));
  THROW_AND_RETURN_IF_OOB(ParseArrayIndex(args[4], target_length, &target_end));
  THROW_AND_RETURN_IF_OOB(ParseArrayIndex(args[5], ts_obj_length, &source_end));

  if (source_start > ts_obj_length)
    return env->ThrowRangeError("Index out of range");
  if (target_start > target_length)
    return env->ThrowRangeError("Index out of range");

  CHECK_LE(source_start, source_end);
  CHECK_LE(target_start, target_end);

  size_t to_cmp = MIN(MIN(source_end - source_start,
                      target_end - target_start),
                      ts_obj_length - source_start);

  int val = normalizeCompareVal(to_cmp > 0 ?
                                  memcmp(ts_obj_data + source_start,
                                         target_data + target_start,
                                         to_cmp) : 0,
                                source_end - source_start,
                                target_end - target_start);

  args.GetReturnValue().Set(val);
}

void Compare(const FunctionCallbackInfo<Value> &args) {
  Environment* env = Environment::GetCurrent(args);

  THROW_AND_RETURN_UNLESS_BUFFER(env, args[0]);
  THROW_AND_RETURN_UNLESS_BUFFER(env, args[1]);
  SPREAD_BUFFER_ARG(args[0], obj_a);
  SPREAD_BUFFER_ARG(args[1], obj_b);

  size_t cmp_length = MIN(obj_a_length, obj_b_length);

  int val = normalizeCompareVal(cmp_length > 0 ?
                                memcmp(obj_a_data, obj_b_data, cmp_length) : 0,
                                obj_a_length, obj_b_length);
  args.GetReturnValue().Set(val);
}


// Computes the offset for starting an indexOf or lastIndexOf search.
// Returns either a valid offset in [0...<length - 1>], ie inside the Buffer,
// or -1 to signal that there is no possible match.
int64_t IndexOfOffset(size_t length,
                      int64_t offset_i64,
                      int64_t needle_length,
                      bool is_forward) {
  int64_t length_i64 = static_cast<int64_t>(length);
  if (offset_i64 < 0) {
    if (offset_i64 + length_i64 >= 0) {
      // Negative offsets count backwards from the end of the buffer.
      return length_i64 + offset_i64;
    } else if (is_forward || needle_length == 0) {
      // indexOf from before the start of the buffer: search the whole buffer.
      return 0;
    } else {
      // lastIndexOf from before the start of the buffer: no match.
      return -1;
    }
  } else {
    if (offset_i64 + needle_length <= length_i64) {
      // Valid positive offset.
      return offset_i64;
    } else if (needle_length == 0) {
      // Out of buffer bounds, but empty needle: point to end of buffer.
      return length_i64;
    } else if (is_forward) {
      // indexOf from past the end of the buffer: no match.
      return -1;
    } else {
      // lastIndexOf from past the end of the buffer: search the whole buffer.
      return length_i64 - 1;
    }
  }
}

void IndexOfString(const FunctionCallbackInfo<Value>& args) {
  CHECK(args[1]->IsString());
  CHECK(args[2]->IsNumber());
  CHECK(args[4]->IsBoolean());

  enum encoding enc = ParseEncoding(args.GetIsolate(),
                                    args[3],
                                    UTF8);

  THROW_AND_RETURN_UNLESS_BUFFER(Environment::GetCurrent(args), args[0]);
  SPREAD_BUFFER_ARG(args[0], ts_obj);

  Local<String> needle = args[1].As<String>();
  int64_t offset_i64 = args[2]->IntegerValue();
  bool is_forward = args[4]->IsTrue();

  const char* haystack = ts_obj_data;
  // Round down to the nearest multiple of 2 in case of UCS2.
  const size_t haystack_length = (enc == UCS2) ?
      ts_obj_length &~ 1 : ts_obj_length;  // NOLINT(whitespace/operators)

  const size_t needle_length =
      StringBytes::Size(args.GetIsolate(), needle, enc);

  int64_t opt_offset = IndexOfOffset(haystack_length,
                                     offset_i64,
                                     needle_length,
                                     is_forward);

  if (needle_length == 0) {
    // Match String#indexOf() and String#lastIndexOf() behavior.
    args.GetReturnValue().Set(static_cast<double>(opt_offset));
    return;
  }

  if (haystack_length == 0) {
    return args.GetReturnValue().Set(-1);
  }

  if (opt_offset <= -1) {
    return args.GetReturnValue().Set(-1);
  }
  size_t offset = static_cast<size_t>(opt_offset);
  CHECK_LT(offset, haystack_length);
  if ((is_forward && needle_length + offset > haystack_length) ||
      needle_length > haystack_length) {
    return args.GetReturnValue().Set(-1);
  }

  size_t result = haystack_length;

  if (enc == UCS2) {
    String::Value needle_value(needle);
    if (*needle_value == nullptr)
      return args.GetReturnValue().Set(-1);

    if (haystack_length < 2 || needle_value.length() < 1) {
      return args.GetReturnValue().Set(-1);
    }

    if (IsBigEndian()) {
      StringBytes::InlineDecoder decoder;
      decoder.Decode(Environment::GetCurrent(args), needle, args[3], UCS2);
      const uint16_t* decoded_string =
          reinterpret_cast<const uint16_t*>(decoder.out());

      if (decoded_string == nullptr)
        return args.GetReturnValue().Set(-1);

      result = SearchString(reinterpret_cast<const uint16_t*>(haystack),
                            haystack_length / 2,
                            decoded_string,
                            decoder.size() / 2,
                            offset / 2,
                            is_forward);
    } else {
      result = SearchString(reinterpret_cast<const uint16_t*>(haystack),
                            haystack_length / 2,
                            reinterpret_cast<const uint16_t*>(*needle_value),
                            needle_value.length(),
                            offset / 2,
                            is_forward);
    }
    result *= 2;
  } else if (enc == UTF8) {
    String::Utf8Value needle_value(needle);
    if (*needle_value == nullptr)
      return args.GetReturnValue().Set(-1);

    result = SearchString(reinterpret_cast<const uint8_t*>(haystack),
                          haystack_length,
                          reinterpret_cast<const uint8_t*>(*needle_value),
                          needle_length,
                          offset,
                          is_forward);
  } else if (enc == LATIN1) {
    uint8_t* needle_data = node::UncheckedMalloc<uint8_t>(needle_length);
    if (needle_data == nullptr) {
      return args.GetReturnValue().Set(-1);
    }
    needle->WriteOneByte(
        needle_data, 0, needle_length, String::NO_NULL_TERMINATION);

    result = SearchString(reinterpret_cast<const uint8_t*>(haystack),
                          haystack_length,
                          needle_data,
                          needle_length,
                          offset,
                          is_forward);
    free(needle_data);
  }

  args.GetReturnValue().Set(
      result == haystack_length ? -1 : static_cast<int>(result));
}

void IndexOfBuffer(const FunctionCallbackInfo<Value>& args) {
  CHECK(args[1]->IsObject());
  CHECK(args[2]->IsNumber());
  CHECK(args[4]->IsBoolean());

  enum encoding enc = ParseEncoding(args.GetIsolate(),
                                    args[3],
                                    UTF8);

  THROW_AND_RETURN_UNLESS_BUFFER(Environment::GetCurrent(args), args[0]);
  THROW_AND_RETURN_UNLESS_BUFFER(Environment::GetCurrent(args), args[1]);
  SPREAD_BUFFER_ARG(args[0], ts_obj);
  SPREAD_BUFFER_ARG(args[1], buf);
  int64_t offset_i64 = args[2]->IntegerValue();
  bool is_forward = args[4]->IsTrue();

  const char* haystack = ts_obj_data;
  const size_t haystack_length = ts_obj_length;
  const char* needle = buf_data;
  const size_t needle_length = buf_length;

  int64_t opt_offset = IndexOfOffset(haystack_length,
                                     offset_i64,
                                     needle_length,
                                     is_forward);

  if (needle_length == 0) {
    // Match String#indexOf() and String#lastIndexOf() behavior.
    args.GetReturnValue().Set(static_cast<double>(opt_offset));
    return;
  }

  if (haystack_length == 0) {
    return args.GetReturnValue().Set(-1);
  }

  if (opt_offset <= -1) {
    return args.GetReturnValue().Set(-1);
  }
  size_t offset = static_cast<size_t>(opt_offset);
  CHECK_LT(offset, haystack_length);
  if ((is_forward && needle_length + offset > haystack_length) ||
      needle_length > haystack_length) {
    return args.GetReturnValue().Set(-1);
  }

  size_t result = haystack_length;

  if (enc == UCS2) {
    if (haystack_length < 2 || needle_length < 2) {
      return args.GetReturnValue().Set(-1);
    }
    result = SearchString(
        reinterpret_cast<const uint16_t*>(haystack),
        haystack_length / 2,
        reinterpret_cast<const uint16_t*>(needle),
        needle_length / 2,
        offset / 2,
        is_forward);
    result *= 2;
  } else {
    result = SearchString(
        reinterpret_cast<const uint8_t*>(haystack),
        haystack_length,
        reinterpret_cast<const uint8_t*>(needle),
        needle_length,
        offset,
        is_forward);
  }

  args.GetReturnValue().Set(
      result == haystack_length ? -1 : static_cast<int>(result));
}

void IndexOfNumber(const FunctionCallbackInfo<Value>& args) {
  CHECK(args[1]->IsNumber());
  CHECK(args[2]->IsNumber());
  CHECK(args[3]->IsBoolean());

  THROW_AND_RETURN_UNLESS_BUFFER(Environment::GetCurrent(args), args[0]);
  SPREAD_BUFFER_ARG(args[0], ts_obj);

  uint32_t needle = args[1]->Uint32Value();
  int64_t offset_i64 = args[2]->IntegerValue();
  bool is_forward = args[3]->IsTrue();

  int64_t opt_offset = IndexOfOffset(ts_obj_length, offset_i64, 1, is_forward);
  if (opt_offset <= -1 || ts_obj_length == 0) {
    return args.GetReturnValue().Set(-1);
  }
  size_t offset = static_cast<size_t>(opt_offset);
  CHECK_LT(offset, ts_obj_length);

  const void* ptr;
  if (is_forward) {
    ptr = memchr(ts_obj_data + offset, needle, ts_obj_length - offset);
  } else {
    ptr = node::stringsearch::MemrchrFill(ts_obj_data, needle, offset + 1);
  }
  const char* ptr_char = static_cast<const char*>(ptr);
  args.GetReturnValue().Set(ptr ? static_cast<int>(ptr_char - ts_obj_data)
                                : -1);
}


void Swap16(const FunctionCallbackInfo<Value>& args) {
  Environment* env = Environment::GetCurrent(args);
  THROW_AND_RETURN_UNLESS_BUFFER(env, args[0]);
  SPREAD_BUFFER_ARG(args[0], ts_obj);
  SwapBytes16(ts_obj_data, ts_obj_length);
  args.GetReturnValue().Set(args[0]);

#if ENABLE_TTD_NODE
  if (s_doTTRecord || s_doTTReplay) {
    args[0].As<Uint8Array>()->Buffer()->TTDRawBufferModifyNotifySync(
        ts_obj_offset, ts_obj_length);
  }
#endif
}


void Swap32(const FunctionCallbackInfo<Value>& args) {
  Environment* env = Environment::GetCurrent(args);
  THROW_AND_RETURN_UNLESS_BUFFER(env, args[0]);
  SPREAD_BUFFER_ARG(args[0], ts_obj);
  SwapBytes32(ts_obj_data, ts_obj_length);
  args.GetReturnValue().Set(args[0]);

#if ENABLE_TTD_NODE
  if (s_doTTRecord || s_doTTReplay) {
    args[0].As<Uint8Array>()->Buffer()->TTDRawBufferModifyNotifySync(
        ts_obj_offset, ts_obj_length);
  }
#endif
}


void Swap64(const FunctionCallbackInfo<Value>& args) {
  Environment* env = Environment::GetCurrent(args);
  THROW_AND_RETURN_UNLESS_BUFFER(env, args[0]);
  SPREAD_BUFFER_ARG(args[0], ts_obj);
  SwapBytes64(ts_obj_data, ts_obj_length);
  args.GetReturnValue().Set(args[0]);

#if ENABLE_TTD_NODE
  if (s_doTTRecord || s_doTTReplay) {
    args[0].As<Uint8Array>()->Buffer()->TTDRawBufferModifyNotifySync(
        ts_obj_offset, ts_obj_length);
  }
#endif
}

// Encode a single string to a UTF-8 Uint8Array (not Buffer).
// Used in TextEncoder.prototype.encode.
static void EncodeUtf8String(const FunctionCallbackInfo<Value>& args) {
  Environment* env = Environment::GetCurrent(args);
  CHECK_GE(args.Length(), 1);
  CHECK(args[0]->IsString());

  Local<String> str = args[0].As<String>();
  size_t length = str->Utf8Length();
  char* data = node::UncheckedMalloc(length);
  str->WriteUtf8(data,
                 -1,   // We are certain that `data` is sufficiently large
                 nullptr,
                 String::NO_NULL_TERMINATION | String::REPLACE_INVALID_UTF8);
  auto array_buf = ArrayBuffer::New(env->isolate(), data, length,
                                    ArrayBufferCreationMode::kInternalized);
  auto array = Uint8Array::New(array_buf, 0, length);
  args.GetReturnValue().Set(array);
}


// pass Buffer object to load prototype methods
void SetupBufferJS(const FunctionCallbackInfo<Value>& args) {
  Environment* env = Environment::GetCurrent(args);

  CHECK(args[0]->IsObject());
  Local<Object> proto = args[0].As<Object>();
  env->set_buffer_prototype_object(proto);

  env->SetMethod(proto, "asciiSlice", StringSlice<ASCII>);
  env->SetMethod(proto, "base64Slice", StringSlice<BASE64>);
  env->SetMethod(proto, "latin1Slice", StringSlice<LATIN1>);
  env->SetMethod(proto, "hexSlice", StringSlice<HEX>);
  env->SetMethod(proto, "ucs2Slice", StringSlice<UCS2>);
  env->SetMethod(proto, "utf8Slice", StringSlice<UTF8>);

  env->SetMethod(proto, "asciiWrite", StringWrite<ASCII>);
  env->SetMethod(proto, "base64Write", StringWrite<BASE64>);
  env->SetMethod(proto, "latin1Write", StringWrite<LATIN1>);
  env->SetMethod(proto, "hexWrite", StringWrite<HEX>);
  env->SetMethod(proto, "ucs2Write", StringWrite<UCS2>);
  env->SetMethod(proto, "utf8Write", StringWrite<UTF8>);

  if (auto zero_fill_field = env->isolate_data()->zero_fill_field()) {
    CHECK(args[1]->IsObject());
    auto binding_object = args[1].As<Object>();
    auto array_buffer = ArrayBuffer::New(env->isolate(),
                                         zero_fill_field,
                                         sizeof(*zero_fill_field));
    auto name = FIXED_ONE_BYTE_STRING(env->isolate(), "zeroFill");
    auto value = Uint32Array::New(array_buffer, 0, 1);
    CHECK(binding_object->Set(env->context(), name, value).FromJust());
  }
}


void Initialize(Local<Object> target,
                Local<Value> unused,
                Local<Context> context) {
  Environment* env = Environment::GetCurrent(context);

  env->SetMethod(target, "setupBufferJS", SetupBufferJS);
  env->SetMethod(target, "createFromString", CreateFromString);

  env->SetMethod(target, "byteLengthUtf8", ByteLengthUtf8);
  env->SetMethod(target, "copy", Copy);
  env->SetMethod(target, "compare", Compare);
  env->SetMethod(target, "compareOffset", CompareOffset);
  env->SetMethod(target, "fill", Fill);
  env->SetMethod(target, "indexOfBuffer", IndexOfBuffer);
  env->SetMethod(target, "indexOfNumber", IndexOfNumber);
  env->SetMethod(target, "indexOfString", IndexOfString);

  env->SetMethod(target, "swap16", Swap16);
  env->SetMethod(target, "swap32", Swap32);
  env->SetMethod(target, "swap64", Swap64);

  env->SetMethod(target, "encodeUtf8String", EncodeUtf8String);

  target->Set(env->context(),
              FIXED_ONE_BYTE_STRING(env->isolate(), "kMaxLength"),
              Integer::NewFromUnsigned(env->isolate(), kMaxLength)).FromJust();

  target->Set(env->context(),
              FIXED_ONE_BYTE_STRING(env->isolate(), "kStringMaxLength"),
              Integer::New(env->isolate(), String::kMaxLength)).FromJust();
}

}  // anonymous namespace
}  // namespace Buffer
}  // namespace node

NODE_BUILTIN_MODULE_CONTEXT_AWARE(buffer, node::Buffer::Initialize)<|MERGE_RESOLUTION|>--- conflicted
+++ resolved
@@ -745,102 +745,6 @@
 #endif
 }
 
-<<<<<<< HEAD
-
-static inline void Swizzle(char* start, unsigned int len) {
-  char* end = start + len - 1;
-  while (start < end) {
-    char tmp = *start;
-    *start++ = *end;
-    *end-- = tmp;
-  }
-}
-
-
-template <typename T, enum Endianness endianness>
-void WriteFloatGeneric(const FunctionCallbackInfo<Value>& args) {
-  Environment* env = Environment::GetCurrent(args);
-
-  bool should_assert = args.Length() < 4;
-
-  if (should_assert) {
-    THROW_AND_RETURN_UNLESS_BUFFER(env, args[0]);
-  }
-
-  Local<ArrayBufferView> ts_obj = args[0].As<ArrayBufferView>();
-  ArrayBuffer::Contents ts_obj_c = ts_obj->Buffer()->GetContents();
-  const size_t ts_obj_offset = ts_obj->ByteOffset();
-  const size_t ts_obj_length = ts_obj->ByteLength();
-  char* const ts_obj_data =
-      static_cast<char*>(ts_obj_c.Data()) + ts_obj_offset;
-  if (ts_obj_length > 0)
-    CHECK_NE(ts_obj_data, nullptr);
-
-  T val = args[1]->NumberValue(env->context()).FromMaybe(0);
-
-  size_t memcpy_num = sizeof(T);
-  size_t offset;
-
-  // If the offset is negative or larger than the size of the ArrayBuffer,
-  // throw an error (if needed) and return directly.
-  if (!ParseArrayIndex(args[2], 0, &offset, memcpy_num) ||
-      offset >= ts_obj_length) {
-    if (should_assert)
-      THROW_AND_RETURN_IF_OOB(false);
-    return;
-  }
-
-  // If the offset is too large for the entire value, but small enough to fit
-  // part of the value, throw an error and return only if should_assert is
-  // true. Otherwise, write the part of the value that fits.
-  if (offset + memcpy_num > ts_obj_length) {
-    if (should_assert)
-      THROW_AND_RETURN_IF_OOB(false);
-    else
-      memcpy_num = ts_obj_length - offset;
-  }
-
-  union NoAlias {
-    T val;
-    char bytes[sizeof(T)];
-  };
-
-  union NoAlias na = { val };
-  char* ptr = static_cast<char*>(ts_obj_data) + offset;
-  if (endianness != GetEndianness())
-    Swizzle(na.bytes, sizeof(na.bytes));
-  memcpy(ptr, na.bytes, memcpy_num);
-#if ENABLE_TTD_NODE
-  if (s_doTTRecord || s_doTTReplay) {
-    ts_obj->Buffer()->TTDRawBufferModifyNotifySync(ts_obj_offset + offset,
-                                                   memcpy_num);
-  }
-#endif
-}
-
-
-void WriteFloatLE(const FunctionCallbackInfo<Value>& args) {
-  WriteFloatGeneric<float, kLittleEndian>(args);
-}
-
-
-void WriteFloatBE(const FunctionCallbackInfo<Value>& args) {
-  WriteFloatGeneric<float, kBigEndian>(args);
-}
-
-
-void WriteDoubleLE(const FunctionCallbackInfo<Value>& args) {
-  WriteFloatGeneric<double, kLittleEndian>(args);
-}
-
-
-void WriteDoubleBE(const FunctionCallbackInfo<Value>& args) {
-  WriteFloatGeneric<double, kBigEndian>(args);
-}
-
-
-=======
->>>>>>> 5a55a711
 void ByteLengthUtf8(const FunctionCallbackInfo<Value> &args) {
   CHECK(args[0]->IsString());
 
