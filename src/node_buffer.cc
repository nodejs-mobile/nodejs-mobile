--- conflicted
+++ resolved
@@ -829,14 +829,8 @@
 }
 
 void IndexOfString(const FunctionCallbackInfo<Value>& args) {
-<<<<<<< HEAD
-  CHECK(args[1]->IsString());
-  CHECK(args[2]->IsNumber());
-  CHECK(args[4]->IsBoolean());
-=======
   Environment* env = Environment::GetCurrent(args);
   Isolate* isolate = env->isolate();
->>>>>>> 84bd6f3c
 
   CHECK(args[1]->IsString());
   CHECK(args[2]->IsNumber());
@@ -1026,11 +1020,7 @@
 }
 
 void IndexOfNumber(const FunctionCallbackInfo<Value>& args) {
-<<<<<<< HEAD
-  CHECK(args[1]->IsNumber());
-=======
   CHECK(args[1]->IsUint32());
->>>>>>> 84bd6f3c
   CHECK(args[2]->IsNumber());
   CHECK(args[3]->IsBoolean());
 
@@ -1111,24 +1101,11 @@
 // Used in TextEncoder.prototype.encode.
 static void EncodeUtf8String(const FunctionCallbackInfo<Value>& args) {
   Environment* env = Environment::GetCurrent(args);
-<<<<<<< HEAD
-=======
   Isolate* isolate = env->isolate();
->>>>>>> 84bd6f3c
   CHECK_GE(args.Length(), 1);
   CHECK(args[0]->IsString());
 
   Local<String> str = args[0].As<String>();
-<<<<<<< HEAD
-  size_t length = str->Utf8Length();
-  char* data = node::UncheckedMalloc(length);
-  str->WriteUtf8(data,
-                 -1,   // We are certain that `data` is sufficiently large
-                 NULL,
-                 String::NO_NULL_TERMINATION | String::REPLACE_INVALID_UTF8);
-  auto array_buf = ArrayBuffer::New(env->isolate(), data, length,
-                                    ArrayBufferCreationMode::kInternalized);
-=======
   size_t length = str->Utf8Length(isolate);
   char* data = node::UncheckedMalloc(length);
   str->WriteUtf8(isolate,
@@ -1138,7 +1115,6 @@
                  String::NO_NULL_TERMINATION | String::REPLACE_INVALID_UTF8);
   auto array_buf = ArrayBuffer::New(
       isolate, data, length, ArrayBufferCreationMode::kInternalized);
->>>>>>> 84bd6f3c
   auto array = Uint8Array::New(array_buf, 0, length);
   args.GetReturnValue().Set(array);
 }
@@ -1200,11 +1176,7 @@
   env->SetMethod(target, "swap32", Swap32);
   env->SetMethod(target, "swap64", Swap64);
 
-<<<<<<< HEAD
-  env->SetMethod(target, "encodeUtf8String", EncodeUtf8String);
-=======
   env->SetMethodNoSideEffect(target, "encodeUtf8String", EncodeUtf8String);
->>>>>>> 84bd6f3c
 
   target->Set(env->context(),
               FIXED_ONE_BYTE_STRING(env->isolate(), "kMaxLength"),
