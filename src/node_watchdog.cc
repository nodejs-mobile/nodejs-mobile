--- conflicted
+++ resolved
@@ -21,10 +21,7 @@
 
 #include "node_watchdog.h"
 #include "node_internals.h"
-<<<<<<< HEAD
-=======
 #include "debug_utils.h"
->>>>>>> 84bd6f3c
 #include <algorithm>
 
 namespace node {
