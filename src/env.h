// Copyright Joyent, Inc. and other Node contributors.
//
// Permission is hereby granted, free of charge, to any person obtaining a
// copy of this software and associated documentation files (the
// "Software"), to deal in the Software without restriction, including
// without limitation the rights to use, copy, modify, merge, publish,
// distribute, sublicense, and/or sell copies of the Software, and to permit
// persons to whom the Software is furnished to do so, subject to the
// following conditions:
//
// The above copyright notice and this permission notice shall be included
// in all copies or substantial portions of the Software.
//
// THE SOFTWARE IS PROVIDED "AS IS", WITHOUT WARRANTY OF ANY KIND, EXPRESS
// OR IMPLIED, INCLUDING BUT NOT LIMITED TO THE WARRANTIES OF
// MERCHANTABILITY, FITNESS FOR A PARTICULAR PURPOSE AND NONINFRINGEMENT. IN
// NO EVENT SHALL THE AUTHORS OR COPYRIGHT HOLDERS BE LIABLE FOR ANY CLAIM,
// DAMAGES OR OTHER LIABILITY, WHETHER IN AN ACTION OF CONTRACT, TORT OR
// OTHERWISE, ARISING FROM, OUT OF OR IN CONNECTION WITH THE SOFTWARE OR THE
// USE OR OTHER DEALINGS IN THE SOFTWARE.

#ifndef SRC_ENV_H_
#define SRC_ENV_H_

#if defined(NODE_WANT_INTERNALS) && NODE_WANT_INTERNALS

#include "aliased_buffer.h"
#include "ares.h"
#if HAVE_INSPECTOR
#include "inspector_agent.h"
#endif
#include "handle_wrap.h"
#include "req_wrap.h"
#include "util.h"
#include "uv.h"
#include "v8.h"
#include "node.h"
#include "node_http2_state.h"

#include <list>
#include <map>
#include <stdint.h>
#include <vector>
#include <unordered_map>

struct nghttp2_rcbuf;

namespace node {

namespace performance {
struct performance_state;
}

namespace loader {
class ModuleWrap;
}

// Pick an index that's hopefully out of the way when we're embedded inside
// another application. Performance-wise or memory-wise it doesn't matter:
// Context::SetAlignedPointerInEmbedderData() is backed by a FixedArray,
// worst case we pay a one-time penalty for resizing the array.
#ifndef NODE_CONTEXT_EMBEDDER_DATA_INDEX
#define NODE_CONTEXT_EMBEDDER_DATA_INDEX 32
#endif

// The number of items passed to push_values_to_array_function has diminishing
// returns around 8. This should be used at all call sites using said function.
#ifndef NODE_PUSH_VAL_TO_ARRAY_MAX
#define NODE_PUSH_VAL_TO_ARRAY_MAX 8
#endif

// PER_ISOLATE_* macros: We have a lot of per-isolate properties
// and adding and maintaining their getters and setters by hand would be
// difficult so let's make the preprocessor generate them for us.
//
// In each macro, `V` is expected to be the name of a macro or function which
// accepts the number of arguments provided in each tuple in the macro body,
// typically two. The named function will be invoked against each tuple.
//
// Make sure that any macro V defined for use with the PER_ISOLATE_* macros is
// undefined again after use.

// Private symbols are per-isolate primitives but Environment proxies them
// for the sake of convenience.  Strings should be ASCII-only and have a
// "node:" prefix to avoid name clashes with third-party code.
#define PER_ISOLATE_PRIVATE_SYMBOL_PROPERTIES(V)                              \
  V(alpn_buffer_private_symbol, "node:alpnBuffer")                            \
  V(arrow_message_private_symbol, "node:arrowMessage")                        \
  V(contextify_context_private_symbol, "node:contextify:context")             \
  V(contextify_global_private_symbol, "node:contextify:global")               \
  V(decorated_private_symbol, "node:decorated")                               \
  V(npn_buffer_private_symbol, "node:npnBuffer")                              \
  V(selected_npn_buffer_private_symbol, "node:selectedNpnBuffer")             \
  V(domain_private_symbol, "node:domain")                                     \

// Strings are per-isolate primitives but Environment proxies them
// for the sake of convenience.  Strings should be ASCII-only.
#define PER_ISOLATE_STRING_PROPERTIES(V)                                      \
  V(address_string, "address")                                                \
  V(args_string, "args")                                                      \
  V(async, "async")                                                           \
  V(async_ids_stack_string, "async_ids_stack")                                \
  V(buffer_string, "buffer")                                                  \
  V(bytes_string, "bytes")                                                    \
  V(bytes_parsed_string, "bytesParsed")                                       \
  V(bytes_read_string, "bytesRead")                                           \
  V(cached_data_string, "cachedData")                                         \
  V(cached_data_produced_string, "cachedDataProduced")                        \
  V(cached_data_rejected_string, "cachedDataRejected")                        \
  V(change_string, "change")                                                  \
  V(channel_string, "channel")                                                \
  V(chunks_sent_since_last_write_string, "chunksSentSinceLastWrite")          \
  V(constants_string, "constants")                                            \
  V(oncertcb_string, "oncertcb")                                              \
  V(onclose_string, "_onclose")                                               \
  V(code_string, "code")                                                      \
  V(cwd_string, "cwd")                                                        \
  V(dest_string, "dest")                                                      \
  V(destroyed_string, "destroyed")                                            \
  V(detached_string, "detached")                                              \
  V(dns_a_string, "A")                                                        \
  V(dns_aaaa_string, "AAAA")                                                  \
  V(dns_cname_string, "CNAME")                                                \
  V(dns_mx_string, "MX")                                                      \
  V(dns_naptr_string, "NAPTR")                                                \
  V(dns_ns_string, "NS")                                                      \
  V(dns_ptr_string, "PTR")                                                    \
  V(dns_soa_string, "SOA")                                                    \
  V(dns_srv_string, "SRV")                                                    \
  V(dns_txt_string, "TXT")                                                    \
  V(domain_string, "domain")                                                  \
  V(emit_warning_string, "emitWarning")                                       \
  V(exchange_string, "exchange")                                              \
  V(encoding_string, "encoding")                                              \
  V(enter_string, "enter")                                                    \
  V(entries_string, "entries")                                                \
  V(env_pairs_string, "envPairs")                                             \
  V(errno_string, "errno")                                                    \
  V(error_string, "error")                                                    \
  V(exiting_string, "_exiting")                                               \
  V(exit_code_string, "exitCode")                                             \
  V(exit_string, "exit")                                                      \
  V(expire_string, "expire")                                                  \
  V(exponent_string, "exponent")                                              \
  V(exports_string, "exports")                                                \
  V(ext_key_usage_string, "ext_key_usage")                                    \
  V(external_stream_string, "_externalStream")                                \
  V(family_string, "family")                                                  \
  V(fatal_exception_string, "_fatalException")                                \
  V(fd_string, "fd")                                                          \
  V(file_string, "file")                                                      \
  V(fingerprint_string, "fingerprint")                                        \
  V(flags_string, "flags")                                                    \
  V(get_data_clone_error_string, "_getDataCloneError")                        \
  V(get_shared_array_buffer_id_string, "_getSharedArrayBufferId")             \
  V(gid_string, "gid")                                                        \
  V(handle_string, "handle")                                                  \
  V(homedir_string, "homedir")                                                \
  V(hostmaster_string, "hostmaster")                                          \
  V(ignore_string, "ignore")                                                  \
  V(infoaccess_string, "infoAccess")                                          \
  V(inherit_string, "inherit")                                                \
  V(input_string, "input")                                                    \
  V(internal_string, "internal")                                              \
  V(ipv4_string, "IPv4")                                                      \
  V(ipv6_string, "IPv6")                                                      \
  V(isalive_string, "isAlive")                                                \
  V(isclosing_string, "isClosing")                                            \
  V(issuer_string, "issuer")                                                  \
  V(issuercert_string, "issuerCertificate")                                   \
  V(kill_signal_string, "killSignal")                                         \
  V(mac_string, "mac")                                                        \
  V(main_string, "main")                                                      \
  V(max_buffer_string, "maxBuffer")                                           \
  V(message_string, "message")                                                \
  V(minttl_string, "minttl")                                                  \
  V(modulus_string, "modulus")                                                \
  V(name_string, "name")                                                      \
  V(netmask_string, "netmask")                                                \
  V(nsname_string, "nsname")                                                  \
  V(ocsp_request_string, "OCSPRequest")                                       \
  V(onchange_string, "onchange")                                              \
  V(onclienthello_string, "onclienthello")                                    \
  V(oncomplete_string, "oncomplete")                                          \
  V(onconnection_string, "onconnection")                                      \
  V(ondone_string, "ondone")                                                  \
  V(onerror_string, "onerror")                                                \
  V(onexit_string, "onexit")                                                  \
  V(onframeerror_string, "onframeerror")                                      \
  V(ongetpadding_string, "ongetpadding")                                      \
  V(onhandshakedone_string, "onhandshakedone")                                \
  V(onhandshakestart_string, "onhandshakestart")                              \
  V(onheaders_string, "onheaders")                                            \
  V(onmessage_string, "onmessage")                                            \
  V(onnewsession_string, "onnewsession")                                      \
  V(onnewsessiondone_string, "onnewsessiondone")                              \
  V(onocspresponse_string, "onocspresponse")                                  \
  V(ongoawaydata_string, "ongoawaydata")                                      \
  V(onpriority_string, "onpriority")                                          \
  V(onread_string, "onread")                                                  \
  V(onreadstart_string, "onreadstart")                                        \
  V(onreadstop_string, "onreadstop")                                          \
  V(onselect_string, "onselect")                                              \
  V(onsettings_string, "onsettings")                                          \
  V(onshutdown_string, "onshutdown")                                          \
  V(onsignal_string, "onsignal")                                              \
  V(onstop_string, "onstop")                                                  \
  V(onstreamclose_string, "onstreamclose")                                    \
  V(ontrailers_string, "ontrailers")                                          \
  V(onwrite_string, "onwrite")                                                \
  V(openssl_error_stack, "opensslErrorStack")                                 \
  V(output_string, "output")                                                  \
  V(order_string, "order")                                                    \
  V(owner_string, "owner")                                                    \
  V(parse_error_string, "Parse Error")                                        \
  V(path_string, "path")                                                      \
  V(pbkdf2_error_string, "PBKDF2 Error")                                      \
  V(pid_string, "pid")                                                        \
  V(pipe_string, "pipe")                                                      \
  V(port_string, "port")                                                      \
  V(preference_string, "preference")                                          \
  V(priority_string, "priority")                                              \
  V(produce_cached_data_string, "produceCachedData")                          \
  V(raw_string, "raw")                                                        \
  V(read_host_object_string, "_readHostObject")                               \
  V(readable_string, "readable")                                              \
  V(received_shutdown_string, "receivedShutdown")                             \
  V(refresh_string, "refresh")                                                \
  V(regexp_string, "regexp")                                                  \
  V(rename_string, "rename")                                                  \
  V(replacement_string, "replacement")                                        \
  V(retry_string, "retry")                                                    \
  V(serial_string, "serial")                                                  \
  V(scopeid_string, "scopeid")                                                \
  V(sent_shutdown_string, "sentShutdown")                                     \
  V(serial_number_string, "serialNumber")                                     \
  V(service_string, "service")                                                \
  V(servername_string, "servername")                                          \
  V(session_id_string, "sessionId")                                           \
  V(shell_string, "shell")                                                    \
  V(signal_string, "signal")                                                  \
  V(size_string, "size")                                                      \
  V(sni_context_err_string, "Invalid SNI context")                            \
  V(sni_context_string, "sni_context")                                        \
  V(stack_string, "stack")                                                    \
  V(status_string, "status")                                                  \
  V(stdio_string, "stdio")                                                    \
  V(subject_string, "subject")                                                \
  V(subjectaltname_string, "subjectaltname")                                  \
  V(syscall_string, "syscall")                                                \
  V(tick_domain_cb_string, "_tickDomainCallback")                             \
  V(ticketkeycallback_string, "onticketkeycallback")                          \
  V(timeout_string, "timeout")                                                \
  V(tls_ticket_string, "tlsTicket")                                           \
  V(ttl_string, "ttl")                                                        \
  V(type_string, "type")                                                      \
  V(uid_string, "uid")                                                        \
  V(unknown_string, "<unknown>")                                              \
  V(user_string, "user")                                                      \
  V(username_string, "username")                                              \
  V(valid_from_string, "valid_from")                                          \
  V(valid_to_string, "valid_to")                                              \
  V(value_string, "value")                                                    \
  V(verify_error_string, "verifyError")                                       \
  V(version_string, "version")                                                \
  V(weight_string, "weight")                                                  \
  V(windows_hide_string, "windowsHide")                                       \
  V(windows_verbatim_arguments_string, "windowsVerbatimArguments")            \
  V(wrap_string, "wrap")                                                      \
  V(writable_string, "writable")                                              \
  V(write_host_object_string, "_writeHostObject")                             \
  V(write_queue_size_string, "writeQueueSize")                                \
  V(x_forwarded_string, "x-forwarded-for")                                    \
  V(zero_return_string, "ZERO_RETURN")

#define ENVIRONMENT_STRONG_PERSISTENT_PROPERTIES(V)                           \
  V(as_external, v8::External)                                                \
  V(async_hooks_destroy_function, v8::Function)                               \
  V(async_hooks_init_function, v8::Function)                                  \
  V(async_hooks_before_function, v8::Function)                                \
  V(async_hooks_after_function, v8::Function)                                 \
  V(async_hooks_promise_resolve_function, v8::Function)                       \
  V(async_hooks_binding, v8::Object)                                          \
  V(binding_cache_object, v8::Object)                                         \
  V(internal_binding_cache_object, v8::Object)                                \
  V(buffer_prototype_object, v8::Object)                                      \
  V(context, v8::Context)                                                     \
  V(host_import_module_dynamically_callback, v8::Function)                    \
  V(http2ping_constructor_template, v8::ObjectTemplate)                       \
  V(http2stream_constructor_template, v8::ObjectTemplate)                     \
  V(http2settings_constructor_template, v8::ObjectTemplate)                   \
  V(immediate_callback_function, v8::Function)                                \
  V(inspector_console_api_object, v8::Object)                                 \
  V(module_load_list_array, v8::Array)                                        \
  V(pbkdf2_constructor_template, v8::ObjectTemplate)                          \
  V(pipe_constructor_template, v8::FunctionTemplate)                          \
  V(performance_entry_callback, v8::Function)                                 \
  V(performance_entry_template, v8::Function)                                 \
  V(process_object, v8::Object)                                               \
  V(promise_reject_function, v8::Function)                                    \
  V(promise_wrap_template, v8::ObjectTemplate)                                \
  V(push_values_to_array_function, v8::Function)                              \
  V(randombytes_constructor_template, v8::ObjectTemplate)                     \
  V(script_context_constructor_template, v8::FunctionTemplate)                \
  V(script_data_constructor_function, v8::Function)                           \
  V(secure_context_constructor_template, v8::FunctionTemplate)                \
  V(tcp_constructor_template, v8::FunctionTemplate)                           \
  V(tick_callback_function, v8::Function)                                     \
  V(tls_wrap_constructor_function, v8::Function)                              \
  V(tty_constructor_template, v8::FunctionTemplate)                           \
  V(udp_constructor_function, v8::Function)                                   \
  V(vm_parsing_context_symbol, v8::Symbol)                                    \
  V(url_constructor_function, v8::Function)                                   \
  V(write_wrap_constructor_function, v8::Function)                            \

class Environment;

class IsolateData {
 public:
  IsolateData(v8::Isolate* isolate, uv_loop_t* event_loop,
              MultiIsolatePlatform* platform = nullptr,
              uint32_t* zero_fill_field = nullptr);
  ~IsolateData();
  inline uv_loop_t* event_loop() const;
  inline uint32_t* zero_fill_field() const;
  inline MultiIsolatePlatform* platform() const;

#define VP(PropertyName, StringValue) V(v8::Private, PropertyName)
#define VS(PropertyName, StringValue) V(v8::String, PropertyName)
#define V(TypeName, PropertyName)                                             \
  inline v8::Local<TypeName> PropertyName(v8::Isolate* isolate) const;
  PER_ISOLATE_PRIVATE_SYMBOL_PROPERTIES(VP)
  PER_ISOLATE_STRING_PROPERTIES(VS)
#undef V
#undef VS
#undef VP

  std::unordered_map<nghttp2_rcbuf*, v8::Eternal<v8::String>> http2_static_strs;
  inline v8::Isolate* isolate() const;

 private:
#define VP(PropertyName, StringValue) V(v8::Private, PropertyName)
#define VS(PropertyName, StringValue) V(v8::String, PropertyName)
#define V(TypeName, PropertyName)                                             \
  v8::Eternal<TypeName> PropertyName ## _;
  PER_ISOLATE_PRIVATE_SYMBOL_PROPERTIES(VP)
  PER_ISOLATE_STRING_PROPERTIES(VS)
#undef V
#undef VS
#undef VP

  v8::Isolate* const isolate_;
  uv_loop_t* const event_loop_;
  uint32_t* const zero_fill_field_;
  MultiIsolatePlatform* platform_;

  DISALLOW_COPY_AND_ASSIGN(IsolateData);
};

struct ContextInfo {
  explicit ContextInfo(const std::string& name) : name(name) {}
  const std::string name;
  std::string origin;
  bool is_default = false;
};

class Environment {
 public:
  class AsyncHooks {
   public:
    // Reason for both UidFields and Fields are that one is stored as a double*
    // and the other as a uint32_t*.
    enum Fields {
      kInit,
      kBefore,
      kAfter,
      kDestroy,
      kPromiseResolve,
      kTotals,
      kCheck,
      kStackLength,
      kFieldsCount,
    };

    enum UidFields {
      kExecutionAsyncId,
      kTriggerAsyncId,
      kAsyncIdCounter,
      kDefaultTriggerAsyncId,
      kUidFieldsCount,
    };

<<<<<<< HEAD

    AsyncHooks() = delete;

=======
>>>>>>> 120ea9b5
    inline AliasedBuffer<uint32_t, v8::Uint32Array>& fields();
    inline AliasedBuffer<double, v8::Float64Array>& async_id_fields();
    inline AliasedBuffer<double, v8::Float64Array>& async_ids_stack();

    inline v8::Local<v8::String> provider_string(int idx);

    inline void no_force_checks();
    inline Environment* env();

    inline void push_async_ids(double async_id, double trigger_async_id);
    inline bool pop_async_id(double async_id);
    inline void clear_async_id_stack();  // Used in fatal exceptions.

    // Used to set the kDefaultTriggerAsyncId in a scope. This is instead of
    // passing the trigger_async_id along with other constructor arguments.
    class DefaultTriggerAsyncIdScope {
     public:
      DefaultTriggerAsyncIdScope() = delete;
      explicit DefaultTriggerAsyncIdScope(Environment* env,
                                          double init_trigger_async_id);
      ~DefaultTriggerAsyncIdScope();

     private:
      AliasedBuffer<double, v8::Float64Array> async_id_fields_ref_;
      double old_default_trigger_async_id_;

      DISALLOW_COPY_AND_ASSIGN(DefaultTriggerAsyncIdScope);
    };


   private:
    friend class Environment;  // So we can call the constructor.
    inline AsyncHooks();
    // Keep a list of all Persistent strings used for Provider types.
    v8::Eternal<v8::String> providers_[AsyncWrap::PROVIDERS_LENGTH];
    // Keep track of the environment copy itself.
    Environment* env_;
    // Stores the ids of the current execution context stack.
    AliasedBuffer<double, v8::Float64Array> async_ids_stack_;
    // Attached to a Uint32Array that tracks the number of active hooks for
    // each type.
    AliasedBuffer<uint32_t, v8::Uint32Array> fields_;
    // Attached to a Float64Array that tracks the state of async resources.
    AliasedBuffer<double, v8::Float64Array> async_id_fields_;

    void grow_async_ids_stack();

    DISALLOW_COPY_AND_ASSIGN(AsyncHooks);
  };

  class AsyncCallbackScope {
   public:
    AsyncCallbackScope() = delete;
    explicit AsyncCallbackScope(Environment* env);
    ~AsyncCallbackScope();
    inline bool in_makecallback() const;

   private:
    Environment* env_;

    DISALLOW_COPY_AND_ASSIGN(AsyncCallbackScope);
  };

  class TickInfo {
   public:
    inline uint8_t* fields();
    inline int fields_count() const;
    inline uint8_t scheduled() const;

   private:
    friend class Environment;  // So we can call the constructor.
    inline TickInfo();

    enum Fields {
      kScheduled,
      kFieldsCount
    };

    uint8_t fields_[kFieldsCount];

    DISALLOW_COPY_AND_ASSIGN(TickInfo);
  };

  typedef void (*HandleCleanupCb)(Environment* env,
                                  uv_handle_t* handle,
                                  void* arg);

  class HandleCleanup {
   private:
    friend class Environment;

    HandleCleanup(uv_handle_t* handle, HandleCleanupCb cb, void* arg)
        : handle_(handle),
          cb_(cb),
          arg_(arg) {
    }

    uv_handle_t* handle_;
    HandleCleanupCb cb_;
    void* arg_;
    ListNode<HandleCleanup> handle_cleanup_queue_;
  };

  static inline Environment* GetCurrent(v8::Isolate* isolate);
  static inline Environment* GetCurrent(v8::Local<v8::Context> context);
  static inline Environment* GetCurrent(
      const v8::FunctionCallbackInfo<v8::Value>& info);

  template <typename T>
  static inline Environment* GetCurrent(
      const v8::PropertyCallbackInfo<T>& info);

  inline Environment(IsolateData* isolate_data, v8::Local<v8::Context> context);
  inline ~Environment();

  void Start(int argc,
             const char* const* argv,
             int exec_argc,
             const char* const* exec_argv,
             bool start_profiler_idle_notifier);
  void CleanupHandles();

  inline void AssignToContext(v8::Local<v8::Context> context,
                              const ContextInfo& info);

  void StartProfilerIdleNotifier();
  void StopProfilerIdleNotifier();

  inline v8::Isolate* isolate() const;
  inline uv_loop_t* event_loop() const;
  inline uint32_t watched_providers() const;

  static inline Environment* from_immediate_check_handle(uv_check_t* handle);
  inline uv_check_t* immediate_check_handle();
  inline uv_idle_t* immediate_idle_handle();

  // Register clean-up cb to be called on environment destruction.
  inline void RegisterHandleCleanup(uv_handle_t* handle,
                                    HandleCleanupCb cb,
                                    void *arg);
  inline void FinishHandleCleanup(uv_handle_t* handle);

  inline AsyncHooks* async_hooks();
  inline TickInfo* tick_info();
  inline uint64_t timer_base() const;

  inline IsolateData* isolate_data() const;

  inline bool using_domains() const;
  inline void set_using_domains(bool value);

  inline bool printed_error() const;
  inline void set_printed_error(bool value);

  void PrintSyncTrace() const;
  inline void set_trace_sync_io(bool value);

  // This stores whether the --abort-on-uncaught-exception flag was passed
  // to Node.
  inline bool abort_on_uncaught_exception() const;
  inline void set_abort_on_uncaught_exception(bool value);
  // This is a pseudo-boolean that keeps track of whether an uncaught exception
  // should abort the process or not if --abort-on-uncaught-exception was
  // passed to Node. If the flag was not passed, it is ignored.
  inline AliasedBuffer<uint32_t, v8::Uint32Array>&
  should_abort_on_uncaught_toggle();

  // The necessary API for async_hooks.
  inline double new_async_id();
  inline double execution_async_id();
  inline double trigger_async_id();
  inline double get_default_trigger_async_id();

  // List of id's that have been destroyed and need the destroy() cb called.
  inline std::vector<double>* destroy_async_id_list();

  std::unordered_multimap<int, loader::ModuleWrap*> module_map;

  inline double* heap_statistics_buffer() const;
  inline void set_heap_statistics_buffer(double* pointer);

  inline double* heap_space_statistics_buffer() const;
  inline void set_heap_space_statistics_buffer(double* pointer);

  inline char* http_parser_buffer() const;
  inline void set_http_parser_buffer(char* buffer);

  inline http2::http2_state* http2_state() const;
  inline void set_http2_state(std::unique_ptr<http2::http2_state> state);

  inline v8::Local<v8::Float64Array> fs_stats_field_array() const;
  inline void set_fs_stats_field_array(v8::Local<v8::Float64Array> fields);

  inline AliasedBuffer<uint32_t, v8::Uint32Array>& scheduled_immediate_count();

  inline performance::performance_state* performance_state();
  inline std::map<std::string, uint64_t>* performance_marks();

  void CollectExceptionInfo(v8::Local<v8::Value> context,
                            int errorno,
                            const char* syscall = nullptr,
                            const char* message = nullptr,
                            const char* path = nullptr);

  void CollectUVExceptionInfo(v8::Local<v8::Value> context,
                              int errorno,
                              const char* syscall = nullptr,
                              const char* message = nullptr,
                              const char* path = nullptr,
                              const char* dest = nullptr);

  inline void ThrowError(const char* errmsg);
  inline void ThrowTypeError(const char* errmsg);
  inline void ThrowRangeError(const char* errmsg);
  inline void ThrowErrnoException(int errorno,
                                  const char* syscall = nullptr,
                                  const char* message = nullptr,
                                  const char* path = nullptr);
  inline void ThrowUVException(int errorno,
                               const char* syscall = nullptr,
                               const char* message = nullptr,
                               const char* path = nullptr,
                               const char* dest = nullptr);

  inline v8::Local<v8::FunctionTemplate>
      NewFunctionTemplate(v8::FunctionCallback callback,
                          v8::Local<v8::Signature> signature =
                              v8::Local<v8::Signature>());

  // Convenience methods for NewFunctionTemplate().
  inline void SetMethod(v8::Local<v8::Object> that,
                        const char* name,
                        v8::FunctionCallback callback);
  inline void SetProtoMethod(v8::Local<v8::FunctionTemplate> that,
                             const char* name,
                             v8::FunctionCallback callback);
  inline void SetTemplateMethod(v8::Local<v8::FunctionTemplate> that,
                                const char* name,
                                v8::FunctionCallback callback);

  void AtExit(void (*cb)(void* arg), void* arg);
  void RunAtExitCallbacks();

  // Strings and private symbols are shared across shared contexts
  // The getters simply proxy to the per-isolate primitive.
#define VP(PropertyName, StringValue) V(v8::Private, PropertyName)
#define VS(PropertyName, StringValue) V(v8::String, PropertyName)
#define V(TypeName, PropertyName)                                             \
  inline v8::Local<TypeName> PropertyName() const;
  PER_ISOLATE_PRIVATE_SYMBOL_PROPERTIES(VP)
  PER_ISOLATE_STRING_PROPERTIES(VS)
#undef V
#undef VS
#undef VP

#define V(PropertyName, TypeName)                                             \
  inline v8::Local<TypeName> PropertyName() const;                            \
  inline void set_ ## PropertyName(v8::Local<TypeName> value);
  ENVIRONMENT_STRONG_PERSISTENT_PROPERTIES(V)
#undef V

#if HAVE_INSPECTOR
  inline inspector::Agent* inspector_agent() const {
    return inspector_agent_.get();
  }
#endif

  typedef ListHead<HandleWrap, &HandleWrap::handle_wrap_queue_> HandleWrapQueue;
  typedef ListHead<ReqWrap<uv_req_t>, &ReqWrap<uv_req_t>::req_wrap_queue_>
          ReqWrapQueue;

  inline HandleWrapQueue* handle_wrap_queue() { return &handle_wrap_queue_; }
  inline ReqWrapQueue* req_wrap_queue() { return &req_wrap_queue_; }

  static const int kContextEmbedderDataIndex = NODE_CONTEXT_EMBEDDER_DATA_INDEX;

  void AddPromiseHook(promise_hook_func fn, void* arg);
  bool RemovePromiseHook(promise_hook_func fn, void* arg);
  bool EmitNapiWarning();

  typedef void (*native_immediate_callback)(Environment* env, void* data);
  // cb will be called as cb(env, data) on the next event loop iteration.
  // obj will be kept alive between now and after the callback has run.
  inline void SetImmediate(native_immediate_callback cb,
                           void* data,
                           v8::Local<v8::Object> obj = v8::Local<v8::Object>());
  // This needs to be available for the JS-land setImmediate().
  void ActivateImmediateCheck();

  class ShouldNotAbortOnUncaughtScope {
   public:
    explicit inline ShouldNotAbortOnUncaughtScope(Environment* env);
    inline void Close();
    inline ~ShouldNotAbortOnUncaughtScope();

   private:
    Environment* env_;
  };

  inline bool inside_should_not_abort_on_uncaught_scope() const;

  static inline Environment* ForAsyncHooks(AsyncHooks* hooks);

 private:
  inline void ThrowError(v8::Local<v8::Value> (*fun)(v8::Local<v8::String>),
                         const char* errmsg);

  v8::Isolate* const isolate_;
  IsolateData* const isolate_data_;
  uv_check_t immediate_check_handle_;
  uv_idle_t immediate_idle_handle_;
  uv_prepare_t idle_prepare_handle_;
  uv_check_t idle_check_handle_;

  AsyncHooks async_hooks_;
  TickInfo tick_info_;
  const uint64_t timer_base_;
  bool using_domains_;
  bool printed_error_;
  bool trace_sync_io_;
  bool abort_on_uncaught_exception_;
  bool emit_napi_warning_;
  size_t makecallback_cntr_;
  std::vector<double> destroy_async_id_list_;

  AliasedBuffer<uint32_t, v8::Uint32Array> scheduled_immediate_count_;
  AliasedBuffer<uint32_t, v8::Uint32Array> should_abort_on_uncaught_toggle_;

  int should_not_abort_scope_counter_ = 0;

  performance::performance_state* performance_state_ = nullptr;
  std::map<std::string, uint64_t> performance_marks_;

#if HAVE_INSPECTOR
  std::unique_ptr<inspector::Agent> inspector_agent_;
#endif

  HandleWrapQueue handle_wrap_queue_;
  ReqWrapQueue req_wrap_queue_;
  ListHead<HandleCleanup,
           &HandleCleanup::handle_cleanup_queue_> handle_cleanup_queue_;
  int handle_cleanup_waiting_;

  double* heap_statistics_buffer_ = nullptr;
  double* heap_space_statistics_buffer_ = nullptr;

  char* http_parser_buffer_;
  std::unique_ptr<http2::http2_state> http2_state_;

  // We depend on the property in fs.js to manage the lifetime appropriately
  v8::Global<v8::Float64Array> fs_stats_field_array_;

  struct AtExitCallback {
    void (*cb_)(void* arg);
    void* arg_;
  };
  std::list<AtExitCallback> at_exit_functions_;

  struct PromiseHookCallback {
    promise_hook_func cb_;
    void* arg_;
    size_t enable_count_;
  };
  std::vector<PromiseHookCallback> promise_hooks_;

  struct NativeImmediateCallback {
    native_immediate_callback cb_;
    void* data_;
    std::unique_ptr<v8::Persistent<v8::Object>> keep_alive_;
  };
  std::vector<NativeImmediateCallback> native_immediate_callbacks_;
  void RunAndClearNativeImmediates();
  static void CheckImmediate(uv_check_t* handle);

  static void EnvPromiseHook(v8::PromiseHookType type,
                             v8::Local<v8::Promise> promise,
                             v8::Local<v8::Value> parent);

#define V(PropertyName, TypeName)                                             \
  v8::Persistent<TypeName> PropertyName ## _;
  ENVIRONMENT_STRONG_PERSISTENT_PROPERTIES(V)
#undef V

  DISALLOW_COPY_AND_ASSIGN(Environment);
};

}  // namespace node

#endif  // defined(NODE_WANT_INTERNALS) && NODE_WANT_INTERNALS

#endif  // SRC_ENV_H_<|MERGE_RESOLUTION|>--- conflicted
+++ resolved
@@ -390,12 +390,6 @@
       kUidFieldsCount,
     };
 
-<<<<<<< HEAD
-
-    AsyncHooks() = delete;
-
-=======
->>>>>>> 120ea9b5
     inline AliasedBuffer<uint32_t, v8::Uint32Array>& fields();
     inline AliasedBuffer<double, v8::Float64Array>& async_id_fields();
     inline AliasedBuffer<double, v8::Float64Array>& async_ids_stack();
