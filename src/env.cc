--- conflicted
+++ resolved
@@ -1,9 +1,5 @@
 #include "node_internals.h"
-<<<<<<< HEAD
-#include "async-wrap.h"
-=======
 #include "async_wrap.h"
->>>>>>> 84bd6f3c
 #include "v8-profiler.h"
 #include "node_buffer.h"
 #include "node_platform.h"
@@ -221,9 +217,6 @@
   uv_unref(reinterpret_cast<uv_handle_t*>(&idle_prepare_handle_));
   uv_unref(reinterpret_cast<uv_handle_t*>(&idle_check_handle_));
 
-<<<<<<< HEAD
-  uv_timer_init(event_loop(), destroy_ids_timer_handle());
-=======
   // Register clean-up cb to be called to clean up the handles
   // when the environment is freed, note that they are not cleaned in
   // the one environment per process setup, but will be called in
@@ -236,7 +229,6 @@
 
   auto process_template = FunctionTemplate::New(isolate());
   process_template->SetClassName(FIXED_ONE_BYTE_STRING(isolate(), "process"));
->>>>>>> 84bd6f3c
 
   auto process_object = process_template->GetFunction(context())
                             .ToLocalChecked()
@@ -275,37 +267,12 @@
       reinterpret_cast<uv_handle_t*>(&idle_check_handle_),
       close_and_finish,
       nullptr);
-<<<<<<< HEAD
-  RegisterHandleCleanup(
-      reinterpret_cast<uv_handle_t*>(&destroy_ids_timer_handle_),
-      close_and_finish,
-      nullptr);
-
-  if (start_profiler_idle_notifier) {
-    StartProfilerIdleNotifier();
-  }
-
-  auto process_template = FunctionTemplate::New(isolate());
-  process_template->SetClassName(FIXED_ONE_BYTE_STRING(isolate(), "process"));
-
-  auto process_object =
-      process_template->GetFunction()->NewInstance(context()).ToLocalChecked();
-  set_process_object(process_object);
-
-  SetupProcessObject(this, argc, argv, exec_argc, exec_argv);
-  LoadAsyncWrapperInfo(this);
-=======
->>>>>>> 84bd6f3c
 }
 
 void Environment::CleanupHandles() {
   for (ReqWrap<uv_req_t>* request : req_wrap_queue_)
     request->Cancel();
 
-<<<<<<< HEAD
-  while (handle_cleanup_waiting_ != 0)
-    uv_run(event_loop(), UV_RUN_ONCE);
-=======
   for (HandleWrap* handle : handle_wrap_queue_)
     handle->Close();
 
@@ -320,7 +287,6 @@
   }
 
   file_handle_read_wrap_freelist_.clear();
->>>>>>> 84bd6f3c
 }
 
 void Environment::StartProfilerIdleNotifier() {
@@ -480,15 +446,6 @@
   return true;
 }
 
-<<<<<<< HEAD
-bool Environment::EmitNapiWarning() {
-  bool current_value = emit_napi_warning_;
-  emit_napi_warning_ = false;
-  return current_value;
-}
-
-=======
->>>>>>> 84bd6f3c
 void Environment::EnvPromiseHook(v8::PromiseHookType type,
                                  v8::Local<v8::Promise> promise,
                                  v8::Local<v8::Value> parent) {
