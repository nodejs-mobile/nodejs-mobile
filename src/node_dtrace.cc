// Copyright Joyent, Inc. and other Node contributors.
//
// Permission is hereby granted, free of charge, to any person obtaining a
// copy of this software and associated documentation files (the
// "Software"), to deal in the Software without restriction, including
// without limitation the rights to use, copy, modify, merge, publish,
// distribute, sublicense, and/or sell copies of the Software, and to permit
// persons to whom the Software is furnished to do so, subject to the
// following conditions:
//
// The above copyright notice and this permission notice shall be included
// in all copies or substantial portions of the Software.
//
// THE SOFTWARE IS PROVIDED "AS IS", WITHOUT WARRANTY OF ANY KIND, EXPRESS
// OR IMPLIED, INCLUDING BUT NOT LIMITED TO THE WARRANTIES OF
// MERCHANTABILITY, FITNESS FOR A PARTICULAR PURPOSE AND NONINFRINGEMENT. IN
// NO EVENT SHALL THE AUTHORS OR COPYRIGHT HOLDERS BE LIABLE FOR ANY CLAIM,
// DAMAGES OR OTHER LIABILITY, WHETHER IN AN ACTION OF CONTRACT, TORT OR
// OTHERWISE, ARISING FROM, OUT OF OR IN CONNECTION WITH THE SOFTWARE OR THE
// USE OR OTHER DEALINGS IN THE SOFTWARE.

#include "node_dtrace.h"

#ifdef HAVE_DTRACE
#include "node_provider.h"
#elif HAVE_ETW
#include "node_win32_etw_provider-inl.h"
#else
#define NODE_HTTP_SERVER_REQUEST(arg0, arg1)
#define NODE_HTTP_SERVER_REQUEST_ENABLED() (0)
#define NODE_HTTP_SERVER_RESPONSE(arg0)
#define NODE_HTTP_SERVER_RESPONSE_ENABLED() (0)
#define NODE_HTTP_CLIENT_REQUEST(arg0, arg1)
#define NODE_HTTP_CLIENT_REQUEST_ENABLED() (0)
#define NODE_HTTP_CLIENT_RESPONSE(arg0)
#define NODE_HTTP_CLIENT_RESPONSE_ENABLED() (0)
#define NODE_NET_SERVER_CONNECTION(arg0)
#define NODE_NET_SERVER_CONNECTION_ENABLED() (0)
#define NODE_NET_STREAM_END(arg0)
#define NODE_NET_STREAM_END_ENABLED() (0)
#define NODE_GC_START(arg0, arg1, arg2)
#define NODE_GC_DONE(arg0, arg1, arg2)
#endif

<<<<<<< HEAD
=======
#include "node_errors.h"
>>>>>>> 84bd6f3c
#include "node_internals.h"

#include <string.h>

namespace node {

using v8::FunctionCallbackInfo;
using v8::GCCallbackFlags;
using v8::GCType;
using v8::HandleScope;
using v8::Isolate;
using v8::Local;
using v8::Object;
using v8::String;
using v8::Value;

#define SLURP_STRING(obj, member, valp)                                    \
  if (!(obj)->IsObject()) {                                                \
    return node::THROW_ERR_INVALID_ARG_TYPE(env,                           \
        "expected object for " #obj " to contain string member " #member); \
  }                                                                        \
  node::Utf8Value _##member(env->isolate(),                                \
      obj->Get(OneByteString(env->isolate(), #member)));                   \
  if ((*(const char **)valp = *_##member) == nullptr)                      \
    *(const char **)valp = "<unknown>";

#define SLURP_INT(obj, member, valp)                                           \
  if (!(obj)->IsObject()) {                                                    \
    return node::THROW_ERR_INVALID_ARG_TYPE(                                   \
        env,                                                                   \
        "expected object for " #obj " to contain integer member " #member);    \
  }                                                                            \
  *valp = obj->Get(OneByteString(env->isolate(), #member))                     \
              ->Int32Value(env->context())                                     \
              .FromJust();

#define SLURP_OBJECT(obj, member, valp)                                    \
  if (!(obj)->IsObject()) {                                                \
    return node::THROW_ERR_INVALID_ARG_TYPE(env,                           \
        "expected object for " #obj " to contain object member " #member); \
  }                                                                        \
  *valp = Local<Object>::Cast(obj->Get(OneByteString(env->isolate(), #member)));

#define SLURP_CONNECTION(arg, conn)                                        \
  if (!(arg)->IsObject()) {                                                \
    return node::THROW_ERR_INVALID_ARG_TYPE(env,                           \
        "expected argument " #arg " to be a connection object");           \
  }                                                                        \
  node_dtrace_connection_t conn;                                           \
  Local<Object> _##conn = Local<Object>::Cast(arg);                        \
  Local<Value> _handle =                                                   \
      (_##conn)->Get(FIXED_ONE_BYTE_STRING(env->isolate(), "_handle"));    \
  if (_handle->IsObject()) {                                               \
    SLURP_INT(_handle.As<Object>(), fd, &conn.fd);                         \
  } else {                                                                 \
    conn.fd = -1;                                                          \
  }                                                                        \
  SLURP_STRING(_##conn, remoteAddress, &conn.remote);                      \
  SLURP_INT(_##conn, remotePort, &conn.port);                              \
  SLURP_INT(_##conn, bufferSize, &conn.buffered);

#define SLURP_CONNECTION_HTTP_CLIENT(arg, conn)                            \
  if (!(arg)->IsObject()) {                                                \
    return node::THROW_ERR_INVALID_ARG_TYPE(env,                           \
        "expected argument " #arg " to be a connection object");           \
  }                                                                        \
  node_dtrace_connection_t conn;                                           \
  Local<Object> _##conn = Local<Object>::Cast(arg);                        \
  SLURP_INT(_##conn, fd, &conn.fd);                                        \
  SLURP_STRING(_##conn, host, &conn.remote);                               \
  SLURP_INT(_##conn, port, &conn.port);                                    \
  SLURP_INT(_##conn, bufferSize, &conn.buffered);

#define SLURP_CONNECTION_HTTP_CLIENT_RESPONSE(arg0, arg1, conn)            \
  if (!(arg0)->IsObject()) {                                               \
    return node::THROW_ERR_INVALID_ARG_TYPE(env,                           \
        "expected argument " #arg0 " to be a connection object");          \
  }                                                                        \
  if (!(arg1)->IsObject()) {                                               \
    return node::THROW_ERR_INVALID_ARG_TYPE(env,                           \
        "expected argument " #arg1 " to be a connection object");          \
  }                                                                        \
  node_dtrace_connection_t conn;                                           \
  Local<Object> _##conn = Local<Object>::Cast(arg0);                       \
  SLURP_INT(_##conn, fd, &conn.fd);                                        \
  SLURP_INT(_##conn, bufferSize, &conn.buffered);                          \
  _##conn = Local<Object>::Cast(arg1);                                     \
  SLURP_STRING(_##conn, host, &conn.remote);                               \
  SLURP_INT(_##conn, port, &conn.port);


void DTRACE_NET_SERVER_CONNECTION(const FunctionCallbackInfo<Value>& args) {
  if (!NODE_NET_SERVER_CONNECTION_ENABLED())
    return;
  Environment* env = Environment::GetCurrent(args);
  SLURP_CONNECTION(args[0], conn);
  NODE_NET_SERVER_CONNECTION(&conn, conn.remote, conn.port, conn.fd);
}


void DTRACE_NET_STREAM_END(const FunctionCallbackInfo<Value>& args) {
  if (!NODE_NET_STREAM_END_ENABLED())
    return;
  Environment* env = Environment::GetCurrent(args);
  SLURP_CONNECTION(args[0], conn);
  NODE_NET_STREAM_END(&conn, conn.remote, conn.port, conn.fd);
}

void DTRACE_HTTP_SERVER_REQUEST(const FunctionCallbackInfo<Value>& args) {
  node_dtrace_http_server_request_t req;

  if (!NODE_HTTP_SERVER_REQUEST_ENABLED())
    return;

  Environment* env = Environment::GetCurrent(args);
  HandleScope scope(env->isolate());
  Local<Object> arg0 = Local<Object>::Cast(args[0]);
  Local<Object> headers;

  memset(&req, 0, sizeof(req));
  req._un.version = 1;
  SLURP_STRING(arg0, url, &req.url);
  SLURP_STRING(arg0, method, &req.method);
  SLURP_OBJECT(arg0, headers, &headers);

  if (!(headers)->IsObject()) {
    return node::THROW_ERR_INVALID_ARG_TYPE(env,
        "expected object for request to contain string member headers");
  }

  Local<Value> strfwdfor = headers->Get(env->x_forwarded_string());
  node::Utf8Value fwdfor(env->isolate(), strfwdfor);

  if (!strfwdfor->IsString() || (req.forwardedFor = *fwdfor) == nullptr)
    req.forwardedFor = const_cast<char*>("");

  SLURP_CONNECTION(args[1], conn);
  NODE_HTTP_SERVER_REQUEST(&req, &conn, conn.remote, conn.port, req.method, \
                           req.url, conn.fd);
}


void DTRACE_HTTP_SERVER_RESPONSE(const FunctionCallbackInfo<Value>& args) {
  if (!NODE_HTTP_SERVER_RESPONSE_ENABLED())
    return;
  Environment* env = Environment::GetCurrent(args);
  SLURP_CONNECTION(args[0], conn);
  NODE_HTTP_SERVER_RESPONSE(&conn, conn.remote, conn.port, conn.fd);
}


void DTRACE_HTTP_CLIENT_REQUEST(const FunctionCallbackInfo<Value>& args) {
  node_dtrace_http_client_request_t req;
  char* header;

  if (!NODE_HTTP_CLIENT_REQUEST_ENABLED())
    return;

  Environment* env = Environment::GetCurrent(args);
  HandleScope scope(env->isolate());

  /*
   * For the method and URL, we're going to dig them out of the header.  This
   * is not as efficient as it could be, but we would rather not force the
   * caller here to retain their method and URL until the time at which
   * DTRACE_HTTP_CLIENT_REQUEST can be called.
   */
  Local<Object> arg0 = Local<Object>::Cast(args[0]);
  SLURP_STRING(arg0, _header, &header);

  req.method = header;

  while (*header != '\0' && *header != ' ')
    header++;

  if (*header != '\0')
    *header++ = '\0';

  req.url = header;

  while (*header != '\0' && *header != ' ')
    header++;

  *header = '\0';

  SLURP_CONNECTION_HTTP_CLIENT(args[1], conn);
  NODE_HTTP_CLIENT_REQUEST(&req, &conn, conn.remote, conn.port, req.method, \
                           req.url, conn.fd);
}


void DTRACE_HTTP_CLIENT_RESPONSE(const FunctionCallbackInfo<Value>& args) {
  if (!NODE_HTTP_CLIENT_RESPONSE_ENABLED())
    return;
  Environment* env = Environment::GetCurrent(args);
  SLURP_CONNECTION_HTTP_CLIENT_RESPONSE(args[0], args[1], conn);
  NODE_HTTP_CLIENT_RESPONSE(&conn, conn.remote, conn.port, conn.fd);
}


void dtrace_gc_start(Isolate* isolate, GCType type, GCCallbackFlags flags) {
  // Previous versions of this probe point only logged type and flags.
  // That's why for reasons of backwards compatibility the isolate goes last.
  NODE_GC_START(type, flags, isolate);
}


void dtrace_gc_done(Isolate* isolate, GCType type, GCCallbackFlags flags) {
  // Previous versions of this probe point only logged type and flags.
  // That's why for reasons of backwards compatibility the isolate goes last.
  NODE_GC_DONE(type, flags, isolate);
}


void InitDTrace(Environment* env, Local<Object> target) {
  HandleScope scope(env->isolate());

  static struct {
    const char* name;
    void (*func)(const FunctionCallbackInfo<Value>&);
  } tab[] = {
#define NODE_PROBE(name) #name, name
    { NODE_PROBE(DTRACE_NET_SERVER_CONNECTION) },
    { NODE_PROBE(DTRACE_NET_STREAM_END) },
    { NODE_PROBE(DTRACE_HTTP_SERVER_REQUEST) },
    { NODE_PROBE(DTRACE_HTTP_SERVER_RESPONSE) },
    { NODE_PROBE(DTRACE_HTTP_CLIENT_REQUEST) },
    { NODE_PROBE(DTRACE_HTTP_CLIENT_RESPONSE) }
#undef NODE_PROBE
  };

  for (size_t i = 0; i < arraysize(tab); i++) {
    Local<String> key = OneByteString(env->isolate(), tab[i].name);
    Local<Value> val = env->NewFunctionTemplate(tab[i].func)
                           ->GetFunction(env->context())
                           .ToLocalChecked();
    target->Set(key, val);
  }

#ifdef HAVE_ETW
  init_etw();
#endif

#if defined HAVE_DTRACE || defined HAVE_ETW
  env->isolate()->AddGCPrologueCallback(dtrace_gc_start);
  env->isolate()->AddGCEpilogueCallback(dtrace_gc_done);
#endif
}

}  // namespace node<|MERGE_RESOLUTION|>--- conflicted
+++ resolved
@@ -42,10 +42,7 @@
 #define NODE_GC_DONE(arg0, arg1, arg2)
 #endif
 
-<<<<<<< HEAD
-=======
 #include "node_errors.h"
->>>>>>> 84bd6f3c
 #include "node_internals.h"
 
 #include <string.h>
