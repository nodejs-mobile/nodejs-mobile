--- conflicted
+++ resolved
@@ -132,26 +132,6 @@
   env->SetProtoMethod(t, "setTTL", SetTTL);
   env->SetProtoMethod(t, "bufferSize", BufferSize);
 
-<<<<<<< HEAD
-  env->SetProtoMethod(t, "ref", HandleWrap::Ref);
-  env->SetProtoMethod(t, "unref", HandleWrap::Unref);
-  env->SetProtoMethod(t, "hasRef", HandleWrap::HasRef);
-
-  AsyncWrap::AddWrapMethods(env, t);
-
-  target->Set(udpString, t->GetFunction());
-  env->set_udp_constructor_function(t->GetFunction());
-
-  // Create FunctionTemplate for SendWrap
-  Local<FunctionTemplate> swt =
-      FunctionTemplate::New(env->isolate(), NewSendWrap);
-  swt->InstanceTemplate()->SetInternalFieldCount(1);
-  AsyncWrap::AddWrapMethods(env, swt);
-  Local<String> sendWrapString =
-      FIXED_ONE_BYTE_STRING(env->isolate(), "SendWrap");
-  swt->SetClassName(sendWrapString);
-  target->Set(sendWrapString, swt->GetFunction());
-=======
   t->Inherit(HandleWrap::GetConstructorTemplate(env));
 
   target->Set(udpString, t->GetFunction(env->context()).ToLocalChecked());
@@ -167,7 +147,6 @@
   swt->SetClassName(sendWrapString);
   target->Set(sendWrapString,
               swt->GetFunction(env->context()).ToLocalChecked());
->>>>>>> 84bd6f3c
 }
 
 
