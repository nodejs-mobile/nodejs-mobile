--- conflicted
+++ resolved
@@ -1,11 +1,6 @@
 #include "node_url.h"
 #include "node_internals.h"
-<<<<<<< HEAD
-#include "base-object.h"
-#include "base-object-inl.h"
-=======
 #include "base_object-inl.h"
->>>>>>> 84bd6f3c
 #include "node_i18n.h"
 
 #include <string>
@@ -741,12 +736,7 @@
 }
 
 // https://url.spec.whatwg.org/#start-with-a-windows-drive-letter
-<<<<<<< HEAD
-static inline bool StartsWithWindowsDriveLetter(const char* p,
-                                                const char* end) {
-=======
 inline bool StartsWithWindowsDriveLetter(const char* p, const char* end) {
->>>>>>> 84bd6f3c
   const size_t length = end - p;
   return length >= 2 &&
     IsWindowsDriveLetter(p[0], p[1]) &&
@@ -757,11 +747,7 @@
       p[2] == '#');
 }
 
-<<<<<<< HEAD
-static inline int NormalizePort(std::string scheme, int p) {
-=======
 inline int NormalizePort(const std::string& scheme, int p) {
->>>>>>> 84bd6f3c
 #define XX(name, port) if (scheme == name && p == port) return -1;
   SPECIALS(XX);
 #undef XX
@@ -1200,13 +1186,8 @@
   return vec;
 }
 
-<<<<<<< HEAD
-static inline Local<Array> Copy(Environment* env,
-                                const std::vector<std::string>& vec) {
-=======
 inline Local<Array> ToJSStringArray(Environment* env,
                                     const std::vector<std::string>& vec) {
->>>>>>> 84bd6f3c
   Isolate* isolate = env->isolate();
   Local<Array> array = Array::New(isolate, vec.size());
   for (size_t n = 0; n < vec.size(); n++)
@@ -1471,11 +1452,7 @@
             // as it can be done before even entering C++ binding.
           }
 
-<<<<<<< HEAD
-          url->scheme = buffer;
-=======
           url->scheme = std::move(buffer);
->>>>>>> 84bd6f3c
           url->port = NormalizePort(url->scheme, url->port);
           if (new_is_special) {
             url->flags |= URL_FLAGS_SPECIAL;
@@ -2173,11 +2150,7 @@
       null,  // query defaults to null
       null,  // fragment defaults to null
     };
-<<<<<<< HEAD
-    SetArgs(env, argv, &url);
-=======
     SetArgs(env, argv, url);
->>>>>>> 84bd6f3c
     cb->Call(context, recv, arraysize(argv), argv).FromMaybe(Local<Value>());
   } else if (error_cb->IsFunction()) {
     Local<Value> argv[2] = { undef, undef };
@@ -2313,11 +2286,7 @@
                           v8::NewStringType::kNormal).ToLocalChecked());
 }
 
-<<<<<<< HEAD
-std::string URL::ToFilePath() {
-=======
 std::string URL::ToFilePath() const {
->>>>>>> 84bd6f3c
   if (context_.scheme != "file:") {
     return "";
   }
@@ -2338,14 +2307,8 @@
   }
 #endif
   std::string decoded_path;
-<<<<<<< HEAD
-  for (std::string& part : context_.path) {
-    std::string decoded;
-    PercentDecode(part.c_str(), part.length(), &decoded);
-=======
   for (const std::string& part : context_.path) {
     std::string decoded = PercentDecode(part.c_str(), part.length());
->>>>>>> 84bd6f3c
     for (char& ch : decoded) {
       if (is_slash(ch)) {
         return "";
@@ -2365,11 +2328,7 @@
   if ((context_.flags & URL_FLAGS_HAS_HOST) &&
       context_.host.length() > 0) {
     std::string unicode_host;
-<<<<<<< HEAD
-    if (!ToUnicode(&context_.host, &unicode_host)) {
-=======
     if (!ToUnicode(context_.host, &unicode_host)) {
->>>>>>> 84bd6f3c
       return "";
     }
     return "\\\\" + unicode_host + decoded_path;
@@ -2389,8 +2348,6 @@
 #endif
 }
 
-<<<<<<< HEAD
-=======
 URL URL::FromFilePath(const std::string& file_path) {
   URL url("file://");
   std::string escaped_file_path;
@@ -2404,7 +2361,6 @@
   return url;
 }
 
->>>>>>> 84bd6f3c
 // This function works by calling out to a JS function that creates and
 // returns the JS URL object. Be mindful of the JS<->Native boundary
 // crossing that is required.
