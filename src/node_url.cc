#include "node_url.h"
#include "node.h"
#include "node_internals.h"
#include "env.h"
#include "env-inl.h"
#include "util.h"
#include "util-inl.h"
#include "v8.h"
#include "base-object.h"
#include "base-object-inl.h"
#include "node_i18n.h"

#include <string>
#include <vector>
#include <stdio.h>
#include <cmath>

#if defined(NODE_HAVE_I18N_SUPPORT)
#include <unicode/utf8.h>
#include <unicode/utf.h>
#endif

namespace node {

using v8::Array;
using v8::Context;
using v8::Function;
using v8::FunctionCallbackInfo;
using v8::HandleScope;
using v8::Integer;
using v8::Isolate;
using v8::Local;
using v8::Null;
using v8::Object;
using v8::String;
using v8::Undefined;
using v8::Value;

#define GET(env, obj, name)                                                   \
  obj->Get(env->context(),                                                    \
           OneByteString(env->isolate(), name)).ToLocalChecked()

#define GET_AND_SET(env, obj, name, data, flag)                               \
  {                                                                           \
    Local<Value> val = GET(env, obj, #name);                                  \
    if (val->IsString()) {                                                    \
      Utf8Value value(env->isolate(), val.As<String>());                      \
      data->name = *value;                                                    \
      data->flags |= flag;                                                    \
    }                                                                         \
  }

#define CANNOT_BE_BASE() url.flags |= URL_FLAGS_CANNOT_BE_BASE;
#define INVALID_PARSE_STATE() url.flags |= URL_FLAGS_INVALID_PARSE_STATE;
#define SPECIAL()                                                             \
  {                                                                           \
    url.flags |= URL_FLAGS_SPECIAL;                                           \
    special = true;                                                           \
  }
#define TERMINATE()                                                           \
  {                                                                           \
    url.flags |= URL_FLAGS_TERMINATED;                                        \
    goto done;                                                                \
  }
#define URL_FAILED()                                                          \
  {                                                                           \
    url.flags |= URL_FLAGS_FAILED;                                            \
    goto done;                                                                \
  }

#define CHECK_FLAG(flags, name) (flags & URL_FLAGS_##name) /* NOLINT */

#define IS_CANNOT_BE_BASE(flags) CHECK_FLAG(flags, CANNOT_BE_BASE)
#define IS_FAILED(flags) CHECK_FLAG(flags, FAILED)

#define DOES_HAVE_SCHEME(url) CHECK_FLAG(url.flags, HAS_SCHEME)
#define DOES_HAVE_USERNAME(url) CHECK_FLAG(url.flags, HAS_USERNAME)
#define DOES_HAVE_PASSWORD(url) CHECK_FLAG(url.flags, HAS_PASSWORD)
#define DOES_HAVE_HOST(url) CHECK_FLAG(url.flags, HAS_HOST)
#define DOES_HAVE_PATH(url) CHECK_FLAG(url.flags, HAS_PATH)
#define DOES_HAVE_QUERY(url) CHECK_FLAG(url.flags, HAS_QUERY)
#define DOES_HAVE_FRAGMENT(url) CHECK_FLAG(url.flags, HAS_FRAGMENT)

#define SET_HAVE_SCHEME() url.flags |= URL_FLAGS_HAS_SCHEME;
#define SET_HAVE_USERNAME() url.flags |= URL_FLAGS_HAS_USERNAME;
#define SET_HAVE_PASSWORD() url.flags |= URL_FLAGS_HAS_PASSWORD;
#define SET_HAVE_HOST() url.flags |= URL_FLAGS_HAS_HOST;
#define SET_HAVE_PATH() url.flags |= URL_FLAGS_HAS_PATH;
#define SET_HAVE_QUERY() url.flags |= URL_FLAGS_HAS_QUERY;
#define SET_HAVE_FRAGMENT() url.flags |= URL_FLAGS_HAS_FRAGMENT;

#define UTF8STRING(isolate, str)                                              \
  String::NewFromUtf8(isolate, str.c_str(), v8::NewStringType::kNormal)       \
    .ToLocalChecked()

namespace url {

#if defined(NODE_HAVE_I18N_SUPPORT)
  static bool ToUnicode(std::string* input, std::string* output) {
    MaybeStackBuffer<char> buf;
    if (i18n::ToUnicode(&buf, input->c_str(), input->length()) < 0)
      return false;
    output->assign(*buf, buf.length());
    return true;
  }

  static bool ToASCII(std::string* input, std::string* output) {
    MaybeStackBuffer<char> buf;
    if (i18n::ToASCII(&buf, input->c_str(), input->length()) < 0)
      return false;
    output->assign(*buf, buf.length());
    return true;
  }

  // Unfortunately there's not really a better way to do this.
  // Iterate through each encoded codepoint and verify that
  // it is a valid unicode codepoint.
  static bool IsValidUTF8(std::string* input) {
    const char* p = input->c_str();
    int32_t len = input->length();
    for (int32_t i = 0; i < len;) {
      UChar32 c;
      U8_NEXT_UNSAFE(p, i, c);
      if (!U_IS_UNICODE_CHAR(c))
        return false;
    }
    return true;
  }
#else
  // Intentional non-ops if ICU is not present.
<<<<<<< HEAD
  static int ToUnicode(std::string* input, std::string* output) {
    output->reserve(input->length());
    *output = input->c_str();
    return 0;
  }

  static int ToASCII(std::string* input, std::string* output) {
    output->reserve(input->length());
    *output = input->c_str();
    return 0;
=======
  static bool ToUnicode(std::string* input, std::string* output) {
    *output = *input;
    return true;
  }

  static bool ToASCII(std::string* input, std::string* output) {
    *output = *input;
    return true;
>>>>>>> b32ae9e7
  }

  static bool IsValidUTF8(std::string* input) {
    return true;
  }
#endif

  static url_host_type ParseIPv6Host(url_host* host,
                                     const char* input,
                                     size_t length) {
    url_host_type type = HOST_TYPE_FAILED;
    for (unsigned n = 0; n < 8; n++)
      host->value.ipv6[n] = 0;
    uint16_t* piece_pointer = &host->value.ipv6[0];
    uint16_t* last_piece = piece_pointer + 8;
    uint16_t* compress_pointer = nullptr;
    const char* pointer = input;
    const char* end = pointer + length;
    unsigned value, len, swaps, dots;
    char ch = pointer < end ? pointer[0] : kEOL;
    if (ch == ':') {
      if (length < 2 || pointer[1] != ':')
        goto end;
      pointer += 2;
      ch = pointer < end ? pointer[0] : kEOL;
      piece_pointer++;
      compress_pointer = piece_pointer;
    }
    while (ch != kEOL) {
      if (piece_pointer > last_piece)
        goto end;
      if (ch == ':') {
        if (compress_pointer != nullptr)
          goto end;
        pointer++;
        ch = pointer < end ? pointer[0] : kEOL;
        piece_pointer++;
        compress_pointer = piece_pointer;
        continue;
      }
      value = 0;
      len = 0;
      while (len < 4 && ASCII_HEX_DIGIT(ch)) {
        value = value * 0x10 + hex2bin(ch);
        pointer++;
        ch = pointer < end ? pointer[0] : kEOL;
        len++;
      }
      switch (ch) {
        case '.':
          if (len == 0)
            goto end;
          pointer -= len;
          ch = pointer < end ? pointer[0] : kEOL;
          if (piece_pointer > last_piece - 2)
            goto end;
          dots = 0;
          while (ch != kEOL) {
            value = 0xffffffff;
            if (!ASCII_DIGIT(ch))
              goto end;
            while (ASCII_DIGIT(ch)) {
              unsigned number = ch - '0';
              if (value == 0xffffffff) {
                value = number;
              } else if (value == 0) {
                goto end;
              } else {
                value = value * 10 + number;
              }
              if (value > 255)
                goto end;
              pointer++;
              ch = pointer < end ? pointer[0] : kEOL;
            }
            if (dots < 3 && ch != '.')
              goto end;
            *piece_pointer = *piece_pointer * 0x100 + value;
            if (dots & 0x1)
              piece_pointer++;
            if (ch != kEOL) {
              pointer++;
              ch = pointer < end ? pointer[0] : kEOL;
            }
            if (dots == 3 && ch != kEOL)
              goto end;
            dots++;
          }
          continue;
        case ':':
          pointer++;
          ch = pointer < end ? pointer[0] : kEOL;
          if (ch == kEOL)
            goto end;
          break;
        case kEOL:
          break;
        default:
          goto end;
      }
      *piece_pointer = value;
      piece_pointer++;
    }

    if (compress_pointer != nullptr) {
      swaps = piece_pointer - compress_pointer;
      piece_pointer = last_piece - 1;
      while (piece_pointer != &host->value.ipv6[0] && swaps > 0) {
        uint16_t temp = *piece_pointer;
        uint16_t* swap_piece = compress_pointer + swaps - 1;
        *piece_pointer = *swap_piece;
        *swap_piece = temp;
         piece_pointer--;
         swaps--;
      }
    } else if (compress_pointer == nullptr &&
               piece_pointer != last_piece) {
      goto end;
    }
    type = HOST_TYPE_IPV6;
   end:
    host->type = type;
    return type;
  }

  static inline int64_t ParseNumber(const char* start, const char* end) {
    unsigned R = 10;
    if (end - start >= 2 && start[0] == '0' && (start[1] | 0x20) == 'x') {
      start += 2;
      R = 16;
    }
    if (end - start == 0) {
      return 0;
    } else if (R == 10 && end - start > 1 && start[0] == '0') {
      start++;
      R = 8;
    }
    const char* p = start;

    while (p < end) {
      const char ch = p[0];
      switch (R) {
        case 8:
          if (ch < '0' || ch > '7')
            return -1;
          break;
        case 10:
          if (!ASCII_DIGIT(ch))
            return -1;
          break;
        case 16:
          if (!ASCII_HEX_DIGIT(ch))
            return -1;
          break;
      }
      p++;
    }
    return strtoll(start, NULL, R);
  }

  static url_host_type ParseIPv4Host(url_host* host,
                                     const char* input,
                                     size_t length) {
    url_host_type type = HOST_TYPE_DOMAIN;
    const char* pointer = input;
    const char* mark = input;
    const char* end = pointer + length;
    int parts = 0;
    uint32_t val = 0;
    uint64_t numbers[4];
    int tooBigNumbers = 0;
    if (length == 0)
      goto end;

    while (pointer <= end) {
      const char ch = pointer < end ? pointer[0] : kEOL;
      const int remaining = end - pointer - 1;
      if (ch == '.' || ch == kEOL) {
        if (++parts > 4)
          goto end;
        if (pointer - mark == 0)
          break;
        int64_t n = ParseNumber(mark, pointer);
        if (n < 0)
          goto end;

        if (n > 255) {
          tooBigNumbers++;
        }
        numbers[parts - 1] = n;
        mark = pointer + 1;
        if (ch == '.' && remaining == 0)
          break;
      }
      pointer++;
    }
    CHECK_GT(parts, 0);

    // If any but the last item in numbers is greater than 255, return failure.
    // If the last item in numbers is greater than or equal to
    // 256^(5 - the number of items in numbers), return failure.
    if (tooBigNumbers > 1 ||
        (tooBigNumbers == 1 && numbers[parts - 1] <= 255) ||
        numbers[parts - 1] >= pow(256, static_cast<double>(5 - parts))) {
      type = HOST_TYPE_FAILED;
      goto end;
    }

    type = HOST_TYPE_IPV4;
    val = numbers[parts - 1];
    for (int n = 0; n < parts - 1; n++) {
      double b = 3 - n;
      val += numbers[n] * pow(256, b);
    }

    host->value.ipv4 = val;
   end:
    host->type = type;
    return type;
  }

  static url_host_type ParseHost(url_host* host,
                                 const char* input,
                                 size_t length,
                                 bool unicode = false) {
    url_host_type type = HOST_TYPE_FAILED;
    const char* pointer = input;
    std::string decoded;

    if (length == 0)
      goto end;

    if (pointer[0] == '[') {
      if (pointer[length - 1] != ']')
        goto end;
      return ParseIPv6Host(host, ++pointer, length - 2);
    }

    // First, we have to percent decode
    if (PercentDecode(input, length, &decoded) < 0)
      goto end;

    // If there are any invalid UTF8 byte sequences, we have to fail.
    // Unfortunately this means iterating through the string and checking
    // each decoded codepoint.
    if (!IsValidUTF8(&decoded))
      goto end;

    // Then we have to punycode toASCII
    if (!ToASCII(&decoded, &decoded))
      goto end;

    // If any of the following characters are still present, we have to fail
    for (size_t n = 0; n < decoded.size(); n++) {
      const char ch = decoded[n];
      if (ch == 0x00 || ch == 0x09 || ch == 0x0a || ch == 0x0d ||
          ch == 0x20 || ch == '#' || ch == '%' || ch == '/' ||
          ch == '?' || ch == '@' || ch == '[' || ch == '\\' ||
          ch == ']') {
        goto end;
      }
    }

    // Check to see if it's an IPv4 IP address
    type = ParseIPv4Host(host, decoded.c_str(), decoded.length());
    if (type == HOST_TYPE_IPV4 || type == HOST_TYPE_FAILED)
      goto end;

    // If the unicode flag is set, run the result through punycode ToUnicode
    if (unicode && !ToUnicode(&decoded, &decoded))
      goto end;

    // It's not an IPv4 or IPv6 address, it must be a domain
    type = HOST_TYPE_DOMAIN;
    host->value.domain = decoded;

   end:
    host->type = type;
    return type;
  }

  // Locates the longest sequence of 0 segments in an IPv6 address
  // in order to use the :: compression when serializing
  static inline uint16_t* FindLongestZeroSequence(uint16_t* values,
                                                  size_t len) {
    uint16_t* start = values;
    uint16_t* end = start + len;
    uint16_t* result = nullptr;

    uint16_t* current = nullptr;
    unsigned counter = 0, longest = 1;

    while (start < end) {
      if (*start == 0) {
        if (current == nullptr)
          current = start;
        counter++;
      } else {
        if (counter > longest) {
          longest = counter;
          result = current;
        }
        counter = 0;
        current = nullptr;
      }
      start++;
    }
    if (counter > longest)
      result = current;
    return result;
  }

  static url_host_type WriteHost(url_host* host, std::string* dest) {
    dest->clear();
    switch (host->type) {
      case HOST_TYPE_DOMAIN:
        *dest = host->value.domain;
        break;
      case HOST_TYPE_IPV4: {
        dest->reserve(15);
        uint32_t value = host->value.ipv4;
        for (int n = 0; n < 4; n++) {
          char buf[4];
          char* buffer = buf;
          snprintf(buffer, sizeof(buf), "%d", value % 256);
          dest->insert(0, buf);
          if (n < 3)
            dest->insert(0, 1, '.');
          value /= 256;
        }
        break;
      }
      case HOST_TYPE_IPV6: {
        dest->reserve(41);
        *dest+= '[';
        uint16_t* start = &host->value.ipv6[0];
        uint16_t* compress_pointer =
            FindLongestZeroSequence(start, 8);
        for (int n = 0; n <= 7; n++) {
          uint16_t* piece = &host->value.ipv6[n];
          if (compress_pointer == piece) {
            *dest += n == 0 ? "::" : ":";
            while (*piece == 0 && ++n < 8)
              piece = &host->value.ipv6[n];
            if (n == 8)
              break;
          }
          char buf[5];
          char* buffer = buf;
          snprintf(buffer, sizeof(buf), "%x", *piece);
          *dest += buf;
          if (n < 7)
            *dest += ':';
        }
        *dest += ']';
        break;
      }
      case HOST_TYPE_FAILED:
        break;
    }
    return host->type;
  }

  static bool ParseHost(std::string* input,
                        std::string* output,
                        bool unicode = false) {
    if (input->length() == 0)
      return true;
    url_host host{{""}, HOST_TYPE_DOMAIN};
    ParseHost(&host, input->c_str(), input->length(), unicode);
    if (host.type == HOST_TYPE_FAILED)
      return false;
    WriteHost(&host, output);
    return true;
  }

  static inline void Copy(Environment* env,
                          Local<Array> ary,
                          std::vector<std::string>* vec) {
    const int32_t len = ary->Length();
    if (len == 0)
      return;  // nothing to copy
    vec->reserve(len);
    for (int32_t n = 0; n < len; n++) {
      Local<Value> val = ary->Get(env->context(), n).ToLocalChecked();
      if (val->IsString()) {
        Utf8Value value(env->isolate(), val.As<String>());
        vec->push_back(std::string(*value, value.length()));
      }
    }
  }

  static inline Local<Array> Copy(Environment* env,
                                  std::vector<std::string> vec) {
    Isolate* isolate = env->isolate();
    Local<Array> ary = Array::New(isolate, vec.size());
    for (size_t n = 0; n < vec.size(); n++)
      ary->Set(env->context(), n, UTF8STRING(isolate, vec[n])).FromJust();
    return ary;
  }

  static inline void HarvestBase(Environment* env,
                                 struct url_data* base,
                                 Local<Object> base_obj) {
    Local<Context> context = env->context();
    Local<Value> flags = GET(env, base_obj, "flags");
    if (flags->IsInt32())
      base->flags = flags->Int32Value(context).FromJust();

    GET_AND_SET(env, base_obj, scheme, base, URL_FLAGS_HAS_SCHEME);
    GET_AND_SET(env, base_obj, username, base, URL_FLAGS_HAS_USERNAME);
    GET_AND_SET(env, base_obj, password, base, URL_FLAGS_HAS_PASSWORD);
    GET_AND_SET(env, base_obj, host, base, URL_FLAGS_HAS_HOST);
    GET_AND_SET(env, base_obj, query, base, URL_FLAGS_HAS_QUERY);
    GET_AND_SET(env, base_obj, fragment, base, URL_FLAGS_HAS_FRAGMENT);
    Local<Value> port = GET(env, base_obj, "port");
    if (port->IsInt32())
      base->port = port->Int32Value(context).FromJust();
    Local<Value> path = GET(env, base_obj, "path");
    if (path->IsArray()) {
      base->flags |= URL_FLAGS_HAS_PATH;
      Copy(env, path.As<Array>(), &(base->path));
    }
  }

  static inline void HarvestContext(Environment* env,
                                    struct url_data* context,
                                    Local<Object> context_obj) {
    Local<Value> flags = GET(env, context_obj, "flags");
    if (flags->IsInt32()) {
      int32_t _flags = flags->Int32Value(env->context()).FromJust();
      if (_flags & URL_FLAGS_SPECIAL)
        context->flags |= URL_FLAGS_SPECIAL;
      if (_flags & URL_FLAGS_CANNOT_BE_BASE)
        context->flags |= URL_FLAGS_CANNOT_BE_BASE;
    }
    Local<Value> scheme = GET(env, context_obj, "scheme");
    if (scheme->IsString()) {
      Utf8Value value(env->isolate(), scheme);
      context->scheme.assign(*value, value.length());
    }
    Local<Value> port = GET(env, context_obj, "port");
    if (port->IsInt32())
      context->port = port->Int32Value(env->context()).FromJust();
  }

  // Single dot segment can be ".", "%2e", or "%2E"
  static inline bool IsSingleDotSegment(std::string str) {
    switch (str.size()) {
      case 1:
        return str == ".";
      case 3:
        return str[0] == '%' &&
               str[1] == '2' &&
               TO_LOWER(str[2]) == 'e';
      default:
        return false;
    }
  }

  // Double dot segment can be:
  //   "..", ".%2e", ".%2E", "%2e.", "%2E.",
  //   "%2e%2e", "%2E%2E", "%2e%2E", or "%2E%2e"
  static inline bool IsDoubleDotSegment(std::string str) {
    switch (str.size()) {
      case 2:
        return str == "..";
      case 4:
        if (str[0] != '.' && str[0] != '%')
          return false;
        return ((str[0] == '.' &&
                 str[1] == '%' &&
                 str[2] == '2' &&
                 TO_LOWER(str[3]) == 'e') ||
                (str[0] == '%' &&
                 str[1] == '2' &&
                 TO_LOWER(str[2]) == 'e' &&
                 str[3] == '.'));
      case 6:
        return (str[0] == '%' &&
                str[1] == '2' &&
                TO_LOWER(str[2]) == 'e' &&
                str[3] == '%' &&
                str[4] == '2' &&
                TO_LOWER(str[5]) == 'e');
      default:
        return false;
    }
  }

  static inline void ShortenUrlPath(struct url_data* url) {
    if (url->path.empty()) return;
    if (url->path.size() == 1 && url->scheme == "file:" &&
        NORMALIZED_WINDOWS_DRIVE_LETTER(url->path[0])) return;
    url->path.pop_back();
  }

  static void Parse(Environment* env,
                    Local<Value> recv,
                    const char* input,
                    const size_t len,
                    enum url_parse_state state_override,
                    Local<Value> base_obj,
                    Local<Value> context_obj,
                    Local<Function> cb) {
    Isolate* isolate = env->isolate();
    Local<Context> context = env->context();
    HandleScope handle_scope(isolate);
    Context::Scope context_scope(context);

    const bool has_base = base_obj->IsObject();
    bool atflag = false;
    bool sbflag = false;
    bool uflag = false;
    bool base_is_file = false;
    int wskip = 0;

    struct url_data base;
    struct url_data url;
    if (context_obj->IsObject())
      HarvestContext(env, &url, context_obj.As<Object>());
    if (has_base)
      HarvestBase(env, &base, base_obj.As<Object>());

    std::string buffer;
    url.scheme.reserve(len);
    url.username.reserve(len);
    url.password.reserve(len);
    url.host.reserve(len);
    url.path.reserve(len);
    url.query.reserve(len);
    url.fragment.reserve(len);
    buffer.reserve(len);

    // Set the initial parse state.
    const bool has_state_override = state_override != kUnknownState;
    enum url_parse_state state = has_state_override ? state_override :
                                                      kSchemeStart;

    const char* p = input;
    const char* end = input + len;

    if (state < kSchemeStart || state > kFragment) {
      INVALID_PARSE_STATE();
      goto done;
    }

    while (p <= end) {
      const char ch = p < end ? p[0] : kEOL;

      if (TAB_AND_NEWLINE(ch)) {
        if (state == kAuthority) {
          // It's necessary to keep track of how much whitespace
          // is being ignored when in kAuthority state because of
          // how the buffer is managed. TODO: See if there's a better
          // way
          wskip++;
        }
        p++;
        continue;
      }

      bool special = url.flags & URL_FLAGS_SPECIAL;
      const bool special_back_slash = (special && ch == '\\');
      switch (state) {
        case kSchemeStart:
          if (ASCII_ALPHA(ch)) {
            buffer += TO_LOWER(ch);
            state = kScheme;
          } else if (!has_state_override) {
            state = kNoScheme;
            continue;
          } else {
            TERMINATE()
          }
          break;
        case kScheme:
          if (SCHEME_CHAR(ch)) {
            buffer += TO_LOWER(ch);
            p++;
            continue;
          } else if (ch == ':' || (has_state_override && ch == kEOL)) {
            buffer += ':';
            if (buffer.size() > 0) {
              SET_HAVE_SCHEME()
              url.scheme = buffer;
            }
            if (IsSpecial(url.scheme)) {
              SPECIAL()
            } else {
              url.flags &= ~URL_FLAGS_SPECIAL;
            }
            if (has_state_override)
              goto done;
            buffer.clear();
            if (url.scheme == "file:") {
              state = kFile;
            } else if (special &&
                       has_base &&
                       DOES_HAVE_SCHEME(base) &&
                       url.scheme == base.scheme) {
              state = kSpecialRelativeOrAuthority;
            } else if (special) {
              state = kSpecialAuthoritySlashes;
            } else if (p[1] == '/') {
              state = kPathOrAuthority;
              p++;
            } else {
              CANNOT_BE_BASE()
              SET_HAVE_PATH()
              url.path.push_back("");
              state = kCannotBeBase;
            }
          } else if (!has_state_override) {
            buffer.clear();
            state = kNoScheme;
            p = input;
            continue;
          } else {
            TERMINATE()
          }
          break;
        case kNoScheme:
          if (!has_base || (IS_CANNOT_BE_BASE(base.flags) && ch != '#')) {
            URL_FAILED()
          } else if (IS_CANNOT_BE_BASE(base.flags) && ch == '#') {
            SET_HAVE_SCHEME()
            url.scheme = base.scheme;
            if (IsSpecial(url.scheme)) {
              SPECIAL()
            } else {
              url.flags &= ~URL_FLAGS_SPECIAL;
            }
            if (DOES_HAVE_PATH(base)) {
              SET_HAVE_PATH()
              url.path = base.path;
            }
            if (DOES_HAVE_QUERY(base)) {
              SET_HAVE_QUERY()
              url.query = base.query;
            }
            if (DOES_HAVE_FRAGMENT(base)) {
              SET_HAVE_FRAGMENT()
              url.fragment = base.fragment;
            }
            CANNOT_BE_BASE()
            state = kFragment;
          } else if (has_base &&
                     DOES_HAVE_SCHEME(base) &&
                     base.scheme != "file:") {
            state = kRelative;
            continue;
          } else {
            SET_HAVE_SCHEME()
            url.scheme = "file:";
            SPECIAL()
            state = kFile;
            continue;
          }
          break;
        case kSpecialRelativeOrAuthority:
          if (ch == '/' && p[1] == '/') {
            state = kSpecialAuthorityIgnoreSlashes;
            p++;
          } else {
            state = kRelative;
            continue;
          }
          break;
        case kPathOrAuthority:
          if (ch == '/') {
            state = kAuthority;
          } else {
            state = kPath;
            continue;
          }
          break;
        case kRelative:
          SET_HAVE_SCHEME()
          url.scheme = base.scheme;
          if (IsSpecial(url.scheme)) {
            SPECIAL()
          } else {
            url.flags &= ~URL_FLAGS_SPECIAL;
          }
          switch (ch) {
            case kEOL:
              if (DOES_HAVE_USERNAME(base)) {
                SET_HAVE_USERNAME()
                url.username = base.username;
              }
              if (DOES_HAVE_PASSWORD(base)) {
                SET_HAVE_PASSWORD()
                url.password = base.password;
              }
              if (DOES_HAVE_HOST(base)) {
                SET_HAVE_HOST()
                url.host = base.host;
              }
              if (DOES_HAVE_QUERY(base)) {
                SET_HAVE_QUERY()
                url.query = base.query;
              }
              if (DOES_HAVE_PATH(base)) {
                SET_HAVE_PATH()
                url.path = base.path;
              }
              url.port = base.port;
              break;
            case '/':
              state = kRelativeSlash;
              break;
            case '?':
              if (DOES_HAVE_USERNAME(base)) {
                SET_HAVE_USERNAME()
                url.username = base.username;
              }
              if (DOES_HAVE_PASSWORD(base)) {
                SET_HAVE_PASSWORD()
                url.password = base.password;
              }
              if (DOES_HAVE_HOST(base)) {
                SET_HAVE_HOST()
                url.host = base.host;
              }
              if (DOES_HAVE_PATH(base)) {
                SET_HAVE_PATH()
                url.path = base.path;
              }
              url.port = base.port;
              state = kQuery;
              break;
            case '#':
              if (DOES_HAVE_USERNAME(base)) {
                SET_HAVE_USERNAME()
                url.username = base.username;
              }
              if (DOES_HAVE_PASSWORD(base)) {
                SET_HAVE_PASSWORD()
                url.password = base.password;
              }
              if (DOES_HAVE_HOST(base)) {
                SET_HAVE_HOST()
                url.host = base.host;
              }
              if (DOES_HAVE_QUERY(base)) {
                SET_HAVE_QUERY()
                url.query = base.query;
              }
              if (DOES_HAVE_PATH(base)) {
                SET_HAVE_PATH()
                url.path = base.path;
              }
              url.port = base.port;
              state = kFragment;
              break;
            default:
              if (special_back_slash) {
                state = kRelativeSlash;
              } else {
                if (DOES_HAVE_USERNAME(base)) {
                  SET_HAVE_USERNAME()
                  url.username = base.username;
                }
                if (DOES_HAVE_PASSWORD(base)) {
                  SET_HAVE_PASSWORD()
                  url.password = base.password;
                }
                if (DOES_HAVE_HOST(base)) {
                  SET_HAVE_HOST()
                  url.host = base.host;
                }
                if (DOES_HAVE_PATH(base)) {
                  SET_HAVE_PATH()
                  url.path = base.path;
                  ShortenUrlPath(&url);
                }
                url.port = base.port;
                state = kPath;
                continue;
              }
          }
          break;
        case kRelativeSlash:
          if (ch == '/' || special_back_slash) {
            state = kSpecialAuthorityIgnoreSlashes;
          } else {
            if (DOES_HAVE_USERNAME(base)) {
              SET_HAVE_USERNAME()
              url.username = base.username;
            }
            if (DOES_HAVE_PASSWORD(base)) {
              SET_HAVE_PASSWORD()
              url.password = base.password;
            }
            if (DOES_HAVE_HOST(base)) {
              SET_HAVE_HOST()
              url.host = base.host;
            }
            url.port = base.port;
            state = kPath;
            continue;
          }
          break;
        case kSpecialAuthoritySlashes:
          state = kSpecialAuthorityIgnoreSlashes;
          if (ch == '/' && p[1] == '/') {
            p++;
          } else {
            continue;
          }
          break;
        case kSpecialAuthorityIgnoreSlashes:
          if (ch != '/' && ch != '\\') {
            state = kAuthority;
            continue;
          }
          break;
        case kAuthority:
          if (ch == '@') {
            if (atflag) {
              buffer.reserve(buffer.size() + 3);
              buffer.insert(0, "%40");
            }
            atflag = true;
            const size_t blen = buffer.size();
            if (blen > 0 && buffer[0] != ':') {
              SET_HAVE_USERNAME()
            }
            for (size_t n = 0; n < blen; n++) {
              const char bch = buffer[n];
              if (bch == ':') {
                SET_HAVE_PASSWORD()
                if (!uflag) {
                  uflag = true;
                  continue;
                }
              }
              if (uflag) {
                AppendOrEscape(&url.password, bch, UserinfoEncodeSet);
              } else {
                AppendOrEscape(&url.username, bch, UserinfoEncodeSet);
              }
            }
            buffer.clear();
          } else if (ch == kEOL ||
                     ch == '/' ||
                     ch == '?' ||
                     ch == '#' ||
                     special_back_slash) {
            p -= buffer.size() + 1 + wskip;
            buffer.clear();
            state = kHost;
          } else {
            buffer += ch;
          }
          break;
        case kHost:
        case kHostname:
          if (ch == ':' && !sbflag) {
            if (special && buffer.size() == 0)
              URL_FAILED()
            SET_HAVE_HOST()
            if (!ParseHost(&buffer, &url.host))
              URL_FAILED()
            buffer.clear();
            state = kPort;
            if (state_override == kHostname)
              TERMINATE()
          } else if (ch == kEOL ||
                     ch == '/' ||
                     ch == '?' ||
                     ch == '#' ||
                     special_back_slash) {
            p--;
            if (special && buffer.size() == 0)
              URL_FAILED()
            SET_HAVE_HOST()
            if (!ParseHost(&buffer, &url.host))
              URL_FAILED()
            buffer.clear();
            state = kPathStart;
            if (has_state_override)
              TERMINATE()
          } else {
            if (ch == '[')
              sbflag = true;
            if (ch == ']')
              sbflag = false;
            buffer += TO_LOWER(ch);
          }
          break;
        case kPort:
          if (ASCII_DIGIT(ch)) {
            buffer += ch;
          } else if (has_state_override ||
                     ch == kEOL ||
                     ch == '/' ||
                     ch == '?' ||
                     ch == '#' ||
                     special_back_slash) {
            if (buffer.size() > 0) {
              int port = 0;
              for (size_t i = 0; i < buffer.size(); i++)
                port = port * 10 + buffer[i] - '0';
              if (port >= 0 && port <= 0xffff) {
                url.port = NormalizePort(url.scheme, port);
              } else if (!has_state_override) {
                URL_FAILED()
              }
              buffer.clear();
            }
            state = kPathStart;
            continue;
          } else {
            URL_FAILED();
          }
          break;
        case kFile:
          base_is_file = (
              has_base &&
              DOES_HAVE_SCHEME(base) &&
              base.scheme == "file:");
          switch (ch) {
            case kEOL:
              if (base_is_file) {
                if (DOES_HAVE_HOST(base)) {
                  SET_HAVE_HOST()
                  url.host = base.host;
                }
                if (DOES_HAVE_PATH(base)) {
                  SET_HAVE_PATH()
                  url.path = base.path;
                }
                if (DOES_HAVE_QUERY(base)) {
                  SET_HAVE_QUERY()
                  url.query = base.query;
                }
              }
              break;
            case '\\':
            case '/':
              state = kFileSlash;
              break;
            case '?':
              if (base_is_file) {
                if (DOES_HAVE_HOST(base)) {
                  SET_HAVE_HOST()
                  url.host = base.host;
                }
                if (DOES_HAVE_PATH(base)) {
                  SET_HAVE_PATH()
                  url.path = base.path;
                }
                SET_HAVE_QUERY()
                state = kQuery;
              }
              break;
            case '#':
              if (base_is_file) {
                if (DOES_HAVE_HOST(base)) {
                  SET_HAVE_HOST()
                  url.host = base.host;
                }
                if (DOES_HAVE_PATH(base)) {
                  SET_HAVE_PATH()
                  url.path = base.path;
                }
                if (DOES_HAVE_QUERY(base)) {
                  SET_HAVE_QUERY()
                  url.query = base.query;
                }
                state = kFragment;
              }
              break;
            default:
              if (base_is_file &&
                  (!WINDOWS_DRIVE_LETTER(ch, p[1]) ||
                   end - p == 1 ||
                   (p[2] != '/' &&
                    p[2] != '\\' &&
                    p[2] != '?' &&
                    p[2] != '#'))) {
                if (DOES_HAVE_HOST(base)) {
                  SET_HAVE_HOST()
                  url.host = base.host;
                }
                if (DOES_HAVE_PATH(base)) {
                  SET_HAVE_PATH()
                  url.path = base.path;
                }
                ShortenUrlPath(&url);
              }
              state = kPath;
              continue;
          }
          break;
        case kFileSlash:
          if (ch == '/' || ch == '\\') {
            state = kFileHost;
          } else {
            if (has_base &&
                DOES_HAVE_SCHEME(base) &&
                base.scheme == "file:" &&
                DOES_HAVE_PATH(base) &&
                base.path.size() > 0 &&
                NORMALIZED_WINDOWS_DRIVE_LETTER(base.path[0])) {
              SET_HAVE_PATH()
              url.path.push_back(base.path[0]);
            }
            state = kPath;
            continue;
          }
          break;
        case kFileHost:
          if (ch == kEOL ||
              ch == '/' ||
              ch == '\\' ||
              ch == '?' ||
              ch == '#') {
            if (buffer.size() == 2 &&
                WINDOWS_DRIVE_LETTER(buffer[0], buffer[1])) {
              state = kPath;
            } else if (buffer.size() == 0) {
              state = kPathStart;
            } else {
              if (buffer != "localhost") {
                SET_HAVE_HOST()
                if (!ParseHost(&buffer, &url.host))
                  URL_FAILED()
              }
              buffer.clear();
              state = kPathStart;
            }
            continue;
          } else {
            buffer += ch;
          }
          break;
        case kPathStart:
          state = kPath;
          if (ch != '/' && !special_back_slash)
            continue;
          break;
        case kPath:
          if (ch == kEOL ||
              ch == '/' ||
              special_back_slash ||
              (!has_state_override && (ch == '?' || ch == '#'))) {
            if (IsDoubleDotSegment(buffer)) {
              ShortenUrlPath(&url);
              if (ch != '/' && !special_back_slash) {
                SET_HAVE_PATH()
                url.path.push_back("");
              }
            } else if (IsSingleDotSegment(buffer)) {
              if (ch != '/' && !special_back_slash) {
                SET_HAVE_PATH();
                url.path.push_back("");
              }
            } else {
              if (DOES_HAVE_SCHEME(url) &&
                  url.scheme == "file:" &&
                  url.path.empty() &&
                  buffer.size() == 2 &&
                  WINDOWS_DRIVE_LETTER(buffer[0], buffer[1])) {
                url.flags &= ~URL_FLAGS_HAS_HOST;
                buffer[1] = ':';
              }
              SET_HAVE_PATH()
              std::string segment(buffer.c_str(), buffer.size());
              url.path.push_back(segment);
            }
            buffer.clear();
            if (ch == '?') {
              SET_HAVE_QUERY()
              state = kQuery;
            } else if (ch == '#') {
              state = kFragment;
            }
          } else {
            AppendOrEscape(&buffer, ch, DefaultEncodeSet);
          }
          break;
        case kCannotBeBase:
          switch (ch) {
            case '?':
              state = kQuery;
              break;
            case '#':
              state = kFragment;
              break;
            default:
              if (url.path.size() == 0)
                url.path.push_back("");
              if (url.path.size() > 0 && ch != kEOL)
                AppendOrEscape(&url.path[0], ch, SimpleEncodeSet);
          }
          break;
        case kQuery:
          if (ch == kEOL || (!has_state_override && ch == '#')) {
            SET_HAVE_QUERY()
            url.query = buffer;
            buffer.clear();
            if (ch == '#')
              state = kFragment;
          } else {
            AppendOrEscape(&buffer, ch, QueryEncodeSet);
          }
          break;
        case kFragment:
          switch (ch) {
            case kEOL:
              SET_HAVE_FRAGMENT()
              url.fragment = buffer;
              break;
            case 0:
              break;
            default:
              AppendOrEscape(&buffer, ch, SimpleEncodeSet);
          }
          break;
        default:
          INVALID_PARSE_STATE()
          goto done;
      }

      p++;
    }

   done:

    // Define the return value placeholders
    const Local<Value> undef = Undefined(isolate);
    Local<Value> argv[9] = {
      undef,
      undef,
      undef,
      undef,
      undef,
      undef,
      undef,
      undef,
      undef,
    };

    argv[ARG_FLAGS] = Integer::NewFromUnsigned(isolate, url.flags);
    if (!IS_FAILED(url.flags)) {
      if (DOES_HAVE_SCHEME(url))
        argv[ARG_PROTOCOL] = OneByteString(isolate, url.scheme.c_str());
      if (DOES_HAVE_USERNAME(url))
        argv[ARG_USERNAME] = UTF8STRING(isolate, url.username);
      if (DOES_HAVE_PASSWORD(url))
        argv[ARG_PASSWORD] = UTF8STRING(isolate, url.password);
      if (DOES_HAVE_HOST(url))
        argv[ARG_HOST] = UTF8STRING(isolate, url.host);
      if (DOES_HAVE_QUERY(url))
        argv[ARG_QUERY] = UTF8STRING(isolate, url.query);
      if (DOES_HAVE_FRAGMENT(url))
        argv[ARG_FRAGMENT] = UTF8STRING(isolate, url.fragment);
      if (url.port > -1)
        argv[ARG_PORT] = Integer::New(isolate, url.port);
      if (DOES_HAVE_PATH(url))
        argv[ARG_PATH] = Copy(env, url.path);
    }

    (void)cb->Call(context, recv, 9, argv);
  }

  static void Parse(const FunctionCallbackInfo<Value>& args) {
    Environment* env = Environment::GetCurrent(args);
    CHECK_GE(args.Length(), 5);
    CHECK(args[0]->IsString());
    CHECK(args[2]->IsUndefined() ||
          args[2]->IsNull() ||
          args[2]->IsObject());
    CHECK(args[3]->IsUndefined() ||
          args[3]->IsNull() ||
          args[3]->IsObject());
    CHECK(args[4]->IsFunction());
    Utf8Value input(env->isolate(), args[0]);
    enum url_parse_state state_override = kUnknownState;
    if (args[1]->IsNumber()) {
      state_override = static_cast<enum url_parse_state>(
          args[1]->Uint32Value(env->context()).FromJust());
    }

    Parse(env, args.This(),
          *input, input.length(),
          state_override,
          args[2],
          args[3],
          args[4].As<Function>());
  }

  static void EncodeAuthSet(const FunctionCallbackInfo<Value>& args) {
    Environment* env = Environment::GetCurrent(args);
    CHECK_GE(args.Length(), 1);
    CHECK(args[0]->IsString());
    Utf8Value value(env->isolate(), args[0]);
    std::string output;
    const size_t len = value.length();
    output.reserve(len);
    for (size_t n = 0; n < len; n++) {
      const char ch = (*value)[n];
      AppendOrEscape(&output, ch, UserinfoEncodeSet);
    }
    args.GetReturnValue().Set(
        String::NewFromUtf8(env->isolate(),
                            output.c_str(),
                            v8::NewStringType::kNormal).ToLocalChecked());
  }

  static void DomainToASCII(const FunctionCallbackInfo<Value>& args) {
    Environment* env = Environment::GetCurrent(args);
    CHECK_GE(args.Length(), 1);
    CHECK(args[0]->IsString());
    Utf8Value value(env->isolate(), args[0]);

    url_host host{{""}, HOST_TYPE_DOMAIN};
    ParseHost(&host, *value, value.length());
    if (host.type == HOST_TYPE_FAILED) {
      args.GetReturnValue().Set(FIXED_ONE_BYTE_STRING(env->isolate(), ""));
      return;
    }
    std::string out;
    WriteHost(&host, &out);
    args.GetReturnValue().Set(
        String::NewFromUtf8(env->isolate(),
                            out.c_str(),
                            v8::NewStringType::kNormal).ToLocalChecked());
  }

  static void DomainToUnicode(const FunctionCallbackInfo<Value>& args) {
    Environment* env = Environment::GetCurrent(args);
    CHECK_GE(args.Length(), 1);
    CHECK(args[0]->IsString());
    Utf8Value value(env->isolate(), args[0]);

    url_host host{{""}, HOST_TYPE_DOMAIN};
    ParseHost(&host, *value, value.length(), true);
    if (host.type == HOST_TYPE_FAILED) {
      args.GetReturnValue().Set(FIXED_ONE_BYTE_STRING(env->isolate(), ""));
      return;
    }
    std::string out;
    WriteHost(&host, &out);
    args.GetReturnValue().Set(
        String::NewFromUtf8(env->isolate(),
                            out.c_str(),
                            v8::NewStringType::kNormal).ToLocalChecked());
  }

  static void Init(Local<Object> target,
                   Local<Value> unused,
                   Local<Context> context,
                   void* priv) {
    Environment* env = Environment::GetCurrent(context);
    env->SetMethod(target, "parse", Parse);
    env->SetMethod(target, "encodeAuth", EncodeAuthSet);
    env->SetMethod(target, "domainToASCII", DomainToASCII);
    env->SetMethod(target, "domainToUnicode", DomainToUnicode);

#define XX(name, _) NODE_DEFINE_CONSTANT(target, name);
    FLAGS(XX)
#undef XX

#define XX(name) NODE_DEFINE_CONSTANT(target, name);
    ARGS(XX)
    PARSESTATES(XX)
#undef XX
  }
}  // namespace url
}  // namespace node

NODE_MODULE_CONTEXT_AWARE_BUILTIN(url, node::url::Init)<|MERGE_RESOLUTION|>--- conflicted
+++ resolved
@@ -128,18 +128,6 @@
   }
 #else
   // Intentional non-ops if ICU is not present.
-<<<<<<< HEAD
-  static int ToUnicode(std::string* input, std::string* output) {
-    output->reserve(input->length());
-    *output = input->c_str();
-    return 0;
-  }
-
-  static int ToASCII(std::string* input, std::string* output) {
-    output->reserve(input->length());
-    *output = input->c_str();
-    return 0;
-=======
   static bool ToUnicode(std::string* input, std::string* output) {
     *output = *input;
     return true;
@@ -148,7 +136,6 @@
   static bool ToASCII(std::string* input, std::string* output) {
     *output = *input;
     return true;
->>>>>>> b32ae9e7
   }
 
   static bool IsValidUTF8(std::string* input) {
