// Copyright Joyent, Inc. and other Node contributors.
//
// Permission is hereby granted, free of charge, to any person obtaining a
// copy of this software and associated documentation files (the
// "Software"), to deal in the Software without restriction, including
// without limitation the rights to use, copy, modify, merge, publish,
// distribute, sublicense, and/or sell copies of the Software, and to permit
// persons to whom the Software is furnished to do so, subject to the
// following conditions:
//
// The above copyright notice and this permission notice shall be included
// in all copies or substantial portions of the Software.
//
// THE SOFTWARE IS PROVIDED "AS IS", WITHOUT WARRANTY OF ANY KIND, EXPRESS
// OR IMPLIED, INCLUDING BUT NOT LIMITED TO THE WARRANTIES OF
// MERCHANTABILITY, FITNESS FOR A PARTICULAR PURPOSE AND NONINFRINGEMENT. IN
// NO EVENT SHALL THE AUTHORS OR COPYRIGHT HOLDERS BE LIABLE FOR ANY CLAIM,
// DAMAGES OR OTHER LIABILITY, WHETHER IN AN ACTION OF CONTRACT, TORT OR
// OTHERWISE, ARISING FROM, OUT OF OR IN CONNECTION WITH THE SOFTWARE OR THE
// USE OR OTHER DEALINGS IN THE SOFTWARE.

/*
 * notes: by srl295
 *  - When in NODE_HAVE_SMALL_ICU mode, ICU is linked against "stub" (null) data
 *     ( stubdata/libicudata.a ) containing nothing, no data, and it's also
 *    linked against a "small" data file which the SMALL_ICUDATA_ENTRY_POINT
 *    macro names. That's the "english+root" data.
 *
 *    If icu_data_path is non-null, the user has provided a path and we assume
 *    it goes somewhere useful. We set that path in ICU, and exit.
 *    If icu_data_path is null, they haven't set a path and we want the
 *    "english+root" data.  We call
 *       udata_setCommonData(SMALL_ICUDATA_ENTRY_POINT,...)
 *    to load up the english+root data.
 *
 *  - when NOT in NODE_HAVE_SMALL_ICU mode, ICU is linked directly with its full
 *    data. All of the variables and command line options for changing data at
 *    runtime are disabled, as they wouldn't fully override the internal data.
 *    See:  http://bugs.icu-project.org/trac/ticket/10924
 */


#include "node_i18n.h"

#if defined(NODE_HAVE_I18N_SUPPORT)

#include "node.h"
#include "node_buffer.h"
#include "node_errors.h"
#include "env-inl.h"
#include "util-inl.h"
<<<<<<< HEAD
#include "base-object.h"
#include "base-object-inl.h"
=======
#include "base_object-inl.h"
>>>>>>> 84bd6f3c
#include "v8.h"

#include <unicode/utypes.h>
#include <unicode/putil.h>
#include <unicode/uchar.h>
#include <unicode/uclean.h>
#include <unicode/udata.h>
#include <unicode/uidna.h>
#include <unicode/ucnv.h>
#include <unicode/utf8.h>
#include <unicode/utf16.h>
#include <unicode/timezone.h>
#include <unicode/ulocdata.h>
#include <unicode/uvernum.h>
#include <unicode/uversion.h>
#include <unicode/ustring.h>

#ifdef NODE_HAVE_SMALL_ICU
/* if this is defined, we have a 'secondary' entry point.
   compare following to utypes.h defs for U_ICUDATA_ENTRY_POINT */
#define SMALL_ICUDATA_ENTRY_POINT \
  SMALL_DEF2(U_ICU_VERSION_MAJOR_NUM, U_LIB_SUFFIX_C_NAME)
#define SMALL_DEF2(major, suff) SMALL_DEF(major, suff)
#ifndef U_LIB_SUFFIX_C_NAME
#define SMALL_DEF(major, suff) icusmdt##major##_dat
#else
#define SMALL_DEF(major, suff) icusmdt##suff##major##_dat
#endif

extern "C" const char U_DATA_API SMALL_ICUDATA_ENTRY_POINT[];
#endif

namespace node {

using v8::Context;
using v8::FunctionCallbackInfo;
using v8::HandleScope;
<<<<<<< HEAD
=======
using v8::Int32;
>>>>>>> 84bd6f3c
using v8::Isolate;
using v8::Local;
using v8::MaybeLocal;
using v8::Object;
using v8::ObjectTemplate;
using v8::String;
using v8::Value;

namespace i18n {
namespace {

template <typename T>
MaybeLocal<Object> ToBufferEndian(Environment* env, MaybeStackBuffer<T>* buf) {
  MaybeLocal<Object> ret = Buffer::New(env, buf);
  if (ret.IsEmpty())
    return ret;

  static_assert(sizeof(T) == 1 || sizeof(T) == 2,
                "Currently only one- or two-byte buffers are supported");
  if (sizeof(T) > 1 && IsBigEndian()) {
    SPREAD_BUFFER_ARG(ret.ToLocalChecked(), retbuf);
    SwapBytes16(retbuf_data, retbuf_length);
  }

  return ret;
}

struct Converter {
  explicit Converter(const char* name, const char* sub = nullptr)
      : conv(nullptr) {
    UErrorCode status = U_ZERO_ERROR;
    conv = ucnv_open(name, &status);
    CHECK(U_SUCCESS(status));
    if (sub != nullptr) {
      ucnv_setSubstChars(conv, sub, strlen(sub), &status);
    }
  }

  explicit Converter(UConverter* converter,
                     const char* sub = nullptr) : conv(converter) {
    CHECK_NOT_NULL(conv);
    UErrorCode status = U_ZERO_ERROR;
    if (sub != nullptr) {
      ucnv_setSubstChars(conv, sub, strlen(sub), &status);
    }
  }

  explicit Converter(UConverter* converter,
                     const char* sub = NULL) : conv(converter) {
    CHECK_NE(conv, nullptr);
    UErrorCode status = U_ZERO_ERROR;
    if (sub != NULL) {
      ucnv_setSubstChars(conv, sub, strlen(sub), &status);
    }
  }

  ~Converter() {
    ucnv_close(conv);
  }

  UConverter* conv;
};

class ConverterObject : public BaseObject, Converter {
 public:
  enum ConverterFlags {
    CONVERTER_FLAGS_FLUSH      = 0x1,
    CONVERTER_FLAGS_FATAL      = 0x2,
    CONVERTER_FLAGS_IGNORE_BOM = 0x4
  };

  ~ConverterObject() override {}

  static void Has(const FunctionCallbackInfo<Value>& args) {
    Environment* env = Environment::GetCurrent(args);
    HandleScope scope(env->isolate());

    CHECK_GE(args.Length(), 1);
    Utf8Value label(env->isolate(), args[0]);

    UErrorCode status = U_ZERO_ERROR;
    UConverter* conv = ucnv_open(*label, &status);
    args.GetReturnValue().Set(!!U_SUCCESS(status));
    ucnv_close(conv);
  }

  static void Create(const FunctionCallbackInfo<Value>& args) {
    Environment* env = Environment::GetCurrent(args);
    HandleScope scope(env->isolate());

    CHECK_GE(args.Length(), 2);
    Utf8Value label(env->isolate(), args[0]);
    int flags = args[1]->Uint32Value(env->context()).ToChecked();
    bool fatal =
        (flags & CONVERTER_FLAGS_FATAL) == CONVERTER_FLAGS_FATAL;
    bool ignoreBOM =
        (flags & CONVERTER_FLAGS_IGNORE_BOM) == CONVERTER_FLAGS_IGNORE_BOM;

    UErrorCode status = U_ZERO_ERROR;
    UConverter* conv = ucnv_open(*label, &status);
    if (U_FAILURE(status))
      return;

    if (fatal) {
      status = U_ZERO_ERROR;
      ucnv_setToUCallBack(conv, UCNV_TO_U_CALLBACK_STOP,
                          nullptr, nullptr, nullptr, &status);
    }

    Local<ObjectTemplate> t = ObjectTemplate::New(env->isolate());
    t->SetInternalFieldCount(1);
    Local<Object> obj = t->NewInstance(env->context()).ToLocalChecked();
    new ConverterObject(env, obj, conv, ignoreBOM);
    args.GetReturnValue().Set(obj);
  }

  static void Decode(const FunctionCallbackInfo<Value>& args) {
    Environment* env = Environment::GetCurrent(args);

    CHECK_GE(args.Length(), 3);  // Converter, Buffer, Flags

    Converter utf8("utf8");
    ConverterObject* converter;
    ASSIGN_OR_RETURN_UNWRAP(&converter, args[0].As<Object>());
    SPREAD_BUFFER_ARG(args[1], input_obj);
    int flags = args[2]->Uint32Value(env->context()).ToChecked();

    UErrorCode status = U_ZERO_ERROR;
    MaybeStackBuffer<UChar> result;
    MaybeLocal<Object> ret;
    size_t limit = ucnv_getMinCharSize(converter->conv) *
                   input_obj_length;
    if (limit > 0)
      result.AllocateSufficientStorage(limit);

    UBool flush = (flags & CONVERTER_FLAGS_FLUSH) == CONVERTER_FLAGS_FLUSH;
<<<<<<< HEAD
=======
    OnScopeLeave cleanup([&]() {
      if (flush) {
        // Reset the converter state.
        converter->bomSeen_ = false;
        ucnv_reset(converter->conv);
      }
    });
>>>>>>> 84bd6f3c

    const char* source = input_obj_data;
    size_t source_length = input_obj_length;

    if (converter->unicode_ && !converter->ignoreBOM_ && !converter->bomSeen_) {
      int32_t bomOffset = 0;
      ucnv_detectUnicodeSignature(source, source_length, &bomOffset, &status);
      source += bomOffset;
      source_length -= bomOffset;
      converter->bomSeen_ = true;
    }

    UChar* target = *result;
    ucnv_toUnicode(converter->conv,
                   &target, target + (limit * sizeof(UChar)),
                   &source, source + source_length,
<<<<<<< HEAD
                   NULL, flush, &status);
=======
                   nullptr, flush, &status);
>>>>>>> 84bd6f3c

    if (U_SUCCESS(status)) {
      if (limit > 0)
        result.SetLength(target - &result[0]);
      ret = ToBufferEndian(env, &result);
      args.GetReturnValue().Set(ret.ToLocalChecked());
<<<<<<< HEAD
      goto reset;
    }

    args.GetReturnValue().Set(status);

   reset:
    if (flush) {
      // Reset the converter state
      converter->bomSeen_ = false;
      ucnv_reset(converter->conv);
    }
  }

=======
      return;
    }

    args.GetReturnValue().Set(status);
  }

  SET_NO_MEMORY_INFO()
  SET_MEMORY_INFO_NAME(ConverterObject)
  SET_SELF_SIZE(ConverterObject)

>>>>>>> 84bd6f3c
 protected:
  ConverterObject(Environment* env,
                  v8::Local<v8::Object> wrap,
                  UConverter* converter,
                  bool ignoreBOM,
<<<<<<< HEAD
                  const char* sub = NULL) :
                  BaseObject(env, wrap),
                  Converter(converter, sub),
                  ignoreBOM_(ignoreBOM) {
    MakeWeak<ConverterObject>(this);
=======
                  const char* sub = nullptr) :
                  BaseObject(env, wrap),
                  Converter(converter, sub),
                  ignoreBOM_(ignoreBOM) {
    MakeWeak();
>>>>>>> 84bd6f3c

    switch (ucnv_getType(converter)) {
      case UCNV_UTF8:
      case UCNV_UTF16_BigEndian:
      case UCNV_UTF16_LittleEndian:
        unicode_ = true;
        break;
      default:
        unicode_ = false;
    }
  }

 private:
  bool unicode_ = false;     // True if this is a Unicode converter
  bool ignoreBOM_ = false;   // True if the BOM should be ignored on Unicode
  bool bomSeen_ = false;     // True if the BOM has been seen
};

// One-Shot Converters

void CopySourceBuffer(MaybeStackBuffer<UChar>* dest,
                      const char* data,
                      const size_t length,
                      const size_t length_in_chars) {
  dest->AllocateSufficientStorage(length_in_chars);
  char* dst = reinterpret_cast<char*>(**dest);
  memcpy(dst, data, length);
  if (IsBigEndian()) {
    SwapBytes16(dst, length);
  }
}

typedef MaybeLocal<Object> (*TranscodeFunc)(Environment* env,
                                            const char* fromEncoding,
                                            const char* toEncoding,
                                            const char* source,
                                            const size_t source_length,
                                            UErrorCode* status);

MaybeLocal<Object> Transcode(Environment* env,
                             const char* fromEncoding,
                             const char* toEncoding,
                             const char* source,
                             const size_t source_length,
                             UErrorCode* status) {
  *status = U_ZERO_ERROR;
  MaybeLocal<Object> ret;
  MaybeStackBuffer<char> result;
  Converter to(toEncoding, "?");
  Converter from(fromEncoding);
  const uint32_t limit = source_length * ucnv_getMaxCharSize(to.conv);
  result.AllocateSufficientStorage(limit);
  char* target = *result;
  ucnv_convertEx(to.conv, from.conv, &target, target + limit,
                 &source, source + source_length, nullptr, nullptr,
                 nullptr, nullptr, true, true, status);
  if (U_SUCCESS(*status)) {
    result.SetLength(target - &result[0]);
    ret = ToBufferEndian(env, &result);
  }
  return ret;
}

MaybeLocal<Object> TranscodeToUcs2(Environment* env,
                                   const char* fromEncoding,
                                   const char* toEncoding,
                                   const char* source,
                                   const size_t source_length,
                                   UErrorCode* status) {
  *status = U_ZERO_ERROR;
  MaybeLocal<Object> ret;
  MaybeStackBuffer<UChar> destbuf(source_length);
  Converter from(fromEncoding);
  const size_t length_in_chars = source_length * sizeof(UChar);
  ucnv_toUChars(from.conv, *destbuf, length_in_chars,
                source, source_length, status);
  if (U_SUCCESS(*status))
    ret = ToBufferEndian(env, &destbuf);
  return ret;
}

MaybeLocal<Object> TranscodeFromUcs2(Environment* env,
                                     const char* fromEncoding,
                                     const char* toEncoding,
                                     const char* source,
                                     const size_t source_length,
                                     UErrorCode* status) {
  *status = U_ZERO_ERROR;
  MaybeStackBuffer<UChar> sourcebuf;
  MaybeLocal<Object> ret;
  Converter to(toEncoding, "?");
  const size_t length_in_chars = source_length / sizeof(UChar);
  CopySourceBuffer(&sourcebuf, source, source_length, length_in_chars);
  MaybeStackBuffer<char> destbuf(length_in_chars);
  const uint32_t len = ucnv_fromUChars(to.conv, *destbuf, length_in_chars,
                                       *sourcebuf, length_in_chars, status);
  if (U_SUCCESS(*status)) {
    destbuf.SetLength(len);
    ret = ToBufferEndian(env, &destbuf);
  }
  return ret;
}

MaybeLocal<Object> TranscodeUcs2FromUtf8(Environment* env,
                                         const char* fromEncoding,
                                         const char* toEncoding,
                                         const char* source,
                                         const size_t source_length,
                                         UErrorCode* status) {
  *status = U_ZERO_ERROR;
  MaybeStackBuffer<UChar> destbuf;
  int32_t result_length;
  u_strFromUTF8(*destbuf, destbuf.capacity(), &result_length,
                source, source_length, status);
  MaybeLocal<Object> ret;
  if (U_SUCCESS(*status)) {
    destbuf.SetLength(result_length);
    ret = ToBufferEndian(env, &destbuf);
  } else if (*status == U_BUFFER_OVERFLOW_ERROR) {
    *status = U_ZERO_ERROR;
    destbuf.AllocateSufficientStorage(result_length);
    u_strFromUTF8(*destbuf, result_length, &result_length,
                  source, source_length, status);
    if (U_SUCCESS(*status)) {
      destbuf.SetLength(result_length);
      ret = ToBufferEndian(env, &destbuf);
    }
  }
  return ret;
}

MaybeLocal<Object> TranscodeUtf8FromUcs2(Environment* env,
                                         const char* fromEncoding,
                                         const char* toEncoding,
                                         const char* source,
                                         const size_t source_length,
                                         UErrorCode* status) {
  *status = U_ZERO_ERROR;
  MaybeLocal<Object> ret;
  const size_t length_in_chars = source_length / sizeof(UChar);
  int32_t result_length;
  MaybeStackBuffer<UChar> sourcebuf;
  MaybeStackBuffer<char> destbuf;
  CopySourceBuffer(&sourcebuf, source, source_length, length_in_chars);
  u_strToUTF8(*destbuf, destbuf.capacity(), &result_length,
              *sourcebuf, length_in_chars, status);
  if (U_SUCCESS(*status)) {
    destbuf.SetLength(result_length);
    ret = ToBufferEndian(env, &destbuf);
  } else if (*status == U_BUFFER_OVERFLOW_ERROR) {
    *status = U_ZERO_ERROR;
    destbuf.AllocateSufficientStorage(result_length);
    u_strToUTF8(*destbuf, result_length, &result_length, *sourcebuf,
                length_in_chars, status);
    if (U_SUCCESS(*status)) {
      destbuf.SetLength(result_length);
      ret = ToBufferEndian(env, &destbuf);
    }
  }
  return ret;
}

const char* EncodingName(const enum encoding encoding) {
  switch (encoding) {
    case ASCII: return "us-ascii";
    case LATIN1: return "iso8859-1";
    case UCS2: return "utf16le";
    case UTF8: return "utf-8";
    default: return nullptr;
  }
}

bool SupportedEncoding(const enum encoding encoding) {
  switch (encoding) {
    case ASCII:
    case LATIN1:
    case UCS2:
    case UTF8: return true;
    default: return false;
  }
}

void Transcode(const FunctionCallbackInfo<Value>&args) {
  Environment* env = Environment::GetCurrent(args);
  Isolate* isolate = env->isolate();
  UErrorCode status = U_ZERO_ERROR;
  MaybeLocal<Object> result;

  CHECK(Buffer::HasInstance(args[0]));
  SPREAD_BUFFER_ARG(args[0], ts_obj);
  const enum encoding fromEncoding = ParseEncoding(isolate, args[1], BUFFER);
  const enum encoding toEncoding = ParseEncoding(isolate, args[2], BUFFER);

  if (SupportedEncoding(fromEncoding) && SupportedEncoding(toEncoding)) {
    TranscodeFunc tfn = &Transcode;
    switch (fromEncoding) {
      case ASCII:
      case LATIN1:
        if (toEncoding == UCS2)
          tfn = &TranscodeToUcs2;
        break;
      case UTF8:
        if (toEncoding == UCS2)
          tfn = &TranscodeUcs2FromUtf8;
        break;
      case UCS2:
        switch (toEncoding) {
          case UCS2:
            tfn = &Transcode;
            break;
          case UTF8:
            tfn = &TranscodeUtf8FromUcs2;
            break;
          default:
            tfn = &TranscodeFromUcs2;
        }
        break;
      default:
        // This should not happen because of the SupportedEncoding checks
        ABORT();
    }

    result = tfn(env, EncodingName(fromEncoding), EncodingName(toEncoding),
                 ts_obj_data, ts_obj_length, &status);
  } else {
    status = U_ILLEGAL_ARGUMENT_ERROR;
  }

  if (result.IsEmpty())
    return args.GetReturnValue().Set(status);

  return args.GetReturnValue().Set(result.ToLocalChecked());
}

void ICUErrorName(const FunctionCallbackInfo<Value>& args) {
  Environment* env = Environment::GetCurrent(args);
  CHECK(args[0]->IsInt32());
  UErrorCode status = static_cast<UErrorCode>(args[0].As<Int32>()->Value());
  args.GetReturnValue().Set(
      String::NewFromUtf8(env->isolate(),
                          u_errorName(status),
                          v8::NewStringType::kNormal).ToLocalChecked());
}

#define TYPE_ICU "icu"
#define TYPE_UNICODE "unicode"
#define TYPE_CLDR "cldr"
#define TYPE_TZ "tz"

/**
 * This is the workhorse function that deals with the actual version info.
 * Get an ICU version.
 * @param type the type of version to get. One of VERSION_TYPES
 * @param buf optional buffer for result
 * @param status ICU error status. If failure, assume result is undefined.
 * @return version number, or NULL. May or may not be buf.
 */
const char* GetVersion(const char* type,
                       char buf[U_MAX_VERSION_STRING_LENGTH],
                       UErrorCode* status) {
  if (!strcmp(type, TYPE_ICU)) {
    return U_ICU_VERSION;
  } else if (!strcmp(type, TYPE_UNICODE)) {
    return U_UNICODE_VERSION;
  } else if (!strcmp(type, TYPE_TZ)) {
    return icu::TimeZone::getTZDataVersion(*status);
  } else if (!strcmp(type, TYPE_CLDR)) {
    UVersionInfo versionArray;
    ulocdata_getCLDRVersion(versionArray, status);
    if (U_SUCCESS(*status)) {
      u_versionToString(versionArray, buf);
      return buf;
    }
  }
  // Fall through - unknown type or error case
  return nullptr;
}

void GetVersion(const FunctionCallbackInfo<Value>& args) {
  Environment* env = Environment::GetCurrent(args);
  if ( args.Length() == 0 ) {
    // With no args - return a comma-separated list of allowed values
      args.GetReturnValue().Set(
          String::NewFromUtf8(env->isolate(),
            TYPE_ICU ","
            TYPE_UNICODE ","
            TYPE_CLDR ","
            TYPE_TZ, v8::NewStringType::kNormal).ToLocalChecked());
  } else {
    CHECK_GE(args.Length(), 1);
    CHECK(args[0]->IsString());
    Utf8Value val(env->isolate(), args[0]);
    UErrorCode status = U_ZERO_ERROR;
    char buf[U_MAX_VERSION_STRING_LENGTH] = "";  // Possible output buffer.
    const char* versionString = GetVersion(*val, buf, &status);

    if (U_SUCCESS(status) && versionString) {
      // Success.
      args.GetReturnValue().Set(
          String::NewFromUtf8(env->isolate(),
          versionString, v8::NewStringType::kNormal).ToLocalChecked());
    }
  }
}

}  // anonymous namespace

bool InitializeICUDirectory(const std::string& path) {
  UErrorCode status = U_ZERO_ERROR;
  if (path.empty()) {
#ifdef NODE_HAVE_SMALL_ICU
    // install the 'small' data.
    udata_setCommonData(&SMALL_ICUDATA_ENTRY_POINT, &status);
#else  // !NODE_HAVE_SMALL_ICU
    // no small data, so nothing to do.
#endif  // !NODE_HAVE_SMALL_ICU
  } else {
    u_setDataDirectory(path.c_str());
    u_init(&status);
  }
  return status == U_ZERO_ERROR;
}

int32_t ToUnicode(MaybeStackBuffer<char>* buf,
                  const char* input,
                  size_t length) {
  UErrorCode status = U_ZERO_ERROR;
  uint32_t options = UIDNA_NONTRANSITIONAL_TO_UNICODE;
  UIDNA* uidna = uidna_openUTS46(options, &status);
  if (U_FAILURE(status))
    return -1;
  UIDNAInfo info = UIDNA_INFO_INITIALIZER;

  int32_t len = uidna_nameToUnicodeUTF8(uidna,
                                        input, length,
                                        **buf, buf->capacity(),
                                        &info,
                                        &status);

  // Do not check info.errors like we do with ToASCII since ToUnicode always
  // returns a string, despite any possible errors that may have occurred.

  if (status == U_BUFFER_OVERFLOW_ERROR) {
    status = U_ZERO_ERROR;
    buf->AllocateSufficientStorage(len);
    len = uidna_nameToUnicodeUTF8(uidna,
                                  input, length,
                                  **buf, buf->capacity(),
                                  &info,
                                  &status);
  }

  // info.errors is ignored as UTS #46 ToUnicode always produces a Unicode
  // string, regardless of whether an error occurred.

  if (U_FAILURE(status)) {
    len = -1;
    buf->SetLength(0);
  } else {
    buf->SetLength(len);
  }

  uidna_close(uidna);
  return len;
}

int32_t ToASCII(MaybeStackBuffer<char>* buf,
                const char* input,
                size_t length,
                enum idna_mode mode) {
  UErrorCode status = U_ZERO_ERROR;
  uint32_t options =                  // CheckHyphens = false; handled later
    UIDNA_CHECK_BIDI |                // CheckBidi = true
    UIDNA_CHECK_CONTEXTJ |            // CheckJoiners = true
    UIDNA_NONTRANSITIONAL_TO_ASCII;   // Nontransitional_Processing
  if (mode == IDNA_STRICT) {
    options |= UIDNA_USE_STD3_RULES;  // UseSTD3ASCIIRules = beStrict
                                      // VerifyDnsLength = beStrict;
                                      //   handled later
  }

  UIDNA* uidna = uidna_openUTS46(options, &status);
  if (U_FAILURE(status))
    return -1;
  UIDNAInfo info = UIDNA_INFO_INITIALIZER;

  int32_t len = uidna_nameToASCII_UTF8(uidna,
                                       input, length,
                                       **buf, buf->capacity(),
                                       &info,
                                       &status);

  if (status == U_BUFFER_OVERFLOW_ERROR) {
    status = U_ZERO_ERROR;
    buf->AllocateSufficientStorage(len);
    len = uidna_nameToASCII_UTF8(uidna,
                                 input, length,
                                 **buf, buf->capacity(),
                                 &info,
                                 &status);
  }

  // In UTS #46 which specifies ToASCII, certain error conditions are
  // configurable through options, and the WHATWG URL Standard promptly elects
  // to disable some of them to accommodate for real-world use cases.
  // Unfortunately, ICU4C's IDNA module does not support disabling some of
  // these options through `options` above, and thus continues throwing
  // unnecessary errors. To counter this situation, we just filter out the
  // errors that may have happened afterwards, before deciding whether to
  // return an error from this function.

  // CheckHyphens = false
  // (Specified in the current UTS #46 draft rev. 18.)
  // Refs:
  // - https://github.com/whatwg/url/issues/53
  // - https://github.com/whatwg/url/pull/309
  // - http://www.unicode.org/review/pri317/
  // - http://www.unicode.org/reports/tr46/tr46-18.html
  // - https://www.icann.org/news/announcement-2000-01-07-en
  info.errors &= ~UIDNA_ERROR_HYPHEN_3_4;
  info.errors &= ~UIDNA_ERROR_LEADING_HYPHEN;
  info.errors &= ~UIDNA_ERROR_TRAILING_HYPHEN;

  if (mode != IDNA_STRICT) {
    // VerifyDnsLength = beStrict
    info.errors &= ~UIDNA_ERROR_EMPTY_LABEL;
    info.errors &= ~UIDNA_ERROR_LABEL_TOO_LONG;
    info.errors &= ~UIDNA_ERROR_DOMAIN_NAME_TOO_LONG;
  }

  if (U_FAILURE(status) || (mode != IDNA_LENIENT && info.errors != 0)) {
    len = -1;
    buf->SetLength(0);
  } else {
    buf->SetLength(len);
  }

  uidna_close(uidna);
  return len;
}

static void ToUnicode(const FunctionCallbackInfo<Value>& args) {
  Environment* env = Environment::GetCurrent(args);
  CHECK_GE(args.Length(), 1);
  CHECK(args[0]->IsString());
  Utf8Value val(env->isolate(), args[0]);

  MaybeStackBuffer<char> buf;
  int32_t len = ToUnicode(&buf, *val, val.length());

  if (len < 0) {
    return env->ThrowError("Cannot convert name to Unicode");
  }

  args.GetReturnValue().Set(
      String::NewFromUtf8(env->isolate(),
                          *buf,
                          v8::NewStringType::kNormal,
                          len).ToLocalChecked());
}

static void ToASCII(const FunctionCallbackInfo<Value>& args) {
  Environment* env = Environment::GetCurrent(args);
  CHECK_GE(args.Length(), 1);
  CHECK(args[0]->IsString());
  Utf8Value val(env->isolate(), args[0]);
  // optional arg
  bool lenient = args[1]->BooleanValue(env->context()).FromJust();
  enum idna_mode mode = lenient ? IDNA_LENIENT : IDNA_DEFAULT;

  MaybeStackBuffer<char> buf;
  int32_t len = ToASCII(&buf, *val, val.length(), mode);

  if (len < 0) {
    return env->ThrowError("Cannot convert name to ASCII");
  }

  args.GetReturnValue().Set(
      String::NewFromUtf8(env->isolate(),
                          *buf,
                          v8::NewStringType::kNormal,
                          len).ToLocalChecked());
}

// This is similar to wcwidth except that it takes the current unicode
// character properties database into consideration, allowing it to
// correctly calculate the column widths of things like emoji's and
// newer wide characters. wcwidth, on the other hand, uses a fixed
// algorithm that does not take things like emoji into proper
// consideration.
//
// TODO(TimothyGu): Investigate Cc (C0/C1 control codes). Both VTE (used by
// GNOME Terminal) and Konsole don't consider them to be zero-width (see refs
// below), and when printed in VTE it is Narrow. However GNOME Terminal doesn't
// allow it to be input. Linux's PTY terminal prints control characters as
// Narrow rhombi.
//
// TODO(TimothyGu): Investigate Hangul jamo characters. Medial vowels and final
// consonants are 0-width when combined with initial consonants; otherwise they
// are technically Wide. But many terminals (including Konsole and
// VTE/GLib-based) implement all medials and finals as 0-width.
//
// Refs: https://eev.ee/blog/2015/09/12/dark-corners-of-unicode/#combining-characters-and-character-width
// Refs: https://github.com/GNOME/glib/blob/79e4d4c6be/glib/guniprop.c#L388-L420
// Refs: https://github.com/KDE/konsole/blob/8c6a5d13c0/src/konsole_wcwidth.cpp#L101-L223
static int GetColumnWidth(UChar32 codepoint,
                          bool ambiguous_as_full_width = false) {
  const auto zero_width_mask = U_GC_CC_MASK |  // C0/C1 control code
                               U_GC_CF_MASK |  // Format control character
                               U_GC_ME_MASK |  // Enclosing mark
                               U_GC_MN_MASK;   // Nonspacing mark
  if (codepoint != 0x00AD &&  // SOFT HYPHEN is Cf but not zero-width
      ((U_MASK(u_charType(codepoint)) & zero_width_mask) ||
       u_hasBinaryProperty(codepoint, UCHAR_EMOJI_MODIFIER))) {
    return 0;
  }

  // UCHAR_EAST_ASIAN_WIDTH is the Unicode property that identifies a
  // codepoint as being full width, wide, ambiguous, neutral, narrow,
  // or halfwidth.
  const int eaw = u_getIntPropertyValue(codepoint, UCHAR_EAST_ASIAN_WIDTH);
  switch (eaw) {
    case U_EA_FULLWIDTH:
    case U_EA_WIDE:
      return 2;
    case U_EA_AMBIGUOUS:
      // See: http://www.unicode.org/reports/tr11/#Ambiguous for details
      if (ambiguous_as_full_width) {
        return 2;
      }
      // If ambiguous_as_full_width is false:
      // Fall through
    case U_EA_NEUTRAL:
      if (u_hasBinaryProperty(codepoint, UCHAR_EMOJI_PRESENTATION)) {
        return 2;
      }
      // Fall through
    case U_EA_HALFWIDTH:
    case U_EA_NARROW:
    default:
      return 1;
  }
}

// Returns the column width for the given String.
static void GetStringWidth(const FunctionCallbackInfo<Value>& args) {
  Environment* env = Environment::GetCurrent(args);
  if (args.Length() < 1)
    return;

  bool ambiguous_as_full_width = args[1]->IsTrue();
  bool expand_emoji_sequence = args[2]->IsTrue();

  if (args[0]->IsNumber()) {
    uint32_t val;
    if (!args[0]->Uint32Value(env->context()).To(&val)) return;
    args.GetReturnValue().Set(GetColumnWidth(val, ambiguous_as_full_width));
    return;
  }

  TwoByteValue value(env->isolate(), args[0]);
  // reinterpret_cast is required by windows to compile
  UChar* str = reinterpret_cast<UChar*>(*value);
  static_assert(sizeof(*str) == sizeof(**value),
                "sizeof(*str) == sizeof(**value)");
  UChar32 c = 0;
  UChar32 p;
  size_t n = 0;
  uint32_t width = 0;

  while (n < value.length()) {
    p = c;
    U16_NEXT(str, n, value.length(), c);
    // Don't count individual emoji codepoints that occur within an
    // emoji sequence. This is not necessarily foolproof. Some
    // environments display emoji sequences in the appropriate
    // condensed form (as a single emoji glyph), other environments
    // may not understand an emoji sequence and will display each
    // individual emoji separately. When this happens, the width
    // calculated will be off, and there's no reliable way of knowing
    // in advance if a particular sequence is going to be supported.
    // The expand_emoji_sequence option allows the caller to skip this
    // check and count each code within an emoji sequence separately.
    if (!expand_emoji_sequence &&
        n > 0 && p == 0x200d &&  // 0x200d == ZWJ (zero width joiner)
        (u_hasBinaryProperty(c, UCHAR_EMOJI_PRESENTATION) ||
         u_hasBinaryProperty(c, UCHAR_EMOJI_MODIFIER))) {
      continue;
    }
    width += GetColumnWidth(c, ambiguous_as_full_width);
  }
  args.GetReturnValue().Set(width);
}

void Initialize(Local<Object> target,
                Local<Value> unused,
                Local<Context> context,
                void* priv) {
  Environment* env = Environment::GetCurrent(context);
  env->SetMethod(target, "toUnicode", ToUnicode);
  env->SetMethod(target, "toASCII", ToASCII);
  env->SetMethod(target, "getStringWidth", GetStringWidth);
  env->SetMethod(target, "getVersion", GetVersion);

  // One-shot converters
  env->SetMethod(target, "icuErrName", ICUErrorName);
  env->SetMethod(target, "transcode", Transcode);

  // ConverterObject
  env->SetMethod(target, "getConverter", ConverterObject::Create);
  env->SetMethod(target, "decode", ConverterObject::Decode);
  env->SetMethod(target, "hasConverter", ConverterObject::Has);
}

}  // namespace i18n
}  // namespace node

NODE_BUILTIN_MODULE_CONTEXT_AWARE(icu, node::i18n::Initialize)

#endif  // NODE_HAVE_I18N_SUPPORT<|MERGE_RESOLUTION|>--- conflicted
+++ resolved
@@ -49,12 +49,7 @@
 #include "node_errors.h"
 #include "env-inl.h"
 #include "util-inl.h"
-<<<<<<< HEAD
-#include "base-object.h"
-#include "base-object-inl.h"
-=======
 #include "base_object-inl.h"
->>>>>>> 84bd6f3c
 #include "v8.h"
 
 #include <unicode/utypes.h>
@@ -92,10 +87,7 @@
 using v8::Context;
 using v8::FunctionCallbackInfo;
 using v8::HandleScope;
-<<<<<<< HEAD
-=======
 using v8::Int32;
->>>>>>> 84bd6f3c
 using v8::Isolate;
 using v8::Local;
 using v8::MaybeLocal;
@@ -143,15 +135,6 @@
     }
   }
 
-  explicit Converter(UConverter* converter,
-                     const char* sub = NULL) : conv(converter) {
-    CHECK_NE(conv, nullptr);
-    UErrorCode status = U_ZERO_ERROR;
-    if (sub != NULL) {
-      ucnv_setSubstChars(conv, sub, strlen(sub), &status);
-    }
-  }
-
   ~Converter() {
     ucnv_close(conv);
   }
@@ -232,8 +215,6 @@
       result.AllocateSufficientStorage(limit);
 
     UBool flush = (flags & CONVERTER_FLAGS_FLUSH) == CONVERTER_FLAGS_FLUSH;
-<<<<<<< HEAD
-=======
     OnScopeLeave cleanup([&]() {
       if (flush) {
         // Reset the converter state.
@@ -241,7 +222,6 @@
         ucnv_reset(converter->conv);
       }
     });
->>>>>>> 84bd6f3c
 
     const char* source = input_obj_data;
     size_t source_length = input_obj_length;
@@ -258,32 +238,13 @@
     ucnv_toUnicode(converter->conv,
                    &target, target + (limit * sizeof(UChar)),
                    &source, source + source_length,
-<<<<<<< HEAD
-                   NULL, flush, &status);
-=======
                    nullptr, flush, &status);
->>>>>>> 84bd6f3c
 
     if (U_SUCCESS(status)) {
       if (limit > 0)
         result.SetLength(target - &result[0]);
       ret = ToBufferEndian(env, &result);
       args.GetReturnValue().Set(ret.ToLocalChecked());
-<<<<<<< HEAD
-      goto reset;
-    }
-
-    args.GetReturnValue().Set(status);
-
-   reset:
-    if (flush) {
-      // Reset the converter state
-      converter->bomSeen_ = false;
-      ucnv_reset(converter->conv);
-    }
-  }
-
-=======
       return;
     }
 
@@ -294,25 +255,16 @@
   SET_MEMORY_INFO_NAME(ConverterObject)
   SET_SELF_SIZE(ConverterObject)
 
->>>>>>> 84bd6f3c
  protected:
   ConverterObject(Environment* env,
                   v8::Local<v8::Object> wrap,
                   UConverter* converter,
                   bool ignoreBOM,
-<<<<<<< HEAD
-                  const char* sub = NULL) :
-                  BaseObject(env, wrap),
-                  Converter(converter, sub),
-                  ignoreBOM_(ignoreBOM) {
-    MakeWeak<ConverterObject>(this);
-=======
                   const char* sub = nullptr) :
                   BaseObject(env, wrap),
                   Converter(converter, sub),
                   ignoreBOM_(ignoreBOM) {
     MakeWeak();
->>>>>>> 84bd6f3c
 
     switch (ucnv_getType(converter)) {
       case UCNV_UTF8:
