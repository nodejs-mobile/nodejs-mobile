// Copyright Joyent, Inc. and other Node contributors.
//
// Permission is hereby granted, free of charge, to any person obtaining a
// copy of this software and associated documentation files (the
// "Software"), to deal in the Software without restriction, including
// without limitation the rights to use, copy, modify, merge, publish,
// distribute, sublicense, and/or sell copies of the Software, and to permit
// persons to whom the Software is furnished to do so, subject to the
// following conditions:
//
// The above copyright notice and this permission notice shall be included
// in all copies or substantial portions of the Software.
//
// THE SOFTWARE IS PROVIDED "AS IS", WITHOUT WARRANTY OF ANY KIND, EXPRESS
// OR IMPLIED, INCLUDING BUT NOT LIMITED TO THE WARRANTIES OF
// MERCHANTABILITY, FITNESS FOR A PARTICULAR PURPOSE AND NONINFRINGEMENT. IN
// NO EVENT SHALL THE AUTHORS OR COPYRIGHT HOLDERS BE LIABLE FOR ANY CLAIM,
// DAMAGES OR OTHER LIABILITY, WHETHER IN AN ACTION OF CONTRACT, TORT OR
// OTHERWISE, ARISING FROM, OUT OF OR IN CONNECTION WITH THE SOFTWARE OR THE
// USE OR OTHER DEALINGS IN THE SOFTWARE.

#include "node_crypto_bio.h"
#include "openssl/bio.h"
#include "util-inl.h"
#include <limits.h>
#include <string.h>

namespace node {
namespace crypto {

#if OPENSSL_VERSION_NUMBER < 0x10100000L
#define BIO_set_data(bio, data) bio->ptr = data
#define BIO_get_data(bio) bio->ptr
#define BIO_set_shutdown(bio, shutdown_) bio->shutdown = shutdown_
#define BIO_get_shutdown(bio) bio->shutdown
#define BIO_set_init(bio, init_) bio->init = init_
#define BIO_get_init(bio) bio->init
#endif


BIOPointer NodeBIO::New(Environment* env) {
  // The const_cast doesn't violate const correctness.  OpenSSL's usage of
  // BIO_METHOD is effectively const but BIO_new() takes a non-const argument.
  BIOPointer bio(BIO_new(const_cast<BIO_METHOD*>(GetMethod())));
  if (bio && env != nullptr)
    NodeBIO::FromBIO(bio.get())->env_ = env;
  return bio;
}


BIOPointer NodeBIO::NewFixed(const char* data, size_t len, Environment* env) {
  BIOPointer bio = New(env);

  if (!bio ||
      len > INT_MAX ||
      BIO_write(bio.get(), data, len) != static_cast<int>(len) ||
      BIO_set_mem_eof_return(bio.get(), 0) != 1) {
    return BIOPointer();
  }

  return bio;
}


int NodeBIO::New(BIO* bio) {
  BIO_set_data(bio, new NodeBIO());
  BIO_set_init(bio, 1);

  return 1;
}


int NodeBIO::Free(BIO* bio) {
  if (bio == nullptr)
    return 0;

  if (BIO_get_shutdown(bio)) {
    if (BIO_get_init(bio) && BIO_get_data(bio) != nullptr) {
      delete FromBIO(bio);
      BIO_set_data(bio, nullptr);
    }
  }

  return 1;
}


int NodeBIO::Read(BIO* bio, char* out, int len) {
  BIO_clear_retry_flags(bio);

  NodeBIO* nbio = FromBIO(bio);
  int bytes = nbio->Read(out, len);

  if (bytes == 0) {
    bytes = nbio->eof_return();
    if (bytes != 0) {
      BIO_set_retry_read(bio);
    }
  }

  return bytes;
}


char* NodeBIO::Peek(size_t* size) {
  *size = read_head_->write_pos_ - read_head_->read_pos_;
  return read_head_->data_ + read_head_->read_pos_;
}


size_t NodeBIO::PeekMultiple(char** out, size_t* size, size_t* count) {
  Buffer* pos = read_head_;
  size_t max = *count;
  size_t total = 0;

  size_t i;
  for (i = 0; i < max; i++) {
    size[i] = pos->write_pos_ - pos->read_pos_;
    total += size[i];
    out[i] = pos->data_ + pos->read_pos_;

    /* Don't get past write head */
    if (pos == write_head_)
      break;
    else
      pos = pos->next_;
  }

  if (i == max)
    *count = i;
  else
    *count = i + 1;

  return total;
}


int NodeBIO::Write(BIO* bio, const char* data, int len) {
  BIO_clear_retry_flags(bio);

  FromBIO(bio)->Write(data, len);

  return len;
}


int NodeBIO::Puts(BIO* bio, const char* str) {
  return Write(bio, str, strlen(str));
}


int NodeBIO::Gets(BIO* bio, char* out, int size) {
  NodeBIO* nbio = FromBIO(bio);

  if (nbio->Length() == 0)
    return 0;

  int i = nbio->IndexOf('\n', size);

  // Include '\n', if it's there.  If not, don't read off the end.
  if (i < size && i >= 0 && static_cast<size_t>(i) < nbio->Length())
    i++;

  // Shift `i` a bit to nullptr-terminate string later
  if (size == i)
    i--;

  // Flush read data
  nbio->Read(out, i);

  out[i] = 0;

  return i;
}


long NodeBIO::Ctrl(BIO* bio, int cmd, long num,  // NOLINT(runtime/int)
                   void* ptr) {
  NodeBIO* nbio;
  long ret;  // NOLINT(runtime/int)

  nbio = FromBIO(bio);
  ret = 1;

  switch (cmd) {
    case BIO_CTRL_RESET:
      nbio->Reset();
      break;
    case BIO_CTRL_EOF:
      ret = nbio->Length() == 0;
      break;
    case BIO_C_SET_BUF_MEM_EOF_RETURN:
      nbio->set_eof_return(num);
      break;
    case BIO_CTRL_INFO:
      ret = nbio->Length();
      if (ptr != nullptr)
        *reinterpret_cast<void**>(ptr) = nullptr;
      break;
    case BIO_C_SET_BUF_MEM:
      CHECK(0 && "Can't use SET_BUF_MEM_PTR with NodeBIO");
      break;
    case BIO_C_GET_BUF_MEM_PTR:
      CHECK(0 && "Can't use GET_BUF_MEM_PTR with NodeBIO");
      ret = 0;
      break;
    case BIO_CTRL_GET_CLOSE:
      ret = BIO_get_shutdown(bio);
      break;
    case BIO_CTRL_SET_CLOSE:
      BIO_set_shutdown(bio, num);
      break;
    case BIO_CTRL_WPENDING:
      ret = 0;
      break;
    case BIO_CTRL_PENDING:
      ret = nbio->Length();
      break;
    case BIO_CTRL_DUP:
    case BIO_CTRL_FLUSH:
      ret = 1;
      break;
    case BIO_CTRL_PUSH:
    case BIO_CTRL_POP:
    default:
      ret = 0;
      break;
  }
  return ret;
}


const BIO_METHOD* NodeBIO::GetMethod() {
#if OPENSSL_VERSION_NUMBER < 0x10100000L
  static const BIO_METHOD method = {
    BIO_TYPE_MEM,
    "node.js SSL buffer",
    Write,
    Read,
    Puts,
    Gets,
    Ctrl,
    New,
    Free,
    nullptr
  };

  return &method;
#else
  // This is called from InitCryptoOnce() to avoid race conditions during
  // initialization.
  static BIO_METHOD* method = nullptr;

  if (method == nullptr) {
    method = BIO_meth_new(BIO_TYPE_MEM, "node.js SSL buffer");
    BIO_meth_set_write(method, Write);
    BIO_meth_set_read(method, Read);
    BIO_meth_set_puts(method, Puts);
    BIO_meth_set_gets(method, Gets);
    BIO_meth_set_ctrl(method, Ctrl);
    BIO_meth_set_create(method, New);
    BIO_meth_set_destroy(method, Free);
  }

  return method;
#endif
}


void NodeBIO::TryMoveReadHead() {
  // `read_pos_` and `write_pos_` means the position of the reader and writer
  // inside the buffer, respectively. When they're equal - its safe to reset
  // them, because both reader and writer will continue doing their stuff
  // from new (zero) positions.
  while (read_head_->read_pos_ != 0 &&
         read_head_->read_pos_ == read_head_->write_pos_) {
    // Reset positions
    read_head_->read_pos_ = 0;
    read_head_->write_pos_ = 0;

    // Move read_head_ forward, just in case if there're still some data to
    // read in the next buffer.
    if (read_head_ != write_head_)
      read_head_ = read_head_->next_;
  }
}


size_t NodeBIO::Read(char* out, size_t size) {
  size_t bytes_read = 0;
  size_t expected = Length() > size ? size : Length();
  size_t offset = 0;
  size_t left = size;

  while (bytes_read < expected) {
    CHECK_LE(read_head_->read_pos_, read_head_->write_pos_);
    size_t avail = read_head_->write_pos_ - read_head_->read_pos_;
    if (avail > left)
      avail = left;

    // Copy data
    if (out != nullptr)
      memcpy(out + offset, read_head_->data_ + read_head_->read_pos_, avail);
    read_head_->read_pos_ += avail;

    // Move pointers
    bytes_read += avail;
    offset += avail;
    left -= avail;

    TryMoveReadHead();
  }
  CHECK_EQ(expected, bytes_read);
  length_ -= bytes_read;

  // Free all empty buffers, but write_head's child
  FreeEmpty();

  return bytes_read;
}


void NodeBIO::FreeEmpty() {
  if (write_head_ == nullptr)
    return;
  Buffer* child = write_head_->next_;
  if (child == write_head_ || child == read_head_)
    return;
  Buffer* cur = child->next_;
  if (cur == write_head_ || cur == read_head_)
    return;

  Buffer* prev = child;
  while (cur != read_head_) {
    CHECK_NE(cur, write_head_);
    CHECK_EQ(cur->write_pos_, cur->read_pos_);

    Buffer* next = cur->next_;
    delete cur;
    cur = next;
  }
  prev->next_ = cur;
}


size_t NodeBIO::IndexOf(char delim, size_t limit) {
  size_t bytes_read = 0;
  size_t max = Length() > limit ? limit : Length();
  size_t left = limit;
  Buffer* current = read_head_;

  while (bytes_read < max) {
    CHECK_LE(current->read_pos_, current->write_pos_);
    size_t avail = current->write_pos_ - current->read_pos_;
    if (avail > left)
      avail = left;

    // Walk through data
    char* tmp = current->data_ + current->read_pos_;
    size_t off = 0;
    while (off < avail && *tmp != delim) {
      off++;
      tmp++;
    }

    // Move pointers
    bytes_read += off;
    left -= off;

    // Found `delim`
    if (off != avail) {
      return bytes_read;
    }

    // Move to next buffer
    if (current->read_pos_ + avail == current->len_) {
      current = current->next_;
    }
  }
  CHECK_EQ(max, bytes_read);

  return max;
}


void NodeBIO::Write(const char* data, size_t size) {
  size_t offset = 0;
  size_t left = size;

  // Allocate initial buffer if the ring is empty
  TryAllocateForWrite(left);

  while (left > 0) {
    size_t to_write = left;
    CHECK_LE(write_head_->write_pos_, write_head_->len_);
    size_t avail = write_head_->len_ - write_head_->write_pos_;

    if (to_write > avail)
      to_write = avail;

    // Copy data
    memcpy(write_head_->data_ + write_head_->write_pos_,
           data + offset,
           to_write);

    // Move pointers
    left -= to_write;
    offset += to_write;
    length_ += to_write;
    write_head_->write_pos_ += to_write;
    CHECK_LE(write_head_->write_pos_, write_head_->len_);

    // Go to next buffer if there still are some bytes to write
    if (left != 0) {
      CHECK_EQ(write_head_->write_pos_, write_head_->len_);
      TryAllocateForWrite(left);
      write_head_ = write_head_->next_;

      // Additionally, since we're moved to the next buffer, read head
      // may be moved as well.
      TryMoveReadHead();
    }
  }
  CHECK_EQ(left, 0);
}


char* NodeBIO::PeekWritable(size_t* size) {
  TryAllocateForWrite(*size);

  size_t available = write_head_->len_ - write_head_->write_pos_;
  if (*size != 0 && available > *size)
    available = *size;
  else
    *size = available;

  return write_head_->data_ + write_head_->write_pos_;
}


void NodeBIO::Commit(size_t size) {
  write_head_->write_pos_ += size;
  length_ += size;
  CHECK_LE(write_head_->write_pos_, write_head_->len_);

  // Allocate new buffer if write head is full,
  // and there're no other place to go
  TryAllocateForWrite(0);
  if (write_head_->write_pos_ == write_head_->len_) {
    write_head_ = write_head_->next_;

    // Additionally, since we're moved to the next buffer, read head
    // may be moved as well.
    TryMoveReadHead();
  }
}


void NodeBIO::TryAllocateForWrite(size_t hint) {
  Buffer* w = write_head_;
  Buffer* r = read_head_;
  // If write head is full, next buffer is either read head or not empty.
  if (w == nullptr ||
      (w->write_pos_ == w->len_ &&
       (w->next_ == r || w->next_->write_pos_ != 0))) {
    size_t len = w == nullptr ? initial_ :
                             kThroughputBufferLength;
    if (len < hint)
      len = hint;
    Buffer* next = new Buffer(env_, len);

    if (w == nullptr) {
      next->next_ = next;
      write_head_ = next;
      read_head_ = next;
    } else {
      next->next_ = w->next_;
      w->next_ = next;
    }
  }
}


void NodeBIO::Reset() {
  if (read_head_ == nullptr)
    return;

  while (read_head_->read_pos_ != read_head_->write_pos_) {
    CHECK(read_head_->write_pos_ > read_head_->read_pos_);

    length_ -= read_head_->write_pos_ - read_head_->read_pos_;
    read_head_->write_pos_ = 0;
    read_head_->read_pos_ = 0;

    read_head_ = read_head_->next_;
  }
  write_head_ = read_head_;
  CHECK_EQ(length_, 0);
}


NodeBIO::~NodeBIO() {
  if (read_head_ == nullptr)
    return;

  Buffer* current = read_head_;
  do {
    Buffer* next = current->next_;
    delete current;
    current = next;
  } while (current != read_head_);

  read_head_ = nullptr;
  write_head_ = nullptr;
}

<<<<<<< HEAD
=======

NodeBIO* NodeBIO::FromBIO(BIO* bio) {
  CHECK_NOT_NULL(BIO_get_data(bio));
  return static_cast<NodeBIO*>(BIO_get_data(bio));
}


>>>>>>> 84bd6f3c
}  // namespace crypto
}  // namespace node<|MERGE_RESOLUTION|>--- conflicted
+++ resolved
@@ -514,8 +514,6 @@
   write_head_ = nullptr;
 }
 
-<<<<<<< HEAD
-=======
 
 NodeBIO* NodeBIO::FromBIO(BIO* bio) {
   CHECK_NOT_NULL(BIO_get_data(bio));
@@ -523,6 +521,5 @@
 }
 
 
->>>>>>> 84bd6f3c
 }  // namespace crypto
 }  // namespace node