--- conflicted
+++ resolved
@@ -74,21 +74,9 @@
 
   // Precise byte count, but slightly slower for Base64 and
   // very much slower for UTF-8
-<<<<<<< HEAD
-  static size_t Size(v8::Isolate* isolate,
-                     v8::Local<v8::Value> val,
-                     enum encoding enc);
-
-  // If the string is external then assign external properties to data and len,
-  // then return true. If not return false.
-  static bool GetExternalParts(v8::Local<v8::Value> val,
-                               const char** data,
-                               size_t* len);
-=======
   static v8::Maybe<size_t> Size(v8::Isolate* isolate,
                                 v8::Local<v8::Value> val,
                                 enum encoding enc);
->>>>>>> 84bd6f3c
 
   // Write the bytes from the string or buffer into the char*
   // returns the number of bytes written, which will always be
