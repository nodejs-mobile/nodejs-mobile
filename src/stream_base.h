#ifndef SRC_STREAM_BASE_H_
#define SRC_STREAM_BASE_H_

#if defined(NODE_WANT_INTERNALS) && NODE_WANT_INTERNALS

#include "env.h"
#include "async_wrap-inl.h"
#include "node.h"
#include "util.h"

#include "v8.h"

namespace node {

// Forward declarations
class ShutdownWrap;
class WriteWrap;
class StreamBase;
class StreamResource;

struct StreamWriteResult {
  bool async;
  int err;
  WriteWrap* wrap;
  size_t bytes;
};


class StreamReq {
 public:
  static constexpr int kStreamReqField = 1;

  explicit StreamReq(StreamBase* stream,
                     v8::Local<v8::Object> req_wrap_obj) : stream_(stream) {
    AttachToObject(req_wrap_obj);
  }

  virtual ~StreamReq() {}
  virtual AsyncWrap* GetAsyncWrap() = 0;
  v8::Local<v8::Object> object();

  void Done(int status, const char* error_str = nullptr);
  void Dispose();

  inline StreamBase* stream() const { return stream_; }

  static StreamReq* FromObject(v8::Local<v8::Object> req_wrap_obj);

  // Sets all internal fields of `req_wrap_obj` to `nullptr`.
  // This is what the `WriteWrap` and `ShutdownWrap` JS constructors do,
  // and what we use in C++ after creating these objects from their
  // v8::ObjectTemplates, to avoid the overhead of calling the
  // constructor explicitly.
  static inline void ResetObject(v8::Local<v8::Object> req_wrap_obj);

 protected:
  virtual void OnDone(int status) = 0;

  void AttachToObject(v8::Local<v8::Object> req_wrap_obj);

 private:
  StreamBase* const stream_;
};

class ShutdownWrap : public StreamReq {
 public:
  ShutdownWrap(StreamBase* stream,
               v8::Local<v8::Object> req_wrap_obj)
    : StreamReq(stream, req_wrap_obj) { }

  // Call stream()->EmitAfterShutdown() and dispose of this request wrap.
  void OnDone(int status) override;
};

class WriteWrap : public StreamReq {
 public:
  char* Storage();
  size_t StorageSize() const;
  void SetAllocatedStorage(char* data, size_t size);

  WriteWrap(StreamBase* stream,
            v8::Local<v8::Object> req_wrap_obj)
    : StreamReq(stream, req_wrap_obj) { }

  ~WriteWrap() {
    free(storage_);
  }

  // Call stream()->EmitAfterWrite() and dispose of this request wrap.
  void OnDone(int status) override;

 private:
  char* storage_ = nullptr;
  size_t storage_size_ = 0;
};


// This is the generic interface for objects that control Node.js' C++ streams.
// For example, the default `EmitToJSStreamListener` emits a stream's data
// as Buffers in JS, or `TLSWrap` reads and decrypts data from a stream.
class StreamListener {
 public:
  virtual ~StreamListener();

  // This is called when a stream wants to allocate memory before
  // reading data into the freshly allocated buffer (i.e. it is always followed
  // by a `OnStreamRead()` call).
  // This memory may be statically or dynamically allocated; for example,
  // a protocol parser may want to read data into a static buffer if it knows
  // that all data is going to be fully handled during the next
  // `OnStreamRead()` call.
  // The returned buffer does not need to contain `suggested_size` bytes.
  // The default implementation of this method returns a buffer that has exactly
  // the suggested size and is allocated using malloc().
  // It is not valid to return a zero-length buffer from this method.
  // It is not guaranteed that the corresponding `OnStreamRead()` call
  // happens in the same event loop turn as this call.
  virtual uv_buf_t OnStreamAlloc(size_t suggested_size);

  // `OnStreamRead()` is called when data is available on the socket and has
  // been read into the buffer provided by `OnStreamAlloc()`.
  // The `buf` argument is the return value of `uv_buf_t`, or may be a buffer
  // with base nullptr in case of an error.
  // `nread` is the number of read bytes (which is at most the buffer length),
  // or, if negative, a libuv error code.
  virtual void OnStreamRead(ssize_t nread,
                            const uv_buf_t& buf) = 0;

  // This is called once a write has finished. `status` may be 0 or,
  // if negative, a libuv error code.
  // By default, this is simply passed on to the previous listener
  // (and raises an assertion if there is none).
  virtual void OnStreamAfterWrite(WriteWrap* w, int status);

  // This is called once a shutdown has finished. `status` may be 0 or,
  // if negative, a libuv error code.
  // By default, this is simply passed on to the previous listener
  // (and raises an assertion if there is none).
  virtual void OnStreamAfterShutdown(ShutdownWrap* w, int status);

  // This is called by the stream if it determines that it wants more data
  // to be written to it. Not all streams support this.
  // This callback will not be called as long as there are active writes.
  // It is not supported by all streams; `stream->HasWantsWrite()` returns
  // true if it is supported by a stream.
  virtual void OnStreamWantsWrite(size_t suggested_size) {}

  // This is called immediately before the stream is destroyed.
  virtual void OnStreamDestroy() {}

  // The stream this is currently associated with, or nullptr if there is none.
  inline StreamResource* stream() { return stream_; }

  WriteWrap(Environment* env,
            v8::Local<v8::Object> obj,
            StreamBase* wrap,
            DoneCb cb)
      : ReqWrap(env, obj, AsyncWrap::PROVIDER_WRITEWRAP),
        StreamReq<WriteWrap>(cb),
        wrap_(wrap),
        storage_size_(0) {
    Wrap(obj, this);
  }

 protected:
  // Pass along a read error to the `StreamListener` instance that was active
  // before this one. For example, a protocol parser does not care about read
  // errors and may instead want to let the original handler
  // (e.g. the JS handler) take care of the situation.
  void PassReadErrorToPreviousListener(ssize_t nread);

  StreamResource* stream_ = nullptr;
  StreamListener* previous_listener_ = nullptr;

  friend class StreamResource;
};


// An (incomplete) stream listener class that calls the `.oncomplete()`
// method of the JS objects associated with the wrap objects.
class ReportWritesToJSStreamListener : public StreamListener {
 public:
  void OnStreamAfterWrite(WriteWrap* w, int status) override;
  void OnStreamAfterShutdown(ShutdownWrap* w, int status) override;

 private:
  void OnStreamAfterReqFinished(StreamReq* req_wrap, int status);
};


// A default emitter that just pushes data chunks as Buffer instances to
// JS land via the handle’s .ondata method.
class EmitToJSStreamListener : public ReportWritesToJSStreamListener {
 public:
  void OnStreamRead(ssize_t nread, const uv_buf_t& buf) override;
};


// A generic stream, comparable to JS land’s `Duplex` streams.
// A stream is always controlled through one `StreamListener` instance.
class StreamResource {
 public:
  virtual ~StreamResource();

  // These need to be implemented on the readable side of this stream:

  // Start reading from the underlying resource. This is called by the consumer
  // when more data is desired. Use `EmitAlloc()` and `EmitData()` to
  // pass data along to the consumer.
  virtual int ReadStart() = 0;
  // Stop reading from the underlying resource. This is called by the
  // consumer when its buffers are full and no more data can be handled.
  virtual int ReadStop() = 0;

  // These need to be implemented on the writable side of this stream:
  // All of these methods may return an error code synchronously.
  // In that case, the finish callback should *not* be called.

  // Perform a shutdown operation, and call req_wrap->Done() when finished.
  virtual int DoShutdown(ShutdownWrap* req_wrap) = 0;
  // Try to write as much data as possible synchronously, and modify
  // `*bufs` and `*count` accordingly. This is a no-op by default.
  virtual int DoTryWrite(uv_buf_t** bufs, size_t* count);
  // Perform a write of data, and call req_wrap->Done() when finished.
  virtual int DoWrite(WriteWrap* w,
                      uv_buf_t* bufs,
                      size_t count,
                      uv_stream_t* send_handle) = 0;

  // Returns true if the stream supports the `OnStreamWantsWrite()` interface.
  virtual bool HasWantsWrite() const { return false; }

  // Optionally, this may provide an error message to be used for
  // failing writes.
  virtual const char* Error() const;
  // Clear the current error (i.e. that would be returned by Error()).
  virtual void ClearError();

  // Transfer ownership of this stream to `listener`. The previous listener
  // will not receive any more callbacks while the new listener was active.
  void PushStreamListener(StreamListener* listener);
  // Remove a listener, and, if this was the currently active one,
  // transfer ownership back to the previous listener.
  void RemoveStreamListener(StreamListener* listener);

 protected:
  // Call the current listener's OnStreamAlloc() method.
  uv_buf_t EmitAlloc(size_t suggested_size);
  // Call the current listener's OnStreamRead() method and update the
  // stream's read byte counter.
  void EmitRead(ssize_t nread, const uv_buf_t& buf = uv_buf_init(nullptr, 0));
  // Call the current listener's OnStreamAfterWrite() method.
  void EmitAfterWrite(WriteWrap* w, int status);
  // Call the current listener's OnStreamAfterShutdown() method.
  void EmitAfterShutdown(ShutdownWrap* w, int status);
  // Call the current listener's OnStreamWantsWrite() method.
  void EmitWantsWrite(size_t suggested_size);

  StreamListener* listener_ = nullptr;
  uint64_t bytes_read_ = 0;
  uint64_t bytes_written_ = 0;

  friend class StreamListener;
};


class StreamBase : public StreamResource {
 public:
  template <class Base>
  static inline void AddMethods(Environment* env,
                                v8::Local<v8::FunctionTemplate> target);

  virtual bool IsAlive() = 0;
  virtual bool IsClosing() = 0;
  virtual bool IsIPCPipe();
  virtual int GetFD();

<<<<<<< HEAD
  virtual int ReadStart() = 0;
  virtual int ReadStop() = 0;

  inline void Consume() {
    CHECK_EQ(consumed_, false);
    consumed_ = true;
  }

  inline void Unconsume() {
    CHECK_EQ(consumed_, true);
    consumed_ = false;
  }

  template <class Outer>
  inline Outer* Cast() { return static_cast<Outer*>(Cast()); }

  void EmitData(ssize_t nread,
                v8::Local<v8::Object> buf,
                v8::Local<v8::Object> handle);

 protected:
  explicit StreamBase(Environment* env) : env_(env), consumed_(false) {
  }

  virtual ~StreamBase() = default;
=======
  void CallJSOnreadMethod(ssize_t nread, v8::Local<v8::Object> buf);

  // This is named `stream_env` to avoid name clashes, because a lot of
  // subclasses are also `BaseObject`s.
  Environment* stream_env() const;

  // Shut down the current stream. This request can use an existing
  // ShutdownWrap object (that was created in JS), or a new one will be created.
  int Shutdown(v8::Local<v8::Object> req_wrap_obj = v8::Local<v8::Object>());

  // Write data to the current stream. This request can use an existing
  // WriteWrap object (that was created in JS), or a new one will be created.
  // This will first try to write synchronously using `DoTryWrite()`, then
  // asynchronously using `DoWrite()`.
  // If the return value indicates a synchronous completion, no callback will
  // be invoked.
  StreamWriteResult Write(
      uv_buf_t* bufs,
      size_t count,
      uv_stream_t* send_handle = nullptr,
      v8::Local<v8::Object> req_wrap_obj = v8::Local<v8::Object>());

  // These can be overridden by subclasses to get more specific wrap instances.
  // For example, a subclass Foo could create a FooWriteWrap or FooShutdownWrap
  // (inheriting from ShutdownWrap/WriteWrap) that has extra fields, like
  // an associated libuv request.
  virtual ShutdownWrap* CreateShutdownWrap(v8::Local<v8::Object> object);
  virtual WriteWrap* CreateWriteWrap(v8::Local<v8::Object> object);
>>>>>>> 84bd6f3c

  // One of these must be implemented
  virtual AsyncWrap* GetAsyncWrap() = 0;
  virtual v8::Local<v8::Object> GetObject();

 protected:
  explicit StreamBase(Environment* env);

  // JS Methods
  int ReadStartJS(const v8::FunctionCallbackInfo<v8::Value>& args);
  int ReadStopJS(const v8::FunctionCallbackInfo<v8::Value>& args);
  int Shutdown(const v8::FunctionCallbackInfo<v8::Value>& args);
  int Writev(const v8::FunctionCallbackInfo<v8::Value>& args);
  int WriteBuffer(const v8::FunctionCallbackInfo<v8::Value>& args);
  template <enum encoding enc>
  int WriteString(const v8::FunctionCallbackInfo<v8::Value>& args);

  template <class Base>
  static void GetFD(const v8::FunctionCallbackInfo<v8::Value>& args);

  template <class Base>
  static void GetExternal(const v8::FunctionCallbackInfo<v8::Value>& args);

  template <class Base>
  static void GetBytesRead(const v8::FunctionCallbackInfo<v8::Value>& args);

  template <class Base>
  static void GetBytesWritten(const v8::FunctionCallbackInfo<v8::Value>& args);

  template <class Base,
            int (StreamBase::*Method)(
      const v8::FunctionCallbackInfo<v8::Value>& args)>
  static void JSMethod(const v8::FunctionCallbackInfo<v8::Value>& args);

 private:
  Environment* env_;
  EmitToJSStreamListener default_listener_;

  friend class WriteWrap;
  friend class ShutdownWrap;
};


// These are helpers for creating `ShutdownWrap`/`WriteWrap` instances.
// `OtherBase` must have a constructor that matches the `AsyncWrap`
// constructors’s (Environment*, Local<Object>, AsyncWrap::Provider) signature
// and be a subclass of `AsyncWrap`.
template <typename OtherBase>
class SimpleShutdownWrap : public ShutdownWrap, public OtherBase {
 public:
  SimpleShutdownWrap(StreamBase* stream,
                     v8::Local<v8::Object> req_wrap_obj);

  AsyncWrap* GetAsyncWrap() override { return this; }

  SET_NO_MEMORY_INFO()
  SET_MEMORY_INFO_NAME(SimpleShutdownWrap)
  SET_SELF_SIZE(SimpleShutdownWrap)
};

template <typename OtherBase>
class SimpleWriteWrap : public WriteWrap, public OtherBase {
 public:
  SimpleWriteWrap(StreamBase* stream,
                  v8::Local<v8::Object> req_wrap_obj);

  AsyncWrap* GetAsyncWrap() override { return this; }

  SET_NO_MEMORY_INFO()
  SET_MEMORY_INFO_NAME(SimpleWriteWrap)
  SET_SELF_SIZE(SimpleWriteWrap)
};

}  // namespace node

#endif  // defined(NODE_WANT_INTERNALS) && NODE_WANT_INTERNALS

#endif  // SRC_STREAM_BASE_H_<|MERGE_RESOLUTION|>--- conflicted
+++ resolved
@@ -151,17 +151,6 @@
   // The stream this is currently associated with, or nullptr if there is none.
   inline StreamResource* stream() { return stream_; }
 
-  WriteWrap(Environment* env,
-            v8::Local<v8::Object> obj,
-            StreamBase* wrap,
-            DoneCb cb)
-      : ReqWrap(env, obj, AsyncWrap::PROVIDER_WRITEWRAP),
-        StreamReq<WriteWrap>(cb),
-        wrap_(wrap),
-        storage_size_(0) {
-    Wrap(obj, this);
-  }
-
  protected:
   // Pass along a read error to the `StreamListener` instance that was active
   // before this one. For example, a protocol parser does not care about read
@@ -275,33 +264,6 @@
   virtual bool IsIPCPipe();
   virtual int GetFD();
 
-<<<<<<< HEAD
-  virtual int ReadStart() = 0;
-  virtual int ReadStop() = 0;
-
-  inline void Consume() {
-    CHECK_EQ(consumed_, false);
-    consumed_ = true;
-  }
-
-  inline void Unconsume() {
-    CHECK_EQ(consumed_, true);
-    consumed_ = false;
-  }
-
-  template <class Outer>
-  inline Outer* Cast() { return static_cast<Outer*>(Cast()); }
-
-  void EmitData(ssize_t nread,
-                v8::Local<v8::Object> buf,
-                v8::Local<v8::Object> handle);
-
- protected:
-  explicit StreamBase(Environment* env) : env_(env), consumed_(false) {
-  }
-
-  virtual ~StreamBase() = default;
-=======
   void CallJSOnreadMethod(ssize_t nread, v8::Local<v8::Object> buf);
 
   // This is named `stream_env` to avoid name clashes, because a lot of
@@ -330,7 +292,6 @@
   // an associated libuv request.
   virtual ShutdownWrap* CreateShutdownWrap(v8::Local<v8::Object> object);
   virtual WriteWrap* CreateWriteWrap(v8::Local<v8::Object> object);
->>>>>>> 84bd6f3c
 
   // One of these must be implemented
   virtual AsyncWrap* GetAsyncWrap() = 0;
