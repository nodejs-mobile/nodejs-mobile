--- conflicted
+++ resolved
@@ -50,18 +50,6 @@
     Local<String> signalString =
         FIXED_ONE_BYTE_STRING(env->isolate(), "Signal");
     constructor->SetClassName(signalString);
-<<<<<<< HEAD
-
-    AsyncWrap::AddWrapMethods(env, constructor);
-    env->SetProtoMethod(constructor, "close", HandleWrap::Close);
-    env->SetProtoMethod(constructor, "ref", HandleWrap::Ref);
-    env->SetProtoMethod(constructor, "unref", HandleWrap::Unref);
-    env->SetProtoMethod(constructor, "hasRef", HandleWrap::HasRef);
-    env->SetProtoMethod(constructor, "start", Start);
-    env->SetProtoMethod(constructor, "stop", Stop);
-
-    target->Set(signalString, constructor->GetFunction());
-=======
     constructor->Inherit(HandleWrap::GetConstructorTemplate(env));
 
     env->SetProtoMethod(constructor, "start", Start);
@@ -69,7 +57,6 @@
 
     target->Set(signalString,
                 constructor->GetFunction(env->context()).ToLocalChecked());
->>>>>>> 84bd6f3c
   }
 
   SET_NO_MEMORY_INFO()
