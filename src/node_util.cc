--- conflicted
+++ resolved
@@ -28,33 +28,8 @@
   Environment* env = Environment::GetCurrent(args);
   Local<Context> context = env->context();
 
-<<<<<<< HEAD
-#define VALUE_METHOD_MAP(V)                                                   \
-  V(isArrayBuffer, IsArrayBuffer)                                             \
-  V(isAsyncFunction, IsAsyncFunction)                                         \
-  V(isDataView, IsDataView)                                                   \
-  V(isDate, IsDate)                                                           \
-  V(isExternal, IsExternal)                                                   \
-  V(isMap, IsMap)                                                             \
-  V(isMapIterator, IsMapIterator)                                             \
-  V(isNativeError, IsNativeError)                                             \
-  V(isPromise, IsPromise)                                                     \
-  V(isRegExp, IsRegExp)                                                       \
-  V(isSet, IsSet)                                                             \
-  V(isSetIterator, IsSetIterator)                                             \
-  V(isTypedArray, IsTypedArray)                                               \
-  V(isUint8Array, IsUint8Array)
-
-
-#define V(_, ucname) \
-  static void ucname(const FunctionCallbackInfo<Value>& args) {               \
-    CHECK_EQ(1, args.Length());                                               \
-    args.GetReturnValue().Set(args[0]->ucname());                             \
-  }
-=======
   CHECK(args[0]->IsObject());
   CHECK(args[1]->IsUint32());
->>>>>>> 84bd6f3c
 
   Local<Object> object = args[0].As<Object>();
 
@@ -105,8 +80,6 @@
   args.GetReturnValue().Set(ret);
 }
 
-<<<<<<< HEAD
-=======
 static void PreviewEntries(const FunctionCallbackInfo<Value>& args) {
   if (!args[0]->IsObject())
     return;
@@ -126,7 +99,6 @@
   return args.GetReturnValue().Set(ret);
 }
 
->>>>>>> 84bd6f3c
 // Side effect-free stringification that will never throw exceptions.
 static void SafeToString(const FunctionCallbackInfo<Value>& args) {
   auto context = args.GetIsolate()->GetCurrentContext();
@@ -233,18 +205,12 @@
 
   env->SetMethodNoSideEffect(target, "getHiddenValue", GetHiddenValue);
   env->SetMethod(target, "setHiddenValue", SetHiddenValue);
-<<<<<<< HEAD
-  env->SetMethod(target, "getPromiseDetails", GetPromiseDetails);
-  env->SetMethod(target, "getProxyDetails", GetProxyDetails);
-  env->SetMethod(target, "safeToString", SafeToString);
-=======
   env->SetMethodNoSideEffect(target, "getPromiseDetails", GetPromiseDetails);
   env->SetMethodNoSideEffect(target, "getProxyDetails", GetProxyDetails);
   env->SetMethodNoSideEffect(target, "safeToString", SafeToString);
   env->SetMethodNoSideEffect(target, "previewEntries", PreviewEntries);
   env->SetMethodNoSideEffect(target, "getOwnNonIndexProperties",
                                      GetOwnNonIndexProperties);
->>>>>>> 84bd6f3c
 
   env->SetMethod(target, "startSigintWatchdog", StartSigintWatchdog);
   env->SetMethod(target, "stopSigintWatchdog", StopSigintWatchdog);
