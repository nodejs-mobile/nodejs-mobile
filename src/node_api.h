#ifndef SRC_NODE_API_H_
#define SRC_NODE_API_H_

#include <stddef.h>
#include <stdbool.h>
#include "node_api_types.h"

<<<<<<< HEAD
#define NAPI_VERSION  1
=======
struct uv_loop_s;  // Forward declaration.

#ifndef NAPI_VERSION
#ifdef NAPI_EXPERIMENTAL
// Use INT_MAX, this should only be consumed by the pre-processor anyway.
#define NAPI_VERSION 2147483647
#else
// The baseline version for N-API
#define NAPI_VERSION 3
#endif
#endif
>>>>>>> 84bd6f3c

#ifdef _WIN32
  #ifdef BUILDING_NODE_EXTENSION
    #ifdef EXTERNAL_NAPI
      // Building external N-API, or native module against external N-API
      #define NAPI_EXTERN /* nothing */
    #else
      // Building native module against node with built-in N-API
      #define NAPI_EXTERN __declspec(dllimport)
    #endif
  #else
    // Building node with built-in N-API
    #define NAPI_EXTERN __declspec(dllexport)
  #endif
#else
  #define NAPI_EXTERN /* nothing */
#endif

#ifdef _WIN32
# define NAPI_MODULE_EXPORT __declspec(dllexport)
#else
# define NAPI_MODULE_EXPORT __attribute__((visibility("default")))
#endif

#ifdef __GNUC__
#define NAPI_NO_RETURN __attribute__((noreturn))
#else
#define NAPI_NO_RETURN
#endif
<<<<<<< HEAD


=======


>>>>>>> 84bd6f3c
typedef napi_value (*napi_addon_register_func)(napi_env env,
                                               napi_value exports);

typedef struct {
  int nm_version;
  unsigned int nm_flags;
  const char* nm_filename;
  napi_addon_register_func nm_register_func;
  const char* nm_modname;
  void* nm_priv;
  void* reserved[4];
} napi_module;

#define NAPI_MODULE_VERSION  1

#if defined(_MSC_VER)
#pragma section(".CRT$XCU", read)
#define NAPI_C_CTOR(fn)                                                     \
  static void __cdecl fn(void);                                             \
  __declspec(dllexport, allocate(".CRT$XCU")) void(__cdecl * fn##_)(void) = \
      fn;                                                                   \
  static void __cdecl fn(void)
#else
#define NAPI_C_CTOR(fn)                              \
  static void fn(void) __attribute__((constructor)); \
  static void fn(void)
#endif

#ifdef __cplusplus
#define EXTERN_C_START extern "C" {
#define EXTERN_C_END }
#else
#define EXTERN_C_START
#define EXTERN_C_END
#endif

#define NAPI_MODULE_X(modname, regfunc, priv, flags)                  \
  EXTERN_C_START                                                      \
    static napi_module _module =                                      \
    {                                                                 \
      NAPI_MODULE_VERSION,                                            \
      flags,                                                          \
      __FILE__,                                                       \
      regfunc,                                                        \
      #modname,                                                       \
      priv,                                                           \
      {0},                                                            \
    };                                                                \
    NAPI_C_CTOR(_register_ ## modname) {                              \
      napi_module_register(&_module);                                 \
    }                                                                 \
  EXTERN_C_END

#define NAPI_MODULE(modname, regfunc)                                 \
  NAPI_MODULE_X(modname, regfunc, NULL, 0)  // NOLINT (readability/null_usage)

#define NAPI_MODULE_INITIALIZER_BASE napi_register_module_v

#define NAPI_MODULE_INITIALIZER_X(base, version)                      \
    NAPI_MODULE_INITIALIZER_X_HELPER(base, version)
#define NAPI_MODULE_INITIALIZER_X_HELPER(base, version) base##version

#define NAPI_MODULE_INITIALIZER                                       \
  NAPI_MODULE_INITIALIZER_X(NAPI_MODULE_INITIALIZER_BASE,             \
      NAPI_MODULE_VERSION)

#define NAPI_MODULE_INIT()                                            \
  EXTERN_C_START                                                      \
  NAPI_MODULE_EXPORT napi_value                                       \
  NAPI_MODULE_INITIALIZER(napi_env env, napi_value exports);          \
  EXTERN_C_END                                                        \
  NAPI_MODULE(NODE_GYP_MODULE_NAME, NAPI_MODULE_INITIALIZER)          \
  napi_value NAPI_MODULE_INITIALIZER(napi_env env,                    \
                                     napi_value exports)

#define NAPI_AUTO_LENGTH SIZE_MAX

#define NAPI_AUTO_LENGTH SIZE_MAX

EXTERN_C_START

NAPI_EXTERN void napi_module_register(napi_module* mod);

NAPI_EXTERN napi_status
napi_get_last_error_info(napi_env env,
                         const napi_extended_error_info** result);

NAPI_EXTERN NAPI_NO_RETURN void napi_fatal_error(const char* location,
                                                 size_t location_len,
                                                 const char* message,
                                                 size_t message_len);

// Getters for defined singletons
NAPI_EXTERN napi_status napi_get_undefined(napi_env env, napi_value* result);
NAPI_EXTERN napi_status napi_get_null(napi_env env, napi_value* result);
NAPI_EXTERN napi_status napi_get_global(napi_env env, napi_value* result);
NAPI_EXTERN napi_status napi_get_boolean(napi_env env,
                                         bool value,
                                         napi_value* result);

// Methods to create Primitive types/Objects
NAPI_EXTERN napi_status napi_create_object(napi_env env, napi_value* result);
NAPI_EXTERN napi_status napi_create_array(napi_env env, napi_value* result);
NAPI_EXTERN napi_status napi_create_array_with_length(napi_env env,
                                                      size_t length,
                                                      napi_value* result);
NAPI_EXTERN napi_status napi_create_double(napi_env env,
                                           double value,
                                           napi_value* result);
NAPI_EXTERN napi_status napi_create_int32(napi_env env,
                                          int32_t value,
                                          napi_value* result);
NAPI_EXTERN napi_status napi_create_uint32(napi_env env,
                                           uint32_t value,
                                           napi_value* result);
NAPI_EXTERN napi_status napi_create_int64(napi_env env,
                                          int64_t value,
                                          napi_value* result);
NAPI_EXTERN napi_status napi_create_string_latin1(napi_env env,
                                                  const char* str,
                                                  size_t length,
                                                  napi_value* result);
NAPI_EXTERN napi_status napi_create_string_utf8(napi_env env,
                                                const char* str,
                                                size_t length,
                                                napi_value* result);
NAPI_EXTERN napi_status napi_create_string_utf16(napi_env env,
                                                 const char16_t* str,
                                                 size_t length,
                                                 napi_value* result);
NAPI_EXTERN napi_status napi_create_symbol(napi_env env,
                                           napi_value description,
                                           napi_value* result);
NAPI_EXTERN napi_status napi_create_function(napi_env env,
                                             const char* utf8name,
                                             size_t length,
                                             napi_callback cb,
                                             void* data,
                                             napi_value* result);
NAPI_EXTERN napi_status napi_create_error(napi_env env,
                                          napi_value code,
                                          napi_value msg,
                                          napi_value* result);
NAPI_EXTERN napi_status napi_create_type_error(napi_env env,
                                               napi_value code,
                                               napi_value msg,
                                               napi_value* result);
NAPI_EXTERN napi_status napi_create_range_error(napi_env env,
                                                napi_value code,
                                                napi_value msg,
                                                napi_value* result);

// Methods to get the native napi_value from Primitive type
NAPI_EXTERN napi_status napi_typeof(napi_env env,
                                    napi_value value,
                                    napi_valuetype* result);
NAPI_EXTERN napi_status napi_get_value_double(napi_env env,
                                              napi_value value,
                                              double* result);
NAPI_EXTERN napi_status napi_get_value_int32(napi_env env,
                                             napi_value value,
                                             int32_t* result);
NAPI_EXTERN napi_status napi_get_value_uint32(napi_env env,
                                              napi_value value,
                                              uint32_t* result);
NAPI_EXTERN napi_status napi_get_value_int64(napi_env env,
                                             napi_value value,
                                             int64_t* result);
NAPI_EXTERN napi_status napi_get_value_bool(napi_env env,
                                            napi_value value,
                                            bool* result);

// Copies LATIN-1 encoded bytes from a string into a buffer.
NAPI_EXTERN napi_status napi_get_value_string_latin1(napi_env env,
                                                     napi_value value,
                                                     char* buf,
                                                     size_t bufsize,
                                                     size_t* result);

// Copies UTF-8 encoded bytes from a string into a buffer.
NAPI_EXTERN napi_status napi_get_value_string_utf8(napi_env env,
                                                   napi_value value,
                                                   char* buf,
                                                   size_t bufsize,
                                                   size_t* result);

// Copies UTF-16 encoded bytes from a string into a buffer.
NAPI_EXTERN napi_status napi_get_value_string_utf16(napi_env env,
                                                    napi_value value,
                                                    char16_t* buf,
                                                    size_t bufsize,
                                                    size_t* result);

// Methods to coerce values
// These APIs may execute user scripts
NAPI_EXTERN napi_status napi_coerce_to_bool(napi_env env,
                                            napi_value value,
                                            napi_value* result);
NAPI_EXTERN napi_status napi_coerce_to_number(napi_env env,
                                              napi_value value,
                                              napi_value* result);
NAPI_EXTERN napi_status napi_coerce_to_object(napi_env env,
                                              napi_value value,
                                              napi_value* result);
NAPI_EXTERN napi_status napi_coerce_to_string(napi_env env,
                                              napi_value value,
                                              napi_value* result);

// Methods to work with Objects
NAPI_EXTERN napi_status napi_get_prototype(napi_env env,
                                           napi_value object,
                                           napi_value* result);
NAPI_EXTERN napi_status napi_get_property_names(napi_env env,
                                                napi_value object,
                                                napi_value* result);
NAPI_EXTERN napi_status napi_set_property(napi_env env,
                                          napi_value object,
                                          napi_value key,
                                          napi_value value);
NAPI_EXTERN napi_status napi_has_property(napi_env env,
                                          napi_value object,
                                          napi_value key,
                                          bool* result);
NAPI_EXTERN napi_status napi_get_property(napi_env env,
                                          napi_value object,
                                          napi_value key,
                                          napi_value* result);
NAPI_EXTERN napi_status napi_delete_property(napi_env env,
                                             napi_value object,
                                             napi_value key,
                                             bool* result);
NAPI_EXTERN napi_status napi_has_own_property(napi_env env,
                                              napi_value object,
                                              napi_value key,
                                              bool* result);
NAPI_EXTERN napi_status napi_set_named_property(napi_env env,
                                          napi_value object,
                                          const char* utf8name,
                                          napi_value value);
NAPI_EXTERN napi_status napi_has_named_property(napi_env env,
                                          napi_value object,
                                          const char* utf8name,
                                          bool* result);
NAPI_EXTERN napi_status napi_get_named_property(napi_env env,
                                          napi_value object,
                                          const char* utf8name,
                                          napi_value* result);
NAPI_EXTERN napi_status napi_set_element(napi_env env,
                                         napi_value object,
                                         uint32_t index,
                                         napi_value value);
NAPI_EXTERN napi_status napi_has_element(napi_env env,
                                         napi_value object,
                                         uint32_t index,
                                         bool* result);
NAPI_EXTERN napi_status napi_get_element(napi_env env,
                                         napi_value object,
                                         uint32_t index,
                                         napi_value* result);
NAPI_EXTERN napi_status napi_delete_element(napi_env env,
                                            napi_value object,
                                            uint32_t index,
                                            bool* result);
NAPI_EXTERN napi_status
napi_define_properties(napi_env env,
                       napi_value object,
                       size_t property_count,
                       const napi_property_descriptor* properties);

// Methods to work with Arrays
NAPI_EXTERN napi_status napi_is_array(napi_env env,
                                      napi_value value,
                                      bool* result);
NAPI_EXTERN napi_status napi_get_array_length(napi_env env,
                                              napi_value value,
                                              uint32_t* result);

// Methods to compare values
NAPI_EXTERN napi_status napi_strict_equals(napi_env env,
                                           napi_value lhs,
                                           napi_value rhs,
                                           bool* result);

// Methods to work with Functions
NAPI_EXTERN napi_status napi_call_function(napi_env env,
                                           napi_value recv,
                                           napi_value func,
                                           size_t argc,
                                           const napi_value* argv,
                                           napi_value* result);
NAPI_EXTERN napi_status napi_new_instance(napi_env env,
                                          napi_value constructor,
                                          size_t argc,
                                          const napi_value* argv,
                                          napi_value* result);
NAPI_EXTERN napi_status napi_instanceof(napi_env env,
                                        napi_value object,
                                        napi_value constructor,
                                        bool* result);

// Methods to work with napi_callbacks

// Gets all callback info in a single call. (Ugly, but faster.)
NAPI_EXTERN napi_status napi_get_cb_info(
    napi_env env,               // [in] NAPI environment handle
    napi_callback_info cbinfo,  // [in] Opaque callback-info handle
    size_t* argc,      // [in-out] Specifies the size of the provided argv array
                       // and receives the actual count of args.
    napi_value* argv,  // [out] Array of values
    napi_value* this_arg,  // [out] Receives the JS 'this' arg for the call
    void** data);          // [out] Receives the data pointer for the callback.

NAPI_EXTERN napi_status napi_get_new_target(napi_env env,
                                            napi_callback_info cbinfo,
                                            napi_value* result);
NAPI_EXTERN napi_status
napi_define_class(napi_env env,
                  const char* utf8name,
                  size_t length,
                  napi_callback constructor,
                  void* data,
                  size_t property_count,
                  const napi_property_descriptor* properties,
                  napi_value* result);

// Methods to work with external data objects
NAPI_EXTERN napi_status napi_wrap(napi_env env,
                                  napi_value js_object,
                                  void* native_object,
                                  napi_finalize finalize_cb,
                                  void* finalize_hint,
                                  napi_ref* result);
NAPI_EXTERN napi_status napi_unwrap(napi_env env,
                                    napi_value js_object,
                                    void** result);
NAPI_EXTERN napi_status napi_remove_wrap(napi_env env,
                                         napi_value js_object,
                                         void** result);
NAPI_EXTERN napi_status napi_create_external(napi_env env,
                                             void* data,
                                             napi_finalize finalize_cb,
                                             void* finalize_hint,
                                             napi_value* result);
NAPI_EXTERN napi_status napi_get_value_external(napi_env env,
                                                napi_value value,
                                                void** result);

// Methods to control object lifespan

// Set initial_refcount to 0 for a weak reference, >0 for a strong reference.
NAPI_EXTERN napi_status napi_create_reference(napi_env env,
                                              napi_value value,
                                              uint32_t initial_refcount,
                                              napi_ref* result);

// Deletes a reference. The referenced value is released, and may
// be GC'd unless there are other references to it.
NAPI_EXTERN napi_status napi_delete_reference(napi_env env, napi_ref ref);

// Increments the reference count, optionally returning the resulting count.
// After this call the  reference will be a strong reference because its
// refcount is >0, and the referenced object is effectively "pinned".
// Calling this when the refcount is 0 and the object is unavailable
// results in an error.
NAPI_EXTERN napi_status napi_reference_ref(napi_env env,
                                           napi_ref ref,
                                           uint32_t* result);

// Decrements the reference count, optionally returning the resulting count.
// If the result is 0 the reference is now weak and the object may be GC'd
// at any time if there are no other references. Calling this when the
// refcount is already 0 results in an error.
NAPI_EXTERN napi_status napi_reference_unref(napi_env env,
                                             napi_ref ref,
                                             uint32_t* result);

// Attempts to get a referenced value. If the reference is weak,
// the value might no longer be available, in that case the call
// is still successful but the result is NULL.
NAPI_EXTERN napi_status napi_get_reference_value(napi_env env,
                                                 napi_ref ref,
                                                 napi_value* result);

NAPI_EXTERN napi_status napi_open_handle_scope(napi_env env,
                                               napi_handle_scope* result);
NAPI_EXTERN napi_status napi_close_handle_scope(napi_env env,
                                                napi_handle_scope scope);
NAPI_EXTERN napi_status
napi_open_escapable_handle_scope(napi_env env,
                                 napi_escapable_handle_scope* result);
NAPI_EXTERN napi_status
napi_close_escapable_handle_scope(napi_env env,
                                  napi_escapable_handle_scope scope);

NAPI_EXTERN napi_status napi_escape_handle(napi_env env,
                                           napi_escapable_handle_scope scope,
                                           napi_value escapee,
                                           napi_value* result);

// Methods to support error handling
NAPI_EXTERN napi_status napi_throw(napi_env env, napi_value error);
NAPI_EXTERN napi_status napi_throw_error(napi_env env,
                                         const char* code,
                                         const char* msg);
NAPI_EXTERN napi_status napi_throw_type_error(napi_env env,
                                         const char* code,
                                         const char* msg);
NAPI_EXTERN napi_status napi_throw_range_error(napi_env env,
                                         const char* code,
                                         const char* msg);
NAPI_EXTERN napi_status napi_is_error(napi_env env,
                                      napi_value value,
                                      bool* result);

// Methods to support catching exceptions
NAPI_EXTERN napi_status napi_is_exception_pending(napi_env env, bool* result);
NAPI_EXTERN napi_status napi_get_and_clear_last_exception(napi_env env,
                                                          napi_value* result);

// Methods to provide node::Buffer functionality with napi types
NAPI_EXTERN napi_status napi_create_buffer(napi_env env,
                                           size_t length,
                                           void** data,
                                           napi_value* result);
NAPI_EXTERN napi_status napi_create_external_buffer(napi_env env,
                                                    size_t length,
                                                    void* data,
                                                    napi_finalize finalize_cb,
                                                    void* finalize_hint,
                                                    napi_value* result);
NAPI_EXTERN napi_status napi_create_buffer_copy(napi_env env,
                                                size_t length,
                                                const void* data,
                                                void** result_data,
                                                napi_value* result);
NAPI_EXTERN napi_status napi_is_buffer(napi_env env,
                                       napi_value value,
                                       bool* result);
NAPI_EXTERN napi_status napi_get_buffer_info(napi_env env,
                                             napi_value value,
                                             void** data,
                                             size_t* length);

// Methods to work with array buffers and typed arrays
NAPI_EXTERN napi_status napi_is_arraybuffer(napi_env env,
                                            napi_value value,
                                            bool* result);
NAPI_EXTERN napi_status napi_create_arraybuffer(napi_env env,
                                                size_t byte_length,
                                                void** data,
                                                napi_value* result);
NAPI_EXTERN napi_status
napi_create_external_arraybuffer(napi_env env,
                                 void* external_data,
                                 size_t byte_length,
                                 napi_finalize finalize_cb,
                                 void* finalize_hint,
                                 napi_value* result);
NAPI_EXTERN napi_status napi_get_arraybuffer_info(napi_env env,
                                                  napi_value arraybuffer,
                                                  void** data,
                                                  size_t* byte_length);
NAPI_EXTERN napi_status napi_is_typedarray(napi_env env,
                                           napi_value value,
                                           bool* result);
NAPI_EXTERN napi_status napi_create_typedarray(napi_env env,
                                               napi_typedarray_type type,
                                               size_t length,
                                               napi_value arraybuffer,
                                               size_t byte_offset,
                                               napi_value* result);
NAPI_EXTERN napi_status napi_get_typedarray_info(napi_env env,
                                                 napi_value typedarray,
                                                 napi_typedarray_type* type,
                                                 size_t* length,
                                                 void** data,
                                                 napi_value* arraybuffer,
                                                 size_t* byte_offset);

NAPI_EXTERN napi_status napi_create_dataview(napi_env env,
                                             size_t length,
                                             napi_value arraybuffer,
                                             size_t byte_offset,
                                             napi_value* result);
NAPI_EXTERN napi_status napi_is_dataview(napi_env env,
                                         napi_value value,
                                         bool* result);
NAPI_EXTERN napi_status napi_get_dataview_info(napi_env env,
                                               napi_value dataview,
                                               size_t* bytelength,
                                               void** data,
                                               napi_value* arraybuffer,
                                               size_t* byte_offset);

// Methods to manage simple async operations
NAPI_EXTERN
napi_status napi_create_async_work(napi_env env,
                                   napi_value async_resource,
                                   napi_value async_resource_name,
                                   napi_async_execute_callback execute,
                                   napi_async_complete_callback complete,
                                   void* data,
                                   napi_async_work* result);
NAPI_EXTERN napi_status napi_delete_async_work(napi_env env,
                                               napi_async_work work);
NAPI_EXTERN napi_status napi_queue_async_work(napi_env env,
                                              napi_async_work work);
NAPI_EXTERN napi_status napi_cancel_async_work(napi_env env,
                                               napi_async_work work);

// Methods for custom handling of async operations
NAPI_EXTERN napi_status napi_async_init(napi_env env,
                                        napi_value async_resource,
                                        napi_value async_resource_name,
                                        napi_async_context* result);

NAPI_EXTERN napi_status napi_async_destroy(napi_env env,
                                           napi_async_context async_context);

NAPI_EXTERN napi_status napi_make_callback(napi_env env,
                                           napi_async_context async_context,
                                           napi_value recv,
                                           napi_value func,
                                           size_t argc,
                                           const napi_value* argv,
                                           napi_value* result);

// version management
NAPI_EXTERN napi_status napi_get_version(napi_env env, uint32_t* result);

NAPI_EXTERN
napi_status napi_get_node_version(napi_env env,
                                  const napi_node_version** version);

// Promises
NAPI_EXTERN napi_status napi_create_promise(napi_env env,
                                            napi_deferred* deferred,
                                            napi_value* promise);
NAPI_EXTERN napi_status napi_resolve_deferred(napi_env env,
                                              napi_deferred deferred,
                                              napi_value resolution);
NAPI_EXTERN napi_status napi_reject_deferred(napi_env env,
                                             napi_deferred deferred,
                                             napi_value rejection);
NAPI_EXTERN napi_status napi_is_promise(napi_env env,
                                        napi_value promise,
                                        bool* is_promise);

// Memory management
NAPI_EXTERN napi_status napi_adjust_external_memory(napi_env env,
                                                    int64_t change_in_bytes,
                                                    int64_t* adjusted_value);

<<<<<<< HEAD
// Runnig a script
=======
// Running a script
>>>>>>> 84bd6f3c
NAPI_EXTERN napi_status napi_run_script(napi_env env,
                                        napi_value script,
                                        napi_value* result);

<<<<<<< HEAD
=======
#if NAPI_VERSION >= 2

// Return the current libuv event loop for a given environment
NAPI_EXTERN napi_status napi_get_uv_event_loop(napi_env env,
                                               struct uv_loop_s** loop);

#endif  // NAPI_VERSION >= 2

#if NAPI_VERSION >= 3

NAPI_EXTERN napi_status napi_open_callback_scope(napi_env env,
                                                 napi_value resource_object,
                                                 napi_async_context context,
                                                 napi_callback_scope* result);

NAPI_EXTERN napi_status napi_close_callback_scope(napi_env env,
                                                  napi_callback_scope scope);

NAPI_EXTERN napi_status napi_fatal_exception(napi_env env, napi_value err);

NAPI_EXTERN napi_status napi_add_env_cleanup_hook(napi_env env,
                                                  void (*fun)(void* arg),
                                                  void* arg);

NAPI_EXTERN napi_status napi_remove_env_cleanup_hook(napi_env env,
                                                     void (*fun)(void* arg),
                                                     void* arg);

#endif  // NAPI_VERSION >= 3

#ifdef NAPI_EXPERIMENTAL

// Calling into JS from other threads
NAPI_EXTERN napi_status
napi_create_threadsafe_function(napi_env env,
                                napi_value func,
                                napi_value async_resource,
                                napi_value async_resource_name,
                                size_t max_queue_size,
                                size_t initial_thread_count,
                                void* thread_finalize_data,
                                napi_finalize thread_finalize_cb,
                                void* context,
                                napi_threadsafe_function_call_js call_js_cb,
                                napi_threadsafe_function* result);

NAPI_EXTERN napi_status
napi_get_threadsafe_function_context(napi_threadsafe_function func,
                                     void** result);

NAPI_EXTERN napi_status
napi_call_threadsafe_function(napi_threadsafe_function func,
                              void* data,
                              napi_threadsafe_function_call_mode is_blocking);

NAPI_EXTERN napi_status
napi_acquire_threadsafe_function(napi_threadsafe_function func);

NAPI_EXTERN napi_status
napi_release_threadsafe_function(napi_threadsafe_function func,
                                 napi_threadsafe_function_release_mode mode);

NAPI_EXTERN napi_status
napi_unref_threadsafe_function(napi_env env, napi_threadsafe_function func);

NAPI_EXTERN napi_status
napi_ref_threadsafe_function(napi_env env, napi_threadsafe_function func);

NAPI_EXTERN napi_status napi_create_bigint_int64(napi_env env,
                                                 int64_t value,
                                                 napi_value* result);
NAPI_EXTERN napi_status napi_create_bigint_uint64(napi_env env,
                                                  uint64_t value,
                                                  napi_value* result);
NAPI_EXTERN napi_status napi_create_bigint_words(napi_env env,
                                                 int sign_bit,
                                                 size_t word_count,
                                                 const uint64_t* words,
                                                 napi_value* result);
NAPI_EXTERN napi_status napi_get_value_bigint_int64(napi_env env,
                                                    napi_value value,
                                                    int64_t* result,
                                                    bool* lossless);
NAPI_EXTERN napi_status napi_get_value_bigint_uint64(napi_env env,
                                                     napi_value value,
                                                     uint64_t* result,
                                                     bool* lossless);
NAPI_EXTERN napi_status napi_get_value_bigint_words(napi_env env,
                                                    napi_value value,
                                                    int* sign_bit,
                                                    size_t* word_count,
                                                    uint64_t* words);
NAPI_EXTERN napi_status napi_add_finalizer(napi_env env,
                                           napi_value js_object,
                                           void* native_object,
                                           napi_finalize finalize_cb,
                                           void* finalize_hint,
                                           napi_ref* result);
#endif  // NAPI_EXPERIMENTAL

>>>>>>> 84bd6f3c
EXTERN_C_END

#endif  // SRC_NODE_API_H_<|MERGE_RESOLUTION|>--- conflicted
+++ resolved
@@ -5,9 +5,6 @@
 #include <stdbool.h>
 #include "node_api_types.h"
 
-<<<<<<< HEAD
-#define NAPI_VERSION  1
-=======
 struct uv_loop_s;  // Forward declaration.
 
 #ifndef NAPI_VERSION
@@ -19,7 +16,6 @@
 #define NAPI_VERSION 3
 #endif
 #endif
->>>>>>> 84bd6f3c
 
 #ifdef _WIN32
   #ifdef BUILDING_NODE_EXTENSION
@@ -49,13 +45,8 @@
 #else
 #define NAPI_NO_RETURN
 #endif
-<<<<<<< HEAD
-
-
-=======
-
-
->>>>>>> 84bd6f3c
+
+
 typedef napi_value (*napi_addon_register_func)(napi_env env,
                                                napi_value exports);
 
@@ -130,8 +121,6 @@
   NAPI_MODULE(NODE_GYP_MODULE_NAME, NAPI_MODULE_INITIALIZER)          \
   napi_value NAPI_MODULE_INITIALIZER(napi_env env,                    \
                                      napi_value exports)
-
-#define NAPI_AUTO_LENGTH SIZE_MAX
 
 #define NAPI_AUTO_LENGTH SIZE_MAX
 
@@ -609,17 +598,11 @@
                                                     int64_t change_in_bytes,
                                                     int64_t* adjusted_value);
 
-<<<<<<< HEAD
-// Runnig a script
-=======
 // Running a script
->>>>>>> 84bd6f3c
 NAPI_EXTERN napi_status napi_run_script(napi_env env,
                                         napi_value script,
                                         napi_value* result);
 
-<<<<<<< HEAD
-=======
 #if NAPI_VERSION >= 2
 
 // Return the current libuv event loop for a given environment
@@ -720,7 +703,6 @@
                                            napi_ref* result);
 #endif  // NAPI_EXPERIMENTAL
 
->>>>>>> 84bd6f3c
 EXTERN_C_END
 
 #endif  // SRC_NODE_API_H_