--- conflicted
+++ resolved
@@ -1,920 +1,476 @@
-<<<<<<< HEAD
-#include "inspector_io.h"
-
-#include "inspector_socket_server.h"
-#include "env.h"
-#include "env-inl.h"
-#include "node.h"
-#include "node_crypto.h"
-#include "node_mutex.h"
-#include "v8-inspector.h"
-#include "util.h"
-#include "zlib.h"
-
-#include <sstream>
-#if defined(NODE_HAVE_I18N_SUPPORT)
-#include <unicode/unistr.h>
-#endif
-
-#include <string.h>
-#include <vector>
-
-
-namespace node {
-namespace inspector {
-namespace {
-using v8_inspector::StringBuffer;
-using v8_inspector::StringView;
-
-template<typename Transport>
-using TransportAndIo = std::pair<Transport*, InspectorIo*>;
-
-std::string GetProcessTitle() {
-  // uv_get_process_title will trim the title if it is too long.
-  char title[2048];
-  int err = uv_get_process_title(title, sizeof(title));
-  if (err == 0) {
-    return title;
-  } else {
-    return "Node.js";
-  }
-}
-
-// UUID RFC: https://www.ietf.org/rfc/rfc4122.txt
-// Used ver 4 - with numbers
-std::string GenerateID() {
-  uint16_t buffer[8];
-  CHECK(crypto::EntropySource(reinterpret_cast<unsigned char*>(buffer),
-                              sizeof(buffer)));
-
-  char uuid[256];
-  snprintf(uuid, sizeof(uuid), "%04x%04x-%04x-%04x-%04x-%04x%04x%04x",
-           buffer[0],  // time_low
-           buffer[1],  // time_mid
-           buffer[2],  // time_low
-           (buffer[3] & 0x0fff) | 0x4000,  // time_hi_and_version
-           (buffer[4] & 0x3fff) | 0x8000,  // clk_seq_hi clk_seq_low
-           buffer[5],  // node
-           buffer[6],
-           buffer[7]);
-  return uuid;
-}
-
-std::string StringViewToUtf8(const StringView& view) {
-  if (view.is8Bit()) {
-    return std::string(reinterpret_cast<const char*>(view.characters8()),
-                       view.length());
-  }
-  const uint16_t* source = view.characters16();
-#if defined(NODE_HAVE_I18N_SUPPORT)
-  const UChar* unicodeSource = reinterpret_cast<const UChar*>(source);
-  static_assert(sizeof(*source) == sizeof(*unicodeSource),
-                "sizeof(*source) == sizeof(*unicodeSource)");
-
-  size_t result_length = view.length() * sizeof(*source);
-  std::string result(result_length, '\0');
-  UnicodeString utf16(unicodeSource, view.length());
-  // ICU components for std::string compatibility are not enabled in build...
-  bool done = false;
-  while (!done) {
-    CheckedArrayByteSink sink(&result[0], result_length);
-    utf16.toUTF8(sink);
-    result_length = sink.NumberOfBytesAppended();
-    result.resize(result_length);
-    done = !sink.Overflowed();
-  }
-#else
-  const size_t length = view.length();
-  std::string result;
-
-  // CHAKRA-TODO: HACK, assume characters are ASCII and assert when they are
-  // not.
-  for (size_t i = 0; i < length; i++) {
-    uint16_t wCh = source[i];
-    assert((wCh & 0xFF80) == 0);
-
-    result.append(1, static_cast<char>(wCh));
-  }
-#endif
-  return result;
-}
-
-void HandleSyncCloseCb(uv_handle_t* handle) {
-  *static_cast<bool*>(handle->data) = true;
-}
-
-int CloseAsyncAndLoop(uv_async_t* async) {
-  bool is_closed = false;
-  async->data = &is_closed;
-  uv_close(reinterpret_cast<uv_handle_t*>(async), HandleSyncCloseCb);
-  while (!is_closed)
-    uv_run(async->loop, UV_RUN_ONCE);
-  async->data = nullptr;
-  return uv_loop_close(async->loop);
-}
-
-}  // namespace
-
-std::unique_ptr<StringBuffer> Utf8ToStringView(const std::string& message) {
-#if defined(NODE_HAVE_I18N_SUPPORT)
-  UnicodeString utf16 =
-      UnicodeString::fromUTF8(StringPiece(message.data(), message.length()));
-  StringView view(reinterpret_cast<const uint16_t*>(utf16.getBuffer()),
-                  utf16.length());
-#else
-  // CHAKRA-TODO: HACK, assume characters are ASCII and assert when they are
-  // not.
-  std::vector<uint16_t> wChars;
-  for (const char &ch : message) {
-    assert((ch & 0x80) == 0);
-
-    wChars.push_back(static_cast<const uint16_t>(ch));
-  }
-
-  wChars.push_back('\0');
-
-  StringView view(wChars.data(), wChars.size() - 1);
-#endif
-  return StringBuffer::create(view);
-}
-
-
-class IoSessionDelegate : public InspectorSessionDelegate {
- public:
-  explicit IoSessionDelegate(InspectorIo* io) : io_(io) { }
-  bool WaitForFrontendMessage() override;
-  void OnMessage(const v8_inspector::StringView& message) override;
- private:
-  InspectorIo* io_;
-};
-
-class InspectorIoDelegate: public node::inspector::SocketServerDelegate {
- public:
-  InspectorIoDelegate(InspectorIo* io, const std::string& script_path,
-                      const std::string& script_name, bool wait);
-  bool StartSession(int session_id, const std::string& target_id) override;
-  void MessageReceived(int session_id, const std::string& message) override;
-  void EndSession(int session_id) override;
-  std::vector<std::string> GetTargetIds() override;
-  std::string GetTargetTitle(const std::string& id) override;
-  std::string GetTargetUrl(const std::string& id) override;
-  bool IsConnected() { return connected_; }
- private:
-  InspectorIo* io_;
-  bool connected_;
-  int session_id_;
-  const std::string script_name_;
-  const std::string script_path_;
-  const std::string target_id_;
-  bool waiting_;
-};
-
-void InterruptCallback(v8::Isolate*, void* io) {
-  static_cast<InspectorIo*>(io)->DispatchMessages();
-}
-
-class DispatchOnInspectorBackendTask : public v8::Task {
- public:
-  explicit DispatchOnInspectorBackendTask(InspectorIo* io) : io_(io) {}
-
-  void Run() override {
-    io_->DispatchMessages();
-  }
-
- private:
-  InspectorIo* io_;
-};
-
-InspectorIo::InspectorIo(Environment* env, v8::Platform* platform,
-                         const std::string& path, const DebugOptions& options)
-                         : options_(options), delegate_(nullptr),
-                           shutting_down_(false), state_(State::kNew),
-                           parent_env_(env), io_thread_req_(),
-                           platform_(platform), dispatching_messages_(false),
-                           session_id_(0), script_name_(path) {
-  CHECK_EQ(0, uv_async_init(env->event_loop(), &main_thread_req_,
-                            InspectorIo::MainThreadAsyncCb));
-  uv_unref(reinterpret_cast<uv_handle_t*>(&main_thread_req_));
-  CHECK_EQ(0, uv_sem_init(&start_sem_, 0));
-}
-
-bool InspectorIo::Start() {
-  CHECK_EQ(uv_thread_create(&thread_, InspectorIo::ThreadCbIO, this), 0);
-  uv_sem_wait(&start_sem_);
-
-  if (state_ == State::kError) {
-    Stop();
-    return false;
-  }
-  state_ = State::kAccepting;
-  if (options_.wait_for_connect()) {
-    DispatchMessages();
-  }
-  return true;
-}
-
-void InspectorIo::Stop() {
-  int err = uv_thread_join(&thread_);
-  CHECK_EQ(err, 0);
-}
-
-bool InspectorIo::IsConnected() {
-  return delegate_ != nullptr && delegate_->IsConnected();
-}
-
-bool InspectorIo::IsStarted() {
-  return platform_ != nullptr;
-}
-
-void InspectorIo::WaitForDisconnect() {
-  if (state_ == State::kConnected) {
-    shutting_down_ = true;
-    Write(TransportAction::kStop, 0, StringView());
-    fprintf(stderr, "Waiting for the debugger to disconnect...\n");
-    fflush(stderr);
-    parent_env_->inspector_agent()->RunMessageLoop();
-  }
-}
-
-// static
-void InspectorIo::ThreadCbIO(void* io) {
-  static_cast<InspectorIo*>(io)->WorkerRunIO<InspectorSocketServer>();
-}
-
-// static
-template <typename Transport>
-void InspectorIo::WriteCbIO(uv_async_t* async) {
-  TransportAndIo<Transport>* io_and_transport =
-      static_cast<TransportAndIo<Transport>*>(async->data);
-  if (io_and_transport == nullptr) {
-    return;
-  }
-  MessageQueue<TransportAction> outgoing_messages;
-  InspectorIo* io = io_and_transport->second;
-  io->SwapBehindLock(&io->outgoing_message_queue_, &outgoing_messages);
-  for (const auto& outgoing : outgoing_messages) {
-    switch (std::get<0>(outgoing)) {
-    case TransportAction::kStop:
-      io_and_transport->first->Stop(nullptr);
-      break;
-    case TransportAction::kSendMessage:
-      std::string message = StringViewToUtf8(std::get<2>(outgoing)->string());
-      io_and_transport->first->Send(std::get<1>(outgoing), message);
-      break;
-    }
-  }
-}
-
-template<typename Transport>
-void InspectorIo::WorkerRunIO() {
-  uv_loop_t loop;
-  int err = uv_loop_init(&loop);
-  CHECK_EQ(err, 0);
-  io_thread_req_.data = nullptr;
-  err = uv_async_init(&loop, &io_thread_req_, WriteCbIO<Transport>);
-  CHECK_EQ(err, 0);
-  std::string script_path;
-  if (!script_name_.empty()) {
-    uv_fs_t req;
-    if (0 == uv_fs_realpath(&loop, &req, script_name_.c_str(), nullptr))
-      script_path = std::string(static_cast<char*>(req.ptr));
-    uv_fs_req_cleanup(&req);
-  }
-  InspectorIoDelegate delegate(this, script_path, script_name_,
-                               options_.wait_for_connect());
-  delegate_ = &delegate;
-  InspectorSocketServer server(&delegate,
-                               options_.host_name(),
-                               options_.port());
-  TransportAndIo<Transport> queue_transport(&server, this);
-  io_thread_req_.data = &queue_transport;
-  if (!server.Start(&loop)) {
-    state_ = State::kError;  // Safe, main thread is waiting on semaphore
-    CHECK_EQ(0, CloseAsyncAndLoop(&io_thread_req_));
-    uv_sem_post(&start_sem_);
-    return;
-  }
-  if (!options_.wait_for_connect()) {
-    uv_sem_post(&start_sem_);
-  }
-  uv_run(&loop, UV_RUN_DEFAULT);
-  io_thread_req_.data = nullptr;
-  server.Stop(nullptr);
-  server.TerminateConnections(nullptr);
-  CHECK_EQ(CloseAsyncAndLoop(&io_thread_req_), 0);
-  delegate_ = nullptr;
-}
-
-template <typename ActionType>
-bool InspectorIo::AppendMessage(MessageQueue<ActionType>* queue,
-                                ActionType action, int session_id,
-                                std::unique_ptr<StringBuffer> buffer) {
-  Mutex::ScopedLock scoped_lock(state_lock_);
-  bool trigger_pumping = queue->empty();
-  queue->push_back(std::make_tuple(action, session_id, std::move(buffer)));
-  return trigger_pumping;
-}
-
-template <typename ActionType>
-void InspectorIo::SwapBehindLock(MessageQueue<ActionType>* vector1,
-                                 MessageQueue<ActionType>* vector2) {
-  Mutex::ScopedLock scoped_lock(state_lock_);
-  vector1->swap(*vector2);
-}
-
-void InspectorIo::PostIncomingMessage(InspectorAction action, int session_id,
-                                      const std::string& message) {
-  if (AppendMessage(&incoming_message_queue_, action, session_id,
-                    Utf8ToStringView(message))) {
-    v8::Isolate* isolate = parent_env_->isolate();
-    platform_->CallOnForegroundThread(isolate,
-                                      new DispatchOnInspectorBackendTask(this));
-    isolate->RequestInterrupt(InterruptCallback, this);
-    CHECK_EQ(0, uv_async_send(&main_thread_req_));
-  }
-  NotifyMessageReceived();
-}
-
-void InspectorIo::WaitForFrontendMessage() {
-  Mutex::ScopedLock scoped_lock(state_lock_);
-  if (incoming_message_queue_.empty())
-    incoming_message_cond_.Wait(scoped_lock);
-}
-
-void InspectorIo::NotifyMessageReceived() {
-  Mutex::ScopedLock scoped_lock(state_lock_);
-  incoming_message_cond_.Broadcast(scoped_lock);
-}
-
-void InspectorIo::DispatchMessages() {
-  // This function can be reentered if there was an incoming message while
-  // V8 was processing another inspector request (e.g. if the user is
-  // evaluating a long-running JS code snippet). This can happen only at
-  // specific points (e.g. the lines that call inspector_ methods)
-  if (dispatching_messages_)
-    return;
-  dispatching_messages_ = true;
-  MessageQueue<InspectorAction> tasks;
-  do {
-    tasks.clear();
-    SwapBehindLock(&incoming_message_queue_, &tasks);
-    for (const auto& task : tasks) {
-      StringView message = std::get<2>(task)->string();
-      switch (std::get<0>(task)) {
-      case InspectorAction::kStartSession:
-        CHECK_EQ(session_delegate_, nullptr);
-        session_id_ = std::get<1>(task);
-        state_ = State::kConnected;
-        fprintf(stderr, "Debugger attached.\n");
-        session_delegate_ = std::unique_ptr<InspectorSessionDelegate>(
-            new IoSessionDelegate(this));
-        parent_env_->inspector_agent()->Connect(session_delegate_.get());
-        break;
-      case InspectorAction::kEndSession:
-        CHECK_NE(session_delegate_, nullptr);
-        if (shutting_down_) {
-          state_ = State::kDone;
-        } else {
-          state_ = State::kAccepting;
-        }
-        parent_env_->inspector_agent()->Disconnect();
-        session_delegate_.reset();
-        break;
-      case InspectorAction::kSendMessage:
-        parent_env_->inspector_agent()->Dispatch(message);
-        break;
-      }
-    }
-  } while (!tasks.empty());
-  dispatching_messages_ = false;
-}
-
-// static
-void InspectorIo::MainThreadAsyncCb(uv_async_t* req) {
-  InspectorIo* io = node::ContainerOf(&InspectorIo::main_thread_req_, req);
-  io->DispatchMessages();
-}
-
-void InspectorIo::Write(TransportAction action, int session_id,
-                        const StringView& inspector_message) {
-  AppendMessage(&outgoing_message_queue_, action, session_id,
-                StringBuffer::create(inspector_message));
-  int err = uv_async_send(&io_thread_req_);
-  CHECK_EQ(0, err);
-}
-
-InspectorIoDelegate::InspectorIoDelegate(InspectorIo* io,
-                                         const std::string& script_path,
-                                         const std::string& script_name,
-                                         bool wait)
-                                         : io_(io),
-                                           connected_(false),
-                                           session_id_(0),
-                                           script_name_(script_name),
-                                           script_path_(script_path),
-                                           target_id_(GenerateID()),
-                                           waiting_(wait) { }
-
-
-bool InspectorIoDelegate::StartSession(int session_id,
-                                       const std::string& target_id) {
-  if (connected_)
-    return false;
-  connected_ = true;
-  session_id_++;
-  io_->PostIncomingMessage(InspectorAction::kStartSession, session_id, "");
-  return true;
-}
-
-void InspectorIoDelegate::MessageReceived(int session_id,
-                                          const std::string& message) {
-  // TODO(pfeldman): Instead of blocking execution while debugger
-  // engages, node should wait for the run callback from the remote client
-  // and initiate its startup. This is a change to node.cc that should be
-  // upstreamed separately.
-  if (waiting_) {
-    if (message.find("\"Runtime.runIfWaitingForDebugger\"") !=
-        std::string::npos) {
-      waiting_ = false;
-      io_->ResumeStartup();
-    }
-  }
-  io_->PostIncomingMessage(InspectorAction::kSendMessage, session_id,
-                           message);
-}
-
-void InspectorIoDelegate::EndSession(int session_id) {
-  connected_ = false;
-  io_->PostIncomingMessage(InspectorAction::kEndSession, session_id, "");
-}
-
-std::vector<std::string> InspectorIoDelegate::GetTargetIds() {
-  return { target_id_ };
-}
-
-std::string InspectorIoDelegate::GetTargetTitle(const std::string& id) {
-  return script_name_.empty() ? GetProcessTitle() : script_name_;
-}
-
-std::string InspectorIoDelegate::GetTargetUrl(const std::string& id) {
-  return "file://" + script_path_;
-}
-
-bool IoSessionDelegate::WaitForFrontendMessage() {
-  io_->WaitForFrontendMessage();
-  return true;
-}
-
-void IoSessionDelegate::OnMessage(const v8_inspector::StringView& message) {
-  io_->Write(TransportAction::kSendMessage, io_->session_id_, message);
-}
-
-}  // namespace inspector
-}  // namespace node
-=======
-#include "inspector_io.h"
-
-#include "inspector_socket_server.h"
-#include "env.h"
-#include "env-inl.h"
-#include "node.h"
-#include "node_crypto.h"
-#include "node_mutex.h"
-#include "v8-inspector.h"
-#include "util.h"
-#include "zlib.h"
-
-#include <sstream>
-#include <unicode/unistr.h>
-
-#include <string.h>
-#include <vector>
-
-
-namespace node {
-namespace inspector {
-namespace {
-using v8_inspector::StringBuffer;
-using v8_inspector::StringView;
-
-template<typename Transport>
-using TransportAndIo = std::pair<Transport*, InspectorIo*>;
-
-std::string GetProcessTitle() {
-  // uv_get_process_title will trim the title if it is too long.
-  char title[2048];
-  int err = uv_get_process_title(title, sizeof(title));
-  if (err == 0) {
-    return title;
-  } else {
-    return "Node.js";
-  }
-}
-
-// UUID RFC: https://www.ietf.org/rfc/rfc4122.txt
-// Used ver 4 - with numbers
-std::string GenerateID() {
-  uint16_t buffer[8];
-  CHECK(crypto::EntropySource(reinterpret_cast<unsigned char*>(buffer),
-                              sizeof(buffer)));
-
-  char uuid[256];
-  snprintf(uuid, sizeof(uuid), "%04x%04x-%04x-%04x-%04x-%04x%04x%04x",
-           buffer[0],  // time_low
-           buffer[1],  // time_mid
-           buffer[2],  // time_low
-           (buffer[3] & 0x0fff) | 0x4000,  // time_hi_and_version
-           (buffer[4] & 0x3fff) | 0x8000,  // clk_seq_hi clk_seq_low
-           buffer[5],  // node
-           buffer[6],
-           buffer[7]);
-  return uuid;
-}
-
-std::string StringViewToUtf8(const StringView& view) {
-  if (view.is8Bit()) {
-    return std::string(reinterpret_cast<const char*>(view.characters8()),
-                       view.length());
-  }
-  const uint16_t* source = view.characters16();
-  const UChar* unicodeSource = reinterpret_cast<const UChar*>(source);
-  static_assert(sizeof(*source) == sizeof(*unicodeSource),
-                "sizeof(*source) == sizeof(*unicodeSource)");
-
-  size_t result_length = view.length() * sizeof(*source);
-  std::string result(result_length, '\0');
-  UnicodeString utf16(unicodeSource, view.length());
-  // ICU components for std::string compatibility are not enabled in build...
-  bool done = false;
-  while (!done) {
-    CheckedArrayByteSink sink(&result[0], result_length);
-    utf16.toUTF8(sink);
-    result_length = sink.NumberOfBytesAppended();
-    result.resize(result_length);
-    done = !sink.Overflowed();
-  }
-  return result;
-}
-
-void HandleSyncCloseCb(uv_handle_t* handle) {
-  *static_cast<bool*>(handle->data) = true;
-}
-
-int CloseAsyncAndLoop(uv_async_t* async) {
-  bool is_closed = false;
-  async->data = &is_closed;
-  uv_close(reinterpret_cast<uv_handle_t*>(async), HandleSyncCloseCb);
-  while (!is_closed)
-    uv_run(async->loop, UV_RUN_ONCE);
-  async->data = nullptr;
-  return uv_loop_close(async->loop);
-}
-
-}  // namespace
-
-std::unique_ptr<StringBuffer> Utf8ToStringView(const std::string& message) {
-  UnicodeString utf16 =
-      UnicodeString::fromUTF8(StringPiece(message.data(), message.length()));
-  StringView view(reinterpret_cast<const uint16_t*>(utf16.getBuffer()),
-                  utf16.length());
-  return StringBuffer::create(view);
-}
-
-
-class IoSessionDelegate : public InspectorSessionDelegate {
- public:
-  explicit IoSessionDelegate(InspectorIo* io) : io_(io) { }
-  bool WaitForFrontendMessage() override;
-  void OnMessage(const v8_inspector::StringView& message) override;
- private:
-  InspectorIo* io_;
-};
-
-class InspectorIoDelegate: public node::inspector::SocketServerDelegate {
- public:
-  InspectorIoDelegate(InspectorIo* io, const std::string& script_path,
-                      const std::string& script_name, bool wait);
-  bool StartSession(int session_id, const std::string& target_id) override;
-  void MessageReceived(int session_id, const std::string& message) override;
-  void EndSession(int session_id) override;
-  std::vector<std::string> GetTargetIds() override;
-  std::string GetTargetTitle(const std::string& id) override;
-  std::string GetTargetUrl(const std::string& id) override;
-  bool IsConnected() { return connected_; }
- private:
-  InspectorIo* io_;
-  bool connected_;
-  int session_id_;
-  const std::string script_name_;
-  const std::string script_path_;
-  const std::string target_id_;
-  bool waiting_;
-};
-
-void InterruptCallback(v8::Isolate*, void* io) {
-  static_cast<InspectorIo*>(io)->DispatchMessages();
-}
-
-class DispatchOnInspectorBackendTask : public v8::Task {
- public:
-  explicit DispatchOnInspectorBackendTask(InspectorIo* io) : io_(io) {}
-
-  void Run() override {
-    io_->DispatchMessages();
-  }
-
- private:
-  InspectorIo* io_;
-};
-
-InspectorIo::InspectorIo(Environment* env, v8::Platform* platform,
-                         const std::string& path, const DebugOptions& options)
-                         : options_(options), thread_(), delegate_(nullptr),
-                           shutting_down_(false), state_(State::kNew),
-                           parent_env_(env), io_thread_req_(),
-                           platform_(platform), dispatching_messages_(false),
-                           session_id_(0), script_name_(path) {
-  CHECK_EQ(0, uv_async_init(env->event_loop(), &main_thread_req_,
-                            InspectorIo::MainThreadAsyncCb));
-  uv_unref(reinterpret_cast<uv_handle_t*>(&main_thread_req_));
-  CHECK_EQ(0, uv_sem_init(&start_sem_, 0));
-}
-
-bool InspectorIo::Start() {
-  CHECK_EQ(uv_thread_create(&thread_, InspectorIo::ThreadCbIO, this), 0);
-  uv_sem_wait(&start_sem_);
-
-  if (state_ == State::kError) {
-    Stop();
-    return false;
-  }
-  state_ = State::kAccepting;
-  if (options_.wait_for_connect()) {
-    DispatchMessages();
-  }
-  return true;
-}
-
-void InspectorIo::Stop() {
-  int err = uv_thread_join(&thread_);
-  CHECK_EQ(err, 0);
-}
-
-bool InspectorIo::IsConnected() {
-  return delegate_ != nullptr && delegate_->IsConnected();
-}
-
-bool InspectorIo::IsStarted() {
-  return platform_ != nullptr;
-}
-
-void InspectorIo::WaitForDisconnect() {
-  if (state_ == State::kConnected) {
-    shutting_down_ = true;
-    Write(TransportAction::kStop, 0, StringView());
-    fprintf(stderr, "Waiting for the debugger to disconnect...\n");
-    fflush(stderr);
-    parent_env_->inspector_agent()->RunMessageLoop();
-  }
-}
-
-// static
-void InspectorIo::ThreadCbIO(void* io) {
-  static_cast<InspectorIo*>(io)->WorkerRunIO<InspectorSocketServer>();
-}
-
-// static
-template <typename Transport>
-void InspectorIo::WriteCbIO(uv_async_t* async) {
-  TransportAndIo<Transport>* io_and_transport =
-      static_cast<TransportAndIo<Transport>*>(async->data);
-  if (io_and_transport == nullptr) {
-    return;
-  }
-  MessageQueue<TransportAction> outgoing_messages;
-  InspectorIo* io = io_and_transport->second;
-  io->SwapBehindLock(&io->outgoing_message_queue_, &outgoing_messages);
-  for (const auto& outgoing : outgoing_messages) {
-    switch (std::get<0>(outgoing)) {
-    case TransportAction::kStop:
-      io_and_transport->first->Stop(nullptr);
-      break;
-    case TransportAction::kSendMessage:
-      std::string message = StringViewToUtf8(std::get<2>(outgoing)->string());
-      io_and_transport->first->Send(std::get<1>(outgoing), message);
-      break;
-    }
-  }
-}
-
-template<typename Transport>
-void InspectorIo::WorkerRunIO() {
-  uv_loop_t loop;
-  loop.data = nullptr;
-  int err = uv_loop_init(&loop);
-  CHECK_EQ(err, 0);
-  io_thread_req_.data = nullptr;
-  err = uv_async_init(&loop, &io_thread_req_, WriteCbIO<Transport>);
-  CHECK_EQ(err, 0);
-  std::string script_path;
-  if (!script_name_.empty()) {
-    uv_fs_t req;
-    req.ptr = nullptr;
-    if (0 == uv_fs_realpath(&loop, &req, script_name_.c_str(), nullptr)) {
-      CHECK_NE(req.ptr, nullptr);
-      script_path = std::string(static_cast<char*>(req.ptr));
-    }
-    uv_fs_req_cleanup(&req);
-  }
-  InspectorIoDelegate delegate(this, script_path, script_name_,
-                               options_.wait_for_connect());
-  delegate_ = &delegate;
-  InspectorSocketServer server(&delegate,
-                               options_.host_name(),
-                               options_.port());
-  TransportAndIo<Transport> queue_transport(&server, this);
-  io_thread_req_.data = &queue_transport;
-  if (!server.Start(&loop)) {
-    state_ = State::kError;  // Safe, main thread is waiting on semaphore
-    CHECK_EQ(0, CloseAsyncAndLoop(&io_thread_req_));
-    uv_sem_post(&start_sem_);
-    return;
-  }
-  if (!options_.wait_for_connect()) {
-    uv_sem_post(&start_sem_);
-  }
-  uv_run(&loop, UV_RUN_DEFAULT);
-  io_thread_req_.data = nullptr;
-  server.Stop(nullptr);
-  server.TerminateConnections(nullptr);
-  CHECK_EQ(CloseAsyncAndLoop(&io_thread_req_), 0);
-  delegate_ = nullptr;
-}
-
-template <typename ActionType>
-bool InspectorIo::AppendMessage(MessageQueue<ActionType>* queue,
-                                ActionType action, int session_id,
-                                std::unique_ptr<StringBuffer> buffer) {
-  Mutex::ScopedLock scoped_lock(state_lock_);
-  bool trigger_pumping = queue->empty();
-  queue->push_back(std::make_tuple(action, session_id, std::move(buffer)));
-  return trigger_pumping;
-}
-
-template <typename ActionType>
-void InspectorIo::SwapBehindLock(MessageQueue<ActionType>* vector1,
-                                 MessageQueue<ActionType>* vector2) {
-  Mutex::ScopedLock scoped_lock(state_lock_);
-  vector1->swap(*vector2);
-}
-
-void InspectorIo::PostIncomingMessage(InspectorAction action, int session_id,
-                                      const std::string& message) {
-  if (AppendMessage(&incoming_message_queue_, action, session_id,
-                    Utf8ToStringView(message))) {
-    v8::Isolate* isolate = parent_env_->isolate();
-    platform_->CallOnForegroundThread(isolate,
-                                      new DispatchOnInspectorBackendTask(this));
-    isolate->RequestInterrupt(InterruptCallback, this);
-    CHECK_EQ(0, uv_async_send(&main_thread_req_));
-  }
-  NotifyMessageReceived();
-}
-
-void InspectorIo::WaitForFrontendMessage() {
-  Mutex::ScopedLock scoped_lock(state_lock_);
-  if (incoming_message_queue_.empty())
-    incoming_message_cond_.Wait(scoped_lock);
-}
-
-void InspectorIo::NotifyMessageReceived() {
-  Mutex::ScopedLock scoped_lock(state_lock_);
-  incoming_message_cond_.Broadcast(scoped_lock);
-}
-
-void InspectorIo::DispatchMessages() {
-  // This function can be reentered if there was an incoming message while
-  // V8 was processing another inspector request (e.g. if the user is
-  // evaluating a long-running JS code snippet). This can happen only at
-  // specific points (e.g. the lines that call inspector_ methods)
-  if (dispatching_messages_)
-    return;
-  dispatching_messages_ = true;
-  MessageQueue<InspectorAction> tasks;
-  do {
-    tasks.clear();
-    SwapBehindLock(&incoming_message_queue_, &tasks);
-    for (const auto& task : tasks) {
-      StringView message = std::get<2>(task)->string();
-      switch (std::get<0>(task)) {
-      case InspectorAction::kStartSession:
-        CHECK_EQ(session_delegate_, nullptr);
-        session_id_ = std::get<1>(task);
-        state_ = State::kConnected;
-        fprintf(stderr, "Debugger attached.\n");
-        session_delegate_ = std::unique_ptr<InspectorSessionDelegate>(
-            new IoSessionDelegate(this));
-        parent_env_->inspector_agent()->Connect(session_delegate_.get());
-        break;
-      case InspectorAction::kEndSession:
-        CHECK_NE(session_delegate_, nullptr);
-        if (shutting_down_) {
-          state_ = State::kDone;
-        } else {
-          state_ = State::kAccepting;
-        }
-        parent_env_->inspector_agent()->Disconnect();
-        session_delegate_.reset();
-        break;
-      case InspectorAction::kSendMessage:
-        parent_env_->inspector_agent()->Dispatch(message);
-        break;
-      }
-    }
-  } while (!tasks.empty());
-  dispatching_messages_ = false;
-}
-
-// static
-void InspectorIo::MainThreadAsyncCb(uv_async_t* req) {
-  InspectorIo* io = node::ContainerOf(&InspectorIo::main_thread_req_, req);
-  io->DispatchMessages();
-}
-
-void InspectorIo::Write(TransportAction action, int session_id,
-                        const StringView& inspector_message) {
-  AppendMessage(&outgoing_message_queue_, action, session_id,
-                StringBuffer::create(inspector_message));
-  int err = uv_async_send(&io_thread_req_);
-  CHECK_EQ(0, err);
-}
-
-InspectorIoDelegate::InspectorIoDelegate(InspectorIo* io,
-                                         const std::string& script_path,
-                                         const std::string& script_name,
-                                         bool wait)
-                                         : io_(io),
-                                           connected_(false),
-                                           session_id_(0),
-                                           script_name_(script_name),
-                                           script_path_(script_path),
-                                           target_id_(GenerateID()),
-                                           waiting_(wait) { }
-
-
-bool InspectorIoDelegate::StartSession(int session_id,
-                                       const std::string& target_id) {
-  if (connected_)
-    return false;
-  connected_ = true;
-  session_id_++;
-  io_->PostIncomingMessage(InspectorAction::kStartSession, session_id, "");
-  return true;
-}
-
-void InspectorIoDelegate::MessageReceived(int session_id,
-                                          const std::string& message) {
-  // TODO(pfeldman): Instead of blocking execution while debugger
-  // engages, node should wait for the run callback from the remote client
-  // and initiate its startup. This is a change to node.cc that should be
-  // upstreamed separately.
-  if (waiting_) {
-    if (message.find("\"Runtime.runIfWaitingForDebugger\"") !=
-        std::string::npos) {
-      waiting_ = false;
-      io_->ResumeStartup();
-    }
-  }
-  io_->PostIncomingMessage(InspectorAction::kSendMessage, session_id,
-                           message);
-}
-
-void InspectorIoDelegate::EndSession(int session_id) {
-  connected_ = false;
-  io_->PostIncomingMessage(InspectorAction::kEndSession, session_id, "");
-}
-
-std::vector<std::string> InspectorIoDelegate::GetTargetIds() {
-  return { target_id_ };
-}
-
-std::string InspectorIoDelegate::GetTargetTitle(const std::string& id) {
-  return script_name_.empty() ? GetProcessTitle() : script_name_;
-}
-
-std::string InspectorIoDelegate::GetTargetUrl(const std::string& id) {
-  return "file://" + script_path_;
-}
-
-bool IoSessionDelegate::WaitForFrontendMessage() {
-  io_->WaitForFrontendMessage();
-  return true;
-}
-
-void IoSessionDelegate::OnMessage(const v8_inspector::StringView& message) {
-  io_->Write(TransportAction::kSendMessage, io_->session_id_, message);
-}
-
-}  // namespace inspector
-}  // namespace node
->>>>>>> e8f3163c
+#include "inspector_io.h"
+
+#include "inspector_socket_server.h"
+#include "env.h"
+#include "env-inl.h"
+#include "node.h"
+#include "node_crypto.h"
+#include "node_mutex.h"
+#include "v8-inspector.h"
+#include "util.h"
+#include "zlib.h"
+
+#include <sstream>
+#if defined(NODE_HAVE_I18N_SUPPORT)
+#include <unicode/unistr.h>
+#endif
+
+#include <string.h>
+#include <vector>
+
+
+namespace node {
+namespace inspector {
+namespace {
+using v8_inspector::StringBuffer;
+using v8_inspector::StringView;
+
+template<typename Transport>
+using TransportAndIo = std::pair<Transport*, InspectorIo*>;
+
+std::string GetProcessTitle() {
+  // uv_get_process_title will trim the title if it is too long.
+  char title[2048];
+  int err = uv_get_process_title(title, sizeof(title));
+  if (err == 0) {
+    return title;
+  } else {
+    return "Node.js";
+  }
+}
+
+// UUID RFC: https://www.ietf.org/rfc/rfc4122.txt
+// Used ver 4 - with numbers
+std::string GenerateID() {
+  uint16_t buffer[8];
+  CHECK(crypto::EntropySource(reinterpret_cast<unsigned char*>(buffer),
+                              sizeof(buffer)));
+
+  char uuid[256];
+  snprintf(uuid, sizeof(uuid), "%04x%04x-%04x-%04x-%04x-%04x%04x%04x",
+           buffer[0],  // time_low
+           buffer[1],  // time_mid
+           buffer[2],  // time_low
+           (buffer[3] & 0x0fff) | 0x4000,  // time_hi_and_version
+           (buffer[4] & 0x3fff) | 0x8000,  // clk_seq_hi clk_seq_low
+           buffer[5],  // node
+           buffer[6],
+           buffer[7]);
+  return uuid;
+}
+
+std::string StringViewToUtf8(const StringView& view) {
+  if (view.is8Bit()) {
+    return std::string(reinterpret_cast<const char*>(view.characters8()),
+                       view.length());
+  }
+  const uint16_t* source = view.characters16();
+#if defined(NODE_HAVE_I18N_SUPPORT)
+  const UChar* unicodeSource = reinterpret_cast<const UChar*>(source);
+  static_assert(sizeof(*source) == sizeof(*unicodeSource),
+                "sizeof(*source) == sizeof(*unicodeSource)");
+
+  size_t result_length = view.length() * sizeof(*source);
+  std::string result(result_length, '\0');
+  UnicodeString utf16(unicodeSource, view.length());
+  // ICU components for std::string compatibility are not enabled in build...
+  bool done = false;
+  while (!done) {
+    CheckedArrayByteSink sink(&result[0], result_length);
+    utf16.toUTF8(sink);
+    result_length = sink.NumberOfBytesAppended();
+    result.resize(result_length);
+    done = !sink.Overflowed();
+  }
+#else
+  const size_t length = view.length();
+  std::string result;
+
+  // CHAKRA-TODO: HACK, assume characters are ASCII and assert when they are
+  // not.
+  for (size_t i = 0; i < length; i++) {
+    uint16_t wCh = source[i];
+    assert((wCh & 0xFF80) == 0);
+
+    result.append(1, static_cast<char>(wCh));
+  }
+#endif
+  return result;
+}
+
+void HandleSyncCloseCb(uv_handle_t* handle) {
+  *static_cast<bool*>(handle->data) = true;
+}
+
+int CloseAsyncAndLoop(uv_async_t* async) {
+  bool is_closed = false;
+  async->data = &is_closed;
+  uv_close(reinterpret_cast<uv_handle_t*>(async), HandleSyncCloseCb);
+  while (!is_closed)
+    uv_run(async->loop, UV_RUN_ONCE);
+  async->data = nullptr;
+  return uv_loop_close(async->loop);
+}
+
+}  // namespace
+
+std::unique_ptr<StringBuffer> Utf8ToStringView(const std::string& message) {
+#if defined(NODE_HAVE_I18N_SUPPORT)
+  UnicodeString utf16 =
+      UnicodeString::fromUTF8(StringPiece(message.data(), message.length()));
+  StringView view(reinterpret_cast<const uint16_t*>(utf16.getBuffer()),
+                  utf16.length());
+#else
+  // CHAKRA-TODO: HACK, assume characters are ASCII and assert when they are
+  // not.
+  std::vector<uint16_t> wChars;
+  for (const char &ch : message) {
+    assert((ch & 0x80) == 0);
+
+    wChars.push_back(static_cast<const uint16_t>(ch));
+  }
+
+  wChars.push_back('\0');
+
+  StringView view(wChars.data(), wChars.size() - 1);
+#endif
+  return StringBuffer::create(view);
+}
+
+
+class IoSessionDelegate : public InspectorSessionDelegate {
+ public:
+  explicit IoSessionDelegate(InspectorIo* io) : io_(io) { }
+  bool WaitForFrontendMessage() override;
+  void OnMessage(const v8_inspector::StringView& message) override;
+ private:
+  InspectorIo* io_;
+};
+
+class InspectorIoDelegate: public node::inspector::SocketServerDelegate {
+ public:
+  InspectorIoDelegate(InspectorIo* io, const std::string& script_path,
+                      const std::string& script_name, bool wait);
+  bool StartSession(int session_id, const std::string& target_id) override;
+  void MessageReceived(int session_id, const std::string& message) override;
+  void EndSession(int session_id) override;
+  std::vector<std::string> GetTargetIds() override;
+  std::string GetTargetTitle(const std::string& id) override;
+  std::string GetTargetUrl(const std::string& id) override;
+  bool IsConnected() { return connected_; }
+ private:
+  InspectorIo* io_;
+  bool connected_;
+  int session_id_;
+  const std::string script_name_;
+  const std::string script_path_;
+  const std::string target_id_;
+  bool waiting_;
+};
+
+void InterruptCallback(v8::Isolate*, void* io) {
+  static_cast<InspectorIo*>(io)->DispatchMessages();
+}
+
+class DispatchOnInspectorBackendTask : public v8::Task {
+ public:
+  explicit DispatchOnInspectorBackendTask(InspectorIo* io) : io_(io) {}
+
+  void Run() override {
+    io_->DispatchMessages();
+  }
+
+ private:
+  InspectorIo* io_;
+};
+
+InspectorIo::InspectorIo(Environment* env, v8::Platform* platform,
+                         const std::string& path, const DebugOptions& options)
+                         : options_(options), thread_(), delegate_(nullptr),
+                           shutting_down_(false), state_(State::kNew),
+                           parent_env_(env), io_thread_req_(),
+                           platform_(platform), dispatching_messages_(false),
+                           session_id_(0), script_name_(path) {
+  CHECK_EQ(0, uv_async_init(env->event_loop(), &main_thread_req_,
+                            InspectorIo::MainThreadAsyncCb));
+  uv_unref(reinterpret_cast<uv_handle_t*>(&main_thread_req_));
+  CHECK_EQ(0, uv_sem_init(&start_sem_, 0));
+}
+
+bool InspectorIo::Start() {
+  CHECK_EQ(uv_thread_create(&thread_, InspectorIo::ThreadCbIO, this), 0);
+  uv_sem_wait(&start_sem_);
+
+  if (state_ == State::kError) {
+    Stop();
+    return false;
+  }
+  state_ = State::kAccepting;
+  if (options_.wait_for_connect()) {
+    DispatchMessages();
+  }
+  return true;
+}
+
+void InspectorIo::Stop() {
+  int err = uv_thread_join(&thread_);
+  CHECK_EQ(err, 0);
+}
+
+bool InspectorIo::IsConnected() {
+  return delegate_ != nullptr && delegate_->IsConnected();
+}
+
+bool InspectorIo::IsStarted() {
+  return platform_ != nullptr;
+}
+
+void InspectorIo::WaitForDisconnect() {
+  if (state_ == State::kConnected) {
+    shutting_down_ = true;
+    Write(TransportAction::kStop, 0, StringView());
+    fprintf(stderr, "Waiting for the debugger to disconnect...\n");
+    fflush(stderr);
+    parent_env_->inspector_agent()->RunMessageLoop();
+  }
+}
+
+// static
+void InspectorIo::ThreadCbIO(void* io) {
+  static_cast<InspectorIo*>(io)->WorkerRunIO<InspectorSocketServer>();
+}
+
+// static
+template <typename Transport>
+void InspectorIo::WriteCbIO(uv_async_t* async) {
+  TransportAndIo<Transport>* io_and_transport =
+      static_cast<TransportAndIo<Transport>*>(async->data);
+  if (io_and_transport == nullptr) {
+    return;
+  }
+  MessageQueue<TransportAction> outgoing_messages;
+  InspectorIo* io = io_and_transport->second;
+  io->SwapBehindLock(&io->outgoing_message_queue_, &outgoing_messages);
+  for (const auto& outgoing : outgoing_messages) {
+    switch (std::get<0>(outgoing)) {
+    case TransportAction::kStop:
+      io_and_transport->first->Stop(nullptr);
+      break;
+    case TransportAction::kSendMessage:
+      std::string message = StringViewToUtf8(std::get<2>(outgoing)->string());
+      io_and_transport->first->Send(std::get<1>(outgoing), message);
+      break;
+    }
+  }
+}
+
+template<typename Transport>
+void InspectorIo::WorkerRunIO() {
+  uv_loop_t loop;
+  loop.data = nullptr;
+  int err = uv_loop_init(&loop);
+  CHECK_EQ(err, 0);
+  io_thread_req_.data = nullptr;
+  err = uv_async_init(&loop, &io_thread_req_, WriteCbIO<Transport>);
+  CHECK_EQ(err, 0);
+  std::string script_path;
+  if (!script_name_.empty()) {
+    uv_fs_t req;
+    req.ptr = nullptr;
+    if (0 == uv_fs_realpath(&loop, &req, script_name_.c_str(), nullptr)) {
+      CHECK_NE(req.ptr, nullptr);
+      script_path = std::string(static_cast<char*>(req.ptr));
+    }
+    uv_fs_req_cleanup(&req);
+  }
+  InspectorIoDelegate delegate(this, script_path, script_name_,
+                               options_.wait_for_connect());
+  delegate_ = &delegate;
+  InspectorSocketServer server(&delegate,
+                               options_.host_name(),
+                               options_.port());
+  TransportAndIo<Transport> queue_transport(&server, this);
+  io_thread_req_.data = &queue_transport;
+  if (!server.Start(&loop)) {
+    state_ = State::kError;  // Safe, main thread is waiting on semaphore
+    CHECK_EQ(0, CloseAsyncAndLoop(&io_thread_req_));
+    uv_sem_post(&start_sem_);
+    return;
+  }
+  if (!options_.wait_for_connect()) {
+    uv_sem_post(&start_sem_);
+  }
+  uv_run(&loop, UV_RUN_DEFAULT);
+  io_thread_req_.data = nullptr;
+  server.Stop(nullptr);
+  server.TerminateConnections(nullptr);
+  CHECK_EQ(CloseAsyncAndLoop(&io_thread_req_), 0);
+  delegate_ = nullptr;
+}
+
+template <typename ActionType>
+bool InspectorIo::AppendMessage(MessageQueue<ActionType>* queue,
+                                ActionType action, int session_id,
+                                std::unique_ptr<StringBuffer> buffer) {
+  Mutex::ScopedLock scoped_lock(state_lock_);
+  bool trigger_pumping = queue->empty();
+  queue->push_back(std::make_tuple(action, session_id, std::move(buffer)));
+  return trigger_pumping;
+}
+
+template <typename ActionType>
+void InspectorIo::SwapBehindLock(MessageQueue<ActionType>* vector1,
+                                 MessageQueue<ActionType>* vector2) {
+  Mutex::ScopedLock scoped_lock(state_lock_);
+  vector1->swap(*vector2);
+}
+
+void InspectorIo::PostIncomingMessage(InspectorAction action, int session_id,
+                                      const std::string& message) {
+  if (AppendMessage(&incoming_message_queue_, action, session_id,
+                    Utf8ToStringView(message))) {
+    v8::Isolate* isolate = parent_env_->isolate();
+    platform_->CallOnForegroundThread(isolate,
+                                      new DispatchOnInspectorBackendTask(this));
+    isolate->RequestInterrupt(InterruptCallback, this);
+    CHECK_EQ(0, uv_async_send(&main_thread_req_));
+  }
+  NotifyMessageReceived();
+}
+
+void InspectorIo::WaitForFrontendMessage() {
+  Mutex::ScopedLock scoped_lock(state_lock_);
+  if (incoming_message_queue_.empty())
+    incoming_message_cond_.Wait(scoped_lock);
+}
+
+void InspectorIo::NotifyMessageReceived() {
+  Mutex::ScopedLock scoped_lock(state_lock_);
+  incoming_message_cond_.Broadcast(scoped_lock);
+}
+
+void InspectorIo::DispatchMessages() {
+  // This function can be reentered if there was an incoming message while
+  // V8 was processing another inspector request (e.g. if the user is
+  // evaluating a long-running JS code snippet). This can happen only at
+  // specific points (e.g. the lines that call inspector_ methods)
+  if (dispatching_messages_)
+    return;
+  dispatching_messages_ = true;
+  MessageQueue<InspectorAction> tasks;
+  do {
+    tasks.clear();
+    SwapBehindLock(&incoming_message_queue_, &tasks);
+    for (const auto& task : tasks) {
+      StringView message = std::get<2>(task)->string();
+      switch (std::get<0>(task)) {
+      case InspectorAction::kStartSession:
+        CHECK_EQ(session_delegate_, nullptr);
+        session_id_ = std::get<1>(task);
+        state_ = State::kConnected;
+        fprintf(stderr, "Debugger attached.\n");
+        session_delegate_ = std::unique_ptr<InspectorSessionDelegate>(
+            new IoSessionDelegate(this));
+        parent_env_->inspector_agent()->Connect(session_delegate_.get());
+        break;
+      case InspectorAction::kEndSession:
+        CHECK_NE(session_delegate_, nullptr);
+        if (shutting_down_) {
+          state_ = State::kDone;
+        } else {
+          state_ = State::kAccepting;
+        }
+        parent_env_->inspector_agent()->Disconnect();
+        session_delegate_.reset();
+        break;
+      case InspectorAction::kSendMessage:
+        parent_env_->inspector_agent()->Dispatch(message);
+        break;
+      }
+    }
+  } while (!tasks.empty());
+  dispatching_messages_ = false;
+}
+
+// static
+void InspectorIo::MainThreadAsyncCb(uv_async_t* req) {
+  InspectorIo* io = node::ContainerOf(&InspectorIo::main_thread_req_, req);
+  io->DispatchMessages();
+}
+
+void InspectorIo::Write(TransportAction action, int session_id,
+                        const StringView& inspector_message) {
+  AppendMessage(&outgoing_message_queue_, action, session_id,
+                StringBuffer::create(inspector_message));
+  int err = uv_async_send(&io_thread_req_);
+  CHECK_EQ(0, err);
+}
+
+InspectorIoDelegate::InspectorIoDelegate(InspectorIo* io,
+                                         const std::string& script_path,
+                                         const std::string& script_name,
+                                         bool wait)
+                                         : io_(io),
+                                           connected_(false),
+                                           session_id_(0),
+                                           script_name_(script_name),
+                                           script_path_(script_path),
+                                           target_id_(GenerateID()),
+                                           waiting_(wait) { }
+
+
+bool InspectorIoDelegate::StartSession(int session_id,
+                                       const std::string& target_id) {
+  if (connected_)
+    return false;
+  connected_ = true;
+  session_id_++;
+  io_->PostIncomingMessage(InspectorAction::kStartSession, session_id, "");
+  return true;
+}
+
+void InspectorIoDelegate::MessageReceived(int session_id,
+                                          const std::string& message) {
+  // TODO(pfeldman): Instead of blocking execution while debugger
+  // engages, node should wait for the run callback from the remote client
+  // and initiate its startup. This is a change to node.cc that should be
+  // upstreamed separately.
+  if (waiting_) {
+    if (message.find("\"Runtime.runIfWaitingForDebugger\"") !=
+        std::string::npos) {
+      waiting_ = false;
+      io_->ResumeStartup();
+    }
+  }
+  io_->PostIncomingMessage(InspectorAction::kSendMessage, session_id,
+                           message);
+}
+
+void InspectorIoDelegate::EndSession(int session_id) {
+  connected_ = false;
+  io_->PostIncomingMessage(InspectorAction::kEndSession, session_id, "");
+}
+
+std::vector<std::string> InspectorIoDelegate::GetTargetIds() {
+  return { target_id_ };
+}
+
+std::string InspectorIoDelegate::GetTargetTitle(const std::string& id) {
+  return script_name_.empty() ? GetProcessTitle() : script_name_;
+}
+
+std::string InspectorIoDelegate::GetTargetUrl(const std::string& id) {
+  return "file://" + script_path_;
+}
+
+bool IoSessionDelegate::WaitForFrontendMessage() {
+  io_->WaitForFrontendMessage();
+  return true;
+}
+
+void IoSessionDelegate::OnMessage(const v8_inspector::StringView& message) {
+  io_->Write(TransportAction::kSendMessage, io_->session_id_, message);
+}
+
+}  // namespace inspector
+}  // namespace node