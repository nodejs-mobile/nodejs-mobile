--- conflicted
+++ resolved
@@ -19,23 +19,9 @@
 namespace node {
 namespace inspector {
 namespace {
-using AsyncAndAgent = std::pair<uv_async_t, Agent*>;
 using v8_inspector::StringBuffer;
 using v8_inspector::StringView;
 
-<<<<<<< HEAD
-template<typename Transport>
-using TransportAndIo = std::pair<Transport*, InspectorIo*>;
-
-std::string GetProcessTitle() {
-  char title[2048];
-  int err = uv_get_process_title(title, sizeof(title));
-  if (err == 0) {
-    return title;
-  } else {
-    // Title is too long, or could not be retrieved.
-    return "Node.js";
-=======
 std::string ScriptPath(uv_loop_t* loop, const std::string& script_name) {
   std::string script_path;
 
@@ -44,23 +30,6 @@
     req.ptr = nullptr;
     if (0 == uv_fs_realpath(loop, &req, script_name.c_str(), nullptr)) {
       CHECK_NOT_NULL(req.ptr);
-      script_path = std::string(static_cast<char*>(req.ptr));
-    }
-    uv_fs_req_cleanup(&req);
->>>>>>> 84bd6f3c
-  }
-
-  return script_path;
-}
-
-std::string ScriptPath(uv_loop_t* loop, const std::string& script_name) {
-  std::string script_path;
-
-  if (!script_name.empty()) {
-    uv_fs_t req;
-    req.ptr = nullptr;
-    if (0 == uv_fs_realpath(loop, &req, script_name.c_str(), nullptr)) {
-      CHECK_NE(req.ptr, nullptr);
       script_path = std::string(static_cast<char*>(req.ptr));
     }
     uv_fs_req_cleanup(&req);
@@ -159,15 +128,6 @@
     server_ = server;
   }
 
-<<<<<<< HEAD
-// Delete main_thread_req_ on async handle close
-void ReleasePairOnAsyncClose(uv_handle_t* async) {
-  AsyncAndAgent* pair = node::ContainerOf(&AsyncAndAgent::first,
-                                          reinterpret_cast<uv_async_t*>(async));
-  delete pair;
-}
-
-=======
   std::shared_ptr<RequestQueue> handle() {
     return handle_;
   }
@@ -197,7 +157,6 @@
   Mutex state_lock_;  // Locked before mutating the queue.
   ConditionVariable incoming_message_cond_;
 };
->>>>>>> 84bd6f3c
 }  // namespace
 
 class RequestQueue {
@@ -235,11 +194,6 @@
 
 class IoSessionDelegate : public InspectorSessionDelegate {
  public:
-<<<<<<< HEAD
-  explicit IoSessionDelegate(InspectorIo* io) : io_(io) { }
-  bool WaitForFrontendMessageWhilePaused() override;
-  void SendMessageToFrontend(const v8_inspector::StringView& message) override;
-=======
   explicit IoSessionDelegate(std::shared_ptr<RequestQueue> queue, int id)
                              : request_queue_(queue), id_(id) { }
   void SendMessageToFrontend(const v8_inspector::StringView& message) override {
@@ -247,7 +201,6 @@
                          StringBuffer::create(message));
   }
 
->>>>>>> 84bd6f3c
  private:
   std::shared_ptr<RequestQueue> request_queue_;
   int id_;
@@ -257,14 +210,6 @@
 // mostly session start, message received, and session end.
 class InspectorIoDelegate: public node::inspector::SocketServerDelegate {
  public:
-<<<<<<< HEAD
-  InspectorIoDelegate(InspectorIo* io, const std::string& script_path,
-                      const std::string& script_name, bool wait);
-  // Calls PostIncomingMessage() with appropriate InspectorAction:
-  //   kStartSession
-  bool StartSession(int session_id, const std::string& target_id) override;
-  //   kSendMessage
-=======
   InspectorIoDelegate(std::shared_ptr<RequestQueueData> queue,
                       std::shared_ptr<MainThreadHandle> main_threade,
                       const std::string& target_id,
@@ -274,22 +219,14 @@
   }
 
   void StartSession(int session_id, const std::string& target_id) override;
->>>>>>> 84bd6f3c
   void MessageReceived(int session_id, const std::string& message) override;
-  //   kEndSession
   void EndSession(int session_id) override;
 
   std::vector<std::string> GetTargetIds() override;
   std::string GetTargetTitle(const std::string& id) override;
   std::string GetTargetUrl(const std::string& id) override;
-<<<<<<< HEAD
-  bool IsConnected() { return connected_; }
-  void ServerDone() override {
-    io_->ServerDone();
-=======
   void AssignServer(InspectorSocketServer* server) override {
     request_queue_->SetServer(server);
->>>>>>> 84bd6f3c
   }
 
  private:
@@ -301,68 +238,6 @@
   const std::string target_id_;
 };
 
-<<<<<<< HEAD
-void InterruptCallback(v8::Isolate*, void* agent) {
-  InspectorIo* io = static_cast<Agent*>(agent)->io();
-  if (io != nullptr)
-    io->DispatchMessages();
-}
-
-class DispatchMessagesTask : public v8::Task {
- public:
-  explicit DispatchMessagesTask(Agent* agent) : agent_(agent) {}
-
-  void Run() override {
-    InspectorIo* io = agent_->io();
-    if (io != nullptr)
-      io->DispatchMessages();
-  }
-
- private:
-  Agent* agent_;
-};
-
-InspectorIo::InspectorIo(Environment* env, v8::Platform* platform,
-                         const std::string& path, const DebugOptions& options,
-                         bool wait_for_connect)
-                         : options_(options), thread_(), delegate_(nullptr),
-                           state_(State::kNew), parent_env_(env),
-                           thread_req_(), platform_(platform),
-                           dispatching_messages_(false), session_id_(0),
-                           script_name_(path),
-                           wait_for_connect_(wait_for_connect), port_(-1) {
-  main_thread_req_ = new AsyncAndAgent({uv_async_t(), env->inspector_agent()});
-  CHECK_EQ(0, uv_async_init(env->event_loop(), &main_thread_req_->first,
-                            InspectorIo::MainThreadReqAsyncCb));
-  uv_unref(reinterpret_cast<uv_handle_t*>(&main_thread_req_->first));
-  CHECK_EQ(0, uv_sem_init(&thread_start_sem_, 0));
-}
-
-InspectorIo::~InspectorIo() {
-  uv_sem_destroy(&thread_start_sem_);
-  uv_close(reinterpret_cast<uv_handle_t*>(&main_thread_req_->first),
-           ReleasePairOnAsyncClose);
-}
-
-bool InspectorIo::Start() {
-  CHECK_EQ(state_, State::kNew);
-  CHECK_EQ(uv_thread_create(&thread_, InspectorIo::ThreadMain, this), 0);
-  uv_sem_wait(&thread_start_sem_);
-
-  if (state_ == State::kError) {
-    return false;
-  }
-  state_ = State::kAccepting;
-  if (wait_for_connect_) {
-    DispatchMessages();
-  }
-  return true;
-}
-
-void InspectorIo::Stop() {
-  CHECK(state_ == State::kAccepting || state_ == State::kConnected);
-  Write(TransportAction::kKill, 0, StringView());
-=======
 // static
 std::unique_ptr<InspectorIo> InspectorIo::Start(
     std::shared_ptr<MainThreadHandle> main_thread,
@@ -388,69 +263,10 @@
 
 InspectorIo::~InspectorIo() {
   request_queue_->Post(0, TransportAction::kKill, nullptr);
->>>>>>> 84bd6f3c
   int err = uv_thread_join(&thread_);
   CHECK_EQ(err, 0);
-  state_ = State::kShutDown;
-  DispatchMessages();
-}
-
-<<<<<<< HEAD
-bool InspectorIo::IsConnected() {
-  return delegate_ != nullptr && delegate_->IsConnected();
-}
-
-bool InspectorIo::IsStarted() {
-  return platform_ != nullptr;
-}
-
-void InspectorIo::WaitForDisconnect() {
-  if (state_ == State::kAccepting)
-    state_ = State::kDone;
-  if (state_ == State::kConnected) {
-    state_ = State::kShutDown;
-    Write(TransportAction::kStop, 0, StringView());
-    fprintf(stderr, "Waiting for the debugger to disconnect...\n");
-    fflush(stderr);
-    parent_env_->inspector_agent()->RunMessageLoop();
-  }
-}
-
-// static
-void InspectorIo::ThreadMain(void* io) {
-  static_cast<InspectorIo*>(io)->ThreadMain<InspectorSocketServer>();
-}
-
-// static
-template <typename Transport>
-void InspectorIo::IoThreadAsyncCb(uv_async_t* async) {
-  TransportAndIo<Transport>* transport_and_io =
-      static_cast<TransportAndIo<Transport>*>(async->data);
-  if (transport_and_io == nullptr) {
-    return;
-  }
-  Transport* transport = transport_and_io->first;
-  InspectorIo* io = transport_and_io->second;
-  MessageQueue<TransportAction> outgoing_message_queue;
-  io->SwapBehindLock(&io->outgoing_message_queue_, &outgoing_message_queue);
-  for (const auto& outgoing : outgoing_message_queue) {
-    switch (std::get<0>(outgoing)) {
-    case TransportAction::kKill:
-      transport->TerminateConnections();
-      // Fallthrough
-    case TransportAction::kStop:
-      transport->Stop(nullptr);
-      break;
-    case TransportAction::kSendMessage:
-      std::string message = StringViewToUtf8(std::get<2>(outgoing)->string());
-      transport->Send(std::get<1>(outgoing), message);
-      break;
-    }
-  }
-}
-
-template<typename Transport>
-=======
+}
+
 void InspectorIo::StopAcceptingNewConnections() {
   request_queue_->Post(0, TransportAction::kStop, nullptr);
 }
@@ -460,166 +276,11 @@
   static_cast<InspectorIo*>(io)->ThreadMain();
 }
 
->>>>>>> 84bd6f3c
 void InspectorIo::ThreadMain() {
   uv_loop_t loop;
   loop.data = nullptr;
   int err = uv_loop_init(&loop);
   CHECK_EQ(err, 0);
-<<<<<<< HEAD
-  thread_req_.data = nullptr;
-  err = uv_async_init(&loop, &thread_req_, IoThreadAsyncCb<Transport>);
-  CHECK_EQ(err, 0);
-  std::string script_path = ScriptPath(&loop, script_name_);
-  InspectorIoDelegate delegate(this, script_path, script_name_,
-                               wait_for_connect_);
-  delegate_ = &delegate;
-  Transport server(&delegate, &loop, options_.host_name(), options_.port());
-  TransportAndIo<Transport> queue_transport(&server, this);
-  thread_req_.data = &queue_transport;
-  if (!server.Start()) {
-    state_ = State::kError;  // Safe, main thread is waiting on semaphore
-    CHECK_EQ(0, CloseAsyncAndLoop(&thread_req_));
-    uv_sem_post(&thread_start_sem_);
-    return;
-  }
-  port_ = server.Port();  // Safe, main thread is waiting on semaphore.
-  if (!wait_for_connect_) {
-    uv_sem_post(&thread_start_sem_);
-  }
-  uv_run(&loop, UV_RUN_DEFAULT);
-  thread_req_.data = nullptr;
-  CHECK_EQ(uv_loop_close(&loop), 0);
-  delegate_ = nullptr;
-}
-
-template <typename ActionType>
-bool InspectorIo::AppendMessage(MessageQueue<ActionType>* queue,
-                                ActionType action, int session_id,
-                                std::unique_ptr<StringBuffer> buffer) {
-  Mutex::ScopedLock scoped_lock(state_lock_);
-  bool trigger_pumping = queue->empty();
-  queue->push_back(std::make_tuple(action, session_id, std::move(buffer)));
-  return trigger_pumping;
-}
-
-template <typename ActionType>
-void InspectorIo::SwapBehindLock(MessageQueue<ActionType>* vector1,
-                                 MessageQueue<ActionType>* vector2) {
-  Mutex::ScopedLock scoped_lock(state_lock_);
-  vector1->swap(*vector2);
-}
-
-void InspectorIo::PostIncomingMessage(InspectorAction action, int session_id,
-                                      const std::string& message) {
-  if (AppendMessage(&incoming_message_queue_, action, session_id,
-                    Utf8ToStringView(message))) {
-    Agent* agent = main_thread_req_->second;
-    v8::Isolate* isolate = parent_env_->isolate();
-    platform_->CallOnForegroundThread(isolate,
-                                      new DispatchMessagesTask(agent));
-    isolate->RequestInterrupt(InterruptCallback, agent);
-    CHECK_EQ(0, uv_async_send(&main_thread_req_->first));
-  }
-  NotifyMessageReceived();
-}
-
-std::vector<std::string> InspectorIo::GetTargetIds() const {
-  return delegate_ ? delegate_->GetTargetIds() : std::vector<std::string>();
-}
-
-void InspectorIo::WaitForFrontendMessageWhilePaused() {
-  dispatching_messages_ = false;
-  Mutex::ScopedLock scoped_lock(state_lock_);
-  if (incoming_message_queue_.empty())
-    incoming_message_cond_.Wait(scoped_lock);
-}
-
-void InspectorIo::NotifyMessageReceived() {
-  Mutex::ScopedLock scoped_lock(state_lock_);
-  incoming_message_cond_.Broadcast(scoped_lock);
-}
-
-void InspectorIo::DispatchMessages() {
-  // This function can be reentered if there was an incoming message while
-  // V8 was processing another inspector request (e.g. if the user is
-  // evaluating a long-running JS code snippet). This can happen only at
-  // specific points (e.g. the lines that call inspector_ methods)
-  if (dispatching_messages_)
-    return;
-  dispatching_messages_ = true;
-  bool had_messages = false;
-  do {
-    if (dispatching_message_queue_.empty())
-      SwapBehindLock(&incoming_message_queue_, &dispatching_message_queue_);
-    had_messages = !dispatching_message_queue_.empty();
-    while (!dispatching_message_queue_.empty()) {
-      MessageQueue<InspectorAction>::value_type task;
-      std::swap(dispatching_message_queue_.front(), task);
-      dispatching_message_queue_.pop_front();
-      StringView message = std::get<2>(task)->string();
-      switch (std::get<0>(task)) {
-      case InspectorAction::kStartSession:
-        CHECK_EQ(session_delegate_, nullptr);
-        session_id_ = std::get<1>(task);
-        state_ = State::kConnected;
-        fprintf(stderr, "Debugger attached.\n");
-        session_delegate_ = std::unique_ptr<InspectorSessionDelegate>(
-            new IoSessionDelegate(this));
-        parent_env_->inspector_agent()->Connect(session_delegate_.get());
-        break;
-      case InspectorAction::kEndSession:
-        CHECK_NE(session_delegate_, nullptr);
-        if (state_ == State::kShutDown) {
-          state_ = State::kDone;
-        } else {
-          state_ = State::kAccepting;
-        }
-        parent_env_->inspector_agent()->Disconnect();
-        session_delegate_.reset();
-        break;
-      case InspectorAction::kSendMessage:
-        parent_env_->inspector_agent()->Dispatch(message);
-        break;
-      }
-    }
-  } while (had_messages);
-  dispatching_messages_ = false;
-}
-
-// static
-void InspectorIo::MainThreadReqAsyncCb(uv_async_t* req) {
-  AsyncAndAgent* pair = node::ContainerOf(&AsyncAndAgent::first, req);
-  // Note that this may be called after io was closed or even after a new
-  // one was created and ran.
-  InspectorIo* io = pair->second->io();
-  if (io != nullptr)
-    io->DispatchMessages();
-}
-
-void InspectorIo::Write(TransportAction action, int session_id,
-                        const StringView& inspector_message) {
-  AppendMessage(&outgoing_message_queue_, action, session_id,
-                StringBuffer::create(inspector_message));
-  int err = uv_async_send(&thread_req_);
-  CHECK_EQ(0, err);
-}
-
-InspectorIoDelegate::InspectorIoDelegate(InspectorIo* io,
-                                         const std::string& script_path,
-                                         const std::string& script_name,
-                                         bool wait)
-                                         : io_(io),
-                                           connected_(false),
-                                           session_id_(0),
-                                           script_name_(script_name),
-                                           script_path_(script_path),
-                                           target_id_(GenerateID()),
-                                           waiting_(wait) { }
-
-
-bool InspectorIoDelegate::StartSession(int session_id,
-=======
   std::shared_ptr<RequestQueueData> queue(new RequestQueueData(&loop),
                                           RequestQueueData::CloseAndFree);
   std::string script_path = ScriptPath(&loop, script_name_);
@@ -658,7 +319,6 @@
       target_id_(target_id) {}
 
 void InspectorIoDelegate::StartSession(int session_id,
->>>>>>> 84bd6f3c
                                        const std::string& target_id) {
   auto session = main_thread_->Connect(
       std::unique_ptr<InspectorSessionDelegate>(
@@ -692,16 +352,6 @@
   return "file://" + script_path_;
 }
 
-<<<<<<< HEAD
-bool IoSessionDelegate::WaitForFrontendMessageWhilePaused() {
-  io_->WaitForFrontendMessageWhilePaused();
-  return true;
-}
-
-void IoSessionDelegate::SendMessageToFrontend(
-    const v8_inspector::StringView& message) {
-  io_->Write(TransportAction::kSendMessage, io_->session_id_, message);
-=======
 // static
 void RequestQueueData::CloseAndFree(RequestQueueData* queue) {
   queue->handle_->Reset();
@@ -713,7 +363,6 @@
         node::ContainerOf(&RequestQueueData::async_, async);
     delete wrapper;
   });
->>>>>>> 84bd6f3c
 }
 }  // namespace inspector
 }  // namespace node