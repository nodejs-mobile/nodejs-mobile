--- conflicted
+++ resolved
@@ -50,40 +50,20 @@
     Environment* env = Environment::GetCurrent(context);
     Local<FunctionTemplate> constructor = env->NewFunctionTemplate(New);
     Local<String> timerString = FIXED_ONE_BYTE_STRING(env->isolate(), "Timer");
-<<<<<<< HEAD
-    constructor->InstanceTemplate()->SetInternalFieldCount(1);
-    constructor->SetClassName(timerString);
-    constructor->Set(FIXED_ONE_BYTE_STRING(env->isolate(), "kOnTimeout"),
-                     Integer::New(env->isolate(), kOnTimeout));
-
-    env->SetTemplateMethod(constructor, "now", Now);
-
-    AsyncWrap::AddWrapMethods(env, constructor);
-
-    env->SetProtoMethod(constructor, "close", HandleWrap::Close);
-    env->SetProtoMethod(constructor, "ref", HandleWrap::Ref);
-    env->SetProtoMethod(constructor, "unref", HandleWrap::Unref);
-    env->SetProtoMethod(constructor, "hasRef", HandleWrap::HasRef);
-
-=======
     constructor->Inherit(HandleWrap::GetConstructorTemplate(env));
     constructor->InstanceTemplate()->SetInternalFieldCount(1);
     constructor->SetClassName(timerString);
 
     env->SetTemplateMethod(constructor, "now", Now);
->>>>>>> 84bd6f3c
     env->SetProtoMethod(constructor, "start", Start);
     env->SetProtoMethod(constructor, "stop", Stop);
 
     target->Set(timerString, constructor->GetFunction());
-<<<<<<< HEAD
-=======
 
     target->Set(env->context(),
                 FIXED_ONE_BYTE_STRING(env->isolate(), "setupTimers"),
                 env->NewFunctionTemplate(SetupTimers)
                    ->GetFunction(env->context()).ToLocalChecked()).FromJust();
->>>>>>> 84bd6f3c
   }
 
   SET_NO_MEMORY_INFO()
