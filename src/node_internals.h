--- conflicted
+++ resolved
@@ -28,20 +28,12 @@
 #include "node_mutex.h"
 #include "node_persistent.h"
 #include "util-inl.h"
-<<<<<<< HEAD
-#include "env.h"
-=======
->>>>>>> 84bd6f3c
 #include "env-inl.h"
 #include "uv.h"
 #include "v8.h"
 #include "tracing/trace_event.h"
 #include "node_perf_common.h"
-<<<<<<< HEAD
-#include "node_debug_options.h"
-=======
 #include "node_api.h"
->>>>>>> 84bd6f3c
 
 #include <stdint.h>
 #include <stdlib.h>
@@ -105,20 +97,6 @@
 #define NODE_BUILTIN_ICU_MODULES(V)
 #endif
 
-<<<<<<< HEAD
-// Set in node.cc by ParseArgs when --expose-http2 is used.
-extern bool config_expose_http2;
-// Set in node.cc by ParseArgs when --experimental-modules is used.
-// Used in node_config.cc to set a constant on process.binding('config')
-// that is used by lib/module.js
-extern bool config_experimental_modules;
-
-// Set in node.cc by ParseArgs when --expose-internals or --expose_internals is
-// used.
-// Used in node_config.cc to set a constant on process.binding('config')
-// that is used by lib/internal/bootstrap_node.js
-extern bool config_expose_internals;
-=======
 // A list of built-in modules. In order to do module registration
 // in node::Init(), need to add built-in modules in the following list.
 // Then in node::RegisterBuiltinModules(), it calls modules' registration
@@ -190,7 +168,6 @@
 
 #define NODE_BUILTIN_MODULE_CONTEXT_AWARE(modname, regfunc)                   \
   NODE_MODULE_CONTEXT_AWARE_CPP(modname, regfunc, nullptr, NM_F_BUILTIN)
->>>>>>> 84bd6f3c
 
 namespace node {
 
@@ -200,15 +177,8 @@
 // Tells whether it is safe to call v8::Isolate::GetCurrent().
 extern bool v8_initialized;
 
-<<<<<<< HEAD
-// Contains initial debug options.
-// Set in node.cc.
-// Used in node_config.cc.
-extern node::DebugOptions debug_options;
-=======
 extern Mutex per_process_opts_mutex;
 extern std::shared_ptr<PerProcessOptions> per_process_opts;
->>>>>>> 84bd6f3c
 
 // Forward declaration
 class Environment;
@@ -219,11 +189,7 @@
 template <class TypeName>
 inline v8::Local<TypeName> PersistentToLocal(
     v8::Isolate* isolate,
-<<<<<<< HEAD
-    const v8::Persistent<TypeName>& persistent);
-=======
     const Persistent<TypeName>& persistent);
->>>>>>> 84bd6f3c
 
 // Convert a struct sockaddr to a { address: '1.2.3.4', port: 1234 } JS object.
 // Sets address and port properties on the info object and returns it.
@@ -507,8 +473,6 @@
     v8::Local<v8::Value> argv[],
     async_context asyncContext);
 
-<<<<<<< HEAD
-=======
 class InternalCallbackScope {
  public:
   // Tell the constructor whether its `object` parameter may be empty or not.
@@ -974,7 +938,6 @@
 
 void DefineZlibConstants(v8::Local<v8::Object> target);
 
->>>>>>> 84bd6f3c
 }  // namespace node
 
 void napi_module_register_by_symbol(v8::Local<v8::Object> exports,
