<<<<<<< HEAD
// Copyright Joyent, Inc. and other Node contributors.
//
// Permission is hereby granted, free of charge, to any person obtaining a
// copy of this software and associated documentation files (the
// "Software"), to deal in the Software without restriction, including
// without limitation the rights to use, copy, modify, merge, publish,
// distribute, sublicense, and/or sell copies of the Software, and to permit
// persons to whom the Software is furnished to do so, subject to the
// following conditions:
//
// The above copyright notice and this permission notice shall be included
// in all copies or substantial portions of the Software.
//
// THE SOFTWARE IS PROVIDED "AS IS", WITHOUT WARRANTY OF ANY KIND, EXPRESS
// OR IMPLIED, INCLUDING BUT NOT LIMITED TO THE WARRANTIES OF
// MERCHANTABILITY, FITNESS FOR A PARTICULAR PURPOSE AND NONINFRINGEMENT. IN
// NO EVENT SHALL THE AUTHORS OR COPYRIGHT HOLDERS BE LIABLE FOR ANY CLAIM,
// DAMAGES OR OTHER LIABILITY, WHETHER IN AN ACTION OF CONTRACT, TORT OR
// OTHERWISE, ARISING FROM, OUT OF OR IN CONNECTION WITH THE SOFTWARE OR THE
// USE OR OTHER DEALINGS IN THE SOFTWARE.

#ifndef SRC_ENV_INL_H_
#define SRC_ENV_INL_H_

#if defined(NODE_WANT_INTERNALS) && NODE_WANT_INTERNALS

#include "env.h"
#include "node.h"
#include "util.h"
#include "util-inl.h"
#include "uv.h"
#include "v8.h"

#include <stddef.h>
#include <stdint.h>

namespace node {

inline IsolateData::IsolateData(v8::Isolate* isolate, uv_loop_t* event_loop,
                                uint32_t* zero_fill_field) :

// Create string and private symbol properties as internalized one byte strings.
//
// Internalized because it makes property lookups a little faster and because
// the string is created in the old space straight away.  It's going to end up
// in the old space sooner or later anyway but now it doesn't go through
// v8::Eternal's new space handling first.
//
// One byte because our strings are ASCII and we can safely skip V8's UTF-8
// decoding step.  It's a one-time cost, but why pay it when you don't have to?
#define V(PropertyName, StringValue)                                          \
    PropertyName ## _(                                                        \
        isolate,                                                              \
        v8::Private::New(                                                     \
            isolate,                                                          \
            v8::String::NewFromOneByte(                                       \
                isolate,                                                      \
                reinterpret_cast<const uint8_t*>(StringValue),                \
                v8::NewStringType::kInternalized,                             \
                sizeof(StringValue) - 1).ToLocalChecked())),
  PER_ISOLATE_PRIVATE_SYMBOL_PROPERTIES(V)
#undef V
#define V(PropertyName, StringValue)                                          \
    PropertyName ## _(                                                        \
        isolate,                                                              \
        v8::String::NewFromOneByte(                                           \
            isolate,                                                          \
            reinterpret_cast<const uint8_t*>(StringValue),                    \
            v8::NewStringType::kInternalized,                                 \
            sizeof(StringValue) - 1).ToLocalChecked()),
    PER_ISOLATE_STRING_PROPERTIES(V)
#undef V
    event_loop_(event_loop), zero_fill_field_(zero_fill_field) {}

inline uv_loop_t* IsolateData::event_loop() const {
  return event_loop_;
}

inline uint32_t* IsolateData::zero_fill_field() const {
  return zero_fill_field_;
}

inline Environment::AsyncHooks::AsyncHooks(v8::Isolate* isolate)
    : isolate_(isolate),
      fields_(),
      uid_fields_()
#if ENABLE_TTD_NODE
    , uid_fields_ttdRef(nullptr)
#endif
{
  v8::HandleScope handle_scope(isolate_);

  // kAsyncUidCntr should start at 1 because that'll be the id the execution
  // context during bootstrap (code that runs before entering uv_run()).
  uid_fields_[AsyncHooks::kAsyncUidCntr] = 1;

  // Create all the provider strings that will be passed to JS. Place them in
  // an array so the array index matches the PROVIDER id offset. This way the
  // strings can be retrieved quickly.
#define V(Provider)                                                           \
  providers_[AsyncWrap::PROVIDER_ ## Provider].Set(                           \
      isolate_,                                                               \
      v8::String::NewFromOneByte(                                             \
        isolate_,                                                             \
        reinterpret_cast<const uint8_t*>(#Provider),                          \
        v8::NewStringType::kInternalized,                                     \
        sizeof(#Provider) - 1).ToLocalChecked());
  NODE_ASYNC_PROVIDER_TYPES(V)
#undef V
}

inline uint32_t* Environment::AsyncHooks::fields() {
  return fields_;
}

inline int Environment::AsyncHooks::fields_count() const {
  return kFieldsCount;
}

inline double* Environment::AsyncHooks::uid_fields() {
  return uid_fields_;
}

inline int Environment::AsyncHooks::uid_fields_count() const {
  return kUidFieldsCount;
}

inline v8::Local<v8::String> Environment::AsyncHooks::provider_string(int idx) {
  return providers_[idx].Get(isolate_);
}

inline void Environment::AsyncHooks::push_ids(double async_id,
                                              double trigger_id) {
  CHECK_GE(async_id, -1);
  CHECK_GE(trigger_id, -1);

  ids_stack_.push({ uid_fields_[kCurrentAsyncId],
                    uid_fields_[kCurrentTriggerId] });
  uid_fields_[kCurrentAsyncId] = async_id;
  uid_fields_[kCurrentTriggerId] = trigger_id;

#if ENABLE_TTD_NODE
  this->AsyncWrapId_TTDRecord();
#endif
}

inline bool Environment::AsyncHooks::pop_ids(double async_id) {
  // In case of an exception then this may have already been reset, if the
  // stack was multiple MakeCallback()'s deep.
  if (ids_stack_.empty()) return false;

  // Ask for the async_id to be restored as a sanity check that the stack
  // hasn't been corrupted.
  if (uid_fields_[kCurrentAsyncId] != async_id) {
    fprintf(stderr,
            "Error: async hook stack has become corrupted ("
            "actual: %.f, expected: %.f)\n",
            uid_fields_[kCurrentAsyncId],
            async_id);
    Environment* env = Environment::GetCurrent(isolate_);
    DumpBacktrace(stderr);
    fflush(stderr);
    if (!env->abort_on_uncaught_exception())
      exit(1);
    fprintf(stderr, "\n");
    fflush(stderr);
    ABORT_NO_BACKTRACE();
  }

  auto ids = ids_stack_.top();
  ids_stack_.pop();
  uid_fields_[kCurrentAsyncId] = ids.async_id;
  uid_fields_[kCurrentTriggerId] = ids.trigger_id;

#if ENABLE_TTD_NODE
  this->AsyncWrapId_TTDRecord();
#endif

  return !ids_stack_.empty();
}

inline void Environment::AsyncHooks::clear_id_stack() {
  while (!ids_stack_.empty())
    ids_stack_.pop();
  uid_fields_[kCurrentAsyncId] = 0;
  uid_fields_[kCurrentTriggerId] = 0;

#if ENABLE_TTD_NODE
  this->AsyncWrapId_TTDRecord();
#endif
}

inline Environment::AsyncHooks::InitScope::InitScope(
    Environment* env, double init_trigger_id)
        : env_(env),
          uid_fields_ref_(env->async_hooks()->uid_fields()) {
  CHECK_GE(init_trigger_id, -1);
  env->async_hooks()->push_ids(uid_fields_ref_[AsyncHooks::kCurrentAsyncId],
                               init_trigger_id);
}

inline Environment::AsyncHooks::InitScope::~InitScope() {
  env_->async_hooks()->pop_ids(uid_fields_ref_[AsyncHooks::kCurrentAsyncId]);
}

inline Environment::AsyncHooks::ExecScope::ExecScope(
    Environment* env, double async_id, double trigger_id)
        : env_(env),
          async_id_(async_id),
          disposed_(false) {
  CHECK_GE(async_id, -1);
  CHECK_GE(trigger_id, -1);
  env->async_hooks()->push_ids(async_id, trigger_id);
}

inline Environment::AsyncHooks::ExecScope::~ExecScope() {
  if (disposed_) return;
  Dispose();
}

inline void Environment::AsyncHooks::ExecScope::Dispose() {
  disposed_ = true;
  env_->async_hooks()->pop_ids(async_id_);
}

inline Environment::AsyncCallbackScope::AsyncCallbackScope(Environment* env)
    : env_(env) {
  env_->makecallback_cntr_++;
}

inline Environment::AsyncCallbackScope::~AsyncCallbackScope() {
  env_->makecallback_cntr_--;
}

inline bool Environment::AsyncCallbackScope::in_makecallback() {
  return env_->makecallback_cntr_ > 1;
}

inline Environment::DomainFlag::DomainFlag() {
  for (int i = 0; i < kFieldsCount; ++i) fields_[i] = 0;
}

inline uint32_t* Environment::DomainFlag::fields() {
  return fields_;
}

inline int Environment::DomainFlag::fields_count() const {
  return kFieldsCount;
}

inline uint32_t Environment::DomainFlag::count() const {
  return fields_[kCount];
}

inline Environment::TickInfo::TickInfo() {
  for (int i = 0; i < kFieldsCount; ++i)
    fields_[i] = 0;
}

inline uint32_t* Environment::TickInfo::fields() {
  return fields_;
}

inline int Environment::TickInfo::fields_count() const {
  return kFieldsCount;
}

inline uint32_t Environment::TickInfo::index() const {
  return fields_[kIndex];
}

inline uint32_t Environment::TickInfo::length() const {
  return fields_[kLength];
}

inline void Environment::TickInfo::set_index(uint32_t value) {
  fields_[kIndex] = value;
}

inline void Environment::AssignToContext(v8::Local<v8::Context> context) {
  context->SetAlignedPointerInEmbedderData(kContextEmbedderDataIndex, this);
#if HAVE_INSPECTOR
  inspector_agent()->ContextCreated(context);
#endif  // HAVE_INSPECTOR
}

inline Environment* Environment::GetCurrent(v8::Isolate* isolate) {
  return GetCurrent(isolate->GetCurrentContext());
}

inline Environment* Environment::GetCurrent(v8::Local<v8::Context> context) {
  return static_cast<Environment*>(
      context->GetAlignedPointerFromEmbedderData(kContextEmbedderDataIndex));
}

inline Environment* Environment::GetCurrent(
    const v8::FunctionCallbackInfo<v8::Value>& info) {
  CHECK(info.Data()->IsExternal());
  return static_cast<Environment*>(info.Data().As<v8::External>()->Value());
}

template <typename T>
inline Environment* Environment::GetCurrent(
    const v8::PropertyCallbackInfo<T>& info) {
  CHECK(info.Data()->IsExternal());
  return static_cast<Environment*>(
      info.Data().template As<v8::External>()->Value());
}

inline Environment::Environment(IsolateData* isolate_data,
                                v8::Local<v8::Context> context)
    : isolate_(context->GetIsolate()),
      isolate_data_(isolate_data),
      async_hooks_(context->GetIsolate()),
      timer_base_(uv_now(isolate_data->event_loop())),
      using_domains_(false),
      printed_error_(false),
      trace_sync_io_(false),
      abort_on_uncaught_exception_(false),
      makecallback_cntr_(0),
#if HAVE_INSPECTOR
      inspector_agent_(this),
#endif
      handle_cleanup_waiting_(0),
      http_parser_buffer_(nullptr),
      fs_stats_field_array_(),
      context_(context->GetIsolate(), context) {
  // We'll be creating new objects so make sure we've entered the context.
  v8::HandleScope handle_scope(isolate());
  v8::Context::Scope context_scope(context);
  set_as_external(v8::External::New(isolate(), this));
  set_binding_cache_object(v8::Object::New(isolate()));
  set_module_load_list_array(v8::Array::New(isolate()));

  AssignToContext(context);

  destroy_ids_list_.reserve(512);
}

inline Environment::~Environment() {
  v8::HandleScope handle_scope(isolate());

  fs_stats_field_array_.Empty();

  context()->SetAlignedPointerInEmbedderData(kContextEmbedderDataIndex,
                                             nullptr);
#define V(PropertyName, TypeName) PropertyName ## _.Reset();
  ENVIRONMENT_STRONG_PERSISTENT_PROPERTIES(V)
#undef V

  delete[] heap_statistics_buffer_;
  delete[] heap_space_statistics_buffer_;
  delete[] http_parser_buffer_;
  free(http2_state_buffer_);
}

inline v8::Isolate* Environment::isolate() const {
  return isolate_;
}

inline bool Environment::in_domain() const {
  // The const_cast is okay, it doesn't violate conceptual const-ness.
  return using_domains() &&
         const_cast<Environment*>(this)->domain_flag()->count() > 0;
}

inline Environment* Environment::from_immediate_check_handle(
    uv_check_t* handle) {
  return ContainerOf(&Environment::immediate_check_handle_, handle);
}

inline uv_check_t* Environment::immediate_check_handle() {
  return &immediate_check_handle_;
}

inline uv_idle_t* Environment::immediate_idle_handle() {
  return &immediate_idle_handle_;
}

inline Environment* Environment::from_destroy_ids_timer_handle(
    uv_timer_t* handle) {
  return ContainerOf(&Environment::destroy_ids_timer_handle_, handle);
}

inline uv_timer_t* Environment::destroy_ids_timer_handle() {
  return &destroy_ids_timer_handle_;
}

inline void Environment::RegisterHandleCleanup(uv_handle_t* handle,
                                               HandleCleanupCb cb,
                                               void *arg) {
  handle_cleanup_queue_.PushBack(new HandleCleanup(handle, cb, arg));
}

inline void Environment::FinishHandleCleanup(uv_handle_t* handle) {
  handle_cleanup_waiting_--;
}

inline uv_loop_t* Environment::event_loop() const {
  return isolate_data()->event_loop();
}

inline Environment::AsyncHooks* Environment::async_hooks() {
  return &async_hooks_;
}

inline Environment::DomainFlag* Environment::domain_flag() {
  return &domain_flag_;
}

inline Environment::TickInfo* Environment::tick_info() {
  return &tick_info_;
}

inline uint64_t Environment::timer_base() const {
  return timer_base_;
}

inline bool Environment::using_domains() const {
  return using_domains_;
}

inline void Environment::set_using_domains(bool value) {
  using_domains_ = value;
}

inline bool Environment::printed_error() const {
  return printed_error_;
}

inline void Environment::set_printed_error(bool value) {
  printed_error_ = value;
}

inline void Environment::set_trace_sync_io(bool value) {
  trace_sync_io_ = value;
}

inline bool Environment::abort_on_uncaught_exception() const {
  return abort_on_uncaught_exception_;
}

inline void Environment::set_abort_on_uncaught_exception(bool value) {
  abort_on_uncaught_exception_ = value;
}

inline std::vector<double>* Environment::destroy_ids_list() {
  return &destroy_ids_list_;
}

inline double Environment::new_async_id() {
  double res = ++async_hooks()->uid_fields()[AsyncHooks::kAsyncUidCntr];

#if ENABLE_TTD_NODE
  this->async_hooks()->AsyncWrapId_TTDRecord();
#endif

  return res;
}

inline double Environment::current_async_id() {
  return async_hooks()->uid_fields()[AsyncHooks::kCurrentAsyncId];
}

inline double Environment::trigger_id() {
  return async_hooks()->uid_fields()[AsyncHooks::kCurrentTriggerId];
}

inline double Environment::get_init_trigger_id() {
  double* uid_fields = async_hooks()->uid_fields();
  double tid = uid_fields[AsyncHooks::kInitTriggerId];
  uid_fields[AsyncHooks::kInitTriggerId] = 0;

#if ENABLE_TTD_NODE
  this->async_hooks()->AsyncWrapId_TTDRecord();
#endif

  if (tid <= 0) tid = current_async_id();
  return tid;
}

inline void Environment::set_init_trigger_id(const double id) {
  async_hooks()->uid_fields()[AsyncHooks::kInitTriggerId] = id;

#if ENABLE_TTD_NODE
  this->async_hooks()->AsyncWrapId_TTDRecord();
#endif
}

inline double* Environment::heap_statistics_buffer() const {
  CHECK_NE(heap_statistics_buffer_, nullptr);
  return heap_statistics_buffer_;
}

inline void Environment::set_heap_statistics_buffer(double* pointer) {
  CHECK_EQ(heap_statistics_buffer_, nullptr);  // Should be set only once.
  heap_statistics_buffer_ = pointer;
}

inline double* Environment::heap_space_statistics_buffer() const {
  CHECK_NE(heap_space_statistics_buffer_, nullptr);
  return heap_space_statistics_buffer_;
}

inline void Environment::set_heap_space_statistics_buffer(double* pointer) {
  CHECK_EQ(heap_space_statistics_buffer_, nullptr);  // Should be set only once.
  heap_space_statistics_buffer_ = pointer;
}

inline char* Environment::http_parser_buffer() const {
  return http_parser_buffer_;
}

inline void Environment::set_http_parser_buffer(char* buffer) {
  CHECK_EQ(http_parser_buffer_, nullptr);  // Should be set only once.
  http_parser_buffer_ = buffer;
}

inline http2::http2_state* Environment::http2_state_buffer() const {
  return http2_state_buffer_;
}

inline void Environment::set_http2_state_buffer(http2::http2_state* buffer) {
  CHECK_EQ(http2_state_buffer_, nullptr);  // Should be set only once.
  http2_state_buffer_ = buffer;
}

inline v8::Local<v8::Float64Array> Environment::fs_stats_field_array() const {
  return v8::Local<v8::Float64Array>::New(isolate_, fs_stats_field_array_);
}

inline void Environment::set_fs_stats_field_array(
    v8::Local<v8::Float64Array> fields) {
  CHECK_EQ(fs_stats_field_array_.IsEmpty(), true);  // Should be set only once.
  fs_stats_field_array_ = v8::Global<v8::Float64Array>(isolate_, fields);
}

inline IsolateData* Environment::isolate_data() const {
  return isolate_data_;
}

inline void Environment::ThrowError(const char* errmsg) {
  ThrowError(v8::Exception::Error, errmsg);
}

inline void Environment::ThrowTypeError(const char* errmsg) {
  ThrowError(v8::Exception::TypeError, errmsg);
}

inline void Environment::ThrowRangeError(const char* errmsg) {
  ThrowError(v8::Exception::RangeError, errmsg);
}

inline void Environment::ThrowError(
    v8::Local<v8::Value> (*fun)(v8::Local<v8::String>),
    const char* errmsg) {
  v8::HandleScope handle_scope(isolate());
  isolate()->ThrowException(fun(OneByteString(isolate(), errmsg)));
}

inline void Environment::ThrowErrnoException(int errorno,
                                             const char* syscall,
                                             const char* message,
                                             const char* path) {
  isolate()->ThrowException(
      ErrnoException(isolate(), errorno, syscall, message, path));
}

inline void Environment::ThrowUVException(int errorno,
                                          const char* syscall,
                                          const char* message,
                                          const char* path,
                                          const char* dest) {
  isolate()->ThrowException(
      UVException(isolate(), errorno, syscall, message, path, dest));
}

inline v8::Local<v8::FunctionTemplate>
    Environment::NewFunctionTemplate(v8::FunctionCallback callback,
                                     v8::Local<v8::Signature> signature) {
  v8::Local<v8::External> external = as_external();
  return v8::FunctionTemplate::New(isolate(), callback, external, signature);
}

inline void Environment::SetMethod(v8::Local<v8::Object> that,
                                   const char* name,
                                   v8::FunctionCallback callback) {
  v8::Local<v8::Function> function =
      NewFunctionTemplate(callback)->GetFunction();
  // kInternalized strings are created in the old space.
  const v8::NewStringType type = v8::NewStringType::kInternalized;
  v8::Local<v8::String> name_string =
      v8::String::NewFromUtf8(isolate(), name, type).ToLocalChecked();
  that->Set(name_string, function);
  function->SetName(name_string);  // NODE_SET_METHOD() compatibility.
}

inline void Environment::SetProtoMethod(v8::Local<v8::FunctionTemplate> that,
                                        const char* name,
                                        v8::FunctionCallback callback) {
  v8::Local<v8::Signature> signature = v8::Signature::New(isolate(), that);
  v8::Local<v8::FunctionTemplate> t = NewFunctionTemplate(callback, signature);
  // kInternalized strings are created in the old space.
  const v8::NewStringType type = v8::NewStringType::kInternalized;
  v8::Local<v8::String> name_string =
      v8::String::NewFromUtf8(isolate(), name, type).ToLocalChecked();
  that->PrototypeTemplate()->Set(name_string, t);
  t->SetClassName(name_string);  // NODE_SET_PROTOTYPE_METHOD() compatibility.
}

inline void Environment::SetTemplateMethod(v8::Local<v8::FunctionTemplate> that,
                                           const char* name,
                                           v8::FunctionCallback callback) {
  v8::Local<v8::FunctionTemplate> t = NewFunctionTemplate(callback);
  // kInternalized strings are created in the old space.
  const v8::NewStringType type = v8::NewStringType::kInternalized;
  v8::Local<v8::String> name_string =
      v8::String::NewFromUtf8(isolate(), name, type).ToLocalChecked();
  that->Set(name_string, t);
  t->SetClassName(name_string);  // NODE_SET_METHOD() compatibility.
}

#define VP(PropertyName, StringValue) V(v8::Private, PropertyName)
#define VS(PropertyName, StringValue) V(v8::String, PropertyName)
#define V(TypeName, PropertyName)                                             \
  inline                                                                      \
  v8::Local<TypeName> IsolateData::PropertyName(v8::Isolate* isolate) const { \
    /* Strings are immutable so casting away const-ness here is okay. */      \
    return const_cast<IsolateData*>(this)->PropertyName ## _.Get(isolate);    \
  }
  PER_ISOLATE_PRIVATE_SYMBOL_PROPERTIES(VP)
  PER_ISOLATE_STRING_PROPERTIES(VS)
#undef V
#undef VS
#undef VP

#define VP(PropertyName, StringValue) V(v8::Private, PropertyName)
#define VS(PropertyName, StringValue) V(v8::String, PropertyName)
#define V(TypeName, PropertyName)                                             \
  inline v8::Local<TypeName> Environment::PropertyName() const {              \
    return isolate_data()->PropertyName(isolate());                           \
  }
  PER_ISOLATE_PRIVATE_SYMBOL_PROPERTIES(VP)
  PER_ISOLATE_STRING_PROPERTIES(VS)
#undef V
#undef VS
#undef VP

#define V(PropertyName, TypeName)                                             \
  inline v8::Local<TypeName> Environment::PropertyName() const {              \
    return StrongPersistentToLocal(PropertyName ## _);                        \
  }                                                                           \
  inline void Environment::set_ ## PropertyName(v8::Local<TypeName> value) {  \
    PropertyName ## _.Reset(isolate(), value);                                \
  }
  ENVIRONMENT_STRONG_PERSISTENT_PROPERTIES(V)
#undef V

}  // namespace node

#endif  // defined(NODE_WANT_INTERNALS) && NODE_WANT_INTERNALS

#endif  // SRC_ENV_INL_H_
=======
// Copyright Joyent, Inc. and other Node contributors.
//
// Permission is hereby granted, free of charge, to any person obtaining a
// copy of this software and associated documentation files (the
// "Software"), to deal in the Software without restriction, including
// without limitation the rights to use, copy, modify, merge, publish,
// distribute, sublicense, and/or sell copies of the Software, and to permit
// persons to whom the Software is furnished to do so, subject to the
// following conditions:
//
// The above copyright notice and this permission notice shall be included
// in all copies or substantial portions of the Software.
//
// THE SOFTWARE IS PROVIDED "AS IS", WITHOUT WARRANTY OF ANY KIND, EXPRESS
// OR IMPLIED, INCLUDING BUT NOT LIMITED TO THE WARRANTIES OF
// MERCHANTABILITY, FITNESS FOR A PARTICULAR PURPOSE AND NONINFRINGEMENT. IN
// NO EVENT SHALL THE AUTHORS OR COPYRIGHT HOLDERS BE LIABLE FOR ANY CLAIM,
// DAMAGES OR OTHER LIABILITY, WHETHER IN AN ACTION OF CONTRACT, TORT OR
// OTHERWISE, ARISING FROM, OUT OF OR IN CONNECTION WITH THE SOFTWARE OR THE
// USE OR OTHER DEALINGS IN THE SOFTWARE.

#ifndef SRC_ENV_INL_H_
#define SRC_ENV_INL_H_

#if defined(NODE_WANT_INTERNALS) && NODE_WANT_INTERNALS

#include "env.h"
#include "node.h"
#include "util.h"
#include "util-inl.h"
#include "uv.h"
#include "v8.h"

#include <stddef.h>
#include <stdint.h>

namespace node {

inline IsolateData::IsolateData(v8::Isolate* isolate, uv_loop_t* event_loop,
                                uint32_t* zero_fill_field) :

// Create string and private symbol properties as internalized one byte strings.
//
// Internalized because it makes property lookups a little faster and because
// the string is created in the old space straight away.  It's going to end up
// in the old space sooner or later anyway but now it doesn't go through
// v8::Eternal's new space handling first.
//
// One byte because our strings are ASCII and we can safely skip V8's UTF-8
// decoding step.  It's a one-time cost, but why pay it when you don't have to?
#define V(PropertyName, StringValue)                                          \
    PropertyName ## _(                                                        \
        isolate,                                                              \
        v8::Private::New(                                                     \
            isolate,                                                          \
            v8::String::NewFromOneByte(                                       \
                isolate,                                                      \
                reinterpret_cast<const uint8_t*>(StringValue),                \
                v8::NewStringType::kInternalized,                             \
                sizeof(StringValue) - 1).ToLocalChecked())),
  PER_ISOLATE_PRIVATE_SYMBOL_PROPERTIES(V)
#undef V
#define V(PropertyName, StringValue)                                          \
    PropertyName ## _(                                                        \
        isolate,                                                              \
        v8::String::NewFromOneByte(                                           \
            isolate,                                                          \
            reinterpret_cast<const uint8_t*>(StringValue),                    \
            v8::NewStringType::kInternalized,                                 \
            sizeof(StringValue) - 1).ToLocalChecked()),
    PER_ISOLATE_STRING_PROPERTIES(V)
#undef V
    event_loop_(event_loop), zero_fill_field_(zero_fill_field) {}

inline uv_loop_t* IsolateData::event_loop() const {
  return event_loop_;
}

inline uint32_t* IsolateData::zero_fill_field() const {
  return zero_fill_field_;
}

inline Environment::AsyncHooks::AsyncHooks(v8::Isolate* isolate)
    : isolate_(isolate),
      fields_(),
      uid_fields_() {
  v8::HandleScope handle_scope(isolate_);

  // kAsyncUidCntr should start at 1 because that'll be the id the execution
  // context during bootstrap (code that runs before entering uv_run()).
  uid_fields_[AsyncHooks::kAsyncUidCntr] = 1;

  // Create all the provider strings that will be passed to JS. Place them in
  // an array so the array index matches the PROVIDER id offset. This way the
  // strings can be retrieved quickly.
#define V(Provider)                                                           \
  providers_[AsyncWrap::PROVIDER_ ## Provider].Set(                           \
      isolate_,                                                               \
      v8::String::NewFromOneByte(                                             \
        isolate_,                                                             \
        reinterpret_cast<const uint8_t*>(#Provider),                          \
        v8::NewStringType::kInternalized,                                     \
        sizeof(#Provider) - 1).ToLocalChecked());
  NODE_ASYNC_PROVIDER_TYPES(V)
#undef V
}

inline uint32_t* Environment::AsyncHooks::fields() {
  return fields_;
}

inline int Environment::AsyncHooks::fields_count() const {
  return kFieldsCount;
}

inline double* Environment::AsyncHooks::uid_fields() {
  return uid_fields_;
}

inline int Environment::AsyncHooks::uid_fields_count() const {
  return kUidFieldsCount;
}

inline v8::Local<v8::String> Environment::AsyncHooks::provider_string(int idx) {
  return providers_[idx].Get(isolate_);
}

inline void Environment::AsyncHooks::push_ids(double async_id,
                                              double trigger_id) {
  CHECK_GE(async_id, -1);
  CHECK_GE(trigger_id, -1);

  ids_stack_.push({ uid_fields_[kCurrentAsyncId],
                    uid_fields_[kCurrentTriggerId] });
  uid_fields_[kCurrentAsyncId] = async_id;
  uid_fields_[kCurrentTriggerId] = trigger_id;
}

inline bool Environment::AsyncHooks::pop_ids(double async_id) {
  // In case of an exception then this may have already been reset, if the
  // stack was multiple MakeCallback()'s deep.
  if (ids_stack_.empty()) return false;

  // Ask for the async_id to be restored as a sanity check that the stack
  // hasn't been corrupted.
  if (uid_fields_[kCurrentAsyncId] != async_id) {
    fprintf(stderr,
            "Error: async hook stack has become corrupted ("
            "actual: %.f, expected: %.f)\n",
            uid_fields_[kCurrentAsyncId],
            async_id);
    Environment* env = Environment::GetCurrent(isolate_);
    DumpBacktrace(stderr);
    fflush(stderr);
    if (!env->abort_on_uncaught_exception())
      exit(1);
    fprintf(stderr, "\n");
    fflush(stderr);
    ABORT_NO_BACKTRACE();
  }

  auto ids = ids_stack_.top();
  ids_stack_.pop();
  uid_fields_[kCurrentAsyncId] = ids.async_id;
  uid_fields_[kCurrentTriggerId] = ids.trigger_id;
  return !ids_stack_.empty();
}

inline void Environment::AsyncHooks::clear_id_stack() {
  while (!ids_stack_.empty())
    ids_stack_.pop();
  uid_fields_[kCurrentAsyncId] = 0;
  uid_fields_[kCurrentTriggerId] = 0;
}

inline Environment::AsyncHooks::InitScope::InitScope(
    Environment* env, double init_trigger_id)
        : env_(env),
          uid_fields_ref_(env->async_hooks()->uid_fields()) {
  CHECK_GE(init_trigger_id, -1);
  env->async_hooks()->push_ids(uid_fields_ref_[AsyncHooks::kCurrentAsyncId],
                               init_trigger_id);
}

inline Environment::AsyncHooks::InitScope::~InitScope() {
  env_->async_hooks()->pop_ids(uid_fields_ref_[AsyncHooks::kCurrentAsyncId]);
}

inline Environment::AsyncHooks::ExecScope::ExecScope(
    Environment* env, double async_id, double trigger_id)
        : env_(env),
          async_id_(async_id),
          disposed_(false) {
  CHECK_GE(async_id, -1);
  CHECK_GE(trigger_id, -1);
  env->async_hooks()->push_ids(async_id, trigger_id);
}

inline Environment::AsyncHooks::ExecScope::~ExecScope() {
  if (disposed_) return;
  Dispose();
}

inline void Environment::AsyncHooks::ExecScope::Dispose() {
  disposed_ = true;
  env_->async_hooks()->pop_ids(async_id_);
}

inline Environment::AsyncCallbackScope::AsyncCallbackScope(Environment* env)
    : env_(env) {
  env_->makecallback_cntr_++;
}

inline Environment::AsyncCallbackScope::~AsyncCallbackScope() {
  env_->makecallback_cntr_--;
}

inline bool Environment::AsyncCallbackScope::in_makecallback() {
  return env_->makecallback_cntr_ > 1;
}

inline Environment::DomainFlag::DomainFlag() {
  for (int i = 0; i < kFieldsCount; ++i) fields_[i] = 0;
}

inline uint32_t* Environment::DomainFlag::fields() {
  return fields_;
}

inline int Environment::DomainFlag::fields_count() const {
  return kFieldsCount;
}

inline uint32_t Environment::DomainFlag::count() const {
  return fields_[kCount];
}

inline Environment::TickInfo::TickInfo() {
  for (int i = 0; i < kFieldsCount; ++i)
    fields_[i] = 0;
}

inline uint32_t* Environment::TickInfo::fields() {
  return fields_;
}

inline int Environment::TickInfo::fields_count() const {
  return kFieldsCount;
}

inline uint32_t Environment::TickInfo::index() const {
  return fields_[kIndex];
}

inline uint32_t Environment::TickInfo::length() const {
  return fields_[kLength];
}

inline void Environment::TickInfo::set_index(uint32_t value) {
  fields_[kIndex] = value;
}

inline void Environment::AssignToContext(v8::Local<v8::Context> context) {
  context->SetAlignedPointerInEmbedderData(kContextEmbedderDataIndex, this);
#if HAVE_INSPECTOR
  inspector_agent()->ContextCreated(context);
#endif  // HAVE_INSPECTOR
}

inline Environment* Environment::GetCurrent(v8::Isolate* isolate) {
  return GetCurrent(isolate->GetCurrentContext());
}

inline Environment* Environment::GetCurrent(v8::Local<v8::Context> context) {
  return static_cast<Environment*>(
      context->GetAlignedPointerFromEmbedderData(kContextEmbedderDataIndex));
}

inline Environment* Environment::GetCurrent(
    const v8::FunctionCallbackInfo<v8::Value>& info) {
  CHECK(info.Data()->IsExternal());
  return static_cast<Environment*>(info.Data().As<v8::External>()->Value());
}

template <typename T>
inline Environment* Environment::GetCurrent(
    const v8::PropertyCallbackInfo<T>& info) {
  CHECK(info.Data()->IsExternal());
  return static_cast<Environment*>(
      info.Data().template As<v8::External>()->Value());
}

inline Environment::Environment(IsolateData* isolate_data,
                                v8::Local<v8::Context> context)
    : isolate_(context->GetIsolate()),
      isolate_data_(isolate_data),
      async_hooks_(context->GetIsolate()),
      timer_base_(uv_now(isolate_data->event_loop())),
      using_domains_(false),
      printed_error_(false),
      trace_sync_io_(false),
      abort_on_uncaught_exception_(false),
      makecallback_cntr_(0),
#if HAVE_INSPECTOR
      inspector_agent_(this),
#endif
      handle_cleanup_waiting_(0),
      http_parser_buffer_(nullptr),
      fs_stats_field_array_(nullptr),
      context_(context->GetIsolate(), context) {
  // We'll be creating new objects so make sure we've entered the context.
  v8::HandleScope handle_scope(isolate());
  v8::Context::Scope context_scope(context);
  set_as_external(v8::External::New(isolate(), this));
  set_binding_cache_object(v8::Object::New(isolate()));
  set_module_load_list_array(v8::Array::New(isolate()));

  AssignToContext(context);

  destroy_ids_list_.reserve(512);
  performance_state_ = Calloc<performance::performance_state>(1);
  performance_state_->milestones[
      performance::NODE_PERFORMANCE_MILESTONE_ENVIRONMENT] =
          PERFORMANCE_NOW();
  performance_state_->milestones[
    performance::NODE_PERFORMANCE_MILESTONE_NODE_START] =
        performance::performance_node_start;
  performance_state_->milestones[
    performance::NODE_PERFORMANCE_MILESTONE_V8_START] =
        performance::performance_v8_start;
}

inline Environment::~Environment() {
  v8::HandleScope handle_scope(isolate());

  context()->SetAlignedPointerInEmbedderData(kContextEmbedderDataIndex,
                                             nullptr);
#define V(PropertyName, TypeName) PropertyName ## _.Reset();
  ENVIRONMENT_STRONG_PERSISTENT_PROPERTIES(V)
#undef V

  delete[] heap_statistics_buffer_;
  delete[] heap_space_statistics_buffer_;
  delete[] http_parser_buffer_;
  free(http2_state_buffer_);
  free(performance_state_);
}

inline v8::Isolate* Environment::isolate() const {
  return isolate_;
}

inline bool Environment::in_domain() const {
  // The const_cast is okay, it doesn't violate conceptual const-ness.
  return using_domains() &&
         const_cast<Environment*>(this)->domain_flag()->count() > 0;
}

inline Environment* Environment::from_immediate_check_handle(
    uv_check_t* handle) {
  return ContainerOf(&Environment::immediate_check_handle_, handle);
}

inline uv_check_t* Environment::immediate_check_handle() {
  return &immediate_check_handle_;
}

inline uv_idle_t* Environment::immediate_idle_handle() {
  return &immediate_idle_handle_;
}

inline Environment* Environment::from_destroy_ids_timer_handle(
    uv_timer_t* handle) {
  return ContainerOf(&Environment::destroy_ids_timer_handle_, handle);
}

inline uv_timer_t* Environment::destroy_ids_timer_handle() {
  return &destroy_ids_timer_handle_;
}

inline void Environment::RegisterHandleCleanup(uv_handle_t* handle,
                                               HandleCleanupCb cb,
                                               void *arg) {
  handle_cleanup_queue_.PushBack(new HandleCleanup(handle, cb, arg));
}

inline void Environment::FinishHandleCleanup(uv_handle_t* handle) {
  handle_cleanup_waiting_--;
}

inline uv_loop_t* Environment::event_loop() const {
  return isolate_data()->event_loop();
}

inline Environment::AsyncHooks* Environment::async_hooks() {
  return &async_hooks_;
}

inline Environment::DomainFlag* Environment::domain_flag() {
  return &domain_flag_;
}

inline Environment::TickInfo* Environment::tick_info() {
  return &tick_info_;
}

inline uint64_t Environment::timer_base() const {
  return timer_base_;
}

inline bool Environment::using_domains() const {
  return using_domains_;
}

inline void Environment::set_using_domains(bool value) {
  using_domains_ = value;
}

inline bool Environment::printed_error() const {
  return printed_error_;
}

inline void Environment::set_printed_error(bool value) {
  printed_error_ = value;
}

inline void Environment::set_trace_sync_io(bool value) {
  trace_sync_io_ = value;
}

inline bool Environment::abort_on_uncaught_exception() const {
  return abort_on_uncaught_exception_;
}

inline void Environment::set_abort_on_uncaught_exception(bool value) {
  abort_on_uncaught_exception_ = value;
}

inline std::vector<double>* Environment::destroy_ids_list() {
  return &destroy_ids_list_;
}

inline double Environment::new_async_id() {
  return ++async_hooks()->uid_fields()[AsyncHooks::kAsyncUidCntr];
}

inline double Environment::current_async_id() {
  return async_hooks()->uid_fields()[AsyncHooks::kCurrentAsyncId];
}

inline double Environment::trigger_id() {
  return async_hooks()->uid_fields()[AsyncHooks::kCurrentTriggerId];
}

inline double Environment::get_init_trigger_id() {
  double* uid_fields = async_hooks()->uid_fields();
  double tid = uid_fields[AsyncHooks::kInitTriggerId];
  uid_fields[AsyncHooks::kInitTriggerId] = 0;
  if (tid <= 0) tid = current_async_id();
  return tid;
}

inline void Environment::set_init_trigger_id(const double id) {
  async_hooks()->uid_fields()[AsyncHooks::kInitTriggerId] = id;
}

inline double* Environment::heap_statistics_buffer() const {
  CHECK_NE(heap_statistics_buffer_, nullptr);
  return heap_statistics_buffer_;
}

inline void Environment::set_heap_statistics_buffer(double* pointer) {
  CHECK_EQ(heap_statistics_buffer_, nullptr);  // Should be set only once.
  heap_statistics_buffer_ = pointer;
}

inline double* Environment::heap_space_statistics_buffer() const {
  CHECK_NE(heap_space_statistics_buffer_, nullptr);
  return heap_space_statistics_buffer_;
}

inline void Environment::set_heap_space_statistics_buffer(double* pointer) {
  CHECK_EQ(heap_space_statistics_buffer_, nullptr);  // Should be set only once.
  heap_space_statistics_buffer_ = pointer;
}

inline char* Environment::http_parser_buffer() const {
  return http_parser_buffer_;
}

inline void Environment::set_http_parser_buffer(char* buffer) {
  CHECK_EQ(http_parser_buffer_, nullptr);  // Should be set only once.
  http_parser_buffer_ = buffer;
}

inline http2::http2_state* Environment::http2_state_buffer() const {
  return http2_state_buffer_;
}

inline void Environment::set_http2_state_buffer(http2::http2_state* buffer) {
  CHECK_EQ(http2_state_buffer_, nullptr);  // Should be set only once.
  http2_state_buffer_ = buffer;
}

inline double* Environment::fs_stats_field_array() const {
  return fs_stats_field_array_;
}

inline void Environment::set_fs_stats_field_array(double* fields) {
  CHECK_EQ(fs_stats_field_array_, nullptr);  // Should be set only once.
  fs_stats_field_array_ = fields;
}

inline performance::performance_state* Environment::performance_state() {
  return performance_state_;
}

inline std::map<std::string, uint64_t>* Environment::performance_marks() {
  return &performance_marks_;
}

inline Environment* Environment::from_performance_check_handle(
    uv_check_t* handle) {
  return ContainerOf(&Environment::performance_check_handle_, handle);
}

inline Environment* Environment::from_performance_idle_handle(
    uv_idle_t* handle) {
  return ContainerOf(&Environment::performance_idle_handle_, handle);
}

inline Environment* Environment::from_performance_prepare_handle(
    uv_prepare_t* handle) {
  return ContainerOf(&Environment::performance_prepare_handle_, handle);
}

inline uv_check_t* Environment::performance_check_handle() {
  return &performance_check_handle_;
}

inline uv_idle_t* Environment::performance_idle_handle() {
  return &performance_idle_handle_;
}

inline uv_prepare_t* Environment::performance_prepare_handle() {
  return &performance_prepare_handle_;
}

inline IsolateData* Environment::isolate_data() const {
  return isolate_data_;
}

inline void Environment::ThrowError(const char* errmsg) {
  ThrowError(v8::Exception::Error, errmsg);
}

inline void Environment::ThrowTypeError(const char* errmsg) {
  ThrowError(v8::Exception::TypeError, errmsg);
}

inline void Environment::ThrowRangeError(const char* errmsg) {
  ThrowError(v8::Exception::RangeError, errmsg);
}

inline void Environment::ThrowError(
    v8::Local<v8::Value> (*fun)(v8::Local<v8::String>),
    const char* errmsg) {
  v8::HandleScope handle_scope(isolate());
  isolate()->ThrowException(fun(OneByteString(isolate(), errmsg)));
}

inline void Environment::ThrowErrnoException(int errorno,
                                             const char* syscall,
                                             const char* message,
                                             const char* path) {
  isolate()->ThrowException(
      ErrnoException(isolate(), errorno, syscall, message, path));
}

inline void Environment::ThrowUVException(int errorno,
                                          const char* syscall,
                                          const char* message,
                                          const char* path,
                                          const char* dest) {
  isolate()->ThrowException(
      UVException(isolate(), errorno, syscall, message, path, dest));
}

inline v8::Local<v8::FunctionTemplate>
    Environment::NewFunctionTemplate(v8::FunctionCallback callback,
                                     v8::Local<v8::Signature> signature) {
  v8::Local<v8::External> external = as_external();
  return v8::FunctionTemplate::New(isolate(), callback, external, signature);
}

inline void Environment::SetMethod(v8::Local<v8::Object> that,
                                   const char* name,
                                   v8::FunctionCallback callback) {
  v8::Local<v8::Function> function =
      NewFunctionTemplate(callback)->GetFunction();
  // kInternalized strings are created in the old space.
  const v8::NewStringType type = v8::NewStringType::kInternalized;
  v8::Local<v8::String> name_string =
      v8::String::NewFromUtf8(isolate(), name, type).ToLocalChecked();
  that->Set(name_string, function);
  function->SetName(name_string);  // NODE_SET_METHOD() compatibility.
}

inline void Environment::SetProtoMethod(v8::Local<v8::FunctionTemplate> that,
                                        const char* name,
                                        v8::FunctionCallback callback) {
  v8::Local<v8::Signature> signature = v8::Signature::New(isolate(), that);
  v8::Local<v8::FunctionTemplate> t = NewFunctionTemplate(callback, signature);
  // kInternalized strings are created in the old space.
  const v8::NewStringType type = v8::NewStringType::kInternalized;
  v8::Local<v8::String> name_string =
      v8::String::NewFromUtf8(isolate(), name, type).ToLocalChecked();
  that->PrototypeTemplate()->Set(name_string, t);
  t->SetClassName(name_string);  // NODE_SET_PROTOTYPE_METHOD() compatibility.
}

inline void Environment::SetTemplateMethod(v8::Local<v8::FunctionTemplate> that,
                                           const char* name,
                                           v8::FunctionCallback callback) {
  v8::Local<v8::FunctionTemplate> t = NewFunctionTemplate(callback);
  // kInternalized strings are created in the old space.
  const v8::NewStringType type = v8::NewStringType::kInternalized;
  v8::Local<v8::String> name_string =
      v8::String::NewFromUtf8(isolate(), name, type).ToLocalChecked();
  that->Set(name_string, t);
  t->SetClassName(name_string);  // NODE_SET_METHOD() compatibility.
}

#define VP(PropertyName, StringValue) V(v8::Private, PropertyName)
#define VS(PropertyName, StringValue) V(v8::String, PropertyName)
#define V(TypeName, PropertyName)                                             \
  inline                                                                      \
  v8::Local<TypeName> IsolateData::PropertyName(v8::Isolate* isolate) const { \
    /* Strings are immutable so casting away const-ness here is okay. */      \
    return const_cast<IsolateData*>(this)->PropertyName ## _.Get(isolate);    \
  }
  PER_ISOLATE_PRIVATE_SYMBOL_PROPERTIES(VP)
  PER_ISOLATE_STRING_PROPERTIES(VS)
#undef V
#undef VS
#undef VP

#define VP(PropertyName, StringValue) V(v8::Private, PropertyName)
#define VS(PropertyName, StringValue) V(v8::String, PropertyName)
#define V(TypeName, PropertyName)                                             \
  inline v8::Local<TypeName> Environment::PropertyName() const {              \
    return isolate_data()->PropertyName(isolate());                           \
  }
  PER_ISOLATE_PRIVATE_SYMBOL_PROPERTIES(VP)
  PER_ISOLATE_STRING_PROPERTIES(VS)
#undef V
#undef VS
#undef VP

#define V(PropertyName, TypeName)                                             \
  inline v8::Local<TypeName> Environment::PropertyName() const {              \
    return StrongPersistentToLocal(PropertyName ## _);                        \
  }                                                                           \
  inline void Environment::set_ ## PropertyName(v8::Local<TypeName> value) {  \
    PropertyName ## _.Reset(isolate(), value);                                \
  }
  ENVIRONMENT_STRONG_PERSISTENT_PROPERTIES(V)
#undef V

}  // namespace node

#endif  // defined(NODE_WANT_INTERNALS) && NODE_WANT_INTERNALS

#endif  // SRC_ENV_INL_H_
>>>>>>> abced13e
<|MERGE_RESOLUTION|>--- conflicted
+++ resolved
@@ -1,1340 +1,709 @@
-<<<<<<< HEAD
-// Copyright Joyent, Inc. and other Node contributors.
-//
-// Permission is hereby granted, free of charge, to any person obtaining a
-// copy of this software and associated documentation files (the
-// "Software"), to deal in the Software without restriction, including
-// without limitation the rights to use, copy, modify, merge, publish,
-// distribute, sublicense, and/or sell copies of the Software, and to permit
-// persons to whom the Software is furnished to do so, subject to the
-// following conditions:
-//
-// The above copyright notice and this permission notice shall be included
-// in all copies or substantial portions of the Software.
-//
-// THE SOFTWARE IS PROVIDED "AS IS", WITHOUT WARRANTY OF ANY KIND, EXPRESS
-// OR IMPLIED, INCLUDING BUT NOT LIMITED TO THE WARRANTIES OF
-// MERCHANTABILITY, FITNESS FOR A PARTICULAR PURPOSE AND NONINFRINGEMENT. IN
-// NO EVENT SHALL THE AUTHORS OR COPYRIGHT HOLDERS BE LIABLE FOR ANY CLAIM,
-// DAMAGES OR OTHER LIABILITY, WHETHER IN AN ACTION OF CONTRACT, TORT OR
-// OTHERWISE, ARISING FROM, OUT OF OR IN CONNECTION WITH THE SOFTWARE OR THE
-// USE OR OTHER DEALINGS IN THE SOFTWARE.
-
-#ifndef SRC_ENV_INL_H_
-#define SRC_ENV_INL_H_
-
-#if defined(NODE_WANT_INTERNALS) && NODE_WANT_INTERNALS
-
-#include "env.h"
-#include "node.h"
-#include "util.h"
-#include "util-inl.h"
-#include "uv.h"
-#include "v8.h"
-
-#include <stddef.h>
-#include <stdint.h>
-
-namespace node {
-
-inline IsolateData::IsolateData(v8::Isolate* isolate, uv_loop_t* event_loop,
-                                uint32_t* zero_fill_field) :
-
-// Create string and private symbol properties as internalized one byte strings.
-//
-// Internalized because it makes property lookups a little faster and because
-// the string is created in the old space straight away.  It's going to end up
-// in the old space sooner or later anyway but now it doesn't go through
-// v8::Eternal's new space handling first.
-//
-// One byte because our strings are ASCII and we can safely skip V8's UTF-8
-// decoding step.  It's a one-time cost, but why pay it when you don't have to?
-#define V(PropertyName, StringValue)                                          \
-    PropertyName ## _(                                                        \
-        isolate,                                                              \
-        v8::Private::New(                                                     \
-            isolate,                                                          \
-            v8::String::NewFromOneByte(                                       \
-                isolate,                                                      \
-                reinterpret_cast<const uint8_t*>(StringValue),                \
-                v8::NewStringType::kInternalized,                             \
-                sizeof(StringValue) - 1).ToLocalChecked())),
-  PER_ISOLATE_PRIVATE_SYMBOL_PROPERTIES(V)
-#undef V
-#define V(PropertyName, StringValue)                                          \
-    PropertyName ## _(                                                        \
-        isolate,                                                              \
-        v8::String::NewFromOneByte(                                           \
-            isolate,                                                          \
-            reinterpret_cast<const uint8_t*>(StringValue),                    \
-            v8::NewStringType::kInternalized,                                 \
-            sizeof(StringValue) - 1).ToLocalChecked()),
-    PER_ISOLATE_STRING_PROPERTIES(V)
-#undef V
-    event_loop_(event_loop), zero_fill_field_(zero_fill_field) {}
-
-inline uv_loop_t* IsolateData::event_loop() const {
-  return event_loop_;
-}
-
-inline uint32_t* IsolateData::zero_fill_field() const {
-  return zero_fill_field_;
-}
-
-inline Environment::AsyncHooks::AsyncHooks(v8::Isolate* isolate)
-    : isolate_(isolate),
-      fields_(),
-      uid_fields_()
-#if ENABLE_TTD_NODE
-    , uid_fields_ttdRef(nullptr)
-#endif
-{
-  v8::HandleScope handle_scope(isolate_);
-
-  // kAsyncUidCntr should start at 1 because that'll be the id the execution
-  // context during bootstrap (code that runs before entering uv_run()).
-  uid_fields_[AsyncHooks::kAsyncUidCntr] = 1;
-
-  // Create all the provider strings that will be passed to JS. Place them in
-  // an array so the array index matches the PROVIDER id offset. This way the
-  // strings can be retrieved quickly.
-#define V(Provider)                                                           \
-  providers_[AsyncWrap::PROVIDER_ ## Provider].Set(                           \
-      isolate_,                                                               \
-      v8::String::NewFromOneByte(                                             \
-        isolate_,                                                             \
-        reinterpret_cast<const uint8_t*>(#Provider),                          \
-        v8::NewStringType::kInternalized,                                     \
-        sizeof(#Provider) - 1).ToLocalChecked());
-  NODE_ASYNC_PROVIDER_TYPES(V)
-#undef V
-}
-
-inline uint32_t* Environment::AsyncHooks::fields() {
-  return fields_;
-}
-
-inline int Environment::AsyncHooks::fields_count() const {
-  return kFieldsCount;
-}
-
-inline double* Environment::AsyncHooks::uid_fields() {
-  return uid_fields_;
-}
-
-inline int Environment::AsyncHooks::uid_fields_count() const {
-  return kUidFieldsCount;
-}
-
-inline v8::Local<v8::String> Environment::AsyncHooks::provider_string(int idx) {
-  return providers_[idx].Get(isolate_);
-}
-
-inline void Environment::AsyncHooks::push_ids(double async_id,
-                                              double trigger_id) {
-  CHECK_GE(async_id, -1);
-  CHECK_GE(trigger_id, -1);
-
-  ids_stack_.push({ uid_fields_[kCurrentAsyncId],
-                    uid_fields_[kCurrentTriggerId] });
-  uid_fields_[kCurrentAsyncId] = async_id;
-  uid_fields_[kCurrentTriggerId] = trigger_id;
-
-#if ENABLE_TTD_NODE
-  this->AsyncWrapId_TTDRecord();
-#endif
-}
-
-inline bool Environment::AsyncHooks::pop_ids(double async_id) {
-  // In case of an exception then this may have already been reset, if the
-  // stack was multiple MakeCallback()'s deep.
-  if (ids_stack_.empty()) return false;
-
-  // Ask for the async_id to be restored as a sanity check that the stack
-  // hasn't been corrupted.
-  if (uid_fields_[kCurrentAsyncId] != async_id) {
-    fprintf(stderr,
-            "Error: async hook stack has become corrupted ("
-            "actual: %.f, expected: %.f)\n",
-            uid_fields_[kCurrentAsyncId],
-            async_id);
-    Environment* env = Environment::GetCurrent(isolate_);
-    DumpBacktrace(stderr);
-    fflush(stderr);
-    if (!env->abort_on_uncaught_exception())
-      exit(1);
-    fprintf(stderr, "\n");
-    fflush(stderr);
-    ABORT_NO_BACKTRACE();
-  }
-
-  auto ids = ids_stack_.top();
-  ids_stack_.pop();
-  uid_fields_[kCurrentAsyncId] = ids.async_id;
-  uid_fields_[kCurrentTriggerId] = ids.trigger_id;
-
-#if ENABLE_TTD_NODE
-  this->AsyncWrapId_TTDRecord();
-#endif
-
-  return !ids_stack_.empty();
-}
-
-inline void Environment::AsyncHooks::clear_id_stack() {
-  while (!ids_stack_.empty())
-    ids_stack_.pop();
-  uid_fields_[kCurrentAsyncId] = 0;
-  uid_fields_[kCurrentTriggerId] = 0;
-
-#if ENABLE_TTD_NODE
-  this->AsyncWrapId_TTDRecord();
-#endif
-}
-
-inline Environment::AsyncHooks::InitScope::InitScope(
-    Environment* env, double init_trigger_id)
-        : env_(env),
-          uid_fields_ref_(env->async_hooks()->uid_fields()) {
-  CHECK_GE(init_trigger_id, -1);
-  env->async_hooks()->push_ids(uid_fields_ref_[AsyncHooks::kCurrentAsyncId],
-                               init_trigger_id);
-}
-
-inline Environment::AsyncHooks::InitScope::~InitScope() {
-  env_->async_hooks()->pop_ids(uid_fields_ref_[AsyncHooks::kCurrentAsyncId]);
-}
-
-inline Environment::AsyncHooks::ExecScope::ExecScope(
-    Environment* env, double async_id, double trigger_id)
-        : env_(env),
-          async_id_(async_id),
-          disposed_(false) {
-  CHECK_GE(async_id, -1);
-  CHECK_GE(trigger_id, -1);
-  env->async_hooks()->push_ids(async_id, trigger_id);
-}
-
-inline Environment::AsyncHooks::ExecScope::~ExecScope() {
-  if (disposed_) return;
-  Dispose();
-}
-
-inline void Environment::AsyncHooks::ExecScope::Dispose() {
-  disposed_ = true;
-  env_->async_hooks()->pop_ids(async_id_);
-}
-
-inline Environment::AsyncCallbackScope::AsyncCallbackScope(Environment* env)
-    : env_(env) {
-  env_->makecallback_cntr_++;
-}
-
-inline Environment::AsyncCallbackScope::~AsyncCallbackScope() {
-  env_->makecallback_cntr_--;
-}
-
-inline bool Environment::AsyncCallbackScope::in_makecallback() {
-  return env_->makecallback_cntr_ > 1;
-}
-
-inline Environment::DomainFlag::DomainFlag() {
-  for (int i = 0; i < kFieldsCount; ++i) fields_[i] = 0;
-}
-
-inline uint32_t* Environment::DomainFlag::fields() {
-  return fields_;
-}
-
-inline int Environment::DomainFlag::fields_count() const {
-  return kFieldsCount;
-}
-
-inline uint32_t Environment::DomainFlag::count() const {
-  return fields_[kCount];
-}
-
-inline Environment::TickInfo::TickInfo() {
-  for (int i = 0; i < kFieldsCount; ++i)
-    fields_[i] = 0;
-}
-
-inline uint32_t* Environment::TickInfo::fields() {
-  return fields_;
-}
-
-inline int Environment::TickInfo::fields_count() const {
-  return kFieldsCount;
-}
-
-inline uint32_t Environment::TickInfo::index() const {
-  return fields_[kIndex];
-}
-
-inline uint32_t Environment::TickInfo::length() const {
-  return fields_[kLength];
-}
-
-inline void Environment::TickInfo::set_index(uint32_t value) {
-  fields_[kIndex] = value;
-}
-
-inline void Environment::AssignToContext(v8::Local<v8::Context> context) {
-  context->SetAlignedPointerInEmbedderData(kContextEmbedderDataIndex, this);
-#if HAVE_INSPECTOR
-  inspector_agent()->ContextCreated(context);
-#endif  // HAVE_INSPECTOR
-}
-
-inline Environment* Environment::GetCurrent(v8::Isolate* isolate) {
-  return GetCurrent(isolate->GetCurrentContext());
-}
-
-inline Environment* Environment::GetCurrent(v8::Local<v8::Context> context) {
-  return static_cast<Environment*>(
-      context->GetAlignedPointerFromEmbedderData(kContextEmbedderDataIndex));
-}
-
-inline Environment* Environment::GetCurrent(
-    const v8::FunctionCallbackInfo<v8::Value>& info) {
-  CHECK(info.Data()->IsExternal());
-  return static_cast<Environment*>(info.Data().As<v8::External>()->Value());
-}
-
-template <typename T>
-inline Environment* Environment::GetCurrent(
-    const v8::PropertyCallbackInfo<T>& info) {
-  CHECK(info.Data()->IsExternal());
-  return static_cast<Environment*>(
-      info.Data().template As<v8::External>()->Value());
-}
-
-inline Environment::Environment(IsolateData* isolate_data,
-                                v8::Local<v8::Context> context)
-    : isolate_(context->GetIsolate()),
-      isolate_data_(isolate_data),
-      async_hooks_(context->GetIsolate()),
-      timer_base_(uv_now(isolate_data->event_loop())),
-      using_domains_(false),
-      printed_error_(false),
-      trace_sync_io_(false),
-      abort_on_uncaught_exception_(false),
-      makecallback_cntr_(0),
-#if HAVE_INSPECTOR
-      inspector_agent_(this),
-#endif
-      handle_cleanup_waiting_(0),
-      http_parser_buffer_(nullptr),
-      fs_stats_field_array_(),
-      context_(context->GetIsolate(), context) {
-  // We'll be creating new objects so make sure we've entered the context.
-  v8::HandleScope handle_scope(isolate());
-  v8::Context::Scope context_scope(context);
-  set_as_external(v8::External::New(isolate(), this));
-  set_binding_cache_object(v8::Object::New(isolate()));
-  set_module_load_list_array(v8::Array::New(isolate()));
-
-  AssignToContext(context);
-
-  destroy_ids_list_.reserve(512);
-}
-
-inline Environment::~Environment() {
-  v8::HandleScope handle_scope(isolate());
-
-  fs_stats_field_array_.Empty();
-
-  context()->SetAlignedPointerInEmbedderData(kContextEmbedderDataIndex,
-                                             nullptr);
-#define V(PropertyName, TypeName) PropertyName ## _.Reset();
-  ENVIRONMENT_STRONG_PERSISTENT_PROPERTIES(V)
-#undef V
-
-  delete[] heap_statistics_buffer_;
-  delete[] heap_space_statistics_buffer_;
-  delete[] http_parser_buffer_;
-  free(http2_state_buffer_);
-}
-
-inline v8::Isolate* Environment::isolate() const {
-  return isolate_;
-}
-
-inline bool Environment::in_domain() const {
-  // The const_cast is okay, it doesn't violate conceptual const-ness.
-  return using_domains() &&
-         const_cast<Environment*>(this)->domain_flag()->count() > 0;
-}
-
-inline Environment* Environment::from_immediate_check_handle(
-    uv_check_t* handle) {
-  return ContainerOf(&Environment::immediate_check_handle_, handle);
-}
-
-inline uv_check_t* Environment::immediate_check_handle() {
-  return &immediate_check_handle_;
-}
-
-inline uv_idle_t* Environment::immediate_idle_handle() {
-  return &immediate_idle_handle_;
-}
-
-inline Environment* Environment::from_destroy_ids_timer_handle(
-    uv_timer_t* handle) {
-  return ContainerOf(&Environment::destroy_ids_timer_handle_, handle);
-}
-
-inline uv_timer_t* Environment::destroy_ids_timer_handle() {
-  return &destroy_ids_timer_handle_;
-}
-
-inline void Environment::RegisterHandleCleanup(uv_handle_t* handle,
-                                               HandleCleanupCb cb,
-                                               void *arg) {
-  handle_cleanup_queue_.PushBack(new HandleCleanup(handle, cb, arg));
-}
-
-inline void Environment::FinishHandleCleanup(uv_handle_t* handle) {
-  handle_cleanup_waiting_--;
-}
-
-inline uv_loop_t* Environment::event_loop() const {
-  return isolate_data()->event_loop();
-}
-
-inline Environment::AsyncHooks* Environment::async_hooks() {
-  return &async_hooks_;
-}
-
-inline Environment::DomainFlag* Environment::domain_flag() {
-  return &domain_flag_;
-}
-
-inline Environment::TickInfo* Environment::tick_info() {
-  return &tick_info_;
-}
-
-inline uint64_t Environment::timer_base() const {
-  return timer_base_;
-}
-
-inline bool Environment::using_domains() const {
-  return using_domains_;
-}
-
-inline void Environment::set_using_domains(bool value) {
-  using_domains_ = value;
-}
-
-inline bool Environment::printed_error() const {
-  return printed_error_;
-}
-
-inline void Environment::set_printed_error(bool value) {
-  printed_error_ = value;
-}
-
-inline void Environment::set_trace_sync_io(bool value) {
-  trace_sync_io_ = value;
-}
-
-inline bool Environment::abort_on_uncaught_exception() const {
-  return abort_on_uncaught_exception_;
-}
-
-inline void Environment::set_abort_on_uncaught_exception(bool value) {
-  abort_on_uncaught_exception_ = value;
-}
-
-inline std::vector<double>* Environment::destroy_ids_list() {
-  return &destroy_ids_list_;
-}
-
-inline double Environment::new_async_id() {
-  double res = ++async_hooks()->uid_fields()[AsyncHooks::kAsyncUidCntr];
-
-#if ENABLE_TTD_NODE
-  this->async_hooks()->AsyncWrapId_TTDRecord();
-#endif
-
-  return res;
-}
-
-inline double Environment::current_async_id() {
-  return async_hooks()->uid_fields()[AsyncHooks::kCurrentAsyncId];
-}
-
-inline double Environment::trigger_id() {
-  return async_hooks()->uid_fields()[AsyncHooks::kCurrentTriggerId];
-}
-
-inline double Environment::get_init_trigger_id() {
-  double* uid_fields = async_hooks()->uid_fields();
-  double tid = uid_fields[AsyncHooks::kInitTriggerId];
-  uid_fields[AsyncHooks::kInitTriggerId] = 0;
-
-#if ENABLE_TTD_NODE
-  this->async_hooks()->AsyncWrapId_TTDRecord();
-#endif
-
-  if (tid <= 0) tid = current_async_id();
-  return tid;
-}
-
-inline void Environment::set_init_trigger_id(const double id) {
-  async_hooks()->uid_fields()[AsyncHooks::kInitTriggerId] = id;
-
-#if ENABLE_TTD_NODE
-  this->async_hooks()->AsyncWrapId_TTDRecord();
-#endif
-}
-
-inline double* Environment::heap_statistics_buffer() const {
-  CHECK_NE(heap_statistics_buffer_, nullptr);
-  return heap_statistics_buffer_;
-}
-
-inline void Environment::set_heap_statistics_buffer(double* pointer) {
-  CHECK_EQ(heap_statistics_buffer_, nullptr);  // Should be set only once.
-  heap_statistics_buffer_ = pointer;
-}
-
-inline double* Environment::heap_space_statistics_buffer() const {
-  CHECK_NE(heap_space_statistics_buffer_, nullptr);
-  return heap_space_statistics_buffer_;
-}
-
-inline void Environment::set_heap_space_statistics_buffer(double* pointer) {
-  CHECK_EQ(heap_space_statistics_buffer_, nullptr);  // Should be set only once.
-  heap_space_statistics_buffer_ = pointer;
-}
-
-inline char* Environment::http_parser_buffer() const {
-  return http_parser_buffer_;
-}
-
-inline void Environment::set_http_parser_buffer(char* buffer) {
-  CHECK_EQ(http_parser_buffer_, nullptr);  // Should be set only once.
-  http_parser_buffer_ = buffer;
-}
-
-inline http2::http2_state* Environment::http2_state_buffer() const {
-  return http2_state_buffer_;
-}
-
-inline void Environment::set_http2_state_buffer(http2::http2_state* buffer) {
-  CHECK_EQ(http2_state_buffer_, nullptr);  // Should be set only once.
-  http2_state_buffer_ = buffer;
-}
-
-inline v8::Local<v8::Float64Array> Environment::fs_stats_field_array() const {
-  return v8::Local<v8::Float64Array>::New(isolate_, fs_stats_field_array_);
-}
-
-inline void Environment::set_fs_stats_field_array(
-    v8::Local<v8::Float64Array> fields) {
-  CHECK_EQ(fs_stats_field_array_.IsEmpty(), true);  // Should be set only once.
-  fs_stats_field_array_ = v8::Global<v8::Float64Array>(isolate_, fields);
-}
-
-inline IsolateData* Environment::isolate_data() const {
-  return isolate_data_;
-}
-
-inline void Environment::ThrowError(const char* errmsg) {
-  ThrowError(v8::Exception::Error, errmsg);
-}
-
-inline void Environment::ThrowTypeError(const char* errmsg) {
-  ThrowError(v8::Exception::TypeError, errmsg);
-}
-
-inline void Environment::ThrowRangeError(const char* errmsg) {
-  ThrowError(v8::Exception::RangeError, errmsg);
-}
-
-inline void Environment::ThrowError(
-    v8::Local<v8::Value> (*fun)(v8::Local<v8::String>),
-    const char* errmsg) {
-  v8::HandleScope handle_scope(isolate());
-  isolate()->ThrowException(fun(OneByteString(isolate(), errmsg)));
-}
-
-inline void Environment::ThrowErrnoException(int errorno,
-                                             const char* syscall,
-                                             const char* message,
-                                             const char* path) {
-  isolate()->ThrowException(
-      ErrnoException(isolate(), errorno, syscall, message, path));
-}
-
-inline void Environment::ThrowUVException(int errorno,
-                                          const char* syscall,
-                                          const char* message,
-                                          const char* path,
-                                          const char* dest) {
-  isolate()->ThrowException(
-      UVException(isolate(), errorno, syscall, message, path, dest));
-}
-
-inline v8::Local<v8::FunctionTemplate>
-    Environment::NewFunctionTemplate(v8::FunctionCallback callback,
-                                     v8::Local<v8::Signature> signature) {
-  v8::Local<v8::External> external = as_external();
-  return v8::FunctionTemplate::New(isolate(), callback, external, signature);
-}
-
-inline void Environment::SetMethod(v8::Local<v8::Object> that,
-                                   const char* name,
-                                   v8::FunctionCallback callback) {
-  v8::Local<v8::Function> function =
-      NewFunctionTemplate(callback)->GetFunction();
-  // kInternalized strings are created in the old space.
-  const v8::NewStringType type = v8::NewStringType::kInternalized;
-  v8::Local<v8::String> name_string =
-      v8::String::NewFromUtf8(isolate(), name, type).ToLocalChecked();
-  that->Set(name_string, function);
-  function->SetName(name_string);  // NODE_SET_METHOD() compatibility.
-}
-
-inline void Environment::SetProtoMethod(v8::Local<v8::FunctionTemplate> that,
-                                        const char* name,
-                                        v8::FunctionCallback callback) {
-  v8::Local<v8::Signature> signature = v8::Signature::New(isolate(), that);
-  v8::Local<v8::FunctionTemplate> t = NewFunctionTemplate(callback, signature);
-  // kInternalized strings are created in the old space.
-  const v8::NewStringType type = v8::NewStringType::kInternalized;
-  v8::Local<v8::String> name_string =
-      v8::String::NewFromUtf8(isolate(), name, type).ToLocalChecked();
-  that->PrototypeTemplate()->Set(name_string, t);
-  t->SetClassName(name_string);  // NODE_SET_PROTOTYPE_METHOD() compatibility.
-}
-
-inline void Environment::SetTemplateMethod(v8::Local<v8::FunctionTemplate> that,
-                                           const char* name,
-                                           v8::FunctionCallback callback) {
-  v8::Local<v8::FunctionTemplate> t = NewFunctionTemplate(callback);
-  // kInternalized strings are created in the old space.
-  const v8::NewStringType type = v8::NewStringType::kInternalized;
-  v8::Local<v8::String> name_string =
-      v8::String::NewFromUtf8(isolate(), name, type).ToLocalChecked();
-  that->Set(name_string, t);
-  t->SetClassName(name_string);  // NODE_SET_METHOD() compatibility.
-}
-
-#define VP(PropertyName, StringValue) V(v8::Private, PropertyName)
-#define VS(PropertyName, StringValue) V(v8::String, PropertyName)
-#define V(TypeName, PropertyName)                                             \
-  inline                                                                      \
-  v8::Local<TypeName> IsolateData::PropertyName(v8::Isolate* isolate) const { \
-    /* Strings are immutable so casting away const-ness here is okay. */      \
-    return const_cast<IsolateData*>(this)->PropertyName ## _.Get(isolate);    \
-  }
-  PER_ISOLATE_PRIVATE_SYMBOL_PROPERTIES(VP)
-  PER_ISOLATE_STRING_PROPERTIES(VS)
-#undef V
-#undef VS
-#undef VP
-
-#define VP(PropertyName, StringValue) V(v8::Private, PropertyName)
-#define VS(PropertyName, StringValue) V(v8::String, PropertyName)
-#define V(TypeName, PropertyName)                                             \
-  inline v8::Local<TypeName> Environment::PropertyName() const {              \
-    return isolate_data()->PropertyName(isolate());                           \
-  }
-  PER_ISOLATE_PRIVATE_SYMBOL_PROPERTIES(VP)
-  PER_ISOLATE_STRING_PROPERTIES(VS)
-#undef V
-#undef VS
-#undef VP
-
-#define V(PropertyName, TypeName)                                             \
-  inline v8::Local<TypeName> Environment::PropertyName() const {              \
-    return StrongPersistentToLocal(PropertyName ## _);                        \
-  }                                                                           \
-  inline void Environment::set_ ## PropertyName(v8::Local<TypeName> value) {  \
-    PropertyName ## _.Reset(isolate(), value);                                \
-  }
-  ENVIRONMENT_STRONG_PERSISTENT_PROPERTIES(V)
-#undef V
-
-}  // namespace node
-
-#endif  // defined(NODE_WANT_INTERNALS) && NODE_WANT_INTERNALS
-
-#endif  // SRC_ENV_INL_H_
-=======
-// Copyright Joyent, Inc. and other Node contributors.
-//
-// Permission is hereby granted, free of charge, to any person obtaining a
-// copy of this software and associated documentation files (the
-// "Software"), to deal in the Software without restriction, including
-// without limitation the rights to use, copy, modify, merge, publish,
-// distribute, sublicense, and/or sell copies of the Software, and to permit
-// persons to whom the Software is furnished to do so, subject to the
-// following conditions:
-//
-// The above copyright notice and this permission notice shall be included
-// in all copies or substantial portions of the Software.
-//
-// THE SOFTWARE IS PROVIDED "AS IS", WITHOUT WARRANTY OF ANY KIND, EXPRESS
-// OR IMPLIED, INCLUDING BUT NOT LIMITED TO THE WARRANTIES OF
-// MERCHANTABILITY, FITNESS FOR A PARTICULAR PURPOSE AND NONINFRINGEMENT. IN
-// NO EVENT SHALL THE AUTHORS OR COPYRIGHT HOLDERS BE LIABLE FOR ANY CLAIM,
-// DAMAGES OR OTHER LIABILITY, WHETHER IN AN ACTION OF CONTRACT, TORT OR
-// OTHERWISE, ARISING FROM, OUT OF OR IN CONNECTION WITH THE SOFTWARE OR THE
-// USE OR OTHER DEALINGS IN THE SOFTWARE.
-
-#ifndef SRC_ENV_INL_H_
-#define SRC_ENV_INL_H_
-
-#if defined(NODE_WANT_INTERNALS) && NODE_WANT_INTERNALS
-
-#include "env.h"
-#include "node.h"
-#include "util.h"
-#include "util-inl.h"
-#include "uv.h"
-#include "v8.h"
-
-#include <stddef.h>
-#include <stdint.h>
-
-namespace node {
-
-inline IsolateData::IsolateData(v8::Isolate* isolate, uv_loop_t* event_loop,
-                                uint32_t* zero_fill_field) :
-
-// Create string and private symbol properties as internalized one byte strings.
-//
-// Internalized because it makes property lookups a little faster and because
-// the string is created in the old space straight away.  It's going to end up
-// in the old space sooner or later anyway but now it doesn't go through
-// v8::Eternal's new space handling first.
-//
-// One byte because our strings are ASCII and we can safely skip V8's UTF-8
-// decoding step.  It's a one-time cost, but why pay it when you don't have to?
-#define V(PropertyName, StringValue)                                          \
-    PropertyName ## _(                                                        \
-        isolate,                                                              \
-        v8::Private::New(                                                     \
-            isolate,                                                          \
-            v8::String::NewFromOneByte(                                       \
-                isolate,                                                      \
-                reinterpret_cast<const uint8_t*>(StringValue),                \
-                v8::NewStringType::kInternalized,                             \
-                sizeof(StringValue) - 1).ToLocalChecked())),
-  PER_ISOLATE_PRIVATE_SYMBOL_PROPERTIES(V)
-#undef V
-#define V(PropertyName, StringValue)                                          \
-    PropertyName ## _(                                                        \
-        isolate,                                                              \
-        v8::String::NewFromOneByte(                                           \
-            isolate,                                                          \
-            reinterpret_cast<const uint8_t*>(StringValue),                    \
-            v8::NewStringType::kInternalized,                                 \
-            sizeof(StringValue) - 1).ToLocalChecked()),
-    PER_ISOLATE_STRING_PROPERTIES(V)
-#undef V
-    event_loop_(event_loop), zero_fill_field_(zero_fill_field) {}
-
-inline uv_loop_t* IsolateData::event_loop() const {
-  return event_loop_;
-}
-
-inline uint32_t* IsolateData::zero_fill_field() const {
-  return zero_fill_field_;
-}
-
-inline Environment::AsyncHooks::AsyncHooks(v8::Isolate* isolate)
-    : isolate_(isolate),
-      fields_(),
-      uid_fields_() {
-  v8::HandleScope handle_scope(isolate_);
-
-  // kAsyncUidCntr should start at 1 because that'll be the id the execution
-  // context during bootstrap (code that runs before entering uv_run()).
-  uid_fields_[AsyncHooks::kAsyncUidCntr] = 1;
-
-  // Create all the provider strings that will be passed to JS. Place them in
-  // an array so the array index matches the PROVIDER id offset. This way the
-  // strings can be retrieved quickly.
-#define V(Provider)                                                           \
-  providers_[AsyncWrap::PROVIDER_ ## Provider].Set(                           \
-      isolate_,                                                               \
-      v8::String::NewFromOneByte(                                             \
-        isolate_,                                                             \
-        reinterpret_cast<const uint8_t*>(#Provider),                          \
-        v8::NewStringType::kInternalized,                                     \
-        sizeof(#Provider) - 1).ToLocalChecked());
-  NODE_ASYNC_PROVIDER_TYPES(V)
-#undef V
-}
-
-inline uint32_t* Environment::AsyncHooks::fields() {
-  return fields_;
-}
-
-inline int Environment::AsyncHooks::fields_count() const {
-  return kFieldsCount;
-}
-
-inline double* Environment::AsyncHooks::uid_fields() {
-  return uid_fields_;
-}
-
-inline int Environment::AsyncHooks::uid_fields_count() const {
-  return kUidFieldsCount;
-}
-
-inline v8::Local<v8::String> Environment::AsyncHooks::provider_string(int idx) {
-  return providers_[idx].Get(isolate_);
-}
-
-inline void Environment::AsyncHooks::push_ids(double async_id,
-                                              double trigger_id) {
-  CHECK_GE(async_id, -1);
-  CHECK_GE(trigger_id, -1);
-
-  ids_stack_.push({ uid_fields_[kCurrentAsyncId],
-                    uid_fields_[kCurrentTriggerId] });
-  uid_fields_[kCurrentAsyncId] = async_id;
-  uid_fields_[kCurrentTriggerId] = trigger_id;
-}
-
-inline bool Environment::AsyncHooks::pop_ids(double async_id) {
-  // In case of an exception then this may have already been reset, if the
-  // stack was multiple MakeCallback()'s deep.
-  if (ids_stack_.empty()) return false;
-
-  // Ask for the async_id to be restored as a sanity check that the stack
-  // hasn't been corrupted.
-  if (uid_fields_[kCurrentAsyncId] != async_id) {
-    fprintf(stderr,
-            "Error: async hook stack has become corrupted ("
-            "actual: %.f, expected: %.f)\n",
-            uid_fields_[kCurrentAsyncId],
-            async_id);
-    Environment* env = Environment::GetCurrent(isolate_);
-    DumpBacktrace(stderr);
-    fflush(stderr);
-    if (!env->abort_on_uncaught_exception())
-      exit(1);
-    fprintf(stderr, "\n");
-    fflush(stderr);
-    ABORT_NO_BACKTRACE();
-  }
-
-  auto ids = ids_stack_.top();
-  ids_stack_.pop();
-  uid_fields_[kCurrentAsyncId] = ids.async_id;
-  uid_fields_[kCurrentTriggerId] = ids.trigger_id;
-  return !ids_stack_.empty();
-}
-
-inline void Environment::AsyncHooks::clear_id_stack() {
-  while (!ids_stack_.empty())
-    ids_stack_.pop();
-  uid_fields_[kCurrentAsyncId] = 0;
-  uid_fields_[kCurrentTriggerId] = 0;
-}
-
-inline Environment::AsyncHooks::InitScope::InitScope(
-    Environment* env, double init_trigger_id)
-        : env_(env),
-          uid_fields_ref_(env->async_hooks()->uid_fields()) {
-  CHECK_GE(init_trigger_id, -1);
-  env->async_hooks()->push_ids(uid_fields_ref_[AsyncHooks::kCurrentAsyncId],
-                               init_trigger_id);
-}
-
-inline Environment::AsyncHooks::InitScope::~InitScope() {
-  env_->async_hooks()->pop_ids(uid_fields_ref_[AsyncHooks::kCurrentAsyncId]);
-}
-
-inline Environment::AsyncHooks::ExecScope::ExecScope(
-    Environment* env, double async_id, double trigger_id)
-        : env_(env),
-          async_id_(async_id),
-          disposed_(false) {
-  CHECK_GE(async_id, -1);
-  CHECK_GE(trigger_id, -1);
-  env->async_hooks()->push_ids(async_id, trigger_id);
-}
-
-inline Environment::AsyncHooks::ExecScope::~ExecScope() {
-  if (disposed_) return;
-  Dispose();
-}
-
-inline void Environment::AsyncHooks::ExecScope::Dispose() {
-  disposed_ = true;
-  env_->async_hooks()->pop_ids(async_id_);
-}
-
-inline Environment::AsyncCallbackScope::AsyncCallbackScope(Environment* env)
-    : env_(env) {
-  env_->makecallback_cntr_++;
-}
-
-inline Environment::AsyncCallbackScope::~AsyncCallbackScope() {
-  env_->makecallback_cntr_--;
-}
-
-inline bool Environment::AsyncCallbackScope::in_makecallback() {
-  return env_->makecallback_cntr_ > 1;
-}
-
-inline Environment::DomainFlag::DomainFlag() {
-  for (int i = 0; i < kFieldsCount; ++i) fields_[i] = 0;
-}
-
-inline uint32_t* Environment::DomainFlag::fields() {
-  return fields_;
-}
-
-inline int Environment::DomainFlag::fields_count() const {
-  return kFieldsCount;
-}
-
-inline uint32_t Environment::DomainFlag::count() const {
-  return fields_[kCount];
-}
-
-inline Environment::TickInfo::TickInfo() {
-  for (int i = 0; i < kFieldsCount; ++i)
-    fields_[i] = 0;
-}
-
-inline uint32_t* Environment::TickInfo::fields() {
-  return fields_;
-}
-
-inline int Environment::TickInfo::fields_count() const {
-  return kFieldsCount;
-}
-
-inline uint32_t Environment::TickInfo::index() const {
-  return fields_[kIndex];
-}
-
-inline uint32_t Environment::TickInfo::length() const {
-  return fields_[kLength];
-}
-
-inline void Environment::TickInfo::set_index(uint32_t value) {
-  fields_[kIndex] = value;
-}
-
-inline void Environment::AssignToContext(v8::Local<v8::Context> context) {
-  context->SetAlignedPointerInEmbedderData(kContextEmbedderDataIndex, this);
-#if HAVE_INSPECTOR
-  inspector_agent()->ContextCreated(context);
-#endif  // HAVE_INSPECTOR
-}
-
-inline Environment* Environment::GetCurrent(v8::Isolate* isolate) {
-  return GetCurrent(isolate->GetCurrentContext());
-}
-
-inline Environment* Environment::GetCurrent(v8::Local<v8::Context> context) {
-  return static_cast<Environment*>(
-      context->GetAlignedPointerFromEmbedderData(kContextEmbedderDataIndex));
-}
-
-inline Environment* Environment::GetCurrent(
-    const v8::FunctionCallbackInfo<v8::Value>& info) {
-  CHECK(info.Data()->IsExternal());
-  return static_cast<Environment*>(info.Data().As<v8::External>()->Value());
-}
-
-template <typename T>
-inline Environment* Environment::GetCurrent(
-    const v8::PropertyCallbackInfo<T>& info) {
-  CHECK(info.Data()->IsExternal());
-  return static_cast<Environment*>(
-      info.Data().template As<v8::External>()->Value());
-}
-
-inline Environment::Environment(IsolateData* isolate_data,
-                                v8::Local<v8::Context> context)
-    : isolate_(context->GetIsolate()),
-      isolate_data_(isolate_data),
-      async_hooks_(context->GetIsolate()),
-      timer_base_(uv_now(isolate_data->event_loop())),
-      using_domains_(false),
-      printed_error_(false),
-      trace_sync_io_(false),
-      abort_on_uncaught_exception_(false),
-      makecallback_cntr_(0),
-#if HAVE_INSPECTOR
-      inspector_agent_(this),
-#endif
-      handle_cleanup_waiting_(0),
-      http_parser_buffer_(nullptr),
-      fs_stats_field_array_(nullptr),
-      context_(context->GetIsolate(), context) {
-  // We'll be creating new objects so make sure we've entered the context.
-  v8::HandleScope handle_scope(isolate());
-  v8::Context::Scope context_scope(context);
-  set_as_external(v8::External::New(isolate(), this));
-  set_binding_cache_object(v8::Object::New(isolate()));
-  set_module_load_list_array(v8::Array::New(isolate()));
-
-  AssignToContext(context);
-
-  destroy_ids_list_.reserve(512);
-  performance_state_ = Calloc<performance::performance_state>(1);
-  performance_state_->milestones[
-      performance::NODE_PERFORMANCE_MILESTONE_ENVIRONMENT] =
-          PERFORMANCE_NOW();
-  performance_state_->milestones[
-    performance::NODE_PERFORMANCE_MILESTONE_NODE_START] =
-        performance::performance_node_start;
-  performance_state_->milestones[
-    performance::NODE_PERFORMANCE_MILESTONE_V8_START] =
-        performance::performance_v8_start;
-}
-
-inline Environment::~Environment() {
-  v8::HandleScope handle_scope(isolate());
-
-  context()->SetAlignedPointerInEmbedderData(kContextEmbedderDataIndex,
-                                             nullptr);
-#define V(PropertyName, TypeName) PropertyName ## _.Reset();
-  ENVIRONMENT_STRONG_PERSISTENT_PROPERTIES(V)
-#undef V
-
-  delete[] heap_statistics_buffer_;
-  delete[] heap_space_statistics_buffer_;
-  delete[] http_parser_buffer_;
-  free(http2_state_buffer_);
-  free(performance_state_);
-}
-
-inline v8::Isolate* Environment::isolate() const {
-  return isolate_;
-}
-
-inline bool Environment::in_domain() const {
-  // The const_cast is okay, it doesn't violate conceptual const-ness.
-  return using_domains() &&
-         const_cast<Environment*>(this)->domain_flag()->count() > 0;
-}
-
-inline Environment* Environment::from_immediate_check_handle(
-    uv_check_t* handle) {
-  return ContainerOf(&Environment::immediate_check_handle_, handle);
-}
-
-inline uv_check_t* Environment::immediate_check_handle() {
-  return &immediate_check_handle_;
-}
-
-inline uv_idle_t* Environment::immediate_idle_handle() {
-  return &immediate_idle_handle_;
-}
-
-inline Environment* Environment::from_destroy_ids_timer_handle(
-    uv_timer_t* handle) {
-  return ContainerOf(&Environment::destroy_ids_timer_handle_, handle);
-}
-
-inline uv_timer_t* Environment::destroy_ids_timer_handle() {
-  return &destroy_ids_timer_handle_;
-}
-
-inline void Environment::RegisterHandleCleanup(uv_handle_t* handle,
-                                               HandleCleanupCb cb,
-                                               void *arg) {
-  handle_cleanup_queue_.PushBack(new HandleCleanup(handle, cb, arg));
-}
-
-inline void Environment::FinishHandleCleanup(uv_handle_t* handle) {
-  handle_cleanup_waiting_--;
-}
-
-inline uv_loop_t* Environment::event_loop() const {
-  return isolate_data()->event_loop();
-}
-
-inline Environment::AsyncHooks* Environment::async_hooks() {
-  return &async_hooks_;
-}
-
-inline Environment::DomainFlag* Environment::domain_flag() {
-  return &domain_flag_;
-}
-
-inline Environment::TickInfo* Environment::tick_info() {
-  return &tick_info_;
-}
-
-inline uint64_t Environment::timer_base() const {
-  return timer_base_;
-}
-
-inline bool Environment::using_domains() const {
-  return using_domains_;
-}
-
-inline void Environment::set_using_domains(bool value) {
-  using_domains_ = value;
-}
-
-inline bool Environment::printed_error() const {
-  return printed_error_;
-}
-
-inline void Environment::set_printed_error(bool value) {
-  printed_error_ = value;
-}
-
-inline void Environment::set_trace_sync_io(bool value) {
-  trace_sync_io_ = value;
-}
-
-inline bool Environment::abort_on_uncaught_exception() const {
-  return abort_on_uncaught_exception_;
-}
-
-inline void Environment::set_abort_on_uncaught_exception(bool value) {
-  abort_on_uncaught_exception_ = value;
-}
-
-inline std::vector<double>* Environment::destroy_ids_list() {
-  return &destroy_ids_list_;
-}
-
-inline double Environment::new_async_id() {
-  return ++async_hooks()->uid_fields()[AsyncHooks::kAsyncUidCntr];
-}
-
-inline double Environment::current_async_id() {
-  return async_hooks()->uid_fields()[AsyncHooks::kCurrentAsyncId];
-}
-
-inline double Environment::trigger_id() {
-  return async_hooks()->uid_fields()[AsyncHooks::kCurrentTriggerId];
-}
-
-inline double Environment::get_init_trigger_id() {
-  double* uid_fields = async_hooks()->uid_fields();
-  double tid = uid_fields[AsyncHooks::kInitTriggerId];
-  uid_fields[AsyncHooks::kInitTriggerId] = 0;
-  if (tid <= 0) tid = current_async_id();
-  return tid;
-}
-
-inline void Environment::set_init_trigger_id(const double id) {
-  async_hooks()->uid_fields()[AsyncHooks::kInitTriggerId] = id;
-}
-
-inline double* Environment::heap_statistics_buffer() const {
-  CHECK_NE(heap_statistics_buffer_, nullptr);
-  return heap_statistics_buffer_;
-}
-
-inline void Environment::set_heap_statistics_buffer(double* pointer) {
-  CHECK_EQ(heap_statistics_buffer_, nullptr);  // Should be set only once.
-  heap_statistics_buffer_ = pointer;
-}
-
-inline double* Environment::heap_space_statistics_buffer() const {
-  CHECK_NE(heap_space_statistics_buffer_, nullptr);
-  return heap_space_statistics_buffer_;
-}
-
-inline void Environment::set_heap_space_statistics_buffer(double* pointer) {
-  CHECK_EQ(heap_space_statistics_buffer_, nullptr);  // Should be set only once.
-  heap_space_statistics_buffer_ = pointer;
-}
-
-inline char* Environment::http_parser_buffer() const {
-  return http_parser_buffer_;
-}
-
-inline void Environment::set_http_parser_buffer(char* buffer) {
-  CHECK_EQ(http_parser_buffer_, nullptr);  // Should be set only once.
-  http_parser_buffer_ = buffer;
-}
-
-inline http2::http2_state* Environment::http2_state_buffer() const {
-  return http2_state_buffer_;
-}
-
-inline void Environment::set_http2_state_buffer(http2::http2_state* buffer) {
-  CHECK_EQ(http2_state_buffer_, nullptr);  // Should be set only once.
-  http2_state_buffer_ = buffer;
-}
-
-inline double* Environment::fs_stats_field_array() const {
-  return fs_stats_field_array_;
-}
-
-inline void Environment::set_fs_stats_field_array(double* fields) {
-  CHECK_EQ(fs_stats_field_array_, nullptr);  // Should be set only once.
-  fs_stats_field_array_ = fields;
-}
-
-inline performance::performance_state* Environment::performance_state() {
-  return performance_state_;
-}
-
-inline std::map<std::string, uint64_t>* Environment::performance_marks() {
-  return &performance_marks_;
-}
-
-inline Environment* Environment::from_performance_check_handle(
-    uv_check_t* handle) {
-  return ContainerOf(&Environment::performance_check_handle_, handle);
-}
-
-inline Environment* Environment::from_performance_idle_handle(
-    uv_idle_t* handle) {
-  return ContainerOf(&Environment::performance_idle_handle_, handle);
-}
-
-inline Environment* Environment::from_performance_prepare_handle(
-    uv_prepare_t* handle) {
-  return ContainerOf(&Environment::performance_prepare_handle_, handle);
-}
-
-inline uv_check_t* Environment::performance_check_handle() {
-  return &performance_check_handle_;
-}
-
-inline uv_idle_t* Environment::performance_idle_handle() {
-  return &performance_idle_handle_;
-}
-
-inline uv_prepare_t* Environment::performance_prepare_handle() {
-  return &performance_prepare_handle_;
-}
-
-inline IsolateData* Environment::isolate_data() const {
-  return isolate_data_;
-}
-
-inline void Environment::ThrowError(const char* errmsg) {
-  ThrowError(v8::Exception::Error, errmsg);
-}
-
-inline void Environment::ThrowTypeError(const char* errmsg) {
-  ThrowError(v8::Exception::TypeError, errmsg);
-}
-
-inline void Environment::ThrowRangeError(const char* errmsg) {
-  ThrowError(v8::Exception::RangeError, errmsg);
-}
-
-inline void Environment::ThrowError(
-    v8::Local<v8::Value> (*fun)(v8::Local<v8::String>),
-    const char* errmsg) {
-  v8::HandleScope handle_scope(isolate());
-  isolate()->ThrowException(fun(OneByteString(isolate(), errmsg)));
-}
-
-inline void Environment::ThrowErrnoException(int errorno,
-                                             const char* syscall,
-                                             const char* message,
-                                             const char* path) {
-  isolate()->ThrowException(
-      ErrnoException(isolate(), errorno, syscall, message, path));
-}
-
-inline void Environment::ThrowUVException(int errorno,
-                                          const char* syscall,
-                                          const char* message,
-                                          const char* path,
-                                          const char* dest) {
-  isolate()->ThrowException(
-      UVException(isolate(), errorno, syscall, message, path, dest));
-}
-
-inline v8::Local<v8::FunctionTemplate>
-    Environment::NewFunctionTemplate(v8::FunctionCallback callback,
-                                     v8::Local<v8::Signature> signature) {
-  v8::Local<v8::External> external = as_external();
-  return v8::FunctionTemplate::New(isolate(), callback, external, signature);
-}
-
-inline void Environment::SetMethod(v8::Local<v8::Object> that,
-                                   const char* name,
-                                   v8::FunctionCallback callback) {
-  v8::Local<v8::Function> function =
-      NewFunctionTemplate(callback)->GetFunction();
-  // kInternalized strings are created in the old space.
-  const v8::NewStringType type = v8::NewStringType::kInternalized;
-  v8::Local<v8::String> name_string =
-      v8::String::NewFromUtf8(isolate(), name, type).ToLocalChecked();
-  that->Set(name_string, function);
-  function->SetName(name_string);  // NODE_SET_METHOD() compatibility.
-}
-
-inline void Environment::SetProtoMethod(v8::Local<v8::FunctionTemplate> that,
-                                        const char* name,
-                                        v8::FunctionCallback callback) {
-  v8::Local<v8::Signature> signature = v8::Signature::New(isolate(), that);
-  v8::Local<v8::FunctionTemplate> t = NewFunctionTemplate(callback, signature);
-  // kInternalized strings are created in the old space.
-  const v8::NewStringType type = v8::NewStringType::kInternalized;
-  v8::Local<v8::String> name_string =
-      v8::String::NewFromUtf8(isolate(), name, type).ToLocalChecked();
-  that->PrototypeTemplate()->Set(name_string, t);
-  t->SetClassName(name_string);  // NODE_SET_PROTOTYPE_METHOD() compatibility.
-}
-
-inline void Environment::SetTemplateMethod(v8::Local<v8::FunctionTemplate> that,
-                                           const char* name,
-                                           v8::FunctionCallback callback) {
-  v8::Local<v8::FunctionTemplate> t = NewFunctionTemplate(callback);
-  // kInternalized strings are created in the old space.
-  const v8::NewStringType type = v8::NewStringType::kInternalized;
-  v8::Local<v8::String> name_string =
-      v8::String::NewFromUtf8(isolate(), name, type).ToLocalChecked();
-  that->Set(name_string, t);
-  t->SetClassName(name_string);  // NODE_SET_METHOD() compatibility.
-}
-
-#define VP(PropertyName, StringValue) V(v8::Private, PropertyName)
-#define VS(PropertyName, StringValue) V(v8::String, PropertyName)
-#define V(TypeName, PropertyName)                                             \
-  inline                                                                      \
-  v8::Local<TypeName> IsolateData::PropertyName(v8::Isolate* isolate) const { \
-    /* Strings are immutable so casting away const-ness here is okay. */      \
-    return const_cast<IsolateData*>(this)->PropertyName ## _.Get(isolate);    \
-  }
-  PER_ISOLATE_PRIVATE_SYMBOL_PROPERTIES(VP)
-  PER_ISOLATE_STRING_PROPERTIES(VS)
-#undef V
-#undef VS
-#undef VP
-
-#define VP(PropertyName, StringValue) V(v8::Private, PropertyName)
-#define VS(PropertyName, StringValue) V(v8::String, PropertyName)
-#define V(TypeName, PropertyName)                                             \
-  inline v8::Local<TypeName> Environment::PropertyName() const {              \
-    return isolate_data()->PropertyName(isolate());                           \
-  }
-  PER_ISOLATE_PRIVATE_SYMBOL_PROPERTIES(VP)
-  PER_ISOLATE_STRING_PROPERTIES(VS)
-#undef V
-#undef VS
-#undef VP
-
-#define V(PropertyName, TypeName)                                             \
-  inline v8::Local<TypeName> Environment::PropertyName() const {              \
-    return StrongPersistentToLocal(PropertyName ## _);                        \
-  }                                                                           \
-  inline void Environment::set_ ## PropertyName(v8::Local<TypeName> value) {  \
-    PropertyName ## _.Reset(isolate(), value);                                \
-  }
-  ENVIRONMENT_STRONG_PERSISTENT_PROPERTIES(V)
-#undef V
-
-}  // namespace node
-
-#endif  // defined(NODE_WANT_INTERNALS) && NODE_WANT_INTERNALS
-
-#endif  // SRC_ENV_INL_H_
->>>>>>> abced13e
+// Copyright Joyent, Inc. and other Node contributors.
+//
+// Permission is hereby granted, free of charge, to any person obtaining a
+// copy of this software and associated documentation files (the
+// "Software"), to deal in the Software without restriction, including
+// without limitation the rights to use, copy, modify, merge, publish,
+// distribute, sublicense, and/or sell copies of the Software, and to permit
+// persons to whom the Software is furnished to do so, subject to the
+// following conditions:
+//
+// The above copyright notice and this permission notice shall be included
+// in all copies or substantial portions of the Software.
+//
+// THE SOFTWARE IS PROVIDED "AS IS", WITHOUT WARRANTY OF ANY KIND, EXPRESS
+// OR IMPLIED, INCLUDING BUT NOT LIMITED TO THE WARRANTIES OF
+// MERCHANTABILITY, FITNESS FOR A PARTICULAR PURPOSE AND NONINFRINGEMENT. IN
+// NO EVENT SHALL THE AUTHORS OR COPYRIGHT HOLDERS BE LIABLE FOR ANY CLAIM,
+// DAMAGES OR OTHER LIABILITY, WHETHER IN AN ACTION OF CONTRACT, TORT OR
+// OTHERWISE, ARISING FROM, OUT OF OR IN CONNECTION WITH THE SOFTWARE OR THE
+// USE OR OTHER DEALINGS IN THE SOFTWARE.
+
+#ifndef SRC_ENV_INL_H_
+#define SRC_ENV_INL_H_
+
+#if defined(NODE_WANT_INTERNALS) && NODE_WANT_INTERNALS
+
+#include "env.h"
+#include "node.h"
+#include "util.h"
+#include "util-inl.h"
+#include "uv.h"
+#include "v8.h"
+
+#include <stddef.h>
+#include <stdint.h>
+
+namespace node {
+
+inline IsolateData::IsolateData(v8::Isolate* isolate, uv_loop_t* event_loop,
+                                uint32_t* zero_fill_field) :
+
+// Create string and private symbol properties as internalized one byte strings.
+//
+// Internalized because it makes property lookups a little faster and because
+// the string is created in the old space straight away.  It's going to end up
+// in the old space sooner or later anyway but now it doesn't go through
+// v8::Eternal's new space handling first.
+//
+// One byte because our strings are ASCII and we can safely skip V8's UTF-8
+// decoding step.  It's a one-time cost, but why pay it when you don't have to?
+#define V(PropertyName, StringValue)                                          \
+    PropertyName ## _(                                                        \
+        isolate,                                                              \
+        v8::Private::New(                                                     \
+            isolate,                                                          \
+            v8::String::NewFromOneByte(                                       \
+                isolate,                                                      \
+                reinterpret_cast<const uint8_t*>(StringValue),                \
+                v8::NewStringType::kInternalized,                             \
+                sizeof(StringValue) - 1).ToLocalChecked())),
+  PER_ISOLATE_PRIVATE_SYMBOL_PROPERTIES(V)
+#undef V
+#define V(PropertyName, StringValue)                                          \
+    PropertyName ## _(                                                        \
+        isolate,                                                              \
+        v8::String::NewFromOneByte(                                           \
+            isolate,                                                          \
+            reinterpret_cast<const uint8_t*>(StringValue),                    \
+            v8::NewStringType::kInternalized,                                 \
+            sizeof(StringValue) - 1).ToLocalChecked()),
+    PER_ISOLATE_STRING_PROPERTIES(V)
+#undef V
+    event_loop_(event_loop), zero_fill_field_(zero_fill_field) {}
+
+inline uv_loop_t* IsolateData::event_loop() const {
+  return event_loop_;
+}
+
+inline uint32_t* IsolateData::zero_fill_field() const {
+  return zero_fill_field_;
+}
+
+inline Environment::AsyncHooks::AsyncHooks(v8::Isolate* isolate)
+    : isolate_(isolate),
+      fields_(),
+      uid_fields_()
+#if ENABLE_TTD_NODE
+    , uid_fields_ttdRef(nullptr)
+#endif
+{
+  v8::HandleScope handle_scope(isolate_);
+
+  // kAsyncUidCntr should start at 1 because that'll be the id the execution
+  // context during bootstrap (code that runs before entering uv_run()).
+  uid_fields_[AsyncHooks::kAsyncUidCntr] = 1;
+
+  // Create all the provider strings that will be passed to JS. Place them in
+  // an array so the array index matches the PROVIDER id offset. This way the
+  // strings can be retrieved quickly.
+#define V(Provider)                                                           \
+  providers_[AsyncWrap::PROVIDER_ ## Provider].Set(                           \
+      isolate_,                                                               \
+      v8::String::NewFromOneByte(                                             \
+        isolate_,                                                             \
+        reinterpret_cast<const uint8_t*>(#Provider),                          \
+        v8::NewStringType::kInternalized,                                     \
+        sizeof(#Provider) - 1).ToLocalChecked());
+  NODE_ASYNC_PROVIDER_TYPES(V)
+#undef V
+}
+
+inline uint32_t* Environment::AsyncHooks::fields() {
+  return fields_;
+}
+
+inline int Environment::AsyncHooks::fields_count() const {
+  return kFieldsCount;
+}
+
+inline double* Environment::AsyncHooks::uid_fields() {
+  return uid_fields_;
+}
+
+inline int Environment::AsyncHooks::uid_fields_count() const {
+  return kUidFieldsCount;
+}
+
+inline v8::Local<v8::String> Environment::AsyncHooks::provider_string(int idx) {
+  return providers_[idx].Get(isolate_);
+}
+
+inline void Environment::AsyncHooks::push_ids(double async_id,
+                                              double trigger_id) {
+  CHECK_GE(async_id, -1);
+  CHECK_GE(trigger_id, -1);
+
+  ids_stack_.push({ uid_fields_[kCurrentAsyncId],
+                    uid_fields_[kCurrentTriggerId] });
+  uid_fields_[kCurrentAsyncId] = async_id;
+  uid_fields_[kCurrentTriggerId] = trigger_id;
+
+#if ENABLE_TTD_NODE
+  this->AsyncWrapId_TTDRecord();
+#endif
+}
+
+inline bool Environment::AsyncHooks::pop_ids(double async_id) {
+  // In case of an exception then this may have already been reset, if the
+  // stack was multiple MakeCallback()'s deep.
+  if (ids_stack_.empty()) return false;
+
+  // Ask for the async_id to be restored as a sanity check that the stack
+  // hasn't been corrupted.
+  if (uid_fields_[kCurrentAsyncId] != async_id) {
+    fprintf(stderr,
+            "Error: async hook stack has become corrupted ("
+            "actual: %.f, expected: %.f)\n",
+            uid_fields_[kCurrentAsyncId],
+            async_id);
+    Environment* env = Environment::GetCurrent(isolate_);
+    DumpBacktrace(stderr);
+    fflush(stderr);
+    if (!env->abort_on_uncaught_exception())
+      exit(1);
+    fprintf(stderr, "\n");
+    fflush(stderr);
+    ABORT_NO_BACKTRACE();
+  }
+
+  auto ids = ids_stack_.top();
+  ids_stack_.pop();
+  uid_fields_[kCurrentAsyncId] = ids.async_id;
+  uid_fields_[kCurrentTriggerId] = ids.trigger_id;
+
+#if ENABLE_TTD_NODE
+  this->AsyncWrapId_TTDRecord();
+#endif
+
+  return !ids_stack_.empty();
+}
+
+inline void Environment::AsyncHooks::clear_id_stack() {
+  while (!ids_stack_.empty())
+    ids_stack_.pop();
+  uid_fields_[kCurrentAsyncId] = 0;
+  uid_fields_[kCurrentTriggerId] = 0;
+
+#if ENABLE_TTD_NODE
+  this->AsyncWrapId_TTDRecord();
+#endif
+}
+
+inline Environment::AsyncHooks::InitScope::InitScope(
+    Environment* env, double init_trigger_id)
+        : env_(env),
+          uid_fields_ref_(env->async_hooks()->uid_fields()) {
+  CHECK_GE(init_trigger_id, -1);
+  env->async_hooks()->push_ids(uid_fields_ref_[AsyncHooks::kCurrentAsyncId],
+                               init_trigger_id);
+}
+
+inline Environment::AsyncHooks::InitScope::~InitScope() {
+  env_->async_hooks()->pop_ids(uid_fields_ref_[AsyncHooks::kCurrentAsyncId]);
+}
+
+inline Environment::AsyncHooks::ExecScope::ExecScope(
+    Environment* env, double async_id, double trigger_id)
+        : env_(env),
+          async_id_(async_id),
+          disposed_(false) {
+  CHECK_GE(async_id, -1);
+  CHECK_GE(trigger_id, -1);
+  env->async_hooks()->push_ids(async_id, trigger_id);
+}
+
+inline Environment::AsyncHooks::ExecScope::~ExecScope() {
+  if (disposed_) return;
+  Dispose();
+}
+
+inline void Environment::AsyncHooks::ExecScope::Dispose() {
+  disposed_ = true;
+  env_->async_hooks()->pop_ids(async_id_);
+}
+
+inline Environment::AsyncCallbackScope::AsyncCallbackScope(Environment* env)
+    : env_(env) {
+  env_->makecallback_cntr_++;
+}
+
+inline Environment::AsyncCallbackScope::~AsyncCallbackScope() {
+  env_->makecallback_cntr_--;
+}
+
+inline bool Environment::AsyncCallbackScope::in_makecallback() {
+  return env_->makecallback_cntr_ > 1;
+}
+
+inline Environment::DomainFlag::DomainFlag() {
+  for (int i = 0; i < kFieldsCount; ++i) fields_[i] = 0;
+}
+
+inline uint32_t* Environment::DomainFlag::fields() {
+  return fields_;
+}
+
+inline int Environment::DomainFlag::fields_count() const {
+  return kFieldsCount;
+}
+
+inline uint32_t Environment::DomainFlag::count() const {
+  return fields_[kCount];
+}
+
+inline Environment::TickInfo::TickInfo() {
+  for (int i = 0; i < kFieldsCount; ++i)
+    fields_[i] = 0;
+}
+
+inline uint32_t* Environment::TickInfo::fields() {
+  return fields_;
+}
+
+inline int Environment::TickInfo::fields_count() const {
+  return kFieldsCount;
+}
+
+inline uint32_t Environment::TickInfo::index() const {
+  return fields_[kIndex];
+}
+
+inline uint32_t Environment::TickInfo::length() const {
+  return fields_[kLength];
+}
+
+inline void Environment::TickInfo::set_index(uint32_t value) {
+  fields_[kIndex] = value;
+}
+
+inline void Environment::AssignToContext(v8::Local<v8::Context> context) {
+  context->SetAlignedPointerInEmbedderData(kContextEmbedderDataIndex, this);
+#if HAVE_INSPECTOR
+  inspector_agent()->ContextCreated(context);
+#endif  // HAVE_INSPECTOR
+}
+
+inline Environment* Environment::GetCurrent(v8::Isolate* isolate) {
+  return GetCurrent(isolate->GetCurrentContext());
+}
+
+inline Environment* Environment::GetCurrent(v8::Local<v8::Context> context) {
+  return static_cast<Environment*>(
+      context->GetAlignedPointerFromEmbedderData(kContextEmbedderDataIndex));
+}
+
+inline Environment* Environment::GetCurrent(
+    const v8::FunctionCallbackInfo<v8::Value>& info) {
+  CHECK(info.Data()->IsExternal());
+  return static_cast<Environment*>(info.Data().As<v8::External>()->Value());
+}
+
+template <typename T>
+inline Environment* Environment::GetCurrent(
+    const v8::PropertyCallbackInfo<T>& info) {
+  CHECK(info.Data()->IsExternal());
+  return static_cast<Environment*>(
+      info.Data().template As<v8::External>()->Value());
+}
+
+inline Environment::Environment(IsolateData* isolate_data,
+                                v8::Local<v8::Context> context)
+    : isolate_(context->GetIsolate()),
+      isolate_data_(isolate_data),
+      async_hooks_(context->GetIsolate()),
+      timer_base_(uv_now(isolate_data->event_loop())),
+      using_domains_(false),
+      printed_error_(false),
+      trace_sync_io_(false),
+      abort_on_uncaught_exception_(false),
+      makecallback_cntr_(0),
+#if HAVE_INSPECTOR
+      inspector_agent_(this),
+#endif
+      handle_cleanup_waiting_(0),
+      http_parser_buffer_(nullptr),
+      fs_stats_field_array_(),
+      context_(context->GetIsolate(), context) {
+  // We'll be creating new objects so make sure we've entered the context.
+  v8::HandleScope handle_scope(isolate());
+  v8::Context::Scope context_scope(context);
+  set_as_external(v8::External::New(isolate(), this));
+  set_binding_cache_object(v8::Object::New(isolate()));
+  set_module_load_list_array(v8::Array::New(isolate()));
+
+  AssignToContext(context);
+
+  destroy_ids_list_.reserve(512);
+  performance_state_ = Calloc<performance::performance_state>(1);
+  performance_state_->milestones[
+      performance::NODE_PERFORMANCE_MILESTONE_ENVIRONMENT] =
+          PERFORMANCE_NOW();
+  performance_state_->milestones[
+    performance::NODE_PERFORMANCE_MILESTONE_NODE_START] =
+        performance::performance_node_start;
+  performance_state_->milestones[
+    performance::NODE_PERFORMANCE_MILESTONE_V8_START] =
+        performance::performance_v8_start;
+}
+
+inline Environment::~Environment() {
+  v8::HandleScope handle_scope(isolate());
+
+  fs_stats_field_array_.Empty();
+
+  context()->SetAlignedPointerInEmbedderData(kContextEmbedderDataIndex,
+                                             nullptr);
+#define V(PropertyName, TypeName) PropertyName ## _.Reset();
+  ENVIRONMENT_STRONG_PERSISTENT_PROPERTIES(V)
+#undef V
+
+  delete[] heap_statistics_buffer_;
+  delete[] heap_space_statistics_buffer_;
+  delete[] http_parser_buffer_;
+  free(http2_state_buffer_);
+  free(performance_state_);
+}
+
+inline v8::Isolate* Environment::isolate() const {
+  return isolate_;
+}
+
+inline bool Environment::in_domain() const {
+  // The const_cast is okay, it doesn't violate conceptual const-ness.
+  return using_domains() &&
+         const_cast<Environment*>(this)->domain_flag()->count() > 0;
+}
+
+inline Environment* Environment::from_immediate_check_handle(
+    uv_check_t* handle) {
+  return ContainerOf(&Environment::immediate_check_handle_, handle);
+}
+
+inline uv_check_t* Environment::immediate_check_handle() {
+  return &immediate_check_handle_;
+}
+
+inline uv_idle_t* Environment::immediate_idle_handle() {
+  return &immediate_idle_handle_;
+}
+
+inline Environment* Environment::from_destroy_ids_timer_handle(
+    uv_timer_t* handle) {
+  return ContainerOf(&Environment::destroy_ids_timer_handle_, handle);
+}
+
+inline uv_timer_t* Environment::destroy_ids_timer_handle() {
+  return &destroy_ids_timer_handle_;
+}
+
+inline void Environment::RegisterHandleCleanup(uv_handle_t* handle,
+                                               HandleCleanupCb cb,
+                                               void *arg) {
+  handle_cleanup_queue_.PushBack(new HandleCleanup(handle, cb, arg));
+}
+
+inline void Environment::FinishHandleCleanup(uv_handle_t* handle) {
+  handle_cleanup_waiting_--;
+}
+
+inline uv_loop_t* Environment::event_loop() const {
+  return isolate_data()->event_loop();
+}
+
+inline Environment::AsyncHooks* Environment::async_hooks() {
+  return &async_hooks_;
+}
+
+inline Environment::DomainFlag* Environment::domain_flag() {
+  return &domain_flag_;
+}
+
+inline Environment::TickInfo* Environment::tick_info() {
+  return &tick_info_;
+}
+
+inline uint64_t Environment::timer_base() const {
+  return timer_base_;
+}
+
+inline bool Environment::using_domains() const {
+  return using_domains_;
+}
+
+inline void Environment::set_using_domains(bool value) {
+  using_domains_ = value;
+}
+
+inline bool Environment::printed_error() const {
+  return printed_error_;
+}
+
+inline void Environment::set_printed_error(bool value) {
+  printed_error_ = value;
+}
+
+inline void Environment::set_trace_sync_io(bool value) {
+  trace_sync_io_ = value;
+}
+
+inline bool Environment::abort_on_uncaught_exception() const {
+  return abort_on_uncaught_exception_;
+}
+
+inline void Environment::set_abort_on_uncaught_exception(bool value) {
+  abort_on_uncaught_exception_ = value;
+}
+
+inline std::vector<double>* Environment::destroy_ids_list() {
+  return &destroy_ids_list_;
+}
+
+inline double Environment::new_async_id() {
+  double res = ++async_hooks()->uid_fields()[AsyncHooks::kAsyncUidCntr];
+
+#if ENABLE_TTD_NODE
+  this->async_hooks()->AsyncWrapId_TTDRecord();
+#endif
+
+  return res;
+}
+
+inline double Environment::current_async_id() {
+  return async_hooks()->uid_fields()[AsyncHooks::kCurrentAsyncId];
+}
+
+inline double Environment::trigger_id() {
+  return async_hooks()->uid_fields()[AsyncHooks::kCurrentTriggerId];
+}
+
+inline double Environment::get_init_trigger_id() {
+  double* uid_fields = async_hooks()->uid_fields();
+  double tid = uid_fields[AsyncHooks::kInitTriggerId];
+  uid_fields[AsyncHooks::kInitTriggerId] = 0;
+
+#if ENABLE_TTD_NODE
+  this->async_hooks()->AsyncWrapId_TTDRecord();
+#endif
+
+  if (tid <= 0) tid = current_async_id();
+  return tid;
+}
+
+inline void Environment::set_init_trigger_id(const double id) {
+  async_hooks()->uid_fields()[AsyncHooks::kInitTriggerId] = id;
+
+#if ENABLE_TTD_NODE
+  this->async_hooks()->AsyncWrapId_TTDRecord();
+#endif
+}
+
+inline double* Environment::heap_statistics_buffer() const {
+  CHECK_NE(heap_statistics_buffer_, nullptr);
+  return heap_statistics_buffer_;
+}
+
+inline void Environment::set_heap_statistics_buffer(double* pointer) {
+  CHECK_EQ(heap_statistics_buffer_, nullptr);  // Should be set only once.
+  heap_statistics_buffer_ = pointer;
+}
+
+inline double* Environment::heap_space_statistics_buffer() const {
+  CHECK_NE(heap_space_statistics_buffer_, nullptr);
+  return heap_space_statistics_buffer_;
+}
+
+inline void Environment::set_heap_space_statistics_buffer(double* pointer) {
+  CHECK_EQ(heap_space_statistics_buffer_, nullptr);  // Should be set only once.
+  heap_space_statistics_buffer_ = pointer;
+}
+
+inline char* Environment::http_parser_buffer() const {
+  return http_parser_buffer_;
+}
+
+inline void Environment::set_http_parser_buffer(char* buffer) {
+  CHECK_EQ(http_parser_buffer_, nullptr);  // Should be set only once.
+  http_parser_buffer_ = buffer;
+}
+
+inline http2::http2_state* Environment::http2_state_buffer() const {
+  return http2_state_buffer_;
+}
+
+inline void Environment::set_http2_state_buffer(http2::http2_state* buffer) {
+  CHECK_EQ(http2_state_buffer_, nullptr);  // Should be set only once.
+  http2_state_buffer_ = buffer;
+}
+
+inline v8::Local<v8::Float64Array> Environment::fs_stats_field_array() const {
+  return v8::Local<v8::Float64Array>::New(isolate_, fs_stats_field_array_);
+}
+
+inline void Environment::set_fs_stats_field_array(
+    v8::Local<v8::Float64Array> fields) {
+  CHECK_EQ(fs_stats_field_array_.IsEmpty(), true);  // Should be set only once.
+  fs_stats_field_array_ = v8::Global<v8::Float64Array>(isolate_, fields);
+}
+
+inline performance::performance_state* Environment::performance_state() {
+  return performance_state_;
+}
+
+inline std::map<std::string, uint64_t>* Environment::performance_marks() {
+  return &performance_marks_;
+}
+
+inline Environment* Environment::from_performance_check_handle(
+    uv_check_t* handle) {
+  return ContainerOf(&Environment::performance_check_handle_, handle);
+}
+
+inline Environment* Environment::from_performance_idle_handle(
+    uv_idle_t* handle) {
+  return ContainerOf(&Environment::performance_idle_handle_, handle);
+}
+
+inline Environment* Environment::from_performance_prepare_handle(
+    uv_prepare_t* handle) {
+  return ContainerOf(&Environment::performance_prepare_handle_, handle);
+}
+
+inline uv_check_t* Environment::performance_check_handle() {
+  return &performance_check_handle_;
+}
+
+inline uv_idle_t* Environment::performance_idle_handle() {
+  return &performance_idle_handle_;
+}
+
+inline uv_prepare_t* Environment::performance_prepare_handle() {
+  return &performance_prepare_handle_;
+}
+
+inline IsolateData* Environment::isolate_data() const {
+  return isolate_data_;
+}
+
+inline void Environment::ThrowError(const char* errmsg) {
+  ThrowError(v8::Exception::Error, errmsg);
+}
+
+inline void Environment::ThrowTypeError(const char* errmsg) {
+  ThrowError(v8::Exception::TypeError, errmsg);
+}
+
+inline void Environment::ThrowRangeError(const char* errmsg) {
+  ThrowError(v8::Exception::RangeError, errmsg);
+}
+
+inline void Environment::ThrowError(
+    v8::Local<v8::Value> (*fun)(v8::Local<v8::String>),
+    const char* errmsg) {
+  v8::HandleScope handle_scope(isolate());
+  isolate()->ThrowException(fun(OneByteString(isolate(), errmsg)));
+}
+
+inline void Environment::ThrowErrnoException(int errorno,
+                                             const char* syscall,
+                                             const char* message,
+                                             const char* path) {
+  isolate()->ThrowException(
+      ErrnoException(isolate(), errorno, syscall, message, path));
+}
+
+inline void Environment::ThrowUVException(int errorno,
+                                          const char* syscall,
+                                          const char* message,
+                                          const char* path,
+                                          const char* dest) {
+  isolate()->ThrowException(
+      UVException(isolate(), errorno, syscall, message, path, dest));
+}
+
+inline v8::Local<v8::FunctionTemplate>
+    Environment::NewFunctionTemplate(v8::FunctionCallback callback,
+                                     v8::Local<v8::Signature> signature) {
+  v8::Local<v8::External> external = as_external();
+  return v8::FunctionTemplate::New(isolate(), callback, external, signature);
+}
+
+inline void Environment::SetMethod(v8::Local<v8::Object> that,
+                                   const char* name,
+                                   v8::FunctionCallback callback) {
+  v8::Local<v8::Function> function =
+      NewFunctionTemplate(callback)->GetFunction();
+  // kInternalized strings are created in the old space.
+  const v8::NewStringType type = v8::NewStringType::kInternalized;
+  v8::Local<v8::String> name_string =
+      v8::String::NewFromUtf8(isolate(), name, type).ToLocalChecked();
+  that->Set(name_string, function);
+  function->SetName(name_string);  // NODE_SET_METHOD() compatibility.
+}
+
+inline void Environment::SetProtoMethod(v8::Local<v8::FunctionTemplate> that,
+                                        const char* name,
+                                        v8::FunctionCallback callback) {
+  v8::Local<v8::Signature> signature = v8::Signature::New(isolate(), that);
+  v8::Local<v8::FunctionTemplate> t = NewFunctionTemplate(callback, signature);
+  // kInternalized strings are created in the old space.
+  const v8::NewStringType type = v8::NewStringType::kInternalized;
+  v8::Local<v8::String> name_string =
+      v8::String::NewFromUtf8(isolate(), name, type).ToLocalChecked();
+  that->PrototypeTemplate()->Set(name_string, t);
+  t->SetClassName(name_string);  // NODE_SET_PROTOTYPE_METHOD() compatibility.
+}
+
+inline void Environment::SetTemplateMethod(v8::Local<v8::FunctionTemplate> that,
+                                           const char* name,
+                                           v8::FunctionCallback callback) {
+  v8::Local<v8::FunctionTemplate> t = NewFunctionTemplate(callback);
+  // kInternalized strings are created in the old space.
+  const v8::NewStringType type = v8::NewStringType::kInternalized;
+  v8::Local<v8::String> name_string =
+      v8::String::NewFromUtf8(isolate(), name, type).ToLocalChecked();
+  that->Set(name_string, t);
+  t->SetClassName(name_string);  // NODE_SET_METHOD() compatibility.
+}
+
+#define VP(PropertyName, StringValue) V(v8::Private, PropertyName)
+#define VS(PropertyName, StringValue) V(v8::String, PropertyName)
+#define V(TypeName, PropertyName)                                             \
+  inline                                                                      \
+  v8::Local<TypeName> IsolateData::PropertyName(v8::Isolate* isolate) const { \
+    /* Strings are immutable so casting away const-ness here is okay. */      \
+    return const_cast<IsolateData*>(this)->PropertyName ## _.Get(isolate);    \
+  }
+  PER_ISOLATE_PRIVATE_SYMBOL_PROPERTIES(VP)
+  PER_ISOLATE_STRING_PROPERTIES(VS)
+#undef V
+#undef VS
+#undef VP
+
+#define VP(PropertyName, StringValue) V(v8::Private, PropertyName)
+#define VS(PropertyName, StringValue) V(v8::String, PropertyName)
+#define V(TypeName, PropertyName)                                             \
+  inline v8::Local<TypeName> Environment::PropertyName() const {              \
+    return isolate_data()->PropertyName(isolate());                           \
+  }
+  PER_ISOLATE_PRIVATE_SYMBOL_PROPERTIES(VP)
+  PER_ISOLATE_STRING_PROPERTIES(VS)
+#undef V
+#undef VS
+#undef VP
+
+#define V(PropertyName, TypeName)                                             \
+  inline v8::Local<TypeName> Environment::PropertyName() const {              \
+    return StrongPersistentToLocal(PropertyName ## _);                        \
+  }                                                                           \
+  inline void Environment::set_ ## PropertyName(v8::Local<TypeName> value) {  \
+    PropertyName ## _.Reset(isolate(), value);                                \
+  }
+  ENVIRONMENT_STRONG_PERSISTENT_PROPERTIES(V)
+#undef V
+
+}  // namespace node
+
+#endif  // defined(NODE_WANT_INTERNALS) && NODE_WANT_INTERNALS
+
+#endif  // SRC_ENV_INL_H_