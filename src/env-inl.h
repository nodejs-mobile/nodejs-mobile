--- conflicted
+++ resolved
@@ -346,15 +346,11 @@
 
 inline Environment::~Environment() {
   v8::HandleScope handle_scope(isolate());
-
-<<<<<<< HEAD
   fs_stats_field_array_.Empty();
-=======
 #if HAVE_INSPECTOR
   // Destroy inspector agent before erasing the context.
   delete inspector_agent_;
 #endif
->>>>>>> 98eab4a4
 
   context()->SetAlignedPointerInEmbedderData(kContextEmbedderDataIndex,
                                              nullptr);
