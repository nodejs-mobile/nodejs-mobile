// Copyright Joyent, Inc. and other Node contributors.
//
// Permission is hereby granted, free of charge, to any person obtaining a
// copy of this software and associated documentation files (the
// "Software"), to deal in the Software without restriction, including
// without limitation the rights to use, copy, modify, merge, publish,
// distribute, sublicense, and/or sell copies of the Software, and to permit
// persons to whom the Software is furnished to do so, subject to the
// following conditions:
//
// The above copyright notice and this permission notice shall be included
// in all copies or substantial portions of the Software.
//
// THE SOFTWARE IS PROVIDED "AS IS", WITHOUT WARRANTY OF ANY KIND, EXPRESS
// OR IMPLIED, INCLUDING BUT NOT LIMITED TO THE WARRANTIES OF
// MERCHANTABILITY, FITNESS FOR A PARTICULAR PURPOSE AND NONINFRINGEMENT. IN
// NO EVENT SHALL THE AUTHORS OR COPYRIGHT HOLDERS BE LIABLE FOR ANY CLAIM,
// DAMAGES OR OTHER LIABILITY, WHETHER IN AN ACTION OF CONTRACT, TORT OR
// OTHERWISE, ARISING FROM, OUT OF OR IN CONNECTION WITH THE SOFTWARE OR THE
// USE OR OTHER DEALINGS IN THE SOFTWARE.

#ifndef SRC_ENV_INL_H_
#define SRC_ENV_INL_H_

#if defined(NODE_WANT_INTERNALS) && NODE_WANT_INTERNALS

#include "env.h"
#include "node.h"
#include "util.h"
#include "util-inl.h"
#include "uv.h"
#include "v8.h"

#include <stddef.h>
#include <stdint.h>

namespace node {

inline IsolateData::IsolateData(v8::Isolate* isolate, uv_loop_t* event_loop,
                                uint32_t* zero_fill_field) :

// Create string and private symbol properties as internalized one byte strings.
//
// Internalized because it makes property lookups a little faster and because
// the string is created in the old space straight away.  It's going to end up
// in the old space sooner or later anyway but now it doesn't go through
// v8::Eternal's new space handling first.
//
// One byte because our strings are ASCII and we can safely skip V8's UTF-8
// decoding step.  It's a one-time cost, but why pay it when you don't have to?
#define V(PropertyName, StringValue)                                          \
    PropertyName ## _(                                                        \
        isolate,                                                              \
        v8::Private::New(                                                     \
            isolate,                                                          \
            v8::String::NewFromOneByte(                                       \
                isolate,                                                      \
                reinterpret_cast<const uint8_t*>(StringValue),                \
                v8::NewStringType::kInternalized,                             \
                sizeof(StringValue) - 1).ToLocalChecked())),
  PER_ISOLATE_PRIVATE_SYMBOL_PROPERTIES(V)
#undef V
#define V(PropertyName, StringValue)                                          \
    PropertyName ## _(                                                        \
        isolate,                                                              \
        v8::String::NewFromOneByte(                                           \
            isolate,                                                          \
            reinterpret_cast<const uint8_t*>(StringValue),                    \
            v8::NewStringType::kInternalized,                                 \
            sizeof(StringValue) - 1).ToLocalChecked()),
    PER_ISOLATE_STRING_PROPERTIES(V)
#undef V
    event_loop_(event_loop), zero_fill_field_(zero_fill_field) {}

inline uv_loop_t* IsolateData::event_loop() const {
  return event_loop_;
}

inline uint32_t* IsolateData::zero_fill_field() const {
  return zero_fill_field_;
}

inline Environment::AsyncHooks::AsyncHooks(v8::Isolate* isolate)
    : isolate_(isolate),
      fields_(),
      uid_fields_()
#if ENABLE_TTD_NODE
    , uid_fields_ttdRef(nullptr)
#endif
{
  v8::HandleScope handle_scope(isolate_);

  // kAsyncUidCntr should start at 1 because that'll be the id the execution
  // context during bootstrap (code that runs before entering uv_run()).
  uid_fields_[AsyncHooks::kAsyncUidCntr] = 1;

  // Create all the provider strings that will be passed to JS. Place them in
  // an array so the array index matches the PROVIDER id offset. This way the
  // strings can be retrieved quickly.
#define V(Provider)                                                           \
  providers_[AsyncWrap::PROVIDER_ ## Provider].Set(                           \
      isolate_,                                                               \
      v8::String::NewFromOneByte(                                             \
        isolate_,                                                             \
        reinterpret_cast<const uint8_t*>(#Provider),                          \
        v8::NewStringType::kInternalized,                                     \
        sizeof(#Provider) - 1).ToLocalChecked());
  NODE_ASYNC_PROVIDER_TYPES(V)
#undef V
}

inline uint32_t* Environment::AsyncHooks::fields() {
  return fields_;
}

inline int Environment::AsyncHooks::fields_count() const {
  return kFieldsCount;
}

inline double* Environment::AsyncHooks::uid_fields() {
  return uid_fields_;
}

inline int Environment::AsyncHooks::uid_fields_count() const {
  return kUidFieldsCount;
}

inline v8::Local<v8::String> Environment::AsyncHooks::provider_string(int idx) {
  return providers_[idx].Get(isolate_);
}

inline void Environment::AsyncHooks::push_ids(double async_id,
                                              double trigger_id) {
  CHECK_GE(async_id, 0);
  CHECK_GE(trigger_id, 0);

  ids_stack_.push({ uid_fields_[kCurrentAsyncId],
                    uid_fields_[kCurrentTriggerId] });
  uid_fields_[kCurrentAsyncId] = async_id;
  uid_fields_[kCurrentTriggerId] = trigger_id;

#if ENABLE_TTD_NODE
  this->AsyncWrapId_TTDRecord();
#endif
}

inline bool Environment::AsyncHooks::pop_ids(double async_id) {
  // In case of an exception then this may have already been reset, if the
  // stack was multiple MakeCallback()'s deep.
  if (ids_stack_.empty()) return false;

  // Ask for the async_id to be restored as a sanity check that the stack
  // hasn't been corrupted.
  if (uid_fields_[kCurrentAsyncId] != async_id) {
    fprintf(stderr,
            "Error: async hook stack has become corrupted ("
            "actual: %.f, expected: %.f)\n",
            uid_fields_[kCurrentAsyncId],
            async_id);
    Environment* env = Environment::GetCurrent(isolate_);
    DumpBacktrace(stderr);
    fflush(stderr);
    if (!env->abort_on_uncaught_exception())
      exit(1);
    fprintf(stderr, "\n");
    fflush(stderr);
    ABORT_NO_BACKTRACE();
  }

  auto ids = ids_stack_.top();
  ids_stack_.pop();
  uid_fields_[kCurrentAsyncId] = ids.async_id;
  uid_fields_[kCurrentTriggerId] = ids.trigger_id;

#if ENABLE_TTD_NODE
  this->AsyncWrapId_TTDRecord();
#endif

  return !ids_stack_.empty();
}

inline void Environment::AsyncHooks::clear_id_stack() {
  while (!ids_stack_.empty())
    ids_stack_.pop();
  uid_fields_[kCurrentAsyncId] = 0;
  uid_fields_[kCurrentTriggerId] = 0;

#if ENABLE_TTD_NODE
  this->AsyncWrapId_TTDRecord();
#endif
}

inline Environment::AsyncHooks::InitScope::InitScope(
    Environment* env, double init_trigger_id)
        : env_(env),
          uid_fields_(env->async_hooks()->uid_fields()) {
  env->async_hooks()->push_ids(uid_fields_[AsyncHooks::kCurrentAsyncId],
                               init_trigger_id);
}

inline Environment::AsyncHooks::InitScope::~InitScope() {
  env_->async_hooks()->pop_ids(uid_fields_[AsyncHooks::kCurrentAsyncId]);
}

inline Environment::AsyncHooks::ExecScope::ExecScope(
    Environment* env, double async_id, double trigger_id)
        : env_(env),
          async_id_(async_id),
          disposed_(false) {
  env->async_hooks()->push_ids(async_id, trigger_id);
}

inline Environment::AsyncHooks::ExecScope::~ExecScope() {
  if (disposed_) return;
  Dispose();
}

inline void Environment::AsyncHooks::ExecScope::Dispose() {
  disposed_ = true;
  env_->async_hooks()->pop_ids(async_id_);
}

inline Environment::AsyncCallbackScope::AsyncCallbackScope(Environment* env)
    : env_(env) {
  env_->makecallback_cntr_++;
}

inline Environment::AsyncCallbackScope::~AsyncCallbackScope() {
  env_->makecallback_cntr_--;
}

inline bool Environment::AsyncCallbackScope::in_makecallback() {
  return env_->makecallback_cntr_ > 1;
}

inline Environment::DomainFlag::DomainFlag() {
  for (int i = 0; i < kFieldsCount; ++i) fields_[i] = 0;
}

inline uint32_t* Environment::DomainFlag::fields() {
  return fields_;
}

inline int Environment::DomainFlag::fields_count() const {
  return kFieldsCount;
}

inline uint32_t Environment::DomainFlag::count() const {
  return fields_[kCount];
}

inline Environment::TickInfo::TickInfo() {
  for (int i = 0; i < kFieldsCount; ++i)
    fields_[i] = 0;
}

inline uint32_t* Environment::TickInfo::fields() {
  return fields_;
}

inline int Environment::TickInfo::fields_count() const {
  return kFieldsCount;
}

inline uint32_t Environment::TickInfo::index() const {
  return fields_[kIndex];
}

inline uint32_t Environment::TickInfo::length() const {
  return fields_[kLength];
}

inline void Environment::TickInfo::set_index(uint32_t value) {
  fields_[kIndex] = value;
}

inline void Environment::AssignToContext(v8::Local<v8::Context> context) {
  context->SetAlignedPointerInEmbedderData(kContextEmbedderDataIndex, this);
}

inline Environment* Environment::GetCurrent(v8::Isolate* isolate) {
  return GetCurrent(isolate->GetCurrentContext());
}

inline Environment* Environment::GetCurrent(v8::Local<v8::Context> context) {
  return static_cast<Environment*>(
      context->GetAlignedPointerFromEmbedderData(kContextEmbedderDataIndex));
}

inline Environment* Environment::GetCurrent(
    const v8::FunctionCallbackInfo<v8::Value>& info) {
  CHECK(info.Data()->IsExternal());
  return static_cast<Environment*>(info.Data().As<v8::External>()->Value());
}

template <typename T>
inline Environment* Environment::GetCurrent(
    const v8::PropertyCallbackInfo<T>& info) {
  CHECK(info.Data()->IsExternal());
  // XXX(bnoordhuis) Work around a g++ 4.9.2 template type inferrer bug
  // when the expression is written as info.Data().As<v8::External>().
  v8::Local<v8::Value> data = info.Data();
  return static_cast<Environment*>(data.As<v8::External>()->Value());
}

inline Environment::Environment(IsolateData* isolate_data,
                                v8::Local<v8::Context> context)
    : isolate_(context->GetIsolate()),
      isolate_data_(isolate_data),
      async_hooks_(context->GetIsolate()),
      timer_base_(uv_now(isolate_data->event_loop())),
      using_domains_(false),
      printed_error_(false),
      trace_sync_io_(false),
      abort_on_uncaught_exception_(false),
      makecallback_cntr_(0),
#if HAVE_INSPECTOR
      inspector_agent_(this),
#endif
      handle_cleanup_waiting_(0),
      http_parser_buffer_(nullptr),
<<<<<<< HEAD
      fs_stats_field_array_(),
=======
      http2_socket_buffer_(nullptr),
      fs_stats_field_array_(nullptr),
>>>>>>> ff65a2e0
      context_(context->GetIsolate(), context) {
  // We'll be creating new objects so make sure we've entered the context.
  v8::HandleScope handle_scope(isolate());
  v8::Context::Scope context_scope(context);
  set_as_external(v8::External::New(isolate(), this));
  set_binding_cache_object(v8::Object::New(isolate()));
  set_module_load_list_array(v8::Array::New(isolate()));

  AssignToContext(context);

  destroy_ids_list_.reserve(512);
}

inline Environment::~Environment() {
  v8::HandleScope handle_scope(isolate());

  fs_stats_field_array_.Empty();

  context()->SetAlignedPointerInEmbedderData(kContextEmbedderDataIndex,
                                             nullptr);
#define V(PropertyName, TypeName) PropertyName ## _.Reset();
  ENVIRONMENT_STRONG_PERSISTENT_PROPERTIES(V)
#undef V

  delete[] heap_statistics_buffer_;
  delete[] heap_space_statistics_buffer_;
  delete[] http_parser_buffer_;
  delete[] http2_socket_buffer_;
}

inline v8::Isolate* Environment::isolate() const {
  return isolate_;
}

inline bool Environment::in_domain() const {
  // The const_cast is okay, it doesn't violate conceptual const-ness.
  return using_domains() &&
         const_cast<Environment*>(this)->domain_flag()->count() > 0;
}

inline Environment* Environment::from_immediate_check_handle(
    uv_check_t* handle) {
  return ContainerOf(&Environment::immediate_check_handle_, handle);
}

inline uv_check_t* Environment::immediate_check_handle() {
  return &immediate_check_handle_;
}

inline uv_idle_t* Environment::immediate_idle_handle() {
  return &immediate_idle_handle_;
}

inline Environment* Environment::from_destroy_ids_timer_handle(
    uv_timer_t* handle) {
  return ContainerOf(&Environment::destroy_ids_timer_handle_, handle);
}

inline uv_timer_t* Environment::destroy_ids_timer_handle() {
  return &destroy_ids_timer_handle_;
}

inline void Environment::RegisterHandleCleanup(uv_handle_t* handle,
                                               HandleCleanupCb cb,
                                               void *arg) {
  handle_cleanup_queue_.PushBack(new HandleCleanup(handle, cb, arg));
}

inline void Environment::FinishHandleCleanup(uv_handle_t* handle) {
  handle_cleanup_waiting_--;
}

inline uv_loop_t* Environment::event_loop() const {
  return isolate_data()->event_loop();
}

inline Environment::AsyncHooks* Environment::async_hooks() {
  return &async_hooks_;
}

inline Environment::DomainFlag* Environment::domain_flag() {
  return &domain_flag_;
}

inline Environment::TickInfo* Environment::tick_info() {
  return &tick_info_;
}

inline uint64_t Environment::timer_base() const {
  return timer_base_;
}

inline bool Environment::using_domains() const {
  return using_domains_;
}

inline void Environment::set_using_domains(bool value) {
  using_domains_ = value;
}

inline bool Environment::printed_error() const {
  return printed_error_;
}

inline void Environment::set_printed_error(bool value) {
  printed_error_ = value;
}

inline void Environment::set_trace_sync_io(bool value) {
  trace_sync_io_ = value;
}

inline bool Environment::abort_on_uncaught_exception() const {
  return abort_on_uncaught_exception_;
}

inline void Environment::set_abort_on_uncaught_exception(bool value) {
  abort_on_uncaught_exception_ = value;
}

inline std::vector<double>* Environment::destroy_ids_list() {
  return &destroy_ids_list_;
}

inline double Environment::new_async_id() {
  double res = ++async_hooks()->uid_fields()[AsyncHooks::kAsyncUidCntr];

#if ENABLE_TTD_NODE
  this->async_hooks()->AsyncWrapId_TTDRecord();
#endif

  return res;
}

inline double Environment::current_async_id() {
  return async_hooks()->uid_fields()[AsyncHooks::kCurrentAsyncId];
}

inline double Environment::trigger_id() {
  return async_hooks()->uid_fields()[AsyncHooks::kCurrentTriggerId];
}

inline double Environment::get_init_trigger_id() {
  double* uid_fields = async_hooks()->uid_fields();
  double tid = uid_fields[AsyncHooks::kInitTriggerId];
  uid_fields[AsyncHooks::kInitTriggerId] = 0;

#if ENABLE_TTD_NODE
  this->async_hooks()->AsyncWrapId_TTDRecord();
#endif

  if (tid <= 0) tid = current_async_id();
  return tid;
}

inline void Environment::set_init_trigger_id(const double id) {
  async_hooks()->uid_fields()[AsyncHooks::kInitTriggerId] = id;

#if ENABLE_TTD_NODE
  this->async_hooks()->AsyncWrapId_TTDRecord();
#endif
}

inline double* Environment::heap_statistics_buffer() const {
  CHECK_NE(heap_statistics_buffer_, nullptr);
  return heap_statistics_buffer_;
}

inline void Environment::set_heap_statistics_buffer(double* pointer) {
  CHECK_EQ(heap_statistics_buffer_, nullptr);  // Should be set only once.
  heap_statistics_buffer_ = pointer;
}

inline double* Environment::heap_space_statistics_buffer() const {
  CHECK_NE(heap_space_statistics_buffer_, nullptr);
  return heap_space_statistics_buffer_;
}

inline void Environment::set_heap_space_statistics_buffer(double* pointer) {
  CHECK_EQ(heap_space_statistics_buffer_, nullptr);  // Should be set only once.
  heap_space_statistics_buffer_ = pointer;
}

inline char* Environment::http_parser_buffer() const {
  return http_parser_buffer_;
}

inline void Environment::set_http_parser_buffer(char* buffer) {
  CHECK_EQ(http_parser_buffer_, nullptr);  // Should be set only once.
  http_parser_buffer_ = buffer;
}

inline v8::Local<v8::Float64Array> Environment::fs_stats_field_array() const {
  return v8::Local<v8::Float64Array>::New(isolate_, fs_stats_field_array_);
}

inline void Environment::set_fs_stats_field_array(
    v8::Local<v8::Float64Array> fields) {
  CHECK_EQ(fs_stats_field_array_.IsEmpty(), true);  // Should be set only once.
  fs_stats_field_array_ = v8::Global<v8::Float64Array>(isolate_, fields);
}

inline char* Environment::http2_socket_buffer() const {
  return http2_socket_buffer_;
}

inline void Environment::set_http2_socket_buffer(char* buffer) {
  CHECK_EQ(http2_socket_buffer_, nullptr);  // Should be set only once.
  http2_socket_buffer_ = buffer;
}

inline IsolateData* Environment::isolate_data() const {
  return isolate_data_;
}

inline void Environment::ThrowError(const char* errmsg) {
  ThrowError(v8::Exception::Error, errmsg);
}

inline void Environment::ThrowTypeError(const char* errmsg) {
  ThrowError(v8::Exception::TypeError, errmsg);
}

inline void Environment::ThrowRangeError(const char* errmsg) {
  ThrowError(v8::Exception::RangeError, errmsg);
}

inline void Environment::ThrowError(
    v8::Local<v8::Value> (*fun)(v8::Local<v8::String>),
    const char* errmsg) {
  v8::HandleScope handle_scope(isolate());
  isolate()->ThrowException(fun(OneByteString(isolate(), errmsg)));
}

inline void Environment::ThrowErrnoException(int errorno,
                                             const char* syscall,
                                             const char* message,
                                             const char* path) {
  isolate()->ThrowException(
      ErrnoException(isolate(), errorno, syscall, message, path));
}

inline void Environment::ThrowUVException(int errorno,
                                          const char* syscall,
                                          const char* message,
                                          const char* path,
                                          const char* dest) {
  isolate()->ThrowException(
      UVException(isolate(), errorno, syscall, message, path, dest));
}

inline v8::Local<v8::FunctionTemplate>
    Environment::NewFunctionTemplate(v8::FunctionCallback callback,
                                     v8::Local<v8::Signature> signature) {
  v8::Local<v8::External> external = as_external();
  return v8::FunctionTemplate::New(isolate(), callback, external, signature);
}

inline void Environment::SetMethod(v8::Local<v8::Object> that,
                                   const char* name,
                                   v8::FunctionCallback callback) {
  v8::Local<v8::Function> function =
      NewFunctionTemplate(callback)->GetFunction();
  // kInternalized strings are created in the old space.
  const v8::NewStringType type = v8::NewStringType::kInternalized;
  v8::Local<v8::String> name_string =
      v8::String::NewFromUtf8(isolate(), name, type).ToLocalChecked();
  that->Set(name_string, function);
  function->SetName(name_string);  // NODE_SET_METHOD() compatibility.
}

inline void Environment::SetProtoMethod(v8::Local<v8::FunctionTemplate> that,
                                        const char* name,
                                        v8::FunctionCallback callback) {
  v8::Local<v8::Signature> signature = v8::Signature::New(isolate(), that);
  v8::Local<v8::FunctionTemplate> t = NewFunctionTemplate(callback, signature);
  // kInternalized strings are created in the old space.
  const v8::NewStringType type = v8::NewStringType::kInternalized;
  v8::Local<v8::String> name_string =
      v8::String::NewFromUtf8(isolate(), name, type).ToLocalChecked();
  that->PrototypeTemplate()->Set(name_string, t);
  t->SetClassName(name_string);  // NODE_SET_PROTOTYPE_METHOD() compatibility.
}

inline void Environment::SetTemplateMethod(v8::Local<v8::FunctionTemplate> that,
                                           const char* name,
                                           v8::FunctionCallback callback) {
  v8::Local<v8::FunctionTemplate> t = NewFunctionTemplate(callback);
  // kInternalized strings are created in the old space.
  const v8::NewStringType type = v8::NewStringType::kInternalized;
  v8::Local<v8::String> name_string =
      v8::String::NewFromUtf8(isolate(), name, type).ToLocalChecked();
  that->Set(name_string, t);
  t->SetClassName(name_string);  // NODE_SET_METHOD() compatibility.
}

#define VP(PropertyName, StringValue) V(v8::Private, PropertyName)
#define VS(PropertyName, StringValue) V(v8::String, PropertyName)
#define V(TypeName, PropertyName)                                             \
  inline                                                                      \
  v8::Local<TypeName> IsolateData::PropertyName(v8::Isolate* isolate) const { \
    /* Strings are immutable so casting away const-ness here is okay. */      \
    return const_cast<IsolateData*>(this)->PropertyName ## _.Get(isolate);    \
  }
  PER_ISOLATE_PRIVATE_SYMBOL_PROPERTIES(VP)
  PER_ISOLATE_STRING_PROPERTIES(VS)
#undef V
#undef VS
#undef VP

#define VP(PropertyName, StringValue) V(v8::Private, PropertyName)
#define VS(PropertyName, StringValue) V(v8::String, PropertyName)
#define V(TypeName, PropertyName)                                             \
  inline v8::Local<TypeName> Environment::PropertyName() const {              \
    return isolate_data()->PropertyName(isolate());                           \
  }
  PER_ISOLATE_PRIVATE_SYMBOL_PROPERTIES(VP)
  PER_ISOLATE_STRING_PROPERTIES(VS)
#undef V
#undef VS
#undef VP

#define V(PropertyName, TypeName)                                             \
  inline v8::Local<TypeName> Environment::PropertyName() const {              \
    return StrongPersistentToLocal(PropertyName ## _);                        \
  }                                                                           \
  inline void Environment::set_ ## PropertyName(v8::Local<TypeName> value) {  \
    PropertyName ## _.Reset(isolate(), value);                                \
  }
  ENVIRONMENT_STRONG_PERSISTENT_PROPERTIES(V)
#undef V

}  // namespace node

#endif  // defined(NODE_WANT_INTERNALS) && NODE_WANT_INTERNALS

#endif  // SRC_ENV_INL_H_<|MERGE_RESOLUTION|>--- conflicted
+++ resolved
@@ -319,12 +319,8 @@
 #endif
       handle_cleanup_waiting_(0),
       http_parser_buffer_(nullptr),
-<<<<<<< HEAD
+      http2_socket_buffer_(nullptr),
       fs_stats_field_array_(),
-=======
-      http2_socket_buffer_(nullptr),
-      fs_stats_field_array_(nullptr),
->>>>>>> ff65a2e0
       context_(context->GetIsolate(), context) {
   // We'll be creating new objects so make sure we've entered the context.
   v8::HandleScope handle_scope(isolate());
