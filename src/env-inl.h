// Copyright Joyent, Inc. and other Node contributors.
//
// Permission is hereby granted, free of charge, to any person obtaining a
// copy of this software and associated documentation files (the
// "Software"), to deal in the Software without restriction, including
// without limitation the rights to use, copy, modify, merge, publish,
// distribute, sublicense, and/or sell copies of the Software, and to permit
// persons to whom the Software is furnished to do so, subject to the
// following conditions:
//
// The above copyright notice and this permission notice shall be included
// in all copies or substantial portions of the Software.
//
// THE SOFTWARE IS PROVIDED "AS IS", WITHOUT WARRANTY OF ANY KIND, EXPRESS
// OR IMPLIED, INCLUDING BUT NOT LIMITED TO THE WARRANTIES OF
// MERCHANTABILITY, FITNESS FOR A PARTICULAR PURPOSE AND NONINFRINGEMENT. IN
// NO EVENT SHALL THE AUTHORS OR COPYRIGHT HOLDERS BE LIABLE FOR ANY CLAIM,
// DAMAGES OR OTHER LIABILITY, WHETHER IN AN ACTION OF CONTRACT, TORT OR
// OTHERWISE, ARISING FROM, OUT OF OR IN CONNECTION WITH THE SOFTWARE OR THE
// USE OR OTHER DEALINGS IN THE SOFTWARE.

#ifndef SRC_ENV_INL_H_
#define SRC_ENV_INL_H_

#if defined(NODE_WANT_INTERNALS) && NODE_WANT_INTERNALS

#include "aliased_buffer.h"
#include "env.h"
#include "node.h"
#include "util-inl.h"
#include "uv.h"
#include "v8.h"
#include "node_perf_common.h"
<<<<<<< HEAD
=======
#include "node_context_data.h"
#include "node_worker.h"
>>>>>>> 84bd6f3c

#include <stddef.h>
#include <stdint.h>

namespace node {

inline v8::Isolate* IsolateData::isolate() const {
  return isolate_;
}

inline uv_loop_t* IsolateData::event_loop() const {
  return event_loop_;
}

inline uint32_t* IsolateData::zero_fill_field() const {
  return zero_fill_field_;
}

<<<<<<< HEAD
inline Environment::AsyncHooks::AsyncHooks(v8::Isolate* isolate)
    : isolate_(isolate),
      fields_(isolate, kFieldsCount),
      uid_fields_(isolate, kUidFieldsCount) {
  v8::HandleScope handle_scope(isolate_);
=======
inline MultiIsolatePlatform* IsolateData::platform() const {
  return platform_;
}

inline Environment::AsyncHooks::AsyncHooks()
    : async_ids_stack_(env()->isolate(), 16 * 2),
      fields_(env()->isolate(), kFieldsCount),
      async_id_fields_(env()->isolate(), kUidFieldsCount) {
  v8::HandleScope handle_scope(env()->isolate());

  // Always perform async_hooks checks, not just when async_hooks is enabled.
  // TODO(AndreasMadsen): Consider removing this for LTS releases.
  // See discussion in https://github.com/nodejs/node/pull/15454
  // When removing this, do it by reverting the commit. Otherwise the test
  // and flag changes won't be included.
  fields_[kCheck] = 1;
>>>>>>> 84bd6f3c

  // kDefaultTriggerAsyncId should be -1, this indicates that there is no
  // specified default value and it should fallback to the executionAsyncId.
  // 0 is not used as the magic value, because that indicates a missing context
  // which is different from a default context.
  async_id_fields_[AsyncHooks::kDefaultTriggerAsyncId] = -1;

  // kAsyncIdCounter should start at 1 because that'll be the id the execution
  // context during bootstrap (code that runs before entering uv_run()).
  async_id_fields_[AsyncHooks::kAsyncIdCounter] = 1;

  // Create all the provider strings that will be passed to JS. Place them in
  // an array so the array index matches the PROVIDER id offset. This way the
  // strings can be retrieved quickly.
#define V(Provider)                                                           \
  providers_[AsyncWrap::PROVIDER_ ## Provider].Set(                           \
      env()->isolate(),                                                       \
      v8::String::NewFromOneByte(                                             \
        env()->isolate(),                                                     \
        reinterpret_cast<const uint8_t*>(#Provider),                          \
        v8::NewStringType::kInternalized,                                     \
        sizeof(#Provider) - 1).ToLocalChecked());
  NODE_ASYNC_PROVIDER_TYPES(V)
#undef V
}

inline AliasedBuffer<uint32_t, v8::Uint32Array>&
Environment::AsyncHooks::fields() {
  return fields_;
}

inline AliasedBuffer<double, v8::Float64Array>&
Environment::AsyncHooks::async_id_fields() {
  return async_id_fields_;
}

inline AliasedBuffer<double, v8::Float64Array>&
<<<<<<< HEAD
Environment::AsyncHooks::uid_fields() {
  return uid_fields_;
=======
Environment::AsyncHooks::async_ids_stack() {
  return async_ids_stack_;
>>>>>>> 84bd6f3c
}

inline v8::Local<v8::String> Environment::AsyncHooks::provider_string(int idx) {
  return providers_[idx].Get(env()->isolate());
}

inline void Environment::AsyncHooks::no_force_checks() {
  fields_[kCheck] -= 1;
}

<<<<<<< HEAD
inline void Environment::AsyncHooks::push_ids(double async_id,
                                              double trigger_id) {
  CHECK_GE(async_id, -1);
  CHECK_GE(trigger_id, -1);
=======
inline Environment* Environment::AsyncHooks::env() {
  return Environment::ForAsyncHooks(this);
}
>>>>>>> 84bd6f3c

// Remember to keep this code aligned with pushAsyncIds() in JS.
inline void Environment::AsyncHooks::push_async_ids(double async_id,
                                                    double trigger_async_id) {
  // Since async_hooks is experimental, do only perform the check
  // when async_hooks is enabled.
  if (fields_[kCheck] > 0) {
    CHECK_GE(async_id, -1);
    CHECK_GE(trigger_async_id, -1);
  }

  uint32_t offset = fields_[kStackLength];
  if (offset * 2 >= async_ids_stack_.Length())
    grow_async_ids_stack();
  async_ids_stack_[2 * offset] = async_id_fields_[kExecutionAsyncId];
  async_ids_stack_[2 * offset + 1] = async_id_fields_[kTriggerAsyncId];
  fields_[kStackLength] += 1;
  async_id_fields_[kExecutionAsyncId] = async_id;
  async_id_fields_[kTriggerAsyncId] = trigger_async_id;
}

// Remember to keep this code aligned with popAsyncIds() in JS.
inline bool Environment::AsyncHooks::pop_async_id(double async_id) {
  // In case of an exception then this may have already been reset, if the
  // stack was multiple MakeCallback()'s deep.
  if (fields_[kStackLength] == 0) return false;

  // Ask for the async_id to be restored as a check that the stack
  // hasn't been corrupted.
  // Since async_hooks is experimental, do only perform the check
  // when async_hooks is enabled.
  if (fields_[kCheck] > 0 && async_id_fields_[kExecutionAsyncId] != async_id) {
    fprintf(stderr,
            "Error: async hook stack has become corrupted ("
            "actual: %.f, expected: %.f)\n",
<<<<<<< HEAD
            uid_fields_.GetValue(kCurrentAsyncId),
=======
            async_id_fields_.GetValue(kExecutionAsyncId),
>>>>>>> 84bd6f3c
            async_id);
    DumpBacktrace(stderr);
    fflush(stderr);
    if (!env()->abort_on_uncaught_exception())
      exit(1);
    fprintf(stderr, "\n");
    fflush(stderr);
    ABORT_NO_BACKTRACE();
  }

<<<<<<< HEAD
  auto ids = ids_stack_.top();
  ids_stack_.pop();
  uid_fields_[kCurrentAsyncId] = ids.async_id;
  uid_fields_[kCurrentTriggerId] = ids.trigger_id;

  return !ids_stack_.empty();
}

inline size_t Environment::AsyncHooks::stack_size() {
  return ids_stack_.size();
}

inline void Environment::AsyncHooks::clear_id_stack() {
  while (!ids_stack_.empty())
    ids_stack_.pop();
  uid_fields_[kCurrentAsyncId] = 0;
  uid_fields_[kCurrentTriggerId] = 0;
}

inline Environment::AsyncHooks::InitScope::InitScope(
    Environment* env, double init_trigger_id)
        : env_(env),
          uid_fields_ref_(env->async_hooks()->uid_fields()) {
  CHECK_GE(init_trigger_id, -1);
  env->async_hooks()->push_ids(uid_fields_ref_[AsyncHooks::kCurrentAsyncId],
                               init_trigger_id);
}

inline Environment::AsyncHooks::InitScope::~InitScope() {
  env_->async_hooks()->pop_ids(uid_fields_ref_[AsyncHooks::kCurrentAsyncId]);
=======
  uint32_t offset = fields_[kStackLength] - 1;
  async_id_fields_[kExecutionAsyncId] = async_ids_stack_[2 * offset];
  async_id_fields_[kTriggerAsyncId] = async_ids_stack_[2 * offset + 1];
  fields_[kStackLength] = offset;

  return fields_[kStackLength] > 0;
}

// Keep in sync with clearAsyncIdStack in lib/internal/async_hooks.js.
inline void Environment::AsyncHooks::clear_async_id_stack() {
  async_id_fields_[kExecutionAsyncId] = 0;
  async_id_fields_[kTriggerAsyncId] = 0;
  fields_[kStackLength] = 0;
}

// The DefaultTriggerAsyncIdScope(AsyncWrap*) constructor is defined in
// async_wrap-inl.h to avoid a circular dependency.

inline Environment::AsyncHooks::DefaultTriggerAsyncIdScope
  ::DefaultTriggerAsyncIdScope(Environment* env,
                               double default_trigger_async_id)
    : async_id_fields_ref_(env->async_hooks()->async_id_fields()) {
  if (env->async_hooks()->fields()[AsyncHooks::kCheck] > 0) {
    CHECK_GE(default_trigger_async_id, 0);
  }

  old_default_trigger_async_id_ =
    async_id_fields_ref_[AsyncHooks::kDefaultTriggerAsyncId];
  async_id_fields_ref_[AsyncHooks::kDefaultTriggerAsyncId] =
    default_trigger_async_id;
}

inline Environment::AsyncHooks::DefaultTriggerAsyncIdScope
  ::~DefaultTriggerAsyncIdScope() {
  async_id_fields_ref_[AsyncHooks::kDefaultTriggerAsyncId] =
    old_default_trigger_async_id_;
}


Environment* Environment::ForAsyncHooks(AsyncHooks* hooks) {
  return ContainerOf(&Environment::async_hooks_, hooks);
>>>>>>> 84bd6f3c
}


inline Environment::AsyncCallbackScope::AsyncCallbackScope(Environment* env)
    : env_(env) {
  env_->makecallback_cntr_++;
}

inline Environment::AsyncCallbackScope::~AsyncCallbackScope() {
  env_->makecallback_cntr_--;
}

<<<<<<< HEAD
inline bool Environment::AsyncCallbackScope::in_makecallback() const {
  return env_->makecallback_cntr_ > 1;
=======
inline size_t Environment::makecallback_depth() const {
  return makecallback_cntr_;
>>>>>>> 84bd6f3c
}

inline Environment::ImmediateInfo::ImmediateInfo(v8::Isolate* isolate)
    : fields_(isolate, kFieldsCount) {}

inline AliasedBuffer<uint32_t, v8::Uint32Array>&
    Environment::ImmediateInfo::fields() {
  return fields_;
}

inline uint32_t Environment::ImmediateInfo::count() const {
  return fields_[kCount];
}

inline uint32_t Environment::ImmediateInfo::ref_count() const {
  return fields_[kRefCount];
}

inline bool Environment::ImmediateInfo::has_outstanding() const {
  return fields_[kHasOutstanding] == 1;
}

inline void Environment::ImmediateInfo::count_inc(uint32_t increment) {
  fields_[kCount] += increment;
}

inline void Environment::ImmediateInfo::count_dec(uint32_t decrement) {
  fields_[kCount] -= decrement;
}

inline void Environment::ImmediateInfo::ref_count_inc(uint32_t increment) {
  fields_[kRefCount] += increment;
}

inline void Environment::ImmediateInfo::ref_count_dec(uint32_t decrement) {
  fields_[kRefCount] -= decrement;
}

inline Environment::TickInfo::TickInfo(v8::Isolate* isolate)
    : fields_(isolate, kFieldsCount) {}

inline AliasedBuffer<uint8_t, v8::Uint8Array>& Environment::TickInfo::fields() {
  return fields_;
}

inline bool Environment::TickInfo::has_scheduled() const {
  return fields_[kHasScheduled] == 1;
}

inline bool Environment::TickInfo::has_thrown() const {
  return fields_[kHasThrown] == 1;
}

inline bool Environment::TickInfo::has_promise_rejections() const {
  return fields_[kHasPromiseRejections] == 1;
}

inline void Environment::TickInfo::promise_rejections_toggle_on() {
  fields_[kHasPromiseRejections] = 1;
}

inline void Environment::TickInfo::set_has_thrown(bool state) {
  fields_[kHasThrown] = state ? 1 : 0;
}

<<<<<<< HEAD
inline void Environment::AssignToContext(v8::Local<v8::Context> context) {
  context->SetAlignedPointerInEmbedderData(kContextEmbedderDataIndex, this);
#if HAVE_INSPECTOR
  inspector_agent()->ContextCreated(context);
=======
inline void Environment::AssignToContext(v8::Local<v8::Context> context,
                                         const ContextInfo& info) {
  context->SetAlignedPointerInEmbedderData(
      ContextEmbedderIndex::kEnvironment, this);
  // Used by EnvPromiseHook to know that we are on a node context.
  context->SetAlignedPointerInEmbedderData(
    ContextEmbedderIndex::kContextTag, Environment::kNodeContextTagPtr);
#if HAVE_INSPECTOR
  inspector_agent()->ContextCreated(context, info);
>>>>>>> 84bd6f3c
#endif  // HAVE_INSPECTOR
}

inline Environment* Environment::GetCurrent(v8::Isolate* isolate) {
  return GetCurrent(isolate->GetCurrentContext());
}

inline Environment* Environment::GetCurrent(v8::Local<v8::Context> context) {
  if (UNLIKELY(context.IsEmpty() ||
      context->GetNumberOfEmbedderDataFields() <
          ContextEmbedderIndex::kContextTag ||
      context->GetAlignedPointerFromEmbedderData(
          ContextEmbedderIndex::kContextTag) !=
          Environment::kNodeContextTagPtr)) {
    return nullptr;
  }

  return static_cast<Environment*>(
      context->GetAlignedPointerFromEmbedderData(
          ContextEmbedderIndex::kEnvironment));
}

inline Environment* Environment::GetCurrent(
    const v8::FunctionCallbackInfo<v8::Value>& info) {
  CHECK(info.Data()->IsExternal());
  return static_cast<Environment*>(info.Data().As<v8::External>()->Value());
}

template <typename T>
inline Environment* Environment::GetCurrent(
    const v8::PropertyCallbackInfo<T>& info) {
  CHECK(info.Data()->IsExternal());
  return static_cast<Environment*>(
      info.Data().template As<v8::External>()->Value());
<<<<<<< HEAD
}

inline Environment::Environment(IsolateData* isolate_data,
                                v8::Local<v8::Context> context)
    : isolate_(context->GetIsolate()),
      isolate_data_(isolate_data),
      async_hooks_(context->GetIsolate()),
      timer_base_(uv_now(isolate_data->event_loop())),
      using_domains_(false),
      printed_error_(false),
      trace_sync_io_(false),
      abort_on_uncaught_exception_(false),
      emit_napi_warning_(true),
      makecallback_cntr_(0),
#if HAVE_INSPECTOR
      inspector_agent_(this),
#endif
      handle_cleanup_waiting_(0),
      http_parser_buffer_(nullptr),
      fs_stats_field_array_(),
      context_(context->GetIsolate(), context) {
  // We'll be creating new objects so make sure we've entered the context.
  v8::HandleScope handle_scope(isolate());
  v8::Context::Scope context_scope(context);
  set_as_external(v8::External::New(isolate(), this));
  set_binding_cache_object(v8::Object::New(isolate()));
  set_module_load_list_array(v8::Array::New(isolate()));

  AssignToContext(context);

  destroy_ids_list_.reserve(512);
  performance_state_ = Calloc<performance::performance_state>(1);
  performance_state_->milestones[
      performance::NODE_PERFORMANCE_MILESTONE_ENVIRONMENT] =
          PERFORMANCE_NOW();
  performance_state_->milestones[
    performance::NODE_PERFORMANCE_MILESTONE_NODE_START] =
        performance::performance_node_start;
  performance_state_->milestones[
    performance::NODE_PERFORMANCE_MILESTONE_V8_START] =
        performance::performance_v8_start;
=======
>>>>>>> 84bd6f3c
}

inline Environment* Environment::GetThreadLocalEnv() {
  return static_cast<Environment*>(uv_key_get(&thread_local_env));
}

<<<<<<< HEAD
  delete[] heap_statistics_buffer_;
  delete[] heap_space_statistics_buffer_;
  delete[] http_parser_buffer_;
  delete http2_state_;
  free(performance_state_);
=======
inline bool Environment::profiler_idle_notifier_started() const {
  return profiler_idle_notifier_started_;
>>>>>>> 84bd6f3c
}

inline v8::Isolate* Environment::isolate() const {
  return isolate_;
}

inline tracing::AgentWriterHandle* Environment::tracing_agent_writer() const {
  return tracing_agent_writer_;
}

inline Environment* Environment::from_immediate_check_handle(
    uv_check_t* handle) {
  return ContainerOf(&Environment::immediate_check_handle_, handle);
}

inline uv_check_t* Environment::immediate_check_handle() {
  return &immediate_check_handle_;
}

inline uv_idle_t* Environment::immediate_idle_handle() {
  return &immediate_idle_handle_;
}

<<<<<<< HEAD
inline Environment* Environment::from_destroy_ids_timer_handle(
    uv_timer_t* handle) {
  return ContainerOf(&Environment::destroy_ids_timer_handle_, handle);
}

inline uv_timer_t* Environment::destroy_ids_timer_handle() {
  return &destroy_ids_timer_handle_;
=======
inline void Environment::RegisterHandleCleanup(uv_handle_t* handle,
                                               HandleCleanupCb cb,
                                               void* arg) {
  handle_cleanup_queue_.push_back(HandleCleanup{handle, cb, arg});
}

template <typename T, typename OnCloseCallback>
inline void Environment::CloseHandle(T* handle, OnCloseCallback callback) {
  handle_cleanup_waiting_++;
  static_assert(sizeof(T) >= sizeof(uv_handle_t), "T is a libuv handle");
  static_assert(offsetof(T, data) == offsetof(uv_handle_t, data),
                "T is a libuv handle");
  static_assert(offsetof(T, close_cb) == offsetof(uv_handle_t, close_cb),
                "T is a libuv handle");
  struct CloseData {
    Environment* env;
    OnCloseCallback callback;
    void* original_data;
  };
  handle->data = new CloseData { this, callback, handle->data };
  uv_close(reinterpret_cast<uv_handle_t*>(handle), [](uv_handle_t* handle) {
    std::unique_ptr<CloseData> data { static_cast<CloseData*>(handle->data) };
    data->env->handle_cleanup_waiting_--;
    handle->data = data->original_data;
    data->callback(reinterpret_cast<T*>(handle));
  });
>>>>>>> 84bd6f3c
}

void Environment::IncreaseWaitingRequestCounter() {
  request_waiting_++;
}

void Environment::DecreaseWaitingRequestCounter() {
  request_waiting_--;
  CHECK_GE(request_waiting_, 0);
}

inline uv_loop_t* Environment::event_loop() const {
  return isolate_data()->event_loop();
}

inline Environment::AsyncHooks* Environment::async_hooks() {
  return &async_hooks_;
}

inline Environment::ImmediateInfo* Environment::immediate_info() {
  return &immediate_info_;
}

inline Environment::TickInfo* Environment::tick_info() {
  return &tick_info_;
}

inline uint64_t Environment::timer_base() const {
  return timer_base_;
}

inline bool Environment::printed_error() const {
  return printed_error_;
}

inline void Environment::set_printed_error(bool value) {
  printed_error_ = value;
}

inline void Environment::set_trace_sync_io(bool value) {
  options_->trace_sync_io = value;
}

inline bool Environment::abort_on_uncaught_exception() const {
  return options_->abort_on_uncaught_exception;
}

inline void Environment::set_abort_on_uncaught_exception(bool value) {
  options_->abort_on_uncaught_exception = value;
}

inline AliasedBuffer<uint32_t, v8::Uint32Array>&
Environment::should_abort_on_uncaught_toggle() {
  return should_abort_on_uncaught_toggle_;
}

<<<<<<< HEAD
inline double Environment::new_async_id() {
  async_hooks()->uid_fields()[AsyncHooks::kAsyncUidCntr] =
    async_hooks()->uid_fields()[AsyncHooks::kAsyncUidCntr] + 1;
  return async_hooks()->uid_fields()[AsyncHooks::kAsyncUidCntr];
=======
Environment::ShouldNotAbortOnUncaughtScope::ShouldNotAbortOnUncaughtScope(
    Environment* env)
    : env_(env) {
  env_->should_not_abort_scope_counter_++;
}

Environment::ShouldNotAbortOnUncaughtScope::~ShouldNotAbortOnUncaughtScope() {
  Close();
}

void Environment::ShouldNotAbortOnUncaughtScope::Close() {
  if (env_ != nullptr) {
    env_->should_not_abort_scope_counter_--;
    env_ = nullptr;
  }
>>>>>>> 84bd6f3c
}

bool Environment::inside_should_not_abort_on_uncaught_scope() const {
  return should_not_abort_scope_counter_ > 0;
}

inline std::vector<double>* Environment::destroy_async_id_list() {
  return &destroy_async_id_list_;
}

inline double Environment::new_async_id() {
  async_hooks()->async_id_fields()[AsyncHooks::kAsyncIdCounter] += 1;
  return async_hooks()->async_id_fields()[AsyncHooks::kAsyncIdCounter];
}

<<<<<<< HEAD
inline double Environment::get_init_trigger_id() {
  AliasedBuffer<double, v8::Float64Array>& uid_fields =
    async_hooks()->uid_fields();
  double tid = uid_fields[AsyncHooks::kInitTriggerId];
  uid_fields[AsyncHooks::kInitTriggerId] = 0;

  if (tid <= 0) tid = current_async_id();
  return tid;
=======
inline double Environment::execution_async_id() {
  return async_hooks()->async_id_fields()[AsyncHooks::kExecutionAsyncId];
>>>>>>> 84bd6f3c
}

inline double Environment::trigger_async_id() {
  return async_hooks()->async_id_fields()[AsyncHooks::kTriggerAsyncId];
}

inline double Environment::get_default_trigger_async_id() {
  double default_trigger_async_id =
    async_hooks()->async_id_fields()[AsyncHooks::kDefaultTriggerAsyncId];
  // If defaultTriggerAsyncId isn't set, use the executionAsyncId
  if (default_trigger_async_id < 0)
    default_trigger_async_id = execution_async_id();
  return default_trigger_async_id;
}

inline double* Environment::heap_statistics_buffer() const {
  CHECK_NOT_NULL(heap_statistics_buffer_);
  return heap_statistics_buffer_;
}

inline void Environment::set_heap_statistics_buffer(double* pointer) {
  CHECK_NULL(heap_statistics_buffer_);  // Should be set only once.
  heap_statistics_buffer_ = pointer;
}

inline double* Environment::heap_space_statistics_buffer() const {
  CHECK_NOT_NULL(heap_space_statistics_buffer_);
  return heap_space_statistics_buffer_;
}

inline void Environment::set_heap_space_statistics_buffer(double* pointer) {
  CHECK_NULL(heap_space_statistics_buffer_);  // Should be set only once.
  heap_space_statistics_buffer_ = pointer;
}

inline char* Environment::http_parser_buffer() const {
  return http_parser_buffer_;
}

inline void Environment::set_http_parser_buffer(char* buffer) {
  CHECK_NULL(http_parser_buffer_);  // Should be set only once.
  http_parser_buffer_ = buffer;
}

<<<<<<< HEAD
inline http2::http2_state* Environment::http2_state() const {
  return http2_state_;
}

inline void Environment::set_http2_state(http2::http2_state* buffer) {
  CHECK_EQ(http2_state_, nullptr);  // Should be set only once.
  http2_state_ = buffer;
}

inline v8::Local<v8::Float64Array> Environment::fs_stats_field_array() const {
  return v8::Local<v8::Float64Array>::New(isolate_, fs_stats_field_array_);
=======
inline bool Environment::http_parser_buffer_in_use() const {
  return http_parser_buffer_in_use_;
>>>>>>> 84bd6f3c
}

inline void Environment::set_http_parser_buffer_in_use(bool in_use) {
  http_parser_buffer_in_use_ = in_use;
}

<<<<<<< HEAD
inline performance::performance_state* Environment::performance_state() {
  return performance_state_;
}

inline std::map<std::string, uint64_t>* Environment::performance_marks() {
=======
inline http2::Http2State* Environment::http2_state() const {
  return http2_state_.get();
}

inline void Environment::set_http2_state(
    std::unique_ptr<http2::Http2State> buffer) {
  CHECK(!http2_state_);  // Should be set only once.
  http2_state_ = std::move(buffer);
}

bool Environment::debug_enabled(DebugCategory category) const {
#ifdef DEBUG
  CHECK_GE(static_cast<int>(category), 0);
  CHECK_LT(static_cast<int>(category),
           static_cast<int>(DebugCategory::CATEGORY_COUNT));
#endif
  return debug_enabled_[static_cast<int>(category)];
}

void Environment::set_debug_enabled(DebugCategory category, bool enabled) {
#ifdef DEBUG
  CHECK_GE(static_cast<int>(category), 0);
  CHECK_LT(static_cast<int>(category),
           static_cast<int>(DebugCategory::CATEGORY_COUNT));
#endif
  debug_enabled_[static_cast<int>(category)] = enabled;
}

inline AliasedBuffer<double, v8::Float64Array>*
Environment::fs_stats_field_array() {
  return &fs_stats_field_array_;
}

inline AliasedBuffer<uint64_t, v8::BigUint64Array>*
Environment::fs_stats_field_bigint_array() {
  return &fs_stats_field_bigint_array_;
}

inline std::vector<std::unique_ptr<fs::FileHandleReadWrap>>&
Environment::file_handle_read_wrap_freelist() {
  return file_handle_read_wrap_freelist_;
}

inline std::shared_ptr<EnvironmentOptions> Environment::options() {
  return options_;
}

inline std::shared_ptr<PerIsolateOptions> IsolateData::options() {
  return options_;
}

void Environment::CreateImmediate(native_immediate_callback cb,
                                  void* data,
                                  v8::Local<v8::Object> obj,
                                  bool ref) {
  native_immediate_callbacks_.push_back({
    cb,
    data,
    std::unique_ptr<Persistent<v8::Object>>(obj.IsEmpty() ?
        nullptr : new Persistent<v8::Object>(isolate_, obj)),
    ref
  });
  immediate_info()->count_inc(1);
}

void Environment::SetImmediate(native_immediate_callback cb,
                               void* data,
                               v8::Local<v8::Object> obj) {
  CreateImmediate(cb, data, obj, true);

  if (immediate_info()->ref_count() == 0)
    ToggleImmediateRef(true);
  immediate_info()->ref_count_inc(1);
}

void Environment::SetUnrefImmediate(native_immediate_callback cb,
                                    void* data,
                                    v8::Local<v8::Object> obj) {
  CreateImmediate(cb, data, obj, false);
}

inline bool Environment::can_call_into_js() const {
  return can_call_into_js_ && (is_main_thread() || !is_stopping_worker());
}

inline void Environment::set_can_call_into_js(bool can_call_into_js) {
  can_call_into_js_ = can_call_into_js;
}

inline bool Environment::is_main_thread() const {
  return thread_id_ == 0;
}

inline uint64_t Environment::thread_id() const {
  return thread_id_;
}

inline void Environment::set_thread_id(uint64_t id) {
  thread_id_ = id;
}

inline worker::Worker* Environment::worker_context() const {
  return worker_context_;
}

inline void Environment::set_worker_context(worker::Worker* context) {
  CHECK_EQ(worker_context_, nullptr);  // Should be set only once.
  worker_context_ = context;
}

inline void Environment::add_sub_worker_context(worker::Worker* context) {
  sub_worker_contexts_.insert(context);
}

inline void Environment::remove_sub_worker_context(worker::Worker* context) {
  sub_worker_contexts_.erase(context);
}

inline bool Environment::is_stopping_worker() const {
  CHECK(!is_main_thread());
  return worker_context_->is_stopped();
}

inline performance::performance_state* Environment::performance_state() {
  return performance_state_.get();
}

inline std::unordered_map<std::string, uint64_t>*
    Environment::performance_marks() {
>>>>>>> 84bd6f3c
  return &performance_marks_;
}

inline IsolateData* Environment::isolate_data() const {
  return isolate_data_;
}

inline void Environment::ThrowError(const char* errmsg) {
  ThrowError(v8::Exception::Error, errmsg);
}

inline void Environment::ThrowTypeError(const char* errmsg) {
  ThrowError(v8::Exception::TypeError, errmsg);
}

inline void Environment::ThrowRangeError(const char* errmsg) {
  ThrowError(v8::Exception::RangeError, errmsg);
}

inline void Environment::ThrowError(
    v8::Local<v8::Value> (*fun)(v8::Local<v8::String>),
    const char* errmsg) {
  v8::HandleScope handle_scope(isolate());
  isolate()->ThrowException(fun(OneByteString(isolate(), errmsg)));
}

inline void Environment::ThrowErrnoException(int errorno,
                                             const char* syscall,
                                             const char* message,
                                             const char* path) {
  isolate()->ThrowException(
      ErrnoException(isolate(), errorno, syscall, message, path));
}

inline void Environment::ThrowUVException(int errorno,
                                          const char* syscall,
                                          const char* message,
                                          const char* path,
                                          const char* dest) {
  isolate()->ThrowException(
      UVException(isolate(), errorno, syscall, message, path, dest));
}

inline v8::Local<v8::FunctionTemplate>
    Environment::NewFunctionTemplate(v8::FunctionCallback callback,
                                     v8::Local<v8::Signature> signature,
                                     v8::ConstructorBehavior behavior,
                                     v8::SideEffectType side_effect_type) {
  v8::Local<v8::External> external = as_external();
  return v8::FunctionTemplate::New(isolate(), callback, external,
                                   signature, 0, behavior, side_effect_type);
}

inline void Environment::SetMethod(v8::Local<v8::Object> that,
                                   const char* name,
                                   v8::FunctionCallback callback) {
  v8::Local<v8::Context> context = isolate()->GetCurrentContext();
  v8::Local<v8::Function> function =
      NewFunctionTemplate(callback, v8::Local<v8::Signature>(),
                          // TODO(TimothyGu): Investigate if SetMethod is ever
                          // used for constructors.
                          v8::ConstructorBehavior::kAllow,
                          v8::SideEffectType::kHasSideEffect)
          ->GetFunction(context)
          .ToLocalChecked();
  // kInternalized strings are created in the old space.
  const v8::NewStringType type = v8::NewStringType::kInternalized;
  v8::Local<v8::String> name_string =
      v8::String::NewFromUtf8(isolate(), name, type).ToLocalChecked();
  that->Set(name_string, function);
  function->SetName(name_string);  // NODE_SET_METHOD() compatibility.
}

inline void Environment::SetMethodNoSideEffect(v8::Local<v8::Object> that,
                                               const char* name,
                                               v8::FunctionCallback callback) {
  v8::Local<v8::Context> context = isolate()->GetCurrentContext();
  v8::Local<v8::Function> function =
      NewFunctionTemplate(callback, v8::Local<v8::Signature>(),
                          // TODO(TimothyGu): Investigate if SetMethod is ever
                          // used for constructors.
                          v8::ConstructorBehavior::kAllow,
                          v8::SideEffectType::kHasNoSideEffect)
          ->GetFunction(context)
          .ToLocalChecked();
  // kInternalized strings are created in the old space.
  const v8::NewStringType type = v8::NewStringType::kInternalized;
  v8::Local<v8::String> name_string =
      v8::String::NewFromUtf8(isolate(), name, type).ToLocalChecked();
  that->Set(name_string, function);
  function->SetName(name_string);  // NODE_SET_METHOD() compatibility.
}

inline void Environment::SetProtoMethod(v8::Local<v8::FunctionTemplate> that,
                                        const char* name,
                                        v8::FunctionCallback callback) {
  v8::Local<v8::Signature> signature = v8::Signature::New(isolate(), that);
  v8::Local<v8::FunctionTemplate> t =
      NewFunctionTemplate(callback, signature, v8::ConstructorBehavior::kThrow,
                          v8::SideEffectType::kHasSideEffect);
  // kInternalized strings are created in the old space.
  const v8::NewStringType type = v8::NewStringType::kInternalized;
  v8::Local<v8::String> name_string =
      v8::String::NewFromUtf8(isolate(), name, type).ToLocalChecked();
  that->PrototypeTemplate()->Set(name_string, t);
  t->SetClassName(name_string);  // NODE_SET_PROTOTYPE_METHOD() compatibility.
}

inline void Environment::SetProtoMethodNoSideEffect(
    v8::Local<v8::FunctionTemplate> that,
    const char* name,
    v8::FunctionCallback callback) {
  v8::Local<v8::Signature> signature = v8::Signature::New(isolate(), that);
  v8::Local<v8::FunctionTemplate> t =
      NewFunctionTemplate(callback, signature, v8::ConstructorBehavior::kThrow,
                          v8::SideEffectType::kHasNoSideEffect);
  // kInternalized strings are created in the old space.
  const v8::NewStringType type = v8::NewStringType::kInternalized;
  v8::Local<v8::String> name_string =
      v8::String::NewFromUtf8(isolate(), name, type).ToLocalChecked();
  that->PrototypeTemplate()->Set(name_string, t);
  t->SetClassName(name_string);  // NODE_SET_PROTOTYPE_METHOD() compatibility.
}

inline void Environment::SetTemplateMethod(v8::Local<v8::FunctionTemplate> that,
                                           const char* name,
                                           v8::FunctionCallback callback) {
  v8::Local<v8::FunctionTemplate> t =
      NewFunctionTemplate(callback, v8::Local<v8::Signature>(),
                          v8::ConstructorBehavior::kAllow,
                          v8::SideEffectType::kHasSideEffect);
  // kInternalized strings are created in the old space.
  const v8::NewStringType type = v8::NewStringType::kInternalized;
  v8::Local<v8::String> name_string =
      v8::String::NewFromUtf8(isolate(), name, type).ToLocalChecked();
  that->Set(name_string, t);
  t->SetClassName(name_string);  // NODE_SET_METHOD() compatibility.
}

inline void Environment::SetTemplateMethodNoSideEffect(
    v8::Local<v8::FunctionTemplate> that,
    const char* name,
    v8::FunctionCallback callback) {
  v8::Local<v8::FunctionTemplate> t =
      NewFunctionTemplate(callback, v8::Local<v8::Signature>(),
                          v8::ConstructorBehavior::kAllow,
                          v8::SideEffectType::kHasNoSideEffect);
  // kInternalized strings are created in the old space.
  const v8::NewStringType type = v8::NewStringType::kInternalized;
  v8::Local<v8::String> name_string =
      v8::String::NewFromUtf8(isolate(), name, type).ToLocalChecked();
  that->Set(name_string, t);
  t->SetClassName(name_string);  // NODE_SET_METHOD() compatibility.
}

void Environment::AddCleanupHook(void (*fn)(void*), void* arg) {
  auto insertion_info = cleanup_hooks_.emplace(CleanupHookCallback {
    fn, arg, cleanup_hook_counter_++
  });
  // Make sure there was no existing element with these values.
  CHECK_EQ(insertion_info.second, true);
}

void Environment::RemoveCleanupHook(void (*fn)(void*), void* arg) {
  CleanupHookCallback search { fn, arg, 0 };
  cleanup_hooks_.erase(search);
}

size_t Environment::CleanupHookCallback::Hash::operator()(
    const CleanupHookCallback& cb) const {
  return std::hash<void*>()(cb.arg_);
}

bool Environment::CleanupHookCallback::Equal::operator()(
    const CleanupHookCallback& a, const CleanupHookCallback& b) const {
  return a.fn_ == b.fn_ && a.arg_ == b.arg_;
}

BaseObject* Environment::CleanupHookCallback::GetBaseObject() const {
  if (fn_ == BaseObject::DeleteMe)
    return static_cast<BaseObject*>(arg_);
  else
    return nullptr;
}

template <typename T>
void Environment::ForEachBaseObject(T&& iterator) {
  for (const auto& hook : cleanup_hooks_) {
    BaseObject* obj = hook.GetBaseObject();
    if (obj != nullptr)
      iterator(obj);
  }
}

#define VP(PropertyName, StringValue) V(v8::Private, PropertyName)
#define VY(PropertyName, StringValue) V(v8::Symbol, PropertyName)
#define VS(PropertyName, StringValue) V(v8::String, PropertyName)
#define V(TypeName, PropertyName)                                             \
  inline                                                                      \
  v8::Local<TypeName> IsolateData::PropertyName(v8::Isolate* isolate) const { \
    /* Strings are immutable so casting away const-ness here is okay. */      \
    return const_cast<IsolateData*>(this)->PropertyName ## _.Get(isolate);    \
  }
  PER_ISOLATE_PRIVATE_SYMBOL_PROPERTIES(VP)
  PER_ISOLATE_SYMBOL_PROPERTIES(VY)
  PER_ISOLATE_STRING_PROPERTIES(VS)
#undef V
#undef VS
#undef VY
#undef VP

#define VP(PropertyName, StringValue) V(v8::Private, PropertyName)
#define VY(PropertyName, StringValue) V(v8::Symbol, PropertyName)
#define VS(PropertyName, StringValue) V(v8::String, PropertyName)
#define V(TypeName, PropertyName)                                             \
  inline v8::Local<TypeName> Environment::PropertyName() const {              \
    return isolate_data()->PropertyName(isolate());                           \
  }
  PER_ISOLATE_PRIVATE_SYMBOL_PROPERTIES(VP)
  PER_ISOLATE_SYMBOL_PROPERTIES(VY)
  PER_ISOLATE_STRING_PROPERTIES(VS)
#undef V
#undef VS
#undef VY
#undef VP

#define V(PropertyName, TypeName)                                             \
  inline v8::Local<TypeName> Environment::PropertyName() const {              \
    return StrongPersistentToLocal(PropertyName ## _);                        \
  }                                                                           \
  inline void Environment::set_ ## PropertyName(v8::Local<TypeName> value) {  \
    PropertyName ## _.Reset(isolate(), value);                                \
  }
  ENVIRONMENT_STRONG_PERSISTENT_PROPERTIES(V)
#undef V

}  // namespace node

#endif  // defined(NODE_WANT_INTERNALS) && NODE_WANT_INTERNALS

#endif  // SRC_ENV_INL_H_<|MERGE_RESOLUTION|>--- conflicted
+++ resolved
@@ -31,11 +31,8 @@
 #include "uv.h"
 #include "v8.h"
 #include "node_perf_common.h"
-<<<<<<< HEAD
-=======
 #include "node_context_data.h"
 #include "node_worker.h"
->>>>>>> 84bd6f3c
 
 #include <stddef.h>
 #include <stdint.h>
@@ -54,13 +51,6 @@
   return zero_fill_field_;
 }
 
-<<<<<<< HEAD
-inline Environment::AsyncHooks::AsyncHooks(v8::Isolate* isolate)
-    : isolate_(isolate),
-      fields_(isolate, kFieldsCount),
-      uid_fields_(isolate, kUidFieldsCount) {
-  v8::HandleScope handle_scope(isolate_);
-=======
 inline MultiIsolatePlatform* IsolateData::platform() const {
   return platform_;
 }
@@ -77,7 +67,6 @@
   // When removing this, do it by reverting the commit. Otherwise the test
   // and flag changes won't be included.
   fields_[kCheck] = 1;
->>>>>>> 84bd6f3c
 
   // kDefaultTriggerAsyncId should be -1, this indicates that there is no
   // specified default value and it should fallback to the executionAsyncId.
@@ -115,13 +104,8 @@
 }
 
 inline AliasedBuffer<double, v8::Float64Array>&
-<<<<<<< HEAD
-Environment::AsyncHooks::uid_fields() {
-  return uid_fields_;
-=======
 Environment::AsyncHooks::async_ids_stack() {
   return async_ids_stack_;
->>>>>>> 84bd6f3c
 }
 
 inline v8::Local<v8::String> Environment::AsyncHooks::provider_string(int idx) {
@@ -132,16 +116,9 @@
   fields_[kCheck] -= 1;
 }
 
-<<<<<<< HEAD
-inline void Environment::AsyncHooks::push_ids(double async_id,
-                                              double trigger_id) {
-  CHECK_GE(async_id, -1);
-  CHECK_GE(trigger_id, -1);
-=======
 inline Environment* Environment::AsyncHooks::env() {
   return Environment::ForAsyncHooks(this);
 }
->>>>>>> 84bd6f3c
 
 // Remember to keep this code aligned with pushAsyncIds() in JS.
 inline void Environment::AsyncHooks::push_async_ids(double async_id,
@@ -177,11 +154,7 @@
     fprintf(stderr,
             "Error: async hook stack has become corrupted ("
             "actual: %.f, expected: %.f)\n",
-<<<<<<< HEAD
-            uid_fields_.GetValue(kCurrentAsyncId),
-=======
             async_id_fields_.GetValue(kExecutionAsyncId),
->>>>>>> 84bd6f3c
             async_id);
     DumpBacktrace(stderr);
     fflush(stderr);
@@ -192,38 +165,6 @@
     ABORT_NO_BACKTRACE();
   }
 
-<<<<<<< HEAD
-  auto ids = ids_stack_.top();
-  ids_stack_.pop();
-  uid_fields_[kCurrentAsyncId] = ids.async_id;
-  uid_fields_[kCurrentTriggerId] = ids.trigger_id;
-
-  return !ids_stack_.empty();
-}
-
-inline size_t Environment::AsyncHooks::stack_size() {
-  return ids_stack_.size();
-}
-
-inline void Environment::AsyncHooks::clear_id_stack() {
-  while (!ids_stack_.empty())
-    ids_stack_.pop();
-  uid_fields_[kCurrentAsyncId] = 0;
-  uid_fields_[kCurrentTriggerId] = 0;
-}
-
-inline Environment::AsyncHooks::InitScope::InitScope(
-    Environment* env, double init_trigger_id)
-        : env_(env),
-          uid_fields_ref_(env->async_hooks()->uid_fields()) {
-  CHECK_GE(init_trigger_id, -1);
-  env->async_hooks()->push_ids(uid_fields_ref_[AsyncHooks::kCurrentAsyncId],
-                               init_trigger_id);
-}
-
-inline Environment::AsyncHooks::InitScope::~InitScope() {
-  env_->async_hooks()->pop_ids(uid_fields_ref_[AsyncHooks::kCurrentAsyncId]);
-=======
   uint32_t offset = fields_[kStackLength] - 1;
   async_id_fields_[kExecutionAsyncId] = async_ids_stack_[2 * offset];
   async_id_fields_[kTriggerAsyncId] = async_ids_stack_[2 * offset + 1];
@@ -265,7 +206,6 @@
 
 Environment* Environment::ForAsyncHooks(AsyncHooks* hooks) {
   return ContainerOf(&Environment::async_hooks_, hooks);
->>>>>>> 84bd6f3c
 }
 
 
@@ -278,13 +218,8 @@
   env_->makecallback_cntr_--;
 }
 
-<<<<<<< HEAD
-inline bool Environment::AsyncCallbackScope::in_makecallback() const {
-  return env_->makecallback_cntr_ > 1;
-=======
 inline size_t Environment::makecallback_depth() const {
   return makecallback_cntr_;
->>>>>>> 84bd6f3c
 }
 
 inline Environment::ImmediateInfo::ImmediateInfo(v8::Isolate* isolate)
@@ -350,12 +285,6 @@
   fields_[kHasThrown] = state ? 1 : 0;
 }
 
-<<<<<<< HEAD
-inline void Environment::AssignToContext(v8::Local<v8::Context> context) {
-  context->SetAlignedPointerInEmbedderData(kContextEmbedderDataIndex, this);
-#if HAVE_INSPECTOR
-  inspector_agent()->ContextCreated(context);
-=======
 inline void Environment::AssignToContext(v8::Local<v8::Context> context,
                                          const ContextInfo& info) {
   context->SetAlignedPointerInEmbedderData(
@@ -365,7 +294,6 @@
     ContextEmbedderIndex::kContextTag, Environment::kNodeContextTagPtr);
 #if HAVE_INSPECTOR
   inspector_agent()->ContextCreated(context, info);
->>>>>>> 84bd6f3c
 #endif  // HAVE_INSPECTOR
 }
 
@@ -400,66 +328,14 @@
   CHECK(info.Data()->IsExternal());
   return static_cast<Environment*>(
       info.Data().template As<v8::External>()->Value());
-<<<<<<< HEAD
-}
-
-inline Environment::Environment(IsolateData* isolate_data,
-                                v8::Local<v8::Context> context)
-    : isolate_(context->GetIsolate()),
-      isolate_data_(isolate_data),
-      async_hooks_(context->GetIsolate()),
-      timer_base_(uv_now(isolate_data->event_loop())),
-      using_domains_(false),
-      printed_error_(false),
-      trace_sync_io_(false),
-      abort_on_uncaught_exception_(false),
-      emit_napi_warning_(true),
-      makecallback_cntr_(0),
-#if HAVE_INSPECTOR
-      inspector_agent_(this),
-#endif
-      handle_cleanup_waiting_(0),
-      http_parser_buffer_(nullptr),
-      fs_stats_field_array_(),
-      context_(context->GetIsolate(), context) {
-  // We'll be creating new objects so make sure we've entered the context.
-  v8::HandleScope handle_scope(isolate());
-  v8::Context::Scope context_scope(context);
-  set_as_external(v8::External::New(isolate(), this));
-  set_binding_cache_object(v8::Object::New(isolate()));
-  set_module_load_list_array(v8::Array::New(isolate()));
-
-  AssignToContext(context);
-
-  destroy_ids_list_.reserve(512);
-  performance_state_ = Calloc<performance::performance_state>(1);
-  performance_state_->milestones[
-      performance::NODE_PERFORMANCE_MILESTONE_ENVIRONMENT] =
-          PERFORMANCE_NOW();
-  performance_state_->milestones[
-    performance::NODE_PERFORMANCE_MILESTONE_NODE_START] =
-        performance::performance_node_start;
-  performance_state_->milestones[
-    performance::NODE_PERFORMANCE_MILESTONE_V8_START] =
-        performance::performance_v8_start;
-=======
->>>>>>> 84bd6f3c
 }
 
 inline Environment* Environment::GetThreadLocalEnv() {
   return static_cast<Environment*>(uv_key_get(&thread_local_env));
 }
 
-<<<<<<< HEAD
-  delete[] heap_statistics_buffer_;
-  delete[] heap_space_statistics_buffer_;
-  delete[] http_parser_buffer_;
-  delete http2_state_;
-  free(performance_state_);
-=======
 inline bool Environment::profiler_idle_notifier_started() const {
   return profiler_idle_notifier_started_;
->>>>>>> 84bd6f3c
 }
 
 inline v8::Isolate* Environment::isolate() const {
@@ -483,15 +359,6 @@
   return &immediate_idle_handle_;
 }
 
-<<<<<<< HEAD
-inline Environment* Environment::from_destroy_ids_timer_handle(
-    uv_timer_t* handle) {
-  return ContainerOf(&Environment::destroy_ids_timer_handle_, handle);
-}
-
-inline uv_timer_t* Environment::destroy_ids_timer_handle() {
-  return &destroy_ids_timer_handle_;
-=======
 inline void Environment::RegisterHandleCleanup(uv_handle_t* handle,
                                                HandleCleanupCb cb,
                                                void* arg) {
@@ -518,7 +385,6 @@
     handle->data = data->original_data;
     data->callback(reinterpret_cast<T*>(handle));
   });
->>>>>>> 84bd6f3c
 }
 
 void Environment::IncreaseWaitingRequestCounter() {
@@ -575,12 +441,6 @@
   return should_abort_on_uncaught_toggle_;
 }
 
-<<<<<<< HEAD
-inline double Environment::new_async_id() {
-  async_hooks()->uid_fields()[AsyncHooks::kAsyncUidCntr] =
-    async_hooks()->uid_fields()[AsyncHooks::kAsyncUidCntr] + 1;
-  return async_hooks()->uid_fields()[AsyncHooks::kAsyncUidCntr];
-=======
 Environment::ShouldNotAbortOnUncaughtScope::ShouldNotAbortOnUncaughtScope(
     Environment* env)
     : env_(env) {
@@ -596,7 +456,6 @@
     env_->should_not_abort_scope_counter_--;
     env_ = nullptr;
   }
->>>>>>> 84bd6f3c
 }
 
 bool Environment::inside_should_not_abort_on_uncaught_scope() const {
@@ -612,19 +471,8 @@
   return async_hooks()->async_id_fields()[AsyncHooks::kAsyncIdCounter];
 }
 
-<<<<<<< HEAD
-inline double Environment::get_init_trigger_id() {
-  AliasedBuffer<double, v8::Float64Array>& uid_fields =
-    async_hooks()->uid_fields();
-  double tid = uid_fields[AsyncHooks::kInitTriggerId];
-  uid_fields[AsyncHooks::kInitTriggerId] = 0;
-
-  if (tid <= 0) tid = current_async_id();
-  return tid;
-=======
 inline double Environment::execution_async_id() {
   return async_hooks()->async_id_fields()[AsyncHooks::kExecutionAsyncId];
->>>>>>> 84bd6f3c
 }
 
 inline double Environment::trigger_async_id() {
@@ -669,35 +517,14 @@
   http_parser_buffer_ = buffer;
 }
 
-<<<<<<< HEAD
-inline http2::http2_state* Environment::http2_state() const {
-  return http2_state_;
-}
-
-inline void Environment::set_http2_state(http2::http2_state* buffer) {
-  CHECK_EQ(http2_state_, nullptr);  // Should be set only once.
-  http2_state_ = buffer;
-}
-
-inline v8::Local<v8::Float64Array> Environment::fs_stats_field_array() const {
-  return v8::Local<v8::Float64Array>::New(isolate_, fs_stats_field_array_);
-=======
 inline bool Environment::http_parser_buffer_in_use() const {
   return http_parser_buffer_in_use_;
->>>>>>> 84bd6f3c
 }
 
 inline void Environment::set_http_parser_buffer_in_use(bool in_use) {
   http_parser_buffer_in_use_ = in_use;
 }
 
-<<<<<<< HEAD
-inline performance::performance_state* Environment::performance_state() {
-  return performance_state_;
-}
-
-inline std::map<std::string, uint64_t>* Environment::performance_marks() {
-=======
 inline http2::Http2State* Environment::http2_state() const {
   return http2_state_.get();
 }
@@ -827,7 +654,6 @@
 
 inline std::unordered_map<std::string, uint64_t>*
     Environment::performance_marks() {
->>>>>>> 84bd6f3c
   return &performance_marks_;
 }
 
