--- conflicted
+++ resolved
@@ -84,17 +84,8 @@
 
 inline Environment::AsyncHooks::AsyncHooks(v8::Isolate* isolate)
     : isolate_(isolate),
-<<<<<<< HEAD
-      fields_(),
-      uid_fields_()
-#if ENABLE_TTD_NODE
-    , uid_fields_ttdRef(nullptr)
-#endif
-{
-=======
       fields_(isolate, kFieldsCount),
       uid_fields_(isolate, kUidFieldsCount) {
->>>>>>> b48ff2aa
   v8::HandleScope handle_scope(isolate_);
 
   // kAsyncUidCntr should start at 1 because that'll be the id the execution
@@ -454,19 +445,9 @@
 }
 
 inline double Environment::new_async_id() {
-<<<<<<< HEAD
-  double res = ++async_hooks()->uid_fields()[AsyncHooks::kAsyncUidCntr];
-
-#if ENABLE_TTD_NODE
-  this->async_hooks()->AsyncWrapId_TTDRecord();
-#endif
-
-  return res;
-=======
   async_hooks()->uid_fields()[AsyncHooks::kAsyncUidCntr] =
     async_hooks()->uid_fields()[AsyncHooks::kAsyncUidCntr] + 1;
   return async_hooks()->uid_fields()[AsyncHooks::kAsyncUidCntr];
->>>>>>> b48ff2aa
 }
 
 inline double Environment::current_async_id() {
