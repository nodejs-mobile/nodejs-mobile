// Copyright Joyent, Inc. and other Node contributors.
//
// Permission is hereby granted, free of charge, to any person obtaining a
// copy of this software and associated documentation files (the
// "Software"), to deal in the Software without restriction, including
// without limitation the rights to use, copy, modify, merge, publish,
// distribute, sublicense, and/or sell copies of the Software, and to permit
// persons to whom the Software is furnished to do so, subject to the
// following conditions:
//
// The above copyright notice and this permission notice shall be included
// in all copies or substantial portions of the Software.
//
// THE SOFTWARE IS PROVIDED "AS IS", WITHOUT WARRANTY OF ANY KIND, EXPRESS
// OR IMPLIED, INCLUDING BUT NOT LIMITED TO THE WARRANTIES OF
// MERCHANTABILITY, FITNESS FOR A PARTICULAR PURPOSE AND NONINFRINGEMENT. IN
// NO EVENT SHALL THE AUTHORS OR COPYRIGHT HOLDERS BE LIABLE FOR ANY CLAIM,
// DAMAGES OR OTHER LIABILITY, WHETHER IN AN ACTION OF CONTRACT, TORT OR
// OTHERWISE, ARISING FROM, OUT OF OR IN CONNECTION WITH THE SOFTWARE OR THE
// USE OR OTHER DEALINGS IN THE SOFTWARE.

#ifndef SRC_ENV_INL_H_
#define SRC_ENV_INL_H_

#if defined(NODE_WANT_INTERNALS) && NODE_WANT_INTERNALS

#include "env.h"
#include "node.h"
#include "util.h"
#include "util-inl.h"
#include "uv.h"
#include "v8.h"

#include <stddef.h>
#include <stdint.h>

namespace node {

// Create string properties as internalized one byte strings.
//
// Internalized because it makes property lookups a little faster and because
// the string is created in the old space straight away.  It's going to end up
// in the old space sooner or later anyway but now it doesn't go through
// v8::Eternal's new space handling first.
//
// One byte because our strings are ASCII and we can safely skip V8's UTF-8
// decoding step.  It's a one-time cost, but why pay it when you don't have to?
inline IsolateData::IsolateData(v8::Isolate* isolate, uv_loop_t* event_loop,
                                uint32_t* zero_fill_field)
    :
#define V(PropertyName, StringValue)                                          \
    PropertyName ## _(                                                        \
        isolate,                                                              \
        v8::Private::New(                                                     \
            isolate,                                                          \
            v8::String::NewFromOneByte(                                       \
                isolate,                                                      \
                reinterpret_cast<const uint8_t*>(StringValue),                \
                v8::NewStringType::kInternalized,                             \
                sizeof(StringValue) - 1).ToLocalChecked())),
  PER_ISOLATE_PRIVATE_SYMBOL_PROPERTIES(V)
#undef V
#define V(PropertyName, StringValue)                                          \
    PropertyName ## _(                                                        \
        isolate,                                                              \
        v8::String::NewFromOneByte(                                           \
            isolate,                                                          \
            reinterpret_cast<const uint8_t*>(StringValue),                    \
            v8::NewStringType::kInternalized,                                 \
            sizeof(StringValue) - 1).ToLocalChecked()),
    PER_ISOLATE_STRING_PROPERTIES(V)
#undef V
    event_loop_(event_loop), zero_fill_field_(zero_fill_field) {}

inline uv_loop_t* IsolateData::event_loop() const {
  return event_loop_;
}

inline uint32_t* IsolateData::zero_fill_field() const {
  return zero_fill_field_;
}

inline Environment::AsyncHooks::AsyncHooks() {
  for (int i = 0; i < kFieldsCount; i++) fields_[i] = 0;
}

inline uint32_t* Environment::AsyncHooks::fields() {
  return fields_;
}

inline int Environment::AsyncHooks::fields_count() const {
  return kFieldsCount;
}

inline bool Environment::AsyncHooks::callbacks_enabled() {
  return fields_[kEnableCallbacks] != 0;
}

inline void Environment::AsyncHooks::set_enable_callbacks(uint32_t flag) {
  fields_[kEnableCallbacks] = flag;
}

inline Environment::AsyncCallbackScope::AsyncCallbackScope(Environment* env)
    : env_(env) {
  env_->makecallback_cntr_++;
}

inline Environment::AsyncCallbackScope::~AsyncCallbackScope() {
  env_->makecallback_cntr_--;
}

inline bool Environment::AsyncCallbackScope::in_makecallback() {
  return env_->makecallback_cntr_ > 1;
}

inline Environment::DomainFlag::DomainFlag() {
  for (int i = 0; i < kFieldsCount; ++i) fields_[i] = 0;
}

inline uint32_t* Environment::DomainFlag::fields() {
  return fields_;
}

inline int Environment::DomainFlag::fields_count() const {
  return kFieldsCount;
}

inline uint32_t Environment::DomainFlag::count() const {
  return fields_[kCount];
}

inline Environment::TickInfo::TickInfo() {
  for (int i = 0; i < kFieldsCount; ++i)
    fields_[i] = 0;
}

inline uint32_t* Environment::TickInfo::fields() {
  return fields_;
}

inline int Environment::TickInfo::fields_count() const {
  return kFieldsCount;
}

inline uint32_t Environment::TickInfo::index() const {
  return fields_[kIndex];
}

inline uint32_t Environment::TickInfo::length() const {
  return fields_[kLength];
}

inline void Environment::TickInfo::set_index(uint32_t value) {
  fields_[kIndex] = value;
}

inline void Environment::AssignToContext(v8::Local<v8::Context> context) {
  context->SetAlignedPointerInEmbedderData(kContextEmbedderDataIndex, this);
}

inline Environment* Environment::GetCurrent(v8::Isolate* isolate) {
  return GetCurrent(isolate->GetCurrentContext());
}

inline Environment* Environment::GetCurrent(v8::Local<v8::Context> context) {
  return static_cast<Environment*>(
      context->GetAlignedPointerFromEmbedderData(kContextEmbedderDataIndex));
}

inline Environment* Environment::GetCurrent(
    const v8::FunctionCallbackInfo<v8::Value>& info) {
  ASSERT(info.Data()->IsExternal());
  return static_cast<Environment*>(info.Data().As<v8::External>()->Value());
}

template <typename T>
inline Environment* Environment::GetCurrent(
    const v8::PropertyCallbackInfo<T>& info) {
  ASSERT(info.Data()->IsExternal());
  // XXX(bnoordhuis) Work around a g++ 4.9.2 template type inferrer bug
  // when the expression is written as info.Data().As<v8::External>().
  v8::Local<v8::Value> data = info.Data();
  return static_cast<Environment*>(data.As<v8::External>()->Value());
}

inline Environment::Environment(IsolateData* isolate_data,
                                v8::Local<v8::Context> context)
    : isolate_(context->GetIsolate()),
      isolate_data_(isolate_data),
      timer_base_(uv_now(isolate_data->event_loop())),
      using_domains_(false),
      printed_error_(false),
      trace_sync_io_(false),
      makecallback_cntr_(0),
      async_wrap_uid_(0),
      debugger_agent_(this),
#if HAVE_INSPECTOR
      inspector_agent_(this),
#endif
      handle_cleanup_waiting_(0),
      http_parser_buffer_(nullptr),
      fs_stats_field_array_(),
      context_(context->GetIsolate(), context) {
  // We'll be creating new objects so make sure we've entered the context.
  v8::HandleScope handle_scope(isolate());
  v8::Context::Scope context_scope(context);
  set_as_external(v8::External::New(isolate(), this));
  set_binding_cache_object(v8::Object::New(isolate()));
  set_module_load_list_array(v8::Array::New(isolate()));

  v8::Local<v8::FunctionTemplate> fn = v8::FunctionTemplate::New(isolate());
  fn->SetClassName(FIXED_ONE_BYTE_STRING(isolate(), "InternalFieldObject"));
  v8::Local<v8::ObjectTemplate> obj = fn->InstanceTemplate();
  obj->SetInternalFieldCount(1);
  set_generic_internal_field_template(obj);

  RB_INIT(&cares_task_list_);
  AssignToContext(context);

  destroy_ids_list_.reserve(512);
}

inline Environment::~Environment() {
  v8::HandleScope handle_scope(isolate());

<<<<<<< HEAD
  while (HandleCleanup* hc = handle_cleanup_queue_.PopFront()) {
    handle_cleanup_waiting_++;
    hc->cb_(this, hc->handle_, hc->arg_);
    delete hc;
  }

  while (handle_cleanup_waiting_ != 0)
    uv_run(event_loop(), UV_RUN_ONCE);

  // Closing the destroy_ids_idle_handle_ within the handle cleanup queue
  // prevents the async wrap destroy hook from being called.
  uv_handle_t* handle =
    reinterpret_cast<uv_handle_t*>(&destroy_ids_idle_handle_);
  handle->data = this;
  handle_cleanup_waiting_ = 1;
  uv_close(handle, [](uv_handle_t* handle) {
    static_cast<Environment*>(handle->data)->FinishHandleCleanup(handle);
  });

  while (handle_cleanup_waiting_ != 0)
    uv_run(event_loop(), UV_RUN_ONCE);

  fs_stats_field_array_.Empty();

=======
>>>>>>> e8f3163c
  context()->SetAlignedPointerInEmbedderData(kContextEmbedderDataIndex,
                                             nullptr);
#define V(PropertyName, TypeName) PropertyName ## _.Reset();
  ENVIRONMENT_STRONG_PERSISTENT_PROPERTIES(V)
#undef V

  delete[] heap_statistics_buffer_;
  delete[] heap_space_statistics_buffer_;
  delete[] http_parser_buffer_;
}

inline v8::Isolate* Environment::isolate() const {
  return isolate_;
}

inline bool Environment::async_wrap_callbacks_enabled() const {
  // The const_cast is okay, it doesn't violate conceptual const-ness.
  return const_cast<Environment*>(this)->async_hooks()->callbacks_enabled();
}

inline bool Environment::in_domain() const {
  // The const_cast is okay, it doesn't violate conceptual const-ness.
  return using_domains() &&
         const_cast<Environment*>(this)->domain_flag()->count() > 0;
}

inline Environment* Environment::from_immediate_check_handle(
    uv_check_t* handle) {
  return ContainerOf(&Environment::immediate_check_handle_, handle);
}

inline uv_check_t* Environment::immediate_check_handle() {
  return &immediate_check_handle_;
}

inline uv_idle_t* Environment::immediate_idle_handle() {
  return &immediate_idle_handle_;
}

inline Environment* Environment::from_destroy_ids_idle_handle(
    uv_idle_t* handle) {
  return ContainerOf(&Environment::destroy_ids_idle_handle_, handle);
}

inline uv_idle_t* Environment::destroy_ids_idle_handle() {
  return &destroy_ids_idle_handle_;
}

inline void Environment::RegisterHandleCleanup(uv_handle_t* handle,
                                               HandleCleanupCb cb,
                                               void *arg) {
  handle_cleanup_queue_.PushBack(new HandleCleanup(handle, cb, arg));
}

inline void Environment::FinishHandleCleanup(uv_handle_t* handle) {
  handle_cleanup_waiting_--;
}

inline uv_loop_t* Environment::event_loop() const {
  return isolate_data()->event_loop();
}

inline Environment::AsyncHooks* Environment::async_hooks() {
  return &async_hooks_;
}

inline Environment::DomainFlag* Environment::domain_flag() {
  return &domain_flag_;
}

inline Environment::TickInfo* Environment::tick_info() {
  return &tick_info_;
}

inline uint64_t Environment::timer_base() const {
  return timer_base_;
}

inline bool Environment::using_domains() const {
  return using_domains_;
}

inline void Environment::set_using_domains(bool value) {
  using_domains_ = value;
}

inline bool Environment::printed_error() const {
  return printed_error_;
}

inline void Environment::set_printed_error(bool value) {
  printed_error_ = value;
}

inline void Environment::set_trace_sync_io(bool value) {
  trace_sync_io_ = value;
}

inline int64_t Environment::get_async_wrap_uid() {
  return ++async_wrap_uid_;
}

inline std::vector<int64_t>* Environment::destroy_ids_list() {
  return &destroy_ids_list_;
}

inline double* Environment::heap_statistics_buffer() const {
  CHECK_NE(heap_statistics_buffer_, nullptr);
  return heap_statistics_buffer_;
}

inline void Environment::set_heap_statistics_buffer(double* pointer) {
  CHECK_EQ(heap_statistics_buffer_, nullptr);  // Should be set only once.
  heap_statistics_buffer_ = pointer;
}

inline double* Environment::heap_space_statistics_buffer() const {
  CHECK_NE(heap_space_statistics_buffer_, nullptr);
  return heap_space_statistics_buffer_;
}

inline void Environment::set_heap_space_statistics_buffer(double* pointer) {
  CHECK_EQ(heap_space_statistics_buffer_, nullptr);  // Should be set only once.
  heap_space_statistics_buffer_ = pointer;
}


inline char* Environment::http_parser_buffer() const {
  return http_parser_buffer_;
}

inline void Environment::set_http_parser_buffer(char* buffer) {
  CHECK_EQ(http_parser_buffer_, nullptr);  // Should be set only once.
  http_parser_buffer_ = buffer;
}

inline v8::Local<v8::Float64Array> Environment::fs_stats_field_array() const {
  return v8::Local<v8::Float64Array>::New(isolate_, fs_stats_field_array_);
}

inline void Environment::set_fs_stats_field_array(
    v8::Local<v8::Float64Array> fields) {
  CHECK_EQ(fs_stats_field_array_.IsEmpty(), true);  // Should be set only once.
  fs_stats_field_array_ = v8::Global<v8::Float64Array>::New(isolate_, fields);
}

inline Environment* Environment::from_cares_timer_handle(uv_timer_t* handle) {
  return ContainerOf(&Environment::cares_timer_handle_, handle);
}

inline uv_timer_t* Environment::cares_timer_handle() {
  return &cares_timer_handle_;
}

inline ares_channel Environment::cares_channel() {
  return cares_channel_;
}

// Only used in the call to ares_init_options().
inline ares_channel* Environment::cares_channel_ptr() {
  return &cares_channel_;
}

inline node_ares_task_list* Environment::cares_task_list() {
  return &cares_task_list_;
}

inline IsolateData* Environment::isolate_data() const {
  return isolate_data_;
}

inline void Environment::ThrowError(const char* errmsg) {
  ThrowError(v8::Exception::Error, errmsg);
}

inline void Environment::ThrowTypeError(const char* errmsg) {
  ThrowError(v8::Exception::TypeError, errmsg);
}

inline void Environment::ThrowRangeError(const char* errmsg) {
  ThrowError(v8::Exception::RangeError, errmsg);
}

inline void Environment::ThrowError(
    v8::Local<v8::Value> (*fun)(v8::Local<v8::String>),
    const char* errmsg) {
  v8::HandleScope handle_scope(isolate());
  isolate()->ThrowException(fun(OneByteString(isolate(), errmsg)));
}

inline void Environment::ThrowErrnoException(int errorno,
                                             const char* syscall,
                                             const char* message,
                                             const char* path) {
  isolate()->ThrowException(
      ErrnoException(isolate(), errorno, syscall, message, path));
}

inline void Environment::ThrowUVException(int errorno,
                                          const char* syscall,
                                          const char* message,
                                          const char* path,
                                          const char* dest) {
  isolate()->ThrowException(
      UVException(isolate(), errorno, syscall, message, path, dest));
}

inline v8::Local<v8::FunctionTemplate>
    Environment::NewFunctionTemplate(v8::FunctionCallback callback,
                                     v8::Local<v8::Signature> signature) {
  v8::Local<v8::External> external = as_external();
  return v8::FunctionTemplate::New(isolate(), callback, external, signature);
}

inline void Environment::SetMethod(v8::Local<v8::Object> that,
                                   const char* name,
                                   v8::FunctionCallback callback) {
  v8::Local<v8::Function> function =
      NewFunctionTemplate(callback)->GetFunction();
  // kInternalized strings are created in the old space.
  const v8::NewStringType type = v8::NewStringType::kInternalized;
  v8::Local<v8::String> name_string =
      v8::String::NewFromUtf8(isolate(), name, type).ToLocalChecked();
  that->Set(name_string, function);
  function->SetName(name_string);  // NODE_SET_METHOD() compatibility.
}

inline void Environment::SetProtoMethod(v8::Local<v8::FunctionTemplate> that,
                                        const char* name,
                                        v8::FunctionCallback callback) {
  v8::Local<v8::Signature> signature = v8::Signature::New(isolate(), that);
  v8::Local<v8::FunctionTemplate> t = NewFunctionTemplate(callback, signature);
  // kInternalized strings are created in the old space.
  const v8::NewStringType type = v8::NewStringType::kInternalized;
  v8::Local<v8::String> name_string =
      v8::String::NewFromUtf8(isolate(), name, type).ToLocalChecked();
  that->PrototypeTemplate()->Set(name_string, t);
  t->SetClassName(name_string);  // NODE_SET_PROTOTYPE_METHOD() compatibility.
}

inline void Environment::SetTemplateMethod(v8::Local<v8::FunctionTemplate> that,
                                           const char* name,
                                           v8::FunctionCallback callback) {
  v8::Local<v8::FunctionTemplate> t = NewFunctionTemplate(callback);
  // kInternalized strings are created in the old space.
  const v8::NewStringType type = v8::NewStringType::kInternalized;
  v8::Local<v8::String> name_string =
      v8::String::NewFromUtf8(isolate(), name, type).ToLocalChecked();
  that->Set(name_string, t);
  t->SetClassName(name_string);  // NODE_SET_METHOD() compatibility.
}

inline v8::Local<v8::Object> Environment::NewInternalFieldObject() {
  v8::MaybeLocal<v8::Object> m_obj =
      generic_internal_field_template()->NewInstance(context());
  return m_obj.ToLocalChecked();
}

#define VP(PropertyName, StringValue) V(v8::Private, PropertyName)
#define VS(PropertyName, StringValue) V(v8::String, PropertyName)
#define V(TypeName, PropertyName)                                             \
  inline                                                                      \
  v8::Local<TypeName> IsolateData::PropertyName(v8::Isolate* isolate) const { \
    /* Strings are immutable so casting away const-ness here is okay. */      \
    return const_cast<IsolateData*>(this)->PropertyName ## _.Get(isolate);    \
  }
  PER_ISOLATE_PRIVATE_SYMBOL_PROPERTIES(VP)
  PER_ISOLATE_STRING_PROPERTIES(VS)
#undef V
#undef VS
#undef VP

#define VP(PropertyName, StringValue) V(v8::Private, PropertyName)
#define VS(PropertyName, StringValue) V(v8::String, PropertyName)
#define V(TypeName, PropertyName)                                             \
  inline v8::Local<TypeName> Environment::PropertyName() const {              \
    return isolate_data()->PropertyName(isolate());                           \
  }
  PER_ISOLATE_PRIVATE_SYMBOL_PROPERTIES(VP)
  PER_ISOLATE_STRING_PROPERTIES(VS)
#undef V
#undef VS
#undef VP

#define V(PropertyName, TypeName)                                             \
  inline v8::Local<TypeName> Environment::PropertyName() const {              \
    return StrongPersistentToLocal(PropertyName ## _);                        \
  }                                                                           \
  inline void Environment::set_ ## PropertyName(v8::Local<TypeName> value) {  \
    PropertyName ## _.Reset(isolate(), value);                                \
  }
  ENVIRONMENT_STRONG_PERSISTENT_PROPERTIES(V)
#undef V

}  // namespace node

#endif  // defined(NODE_WANT_INTERNALS) && NODE_WANT_INTERNALS

#endif  // SRC_ENV_INL_H_<|MERGE_RESOLUTION|>--- conflicted
+++ resolved
@@ -223,33 +223,8 @@
 inline Environment::~Environment() {
   v8::HandleScope handle_scope(isolate());
 
-<<<<<<< HEAD
-  while (HandleCleanup* hc = handle_cleanup_queue_.PopFront()) {
-    handle_cleanup_waiting_++;
-    hc->cb_(this, hc->handle_, hc->arg_);
-    delete hc;
-  }
-
-  while (handle_cleanup_waiting_ != 0)
-    uv_run(event_loop(), UV_RUN_ONCE);
-
-  // Closing the destroy_ids_idle_handle_ within the handle cleanup queue
-  // prevents the async wrap destroy hook from being called.
-  uv_handle_t* handle =
-    reinterpret_cast<uv_handle_t*>(&destroy_ids_idle_handle_);
-  handle->data = this;
-  handle_cleanup_waiting_ = 1;
-  uv_close(handle, [](uv_handle_t* handle) {
-    static_cast<Environment*>(handle->data)->FinishHandleCleanup(handle);
-  });
-
-  while (handle_cleanup_waiting_ != 0)
-    uv_run(event_loop(), UV_RUN_ONCE);
-
   fs_stats_field_array_.Empty();
 
-=======
->>>>>>> e8f3163c
   context()->SetAlignedPointerInEmbedderData(kContextEmbedderDataIndex,
                                              nullptr);
 #define V(PropertyName, TypeName) PropertyName ## _.Reset();
