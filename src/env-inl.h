--- conflicted
+++ resolved
@@ -83,14 +83,8 @@
 
 inline Environment::AsyncHooks::AsyncHooks(v8::Isolate* isolate)
     : isolate_(isolate),
-<<<<<<< HEAD
-      fields_(),
-      uid_fields_()
-{
-=======
       fields_(isolate, kFieldsCount),
       uid_fields_(isolate, kUidFieldsCount) {
->>>>>>> bf1ca8fb
   v8::HandleScope handle_scope(isolate_);
 
   // kAsyncUidCntr should start at 1 because that'll be the id the execution
