// Copyright Joyent, Inc. and other Node contributors.
//
// Permission is hereby granted, free of charge, to any person obtaining a
// copy of this software and associated documentation files (the
// "Software"), to deal in the Software without restriction, including
// without limitation the rights to use, copy, modify, merge, publish,
// distribute, sublicense, and/or sell copies of the Software, and to permit
// persons to whom the Software is furnished to do so, subject to the
// following conditions:
//
// The above copyright notice and this permission notice shall be included
// in all copies or substantial portions of the Software.
//
// THE SOFTWARE IS PROVIDED "AS IS", WITHOUT WARRANTY OF ANY KIND, EXPRESS
// OR IMPLIED, INCLUDING BUT NOT LIMITED TO THE WARRANTIES OF
// MERCHANTABILITY, FITNESS FOR A PARTICULAR PURPOSE AND NONINFRINGEMENT. IN
// NO EVENT SHALL THE AUTHORS OR COPYRIGHT HOLDERS BE LIABLE FOR ANY CLAIM,
// DAMAGES OR OTHER LIABILITY, WHETHER IN AN ACTION OF CONTRACT, TORT OR
// OTHERWISE, ARISING FROM, OUT OF OR IN CONNECTION WITH THE SOFTWARE OR THE
// USE OR OTHER DEALINGS IN THE SOFTWARE.

#ifndef SRC_ENV_INL_H_
#define SRC_ENV_INL_H_

#if defined(NODE_WANT_INTERNALS) && NODE_WANT_INTERNALS

#include "aliased_buffer.h"
#include "env.h"
#include "node.h"
#include "util-inl.h"
#include "uv.h"
#include "v8.h"
#include "node_perf_common.h"

#include <stddef.h>
#include <stdint.h>

namespace node {

inline v8::Isolate* IsolateData::isolate() const {
  return isolate_;
}

inline uv_loop_t* IsolateData::event_loop() const {
  return event_loop_;
}

inline uint32_t* IsolateData::zero_fill_field() const {
  return zero_fill_field_;
}

inline MultiIsolatePlatform* IsolateData::platform() const {
  return platform_;
}

inline Environment::AsyncHooks::AsyncHooks(v8::Isolate* isolate)
    : isolate_(isolate),
      fields_(isolate, kFieldsCount),
      async_id_fields_(isolate, kUidFieldsCount) {
  v8::HandleScope handle_scope(isolate_);

  // Always perform async_hooks checks, not just when async_hooks is enabled.
  // TODO(AndreasMadsen): Consider removing this for LTS releases.
  // See discussion in https://github.com/nodejs/node/pull/15454
  // When removing this, do it by reverting the commit. Otherwise the test
  // and flag changes won't be included.
  fields_[kCheck] = 1;

  // kDefaultTriggerAsyncId should be -1, this indicates that there is no
  // specified default value and it should fallback to the executionAsyncId.
  // 0 is not used as the magic value, because that indicates a missing context
  // which is different from a default context.
  async_id_fields_[AsyncHooks::kDefaultTriggerAsyncId] = -1;

  // kAsyncIdCounter should start at 1 because that'll be the id the execution
  // context during bootstrap (code that runs before entering uv_run()).
  async_id_fields_[AsyncHooks::kAsyncIdCounter] = 1;

  // Create all the provider strings that will be passed to JS. Place them in
  // an array so the array index matches the PROVIDER id offset. This way the
  // strings can be retrieved quickly.
#define V(Provider)                                                           \
  providers_[AsyncWrap::PROVIDER_ ## Provider].Set(                           \
      isolate_,                                                               \
      v8::String::NewFromOneByte(                                             \
        isolate_,                                                             \
        reinterpret_cast<const uint8_t*>(#Provider),                          \
        v8::NewStringType::kInternalized,                                     \
        sizeof(#Provider) - 1).ToLocalChecked());
  NODE_ASYNC_PROVIDER_TYPES(V)
#undef V
}

inline AliasedBuffer<uint32_t, v8::Uint32Array>&
Environment::AsyncHooks::fields() {
  return fields_;
}

inline int Environment::AsyncHooks::fields_count() const {
  return kFieldsCount;
}

inline AliasedBuffer<double, v8::Float64Array>&
Environment::AsyncHooks::async_id_fields() {
  return async_id_fields_;
}

inline int Environment::AsyncHooks::async_id_fields_count() const {
  return kUidFieldsCount;
}

inline v8::Local<v8::String> Environment::AsyncHooks::provider_string(int idx) {
  return providers_[idx].Get(isolate_);
}

inline void Environment::AsyncHooks::no_force_checks() {
  // fields_ does not have the -= operator defined
  fields_[kCheck] = fields_[kCheck] - 1;
}

inline void Environment::AsyncHooks::push_async_ids(double async_id,
                                              double trigger_async_id) {
  // Since async_hooks is experimental, do only perform the check
  // when async_hooks is enabled.
  if (fields_[kCheck] > 0) {
    CHECK_GE(async_id, -1);
    CHECK_GE(trigger_async_id, -1);
  }

  async_ids_stack_.push({ async_id_fields_[kExecutionAsyncId],
                    async_id_fields_[kTriggerAsyncId] });
  async_id_fields_[kExecutionAsyncId] = async_id;
  async_id_fields_[kTriggerAsyncId] = trigger_async_id;
}

inline bool Environment::AsyncHooks::pop_async_id(double async_id) {
  // In case of an exception then this may have already been reset, if the
  // stack was multiple MakeCallback()'s deep.
  if (async_ids_stack_.empty()) return false;

  // Ask for the async_id to be restored as a check that the stack
  // hasn't been corrupted.
  // Since async_hooks is experimental, do only perform the check
  // when async_hooks is enabled.
  if (fields_[kCheck] > 0 && async_id_fields_[kExecutionAsyncId] != async_id) {
    fprintf(stderr,
            "Error: async hook stack has become corrupted ("
            "actual: %.f, expected: %.f)\n",
            async_id_fields_.GetValue(kExecutionAsyncId),
            async_id);
    Environment* env = Environment::GetCurrent(isolate_);
    DumpBacktrace(stderr);
    fflush(stderr);
    if (!env->abort_on_uncaught_exception())
      exit(1);
    fprintf(stderr, "\n");
    fflush(stderr);
    ABORT_NO_BACKTRACE();
  }

  auto async_ids = async_ids_stack_.top();
  async_ids_stack_.pop();
  async_id_fields_[kExecutionAsyncId] = async_ids.async_id;
  async_id_fields_[kTriggerAsyncId] = async_ids.trigger_async_id;
  return !async_ids_stack_.empty();
}

inline size_t Environment::AsyncHooks::stack_size() {
  return async_ids_stack_.size();
}

inline void Environment::AsyncHooks::clear_async_id_stack() {
  while (!async_ids_stack_.empty())
    async_ids_stack_.pop();
  async_id_fields_[kExecutionAsyncId] = 0;
  async_id_fields_[kTriggerAsyncId] = 0;
}

inline Environment::AsyncHooks::DefaultTriggerAsyncIdScope
  ::DefaultTriggerAsyncIdScope(Environment* env,
                               double default_trigger_async_id)
    : async_id_fields_ref_(env->async_hooks()->async_id_fields()) {
  if (env->async_hooks()->fields()[AsyncHooks::kCheck] > 0) {
    CHECK_GE(default_trigger_async_id, 0);
  }

  old_default_trigger_async_id_ =
    async_id_fields_ref_[AsyncHooks::kDefaultTriggerAsyncId];
  async_id_fields_ref_[AsyncHooks::kDefaultTriggerAsyncId] =
    default_trigger_async_id;
}

inline Environment::AsyncHooks::DefaultTriggerAsyncIdScope
  ::~DefaultTriggerAsyncIdScope() {
  async_id_fields_ref_[AsyncHooks::kDefaultTriggerAsyncId] =
    old_default_trigger_async_id_;
}


inline Environment::AsyncCallbackScope::AsyncCallbackScope(Environment* env)
    : env_(env) {
  env_->makecallback_cntr_++;
}

inline Environment::AsyncCallbackScope::~AsyncCallbackScope() {
  env_->makecallback_cntr_--;
}

inline bool Environment::AsyncCallbackScope::in_makecallback() const {
  return env_->makecallback_cntr_ > 1;
}

inline Environment::TickInfo::TickInfo() {
  for (int i = 0; i < kFieldsCount; ++i)
    fields_[i] = 0;
}

inline uint32_t* Environment::TickInfo::fields() {
  return fields_;
}

inline int Environment::TickInfo::fields_count() const {
  return kFieldsCount;
}

inline uint32_t Environment::TickInfo::index() const {
  return fields_[kIndex];
}

inline uint32_t Environment::TickInfo::length() const {
  return fields_[kLength];
}

inline void Environment::TickInfo::set_index(uint32_t value) {
  fields_[kIndex] = value;
}

inline void Environment::AssignToContext(v8::Local<v8::Context> context) {
  context->SetAlignedPointerInEmbedderData(kContextEmbedderDataIndex, this);
#if HAVE_INSPECTOR
  inspector_agent()->ContextCreated(context);
#endif  // HAVE_INSPECTOR
}

inline Environment* Environment::GetCurrent(v8::Isolate* isolate) {
  return GetCurrent(isolate->GetCurrentContext());
}

inline Environment* Environment::GetCurrent(v8::Local<v8::Context> context) {
  return static_cast<Environment*>(
      context->GetAlignedPointerFromEmbedderData(kContextEmbedderDataIndex));
}

inline Environment* Environment::GetCurrent(
    const v8::FunctionCallbackInfo<v8::Value>& info) {
  CHECK(info.Data()->IsExternal());
  return static_cast<Environment*>(info.Data().As<v8::External>()->Value());
}

template <typename T>
inline Environment* Environment::GetCurrent(
    const v8::PropertyCallbackInfo<T>& info) {
  CHECK(info.Data()->IsExternal());
  return static_cast<Environment*>(
      info.Data().template As<v8::External>()->Value());
}

inline Environment::Environment(IsolateData* isolate_data,
                                v8::Local<v8::Context> context)
    : isolate_(context->GetIsolate()),
      isolate_data_(isolate_data),
      async_hooks_(context->GetIsolate()),
      timer_base_(uv_now(isolate_data->event_loop())),
      using_domains_(false),
      printed_error_(false),
      trace_sync_io_(false),
      abort_on_uncaught_exception_(false),
      emit_napi_warning_(true),
      makecallback_cntr_(0),
      scheduled_immediate_count_(isolate_, 1),
      should_abort_on_uncaught_toggle_(isolate_, 1),
#if HAVE_INSPECTOR
      inspector_agent_(new inspector::Agent(this)),
#endif
      handle_cleanup_waiting_(0),
      http_parser_buffer_(nullptr),
      fs_stats_field_array_(),
      context_(context->GetIsolate(), context) {
  // We'll be creating new objects so make sure we've entered the context.
  v8::HandleScope handle_scope(isolate());
  v8::Context::Scope context_scope(context);
  set_as_external(v8::External::New(isolate(), this));

  v8::Local<v8::Primitive> null = v8::Null(isolate());
  v8::Local<v8::Object> binding_cache_object = v8::Object::New(isolate());
  CHECK(binding_cache_object->SetPrototype(context, null).FromJust());
  set_binding_cache_object(binding_cache_object);

  v8::Local<v8::Object> internal_binding_cache_object =
      v8::Object::New(isolate());
  CHECK(internal_binding_cache_object->SetPrototype(context, null).FromJust());
  set_internal_binding_cache_object(internal_binding_cache_object);

  set_module_load_list_array(v8::Array::New(isolate()));

  AssignToContext(context);

  destroy_async_id_list_.reserve(512);
  performance_state_ = Calloc<performance::performance_state>(1);
  performance_state_->milestones[
      performance::NODE_PERFORMANCE_MILESTONE_ENVIRONMENT] =
          PERFORMANCE_NOW();
  performance_state_->milestones[
    performance::NODE_PERFORMANCE_MILESTONE_NODE_START] =
        performance::performance_node_start;
  performance_state_->milestones[
    performance::NODE_PERFORMANCE_MILESTONE_V8_START] =
        performance::performance_v8_start;

  // By default, always abort when --abort-on-uncaught-exception was passed.
  should_abort_on_uncaught_toggle_[0] = 1;
}

inline Environment::~Environment() {
  v8::HandleScope handle_scope(isolate());
  fs_stats_field_array_.Empty();
#if HAVE_INSPECTOR
  // Destroy inspector agent before erasing the context. The inspector
  // destructor depends on the context still being accessible.
  inspector_agent_.reset();
#endif

  context()->SetAlignedPointerInEmbedderData(kContextEmbedderDataIndex,
                                             nullptr);
#define V(PropertyName, TypeName) PropertyName ## _.Reset();
  ENVIRONMENT_STRONG_PERSISTENT_PROPERTIES(V)
#undef V

  delete[] heap_statistics_buffer_;
  delete[] heap_space_statistics_buffer_;
  delete[] http_parser_buffer_;
  free(performance_state_);
}

inline v8::Isolate* Environment::isolate() const {
  return isolate_;
}

inline Environment* Environment::from_immediate_check_handle(
    uv_check_t* handle) {
  return ContainerOf(&Environment::immediate_check_handle_, handle);
}

inline uv_check_t* Environment::immediate_check_handle() {
  return &immediate_check_handle_;
}

inline uv_idle_t* Environment::immediate_idle_handle() {
  return &immediate_idle_handle_;
}

inline void Environment::RegisterHandleCleanup(uv_handle_t* handle,
                                               HandleCleanupCb cb,
                                               void *arg) {
  handle_cleanup_queue_.PushBack(new HandleCleanup(handle, cb, arg));
}

inline void Environment::FinishHandleCleanup(uv_handle_t* handle) {
  handle_cleanup_waiting_--;
}

inline uv_loop_t* Environment::event_loop() const {
  return isolate_data()->event_loop();
}

inline Environment::AsyncHooks* Environment::async_hooks() {
  return &async_hooks_;
}

inline Environment::TickInfo* Environment::tick_info() {
  return &tick_info_;
}

inline uint64_t Environment::timer_base() const {
  return timer_base_;
}

inline bool Environment::using_domains() const {
  return using_domains_;
}

inline void Environment::set_using_domains(bool value) {
  using_domains_ = value;
}

inline bool Environment::printed_error() const {
  return printed_error_;
}

inline void Environment::set_printed_error(bool value) {
  printed_error_ = value;
}

inline void Environment::set_trace_sync_io(bool value) {
  trace_sync_io_ = value;
}

inline bool Environment::abort_on_uncaught_exception() const {
  return abort_on_uncaught_exception_;
}

inline void Environment::set_abort_on_uncaught_exception(bool value) {
  abort_on_uncaught_exception_ = value;
}

inline AliasedBuffer<uint32_t, v8::Uint32Array>&
Environment::should_abort_on_uncaught_toggle() {
  return should_abort_on_uncaught_toggle_;
}

Environment::ShouldNotAbortOnUncaughtScope::ShouldNotAbortOnUncaughtScope(
    Environment* env)
    : env_(env) {
  env_->should_not_abort_scope_counter_++;
}

Environment::ShouldNotAbortOnUncaughtScope::~ShouldNotAbortOnUncaughtScope() {
  Close();
}

void Environment::ShouldNotAbortOnUncaughtScope::Close() {
  if (env_ != nullptr) {
    env_->should_not_abort_scope_counter_--;
    env_ = nullptr;
  }
}

bool Environment::inside_should_not_abort_on_uncaught_scope() const {
  return should_not_abort_scope_counter_ > 0;
}

inline std::vector<double>* Environment::destroy_async_id_list() {
  return &destroy_async_id_list_;
}

inline double Environment::new_async_id() {
  async_hooks()->async_id_fields()[AsyncHooks::kAsyncIdCounter] =
    async_hooks()->async_id_fields()[AsyncHooks::kAsyncIdCounter] + 1;
  return async_hooks()->async_id_fields()[AsyncHooks::kAsyncIdCounter];
}

inline double Environment::execution_async_id() {
  return async_hooks()->async_id_fields()[AsyncHooks::kExecutionAsyncId];
}

inline double Environment::trigger_async_id() {
  return async_hooks()->async_id_fields()[AsyncHooks::kTriggerAsyncId];
}

<<<<<<< HEAD
inline double Environment::get_init_trigger_async_id() {
  AliasedBuffer<double, v8::Float64Array>& async_id_fields =
    async_hooks()->async_id_fields();
  double tid = async_id_fields[AsyncHooks::kInitTriggerAsyncId];
  async_id_fields[AsyncHooks::kInitTriggerAsyncId] = 0;

  if (tid <= 0) tid = execution_async_id();
  return tid;
}

inline void Environment::set_init_trigger_async_id(const double id) {
  async_hooks()->async_id_fields()[AsyncHooks::kInitTriggerAsyncId] = id;
=======
inline double Environment::get_default_trigger_async_id() {
  double default_trigger_async_id =
    async_hooks()->async_id_fields()[AsyncHooks::kDefaultTriggerAsyncId];
  // If defaultTriggerAsyncId isn't set, use the executionAsyncId
  if (default_trigger_async_id < 0)
    default_trigger_async_id = execution_async_id();
  return default_trigger_async_id;
>>>>>>> 3b8da4cb
}

inline double* Environment::heap_statistics_buffer() const {
  CHECK_NE(heap_statistics_buffer_, nullptr);
  return heap_statistics_buffer_;
}

inline void Environment::set_heap_statistics_buffer(double* pointer) {
  CHECK_EQ(heap_statistics_buffer_, nullptr);  // Should be set only once.
  heap_statistics_buffer_ = pointer;
}

inline double* Environment::heap_space_statistics_buffer() const {
  CHECK_NE(heap_space_statistics_buffer_, nullptr);
  return heap_space_statistics_buffer_;
}

inline void Environment::set_heap_space_statistics_buffer(double* pointer) {
  CHECK_EQ(heap_space_statistics_buffer_, nullptr);  // Should be set only once.
  heap_space_statistics_buffer_ = pointer;
}

inline char* Environment::http_parser_buffer() const {
  return http_parser_buffer_;
}

inline void Environment::set_http_parser_buffer(char* buffer) {
  CHECK_EQ(http_parser_buffer_, nullptr);  // Should be set only once.
  http_parser_buffer_ = buffer;
}

inline http2::http2_state* Environment::http2_state() const {
  return http2_state_.get();
}

inline void Environment::set_http2_state(
    std::unique_ptr<http2::http2_state> buffer) {
  CHECK(!http2_state_);  // Should be set only once.
  http2_state_ = std::move(buffer);
}

inline v8::Local<v8::Float64Array> Environment::fs_stats_field_array() const {
  return v8::Local<v8::Float64Array>::New(isolate_, fs_stats_field_array_);
}

inline void Environment::set_fs_stats_field_array(
    v8::Local<v8::Float64Array> fields) {
  CHECK_EQ(fs_stats_field_array_.IsEmpty(), true);  // Should be set only once.
  fs_stats_field_array_ = v8::Global<v8::Float64Array>(isolate_, fields);
}

inline AliasedBuffer<uint32_t, v8::Uint32Array>&
Environment::scheduled_immediate_count() {
  return scheduled_immediate_count_;
}

void Environment::SetImmediate(native_immediate_callback cb,
                               void* data,
                               v8::Local<v8::Object> obj) {
  native_immediate_callbacks_.push_back({
    cb,
    data,
    std::unique_ptr<v8::Persistent<v8::Object>>(
        obj.IsEmpty() ? nullptr : new v8::Persistent<v8::Object>(isolate_, obj))
  });
  if (scheduled_immediate_count_[0] == 0)
    ActivateImmediateCheck();
  scheduled_immediate_count_[0] = scheduled_immediate_count_[0] + 1;
}

inline performance::performance_state* Environment::performance_state() {
  return performance_state_;
}

inline std::map<std::string, uint64_t>* Environment::performance_marks() {
  return &performance_marks_;
}

inline IsolateData* Environment::isolate_data() const {
  return isolate_data_;
}

inline void Environment::ThrowError(const char* errmsg) {
  ThrowError(v8::Exception::Error, errmsg);
}

inline void Environment::ThrowTypeError(const char* errmsg) {
  ThrowError(v8::Exception::TypeError, errmsg);
}

inline void Environment::ThrowRangeError(const char* errmsg) {
  ThrowError(v8::Exception::RangeError, errmsg);
}

inline void Environment::ThrowError(
    v8::Local<v8::Value> (*fun)(v8::Local<v8::String>),
    const char* errmsg) {
  v8::HandleScope handle_scope(isolate());
  isolate()->ThrowException(fun(OneByteString(isolate(), errmsg)));
}

inline void Environment::ThrowErrnoException(int errorno,
                                             const char* syscall,
                                             const char* message,
                                             const char* path) {
  isolate()->ThrowException(
      ErrnoException(isolate(), errorno, syscall, message, path));
}

inline void Environment::ThrowUVException(int errorno,
                                          const char* syscall,
                                          const char* message,
                                          const char* path,
                                          const char* dest) {
  isolate()->ThrowException(
      UVException(isolate(), errorno, syscall, message, path, dest));
}

inline v8::Local<v8::FunctionTemplate>
    Environment::NewFunctionTemplate(v8::FunctionCallback callback,
                                     v8::Local<v8::Signature> signature) {
  v8::Local<v8::External> external = as_external();
  return v8::FunctionTemplate::New(isolate(), callback, external, signature);
}

inline void Environment::SetMethod(v8::Local<v8::Object> that,
                                   const char* name,
                                   v8::FunctionCallback callback) {
  v8::Local<v8::Function> function =
      NewFunctionTemplate(callback)->GetFunction();
  // kInternalized strings are created in the old space.
  const v8::NewStringType type = v8::NewStringType::kInternalized;
  v8::Local<v8::String> name_string =
      v8::String::NewFromUtf8(isolate(), name, type).ToLocalChecked();
  that->Set(name_string, function);
  function->SetName(name_string);  // NODE_SET_METHOD() compatibility.
}

inline void Environment::SetProtoMethod(v8::Local<v8::FunctionTemplate> that,
                                        const char* name,
                                        v8::FunctionCallback callback) {
  v8::Local<v8::Signature> signature = v8::Signature::New(isolate(), that);
  v8::Local<v8::FunctionTemplate> t = NewFunctionTemplate(callback, signature);
  // kInternalized strings are created in the old space.
  const v8::NewStringType type = v8::NewStringType::kInternalized;
  v8::Local<v8::String> name_string =
      v8::String::NewFromUtf8(isolate(), name, type).ToLocalChecked();
  that->PrototypeTemplate()->Set(name_string, t);
  t->SetClassName(name_string);  // NODE_SET_PROTOTYPE_METHOD() compatibility.
}

inline void Environment::SetTemplateMethod(v8::Local<v8::FunctionTemplate> that,
                                           const char* name,
                                           v8::FunctionCallback callback) {
  v8::Local<v8::FunctionTemplate> t = NewFunctionTemplate(callback);
  // kInternalized strings are created in the old space.
  const v8::NewStringType type = v8::NewStringType::kInternalized;
  v8::Local<v8::String> name_string =
      v8::String::NewFromUtf8(isolate(), name, type).ToLocalChecked();
  that->Set(name_string, t);
  t->SetClassName(name_string);  // NODE_SET_METHOD() compatibility.
}

#define VP(PropertyName, StringValue) V(v8::Private, PropertyName)
#define VS(PropertyName, StringValue) V(v8::String, PropertyName)
#define V(TypeName, PropertyName)                                             \
  inline                                                                      \
  v8::Local<TypeName> IsolateData::PropertyName(v8::Isolate* isolate) const { \
    /* Strings are immutable so casting away const-ness here is okay. */      \
    return const_cast<IsolateData*>(this)->PropertyName ## _.Get(isolate);    \
  }
  PER_ISOLATE_PRIVATE_SYMBOL_PROPERTIES(VP)
  PER_ISOLATE_STRING_PROPERTIES(VS)
#undef V
#undef VS
#undef VP

#define VP(PropertyName, StringValue) V(v8::Private, PropertyName)
#define VS(PropertyName, StringValue) V(v8::String, PropertyName)
#define V(TypeName, PropertyName)                                             \
  inline v8::Local<TypeName> Environment::PropertyName() const {              \
    return isolate_data()->PropertyName(isolate());                           \
  }
  PER_ISOLATE_PRIVATE_SYMBOL_PROPERTIES(VP)
  PER_ISOLATE_STRING_PROPERTIES(VS)
#undef V
#undef VS
#undef VP

#define V(PropertyName, TypeName)                                             \
  inline v8::Local<TypeName> Environment::PropertyName() const {              \
    return StrongPersistentToLocal(PropertyName ## _);                        \
  }                                                                           \
  inline void Environment::set_ ## PropertyName(v8::Local<TypeName> value) {  \
    PropertyName ## _.Reset(isolate(), value);                                \
  }
  ENVIRONMENT_STRONG_PERSISTENT_PROPERTIES(V)
#undef V

}  // namespace node

#endif  // defined(NODE_WANT_INTERNALS) && NODE_WANT_INTERNALS

#endif  // SRC_ENV_INL_H_<|MERGE_RESOLUTION|>--- conflicted
+++ resolved
@@ -457,20 +457,6 @@
   return async_hooks()->async_id_fields()[AsyncHooks::kTriggerAsyncId];
 }
 
-<<<<<<< HEAD
-inline double Environment::get_init_trigger_async_id() {
-  AliasedBuffer<double, v8::Float64Array>& async_id_fields =
-    async_hooks()->async_id_fields();
-  double tid = async_id_fields[AsyncHooks::kInitTriggerAsyncId];
-  async_id_fields[AsyncHooks::kInitTriggerAsyncId] = 0;
-
-  if (tid <= 0) tid = execution_async_id();
-  return tid;
-}
-
-inline void Environment::set_init_trigger_async_id(const double id) {
-  async_hooks()->async_id_fields()[AsyncHooks::kInitTriggerAsyncId] = id;
-=======
 inline double Environment::get_default_trigger_async_id() {
   double default_trigger_async_id =
     async_hooks()->async_id_fields()[AsyncHooks::kDefaultTriggerAsyncId];
@@ -478,7 +464,6 @@
   if (default_trigger_async_id < 0)
     default_trigger_async_id = execution_async_id();
   return default_trigger_async_id;
->>>>>>> 3b8da4cb
 }
 
 inline double* Environment::heap_statistics_buffer() const {
