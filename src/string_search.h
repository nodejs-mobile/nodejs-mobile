--- conflicted
+++ resolved
@@ -37,13 +37,9 @@
 
   // Access individual vector elements - checks bounds in debug mode.
   T& operator[](size_t index) const {
-<<<<<<< HEAD
-    CHECK(index < length_);
-=======
 #ifdef DEBUG
     CHECK(index < length_);
 #endif
->>>>>>> 84bd6f3c
     return start_[is_forward_ ? index : (length_ - index - 1)];
   }
 
@@ -594,10 +590,6 @@
   stringsearch::Vector<const Char> v_needle(needle, needle_length, is_forward);
   stringsearch::Vector<const Char> v_haystack(
       haystack, haystack_length, is_forward);
-<<<<<<< HEAD
-  CHECK(haystack_length >= needle_length);
-=======
->>>>>>> 84bd6f3c
   size_t diff = haystack_length - needle_length;
   size_t relative_start_index;
   if (is_forward) {
