// Copyright Joyent, Inc. and other Node contributors.
//
// Permission is hereby granted, free of charge, to any person obtaining a
// copy of this software and associated documentation files (the
// "Software"), to deal in the Software without restriction, including
// without limitation the rights to use, copy, modify, merge, publish,
// distribute, sublicense, and/or sell copies of the Software, and to permit
// persons to whom the Software is furnished to do so, subject to the
// following conditions:
//
// The above copyright notice and this permission notice shall be included
// in all copies or substantial portions of the Software.
//
// THE SOFTWARE IS PROVIDED "AS IS", WITHOUT WARRANTY OF ANY KIND, EXPRESS
// OR IMPLIED, INCLUDING BUT NOT LIMITED TO THE WARRANTIES OF
// MERCHANTABILITY, FITNESS FOR A PARTICULAR PURPOSE AND NONINFRINGEMENT. IN
// NO EVENT SHALL THE AUTHORS OR COPYRIGHT HOLDERS BE LIABLE FOR ANY CLAIM,
// DAMAGES OR OTHER LIABILITY, WHETHER IN AN ACTION OF CONTRACT, TORT OR
// OTHERWISE, ARISING FROM, OUT OF OR IN CONNECTION WITH THE SOFTWARE OR THE
// USE OR OTHER DEALINGS IN THE SOFTWARE.

#include "node.h"
#include <stdio.h>

#ifdef _WIN32
#include <windows.h>
#include <VersionHelpers.h>
#include <WinError.h>

int wmain(int argc, wchar_t* wargv[]) {
  if (!IsWindows7OrGreater()) {
    fprintf(stderr, "This application is only supported on Windows 7, "
                    "Windows Server 2008 R2, or higher.");
    exit(ERROR_EXE_MACHINE_TYPE_MISMATCH);
  }

  // Convert argv to UTF8
  char** argv = new char*[argc + 1];
  for (int i = 0; i < argc; i++) {
    // Compute the size of the required buffer
    DWORD size = WideCharToMultiByte(CP_UTF8,
                                     0,
                                     wargv[i],
                                     -1,
                                     nullptr,
                                     0,
                                     nullptr,
                                     nullptr);
    if (size == 0) {
      // This should never happen.
      fprintf(stderr, "Could not convert arguments to utf8.");
      exit(1);
    }
    // Do the actual conversion
    argv[i] = new char[size];
    DWORD result = WideCharToMultiByte(CP_UTF8,
                                       0,
                                       wargv[i],
                                       -1,
                                       argv[i],
                                       size,
                                       nullptr,
                                       nullptr);
    if (result == 0) {
      // This should never happen.
      fprintf(stderr, "Could not convert arguments to utf8.");
      exit(1);
    }
  }
  argv[argc] = nullptr;
  // Now that conversion is done, we can finally start.
  return node::Start(argc, argv);
}
#else
// UNIX
#ifdef __linux__
#include <elf.h>
#ifdef __LP64__
#define Elf_auxv_t Elf64_auxv_t
#else
#define Elf_auxv_t Elf32_auxv_t
#endif  // __LP64__
extern char** environ;
#endif  // __linux__
<<<<<<< HEAD
=======
#if defined(__POSIX__) && defined(NODE_SHARED_MODE)
#include <string.h>
#include <signal.h>
#endif
>>>>>>> 84bd6f3c

namespace node {
  extern bool linux_at_secure;
}  // namespace node

<<<<<<< HEAD
int main(int argc, char *argv[]) {
=======
int main(int argc, char* argv[]) {
#if defined(__POSIX__) && defined(NODE_SHARED_MODE)
  // In node::PlatformInit(), we squash all signal handlers for non-shared lib
  // build. In order to run test cases against shared lib build, we also need
  // to do the same thing for shared lib build here, but only for SIGPIPE for
  // now. If node::PlatformInit() is moved to here, then this section could be
  // removed.
  {
    struct sigaction act;
    memset(&act, 0, sizeof(act));
    act.sa_handler = SIG_IGN;
    sigaction(SIGPIPE, &act, nullptr);
  }
#endif

>>>>>>> 84bd6f3c
#if defined(__linux__)
  char** envp = environ;
  while (*envp++ != nullptr) {}
  Elf_auxv_t* auxv = reinterpret_cast<Elf_auxv_t*>(envp);
  for (; auxv->a_type != AT_NULL; auxv++) {
    if (auxv->a_type == AT_SECURE) {
      node::linux_at_secure = auxv->a_un.a_val;
      break;
    }
  }
#endif
  // Disable stdio buffering, it interacts poorly with printf()
  // calls elsewhere in the program (e.g., any logging from V8.)
  setvbuf(stdout, nullptr, _IONBF, 0);
  setvbuf(stderr, nullptr, _IONBF, 0);
  return node::Start(argc, argv);
}
#endif<|MERGE_RESOLUTION|>--- conflicted
+++ resolved
@@ -82,21 +82,15 @@
 #endif  // __LP64__
 extern char** environ;
 #endif  // __linux__
-<<<<<<< HEAD
-=======
 #if defined(__POSIX__) && defined(NODE_SHARED_MODE)
 #include <string.h>
 #include <signal.h>
 #endif
->>>>>>> 84bd6f3c
 
 namespace node {
   extern bool linux_at_secure;
 }  // namespace node
 
-<<<<<<< HEAD
-int main(int argc, char *argv[]) {
-=======
 int main(int argc, char* argv[]) {
 #if defined(__POSIX__) && defined(NODE_SHARED_MODE)
   // In node::PlatformInit(), we squash all signal handlers for non-shared lib
@@ -112,7 +106,6 @@
   }
 #endif
 
->>>>>>> 84bd6f3c
 #if defined(__linux__)
   char** envp = environ;
   while (*envp++ != nullptr) {}
