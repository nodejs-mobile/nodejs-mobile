--- conflicted
+++ resolved
@@ -2,10 +2,6 @@
 #include "node_i18n.h"
 #include "env-inl.h"
 #include "util-inl.h"
-<<<<<<< HEAD
-#include "node_debug_options.h"
-=======
->>>>>>> 84bd6f3c
 
 namespace node {
 
@@ -32,8 +28,6 @@
                               True(isolate), ReadOnly).FromJust();            \
   } while (0)
 
-<<<<<<< HEAD
-=======
 #define READONLY_STRING_PROPERTY(obj, str, val)                                \
   do {                                                                         \
     (obj)->DefineOwnProperty(context,                                          \
@@ -46,7 +40,6 @@
   } while (0)
 
 
->>>>>>> 84bd6f3c
 #define READONLY_PROPERTY(obj, name, value)                                   \
   do {                                                                        \
     obj->DefineOwnProperty(env->context(),                                    \
@@ -60,8 +53,6 @@
   Environment* env = Environment::GetCurrent(context);
   Isolate* isolate = env->isolate();
 
-<<<<<<< HEAD
-=======
 #ifdef NODE_FIPS_MODE
   READONLY_BOOLEAN_PROPERTY("fipsMode");
   // TODO(addaleax): Use options parser variable instead.
@@ -69,7 +60,6 @@
     READONLY_BOOLEAN_PROPERTY("fipsForced");
 #endif
 
->>>>>>> 84bd6f3c
 #ifdef NODE_HAVE_I18N_SUPPORT
 
   READONLY_BOOLEAN_PROPERTY("hasIntl");
@@ -78,15 +68,6 @@
   READONLY_BOOLEAN_PROPERTY("hasSmallICU");
 #endif  // NODE_HAVE_SMALL_ICU
 
-<<<<<<< HEAD
-  target->DefineOwnProperty(
-      context,
-      FIXED_ONE_BYTE_STRING(isolate, "icuDataDir"),
-      String::NewFromUtf8(isolate,
-                          icu_data_dir.data(),
-                          v8::NewStringType::kNormal).ToLocalChecked(),
-      ReadOnly).FromJust();
-=======
 #if NODE_USE_V8_PLATFORM
   READONLY_BOOLEAN_PROPERTY("hasTracing");
 #endif
@@ -98,7 +79,6 @@
   // TODO(addaleax): This seems to be an unused, private API. Remove it?
   READONLY_STRING_PROPERTY(target, "icuDataDir",
       per_process_opts->icu_data_dir);
->>>>>>> 84bd6f3c
 
 #endif  // NODE_HAVE_I18N_SUPPORT
 
@@ -115,19 +95,6 @@
     }
   }
 
-<<<<<<< HEAD
-  if (config_experimental_modules)
-    READONLY_BOOLEAN_PROPERTY("experimentalModules");
-
-  if (config_pending_deprecation)
-    READONLY_BOOLEAN_PROPERTY("pendingDeprecation");
-
-  if (config_expose_internals)
-    READONLY_BOOLEAN_PROPERTY("exposeInternals");
-
-  if (config_expose_http2)
-    READONLY_BOOLEAN_PROPERTY("exposeHTTP2");
-=======
   if (env->options()->experimental_vm_modules)
     READONLY_BOOLEAN_PROPERTY("experimentalVMModules");
 
@@ -145,50 +112,11 @@
 
   if (env->abort_on_uncaught_exception())
     READONLY_BOOLEAN_PROPERTY("shouldAbortOnUncaughtException");
->>>>>>> 84bd6f3c
 
   READONLY_PROPERTY(target,
                     "bits",
                     Number::New(env->isolate(), 8 * sizeof(intptr_t)));
 
-<<<<<<< HEAD
-  if (!config_warning_file.empty()) {
-    target->DefineOwnProperty(
-        context,
-        FIXED_ONE_BYTE_STRING(isolate, "warningFile"),
-        String::NewFromUtf8(isolate,
-                            config_warning_file.data(),
-                            v8::NewStringType::kNormal).ToLocalChecked(),
-        ReadOnly).FromJust();
-  }
-
-  Local<Object> debugOptions = Object::New(isolate);
-
-  target->DefineOwnProperty(
-      context,
-      FIXED_ONE_BYTE_STRING(isolate, "debugOptions"),
-      debugOptions, ReadOnly).FromJust();
-
-  debugOptions->DefineOwnProperty(
-      context,
-      FIXED_ONE_BYTE_STRING(isolate, "host"),
-      String::NewFromUtf8(isolate,
-                          debug_options.host_name().c_str(),
-                          v8::NewStringType::kNormal).ToLocalChecked(),
-      ReadOnly).FromJust();
-
-  debugOptions->DefineOwnProperty(
-      context,
-      env->port_string(),
-      Integer::New(isolate, debug_options.port()),
-      ReadOnly).FromJust();
-
-  debugOptions->DefineOwnProperty(
-      context,
-      FIXED_ONE_BYTE_STRING(isolate, "inspectorEnabled"),
-      Boolean::New(isolate, debug_options.inspector_enabled()), ReadOnly)
-          .FromJust();
-=======
   const std::string& warning_file = env->options()->redirect_warnings;
   if (!warning_file.empty()) {
     READONLY_STRING_PROPERTY(target, "warningFile", warning_file);
@@ -208,7 +136,6 @@
   READONLY_PROPERTY(debug_options_obj,
                     "inspectorEnabled",
                     Boolean::New(isolate, debug_options->inspector_enabled));
->>>>>>> 84bd6f3c
 }  // InitConfig
 
 }  // namespace node
