// Copyright Joyent, Inc. and other Node contributors.
//
// Permission is hereby granted, free of charge, to any person obtaining a
// copy of this software and associated documentation files (the
// "Software"), to deal in the Software without restriction, including
// without limitation the rights to use, copy, modify, merge, publish,
// distribute, sublicense, and/or sell copies of the Software, and to permit
// persons to whom the Software is furnished to do so, subject to the
// following conditions:
//
// The above copyright notice and this permission notice shall be included
// in all copies or substantial portions of the Software.
//
// THE SOFTWARE IS PROVIDED "AS IS", WITHOUT WARRANTY OF ANY KIND, EXPRESS
// OR IMPLIED, INCLUDING BUT NOT LIMITED TO THE WARRANTIES OF
// MERCHANTABILITY, FITNESS FOR A PARTICULAR PURPOSE AND NONINFRINGEMENT. IN
// NO EVENT SHALL THE AUTHORS OR COPYRIGHT HOLDERS BE LIABLE FOR ANY CLAIM,
// DAMAGES OR OTHER LIABILITY, WHETHER IN AN ACTION OF CONTRACT, TORT OR
// OTHERWISE, ARISING FROM, OUT OF OR IN CONNECTION WITH THE SOFTWARE OR THE
// USE OR OTHER DEALINGS IN THE SOFTWARE.

#include "node.h"
#include "node_buffer.h"
#include "node_internals.h"

#include "async_wrap-inl.h"
#include "env-inl.h"
#include "http_parser.h"
#include "stream_base-inl.h"
#include "util-inl.h"
#include "v8.h"

#include <stdlib.h>  // free()
#include <string.h>  // strdup()

// This is a binding to http_parser (https://github.com/nodejs/http-parser)
// The goal is to decouple sockets from parsing for more javascript-level
// agility. A Buffer is read from a socket and passed to parser.execute().
// The parser then issues callbacks with slices of the data
//     parser.onMessageBegin
//     parser.onPath
//     parser.onBody
//     ...
// No copying is performed when slicing the buffer, only small reference
// allocations.


namespace node {
namespace {

using v8::Array;
using v8::Boolean;
using v8::Context;
using v8::EscapableHandleScope;
using v8::Exception;
using v8::Function;
using v8::FunctionCallbackInfo;
using v8::FunctionTemplate;
using v8::HandleScope;
using v8::Int32;
using v8::Integer;
using v8::Local;
using v8::MaybeLocal;
using v8::Object;
using v8::String;
using v8::Uint32;
using v8::Undefined;
using v8::Value;

const uint32_t kOnHeaders = 0;
const uint32_t kOnHeadersComplete = 1;
const uint32_t kOnBody = 2;
const uint32_t kOnMessageComplete = 3;
const uint32_t kOnExecute = 4;


// helper class for the Parser
struct StringPtr {
  StringPtr() {
    on_heap_ = false;
    Reset();
  }


  ~StringPtr() {
    Reset();
  }


  // If str_ does not point to a heap string yet, this function makes it do
  // so. This is called at the end of each http_parser_execute() so as not
  // to leak references. See issue #2438 and test-http-parser-bad-ref.js.
  void Save() {
    if (!on_heap_ && size_ > 0) {
      char* s = new char[size_];
      memcpy(s, str_, size_);
      str_ = s;
      on_heap_ = true;
    }
  }


  void Reset() {
    if (on_heap_) {
      delete[] str_;
      on_heap_ = false;
    }

    str_ = nullptr;
    size_ = 0;
  }


  void Update(const char* str, size_t size) {
    if (str_ == nullptr) {
      str_ = str;
    } else if (on_heap_ || str_ + size_ != str) {
      // Non-consecutive input, make a copy on the heap.
      // TODO(bnoordhuis) Use slab allocation, O(n) allocs is bad.
      char* s = new char[size_ + size];
      memcpy(s, str_, size_);
      memcpy(s + size_, str, size);

      if (on_heap_)
        delete[] str_;
      else
        on_heap_ = true;

      str_ = s;
    }
    size_ += size;
  }


  Local<String> ToString(Environment* env) const {
    if (str_)
      return OneByteString(env->isolate(), str_, size_);
    else
      return String::Empty(env->isolate());
  }


  const char* str_;
  bool on_heap_;
  size_t size_;
};


class Parser : public AsyncWrap, public StreamListener {
 public:
  Parser(Environment* env, Local<Object> wrap, enum http_parser_type type)
      : AsyncWrap(env, wrap, AsyncWrap::PROVIDER_HTTPPARSER),
        current_buffer_len_(0),
        current_buffer_data_(nullptr) {
    Init(type);
  }


  void MemoryInfo(MemoryTracker* tracker) const override {
    tracker->TrackField("current_buffer", current_buffer_);
  }

  SET_MEMORY_INFO_NAME(Parser)
  SET_SELF_SIZE(Parser)

  int on_message_begin() {
    num_fields_ = num_values_ = 0;
    url_.Reset();
    status_message_.Reset();
    return 0;
  }


  int on_url(const char* at, size_t length) {
    url_.Update(at, length);
    return 0;
  }


  int on_status(const char* at, size_t length) {
    status_message_.Update(at, length);
    return 0;
  }


  int on_header_field(const char* at, size_t length) {
    if (num_fields_ == num_values_) {
      // start of new field name
      num_fields_++;
      if (num_fields_ == arraysize(fields_)) {
        // ran out of space - flush to javascript land
        Flush();
        num_fields_ = 1;
        num_values_ = 0;
      }
      fields_[num_fields_ - 1].Reset();
    }

    CHECK_LT(num_fields_, arraysize(fields_));
    CHECK_EQ(num_fields_, num_values_ + 1);

    fields_[num_fields_ - 1].Update(at, length);

    return 0;
  }


  int on_header_value(const char* at, size_t length) {
    if (num_values_ != num_fields_) {
      // start of new header value
      num_values_++;
      values_[num_values_ - 1].Reset();
    }

    CHECK_LT(num_values_, arraysize(values_));
    CHECK_EQ(num_values_, num_fields_);

    values_[num_values_ - 1].Update(at, length);

    return 0;
  }


  int on_headers_complete() {
    // Arguments for the on-headers-complete javascript callback. This
    // list needs to be kept in sync with the actual argument list for
    // `parserOnHeadersComplete` in lib/_http_common.js.
    enum on_headers_complete_arg_index {
      A_VERSION_MAJOR = 0,
      A_VERSION_MINOR,
      A_HEADERS,
      A_METHOD,
      A_URL,
      A_STATUS_CODE,
      A_STATUS_MESSAGE,
      A_UPGRADE,
      A_SHOULD_KEEP_ALIVE,
      A_MAX
    };

    Local<Value> argv[A_MAX];
    Local<Object> obj = object();
    Local<Value> cb = obj->Get(kOnHeadersComplete);

    if (!cb->IsFunction())
      return 0;

    Local<Value> undefined = Undefined(env()->isolate());
    for (size_t i = 0; i < arraysize(argv); i++)
      argv[i] = undefined;

    if (have_flushed_) {
      // Slow case, flush remaining headers.
      Flush();
    } else {
      // Fast case, pass headers and URL to JS land.
      argv[A_HEADERS] = CreateHeaders();
      if (parser_.type == HTTP_REQUEST)
        argv[A_URL] = url_.ToString(env());
    }

    num_fields_ = 0;
    num_values_ = 0;

    // METHOD
    if (parser_.type == HTTP_REQUEST) {
      argv[A_METHOD] =
          Uint32::NewFromUnsigned(env()->isolate(), parser_.method);
    }

    // STATUS
    if (parser_.type == HTTP_RESPONSE) {
      argv[A_STATUS_CODE] =
          Integer::New(env()->isolate(), parser_.status_code);
      argv[A_STATUS_MESSAGE] = status_message_.ToString(env());
    }

    // VERSION
    argv[A_VERSION_MAJOR] = Integer::New(env()->isolate(), parser_.http_major);
    argv[A_VERSION_MINOR] = Integer::New(env()->isolate(), parser_.http_minor);

    argv[A_SHOULD_KEEP_ALIVE] =
        Boolean::New(env()->isolate(), http_should_keep_alive(&parser_));

    argv[A_UPGRADE] = Boolean::New(env()->isolate(), parser_.upgrade);

    Environment::AsyncCallbackScope callback_scope(env());

    MaybeLocal<Value> head_response =
        MakeCallback(cb.As<Function>(), arraysize(argv), argv);

    int64_t val;

    if (head_response.IsEmpty() || !head_response.ToLocalChecked()
                                        ->IntegerValue(env()->context())
                                        .To(&val)) {
      got_exception_ = true;
      return -1;
    }

<<<<<<< HEAD
    return head_response.ToLocalChecked()->IntegerValue();
=======
    return val;
>>>>>>> 84bd6f3c
  }


  int on_body(const char* at, size_t length) {
    EscapableHandleScope scope(env()->isolate());

    Local<Object> obj = object();
    Local<Value> cb = obj->Get(kOnBody);

    if (!cb->IsFunction())
      return 0;

    // We came from consumed stream
    if (current_buffer_.IsEmpty()) {
      // Make sure Buffer will be in parent HandleScope
      current_buffer_ = scope.Escape(Buffer::Copy(
          env()->isolate(),
          current_buffer_data_,
          current_buffer_len_).ToLocalChecked());
    }

    Local<Value> argv[3] = {
      current_buffer_,
      Integer::NewFromUnsigned(env()->isolate(), at - current_buffer_data_),
      Integer::NewFromUnsigned(env()->isolate(), length)
    };

    MaybeLocal<Value> r = MakeCallback(cb.As<Function>(),
                                       arraysize(argv),
                                       argv);

    if (r.IsEmpty()) {
      got_exception_ = true;
      return -1;
    }

    return 0;
  }


  int on_message_complete() {
    HandleScope scope(env()->isolate());

    if (num_fields_)
      Flush();  // Flush trailing HTTP headers.

    Local<Object> obj = object();
    Local<Value> cb = obj->Get(kOnMessageComplete);

    if (!cb->IsFunction())
      return 0;

    Environment::AsyncCallbackScope callback_scope(env());

    MaybeLocal<Value> r = MakeCallback(cb.As<Function>(), 0, nullptr);

    if (r.IsEmpty()) {
      got_exception_ = true;
      return -1;
    }

    return 0;
  }


  static void New(const FunctionCallbackInfo<Value>& args) {
    Environment* env = Environment::GetCurrent(args);
    CHECK(args[0]->IsInt32());
    http_parser_type type =
        static_cast<http_parser_type>(args[0].As<Int32>()->Value());
    CHECK(type == HTTP_REQUEST || type == HTTP_RESPONSE);
    new Parser(env, args.This(), type);
  }


  static void Close(const FunctionCallbackInfo<Value>& args) {
    Parser* parser;
    ASSIGN_OR_RETURN_UNWRAP(&parser, args.Holder());

    delete parser;
  }


  static void Free(const FunctionCallbackInfo<Value>& args) {
    Environment* env = Environment::GetCurrent(args);
    Parser* parser;
    ASSIGN_OR_RETURN_UNWRAP(&parser, args.Holder());

    // Since the Parser destructor isn't going to run the destroy() callbacks
    // it needs to be triggered manually.
    parser->EmitTraceEventDestroy();
    parser->EmitDestroy(env, parser->get_async_id());
  }


  void Save() {
    url_.Save();
    status_message_.Save();

    for (size_t i = 0; i < num_fields_; i++) {
      fields_[i].Save();
    }

    for (size_t i = 0; i < num_values_; i++) {
      values_[i].Save();
    }
  }


  // var bytesParsed = parser->execute(buffer);
  static void Execute(const FunctionCallbackInfo<Value>& args) {
    Parser* parser;
    ASSIGN_OR_RETURN_UNWRAP(&parser, args.Holder());
    CHECK(parser->current_buffer_.IsEmpty());
    CHECK_EQ(parser->current_buffer_len_, 0);
    CHECK_NULL(parser->current_buffer_data_);
    CHECK_EQ(Buffer::HasInstance(args[0]), true);

    Local<Object> buffer_obj = args[0].As<Object>();
    char* buffer_data = Buffer::Data(buffer_obj);
    size_t buffer_len = Buffer::Length(buffer_obj);

    // This is a hack to get the current_buffer to the callbacks with the least
    // amount of overhead. Nothing else will run while http_parser_execute()
    // runs, therefore this pointer can be set and used for the execution.
    parser->current_buffer_ = buffer_obj;

    Local<Value> ret = parser->Execute(buffer_data, buffer_len);

    if (!ret.IsEmpty())
      args.GetReturnValue().Set(ret);
  }


  static void Finish(const FunctionCallbackInfo<Value>& args) {
    Environment* env = Environment::GetCurrent(args);

    Parser* parser;
    ASSIGN_OR_RETURN_UNWRAP(&parser, args.Holder());

    CHECK(parser->current_buffer_.IsEmpty());
    parser->got_exception_ = false;

    int rv = http_parser_execute(&(parser->parser_), &settings, nullptr, 0);

    if (parser->got_exception_)
      return;

    if (rv != 0) {
      enum http_errno err = HTTP_PARSER_ERRNO(&parser->parser_);

      Local<Value> e = Exception::Error(env->parse_error_string());
      Local<Object> obj = e.As<Object>();
      obj->Set(env->bytes_parsed_string(), Integer::New(env->isolate(), 0));
      obj->Set(env->code_string(),
               OneByteString(env->isolate(), http_errno_name(err)));

      args.GetReturnValue().Set(e);
    }
  }


  static void Reinitialize(const FunctionCallbackInfo<Value>& args) {
    Environment* env = Environment::GetCurrent(args);

    CHECK(args[0]->IsInt32());
    http_parser_type type =
        static_cast<http_parser_type>(args[0].As<Int32>()->Value());

    CHECK(type == HTTP_REQUEST || type == HTTP_RESPONSE);
    Parser* parser;
    ASSIGN_OR_RETURN_UNWRAP(&parser, args.Holder());
    // Should always be called from the same context.
    CHECK_EQ(env, parser->env());
    // The parser is being reused. Reset the async id and call init() callbacks.
    parser->AsyncReset();
    parser->Init(type);
  }


  template <bool should_pause>
  static void Pause(const FunctionCallbackInfo<Value>& args) {
    Environment* env = Environment::GetCurrent(args);
    Parser* parser;
    ASSIGN_OR_RETURN_UNWRAP(&parser, args.Holder());
    // Should always be called from the same context.
    CHECK_EQ(env, parser->env());
    http_parser_pause(&parser->parser_, should_pause);
  }


  static void Consume(const FunctionCallbackInfo<Value>& args) {
    Parser* parser;
    ASSIGN_OR_RETURN_UNWRAP(&parser, args.Holder());
    CHECK(args[0]->IsExternal());
    Local<External> stream_obj = args[0].As<External>();
    StreamBase* stream = static_cast<StreamBase*>(stream_obj->Value());
    CHECK_NOT_NULL(stream);
    stream->PushStreamListener(parser);
  }


  static void Unconsume(const FunctionCallbackInfo<Value>& args) {
    Parser* parser;
    ASSIGN_OR_RETURN_UNWRAP(&parser, args.Holder());

    // Already unconsumed
    if (parser->stream_ == nullptr)
      return;

<<<<<<< HEAD
    // Restore stream's callbacks
    if (args.Length() == 1 && args[0]->IsExternal()) {
      Local<External> stream_obj = args[0].As<External>();
      StreamBase* stream = static_cast<StreamBase*>(stream_obj->Value());
      CHECK_NE(stream, nullptr);

      stream->set_alloc_cb(parser->prev_alloc_cb_);
      stream->set_read_cb(parser->prev_read_cb_);
      stream->Unconsume();
    }

    parser->prev_alloc_cb_.clear();
    parser->prev_read_cb_.clear();
=======
    parser->stream_->RemoveStreamListener(parser);
>>>>>>> 84bd6f3c
  }


  static void GetCurrentBuffer(const FunctionCallbackInfo<Value>& args) {
    Parser* parser;
    ASSIGN_OR_RETURN_UNWRAP(&parser, args.Holder());

    Local<Object> ret = Buffer::Copy(
        parser->env(),
        parser->current_buffer_data_,
        parser->current_buffer_len_).ToLocalChecked();

    args.GetReturnValue().Set(ret);
  }

 protected:
  static const size_t kAllocBufferSize = 64 * 1024;

  uv_buf_t OnStreamAlloc(size_t suggested_size) override {
    // For most types of streams, OnStreamRead will be immediately after
    // OnStreamAlloc, and will consume all data, so using a static buffer for
    // reading is more efficient. For other streams, just use the default
    // allocator, which uses Malloc().
    if (env()->http_parser_buffer_in_use())
      return StreamListener::OnStreamAlloc(suggested_size);
    env()->set_http_parser_buffer_in_use(true);

    if (env()->http_parser_buffer() == nullptr)
      env()->set_http_parser_buffer(new char[kAllocBufferSize]);

    return uv_buf_init(env()->http_parser_buffer(), kAllocBufferSize);
  }


  void OnStreamRead(ssize_t nread, const uv_buf_t& buf) override {
    HandleScope scope(env()->isolate());
    // Once we’re done here, either indicate that the HTTP parser buffer
    // is free for re-use, or free() the data if it didn’t come from there
    // in the first place.
    OnScopeLeave on_scope_leave([&]() {
      if (buf.base == env()->http_parser_buffer())
        env()->set_http_parser_buffer_in_use(false);
      else
        free(buf.base);
    });

    if (nread < 0) {
      PassReadErrorToPreviousListener(nread);
      return;
    }

    // Ignore, empty reads have special meaning in http parser
    if (nread == 0)
      return;

    current_buffer_.Clear();
    Local<Value> ret = Execute(buf.base, nread);

    // Exception
    if (ret.IsEmpty())
      return;

    Local<Value> cb =
        object()->Get(env()->context(), kOnExecute).ToLocalChecked();

    if (!cb->IsFunction())
      return;

    // Hooks for GetCurrentBuffer
    current_buffer_len_ = nread;
    current_buffer_data_ = buf.base;

    MakeCallback(cb.As<Function>(), 1, &ret);

    current_buffer_len_ = 0;
    current_buffer_data_ = nullptr;
  }


  Local<Value> Execute(char* data, size_t len) {
    EscapableHandleScope scope(env()->isolate());

    current_buffer_len_ = len;
    current_buffer_data_ = data;
    got_exception_ = false;

    size_t nparsed =
      http_parser_execute(&parser_, &settings, data, len);

    Save();

    // Unassign the 'buffer_' variable
    current_buffer_.Clear();
    current_buffer_len_ = 0;
    current_buffer_data_ = nullptr;

    // If there was an exception in one of the callbacks
    if (got_exception_)
      return scope.Escape(Local<Value>());

    Local<Integer> nparsed_obj = Integer::New(env()->isolate(), nparsed);
    // If there was a parse error in one of the callbacks
    // TODO(bnoordhuis) What if there is an error on EOF?
    if (!parser_.upgrade && nparsed != len) {
      enum http_errno err = HTTP_PARSER_ERRNO(&parser_);

      Local<Value> e = Exception::Error(env()->parse_error_string());
      Local<Object> obj = e->ToObject(env()->isolate()->GetCurrentContext())
        .ToLocalChecked();
      obj->Set(env()->bytes_parsed_string(), nparsed_obj);
      obj->Set(env()->code_string(),
               OneByteString(env()->isolate(), http_errno_name(err)));

      return scope.Escape(e);
    }
    return scope.Escape(nparsed_obj);
  }

  Local<Array> CreateHeaders() {
    Local<Array> headers = Array::New(env()->isolate());
    Local<Function> fn = env()->push_values_to_array_function();
    Local<Value> argv[NODE_PUSH_VAL_TO_ARRAY_MAX * 2];
    size_t i = 0;

    do {
      size_t j = 0;
      while (i < num_values_ && j < arraysize(argv) / 2) {
        argv[j * 2] = fields_[i].ToString(env());
        argv[j * 2 + 1] = values_[i].ToString(env());
        i++;
        j++;
      }
      if (j > 0) {
        fn->Call(env()->context(), headers, j * 2, argv).ToLocalChecked();
      }
    } while (i < num_values_);

    return headers;
  }


  // spill headers and request path to JS land
  void Flush() {
    HandleScope scope(env()->isolate());

    Local<Object> obj = object();
    Local<Value> cb = obj->Get(kOnHeaders);

    if (!cb->IsFunction())
      return;

    Local<Value> argv[2] = {
      CreateHeaders(),
      url_.ToString(env())
    };

    MaybeLocal<Value> r = MakeCallback(cb.As<Function>(),
                                       arraysize(argv),
                                       argv);

    if (r.IsEmpty())
      got_exception_ = true;

    url_.Reset();
    have_flushed_ = true;
  }


  void Init(enum http_parser_type type) {
    http_parser_init(&parser_, type);
    url_.Reset();
    status_message_.Reset();
    num_fields_ = 0;
    num_values_ = 0;
    have_flushed_ = false;
    got_exception_ = false;
  }


  http_parser parser_;
  StringPtr fields_[32];  // header fields
  StringPtr values_[32];  // header values
  StringPtr url_;
  StringPtr status_message_;
  size_t num_fields_;
  size_t num_values_;
  bool have_flushed_;
  bool got_exception_;
  Local<Object> current_buffer_;
  size_t current_buffer_len_;
  char* current_buffer_data_;

  // These are helper functions for filling `http_parser_settings`, which turn
  // a member function of Parser into a C-style HTTP parser callback.
  template <typename Parser, Parser> struct Proxy;
  template <typename Parser, typename ...Args, int (Parser::*Member)(Args...)>
  struct Proxy<int (Parser::*)(Args...), Member> {
    static int Raw(http_parser* p, Args ... args) {
      Parser* parser = ContainerOf(&Parser::parser_, p);
      return (parser->*Member)(std::forward<Args>(args)...);
    }
  };

  typedef int (Parser::*Call)();
  typedef int (Parser::*DataCall)(const char* at, size_t length);

  static const struct http_parser_settings settings;
};

const struct http_parser_settings Parser::settings = {
  Proxy<Call, &Parser::on_message_begin>::Raw,
  Proxy<DataCall, &Parser::on_url>::Raw,
  Proxy<DataCall, &Parser::on_status>::Raw,
  Proxy<DataCall, &Parser::on_header_field>::Raw,
  Proxy<DataCall, &Parser::on_header_value>::Raw,
  Proxy<Call, &Parser::on_headers_complete>::Raw,
  Proxy<DataCall, &Parser::on_body>::Raw,
  Proxy<Call, &Parser::on_message_complete>::Raw,
  nullptr,  // on_chunk_header
  nullptr   // on_chunk_complete
};


void Initialize(Local<Object> target,
                Local<Value> unused,
                Local<Context> context,
                void* priv) {
  Environment* env = Environment::GetCurrent(context);
  Local<FunctionTemplate> t = env->NewFunctionTemplate(Parser::New);
  t->InstanceTemplate()->SetInternalFieldCount(1);
  t->SetClassName(FIXED_ONE_BYTE_STRING(env->isolate(), "HTTPParser"));

  t->Set(FIXED_ONE_BYTE_STRING(env->isolate(), "REQUEST"),
         Integer::New(env->isolate(), HTTP_REQUEST));
  t->Set(FIXED_ONE_BYTE_STRING(env->isolate(), "RESPONSE"),
         Integer::New(env->isolate(), HTTP_RESPONSE));
  t->Set(FIXED_ONE_BYTE_STRING(env->isolate(), "kOnHeaders"),
         Integer::NewFromUnsigned(env->isolate(), kOnHeaders));
  t->Set(FIXED_ONE_BYTE_STRING(env->isolate(), "kOnHeadersComplete"),
         Integer::NewFromUnsigned(env->isolate(), kOnHeadersComplete));
  t->Set(FIXED_ONE_BYTE_STRING(env->isolate(), "kOnBody"),
         Integer::NewFromUnsigned(env->isolate(), kOnBody));
  t->Set(FIXED_ONE_BYTE_STRING(env->isolate(), "kOnMessageComplete"),
         Integer::NewFromUnsigned(env->isolate(), kOnMessageComplete));
  t->Set(FIXED_ONE_BYTE_STRING(env->isolate(), "kOnExecute"),
         Integer::NewFromUnsigned(env->isolate(), kOnExecute));

  Local<Array> methods = Array::New(env->isolate());
#define V(num, name, string)                                                  \
    methods->Set(num, FIXED_ONE_BYTE_STRING(env->isolate(), #string));
  HTTP_METHOD_MAP(V)
#undef V
  target->Set(FIXED_ONE_BYTE_STRING(env->isolate(), "methods"), methods);

<<<<<<< HEAD
  AsyncWrap::AddWrapMethods(env, t);
=======
  t->Inherit(AsyncWrap::GetConstructorTemplate(env));
>>>>>>> 84bd6f3c
  env->SetProtoMethod(t, "close", Parser::Close);
  env->SetProtoMethod(t, "free", Parser::Free);
  env->SetProtoMethod(t, "execute", Parser::Execute);
  env->SetProtoMethod(t, "finish", Parser::Finish);
  env->SetProtoMethod(t, "reinitialize", Parser::Reinitialize);
  env->SetProtoMethod(t, "pause", Parser::Pause<true>);
  env->SetProtoMethod(t, "resume", Parser::Pause<false>);
  env->SetProtoMethod(t, "consume", Parser::Consume);
  env->SetProtoMethod(t, "unconsume", Parser::Unconsume);
  env->SetProtoMethod(t, "getCurrentBuffer", Parser::GetCurrentBuffer);

  target->Set(FIXED_ONE_BYTE_STRING(env->isolate(), "HTTPParser"),
              t->GetFunction(env->context()).ToLocalChecked());
}

}  // anonymous namespace
}  // namespace node

NODE_BUILTIN_MODULE_CONTEXT_AWARE(http_parser, node::Initialize)<|MERGE_RESOLUTION|>--- conflicted
+++ resolved
@@ -298,11 +298,7 @@
       return -1;
     }
 
-<<<<<<< HEAD
-    return head_response.ToLocalChecked()->IntegerValue();
-=======
     return val;
->>>>>>> 84bd6f3c
   }
 
 
@@ -513,23 +509,7 @@
     if (parser->stream_ == nullptr)
       return;
 
-<<<<<<< HEAD
-    // Restore stream's callbacks
-    if (args.Length() == 1 && args[0]->IsExternal()) {
-      Local<External> stream_obj = args[0].As<External>();
-      StreamBase* stream = static_cast<StreamBase*>(stream_obj->Value());
-      CHECK_NE(stream, nullptr);
-
-      stream->set_alloc_cb(parser->prev_alloc_cb_);
-      stream->set_read_cb(parser->prev_read_cb_);
-      stream->Unconsume();
-    }
-
-    parser->prev_alloc_cb_.clear();
-    parser->prev_read_cb_.clear();
-=======
     parser->stream_->RemoveStreamListener(parser);
->>>>>>> 84bd6f3c
   }
 
 
@@ -784,11 +764,7 @@
 #undef V
   target->Set(FIXED_ONE_BYTE_STRING(env->isolate(), "methods"), methods);
 
-<<<<<<< HEAD
-  AsyncWrap::AddWrapMethods(env, t);
-=======
   t->Inherit(AsyncWrap::GetConstructorTemplate(env));
->>>>>>> 84bd6f3c
   env->SetProtoMethod(t, "close", Parser::Close);
   env->SetProtoMethod(t, "free", Parser::Free);
   env->SetProtoMethod(t, "execute", Parser::Execute);
