--- conflicted
+++ resolved
@@ -11,15 +11,6 @@
 #include "node_v8_platform-inl.h"
 #include "util-inl.h"
 
-<<<<<<< HEAD
-#ifdef __ANDROID__
-#include <android/log.h>
-#include <cstdio>
-#include <cstring>
-#endif
-
-=======
->>>>>>> 63d1e08e
 namespace node {
 
 using errors::TryCatchScope;
@@ -402,77 +393,6 @@
   fflush(stderr);
 }
 
-<<<<<<< HEAD
-void PrintErrorString(const char* format, ...) {
-  va_list ap;
-  va_start(ap, format);
-#ifdef _WIN32
-  HANDLE stderr_handle = GetStdHandle(STD_ERROR_HANDLE);
-
-  // Check if stderr is something other than a tty/console
-  if (stderr_handle == INVALID_HANDLE_VALUE || stderr_handle == nullptr ||
-      uv_guess_handle(_fileno(stderr)) != UV_TTY) {
-    vfprintf(stderr, format, ap);
-    va_end(ap);
-    return;
-  }
-
-  // Fill in any placeholders
-  int n = _vscprintf(format, ap);
-  std::vector<char> out(n + 1);
-  vsprintf(out.data(), format, ap);
-
-  // Get required wide buffer size
-  n = MultiByteToWideChar(CP_UTF8, 0, out.data(), -1, nullptr, 0);
-
-  std::vector<wchar_t> wbuf(n);
-  MultiByteToWideChar(CP_UTF8, 0, out.data(), -1, wbuf.data(), n);
-
-  // Don't include the null character in the output
-  CHECK_GT(n, 0);
-  WriteConsoleW(stderr_handle, wbuf.data(), n - 1, nullptr, nullptr);
-#elif defined(__ANDROID__)
-  // Android log implementations will truncate log messages to 1023 length.
-  const int maxLength = 1023;
-
-  va_list apCopy;
-  va_copy(apCopy, ap);
-  // Check final size of format printing the arguments.
-  int n = vsnprintf(NULL, 0, format, apCopy);
-  va_end(apCopy);
-
-  if (n <= maxLength) {
-    __android_log_vprint(ANDROID_LOG_ERROR, "nodejs", format, ap);
-  } else {
-    // Divide the output in lines with length < maxLength.
-    std::vector<char> out(n + 1);
-    vsnprintf(out.data(), n + 1, format, ap);
-    std::vector<char> line(maxLength+1);
-    const char* sep = "\n";
-    char* token = out.data();
-    while (*token) {
-      int tokenLen = std::strcspn(token, sep);
-      if (tokenLen > maxLength) {
-        tokenLen = maxLength;
-      }
-      std::strncpy(line.data(), token, tokenLen);
-      line.data()[tokenLen]='\0';
-      __android_log_write(ANDROID_LOG_ERROR, "nodejs", line.data());
-      token += tokenLen;
-      if (*token == '\n') {
-        // __android_log_write will introduce the line break.
-        token++;
-      }
-    }
-  }
-#else
-  vfprintf(stderr, format, ap);
-#endif
-  va_end(ap);
-}
-
-=======
->>>>>>> 63d1e08e
 [[noreturn]] void FatalError(const char* location, const char* message) {
   OnFatalError(location, message);
   // to suppress compiler warning
