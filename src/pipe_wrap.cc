--- conflicted
+++ resolved
@@ -77,22 +77,7 @@
   t->SetClassName(pipeString);
   t->InstanceTemplate()->SetInternalFieldCount(1);
 
-<<<<<<< HEAD
-  AsyncWrap::AddWrapMethods(env, t);
-
-  env->SetProtoMethod(t, "close", HandleWrap::Close);
-  env->SetProtoMethod(t, "unref", HandleWrap::Unref);
-  env->SetProtoMethod(t, "ref", HandleWrap::Ref);
-  env->SetProtoMethod(t, "hasRef", HandleWrap::HasRef);
-
-#ifdef _WIN32
-  StreamWrap::AddMethods(env, t);
-#else
-  StreamWrap::AddMethods(env, t, StreamBase::kFlagHasWritev);
-#endif
-=======
   t->Inherit(LibuvStreamWrap::GetConstructorTemplate(env));
->>>>>>> 84bd6f3c
 
   env->SetProtoMethod(t, "bind", Bind);
   env->SetProtoMethod(t, "listen", Listen);
@@ -103,23 +88,6 @@
   env->SetProtoMethod(t, "setPendingInstances", SetPendingInstances);
 #endif
 
-<<<<<<< HEAD
-  target->Set(pipeString, t->GetFunction());
-  env->set_pipe_constructor_template(t);
-
-  // Create FunctionTemplate for PipeConnectWrap.
-  auto constructor = [](const FunctionCallbackInfo<Value>& args) {
-    CHECK(args.IsConstructCall());
-    ClearWrap(args.This());
-  };
-  auto cwt = FunctionTemplate::New(env->isolate(), constructor);
-  cwt->InstanceTemplate()->SetInternalFieldCount(1);
-  AsyncWrap::AddWrapMethods(env, cwt);
-  Local<String> wrapString =
-      FIXED_ONE_BYTE_STRING(env->isolate(), "PipeConnectWrap");
-  cwt->SetClassName(wrapString);
-  target->Set(wrapString, cwt->GetFunction());
-=======
   env->SetProtoMethod(t, "fchmod", Fchmod);
 
   target->Set(pipeString, t->GetFunction(env->context()).ToLocalChecked());
@@ -143,7 +111,6 @@
   target->Set(context,
               FIXED_ONE_BYTE_STRING(env->isolate(), "constants"),
               constants).FromJust();
->>>>>>> 84bd6f3c
 }
 
 
