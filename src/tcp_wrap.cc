// Copyright Joyent, Inc. and other Node contributors.
//
// Permission is hereby granted, free of charge, to any person obtaining a
// copy of this software and associated documentation files (the
// "Software"), to deal in the Software without restriction, including
// without limitation the rights to use, copy, modify, merge, publish,
// distribute, sublicense, and/or sell copies of the Software, and to permit
// persons to whom the Software is furnished to do so, subject to the
// following conditions:
//
// The above copyright notice and this permission notice shall be included
// in all copies or substantial portions of the Software.
//
// THE SOFTWARE IS PROVIDED "AS IS", WITHOUT WARRANTY OF ANY KIND, EXPRESS
// OR IMPLIED, INCLUDING BUT NOT LIMITED TO THE WARRANTIES OF
// MERCHANTABILITY, FITNESS FOR A PARTICULAR PURPOSE AND NONINFRINGEMENT. IN
// NO EVENT SHALL THE AUTHORS OR COPYRIGHT HOLDERS BE LIABLE FOR ANY CLAIM,
// DAMAGES OR OTHER LIABILITY, WHETHER IN AN ACTION OF CONTRACT, TORT OR
// OTHERWISE, ARISING FROM, OUT OF OR IN CONNECTION WITH THE SOFTWARE OR THE
// USE OR OTHER DEALINGS IN THE SOFTWARE.

#include "tcp_wrap.h"

#include "connection_wrap.h"
#include "env-inl.h"
#include "handle_wrap.h"
#include "node_buffer.h"
#include "node_internals.h"
#include "connect_wrap.h"
#include "stream_base-inl.h"
#include "stream_wrap.h"
#include "util-inl.h"

#include <stdlib.h>


namespace node {

using v8::Boolean;
using v8::Context;
using v8::EscapableHandleScope;
using v8::Function;
using v8::FunctionCallbackInfo;
using v8::FunctionTemplate;
using v8::HandleScope;
using v8::Int32;
using v8::Integer;
using v8::Local;
using v8::Object;
using v8::String;
using v8::Uint32;
using v8::Value;

using AsyncHooks = Environment::AsyncHooks;


Local<Object> TCPWrap::Instantiate(Environment* env,
                                   AsyncWrap* parent,
                                   TCPWrap::SocketType type) {
  EscapableHandleScope handle_scope(env->isolate());
  AsyncHooks::DefaultTriggerAsyncIdScope trigger_scope(parent);
  CHECK_EQ(env->tcp_constructor_template().IsEmpty(), false);
  Local<Function> constructor = env->tcp_constructor_template()
                                    ->GetFunction(env->context())
                                    .ToLocalChecked();
  CHECK_EQ(constructor.IsEmpty(), false);
  Local<Value> type_value = Int32::New(env->isolate(), type);
  Local<Object> instance =
      constructor->NewInstance(env->context(), 1, &type_value).ToLocalChecked();
  return handle_scope.Escape(instance);
}


void TCPWrap::Initialize(Local<Object> target,
                         Local<Value> unused,
                         Local<Context> context) {
  Environment* env = Environment::GetCurrent(context);

  Local<FunctionTemplate> t = env->NewFunctionTemplate(New);
  Local<String> tcpString = FIXED_ONE_BYTE_STRING(env->isolate(), "TCP");
  t->SetClassName(tcpString);
  t->InstanceTemplate()->SetInternalFieldCount(1);

  // Init properties
  t->InstanceTemplate()->Set(FIXED_ONE_BYTE_STRING(env->isolate(), "reading"),
                             Boolean::New(env->isolate(), false));
<<<<<<< HEAD
  t->InstanceTemplate()->Set(env->owner_string(), Null(env->isolate()));
  t->InstanceTemplate()->Set(env->onread_string(), Null(env->isolate()));
  t->InstanceTemplate()->Set(env->onconnection_string(), Null(env->isolate()));

  AsyncWrap::AddWrapMethods(env, t, AsyncWrap::kFlagHasReset);

  env->SetProtoMethod(t, "close", HandleWrap::Close);

  env->SetProtoMethod(t, "ref", HandleWrap::Ref);
  env->SetProtoMethod(t, "unref", HandleWrap::Unref);
  env->SetProtoMethod(t, "hasRef", HandleWrap::HasRef);

  StreamWrap::AddMethods(env, t, StreamBase::kFlagHasWritev);
=======
  t->InstanceTemplate()->Set(env->owner_symbol(), Null(env->isolate()));
  t->InstanceTemplate()->Set(env->onread_string(), Null(env->isolate()));
  t->InstanceTemplate()->Set(env->onconnection_string(), Null(env->isolate()));

  t->Inherit(LibuvStreamWrap::GetConstructorTemplate(env));
>>>>>>> 84bd6f3c

  env->SetProtoMethod(t, "open", Open);
  env->SetProtoMethod(t, "bind", Bind);
  env->SetProtoMethod(t, "listen", Listen);
  env->SetProtoMethod(t, "connect", Connect);
  env->SetProtoMethod(t, "bind6", Bind6);
  env->SetProtoMethod(t, "connect6", Connect6);
  env->SetProtoMethod(t, "getsockname",
                      GetSockOrPeerName<TCPWrap, uv_tcp_getsockname>);
  env->SetProtoMethod(t, "getpeername",
                      GetSockOrPeerName<TCPWrap, uv_tcp_getpeername>);
  env->SetProtoMethod(t, "setNoDelay", SetNoDelay);
  env->SetProtoMethod(t, "setKeepAlive", SetKeepAlive);

#ifdef _WIN32
  env->SetProtoMethod(t, "setSimultaneousAccepts", SetSimultaneousAccepts);
#endif

<<<<<<< HEAD
  target->Set(tcpString, t->GetFunction());
  env->set_tcp_constructor_template(t);

  // Create FunctionTemplate for TCPConnectWrap.
  auto constructor = [](const FunctionCallbackInfo<Value>& args) {
    CHECK(args.IsConstructCall());
    ClearWrap(args.This());
  };
  auto cwt = FunctionTemplate::New(env->isolate(), constructor);
  cwt->InstanceTemplate()->SetInternalFieldCount(1);
  AsyncWrap::AddWrapMethods(env, cwt);
  Local<String> wrapString =
      FIXED_ONE_BYTE_STRING(env->isolate(), "TCPConnectWrap");
  cwt->SetClassName(wrapString);
  target->Set(wrapString, cwt->GetFunction());
=======
  target->Set(tcpString, t->GetFunction(env->context()).ToLocalChecked());
  env->set_tcp_constructor_template(t);

  // Create FunctionTemplate for TCPConnectWrap.
  Local<FunctionTemplate> cwt =
      BaseObject::MakeLazilyInitializedJSTemplate(env);
  cwt->Inherit(AsyncWrap::GetConstructorTemplate(env));
  Local<String> wrapString =
      FIXED_ONE_BYTE_STRING(env->isolate(), "TCPConnectWrap");
  cwt->SetClassName(wrapString);
  target->Set(wrapString, cwt->GetFunction(env->context()).ToLocalChecked());

  // Define constants
  Local<Object> constants = Object::New(env->isolate());
  NODE_DEFINE_CONSTANT(constants, SOCKET);
  NODE_DEFINE_CONSTANT(constants, SERVER);
  target->Set(context,
              FIXED_ONE_BYTE_STRING(env->isolate(), "constants"),
              constants).FromJust();
>>>>>>> 84bd6f3c
}


void TCPWrap::New(const FunctionCallbackInfo<Value>& args) {
  // This constructor should not be exposed to public javascript.
  // Therefore we assert that we are not trying to call this as a
  // normal function.
  CHECK(args.IsConstructCall());
  CHECK(args[0]->IsInt32());
  Environment* env = Environment::GetCurrent(args);

  int type_value = args[0].As<Int32>()->Value();
  TCPWrap::SocketType type = static_cast<TCPWrap::SocketType>(type_value);

  ProviderType provider;
  switch (type) {
    case SOCKET:
      provider = PROVIDER_TCPWRAP;
      break;
    case SERVER:
      provider = PROVIDER_TCPSERVERWRAP;
      break;
    default:
      UNREACHABLE();
  }

  new TCPWrap(env, args.This(), provider);
}


TCPWrap::TCPWrap(Environment* env, Local<Object> object, ProviderType provider)
    : ConnectionWrap(env, object, provider) {
  int r = uv_tcp_init(env->event_loop(), &handle_);
  CHECK_EQ(r, 0);  // How do we proxy this error up to javascript?
                   // Suggestion: uv_tcp_init() returns void.
}


void TCPWrap::SetNoDelay(const FunctionCallbackInfo<Value>& args) {
  TCPWrap* wrap;
  ASSIGN_OR_RETURN_UNWRAP(&wrap,
                          args.Holder(),
                          args.GetReturnValue().Set(UV_EBADF));
  int enable = static_cast<int>(args[0]->IsTrue());
  int err = uv_tcp_nodelay(&wrap->handle_, enable);
  args.GetReturnValue().Set(err);
}


void TCPWrap::SetKeepAlive(const FunctionCallbackInfo<Value>& args) {
  TCPWrap* wrap;
  ASSIGN_OR_RETURN_UNWRAP(&wrap,
                          args.Holder(),
                          args.GetReturnValue().Set(UV_EBADF));
  Environment* env = wrap->env();
  int enable;
  if (!args[0]->Int32Value(env->context()).To(&enable)) return;
  unsigned int delay = args[1].As<Uint32>()->Value();
  int err = uv_tcp_keepalive(&wrap->handle_, enable, delay);
  args.GetReturnValue().Set(err);
}


#ifdef _WIN32
void TCPWrap::SetSimultaneousAccepts(const FunctionCallbackInfo<Value>& args) {
  TCPWrap* wrap;
  ASSIGN_OR_RETURN_UNWRAP(&wrap,
                          args.Holder(),
                          args.GetReturnValue().Set(UV_EBADF));
  bool enable = args[0]->IsTrue();
  int err = uv_tcp_simultaneous_accepts(&wrap->handle_, enable);
  args.GetReturnValue().Set(err);
}
#endif


void TCPWrap::Open(const FunctionCallbackInfo<Value>& args) {
  TCPWrap* wrap;
  ASSIGN_OR_RETURN_UNWRAP(&wrap,
                          args.Holder(),
                          args.GetReturnValue().Set(UV_EBADF));
  int64_t val;
  if (!args[0]->IntegerValue(args.GetIsolate()->GetCurrentContext()).To(&val))
    return;
  int fd = static_cast<int>(val);
  int err = uv_tcp_open(&wrap->handle_, fd);

  if (err == 0)
    wrap->set_fd(fd);

  args.GetReturnValue().Set(err);
}


void TCPWrap::Bind(const FunctionCallbackInfo<Value>& args) {
  TCPWrap* wrap;
  ASSIGN_OR_RETURN_UNWRAP(&wrap,
                          args.Holder(),
                          args.GetReturnValue().Set(UV_EBADF));
  Environment* env = wrap->env();
  node::Utf8Value ip_address(env->isolate(), args[0]);
  int port;
  if (!args[1]->Int32Value(env->context()).To(&port)) return;
  sockaddr_in addr;
  int err = uv_ip4_addr(*ip_address, port, &addr);
  if (err == 0) {
    err = uv_tcp_bind(&wrap->handle_,
                      reinterpret_cast<const sockaddr*>(&addr),
                      0);
  }
  args.GetReturnValue().Set(err);
}


void TCPWrap::Bind6(const FunctionCallbackInfo<Value>& args) {
  TCPWrap* wrap;
  ASSIGN_OR_RETURN_UNWRAP(&wrap,
                          args.Holder(),
                          args.GetReturnValue().Set(UV_EBADF));
  Environment* env = wrap->env();
  node::Utf8Value ip6_address(env->isolate(), args[0]);
  int port;
  if (!args[1]->Int32Value(env->context()).To(&port)) return;
  sockaddr_in6 addr;
  int err = uv_ip6_addr(*ip6_address, port, &addr);
  if (err == 0) {
    err = uv_tcp_bind(&wrap->handle_,
                      reinterpret_cast<const sockaddr*>(&addr),
                      0);
  }
  args.GetReturnValue().Set(err);
}


void TCPWrap::Listen(const FunctionCallbackInfo<Value>& args) {
  TCPWrap* wrap;
  ASSIGN_OR_RETURN_UNWRAP(&wrap,
                          args.Holder(),
                          args.GetReturnValue().Set(UV_EBADF));
  Environment* env = wrap->env();
  int backlog;
  if (!args[0]->Int32Value(env->context()).To(&backlog)) return;
  int err = uv_listen(reinterpret_cast<uv_stream_t*>(&wrap->handle_),
                      backlog,
                      OnConnection);
  args.GetReturnValue().Set(err);
}


void TCPWrap::Connect(const FunctionCallbackInfo<Value>& args) {
  Environment* env = Environment::GetCurrent(args);

  TCPWrap* wrap;
  ASSIGN_OR_RETURN_UNWRAP(&wrap,
                          args.Holder(),
                          args.GetReturnValue().Set(UV_EBADF));

  CHECK(args[0]->IsObject());
  CHECK(args[1]->IsString());
  CHECK(args[2]->IsUint32());

  Local<Object> req_wrap_obj = args[0].As<Object>();
  node::Utf8Value ip_address(env->isolate(), args[1]);
  int port = args[2].As<Uint32>()->Value();

  sockaddr_in addr;
  int err = uv_ip4_addr(*ip_address, port, &addr);

  if (err == 0) {
    AsyncHooks::DefaultTriggerAsyncIdScope trigger_scope(wrap);
    ConnectWrap* req_wrap =
        new ConnectWrap(env, req_wrap_obj, AsyncWrap::PROVIDER_TCPCONNECTWRAP);
    err = req_wrap->Dispatch(uv_tcp_connect,
                             &wrap->handle_,
                             reinterpret_cast<const sockaddr*>(&addr),
                             AfterConnect);
    if (err)
      delete req_wrap;
  }

  args.GetReturnValue().Set(err);
}


void TCPWrap::Connect6(const FunctionCallbackInfo<Value>& args) {
  TCPWrap* wrap;
  ASSIGN_OR_RETURN_UNWRAP(&wrap,
                          args.Holder(),
                          args.GetReturnValue().Set(UV_EBADF));
  Environment* env = wrap->env();

  CHECK(args[0]->IsObject());
  CHECK(args[1]->IsString());
  CHECK(args[2]->IsUint32());

  Local<Object> req_wrap_obj = args[0].As<Object>();
  node::Utf8Value ip_address(env->isolate(), args[1]);
  int port;
  if (!args[2]->Int32Value(env->context()).To(&port)) return;

  sockaddr_in6 addr;
  int err = uv_ip6_addr(*ip_address, port, &addr);

  if (err == 0) {
    AsyncHooks::DefaultTriggerAsyncIdScope trigger_scope(wrap);
    ConnectWrap* req_wrap =
        new ConnectWrap(env, req_wrap_obj, AsyncWrap::PROVIDER_TCPCONNECTWRAP);
    err = req_wrap->Dispatch(uv_tcp_connect,
                             &wrap->handle_,
                             reinterpret_cast<const sockaddr*>(&addr),
                             AfterConnect);
    if (err)
      delete req_wrap;
  }

  args.GetReturnValue().Set(err);
}


// also used by udp_wrap.cc
Local<Object> AddressToJS(Environment* env,
                          const sockaddr* addr,
                          Local<Object> info) {
  EscapableHandleScope scope(env->isolate());
  char ip[INET6_ADDRSTRLEN];
  const sockaddr_in* a4;
  const sockaddr_in6* a6;
  int port;

  if (info.IsEmpty())
    info = Object::New(env->isolate());

  switch (addr->sa_family) {
  case AF_INET6:
    a6 = reinterpret_cast<const sockaddr_in6*>(addr);
    uv_inet_ntop(AF_INET6, &a6->sin6_addr, ip, sizeof ip);
    port = ntohs(a6->sin6_port);
    info->Set(env->address_string(), OneByteString(env->isolate(), ip));
    info->Set(env->family_string(), env->ipv6_string());
    info->Set(env->port_string(), Integer::New(env->isolate(), port));
    break;

  case AF_INET:
    a4 = reinterpret_cast<const sockaddr_in*>(addr);
    uv_inet_ntop(AF_INET, &a4->sin_addr, ip, sizeof ip);
    port = ntohs(a4->sin_port);
    info->Set(env->address_string(), OneByteString(env->isolate(), ip));
    info->Set(env->family_string(), env->ipv4_string());
    info->Set(env->port_string(), Integer::New(env->isolate(), port));
    break;

  default:
    info->Set(env->address_string(), String::Empty(env->isolate()));
  }

  return scope.Escape(info);
}


}  // namespace node

NODE_BUILTIN_MODULE_CONTEXT_AWARE(tcp_wrap, node::TCPWrap::Initialize)<|MERGE_RESOLUTION|>--- conflicted
+++ resolved
@@ -84,27 +84,11 @@
   // Init properties
   t->InstanceTemplate()->Set(FIXED_ONE_BYTE_STRING(env->isolate(), "reading"),
                              Boolean::New(env->isolate(), false));
-<<<<<<< HEAD
-  t->InstanceTemplate()->Set(env->owner_string(), Null(env->isolate()));
-  t->InstanceTemplate()->Set(env->onread_string(), Null(env->isolate()));
-  t->InstanceTemplate()->Set(env->onconnection_string(), Null(env->isolate()));
-
-  AsyncWrap::AddWrapMethods(env, t, AsyncWrap::kFlagHasReset);
-
-  env->SetProtoMethod(t, "close", HandleWrap::Close);
-
-  env->SetProtoMethod(t, "ref", HandleWrap::Ref);
-  env->SetProtoMethod(t, "unref", HandleWrap::Unref);
-  env->SetProtoMethod(t, "hasRef", HandleWrap::HasRef);
-
-  StreamWrap::AddMethods(env, t, StreamBase::kFlagHasWritev);
-=======
   t->InstanceTemplate()->Set(env->owner_symbol(), Null(env->isolate()));
   t->InstanceTemplate()->Set(env->onread_string(), Null(env->isolate()));
   t->InstanceTemplate()->Set(env->onconnection_string(), Null(env->isolate()));
 
   t->Inherit(LibuvStreamWrap::GetConstructorTemplate(env));
->>>>>>> 84bd6f3c
 
   env->SetProtoMethod(t, "open", Open);
   env->SetProtoMethod(t, "bind", Bind);
@@ -123,23 +107,6 @@
   env->SetProtoMethod(t, "setSimultaneousAccepts", SetSimultaneousAccepts);
 #endif
 
-<<<<<<< HEAD
-  target->Set(tcpString, t->GetFunction());
-  env->set_tcp_constructor_template(t);
-
-  // Create FunctionTemplate for TCPConnectWrap.
-  auto constructor = [](const FunctionCallbackInfo<Value>& args) {
-    CHECK(args.IsConstructCall());
-    ClearWrap(args.This());
-  };
-  auto cwt = FunctionTemplate::New(env->isolate(), constructor);
-  cwt->InstanceTemplate()->SetInternalFieldCount(1);
-  AsyncWrap::AddWrapMethods(env, cwt);
-  Local<String> wrapString =
-      FIXED_ONE_BYTE_STRING(env->isolate(), "TCPConnectWrap");
-  cwt->SetClassName(wrapString);
-  target->Set(wrapString, cwt->GetFunction());
-=======
   target->Set(tcpString, t->GetFunction(env->context()).ToLocalChecked());
   env->set_tcp_constructor_template(t);
 
@@ -159,7 +126,6 @@
   target->Set(context,
               FIXED_ONE_BYTE_STRING(env->isolate(), "constants"),
               constants).FromJust();
->>>>>>> 84bd6f3c
 }
 
 
