--- conflicted
+++ resolved
@@ -4736,7 +4736,6 @@
         event_loop,
         v8_platform.Platform(),
         allocator.zero_fill_field());
-<<<<<<< HEAD
     isolate_data_ptr = &isolate_data;
 #else
     ChakraShimIsolateContext chakra_isolate_ctx(event_loop,
@@ -4744,14 +4743,11 @@
     isolate_data_ptr = &chakra_isolate_ctx;
 #endif
 
-    exit_code = Start(isolate, isolate_data_ptr, argc, argv,
-                      exec_argc, exec_argv);
-=======
     if (track_heap_objects) {
       isolate->GetHeapProfiler()->StartTrackingHeapObjects(true);
     }
-    exit_code = Start(isolate, &isolate_data, argc, argv, exec_argc, exec_argv);
->>>>>>> 0fb1e076
+    exit_code = Start(isolate, isolate_data_ptr, argc, argv,
+                      exec_argc, exec_argv);
   }
 
   {
