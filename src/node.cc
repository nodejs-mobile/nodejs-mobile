--- conflicted
+++ resolved
@@ -3466,7 +3466,10 @@
          "  --trace-events-enabled     track trace events\n"
          "  --trace-event-categories   comma separated list of trace event\n"
          "                             categories to record\n"
-<<<<<<< HEAD
+		 "  --trace-event-file-pattern Template string specifying the\n"
+         "                             filepath for the trace-events data, it\n"
+         "                             supports ${rotation} and ${pid}\n"
+         "                             log-rotation id. %%2$u is the pid.\n"
 #if ENABLE_TTD_NODE
          "  --record                 enable diagnostics record mode\n"
          "  --tt-debug               debug with interactive time-travel\n"
@@ -3479,12 +3482,6 @@
          "  --break-first            break at first statement when running\n"
          "                           in --replay-debug mode\n"
  #endif
-=======
-         "  --trace-event-file-pattern Template string specifying the\n"
-         "                             filepath for the trace-events data, it\n"
-         "                             supports ${rotation} and ${pid}\n"
-         "                             log-rotation id. %%2$u is the pid.\n"
->>>>>>> f2d93795
          "  --track-heap-objects       track heap object allocations for heap "
          "snapshots\n"
          "  --prof-process             process v8 profiler output generated\n"
@@ -3787,7 +3784,14 @@
       }
       args_consumed += 1;
       trace_enabled_categories = categories;
-<<<<<<< HEAD
+  	} else if (strcmp(arg, "--trace-event-file-pattern") == 0) {
+      const char* file_pattern = argv[index + 1];
+      if (file_pattern == nullptr) {
+        fprintf(stderr, "%s: %s requires an argument\n", argv[0], arg);
+        exit(9);
+      }
+      args_consumed += 1;
+      trace_file_pattern = file_pattern;
 #if ENABLE_TTD_NODE
     // Parse and extract the TT args
     } else if (strcmp(arg, "--record") == 0) {
@@ -3828,16 +3832,6 @@
     } else if (strstr(arg, "-TTHistoryLength:") == arg) {
       TTDFlagWarning(arg, "--record-history=num");
 #endif
-=======
-    } else if (strcmp(arg, "--trace-event-file-pattern") == 0) {
-      const char* file_pattern = argv[index + 1];
-      if (file_pattern == nullptr) {
-        fprintf(stderr, "%s: %s requires an argument\n", argv[0], arg);
-        exit(9);
-      }
-      args_consumed += 1;
-      trace_file_pattern = file_pattern;
->>>>>>> f2d93795
     } else if (strcmp(arg, "--track-heap-objects") == 0) {
       track_heap_objects = true;
     } else if (strcmp(arg, "--throw-deprecation") == 0) {
