--- conflicted
+++ resolved
@@ -4709,26 +4709,22 @@
         zero_fill_field(zero_fill_field)
   {}
 
-<<<<<<< HEAD
   uv_loop_t* event_loop;
   uint32_t*  zero_fill_field;
 };
 #endif
 
-inline int Start(Isolate* isolate, void* isolate_context,
-                 int argc, const char* const* argv,
-                 int exec_argc, const char* const* exec_argv) {
-  HandleScope handle_scope(isolate);
-
-#if ENABLE_TTD_NODE
-  Local<Context> context = Context::New(isolate, s_doTTRecord);
+#ifdef NODE_ENGINE_CHAKRACORE
+Local<Context> NewContext(Isolate* isolate,
+    bool recordTTD,
+    Local<ObjectTemplate> object_template) {
+  auto context = Context::New(isolate, recordTTD, nullptr, object_template);
+
+  return context;
+}
 #else
-  Local<Context> context = Context::New(isolate);
-#endif
-
-=======
 Local<Context> NewContext(Isolate* isolate,
-                          Local<ObjectTemplate> object_template) {
+    Local<ObjectTemplate> object_template) {
   auto context = Context::New(isolate, nullptr, object_template);
   if (context.IsEmpty()) return context;
   HandleScope handle_scope(isolate);
@@ -4742,14 +4738,19 @@
   }
   return context;
 }
-
-
-inline int Start(Isolate* isolate, IsolateData* isolate_data,
+#endif
+
+inline int Start(Isolate* isolate, void* isolate_context,
                  int argc, const char* const* argv,
                  int exec_argc, const char* const* exec_argv) {
   HandleScope handle_scope(isolate);
+
+#if ENABLE_TTD_NODE
+  Local<Context> context = NewContext(isolate, s_doTTRecord);
+#else
   Local<Context> context = NewContext(isolate);
->>>>>>> a10856a7
+#endif
+
   Context::Scope context_scope(context);
 
 #ifdef NODE_ENGINE_CHAKRACORE
