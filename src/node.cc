#include "node.h"
#include "node_buffer.h"
#include "node_constants.h"
#include "node_file.h"
#include "node_http_parser.h"
#include "node_javascript.h"
#include "node_version.h"
#include "node_internals.h"
#include "node_revert.h"

#if defined HAVE_PERFCTR
#include "node_counters.h"
#endif

#if HAVE_OPENSSL
#include "node_crypto.h"
#endif

#if defined(NODE_HAVE_I18N_SUPPORT)
#include "node_i18n.h"
#endif

#if defined HAVE_DTRACE || defined HAVE_ETW
#include "node_dtrace.h"
#endif

#if defined HAVE_LTTNG
#include "node_lttng.h"
#endif

#include "ares.h"
#include "async-wrap.h"
#include "async-wrap-inl.h"
#include "env.h"
#include "env-inl.h"
#include "handle_wrap.h"
#include "req-wrap.h"
#include "req-wrap-inl.h"
#include "string_bytes.h"
#include "util.h"
#include "uv.h"
#include "libplatform/libplatform.h"
#include "v8-debug.h"
#include "v8-profiler.h"
#include "zlib.h"

#ifdef NODE_ENABLE_VTUNE_PROFILING
#include "../deps/v8/src/third_party/vtune/v8-vtune.h"
#endif

#include <errno.h>
#include <limits.h>  // PATH_MAX
#include <locale.h>
#include <signal.h>
#include <stdio.h>
#include <stdlib.h>
#include <string.h>
#include <sys/types.h>
#include <vector>

#if defined(NODE_HAVE_I18N_SUPPORT)
#include <unicode/uvernum.h>
#endif

#if defined(LEAK_SANITIZER)
#include <sanitizer/lsan_interface.h>
#endif

#if defined(_MSC_VER)
#include <direct.h>
#include <io.h>
#define getpid GetCurrentProcessId
#define umask _umask
typedef int mode_t;
#else
#include <pthread.h>
#include <sys/resource.h>  // getrlimit, setrlimit
#include <unistd.h>  // setuid, getuid
#endif

#if defined(__POSIX__) && !defined(__ANDROID__)
#include <pwd.h>  // getpwnam()
#include <grp.h>  // getgrnam()
#endif

#ifdef __APPLE__
#include <crt_externs.h>
#define environ (*_NSGetEnviron())
#elif !defined(_MSC_VER)
extern char **environ;
#endif

namespace node {

using v8::Array;
using v8::ArrayBuffer;
using v8::Boolean;
using v8::Context;
using v8::EscapableHandleScope;
using v8::Exception;
using v8::Float64Array;
using v8::Function;
using v8::FunctionCallbackInfo;
using v8::HandleScope;
using v8::HeapStatistics;
using v8::Integer;
using v8::Isolate;
using v8::Local;
using v8::Locker;
using v8::MaybeLocal;
using v8::Message;
using v8::Name;
using v8::Null;
using v8::Number;
using v8::Object;
using v8::ObjectTemplate;
using v8::Promise;
using v8::PromiseRejectMessage;
using v8::PropertyCallbackInfo;
using v8::ScriptOrigin;
using v8::SealHandleScope;
using v8::String;
using v8::TryCatch;
using v8::Uint32;
using v8::Uint32Array;
using v8::V8;
using v8::Value;

static bool print_eval = false;
static bool force_repl = false;
static bool syntax_check_only = false;
static bool trace_deprecation = false;
static bool throw_deprecation = false;
static bool trace_sync_io = false;
static bool track_heap_objects = false;
static const char* eval_string = nullptr;
static unsigned int preload_module_count = 0;
static const char** preload_modules = nullptr;
#if HAVE_INSPECTOR
static bool use_inspector = false;
#endif
static bool use_debug_agent = false;
static bool debug_wait_connect = false;
static int debug_port = 5858;
static int inspector_port = 9229;
static const int v8_default_thread_pool_size = 4;
static int v8_thread_pool_size = v8_default_thread_pool_size;
static bool prof_process = false;
static bool v8_is_profiling = false;
static bool node_is_initialized = false;
static node_module* modpending;
static node_module* modlist_builtin;
static node_module* modlist_linked;
static node_module* modlist_addon;

#if defined(NODE_HAVE_I18N_SUPPORT)
// Path to ICU data (for i18n / Intl)
static const char* icu_data_dir = nullptr;
#endif

// used by C++ modules as well
bool no_deprecation = false;

#if HAVE_OPENSSL && NODE_FIPS_MODE
// used by crypto module
bool enable_fips_crypto = false;
bool force_fips_crypto = false;
#endif

// true if process warnings should be suppressed
bool no_process_warnings = false;
bool trace_warnings = false;

// Set in node.cc by ParseArgs when --preserve-symlinks is used.
// Used in node_config.cc to set a constant on process.binding('config')
// that is used by lib/module.js
bool config_preserve_symlinks = false;

// process-relative uptime base, initialized at start-up
static double prog_start_time;
static bool debugger_running;
static uv_async_t dispatch_debug_messages_async;

static uv_mutex_t node_isolate_mutex;
static v8::Isolate* node_isolate;
static v8::Platform* default_platform;

#ifdef __POSIX__
static uv_sem_t debug_semaphore;
static const unsigned kMaxSignal = 32;
#endif

static void PrintErrorString(const char* format, ...) {
  va_list ap;
  va_start(ap, format);
#ifdef _WIN32
  HANDLE stderr_handle = GetStdHandle(STD_ERROR_HANDLE);

  // Check if stderr is something other than a tty/console
  if (stderr_handle == INVALID_HANDLE_VALUE ||
      stderr_handle == nullptr ||
      uv_guess_handle(_fileno(stderr)) != UV_TTY) {
    vfprintf(stderr, format, ap);
    va_end(ap);
    return;
  }

  // Fill in any placeholders
  int n = _vscprintf(format, ap);
  std::vector<char> out(n + 1);
  vsprintf(out.data(), format, ap);

  // Get required wide buffer size
  n = MultiByteToWideChar(CP_UTF8, 0, out.data(), -1, nullptr, 0);

  std::vector<wchar_t> wbuf(n);
  MultiByteToWideChar(CP_UTF8, 0, out.data(), -1, wbuf.data(), n);
  WriteConsoleW(stderr_handle, wbuf.data(), n, nullptr, nullptr);
#else
  vfprintf(stderr, format, ap);
#endif
  va_end(ap);
}


static void CheckImmediate(uv_check_t* handle) {
  Environment* env = Environment::from_immediate_check_handle(handle);
  HandleScope scope(env->isolate());
  Context::Scope context_scope(env->context());
  MakeCallback(env, env->process_object(), env->immediate_callback_string());
}


static void IdleImmediateDummy(uv_idle_t* handle) {
  // Do nothing. Only for maintaining event loop.
  // TODO(bnoordhuis) Maybe make libuv accept nullptr idle callbacks.
}


static inline const char *errno_string(int errorno) {
#define ERRNO_CASE(e)  case e: return #e;
  switch (errorno) {
#ifdef EACCES
  ERRNO_CASE(EACCES);
#endif

#ifdef EADDRINUSE
  ERRNO_CASE(EADDRINUSE);
#endif

#ifdef EADDRNOTAVAIL
  ERRNO_CASE(EADDRNOTAVAIL);
#endif

#ifdef EAFNOSUPPORT
  ERRNO_CASE(EAFNOSUPPORT);
#endif

#ifdef EAGAIN
  ERRNO_CASE(EAGAIN);
#endif

#ifdef EWOULDBLOCK
# if EAGAIN != EWOULDBLOCK
  ERRNO_CASE(EWOULDBLOCK);
# endif
#endif

#ifdef EALREADY
  ERRNO_CASE(EALREADY);
#endif

#ifdef EBADF
  ERRNO_CASE(EBADF);
#endif

#ifdef EBADMSG
  ERRNO_CASE(EBADMSG);
#endif

#ifdef EBUSY
  ERRNO_CASE(EBUSY);
#endif

#ifdef ECANCELED
  ERRNO_CASE(ECANCELED);
#endif

#ifdef ECHILD
  ERRNO_CASE(ECHILD);
#endif

#ifdef ECONNABORTED
  ERRNO_CASE(ECONNABORTED);
#endif

#ifdef ECONNREFUSED
  ERRNO_CASE(ECONNREFUSED);
#endif

#ifdef ECONNRESET
  ERRNO_CASE(ECONNRESET);
#endif

#ifdef EDEADLK
  ERRNO_CASE(EDEADLK);
#endif

#ifdef EDESTADDRREQ
  ERRNO_CASE(EDESTADDRREQ);
#endif

#ifdef EDOM
  ERRNO_CASE(EDOM);
#endif

#ifdef EDQUOT
  ERRNO_CASE(EDQUOT);
#endif

#ifdef EEXIST
  ERRNO_CASE(EEXIST);
#endif

#ifdef EFAULT
  ERRNO_CASE(EFAULT);
#endif

#ifdef EFBIG
  ERRNO_CASE(EFBIG);
#endif

#ifdef EHOSTUNREACH
  ERRNO_CASE(EHOSTUNREACH);
#endif

#ifdef EIDRM
  ERRNO_CASE(EIDRM);
#endif

#ifdef EILSEQ
  ERRNO_CASE(EILSEQ);
#endif

#ifdef EINPROGRESS
  ERRNO_CASE(EINPROGRESS);
#endif

#ifdef EINTR
  ERRNO_CASE(EINTR);
#endif

#ifdef EINVAL
  ERRNO_CASE(EINVAL);
#endif

#ifdef EIO
  ERRNO_CASE(EIO);
#endif

#ifdef EISCONN
  ERRNO_CASE(EISCONN);
#endif

#ifdef EISDIR
  ERRNO_CASE(EISDIR);
#endif

#ifdef ELOOP
  ERRNO_CASE(ELOOP);
#endif

#ifdef EMFILE
  ERRNO_CASE(EMFILE);
#endif

#ifdef EMLINK
  ERRNO_CASE(EMLINK);
#endif

#ifdef EMSGSIZE
  ERRNO_CASE(EMSGSIZE);
#endif

#ifdef EMULTIHOP
  ERRNO_CASE(EMULTIHOP);
#endif

#ifdef ENAMETOOLONG
  ERRNO_CASE(ENAMETOOLONG);
#endif

#ifdef ENETDOWN
  ERRNO_CASE(ENETDOWN);
#endif

#ifdef ENETRESET
  ERRNO_CASE(ENETRESET);
#endif

#ifdef ENETUNREACH
  ERRNO_CASE(ENETUNREACH);
#endif

#ifdef ENFILE
  ERRNO_CASE(ENFILE);
#endif

#ifdef ENOBUFS
  ERRNO_CASE(ENOBUFS);
#endif

#ifdef ENODATA
  ERRNO_CASE(ENODATA);
#endif

#ifdef ENODEV
  ERRNO_CASE(ENODEV);
#endif

#ifdef ENOENT
  ERRNO_CASE(ENOENT);
#endif

#ifdef ENOEXEC
  ERRNO_CASE(ENOEXEC);
#endif

#ifdef ENOLINK
  ERRNO_CASE(ENOLINK);
#endif

#ifdef ENOLCK
# if ENOLINK != ENOLCK
  ERRNO_CASE(ENOLCK);
# endif
#endif

#ifdef ENOMEM
  ERRNO_CASE(ENOMEM);
#endif

#ifdef ENOMSG
  ERRNO_CASE(ENOMSG);
#endif

#ifdef ENOPROTOOPT
  ERRNO_CASE(ENOPROTOOPT);
#endif

#ifdef ENOSPC
  ERRNO_CASE(ENOSPC);
#endif

#ifdef ENOSR
  ERRNO_CASE(ENOSR);
#endif

#ifdef ENOSTR
  ERRNO_CASE(ENOSTR);
#endif

#ifdef ENOSYS
  ERRNO_CASE(ENOSYS);
#endif

#ifdef ENOTCONN
  ERRNO_CASE(ENOTCONN);
#endif

#ifdef ENOTDIR
  ERRNO_CASE(ENOTDIR);
#endif

#ifdef ENOTEMPTY
# if ENOTEMPTY != EEXIST
  ERRNO_CASE(ENOTEMPTY);
# endif
#endif

#ifdef ENOTSOCK
  ERRNO_CASE(ENOTSOCK);
#endif

#ifdef ENOTSUP
  ERRNO_CASE(ENOTSUP);
#else
# ifdef EOPNOTSUPP
  ERRNO_CASE(EOPNOTSUPP);
# endif
#endif

#ifdef ENOTTY
  ERRNO_CASE(ENOTTY);
#endif

#ifdef ENXIO
  ERRNO_CASE(ENXIO);
#endif


#ifdef EOVERFLOW
  ERRNO_CASE(EOVERFLOW);
#endif

#ifdef EPERM
  ERRNO_CASE(EPERM);
#endif

#ifdef EPIPE
  ERRNO_CASE(EPIPE);
#endif

#ifdef EPROTO
  ERRNO_CASE(EPROTO);
#endif

#ifdef EPROTONOSUPPORT
  ERRNO_CASE(EPROTONOSUPPORT);
#endif

#ifdef EPROTOTYPE
  ERRNO_CASE(EPROTOTYPE);
#endif

#ifdef ERANGE
  ERRNO_CASE(ERANGE);
#endif

#ifdef EROFS
  ERRNO_CASE(EROFS);
#endif

#ifdef ESPIPE
  ERRNO_CASE(ESPIPE);
#endif

#ifdef ESRCH
  ERRNO_CASE(ESRCH);
#endif

#ifdef ESTALE
  ERRNO_CASE(ESTALE);
#endif

#ifdef ETIME
  ERRNO_CASE(ETIME);
#endif

#ifdef ETIMEDOUT
  ERRNO_CASE(ETIMEDOUT);
#endif

#ifdef ETXTBSY
  ERRNO_CASE(ETXTBSY);
#endif

#ifdef EXDEV
  ERRNO_CASE(EXDEV);
#endif

  default: return "";
  }
}

const char *signo_string(int signo) {
#define SIGNO_CASE(e)  case e: return #e;
  switch (signo) {
#ifdef SIGHUP
  SIGNO_CASE(SIGHUP);
#endif

#ifdef SIGINT
  SIGNO_CASE(SIGINT);
#endif

#ifdef SIGQUIT
  SIGNO_CASE(SIGQUIT);
#endif

#ifdef SIGILL
  SIGNO_CASE(SIGILL);
#endif

#ifdef SIGTRAP
  SIGNO_CASE(SIGTRAP);
#endif

#ifdef SIGABRT
  SIGNO_CASE(SIGABRT);
#endif

#ifdef SIGIOT
# if SIGABRT != SIGIOT
  SIGNO_CASE(SIGIOT);
# endif
#endif

#ifdef SIGBUS
  SIGNO_CASE(SIGBUS);
#endif

#ifdef SIGFPE
  SIGNO_CASE(SIGFPE);
#endif

#ifdef SIGKILL
  SIGNO_CASE(SIGKILL);
#endif

#ifdef SIGUSR1
  SIGNO_CASE(SIGUSR1);
#endif

#ifdef SIGSEGV
  SIGNO_CASE(SIGSEGV);
#endif

#ifdef SIGUSR2
  SIGNO_CASE(SIGUSR2);
#endif

#ifdef SIGPIPE
  SIGNO_CASE(SIGPIPE);
#endif

#ifdef SIGALRM
  SIGNO_CASE(SIGALRM);
#endif

  SIGNO_CASE(SIGTERM);

#ifdef SIGCHLD
  SIGNO_CASE(SIGCHLD);
#endif

#ifdef SIGSTKFLT
  SIGNO_CASE(SIGSTKFLT);
#endif


#ifdef SIGCONT
  SIGNO_CASE(SIGCONT);
#endif

#ifdef SIGSTOP
  SIGNO_CASE(SIGSTOP);
#endif

#ifdef SIGTSTP
  SIGNO_CASE(SIGTSTP);
#endif

#ifdef SIGBREAK
  SIGNO_CASE(SIGBREAK);
#endif

#ifdef SIGTTIN
  SIGNO_CASE(SIGTTIN);
#endif

#ifdef SIGTTOU
  SIGNO_CASE(SIGTTOU);
#endif

#ifdef SIGURG
  SIGNO_CASE(SIGURG);
#endif

#ifdef SIGXCPU
  SIGNO_CASE(SIGXCPU);
#endif

#ifdef SIGXFSZ
  SIGNO_CASE(SIGXFSZ);
#endif

#ifdef SIGVTALRM
  SIGNO_CASE(SIGVTALRM);
#endif

#ifdef SIGPROF
  SIGNO_CASE(SIGPROF);
#endif

#ifdef SIGWINCH
  SIGNO_CASE(SIGWINCH);
#endif

#ifdef SIGIO
  SIGNO_CASE(SIGIO);
#endif

#ifdef SIGPOLL
# if SIGPOLL != SIGIO
  SIGNO_CASE(SIGPOLL);
# endif
#endif

#ifdef SIGLOST
# if SIGLOST != SIGABRT
  SIGNO_CASE(SIGLOST);
# endif
#endif

#ifdef SIGPWR
# if SIGPWR != SIGLOST
  SIGNO_CASE(SIGPWR);
# endif
#endif

#ifdef SIGINFO
# if !defined(SIGPWR) || SIGINFO != SIGPWR
  SIGNO_CASE(SIGINFO);
# endif
#endif

#ifdef SIGSYS
  SIGNO_CASE(SIGSYS);
#endif

  default: return "";
  }
}


Local<Value> ErrnoException(Isolate* isolate,
                            int errorno,
                            const char *syscall,
                            const char *msg,
                            const char *path) {
  Environment* env = Environment::GetCurrent(isolate);

  Local<Value> e;
  Local<String> estring = OneByteString(env->isolate(), errno_string(errorno));
  if (msg == nullptr || msg[0] == '\0') {
    msg = strerror(errorno);
  }
  Local<String> message = OneByteString(env->isolate(), msg);

  Local<String> cons =
      String::Concat(estring, FIXED_ONE_BYTE_STRING(env->isolate(), ", "));
  cons = String::Concat(cons, message);

  Local<String> path_string;
  if (path != nullptr) {
    // FIXME(bnoordhuis) It's questionable to interpret the file path as UTF-8.
    path_string = String::NewFromUtf8(env->isolate(), path);
  }

  if (path_string.IsEmpty() == false) {
    cons = String::Concat(cons, FIXED_ONE_BYTE_STRING(env->isolate(), " '"));
    cons = String::Concat(cons, path_string);
    cons = String::Concat(cons, FIXED_ONE_BYTE_STRING(env->isolate(), "'"));
  }
  e = Exception::Error(cons);

  Local<Object> obj = e->ToObject(env->isolate());
  obj->Set(env->errno_string(), Integer::New(env->isolate(), errorno));
  obj->Set(env->code_string(), estring);

  if (path_string.IsEmpty() == false) {
    obj->Set(env->path_string(), path_string);
  }

  if (syscall != nullptr) {
    obj->Set(env->syscall_string(), OneByteString(env->isolate(), syscall));
  }

  return e;
}


static Local<String> StringFromPath(Isolate* isolate, const char* path) {
#ifdef _WIN32
  if (strncmp(path, "\\\\?\\UNC\\", 8) == 0) {
    return String::Concat(FIXED_ONE_BYTE_STRING(isolate, "\\\\"),
                          String::NewFromUtf8(isolate, path + 8));
  } else if (strncmp(path, "\\\\?\\", 4) == 0) {
    return String::NewFromUtf8(isolate, path + 4);
  }
#endif

  return String::NewFromUtf8(isolate, path);
}


Local<Value> UVException(Isolate* isolate,
                         int errorno,
                         const char* syscall,
                         const char* msg,
                         const char* path) {
  return UVException(isolate, errorno, syscall, msg, path, nullptr);
}


Local<Value> UVException(Isolate* isolate,
                         int errorno,
                         const char* syscall,
                         const char* msg,
                         const char* path,
                         const char* dest) {
  Environment* env = Environment::GetCurrent(isolate);

  if (!msg || !msg[0])
    msg = uv_strerror(errorno);

  Local<String> js_code = OneByteString(isolate, uv_err_name(errorno));
  Local<String> js_syscall = OneByteString(isolate, syscall);
  Local<String> js_path;
  Local<String> js_dest;

  Local<String> js_msg = js_code;
  js_msg = String::Concat(js_msg, FIXED_ONE_BYTE_STRING(isolate, ": "));
  js_msg = String::Concat(js_msg, OneByteString(isolate, msg));
  js_msg = String::Concat(js_msg, FIXED_ONE_BYTE_STRING(isolate, ", "));
  js_msg = String::Concat(js_msg, js_syscall);

  if (path != nullptr) {
    js_path = StringFromPath(isolate, path);

    js_msg = String::Concat(js_msg, FIXED_ONE_BYTE_STRING(isolate, " '"));
    js_msg = String::Concat(js_msg, js_path);
    js_msg = String::Concat(js_msg, FIXED_ONE_BYTE_STRING(isolate, "'"));
  }

  if (dest != nullptr) {
    js_dest = StringFromPath(isolate, dest);

    js_msg = String::Concat(js_msg, FIXED_ONE_BYTE_STRING(isolate, " -> '"));
    js_msg = String::Concat(js_msg, js_dest);
    js_msg = String::Concat(js_msg, FIXED_ONE_BYTE_STRING(isolate, "'"));
  }

  Local<Object> e = Exception::Error(js_msg)->ToObject(isolate);

  // TODO(piscisaureus) errno should probably go; the user has no way of
  // knowing which uv errno value maps to which error.
  e->Set(env->errno_string(), Integer::New(isolate, errorno));
  e->Set(env->code_string(), js_code);
  e->Set(env->syscall_string(), js_syscall);
  if (!js_path.IsEmpty())
    e->Set(env->path_string(), js_path);
  if (!js_dest.IsEmpty())
    e->Set(env->dest_string(), js_dest);

  return e;
}


// Look up environment variable unless running as setuid root.
inline const char* secure_getenv(const char* key) {
#ifndef _WIN32
  if (getuid() != geteuid() || getgid() != getegid())
    return nullptr;
#endif
  return getenv(key);
}


#ifdef _WIN32
// Does about the same as strerror(),
// but supports all windows error messages
static const char *winapi_strerror(const int errorno, bool* must_free) {
  char *errmsg = nullptr;

  FormatMessage(FORMAT_MESSAGE_ALLOCATE_BUFFER | FORMAT_MESSAGE_FROM_SYSTEM |
      FORMAT_MESSAGE_IGNORE_INSERTS, nullptr, errorno,
      MAKELANGID(LANG_NEUTRAL, SUBLANG_DEFAULT), (LPTSTR)&errmsg, 0, nullptr);

  if (errmsg) {
    *must_free = true;

    // Remove trailing newlines
    for (int i = strlen(errmsg) - 1;
        i >= 0 && (errmsg[i] == '\n' || errmsg[i] == '\r'); i--) {
      errmsg[i] = '\0';
    }

    return errmsg;
  } else {
    // FormatMessage failed
    *must_free = false;
    return "Unknown error";
  }
}


Local<Value> WinapiErrnoException(Isolate* isolate,
                                  int errorno,
                                  const char* syscall,
                                  const char* msg,
                                  const char* path) {
  Environment* env = Environment::GetCurrent(isolate);
  Local<Value> e;
  bool must_free = false;
  if (!msg || !msg[0]) {
    msg = winapi_strerror(errorno, &must_free);
  }
  Local<String> message = OneByteString(env->isolate(), msg);

  if (path) {
    Local<String> cons1 =
        String::Concat(message, FIXED_ONE_BYTE_STRING(isolate, " '"));
    Local<String> cons2 =
        String::Concat(cons1, String::NewFromUtf8(isolate, path));
    Local<String> cons3 =
        String::Concat(cons2, FIXED_ONE_BYTE_STRING(isolate, "'"));
    e = Exception::Error(cons3);
  } else {
    e = Exception::Error(message);
  }

  Local<Object> obj = e->ToObject(env->isolate());
  obj->Set(env->errno_string(), Integer::New(isolate, errorno));

  if (path != nullptr) {
    obj->Set(env->path_string(), String::NewFromUtf8(isolate, path));
  }

  if (syscall != nullptr) {
    obj->Set(env->syscall_string(), OneByteString(isolate, syscall));
  }

  if (must_free)
    LocalFree((HLOCAL)msg);

  return e;
}
#endif


void* ArrayBufferAllocator::Allocate(size_t size) {
  if (zero_fill_field_ || zero_fill_all_buffers)
    return calloc(size, 1);
  else
    return malloc(size);
}

static bool DomainHasErrorHandler(const Environment* env,
                                  const Local<Object>& domain) {
  HandleScope scope(env->isolate());

  Local<Value> domain_event_listeners_v = domain->Get(env->events_string());
  if (!domain_event_listeners_v->IsObject())
    return false;

  Local<Object> domain_event_listeners_o =
      domain_event_listeners_v.As<Object>();

  Local<Value> domain_error_listeners_v =
      domain_event_listeners_o->Get(env->error_string());

  if (domain_error_listeners_v->IsFunction() ||
      (domain_error_listeners_v->IsArray() &&
      domain_error_listeners_v.As<Array>()->Length() > 0))
    return true;

  return false;
}

static bool DomainsStackHasErrorHandler(const Environment* env) {
  HandleScope scope(env->isolate());

  if (!env->using_domains())
    return false;

  Local<Array> domains_stack_array = env->domains_stack_array().As<Array>();
  if (domains_stack_array->Length() == 0)
    return false;

  uint32_t domains_stack_length = domains_stack_array->Length();
  for (uint32_t i = domains_stack_length; i > 0; --i) {
    Local<Value> domain_v = domains_stack_array->Get(i - 1);
    if (!domain_v->IsObject())
      return false;

    Local<Object> domain = domain_v.As<Object>();
    if (DomainHasErrorHandler(env, domain))
      return true;
  }

  return false;
}


static bool ShouldAbortOnUncaughtException(Isolate* isolate) {
  HandleScope scope(isolate);

  Environment* env = Environment::GetCurrent(isolate);
  Local<Object> process_object = env->process_object();
  Local<String> emitting_top_level_domain_error_key =
    env->emitting_top_level_domain_error_string();
  bool isEmittingTopLevelDomainError =
      process_object->Get(emitting_top_level_domain_error_key)->BooleanValue();

  return isEmittingTopLevelDomainError || !DomainsStackHasErrorHandler(env);
}


void SetupDomainUse(const FunctionCallbackInfo<Value>& args) {
  Environment* env = Environment::GetCurrent(args);

  if (env->using_domains())
    return;
  env->set_using_domains(true);

  HandleScope scope(env->isolate());
  Local<Object> process_object = env->process_object();

  Local<String> tick_callback_function_key = env->tick_domain_cb_string();
  Local<Function> tick_callback_function =
      process_object->Get(tick_callback_function_key).As<Function>();

  if (!tick_callback_function->IsFunction()) {
    fprintf(stderr, "process._tickDomainCallback assigned to non-function\n");
    ABORT();
  }

  process_object->Set(env->tick_callback_string(), tick_callback_function);
  env->set_tick_callback_function(tick_callback_function);

  CHECK(args[0]->IsArray());
  env->set_domain_array(args[0].As<Array>());

  CHECK(args[1]->IsArray());
  env->set_domains_stack_array(args[1].As<Array>());

  // Do a little housekeeping.
  env->process_object()->Delete(
      env->context(),
      FIXED_ONE_BYTE_STRING(args.GetIsolate(), "_setupDomainUse")).FromJust();

  uint32_t* const fields = env->domain_flag()->fields();
  uint32_t const fields_count = env->domain_flag()->fields_count();

  Local<ArrayBuffer> array_buffer =
      ArrayBuffer::New(env->isolate(), fields, sizeof(*fields) * fields_count);

  args.GetReturnValue().Set(Uint32Array::New(array_buffer, 0, fields_count));
}

void RunMicrotasks(const FunctionCallbackInfo<Value>& args) {
  args.GetIsolate()->RunMicrotasks();
}


void SetupProcessObject(const FunctionCallbackInfo<Value>& args) {
  Environment* env = Environment::GetCurrent(args);

  CHECK(args[0]->IsFunction());

  env->set_push_values_to_array_function(args[0].As<Function>());
  env->process_object()->Delete(
      env->context(),
      FIXED_ONE_BYTE_STRING(env->isolate(), "_setupProcessObject")).FromJust();
}


void SetupNextTick(const FunctionCallbackInfo<Value>& args) {
  Environment* env = Environment::GetCurrent(args);

  CHECK(args[0]->IsFunction());
  CHECK(args[1]->IsObject());

  env->set_tick_callback_function(args[0].As<Function>());

  env->SetMethod(args[1].As<Object>(), "runMicrotasks", RunMicrotasks);

  // Do a little housekeeping.
  env->process_object()->Delete(
      env->context(),
      FIXED_ONE_BYTE_STRING(args.GetIsolate(), "_setupNextTick")).FromJust();

  // Values use to cross communicate with processNextTick.
  uint32_t* const fields = env->tick_info()->fields();
  uint32_t const fields_count = env->tick_info()->fields_count();

  Local<ArrayBuffer> array_buffer =
      ArrayBuffer::New(env->isolate(), fields, sizeof(*fields) * fields_count);

  args.GetReturnValue().Set(Uint32Array::New(array_buffer, 0, fields_count));
}

void PromiseRejectCallback(PromiseRejectMessage message) {
  Local<Promise> promise = message.GetPromise();
  Isolate* isolate = promise->GetIsolate();
  Local<Value> value = message.GetValue();
  Local<Integer> event = Integer::New(isolate, message.GetEvent());

  Environment* env = Environment::GetCurrent(isolate);
  Local<Function> callback = env->promise_reject_function();

  if (value.IsEmpty())
    value = Undefined(isolate);

  Local<Value> args[] = { event, promise, value };
  Local<Object> process = env->process_object();

  callback->Call(process, arraysize(args), args);
}

void SetupPromises(const FunctionCallbackInfo<Value>& args) {
  Environment* env = Environment::GetCurrent(args);
  Isolate* isolate = env->isolate();

  CHECK(args[0]->IsFunction());

  isolate->SetPromiseRejectCallback(PromiseRejectCallback);
  env->set_promise_reject_function(args[0].As<Function>());

  env->process_object()->Delete(
      env->context(),
      FIXED_ONE_BYTE_STRING(args.GetIsolate(), "_setupPromises")).FromJust();
}


Local<Value> MakeCallback(Environment* env,
                          Local<Value> recv,
                          const Local<Function> callback,
                          int argc,
                          Local<Value> argv[]) {
  // If you hit this assertion, you forgot to enter the v8::Context first.
  CHECK_EQ(env->context(), env->isolate()->GetCurrentContext());

  Local<Function> pre_fn = env->async_hooks_pre_function();
  Local<Function> post_fn = env->async_hooks_post_function();
  Local<Object> object, domain;
  bool ran_init_callback = false;
  bool has_domain = false;

  Environment::AsyncCallbackScope callback_scope(env);

  // TODO(trevnorris): Adding "_asyncQueue" to the "this" in the init callback
  // is a horrible way to detect usage. Rethink how detection should happen.
  if (recv->IsObject()) {
    object = recv.As<Object>();
    Local<Value> async_queue_v = object->Get(env->async_queue_string());
    if (async_queue_v->IsObject())
      ran_init_callback = true;
  }

  if (env->using_domains()) {
    CHECK(recv->IsObject());
    Local<Value> domain_v = object->Get(env->domain_string());
    has_domain = domain_v->IsObject();
    if (has_domain) {
      domain = domain_v.As<Object>();
      if (domain->Get(env->disposed_string())->IsTrue())
        return Undefined(env->isolate());
    }
  }

  if (has_domain) {
    Local<Value> enter_v = domain->Get(env->enter_string());
    if (enter_v->IsFunction()) {
      if (enter_v.As<Function>()->Call(domain, 0, nullptr).IsEmpty()) {
        FatalError("node::MakeCallback",
                   "domain enter callback threw, please report this");
      }
    }
  }

  if (ran_init_callback && !pre_fn.IsEmpty()) {
    TryCatch try_catch(env->isolate());
    MaybeLocal<Value> ar = pre_fn->Call(env->context(), object, 0, nullptr);
    if (ar.IsEmpty()) {
      ClearFatalExceptionHandlers(env);
      FatalException(env->isolate(), try_catch);
      return Local<Value>();
    }
  }

  Local<Value> ret = callback->Call(recv, argc, argv);

  if (ran_init_callback && !post_fn.IsEmpty()) {
    Local<Value> did_throw = Boolean::New(env->isolate(), ret.IsEmpty());
    // Currently there's no way to retrieve an uid from node::MakeCallback().
    // This needs to be fixed.
    Local<Value> vals[] =
        { Undefined(env->isolate()).As<Value>(), did_throw };
    TryCatch try_catch(env->isolate());
    MaybeLocal<Value> ar =
        post_fn->Call(env->context(), object, arraysize(vals), vals);
    if (ar.IsEmpty()) {
      ClearFatalExceptionHandlers(env);
      FatalException(env->isolate(), try_catch);
      return Local<Value>();
    }
  }

  if (ret.IsEmpty()) {
    // NOTE: For backwards compatibility with public API we return Undefined()
    // if the top level call threw.
    return callback_scope.in_makecallback() ?
        ret : Undefined(env->isolate()).As<Value>();
  }

  if (has_domain) {
    Local<Value> exit_v = domain->Get(env->exit_string());
    if (exit_v->IsFunction()) {
      if (exit_v.As<Function>()->Call(domain, 0, nullptr).IsEmpty()) {
        FatalError("node::MakeCallback",
                   "domain exit callback threw, please report this");
      }
    }
  }

  if (callback_scope.in_makecallback()) {
    return ret;
  }

  Environment::TickInfo* tick_info = env->tick_info();

  if (tick_info->length() == 0) {
    env->isolate()->RunMicrotasks();
  }

  Local<Object> process = env->process_object();

  if (tick_info->length() == 0) {
    tick_info->set_index(0);
  }

  if (env->tick_callback_function()->Call(process, 0, nullptr).IsEmpty()) {
    return Undefined(env->isolate());
  }

  return ret;
}


Local<Value> MakeCallback(Environment* env,
                           Local<Object> recv,
                           Local<String> symbol,
                           int argc,
                           Local<Value> argv[]) {
  Local<Value> cb_v = recv->Get(symbol);
  CHECK(cb_v->IsFunction());
  return MakeCallback(env, recv.As<Value>(), cb_v.As<Function>(), argc, argv);
}


Local<Value> MakeCallback(Environment* env,
                           Local<Object> recv,
                           const char* method,
                           int argc,
                           Local<Value> argv[]) {
  Local<String> method_string = OneByteString(env->isolate(), method);
  return MakeCallback(env, recv, method_string, argc, argv);
}


Local<Value> MakeCallback(Isolate* isolate,
                           Local<Object> recv,
                           const char* method,
                           int argc,
                           Local<Value> argv[]) {
  EscapableHandleScope handle_scope(isolate);
  Local<Context> context = recv->CreationContext();
  Environment* env = Environment::GetCurrent(context);
  Context::Scope context_scope(context);
  return handle_scope.Escape(
      Local<Value>::New(isolate, MakeCallback(env, recv, method, argc, argv)));
}


Local<Value> MakeCallback(Isolate* isolate,
                           Local<Object> recv,
                           Local<String> symbol,
                           int argc,
                           Local<Value> argv[]) {
  EscapableHandleScope handle_scope(isolate);
  Local<Context> context = recv->CreationContext();
  Environment* env = Environment::GetCurrent(context);
  Context::Scope context_scope(context);
  return handle_scope.Escape(
      Local<Value>::New(isolate, MakeCallback(env, recv, symbol, argc, argv)));
}


Local<Value> MakeCallback(Isolate* isolate,
                           Local<Object> recv,
                           Local<Function> callback,
                           int argc,
                           Local<Value> argv[]) {
  EscapableHandleScope handle_scope(isolate);
  Local<Context> context = recv->CreationContext();
  Environment* env = Environment::GetCurrent(context);
  Context::Scope context_scope(context);
  return handle_scope.Escape(Local<Value>::New(
        isolate,
        MakeCallback(env, recv.As<Value>(), callback, argc, argv)));
}


enum encoding ParseEncoding(const char* encoding,
                            enum encoding default_encoding) {
  switch (encoding[0]) {
    case 'u':
      // utf8, utf16le
      if (encoding[1] == 't' && encoding[2] == 'f') {
        // Skip `-`
        encoding += encoding[3] == '-' ? 4 : 3;
        if (encoding[0] == '8' && encoding[1] == '\0')
          return UTF8;
        if (strncmp(encoding, "16le", 4) == 0)
          return UCS2;

      // ucs2
      } else if (encoding[1] == 'c' && encoding[2] == 's') {
        encoding += encoding[3] == '-' ? 4 : 3;
        if (encoding[0] == '2' && encoding[1] == '\0')
          return UCS2;
      }
      break;
    case 'l':
      // latin1
      if (encoding[1] == 'a') {
        if (strncmp(encoding + 2, "tin1", 4) == 0)
          return LATIN1;
      }
      break;
    case 'b':
      // binary
      if (encoding[1] == 'i') {
        if (strncmp(encoding + 2, "nary", 4) == 0)
          return LATIN1;

      // buffer
      } else if (encoding[1] == 'u') {
        if (strncmp(encoding + 2, "ffer", 4) == 0)
          return BUFFER;
      }
      break;
    case '\0':
      return default_encoding;
    default:
      break;
  }

  if (StringEqualNoCase(encoding, "utf8")) {
    return UTF8;
  } else if (StringEqualNoCase(encoding, "utf-8")) {
    return UTF8;
  } else if (StringEqualNoCase(encoding, "ascii")) {
    return ASCII;
  } else if (StringEqualNoCase(encoding, "base64")) {
    return BASE64;
  } else if (StringEqualNoCase(encoding, "ucs2")) {
    return UCS2;
  } else if (StringEqualNoCase(encoding, "ucs-2")) {
    return UCS2;
  } else if (StringEqualNoCase(encoding, "utf16le")) {
    return UCS2;
  } else if (StringEqualNoCase(encoding, "utf-16le")) {
    return UCS2;
  } else if (StringEqualNoCase(encoding, "latin1")) {
    return LATIN1;
  } else if (StringEqualNoCase(encoding, "binary")) {
    return BINARY;
  } else if (StringEqualNoCase(encoding, "buffer")) {
    return BUFFER;
  } else if (StringEqualNoCase(encoding, "hex")) {
    return HEX;
  } else {
    return default_encoding;
  }
}


enum encoding ParseEncoding(Isolate* isolate,
                            Local<Value> encoding_v,
                            enum encoding default_encoding) {
  if (!encoding_v->IsString())
    return default_encoding;

  node::Utf8Value encoding(isolate, encoding_v);

  return ParseEncoding(*encoding, default_encoding);
}

Local<Value> Encode(Isolate* isolate,
                    const char* buf,
                    size_t len,
                    enum encoding encoding) {
  CHECK_NE(encoding, UCS2);
  return StringBytes::Encode(isolate, buf, len, encoding);
}

Local<Value> Encode(Isolate* isolate, const uint16_t* buf, size_t len) {
  return StringBytes::Encode(isolate, buf, len);
}

// Returns -1 if the handle was not valid for decoding
ssize_t DecodeBytes(Isolate* isolate,
                    Local<Value> val,
                    enum encoding encoding) {
  HandleScope scope(isolate);

  return StringBytes::Size(isolate, val, encoding);
}

// Returns number of bytes written.
ssize_t DecodeWrite(Isolate* isolate,
                    char* buf,
                    size_t buflen,
                    Local<Value> val,
                    enum encoding encoding) {
  return StringBytes::Write(isolate, buf, buflen, val, encoding, nullptr);
}

bool IsExceptionDecorated(Environment* env, Local<Value> er) {
  if (!er.IsEmpty() && er->IsObject()) {
    Local<Object> err_obj = er.As<Object>();
    auto maybe_value =
        err_obj->GetPrivate(env->context(), env->decorated_private_symbol());
    Local<Value> decorated;
    return maybe_value.ToLocal(&decorated) && decorated->IsTrue();
  }
  return false;
}

void AppendExceptionLine(Environment* env,
                         Local<Value> er,
                         Local<Message> message) {
  if (message.IsEmpty())
    return;

  HandleScope scope(env->isolate());
  Local<Object> err_obj;
  if (!er.IsEmpty() && er->IsObject()) {
    err_obj = er.As<Object>();

    auto context = env->context();
    auto processed_private_symbol = env->processed_private_symbol();
    // Do it only once per message
    if (err_obj->HasPrivate(context, processed_private_symbol).FromJust())
      return;
    err_obj->SetPrivate(
        context,
        processed_private_symbol,
        True(env->isolate()));
  }

  // Print (filename):(line number): (message).
  node::Utf8Value filename(env->isolate(), message->GetScriptResourceName());
  const char* filename_string = *filename;
  int linenum = message->GetLineNumber();
  // Print line of source code.
  node::Utf8Value sourceline(env->isolate(), message->GetSourceLine());
  const char* sourceline_string = *sourceline;

  // Because of how node modules work, all scripts are wrapped with a
  // "function (module, exports, __filename, ...) {"
  // to provide script local variables.
  //
  // When reporting errors on the first line of a script, this wrapper
  // function is leaked to the user. There used to be a hack here to
  // truncate off the first 62 characters, but it caused numerous other
  // problems when vm.runIn*Context() methods were used for non-module
  // code.
  //
  // If we ever decide to re-instate such a hack, the following steps
  // must be taken:
  //
  // 1. Pass a flag around to say "this code was wrapped"
  // 2. Update the stack frame output so that it is also correct.
  //
  // It would probably be simpler to add a line rather than add some
  // number of characters to the first line, since V8 truncates the
  // sourceline to 78 characters, and we end up not providing very much
  // useful debugging info to the user if we remove 62 characters.

  int start = message->GetStartColumn(env->context()).FromMaybe(0);
  int end = message->GetEndColumn(env->context()).FromMaybe(0);

  char arrow[1024];
  int max_off = sizeof(arrow) - 2;

  int off = snprintf(arrow,
                     sizeof(arrow),
                     "%s:%i\n%s\n",
                     filename_string,
                     linenum,
                     sourceline_string);
  CHECK_GE(off, 0);
  if (off > max_off) {
    off = max_off;
  }

  // Print wavy underline (GetUnderline is deprecated).
  for (int i = 0; i < start; i++) {
    if (sourceline_string[i] == '\0' || off >= max_off) {
      break;
    }
    CHECK_LT(off, max_off);
    arrow[off++] = (sourceline_string[i] == '\t') ? '\t' : ' ';
  }
  for (int i = start; i < end; i++) {
    if (sourceline_string[i] == '\0' || off >= max_off) {
      break;
    }
    CHECK_LT(off, max_off);
    arrow[off++] = '^';
  }
  CHECK_LE(off, max_off);
  arrow[off] = '\n';
  arrow[off + 1] = '\0';

  Local<String> arrow_str = String::NewFromUtf8(env->isolate(), arrow);

  if (!arrow_str.IsEmpty() && !err_obj.IsEmpty() && err_obj->IsNativeError()) {
    err_obj->SetPrivate(
        env->context(),
        env->arrow_message_private_symbol(),
        arrow_str);
    return;
  }

  // Allocation failed, just print it out.
  if (env->printed_error())
    return;
  env->set_printed_error(true);
  uv_tty_reset_mode();
  PrintErrorString("\n%s", arrow);
}


static void ReportException(Environment* env,
                            Local<Value> er,
                            Local<Message> message) {
  HandleScope scope(env->isolate());

  AppendExceptionLine(env, er, message);

  Local<Value> trace_value;
  Local<Value> arrow;
  const bool decorated = IsExceptionDecorated(env, er);

  if (er->IsUndefined() || er->IsNull()) {
    trace_value = Undefined(env->isolate());
  } else {
    Local<Object> err_obj = er->ToObject(env->isolate());

    trace_value = err_obj->Get(env->stack_string());
    arrow =
        err_obj->GetPrivate(
            env->context(),
            env->arrow_message_private_symbol()).ToLocalChecked();
  }

  node::Utf8Value trace(env->isolate(), trace_value);

  // range errors have a trace member set to undefined
  if (trace.length() > 0 && !trace_value->IsUndefined()) {
    if (arrow.IsEmpty() || !arrow->IsString() || decorated) {
      PrintErrorString("%s\n", *trace);
    } else {
      node::Utf8Value arrow_string(env->isolate(), arrow);
      PrintErrorString("%s\n%s\n", *arrow_string, *trace);
    }
  } else {
    // this really only happens for RangeErrors, since they're the only
    // kind that won't have all this info in the trace, or when non-Error
    // objects are thrown manually.
    Local<Value> message;
    Local<Value> name;

    if (er->IsObject()) {
      Local<Object> err_obj = er.As<Object>();
      message = err_obj->Get(env->message_string());
      name = err_obj->Get(FIXED_ONE_BYTE_STRING(env->isolate(), "name"));
    }

    if (message.IsEmpty() ||
        message->IsUndefined() ||
        name.IsEmpty() ||
        name->IsUndefined()) {
      // Not an error object. Just print as-is.
      String::Utf8Value message(er);

      PrintErrorString("%s\n", *message ? *message :
                                          "<toString() threw exception>");
    } else {
      node::Utf8Value name_string(env->isolate(), name);
      node::Utf8Value message_string(env->isolate(), message);

      if (arrow.IsEmpty() || !arrow->IsString() || decorated) {
        PrintErrorString("%s: %s\n", *name_string, *message_string);
      } else {
        node::Utf8Value arrow_string(env->isolate(), arrow);
        PrintErrorString("%s\n%s: %s\n",
                         *arrow_string,
                         *name_string,
                         *message_string);
      }
    }
  }

  fflush(stderr);
}


static void ReportException(Environment* env, const TryCatch& try_catch) {
  ReportException(env, try_catch.Exception(), try_catch.Message());
}


// Executes a str within the current v8 context.
static Local<Value> ExecuteString(Environment* env,
                                  Local<String> source,
                                  Local<String> filename) {
  EscapableHandleScope scope(env->isolate());
  TryCatch try_catch(env->isolate());

  // try_catch must be nonverbose to disable FatalException() handler,
  // we will handle exceptions ourself.
  try_catch.SetVerbose(false);

  ScriptOrigin origin(filename);
  MaybeLocal<v8::Script> script =
      v8::Script::Compile(env->context(), source, &origin);
  if (script.IsEmpty()) {
    ReportException(env, try_catch);
    exit(3);
  }

  Local<Value> result = script.ToLocalChecked()->Run();
  if (result.IsEmpty()) {
    ReportException(env, try_catch);
    exit(4);
  }

  return scope.Escape(result);
}


static void GetActiveRequests(const FunctionCallbackInfo<Value>& args) {
  Environment* env = Environment::GetCurrent(args);

  Local<Array> ary = Array::New(args.GetIsolate());
  Local<Context> ctx = env->context();
  Local<Function> fn = env->push_values_to_array_function();
  Local<Value> argv[NODE_PUSH_VAL_TO_ARRAY_MAX];
  size_t idx = 0;

  for (auto w : *env->req_wrap_queue()) {
    if (w->persistent().IsEmpty())
      continue;
    argv[idx] = w->object();
    if (++idx >= arraysize(argv)) {
      fn->Call(ctx, ary, idx, argv).ToLocalChecked();
      idx = 0;
    }
  }

  if (idx > 0) {
    fn->Call(ctx, ary, idx, argv).ToLocalChecked();
  }

  args.GetReturnValue().Set(ary);
}


// Non-static, friend of HandleWrap. Could have been a HandleWrap method but
// implemented here for consistency with GetActiveRequests().
void GetActiveHandles(const FunctionCallbackInfo<Value>& args) {
  Environment* env = Environment::GetCurrent(args);

  Local<Array> ary = Array::New(env->isolate());
  Local<Context> ctx = env->context();
  Local<Function> fn = env->push_values_to_array_function();
  Local<Value> argv[NODE_PUSH_VAL_TO_ARRAY_MAX];
  size_t idx = 0;

  Local<String> owner_sym = env->owner_string();

  for (auto w : *env->handle_wrap_queue()) {
    if (w->persistent().IsEmpty() || !HandleWrap::HasRef(w))
      continue;
    Local<Object> object = w->object();
    Local<Value> owner = object->Get(owner_sym);
    if (owner->IsUndefined())
      owner = object;
    argv[idx] = owner;
    if (++idx >= arraysize(argv)) {
      fn->Call(ctx, ary, idx, argv).ToLocalChecked();
      idx = 0;
    }
  }
  if (idx > 0) {
    fn->Call(ctx, ary, idx, argv).ToLocalChecked();
  }

  args.GetReturnValue().Set(ary);
}


static void Abort(const FunctionCallbackInfo<Value>& args) {
  ABORT();
}


static void Chdir(const FunctionCallbackInfo<Value>& args) {
  Environment* env = Environment::GetCurrent(args);

  if (args.Length() != 1 || !args[0]->IsString()) {
    return env->ThrowTypeError("Bad argument.");
  }

  node::Utf8Value path(args.GetIsolate(), args[0]);
  int err = uv_chdir(*path);
  if (err) {
    return env->ThrowUVException(err, "uv_chdir");
  }
}


static void Cwd(const FunctionCallbackInfo<Value>& args) {
  Environment* env = Environment::GetCurrent(args);
#ifdef _WIN32
  /* MAX_PATH is in characters, not bytes. Make sure we have enough headroom. */
  char buf[MAX_PATH * 4];
#else
  char buf[PATH_MAX];
#endif

  size_t cwd_len = sizeof(buf);
  int err = uv_cwd(buf, &cwd_len);
  if (err) {
    return env->ThrowUVException(err, "uv_cwd");
  }

  Local<String> cwd = String::NewFromUtf8(env->isolate(),
                                          buf,
                                          String::kNormalString,
                                          cwd_len);
  args.GetReturnValue().Set(cwd);
}


static void Umask(const FunctionCallbackInfo<Value>& args) {
  Environment* env = Environment::GetCurrent(args);
  uint32_t old;

  if (args.Length() < 1 || args[0]->IsUndefined()) {
    old = umask(0);
    umask(static_cast<mode_t>(old));
  } else if (!args[0]->IsInt32() && !args[0]->IsString()) {
    return env->ThrowTypeError("argument must be an integer or octal string.");
  } else {
    int oct;
    if (args[0]->IsInt32()) {
      oct = args[0]->Uint32Value();
    } else {
      oct = 0;
      node::Utf8Value str(env->isolate(), args[0]);

      // Parse the octal string.
      for (size_t i = 0; i < str.length(); i++) {
        char c = (*str)[i];
        if (c > '7' || c < '0') {
          return env->ThrowTypeError("invalid octal string");
        }
        oct *= 8;
        oct += c - '0';
      }
    }
    old = umask(static_cast<mode_t>(oct));
  }

  args.GetReturnValue().Set(old);
}


#if defined(__POSIX__) && !defined(__ANDROID__)

static const uid_t uid_not_found = static_cast<uid_t>(-1);
static const gid_t gid_not_found = static_cast<gid_t>(-1);


static uid_t uid_by_name(const char* name) {
  struct passwd pwd;
  struct passwd* pp;
  char buf[8192];

  errno = 0;
  pp = nullptr;

  if (getpwnam_r(name, &pwd, buf, sizeof(buf), &pp) == 0 && pp != nullptr) {
    return pp->pw_uid;
  }

  return uid_not_found;
}


static char* name_by_uid(uid_t uid) {
  struct passwd pwd;
  struct passwd* pp;
  char buf[8192];
  int rc;

  errno = 0;
  pp = nullptr;

  if ((rc = getpwuid_r(uid, &pwd, buf, sizeof(buf), &pp)) == 0 &&
      pp != nullptr) {
    return strdup(pp->pw_name);
  }

  if (rc == 0) {
    errno = ENOENT;
  }

  return nullptr;
}


static gid_t gid_by_name(const char* name) {
  struct group pwd;
  struct group* pp;
  char buf[8192];

  errno = 0;
  pp = nullptr;

  if (getgrnam_r(name, &pwd, buf, sizeof(buf), &pp) == 0 && pp != nullptr) {
    return pp->gr_gid;
  }

  return gid_not_found;
}


#if 0  // For future use.
static const char* name_by_gid(gid_t gid) {
  struct group pwd;
  struct group* pp;
  char buf[8192];
  int rc;

  errno = 0;
  pp = nullptr;

  if ((rc = getgrgid_r(gid, &pwd, buf, sizeof(buf), &pp)) == 0 &&
      pp != nullptr) {
    return strdup(pp->gr_name);
  }

  if (rc == 0) {
    errno = ENOENT;
  }

  return nullptr;
}
#endif


static uid_t uid_by_name(Isolate* isolate, Local<Value> value) {
  if (value->IsUint32()) {
    return static_cast<uid_t>(value->Uint32Value());
  } else {
    node::Utf8Value name(isolate, value);
    return uid_by_name(*name);
  }
}


static gid_t gid_by_name(Isolate* isolate, Local<Value> value) {
  if (value->IsUint32()) {
    return static_cast<gid_t>(value->Uint32Value());
  } else {
    node::Utf8Value name(isolate, value);
    return gid_by_name(*name);
  }
}

static void GetUid(const FunctionCallbackInfo<Value>& args) {
  // uid_t is an uint32_t on all supported platforms.
  args.GetReturnValue().Set(static_cast<uint32_t>(getuid()));
}


static void GetGid(const FunctionCallbackInfo<Value>& args) {
  // gid_t is an uint32_t on all supported platforms.
  args.GetReturnValue().Set(static_cast<uint32_t>(getgid()));
}


static void GetEUid(const FunctionCallbackInfo<Value>& args) {
  // uid_t is an uint32_t on all supported platforms.
  args.GetReturnValue().Set(static_cast<uint32_t>(geteuid()));
}


static void GetEGid(const FunctionCallbackInfo<Value>& args) {
  // gid_t is an uint32_t on all supported platforms.
  args.GetReturnValue().Set(static_cast<uint32_t>(getegid()));
}


static void SetGid(const FunctionCallbackInfo<Value>& args) {
  Environment* env = Environment::GetCurrent(args);

  if (!args[0]->IsUint32() && !args[0]->IsString()) {
    return env->ThrowTypeError("setgid argument must be a number or a string");
  }

  gid_t gid = gid_by_name(env->isolate(), args[0]);

  if (gid == gid_not_found) {
    return env->ThrowError("setgid group id does not exist");
  }

  if (setgid(gid)) {
    return env->ThrowErrnoException(errno, "setgid");
  }
}


static void SetEGid(const FunctionCallbackInfo<Value>& args) {
  Environment* env = Environment::GetCurrent(args);

  if (!args[0]->IsUint32() && !args[0]->IsString()) {
    return env->ThrowTypeError("setegid argument must be a number or string");
  }

  gid_t gid = gid_by_name(env->isolate(), args[0]);

  if (gid == gid_not_found) {
    return env->ThrowError("setegid group id does not exist");
  }

  if (setegid(gid)) {
    return env->ThrowErrnoException(errno, "setegid");
  }
}


static void SetUid(const FunctionCallbackInfo<Value>& args) {
  Environment* env = Environment::GetCurrent(args);

  if (!args[0]->IsUint32() && !args[0]->IsString()) {
    return env->ThrowTypeError("setuid argument must be a number or a string");
  }

  uid_t uid = uid_by_name(env->isolate(), args[0]);

  if (uid == uid_not_found) {
    return env->ThrowError("setuid user id does not exist");
  }

  if (setuid(uid)) {
    return env->ThrowErrnoException(errno, "setuid");
  }
}


static void SetEUid(const FunctionCallbackInfo<Value>& args) {
  Environment* env = Environment::GetCurrent(args);

  if (!args[0]->IsUint32() && !args[0]->IsString()) {
    return env->ThrowTypeError("seteuid argument must be a number or string");
  }

  uid_t uid = uid_by_name(env->isolate(), args[0]);

  if (uid == uid_not_found) {
    return env->ThrowError("seteuid user id does not exist");
  }

  if (seteuid(uid)) {
    return env->ThrowErrnoException(errno, "seteuid");
  }
}


static void GetGroups(const FunctionCallbackInfo<Value>& args) {
  Environment* env = Environment::GetCurrent(args);

  int ngroups = getgroups(0, nullptr);

  if (ngroups == -1) {
    return env->ThrowErrnoException(errno, "getgroups");
  }

  gid_t* groups = new gid_t[ngroups];

  ngroups = getgroups(ngroups, groups);

  if (ngroups == -1) {
    delete[] groups;
    return env->ThrowErrnoException(errno, "getgroups");
  }

  Local<Array> groups_list = Array::New(env->isolate(), ngroups);
  bool seen_egid = false;
  gid_t egid = getegid();

  for (int i = 0; i < ngroups; i++) {
    groups_list->Set(i, Integer::New(env->isolate(), groups[i]));
    if (groups[i] == egid)
      seen_egid = true;
  }

  delete[] groups;

  if (seen_egid == false) {
    groups_list->Set(ngroups, Integer::New(env->isolate(), egid));
  }

  args.GetReturnValue().Set(groups_list);
}


static void SetGroups(const FunctionCallbackInfo<Value>& args) {
  Environment* env = Environment::GetCurrent(args);

  if (!args[0]->IsArray()) {
    return env->ThrowTypeError("argument 1 must be an array");
  }

  Local<Array> groups_list = args[0].As<Array>();
  size_t size = groups_list->Length();
  gid_t* groups = new gid_t[size];

  for (size_t i = 0; i < size; i++) {
    gid_t gid = gid_by_name(env->isolate(), groups_list->Get(i));

    if (gid == gid_not_found) {
      delete[] groups;
      return env->ThrowError("group name not found");
    }

    groups[i] = gid;
  }

  int rc = setgroups(size, groups);
  delete[] groups;

  if (rc == -1) {
    return env->ThrowErrnoException(errno, "setgroups");
  }
}


static void InitGroups(const FunctionCallbackInfo<Value>& args) {
  Environment* env = Environment::GetCurrent(args);

  if (!args[0]->IsUint32() && !args[0]->IsString()) {
    return env->ThrowTypeError("argument 1 must be a number or a string");
  }

  if (!args[1]->IsUint32() && !args[1]->IsString()) {
    return env->ThrowTypeError("argument 2 must be a number or a string");
  }

  node::Utf8Value arg0(env->isolate(), args[0]);
  gid_t extra_group;
  bool must_free;
  char* user;

  if (args[0]->IsUint32()) {
    user = name_by_uid(args[0]->Uint32Value());
    must_free = true;
  } else {
    user = *arg0;
    must_free = false;
  }

  if (user == nullptr) {
    return env->ThrowError("initgroups user not found");
  }

  extra_group = gid_by_name(env->isolate(), args[1]);

  if (extra_group == gid_not_found) {
    if (must_free)
      free(user);
    return env->ThrowError("initgroups extra group not found");
  }

  int rc = initgroups(user, extra_group);

  if (must_free) {
    free(user);
  }

  if (rc) {
    return env->ThrowErrnoException(errno, "initgroups");
  }
}

#endif  // __POSIX__ && !defined(__ANDROID__)


static void WaitForInspectorDisconnect(Environment* env) {
#if HAVE_INSPECTOR
  if (env->inspector_agent()->IsConnected()) {
    // Restore signal dispositions, the app is done and is no longer
    // capable of handling signals.
#ifdef __POSIX__
    struct sigaction act;
    memset(&act, 0, sizeof(act));
    for (unsigned nr = 1; nr < kMaxSignal; nr += 1) {
      if (nr == SIGKILL || nr == SIGSTOP || nr == SIGPROF)
        continue;
      act.sa_handler = (nr == SIGPIPE) ? SIG_IGN : SIG_DFL;
      CHECK_EQ(0, sigaction(nr, &act, nullptr));
    }
#endif
    env->inspector_agent()->WaitForDisconnect();
  }
#endif
}


void Exit(const FunctionCallbackInfo<Value>& args) {
  WaitForInspectorDisconnect(Environment::GetCurrent(args));
  exit(args[0]->Int32Value());
}


static void Uptime(const FunctionCallbackInfo<Value>& args) {
  Environment* env = Environment::GetCurrent(args);
  double uptime;

  uv_update_time(env->event_loop());
  uptime = uv_now(env->event_loop()) - prog_start_time;

  args.GetReturnValue().Set(Number::New(env->isolate(), uptime / 1000));
}


void MemoryUsage(const FunctionCallbackInfo<Value>& args) {
  Environment* env = Environment::GetCurrent(args);

  size_t rss;
  int err = uv_resident_set_memory(&rss);
  if (err) {
    return env->ThrowUVException(err, "uv_resident_set_memory");
  }

  // V8 memory usage
  HeapStatistics v8_heap_stats;
  env->isolate()->GetHeapStatistics(&v8_heap_stats);

  Local<Number> heap_total =
      Number::New(env->isolate(), v8_heap_stats.total_heap_size());
  Local<Number> heap_used =
      Number::New(env->isolate(), v8_heap_stats.used_heap_size());

  Local<Object> info = Object::New(env->isolate());
  info->Set(env->rss_string(), Number::New(env->isolate(), rss));
  info->Set(env->heap_total_string(), heap_total);
  info->Set(env->heap_used_string(), heap_used);

  args.GetReturnValue().Set(info);
}


void Kill(const FunctionCallbackInfo<Value>& args) {
  Environment* env = Environment::GetCurrent(args);

  if (args.Length() != 2) {
    return env->ThrowError("Bad argument.");
  }

  int pid = args[0]->Int32Value();
  int sig = args[1]->Int32Value();
  int err = uv_kill(pid, sig);
  args.GetReturnValue().Set(err);
}

// used in Hrtime() below
#define NANOS_PER_SEC 1000000000

// Hrtime exposes libuv's uv_hrtime() high-resolution timer.
// The value returned by uv_hrtime() is a 64-bit int representing nanoseconds,
// so this function instead returns an Array with 2 entries representing seconds
// and nanoseconds, to avoid any integer overflow possibility.
// Pass in an Array from a previous hrtime() call to instead get a time diff.
void Hrtime(const FunctionCallbackInfo<Value>& args) {
  uint64_t t = uv_hrtime();

  Local<ArrayBuffer> ab = args[0].As<Uint32Array>()->Buffer();
  uint32_t* fields = static_cast<uint32_t*>(ab->GetContents().Data());

  // These three indices will contain the values for the hrtime tuple. The
  // seconds value is broken into the upper/lower 32 bits and stored in two
  // uint32 fields to be converted back in JS.
  fields[0] = (t / NANOS_PER_SEC) >> 32;
  fields[1] = (t / NANOS_PER_SEC) & 0xffffffff;
  fields[2] = t % NANOS_PER_SEC;
}

// Microseconds in a second, as a float, used in CPUUsage() below
#define MICROS_PER_SEC 1e6

// CPUUsage use libuv's uv_getrusage() this-process resource usage accessor,
// to access ru_utime (user CPU time used) and ru_stime (system CPU time used),
// which are uv_timeval_t structs (long tv_sec, long tv_usec).
// Returns those values as Float64 microseconds in the elements of the array
// passed to the function.
void CPUUsage(const FunctionCallbackInfo<Value>& args) {
  uv_rusage_t rusage;

  // Call libuv to get the values we'll return.
  int err = uv_getrusage(&rusage);
  if (err) {
    // On error, return the strerror version of the error code.
    Local<String> errmsg = OneByteString(args.GetIsolate(), uv_strerror(err));
    args.GetReturnValue().Set(errmsg);
    return;
  }

  // Get the double array pointer from the Float64Array argument.
  CHECK(args[0]->IsFloat64Array());
  Local<Float64Array> array = args[0].As<Float64Array>();
  CHECK_EQ(array->Length(), 2);
  Local<ArrayBuffer> ab = array->Buffer();
  double* fields = static_cast<double*>(ab->GetContents().Data());

  // Set the Float64Array elements to be user / system values in microseconds.
  fields[0] = MICROS_PER_SEC * rusage.ru_utime.tv_sec + rusage.ru_utime.tv_usec;
  fields[1] = MICROS_PER_SEC * rusage.ru_stime.tv_sec + rusage.ru_stime.tv_usec;
}

extern "C" void node_module_register(void* m) {
  struct node_module* mp = reinterpret_cast<struct node_module*>(m);

  if (mp->nm_flags & NM_F_BUILTIN) {
    mp->nm_link = modlist_builtin;
    modlist_builtin = mp;
  } else if (!node_is_initialized) {
    // "Linked" modules are included as part of the node project.
    // Like builtins they are registered *before* node::Init runs.
    mp->nm_flags = NM_F_LINKED;
    mp->nm_link = modlist_linked;
    modlist_linked = mp;
  } else {
    modpending = mp;
  }
}

struct node_module* get_builtin_module(const char* name) {
  struct node_module* mp;

  for (mp = modlist_builtin; mp != nullptr; mp = mp->nm_link) {
    if (strcmp(mp->nm_modname, name) == 0)
      break;
  }

  CHECK(mp == nullptr || (mp->nm_flags & NM_F_BUILTIN) != 0);
  return (mp);
}

struct node_module* get_linked_module(const char* name) {
  struct node_module* mp;

  for (mp = modlist_linked; mp != nullptr; mp = mp->nm_link) {
    if (strcmp(mp->nm_modname, name) == 0)
      break;
  }

  CHECK(mp == nullptr || (mp->nm_flags & NM_F_LINKED) != 0);
  return mp;
}

typedef void (UV_DYNAMIC* extInit)(Local<Object> exports);

// DLOpen is process.dlopen(module, filename).
// Used to load 'module.node' dynamically shared objects.
//
// FIXME(bnoordhuis) Not multi-context ready. TBD how to resolve the conflict
// when two contexts try to load the same shared object. Maybe have a shadow
// cache that's a plain C list or hash table that's shared across contexts?
void DLOpen(const FunctionCallbackInfo<Value>& args) {
  Environment* env = Environment::GetCurrent(args);
  uv_lib_t lib;

  CHECK_EQ(modpending, nullptr);

  if (args.Length() != 2) {
    env->ThrowError("process.dlopen takes exactly 2 arguments.");
    return;
  }

  Local<Object> module = args[0]->ToObject(env->isolate());  // Cast
  node::Utf8Value filename(env->isolate(), args[1]);  // Cast
  const bool is_dlopen_error = uv_dlopen(*filename, &lib);

  // Objects containing v14 or later modules will have registered themselves
  // on the pending list.  Activate all of them now.  At present, only one
  // module per object is supported.
  node_module* const mp = modpending;
  modpending = nullptr;

  if (is_dlopen_error) {
    Local<String> errmsg = OneByteString(env->isolate(), uv_dlerror(&lib));
    uv_dlclose(&lib);
#ifdef _WIN32
    // Windows needs to add the filename into the error message
    errmsg = String::Concat(errmsg, args[1]->ToString(env->isolate()));
#endif  // _WIN32
    env->isolate()->ThrowException(Exception::Error(errmsg));
    return;
  }

  if (mp == nullptr) {
    uv_dlclose(&lib);
    env->ThrowError("Module did not self-register.");
    return;
  }
  if (mp->nm_version != NODE_MODULE_VERSION) {
    char errmsg[1024];
    snprintf(errmsg,
             sizeof(errmsg),
             "Module version mismatch. Expected %d, got %d.",
             NODE_MODULE_VERSION, mp->nm_version);

    // NOTE: `mp` is allocated inside of the shared library's memory, calling
    // `uv_dlclose` will deallocate it
    uv_dlclose(&lib);
    env->ThrowError(errmsg);
    return;
  }
  if (mp->nm_flags & NM_F_BUILTIN) {
    uv_dlclose(&lib);
    env->ThrowError("Built-in module self-registered.");
    return;
  }

  mp->nm_dso_handle = lib.handle;
  mp->nm_link = modlist_addon;
  modlist_addon = mp;

  Local<String> exports_string = env->exports_string();
  Local<Object> exports = module->Get(exports_string)->ToObject(env->isolate());

  if (mp->nm_context_register_func != nullptr) {
    mp->nm_context_register_func(exports, module, env->context(), mp->nm_priv);
  } else if (mp->nm_register_func != nullptr) {
    mp->nm_register_func(exports, module, mp->nm_priv);
  } else {
    uv_dlclose(&lib);
    env->ThrowError("Module has no declared entry point.");
    return;
  }

  // Tell coverity that 'handle' should not be freed when we return.
  // coverity[leaked_storage]
}


static void OnFatalError(const char* location, const char* message) {
  if (location) {
    PrintErrorString("FATAL ERROR: %s %s\n", location, message);
  } else {
    PrintErrorString("FATAL ERROR: %s\n", message);
  }
  fflush(stderr);
  ABORT();
}


NO_RETURN void FatalError(const char* location, const char* message) {
  OnFatalError(location, message);
  // to suppress compiler warning
  ABORT();
}


void FatalException(Isolate* isolate,
                    Local<Value> error,
                    Local<Message> message) {
  HandleScope scope(isolate);

  Environment* env = Environment::GetCurrent(isolate);
  Local<Object> process_object = env->process_object();
  Local<String> fatal_exception_string = env->fatal_exception_string();
  Local<Function> fatal_exception_function =
      process_object->Get(fatal_exception_string).As<Function>();

  if (!fatal_exception_function->IsFunction()) {
    // failed before the process._fatalException function was added!
    // this is probably pretty bad.  Nothing to do but report and exit.
    ReportException(env, error, message);
    exit(6);
  }

  TryCatch fatal_try_catch(isolate);

  // Do not call FatalException when _fatalException handler throws
  fatal_try_catch.SetVerbose(false);

  // this will return true if the JS layer handled it, false otherwise
  Local<Value> caught =
      fatal_exception_function->Call(process_object, 1, &error);

  if (fatal_try_catch.HasCaught()) {
    // the fatal exception function threw, so we must exit
    ReportException(env, fatal_try_catch);
    exit(7);
  }

  if (false == caught->BooleanValue()) {
    ReportException(env, error, message);
    exit(1);
  }
}


void FatalException(Isolate* isolate, const TryCatch& try_catch) {
  HandleScope scope(isolate);
  // TODO(bajtos) do not call FatalException if try_catch is verbose
  // (requires V8 API to expose getter for try_catch.is_verbose_)
  FatalException(isolate, try_catch.Exception(), try_catch.Message());
}


void OnMessage(Local<Message> message, Local<Value> error) {
  // The current version of V8 sends messages for errors only
  // (thus `error` is always set).
  FatalException(Isolate::GetCurrent(), error, message);
}


void ClearFatalExceptionHandlers(Environment* env) {
  Local<Object> process = env->process_object();
  Local<Value> events =
      process->Get(env->context(), env->events_string()).ToLocalChecked();

  if (events->IsObject()) {
    events.As<Object>()->Set(
        env->context(),
        OneByteString(env->isolate(), "uncaughtException"),
        Undefined(env->isolate())).FromJust();
  }

  process->Set(
      env->context(),
      env->domain_string(),
      Undefined(env->isolate())).FromJust();
}


static void Binding(const FunctionCallbackInfo<Value>& args) {
  Environment* env = Environment::GetCurrent(args);

  Local<String> module = args[0]->ToString(env->isolate());
  node::Utf8Value module_v(env->isolate(), module);

  Local<Object> cache = env->binding_cache_object();
  Local<Object> exports;

  if (cache->Has(env->context(), module).FromJust()) {
    exports = cache->Get(module)->ToObject(env->isolate());
    args.GetReturnValue().Set(exports);
    return;
  }

  // Append a string to process.moduleLoadList
  char buf[1024];
  snprintf(buf, sizeof(buf), "Binding %s", *module_v);

  Local<Array> modules = env->module_load_list_array();
  uint32_t l = modules->Length();
  modules->Set(l, OneByteString(env->isolate(), buf));

  node_module* mod = get_builtin_module(*module_v);
  if (mod != nullptr) {
    exports = Object::New(env->isolate());
    // Internal bindings don't have a "module" object, only exports.
    CHECK_EQ(mod->nm_register_func, nullptr);
    CHECK_NE(mod->nm_context_register_func, nullptr);
    Local<Value> unused = Undefined(env->isolate());
    mod->nm_context_register_func(exports, unused,
      env->context(), mod->nm_priv);
    cache->Set(module, exports);
  } else if (!strcmp(*module_v, "constants")) {
    exports = Object::New(env->isolate());
    DefineConstants(env->isolate(), exports);
    cache->Set(module, exports);
  } else if (!strcmp(*module_v, "natives")) {
    exports = Object::New(env->isolate());
    DefineJavaScript(env, exports);
    cache->Set(module, exports);
  } else {
    char errmsg[1024];
    snprintf(errmsg,
             sizeof(errmsg),
             "No such module: %s",
             *module_v);
    return env->ThrowError(errmsg);
  }

  args.GetReturnValue().Set(exports);
}

static void LinkedBinding(const FunctionCallbackInfo<Value>& args) {
  Environment* env = Environment::GetCurrent(args.GetIsolate());

  Local<String> module_name = args[0]->ToString(env->isolate());

  Local<Object> cache = env->binding_cache_object();
  Local<Value> exports_v = cache->Get(module_name);

  if (exports_v->IsObject())
    return args.GetReturnValue().Set(exports_v.As<Object>());

  node::Utf8Value module_name_v(env->isolate(), module_name);
  node_module* mod = get_linked_module(*module_name_v);

  if (mod == nullptr) {
    char errmsg[1024];
    snprintf(errmsg,
             sizeof(errmsg),
             "No such module was linked: %s",
             *module_name_v);
    return env->ThrowError(errmsg);
  }

  Local<Object> module = Object::New(env->isolate());
  Local<Object> exports = Object::New(env->isolate());
  Local<String> exports_prop = String::NewFromUtf8(env->isolate(), "exports");
  module->Set(exports_prop, exports);

  if (mod->nm_context_register_func != nullptr) {
    mod->nm_context_register_func(exports,
                                  module,
                                  env->context(),
                                  mod->nm_priv);
  } else if (mod->nm_register_func != nullptr) {
    mod->nm_register_func(exports, module, mod->nm_priv);
  } else {
    return env->ThrowError("Linked module has no declared entry point.");
  }

  auto effective_exports = module->Get(exports_prop);
  cache->Set(module_name, effective_exports);

  args.GetReturnValue().Set(effective_exports);
}

static void ProcessTitleGetter(Local<Name> property,
                               const PropertyCallbackInfo<Value>& info) {
  char buffer[512];
  uv_get_process_title(buffer, sizeof(buffer));
  info.GetReturnValue().Set(String::NewFromUtf8(info.GetIsolate(), buffer));
}


static void ProcessTitleSetter(Local<Name> property,
                               Local<Value> value,
                               const PropertyCallbackInfo<void>& info) {
  node::Utf8Value title(info.GetIsolate(), value);
  // TODO(piscisaureus): protect with a lock
  uv_set_process_title(*title);
}


static void EnvGetter(Local<String> property,
                      const PropertyCallbackInfo<Value>& info) {
  Isolate* isolate = info.GetIsolate();
#ifdef __POSIX__
  node::Utf8Value key(isolate, property);
  const char* val = getenv(*key);
  if (val) {
    return info.GetReturnValue().Set(String::NewFromUtf8(isolate, val));
  }
#else  // _WIN32
  String::Value key(property);
  WCHAR buffer[32767];  // The maximum size allowed for environment variables.
  DWORD result = GetEnvironmentVariableW(reinterpret_cast<WCHAR*>(*key),
                                         buffer,
                                         arraysize(buffer));
  // If result >= sizeof buffer the buffer was too small. That should never
  // happen. If result == 0 and result != ERROR_SUCCESS the variable was not
  // not found.
  if ((result > 0 || GetLastError() == ERROR_SUCCESS) &&
      result < arraysize(buffer)) {
    const uint16_t* two_byte_buffer = reinterpret_cast<const uint16_t*>(buffer);
    Local<String> rc = String::NewFromTwoByte(isolate, two_byte_buffer);
    return info.GetReturnValue().Set(rc);
  }
#endif
}


static void EnvSetter(Local<String> property,
                      Local<Value> value,
                      const PropertyCallbackInfo<Value>& info) {
#ifdef __POSIX__
  node::Utf8Value key(info.GetIsolate(), property);
  node::Utf8Value val(info.GetIsolate(), value);
  setenv(*key, *val, 1);
#else  // _WIN32
  String::Value key(property);
  String::Value val(value);
  WCHAR* key_ptr = reinterpret_cast<WCHAR*>(*key);
  // Environment variables that start with '=' are read-only.
  if (key_ptr[0] != L'=') {
    SetEnvironmentVariableW(key_ptr, reinterpret_cast<WCHAR*>(*val));
  }
#endif
  // Whether it worked or not, always return rval.
  info.GetReturnValue().Set(value);
}


static void EnvQuery(Local<String> property,
                     const PropertyCallbackInfo<Integer>& info) {
  int32_t rc = -1;  // Not found unless proven otherwise.
#ifdef __POSIX__
  node::Utf8Value key(info.GetIsolate(), property);
  if (getenv(*key))
    rc = 0;
#else  // _WIN32
  String::Value key(property);
  WCHAR* key_ptr = reinterpret_cast<WCHAR*>(*key);
  if (GetEnvironmentVariableW(key_ptr, nullptr, 0) > 0 ||
      GetLastError() == ERROR_SUCCESS) {
    rc = 0;
    if (key_ptr[0] == L'=') {
      // Environment variables that start with '=' are hidden and read-only.
      rc = static_cast<int32_t>(v8::ReadOnly) |
           static_cast<int32_t>(v8::DontDelete) |
           static_cast<int32_t>(v8::DontEnum);
    }
  }
#endif
  if (rc != -1)
    info.GetReturnValue().Set(rc);
}


static void EnvDeleter(Local<String> property,
                       const PropertyCallbackInfo<Boolean>& info) {
  bool rc = true;
#ifdef __POSIX__
  node::Utf8Value key(info.GetIsolate(), property);
  rc = getenv(*key) != nullptr;
  if (rc)
    unsetenv(*key);
#else
  String::Value key(property);
  WCHAR* key_ptr = reinterpret_cast<WCHAR*>(*key);
  if (key_ptr[0] == L'=' || !SetEnvironmentVariableW(key_ptr, nullptr)) {
    // Deletion failed. Return true if the key wasn't there in the first place,
    // false if it is still there.
    rc = GetEnvironmentVariableW(key_ptr, nullptr, 0) == 0 &&
         GetLastError() != ERROR_SUCCESS;
  }
#endif
  info.GetReturnValue().Set(rc);
}


static void EnvEnumerator(const PropertyCallbackInfo<Array>& info) {
  Environment* env = Environment::GetCurrent(info);
  Isolate* isolate = env->isolate();
  Local<Context> ctx = env->context();
  Local<Function> fn = env->push_values_to_array_function();
  Local<Value> argv[NODE_PUSH_VAL_TO_ARRAY_MAX];
  size_t idx = 0;

#ifdef __POSIX__
  int size = 0;
  while (environ[size])
    size++;

  Local<Array> envarr = Array::New(isolate);

  for (int i = 0; i < size; ++i) {
    const char* var = environ[i];
    const char* s = strchr(var, '=');
    const int length = s ? s - var : strlen(var);
    argv[idx] = String::NewFromUtf8(isolate,
                                    var,
                                    String::kNormalString,
                                    length);
    if (++idx >= arraysize(argv)) {
      fn->Call(ctx, envarr, idx, argv).ToLocalChecked();
      idx = 0;
    }
  }
  if (idx > 0) {
    fn->Call(ctx, envarr, idx, argv).ToLocalChecked();
  }
#else  // _WIN32
  WCHAR* environment = GetEnvironmentStringsW();
  if (environment == nullptr)
    return;  // This should not happen.
  Local<Array> envarr = Array::New(isolate);
  WCHAR* p = environment;
  while (*p) {
    WCHAR *s;
    if (*p == L'=') {
      // If the key starts with '=' it is a hidden environment variable.
      p += wcslen(p) + 1;
      continue;
    } else {
      s = wcschr(p, L'=');
    }
    if (!s) {
      s = p + wcslen(p);
    }
    const uint16_t* two_byte_buffer = reinterpret_cast<const uint16_t*>(p);
    const size_t two_byte_buffer_len = s - p;
    argv[idx] = String::NewFromTwoByte(isolate,
                                       two_byte_buffer,
                                       String::kNormalString,
                                       two_byte_buffer_len);
    if (++idx >= arraysize(argv)) {
      fn->Call(ctx, envarr, idx, argv).ToLocalChecked();
      idx = 0;
    }
    p = s + wcslen(s) + 1;
  }
  if (idx > 0) {
    fn->Call(ctx, envarr, idx, argv).ToLocalChecked();
  }
  FreeEnvironmentStringsW(environment);
#endif

  info.GetReturnValue().Set(envarr);
}


static Local<Object> GetFeatures(Environment* env) {
  EscapableHandleScope scope(env->isolate());

  Local<Object> obj = Object::New(env->isolate());
#if defined(DEBUG) && DEBUG
  Local<Value> debug = True(env->isolate());
#else
  Local<Value> debug = False(env->isolate());
#endif  // defined(DEBUG) && DEBUG

  obj->Set(env->debug_string(), debug);

  obj->Set(env->uv_string(), True(env->isolate()));
  // TODO(bnoordhuis) ping libuv
  obj->Set(env->ipv6_lc_string(), True(env->isolate()));

#ifdef OPENSSL_NPN_NEGOTIATED
  Local<Boolean> tls_npn = True(env->isolate());
#else
  Local<Boolean> tls_npn = False(env->isolate());
#endif
  obj->Set(env->tls_npn_string(), tls_npn);

#ifdef TLSEXT_TYPE_application_layer_protocol_negotiation
  Local<Boolean> tls_alpn = True(env->isolate());
#else
  Local<Boolean> tls_alpn = False(env->isolate());
#endif
  obj->Set(env->tls_alpn_string(), tls_alpn);

#ifdef SSL_CTRL_SET_TLSEXT_SERVERNAME_CB
  Local<Boolean> tls_sni = True(env->isolate());
#else
  Local<Boolean> tls_sni = False(env->isolate());
#endif
  obj->Set(env->tls_sni_string(), tls_sni);

#if !defined(OPENSSL_NO_TLSEXT) && defined(SSL_CTX_set_tlsext_status_cb)
  Local<Boolean> tls_ocsp = True(env->isolate());
#else
  Local<Boolean> tls_ocsp = False(env->isolate());
#endif  // !defined(OPENSSL_NO_TLSEXT) && defined(SSL_CTX_set_tlsext_status_cb)
  obj->Set(env->tls_ocsp_string(), tls_ocsp);

  obj->Set(env->tls_string(),
           Boolean::New(env->isolate(),
                        get_builtin_module("crypto") != nullptr));

  return scope.Escape(obj);
}


static void DebugPortGetter(Local<Name> property,
                            const PropertyCallbackInfo<Value>& info) {
  info.GetReturnValue().Set(debug_port);
}


static void DebugPortSetter(Local<Name> property,
                            Local<Value> value,
                            const PropertyCallbackInfo<void>& info) {
  debug_port = value->Int32Value();
}


static void DebugProcess(const FunctionCallbackInfo<Value>& args);
static void DebugPause(const FunctionCallbackInfo<Value>& args);
static void DebugEnd(const FunctionCallbackInfo<Value>& args);


void NeedImmediateCallbackGetter(Local<Name> property,
                                 const PropertyCallbackInfo<Value>& info) {
  Environment* env = Environment::GetCurrent(info);
  const uv_check_t* immediate_check_handle = env->immediate_check_handle();
  bool active = uv_is_active(
      reinterpret_cast<const uv_handle_t*>(immediate_check_handle));
  info.GetReturnValue().Set(active);
}


static void NeedImmediateCallbackSetter(
    Local<Name> property,
    Local<Value> value,
    const PropertyCallbackInfo<void>& info) {
  Environment* env = Environment::GetCurrent(info);

  uv_check_t* immediate_check_handle = env->immediate_check_handle();
  bool active = uv_is_active(
      reinterpret_cast<const uv_handle_t*>(immediate_check_handle));

  if (active == value->BooleanValue())
    return;

  uv_idle_t* immediate_idle_handle = env->immediate_idle_handle();

  if (active) {
    uv_check_stop(immediate_check_handle);
    uv_idle_stop(immediate_idle_handle);
  } else {
    uv_check_start(immediate_check_handle, CheckImmediate);
    // Idle handle is needed only to stop the event loop from blocking in poll.
    uv_idle_start(immediate_idle_handle, IdleImmediateDummy);
  }
}


void StartProfilerIdleNotifier(const FunctionCallbackInfo<Value>& args) {
  Environment* env = Environment::GetCurrent(args);
  env->StartProfilerIdleNotifier();
}


void StopProfilerIdleNotifier(const FunctionCallbackInfo<Value>& args) {
  Environment* env = Environment::GetCurrent(args);
  env->StopProfilerIdleNotifier();
}


#define READONLY_PROPERTY(obj, str, var)                                      \
  do {                                                                        \
    obj->DefineOwnProperty(env->context(),                                    \
                           OneByteString(env->isolate(), str),                \
                           var,                                               \
                           v8::ReadOnly).FromJust();                          \
  } while (0)

#define READONLY_DONT_ENUM_PROPERTY(obj, str, var)                            \
  do {                                                                        \
    obj->DefineOwnProperty(env->context(),                                    \
                           OneByteString(env->isolate(), str),                \
                           var,                                               \
                           static_cast<v8::PropertyAttribute>(v8::ReadOnly |  \
                                                              v8::DontEnum))  \
        .FromJust();                                                          \
  } while (0)


void SetupProcessObject(Environment* env,
                        int argc,
                        const char* const* argv,
                        int exec_argc,
                        const char* const* exec_argv) {
  HandleScope scope(env->isolate());

  Local<Object> process = env->process_object();

  auto maybe = process->SetAccessor(env->context(),
                                    env->title_string(),
                                    ProcessTitleGetter,
                                    ProcessTitleSetter,
                                    env->as_external());
  CHECK(maybe.FromJust());

  // process.jsEngine
  READONLY_PROPERTY(process,
                    "jsEngine",
                    FIXED_ONE_BYTE_STRING(env->isolate(), NODE_ENGINE));

  // process.version
  READONLY_PROPERTY(process,
                    "version",
                    FIXED_ONE_BYTE_STRING(env->isolate(), NODE_VERSION));

  // process.moduleLoadList
  READONLY_PROPERTY(process,
                    "moduleLoadList",
                    env->module_load_list_array());

  // process.versions
  Local<Object> versions = Object::New(env->isolate());
  READONLY_PROPERTY(process, "versions", versions);

  const char http_parser_version[] = NODE_STRINGIFY(HTTP_PARSER_VERSION_MAJOR)
                                     "."
                                     NODE_STRINGIFY(HTTP_PARSER_VERSION_MINOR)
                                     "."
                                     NODE_STRINGIFY(HTTP_PARSER_VERSION_PATCH);
  READONLY_PROPERTY(versions,
                    "http_parser",
                    FIXED_ONE_BYTE_STRING(env->isolate(), http_parser_version));

  // +1 to get rid of the leading 'v'
  READONLY_PROPERTY(versions,
                    "node",
                    OneByteString(env->isolate(), NODE_VERSION + 1));
  READONLY_PROPERTY(versions,
                    NODE_ENGINE,
                    OneByteString(env->isolate(), V8::GetVersion()));
  READONLY_PROPERTY(versions,
                    "uv",
                    OneByteString(env->isolate(), uv_version_string()));
  READONLY_PROPERTY(versions,
                    "zlib",
                    FIXED_ONE_BYTE_STRING(env->isolate(), ZLIB_VERSION));
  READONLY_PROPERTY(versions,
                    "ares",
                    FIXED_ONE_BYTE_STRING(env->isolate(), ARES_VERSION_STR));

#if defined(NODE_HAVE_I18N_SUPPORT) && defined(U_ICU_VERSION)
  READONLY_PROPERTY(versions,
                    "icu",
                    OneByteString(env->isolate(), U_ICU_VERSION));

  if (icu_data_dir != nullptr) {
    // Did the user attempt (via env var or parameter) to set an ICU path?
    READONLY_PROPERTY(process,
                      "icu_data_dir",
                      OneByteString(env->isolate(), icu_data_dir));
  }
#endif

  const char node_modules_version[] = NODE_STRINGIFY(NODE_MODULE_VERSION);
  READONLY_PROPERTY(
      versions,
      "modules",
      FIXED_ONE_BYTE_STRING(env->isolate(), node_modules_version));

  // process._promiseRejectEvent
  Local<Object> promiseRejectEvent = Object::New(env->isolate());
  READONLY_DONT_ENUM_PROPERTY(process,
                              "_promiseRejectEvent",
                              promiseRejectEvent);
  READONLY_PROPERTY(promiseRejectEvent,
                    "unhandled",
                    Integer::New(env->isolate(),
                                 v8::kPromiseRejectWithNoHandler));
  READONLY_PROPERTY(promiseRejectEvent,
                    "handled",
                    Integer::New(env->isolate(),
                                 v8::kPromiseHandlerAddedAfterReject));

#if HAVE_OPENSSL
  // Stupid code to slice out the version string.
  {  // NOLINT(whitespace/braces)
    size_t i, j, k;
    int c;
    for (i = j = 0, k = sizeof(OPENSSL_VERSION_TEXT) - 1; i < k; ++i) {
      c = OPENSSL_VERSION_TEXT[i];
      if ('0' <= c && c <= '9') {
        for (j = i + 1; j < k; ++j) {
          c = OPENSSL_VERSION_TEXT[j];
          if (c == ' ')
            break;
        }
        break;
      }
    }
    READONLY_PROPERTY(
        versions,
        "openssl",
        OneByteString(env->isolate(), &OPENSSL_VERSION_TEXT[i], j - i));
  }
#endif

  // process.arch
  READONLY_PROPERTY(process, "arch", OneByteString(env->isolate(), NODE_ARCH));

  // process.platform
  READONLY_PROPERTY(process,
                    "platform",
                    OneByteString(env->isolate(), NODE_PLATFORM));

  // process.release
  Local<Object> release = Object::New(env->isolate());
  READONLY_PROPERTY(process, "release", release);
  READONLY_PROPERTY(release, "name", OneByteString(env->isolate(), "node"));

// if this is a release build and no explicit base has been set
// substitute the standard release download URL
#ifndef NODE_RELEASE_URLBASE
# if NODE_VERSION_IS_RELEASE
#  define NODE_RELEASE_URLBASE "https://nodejs.org/download/release/"
# endif
#endif

#if defined(NODE_RELEASE_URLBASE)
#  define NODE_RELEASE_URLPFX NODE_RELEASE_URLBASE "v" NODE_VERSION_STRING "/"
#  define NODE_RELEASE_URLFPFX NODE_RELEASE_URLPFX "node-v" NODE_VERSION_STRING

  READONLY_PROPERTY(release,
                    "sourceUrl",
                    OneByteString(env->isolate(),
                    NODE_RELEASE_URLFPFX ".tar.gz"));
  READONLY_PROPERTY(release,
                    "headersUrl",
                    OneByteString(env->isolate(),
                    NODE_RELEASE_URLFPFX "-headers.tar.gz"));
#  ifdef _WIN32
  READONLY_PROPERTY(release,
                    "libUrl",
                    OneByteString(env->isolate(),
                    strcmp(NODE_ARCH, "ia32") ? NODE_RELEASE_URLPFX "win-"
                                                NODE_ARCH "/node.lib"
                                              : NODE_RELEASE_URLPFX
                                                "win-x86/node.lib"));
#  endif
#endif

  // process.argv
  Local<Array> arguments = Array::New(env->isolate(), argc);
  for (int i = 0; i < argc; ++i) {
    arguments->Set(i, String::NewFromUtf8(env->isolate(), argv[i]));
  }
  process->Set(env->argv_string(), arguments);

  // process.execArgv
  Local<Array> exec_arguments = Array::New(env->isolate(), exec_argc);
  for (int i = 0; i < exec_argc; ++i) {
    exec_arguments->Set(i, String::NewFromUtf8(env->isolate(), exec_argv[i]));
  }
  process->Set(env->exec_argv_string(), exec_arguments);

  // create process.env
  Local<ObjectTemplate> process_env_template =
      ObjectTemplate::New(env->isolate());
  process_env_template->SetNamedPropertyHandler(EnvGetter,
                                                EnvSetter,
                                                EnvQuery,
                                                EnvDeleter,
                                                EnvEnumerator,
                                                env->as_external());
  Local<Object> process_env =
      process_env_template->NewInstance(env->context()).ToLocalChecked();
  process->Set(env->env_string(), process_env);

  READONLY_PROPERTY(process, "pid", Integer::New(env->isolate(), getpid()));
  READONLY_PROPERTY(process, "features", GetFeatures(env));
  maybe = process->SetAccessor(env->context(),
                               env->need_imm_cb_string(),
                               NeedImmediateCallbackGetter,
                               NeedImmediateCallbackSetter,
                               env->as_external());
  CHECK(maybe.FromJust());

  // -e, --eval
  if (eval_string) {
    READONLY_PROPERTY(process,
                      "_eval",
                      String::NewFromUtf8(env->isolate(), eval_string));
  }

  // -p, --print
  if (print_eval) {
    READONLY_PROPERTY(process, "_print_eval", True(env->isolate()));
  }

  // -c, --check
  if (syntax_check_only) {
    READONLY_PROPERTY(process, "_syntax_check_only", True(env->isolate()));
  }

  // -i, --interactive
  if (force_repl) {
    READONLY_PROPERTY(process, "_forceRepl", True(env->isolate()));
  }

  if (preload_module_count) {
    CHECK(preload_modules);
    Local<Array> array = Array::New(env->isolate());
    for (unsigned int i = 0; i < preload_module_count; ++i) {
      Local<String> module = String::NewFromUtf8(env->isolate(),
                                                 preload_modules[i]);
      array->Set(i, module);
    }
    READONLY_PROPERTY(process,
                      "_preload_modules",
                      array);

    delete[] preload_modules;
    preload_modules = nullptr;
    preload_module_count = 0;
  }

  // --no-deprecation
  if (no_deprecation) {
    READONLY_PROPERTY(process, "noDeprecation", True(env->isolate()));
  }

  if (no_process_warnings) {
    READONLY_PROPERTY(process, "noProcessWarnings", True(env->isolate()));
  }

  if (trace_warnings) {
    READONLY_PROPERTY(process, "traceProcessWarnings", True(env->isolate()));
  }

  // --throw-deprecation
  if (throw_deprecation) {
    READONLY_PROPERTY(process, "throwDeprecation", True(env->isolate()));
  }

#ifdef NODE_NO_BROWSER_GLOBALS
  // configure --no-browser-globals
  READONLY_PROPERTY(process, "_noBrowserGlobals", True(env->isolate()));
#endif  // NODE_NO_BROWSER_GLOBALS

  // --prof-process
  if (prof_process) {
    READONLY_PROPERTY(process, "profProcess", True(env->isolate()));
  }

  // --trace-deprecation
  if (trace_deprecation) {
    READONLY_PROPERTY(process, "traceDeprecation", True(env->isolate()));
  }

  // --debug-brk
  if (debug_wait_connect) {
    READONLY_PROPERTY(process, "_debugWaitConnect", True(env->isolate()));
  }

  // --security-revert flags
#define V(code, _, __)                                                        \
  do {                                                                        \
    if (IsReverted(REVERT_ ## code)) {                                        \
      READONLY_PROPERTY(process, "REVERT_" #code, True(env->isolate()));      \
    }                                                                         \
  } while (0);
  REVERSIONS(V)
#undef V

  size_t exec_path_len = 2 * PATH_MAX;
  char* exec_path = new char[exec_path_len];
  Local<String> exec_path_value;
  if (uv_exepath(exec_path, &exec_path_len) == 0) {
    exec_path_value = String::NewFromUtf8(env->isolate(),
                                          exec_path,
                                          String::kNormalString,
                                          exec_path_len);
  } else {
    exec_path_value = String::NewFromUtf8(env->isolate(), argv[0]);
  }
  process->Set(env->exec_path_string(), exec_path_value);
  delete[] exec_path;

  maybe = process->SetAccessor(env->context(),
                               env->debug_port_string(),
                               DebugPortGetter,
                               DebugPortSetter,
                               env->as_external());
  CHECK(maybe.FromJust());


  // define various internal methods
  env->SetMethod(process,
                 "_startProfilerIdleNotifier",
                 StartProfilerIdleNotifier);
  env->SetMethod(process,
                 "_stopProfilerIdleNotifier",
                 StopProfilerIdleNotifier);
  env->SetMethod(process, "_getActiveRequests", GetActiveRequests);
  env->SetMethod(process, "_getActiveHandles", GetActiveHandles);
  env->SetMethod(process, "reallyExit", Exit);
  env->SetMethod(process, "abort", Abort);
  env->SetMethod(process, "chdir", Chdir);
  env->SetMethod(process, "cwd", Cwd);

  env->SetMethod(process, "umask", Umask);

#if defined(__POSIX__) && !defined(__ANDROID__)
  env->SetMethod(process, "getuid", GetUid);
  env->SetMethod(process, "geteuid", GetEUid);
  env->SetMethod(process, "setuid", SetUid);
  env->SetMethod(process, "seteuid", SetEUid);

  env->SetMethod(process, "setgid", SetGid);
  env->SetMethod(process, "setegid", SetEGid);
  env->SetMethod(process, "getgid", GetGid);
  env->SetMethod(process, "getegid", GetEGid);

  env->SetMethod(process, "getgroups", GetGroups);
  env->SetMethod(process, "setgroups", SetGroups);
  env->SetMethod(process, "initgroups", InitGroups);
#endif  // __POSIX__ && !defined(__ANDROID__)

  env->SetMethod(process, "_kill", Kill);

  env->SetMethod(process, "_debugProcess", DebugProcess);
  env->SetMethod(process, "_debugPause", DebugPause);
  env->SetMethod(process, "_debugEnd", DebugEnd);

  env->SetMethod(process, "hrtime", Hrtime);

  env->SetMethod(process, "cpuUsage", CPUUsage);

  env->SetMethod(process, "dlopen", DLOpen);

  env->SetMethod(process, "uptime", Uptime);
  env->SetMethod(process, "memoryUsage", MemoryUsage);

  env->SetMethod(process, "binding", Binding);
  env->SetMethod(process, "_linkedBinding", LinkedBinding);

  env->SetMethod(process, "_setupProcessObject", SetupProcessObject);
  env->SetMethod(process, "_setupNextTick", SetupNextTick);
  env->SetMethod(process, "_setupPromises", SetupPromises);
  env->SetMethod(process, "_setupDomainUse", SetupDomainUse);

  // pre-set _events object for faster emit checks
  Local<Object> events_obj = Object::New(env->isolate());
  maybe = events_obj->SetPrototype(env->context(), Null(env->isolate()));
  CHECK(maybe.FromJust());
  process->Set(env->events_string(), events_obj);
}


#undef READONLY_PROPERTY


static void AtExit() {
  uv_tty_reset_mode();
}


static void SignalExit(int signo) {
  uv_tty_reset_mode();
#ifdef __FreeBSD__
  // FreeBSD has a nasty bug, see RegisterSignalHandler for details
  struct sigaction sa;
  memset(&sa, 0, sizeof(sa));
  sa.sa_handler = SIG_DFL;
  CHECK_EQ(sigaction(signo, &sa, nullptr), 0);
#endif
  raise(signo);
}


// Most of the time, it's best to use `console.error` to write
// to the process.stderr stream.  However, in some cases, such as
// when debugging the stream.Writable class or the process.nextTick
// function, it is useful to bypass JavaScript entirely.
static void RawDebug(const FunctionCallbackInfo<Value>& args) {
  CHECK(args.Length() == 1 && args[0]->IsString() &&
        "must be called with a single string");
  node::Utf8Value message(args.GetIsolate(), args[0]);
  PrintErrorString("%s\n", *message);
  fflush(stderr);
}


void LoadEnvironment(Environment* env) {
  HandleScope handle_scope(env->isolate());

  env->isolate()->SetFatalErrorHandler(node::OnFatalError);
  env->isolate()->AddMessageListener(OnMessage);

  // Compile, execute the src/node.js file. (Which was included as static C
  // string in node_natives.h. 'native_node' is the string containing that
  // source code.)

  // The node.js file returns a function 'f'
  atexit(AtExit);

  TryCatch try_catch(env->isolate());

  // Disable verbose mode to stop FatalException() handler from trying
  // to handle the exception. Errors this early in the start-up phase
  // are not safe to ignore.
  try_catch.SetVerbose(false);

  Local<String> script_name = FIXED_ONE_BYTE_STRING(env->isolate(), "node.js");
  Local<Value> f_value = ExecuteString(env, MainSource(env), script_name);
  if (try_catch.HasCaught())  {
    ReportException(env, try_catch);
    exit(10);
  }
  CHECK(f_value->IsFunction());
  Local<Function> f = Local<Function>::Cast(f_value);

  // Now we call 'f' with the 'process' variable that we've built up with
  // all our bindings. Inside node.js we'll take care of assigning things to
  // their places.

  // We start the process this way in order to be more modular. Developers
  // who do not like how 'src/node.js' setups the module system but do like
  // Node's I/O bindings may want to replace 'f' with their own function.

  // Add a reference to the global object
  Local<Object> global = env->context()->Global();

#if defined HAVE_DTRACE || defined HAVE_ETW
  InitDTrace(env, global);
#endif

#if defined HAVE_LTTNG
  InitLTTNG(env, global);
#endif

#if defined HAVE_PERFCTR
  InitPerfCounters(env, global);
#endif

  // Enable handling of uncaught exceptions
  // (FatalException(), break on uncaught exception in debugger)
  //
  // This is not strictly necessary since it's almost impossible
  // to attach the debugger fast enought to break on exception
  // thrown during process startup.
  try_catch.SetVerbose(true);

  env->SetMethod(env->process_object(), "_rawDebug", RawDebug);

  // Expose the global object as a property on itself
  // (Allows you to set stuff on `global` from anywhere in JavaScript.)
  global->Set(FIXED_ONE_BYTE_STRING(env->isolate(), "global"), global);

  Local<Value> arg = env->process_object();
  f->Call(Null(env->isolate()), 1, &arg);
}


static void PrintHelp();

static bool ParseDebugOpt(const char* arg) {
  const char* port = nullptr;

  if (!strcmp(arg, "--debug")) {
    use_debug_agent = true;
  } else if (!strncmp(arg, "--debug=", sizeof("--debug=") - 1)) {
    use_debug_agent = true;
    port = arg + sizeof("--debug=") - 1;
  } else if (!strcmp(arg, "--debug-brk")) {
    use_debug_agent = true;
    debug_wait_connect = true;
  } else if (!strncmp(arg, "--debug-brk=", sizeof("--debug-brk=") - 1)) {
    use_debug_agent = true;
    debug_wait_connect = true;
    port = arg + sizeof("--debug-brk=") - 1;
  } else if (!strncmp(arg, "--debug-port=", sizeof("--debug-port=") - 1)) {
    port = arg + sizeof("--debug-port=") - 1;
#if HAVE_INSPECTOR
  // Specifying both --inspect and --debug means debugging is on, using Chromium
  // inspector.
  } else if (!strcmp(arg, "--inspect")) {
    use_debug_agent = true;
    use_inspector = true;
  } else if (!strncmp(arg, "--inspect=", sizeof("--inspect=") - 1)) {
    use_debug_agent = true;
    use_inspector = true;
    port = arg + sizeof("--inspect=") - 1;
#else
  } else if (!strncmp(arg, "--inspect", sizeof("--inspect") - 1)) {
    fprintf(stderr,
            "Inspector support is not available with this Node.js build\n");
    return false;
#endif
  } else {
    return false;
  }

  if (port != nullptr) {
    int port_int = atoi(port);
    if (port_int < 1024 || port_int > 65535) {
      fprintf(stderr, "Debug port must be in range 1024 to 65535.\n");
      PrintHelp();
      exit(12);
    }
#if HAVE_INSPECTOR
    if (use_inspector) {
      inspector_port = port_int;
    } else {
#endif
      debug_port = port_int;
#if HAVE_INSPECTOR
    }
#endif
  }

  return true;
}

static void PrintHelp() {
  // XXX: If you add an option here, please also add it to doc/node.1 and
  // doc/api/cli.md
  printf("Usage: node [options] [ -e script | script.js ] [arguments] \n"
         "       node debug script.js [arguments] \n"
         "\n"
         "Options:\n"
         "  -v, --version         print Node.js version\n"
         "  -e, --eval script     evaluate script\n"
         "  -p, --print           evaluate script and print result\n"
         "  -c, --check           syntax check script without executing\n"
         "  -i, --interactive     always enter the REPL even if stdin\n"
         "                        does not appear to be a terminal\n"
         "  -r, --require         module to preload (option can be repeated)\n"
         "  --no-deprecation      silence deprecation warnings\n"
         "  --trace-deprecation   show stack traces on deprecations\n"
         "  --throw-deprecation   throw an exception anytime a deprecated "
         "function is used\n"
         "  --no-warnings         silence all process warnings\n"
         "  --trace-warnings      show stack traces on process warnings\n"
         "  --trace-sync-io       show stack trace when use of sync IO\n"
         "                        is detected after the first tick\n"
         "  --track-heap-objects  track heap object allocations for heap "
         "snapshots\n"
         "  --prof-process        process v8 profiler output generated\n"
         "                        using --prof\n"
         "  --zero-fill-buffers   automatically zero-fill all newly allocated\n"
         "                        Buffer and SlowBuffer instances\n"
         "  --v8-options          print v8 command line options\n"
         "  --v8-pool-size=num    set v8's thread pool size\n"
#if HAVE_OPENSSL
         "  --tls-cipher-list=val use an alternative default TLS cipher list\n"
#if NODE_FIPS_MODE
         "  --enable-fips         enable FIPS crypto at startup\n"
         "  --force-fips          force FIPS crypto (cannot be disabled)\n"
#endif  /* NODE_FIPS_MODE */
#endif /* HAVE_OPENSSL */
#if defined(NODE_HAVE_I18N_SUPPORT)
         "  --icu-data-dir=dir    set ICU data load path to dir\n"
         "                        (overrides NODE_ICU_DATA)\n"
#if !defined(NODE_HAVE_SMALL_ICU)
         "                        note: linked-in ICU data is\n"
         "                        present.\n"
#endif
         "  --preserve-symlinks   preserve symbolic links when resolving\n"
         "                        and caching modules.\n"
#endif
         "\n"
         "Environment variables:\n"
#ifdef _WIN32
         "NODE_PATH                ';'-separated list of directories\n"
#else
         "NODE_PATH                ':'-separated list of directories\n"
#endif
         "                         prefixed to the module search path.\n"
         "NODE_DISABLE_COLORS      set to 1 to disable colors in the REPL\n"
#if defined(NODE_HAVE_I18N_SUPPORT)
         "NODE_ICU_DATA            data path for ICU (Intl object) data\n"
#if !defined(NODE_HAVE_SMALL_ICU)
         "                         (will extend linked-in data)\n"
#endif
#endif
         "NODE_REPL_HISTORY        path to the persistent REPL history file\n"
         "\n"
         "Documentation can be found at https://nodejs.org/\n");
}


// Parse command line arguments.
//
// argv is modified in place. exec_argv and v8_argv are out arguments that
// ParseArgs() allocates memory for and stores a pointer to the output
// vector in.  The caller should free them with delete[].
//
// On exit:
//
//  * argv contains the arguments with node and V8 options filtered out.
//  * exec_argv contains both node and V8 options and nothing else.
//  * v8_argv contains argv[0] plus any V8 options
static void ParseArgs(int* argc,
                      const char** argv,
                      int* exec_argc,
                      const char*** exec_argv,
                      int* v8_argc,
                      const char*** v8_argv) {
  const unsigned int nargs = static_cast<unsigned int>(*argc);
  const char** new_exec_argv = new const char*[nargs];
  const char** new_v8_argv = new const char*[nargs];
  const char** new_argv = new const char*[nargs];
  const char** local_preload_modules = new const char*[nargs];

  for (unsigned int i = 0; i < nargs; ++i) {
    new_exec_argv[i] = nullptr;
    new_v8_argv[i] = nullptr;
    new_argv[i] = nullptr;
    local_preload_modules[i] = nullptr;
  }

  // exec_argv starts with the first option, the other two start with argv[0].
  unsigned int new_exec_argc = 0;
  unsigned int new_v8_argc = 1;
  unsigned int new_argc = 1;
  new_v8_argv[0] = argv[0];
  new_argv[0] = argv[0];

  unsigned int index = 1;
  bool short_circuit = false;
  while (index < nargs && argv[index][0] == '-' && !short_circuit) {
    const char* const arg = argv[index];
    unsigned int args_consumed = 1;

    if (ParseDebugOpt(arg)) {
      // Done, consumed by ParseDebugOpt().
    } else if (strcmp(arg, "--version") == 0 || strcmp(arg, "-v") == 0) {
      printf("%s\n", NODE_VERSION);
      exit(0);
    } else if (strcmp(arg, "--help") == 0 || strcmp(arg, "-h") == 0) {
      PrintHelp();
      exit(0);
    } else if (strcmp(arg, "--eval") == 0 ||
               strcmp(arg, "-e") == 0 ||
               strcmp(arg, "--print") == 0 ||
               strcmp(arg, "-pe") == 0 ||
               strcmp(arg, "-p") == 0) {
      bool is_eval = strchr(arg, 'e') != nullptr;
      bool is_print = strchr(arg, 'p') != nullptr;
      print_eval = print_eval || is_print;
      // --eval, -e and -pe always require an argument.
      if (is_eval == true) {
        args_consumed += 1;
        eval_string = argv[index + 1];
        if (eval_string == nullptr) {
          fprintf(stderr, "%s: %s requires an argument\n", argv[0], arg);
          exit(9);
        }
      } else if ((index + 1 < nargs) &&
                 argv[index + 1] != nullptr &&
                 argv[index + 1][0] != '-') {
        args_consumed += 1;
        eval_string = argv[index + 1];
        if (strncmp(eval_string, "\\-", 2) == 0) {
          // Starts with "\\-": escaped expression, drop the backslash.
          eval_string += 1;
        }
      }
    } else if (strcmp(arg, "--require") == 0 ||
               strcmp(arg, "-r") == 0) {
      const char* module = argv[index + 1];
      if (module == nullptr) {
        fprintf(stderr, "%s: %s requires an argument\n", argv[0], arg);
        exit(9);
      }
      args_consumed += 1;
      local_preload_modules[preload_module_count++] = module;
    } else if (strcmp(arg, "--check") == 0 || strcmp(arg, "-c") == 0) {
      syntax_check_only = true;
    } else if (strcmp(arg, "--interactive") == 0 || strcmp(arg, "-i") == 0) {
      force_repl = true;
    } else if (strcmp(arg, "--no-deprecation") == 0) {
      no_deprecation = true;
    } else if (strcmp(arg, "--no-warnings") == 0) {
      no_process_warnings = true;
    } else if (strcmp(arg, "--trace-warnings") == 0) {
      trace_warnings = true;
    } else if (strcmp(arg, "--trace-deprecation") == 0) {
      trace_deprecation = true;
    } else if (strcmp(arg, "--trace-sync-io") == 0) {
      trace_sync_io = true;
    } else if (strcmp(arg, "--track-heap-objects") == 0) {
      track_heap_objects = true;
    } else if (strcmp(arg, "--throw-deprecation") == 0) {
      throw_deprecation = true;
    } else if (strncmp(arg, "--security-revert=", 18) == 0) {
      const char* cve = arg + 18;
      Revert(cve);
    } else if (strcmp(arg, "--preserve-symlinks") == 0) {
      config_preserve_symlinks = true;
    } else if (strcmp(arg, "--prof-process") == 0) {
      prof_process = true;
      short_circuit = true;
    } else if (strcmp(arg, "--zero-fill-buffers") == 0) {
      zero_fill_all_buffers = true;
    } else if (strcmp(arg, "--v8-options") == 0) {
      new_v8_argv[new_v8_argc] = "--help";
      new_v8_argc += 1;
    } else if (strncmp(arg, "--v8-pool-size=", 15) == 0) {
      v8_thread_pool_size = atoi(arg + 15);
#if HAVE_OPENSSL
    } else if (strncmp(arg, "--tls-cipher-list=", 18) == 0) {
      default_cipher_list = arg + 18;
#if NODE_FIPS_MODE
    } else if (strcmp(arg, "--enable-fips") == 0) {
      enable_fips_crypto = true;
    } else if (strcmp(arg, "--force-fips") == 0) {
      force_fips_crypto = true;
#endif /* NODE_FIPS_MODE */
#endif /* HAVE_OPENSSL */
#if defined(NODE_HAVE_I18N_SUPPORT)
    } else if (strncmp(arg, "--icu-data-dir=", 15) == 0) {
      icu_data_dir = arg + 15;
#endif
    } else if (strcmp(arg, "--expose-internals") == 0 ||
               strcmp(arg, "--expose_internals") == 0) {
      // consumed in js
    } else {
      // V8 option.  Pass through as-is.
      new_v8_argv[new_v8_argc] = arg;
      new_v8_argc += 1;
    }

    memcpy(new_exec_argv + new_exec_argc,
           argv + index,
           args_consumed * sizeof(*argv));

    new_exec_argc += args_consumed;
    index += args_consumed;
  }

  // Copy remaining arguments.
  const unsigned int args_left = nargs - index;
  memcpy(new_argv + new_argc, argv + index, args_left * sizeof(*argv));
  new_argc += args_left;

  *exec_argc = new_exec_argc;
  *exec_argv = new_exec_argv;
  *v8_argc = new_v8_argc;
  *v8_argv = new_v8_argv;

  // Copy new_argv over argv and update argc.
  memcpy(argv, new_argv, new_argc * sizeof(*argv));
  delete[] new_argv;
  *argc = static_cast<int>(new_argc);

  // Copy the preload_modules from the local array to an appropriately sized
  // global array.
  if (preload_module_count > 0) {
    CHECK(!preload_modules);
    preload_modules = new const char*[preload_module_count];
    memcpy(preload_modules, local_preload_modules,
           preload_module_count * sizeof(*preload_modules));
  }
  delete[] local_preload_modules;
}


// Called from V8 Debug Agent TCP thread.
static void DispatchMessagesDebugAgentCallback(Environment* env) {
  // TODO(indutny): move async handle to environment
  uv_async_send(&dispatch_debug_messages_async);
}


static void StartDebug(Environment* env, bool wait) {
  CHECK(!debugger_running);
<<<<<<< HEAD

  env->debugger_agent()->set_dispatch_handler(
        DispatchMessagesDebugAgentCallback);
#if defined(NODE_ENGINE_CHAKRACORE)
  // ChakraShim does not support debugger_agent
  debugger_running = v8::Debug::EnableAgent();
#else
  debugger_running = env->debugger_agent()->Start(debug_port, wait);
#endif
  if (debugger_running == false) {
    fprintf(stderr, "Starting debugger on port %d failed\n", debug_port);
    fflush(stderr);
    return;
=======
#if HAVE_INSPECTOR
  if (use_inspector) {
    env->inspector_agent()->Start(default_platform, inspector_port, wait);
    debugger_running = true;
  } else {
#endif
    env->debugger_agent()->set_dispatch_handler(
          DispatchMessagesDebugAgentCallback);
    debugger_running = env->debugger_agent()->Start(debug_port, wait);
    if (debugger_running == false) {
      fprintf(stderr, "Starting debugger on port %d failed\n", debug_port);
      fflush(stderr);
      return;
    }
#if HAVE_INSPECTOR
>>>>>>> 08ea9ee5
  }
#endif
}


// Called from the main thread.
static void EnableDebug(Environment* env) {
  CHECK(debugger_running);
#if HAVE_INSPECTOR
  if (use_inspector) {
    return;
  }
#endif

  // Send message to enable debug in workers
  HandleScope handle_scope(env->isolate());

  Local<Object> message = Object::New(env->isolate());
  message->Set(FIXED_ONE_BYTE_STRING(env->isolate(), "cmd"),
               FIXED_ONE_BYTE_STRING(env->isolate(), "NODE_DEBUG_ENABLED"));
  Local<Value> argv[] = {
    FIXED_ONE_BYTE_STRING(env->isolate(), "internalMessage"),
    message
  };
  MakeCallback(env, env->process_object(), "emit", arraysize(argv), argv);

  // Enabled debugger, possibly making it wait on a semaphore
  env->debugger_agent()->Enable();
}


// Called from an arbitrary thread.
static void TryStartDebugger() {
  uv_mutex_lock(&node_isolate_mutex);
  if (auto isolate = node_isolate) {
    v8::Debug::DebugBreak(isolate);
    uv_async_send(&dispatch_debug_messages_async);
  }
  uv_mutex_unlock(&node_isolate_mutex);
}


// Called from the main thread.
static void DispatchDebugMessagesAsyncCallback(uv_async_t* handle) {
  uv_mutex_lock(&node_isolate_mutex);
  if (auto isolate = node_isolate) {
    if (debugger_running == false) {
      fprintf(stderr, "Starting debugger agent.\n");

      HandleScope scope(isolate);
      Environment* env = Environment::GetCurrent(isolate);
      Context::Scope context_scope(env->context());

      StartDebug(env, false);
      EnableDebug(env);
    }

    Isolate::Scope isolate_scope(isolate);
    v8::Debug::ProcessDebugMessages(isolate);
  }
  uv_mutex_unlock(&node_isolate_mutex);
}


#ifdef __POSIX__
static void EnableDebugSignalHandler(int signo) {
  uv_sem_post(&debug_semaphore);
}


static void RegisterSignalHandler(int signal,
                                  void (*handler)(int signal),
                                  bool reset_handler = false) {
  struct sigaction sa;
  memset(&sa, 0, sizeof(sa));
  sa.sa_handler = handler;
#ifndef __FreeBSD__
  // FreeBSD has a nasty bug with SA_RESETHAND reseting the SA_SIGINFO, that is
  // in turn set for a libthr wrapper. This leads to a crash.
  // Work around the issue by manually setting SIG_DFL in the signal handler
  sa.sa_flags = reset_handler ? SA_RESETHAND : 0;
#endif
  sigfillset(&sa.sa_mask);
  CHECK_EQ(sigaction(signal, &sa, nullptr), 0);
}


void DebugProcess(const FunctionCallbackInfo<Value>& args) {
  Environment* env = Environment::GetCurrent(args);

  if (args.Length() != 1) {
    return env->ThrowError("Invalid number of arguments.");
  }

  pid_t pid;
  int r;

  pid = args[0]->IntegerValue();
  r = kill(pid, SIGUSR1);
  if (r != 0) {
    return env->ThrowErrnoException(errno, "kill");
  }
}


inline void* DebugSignalThreadMain(void* unused) {
  for (;;) {
    uv_sem_wait(&debug_semaphore);
    TryStartDebugger();
  }
  return nullptr;
}


static int RegisterDebugSignalHandler() {
  // Start a watchdog thread for calling v8::Debug::DebugBreak() because
  // it's not safe to call directly from the signal handler, it can
  // deadlock with the thread it interrupts.
  CHECK_EQ(0, uv_sem_init(&debug_semaphore, 0));
  pthread_attr_t attr;
  CHECK_EQ(0, pthread_attr_init(&attr));
  // Don't shrink the thread's stack on FreeBSD.  Said platform decided to
  // follow the pthreads specification to the letter rather than in spirit:
  // https://lists.freebsd.org/pipermail/freebsd-current/2014-March/048885.html
#ifndef __FreeBSD__
  CHECK_EQ(0, pthread_attr_setstacksize(&attr, PTHREAD_STACK_MIN));
#endif  // __FreeBSD__
  CHECK_EQ(0, pthread_attr_setdetachstate(&attr, PTHREAD_CREATE_DETACHED));
  sigset_t sigmask;
  sigfillset(&sigmask);
  CHECK_EQ(0, pthread_sigmask(SIG_SETMASK, &sigmask, &sigmask));
  pthread_t thread;
  const int err =
      pthread_create(&thread, &attr, DebugSignalThreadMain, nullptr);
  CHECK_EQ(0, pthread_sigmask(SIG_SETMASK, &sigmask, nullptr));
  CHECK_EQ(0, pthread_attr_destroy(&attr));
  if (err != 0) {
    fprintf(stderr, "node[%d]: pthread_create: %s\n", getpid(), strerror(err));
    fflush(stderr);
    // Leave SIGUSR1 blocked.  We don't install a signal handler,
    // receiving the signal would terminate the process.
    return -err;
  }
  RegisterSignalHandler(SIGUSR1, EnableDebugSignalHandler);
  // Unblock SIGUSR1.  A pending SIGUSR1 signal will now be delivered.
  sigemptyset(&sigmask);
  sigaddset(&sigmask, SIGUSR1);
  CHECK_EQ(0, pthread_sigmask(SIG_UNBLOCK, &sigmask, nullptr));
  return 0;
}
#endif  // __POSIX__


#ifdef _WIN32
DWORD WINAPI EnableDebugThreadProc(void* arg) {
  TryStartDebugger();
  return 0;
}


static int GetDebugSignalHandlerMappingName(DWORD pid, wchar_t* buf,
    size_t buf_len) {
  return _snwprintf(buf, buf_len, L"node-debug-handler-%u", pid);
}


static int RegisterDebugSignalHandler() {
  wchar_t mapping_name[32];
  HANDLE mapping_handle;
  DWORD pid;
  LPTHREAD_START_ROUTINE* handler;

  pid = GetCurrentProcessId();

  if (GetDebugSignalHandlerMappingName(pid,
                                       mapping_name,
                                       arraysize(mapping_name)) < 0) {
    return -1;
  }

  mapping_handle = CreateFileMappingW(INVALID_HANDLE_VALUE,
                                      nullptr,
                                      PAGE_READWRITE,
                                      0,
                                      sizeof *handler,
                                      mapping_name);
  if (mapping_handle == nullptr) {
    return -1;
  }

  handler = reinterpret_cast<LPTHREAD_START_ROUTINE*>(
      MapViewOfFile(mapping_handle,
                    FILE_MAP_ALL_ACCESS,
                    0,
                    0,
                    sizeof *handler));
  if (handler == nullptr) {
    CloseHandle(mapping_handle);
    return -1;
  }

  *handler = EnableDebugThreadProc;

  UnmapViewOfFile(static_cast<void*>(handler));

  return 0;
}


static void DebugProcess(const FunctionCallbackInfo<Value>& args) {
  Environment* env = Environment::GetCurrent(args);
  Isolate* isolate = args.GetIsolate();
  DWORD pid;
  HANDLE process = nullptr;
  HANDLE thread = nullptr;
  HANDLE mapping = nullptr;
  wchar_t mapping_name[32];
  LPTHREAD_START_ROUTINE* handler = nullptr;

  if (args.Length() != 1) {
    env->ThrowError("Invalid number of arguments.");
    goto out;
  }

  pid = (DWORD) args[0]->IntegerValue();

  process = OpenProcess(PROCESS_CREATE_THREAD | PROCESS_QUERY_INFORMATION |
                            PROCESS_VM_OPERATION | PROCESS_VM_WRITE |
                            PROCESS_VM_READ,
                        FALSE,
                        pid);
  if (process == nullptr) {
    isolate->ThrowException(
        WinapiErrnoException(isolate, GetLastError(), "OpenProcess"));
    goto out;
  }

  if (GetDebugSignalHandlerMappingName(pid,
                                       mapping_name,
                                       arraysize(mapping_name)) < 0) {
    env->ThrowErrnoException(errno, "sprintf");
    goto out;
  }

  mapping = OpenFileMappingW(FILE_MAP_READ, FALSE, mapping_name);
  if (mapping == nullptr) {
    isolate->ThrowException(WinapiErrnoException(isolate,
                                             GetLastError(),
                                             "OpenFileMappingW"));
    goto out;
  }

  handler = reinterpret_cast<LPTHREAD_START_ROUTINE*>(
      MapViewOfFile(mapping,
                    FILE_MAP_READ,
                    0,
                    0,
                    sizeof *handler));
  if (handler == nullptr || *handler == nullptr) {
    isolate->ThrowException(
        WinapiErrnoException(isolate, GetLastError(), "MapViewOfFile"));
    goto out;
  }

  thread = CreateRemoteThread(process,
                              nullptr,
                              0,
                              *handler,
                              nullptr,
                              0,
                              nullptr);
  if (thread == nullptr) {
    isolate->ThrowException(WinapiErrnoException(isolate,
                                                 GetLastError(),
                                                 "CreateRemoteThread"));
    goto out;
  }

  // Wait for the thread to terminate
  if (WaitForSingleObject(thread, INFINITE) != WAIT_OBJECT_0) {
    isolate->ThrowException(WinapiErrnoException(isolate,
                                                 GetLastError(),
                                                 "WaitForSingleObject"));
    goto out;
  }

 out:
  if (process != nullptr)
    CloseHandle(process);
  if (thread != nullptr)
    CloseHandle(thread);
  if (handler != nullptr)
    UnmapViewOfFile(handler);
  if (mapping != nullptr)
    CloseHandle(mapping);
}
#endif  // _WIN32


static void DebugPause(const FunctionCallbackInfo<Value>& args) {
  v8::Debug::DebugBreak(args.GetIsolate());
}


static void DebugEnd(const FunctionCallbackInfo<Value>& args) {
  if (debugger_running) {
    Environment* env = Environment::GetCurrent(args);
#if HAVE_INSPECTOR
    if (use_inspector) {
      env->inspector_agent()->Stop();
    } else {
#endif
      env->debugger_agent()->Stop();
#if HAVE_INSPECTOR
    }
#endif
    debugger_running = false;
  }
}


inline void PlatformInit() {
#ifdef __POSIX__
  sigset_t sigmask;
  sigemptyset(&sigmask);
  sigaddset(&sigmask, SIGUSR1);
  const int err = pthread_sigmask(SIG_SETMASK, &sigmask, nullptr);

  // Make sure file descriptors 0-2 are valid before we start logging anything.
  for (int fd = STDIN_FILENO; fd <= STDERR_FILENO; fd += 1) {
    struct stat ignored;
    if (fstat(fd, &ignored) == 0)
      continue;
    // Anything but EBADF means something is seriously wrong.  We don't
    // have to special-case EINTR, fstat() is not interruptible.
    if (errno != EBADF)
      ABORT();
    if (fd != open("/dev/null", O_RDWR))
      ABORT();
  }

  CHECK_EQ(err, 0);

  // Restore signal dispositions, the parent process may have changed them.
  struct sigaction act;
  memset(&act, 0, sizeof(act));

  // The hard-coded upper limit is because NSIG is not very reliable; on Linux,
  // it evaluates to 32, 34 or 64, depending on whether RT signals are enabled.
  // Counting up to SIGRTMIN doesn't work for the same reason.
  for (unsigned nr = 1; nr < kMaxSignal; nr += 1) {
    if (nr == SIGKILL || nr == SIGSTOP)
      continue;
    act.sa_handler = (nr == SIGPIPE) ? SIG_IGN : SIG_DFL;
    CHECK_EQ(0, sigaction(nr, &act, nullptr));
  }

  RegisterSignalHandler(SIGINT, SignalExit, true);
  RegisterSignalHandler(SIGTERM, SignalExit, true);

  // Raise the open file descriptor limit.
  struct rlimit lim;
  if (getrlimit(RLIMIT_NOFILE, &lim) == 0 && lim.rlim_cur != lim.rlim_max) {
    // Do a binary search for the limit.
    rlim_t min = lim.rlim_cur;
    rlim_t max = 1 << 20;
    // But if there's a defined upper bound, don't search, just set it.
    if (lim.rlim_max != RLIM_INFINITY) {
      min = lim.rlim_max;
      max = lim.rlim_max;
    }
    do {
      lim.rlim_cur = min + (max - min) / 2;
      if (setrlimit(RLIMIT_NOFILE, &lim)) {
        max = lim.rlim_cur;
      } else {
        min = lim.rlim_cur;
      }
    } while (min + 1 < max);
  }
#endif  // __POSIX__
}


void Init(int* argc,
          const char** argv,
          int* exec_argc,
          const char*** exec_argv) {
  // Initialize prog_start_time to get relative uptime.
  prog_start_time = static_cast<double>(uv_now(uv_default_loop()));

  // Make inherited handles noninheritable.
  uv_disable_stdio_inheritance();

  CHECK_EQ(0, uv_mutex_init(&node_isolate_mutex));

  // init async debug messages dispatching
  // Main thread uses uv_default_loop
  uv_async_init(uv_default_loop(),
                &dispatch_debug_messages_async,
                DispatchDebugMessagesAsyncCallback);
  uv_unref(reinterpret_cast<uv_handle_t*>(&dispatch_debug_messages_async));

#if defined(NODE_V8_OPTIONS)
  // Should come before the call to V8::SetFlagsFromCommandLine()
  // so the user can disable a flag --foo at run-time by passing
  // --no_foo from the command line.
  V8::SetFlagsFromString(NODE_V8_OPTIONS, sizeof(NODE_V8_OPTIONS) - 1);
#endif

  // Parse a few arguments which are specific to Node.
  int v8_argc;
  const char** v8_argv;
  ParseArgs(argc, argv, exec_argc, exec_argv, &v8_argc, &v8_argv);

  // TODO(bnoordhuis) Intercept --prof arguments and start the CPU profiler
  // manually?  That would give us a little more control over its runtime
  // behavior but it could also interfere with the user's intentions in ways
  // we fail to anticipate.  Dillema.
  for (int i = 1; i < v8_argc; ++i) {
    if (strncmp(v8_argv[i], "--prof", sizeof("--prof") - 1) == 0) {
      v8_is_profiling = true;
      break;
    }
  }

#ifdef __POSIX__
  // Block SIGPROF signals when sleeping in epoll_wait/kevent/etc.  Avoids the
  // performance penalty of frequent EINTR wakeups when the profiler is running.
  // Only do this for v8.log profiling, as it breaks v8::CpuProfiler users.
  if (v8_is_profiling) {
    uv_loop_configure(uv_default_loop(), UV_LOOP_BLOCK_SIGNAL, SIGPROF);
  }
#endif

#if defined(NODE_HAVE_I18N_SUPPORT)
  if (icu_data_dir == nullptr) {
    // if the parameter isn't given, use the env variable.
    icu_data_dir = secure_getenv("NODE_ICU_DATA");
  }
  // Initialize ICU.
  // If icu_data_dir is nullptr here, it will load the 'minimal' data.
  if (!i18n::InitializeICUDirectory(icu_data_dir)) {
    FatalError(nullptr, "Could not initialize ICU "
                     "(check NODE_ICU_DATA or --icu-data-dir parameters)");
  }
#endif
  // The const_cast doesn't violate conceptual const-ness.  V8 doesn't modify
  // the argv array or the elements it points to.
  if (v8_argc > 1)
    V8::SetFlagsFromCommandLine(&v8_argc, const_cast<char**>(v8_argv), true);

  // Anything that's still in v8_argv is not a V8 or a node option.
  for (int i = 1; i < v8_argc; i++) {
    fprintf(stderr, "%s: bad option: %s\n", argv[0], v8_argv[i]);
  }
  delete[] v8_argv;
  v8_argv = nullptr;

  if (v8_argc > 1) {
    exit(9);
  }

  // Unconditionally force typed arrays to allocate outside the v8 heap. This
  // is to prevent memory pointers from being moved around that are returned by
  // Buffer::Data().
  const char no_typed_array_heap[] = "--typed_array_max_size_in_heap=0";
  V8::SetFlagsFromString(no_typed_array_heap, sizeof(no_typed_array_heap) - 1);

  if (!use_debug_agent) {
    RegisterDebugSignalHandler();
  }

  // We should set node_is_initialized here instead of in node::Start,
  // otherwise embedders using node::Init to initialize everything will not be
  // able to set it and native modules will not load for them.
  node_is_initialized = true;
}


struct AtExitCallback {
  AtExitCallback* next_;
  void (*cb_)(void* arg);
  void* arg_;
};

static AtExitCallback* at_exit_functions_;


// TODO(bnoordhuis) Turn into per-context event.
void RunAtExit(Environment* env) {
  AtExitCallback* p = at_exit_functions_;
  at_exit_functions_ = nullptr;

  while (p) {
    AtExitCallback* q = p->next_;
    p->cb_(p->arg_);
    delete p;
    p = q;
  }
}


void AtExit(void (*cb)(void* arg), void* arg) {
  AtExitCallback* p = new AtExitCallback;
  p->cb_ = cb;
  p->arg_ = arg;
  p->next_ = at_exit_functions_;
  at_exit_functions_ = p;
}


void EmitBeforeExit(Environment* env) {
  HandleScope handle_scope(env->isolate());
  Context::Scope context_scope(env->context());
  Local<Object> process_object = env->process_object();
  Local<String> exit_code = FIXED_ONE_BYTE_STRING(env->isolate(), "exitCode");
  Local<Value> args[] = {
    FIXED_ONE_BYTE_STRING(env->isolate(), "beforeExit"),
    process_object->Get(exit_code)->ToInteger(env->isolate())
  };
  MakeCallback(env, process_object, "emit", arraysize(args), args);
}


int EmitExit(Environment* env) {
  // process.emit('exit')
  HandleScope handle_scope(env->isolate());
  Context::Scope context_scope(env->context());
  Local<Object> process_object = env->process_object();
  process_object->Set(env->exiting_string(), True(env->isolate()));

  Local<String> exitCode = env->exit_code_string();
  int code = process_object->Get(exitCode)->Int32Value();

  Local<Value> args[] = {
    env->exit_string(),
    Integer::New(env->isolate(), code)
  };

  MakeCallback(env, process_object, "emit", arraysize(args), args);

  // Reload exit code, it may be changed by `emit('exit')`
  return process_object->Get(exitCode)->Int32Value();
}


IsolateData* CreateIsolateData(Isolate* isolate, uv_loop_t* loop) {
  return new IsolateData(isolate, loop);
}


void FreeIsolateData(IsolateData* isolate_data) {
  delete isolate_data;
}


Environment* CreateEnvironment(IsolateData* isolate_data,
                               Local<Context> context,
                               int argc,
                               const char* const* argv,
                               int exec_argc,
                               const char* const* exec_argv) {
  Isolate* isolate = context->GetIsolate();
  HandleScope handle_scope(isolate);
  Context::Scope context_scope(context);
  auto env = new Environment(isolate_data, context);
  env->Start(argc, argv, exec_argc, exec_argv, v8_is_profiling);
  return env;
}


void FreeEnvironment(Environment* env) {
  delete env;
}


// Entry point for new node instances, also called directly for the main
// node instance.
static void StartNodeInstance(void* arg) {
  NodeInstanceData* instance_data = static_cast<NodeInstanceData*>(arg);
  Isolate::CreateParams params;
  ArrayBufferAllocator array_buffer_allocator;
  params.array_buffer_allocator = &array_buffer_allocator;
#ifdef NODE_ENABLE_VTUNE_PROFILING
  params.code_event_handler = vTune::GetVtuneCodeEventHandler();
#endif
  Isolate* isolate = Isolate::New(params);

  uv_mutex_lock(&node_isolate_mutex);
  if (instance_data->is_main()) {
    CHECK_EQ(node_isolate, nullptr);
    node_isolate = isolate;
  }
  uv_mutex_unlock(&node_isolate_mutex);

  if (track_heap_objects) {
    isolate->GetHeapProfiler()->StartTrackingHeapObjects(true);
  }

  {
    Locker locker(isolate);
    Isolate::Scope isolate_scope(isolate);
    HandleScope handle_scope(isolate);
    IsolateData isolate_data(isolate, instance_data->event_loop(),
                             array_buffer_allocator.zero_fill_field());
    Local<Context> context = Context::New(isolate);
    Context::Scope context_scope(context);
    Environment env(&isolate_data, context);
    env.Start(instance_data->argc(),
              instance_data->argv(),
              instance_data->exec_argc(),
              instance_data->exec_argv(),
              v8_is_profiling);

    isolate->SetAbortOnUncaughtExceptionCallback(
        ShouldAbortOnUncaughtException);

    // Start debug agent when argv has --debug
    if (instance_data->use_debug_agent())
      StartDebug(&env, debug_wait_connect);

    {
      Environment::AsyncCallbackScope callback_scope(&env);
      LoadEnvironment(&env);
    }

    env.set_trace_sync_io(trace_sync_io);

    // Enable debugger
    if (instance_data->use_debug_agent())
      EnableDebug(&env);

    {
      SealHandleScope seal(isolate);
      bool more;
      do {
        v8::platform::PumpMessageLoop(default_platform, isolate);
<<<<<<< HEAD
        more = uv_run(env->event_loop(), UV_RUN_ONCE);
        if (more == false) {
          v8::platform::PumpMessageLoop(default_platform, isolate);

          EmitBeforeExit(env);
=======
        more = uv_run(env.event_loop(), UV_RUN_ONCE);

        if (more == false) {
          v8::platform::PumpMessageLoop(default_platform, isolate);
          EmitBeforeExit(&env);
>>>>>>> 08ea9ee5

          // Emit `beforeExit` if the loop became alive either after emitting
          // event, or after running some callbacks.
          more = uv_loop_alive(env.event_loop());
          if (uv_run(env.event_loop(), UV_RUN_NOWAIT) != 0)
            more = true;
        }
      } while (more == true);
    }

    env.set_trace_sync_io(false);

    int exit_code = EmitExit(&env);
    if (instance_data->is_main())
      instance_data->set_exit_code(exit_code);
    RunAtExit(&env);

    WaitForInspectorDisconnect(&env);
#if defined(LEAK_SANITIZER)
    __lsan_do_leak_check();
#endif
  }

  uv_mutex_lock(&node_isolate_mutex);
  if (node_isolate == isolate)
    node_isolate = nullptr;
  uv_mutex_unlock(&node_isolate_mutex);

  CHECK_NE(isolate, nullptr);
  isolate->Dispose();
  isolate = nullptr;
}

int Start(int argc, char** argv) {
  PlatformInit();

  CHECK_GT(argc, 0);

  // Hack around with the argv pointer. Used for process.title = "blah".
  argv = uv_setup_args(argc, argv);

  // This needs to run *before* V8::Initialize().  The const_cast is not
  // optional, in case you're wondering.
  int exec_argc;
  const char** exec_argv;
  Init(&argc, const_cast<const char**>(argv), &exec_argc, &exec_argv);

#if HAVE_OPENSSL
#ifdef NODE_FIPS_MODE
  // In the case of FIPS builds we should make sure
  // the random source is properly initialized first.
  OPENSSL_init();
#endif  // NODE_FIPS_MODE
  // V8 on Windows doesn't have a good source of entropy. Seed it from
  // OpenSSL's pool.
  V8::SetEntropySource(crypto::EntropySource);
#endif

  default_platform = v8::platform::CreateDefaultPlatform(v8_thread_pool_size);
  V8::InitializePlatform(default_platform);
  V8::Initialize();

  int exit_code = 1;
  {
    NodeInstanceData instance_data(NodeInstanceType::MAIN,
                                   uv_default_loop(),
                                   argc,
                                   const_cast<const char**>(argv),
                                   exec_argc,
                                   exec_argv,
                                   use_debug_agent);
    StartNodeInstance(&instance_data);
    exit_code = instance_data.exit_code();
  }
  V8::Dispose();

  delete default_platform;
  default_platform = nullptr;

  delete[] exec_argv;
  exec_argv = nullptr;

  return exit_code;
}


}  // namespace node<|MERGE_RESOLUTION|>--- conflicted
+++ resolved
@@ -3655,21 +3655,6 @@
 
 static void StartDebug(Environment* env, bool wait) {
   CHECK(!debugger_running);
-<<<<<<< HEAD
-
-  env->debugger_agent()->set_dispatch_handler(
-        DispatchMessagesDebugAgentCallback);
-#if defined(NODE_ENGINE_CHAKRACORE)
-  // ChakraShim does not support debugger_agent
-  debugger_running = v8::Debug::EnableAgent();
-#else
-  debugger_running = env->debugger_agent()->Start(debug_port, wait);
-#endif
-  if (debugger_running == false) {
-    fprintf(stderr, "Starting debugger on port %d failed\n", debug_port);
-    fflush(stderr);
-    return;
-=======
 #if HAVE_INSPECTOR
   if (use_inspector) {
     env->inspector_agent()->Start(default_platform, inspector_port, wait);
@@ -3678,14 +3663,18 @@
 #endif
     env->debugger_agent()->set_dispatch_handler(
           DispatchMessagesDebugAgentCallback);
+#if defined(NODE_ENGINE_CHAKRACORE)
+  // ChakraShim does not support debugger_agent
+  debugger_running = v8::Debug::EnableAgent();
+#else
     debugger_running = env->debugger_agent()->Start(debug_port, wait);
+#endif
     if (debugger_running == false) {
       fprintf(stderr, "Starting debugger on port %d failed\n", debug_port);
       fflush(stderr);
       return;
     }
 #if HAVE_INSPECTOR
->>>>>>> 08ea9ee5
   }
 #endif
 }
@@ -4324,19 +4313,10 @@
       bool more;
       do {
         v8::platform::PumpMessageLoop(default_platform, isolate);
-<<<<<<< HEAD
-        more = uv_run(env->event_loop(), UV_RUN_ONCE);
+        more = uv_run(env.event_loop(), UV_RUN_ONCE);
         if (more == false) {
           v8::platform::PumpMessageLoop(default_platform, isolate);
 
-          EmitBeforeExit(env);
-=======
-        more = uv_run(env.event_loop(), UV_RUN_ONCE);
-
-        if (more == false) {
-          v8::platform::PumpMessageLoop(default_platform, isolate);
-          EmitBeforeExit(&env);
->>>>>>> 08ea9ee5
 
           // Emit `beforeExit` if the loop became alive either after emitting
           // event, or after running some callbacks.
