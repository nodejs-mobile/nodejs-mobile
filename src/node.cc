#include "node.h"
#include "node_buffer.h"
#include "node_constants.h"
#include "node_file.h"
#include "node_http_parser.h"
#include "node_javascript.h"
#include "node_version.h"
#include "node_internals.h"
#include "node_revert.h"
#include "node_debug_options.h"

#if defined HAVE_PERFCTR
#include "node_counters.h"
#endif

#if HAVE_OPENSSL
#include "node_crypto.h"
#endif

#if defined(NODE_HAVE_I18N_SUPPORT)
#include "node_i18n.h"
#endif

#if defined HAVE_DTRACE || defined HAVE_ETW
#include "node_dtrace.h"
#endif

#if defined HAVE_LTTNG
#include "node_lttng.h"
#endif

#include "ares.h"
#include "async-wrap.h"
#include "async-wrap-inl.h"
#include "env.h"
#include "env-inl.h"
#include "handle_wrap.h"
#include "req-wrap.h"
#include "req-wrap-inl.h"
#include "string_bytes.h"
#include "tracing/agent.h"
#include "util.h"
#include "uv.h"
#if NODE_USE_V8_PLATFORM
#include "libplatform/libplatform.h"
#endif  // NODE_USE_V8_PLATFORM
#include "v8-debug.h"
#include "v8-profiler.h"
#include "zlib.h"

#ifdef NODE_ENABLE_VTUNE_PROFILING
#include "../deps/v8/src/third_party/vtune/v8-vtune.h"
#endif

#include <errno.h>
#include <limits.h>  // PATH_MAX
#include <locale.h>
#include <signal.h>
#include <stdio.h>
#include <stdlib.h>
#include <string.h>
#include <sys/types.h>

#include <string>
#include <vector>

#if defined(NODE_HAVE_I18N_SUPPORT)
#include <unicode/uvernum.h>
#endif

#if defined(LEAK_SANITIZER)
#include <sanitizer/lsan_interface.h>
#endif

#if defined(_MSC_VER)
#include <direct.h>
#include <io.h>
#define getpid GetCurrentProcessId
#define umask _umask
typedef int mode_t;
#else
#include <pthread.h>
#include <sys/resource.h>  // getrlimit, setrlimit
#include <unistd.h>  // setuid, getuid
#endif

#if defined(__POSIX__) && !defined(__ANDROID__)
#include <pwd.h>  // getpwnam()
#include <grp.h>  // getgrnam()
#endif

#ifdef __APPLE__
#include <crt_externs.h>
#define environ (*_NSGetEnviron())
#elif !defined(_MSC_VER)
extern char **environ;
#endif
#if ENABLE_TTD_NODE
bool s_doTTRecord = false;
bool s_doTTReplay = false;
bool s_doTTDebug = false;
bool s_useRelocatedSrc = false;
const char* s_ttUri = nullptr;
uint32_t s_ttdSnapInterval = 2000;
uint32_t s_ttdSnapHistoryLength = 2;
uint64_t s_ttdStartupMode = 0x1;
#endif

namespace node {

using v8::Array;
using v8::ArrayBuffer;
using v8::Boolean;
using v8::Context;
using v8::EscapableHandleScope;
using v8::Exception;
using v8::Float64Array;
using v8::Function;
using v8::FunctionCallbackInfo;
using v8::HandleScope;
using v8::HeapStatistics;
using v8::Integer;
using v8::Isolate;
using v8::Local;
using v8::Locker;
using v8::MaybeLocal;
using v8::Message;
using v8::Name;
using v8::NamedPropertyHandlerConfiguration;
using v8::Null;
using v8::Number;
using v8::Object;
using v8::ObjectTemplate;
using v8::Promise;
using v8::PromiseRejectMessage;
using v8::PropertyCallbackInfo;
using v8::ScriptOrigin;
using v8::SealHandleScope;
using v8::String;
using v8::TryCatch;
using v8::Uint32Array;
using v8::V8;
using v8::Value;

static bool print_eval = false;
static bool force_repl = false;
static bool syntax_check_only = false;
static bool trace_deprecation = false;
static bool throw_deprecation = false;
static bool trace_sync_io = false;
static bool track_heap_objects = false;
static const char* eval_string = nullptr;
static unsigned int preload_module_count = 0;
static const char** preload_modules = nullptr;
static const int v8_default_thread_pool_size = 4;
static int v8_thread_pool_size = v8_default_thread_pool_size;
static bool prof_process = false;
static bool v8_is_profiling = false;
static bool node_is_initialized = false;
static node_module* modpending;
static node_module* modlist_builtin;
static node_module* modlist_linked;
static node_module* modlist_addon;
static bool trace_enabled = false;
static const char* trace_enabled_categories = nullptr;

#if defined(NODE_HAVE_I18N_SUPPORT)
// Path to ICU data (for i18n / Intl)
static std::string icu_data_dir;  // NOLINT(runtime/string)
#endif

// used by C++ modules as well
bool no_deprecation = false;

#if HAVE_OPENSSL
// use OpenSSL's cert store instead of bundled certs
bool ssl_openssl_cert_store =
#if defined(NODE_OPENSSL_CERT_STORE)
        true;
#else
        false;
#endif

# if NODE_FIPS_MODE
// used by crypto module
bool enable_fips_crypto = false;
bool force_fips_crypto = false;
# endif  // NODE_FIPS_MODE
std::string openssl_config;  // NOLINT(runtime/string)
#endif  // HAVE_OPENSSL

// true if process warnings should be suppressed
bool no_process_warnings = false;
bool trace_warnings = false;

// Set in node.cc by ParseArgs when --preserve-symlinks is used.
// Used in node_config.cc to set a constant on process.binding('config')
// that is used by lib/module.js
bool config_preserve_symlinks = false;

// Set in node.cc by ParseArgs when --redirect-warnings= is used.
std::string config_warning_file;  // NOLINT(runtime/string)

bool v8_initialized = false;

// process-relative uptime base, initialized at start-up
static double prog_start_time;
static bool debugger_running;
static uv_async_t dispatch_debug_messages_async;

static Mutex node_isolate_mutex;
static v8::Isolate* node_isolate;

static node::DebugOptions debug_options;

static struct {
#if NODE_USE_V8_PLATFORM
  void Initialize(int thread_pool_size) {
    platform_ = v8::platform::CreateDefaultPlatform(thread_pool_size);
    V8::InitializePlatform(platform_);
    tracing::TraceEventHelper::SetCurrentPlatform(platform_);
  }

  void PumpMessageLoop(Isolate* isolate) {
    v8::platform::PumpMessageLoop(platform_, isolate);
  }

  void Dispose() {
    delete platform_;
    platform_ = nullptr;
  }

#if HAVE_INSPECTOR
  bool StartInspector(Environment *env, const char* script_path,
                      const node::DebugOptions& options) {
    return env->inspector_agent()->Start(platform_, script_path, options);
  }
#endif  // HAVE_INSPECTOR

  void StartTracingAgent() {
    CHECK(tracing_agent_ == nullptr);
    tracing_agent_ = new tracing::Agent();
    tracing_agent_->Start(platform_, trace_enabled_categories);
  }

  void StopTracingAgent() {
    tracing_agent_->Stop();
  }

  v8::Platform* platform_;
  tracing::Agent* tracing_agent_;
#else  // !NODE_USE_V8_PLATFORM
  void Initialize(int thread_pool_size) {}
  void PumpMessageLoop(Isolate* isolate) {}
  void Dispose() {}
  bool StartInspector(Environment *env, const char* script_path,
                      const node::DebugOptions& options) {
    env->ThrowError("Node compiled with NODE_USE_V8_PLATFORM=0");
    return false;  // make compiler happy
  }

  void StartTracingAgent() {
    fprintf(stderr, "Node compiled with NODE_USE_V8_PLATFORM=0, "
                    "so event tracing is not available.\n");
  }
  void StopTracingAgent() {}
#endif  // !NODE_USE_V8_PLATFORM
} v8_platform;

#ifdef __POSIX__
static uv_sem_t debug_semaphore;
static const unsigned kMaxSignal = 32;
#endif

static void PrintErrorString(const char* format, ...) {
  va_list ap;
  va_start(ap, format);
#ifdef _WIN32
  HANDLE stderr_handle = GetStdHandle(STD_ERROR_HANDLE);

  // Check if stderr is something other than a tty/console
  if (stderr_handle == INVALID_HANDLE_VALUE ||
      stderr_handle == nullptr ||
      uv_guess_handle(_fileno(stderr)) != UV_TTY) {
    vfprintf(stderr, format, ap);
    va_end(ap);
    return;
  }

  // Fill in any placeholders
  int n = _vscprintf(format, ap);
  std::vector<char> out(n + 1);
  vsprintf(out.data(), format, ap);

  // Get required wide buffer size
  n = MultiByteToWideChar(CP_UTF8, 0, out.data(), -1, nullptr, 0);

  std::vector<wchar_t> wbuf(n);
  MultiByteToWideChar(CP_UTF8, 0, out.data(), -1, wbuf.data(), n);

  // Don't include the null character in the output
  CHECK_GT(n, 0);
  WriteConsoleW(stderr_handle, wbuf.data(), n - 1, nullptr, nullptr);
#else
  vfprintf(stderr, format, ap);
#endif
  va_end(ap);
}


static void CheckImmediate(uv_check_t* handle) {
  Environment* env = Environment::from_immediate_check_handle(handle);
  HandleScope scope(env->isolate());
  Context::Scope context_scope(env->context());
  MakeCallback(env, env->process_object(), env->immediate_callback_string());
}


static void IdleImmediateDummy(uv_idle_t* handle) {
  // Do nothing. Only for maintaining event loop.
  // TODO(bnoordhuis) Maybe make libuv accept nullptr idle callbacks.
}


static inline const char *errno_string(int errorno) {
#define ERRNO_CASE(e)  case e: return #e;
  switch (errorno) {
#ifdef EACCES
  ERRNO_CASE(EACCES);
#endif

#ifdef EADDRINUSE
  ERRNO_CASE(EADDRINUSE);
#endif

#ifdef EADDRNOTAVAIL
  ERRNO_CASE(EADDRNOTAVAIL);
#endif

#ifdef EAFNOSUPPORT
  ERRNO_CASE(EAFNOSUPPORT);
#endif

#ifdef EAGAIN
  ERRNO_CASE(EAGAIN);
#endif

#ifdef EWOULDBLOCK
# if EAGAIN != EWOULDBLOCK
  ERRNO_CASE(EWOULDBLOCK);
# endif
#endif

#ifdef EALREADY
  ERRNO_CASE(EALREADY);
#endif

#ifdef EBADF
  ERRNO_CASE(EBADF);
#endif

#ifdef EBADMSG
  ERRNO_CASE(EBADMSG);
#endif

#ifdef EBUSY
  ERRNO_CASE(EBUSY);
#endif

#ifdef ECANCELED
  ERRNO_CASE(ECANCELED);
#endif

#ifdef ECHILD
  ERRNO_CASE(ECHILD);
#endif

#ifdef ECONNABORTED
  ERRNO_CASE(ECONNABORTED);
#endif

#ifdef ECONNREFUSED
  ERRNO_CASE(ECONNREFUSED);
#endif

#ifdef ECONNRESET
  ERRNO_CASE(ECONNRESET);
#endif

#ifdef EDEADLK
  ERRNO_CASE(EDEADLK);
#endif

#ifdef EDESTADDRREQ
  ERRNO_CASE(EDESTADDRREQ);
#endif

#ifdef EDOM
  ERRNO_CASE(EDOM);
#endif

#ifdef EDQUOT
  ERRNO_CASE(EDQUOT);
#endif

#ifdef EEXIST
  ERRNO_CASE(EEXIST);
#endif

#ifdef EFAULT
  ERRNO_CASE(EFAULT);
#endif

#ifdef EFBIG
  ERRNO_CASE(EFBIG);
#endif

#ifdef EHOSTUNREACH
  ERRNO_CASE(EHOSTUNREACH);
#endif

#ifdef EIDRM
  ERRNO_CASE(EIDRM);
#endif

#ifdef EILSEQ
  ERRNO_CASE(EILSEQ);
#endif

#ifdef EINPROGRESS
  ERRNO_CASE(EINPROGRESS);
#endif

#ifdef EINTR
  ERRNO_CASE(EINTR);
#endif

#ifdef EINVAL
  ERRNO_CASE(EINVAL);
#endif

#ifdef EIO
  ERRNO_CASE(EIO);
#endif

#ifdef EISCONN
  ERRNO_CASE(EISCONN);
#endif

#ifdef EISDIR
  ERRNO_CASE(EISDIR);
#endif

#ifdef ELOOP
  ERRNO_CASE(ELOOP);
#endif

#ifdef EMFILE
  ERRNO_CASE(EMFILE);
#endif

#ifdef EMLINK
  ERRNO_CASE(EMLINK);
#endif

#ifdef EMSGSIZE
  ERRNO_CASE(EMSGSIZE);
#endif

#ifdef EMULTIHOP
  ERRNO_CASE(EMULTIHOP);
#endif

#ifdef ENAMETOOLONG
  ERRNO_CASE(ENAMETOOLONG);
#endif

#ifdef ENETDOWN
  ERRNO_CASE(ENETDOWN);
#endif

#ifdef ENETRESET
  ERRNO_CASE(ENETRESET);
#endif

#ifdef ENETUNREACH
  ERRNO_CASE(ENETUNREACH);
#endif

#ifdef ENFILE
  ERRNO_CASE(ENFILE);
#endif

#ifdef ENOBUFS
  ERRNO_CASE(ENOBUFS);
#endif

#ifdef ENODATA
  ERRNO_CASE(ENODATA);
#endif

#ifdef ENODEV
  ERRNO_CASE(ENODEV);
#endif

#ifdef ENOENT
  ERRNO_CASE(ENOENT);
#endif

#ifdef ENOEXEC
  ERRNO_CASE(ENOEXEC);
#endif

#ifdef ENOLINK
  ERRNO_CASE(ENOLINK);
#endif

#ifdef ENOLCK
# if ENOLINK != ENOLCK
  ERRNO_CASE(ENOLCK);
# endif
#endif

#ifdef ENOMEM
  ERRNO_CASE(ENOMEM);
#endif

#ifdef ENOMSG
  ERRNO_CASE(ENOMSG);
#endif

#ifdef ENOPROTOOPT
  ERRNO_CASE(ENOPROTOOPT);
#endif

#ifdef ENOSPC
  ERRNO_CASE(ENOSPC);
#endif

#ifdef ENOSR
  ERRNO_CASE(ENOSR);
#endif

#ifdef ENOSTR
  ERRNO_CASE(ENOSTR);
#endif

#ifdef ENOSYS
  ERRNO_CASE(ENOSYS);
#endif

#ifdef ENOTCONN
  ERRNO_CASE(ENOTCONN);
#endif

#ifdef ENOTDIR
  ERRNO_CASE(ENOTDIR);
#endif

#ifdef ENOTEMPTY
# if ENOTEMPTY != EEXIST
  ERRNO_CASE(ENOTEMPTY);
# endif
#endif

#ifdef ENOTSOCK
  ERRNO_CASE(ENOTSOCK);
#endif

#ifdef ENOTSUP
  ERRNO_CASE(ENOTSUP);
#else
# ifdef EOPNOTSUPP
  ERRNO_CASE(EOPNOTSUPP);
# endif
#endif

#ifdef ENOTTY
  ERRNO_CASE(ENOTTY);
#endif

#ifdef ENXIO
  ERRNO_CASE(ENXIO);
#endif


#ifdef EOVERFLOW
  ERRNO_CASE(EOVERFLOW);
#endif

#ifdef EPERM
  ERRNO_CASE(EPERM);
#endif

#ifdef EPIPE
  ERRNO_CASE(EPIPE);
#endif

#ifdef EPROTO
  ERRNO_CASE(EPROTO);
#endif

#ifdef EPROTONOSUPPORT
  ERRNO_CASE(EPROTONOSUPPORT);
#endif

#ifdef EPROTOTYPE
  ERRNO_CASE(EPROTOTYPE);
#endif

#ifdef ERANGE
  ERRNO_CASE(ERANGE);
#endif

#ifdef EROFS
  ERRNO_CASE(EROFS);
#endif

#ifdef ESPIPE
  ERRNO_CASE(ESPIPE);
#endif

#ifdef ESRCH
  ERRNO_CASE(ESRCH);
#endif

#ifdef ESTALE
  ERRNO_CASE(ESTALE);
#endif

#ifdef ETIME
  ERRNO_CASE(ETIME);
#endif

#ifdef ETIMEDOUT
  ERRNO_CASE(ETIMEDOUT);
#endif

#ifdef ETXTBSY
  ERRNO_CASE(ETXTBSY);
#endif

#ifdef EXDEV
  ERRNO_CASE(EXDEV);
#endif

  default: return "";
  }
}

const char *signo_string(int signo) {
#define SIGNO_CASE(e)  case e: return #e;
  switch (signo) {
#ifdef SIGHUP
  SIGNO_CASE(SIGHUP);
#endif

#ifdef SIGINT
  SIGNO_CASE(SIGINT);
#endif

#ifdef SIGQUIT
  SIGNO_CASE(SIGQUIT);
#endif

#ifdef SIGILL
  SIGNO_CASE(SIGILL);
#endif

#ifdef SIGTRAP
  SIGNO_CASE(SIGTRAP);
#endif

#ifdef SIGABRT
  SIGNO_CASE(SIGABRT);
#endif

#ifdef SIGIOT
# if SIGABRT != SIGIOT
  SIGNO_CASE(SIGIOT);
# endif
#endif

#ifdef SIGBUS
  SIGNO_CASE(SIGBUS);
#endif

#ifdef SIGFPE
  SIGNO_CASE(SIGFPE);
#endif

#ifdef SIGKILL
  SIGNO_CASE(SIGKILL);
#endif

#ifdef SIGUSR1
  SIGNO_CASE(SIGUSR1);
#endif

#ifdef SIGSEGV
  SIGNO_CASE(SIGSEGV);
#endif

#ifdef SIGUSR2
  SIGNO_CASE(SIGUSR2);
#endif

#ifdef SIGPIPE
  SIGNO_CASE(SIGPIPE);
#endif

#ifdef SIGALRM
  SIGNO_CASE(SIGALRM);
#endif

  SIGNO_CASE(SIGTERM);

#ifdef SIGCHLD
  SIGNO_CASE(SIGCHLD);
#endif

#ifdef SIGSTKFLT
  SIGNO_CASE(SIGSTKFLT);
#endif


#ifdef SIGCONT
  SIGNO_CASE(SIGCONT);
#endif

#ifdef SIGSTOP
  SIGNO_CASE(SIGSTOP);
#endif

#ifdef SIGTSTP
  SIGNO_CASE(SIGTSTP);
#endif

#ifdef SIGBREAK
  SIGNO_CASE(SIGBREAK);
#endif

#ifdef SIGTTIN
  SIGNO_CASE(SIGTTIN);
#endif

#ifdef SIGTTOU
  SIGNO_CASE(SIGTTOU);
#endif

#ifdef SIGURG
  SIGNO_CASE(SIGURG);
#endif

#ifdef SIGXCPU
  SIGNO_CASE(SIGXCPU);
#endif

#ifdef SIGXFSZ
  SIGNO_CASE(SIGXFSZ);
#endif

#ifdef SIGVTALRM
  SIGNO_CASE(SIGVTALRM);
#endif

#ifdef SIGPROF
  SIGNO_CASE(SIGPROF);
#endif

#ifdef SIGWINCH
  SIGNO_CASE(SIGWINCH);
#endif

#ifdef SIGIO
  SIGNO_CASE(SIGIO);
#endif

#ifdef SIGPOLL
# if SIGPOLL != SIGIO
  SIGNO_CASE(SIGPOLL);
# endif
#endif

#ifdef SIGLOST
# if SIGLOST != SIGABRT
  SIGNO_CASE(SIGLOST);
# endif
#endif

#ifdef SIGPWR
# if SIGPWR != SIGLOST
  SIGNO_CASE(SIGPWR);
# endif
#endif

#ifdef SIGINFO
# if !defined(SIGPWR) || SIGINFO != SIGPWR
  SIGNO_CASE(SIGINFO);
# endif
#endif

#ifdef SIGSYS
  SIGNO_CASE(SIGSYS);
#endif

  default: return "";
  }
}


Local<Value> ErrnoException(Isolate* isolate,
                            int errorno,
                            const char *syscall,
                            const char *msg,
                            const char *path) {
  Environment* env = Environment::GetCurrent(isolate);

  Local<Value> e;
  Local<String> estring = OneByteString(env->isolate(), errno_string(errorno));
  if (msg == nullptr || msg[0] == '\0') {
    msg = strerror(errorno);
  }
  Local<String> message = OneByteString(env->isolate(), msg);

  Local<String> cons =
      String::Concat(estring, FIXED_ONE_BYTE_STRING(env->isolate(), ", "));
  cons = String::Concat(cons, message);

  Local<String> path_string;
  if (path != nullptr) {
    // FIXME(bnoordhuis) It's questionable to interpret the file path as UTF-8.
    path_string = String::NewFromUtf8(env->isolate(), path);
  }

  if (path_string.IsEmpty() == false) {
    cons = String::Concat(cons, FIXED_ONE_BYTE_STRING(env->isolate(), " '"));
    cons = String::Concat(cons, path_string);
    cons = String::Concat(cons, FIXED_ONE_BYTE_STRING(env->isolate(), "'"));
  }
  e = Exception::Error(cons);

  Local<Object> obj = e->ToObject(env->isolate());
  obj->Set(env->errno_string(), Integer::New(env->isolate(), errorno));
  obj->Set(env->code_string(), estring);

  if (path_string.IsEmpty() == false) {
    obj->Set(env->path_string(), path_string);
  }

  if (syscall != nullptr) {
    obj->Set(env->syscall_string(), OneByteString(env->isolate(), syscall));
  }

  return e;
}


static Local<String> StringFromPath(Isolate* isolate, const char* path) {
#ifdef _WIN32
  if (strncmp(path, "\\\\?\\UNC\\", 8) == 0) {
    return String::Concat(FIXED_ONE_BYTE_STRING(isolate, "\\\\"),
                          String::NewFromUtf8(isolate, path + 8));
  } else if (strncmp(path, "\\\\?\\", 4) == 0) {
    return String::NewFromUtf8(isolate, path + 4);
  }
#endif

  return String::NewFromUtf8(isolate, path);
}


Local<Value> UVException(Isolate* isolate,
                         int errorno,
                         const char* syscall,
                         const char* msg,
                         const char* path) {
  return UVException(isolate, errorno, syscall, msg, path, nullptr);
}


Local<Value> UVException(Isolate* isolate,
                         int errorno,
                         const char* syscall,
                         const char* msg,
                         const char* path,
                         const char* dest) {
  Environment* env = Environment::GetCurrent(isolate);

  if (!msg || !msg[0])
    msg = uv_strerror(errorno);

  Local<String> js_code = OneByteString(isolate, uv_err_name(errorno));
  Local<String> js_syscall = OneByteString(isolate, syscall);
  Local<String> js_path;
  Local<String> js_dest;

  Local<String> js_msg = js_code;
  js_msg = String::Concat(js_msg, FIXED_ONE_BYTE_STRING(isolate, ": "));
  js_msg = String::Concat(js_msg, OneByteString(isolate, msg));
  js_msg = String::Concat(js_msg, FIXED_ONE_BYTE_STRING(isolate, ", "));
  js_msg = String::Concat(js_msg, js_syscall);

  if (path != nullptr) {
    js_path = StringFromPath(isolate, path);

    js_msg = String::Concat(js_msg, FIXED_ONE_BYTE_STRING(isolate, " '"));
    js_msg = String::Concat(js_msg, js_path);
    js_msg = String::Concat(js_msg, FIXED_ONE_BYTE_STRING(isolate, "'"));
  }

  if (dest != nullptr) {
    js_dest = StringFromPath(isolate, dest);

    js_msg = String::Concat(js_msg, FIXED_ONE_BYTE_STRING(isolate, " -> '"));
    js_msg = String::Concat(js_msg, js_dest);
    js_msg = String::Concat(js_msg, FIXED_ONE_BYTE_STRING(isolate, "'"));
  }

  Local<Object> e = Exception::Error(js_msg)->ToObject(isolate);

  // TODO(piscisaureus) errno should probably go; the user has no way of
  // knowing which uv errno value maps to which error.
  e->Set(env->errno_string(), Integer::New(isolate, errorno));
  e->Set(env->code_string(), js_code);
  e->Set(env->syscall_string(), js_syscall);
  if (!js_path.IsEmpty())
    e->Set(env->path_string(), js_path);
  if (!js_dest.IsEmpty())
    e->Set(env->dest_string(), js_dest);

  return e;
}


// Look up environment variable unless running as setuid root.
bool SafeGetenv(const char* key, std::string* text) {
#ifndef _WIN32
  // TODO(bnoordhuis) Should perhaps also check whether getauxval(AT_SECURE)
  // is non-zero on Linux.
  if (getuid() != geteuid() || getgid() != getegid()) {
    text->clear();
    return false;
  }
#endif
  if (const char* value = getenv(key)) {
    *text = value;
    return true;
  }
  text->clear();
  return false;
}


#ifdef _WIN32
// Does about the same as strerror(),
// but supports all windows error messages
static const char *winapi_strerror(const int errorno, bool* must_free) {
  char *errmsg = nullptr;

  FormatMessage(FORMAT_MESSAGE_ALLOCATE_BUFFER | FORMAT_MESSAGE_FROM_SYSTEM |
      FORMAT_MESSAGE_IGNORE_INSERTS, nullptr, errorno,
      MAKELANGID(LANG_NEUTRAL, SUBLANG_DEFAULT), (LPTSTR)&errmsg, 0, nullptr);

  if (errmsg) {
    *must_free = true;

    // Remove trailing newlines
    for (int i = strlen(errmsg) - 1;
        i >= 0 && (errmsg[i] == '\n' || errmsg[i] == '\r'); i--) {
      errmsg[i] = '\0';
    }

    return errmsg;
  } else {
    // FormatMessage failed
    *must_free = false;
    return "Unknown error";
  }
}


Local<Value> WinapiErrnoException(Isolate* isolate,
                                  int errorno,
                                  const char* syscall,
                                  const char* msg,
                                  const char* path) {
  Environment* env = Environment::GetCurrent(isolate);
  Local<Value> e;
  bool must_free = false;
  if (!msg || !msg[0]) {
    msg = winapi_strerror(errorno, &must_free);
  }
  Local<String> message = OneByteString(env->isolate(), msg);

  if (path) {
    Local<String> cons1 =
        String::Concat(message, FIXED_ONE_BYTE_STRING(isolate, " '"));
    Local<String> cons2 =
        String::Concat(cons1, String::NewFromUtf8(isolate, path));
    Local<String> cons3 =
        String::Concat(cons2, FIXED_ONE_BYTE_STRING(isolate, "'"));
    e = Exception::Error(cons3);
  } else {
    e = Exception::Error(message);
  }

  Local<Object> obj = e->ToObject(env->isolate());
  obj->Set(env->errno_string(), Integer::New(isolate, errorno));

  if (path != nullptr) {
    obj->Set(env->path_string(), String::NewFromUtf8(isolate, path));
  }

  if (syscall != nullptr) {
    obj->Set(env->syscall_string(), OneByteString(isolate, syscall));
  }

  if (must_free)
    LocalFree((HLOCAL)msg);

  return e;
}
#endif


void* ArrayBufferAllocator::Allocate(size_t size) {
  if (zero_fill_field_ || zero_fill_all_buffers)
    return node::UncheckedCalloc(size);
  else
    return node::UncheckedMalloc(size);
}

static bool DomainHasErrorHandler(const Environment* env,
                                  const Local<Object>& domain) {
  HandleScope scope(env->isolate());

  Local<Value> domain_event_listeners_v = domain->Get(env->events_string());
  if (!domain_event_listeners_v->IsObject())
    return false;

  Local<Object> domain_event_listeners_o =
      domain_event_listeners_v.As<Object>();

  Local<Value> domain_error_listeners_v =
      domain_event_listeners_o->Get(env->error_string());

  if (domain_error_listeners_v->IsFunction() ||
      (domain_error_listeners_v->IsArray() &&
      domain_error_listeners_v.As<Array>()->Length() > 0))
    return true;

  return false;
}

static bool DomainsStackHasErrorHandler(const Environment* env) {
  HandleScope scope(env->isolate());

  if (!env->using_domains())
    return false;

  Local<Array> domains_stack_array = env->domains_stack_array().As<Array>();
  if (domains_stack_array->Length() == 0)
    return false;

  uint32_t domains_stack_length = domains_stack_array->Length();
  for (uint32_t i = domains_stack_length; i > 0; --i) {
    Local<Value> domain_v = domains_stack_array->Get(i - 1);
    if (!domain_v->IsObject())
      return false;

    Local<Object> domain = domain_v.As<Object>();
    if (DomainHasErrorHandler(env, domain))
      return true;
  }

  return false;
}


static bool ShouldAbortOnUncaughtException(Isolate* isolate) {
  HandleScope scope(isolate);

  Environment* env = Environment::GetCurrent(isolate);
  Local<Object> process_object = env->process_object();
  Local<String> emitting_top_level_domain_error_key =
    env->emitting_top_level_domain_error_string();
  bool isEmittingTopLevelDomainError =
      process_object->Get(emitting_top_level_domain_error_key)->BooleanValue();

  return isEmittingTopLevelDomainError || !DomainsStackHasErrorHandler(env);
}


void SetupDomainUse(const FunctionCallbackInfo<Value>& args) {
  Environment* env = Environment::GetCurrent(args);

  if (env->using_domains())
    return;
  env->set_using_domains(true);

  HandleScope scope(env->isolate());
  Local<Object> process_object = env->process_object();

  Local<String> tick_callback_function_key = env->tick_domain_cb_string();
  Local<Function> tick_callback_function =
      process_object->Get(tick_callback_function_key).As<Function>();

  if (!tick_callback_function->IsFunction()) {
    fprintf(stderr, "process._tickDomainCallback assigned to non-function\n");
    ABORT();
  }

  process_object->Set(env->tick_callback_string(), tick_callback_function);
  env->set_tick_callback_function(tick_callback_function);

  CHECK(args[0]->IsArray());
  env->set_domain_array(args[0].As<Array>());

  CHECK(args[1]->IsArray());
  env->set_domains_stack_array(args[1].As<Array>());

  // Do a little housekeeping.
  env->process_object()->Delete(
      env->context(),
      FIXED_ONE_BYTE_STRING(args.GetIsolate(), "_setupDomainUse")).FromJust();

  uint32_t* const fields = env->domain_flag()->fields();
  uint32_t const fields_count = env->domain_flag()->fields_count();

  Local<ArrayBuffer> array_buffer =
      ArrayBuffer::New(env->isolate(), fields, sizeof(*fields) * fields_count);

  args.GetReturnValue().Set(Uint32Array::New(array_buffer, 0, fields_count));
}

void RunMicrotasks(const FunctionCallbackInfo<Value>& args) {
  args.GetIsolate()->RunMicrotasks();
}


void SetupProcessObject(const FunctionCallbackInfo<Value>& args) {
  Environment* env = Environment::GetCurrent(args);

  CHECK(args[0]->IsFunction());

  env->set_push_values_to_array_function(args[0].As<Function>());
  env->process_object()->Delete(
      env->context(),
      FIXED_ONE_BYTE_STRING(env->isolate(), "_setupProcessObject")).FromJust();
}


void SetupNextTick(const FunctionCallbackInfo<Value>& args) {
  Environment* env = Environment::GetCurrent(args);

  CHECK(args[0]->IsFunction());
  CHECK(args[1]->IsObject());

  env->set_tick_callback_function(args[0].As<Function>());

  env->SetMethod(args[1].As<Object>(), "runMicrotasks", RunMicrotasks);

  // Do a little housekeeping.
  env->process_object()->Delete(
      env->context(),
      FIXED_ONE_BYTE_STRING(args.GetIsolate(), "_setupNextTick")).FromJust();

  // Values use to cross communicate with processNextTick.
  uint32_t* const fields = env->tick_info()->fields();
  uint32_t const fields_count = env->tick_info()->fields_count();

  Local<ArrayBuffer> array_buffer =
      ArrayBuffer::New(env->isolate(), fields, sizeof(*fields) * fields_count);

  args.GetReturnValue().Set(Uint32Array::New(array_buffer, 0, fields_count));
}

void PromiseRejectCallback(PromiseRejectMessage message) {
  Local<Promise> promise = message.GetPromise();
  Isolate* isolate = promise->GetIsolate();
  Local<Value> value = message.GetValue();
  Local<Integer> event = Integer::New(isolate, message.GetEvent());

  Environment* env = Environment::GetCurrent(isolate);
  Local<Function> callback = env->promise_reject_function();

  if (value.IsEmpty())
    value = Undefined(isolate);

  Local<Value> args[] = { event, promise, value };
  Local<Object> process = env->process_object();

  callback->Call(process, arraysize(args), args);
}

void SetupPromises(const FunctionCallbackInfo<Value>& args) {
  Environment* env = Environment::GetCurrent(args);
  Isolate* isolate = env->isolate();

  CHECK(args[0]->IsFunction());

  isolate->SetPromiseRejectCallback(PromiseRejectCallback);
  env->set_promise_reject_function(args[0].As<Function>());

  env->process_object()->Delete(
      env->context(),
      FIXED_ONE_BYTE_STRING(args.GetIsolate(), "_setupPromises")).FromJust();
}


Local<Value> MakeCallback(Environment* env,
                          Local<Value> recv,
                          const Local<Function> callback,
                          int argc,
                          Local<Value> argv[]) {
  // If you hit this assertion, you forgot to enter the v8::Context first.
  CHECK_EQ(env->context(), env->isolate()->GetCurrentContext());

  Local<Function> pre_fn = env->async_hooks_pre_function();
  Local<Function> post_fn = env->async_hooks_post_function();
  Local<Object> object, domain;
  bool ran_init_callback = false;
  bool has_domain = false;

  Environment::AsyncCallbackScope callback_scope(env);

  // TODO(trevnorris): Adding "_asyncQueue" to the "this" in the init callback
  // is a horrible way to detect usage. Rethink how detection should happen.
  if (recv->IsObject()) {
    object = recv.As<Object>();
    Local<Value> async_queue_v = object->Get(env->async_queue_string());
    if (async_queue_v->IsObject())
      ran_init_callback = true;
  }

  if (env->using_domains()) {
    CHECK(recv->IsObject());
    Local<Value> domain_v = object->Get(env->domain_string());
    has_domain = domain_v->IsObject();
    if (has_domain) {
      domain = domain_v.As<Object>();
      if (domain->Get(env->disposed_string())->IsTrue())
        return Undefined(env->isolate());
    }
  }

  if (has_domain) {
    Local<Value> enter_v = domain->Get(env->enter_string());
    if (enter_v->IsFunction()) {
      if (enter_v.As<Function>()->Call(domain, 0, nullptr).IsEmpty()) {
        FatalError("node::MakeCallback",
                   "domain enter callback threw, please report this");
      }
    }
  }

  if (ran_init_callback && !pre_fn.IsEmpty()) {
    TryCatch try_catch(env->isolate());
    MaybeLocal<Value> ar = pre_fn->Call(env->context(), object, 0, nullptr);
    if (ar.IsEmpty()) {
      ClearFatalExceptionHandlers(env);
      FatalException(env->isolate(), try_catch);
      return Local<Value>();
    }
  }

  Local<Value> ret = callback->Call(recv, argc, argv);

  if (ran_init_callback && !post_fn.IsEmpty()) {
    Local<Value> did_throw = Boolean::New(env->isolate(), ret.IsEmpty());
    // Currently there's no way to retrieve an uid from node::MakeCallback().
    // This needs to be fixed.
    Local<Value> vals[] =
        { Undefined(env->isolate()).As<Value>(), did_throw };
    TryCatch try_catch(env->isolate());
    MaybeLocal<Value> ar =
        post_fn->Call(env->context(), object, arraysize(vals), vals);
    if (ar.IsEmpty()) {
      ClearFatalExceptionHandlers(env);
      FatalException(env->isolate(), try_catch);
      return Local<Value>();
    }
  }

  if (ret.IsEmpty()) {
    // NOTE: For backwards compatibility with public API we return Undefined()
    // if the top level call threw.
    return callback_scope.in_makecallback() ?
        ret : Undefined(env->isolate()).As<Value>();
  }

  if (has_domain) {
    Local<Value> exit_v = domain->Get(env->exit_string());
    if (exit_v->IsFunction()) {
      if (exit_v.As<Function>()->Call(domain, 0, nullptr).IsEmpty()) {
        FatalError("node::MakeCallback",
                   "domain exit callback threw, please report this");
      }
    }
  }

  if (callback_scope.in_makecallback()) {
    return ret;
  }

  Environment::TickInfo* tick_info = env->tick_info();

  if (tick_info->length() == 0) {
    env->isolate()->RunMicrotasks();
  }

  Local<Object> process = env->process_object();

  if (tick_info->length() == 0) {
    tick_info->set_index(0);
    return ret;
  }

  if (env->tick_callback_function()->Call(process, 0, nullptr).IsEmpty()) {
    return Undefined(env->isolate());
  }

  return ret;
}


Local<Value> MakeCallback(Environment* env,
                           Local<Object> recv,
                           Local<String> symbol,
                           int argc,
                           Local<Value> argv[]) {
  Local<Value> cb_v = recv->Get(symbol);
  CHECK(cb_v->IsFunction());
  return MakeCallback(env, recv.As<Value>(), cb_v.As<Function>(), argc, argv);
}


Local<Value> MakeCallback(Environment* env,
                           Local<Object> recv,
                           const char* method,
                           int argc,
                           Local<Value> argv[]) {
  Local<String> method_string = OneByteString(env->isolate(), method);
  return MakeCallback(env, recv, method_string, argc, argv);
}


Local<Value> MakeCallback(Isolate* isolate,
                          Local<Object> recv,
                          const char* method,
                          int argc,
                          Local<Value> argv[]) {
  EscapableHandleScope handle_scope(isolate);
  Local<String> method_string = OneByteString(isolate, method);
  return handle_scope.Escape(
      MakeCallback(isolate, recv, method_string, argc, argv));
}


Local<Value> MakeCallback(Isolate* isolate,
                          Local<Object> recv,
                          Local<String> symbol,
                          int argc,
                          Local<Value> argv[]) {
  EscapableHandleScope handle_scope(isolate);
  Local<Value> callback_v = recv->Get(symbol);
  if (callback_v.IsEmpty()) return Local<Value>();
  if (!callback_v->IsFunction()) return Local<Value>();
  Local<Function> callback = callback_v.As<Function>();
  return handle_scope.Escape(MakeCallback(isolate, recv, callback, argc, argv));
}


Local<Value> MakeCallback(Isolate* isolate,
                          Local<Object> recv,
                          Local<Function> callback,
                          int argc,
                          Local<Value> argv[]) {
  // Observe the following two subtleties:
  //
  // 1. The environment is retrieved from the callback function's context.
  // 2. The context to enter is retrieved from the environment.
  //
  // Because of the AssignToContext() call in src/node_contextify.cc,
  // the two contexts need not be the same.
  EscapableHandleScope handle_scope(isolate);
  Environment* env = Environment::GetCurrent(callback->CreationContext());
  Context::Scope context_scope(env->context());
  return handle_scope.Escape(
      MakeCallback(env, recv.As<Value>(), callback, argc, argv));
}


enum encoding ParseEncoding(const char* encoding,
                            enum encoding default_encoding) {
  switch (encoding[0]) {
    case 'u':
      // utf8, utf16le
      if (encoding[1] == 't' && encoding[2] == 'f') {
        // Skip `-`
        encoding += encoding[3] == '-' ? 4 : 3;
        if (encoding[0] == '8' && encoding[1] == '\0')
          return UTF8;
        if (strncmp(encoding, "16le", 4) == 0)
          return UCS2;

      // ucs2
      } else if (encoding[1] == 'c' && encoding[2] == 's') {
        encoding += encoding[3] == '-' ? 4 : 3;
        if (encoding[0] == '2' && encoding[1] == '\0')
          return UCS2;
      }
      break;
    case 'l':
      // latin1
      if (encoding[1] == 'a') {
        if (strncmp(encoding + 2, "tin1", 4) == 0)
          return LATIN1;
      }
      break;
    case 'b':
      // binary
      if (encoding[1] == 'i') {
        if (strncmp(encoding + 2, "nary", 4) == 0)
          return LATIN1;

      // buffer
      } else if (encoding[1] == 'u') {
        if (strncmp(encoding + 2, "ffer", 4) == 0)
          return BUFFER;
      }
      break;
    case '\0':
      return default_encoding;
    default:
      break;
  }

  if (StringEqualNoCase(encoding, "utf8")) {
    return UTF8;
  } else if (StringEqualNoCase(encoding, "utf-8")) {
    return UTF8;
  } else if (StringEqualNoCase(encoding, "ascii")) {
    return ASCII;
  } else if (StringEqualNoCase(encoding, "base64")) {
    return BASE64;
  } else if (StringEqualNoCase(encoding, "ucs2")) {
    return UCS2;
  } else if (StringEqualNoCase(encoding, "ucs-2")) {
    return UCS2;
  } else if (StringEqualNoCase(encoding, "utf16le")) {
    return UCS2;
  } else if (StringEqualNoCase(encoding, "utf-16le")) {
    return UCS2;
  } else if (StringEqualNoCase(encoding, "latin1")) {
    return LATIN1;
  } else if (StringEqualNoCase(encoding, "binary")) {
    return LATIN1;  // BINARY is a deprecated alias of LATIN1.
  } else if (StringEqualNoCase(encoding, "buffer")) {
    return BUFFER;
  } else if (StringEqualNoCase(encoding, "hex")) {
    return HEX;
  } else {
    return default_encoding;
  }
}


enum encoding ParseEncoding(Isolate* isolate,
                            Local<Value> encoding_v,
                            enum encoding default_encoding) {
  if (!encoding_v->IsString())
    return default_encoding;

  node::Utf8Value encoding(isolate, encoding_v);

  return ParseEncoding(*encoding, default_encoding);
}

Local<Value> Encode(Isolate* isolate,
                    const char* buf,
                    size_t len,
                    enum encoding encoding) {
  CHECK_NE(encoding, UCS2);
  return StringBytes::Encode(isolate, buf, len, encoding);
}

Local<Value> Encode(Isolate* isolate, const uint16_t* buf, size_t len) {
  return StringBytes::Encode(isolate, buf, len);
}

// Returns -1 if the handle was not valid for decoding
ssize_t DecodeBytes(Isolate* isolate,
                    Local<Value> val,
                    enum encoding encoding) {
  HandleScope scope(isolate);

  return StringBytes::Size(isolate, val, encoding);
}

// Returns number of bytes written.
ssize_t DecodeWrite(Isolate* isolate,
                    char* buf,
                    size_t buflen,
                    Local<Value> val,
                    enum encoding encoding) {
  return StringBytes::Write(isolate, buf, buflen, val, encoding, nullptr);
}

bool IsExceptionDecorated(Environment* env, Local<Value> er) {
  if (!er.IsEmpty() && er->IsObject()) {
    Local<Object> err_obj = er.As<Object>();
    auto maybe_value =
        err_obj->GetPrivate(env->context(), env->decorated_private_symbol());
    Local<Value> decorated;
    return maybe_value.ToLocal(&decorated) && decorated->IsTrue();
  }
  return false;
}

void AppendExceptionLine(Environment* env,
                         Local<Value> er,
                         Local<Message> message,
                         enum ErrorHandlingMode mode) {
  if (message.IsEmpty())
    return;

  HandleScope scope(env->isolate());
  Local<Object> err_obj;
  if (!er.IsEmpty() && er->IsObject()) {
    err_obj = er.As<Object>();

    auto context = env->context();
    auto processed_private_symbol = env->processed_private_symbol();
    // Do it only once per message
    if (err_obj->HasPrivate(context, processed_private_symbol).FromJust())
      return;
    err_obj->SetPrivate(
        context,
        processed_private_symbol,
        True(env->isolate()));
  }

  // Print (filename):(line number): (message).
  node::Utf8Value filename(env->isolate(), message->GetScriptResourceName());
  const char* filename_string = *filename;
  int linenum = message->GetLineNumber();
  // Print line of source code.
  node::Utf8Value sourceline(env->isolate(), message->GetSourceLine());
  const char* sourceline_string = *sourceline;

  // Because of how node modules work, all scripts are wrapped with a
  // "function (module, exports, __filename, ...) {"
  // to provide script local variables.
  //
  // When reporting errors on the first line of a script, this wrapper
  // function is leaked to the user. There used to be a hack here to
  // truncate off the first 62 characters, but it caused numerous other
  // problems when vm.runIn*Context() methods were used for non-module
  // code.
  //
  // If we ever decide to re-instate such a hack, the following steps
  // must be taken:
  //
  // 1. Pass a flag around to say "this code was wrapped"
  // 2. Update the stack frame output so that it is also correct.
  //
  // It would probably be simpler to add a line rather than add some
  // number of characters to the first line, since V8 truncates the
  // sourceline to 78 characters, and we end up not providing very much
  // useful debugging info to the user if we remove 62 characters.

  int start = message->GetStartColumn(env->context()).FromMaybe(0);
  int end = message->GetEndColumn(env->context()).FromMaybe(0);

  char arrow[1024];
  int max_off = sizeof(arrow) - 2;

  int off = snprintf(arrow,
                     sizeof(arrow),
                     "%s:%i\n%s\n",
                     filename_string,
                     linenum,
                     sourceline_string);
  CHECK_GE(off, 0);
  if (off > max_off) {
    off = max_off;
  }

  // Print wavy underline (GetUnderline is deprecated).
  for (int i = 0; i < start; i++) {
    if (sourceline_string[i] == '\0' || off >= max_off) {
      break;
    }
    CHECK_LT(off, max_off);
    arrow[off++] = (sourceline_string[i] == '\t') ? '\t' : ' ';
  }
  for (int i = start; i < end; i++) {
    if (sourceline_string[i] == '\0' || off >= max_off) {
      break;
    }
    CHECK_LT(off, max_off);
    arrow[off++] = '^';
  }
  CHECK_LE(off, max_off);
  arrow[off] = '\n';
  arrow[off + 1] = '\0';

  Local<String> arrow_str = String::NewFromUtf8(env->isolate(), arrow);

  const bool can_set_arrow = !arrow_str.IsEmpty() && !err_obj.IsEmpty();
  // If allocating arrow_str failed, print it out. There's not much else to do.
  // If it's not an error, but something needs to be printed out because
  // it's a fatal exception, also print it out from here.
  // Otherwise, the arrow property will be attached to the object and handled
  // by the caller.
  if (!can_set_arrow || (mode == FATAL_ERROR && !err_obj->IsNativeError())) {
    if (env->printed_error())
      return;
    env->set_printed_error(true);

    uv_tty_reset_mode();
    PrintErrorString("\n%s", arrow);
    return;
  }

  CHECK(err_obj->SetPrivate(
            env->context(),
            env->arrow_message_private_symbol(),
            arrow_str).FromMaybe(false));
}


static void ReportException(Environment* env,
                            Local<Value> er,
                            Local<Message> message) {
  HandleScope scope(env->isolate());

  AppendExceptionLine(env, er, message, FATAL_ERROR);

  Local<Value> trace_value;
  Local<Value> arrow;
  const bool decorated = IsExceptionDecorated(env, er);

  if (er->IsUndefined() || er->IsNull()) {
    trace_value = Undefined(env->isolate());
  } else {
    Local<Object> err_obj = er->ToObject(env->isolate());

    trace_value = err_obj->Get(env->stack_string());
    arrow =
        err_obj->GetPrivate(
            env->context(),
            env->arrow_message_private_symbol()).ToLocalChecked();
  }

  node::Utf8Value trace(env->isolate(), trace_value);

  // range errors have a trace member set to undefined
  if (trace.length() > 0 && !trace_value->IsUndefined()) {
    if (arrow.IsEmpty() || !arrow->IsString() || decorated) {
      PrintErrorString("%s\n", *trace);
    } else {
      node::Utf8Value arrow_string(env->isolate(), arrow);
      PrintErrorString("%s\n%s\n", *arrow_string, *trace);
    }
  } else {
    // this really only happens for RangeErrors, since they're the only
    // kind that won't have all this info in the trace, or when non-Error
    // objects are thrown manually.
    Local<Value> message;
    Local<Value> name;

    if (er->IsObject()) {
      Local<Object> err_obj = er.As<Object>();
      message = err_obj->Get(env->message_string());
      name = err_obj->Get(FIXED_ONE_BYTE_STRING(env->isolate(), "name"));
    }

    if (message.IsEmpty() ||
        message->IsUndefined() ||
        name.IsEmpty() ||
        name->IsUndefined()) {
      // Not an error object. Just print as-is.
      String::Utf8Value message(er);

      PrintErrorString("%s\n", *message ? *message :
                                          "<toString() threw exception>");
    } else {
      node::Utf8Value name_string(env->isolate(), name);
      node::Utf8Value message_string(env->isolate(), message);

      if (arrow.IsEmpty() || !arrow->IsString() || decorated) {
        PrintErrorString("%s: %s\n", *name_string, *message_string);
      } else {
        node::Utf8Value arrow_string(env->isolate(), arrow);
        PrintErrorString("%s\n%s: %s\n",
                         *arrow_string,
                         *name_string,
                         *message_string);
      }
    }
  }

  fflush(stderr);
#if ENABLE_TTD_NODE
  // If TTD recording is enable then we want to emit the log info
  if (s_doTTRecord) {
      JsTTDEmitRecording();
  }
#endif
}


static void ReportException(Environment* env, const TryCatch& try_catch) {
  ReportException(env, try_catch.Exception(), try_catch.Message());
}


// Executes a str within the current v8 context.
static Local<Value> ExecuteString(Environment* env,
                                  Local<String> source,
                                  Local<String> filename) {
  EscapableHandleScope scope(env->isolate());
  TryCatch try_catch(env->isolate());

  // try_catch must be nonverbose to disable FatalException() handler,
  // we will handle exceptions ourself.
  try_catch.SetVerbose(false);

  ScriptOrigin origin(filename);
  MaybeLocal<v8::Script> script =
      v8::Script::Compile(env->context(), source, &origin);
  if (script.IsEmpty()) {
    ReportException(env, try_catch);
    exit(3);
  }

  Local<Value> result = script.ToLocalChecked()->Run();
  if (result.IsEmpty()) {
    ReportException(env, try_catch);
    exit(4);
  }

  return scope.Escape(result);
}


static void GetActiveRequests(const FunctionCallbackInfo<Value>& args) {
  Environment* env = Environment::GetCurrent(args);

  Local<Array> ary = Array::New(args.GetIsolate());
  Local<Context> ctx = env->context();
  Local<Function> fn = env->push_values_to_array_function();
  Local<Value> argv[NODE_PUSH_VAL_TO_ARRAY_MAX];
  size_t idx = 0;

  for (auto w : *env->req_wrap_queue()) {
    if (w->persistent().IsEmpty())
      continue;
    argv[idx] = w->object();
    if (++idx >= arraysize(argv)) {
      fn->Call(ctx, ary, idx, argv).ToLocalChecked();
      idx = 0;
    }
  }

  if (idx > 0) {
    fn->Call(ctx, ary, idx, argv).ToLocalChecked();
  }

  args.GetReturnValue().Set(ary);
}


// Non-static, friend of HandleWrap. Could have been a HandleWrap method but
// implemented here for consistency with GetActiveRequests().
void GetActiveHandles(const FunctionCallbackInfo<Value>& args) {
  Environment* env = Environment::GetCurrent(args);

  Local<Array> ary = Array::New(env->isolate());
  Local<Context> ctx = env->context();
  Local<Function> fn = env->push_values_to_array_function();
  Local<Value> argv[NODE_PUSH_VAL_TO_ARRAY_MAX];
  size_t idx = 0;

  Local<String> owner_sym = env->owner_string();

  for (auto w : *env->handle_wrap_queue()) {
    if (w->persistent().IsEmpty() || !HandleWrap::HasRef(w))
      continue;
    Local<Object> object = w->object();
    Local<Value> owner = object->Get(owner_sym);
    if (owner->IsUndefined())
      owner = object;
    argv[idx] = owner;
    if (++idx >= arraysize(argv)) {
      fn->Call(ctx, ary, idx, argv).ToLocalChecked();
      idx = 0;
    }
  }
  if (idx > 0) {
    fn->Call(ctx, ary, idx, argv).ToLocalChecked();
  }

  args.GetReturnValue().Set(ary);
}


NO_RETURN void Abort() {
  DumpBacktrace(stderr);
  fflush(stderr);
  ABORT_NO_BACKTRACE();
}


NO_RETURN void Assert(const char* const (*args)[4]) {
  auto filename = (*args)[0];
  auto linenum = (*args)[1];
  auto message = (*args)[2];
  auto function = (*args)[3];

  char exepath[256];
  size_t exepath_size = sizeof(exepath);
  if (uv_exepath(exepath, &exepath_size))
    snprintf(exepath, sizeof(exepath), "node");

  char pid[12] = {0};
#ifndef _WIN32
  snprintf(pid, sizeof(pid), "[%u]", getpid());
#endif

  fprintf(stderr, "%s%s: %s:%s:%s%s Assertion `%s' failed.\n",
          exepath, pid, filename, linenum,
          function, *function ? ":" : "", message);
  fflush(stderr);

  Abort();
}


static void Abort(const FunctionCallbackInfo<Value>& args) {
  Abort();
}


static void Chdir(const FunctionCallbackInfo<Value>& args) {
  Environment* env = Environment::GetCurrent(args);

  if (args.Length() != 1 || !args[0]->IsString()) {
    return env->ThrowTypeError("Bad argument.");
  }

  node::Utf8Value path(args.GetIsolate(), args[0]);
  int err = uv_chdir(*path);
  if (err) {
    return env->ThrowUVException(err, "uv_chdir");
  }
}


static void Cwd(const FunctionCallbackInfo<Value>& args) {
  Environment* env = Environment::GetCurrent(args);
#ifdef _WIN32
  /* MAX_PATH is in characters, not bytes. Make sure we have enough headroom. */
  char buf[MAX_PATH * 4];
#else
  char buf[PATH_MAX];
#endif

  size_t cwd_len = sizeof(buf);
  int err = uv_cwd(buf, &cwd_len);
  if (err) {
    return env->ThrowUVException(err, "uv_cwd");
  }

  Local<String> cwd = String::NewFromUtf8(env->isolate(),
                                          buf,
                                          String::kNormalString,
                                          cwd_len);
  args.GetReturnValue().Set(cwd);
}


static void Umask(const FunctionCallbackInfo<Value>& args) {
  Environment* env = Environment::GetCurrent(args);
  uint32_t old;

  if (args.Length() < 1 || args[0]->IsUndefined()) {
    old = umask(0);
    umask(static_cast<mode_t>(old));
  } else if (!args[0]->IsInt32() && !args[0]->IsString()) {
    return env->ThrowTypeError("argument must be an integer or octal string.");
  } else {
    int oct;
    if (args[0]->IsInt32()) {
      oct = args[0]->Uint32Value();
    } else {
      oct = 0;
      node::Utf8Value str(env->isolate(), args[0]);

      // Parse the octal string.
      for (size_t i = 0; i < str.length(); i++) {
        char c = (*str)[i];
        if (c > '7' || c < '0') {
          return env->ThrowTypeError("invalid octal string");
        }
        oct *= 8;
        oct += c - '0';
      }
    }
    old = umask(static_cast<mode_t>(oct));
  }

  args.GetReturnValue().Set(old);
}


#if defined(__POSIX__) && !defined(__ANDROID__)

static const uid_t uid_not_found = static_cast<uid_t>(-1);
static const gid_t gid_not_found = static_cast<gid_t>(-1);


static uid_t uid_by_name(const char* name) {
  struct passwd pwd;
  struct passwd* pp;
  char buf[8192];

  errno = 0;
  pp = nullptr;

  if (getpwnam_r(name, &pwd, buf, sizeof(buf), &pp) == 0 && pp != nullptr) {
    return pp->pw_uid;
  }

  return uid_not_found;
}


static char* name_by_uid(uid_t uid) {
  struct passwd pwd;
  struct passwd* pp;
  char buf[8192];
  int rc;

  errno = 0;
  pp = nullptr;

  if ((rc = getpwuid_r(uid, &pwd, buf, sizeof(buf), &pp)) == 0 &&
      pp != nullptr) {
    return strdup(pp->pw_name);
  }

  if (rc == 0) {
    errno = ENOENT;
  }

  return nullptr;
}


static gid_t gid_by_name(const char* name) {
  struct group pwd;
  struct group* pp;
  char buf[8192];

  errno = 0;
  pp = nullptr;

  if (getgrnam_r(name, &pwd, buf, sizeof(buf), &pp) == 0 && pp != nullptr) {
    return pp->gr_gid;
  }

  return gid_not_found;
}


#if 0  // For future use.
static const char* name_by_gid(gid_t gid) {
  struct group pwd;
  struct group* pp;
  char buf[8192];
  int rc;

  errno = 0;
  pp = nullptr;

  if ((rc = getgrgid_r(gid, &pwd, buf, sizeof(buf), &pp)) == 0 &&
      pp != nullptr) {
    return strdup(pp->gr_name);
  }

  if (rc == 0) {
    errno = ENOENT;
  }

  return nullptr;
}
#endif


static uid_t uid_by_name(Isolate* isolate, Local<Value> value) {
  if (value->IsUint32()) {
    return static_cast<uid_t>(value->Uint32Value());
  } else {
    node::Utf8Value name(isolate, value);
    return uid_by_name(*name);
  }
}


static gid_t gid_by_name(Isolate* isolate, Local<Value> value) {
  if (value->IsUint32()) {
    return static_cast<gid_t>(value->Uint32Value());
  } else {
    node::Utf8Value name(isolate, value);
    return gid_by_name(*name);
  }
}

static void GetUid(const FunctionCallbackInfo<Value>& args) {
  // uid_t is an uint32_t on all supported platforms.
  args.GetReturnValue().Set(static_cast<uint32_t>(getuid()));
}


static void GetGid(const FunctionCallbackInfo<Value>& args) {
  // gid_t is an uint32_t on all supported platforms.
  args.GetReturnValue().Set(static_cast<uint32_t>(getgid()));
}


static void GetEUid(const FunctionCallbackInfo<Value>& args) {
  // uid_t is an uint32_t on all supported platforms.
  args.GetReturnValue().Set(static_cast<uint32_t>(geteuid()));
}


static void GetEGid(const FunctionCallbackInfo<Value>& args) {
  // gid_t is an uint32_t on all supported platforms.
  args.GetReturnValue().Set(static_cast<uint32_t>(getegid()));
}


static void SetGid(const FunctionCallbackInfo<Value>& args) {
  Environment* env = Environment::GetCurrent(args);

  if (!args[0]->IsUint32() && !args[0]->IsString()) {
    return env->ThrowTypeError("setgid argument must be a number or a string");
  }

  gid_t gid = gid_by_name(env->isolate(), args[0]);

  if (gid == gid_not_found) {
    return env->ThrowError("setgid group id does not exist");
  }

  if (setgid(gid)) {
    return env->ThrowErrnoException(errno, "setgid");
  }
}


static void SetEGid(const FunctionCallbackInfo<Value>& args) {
  Environment* env = Environment::GetCurrent(args);

  if (!args[0]->IsUint32() && !args[0]->IsString()) {
    return env->ThrowTypeError("setegid argument must be a number or string");
  }

  gid_t gid = gid_by_name(env->isolate(), args[0]);

  if (gid == gid_not_found) {
    return env->ThrowError("setegid group id does not exist");
  }

  if (setegid(gid)) {
    return env->ThrowErrnoException(errno, "setegid");
  }
}


static void SetUid(const FunctionCallbackInfo<Value>& args) {
  Environment* env = Environment::GetCurrent(args);

  if (!args[0]->IsUint32() && !args[0]->IsString()) {
    return env->ThrowTypeError("setuid argument must be a number or a string");
  }

  uid_t uid = uid_by_name(env->isolate(), args[0]);

  if (uid == uid_not_found) {
    return env->ThrowError("setuid user id does not exist");
  }

  if (setuid(uid)) {
    return env->ThrowErrnoException(errno, "setuid");
  }
}


static void SetEUid(const FunctionCallbackInfo<Value>& args) {
  Environment* env = Environment::GetCurrent(args);

  if (!args[0]->IsUint32() && !args[0]->IsString()) {
    return env->ThrowTypeError("seteuid argument must be a number or string");
  }

  uid_t uid = uid_by_name(env->isolate(), args[0]);

  if (uid == uid_not_found) {
    return env->ThrowError("seteuid user id does not exist");
  }

  if (seteuid(uid)) {
    return env->ThrowErrnoException(errno, "seteuid");
  }
}


static void GetGroups(const FunctionCallbackInfo<Value>& args) {
  Environment* env = Environment::GetCurrent(args);

  int ngroups = getgroups(0, nullptr);

  if (ngroups == -1) {
    return env->ThrowErrnoException(errno, "getgroups");
  }

  gid_t* groups = new gid_t[ngroups];

  ngroups = getgroups(ngroups, groups);

  if (ngroups == -1) {
    delete[] groups;
    return env->ThrowErrnoException(errno, "getgroups");
  }

  Local<Array> groups_list = Array::New(env->isolate(), ngroups);
  bool seen_egid = false;
  gid_t egid = getegid();

  for (int i = 0; i < ngroups; i++) {
    groups_list->Set(i, Integer::New(env->isolate(), groups[i]));
    if (groups[i] == egid)
      seen_egid = true;
  }

  delete[] groups;

  if (seen_egid == false) {
    groups_list->Set(ngroups, Integer::New(env->isolate(), egid));
  }

  args.GetReturnValue().Set(groups_list);
}


static void SetGroups(const FunctionCallbackInfo<Value>& args) {
  Environment* env = Environment::GetCurrent(args);

  if (!args[0]->IsArray()) {
    return env->ThrowTypeError("argument 1 must be an array");
  }

  Local<Array> groups_list = args[0].As<Array>();
  size_t size = groups_list->Length();
  gid_t* groups = new gid_t[size];

  for (size_t i = 0; i < size; i++) {
    gid_t gid = gid_by_name(env->isolate(), groups_list->Get(i));

    if (gid == gid_not_found) {
      delete[] groups;
      return env->ThrowError("group name not found");
    }

    groups[i] = gid;
  }

  int rc = setgroups(size, groups);
  delete[] groups;

  if (rc == -1) {
    return env->ThrowErrnoException(errno, "setgroups");
  }
}


static void InitGroups(const FunctionCallbackInfo<Value>& args) {
  Environment* env = Environment::GetCurrent(args);

  if (!args[0]->IsUint32() && !args[0]->IsString()) {
    return env->ThrowTypeError("argument 1 must be a number or a string");
  }

  if (!args[1]->IsUint32() && !args[1]->IsString()) {
    return env->ThrowTypeError("argument 2 must be a number or a string");
  }

  node::Utf8Value arg0(env->isolate(), args[0]);
  gid_t extra_group;
  bool must_free;
  char* user;

  if (args[0]->IsUint32()) {
    user = name_by_uid(args[0]->Uint32Value());
    must_free = true;
  } else {
    user = *arg0;
    must_free = false;
  }

  if (user == nullptr) {
    return env->ThrowError("initgroups user not found");
  }

  extra_group = gid_by_name(env->isolate(), args[1]);

  if (extra_group == gid_not_found) {
    if (must_free)
      free(user);
    return env->ThrowError("initgroups extra group not found");
  }

  int rc = initgroups(user, extra_group);

  if (must_free) {
    free(user);
  }

  if (rc) {
    return env->ThrowErrnoException(errno, "initgroups");
  }
}

#endif  // __POSIX__ && !defined(__ANDROID__)


static void WaitForInspectorDisconnect(Environment* env) {
#if HAVE_INSPECTOR
  if (env->inspector_agent()->IsConnected()) {
    // Restore signal dispositions, the app is done and is no longer
    // capable of handling signals.
#if defined(__POSIX__) && !defined(NODE_SHARED_MODE)
    struct sigaction act;
    memset(&act, 0, sizeof(act));
    for (unsigned nr = 1; nr < kMaxSignal; nr += 1) {
      if (nr == SIGKILL || nr == SIGSTOP || nr == SIGPROF)
        continue;
      act.sa_handler = (nr == SIGPIPE) ? SIG_IGN : SIG_DFL;
      CHECK_EQ(0, sigaction(nr, &act, nullptr));
    }
#endif
    env->inspector_agent()->WaitForDisconnect();
  }
#endif
}


void Exit(const FunctionCallbackInfo<Value>& args) {
#if ENABLE_TTD_NODE
    // If TTD recording is enable then we want to emit the log info
    if (s_doTTRecord) {
        JsTTDHostExit(args[0]->Int32Value());
        JsTTDEmitRecording();
    }
#endif
  WaitForInspectorDisconnect(Environment::GetCurrent(args));
  exit(args[0]->Int32Value());
}


static void Uptime(const FunctionCallbackInfo<Value>& args) {
  Environment* env = Environment::GetCurrent(args);
  double uptime;

  uv_update_time(env->event_loop());
  uptime = uv_now(env->event_loop()) - prog_start_time;

  args.GetReturnValue().Set(Number::New(env->isolate(), uptime / 1000));
}


void MemoryUsage(const FunctionCallbackInfo<Value>& args) {
  Environment* env = Environment::GetCurrent(args);

  size_t rss;
  int err = uv_resident_set_memory(&rss);
  if (err) {
    return env->ThrowUVException(err, "uv_resident_set_memory");
  }

  // V8 memory usage
  HeapStatistics v8_heap_stats;
  env->isolate()->GetHeapStatistics(&v8_heap_stats);

  Local<Number> heap_total =
      Number::New(env->isolate(), v8_heap_stats.total_heap_size());
  Local<Number> heap_used =
      Number::New(env->isolate(), v8_heap_stats.used_heap_size());
  Local<Number> external_mem =
      Number::New(env->isolate(),
                  env->isolate()->AdjustAmountOfExternalAllocatedMemory(0));

  Local<Object> info = Object::New(env->isolate());
  info->Set(env->rss_string(), Number::New(env->isolate(), rss));
  info->Set(env->heap_total_string(), heap_total);
  info->Set(env->heap_used_string(), heap_used);
  info->Set(env->external_string(), external_mem);

  args.GetReturnValue().Set(info);
}


void Kill(const FunctionCallbackInfo<Value>& args) {
  Environment* env = Environment::GetCurrent(args);

  if (args.Length() != 2) {
    return env->ThrowError("Bad argument.");
  }

  int pid = args[0]->Int32Value();
  int sig = args[1]->Int32Value();
  int err = uv_kill(pid, sig);
  args.GetReturnValue().Set(err);
}

// used in Hrtime() below
#define NANOS_PER_SEC 1000000000

// Hrtime exposes libuv's uv_hrtime() high-resolution timer.
// The value returned by uv_hrtime() is a 64-bit int representing nanoseconds,
// so this function instead fills in an Uint32Array with 3 entries,
// to avoid any integer overflow possibility.
// The first two entries contain the second part of the value
// broken into the upper/lower 32 bits to be converted back in JS,
// because there is no Uint64Array in JS.
// The third entry contains the remaining nanosecond part of the value.
void Hrtime(const FunctionCallbackInfo<Value>& args) {
  uint64_t t = uv_hrtime();

  Local<ArrayBuffer> ab = args[0].As<Uint32Array>()->Buffer();
  uint32_t* fields = static_cast<uint32_t*>(ab->GetContents().Data());

  fields[0] = (t / NANOS_PER_SEC) >> 32;
  fields[1] = (t / NANOS_PER_SEC) & 0xffffffff;
  fields[2] = t % NANOS_PER_SEC;
#if ENABLE_TTD_NODE
  ab->TTDRawBufferModifyNotifySync(args[0].As<Uint32Array>()->ByteOffset(),
                                   3 * sizeof(uint32_t));
#endif
}

// Microseconds in a second, as a float, used in CPUUsage() below
#define MICROS_PER_SEC 1e6

// CPUUsage use libuv's uv_getrusage() this-process resource usage accessor,
// to access ru_utime (user CPU time used) and ru_stime (system CPU time used),
// which are uv_timeval_t structs (long tv_sec, long tv_usec).
// Returns those values as Float64 microseconds in the elements of the array
// passed to the function.
void CPUUsage(const FunctionCallbackInfo<Value>& args) {
  uv_rusage_t rusage;

  // Call libuv to get the values we'll return.
  int err = uv_getrusage(&rusage);
  if (err) {
    // On error, return the strerror version of the error code.
    Local<String> errmsg = OneByteString(args.GetIsolate(), uv_strerror(err));
    args.GetReturnValue().Set(errmsg);
    return;
  }

  // Get the double array pointer from the Float64Array argument.
  CHECK(args[0]->IsFloat64Array());
  Local<Float64Array> array = args[0].As<Float64Array>();
  CHECK_EQ(array->Length(), 2);
  Local<ArrayBuffer> ab = array->Buffer();
  double* fields = static_cast<double*>(ab->GetContents().Data());

  // Set the Float64Array elements to be user / system values in microseconds.
  fields[0] = MICROS_PER_SEC * rusage.ru_utime.tv_sec + rusage.ru_utime.tv_usec;
  fields[1] = MICROS_PER_SEC * rusage.ru_stime.tv_sec + rusage.ru_stime.tv_usec;
#if ENABLE_TTD_NODE
  ab->TTDRawBufferModifyNotifySync(args[0].As<Float64Array>()->ByteOffset(),
                                   2 * sizeof(double));
#endif
}

extern "C" void node_module_register(void* m) {
  struct node_module* mp = reinterpret_cast<struct node_module*>(m);

  if (mp->nm_flags & NM_F_BUILTIN) {
    mp->nm_link = modlist_builtin;
    modlist_builtin = mp;
  } else if (!node_is_initialized) {
    // "Linked" modules are included as part of the node project.
    // Like builtins they are registered *before* node::Init runs.
    mp->nm_flags = NM_F_LINKED;
    mp->nm_link = modlist_linked;
    modlist_linked = mp;
  } else {
    modpending = mp;
  }
}

struct node_module* get_builtin_module(const char* name) {
  struct node_module* mp;

  for (mp = modlist_builtin; mp != nullptr; mp = mp->nm_link) {
    if (strcmp(mp->nm_modname, name) == 0)
      break;
  }

  CHECK(mp == nullptr || (mp->nm_flags & NM_F_BUILTIN) != 0);
  return (mp);
}

struct node_module* get_linked_module(const char* name) {
  struct node_module* mp;

  for (mp = modlist_linked; mp != nullptr; mp = mp->nm_link) {
    if (strcmp(mp->nm_modname, name) == 0)
      break;
  }

  CHECK(mp == nullptr || (mp->nm_flags & NM_F_LINKED) != 0);
  return mp;
}

typedef void (UV_DYNAMIC* extInit)(Local<Object> exports);

// DLOpen is process.dlopen(module, filename).
// Used to load 'module.node' dynamically shared objects.
//
// FIXME(bnoordhuis) Not multi-context ready. TBD how to resolve the conflict
// when two contexts try to load the same shared object. Maybe have a shadow
// cache that's a plain C list or hash table that's shared across contexts?
void DLOpen(const FunctionCallbackInfo<Value>& args) {
  Environment* env = Environment::GetCurrent(args);
  uv_lib_t lib;

  CHECK_EQ(modpending, nullptr);

  if (args.Length() != 2) {
    env->ThrowError("process.dlopen takes exactly 2 arguments.");
    return;
  }

  Local<Object> module = args[0]->ToObject(env->isolate());  // Cast
  node::Utf8Value filename(env->isolate(), args[1]);  // Cast
  const bool is_dlopen_error = uv_dlopen(*filename, &lib);

  // Objects containing v14 or later modules will have registered themselves
  // on the pending list.  Activate all of them now.  At present, only one
  // module per object is supported.
  node_module* const mp = modpending;
  modpending = nullptr;

  if (is_dlopen_error) {
    Local<String> errmsg = OneByteString(env->isolate(), uv_dlerror(&lib));
    uv_dlclose(&lib);
#ifdef _WIN32
    // Windows needs to add the filename into the error message
    errmsg = String::Concat(errmsg, args[1]->ToString(env->isolate()));
#endif  // _WIN32
    env->isolate()->ThrowException(Exception::Error(errmsg));
    return;
  }

  if (mp == nullptr) {
    uv_dlclose(&lib);
    env->ThrowError("Module did not self-register.");
    return;
  }
  if (mp->nm_version != NODE_MODULE_VERSION) {
    char errmsg[1024];
    snprintf(errmsg,
             sizeof(errmsg),
             "The module '%s'"
             "\nwas compiled against a different Node.js version using"
             "\nNODE_MODULE_VERSION %d. This version of Node.js requires"
             "\nNODE_MODULE_VERSION %d. Please try re-compiling or "
             "re-installing\nthe module (for instance, using `npm rebuild` or "
             "`npm install`).",
             *filename, mp->nm_version, NODE_MODULE_VERSION);

    // NOTE: `mp` is allocated inside of the shared library's memory, calling
    // `uv_dlclose` will deallocate it
    uv_dlclose(&lib);
    env->ThrowError(errmsg);
    return;
  }
  if (mp->nm_flags & NM_F_BUILTIN) {
    uv_dlclose(&lib);
    env->ThrowError("Built-in module self-registered.");
    return;
  }

  mp->nm_dso_handle = lib.handle;
  mp->nm_link = modlist_addon;
  modlist_addon = mp;

  Local<String> exports_string = env->exports_string();
  Local<Object> exports = module->Get(exports_string)->ToObject(env->isolate());

  if (mp->nm_context_register_func != nullptr) {
    mp->nm_context_register_func(exports, module, env->context(), mp->nm_priv);
  } else if (mp->nm_register_func != nullptr) {
    mp->nm_register_func(exports, module, mp->nm_priv);
  } else {
    uv_dlclose(&lib);
    env->ThrowError("Module has no declared entry point.");
    return;
  }

  // Tell coverity that 'handle' should not be freed when we return.
  // coverity[leaked_storage]
}


static void OnFatalError(const char* location, const char* message) {
  if (location) {
    PrintErrorString("FATAL ERROR: %s %s\n", location, message);
  } else {
    PrintErrorString("FATAL ERROR: %s\n", message);
  }
  fflush(stderr);
  ABORT();
}


NO_RETURN void FatalError(const char* location, const char* message) {
  OnFatalError(location, message);
  // to suppress compiler warning
  ABORT();
}


void FatalException(Isolate* isolate,
                    Local<Value> error,
                    Local<Message> message) {
  HandleScope scope(isolate);

  Environment* env = Environment::GetCurrent(isolate);
  Local<Object> process_object = env->process_object();
  Local<String> fatal_exception_string = env->fatal_exception_string();
  Local<Function> fatal_exception_function =
      process_object->Get(fatal_exception_string).As<Function>();

  int exit_code = 0;
  if (!fatal_exception_function->IsFunction()) {
    // failed before the process._fatalException function was added!
    // this is probably pretty bad.  Nothing to do but report and exit.
    ReportException(env, error, message);
    exit_code = 6;
  }

  if (exit_code == 0) {
    TryCatch fatal_try_catch(isolate);

    // Do not call FatalException when _fatalException handler throws
    fatal_try_catch.SetVerbose(false);

    // this will return true if the JS layer handled it, false otherwise
    Local<Value> caught =
        fatal_exception_function->Call(process_object, 1, &error);

    if (fatal_try_catch.HasCaught()) {
      // the fatal exception function threw, so we must exit
      ReportException(env, fatal_try_catch);
      exit_code = 7;
    }

    if (exit_code == 0 && false == caught->BooleanValue()) {
      ReportException(env, error, message);
      exit_code = 1;
    }
  }

  if (exit_code) {
#if HAVE_INSPECTOR
    if (debug_options.inspector_enabled()) {
      env->inspector_agent()->FatalException(error, message);
    }
#endif
    exit(exit_code);
  }
}


void FatalException(Isolate* isolate, const TryCatch& try_catch) {
  HandleScope scope(isolate);
  // TODO(bajtos) do not call FatalException if try_catch is verbose
  // (requires V8 API to expose getter for try_catch.is_verbose_)
  FatalException(isolate, try_catch.Exception(), try_catch.Message());
}


void OnMessage(Local<Message> message, Local<Value> error) {
  // The current version of V8 sends messages for errors only
  // (thus `error` is always set).
  FatalException(Isolate::GetCurrent(), error, message);
}


void ClearFatalExceptionHandlers(Environment* env) {
  Local<Object> process = env->process_object();
  Local<Value> events =
      process->Get(env->context(), env->events_string()).ToLocalChecked();

  if (events->IsObject()) {
    events.As<Object>()->Set(
        env->context(),
        OneByteString(env->isolate(), "uncaughtException"),
        Undefined(env->isolate())).FromJust();
  }

  process->Set(
      env->context(),
      env->domain_string(),
      Undefined(env->isolate())).FromJust();
}

// Call process.emitWarning(str), fmt is a snprintf() format string
void ProcessEmitWarning(Environment* env, const char* fmt, ...) {
  char warning[1024];
  va_list ap;

  va_start(ap, fmt);
  vsnprintf(warning, sizeof(warning), fmt, ap);
  va_end(ap);

  HandleScope handle_scope(env->isolate());
  Context::Scope context_scope(env->context());

  Local<Object> process = env->process_object();
  MaybeLocal<Value> emit_warning = process->Get(env->context(),
      FIXED_ONE_BYTE_STRING(env->isolate(), "emitWarning"));
  Local<Value> arg = node::OneByteString(env->isolate(), warning);

  Local<Value> f;

  if (!emit_warning.ToLocal(&f)) return;
  if (!f->IsFunction()) return;

  // MakeCallback() unneeded, because emitWarning is internal code, it calls
  // process.emit('warning', ..), but does so on the nextTick.
  f.As<v8::Function>()->Call(process, 1, &arg);
}


static void Binding(const FunctionCallbackInfo<Value>& args) {
  Environment* env = Environment::GetCurrent(args);

  Local<String> module = args[0]->ToString(env->isolate());
  node::Utf8Value module_v(env->isolate(), module);

  Local<Object> cache = env->binding_cache_object();
  Local<Object> exports;

  if (cache->Has(env->context(), module).FromJust()) {
    exports = cache->Get(module)->ToObject(env->isolate());
    args.GetReturnValue().Set(exports);
    return;
  }

  // Append a string to process.moduleLoadList
  char buf[1024];
  snprintf(buf, sizeof(buf), "Binding %s", *module_v);

  Local<Array> modules = env->module_load_list_array();
  uint32_t l = modules->Length();
  modules->Set(l, OneByteString(env->isolate(), buf));

  node_module* mod = get_builtin_module(*module_v);
  if (mod != nullptr) {
    exports = Object::New(env->isolate());
    // Internal bindings don't have a "module" object, only exports.
    CHECK_EQ(mod->nm_register_func, nullptr);
    CHECK_NE(mod->nm_context_register_func, nullptr);
    Local<Value> unused = Undefined(env->isolate());
    mod->nm_context_register_func(exports, unused,
      env->context(), mod->nm_priv);
    cache->Set(module, exports);
  } else if (!strcmp(*module_v, "constants")) {
    exports = Object::New(env->isolate());
    DefineConstants(env->isolate(), exports);
    cache->Set(module, exports);
  } else if (!strcmp(*module_v, "natives")) {
    exports = Object::New(env->isolate());
    DefineJavaScript(env, exports);
    cache->Set(module, exports);
  } else {
    char errmsg[1024];
    snprintf(errmsg,
             sizeof(errmsg),
             "No such module: %s",
             *module_v);
    return env->ThrowError(errmsg);
  }

  args.GetReturnValue().Set(exports);
}

static void LinkedBinding(const FunctionCallbackInfo<Value>& args) {
  Environment* env = Environment::GetCurrent(args.GetIsolate());

  Local<String> module_name = args[0]->ToString(env->isolate());

  Local<Object> cache = env->binding_cache_object();
  Local<Value> exports_v = cache->Get(module_name);

  if (exports_v->IsObject())
    return args.GetReturnValue().Set(exports_v.As<Object>());

  node::Utf8Value module_name_v(env->isolate(), module_name);
  node_module* mod = get_linked_module(*module_name_v);

  if (mod == nullptr) {
    char errmsg[1024];
    snprintf(errmsg,
             sizeof(errmsg),
             "No such module was linked: %s",
             *module_name_v);
    return env->ThrowError(errmsg);
  }

  Local<Object> module = Object::New(env->isolate());
  Local<Object> exports = Object::New(env->isolate());
  Local<String> exports_prop = String::NewFromUtf8(env->isolate(), "exports");
  module->Set(exports_prop, exports);

  if (mod->nm_context_register_func != nullptr) {
    mod->nm_context_register_func(exports,
                                  module,
                                  env->context(),
                                  mod->nm_priv);
  } else if (mod->nm_register_func != nullptr) {
    mod->nm_register_func(exports, module, mod->nm_priv);
  } else {
    return env->ThrowError("Linked module has no declared entry point.");
  }

  auto effective_exports = module->Get(exports_prop);
  cache->Set(module_name, effective_exports);

  args.GetReturnValue().Set(effective_exports);
}

static void ProcessTitleGetter(Local<Name> property,
                               const PropertyCallbackInfo<Value>& info) {
  char buffer[512];
  uv_get_process_title(buffer, sizeof(buffer));
  info.GetReturnValue().Set(String::NewFromUtf8(info.GetIsolate(), buffer));
}


static void ProcessTitleSetter(Local<Name> property,
                               Local<Value> value,
                               const PropertyCallbackInfo<void>& info) {
  node::Utf8Value title(info.GetIsolate(), value);
  // TODO(piscisaureus): protect with a lock
  uv_set_process_title(*title);
}


static void EnvGetter(Local<Name> property,
                      const PropertyCallbackInfo<Value>& info) {
  Isolate* isolate = info.GetIsolate();
  if (property->IsSymbol()) {
    return info.GetReturnValue().SetUndefined();
  }
#ifdef __POSIX__
  node::Utf8Value key(isolate, property);
  const char* val = getenv(*key);
  if (val) {
    return info.GetReturnValue().Set(String::NewFromUtf8(isolate, val));
  }
#else  // _WIN32
  node::TwoByteValue key(isolate, property);
  WCHAR buffer[32767];  // The maximum size allowed for environment variables.
  DWORD result = GetEnvironmentVariableW(reinterpret_cast<WCHAR*>(*key),
                                         buffer,
                                         arraysize(buffer));
  // If result >= sizeof buffer the buffer was too small. That should never
  // happen. If result == 0 and result != ERROR_SUCCESS the variable was not
  // not found.
  if ((result > 0 || GetLastError() == ERROR_SUCCESS) &&
      result < arraysize(buffer)) {
    const uint16_t* two_byte_buffer = reinterpret_cast<const uint16_t*>(buffer);
    Local<String> rc = String::NewFromTwoByte(isolate, two_byte_buffer);
    return info.GetReturnValue().Set(rc);
  }
#endif
}


static void EnvSetter(Local<Name> property,
                      Local<Value> value,
                      const PropertyCallbackInfo<Value>& info) {
#ifdef __POSIX__
  node::Utf8Value key(info.GetIsolate(), property);
  node::Utf8Value val(info.GetIsolate(), value);
  setenv(*key, *val, 1);
#else  // _WIN32
  node::TwoByteValue key(info.GetIsolate(), property);
  node::TwoByteValue val(info.GetIsolate(), value);
  WCHAR* key_ptr = reinterpret_cast<WCHAR*>(*key);
  // Environment variables that start with '=' are read-only.
  if (key_ptr[0] != L'=') {
    SetEnvironmentVariableW(key_ptr, reinterpret_cast<WCHAR*>(*val));
  }
#endif
  // Whether it worked or not, always return value.
  info.GetReturnValue().Set(value);
}


static void EnvQuery(Local<Name> property,
                     const PropertyCallbackInfo<Integer>& info) {
  int32_t rc = -1;  // Not found unless proven otherwise.
#ifdef __POSIX__
  node::Utf8Value key(info.GetIsolate(), property);
  if (getenv(*key))
    rc = 0;
#else  // _WIN32
  node::TwoByteValue key(info.GetIsolate(), property);
  WCHAR* key_ptr = reinterpret_cast<WCHAR*>(*key);
  if (GetEnvironmentVariableW(key_ptr, nullptr, 0) > 0 ||
      GetLastError() == ERROR_SUCCESS) {
    rc = 0;
    if (key_ptr[0] == L'=') {
      // Environment variables that start with '=' are hidden and read-only.
      rc = static_cast<int32_t>(v8::ReadOnly) |
           static_cast<int32_t>(v8::DontDelete) |
           static_cast<int32_t>(v8::DontEnum);
    }
  }
#endif
  if (rc != -1)
    info.GetReturnValue().Set(rc);
}


static void EnvDeleter(Local<Name> property,
                       const PropertyCallbackInfo<Boolean>& info) {
#ifdef __POSIX__
  node::Utf8Value key(info.GetIsolate(), property);
  unsetenv(*key);
#else
  node::TwoByteValue key(info.GetIsolate(), property);
  WCHAR* key_ptr = reinterpret_cast<WCHAR*>(*key);
  SetEnvironmentVariableW(key_ptr, nullptr);
#endif

  // process.env never has non-configurable properties, so always
  // return true like the tc39 delete operator.
  info.GetReturnValue().Set(true);
}


static void EnvEnumerator(const PropertyCallbackInfo<Array>& info) {
  Environment* env = Environment::GetCurrent(info);
  Isolate* isolate = env->isolate();
  Local<Context> ctx = env->context();
  Local<Function> fn = env->push_values_to_array_function();
  Local<Value> argv[NODE_PUSH_VAL_TO_ARRAY_MAX];
  size_t idx = 0;

#ifdef __POSIX__
  int size = 0;
  while (environ[size])
    size++;

  Local<Array> envarr = Array::New(isolate);

  for (int i = 0; i < size; ++i) {
    const char* var = environ[i];
    const char* s = strchr(var, '=');
    const int length = s ? s - var : strlen(var);
    argv[idx] = String::NewFromUtf8(isolate,
                                    var,
                                    String::kNormalString,
                                    length);
    if (++idx >= arraysize(argv)) {
      fn->Call(ctx, envarr, idx, argv).ToLocalChecked();
      idx = 0;
    }
  }
  if (idx > 0) {
    fn->Call(ctx, envarr, idx, argv).ToLocalChecked();
  }
#else  // _WIN32
  WCHAR* environment = GetEnvironmentStringsW();
  if (environment == nullptr)
    return;  // This should not happen.
  Local<Array> envarr = Array::New(isolate);
  WCHAR* p = environment;
  while (*p) {
    WCHAR *s;
    if (*p == L'=') {
      // If the key starts with '=' it is a hidden environment variable.
      p += wcslen(p) + 1;
      continue;
    } else {
      s = wcschr(p, L'=');
    }
    if (!s) {
      s = p + wcslen(p);
    }
    const uint16_t* two_byte_buffer = reinterpret_cast<const uint16_t*>(p);
    const size_t two_byte_buffer_len = s - p;
    argv[idx] = String::NewFromTwoByte(isolate,
                                       two_byte_buffer,
                                       String::kNormalString,
                                       two_byte_buffer_len);
    if (++idx >= arraysize(argv)) {
      fn->Call(ctx, envarr, idx, argv).ToLocalChecked();
      idx = 0;
    }
    p = s + wcslen(s) + 1;
  }
  if (idx > 0) {
    fn->Call(ctx, envarr, idx, argv).ToLocalChecked();
  }
  FreeEnvironmentStringsW(environment);
#endif

  info.GetReturnValue().Set(envarr);
}


static Local<Object> GetFeatures(Environment* env) {
  EscapableHandleScope scope(env->isolate());

  Local<Object> obj = Object::New(env->isolate());
#if defined(DEBUG) && DEBUG
  Local<Value> debug = True(env->isolate());
#else
  Local<Value> debug = False(env->isolate());
#endif  // defined(DEBUG) && DEBUG

  obj->Set(FIXED_ONE_BYTE_STRING(env->isolate(), "debug"), debug);
  obj->Set(FIXED_ONE_BYTE_STRING(env->isolate(), "uv"), True(env->isolate()));
  // TODO(bnoordhuis) ping libuv
  obj->Set(FIXED_ONE_BYTE_STRING(env->isolate(), "ipv6"), True(env->isolate()));

#ifdef OPENSSL_NPN_NEGOTIATED
  Local<Boolean> tls_npn = True(env->isolate());
#else
  Local<Boolean> tls_npn = False(env->isolate());
#endif
  obj->Set(FIXED_ONE_BYTE_STRING(env->isolate(), "tls_npn"), tls_npn);

#ifdef TLSEXT_TYPE_application_layer_protocol_negotiation
  Local<Boolean> tls_alpn = True(env->isolate());
#else
  Local<Boolean> tls_alpn = False(env->isolate());
#endif
  obj->Set(FIXED_ONE_BYTE_STRING(env->isolate(), "tls_alpn"), tls_alpn);

#ifdef SSL_CTRL_SET_TLSEXT_SERVERNAME_CB
  Local<Boolean> tls_sni = True(env->isolate());
#else
  Local<Boolean> tls_sni = False(env->isolate());
#endif
  obj->Set(FIXED_ONE_BYTE_STRING(env->isolate(), "tls_sni"), tls_sni);

#if !defined(OPENSSL_NO_TLSEXT) && defined(SSL_CTX_set_tlsext_status_cb)
  Local<Boolean> tls_ocsp = True(env->isolate());
#else
  Local<Boolean> tls_ocsp = False(env->isolate());
#endif  // !defined(OPENSSL_NO_TLSEXT) && defined(SSL_CTX_set_tlsext_status_cb)
  obj->Set(FIXED_ONE_BYTE_STRING(env->isolate(), "tls_ocsp"), tls_ocsp);

  obj->Set(FIXED_ONE_BYTE_STRING(env->isolate(), "tls"),
           Boolean::New(env->isolate(),
                        get_builtin_module("crypto") != nullptr));

  return scope.Escape(obj);
}


static void DebugPortGetter(Local<Name> property,
                            const PropertyCallbackInfo<Value>& info) {
  info.GetReturnValue().Set(debug_options.port());
}


static void DebugPortSetter(Local<Name> property,
                            Local<Value> value,
                            const PropertyCallbackInfo<void>& info) {
  debug_options.set_port(value->Int32Value());
}


static void DebugProcess(const FunctionCallbackInfo<Value>& args);
static void DebugPause(const FunctionCallbackInfo<Value>& args);
static void DebugEnd(const FunctionCallbackInfo<Value>& args);


void NeedImmediateCallbackGetter(Local<Name> property,
                                 const PropertyCallbackInfo<Value>& info) {
  Environment* env = Environment::GetCurrent(info);
  const uv_check_t* immediate_check_handle = env->immediate_check_handle();
  bool active = uv_is_active(
      reinterpret_cast<const uv_handle_t*>(immediate_check_handle));
  info.GetReturnValue().Set(active);
}


static void NeedImmediateCallbackSetter(
    Local<Name> property,
    Local<Value> value,
    const PropertyCallbackInfo<void>& info) {
  Environment* env = Environment::GetCurrent(info);

  uv_check_t* immediate_check_handle = env->immediate_check_handle();
  bool active = uv_is_active(
      reinterpret_cast<const uv_handle_t*>(immediate_check_handle));

  if (active == value->BooleanValue())
    return;

  uv_idle_t* immediate_idle_handle = env->immediate_idle_handle();

  if (active) {
    uv_check_stop(immediate_check_handle);
    uv_idle_stop(immediate_idle_handle);
  } else {
    uv_check_start(immediate_check_handle, CheckImmediate);
    // Idle handle is needed only to stop the event loop from blocking in poll.
    uv_idle_start(immediate_idle_handle, IdleImmediateDummy);
  }
}


void StartProfilerIdleNotifier(const FunctionCallbackInfo<Value>& args) {
  Environment* env = Environment::GetCurrent(args);
  env->StartProfilerIdleNotifier();
}


void StopProfilerIdleNotifier(const FunctionCallbackInfo<Value>& args) {
  Environment* env = Environment::GetCurrent(args);
  env->StopProfilerIdleNotifier();
}


#define READONLY_PROPERTY(obj, str, var)                                      \
  do {                                                                        \
    obj->DefineOwnProperty(env->context(),                                    \
                           OneByteString(env->isolate(), str),                \
                           var,                                               \
                           v8::ReadOnly).FromJust();                          \
  } while (0)

#define READONLY_DONT_ENUM_PROPERTY(obj, str, var)                            \
  do {                                                                        \
    obj->DefineOwnProperty(env->context(),                                    \
                           OneByteString(env->isolate(), str),                \
                           var,                                               \
                           static_cast<v8::PropertyAttribute>(v8::ReadOnly |  \
                                                              v8::DontEnum))  \
        .FromJust();                                                          \
  } while (0)


void SetupProcessObject(Environment* env,
                        int argc,
                        const char* const* argv,
                        int exec_argc,
                        const char* const* exec_argv) {
  HandleScope scope(env->isolate());

  Local<Object> process = env->process_object();

  auto title_string = FIXED_ONE_BYTE_STRING(env->isolate(), "title");
  CHECK(process->SetAccessor(env->context(),
                             title_string,
                             ProcessTitleGetter,
                             ProcessTitleSetter,
                             env->as_external()).FromJust());

  // process.jsEngine
  READONLY_PROPERTY(process,
                    "jsEngine",
                    FIXED_ONE_BYTE_STRING(env->isolate(), NODE_ENGINE));

  // process.version
  READONLY_PROPERTY(process,
                    "version",
                    FIXED_ONE_BYTE_STRING(env->isolate(), NODE_VERSION));

  // process.moduleLoadList
  READONLY_PROPERTY(process,
                    "moduleLoadList",
                    env->module_load_list_array());

  // process.versions
  Local<Object> versions = Object::New(env->isolate());
  READONLY_PROPERTY(process, "versions", versions);

  const char http_parser_version[] = NODE_STRINGIFY(HTTP_PARSER_VERSION_MAJOR)
                                     "."
                                     NODE_STRINGIFY(HTTP_PARSER_VERSION_MINOR)
                                     "."
                                     NODE_STRINGIFY(HTTP_PARSER_VERSION_PATCH);
  READONLY_PROPERTY(versions,
                    "http_parser",
                    FIXED_ONE_BYTE_STRING(env->isolate(), http_parser_version));

  // +1 to get rid of the leading 'v'
  READONLY_PROPERTY(versions,
                    "node",
                    OneByteString(env->isolate(), NODE_VERSION + 1));
  READONLY_PROPERTY(versions,
                    NODE_ENGINE,
                    OneByteString(env->isolate(), V8::GetVersion()));
  READONLY_PROPERTY(versions,
                    "uv",
                    OneByteString(env->isolate(), uv_version_string()));
  READONLY_PROPERTY(versions,
                    "zlib",
                    FIXED_ONE_BYTE_STRING(env->isolate(), ZLIB_VERSION));
  READONLY_PROPERTY(versions,
                    "ares",
                    FIXED_ONE_BYTE_STRING(env->isolate(), ARES_VERSION_STR));

#if defined(NODE_HAVE_I18N_SUPPORT) && defined(U_ICU_VERSION)
  // ICU-related versions are now handled on the js side, see bootstrap_node.js

  if (!icu_data_dir.empty()) {
    // Did the user attempt (via env var or parameter) to set an ICU path?
    READONLY_PROPERTY(process,
                      "icu_data_dir",
                      OneByteString(env->isolate(), icu_data_dir.c_str()));
  }
#endif

  const char node_modules_version[] = NODE_STRINGIFY(NODE_MODULE_VERSION);
  READONLY_PROPERTY(
      versions,
      "modules",
      FIXED_ONE_BYTE_STRING(env->isolate(), node_modules_version));

  // process._promiseRejectEvent
  Local<Object> promiseRejectEvent = Object::New(env->isolate());
  READONLY_DONT_ENUM_PROPERTY(process,
                              "_promiseRejectEvent",
                              promiseRejectEvent);
  READONLY_PROPERTY(promiseRejectEvent,
                    "unhandled",
                    Integer::New(env->isolate(),
                                 v8::kPromiseRejectWithNoHandler));
  READONLY_PROPERTY(promiseRejectEvent,
                    "handled",
                    Integer::New(env->isolate(),
                                 v8::kPromiseHandlerAddedAfterReject));

#if HAVE_OPENSSL
  // Stupid code to slice out the version string.
  {  // NOLINT(whitespace/braces)
    size_t i, j, k;
    int c;
    for (i = j = 0, k = sizeof(OPENSSL_VERSION_TEXT) - 1; i < k; ++i) {
      c = OPENSSL_VERSION_TEXT[i];
      if ('0' <= c && c <= '9') {
        for (j = i + 1; j < k; ++j) {
          c = OPENSSL_VERSION_TEXT[j];
          if (c == ' ')
            break;
        }
        break;
      }
    }
    READONLY_PROPERTY(
        versions,
        "openssl",
        OneByteString(env->isolate(), &OPENSSL_VERSION_TEXT[i], j - i));
  }
#endif

  // process.arch
  READONLY_PROPERTY(process, "arch", OneByteString(env->isolate(), NODE_ARCH));

  // process.platform
  READONLY_PROPERTY(process,
                    "platform",
                    OneByteString(env->isolate(), NODE_PLATFORM));

  // process.release
  Local<Object> release = Object::New(env->isolate());
  READONLY_PROPERTY(process, "release", release);
  READONLY_PROPERTY(release, "name", OneByteString(env->isolate(), "node"));

// if this is a release build and no explicit base has been set
// substitute the standard release download URL
#ifndef NODE_RELEASE_URLBASE
# if NODE_VERSION_IS_RELEASE
#  define NODE_RELEASE_URLBASE "https://nodejs.org/download/release/"
# endif
#endif

#if defined(NODE_RELEASE_URLBASE)
#  define NODE_RELEASE_URLPFX NODE_RELEASE_URLBASE "v" NODE_VERSION_STRING "/"
#  define NODE_RELEASE_URLFPFX NODE_RELEASE_URLPFX "node-v" NODE_VERSION_STRING

  READONLY_PROPERTY(release,
                    "sourceUrl",
                    OneByteString(env->isolate(),
                    NODE_RELEASE_URLFPFX ".tar.gz"));
  READONLY_PROPERTY(release,
                    "headersUrl",
                    OneByteString(env->isolate(),
                    NODE_RELEASE_URLFPFX "-headers.tar.gz"));
#  ifdef _WIN32
  READONLY_PROPERTY(release,
                    "libUrl",
                    OneByteString(env->isolate(),
                    strcmp(NODE_ARCH, "ia32") ? NODE_RELEASE_URLPFX "win-"
                                                NODE_ARCH "/node.lib"
                                              : NODE_RELEASE_URLPFX
                                                "win-x86/node.lib"));
#  endif
#endif

  // process.argv
  Local<Array> arguments = Array::New(env->isolate(), argc);
  for (int i = 0; i < argc; ++i) {
    arguments->Set(i, String::NewFromUtf8(env->isolate(), argv[i]));
  }
  process->Set(FIXED_ONE_BYTE_STRING(env->isolate(), "argv"), arguments);

  // process.execArgv
  Local<Array> exec_arguments = Array::New(env->isolate(), exec_argc);
  for (int i = 0; i < exec_argc; ++i) {
    exec_arguments->Set(i, String::NewFromUtf8(env->isolate(), exec_argv[i]));
  }
  process->Set(FIXED_ONE_BYTE_STRING(env->isolate(), "execArgv"),
               exec_arguments);

  // create process.env
  Local<ObjectTemplate> process_env_template =
      ObjectTemplate::New(env->isolate());
  process_env_template->SetHandler(NamedPropertyHandlerConfiguration(
          EnvGetter,
          EnvSetter,
          EnvQuery,
          EnvDeleter,
          EnvEnumerator,
          env->as_external()));

  Local<Object> process_env =
      process_env_template->NewInstance(env->context()).ToLocalChecked();
  process->Set(FIXED_ONE_BYTE_STRING(env->isolate(), "env"), process_env);

  READONLY_PROPERTY(process, "pid", Integer::New(env->isolate(), getpid()));
  READONLY_PROPERTY(process, "features", GetFeatures(env));

  auto need_immediate_callback_string =
      FIXED_ONE_BYTE_STRING(env->isolate(), "_needImmediateCallback");
  CHECK(process->SetAccessor(env->context(), need_immediate_callback_string,
                             NeedImmediateCallbackGetter,
                             NeedImmediateCallbackSetter,
                             env->as_external()).FromJust());

  // -e, --eval
  if (eval_string) {
    READONLY_PROPERTY(process,
                      "_eval",
                      String::NewFromUtf8(env->isolate(), eval_string));
  }

  // -p, --print
  if (print_eval) {
    READONLY_PROPERTY(process, "_print_eval", True(env->isolate()));
  }

  // -c, --check
  if (syntax_check_only) {
    READONLY_PROPERTY(process, "_syntax_check_only", True(env->isolate()));
  }

  // -i, --interactive
  if (force_repl) {
    READONLY_PROPERTY(process, "_forceRepl", True(env->isolate()));
  }

  if (preload_module_count) {
    CHECK(preload_modules);
    Local<Array> array = Array::New(env->isolate());
    for (unsigned int i = 0; i < preload_module_count; ++i) {
      Local<String> module = String::NewFromUtf8(env->isolate(),
                                                 preload_modules[i]);
      array->Set(i, module);
    }
    READONLY_PROPERTY(process,
                      "_preload_modules",
                      array);

    delete[] preload_modules;
    preload_modules = nullptr;
    preload_module_count = 0;
  }

  // --no-deprecation
  if (no_deprecation) {
    READONLY_PROPERTY(process, "noDeprecation", True(env->isolate()));
  }

  if (no_process_warnings) {
    READONLY_PROPERTY(process, "noProcessWarnings", True(env->isolate()));
  }

  if (trace_warnings) {
    READONLY_PROPERTY(process, "traceProcessWarnings", True(env->isolate()));
  }

  // --throw-deprecation
  if (throw_deprecation) {
    READONLY_PROPERTY(process, "throwDeprecation", True(env->isolate()));
  }

#ifdef NODE_NO_BROWSER_GLOBALS
  // configure --no-browser-globals
  READONLY_PROPERTY(process, "_noBrowserGlobals", True(env->isolate()));
#endif  // NODE_NO_BROWSER_GLOBALS

  // --prof-process
  if (prof_process) {
    READONLY_PROPERTY(process, "profProcess", True(env->isolate()));
  }

  // --trace-deprecation
  if (trace_deprecation) {
    READONLY_PROPERTY(process, "traceDeprecation", True(env->isolate()));
  }

  // --debug-brk
  if (debug_options.wait_for_connect()) {
    READONLY_PROPERTY(process, "_debugWaitConnect", True(env->isolate()));
  }

  // --security-revert flags
#define V(code, _, __)                                                        \
  do {                                                                        \
    if (IsReverted(REVERT_ ## code)) {                                        \
      READONLY_PROPERTY(process, "REVERT_" #code, True(env->isolate()));      \
    }                                                                         \
  } while (0);
  REVERSIONS(V)
#undef V

  size_t exec_path_len = 2 * PATH_MAX;
  char* exec_path = new char[exec_path_len];
  Local<String> exec_path_value;
  if (uv_exepath(exec_path, &exec_path_len) == 0) {
    exec_path_value = String::NewFromUtf8(env->isolate(),
                                          exec_path,
                                          String::kNormalString,
                                          exec_path_len);
  } else {
    exec_path_value = String::NewFromUtf8(env->isolate(), argv[0]);
  }
  process->Set(FIXED_ONE_BYTE_STRING(env->isolate(), "execPath"),
               exec_path_value);
  delete[] exec_path;

  auto debug_port_string = FIXED_ONE_BYTE_STRING(env->isolate(), "debugPort");
  CHECK(process->SetAccessor(env->context(),
                             debug_port_string,
                             DebugPortGetter,
                             DebugPortSetter,
                             env->as_external()).FromJust());

  // define various internal methods
  env->SetMethod(process,
                 "_startProfilerIdleNotifier",
                 StartProfilerIdleNotifier);
  env->SetMethod(process,
                 "_stopProfilerIdleNotifier",
                 StopProfilerIdleNotifier);
  env->SetMethod(process, "_getActiveRequests", GetActiveRequests);
  env->SetMethod(process, "_getActiveHandles", GetActiveHandles);
  env->SetMethod(process, "reallyExit", Exit);
  env->SetMethod(process, "abort", Abort);
  env->SetMethod(process, "chdir", Chdir);
  env->SetMethod(process, "cwd", Cwd);

  env->SetMethod(process, "umask", Umask);

#if defined(__POSIX__) && !defined(__ANDROID__)
  env->SetMethod(process, "getuid", GetUid);
  env->SetMethod(process, "geteuid", GetEUid);
  env->SetMethod(process, "setuid", SetUid);
  env->SetMethod(process, "seteuid", SetEUid);

  env->SetMethod(process, "setgid", SetGid);
  env->SetMethod(process, "setegid", SetEGid);
  env->SetMethod(process, "getgid", GetGid);
  env->SetMethod(process, "getegid", GetEGid);

  env->SetMethod(process, "getgroups", GetGroups);
  env->SetMethod(process, "setgroups", SetGroups);
  env->SetMethod(process, "initgroups", InitGroups);
#endif  // __POSIX__ && !defined(__ANDROID__)

  env->SetMethod(process, "_kill", Kill);

  env->SetMethod(process, "_debugProcess", DebugProcess);
  env->SetMethod(process, "_debugPause", DebugPause);
  env->SetMethod(process, "_debugEnd", DebugEnd);

  env->SetMethod(process, "hrtime", Hrtime);

  env->SetMethod(process, "cpuUsage", CPUUsage);

  env->SetMethod(process, "dlopen", DLOpen);

  env->SetMethod(process, "uptime", Uptime);
  env->SetMethod(process, "memoryUsage", MemoryUsage);

  env->SetMethod(process, "binding", Binding);
  env->SetMethod(process, "_linkedBinding", LinkedBinding);

  env->SetMethod(process, "_setupProcessObject", SetupProcessObject);
  env->SetMethod(process, "_setupNextTick", SetupNextTick);
  env->SetMethod(process, "_setupPromises", SetupPromises);
  env->SetMethod(process, "_setupDomainUse", SetupDomainUse);

  // pre-set _events object for faster emit checks
  Local<Object> events_obj = Object::New(env->isolate());
  CHECK(events_obj->SetPrototype(env->context(),
                                 Null(env->isolate())).FromJust());
  process->Set(env->events_string(), events_obj);
}


#undef READONLY_PROPERTY


void SignalExit(int signo) {
  uv_tty_reset_mode();
  if (trace_enabled) {
    v8_platform.StopTracingAgent();
  }
#ifdef __FreeBSD__
  // FreeBSD has a nasty bug, see RegisterSignalHandler for details
  struct sigaction sa;
  memset(&sa, 0, sizeof(sa));
  sa.sa_handler = SIG_DFL;
  CHECK_EQ(sigaction(signo, &sa, nullptr), 0);
#endif
  raise(signo);
}


// Most of the time, it's best to use `console.error` to write
// to the process.stderr stream.  However, in some cases, such as
// when debugging the stream.Writable class or the process.nextTick
// function, it is useful to bypass JavaScript entirely.
static void RawDebug(const FunctionCallbackInfo<Value>& args) {
  CHECK(args.Length() == 1 && args[0]->IsString() &&
        "must be called with a single string");
  node::Utf8Value message(args.GetIsolate(), args[0]);
  PrintErrorString("%s\n", *message);
  fflush(stderr);
}


void LoadEnvironment(Environment* env) {
  HandleScope handle_scope(env->isolate());

  TryCatch try_catch(env->isolate());

  // Disable verbose mode to stop FatalException() handler from trying
  // to handle the exception. Errors this early in the start-up phase
  // are not safe to ignore.
  try_catch.SetVerbose(false);

  // Execute the lib/internal/bootstrap_node.js file which was included as a
  // static C string in node_natives.h by node_js2c.
  // 'internal_bootstrap_node_native' is the string containing that source code.
  Local<String> script_name = FIXED_ONE_BYTE_STRING(env->isolate(),
                                                    "bootstrap_node.js");
  Local<Value> f_value = ExecuteString(env, MainSource(env), script_name);
  if (try_catch.HasCaught())  {
    ReportException(env, try_catch);
    exit(10);
  }
  // The bootstrap_node.js file returns a function 'f'
  CHECK(f_value->IsFunction());
  Local<Function> f = Local<Function>::Cast(f_value);

  // Add a reference to the global object
  Local<Object> global = env->context()->Global();

#if defined HAVE_DTRACE || defined HAVE_ETW
  InitDTrace(env, global);
#endif

#if defined HAVE_LTTNG
  InitLTTNG(env, global);
#endif

#if defined HAVE_PERFCTR
  InitPerfCounters(env, global);
#endif

  // Enable handling of uncaught exceptions
  // (FatalException(), break on uncaught exception in debugger)
  //
  // This is not strictly necessary since it's almost impossible
  // to attach the debugger fast enought to break on exception
  // thrown during process startup.
  try_catch.SetVerbose(true);

  env->SetMethod(env->process_object(), "_rawDebug", RawDebug);

  // Expose the global object as a property on itself
  // (Allows you to set stuff on `global` from anywhere in JavaScript.)
  global->Set(FIXED_ONE_BYTE_STRING(env->isolate(), "global"), global);

  // Now we call 'f' with the 'process' variable that we've built up with
  // all our bindings. Inside bootstrap_node.js and internal/process we'll
  // take care of assigning things to their places.

  // We start the process this way in order to be more modular. Developers
  // who do not like how bootstrap_node.js sets up the module system but do
  // like Node's I/O bindings may want to replace 'f' with their own function.
  Local<Value> arg = env->process_object();
  f->Call(Null(env->isolate()), 1, &arg);
}

static void PrintHelp() {
  // XXX: If you add an option here, please also add it to doc/node.1 and
  // doc/api/cli.md
  printf("Usage: node [options] [ -e script | script.js ] [arguments]\n"
         "       node debug script.js [arguments]\n"
         "\n"
         "Options:\n"
         "  -v, --version              print Node.js version\n"
         "  -e, --eval script          evaluate script\n"
         "  -p, --print                evaluate script and print result\n"
         "  -c, --check                syntax check script without executing\n"
         "  -i, --interactive          always enter the REPL even if stdin\n"
         "                             does not appear to be a terminal\n"
         "  -r, --require              module to preload (option can be "
         "repeated)\n"
#if HAVE_INSPECTOR
         "  --inspect[=host:port]      activate inspector on host:port\n"
         "                             (default: 127.0.0.1:9229)\n"
         "  --inspect-brk[=host:port]  activate inspector on host:port\n"
         "                             and break at start of user script\n"
#endif
         "  --no-deprecation           silence deprecation warnings\n"
         "  --trace-deprecation        show stack traces on deprecations\n"
         "  --throw-deprecation        throw an exception on deprecations\n"
         "  --no-warnings              silence all process warnings\n"
         "  --trace-warnings           show stack traces on process warnings\n"
         "  --redirect-warnings=path\n"
         "                             write warnings to path instead of\n"
         "                             stderr\n"
         "  --trace-sync-io            show stack trace when use of sync IO\n"
         "                             is detected after the first tick\n"
         "  --trace-events-enabled     track trace events\n"
         "  --trace-event-categories   comma separated list of trace event\n"
         "                             categories to record\n"
         "  --track-heap-objects       track heap object allocations for heap "
         "snapshots\n"
         "  --prof-process             process v8 profiler output generated\n"
         "                             using --prof\n"
         "  --zero-fill-buffers        automatically zero-fill all newly "
         "allocated\n"
         "                             Buffer and SlowBuffer instances\n"
         "  --v8-options               print v8 command line options\n"
         "  --v8-pool-size=num         set v8's thread pool size\n"
#if HAVE_OPENSSL
         "  --tls-cipher-list=val      use an alternative default TLS cipher "
         "list\n"
         "  --use-bundled-ca           use bundled CA store"
#if !defined(NODE_OPENSSL_CERT_STORE)
         " (default)"
#endif
         "\n"
         "  --use-openssl-ca           use OpenSSL's default CA store"
#if defined(NODE_OPENSSL_CERT_STORE)
         " (default)"
#endif
         "\n"
#if NODE_FIPS_MODE
         "  --enable-fips              enable FIPS crypto at startup\n"
         "  --force-fips               force FIPS crypto (cannot be disabled)\n"
#endif  /* NODE_FIPS_MODE */
         "  --openssl-config=file      load OpenSSL configuration from the\n"
         "                             specified file (overrides\n"
         "                             OPENSSL_CONF)\n"
#endif /* HAVE_OPENSSL */
#if defined(NODE_HAVE_I18N_SUPPORT)
         "  --icu-data-dir=dir         set ICU data load path to dir\n"
         "                             (overrides NODE_ICU_DATA)\n"
#if !defined(NODE_HAVE_SMALL_ICU)
         "                             note: linked-in ICU data is present\n"
#endif
         "  --preserve-symlinks        preserve symbolic links when resolving\n"
         "                             and caching modules\n"
#endif
         "\n"
         "Environment variables:\n"
         "NODE_DEBUG                   ','-separated list of core modules\n"
         "                             that should print debug information\n"
         "NODE_DISABLE_COLORS          set to 1 to disable colors in the REPL\n"
         "NODE_EXTRA_CA_CERTS          path to additional CA certificates\n"
         "                             file\n"
#if defined(NODE_HAVE_I18N_SUPPORT)
         "NODE_ICU_DATA                data path for ICU (Intl object) data\n"
#if !defined(NODE_HAVE_SMALL_ICU)
         "                             (will extend linked-in data)\n"
#endif
#endif
         "NODE_NO_WARNINGS             set to 1 to silence process warnings\n"
#ifdef _WIN32
         "NODE_PATH                    ';'-separated list of directories\n"
#else
         "NODE_PATH                    ':'-separated list of directories\n"
#endif
         "                             prefixed to the module search path\n"
         "NODE_REPL_HISTORY            path to the persistent REPL history\n"
         "                             file\n"
         "NODE_REDIRECT_WARNINGS       write warnings to path instead of\n"
         "                             stderr\n"
         "OPENSSL_CONF                 load OpenSSL configuration from file\n"
         "\n"
         "Documentation can be found at https://nodejs.org/\n");
}


// Parse command line arguments.
//
// argv is modified in place. exec_argv and v8_argv are out arguments that
// ParseArgs() allocates memory for and stores a pointer to the output
// vector in.  The caller should free them with delete[].
//
// On exit:
//
//  * argv contains the arguments with node and V8 options filtered out.
//  * exec_argv contains both node and V8 options and nothing else.
//  * v8_argv contains argv[0] plus any V8 options
static void ParseArgs(int* argc,
                      const char** argv,
                      int* exec_argc,
                      const char*** exec_argv,
                      int* v8_argc,
                      const char*** v8_argv) {
  const unsigned int nargs = static_cast<unsigned int>(*argc);
  const char** new_exec_argv = new const char*[nargs];
  const char** new_v8_argv = new const char*[nargs];
  const char** new_argv = new const char*[nargs];
  const char** local_preload_modules = new const char*[nargs];

  for (unsigned int i = 0; i < nargs; ++i) {
    new_exec_argv[i] = nullptr;
    new_v8_argv[i] = nullptr;
    new_argv[i] = nullptr;
    local_preload_modules[i] = nullptr;
  }

  // exec_argv starts with the first option, the other two start with argv[0].
  unsigned int new_exec_argc = 0;
  unsigned int new_v8_argc = 1;
  unsigned int new_argc = 1;
  new_v8_argv[0] = argv[0];
  new_argv[0] = argv[0];

  unsigned int index = 1;
  bool short_circuit = false;
  while (index < nargs && argv[index][0] == '-' && !short_circuit) {
    const char* const arg = argv[index];
    unsigned int args_consumed = 1;

    if (debug_options.ParseOption(arg)) {
      // Done, consumed by DebugOptions::ParseOption().
    } else if (strcmp(arg, "--version") == 0 || strcmp(arg, "-v") == 0) {
      printf("%s\n", NODE_VERSION);
      exit(0);
    } else if (strcmp(arg, "--help") == 0 || strcmp(arg, "-h") == 0) {
      PrintHelp();
      exit(0);
    } else if (strcmp(arg, "--eval") == 0 ||
               strcmp(arg, "-e") == 0 ||
               strcmp(arg, "--print") == 0 ||
               strcmp(arg, "-pe") == 0 ||
               strcmp(arg, "-p") == 0) {
      bool is_eval = strchr(arg, 'e') != nullptr;
      bool is_print = strchr(arg, 'p') != nullptr;
      print_eval = print_eval || is_print;
      // --eval, -e and -pe always require an argument.
      if (is_eval == true) {
        args_consumed += 1;
        eval_string = argv[index + 1];
        if (eval_string == nullptr) {
          fprintf(stderr, "%s: %s requires an argument\n", argv[0], arg);
          exit(9);
        }
      } else if ((index + 1 < nargs) &&
                 argv[index + 1] != nullptr &&
                 argv[index + 1][0] != '-') {
        args_consumed += 1;
        eval_string = argv[index + 1];
        if (strncmp(eval_string, "\\-", 2) == 0) {
          // Starts with "\\-": escaped expression, drop the backslash.
          eval_string += 1;
        }
      }
    } else if (strcmp(arg, "--require") == 0 ||
               strcmp(arg, "-r") == 0) {
      const char* module = argv[index + 1];
      if (module == nullptr) {
        fprintf(stderr, "%s: %s requires an argument\n", argv[0], arg);
        exit(9);
      }
      args_consumed += 1;
      local_preload_modules[preload_module_count++] = module;
    } else if (strcmp(arg, "--check") == 0 || strcmp(arg, "-c") == 0) {
      syntax_check_only = true;
    } else if (strcmp(arg, "--interactive") == 0 || strcmp(arg, "-i") == 0) {
      force_repl = true;
    } else if (strcmp(arg, "--no-deprecation") == 0) {
      no_deprecation = true;
    } else if (strcmp(arg, "--no-warnings") == 0) {
      no_process_warnings = true;
    } else if (strcmp(arg, "--trace-warnings") == 0) {
      trace_warnings = true;
    } else if (strncmp(arg, "--redirect-warnings=", 20) == 0) {
      config_warning_file = arg + 20;
    } else if (strcmp(arg, "--trace-deprecation") == 0) {
      trace_deprecation = true;
    } else if (strcmp(arg, "--trace-sync-io") == 0) {
      trace_sync_io = true;
    } else if (strcmp(arg, "--trace-events-enabled") == 0) {
      trace_enabled = true;
    } else if (strcmp(arg, "--trace-event-categories") == 0) {
      const char* categories = argv[index + 1];
      if (categories == nullptr) {
        fprintf(stderr, "%s: %s requires an argument\n", argv[0], arg);
        exit(9);
      }
      args_consumed += 1;
      trace_enabled_categories = categories;
    } else if (strcmp(arg, "--track-heap-objects") == 0) {
      track_heap_objects = true;
    } else if (strcmp(arg, "--throw-deprecation") == 0) {
      throw_deprecation = true;
    } else if (strncmp(arg, "--security-revert=", 18) == 0) {
      const char* cve = arg + 18;
      Revert(cve);
    } else if (strcmp(arg, "--preserve-symlinks") == 0) {
      config_preserve_symlinks = true;
    } else if (strcmp(arg, "--prof-process") == 0) {
      prof_process = true;
      short_circuit = true;
    } else if (strcmp(arg, "--zero-fill-buffers") == 0) {
      zero_fill_all_buffers = true;
    } else if (strcmp(arg, "--v8-options") == 0) {
      new_v8_argv[new_v8_argc] = "--help";
      new_v8_argc += 1;
    } else if (strncmp(arg, "--v8-pool-size=", 15) == 0) {
      v8_thread_pool_size = atoi(arg + 15);
#if HAVE_OPENSSL
    } else if (strncmp(arg, "--tls-cipher-list=", 18) == 0) {
      default_cipher_list = arg + 18;
    } else if (strncmp(arg, "--use-openssl-ca", 16) == 0) {
      ssl_openssl_cert_store = true;
    } else if (strncmp(arg, "--use-bundled-ca", 16) == 0) {
      ssl_openssl_cert_store = false;
#if NODE_FIPS_MODE
    } else if (strcmp(arg, "--enable-fips") == 0) {
      enable_fips_crypto = true;
    } else if (strcmp(arg, "--force-fips") == 0) {
      force_fips_crypto = true;
#endif /* NODE_FIPS_MODE */
    } else if (strncmp(arg, "--openssl-config=", 17) == 0) {
      openssl_config.assign(arg + 17);
#endif /* HAVE_OPENSSL */
#if defined(NODE_HAVE_I18N_SUPPORT)
    } else if (strncmp(arg, "--icu-data-dir=", 15) == 0) {
      icu_data_dir.assign(arg, 15);
#endif
    } else if (strcmp(arg, "--expose-internals") == 0 ||
               strcmp(arg, "--expose_internals") == 0) {
      // consumed in js
    } else if (strcmp(arg, "--") == 0) {
      index += 1;
      break;
    } else {
      // V8 option.  Pass through as-is.
      new_v8_argv[new_v8_argc] = arg;
      new_v8_argc += 1;
    }

    memcpy(new_exec_argv + new_exec_argc,
           argv + index,
           args_consumed * sizeof(*argv));

    new_exec_argc += args_consumed;
    index += args_consumed;
  }

  // Copy remaining arguments.
  const unsigned int args_left = nargs - index;
  memcpy(new_argv + new_argc, argv + index, args_left * sizeof(*argv));
  new_argc += args_left;

  *exec_argc = new_exec_argc;
  *exec_argv = new_exec_argv;
  *v8_argc = new_v8_argc;
  *v8_argv = new_v8_argv;

  // Copy new_argv over argv and update argc.
  memcpy(argv, new_argv, new_argc * sizeof(*argv));
  delete[] new_argv;
  *argc = static_cast<int>(new_argc);

  // Copy the preload_modules from the local array to an appropriately sized
  // global array.
  if (preload_module_count > 0) {
    CHECK(!preload_modules);
    preload_modules = new const char*[preload_module_count];
    memcpy(preload_modules, local_preload_modules,
           preload_module_count * sizeof(*preload_modules));
  }
  delete[] local_preload_modules;
}


// Called from V8 Debug Agent TCP thread.
static void DispatchMessagesDebugAgentCallback(Environment* env) {
  // TODO(indutny): move async handle to environment
  uv_async_send(&dispatch_debug_messages_async);
}


static void StartDebug(Environment* env, const char* path,
                       DebugOptions debug_options) {
  CHECK(!debugger_running);
#if HAVE_INSPECTOR
  if (debug_options.inspector_enabled())
    debugger_running = v8_platform.StartInspector(env, path, debug_options);
#endif  // HAVE_INSPECTOR
  if (debug_options.debugger_enabled()) {
    env->debugger_agent()->set_dispatch_handler(
          DispatchMessagesDebugAgentCallback);
    debugger_running = env->debugger_agent()->Start(debug_options);
    if (debugger_running == false) {
      fprintf(stderr, "Starting debugger on %s:%d failed\n",
              debug_options.host_name().c_str(), debug_options.port());
      fflush(stderr);
    }
  }
}


// Called from the main thread.
static void EnableDebug(Environment* env) {
  CHECK(debugger_running);

  if (!debug_options.debugger_enabled()) {
    return;
  }

  // Send message to enable debug in workers
  HandleScope handle_scope(env->isolate());

  Local<Object> message = Object::New(env->isolate());
  message->Set(FIXED_ONE_BYTE_STRING(env->isolate(), "cmd"),
               FIXED_ONE_BYTE_STRING(env->isolate(), "NODE_DEBUG_ENABLED"));
  Local<Value> argv[] = {
    FIXED_ONE_BYTE_STRING(env->isolate(), "internalMessage"),
    message
  };
  MakeCallback(env, env->process_object(), "emit", arraysize(argv), argv);

  // Enabled debugger, possibly making it wait on a semaphore
  env->debugger_agent()->Enable();
}


// Called from an arbitrary thread.
static void TryStartDebugger() {
  Mutex::ScopedLock scoped_lock(node_isolate_mutex);
  if (auto isolate = node_isolate) {
    v8::Debug::DebugBreak(isolate);
    uv_async_send(&dispatch_debug_messages_async);
  }
}


// Called from the main thread.
static void DispatchDebugMessagesAsyncCallback(uv_async_t* handle) {
  Mutex::ScopedLock scoped_lock(node_isolate_mutex);
  if (auto isolate = node_isolate) {
    if (debugger_running == false) {
      fprintf(stderr, "Starting debugger agent.\n");

      HandleScope scope(isolate);
      Environment* env = Environment::GetCurrent(isolate);
      Context::Scope context_scope(env->context());
      debug_options.EnableDebugAgent(DebugAgentType::kDebugger);
      StartDebug(env, nullptr, debug_options);
      EnableDebug(env);
    }

    Isolate::Scope isolate_scope(isolate);
    v8::Debug::ProcessDebugMessages(isolate);
  }
}


#ifdef __POSIX__
static void EnableDebugSignalHandler(int signo) {
  uv_sem_post(&debug_semaphore);
}


void RegisterSignalHandler(int signal,
                           void (*handler)(int signal),
                           bool reset_handler) {
  struct sigaction sa;
  memset(&sa, 0, sizeof(sa));
  sa.sa_handler = handler;
#ifndef __FreeBSD__
  // FreeBSD has a nasty bug with SA_RESETHAND reseting the SA_SIGINFO, that is
  // in turn set for a libthr wrapper. This leads to a crash.
  // Work around the issue by manually setting SIG_DFL in the signal handler
  sa.sa_flags = reset_handler ? SA_RESETHAND : 0;
#endif
  sigfillset(&sa.sa_mask);
  CHECK_EQ(sigaction(signal, &sa, nullptr), 0);
}


void DebugProcess(const FunctionCallbackInfo<Value>& args) {
  Environment* env = Environment::GetCurrent(args);

  if (args.Length() != 1) {
    return env->ThrowError("Invalid number of arguments.");
  }

  pid_t pid;
  int r;

  pid = args[0]->IntegerValue();
  r = kill(pid, SIGUSR1);
  if (r != 0) {
    return env->ThrowErrnoException(errno, "kill");
  }
}


inline void* DebugSignalThreadMain(void* unused) {
  for (;;) {
    uv_sem_wait(&debug_semaphore);
    TryStartDebugger();
  }
  return nullptr;
}


static int RegisterDebugSignalHandler() {
  // Start a watchdog thread for calling v8::Debug::DebugBreak() because
  // it's not safe to call directly from the signal handler, it can
  // deadlock with the thread it interrupts.
  CHECK_EQ(0, uv_sem_init(&debug_semaphore, 0));
  pthread_attr_t attr;
  CHECK_EQ(0, pthread_attr_init(&attr));
  // Don't shrink the thread's stack on FreeBSD.  Said platform decided to
  // follow the pthreads specification to the letter rather than in spirit:
  // https://lists.freebsd.org/pipermail/freebsd-current/2014-March/048885.html
#ifndef __FreeBSD__
  CHECK_EQ(0, pthread_attr_setstacksize(&attr, PTHREAD_STACK_MIN));
#endif  // __FreeBSD__
  CHECK_EQ(0, pthread_attr_setdetachstate(&attr, PTHREAD_CREATE_DETACHED));
  sigset_t sigmask;
  sigfillset(&sigmask);
  CHECK_EQ(0, pthread_sigmask(SIG_SETMASK, &sigmask, &sigmask));
  pthread_t thread;
  const int err =
      pthread_create(&thread, &attr, DebugSignalThreadMain, nullptr);
  CHECK_EQ(0, pthread_sigmask(SIG_SETMASK, &sigmask, nullptr));
  CHECK_EQ(0, pthread_attr_destroy(&attr));
  if (err != 0) {
    fprintf(stderr, "node[%d]: pthread_create: %s\n", getpid(), strerror(err));
    fflush(stderr);
    // Leave SIGUSR1 blocked.  We don't install a signal handler,
    // receiving the signal would terminate the process.
    return -err;
  }
  RegisterSignalHandler(SIGUSR1, EnableDebugSignalHandler);
  // Unblock SIGUSR1.  A pending SIGUSR1 signal will now be delivered.
  sigemptyset(&sigmask);
  sigaddset(&sigmask, SIGUSR1);
  CHECK_EQ(0, pthread_sigmask(SIG_UNBLOCK, &sigmask, nullptr));
  return 0;
}
#endif  // __POSIX__


#ifdef _WIN32
DWORD WINAPI EnableDebugThreadProc(void* arg) {
  TryStartDebugger();
  return 0;
}


static int GetDebugSignalHandlerMappingName(DWORD pid, wchar_t* buf,
    size_t buf_len) {
  return _snwprintf(buf, buf_len, L"node-debug-handler-%u", pid);
}


static int RegisterDebugSignalHandler() {
  wchar_t mapping_name[32];
  HANDLE mapping_handle;
  DWORD pid;
  LPTHREAD_START_ROUTINE* handler;

  pid = GetCurrentProcessId();

  if (GetDebugSignalHandlerMappingName(pid,
                                       mapping_name,
                                       arraysize(mapping_name)) < 0) {
    return -1;
  }

  mapping_handle = CreateFileMappingW(INVALID_HANDLE_VALUE,
                                      nullptr,
                                      PAGE_READWRITE,
                                      0,
                                      sizeof *handler,
                                      mapping_name);
  if (mapping_handle == nullptr) {
    return -1;
  }

  handler = reinterpret_cast<LPTHREAD_START_ROUTINE*>(
      MapViewOfFile(mapping_handle,
                    FILE_MAP_ALL_ACCESS,
                    0,
                    0,
                    sizeof *handler));
  if (handler == nullptr) {
    CloseHandle(mapping_handle);
    return -1;
  }

  *handler = EnableDebugThreadProc;

  UnmapViewOfFile(static_cast<void*>(handler));

  return 0;
}


static void DebugProcess(const FunctionCallbackInfo<Value>& args) {
  Environment* env = Environment::GetCurrent(args);
  Isolate* isolate = args.GetIsolate();
  DWORD pid;
  HANDLE process = nullptr;
  HANDLE thread = nullptr;
  HANDLE mapping = nullptr;
  wchar_t mapping_name[32];
  LPTHREAD_START_ROUTINE* handler = nullptr;

  if (args.Length() != 1) {
    env->ThrowError("Invalid number of arguments.");
    goto out;
  }

  pid = (DWORD) args[0]->IntegerValue();

  process = OpenProcess(PROCESS_CREATE_THREAD | PROCESS_QUERY_INFORMATION |
                            PROCESS_VM_OPERATION | PROCESS_VM_WRITE |
                            PROCESS_VM_READ,
                        FALSE,
                        pid);
  if (process == nullptr) {
    isolate->ThrowException(
        WinapiErrnoException(isolate, GetLastError(), "OpenProcess"));
    goto out;
  }

  if (GetDebugSignalHandlerMappingName(pid,
                                       mapping_name,
                                       arraysize(mapping_name)) < 0) {
    env->ThrowErrnoException(errno, "sprintf");
    goto out;
  }

  mapping = OpenFileMappingW(FILE_MAP_READ, FALSE, mapping_name);
  if (mapping == nullptr) {
    isolate->ThrowException(WinapiErrnoException(isolate,
                                             GetLastError(),
                                             "OpenFileMappingW"));
    goto out;
  }

  handler = reinterpret_cast<LPTHREAD_START_ROUTINE*>(
      MapViewOfFile(mapping,
                    FILE_MAP_READ,
                    0,
                    0,
                    sizeof *handler));
  if (handler == nullptr || *handler == nullptr) {
    isolate->ThrowException(
        WinapiErrnoException(isolate, GetLastError(), "MapViewOfFile"));
    goto out;
  }

  thread = CreateRemoteThread(process,
                              nullptr,
                              0,
                              *handler,
                              nullptr,
                              0,
                              nullptr);
  if (thread == nullptr) {
    isolate->ThrowException(WinapiErrnoException(isolate,
                                                 GetLastError(),
                                                 "CreateRemoteThread"));
    goto out;
  }

  // Wait for the thread to terminate
  if (WaitForSingleObject(thread, INFINITE) != WAIT_OBJECT_0) {
    isolate->ThrowException(WinapiErrnoException(isolate,
                                                 GetLastError(),
                                                 "WaitForSingleObject"));
    goto out;
  }

 out:
  if (process != nullptr)
    CloseHandle(process);
  if (thread != nullptr)
    CloseHandle(thread);
  if (handler != nullptr)
    UnmapViewOfFile(handler);
  if (mapping != nullptr)
    CloseHandle(mapping);
}
#endif  // _WIN32


static void DebugPause(const FunctionCallbackInfo<Value>& args) {
  v8::Debug::DebugBreak(args.GetIsolate());
}


static void DebugEnd(const FunctionCallbackInfo<Value>& args) {
  if (debugger_running) {
    Environment* env = Environment::GetCurrent(args);
#if HAVE_INSPECTOR
    if (debug_options.inspector_enabled()) {
      env->inspector_agent()->Stop();
    } else {
#endif
      env->debugger_agent()->Stop();
#if HAVE_INSPECTOR
    }
#endif
    debugger_running = false;
  }
}


inline void PlatformInit() {
#ifdef __POSIX__
  sigset_t sigmask;
  sigemptyset(&sigmask);
  sigaddset(&sigmask, SIGUSR1);
  const int err = pthread_sigmask(SIG_SETMASK, &sigmask, nullptr);

  // Make sure file descriptors 0-2 are valid before we start logging anything.
  for (int fd = STDIN_FILENO; fd <= STDERR_FILENO; fd += 1) {
    struct stat ignored;
    if (fstat(fd, &ignored) == 0)
      continue;
    // Anything but EBADF means something is seriously wrong.  We don't
    // have to special-case EINTR, fstat() is not interruptible.
    if (errno != EBADF)
      ABORT();
    if (fd != open("/dev/null", O_RDWR))
      ABORT();
  }

  CHECK_EQ(err, 0);

#ifndef NODE_SHARED_MODE
  // Restore signal dispositions, the parent process may have changed them.
  struct sigaction act;
  memset(&act, 0, sizeof(act));

  // The hard-coded upper limit is because NSIG is not very reliable; on Linux,
  // it evaluates to 32, 34 or 64, depending on whether RT signals are enabled.
  // Counting up to SIGRTMIN doesn't work for the same reason.
  for (unsigned nr = 1; nr < kMaxSignal; nr += 1) {
    if (nr == SIGKILL || nr == SIGSTOP)
      continue;
    act.sa_handler = (nr == SIGPIPE) ? SIG_IGN : SIG_DFL;
    CHECK_EQ(0, sigaction(nr, &act, nullptr));
  }
#endif  // !NODE_SHARED_MODE

  RegisterSignalHandler(SIGINT, SignalExit, true);
  RegisterSignalHandler(SIGTERM, SignalExit, true);

  // Raise the open file descriptor limit.
  struct rlimit lim;
  if (getrlimit(RLIMIT_NOFILE, &lim) == 0 && lim.rlim_cur != lim.rlim_max) {
    // Do a binary search for the limit.
    rlim_t min = lim.rlim_cur;
    rlim_t max = 1 << 20;
    // But if there's a defined upper bound, don't search, just set it.
    if (lim.rlim_max != RLIM_INFINITY) {
      min = lim.rlim_max;
      max = lim.rlim_max;
    }
    do {
      lim.rlim_cur = min + (max - min) / 2;
      if (setrlimit(RLIMIT_NOFILE, &lim)) {
        max = lim.rlim_cur;
      } else {
        min = lim.rlim_cur;
      }
    } while (min + 1 < max);
  }
#endif  // __POSIX__
}


void Init(int* argc,
          const char** argv,
          int* exec_argc,
          const char*** exec_argv) {
  // Initialize prog_start_time to get relative uptime.
  prog_start_time = static_cast<double>(uv_now(uv_default_loop()));

  // Make inherited handles noninheritable.
  uv_disable_stdio_inheritance();

  // init async debug messages dispatching
  // Main thread uses uv_default_loop
  CHECK_EQ(0, uv_async_init(uv_default_loop(),
                            &dispatch_debug_messages_async,
                            DispatchDebugMessagesAsyncCallback));
  uv_unref(reinterpret_cast<uv_handle_t*>(&dispatch_debug_messages_async));

#if defined(NODE_HAVE_I18N_SUPPORT)
  // Set the ICU casing flag early
  // so the user can disable a flag --foo at run-time by passing
  // --no_foo from the command line.
  const char icu_case_mapping[] = "--icu_case_mapping";
  V8::SetFlagsFromString(icu_case_mapping, sizeof(icu_case_mapping) - 1);
#endif

#if defined(NODE_V8_OPTIONS)
  // Should come before the call to V8::SetFlagsFromCommandLine()
  // so the user can disable a flag --foo at run-time by passing
  // --no_foo from the command line.
  V8::SetFlagsFromString(NODE_V8_OPTIONS, sizeof(NODE_V8_OPTIONS) - 1);
#endif

  // Allow for environment set preserving symlinks.
  {
    std::string text;
    config_preserve_symlinks =
        SafeGetenv("NODE_PRESERVE_SYMLINKS", &text) && text[0] == '1';
  }

<<<<<<< HEAD
#if ENABLE_TTD_NODE
  // Parse and extract the TT args before anything else
  int cpos = 0;
  for (int i = 0; i < *argc; ++i) {
      if (strstr(argv[i], "-TTRecord:") == argv[i]) {
          s_doTTRecord = true;
          s_ttUri = argv[i] + wcslen(L"-TTRecord:");
      } else if (strstr(argv[i], "-TTReplay:") == argv[i]) {
          s_doTTReplay = true;
          s_ttUri = argv[i] + wcslen(L"-TTReplay:");
      } else if (strstr(argv[i], "-TTDebug:") == argv[i]) {
          s_doTTReplay = true;
          s_doTTDebug = true;
          s_ttUri = argv[i] + wcslen(L"-TTDebug:");
      } else if (strstr(argv[i], "-TTBreakFirst") == argv[i]) {
          s_ttdStartupMode = (0x100 | 0x1);
          debug_options.do_wait_for_connect();
      } else if (strstr(argv[i], "-TTSnapInterval:") == argv[i]) {
          const char* intervalStr = argv[i] + strlen("-TTSnapInterval:");
          s_ttdSnapInterval = (uint32_t)atoi(intervalStr);
      } else if (strstr(argv[i], "-TTHistoryLength:") == argv[i]) {
          const char* historyStr = argv[i] + strlen("-TTHistoryLength:");
          s_ttdSnapHistoryLength = (uint32_t)atoi(historyStr);
      } else if (strstr(argv[i], "-TTRelocatedCode") == argv[i]) {
          s_useRelocatedSrc = true;
      } else {
          argv[cpos] = argv[i];
          cpos++;
      }
  }
  *argc = cpos;
#endif
=======
  if (config_warning_file.empty())
    SafeGetenv("NODE_REDIRECT_WARNINGS", &config_warning_file);

  if (openssl_config.empty())
    SafeGetenv("OPENSSL_CONF", &openssl_config);
>>>>>>> b32ae9e7

  // Parse a few arguments which are specific to Node.
  int v8_argc;
  const char** v8_argv;
  ParseArgs(argc, argv, exec_argc, exec_argv, &v8_argc, &v8_argv);

  // TODO(bnoordhuis) Intercept --prof arguments and start the CPU profiler
  // manually?  That would give us a little more control over its runtime
  // behavior but it could also interfere with the user's intentions in ways
  // we fail to anticipate.  Dillema.
  for (int i = 1; i < v8_argc; ++i) {
    if (strncmp(v8_argv[i], "--prof", sizeof("--prof") - 1) == 0) {
      v8_is_profiling = true;
      break;
    }
  }

#ifdef __POSIX__
  // Block SIGPROF signals when sleeping in epoll_wait/kevent/etc.  Avoids the
  // performance penalty of frequent EINTR wakeups when the profiler is running.
  // Only do this for v8.log profiling, as it breaks v8::CpuProfiler users.
  if (v8_is_profiling) {
    uv_loop_configure(uv_default_loop(), UV_LOOP_BLOCK_SIGNAL, SIGPROF);
  }
#endif

#if defined(NODE_HAVE_I18N_SUPPORT)
  // If the parameter isn't given, use the env variable.
  if (icu_data_dir.empty())
    SafeGetenv("NODE_ICU_DATA", &icu_data_dir);
  // Initialize ICU.
  // If icu_data_dir is empty here, it will load the 'minimal' data.
  if (!i18n::InitializeICUDirectory(icu_data_dir)) {
    FatalError(nullptr, "Could not initialize ICU "
                     "(check NODE_ICU_DATA or --icu-data-dir parameters)");
  }
#endif
  // The const_cast doesn't violate conceptual const-ness.  V8 doesn't modify
  // the argv array or the elements it points to.
  if (v8_argc > 1)
    V8::SetFlagsFromCommandLine(&v8_argc, const_cast<char**>(v8_argv), true);

  // Anything that's still in v8_argv is not a V8 or a node option.
  for (int i = 1; i < v8_argc; i++) {
    fprintf(stderr, "%s: bad option: %s\n", argv[0], v8_argv[i]);
  }
  delete[] v8_argv;
  v8_argv = nullptr;

  if (v8_argc > 1) {
    exit(9);
  }

  // CHAKRA-TODO : fix this to not do it here
#ifdef NODE_ENGINE_CHAKRACORE
  if (debug_options.debugger_enabled()) {
      v8::Debug::EnableDebug();
  }
#endif

  // Unconditionally force typed arrays to allocate outside the v8 heap. This
  // is to prevent memory pointers from being moved around that are returned by
  // Buffer::Data().
  const char no_typed_array_heap[] = "--typed_array_max_size_in_heap=0";
  V8::SetFlagsFromString(no_typed_array_heap, sizeof(no_typed_array_heap) - 1);

  if (!debug_options.debugger_enabled() && !debug_options.inspector_enabled()) {
    RegisterDebugSignalHandler();
  }

  // We should set node_is_initialized here instead of in node::Start,
  // otherwise embedders using node::Init to initialize everything will not be
  // able to set it and native modules will not load for them.
  node_is_initialized = true;
}


struct AtExitCallback {
  AtExitCallback* next_;
  void (*cb_)(void* arg);
  void* arg_;
};

static AtExitCallback* at_exit_functions_;


// TODO(bnoordhuis) Turn into per-context event.
void RunAtExit(Environment* env) {
  AtExitCallback* p = at_exit_functions_;
  at_exit_functions_ = nullptr;

  while (p) {
    AtExitCallback* q = p->next_;
    p->cb_(p->arg_);
    delete p;
    p = q;
  }
}


void AtExit(void (*cb)(void* arg), void* arg) {
  AtExitCallback* p = new AtExitCallback;
  p->cb_ = cb;
  p->arg_ = arg;
  p->next_ = at_exit_functions_;
  at_exit_functions_ = p;
}


void EmitBeforeExit(Environment* env) {
  HandleScope handle_scope(env->isolate());
  Context::Scope context_scope(env->context());
  Local<Object> process_object = env->process_object();
  Local<String> exit_code = FIXED_ONE_BYTE_STRING(env->isolate(), "exitCode");
  Local<Value> args[] = {
    FIXED_ONE_BYTE_STRING(env->isolate(), "beforeExit"),
    process_object->Get(exit_code)->ToInteger(env->isolate())
  };
  MakeCallback(env, process_object, "emit", arraysize(args), args);
}


int EmitExit(Environment* env) {
  // process.emit('exit')
  HandleScope handle_scope(env->isolate());
  Context::Scope context_scope(env->context());
  Local<Object> process_object = env->process_object();
  process_object->Set(env->exiting_string(), True(env->isolate()));

  Local<String> exitCode = env->exit_code_string();
  int code = process_object->Get(exitCode)->Int32Value();

  Local<Value> args[] = {
    env->exit_string(),
    Integer::New(env->isolate(), code)
  };

  MakeCallback(env, process_object, "emit", arraysize(args), args);

  // Reload exit code, it may be changed by `emit('exit')`
  return process_object->Get(exitCode)->Int32Value();
}


IsolateData* CreateIsolateData(Isolate* isolate, uv_loop_t* loop) {
  return new IsolateData(isolate, loop);
}


void FreeIsolateData(IsolateData* isolate_data) {
  delete isolate_data;
}


Environment* CreateEnvironment(IsolateData* isolate_data,
                               Local<Context> context,
                               int argc,
                               const char* const* argv,
                               int exec_argc,
                               const char* const* exec_argv) {
  Isolate* isolate = context->GetIsolate();
  HandleScope handle_scope(isolate);
  Context::Scope context_scope(context);
  auto env = new Environment(isolate_data, context);
  env->Start(argc, argv, exec_argc, exec_argv, v8_is_profiling);
  return env;
}


void FreeEnvironment(Environment* env) {
  delete env;
}

#ifdef NODE_ENGINE_CHAKRACORE
struct ChakraShimIsolateContext {
  ChakraShimIsolateContext(uv_loop_t* event_loop, uint32_t* zero_fill_field)
      : event_loop(event_loop),
        zero_fill_field(zero_fill_field)
  {}

  uv_loop_t* event_loop;
  uint32_t*  zero_fill_field;
};
#endif

inline int Start(Isolate* isolate, void* isolate_context,
                 int argc, const char* const* argv,
                 int exec_argc, const char* const* exec_argv) {
  HandleScope handle_scope(isolate);

#if ENABLE_TTD_NODE
  Local<Context> context = Context::New(isolate, s_doTTRecord);
#else
  Local<Context> context = Context::New(isolate);
#endif

  Context::Scope context_scope(context);

#ifdef NODE_ENGINE_CHAKRACORE
  ChakraShimIsolateContext* chakra_isolate_context =
    reinterpret_cast<ChakraShimIsolateContext*>(isolate_context);

  IsolateData data(isolate, chakra_isolate_context->event_loop,
    chakra_isolate_context->zero_fill_field);
  IsolateData* isolate_data = &data;
#else
  IsolateData* isolate_data = reinterpret_cast<IsolateData*>(isolate_context);
#endif

  Environment env(isolate_data, context);
  env.Start(argc, argv, exec_argc, exec_argv, v8_is_profiling);

  bool debug_enabled =
      debug_options.debugger_enabled() || debug_options.inspector_enabled();

  // Start debug agent when argv has --debug
  if (debug_enabled) {
    const char* path = argc > 1 ? argv[1] : nullptr;
    StartDebug(&env, path, debug_options);
    if (!debugger_running)
      return 12;  // Signal internal error.
  }

  {
    Environment::AsyncCallbackScope callback_scope(&env);
    LoadEnvironment(&env);
  }

#if ENABLE_TTD_NODE
  // Start time travel after environment is loaded
  if (s_doTTRecord) {
    JsTTDStart();
  }
#endif

  env.set_trace_sync_io(trace_sync_io);

  // Enable debugger
  if (debug_enabled)
    EnableDebug(&env);

  {
    SealHandleScope seal(isolate);
    bool more;
    do {
      v8_platform.PumpMessageLoop(isolate);
      more = uv_run(env.event_loop(), UV_RUN_ONCE);

      if (more == false) {
        v8_platform.PumpMessageLoop(isolate);
        EmitBeforeExit(&env);

        // Emit `beforeExit` if the loop became alive either after emitting
        // event, or after running some callbacks.
        more = uv_loop_alive(env.event_loop());
        if (uv_run(env.event_loop(), UV_RUN_NOWAIT) != 0)
          more = true;
      }

#if ENABLE_TTD_NODE
      JsTTDNotifyYield();
#endif
    } while (more == true);
  }

  env.set_trace_sync_io(false);

#if ENABLE_TTD_NODE
  if (s_doTTRecord) {
    JsTTDEmitRecording();
    JsTTDStop();
  }
#endif
  const int exit_code = EmitExit(&env);
  RunAtExit(&env);

  WaitForInspectorDisconnect(&env);
#if defined(LEAK_SANITIZER)
  __lsan_do_leak_check();
#endif

  return exit_code;
}


inline int Start(uv_loop_t* event_loop,
                 int argc, const char* const* argv,
                 int exec_argc, const char* const* exec_argv) {
  Isolate::CreateParams params;
  ArrayBufferAllocator allocator;
  params.array_buffer_allocator = &allocator;
#ifdef NODE_ENABLE_VTUNE_PROFILING
  params.code_event_handler = vTune::GetVtuneCodeEventHandler();
#endif

#if ENABLE_TTD_NODE
  Isolate* const isolate = Isolate::NewWithTTDSupport(params,
    s_ttUri, s_doTTRecord, false, false, false,
    s_ttdSnapInterval, s_ttdSnapHistoryLength);
#else
  Isolate* const isolate = Isolate::New(params);
#endif

  if (isolate == nullptr)
    return 12;  // Signal internal error.

  isolate->AddMessageListener(OnMessage);
  isolate->SetAbortOnUncaughtExceptionCallback(ShouldAbortOnUncaughtException);
  isolate->SetAutorunMicrotasks(false);
  isolate->SetFatalErrorHandler(OnFatalError);

  if (track_heap_objects) {
    isolate->GetHeapProfiler()->StartTrackingHeapObjects(true);
  }

  {
    Mutex::ScopedLock scoped_lock(node_isolate_mutex);
    CHECK_EQ(node_isolate, nullptr);
    node_isolate = isolate;
  }

  int exit_code;
  {
    Locker locker(isolate);
    Isolate::Scope isolate_scope(isolate);
    HandleScope handle_scope(isolate);

    // Node-ChakraCore requires the context to be created before the
    // IsolateData is created
    // So for the Node-ChakraCore case, we just populate a context
    // that we use later, to create the IsolateData after the v8 Context
    // has been created.
    // Node-ChakraCore-TODO: Fix this. Also, why does the isolate data
    // need to be populated before the context is created?
    void* isolate_data_ptr = nullptr;

#ifndef NODE_ENGINE_CHAKRACORE
    IsolateData isolate_data(isolate, event_loop, allocator.zero_fill_field());
    isolate_data_ptr = &isolate_data;
#else
    ChakraShimIsolateContext chakra_isolate_ctx(event_loop,
      allocator.zero_fill_field());
    isolate_data_ptr = &chakra_isolate_ctx;
#endif

    exit_code = Start(isolate, isolate_data_ptr, argc, argv,
                      exec_argc, exec_argv);
  }

  {
    Mutex::ScopedLock scoped_lock(node_isolate_mutex);
    CHECK_EQ(node_isolate, isolate);
    node_isolate = nullptr;
  }

  isolate->Dispose();

  return exit_code;
}

#if ENABLE_TTD_NODE
inline int Start_TTDReplay(Isolate* isolate, void* isolate_context,
  int argc, const char* const* argv,
  int exec_argc, const char* const* exec_argv) {
  HandleScope handle_scope(isolate);

  Local<Context> context = Context::New(isolate, true);

  Context::Scope context_scope(context);

#ifdef NODE_ENGINE_CHAKRACORE
  ChakraShimIsolateContext* chakra_isolate_context =
    reinterpret_cast<ChakraShimIsolateContext*>(isolate_context);

  IsolateData data(isolate, chakra_isolate_context->event_loop,
    chakra_isolate_context->zero_fill_field);
  IsolateData* isolate_data = &data;
#else
  IsolateData* isolate_data = reinterpret_cast<IsolateData*>(isolate_context);
#endif

  Environment env(isolate_data, context);
  env.Start(argc, argv, exec_argc, exec_argv, v8_is_profiling);

  bool debug_enabled =
    debug_options.debugger_enabled() || debug_options.inspector_enabled();

  // Start debug agent when argv has --debug
  if (debug_enabled)
    StartDebug(&env, nullptr, debug_options);

  {
    Environment::AsyncCallbackScope callback_scope(&env);
    LoadEnvironment(&env);
  }

  env.set_trace_sync_io(trace_sync_io);

  // Enable debugger
  if (debug_enabled)
    EnableDebug(&env);

  //// TTD Specific code
  JsTTDStart();

  int64_t nextEventTime = -2;
  bool continueReplayActions = true;

  while (continueReplayActions) {
    continueReplayActions = v8::Isolate::RunSingleStepOfReverseMoveLoop(
        isolate,
        &s_ttdStartupMode,
        &nextEventTime);
  }
  // We are done just dump the process.
  // In the future we might want to clean up more.
  exit(0);
}

inline int Start_TTDReplay(uv_loop_t* event_loop,
  int argc, const char* const* argv,
  int exec_argc, const char* const* exec_argv) {
  Isolate::CreateParams params;
  ArrayBufferAllocator allocator;
  params.array_buffer_allocator = &allocator;
#ifdef NODE_ENABLE_VTUNE_PROFILING
  params.code_event_handler = vTune::GetVtuneCodeEventHandler();
#endif

  Isolate* const isolate = Isolate::NewWithTTDSupport(params,
    s_ttUri, false, true, s_doTTDebug,
    s_useRelocatedSrc,
    UINT32_MAX, UINT32_MAX);

  if (isolate == nullptr)
    return 12;  // Signal internal error.

  isolate->AddMessageListener(OnMessage);
  isolate->SetAbortOnUncaughtExceptionCallback(ShouldAbortOnUncaughtException);
  isolate->SetAutorunMicrotasks(false);
  isolate->SetFatalErrorHandler(OnFatalError);

  if (track_heap_objects) {
    isolate->GetHeapProfiler()->StartTrackingHeapObjects(true);
  }

  {
    Mutex::ScopedLock scoped_lock(node_isolate_mutex);
    CHECK_EQ(node_isolate, nullptr);
    node_isolate = isolate;
  }

  int exit_code;
  {
    Locker locker(isolate);
    Isolate::Scope isolate_scope(isolate);
    HandleScope handle_scope(isolate);

    // Node-ChakraCore requires the context to be created before the
    // IsolateData is created
    // So for the Node-ChakraCore case, we just populate a context
    // that we use later, to create the IsolateData after the v8 Context
    // has been created.
    // Node-ChakraCore-TODO: Fix this. Also, why does the isolate data
    // need to be populated before the context is created?
    void* isolate_data_ptr = nullptr;

#ifndef NODE_ENGINE_CHAKRACORE
    IsolateData isolate_data(isolate, event_loop, allocator.zero_fill_field());
    isolate_data_ptr = &isolate_data;
#else
    ChakraShimIsolateContext chakra_isolate_ctx(event_loop,
      allocator.zero_fill_field());
    isolate_data_ptr = &chakra_isolate_ctx;
#endif

    exit_code = Start_TTDReplay(isolate, isolate_data_ptr, argc, argv,
                                exec_argc, exec_argv);
  }

  {
    Mutex::ScopedLock scoped_lock(node_isolate_mutex);
    CHECK_EQ(node_isolate, isolate);
    node_isolate = nullptr;
  }

  isolate->Dispose();

  return exit_code;
}
#endif

int Start(int argc, char** argv) {
  atexit([] () { uv_tty_reset_mode(); });
  PlatformInit();

  CHECK_GT(argc, 0);

  // Hack around with the argv pointer. Used for process.title = "blah".
  argv = uv_setup_args(argc, argv);

  // This needs to run *before* V8::Initialize().  The const_cast is not
  // optional, in case you're wondering.
  int exec_argc;
  const char** exec_argv;
  Init(&argc, const_cast<const char**>(argv), &exec_argc, &exec_argv);

#if HAVE_OPENSSL
  {
    std::string extra_ca_certs;
    if (SafeGetenv("NODE_EXTRA_CA_CERTS", &extra_ca_certs))
      crypto::UseExtraCaCerts(extra_ca_certs);
  }
#ifdef NODE_FIPS_MODE
  // In the case of FIPS builds we should make sure
  // the random source is properly initialized first.
  OPENSSL_init();
#endif  // NODE_FIPS_MODE
  // V8 on Windows doesn't have a good source of entropy. Seed it from
  // OpenSSL's pool.
  V8::SetEntropySource(crypto::EntropySource);
#endif  // HAVE_OPENSSL

  v8_platform.Initialize(v8_thread_pool_size);

#ifndef NODE_ENGINE_CHAKRACORE
  // Enable tracing when argv has --trace-events-enabled.
  if (trace_enabled) {
    fprintf(stderr, "Warning: Trace event is an experimental feature "
            "and could change at any time.\n");
    v8_platform.StartTracingAgent();
  }
#else
  if (trace_enabled) {
    fprintf(stderr, "Warning: Tracing is not supported in node-chakracore");
    trace_enabled = false;
  }
#endif

  V8::Initialize();
  v8_initialized = true;

#if ENABLE_TTD_NODE
  int exit_code;
  if (s_doTTReplay) {
    exit_code =
      Start_TTDReplay(uv_default_loop(), argc, argv, exec_argc, exec_argv);
  } else {
    exit_code =
      Start(uv_default_loop(), argc, argv, exec_argc, exec_argv);
  }
#else
  const int exit_code =
      Start(uv_default_loop(), argc, argv, exec_argc, exec_argv);
#endif

  if (trace_enabled) {
    v8_platform.StopTracingAgent();
  }
  v8_initialized = false;
  V8::Dispose();

  v8_platform.Dispose();

  delete[] exec_argv;
  exec_argv = nullptr;

  return exit_code;
}


}  // namespace node<|MERGE_RESOLUTION|>--- conflicted
+++ resolved
@@ -4282,7 +4282,12 @@
         SafeGetenv("NODE_PRESERVE_SYMLINKS", &text) && text[0] == '1';
   }
 
-<<<<<<< HEAD
+  if (config_warning_file.empty())
+    SafeGetenv("NODE_REDIRECT_WARNINGS", &config_warning_file);
+
+  if (openssl_config.empty())
+    SafeGetenv("OPENSSL_CONF", &openssl_config);
+
 #if ENABLE_TTD_NODE
   // Parse and extract the TT args before anything else
   int cpos = 0;
@@ -4315,13 +4320,6 @@
   }
   *argc = cpos;
 #endif
-=======
-  if (config_warning_file.empty())
-    SafeGetenv("NODE_REDIRECT_WARNINGS", &config_warning_file);
-
-  if (openssl_config.empty())
-    SafeGetenv("OPENSSL_CONF", &openssl_config);
->>>>>>> b32ae9e7
 
   // Parse a few arguments which are specific to Node.
   int v8_argc;
