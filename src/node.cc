// Copyright Joyent, Inc. and other Node contributors.
//
// Permission is hereby granted, free of charge, to any person obtaining a
// copy of this software and associated documentation files (the
// "Software"), to deal in the Software without restriction, including
// without limitation the rights to use, copy, modify, merge, publish,
// distribute, sublicense, and/or sell copies of the Software, and to permit
// persons to whom the Software is furnished to do so, subject to the
// following conditions:
//
// The above copyright notice and this permission notice shall be included
// in all copies or substantial portions of the Software.
//
// THE SOFTWARE IS PROVIDED "AS IS", WITHOUT WARRANTY OF ANY KIND, EXPRESS
// OR IMPLIED, INCLUDING BUT NOT LIMITED TO THE WARRANTIES OF
// MERCHANTABILITY, FITNESS FOR A PARTICULAR PURPOSE AND NONINFRINGEMENT. IN
// NO EVENT SHALL THE AUTHORS OR COPYRIGHT HOLDERS BE LIABLE FOR ANY CLAIM,
// DAMAGES OR OTHER LIABILITY, WHETHER IN AN ACTION OF CONTRACT, TORT OR
// OTHERWISE, ARISING FROM, OUT OF OR IN CONNECTION WITH THE SOFTWARE OR THE
// USE OR OTHER DEALINGS IN THE SOFTWARE.

#include "node.h"
#include "node_buffer.h"
#include "node_constants.h"
#include "node_javascript.h"
#include "node_version.h"
#include "node_internals.h"
#include "node_revert.h"
#include "node_debug_options.h"

#if defined HAVE_PERFCTR
#include "node_counters.h"
#endif

#if HAVE_OPENSSL
#include "node_crypto.h"
#endif

#if defined(NODE_HAVE_I18N_SUPPORT)
#include "node_i18n.h"
#endif

#if defined HAVE_DTRACE || defined HAVE_ETW
#include "node_dtrace.h"
#endif

#if defined HAVE_LTTNG
#include "node_lttng.h"
#endif

#include "ares.h"
#include "async-wrap.h"
#include "async-wrap-inl.h"
#include "env.h"
#include "env-inl.h"
#include "handle_wrap.h"
#include "http_parser.h"
#include "req-wrap.h"
#include "req-wrap-inl.h"
#include "string_bytes.h"
#include "tracing/agent.h"
#include "util.h"
#include "uv.h"
#if NODE_USE_V8_PLATFORM
#include "libplatform/libplatform.h"
#endif  // NODE_USE_V8_PLATFORM
#include "v8-debug.h"
#include "v8-profiler.h"
#include "zlib.h"

#ifdef NODE_ENABLE_VTUNE_PROFILING
#include "../deps/v8/src/third_party/vtune/v8-vtune.h"
#endif

#include <errno.h>
#include <fcntl.h>  // _O_RDWR
#include <limits.h>  // PATH_MAX
#include <locale.h>
#include <signal.h>
#include <stdio.h>
#include <stdlib.h>
#include <string.h>
#include <sys/types.h>

#include <string>
#include <vector>

#if defined(NODE_HAVE_I18N_SUPPORT)
#include <unicode/uvernum.h>
#endif

#if defined(LEAK_SANITIZER)
#include <sanitizer/lsan_interface.h>
#endif

#if defined(_MSC_VER)
#include <direct.h>
#include <io.h>
#define getpid GetCurrentProcessId
#define umask _umask
typedef int mode_t;
#else
#include <pthread.h>
#include <sys/resource.h>  // getrlimit, setrlimit
#include <unistd.h>  // setuid, getuid
#endif

#if defined(__POSIX__) && !defined(__ANDROID__)
#include <pwd.h>  // getpwnam()
#include <grp.h>  // getgrnam()
#endif

#ifdef __APPLE__
#include <crt_externs.h>
#define environ (*_NSGetEnviron())
#elif !defined(_MSC_VER)
extern char **environ;
#endif
#if ENABLE_TTD_NODE
bool s_doTTRecord = false;
bool s_doTTReplay = false;
bool s_doTTDebug = false;
size_t s_ttoptReplayUriLength = 0;
const char* s_ttoptReplayUri = NULL;
uint32_t s_ttdSnapInterval = 2000;
uint32_t s_ttdSnapHistoryLength = 2;
uint64_t s_ttdStartupMode = 0x1;
#endif

namespace node {

using v8::Array;
using v8::ArrayBuffer;
using v8::Boolean;
using v8::Context;
using v8::EscapableHandleScope;
using v8::Exception;
using v8::Float64Array;
using v8::Function;
using v8::FunctionCallbackInfo;
using v8::HandleScope;
using v8::HeapStatistics;
using v8::Integer;
using v8::Isolate;
using v8::Local;
using v8::Locker;
using v8::MaybeLocal;
using v8::Message;
using v8::Name;
using v8::NamedPropertyHandlerConfiguration;
using v8::Null;
using v8::Number;
using v8::Object;
using v8::ObjectTemplate;
using v8::Promise;
using v8::PromiseHookType;
using v8::PromiseRejectMessage;
using v8::PropertyCallbackInfo;
using v8::ScriptOrigin;
using v8::SealHandleScope;
using v8::String;
using v8::TryCatch;
using v8::Uint32Array;
using v8::V8;
using v8::Value;

using AsyncHooks = node::Environment::AsyncHooks;

static bool print_eval = false;
static bool force_repl = false;
static bool syntax_check_only = false;
static bool trace_deprecation = false;
static bool throw_deprecation = false;
static bool trace_sync_io = false;
static bool track_heap_objects = false;
static const char* eval_string = nullptr;
static std::vector<std::string> preload_modules;
static const int v8_default_thread_pool_size = 4;
static int v8_thread_pool_size = v8_default_thread_pool_size;
static bool prof_process = false;
static bool v8_is_profiling = false;
static bool node_is_initialized = false;
static node_module* modpending;
static node_module* modlist_builtin;
static node_module* modlist_linked;
static node_module* modlist_addon;
static bool trace_enabled = false;
static std::string trace_enabled_categories;  // NOLINT(runtime/string)
static bool abort_on_uncaught_exception = false;

#if defined(NODE_HAVE_I18N_SUPPORT)
// Path to ICU data (for i18n / Intl)
std::string icu_data_dir;  // NOLINT(runtime/string)
#endif

// N-API is in experimental state, disabled by default.
bool load_napi_modules = false;

// used by C++ modules as well
bool no_deprecation = false;

#if HAVE_OPENSSL
// use OpenSSL's cert store instead of bundled certs
bool ssl_openssl_cert_store =
#if defined(NODE_OPENSSL_CERT_STORE)
        true;
#else
        false;
#endif

# if NODE_FIPS_MODE
// used by crypto module
bool enable_fips_crypto = false;
bool force_fips_crypto = false;
# endif  // NODE_FIPS_MODE
std::string openssl_config;  // NOLINT(runtime/string)
#endif  // HAVE_OPENSSL

// true if process warnings should be suppressed
bool no_process_warnings = false;
bool trace_warnings = false;

// Set in node.cc by ParseArgs when --preserve-symlinks is used.
// Used in node_config.cc to set a constant on process.binding('config')
// that is used by lib/module.js
bool config_preserve_symlinks = false;

// Set by ParseArgs when --pending-deprecation or NODE_PENDING_DEPRECATION
// is used.
bool config_pending_deprecation = false;

// Set in node.cc by ParseArgs when --redirect-warnings= is used.
std::string config_warning_file;  // NOLINT(runtime/string)

// Set in node.cc by ParseArgs when --expose-internals or --expose_internals is
// used.
// Used in node_config.cc to set a constant on process.binding('config')
// that is used by lib/internal/bootstrap_node.js
bool config_expose_internals = false;

bool v8_initialized = false;

bool linux_at_secure = false;

// process-relative uptime base, initialized at start-up
static double prog_start_time;

static Mutex node_isolate_mutex;
static v8::Isolate* node_isolate;

static node::DebugOptions debug_options;

static struct {
#if NODE_USE_V8_PLATFORM
  void Initialize(int thread_pool_size) {
    platform_ = v8::platform::CreateDefaultPlatform(thread_pool_size);
    V8::InitializePlatform(platform_);
    tracing::TraceEventHelper::SetCurrentPlatform(platform_);
  }

  void PumpMessageLoop(Isolate* isolate) {
    v8::platform::PumpMessageLoop(platform_, isolate);
  }

  void Dispose() {
    delete platform_;
    platform_ = nullptr;
  }

#if HAVE_INSPECTOR
  bool StartInspector(Environment *env, const char* script_path,
                      const node::DebugOptions& options) {
    return env->inspector_agent()->Start(platform_, script_path, options);
  }

  bool InspectorStarted(Environment *env) {
    return env->inspector_agent()->IsStarted();
  }
#endif  // HAVE_INSPECTOR

  void StartTracingAgent() {
    CHECK(tracing_agent_ == nullptr);
    tracing_agent_ = new tracing::Agent();
    tracing_agent_->Start(platform_, trace_enabled_categories);
  }

  void StopTracingAgent() {
    tracing_agent_->Stop();
  }

  v8::Platform* platform_;
  tracing::Agent* tracing_agent_;
#else  // !NODE_USE_V8_PLATFORM
  void Initialize(int thread_pool_size) {}
  void PumpMessageLoop(Isolate* isolate) {}
  void Dispose() {}
  bool StartInspector(Environment *env, const char* script_path,
                      const node::DebugOptions& options) {
    env->ThrowError("Node compiled with NODE_USE_V8_PLATFORM=0");
    return true;
  }

  void StartTracingAgent() {
    fprintf(stderr, "Node compiled with NODE_USE_V8_PLATFORM=0, "
                    "so event tracing is not available.\n");
  }
  void StopTracingAgent() {}
#endif  // !NODE_USE_V8_PLATFORM

<<<<<<< HEAD
#if NODE_USE_V8_PLATFORM == 0 || HAVE_INSPECTOR == 0
=======
#if !NODE_USE_V8_PLATFORM || !HAVE_INSPECTOR
>>>>>>> f84666f9
  bool InspectorStarted(Environment *env) {
    return false;
  }
#endif  //  !NODE_USE_V8_PLATFORM || !HAVE_INSPECTOR
} v8_platform;

#ifdef __POSIX__
static const unsigned kMaxSignal = 32;
#endif

static void PrintErrorString(const char* format, ...) {
  va_list ap;
  va_start(ap, format);
#ifdef _WIN32
  HANDLE stderr_handle = GetStdHandle(STD_ERROR_HANDLE);

  // Check if stderr is something other than a tty/console
  if (stderr_handle == INVALID_HANDLE_VALUE ||
      stderr_handle == nullptr ||
      uv_guess_handle(_fileno(stderr)) != UV_TTY) {
    vfprintf(stderr, format, ap);
    va_end(ap);
    return;
  }

  // Fill in any placeholders
  int n = _vscprintf(format, ap);
  std::vector<char> out(n + 1);
  vsprintf(out.data(), format, ap);

  // Get required wide buffer size
  n = MultiByteToWideChar(CP_UTF8, 0, out.data(), -1, nullptr, 0);

  std::vector<wchar_t> wbuf(n);
  MultiByteToWideChar(CP_UTF8, 0, out.data(), -1, wbuf.data(), n);

  // Don't include the null character in the output
  CHECK_GT(n, 0);
  WriteConsoleW(stderr_handle, wbuf.data(), n - 1, nullptr, nullptr);
#else
  vfprintf(stderr, format, ap);
#endif
  va_end(ap);
}


static void CheckImmediate(uv_check_t* handle) {
  Environment* env = Environment::from_immediate_check_handle(handle);
  HandleScope scope(env->isolate());
  Context::Scope context_scope(env->context());
  MakeCallback(env->isolate(),
               env->process_object(),
               env->immediate_callback_string(),
               0,
               nullptr,
               0, 0).ToLocalChecked();
}


static void IdleImmediateDummy(uv_idle_t* handle) {
  // Do nothing. Only for maintaining event loop.
  // TODO(bnoordhuis) Maybe make libuv accept nullptr idle callbacks.
}


static inline const char *errno_string(int errorno) {
#define ERRNO_CASE(e)  case e: return #e;
  switch (errorno) {
#ifdef EACCES
  ERRNO_CASE(EACCES);
#endif

#ifdef EADDRINUSE
  ERRNO_CASE(EADDRINUSE);
#endif

#ifdef EADDRNOTAVAIL
  ERRNO_CASE(EADDRNOTAVAIL);
#endif

#ifdef EAFNOSUPPORT
  ERRNO_CASE(EAFNOSUPPORT);
#endif

#ifdef EAGAIN
  ERRNO_CASE(EAGAIN);
#endif

#ifdef EWOULDBLOCK
# if EAGAIN != EWOULDBLOCK
  ERRNO_CASE(EWOULDBLOCK);
# endif
#endif

#ifdef EALREADY
  ERRNO_CASE(EALREADY);
#endif

#ifdef EBADF
  ERRNO_CASE(EBADF);
#endif

#ifdef EBADMSG
  ERRNO_CASE(EBADMSG);
#endif

#ifdef EBUSY
  ERRNO_CASE(EBUSY);
#endif

#ifdef ECANCELED
  ERRNO_CASE(ECANCELED);
#endif

#ifdef ECHILD
  ERRNO_CASE(ECHILD);
#endif

#ifdef ECONNABORTED
  ERRNO_CASE(ECONNABORTED);
#endif

#ifdef ECONNREFUSED
  ERRNO_CASE(ECONNREFUSED);
#endif

#ifdef ECONNRESET
  ERRNO_CASE(ECONNRESET);
#endif

#ifdef EDEADLK
  ERRNO_CASE(EDEADLK);
#endif

#ifdef EDESTADDRREQ
  ERRNO_CASE(EDESTADDRREQ);
#endif

#ifdef EDOM
  ERRNO_CASE(EDOM);
#endif

#ifdef EDQUOT
  ERRNO_CASE(EDQUOT);
#endif

#ifdef EEXIST
  ERRNO_CASE(EEXIST);
#endif

#ifdef EFAULT
  ERRNO_CASE(EFAULT);
#endif

#ifdef EFBIG
  ERRNO_CASE(EFBIG);
#endif

#ifdef EHOSTUNREACH
  ERRNO_CASE(EHOSTUNREACH);
#endif

#ifdef EIDRM
  ERRNO_CASE(EIDRM);
#endif

#ifdef EILSEQ
  ERRNO_CASE(EILSEQ);
#endif

#ifdef EINPROGRESS
  ERRNO_CASE(EINPROGRESS);
#endif

#ifdef EINTR
  ERRNO_CASE(EINTR);
#endif

#ifdef EINVAL
  ERRNO_CASE(EINVAL);
#endif

#ifdef EIO
  ERRNO_CASE(EIO);
#endif

#ifdef EISCONN
  ERRNO_CASE(EISCONN);
#endif

#ifdef EISDIR
  ERRNO_CASE(EISDIR);
#endif

#ifdef ELOOP
  ERRNO_CASE(ELOOP);
#endif

#ifdef EMFILE
  ERRNO_CASE(EMFILE);
#endif

#ifdef EMLINK
  ERRNO_CASE(EMLINK);
#endif

#ifdef EMSGSIZE
  ERRNO_CASE(EMSGSIZE);
#endif

#ifdef EMULTIHOP
  ERRNO_CASE(EMULTIHOP);
#endif

#ifdef ENAMETOOLONG
  ERRNO_CASE(ENAMETOOLONG);
#endif

#ifdef ENETDOWN
  ERRNO_CASE(ENETDOWN);
#endif

#ifdef ENETRESET
  ERRNO_CASE(ENETRESET);
#endif

#ifdef ENETUNREACH
  ERRNO_CASE(ENETUNREACH);
#endif

#ifdef ENFILE
  ERRNO_CASE(ENFILE);
#endif

#ifdef ENOBUFS
  ERRNO_CASE(ENOBUFS);
#endif

#ifdef ENODATA
  ERRNO_CASE(ENODATA);
#endif

#ifdef ENODEV
  ERRNO_CASE(ENODEV);
#endif

#ifdef ENOENT
  ERRNO_CASE(ENOENT);
#endif

#ifdef ENOEXEC
  ERRNO_CASE(ENOEXEC);
#endif

#ifdef ENOLINK
  ERRNO_CASE(ENOLINK);
#endif

#ifdef ENOLCK
# if ENOLINK != ENOLCK
  ERRNO_CASE(ENOLCK);
# endif
#endif

#ifdef ENOMEM
  ERRNO_CASE(ENOMEM);
#endif

#ifdef ENOMSG
  ERRNO_CASE(ENOMSG);
#endif

#ifdef ENOPROTOOPT
  ERRNO_CASE(ENOPROTOOPT);
#endif

#ifdef ENOSPC
  ERRNO_CASE(ENOSPC);
#endif

#ifdef ENOSR
  ERRNO_CASE(ENOSR);
#endif

#ifdef ENOSTR
  ERRNO_CASE(ENOSTR);
#endif

#ifdef ENOSYS
  ERRNO_CASE(ENOSYS);
#endif

#ifdef ENOTCONN
  ERRNO_CASE(ENOTCONN);
#endif

#ifdef ENOTDIR
  ERRNO_CASE(ENOTDIR);
#endif

#ifdef ENOTEMPTY
# if ENOTEMPTY != EEXIST
  ERRNO_CASE(ENOTEMPTY);
# endif
#endif

#ifdef ENOTSOCK
  ERRNO_CASE(ENOTSOCK);
#endif

#ifdef ENOTSUP
  ERRNO_CASE(ENOTSUP);
#else
# ifdef EOPNOTSUPP
  ERRNO_CASE(EOPNOTSUPP);
# endif
#endif

#ifdef ENOTTY
  ERRNO_CASE(ENOTTY);
#endif

#ifdef ENXIO
  ERRNO_CASE(ENXIO);
#endif


#ifdef EOVERFLOW
  ERRNO_CASE(EOVERFLOW);
#endif

#ifdef EPERM
  ERRNO_CASE(EPERM);
#endif

#ifdef EPIPE
  ERRNO_CASE(EPIPE);
#endif

#ifdef EPROTO
  ERRNO_CASE(EPROTO);
#endif

#ifdef EPROTONOSUPPORT
  ERRNO_CASE(EPROTONOSUPPORT);
#endif

#ifdef EPROTOTYPE
  ERRNO_CASE(EPROTOTYPE);
#endif

#ifdef ERANGE
  ERRNO_CASE(ERANGE);
#endif

#ifdef EROFS
  ERRNO_CASE(EROFS);
#endif

#ifdef ESPIPE
  ERRNO_CASE(ESPIPE);
#endif

#ifdef ESRCH
  ERRNO_CASE(ESRCH);
#endif

#ifdef ESTALE
  ERRNO_CASE(ESTALE);
#endif

#ifdef ETIME
  ERRNO_CASE(ETIME);
#endif

#ifdef ETIMEDOUT
  ERRNO_CASE(ETIMEDOUT);
#endif

#ifdef ETXTBSY
  ERRNO_CASE(ETXTBSY);
#endif

#ifdef EXDEV
  ERRNO_CASE(EXDEV);
#endif

  default: return "";
  }
}

const char *signo_string(int signo) {
#define SIGNO_CASE(e)  case e: return #e;
  switch (signo) {
#ifdef SIGHUP
  SIGNO_CASE(SIGHUP);
#endif

#ifdef SIGINT
  SIGNO_CASE(SIGINT);
#endif

#ifdef SIGQUIT
  SIGNO_CASE(SIGQUIT);
#endif

#ifdef SIGILL
  SIGNO_CASE(SIGILL);
#endif

#ifdef SIGTRAP
  SIGNO_CASE(SIGTRAP);
#endif

#ifdef SIGABRT
  SIGNO_CASE(SIGABRT);
#endif

#ifdef SIGIOT
# if SIGABRT != SIGIOT
  SIGNO_CASE(SIGIOT);
# endif
#endif

#ifdef SIGBUS
  SIGNO_CASE(SIGBUS);
#endif

#ifdef SIGFPE
  SIGNO_CASE(SIGFPE);
#endif

#ifdef SIGKILL
  SIGNO_CASE(SIGKILL);
#endif

#ifdef SIGUSR1
  SIGNO_CASE(SIGUSR1);
#endif

#ifdef SIGSEGV
  SIGNO_CASE(SIGSEGV);
#endif

#ifdef SIGUSR2
  SIGNO_CASE(SIGUSR2);
#endif

#ifdef SIGPIPE
  SIGNO_CASE(SIGPIPE);
#endif

#ifdef SIGALRM
  SIGNO_CASE(SIGALRM);
#endif

  SIGNO_CASE(SIGTERM);

#ifdef SIGCHLD
  SIGNO_CASE(SIGCHLD);
#endif

#ifdef SIGSTKFLT
  SIGNO_CASE(SIGSTKFLT);
#endif


#ifdef SIGCONT
  SIGNO_CASE(SIGCONT);
#endif

#ifdef SIGSTOP
  SIGNO_CASE(SIGSTOP);
#endif

#ifdef SIGTSTP
  SIGNO_CASE(SIGTSTP);
#endif

#ifdef SIGBREAK
  SIGNO_CASE(SIGBREAK);
#endif

#ifdef SIGTTIN
  SIGNO_CASE(SIGTTIN);
#endif

#ifdef SIGTTOU
  SIGNO_CASE(SIGTTOU);
#endif

#ifdef SIGURG
  SIGNO_CASE(SIGURG);
#endif

#ifdef SIGXCPU
  SIGNO_CASE(SIGXCPU);
#endif

#ifdef SIGXFSZ
  SIGNO_CASE(SIGXFSZ);
#endif

#ifdef SIGVTALRM
  SIGNO_CASE(SIGVTALRM);
#endif

#ifdef SIGPROF
  SIGNO_CASE(SIGPROF);
#endif

#ifdef SIGWINCH
  SIGNO_CASE(SIGWINCH);
#endif

#ifdef SIGIO
  SIGNO_CASE(SIGIO);
#endif

#ifdef SIGPOLL
# if SIGPOLL != SIGIO
  SIGNO_CASE(SIGPOLL);
# endif
#endif

#ifdef SIGLOST
# if SIGLOST != SIGABRT
  SIGNO_CASE(SIGLOST);
# endif
#endif

#ifdef SIGPWR
# if SIGPWR != SIGLOST
  SIGNO_CASE(SIGPWR);
# endif
#endif

#ifdef SIGINFO
# if !defined(SIGPWR) || SIGINFO != SIGPWR
  SIGNO_CASE(SIGINFO);
# endif
#endif

#ifdef SIGSYS
  SIGNO_CASE(SIGSYS);
#endif

  default: return "";
  }
}


Local<Value> ErrnoException(Isolate* isolate,
                            int errorno,
                            const char *syscall,
                            const char *msg,
                            const char *path) {
  Environment* env = Environment::GetCurrent(isolate);

  Local<Value> e;
  Local<String> estring = OneByteString(env->isolate(), errno_string(errorno));
  if (msg == nullptr || msg[0] == '\0') {
    msg = strerror(errorno);
  }
  Local<String> message = OneByteString(env->isolate(), msg);

  Local<String> cons =
      String::Concat(estring, FIXED_ONE_BYTE_STRING(env->isolate(), ", "));
  cons = String::Concat(cons, message);

  Local<String> path_string;
  if (path != nullptr) {
    // FIXME(bnoordhuis) It's questionable to interpret the file path as UTF-8.
    path_string = String::NewFromUtf8(env->isolate(), path);
  }

  if (path_string.IsEmpty() == false) {
    cons = String::Concat(cons, FIXED_ONE_BYTE_STRING(env->isolate(), " '"));
    cons = String::Concat(cons, path_string);
    cons = String::Concat(cons, FIXED_ONE_BYTE_STRING(env->isolate(), "'"));
  }
  e = Exception::Error(cons);

  Local<Object> obj = e->ToObject(env->isolate());
  obj->Set(env->errno_string(), Integer::New(env->isolate(), errorno));
  obj->Set(env->code_string(), estring);

  if (path_string.IsEmpty() == false) {
    obj->Set(env->path_string(), path_string);
  }

  if (syscall != nullptr) {
    obj->Set(env->syscall_string(), OneByteString(env->isolate(), syscall));
  }

  return e;
}


static Local<String> StringFromPath(Isolate* isolate, const char* path) {
#ifdef _WIN32
  if (strncmp(path, "\\\\?\\UNC\\", 8) == 0) {
    return String::Concat(FIXED_ONE_BYTE_STRING(isolate, "\\\\"),
                          String::NewFromUtf8(isolate, path + 8));
  } else if (strncmp(path, "\\\\?\\", 4) == 0) {
    return String::NewFromUtf8(isolate, path + 4);
  }
#endif

  return String::NewFromUtf8(isolate, path);
}


Local<Value> UVException(Isolate* isolate,
                         int errorno,
                         const char* syscall,
                         const char* msg,
                         const char* path) {
  return UVException(isolate, errorno, syscall, msg, path, nullptr);
}


Local<Value> UVException(Isolate* isolate,
                         int errorno,
                         const char* syscall,
                         const char* msg,
                         const char* path,
                         const char* dest) {
  Environment* env = Environment::GetCurrent(isolate);

  if (!msg || !msg[0])
    msg = uv_strerror(errorno);

  Local<String> js_code = OneByteString(isolate, uv_err_name(errorno));
  Local<String> js_syscall = OneByteString(isolate, syscall);
  Local<String> js_path;
  Local<String> js_dest;

  Local<String> js_msg = js_code;
  js_msg = String::Concat(js_msg, FIXED_ONE_BYTE_STRING(isolate, ": "));
  js_msg = String::Concat(js_msg, OneByteString(isolate, msg));
  js_msg = String::Concat(js_msg, FIXED_ONE_BYTE_STRING(isolate, ", "));
  js_msg = String::Concat(js_msg, js_syscall);

  if (path != nullptr) {
    js_path = StringFromPath(isolate, path);

    js_msg = String::Concat(js_msg, FIXED_ONE_BYTE_STRING(isolate, " '"));
    js_msg = String::Concat(js_msg, js_path);
    js_msg = String::Concat(js_msg, FIXED_ONE_BYTE_STRING(isolate, "'"));
  }

  if (dest != nullptr) {
    js_dest = StringFromPath(isolate, dest);

    js_msg = String::Concat(js_msg, FIXED_ONE_BYTE_STRING(isolate, " -> '"));
    js_msg = String::Concat(js_msg, js_dest);
    js_msg = String::Concat(js_msg, FIXED_ONE_BYTE_STRING(isolate, "'"));
  }

  Local<Object> e = Exception::Error(js_msg)->ToObject(isolate);

  e->Set(env->errno_string(), Integer::New(isolate, errorno));
  e->Set(env->code_string(), js_code);
  e->Set(env->syscall_string(), js_syscall);
  if (!js_path.IsEmpty())
    e->Set(env->path_string(), js_path);
  if (!js_dest.IsEmpty())
    e->Set(env->dest_string(), js_dest);

  return e;
}


// Look up environment variable unless running as setuid root.
bool SafeGetenv(const char* key, std::string* text) {
#ifndef _WIN32
  if (getuid() != geteuid() || getgid() != getegid()) {
    text->clear();
    return false;
  }
#endif
  if (linux_at_secure) {
    text->clear();
    return false;
  }
  if (const char* value = getenv(key)) {
    *text = value;
    return true;
  }
  text->clear();
  return false;
}


#ifdef _WIN32
// Does about the same as strerror(),
// but supports all windows error messages
static const char *winapi_strerror(const int errorno, bool* must_free) {
  char *errmsg = nullptr;

  FormatMessage(FORMAT_MESSAGE_ALLOCATE_BUFFER | FORMAT_MESSAGE_FROM_SYSTEM |
      FORMAT_MESSAGE_IGNORE_INSERTS, nullptr, errorno,
      MAKELANGID(LANG_NEUTRAL, SUBLANG_DEFAULT), (LPTSTR)&errmsg, 0, nullptr);

  if (errmsg) {
    *must_free = true;

    // Remove trailing newlines
    for (int i = strlen(errmsg) - 1;
        i >= 0 && (errmsg[i] == '\n' || errmsg[i] == '\r'); i--) {
      errmsg[i] = '\0';
    }

    return errmsg;
  } else {
    // FormatMessage failed
    *must_free = false;
    return "Unknown error";
  }
}


Local<Value> WinapiErrnoException(Isolate* isolate,
                                  int errorno,
                                  const char* syscall,
                                  const char* msg,
                                  const char* path) {
  Environment* env = Environment::GetCurrent(isolate);
  Local<Value> e;
  bool must_free = false;
  if (!msg || !msg[0]) {
    msg = winapi_strerror(errorno, &must_free);
  }
  Local<String> message = OneByteString(env->isolate(), msg);

  if (path) {
    Local<String> cons1 =
        String::Concat(message, FIXED_ONE_BYTE_STRING(isolate, " '"));
    Local<String> cons2 =
        String::Concat(cons1, String::NewFromUtf8(isolate, path));
    Local<String> cons3 =
        String::Concat(cons2, FIXED_ONE_BYTE_STRING(isolate, "'"));
    e = Exception::Error(cons3);
  } else {
    e = Exception::Error(message);
  }

  Local<Object> obj = e->ToObject(env->isolate());
  obj->Set(env->errno_string(), Integer::New(isolate, errorno));

  if (path != nullptr) {
    obj->Set(env->path_string(), String::NewFromUtf8(isolate, path));
  }

  if (syscall != nullptr) {
    obj->Set(env->syscall_string(), OneByteString(isolate, syscall));
  }

  if (must_free)
    LocalFree((HLOCAL)msg);

  return e;
}
#endif


void* ArrayBufferAllocator::Allocate(size_t size) {
  if (zero_fill_field_ || zero_fill_all_buffers)
    return node::UncheckedCalloc(size);
  else
    return node::UncheckedMalloc(size);
}

namespace {

bool DomainHasErrorHandler(const Environment* env,
                           const Local<Object>& domain) {
  HandleScope scope(env->isolate());

  Local<Value> domain_event_listeners_v = domain->Get(env->events_string());
  if (!domain_event_listeners_v->IsObject())
    return false;

  Local<Object> domain_event_listeners_o =
      domain_event_listeners_v.As<Object>();

  Local<Value> domain_error_listeners_v =
      domain_event_listeners_o->Get(env->error_string());

  if (domain_error_listeners_v->IsFunction() ||
      (domain_error_listeners_v->IsArray() &&
      domain_error_listeners_v.As<Array>()->Length() > 0))
    return true;

  return false;
}

bool DomainsStackHasErrorHandler(const Environment* env) {
  HandleScope scope(env->isolate());

  if (!env->using_domains())
    return false;

  Local<Array> domains_stack_array = env->domains_stack_array().As<Array>();
  if (domains_stack_array->Length() == 0)
    return false;

  uint32_t domains_stack_length = domains_stack_array->Length();
  for (uint32_t i = domains_stack_length; i > 0; --i) {
    Local<Value> domain_v = domains_stack_array->Get(i - 1);
    if (!domain_v->IsObject())
      return false;

    Local<Object> domain = domain_v.As<Object>();
    if (DomainHasErrorHandler(env, domain))
      return true;
  }

  return false;
}


bool ShouldAbortOnUncaughtException(Isolate* isolate) {
  HandleScope scope(isolate);

  Environment* env = Environment::GetCurrent(isolate);
  Local<Object> process_object = env->process_object();
  Local<String> emitting_top_level_domain_error_key =
    env->emitting_top_level_domain_error_string();
  bool isEmittingTopLevelDomainError =
      process_object->Get(emitting_top_level_domain_error_key)->BooleanValue();

  return isEmittingTopLevelDomainError || !DomainsStackHasErrorHandler(env);
}


void DomainPromiseHook(PromiseHookType type,
                       Local<Promise> promise,
                       Local<Value> parent,
                       void* arg) {
  Environment* env = static_cast<Environment*>(arg);
  Local<Context> context = env->context();

  if (type == PromiseHookType::kInit && env->in_domain()) {
    promise->Set(context,
                 env->domain_string(),
                 env->domain_array()->Get(context,
                                          0).ToLocalChecked()).FromJust();
    return;
  }

  if (type == PromiseHookType::kBefore) {
    DomainEnter(env, promise);
  } else if (type == PromiseHookType::kAfter) {
    DomainExit(env, promise);
  }
}


void SetupDomainUse(const FunctionCallbackInfo<Value>& args) {
  Environment* env = Environment::GetCurrent(args);

  if (env->using_domains())
    return;
  env->set_using_domains(true);

  HandleScope scope(env->isolate());
  Local<Object> process_object = env->process_object();

  Local<String> tick_callback_function_key = env->tick_domain_cb_string();
  Local<Function> tick_callback_function =
      process_object->Get(tick_callback_function_key).As<Function>();

  if (!tick_callback_function->IsFunction()) {
    fprintf(stderr, "process._tickDomainCallback assigned to non-function\n");
    ABORT();
  }

  process_object->Set(env->tick_callback_string(), tick_callback_function);
  env->set_tick_callback_function(tick_callback_function);

  CHECK(args[0]->IsArray());
  env->set_domain_array(args[0].As<Array>());

  CHECK(args[1]->IsArray());
  env->set_domains_stack_array(args[1].As<Array>());

  // Do a little housekeeping.
  env->process_object()->Delete(
      env->context(),
      FIXED_ONE_BYTE_STRING(args.GetIsolate(), "_setupDomainUse")).FromJust();

  uint32_t* const fields = env->domain_flag()->fields();
  uint32_t const fields_count = env->domain_flag()->fields_count();

  Local<ArrayBuffer> array_buffer =
      ArrayBuffer::New(env->isolate(), fields, sizeof(*fields) * fields_count);

  env->AddPromiseHook(DomainPromiseHook, static_cast<void*>(env));

  args.GetReturnValue().Set(Uint32Array::New(array_buffer, 0, fields_count));
}


void RunMicrotasks(const FunctionCallbackInfo<Value>& args) {
  args.GetIsolate()->RunMicrotasks();
}


void SetupProcessObject(const FunctionCallbackInfo<Value>& args) {
  Environment* env = Environment::GetCurrent(args);

  CHECK(args[0]->IsFunction());

  env->set_push_values_to_array_function(args[0].As<Function>());
  env->process_object()->Delete(
      env->context(),
      FIXED_ONE_BYTE_STRING(env->isolate(), "_setupProcessObject")).FromJust();
}


void SetupNextTick(const FunctionCallbackInfo<Value>& args) {
  Environment* env = Environment::GetCurrent(args);

  CHECK(args[0]->IsFunction());
  CHECK(args[1]->IsObject());

  env->set_tick_callback_function(args[0].As<Function>());

  env->SetMethod(args[1].As<Object>(), "runMicrotasks", RunMicrotasks);

  // Do a little housekeeping.
  env->process_object()->Delete(
      env->context(),
      FIXED_ONE_BYTE_STRING(args.GetIsolate(), "_setupNextTick")).FromJust();

  // Values use to cross communicate with processNextTick.
  uint32_t* const fields = env->tick_info()->fields();
  uint32_t const fields_count = env->tick_info()->fields_count();

  Local<ArrayBuffer> array_buffer =
      ArrayBuffer::New(env->isolate(), fields, sizeof(*fields) * fields_count);

  args.GetReturnValue().Set(Uint32Array::New(array_buffer, 0, fields_count));
}

void PromiseRejectCallback(PromiseRejectMessage message) {
  Local<Promise> promise = message.GetPromise();
  Isolate* isolate = promise->GetIsolate();
  Local<Value> value = message.GetValue();
  Local<Integer> event = Integer::New(isolate, message.GetEvent());

  Environment* env = Environment::GetCurrent(isolate);
  Local<Function> callback = env->promise_reject_function();

  if (value.IsEmpty())
    value = Undefined(isolate);

  Local<Value> args[] = { event, promise, value };
  Local<Object> process = env->process_object();

  callback->Call(process, arraysize(args), args);
}

void SetupPromises(const FunctionCallbackInfo<Value>& args) {
  Environment* env = Environment::GetCurrent(args);
  Isolate* isolate = env->isolate();

  CHECK(args[0]->IsFunction());

  isolate->SetPromiseRejectCallback(PromiseRejectCallback);
  env->set_promise_reject_function(args[0].As<Function>());

  env->process_object()->Delete(
      env->context(),
      FIXED_ONE_BYTE_STRING(args.GetIsolate(), "_setupPromises")).FromJust();
}

}  // anonymous namespace


void AddPromiseHook(v8::Isolate* isolate, promise_hook_func fn, void* arg) {
  Environment* env = Environment::GetCurrent(isolate);
  env->AddPromiseHook(fn, arg);
}


MaybeLocal<Value> MakeCallback(Environment* env,
                               Local<Value> recv,
                               const Local<Function> callback,
                               int argc,
                               Local<Value> argv[],
                               double async_id,
                               double trigger_id) {
  // If you hit this assertion, you forgot to enter the v8::Context first.
  CHECK_EQ(env->context(), env->isolate()->GetCurrentContext());

  Local<Object> object;

  Environment::AsyncCallbackScope callback_scope(env);
  bool disposed_domain = false;

  if (recv->IsObject()) {
    object = recv.As<Object>();
  }

  if (env->using_domains()) {
    CHECK(recv->IsObject());
    disposed_domain = DomainEnter(env, object);
    if (disposed_domain) return Undefined(env->isolate());
  }

  MaybeLocal<Value> ret;

  {
    AsyncHooks::ExecScope exec_scope(env, async_id, trigger_id);

    if (async_id != 0) {
      if (!AsyncWrap::EmitBefore(env, async_id)) return Local<Value>();
    }

    ret = callback->Call(env->context(), recv, argc, argv);

    if (ret.IsEmpty()) {
      // NOTE: For backwards compatibility with public API we return Undefined()
      // if the top level call threw.
      return callback_scope.in_makecallback() ?
          ret : Undefined(env->isolate());
    }

    if (async_id != 0) {
      if (!AsyncWrap::EmitAfter(env, async_id)) return Local<Value>();
    }
  }

  if (env->using_domains()) {
    disposed_domain = DomainExit(env, object);
    if (disposed_domain) return Undefined(env->isolate());
  }

  if (callback_scope.in_makecallback()) {
    return ret;
  }

  Environment::TickInfo* tick_info = env->tick_info();

  if (tick_info->length() == 0) {
    env->isolate()->RunMicrotasks();
  }

  // Make sure the stack unwound properly. If there are nested MakeCallback's
  // then it should return early and not reach this code.
  CHECK_EQ(env->current_async_id(), async_id);
  CHECK_EQ(env->trigger_id(), trigger_id);

  Local<Object> process = env->process_object();

  if (tick_info->length() == 0) {
    tick_info->set_index(0);
    return ret;
  }

  if (env->tick_callback_function()->Call(process, 0, nullptr).IsEmpty()) {
    return Undefined(env->isolate());
  }

  return ret;
}


// Public MakeCallback()s


MaybeLocal<Value> MakeCallback(Isolate* isolate,
                               Local<Object> recv,
                               const char* method,
                               int argc,
                               Local<Value> argv[],
                               async_uid async_id,
                               async_uid trigger_id) {
  Local<String> method_string =
      String::NewFromUtf8(isolate, method, v8::NewStringType::kNormal)
          .ToLocalChecked();
  return MakeCallback(isolate, recv, method_string, argc, argv,
                      async_id, trigger_id);
}


MaybeLocal<Value> MakeCallback(Isolate* isolate,
                               Local<Object> recv,
                               Local<String> symbol,
                               int argc,
                               Local<Value> argv[],
                               async_uid async_id,
                               async_uid trigger_id) {
  Local<Value> callback_v = recv->Get(symbol);
  if (callback_v.IsEmpty()) return Local<Value>();
  if (!callback_v->IsFunction()) return Local<Value>();
  Local<Function> callback = callback_v.As<Function>();
  return MakeCallback(isolate, recv, callback, argc, argv,
                      async_id, trigger_id);
}


MaybeLocal<Value> MakeCallback(Isolate* isolate,
                               Local<Object> recv,
                               Local<Function> callback,
                               int argc,
                               Local<Value> argv[],
                               async_uid async_id,
                               async_uid trigger_id) {
  // Observe the following two subtleties:
  //
  // 1. The environment is retrieved from the callback function's context.
  // 2. The context to enter is retrieved from the environment.
  //
  // Because of the AssignToContext() call in src/node_contextify.cc,
  // the two contexts need not be the same.
  Environment* env = Environment::GetCurrent(callback->CreationContext());
  Context::Scope context_scope(env->context());
  return MakeCallback(env, recv.As<Value>(), callback, argc, argv,
                      async_id, trigger_id);
}


// Legacy MakeCallback()s

Local<Value> MakeCallback(Isolate* isolate,
                          Local<Object> recv,
                          const char* method,
                          int argc,
                          Local<Value>* argv) {
  EscapableHandleScope handle_scope(isolate);
  return handle_scope.Escape(
      MakeCallback(isolate, recv, method, argc, argv, 0, 0)
          .FromMaybe(Local<Value>()));
}


Local<Value> MakeCallback(Isolate* isolate,
    Local<Object> recv,
    Local<String> symbol,
    int argc,
    Local<Value>* argv) {
  EscapableHandleScope handle_scope(isolate);
  return handle_scope.Escape(
      MakeCallback(isolate, recv, symbol, argc, argv, 0, 0)
          .FromMaybe(Local<Value>()));
}


Local<Value> MakeCallback(Isolate* isolate,
    Local<Object> recv,
    Local<Function> callback,
    int argc,
    Local<Value>* argv) {
  EscapableHandleScope handle_scope(isolate);
  return handle_scope.Escape(
      MakeCallback(isolate, recv, callback, argc, argv, 0, 0)
          .FromMaybe(Local<Value>()));
}


enum encoding ParseEncoding(const char* encoding,
                            enum encoding default_encoding) {
  switch (encoding[0]) {
    case 'u':
      // utf8, utf16le
      if (encoding[1] == 't' && encoding[2] == 'f') {
        // Skip `-`
        encoding += encoding[3] == '-' ? 4 : 3;
        if (encoding[0] == '8' && encoding[1] == '\0')
          return UTF8;
        if (strncmp(encoding, "16le", 4) == 0)
          return UCS2;

      // ucs2
      } else if (encoding[1] == 'c' && encoding[2] == 's') {
        encoding += encoding[3] == '-' ? 4 : 3;
        if (encoding[0] == '2' && encoding[1] == '\0')
          return UCS2;
      }
      break;
    case 'l':
      // latin1
      if (encoding[1] == 'a') {
        if (strncmp(encoding + 2, "tin1", 4) == 0)
          return LATIN1;
      }
      break;
    case 'b':
      // binary
      if (encoding[1] == 'i') {
        if (strncmp(encoding + 2, "nary", 4) == 0)
          return LATIN1;

      // buffer
      } else if (encoding[1] == 'u') {
        if (strncmp(encoding + 2, "ffer", 4) == 0)
          return BUFFER;
      }
      break;
    case '\0':
      return default_encoding;
    default:
      break;
  }

  if (StringEqualNoCase(encoding, "utf8")) {
    return UTF8;
  } else if (StringEqualNoCase(encoding, "utf-8")) {
    return UTF8;
  } else if (StringEqualNoCase(encoding, "ascii")) {
    return ASCII;
  } else if (StringEqualNoCase(encoding, "base64")) {
    return BASE64;
  } else if (StringEqualNoCase(encoding, "ucs2")) {
    return UCS2;
  } else if (StringEqualNoCase(encoding, "ucs-2")) {
    return UCS2;
  } else if (StringEqualNoCase(encoding, "utf16le")) {
    return UCS2;
  } else if (StringEqualNoCase(encoding, "utf-16le")) {
    return UCS2;
  } else if (StringEqualNoCase(encoding, "latin1")) {
    return LATIN1;
  } else if (StringEqualNoCase(encoding, "binary")) {
    return LATIN1;  // BINARY is a deprecated alias of LATIN1.
  } else if (StringEqualNoCase(encoding, "buffer")) {
    return BUFFER;
  } else if (StringEqualNoCase(encoding, "hex")) {
    return HEX;
  } else {
    return default_encoding;
  }
}


enum encoding ParseEncoding(Isolate* isolate,
                            Local<Value> encoding_v,
                            enum encoding default_encoding) {
  CHECK(!encoding_v.IsEmpty());

  if (!encoding_v->IsString())
    return default_encoding;

  node::Utf8Value encoding(isolate, encoding_v);

  return ParseEncoding(*encoding, default_encoding);
}

Local<Value> Encode(Isolate* isolate,
                    const char* buf,
                    size_t len,
                    enum encoding encoding) {
  CHECK_NE(encoding, UCS2);
  Local<Value> error;
  return StringBytes::Encode(isolate, buf, len, encoding, &error)
      .ToLocalChecked();
}

Local<Value> Encode(Isolate* isolate, const uint16_t* buf, size_t len) {
  Local<Value> error;
  return StringBytes::Encode(isolate, buf, len, &error)
      .ToLocalChecked();
}

// Returns -1 if the handle was not valid for decoding
ssize_t DecodeBytes(Isolate* isolate,
                    Local<Value> val,
                    enum encoding encoding) {
  HandleScope scope(isolate);

  return StringBytes::Size(isolate, val, encoding);
}

// Returns number of bytes written.
ssize_t DecodeWrite(Isolate* isolate,
                    char* buf,
                    size_t buflen,
                    Local<Value> val,
                    enum encoding encoding) {
  return StringBytes::Write(isolate, buf, buflen, val, encoding, nullptr);
}

bool IsExceptionDecorated(Environment* env, Local<Value> er) {
  if (!er.IsEmpty() && er->IsObject()) {
    Local<Object> err_obj = er.As<Object>();
    auto maybe_value =
        err_obj->GetPrivate(env->context(), env->decorated_private_symbol());
    Local<Value> decorated;
    return maybe_value.ToLocal(&decorated) && decorated->IsTrue();
  }
  return false;
}

void AppendExceptionLine(Environment* env,
                         Local<Value> er,
                         Local<Message> message,
                         enum ErrorHandlingMode mode) {
  if (message.IsEmpty())
    return;

  HandleScope scope(env->isolate());
  Local<Object> err_obj;
  if (!er.IsEmpty() && er->IsObject()) {
    err_obj = er.As<Object>();

    auto context = env->context();
    auto processed_private_symbol = env->processed_private_symbol();
    // Do it only once per message
    if (err_obj->HasPrivate(context, processed_private_symbol).FromJust())
      return;
    err_obj->SetPrivate(
        context,
        processed_private_symbol,
        True(env->isolate()));
  }

  // Print (filename):(line number): (message).
  node::Utf8Value filename(env->isolate(), message->GetScriptResourceName());
  const char* filename_string = *filename;
  int linenum = message->GetLineNumber();
  // Print line of source code.
  node::Utf8Value sourceline(env->isolate(), message->GetSourceLine());
  const char* sourceline_string = *sourceline;

  // Because of how node modules work, all scripts are wrapped with a
  // "function (module, exports, __filename, ...) {"
  // to provide script local variables.
  //
  // When reporting errors on the first line of a script, this wrapper
  // function is leaked to the user. There used to be a hack here to
  // truncate off the first 62 characters, but it caused numerous other
  // problems when vm.runIn*Context() methods were used for non-module
  // code.
  //
  // If we ever decide to re-instate such a hack, the following steps
  // must be taken:
  //
  // 1. Pass a flag around to say "this code was wrapped"
  // 2. Update the stack frame output so that it is also correct.
  //
  // It would probably be simpler to add a line rather than add some
  // number of characters to the first line, since V8 truncates the
  // sourceline to 78 characters, and we end up not providing very much
  // useful debugging info to the user if we remove 62 characters.

  int start = message->GetStartColumn(env->context()).FromMaybe(0);
  int end = message->GetEndColumn(env->context()).FromMaybe(0);

  char arrow[1024];
  int max_off = sizeof(arrow) - 2;

  int off = snprintf(arrow,
                     sizeof(arrow),
                     "%s:%i\n%s\n",
                     filename_string,
                     linenum,
                     sourceline_string);
  CHECK_GE(off, 0);
  if (off > max_off) {
    off = max_off;
  }

  // Print wavy underline (GetUnderline is deprecated).
  for (int i = 0; i < start; i++) {
    if (sourceline_string[i] == '\0' || off >= max_off) {
      break;
    }
    CHECK_LT(off, max_off);
    arrow[off++] = (sourceline_string[i] == '\t') ? '\t' : ' ';
  }
  for (int i = start; i < end; i++) {
    if (sourceline_string[i] == '\0' || off >= max_off) {
      break;
    }
    CHECK_LT(off, max_off);
    arrow[off++] = '^';
  }
  CHECK_LE(off, max_off);
  arrow[off] = '\n';
  arrow[off + 1] = '\0';

  Local<String> arrow_str = String::NewFromUtf8(env->isolate(), arrow);

  const bool can_set_arrow = !arrow_str.IsEmpty() && !err_obj.IsEmpty();
  // If allocating arrow_str failed, print it out. There's not much else to do.
  // If it's not an error, but something needs to be printed out because
  // it's a fatal exception, also print it out from here.
  // Otherwise, the arrow property will be attached to the object and handled
  // by the caller.
  if (!can_set_arrow || (mode == FATAL_ERROR && !err_obj->IsNativeError())) {
    if (env->printed_error())
      return;
    env->set_printed_error(true);

    uv_tty_reset_mode();
    PrintErrorString("\n%s", arrow);
    return;
  }

  CHECK(err_obj->SetPrivate(
            env->context(),
            env->arrow_message_private_symbol(),
            arrow_str).FromMaybe(false));
}


static void ReportException(Environment* env,
                            Local<Value> er,
                            Local<Message> message) {
  HandleScope scope(env->isolate());

  AppendExceptionLine(env, er, message, FATAL_ERROR);

  Local<Value> trace_value;
  Local<Value> arrow;
  const bool decorated = IsExceptionDecorated(env, er);

  if (er->IsUndefined() || er->IsNull()) {
    trace_value = Undefined(env->isolate());
  } else {
    Local<Object> err_obj = er->ToObject(env->isolate());

    trace_value = err_obj->Get(env->stack_string());
    arrow =
        err_obj->GetPrivate(
            env->context(),
            env->arrow_message_private_symbol()).ToLocalChecked();
  }

  node::Utf8Value trace(env->isolate(), trace_value);

  // range errors have a trace member set to undefined
  if (trace.length() > 0 && !trace_value->IsUndefined()) {
    if (arrow.IsEmpty() || !arrow->IsString() || decorated) {
      PrintErrorString("%s\n", *trace);
    } else {
      node::Utf8Value arrow_string(env->isolate(), arrow);
      PrintErrorString("%s\n%s\n", *arrow_string, *trace);
    }
  } else {
    // this really only happens for RangeErrors, since they're the only
    // kind that won't have all this info in the trace, or when non-Error
    // objects are thrown manually.
    Local<Value> message;
    Local<Value> name;

    if (er->IsObject()) {
      Local<Object> err_obj = er.As<Object>();
      message = err_obj->Get(env->message_string());
      name = err_obj->Get(FIXED_ONE_BYTE_STRING(env->isolate(), "name"));
    }

    if (message.IsEmpty() ||
        message->IsUndefined() ||
        name.IsEmpty() ||
        name->IsUndefined()) {
      // Not an error object. Just print as-is.
      String::Utf8Value message(er);

      PrintErrorString("%s\n", *message ? *message :
                                          "<toString() threw exception>");
    } else {
      node::Utf8Value name_string(env->isolate(), name);
      node::Utf8Value message_string(env->isolate(), message);

      if (arrow.IsEmpty() || !arrow->IsString() || decorated) {
        PrintErrorString("%s: %s\n", *name_string, *message_string);
      } else {
        node::Utf8Value arrow_string(env->isolate(), arrow);
        PrintErrorString("%s\n%s: %s\n",
                         *arrow_string,
                         *name_string,
                         *message_string);
      }
    }
  }

  fflush(stderr);
}


static void ReportException(Environment* env, const TryCatch& try_catch) {
  ReportException(env, try_catch.Exception(), try_catch.Message());
}


// Executes a str within the current v8 context.
static Local<Value> ExecuteString(Environment* env,
                                  Local<String> source,
                                  Local<String> filename) {
  EscapableHandleScope scope(env->isolate());
  TryCatch try_catch(env->isolate());

  // try_catch must be nonverbose to disable FatalException() handler,
  // we will handle exceptions ourself.
  try_catch.SetVerbose(false);

  ScriptOrigin origin(filename);
  MaybeLocal<v8::Script> script =
      v8::Script::Compile(env->context(), source, &origin);
  if (script.IsEmpty()) {
    ReportException(env, try_catch);
    exit(3);
  }

  Local<Value> result = script.ToLocalChecked()->Run();
  if (result.IsEmpty()) {
    ReportException(env, try_catch);
    exit(4);
  }

  return scope.Escape(result);
}


static void GetActiveRequests(const FunctionCallbackInfo<Value>& args) {
  Environment* env = Environment::GetCurrent(args);

  Local<Array> ary = Array::New(args.GetIsolate());
  Local<Context> ctx = env->context();
  Local<Function> fn = env->push_values_to_array_function();
  Local<Value> argv[NODE_PUSH_VAL_TO_ARRAY_MAX];
  size_t idx = 0;

  for (auto w : *env->req_wrap_queue()) {
    if (w->persistent().IsEmpty())
      continue;
    argv[idx] = w->object();
    if (++idx >= arraysize(argv)) {
      fn->Call(ctx, ary, idx, argv).ToLocalChecked();
      idx = 0;
    }
  }

  if (idx > 0) {
    fn->Call(ctx, ary, idx, argv).ToLocalChecked();
  }

  args.GetReturnValue().Set(ary);
}


// Non-static, friend of HandleWrap. Could have been a HandleWrap method but
// implemented here for consistency with GetActiveRequests().
void GetActiveHandles(const FunctionCallbackInfo<Value>& args) {
  Environment* env = Environment::GetCurrent(args);

  Local<Array> ary = Array::New(env->isolate());
  Local<Context> ctx = env->context();
  Local<Function> fn = env->push_values_to_array_function();
  Local<Value> argv[NODE_PUSH_VAL_TO_ARRAY_MAX];
  size_t idx = 0;

  Local<String> owner_sym = env->owner_string();

  for (auto w : *env->handle_wrap_queue()) {
    if (w->persistent().IsEmpty() || !HandleWrap::HasRef(w))
      continue;
    Local<Object> object = w->object();
    Local<Value> owner = object->Get(owner_sym);
    if (owner->IsUndefined())
      owner = object;
    argv[idx] = owner;
    if (++idx >= arraysize(argv)) {
      fn->Call(ctx, ary, idx, argv).ToLocalChecked();
      idx = 0;
    }
  }
  if (idx > 0) {
    fn->Call(ctx, ary, idx, argv).ToLocalChecked();
  }

  args.GetReturnValue().Set(ary);
}


NO_RETURN void Abort() {
  DumpBacktrace(stderr);
  fflush(stderr);
  ABORT_NO_BACKTRACE();
}


NO_RETURN void Assert(const char* const (*args)[4]) {
  auto filename = (*args)[0];
  auto linenum = (*args)[1];
  auto message = (*args)[2];
  auto function = (*args)[3];

  char exepath[256];
  size_t exepath_size = sizeof(exepath);
  if (uv_exepath(exepath, &exepath_size))
    snprintf(exepath, sizeof(exepath), "node");

  char pid[12] = {0};
#ifndef _WIN32
  snprintf(pid, sizeof(pid), "[%u]", getpid());
#endif

  fprintf(stderr, "%s%s: %s:%s:%s%s Assertion `%s' failed.\n",
          exepath, pid, filename, linenum,
          function, *function ? ":" : "", message);
  fflush(stderr);

  Abort();
}


static void Abort(const FunctionCallbackInfo<Value>& args) {
  Abort();
}


static void Chdir(const FunctionCallbackInfo<Value>& args) {
  Environment* env = Environment::GetCurrent(args);

  if (args.Length() != 1 || !args[0]->IsString()) {
    return env->ThrowTypeError("Bad argument.");
  }

  node::Utf8Value path(args.GetIsolate(), args[0]);
  int err = uv_chdir(*path);
  if (err) {
    return env->ThrowUVException(err, "uv_chdir");
  }
}


static void Cwd(const FunctionCallbackInfo<Value>& args) {
  Environment* env = Environment::GetCurrent(args);
#ifdef _WIN32
  /* MAX_PATH is in characters, not bytes. Make sure we have enough headroom. */
  char buf[MAX_PATH * 4];
#else
  char buf[PATH_MAX];
#endif

  size_t cwd_len = sizeof(buf);
  int err = uv_cwd(buf, &cwd_len);
  if (err) {
    return env->ThrowUVException(err, "uv_cwd");
  }

  Local<String> cwd = String::NewFromUtf8(env->isolate(),
                                          buf,
                                          String::kNormalString,
                                          cwd_len);
  args.GetReturnValue().Set(cwd);
}


static void Umask(const FunctionCallbackInfo<Value>& args) {
  Environment* env = Environment::GetCurrent(args);
  uint32_t old;

  if (args.Length() < 1 || args[0]->IsUndefined()) {
    old = umask(0);
    umask(static_cast<mode_t>(old));
  } else if (!args[0]->IsInt32() && !args[0]->IsString()) {
    return env->ThrowTypeError("argument must be an integer or octal string.");
  } else {
    int oct;
    if (args[0]->IsInt32()) {
      oct = args[0]->Uint32Value();
    } else {
      oct = 0;
      node::Utf8Value str(env->isolate(), args[0]);

      // Parse the octal string.
      for (size_t i = 0; i < str.length(); i++) {
        char c = (*str)[i];
        if (c > '7' || c < '0') {
          return env->ThrowTypeError("invalid octal string");
        }
        oct *= 8;
        oct += c - '0';
      }
    }
    old = umask(static_cast<mode_t>(oct));
  }

  args.GetReturnValue().Set(old);
}


#if defined(__POSIX__) && !defined(__ANDROID__)

static const uid_t uid_not_found = static_cast<uid_t>(-1);
static const gid_t gid_not_found = static_cast<gid_t>(-1);


static uid_t uid_by_name(const char* name) {
  struct passwd pwd;
  struct passwd* pp;
  char buf[8192];

  errno = 0;
  pp = nullptr;

  if (getpwnam_r(name, &pwd, buf, sizeof(buf), &pp) == 0 && pp != nullptr) {
    return pp->pw_uid;
  }

  return uid_not_found;
}


static char* name_by_uid(uid_t uid) {
  struct passwd pwd;
  struct passwd* pp;
  char buf[8192];
  int rc;

  errno = 0;
  pp = nullptr;

  if ((rc = getpwuid_r(uid, &pwd, buf, sizeof(buf), &pp)) == 0 &&
      pp != nullptr) {
    return strdup(pp->pw_name);
  }

  if (rc == 0) {
    errno = ENOENT;
  }

  return nullptr;
}


static gid_t gid_by_name(const char* name) {
  struct group pwd;
  struct group* pp;
  char buf[8192];

  errno = 0;
  pp = nullptr;

  if (getgrnam_r(name, &pwd, buf, sizeof(buf), &pp) == 0 && pp != nullptr) {
    return pp->gr_gid;
  }

  return gid_not_found;
}


#if 0  // For future use.
static const char* name_by_gid(gid_t gid) {
  struct group pwd;
  struct group* pp;
  char buf[8192];
  int rc;

  errno = 0;
  pp = nullptr;

  if ((rc = getgrgid_r(gid, &pwd, buf, sizeof(buf), &pp)) == 0 &&
      pp != nullptr) {
    return strdup(pp->gr_name);
  }

  if (rc == 0) {
    errno = ENOENT;
  }

  return nullptr;
}
#endif


static uid_t uid_by_name(Isolate* isolate, Local<Value> value) {
  if (value->IsUint32()) {
    return static_cast<uid_t>(value->Uint32Value());
  } else {
    node::Utf8Value name(isolate, value);
    return uid_by_name(*name);
  }
}


static gid_t gid_by_name(Isolate* isolate, Local<Value> value) {
  if (value->IsUint32()) {
    return static_cast<gid_t>(value->Uint32Value());
  } else {
    node::Utf8Value name(isolate, value);
    return gid_by_name(*name);
  }
}

static void GetUid(const FunctionCallbackInfo<Value>& args) {
  // uid_t is an uint32_t on all supported platforms.
  args.GetReturnValue().Set(static_cast<uint32_t>(getuid()));
}


static void GetGid(const FunctionCallbackInfo<Value>& args) {
  // gid_t is an uint32_t on all supported platforms.
  args.GetReturnValue().Set(static_cast<uint32_t>(getgid()));
}


static void GetEUid(const FunctionCallbackInfo<Value>& args) {
  // uid_t is an uint32_t on all supported platforms.
  args.GetReturnValue().Set(static_cast<uint32_t>(geteuid()));
}


static void GetEGid(const FunctionCallbackInfo<Value>& args) {
  // gid_t is an uint32_t on all supported platforms.
  args.GetReturnValue().Set(static_cast<uint32_t>(getegid()));
}


static void SetGid(const FunctionCallbackInfo<Value>& args) {
  Environment* env = Environment::GetCurrent(args);

  if (!args[0]->IsUint32() && !args[0]->IsString()) {
    return env->ThrowTypeError("setgid argument must be a number or a string");
  }

  gid_t gid = gid_by_name(env->isolate(), args[0]);

  if (gid == gid_not_found) {
    return env->ThrowError("setgid group id does not exist");
  }

  if (setgid(gid)) {
    return env->ThrowErrnoException(errno, "setgid");
  }
}


static void SetEGid(const FunctionCallbackInfo<Value>& args) {
  Environment* env = Environment::GetCurrent(args);

  if (!args[0]->IsUint32() && !args[0]->IsString()) {
    return env->ThrowTypeError("setegid argument must be a number or string");
  }

  gid_t gid = gid_by_name(env->isolate(), args[0]);

  if (gid == gid_not_found) {
    return env->ThrowError("setegid group id does not exist");
  }

  if (setegid(gid)) {
    return env->ThrowErrnoException(errno, "setegid");
  }
}


static void SetUid(const FunctionCallbackInfo<Value>& args) {
  Environment* env = Environment::GetCurrent(args);

  if (!args[0]->IsUint32() && !args[0]->IsString()) {
    return env->ThrowTypeError("setuid argument must be a number or a string");
  }

  uid_t uid = uid_by_name(env->isolate(), args[0]);

  if (uid == uid_not_found) {
    return env->ThrowError("setuid user id does not exist");
  }

  if (setuid(uid)) {
    return env->ThrowErrnoException(errno, "setuid");
  }
}


static void SetEUid(const FunctionCallbackInfo<Value>& args) {
  Environment* env = Environment::GetCurrent(args);

  if (!args[0]->IsUint32() && !args[0]->IsString()) {
    return env->ThrowTypeError("seteuid argument must be a number or string");
  }

  uid_t uid = uid_by_name(env->isolate(), args[0]);

  if (uid == uid_not_found) {
    return env->ThrowError("seteuid user id does not exist");
  }

  if (seteuid(uid)) {
    return env->ThrowErrnoException(errno, "seteuid");
  }
}


static void GetGroups(const FunctionCallbackInfo<Value>& args) {
  Environment* env = Environment::GetCurrent(args);

  int ngroups = getgroups(0, nullptr);

  if (ngroups == -1) {
    return env->ThrowErrnoException(errno, "getgroups");
  }

  gid_t* groups = new gid_t[ngroups];

  ngroups = getgroups(ngroups, groups);

  if (ngroups == -1) {
    delete[] groups;
    return env->ThrowErrnoException(errno, "getgroups");
  }

  Local<Array> groups_list = Array::New(env->isolate(), ngroups);
  bool seen_egid = false;
  gid_t egid = getegid();

  for (int i = 0; i < ngroups; i++) {
    groups_list->Set(i, Integer::New(env->isolate(), groups[i]));
    if (groups[i] == egid)
      seen_egid = true;
  }

  delete[] groups;

  if (seen_egid == false) {
    groups_list->Set(ngroups, Integer::New(env->isolate(), egid));
  }

  args.GetReturnValue().Set(groups_list);
}


static void SetGroups(const FunctionCallbackInfo<Value>& args) {
  Environment* env = Environment::GetCurrent(args);

  if (!args[0]->IsArray()) {
    return env->ThrowTypeError("argument 1 must be an array");
  }

  Local<Array> groups_list = args[0].As<Array>();
  size_t size = groups_list->Length();
  gid_t* groups = new gid_t[size];

  for (size_t i = 0; i < size; i++) {
    gid_t gid = gid_by_name(env->isolate(), groups_list->Get(i));

    if (gid == gid_not_found) {
      delete[] groups;
      return env->ThrowError("group name not found");
    }

    groups[i] = gid;
  }

  int rc = setgroups(size, groups);
  delete[] groups;

  if (rc == -1) {
    return env->ThrowErrnoException(errno, "setgroups");
  }
}


static void InitGroups(const FunctionCallbackInfo<Value>& args) {
  Environment* env = Environment::GetCurrent(args);

  if (!args[0]->IsUint32() && !args[0]->IsString()) {
    return env->ThrowTypeError("argument 1 must be a number or a string");
  }

  if (!args[1]->IsUint32() && !args[1]->IsString()) {
    return env->ThrowTypeError("argument 2 must be a number or a string");
  }

  node::Utf8Value arg0(env->isolate(), args[0]);
  gid_t extra_group;
  bool must_free;
  char* user;

  if (args[0]->IsUint32()) {
    user = name_by_uid(args[0]->Uint32Value());
    must_free = true;
  } else {
    user = *arg0;
    must_free = false;
  }

  if (user == nullptr) {
    return env->ThrowError("initgroups user not found");
  }

  extra_group = gid_by_name(env->isolate(), args[1]);

  if (extra_group == gid_not_found) {
    if (must_free)
      free(user);
    return env->ThrowError("initgroups extra group not found");
  }

  int rc = initgroups(user, extra_group);

  if (must_free) {
    free(user);
  }

  if (rc) {
    return env->ThrowErrnoException(errno, "initgroups");
  }
}

#endif  // __POSIX__ && !defined(__ANDROID__)


static void WaitForInspectorDisconnect(Environment* env) {
#if HAVE_INSPECTOR
  if (env->inspector_agent()->IsConnected()) {
    // Restore signal dispositions, the app is done and is no longer
    // capable of handling signals.
#if defined(__POSIX__) && !defined(NODE_SHARED_MODE)
    struct sigaction act;
    memset(&act, 0, sizeof(act));
    for (unsigned nr = 1; nr < kMaxSignal; nr += 1) {
      if (nr == SIGKILL || nr == SIGSTOP || nr == SIGPROF)
        continue;
      act.sa_handler = (nr == SIGPIPE) ? SIG_IGN : SIG_DFL;
      CHECK_EQ(0, sigaction(nr, &act, nullptr));
    }
#endif
    env->inspector_agent()->WaitForDisconnect();
  }
#endif
}


static void Exit(const FunctionCallbackInfo<Value>& args) {
#if ENABLE_TTD_NODE
    // If TTD recording is enable then we want to emit the log info
    if (s_doTTRecord) {
        JsTTDHostExit(args[0]->Int32Value());
    }
#endif
  WaitForInspectorDisconnect(Environment::GetCurrent(args));
  exit(args[0]->Int32Value());
}


static void Uptime(const FunctionCallbackInfo<Value>& args) {
  Environment* env = Environment::GetCurrent(args);
  double uptime;

  uv_update_time(env->event_loop());
  uptime = uv_now(env->event_loop()) - prog_start_time;

  args.GetReturnValue().Set(Number::New(env->isolate(), uptime / 1000));
}


static void MemoryUsage(const FunctionCallbackInfo<Value>& args) {
  Environment* env = Environment::GetCurrent(args);

  size_t rss;
  int err = uv_resident_set_memory(&rss);
  if (err) {
    return env->ThrowUVException(err, "uv_resident_set_memory");
  }

  Isolate* isolate = env->isolate();
  // V8 memory usage
  HeapStatistics v8_heap_stats;
  isolate->GetHeapStatistics(&v8_heap_stats);

  // Get the double array pointer from the Float64Array argument.
  CHECK(args[0]->IsFloat64Array());
  Local<Float64Array> array = args[0].As<Float64Array>();
  CHECK_EQ(array->Length(), 4);
  Local<ArrayBuffer> ab = array->Buffer();
  double* fields = static_cast<double*>(ab->GetContents().Data());

  fields[0] = rss;
  fields[1] = v8_heap_stats.total_heap_size();
  fields[2] = v8_heap_stats.used_heap_size();
  fields[3] = isolate->AdjustAmountOfExternalAllocatedMemory(0);

#if ENABLE_TTD_NODE
  if (s_doTTRecord || s_doTTReplay) {
    ab->TTDRawBufferModifyNotifySync(array->ByteOffset(), 4 * sizeof(double));
  }
#endif
}


static void Kill(const FunctionCallbackInfo<Value>& args) {
  Environment* env = Environment::GetCurrent(args);

  if (args.Length() != 2) {
    return env->ThrowError("Bad argument.");
  }

  int pid = args[0]->Int32Value();
  int sig = args[1]->Int32Value();
  int err = uv_kill(pid, sig);
  args.GetReturnValue().Set(err);
}

// used in Hrtime() below
#define NANOS_PER_SEC 1000000000

// Hrtime exposes libuv's uv_hrtime() high-resolution timer.
// The value returned by uv_hrtime() is a 64-bit int representing nanoseconds,
// so this function instead fills in an Uint32Array with 3 entries,
// to avoid any integer overflow possibility.
// The first two entries contain the second part of the value
// broken into the upper/lower 32 bits to be converted back in JS,
// because there is no Uint64Array in JS.
// The third entry contains the remaining nanosecond part of the value.
static void Hrtime(const FunctionCallbackInfo<Value>& args) {
  uint64_t t = uv_hrtime();

  Local<ArrayBuffer> ab = args[0].As<Uint32Array>()->Buffer();
  uint32_t* fields = static_cast<uint32_t*>(ab->GetContents().Data());

  fields[0] = (t / NANOS_PER_SEC) >> 32;
  fields[1] = (t / NANOS_PER_SEC) & 0xffffffff;
  fields[2] = t % NANOS_PER_SEC;
#if ENABLE_TTD_NODE
  if (s_doTTRecord || s_doTTReplay) {
    ab->TTDRawBufferModifyNotifySync(args[0].As<Uint32Array>()->ByteOffset(),
                                     3 * sizeof(uint32_t));
  }
#endif
}

// Microseconds in a second, as a float, used in CPUUsage() below
#define MICROS_PER_SEC 1e6

// CPUUsage use libuv's uv_getrusage() this-process resource usage accessor,
// to access ru_utime (user CPU time used) and ru_stime (system CPU time used),
// which are uv_timeval_t structs (long tv_sec, long tv_usec).
// Returns those values as Float64 microseconds in the elements of the array
// passed to the function.
static void CPUUsage(const FunctionCallbackInfo<Value>& args) {
  uv_rusage_t rusage;

  // Call libuv to get the values we'll return.
  int err = uv_getrusage(&rusage);
  if (err) {
    // On error, return the strerror version of the error code.
    Local<String> errmsg = OneByteString(args.GetIsolate(), uv_strerror(err));
    args.GetReturnValue().Set(errmsg);
    return;
  }

  // Get the double array pointer from the Float64Array argument.
  CHECK(args[0]->IsFloat64Array());
  Local<Float64Array> array = args[0].As<Float64Array>();
  CHECK_EQ(array->Length(), 2);
  Local<ArrayBuffer> ab = array->Buffer();
  double* fields = static_cast<double*>(ab->GetContents().Data());

  // Set the Float64Array elements to be user / system values in microseconds.
  fields[0] = MICROS_PER_SEC * rusage.ru_utime.tv_sec + rusage.ru_utime.tv_usec;
  fields[1] = MICROS_PER_SEC * rusage.ru_stime.tv_sec + rusage.ru_stime.tv_usec;
#if ENABLE_TTD_NODE
  if (s_doTTRecord || s_doTTReplay) {
    ab->TTDRawBufferModifyNotifySync(array->ByteOffset(), 2 * sizeof(double));
  }
#endif
}

extern "C" void node_module_register(void* m) {
  struct node_module* mp = reinterpret_cast<struct node_module*>(m);

  if (mp->nm_flags & NM_F_BUILTIN) {
    mp->nm_link = modlist_builtin;
    modlist_builtin = mp;
  } else if (!node_is_initialized) {
    // "Linked" modules are included as part of the node project.
    // Like builtins they are registered *before* node::Init runs.
    mp->nm_flags = NM_F_LINKED;
    mp->nm_link = modlist_linked;
    modlist_linked = mp;
  } else {
    modpending = mp;
  }
}

struct node_module* get_builtin_module(const char* name) {
  struct node_module* mp;

  for (mp = modlist_builtin; mp != nullptr; mp = mp->nm_link) {
    if (strcmp(mp->nm_modname, name) == 0)
      break;
  }

  CHECK(mp == nullptr || (mp->nm_flags & NM_F_BUILTIN) != 0);
  return (mp);
}

struct node_module* get_linked_module(const char* name) {
  struct node_module* mp;

  for (mp = modlist_linked; mp != nullptr; mp = mp->nm_link) {
    if (strcmp(mp->nm_modname, name) == 0)
      break;
  }

  CHECK(mp == nullptr || (mp->nm_flags & NM_F_LINKED) != 0);
  return mp;
}

// DLOpen is process.dlopen(module, filename).
// Used to load 'module.node' dynamically shared objects.
//
// FIXME(bnoordhuis) Not multi-context ready. TBD how to resolve the conflict
// when two contexts try to load the same shared object. Maybe have a shadow
// cache that's a plain C list or hash table that's shared across contexts?
static void DLOpen(const FunctionCallbackInfo<Value>& args) {
  Environment* env = Environment::GetCurrent(args);
  uv_lib_t lib;

  CHECK_EQ(modpending, nullptr);

  if (args.Length() != 2) {
    env->ThrowError("process.dlopen takes exactly 2 arguments.");
    return;
  }

  Local<Object> module = args[0]->ToObject(env->isolate());  // Cast
  node::Utf8Value filename(env->isolate(), args[1]);  // Cast
  const bool is_dlopen_error = uv_dlopen(*filename, &lib);

  // Objects containing v14 or later modules will have registered themselves
  // on the pending list.  Activate all of them now.  At present, only one
  // module per object is supported.
  node_module* const mp = modpending;
  modpending = nullptr;

  if (is_dlopen_error) {
    Local<String> errmsg = OneByteString(env->isolate(), uv_dlerror(&lib));
    uv_dlclose(&lib);
#ifdef _WIN32
    // Windows needs to add the filename into the error message
    errmsg = String::Concat(errmsg, args[1]->ToString(env->isolate()));
#endif  // _WIN32
    env->isolate()->ThrowException(Exception::Error(errmsg));
    return;
  }

  if (mp == nullptr) {
    uv_dlclose(&lib);
    env->ThrowError("Module did not self-register.");
    return;
  }
  if (mp->nm_version != NODE_MODULE_VERSION) {
    char errmsg[1024];
    if (mp->nm_version == -1) {
      snprintf(errmsg,
               sizeof(errmsg),
               "The module '%s'"
               "\nwas compiled against the ABI-stable Node.js API (N-API)."
               "\nThis feature is experimental and must be enabled on the "
               "\ncommand-line by adding --napi-modules.",
               *filename);
    } else {
      snprintf(errmsg,
               sizeof(errmsg),
               "The module '%s'"
               "\nwas compiled against a different Node.js version using"
               "\nNODE_MODULE_VERSION %d. This version of Node.js requires"
               "\nNODE_MODULE_VERSION %d. Please try re-compiling or "
               "re-installing\nthe module (for instance, using `npm rebuild` "
               "or `npm install`).",
               *filename, mp->nm_version, NODE_MODULE_VERSION);
    }

    // NOTE: `mp` is allocated inside of the shared library's memory, calling
    // `uv_dlclose` will deallocate it
    uv_dlclose(&lib);
    env->ThrowError(errmsg);
    return;
  }
  if (mp->nm_flags & NM_F_BUILTIN) {
    uv_dlclose(&lib);
    env->ThrowError("Built-in module self-registered.");
    return;
  }

  mp->nm_dso_handle = lib.handle;
  mp->nm_link = modlist_addon;
  modlist_addon = mp;

  Local<String> exports_string = env->exports_string();
  Local<Object> exports = module->Get(exports_string)->ToObject(env->isolate());

  if (mp->nm_context_register_func != nullptr) {
    mp->nm_context_register_func(exports, module, env->context(), mp->nm_priv);
  } else if (mp->nm_register_func != nullptr) {
    mp->nm_register_func(exports, module, mp->nm_priv);
  } else {
    uv_dlclose(&lib);
    env->ThrowError("Module has no declared entry point.");
    return;
  }

  // Tell coverity that 'handle' should not be freed when we return.
  // coverity[leaked_storage]
}


static void OnFatalError(const char* location, const char* message) {
  if (location) {
    PrintErrorString("FATAL ERROR: %s %s\n", location, message);
  } else {
    PrintErrorString("FATAL ERROR: %s\n", message);
  }
  fflush(stderr);
  ABORT();
}


NO_RETURN void FatalError(const char* location, const char* message) {
  OnFatalError(location, message);
  // to suppress compiler warning
  ABORT();
}


void FatalException(Isolate* isolate,
                    Local<Value> error,
                    Local<Message> message) {
  HandleScope scope(isolate);

  Environment* env = Environment::GetCurrent(isolate);
  Local<Object> process_object = env->process_object();
  Local<String> fatal_exception_string = env->fatal_exception_string();
  Local<Function> fatal_exception_function =
      process_object->Get(fatal_exception_string).As<Function>();

  int exit_code = 0;
  if (!fatal_exception_function->IsFunction()) {
    // failed before the process._fatalException function was added!
    // this is probably pretty bad.  Nothing to do but report and exit.
    ReportException(env, error, message);
    exit_code = 6;
  }

  if (exit_code == 0) {
    TryCatch fatal_try_catch(isolate);

    // Do not call FatalException when _fatalException handler throws
    fatal_try_catch.SetVerbose(false);

    // this will return true if the JS layer handled it, false otherwise
    Local<Value> caught =
        fatal_exception_function->Call(process_object, 1, &error);

    if (fatal_try_catch.HasCaught()) {
      // the fatal exception function threw, so we must exit
      ReportException(env, fatal_try_catch);
      exit_code = 7;
    }

    if (exit_code == 0 && false == caught->BooleanValue()) {
      ReportException(env, error, message);
      exit_code = 1;
    }
  }

  if (exit_code) {
#if HAVE_INSPECTOR
    env->inspector_agent()->FatalException(error, message);
#endif
    exit(exit_code);
  }
}


void FatalException(Isolate* isolate, const TryCatch& try_catch) {
  HandleScope scope(isolate);
  if (!try_catch.IsVerbose()) {
    FatalException(isolate, try_catch.Exception(), try_catch.Message());
  }
}


static void OnMessage(Local<Message> message, Local<Value> error) {
  // The current version of V8 sends messages for errors only
  // (thus `error` is always set).
  FatalException(Isolate::GetCurrent(), error, message);
}


void ClearFatalExceptionHandlers(Environment* env) {
  Local<Object> process = env->process_object();
  Local<Value> events =
      process->Get(env->context(), env->events_string()).ToLocalChecked();

  if (events->IsObject()) {
    events.As<Object>()->Set(
        env->context(),
        OneByteString(env->isolate(), "uncaughtException"),
        Undefined(env->isolate())).FromJust();
  }

  process->Set(
      env->context(),
      env->domain_string(),
      Undefined(env->isolate())).FromJust();
}

// Call process.emitWarning(str), fmt is a snprintf() format string
void ProcessEmitWarning(Environment* env, const char* fmt, ...) {
  char warning[1024];
  va_list ap;

  va_start(ap, fmt);
  vsnprintf(warning, sizeof(warning), fmt, ap);
  va_end(ap);

  HandleScope handle_scope(env->isolate());
  Context::Scope context_scope(env->context());

  Local<Object> process = env->process_object();
  MaybeLocal<Value> emit_warning = process->Get(env->context(),
      FIXED_ONE_BYTE_STRING(env->isolate(), "emitWarning"));
  Local<Value> arg = node::OneByteString(env->isolate(), warning);

  Local<Value> f;

  if (!emit_warning.ToLocal(&f)) return;
  if (!f->IsFunction()) return;

  // MakeCallback() unneeded, because emitWarning is internal code, it calls
  // process.emit('warning', ..), but does so on the nextTick.
  f.As<v8::Function>()->Call(process, 1, &arg);
}


static void Binding(const FunctionCallbackInfo<Value>& args) {
  Environment* env = Environment::GetCurrent(args);

  Local<String> module = args[0]->ToString(env->isolate());
  node::Utf8Value module_v(env->isolate(), module);

  Local<Object> cache = env->binding_cache_object();
  Local<Object> exports;

  if (cache->Has(env->context(), module).FromJust()) {
    exports = cache->Get(module)->ToObject(env->isolate());
    args.GetReturnValue().Set(exports);
    return;
  }

  // Append a string to process.moduleLoadList
  char buf[1024];
  snprintf(buf, sizeof(buf), "Binding %s", *module_v);

  Local<Array> modules = env->module_load_list_array();
  uint32_t l = modules->Length();
  modules->Set(l, OneByteString(env->isolate(), buf));

  node_module* mod = get_builtin_module(*module_v);
  if (mod != nullptr) {
    exports = Object::New(env->isolate());
    // Internal bindings don't have a "module" object, only exports.
    CHECK_EQ(mod->nm_register_func, nullptr);
    CHECK_NE(mod->nm_context_register_func, nullptr);
    Local<Value> unused = Undefined(env->isolate());
    mod->nm_context_register_func(exports, unused,
      env->context(), mod->nm_priv);
    cache->Set(module, exports);
  } else if (!strcmp(*module_v, "constants")) {
    exports = Object::New(env->isolate());
    CHECK(exports->SetPrototype(env->context(),
                                Null(env->isolate())).FromJust());
    DefineConstants(env->isolate(), exports);
    cache->Set(module, exports);
  } else if (!strcmp(*module_v, "natives")) {
    exports = Object::New(env->isolate());
    DefineJavaScript(env, exports);
    cache->Set(module, exports);
  } else {
    char errmsg[1024];
    snprintf(errmsg,
             sizeof(errmsg),
             "No such module: %s",
             *module_v);
    return env->ThrowError(errmsg);
  }

  args.GetReturnValue().Set(exports);
}

static void LinkedBinding(const FunctionCallbackInfo<Value>& args) {
  Environment* env = Environment::GetCurrent(args.GetIsolate());

  Local<String> module_name = args[0]->ToString(env->isolate());

  Local<Object> cache = env->binding_cache_object();
  Local<Value> exports_v = cache->Get(module_name);

  if (exports_v->IsObject())
    return args.GetReturnValue().Set(exports_v.As<Object>());

  node::Utf8Value module_name_v(env->isolate(), module_name);
  node_module* mod = get_linked_module(*module_name_v);

  if (mod == nullptr) {
    char errmsg[1024];
    snprintf(errmsg,
             sizeof(errmsg),
             "No such module was linked: %s",
             *module_name_v);
    return env->ThrowError(errmsg);
  }

  Local<Object> module = Object::New(env->isolate());
  Local<Object> exports = Object::New(env->isolate());
  Local<String> exports_prop = String::NewFromUtf8(env->isolate(), "exports");
  module->Set(exports_prop, exports);

  if (mod->nm_context_register_func != nullptr) {
    mod->nm_context_register_func(exports,
                                  module,
                                  env->context(),
                                  mod->nm_priv);
  } else if (mod->nm_register_func != nullptr) {
    mod->nm_register_func(exports, module, mod->nm_priv);
  } else {
    return env->ThrowError("Linked module has no declared entry point.");
  }

  auto effective_exports = module->Get(exports_prop);
  cache->Set(module_name, effective_exports);

  args.GetReturnValue().Set(effective_exports);
}

static void ProcessTitleGetter(Local<Name> property,
                               const PropertyCallbackInfo<Value>& info) {
  char buffer[512];
  uv_get_process_title(buffer, sizeof(buffer));
  info.GetReturnValue().Set(String::NewFromUtf8(info.GetIsolate(), buffer));
}


static void ProcessTitleSetter(Local<Name> property,
                               Local<Value> value,
                               const PropertyCallbackInfo<void>& info) {
  node::Utf8Value title(info.GetIsolate(), value);
  // TODO(piscisaureus): protect with a lock
  uv_set_process_title(*title);
}


static void EnvGetter(Local<Name> property,
                      const PropertyCallbackInfo<Value>& info) {
  Isolate* isolate = info.GetIsolate();
  if (property->IsSymbol()) {
    return info.GetReturnValue().SetUndefined();
  }
#ifdef __POSIX__
  node::Utf8Value key(isolate, property);
  const char* val = getenv(*key);
  if (val) {
    return info.GetReturnValue().Set(String::NewFromUtf8(isolate, val));
  }
#else  // _WIN32
  node::TwoByteValue key(isolate, property);
  WCHAR buffer[32767];  // The maximum size allowed for environment variables.
  DWORD result = GetEnvironmentVariableW(reinterpret_cast<WCHAR*>(*key),
                                         buffer,
                                         arraysize(buffer));
  // If result >= sizeof buffer the buffer was too small. That should never
  // happen. If result == 0 and result != ERROR_SUCCESS the variable was not
  // not found.
  if ((result > 0 || GetLastError() == ERROR_SUCCESS) &&
      result < arraysize(buffer)) {
    const uint16_t* two_byte_buffer = reinterpret_cast<const uint16_t*>(buffer);
    Local<String> rc = String::NewFromTwoByte(isolate, two_byte_buffer);
    return info.GetReturnValue().Set(rc);
  }
#endif
}


static void EnvSetter(Local<Name> property,
                      Local<Value> value,
                      const PropertyCallbackInfo<Value>& info) {
#ifdef __POSIX__
  node::Utf8Value key(info.GetIsolate(), property);
  node::Utf8Value val(info.GetIsolate(), value);
  setenv(*key, *val, 1);
#else  // _WIN32
  node::TwoByteValue key(info.GetIsolate(), property);
  node::TwoByteValue val(info.GetIsolate(), value);
  WCHAR* key_ptr = reinterpret_cast<WCHAR*>(*key);
  // Environment variables that start with '=' are read-only.
  if (key_ptr[0] != L'=') {
    SetEnvironmentVariableW(key_ptr, reinterpret_cast<WCHAR*>(*val));
  }
#endif
  // Whether it worked or not, always return value.
  info.GetReturnValue().Set(value);
}


static void EnvQuery(Local<Name> property,
                     const PropertyCallbackInfo<Integer>& info) {
  int32_t rc = -1;  // Not found unless proven otherwise.
  if (property->IsString()) {
#ifdef __POSIX__
    node::Utf8Value key(info.GetIsolate(), property);
    if (getenv(*key))
      rc = 0;
#else  // _WIN32
    node::TwoByteValue key(info.GetIsolate(), property);
    WCHAR* key_ptr = reinterpret_cast<WCHAR*>(*key);
    if (GetEnvironmentVariableW(key_ptr, nullptr, 0) > 0 ||
        GetLastError() == ERROR_SUCCESS) {
      rc = 0;
      if (key_ptr[0] == L'=') {
        // Environment variables that start with '=' are hidden and read-only.
        rc = static_cast<int32_t>(v8::ReadOnly) |
             static_cast<int32_t>(v8::DontDelete) |
             static_cast<int32_t>(v8::DontEnum);
      }
    }
#endif
  }
  if (rc != -1)
    info.GetReturnValue().Set(rc);
}


static void EnvDeleter(Local<Name> property,
                       const PropertyCallbackInfo<Boolean>& info) {
  if (property->IsString()) {
#ifdef __POSIX__
    node::Utf8Value key(info.GetIsolate(), property);
    unsetenv(*key);
#else
    node::TwoByteValue key(info.GetIsolate(), property);
    WCHAR* key_ptr = reinterpret_cast<WCHAR*>(*key);
    SetEnvironmentVariableW(key_ptr, nullptr);
#endif
  }

  // process.env never has non-configurable properties, so always
  // return true like the tc39 delete operator.
  info.GetReturnValue().Set(true);
}


static void EnvEnumerator(const PropertyCallbackInfo<Array>& info) {
  Environment* env = Environment::GetCurrent(info);
  Isolate* isolate = env->isolate();
  Local<Context> ctx = env->context();
  Local<Function> fn = env->push_values_to_array_function();
  Local<Value> argv[NODE_PUSH_VAL_TO_ARRAY_MAX];
  size_t idx = 0;

#ifdef __POSIX__
  int size = 0;
  while (environ[size])
    size++;

  Local<Array> envarr = Array::New(isolate);

  for (int i = 0; i < size; ++i) {
    const char* var = environ[i];
    const char* s = strchr(var, '=');
    const int length = s ? s - var : strlen(var);
    argv[idx] = String::NewFromUtf8(isolate,
                                    var,
                                    String::kNormalString,
                                    length);
    if (++idx >= arraysize(argv)) {
      fn->Call(ctx, envarr, idx, argv).ToLocalChecked();
      idx = 0;
    }
  }
  if (idx > 0) {
    fn->Call(ctx, envarr, idx, argv).ToLocalChecked();
  }
#else  // _WIN32
  WCHAR* environment = GetEnvironmentStringsW();
  if (environment == nullptr)
    return;  // This should not happen.
  Local<Array> envarr = Array::New(isolate);
  WCHAR* p = environment;
  while (*p) {
    WCHAR *s;
    if (*p == L'=') {
      // If the key starts with '=' it is a hidden environment variable.
      p += wcslen(p) + 1;
      continue;
    } else {
      s = wcschr(p, L'=');
    }
    if (!s) {
      s = p + wcslen(p);
    }
    const uint16_t* two_byte_buffer = reinterpret_cast<const uint16_t*>(p);
    const size_t two_byte_buffer_len = s - p;
    argv[idx] = String::NewFromTwoByte(isolate,
                                       two_byte_buffer,
                                       String::kNormalString,
                                       two_byte_buffer_len);
    if (++idx >= arraysize(argv)) {
      fn->Call(ctx, envarr, idx, argv).ToLocalChecked();
      idx = 0;
    }
    p = s + wcslen(s) + 1;
  }
  if (idx > 0) {
    fn->Call(ctx, envarr, idx, argv).ToLocalChecked();
  }
  FreeEnvironmentStringsW(environment);
#endif

  info.GetReturnValue().Set(envarr);
}


static Local<Object> GetFeatures(Environment* env) {
  EscapableHandleScope scope(env->isolate());

  Local<Object> obj = Object::New(env->isolate());
#if defined(DEBUG) && DEBUG
  Local<Value> debug = True(env->isolate());
#else
  Local<Value> debug = False(env->isolate());
#endif  // defined(DEBUG) && DEBUG

  obj->Set(FIXED_ONE_BYTE_STRING(env->isolate(), "debug"), debug);
  obj->Set(FIXED_ONE_BYTE_STRING(env->isolate(), "uv"), True(env->isolate()));
  // TODO(bnoordhuis) ping libuv
  obj->Set(FIXED_ONE_BYTE_STRING(env->isolate(), "ipv6"), True(env->isolate()));

#ifndef OPENSSL_NO_NEXTPROTONEG
  Local<Boolean> tls_npn = True(env->isolate());
#else
  Local<Boolean> tls_npn = False(env->isolate());
#endif
  obj->Set(FIXED_ONE_BYTE_STRING(env->isolate(), "tls_npn"), tls_npn);

#ifdef TLSEXT_TYPE_application_layer_protocol_negotiation
  Local<Boolean> tls_alpn = True(env->isolate());
#else
  Local<Boolean> tls_alpn = False(env->isolate());
#endif
  obj->Set(FIXED_ONE_BYTE_STRING(env->isolate(), "tls_alpn"), tls_alpn);

#ifdef SSL_CTRL_SET_TLSEXT_SERVERNAME_CB
  Local<Boolean> tls_sni = True(env->isolate());
#else
  Local<Boolean> tls_sni = False(env->isolate());
#endif
  obj->Set(FIXED_ONE_BYTE_STRING(env->isolate(), "tls_sni"), tls_sni);

#if !defined(OPENSSL_NO_TLSEXT) && defined(SSL_CTX_set_tlsext_status_cb)
  Local<Boolean> tls_ocsp = True(env->isolate());
#else
  Local<Boolean> tls_ocsp = False(env->isolate());
#endif  // !defined(OPENSSL_NO_TLSEXT) && defined(SSL_CTX_set_tlsext_status_cb)
  obj->Set(FIXED_ONE_BYTE_STRING(env->isolate(), "tls_ocsp"), tls_ocsp);

  obj->Set(FIXED_ONE_BYTE_STRING(env->isolate(), "tls"),
           Boolean::New(env->isolate(),
                        get_builtin_module("crypto") != nullptr));

  return scope.Escape(obj);
}


static void DebugPortGetter(Local<Name> property,
                            const PropertyCallbackInfo<Value>& info) {
  info.GetReturnValue().Set(debug_options.port());
}


static void DebugPortSetter(Local<Name> property,
                            Local<Value> value,
                            const PropertyCallbackInfo<void>& info) {
  debug_options.set_port(value->Int32Value());
}


static void DebugProcess(const FunctionCallbackInfo<Value>& args);
static void DebugPause(const FunctionCallbackInfo<Value>& args);
static void DebugEnd(const FunctionCallbackInfo<Value>& args);

namespace {

void NeedImmediateCallbackGetter(Local<Name> property,
                                 const PropertyCallbackInfo<Value>& info) {
  Environment* env = Environment::GetCurrent(info);
  const uv_check_t* immediate_check_handle = env->immediate_check_handle();
  bool active = uv_is_active(
      reinterpret_cast<const uv_handle_t*>(immediate_check_handle));
  info.GetReturnValue().Set(active);
}


void NeedImmediateCallbackSetter(
    Local<Name> property,
    Local<Value> value,
    const PropertyCallbackInfo<void>& info) {
  Environment* env = Environment::GetCurrent(info);

  uv_check_t* immediate_check_handle = env->immediate_check_handle();
  bool active = uv_is_active(
      reinterpret_cast<const uv_handle_t*>(immediate_check_handle));

  if (active == value->BooleanValue())
    return;

  uv_idle_t* immediate_idle_handle = env->immediate_idle_handle();

  if (active) {
    uv_check_stop(immediate_check_handle);
    uv_idle_stop(immediate_idle_handle);
  } else {
    uv_check_start(immediate_check_handle, CheckImmediate);
    // Idle handle is needed only to stop the event loop from blocking in poll.
    uv_idle_start(immediate_idle_handle, IdleImmediateDummy);
  }
}


void StartProfilerIdleNotifier(const FunctionCallbackInfo<Value>& args) {
  Environment* env = Environment::GetCurrent(args);
  env->StartProfilerIdleNotifier();
}


void StopProfilerIdleNotifier(const FunctionCallbackInfo<Value>& args) {
  Environment* env = Environment::GetCurrent(args);
  env->StopProfilerIdleNotifier();
}


#define READONLY_PROPERTY(obj, str, var)                                      \
  do {                                                                        \
    obj->DefineOwnProperty(env->context(),                                    \
                           OneByteString(env->isolate(), str),                \
                           var,                                               \
                           v8::ReadOnly).FromJust();                          \
  } while (0)

#define READONLY_DONT_ENUM_PROPERTY(obj, str, var)                            \
  do {                                                                        \
    obj->DefineOwnProperty(env->context(),                                    \
                           OneByteString(env->isolate(), str),                \
                           var,                                               \
                           static_cast<v8::PropertyAttribute>(v8::ReadOnly |  \
                                                              v8::DontEnum))  \
        .FromJust();                                                          \
  } while (0)

}  // anonymous namespace

void SetupProcessObject(Environment* env,
                        int argc,
                        const char* const* argv,
                        int exec_argc,
                        const char* const* exec_argv) {
  HandleScope scope(env->isolate());

  Local<Object> process = env->process_object();

  auto title_string = FIXED_ONE_BYTE_STRING(env->isolate(), "title");
  CHECK(process->SetAccessor(env->context(),
                             title_string,
                             ProcessTitleGetter,
                             ProcessTitleSetter,
                             env->as_external()).FromJust());

  // process.jsEngine
  READONLY_PROPERTY(process,
                    "jsEngine",
                    FIXED_ONE_BYTE_STRING(env->isolate(), NODE_ENGINE));

  // process.version
  READONLY_PROPERTY(process,
                    "version",
                    FIXED_ONE_BYTE_STRING(env->isolate(), NODE_VERSION));

  // process.moduleLoadList
  READONLY_PROPERTY(process,
                    "moduleLoadList",
                    env->module_load_list_array());

  // process.versions
  Local<Object> versions = Object::New(env->isolate());
  READONLY_PROPERTY(process, "versions", versions);

  const char http_parser_version[] = NODE_STRINGIFY(HTTP_PARSER_VERSION_MAJOR)
                                     "."
                                     NODE_STRINGIFY(HTTP_PARSER_VERSION_MINOR)
                                     "."
                                     NODE_STRINGIFY(HTTP_PARSER_VERSION_PATCH);
  READONLY_PROPERTY(versions,
                    "http_parser",
                    FIXED_ONE_BYTE_STRING(env->isolate(), http_parser_version));

  // +1 to get rid of the leading 'v'
  READONLY_PROPERTY(versions,
                    "node",
                    OneByteString(env->isolate(), NODE_VERSION + 1));
  READONLY_PROPERTY(versions,
                    NODE_ENGINE,
                    OneByteString(env->isolate(), V8::GetVersion()));
  READONLY_PROPERTY(versions,
                    "uv",
                    OneByteString(env->isolate(), uv_version_string()));
  READONLY_PROPERTY(versions,
                    "zlib",
                    FIXED_ONE_BYTE_STRING(env->isolate(), ZLIB_VERSION));
  READONLY_PROPERTY(versions,
                    "ares",
                    FIXED_ONE_BYTE_STRING(env->isolate(), ARES_VERSION_STR));

  const char node_modules_version[] = NODE_STRINGIFY(NODE_MODULE_VERSION);
  READONLY_PROPERTY(
      versions,
      "modules",
      FIXED_ONE_BYTE_STRING(env->isolate(), node_modules_version));

  // process._promiseRejectEvent
  Local<Object> promiseRejectEvent = Object::New(env->isolate());
  READONLY_DONT_ENUM_PROPERTY(process,
                              "_promiseRejectEvent",
                              promiseRejectEvent);
  READONLY_PROPERTY(promiseRejectEvent,
                    "unhandled",
                    Integer::New(env->isolate(),
                                 v8::kPromiseRejectWithNoHandler));
  READONLY_PROPERTY(promiseRejectEvent,
                    "handled",
                    Integer::New(env->isolate(),
                                 v8::kPromiseHandlerAddedAfterReject));

#if HAVE_OPENSSL
  // Stupid code to slice out the version string.
  {  // NOLINT(whitespace/braces)
    size_t i, j, k;
    int c;
    for (i = j = 0, k = sizeof(OPENSSL_VERSION_TEXT) - 1; i < k; ++i) {
      c = OPENSSL_VERSION_TEXT[i];
      if ('0' <= c && c <= '9') {
        for (j = i + 1; j < k; ++j) {
          c = OPENSSL_VERSION_TEXT[j];
          if (c == ' ')
            break;
        }
        break;
      }
    }
    READONLY_PROPERTY(
        versions,
        "openssl",
        OneByteString(env->isolate(), &OPENSSL_VERSION_TEXT[i], j - i));
  }
#endif

  // process.arch
  READONLY_PROPERTY(process, "arch", OneByteString(env->isolate(), NODE_ARCH));

  // process.platform
  READONLY_PROPERTY(process,
                    "platform",
                    OneByteString(env->isolate(), NODE_PLATFORM));

  // process.release
  Local<Object> release = Object::New(env->isolate());
  READONLY_PROPERTY(process, "release", release);
  READONLY_PROPERTY(release, "name", OneByteString(env->isolate(), "node"));

// if this is a release build and no explicit base has been set
// substitute the standard release download URL
#ifndef NODE_RELEASE_URLBASE
# if NODE_VERSION_IS_RELEASE
#  define NODE_RELEASE_URLBASE "https://nodejs.org/download/release/"
# endif
#endif

#if defined(NODE_RELEASE_URLBASE)
#  define NODE_RELEASE_URLPFX NODE_RELEASE_URLBASE "v" NODE_VERSION_STRING "/"
#  define NODE_RELEASE_URLFPFX NODE_RELEASE_URLPFX "node-v" NODE_VERSION_STRING

  READONLY_PROPERTY(release,
                    "sourceUrl",
                    OneByteString(env->isolate(),
                    NODE_RELEASE_URLFPFX ".tar.gz"));
  READONLY_PROPERTY(release,
                    "headersUrl",
                    OneByteString(env->isolate(),
                    NODE_RELEASE_URLFPFX "-headers.tar.gz"));
#  ifdef _WIN32
  READONLY_PROPERTY(release,
                    "libUrl",
                    OneByteString(env->isolate(),
                    strcmp(NODE_ARCH, "ia32") ? NODE_RELEASE_URLPFX "win-"
                                                NODE_ARCH "/node.lib"
                                              : NODE_RELEASE_URLPFX
                                                "win-x86/node.lib"));
#  endif
#endif

  // process.argv
  Local<Array> arguments = Array::New(env->isolate(), argc);
  for (int i = 0; i < argc; ++i) {
    arguments->Set(i, String::NewFromUtf8(env->isolate(), argv[i]));
  }
  process->Set(FIXED_ONE_BYTE_STRING(env->isolate(), "argv"), arguments);

  // process.execArgv
  Local<Array> exec_arguments = Array::New(env->isolate(), exec_argc);
  for (int i = 0; i < exec_argc; ++i) {
    exec_arguments->Set(i, String::NewFromUtf8(env->isolate(), exec_argv[i]));
  }
  process->Set(FIXED_ONE_BYTE_STRING(env->isolate(), "execArgv"),
               exec_arguments);

  // create process.env
  Local<ObjectTemplate> process_env_template =
      ObjectTemplate::New(env->isolate());
  process_env_template->SetHandler(NamedPropertyHandlerConfiguration(
          EnvGetter,
          EnvSetter,
          EnvQuery,
          EnvDeleter,
          EnvEnumerator,
          env->as_external()));

  Local<Object> process_env =
      process_env_template->NewInstance(env->context()).ToLocalChecked();
  process->Set(FIXED_ONE_BYTE_STRING(env->isolate(), "env"), process_env);

  READONLY_PROPERTY(process, "pid", Integer::New(env->isolate(), getpid()));
  READONLY_PROPERTY(process, "features", GetFeatures(env));

  auto need_immediate_callback_string =
      FIXED_ONE_BYTE_STRING(env->isolate(), "_needImmediateCallback");
  CHECK(process->SetAccessor(env->context(), need_immediate_callback_string,
                             NeedImmediateCallbackGetter,
                             NeedImmediateCallbackSetter,
                             env->as_external()).FromJust());

  // -e, --eval
  if (eval_string) {
    READONLY_PROPERTY(process,
                      "_eval",
                      String::NewFromUtf8(env->isolate(), eval_string));
  }

  // -p, --print
  if (print_eval) {
    READONLY_PROPERTY(process, "_print_eval", True(env->isolate()));
  }

  // -c, --check
  if (syntax_check_only) {
    READONLY_PROPERTY(process, "_syntax_check_only", True(env->isolate()));
  }

  // -i, --interactive
  if (force_repl) {
    READONLY_PROPERTY(process, "_forceRepl", True(env->isolate()));
  }

  // -r, --require
  if (!preload_modules.empty()) {
    Local<Array> array = Array::New(env->isolate());
    for (unsigned int i = 0; i < preload_modules.size(); ++i) {
      Local<String> module = String::NewFromUtf8(env->isolate(),
                                                 preload_modules[i].c_str());
      array->Set(i, module);
    }
    READONLY_PROPERTY(process,
                      "_preload_modules",
                      array);

    preload_modules.clear();
  }

  // --no-deprecation
  if (no_deprecation) {
    READONLY_PROPERTY(process, "noDeprecation", True(env->isolate()));
  }

  // --no-warnings
  if (no_process_warnings) {
    READONLY_PROPERTY(process, "noProcessWarnings", True(env->isolate()));
  }

  // --trace-warnings
  if (trace_warnings) {
    READONLY_PROPERTY(process, "traceProcessWarnings", True(env->isolate()));
  }

  // --throw-deprecation
  if (throw_deprecation) {
    READONLY_PROPERTY(process, "throwDeprecation", True(env->isolate()));
  }

#ifdef NODE_NO_BROWSER_GLOBALS
  // configure --no-browser-globals
  READONLY_PROPERTY(process, "_noBrowserGlobals", True(env->isolate()));
#endif  // NODE_NO_BROWSER_GLOBALS

  // --prof-process
  if (prof_process) {
    READONLY_PROPERTY(process, "profProcess", True(env->isolate()));
  }

  // --trace-deprecation
  if (trace_deprecation) {
    READONLY_PROPERTY(process, "traceDeprecation", True(env->isolate()));
  }

  // --inspect-brk
  if (debug_options.wait_for_connect()) {
    READONLY_PROPERTY(process, "_debugWaitConnect", True(env->isolate()));
  }

  // --security-revert flags
#define V(code, _, __)                                                        \
  do {                                                                        \
    if (IsReverted(REVERT_ ## code)) {                                        \
      READONLY_PROPERTY(process, "REVERT_" #code, True(env->isolate()));      \
    }                                                                         \
  } while (0);
  REVERSIONS(V)
#undef V

  size_t exec_path_len = 2 * PATH_MAX;
  char* exec_path = new char[exec_path_len];
  Local<String> exec_path_value;
  if (uv_exepath(exec_path, &exec_path_len) == 0) {
    exec_path_value = String::NewFromUtf8(env->isolate(),
                                          exec_path,
                                          String::kNormalString,
                                          exec_path_len);
  } else {
    exec_path_value = String::NewFromUtf8(env->isolate(), argv[0]);
  }
  process->Set(FIXED_ONE_BYTE_STRING(env->isolate(), "execPath"),
               exec_path_value);
  delete[] exec_path;

  auto debug_port_string = FIXED_ONE_BYTE_STRING(env->isolate(), "debugPort");
  CHECK(process->SetAccessor(env->context(),
                             debug_port_string,
                             DebugPortGetter,
                             DebugPortSetter,
                             env->as_external()).FromJust());

  // define various internal methods
  env->SetMethod(process,
                 "_startProfilerIdleNotifier",
                 StartProfilerIdleNotifier);
  env->SetMethod(process,
                 "_stopProfilerIdleNotifier",
                 StopProfilerIdleNotifier);
  env->SetMethod(process, "_getActiveRequests", GetActiveRequests);
  env->SetMethod(process, "_getActiveHandles", GetActiveHandles);
  env->SetMethod(process, "reallyExit", Exit);
  env->SetMethod(process, "abort", Abort);
  env->SetMethod(process, "chdir", Chdir);
  env->SetMethod(process, "cwd", Cwd);

  env->SetMethod(process, "umask", Umask);

#if defined(__POSIX__) && !defined(__ANDROID__)
  env->SetMethod(process, "getuid", GetUid);
  env->SetMethod(process, "geteuid", GetEUid);
  env->SetMethod(process, "setuid", SetUid);
  env->SetMethod(process, "seteuid", SetEUid);

  env->SetMethod(process, "setgid", SetGid);
  env->SetMethod(process, "setegid", SetEGid);
  env->SetMethod(process, "getgid", GetGid);
  env->SetMethod(process, "getegid", GetEGid);

  env->SetMethod(process, "getgroups", GetGroups);
  env->SetMethod(process, "setgroups", SetGroups);
  env->SetMethod(process, "initgroups", InitGroups);
#endif  // __POSIX__ && !defined(__ANDROID__)

  env->SetMethod(process, "_kill", Kill);

  env->SetMethod(process, "_debugProcess", DebugProcess);
  env->SetMethod(process, "_debugPause", DebugPause);
  env->SetMethod(process, "_debugEnd", DebugEnd);

  env->SetMethod(process, "hrtime", Hrtime);

  env->SetMethod(process, "cpuUsage", CPUUsage);

  env->SetMethod(process, "dlopen", DLOpen);

  env->SetMethod(process, "uptime", Uptime);
  env->SetMethod(process, "memoryUsage", MemoryUsage);

  env->SetMethod(process, "binding", Binding);
  env->SetMethod(process, "_linkedBinding", LinkedBinding);

  env->SetMethod(process, "_setupProcessObject", SetupProcessObject);
  env->SetMethod(process, "_setupNextTick", SetupNextTick);
  env->SetMethod(process, "_setupPromises", SetupPromises);
  env->SetMethod(process, "_setupDomainUse", SetupDomainUse);

  // pre-set _events object for faster emit checks
  Local<Object> events_obj = Object::New(env->isolate());
  CHECK(events_obj->SetPrototype(env->context(),
                                 Null(env->isolate())).FromJust());
  process->Set(env->events_string(), events_obj);
}


#undef READONLY_PROPERTY


void SignalExit(int signo) {
  uv_tty_reset_mode();
  if (trace_enabled) {
    v8_platform.StopTracingAgent();
  }
#ifdef __FreeBSD__
  // FreeBSD has a nasty bug, see RegisterSignalHandler for details
  struct sigaction sa;
  memset(&sa, 0, sizeof(sa));
  sa.sa_handler = SIG_DFL;
  CHECK_EQ(sigaction(signo, &sa, nullptr), 0);
#endif
  raise(signo);
}


// Most of the time, it's best to use `console.error` to write
// to the process.stderr stream.  However, in some cases, such as
// when debugging the stream.Writable class or the process.nextTick
// function, it is useful to bypass JavaScript entirely.
static void RawDebug(const FunctionCallbackInfo<Value>& args) {
  CHECK(args.Length() == 1 && args[0]->IsString() &&
        "must be called with a single string");
  node::Utf8Value message(args.GetIsolate(), args[0]);
  PrintErrorString("%s\n", *message);
  fflush(stderr);
}


void LoadEnvironment(Environment* env) {
  HandleScope handle_scope(env->isolate());

  TryCatch try_catch(env->isolate());

  // Disable verbose mode to stop FatalException() handler from trying
  // to handle the exception. Errors this early in the start-up phase
  // are not safe to ignore.
  try_catch.SetVerbose(false);

  // Execute the lib/internal/bootstrap_node.js file which was included as a
  // static C string in node_natives.h by node_js2c.
  // 'internal_bootstrap_node_native' is the string containing that source code.
  Local<String> script_name = FIXED_ONE_BYTE_STRING(env->isolate(),
                                                    "bootstrap_node.js");
  Local<Value> f_value = ExecuteString(env, MainSource(env), script_name);
  if (try_catch.HasCaught())  {
    ReportException(env, try_catch);
    exit(10);
  }
  // The bootstrap_node.js file returns a function 'f'
  CHECK(f_value->IsFunction());
  Local<Function> f = Local<Function>::Cast(f_value);

  // Add a reference to the global object
  Local<Object> global = env->context()->Global();

#if defined HAVE_DTRACE || defined HAVE_ETW
  InitDTrace(env, global);
#endif

#if defined HAVE_LTTNG
  InitLTTNG(env, global);
#endif

#if defined HAVE_PERFCTR
  InitPerfCounters(env, global);
#endif

  // Enable handling of uncaught exceptions
  // (FatalException(), break on uncaught exception in debugger)
  //
  // This is not strictly necessary since it's almost impossible
  // to attach the debugger fast enough to break on exception
  // thrown during process startup.
  try_catch.SetVerbose(true);

  env->SetMethod(env->process_object(), "_rawDebug", RawDebug);

  // Expose the global object as a property on itself
  // (Allows you to set stuff on `global` from anywhere in JavaScript.)
  global->Set(FIXED_ONE_BYTE_STRING(env->isolate(), "global"), global);

  // Now we call 'f' with the 'process' variable that we've built up with
  // all our bindings. Inside bootstrap_node.js and internal/process we'll
  // take care of assigning things to their places.

  // We start the process this way in order to be more modular. Developers
  // who do not like how bootstrap_node.js sets up the module system but do
  // like Node's I/O bindings may want to replace 'f' with their own function.
  Local<Value> arg = env->process_object();
  f->Call(Null(env->isolate()), 1, &arg);
}

static void PrintHelp() {
  // XXX: If you add an option here, please also add it to doc/node.1 and
  // doc/api/cli.md
  printf("Usage: node [options] [ -e script | script.js | - ] [arguments]\n"
         "       node inspect script.js [arguments]\n"
         "\n"
         "Options:\n"
         "  -v, --version              print Node.js version\n"
         "  -e, --eval script          evaluate script\n"
         "  -p, --print                evaluate script and print result\n"
         "  -c, --check                syntax check script without executing\n"
         "  -i, --interactive          always enter the REPL even if stdin\n"
         "                             does not appear to be a terminal\n"
         "  -r, --require              module to preload (option can be "
         "repeated)\n"
         "  -                          script read from stdin (default; "
         "interactive mode if a tty)"
#if HAVE_INSPECTOR
         "  --inspect[=[host:]port]    activate inspector on host:port\n"
         "                             (default: 127.0.0.1:9229)\n"
         "  --inspect-brk[=[host:]port]\n"
         "                             activate inspector on host:port\n"
         "                             and break at start of user script\n"
         "  --inspect-port=[host:]port\n"
         "                             set host:port for inspector\n"
#endif
         "  --no-deprecation           silence deprecation warnings\n"
         "  --trace-deprecation        show stack traces on deprecations\n"
         "  --throw-deprecation        throw an exception on deprecations\n"
         "  --pending-deprecation      emit pending deprecation warnings\n"
         "  --no-warnings              silence all process warnings\n"
         "  --napi-modules             load N-API modules\n"
         "  --trace-warnings           show stack traces on process warnings\n"
         "  --redirect-warnings=file\n"
         "                             write warnings to file instead of\n"
         "                             stderr\n"
         "  --trace-sync-io            show stack trace when use of sync IO\n"
         "                             is detected after the first tick\n"
         "  --trace-events-enabled     track trace events\n"
         "  --trace-event-categories   comma separated list of trace event\n"
         "                             categories to record\n"
#if ENABLE_TTD_NODE
         "  --record                 enable diagnostics record mode\n"
         "  --record-interval=num    interval between snapshots in recording\n"
         "                           (in milliseconds) defaults to 2 seconds\n"
         "  --record-history=num     number of snapshots retained in log \n"
         "                           during recording (deafults to 2)\n"
         "  --replay=dir             replay execution from recording log\n"
         "  --replay-debug=dir       replay and debug using recording log\n"
         "  --break-first            break at first statement when running\n"
         "                           in --replay-debug mode\n"
 #endif
         "  --track-heap-objects       track heap object allocations for heap "
         "snapshots\n"
         "  --prof-process             process v8 profiler output generated\n"
         "                             using --prof\n"
         "  --zero-fill-buffers        automatically zero-fill all newly "
         "allocated\n"
         "                             Buffer and SlowBuffer instances\n"
         "  --v8-options               print v8 command line options\n"
         "  --v8-pool-size=num         set v8's thread pool size\n"
#if HAVE_OPENSSL
         "  --tls-cipher-list=val      use an alternative default TLS cipher "
         "list\n"
         "  --use-bundled-ca           use bundled CA store"
#if !defined(NODE_OPENSSL_CERT_STORE)
         " (default)"
#endif
         "\n"
         "  --use-openssl-ca           use OpenSSL's default CA store"
#if defined(NODE_OPENSSL_CERT_STORE)
         " (default)"
#endif
         "\n"
#if NODE_FIPS_MODE
         "  --enable-fips              enable FIPS crypto at startup\n"
         "  --force-fips               force FIPS crypto (cannot be disabled)\n"
#endif  /* NODE_FIPS_MODE */
         "  --openssl-config=file      load OpenSSL configuration from the\n"
         "                             specified file (overrides\n"
         "                             OPENSSL_CONF)\n"
#endif /* HAVE_OPENSSL */
#if defined(NODE_HAVE_I18N_SUPPORT)
         "  --icu-data-dir=dir         set ICU data load path to dir\n"
         "                             (overrides NODE_ICU_DATA)\n"
#if !defined(NODE_HAVE_SMALL_ICU)
         "                             note: linked-in ICU data is present\n"
#endif
         "  --preserve-symlinks        preserve symbolic links when resolving\n"
         "                             and caching modules\n"
#endif
         "\n"
         "Environment variables:\n"
         "NODE_DEBUG                   ','-separated list of core modules\n"
         "                             that should print debug information\n"
         "NODE_DISABLE_COLORS          set to 1 to disable colors in the REPL\n"
         "NODE_EXTRA_CA_CERTS          path to additional CA certificates\n"
         "                             file\n"
#if defined(NODE_HAVE_I18N_SUPPORT)
         "NODE_ICU_DATA                data path for ICU (Intl object) data\n"
#if !defined(NODE_HAVE_SMALL_ICU)
         "                             (will extend linked-in data)\n"
#endif
#endif
         "NODE_NO_WARNINGS             set to 1 to silence process warnings\n"
#if !defined(NODE_WITHOUT_NODE_OPTIONS)
         "NODE_OPTIONS                 set CLI options in the environment\n"
#endif
#ifdef _WIN32
         "NODE_PATH                    ';'-separated list of directories\n"
#else
         "NODE_PATH                    ':'-separated list of directories\n"
#endif
         "                             prefixed to the module search path\n"
         "NODE_REPL_HISTORY            path to the persistent REPL history\n"
         "                             file\n"
         "NODE_REDIRECT_WARNINGS       write warnings to path instead of\n"
         "                             stderr\n"
         "OPENSSL_CONF                 load OpenSSL configuration from file\n"
         "\n"
#if ENABLE_TTD_NODE
         "Documentation can be found at https://nodejs.org/\n"
         "Record/Replay diagnostics info at http://aka.ms/nodettd\n");
#else
         "Documentation can be found at https://nodejs.org/\n");
#endif
}

#if ENABLE_TTD_NODE
void TTDFlagWarning(const char* arg, const char* newflag) {
    fprintf(stderr, "Flag %s is deprecated use %s\n", arg, newflag);
    fprintf(stderr, "Run with \"-h\" for help with flags.\n");

    exit(1);
}

void TTDFlagWarning_Cond(bool cond, const char* msg) {
  if (!cond) {
    fprintf(stderr, "%s\n", msg);
    fprintf(stderr, "Run with \"-h\" for help with flags.\n");

    exit(1);
  }
}
#endif

static void CheckIfAllowedInEnv(const char* exe, bool is_env,
                                const char* arg) {
  if (!is_env)
    return;

  // Find the arg prefix when its --some_arg=val
  const char* eq = strchr(arg, '=');
  size_t arglen = eq ? eq - arg : strlen(arg);

  static const char* whitelist[] = {
    // Node options, sorted in `node --help` order for ease of comparison.
    "--require", "-r",
    "--inspect",
    "--inspect-brk",
    "--inspect-port",
    "--no-deprecation",
    "--trace-deprecation",
    "--throw-deprecation",
    "--no-warnings",
    "--napi-modules",
    "--trace-warnings",
    "--redirect-warnings",
    "--trace-sync-io",
    "--trace-events-enabled",
    "--trace-events-categories",
    "--track-heap-objects",
    "--zero-fill-buffers",
    "--v8-pool-size",
    "--tls-cipher-list",
    "--use-bundled-ca",
    "--use-openssl-ca",
    "--enable-fips",
    "--force-fips",
    "--openssl-config",
    "--icu-data-dir",

    // V8 options
    "--max_old_space_size",
  };

  for (unsigned i = 0; i < arraysize(whitelist); i++) {
    const char* allowed = whitelist[i];
    if (strlen(allowed) == arglen && strncmp(allowed, arg, arglen) == 0)
      return;
  }

  fprintf(stderr, "%s: %s is not allowed in NODE_OPTIONS\n", exe, arg);
  exit(9);
}


// Parse command line arguments.
//
// argv is modified in place. exec_argv and v8_argv are out arguments that
// ParseArgs() allocates memory for and stores a pointer to the output
// vector in.  The caller should free them with delete[].
//
// On exit:
//
//  * argv contains the arguments with node and V8 options filtered out.
//  * exec_argv contains both node and V8 options and nothing else.
//  * v8_argv contains argv[0] plus any V8 options
static void ParseArgs(int* argc,
                      const char** argv,
                      int* exec_argc,
                      const char*** exec_argv,
                      int* v8_argc,
                      const char*** v8_argv,
                      bool is_env) {
  const unsigned int nargs = static_cast<unsigned int>(*argc);
  const char** new_exec_argv = new const char*[nargs];
  const char** new_v8_argv = new const char*[nargs];
  const char** new_argv = new const char*[nargs];
#if HAVE_OPENSSL
  bool use_bundled_ca = false;
  bool use_openssl_ca = false;
#endif  // HAVE_OPENSSL

  for (unsigned int i = 0; i < nargs; ++i) {
    new_exec_argv[i] = nullptr;
    new_v8_argv[i] = nullptr;
    new_argv[i] = nullptr;
  }

  // exec_argv starts with the first option, the other two start with argv[0].
  unsigned int new_exec_argc = 0;
  unsigned int new_v8_argc = 1;
  unsigned int new_argc = 1;
  new_v8_argv[0] = argv[0];
  new_argv[0] = argv[0];

  unsigned int index = 1;
  bool short_circuit = false;
  while (index < nargs && argv[index][0] == '-' && !short_circuit) {
    const char* const arg = argv[index];
    unsigned int args_consumed = 1;

    CheckIfAllowedInEnv(argv[0], is_env, arg);

    if (debug_options.ParseOption(argv[0], arg)) {
      // Done, consumed by DebugOptions::ParseOption().
    } else if (strcmp(arg, "--version") == 0 || strcmp(arg, "-v") == 0) {
      printf("%s\n", NODE_VERSION);
      exit(0);
    } else if (strcmp(arg, "--help") == 0 || strcmp(arg, "-h") == 0) {
      PrintHelp();
      exit(0);
    } else if (strcmp(arg, "--eval") == 0 ||
               strcmp(arg, "-e") == 0 ||
               strcmp(arg, "--print") == 0 ||
               strcmp(arg, "-pe") == 0 ||
               strcmp(arg, "-p") == 0) {
      bool is_eval = strchr(arg, 'e') != nullptr;
      bool is_print = strchr(arg, 'p') != nullptr;
      print_eval = print_eval || is_print;
      // --eval, -e and -pe always require an argument.
      if (is_eval == true) {
        args_consumed += 1;
        eval_string = argv[index + 1];
        if (eval_string == nullptr) {
          fprintf(stderr, "%s: %s requires an argument\n", argv[0], arg);
          exit(9);
        }
      } else if ((index + 1 < nargs) &&
                 argv[index + 1] != nullptr &&
                 argv[index + 1][0] != '-') {
        args_consumed += 1;
        eval_string = argv[index + 1];
        if (strncmp(eval_string, "\\-", 2) == 0) {
          // Starts with "\\-": escaped expression, drop the backslash.
          eval_string += 1;
        }
      }
    } else if (strcmp(arg, "--require") == 0 ||
               strcmp(arg, "-r") == 0) {
      const char* module = argv[index + 1];
      if (module == nullptr) {
        fprintf(stderr, "%s: %s requires an argument\n", argv[0], arg);
        exit(9);
      }
      args_consumed += 1;
      preload_modules.push_back(module);
    } else if (strcmp(arg, "--check") == 0 || strcmp(arg, "-c") == 0) {
      syntax_check_only = true;
    } else if (strcmp(arg, "--interactive") == 0 || strcmp(arg, "-i") == 0) {
      force_repl = true;
    } else if (strcmp(arg, "--no-deprecation") == 0) {
      no_deprecation = true;
    } else if (strcmp(arg, "--napi-modules") == 0) {
      load_napi_modules = true;
    } else if (strcmp(arg, "--no-warnings") == 0) {
      no_process_warnings = true;
    } else if (strcmp(arg, "--trace-warnings") == 0) {
      trace_warnings = true;
    } else if (strncmp(arg, "--redirect-warnings=", 20) == 0) {
      config_warning_file = arg + 20;
    } else if (strcmp(arg, "--trace-deprecation") == 0) {
      trace_deprecation = true;
    } else if (strcmp(arg, "--trace-sync-io") == 0) {
      trace_sync_io = true;
    } else if (strcmp(arg, "--trace-events-enabled") == 0) {
      trace_enabled = true;
    } else if (strcmp(arg, "--trace-event-categories") == 0) {
      const char* categories = argv[index + 1];
      if (categories == nullptr) {
        fprintf(stderr, "%s: %s requires an argument\n", argv[0], arg);
        exit(9);
      }
      args_consumed += 1;
      trace_enabled_categories = categories;
#if ENABLE_TTD_NODE
      // Parse and extract the TT args
      } else if (strcmp(arg, "--record") == 0) {
          s_doTTRecord = true;
      } else if (strstr(arg, "--replay=") == arg) {
          s_doTTReplay = true;
          s_ttoptReplayUri = arg + strlen("--replay=");
          s_ttoptReplayUriLength = strlen(s_ttoptReplayUri);
      } else if (strstr(arg, "--replay-debug=") == arg) {
          s_doTTReplay = true;
          s_doTTDebug = true;
          s_ttoptReplayUri = arg + strlen("--replay-debug=");
          s_ttoptReplayUriLength = strlen(s_ttoptReplayUri);
      } else if (strcmp(arg, "--break-first") == 0) {
          s_ttdStartupMode = (0x100 | 0x1);
          debug_options.do_wait_for_connect();
      } else if (strstr(arg, "--record-interval=") == arg) {
          const char* intervalStr = arg + strlen("--record-interval=");
          s_ttdSnapInterval = (uint32_t)atoi(intervalStr);
      } else if (strstr(arg, "--record-history=") == arg) {
          const char* historyStr = arg + strlen("--record-history=");
          s_ttdSnapHistoryLength = (uint32_t)atoi(historyStr);
      } else if (strstr(arg, "-TTRecord:") == arg) {
          TTDFlagWarning(arg, "--record");
      } else if (strstr(arg, "-TTReplay:") == arg) {
          TTDFlagWarning(arg, "--replay=dir");
      } else if (strstr(arg, "-TTDebug:") == arg) {
          TTDFlagWarning(arg, "--replay-debug=dir");
      } else if (strstr(arg, "-TTBreakFirst") == arg) {
          TTDFlagWarning(arg, "--break-first");
      } else if (strstr(arg, "-TTSnapInterval:") == arg) {
          TTDFlagWarning(arg, "--record-interval=num");
      } else if (strstr(arg, "-TTHistoryLength:") == arg) {
          TTDFlagWarning(arg, "--record-history=num");
#endif
    } else if (strcmp(arg, "--track-heap-objects") == 0) {
      track_heap_objects = true;
    } else if (strcmp(arg, "--throw-deprecation") == 0) {
      throw_deprecation = true;
    } else if (strncmp(arg, "--security-revert=", 18) == 0) {
      const char* cve = arg + 18;
      Revert(cve);
    } else if (strcmp(arg, "--preserve-symlinks") == 0) {
      config_preserve_symlinks = true;
    } else if (strcmp(arg, "--prof-process") == 0) {
      prof_process = true;
      short_circuit = true;
    } else if (strcmp(arg, "--zero-fill-buffers") == 0) {
      zero_fill_all_buffers = true;
    } else if (strcmp(arg, "--pending-deprecation") == 0) {
      config_pending_deprecation = true;
    } else if (strcmp(arg, "--v8-options") == 0) {
      new_v8_argv[new_v8_argc] = "--help";
      new_v8_argc += 1;
    } else if (strncmp(arg, "--v8-pool-size=", 15) == 0) {
      v8_thread_pool_size = atoi(arg + 15);
#if HAVE_OPENSSL
    } else if (strncmp(arg, "--tls-cipher-list=", 18) == 0) {
      default_cipher_list = arg + 18;
    } else if (strncmp(arg, "--use-openssl-ca", 16) == 0) {
      ssl_openssl_cert_store = true;
      use_openssl_ca = true;
    } else if (strncmp(arg, "--use-bundled-ca", 16) == 0) {
      use_bundled_ca = true;
      ssl_openssl_cert_store = false;
#if NODE_FIPS_MODE
    } else if (strcmp(arg, "--enable-fips") == 0) {
      enable_fips_crypto = true;
    } else if (strcmp(arg, "--force-fips") == 0) {
      force_fips_crypto = true;
#endif /* NODE_FIPS_MODE */
    } else if (strncmp(arg, "--openssl-config=", 17) == 0) {
      openssl_config.assign(arg + 17);
#endif /* HAVE_OPENSSL */
#if defined(NODE_HAVE_I18N_SUPPORT)
    } else if (strncmp(arg, "--icu-data-dir=", 15) == 0) {
      icu_data_dir.assign(arg + 15);
#endif
    } else if (strcmp(arg, "--expose-internals") == 0 ||
               strcmp(arg, "--expose_internals") == 0) {
      config_expose_internals = true;
    } else if (strcmp(arg, "-") == 0) {
      break;
    } else if (strcmp(arg, "--") == 0) {
      index += 1;
      break;
    } else if (strcmp(arg, "--abort-on-uncaught-exception") == 0 ||
               strcmp(arg, "--abort_on_uncaught_exception") == 0) {
      abort_on_uncaught_exception = true;
      // Also a V8 option.  Pass through as-is.
      new_v8_argv[new_v8_argc] = arg;
      new_v8_argc += 1;
    } else {
      // V8 option.  Pass through as-is.
      new_v8_argv[new_v8_argc] = arg;
      new_v8_argc += 1;
    }

    memcpy(new_exec_argv + new_exec_argc,
           argv + index,
           args_consumed * sizeof(*argv));

    new_exec_argc += args_consumed;
    index += args_consumed;
  }

#if HAVE_OPENSSL
  if (use_openssl_ca && use_bundled_ca) {
    fprintf(stderr,
            "%s: either --use-openssl-ca or --use-bundled-ca can be used, "
            "not both\n",
            argv[0]);
    exit(9);
  }
#endif

  if (eval_string != nullptr && syntax_check_only) {
    fprintf(stderr,
            "%s: either --check or --eval can be used, not both\n", argv[0]);
    exit(9);
  }

  // Copy remaining arguments.
  const unsigned int args_left = nargs - index;

  if (is_env && args_left) {
    fprintf(stderr, "%s: %s is not supported in NODE_OPTIONS\n",
            argv[0], argv[index]);
    exit(9);
  }

  memcpy(new_argv + new_argc, argv + index, args_left * sizeof(*argv));
  new_argc += args_left;

  *exec_argc = new_exec_argc;
  *exec_argv = new_exec_argv;
  *v8_argc = new_v8_argc;
  *v8_argv = new_v8_argv;

  // Copy new_argv over argv and update argc.
  memcpy(argv, new_argv, new_argc * sizeof(*argv));
  delete[] new_argv;
  *argc = static_cast<int>(new_argc);
}


static void StartDebug(Environment* env, const char* path,
                       DebugOptions debug_options) {
#if HAVE_INSPECTOR
  CHECK(!env->inspector_agent()->IsStarted());
  v8_platform.StartInspector(env, path, debug_options);
#endif  // HAVE_INSPECTOR
}


#ifdef __POSIX__
void RegisterSignalHandler(int signal,
                           void (*handler)(int signal),
                           bool reset_handler) {
  struct sigaction sa;
  memset(&sa, 0, sizeof(sa));
  sa.sa_handler = handler;
#ifndef __FreeBSD__
  // FreeBSD has a nasty bug with SA_RESETHAND reseting the SA_SIGINFO, that is
  // in turn set for a libthr wrapper. This leads to a crash.
  // Work around the issue by manually setting SIG_DFL in the signal handler
  sa.sa_flags = reset_handler ? SA_RESETHAND : 0;
#endif
  sigfillset(&sa.sa_mask);
  CHECK_EQ(sigaction(signal, &sa, nullptr), 0);
}


void DebugProcess(const FunctionCallbackInfo<Value>& args) {
  Environment* env = Environment::GetCurrent(args);

  if (args.Length() != 1) {
    return env->ThrowError("Invalid number of arguments.");
  }

  pid_t pid;
  int r;

  pid = args[0]->IntegerValue();
  r = kill(pid, SIGUSR1);
  if (r != 0) {
    return env->ThrowErrnoException(errno, "kill");
  }
}
#endif  // __POSIX__


#ifdef _WIN32
static int GetDebugSignalHandlerMappingName(DWORD pid, wchar_t* buf,
    size_t buf_len) {
  return _snwprintf(buf, buf_len, L"node-debug-handler-%u", pid);
}


static void DebugProcess(const FunctionCallbackInfo<Value>& args) {
  Environment* env = Environment::GetCurrent(args);
  Isolate* isolate = args.GetIsolate();
  DWORD pid;
  HANDLE process = nullptr;
  HANDLE thread = nullptr;
  HANDLE mapping = nullptr;
  wchar_t mapping_name[32];
  LPTHREAD_START_ROUTINE* handler = nullptr;

  if (args.Length() != 1) {
    env->ThrowError("Invalid number of arguments.");
    goto out;
  }

  pid = (DWORD) args[0]->IntegerValue();

  process = OpenProcess(PROCESS_CREATE_THREAD | PROCESS_QUERY_INFORMATION |
                            PROCESS_VM_OPERATION | PROCESS_VM_WRITE |
                            PROCESS_VM_READ,
                        FALSE,
                        pid);
  if (process == nullptr) {
    isolate->ThrowException(
        WinapiErrnoException(isolate, GetLastError(), "OpenProcess"));
    goto out;
  }

  if (GetDebugSignalHandlerMappingName(pid,
                                       mapping_name,
                                       arraysize(mapping_name)) < 0) {
    env->ThrowErrnoException(errno, "sprintf");
    goto out;
  }

  mapping = OpenFileMappingW(FILE_MAP_READ, FALSE, mapping_name);
  if (mapping == nullptr) {
    isolate->ThrowException(WinapiErrnoException(isolate,
                                             GetLastError(),
                                             "OpenFileMappingW"));
    goto out;
  }

  handler = reinterpret_cast<LPTHREAD_START_ROUTINE*>(
      MapViewOfFile(mapping,
                    FILE_MAP_READ,
                    0,
                    0,
                    sizeof *handler));
  if (handler == nullptr || *handler == nullptr) {
    isolate->ThrowException(
        WinapiErrnoException(isolate, GetLastError(), "MapViewOfFile"));
    goto out;
  }

  thread = CreateRemoteThread(process,
                              nullptr,
                              0,
                              *handler,
                              nullptr,
                              0,
                              nullptr);
  if (thread == nullptr) {
    isolate->ThrowException(WinapiErrnoException(isolate,
                                                 GetLastError(),
                                                 "CreateRemoteThread"));
    goto out;
  }

  // Wait for the thread to terminate
  if (WaitForSingleObject(thread, INFINITE) != WAIT_OBJECT_0) {
    isolate->ThrowException(WinapiErrnoException(isolate,
                                                 GetLastError(),
                                                 "WaitForSingleObject"));
    goto out;
  }

 out:
  if (process != nullptr)
    CloseHandle(process);
  if (thread != nullptr)
    CloseHandle(thread);
  if (handler != nullptr)
    UnmapViewOfFile(handler);
  if (mapping != nullptr)
    CloseHandle(mapping);
}
#endif  // _WIN32


static void DebugPause(const FunctionCallbackInfo<Value>& args) {
  v8::Debug::DebugBreak(args.GetIsolate());
}


static void DebugEnd(const FunctionCallbackInfo<Value>& args) {
#if HAVE_INSPECTOR
  Environment* env = Environment::GetCurrent(args);
  if (env->inspector_agent()->IsStarted()) {
    env->inspector_agent()->Stop();
  }
#endif
}


inline void PlatformInit() {
#ifdef __POSIX__
#if HAVE_INSPECTOR
  sigset_t sigmask;
  sigemptyset(&sigmask);
  sigaddset(&sigmask, SIGUSR1);
  const int err = pthread_sigmask(SIG_SETMASK, &sigmask, nullptr);
#endif  // HAVE_INSPECTOR

  // Make sure file descriptors 0-2 are valid before we start logging anything.
  for (int fd = STDIN_FILENO; fd <= STDERR_FILENO; fd += 1) {
    struct stat ignored;
    if (fstat(fd, &ignored) == 0)
      continue;
    // Anything but EBADF means something is seriously wrong.  We don't
    // have to special-case EINTR, fstat() is not interruptible.
    if (errno != EBADF)
      ABORT();
    if (fd != open("/dev/null", O_RDWR))
      ABORT();
  }

#if HAVE_INSPECTOR
  CHECK_EQ(err, 0);
#endif  // HAVE_INSPECTOR

#ifndef NODE_SHARED_MODE
  // Restore signal dispositions, the parent process may have changed them.
  struct sigaction act;
  memset(&act, 0, sizeof(act));

  // The hard-coded upper limit is because NSIG is not very reliable; on Linux,
  // it evaluates to 32, 34 or 64, depending on whether RT signals are enabled.
  // Counting up to SIGRTMIN doesn't work for the same reason.
  for (unsigned nr = 1; nr < kMaxSignal; nr += 1) {
    if (nr == SIGKILL || nr == SIGSTOP)
      continue;
    act.sa_handler = (nr == SIGPIPE) ? SIG_IGN : SIG_DFL;
    CHECK_EQ(0, sigaction(nr, &act, nullptr));
  }
#endif  // !NODE_SHARED_MODE

  RegisterSignalHandler(SIGINT, SignalExit, true);
  RegisterSignalHandler(SIGTERM, SignalExit, true);

  // Raise the open file descriptor limit.
  struct rlimit lim;
  if (getrlimit(RLIMIT_NOFILE, &lim) == 0 && lim.rlim_cur != lim.rlim_max) {
    // Do a binary search for the limit.
    rlim_t min = lim.rlim_cur;
    rlim_t max = 1 << 20;
    // But if there's a defined upper bound, don't search, just set it.
    if (lim.rlim_max != RLIM_INFINITY) {
      min = lim.rlim_max;
      max = lim.rlim_max;
    }
    do {
      lim.rlim_cur = min + (max - min) / 2;
      if (setrlimit(RLIMIT_NOFILE, &lim)) {
        max = lim.rlim_cur;
      } else {
        min = lim.rlim_cur;
      }
    } while (min + 1 < max);
  }
#endif  // __POSIX__
#ifdef _WIN32
  for (int fd = 0; fd <= 2; ++fd) {
    auto handle = reinterpret_cast<HANDLE>(_get_osfhandle(fd));
    if (handle == INVALID_HANDLE_VALUE ||
        GetFileType(handle) == FILE_TYPE_UNKNOWN) {
      // Ignore _close result. If it fails or not depends on used Windows
      // version. We will just check _open result.
      _close(fd);
      if (fd != _open("nul", _O_RDWR))
        ABORT();
    }
  }
#endif  // _WIN32
}


void ProcessArgv(int* argc,
                 const char** argv,
                 int* exec_argc,
                 const char*** exec_argv,
                 bool is_env = false) {
  // Parse a few arguments which are specific to Node.
  int v8_argc;
  const char** v8_argv;
  ParseArgs(argc, argv, exec_argc, exec_argv, &v8_argc, &v8_argv, is_env);

  // TODO(bnoordhuis) Intercept --prof arguments and start the CPU profiler
  // manually?  That would give us a little more control over its runtime
  // behavior but it could also interfere with the user's intentions in ways
  // we fail to anticipate.  Dillema.
  for (int i = 1; i < v8_argc; ++i) {
    if (strncmp(v8_argv[i], "--prof", sizeof("--prof") - 1) == 0) {
      v8_is_profiling = true;
      break;
    }
  }

#ifdef __POSIX__
  // Block SIGPROF signals when sleeping in epoll_wait/kevent/etc.  Avoids the
  // performance penalty of frequent EINTR wakeups when the profiler is running.
  // Only do this for v8.log profiling, as it breaks v8::CpuProfiler users.
  if (v8_is_profiling) {
    uv_loop_configure(uv_default_loop(), UV_LOOP_BLOCK_SIGNAL, SIGPROF);
  }
#endif

  // The const_cast doesn't violate conceptual const-ness.  V8 doesn't modify
  // the argv array or the elements it points to.
  if (v8_argc > 1)
    V8::SetFlagsFromCommandLine(&v8_argc, const_cast<char**>(v8_argv), true);

  // Anything that's still in v8_argv is not a V8 or a node option.
  for (int i = 1; i < v8_argc; i++) {
    fprintf(stderr, "%s: bad option: %s\n", argv[0], v8_argv[i]);
  }
  delete[] v8_argv;
  v8_argv = nullptr;

  if (v8_argc > 1) {
    exit(9);
  }
}


void Init(int* argc,
          const char** argv,
          int* exec_argc,
          const char*** exec_argv) {
  // Initialize prog_start_time to get relative uptime.
  prog_start_time = static_cast<double>(uv_now(uv_default_loop()));

  // Make inherited handles noninheritable.
  uv_disable_stdio_inheritance();

#if defined(NODE_HAVE_I18N_SUPPORT)
  // Set the ICU casing flag early
  // so the user can disable a flag --foo at run-time by passing
  // --no_foo from the command line.
  const char icu_case_mapping[] = "--icu_case_mapping";
  V8::SetFlagsFromString(icu_case_mapping, sizeof(icu_case_mapping) - 1);
#endif

#if defined(NODE_V8_OPTIONS)
  // Should come before the call to V8::SetFlagsFromCommandLine()
  // so the user can disable a flag --foo at run-time by passing
  // --no_foo from the command line.
  V8::SetFlagsFromString(NODE_V8_OPTIONS, sizeof(NODE_V8_OPTIONS) - 1);
#endif

  {
    std::string text;
    config_pending_deprecation =
        SafeGetenv("NODE_PENDING_DEPRECATION", &text) && text[0] == '1';
  }

  // Allow for environment set preserving symlinks.
  {
    std::string text;
    config_preserve_symlinks =
        SafeGetenv("NODE_PRESERVE_SYMLINKS", &text) && text[0] == '1';
  }

  if (config_warning_file.empty())
    SafeGetenv("NODE_REDIRECT_WARNINGS", &config_warning_file);

#if HAVE_OPENSSL
  if (openssl_config.empty())
    SafeGetenv("OPENSSL_CONF", &openssl_config);
#endif

#if !defined(NODE_WITHOUT_NODE_OPTIONS)
  std::string node_options;
  if (SafeGetenv("NODE_OPTIONS", &node_options)) {
    // Smallest tokens are 2-chars (a not space and a space), plus 2 extra
    // pointers, for the prepended executable name, and appended NULL pointer.
    size_t max_len = 2 + (node_options.length() + 1) / 2;
    const char** argv_from_env = new const char*[max_len];
    int argc_from_env = 0;
    // [0] is expected to be the program name, fill it in from the real argv.
    argv_from_env[argc_from_env++] = argv[0];

    char* cstr = strdup(node_options.c_str());
    char* initptr = cstr;
    char* token;
    while ((token = strtok(initptr, " "))) {  // NOLINT(runtime/threadsafe_fn)
      initptr = nullptr;
      argv_from_env[argc_from_env++] = token;
    }
    argv_from_env[argc_from_env] = nullptr;
    int exec_argc_;
    const char** exec_argv_ = nullptr;
    ProcessArgv(&argc_from_env, argv_from_env, &exec_argc_, &exec_argv_, true);
    delete[] exec_argv_;
    delete[] argv_from_env;
    free(cstr);
  }
#endif

  ProcessArgv(argc, argv, exec_argc, exec_argv);

#if defined(NODE_HAVE_I18N_SUPPORT)
  // If the parameter isn't given, use the env variable.
  if (icu_data_dir.empty())
    SafeGetenv("NODE_ICU_DATA", &icu_data_dir);
  // Initialize ICU.
  // If icu_data_dir is empty here, it will load the 'minimal' data.
  if (!i18n::InitializeICUDirectory(icu_data_dir)) {
    fprintf(stderr,
            "%s: could not initialize ICU "
            "(check NODE_ICU_DATA or --icu-data-dir parameters)",
            argv[0]);
    exit(9);
  }
#endif

#ifdef NODE_ENGINE_CHAKRACORE
  // CHAKRA-TODO : fix this to not do it here
  if (debug_options.inspector_enabled()) {
#if ENABLE_TTD_NODE
    v8::Debug::EnableInspector(s_doTTReplay && s_doTTDebug);
#else
    v8::Debug::EnableInspector();
#endif
  }
#endif

  // Unconditionally force typed arrays to allocate outside the v8 heap. This
  // is to prevent memory pointers from being moved around that are returned by
  // Buffer::Data().
  const char no_typed_array_heap[] = "--typed_array_max_size_in_heap=0";
  V8::SetFlagsFromString(no_typed_array_heap, sizeof(no_typed_array_heap) - 1);

  // We should set node_is_initialized here instead of in node::Start,
  // otherwise embedders using node::Init to initialize everything will not be
  // able to set it and native modules will not load for them.
  node_is_initialized = true;
}


void RunAtExit(Environment* env) {
  env->RunAtExitCallbacks();
}


static uv_key_t thread_local_env;


void AtExit(void (*cb)(void* arg), void* arg) {
  auto env = static_cast<Environment*>(uv_key_get(&thread_local_env));
  AtExit(env, cb, arg);
}


void AtExit(Environment* env, void (*cb)(void* arg), void* arg) {
  CHECK_NE(env, nullptr);
  env->AtExit(cb, arg);
}


void EmitBeforeExit(Environment* env) {
  HandleScope handle_scope(env->isolate());
  Context::Scope context_scope(env->context());
  Local<Object> process_object = env->process_object();
  Local<String> exit_code = FIXED_ONE_BYTE_STRING(env->isolate(), "exitCode");
  Local<Value> args[] = {
    FIXED_ONE_BYTE_STRING(env->isolate(), "beforeExit"),
    process_object->Get(exit_code)->ToInteger(env->isolate())
  };
  MakeCallback(env->isolate(),
               process_object, "emit", arraysize(args), args,
               0, 0).ToLocalChecked();
}


int EmitExit(Environment* env) {
  // process.emit('exit')
  HandleScope handle_scope(env->isolate());
  Context::Scope context_scope(env->context());
  Local<Object> process_object = env->process_object();
  process_object->Set(env->exiting_string(), True(env->isolate()));

  Local<String> exitCode = env->exit_code_string();
  int code = process_object->Get(exitCode)->Int32Value();

  Local<Value> args[] = {
    env->exit_string(),
    Integer::New(env->isolate(), code)
  };

  MakeCallback(env->isolate(),
               process_object, "emit", arraysize(args), args,
               0, 0).ToLocalChecked();

  // Reload exit code, it may be changed by `emit('exit')`
  return process_object->Get(exitCode)->Int32Value();
}


IsolateData* CreateIsolateData(Isolate* isolate, uv_loop_t* loop) {
  return new IsolateData(isolate, loop);
}


void FreeIsolateData(IsolateData* isolate_data) {
  delete isolate_data;
}


Environment* CreateEnvironment(IsolateData* isolate_data,
                               Local<Context> context,
                               int argc,
                               const char* const* argv,
                               int exec_argc,
                               const char* const* exec_argv) {
  Isolate* isolate = context->GetIsolate();
  HandleScope handle_scope(isolate);
  Context::Scope context_scope(context);
  auto env = new Environment(isolate_data, context);
  env->Start(argc, argv, exec_argc, exec_argv, v8_is_profiling);
  return env;
}


void FreeEnvironment(Environment* env) {
  delete env;
}

#ifdef NODE_ENGINE_CHAKRACORE
struct ChakraShimIsolateContext {
  ChakraShimIsolateContext(uv_loop_t* event_loop, uint32_t* zero_fill_field)
      : event_loop(event_loop),
        zero_fill_field(zero_fill_field)
  {}

  uv_loop_t* event_loop;
  uint32_t*  zero_fill_field;
};
#endif

inline int Start(Isolate* isolate, void* isolate_context,
                 int argc, const char* const* argv,
                 int exec_argc, const char* const* exec_argv) {
  HandleScope handle_scope(isolate);

#if ENABLE_TTD_NODE
  Local<Context> context = Context::New(isolate, s_doTTRecord);
#else
  Local<Context> context = Context::New(isolate);
#endif

  Context::Scope context_scope(context);

#ifdef NODE_ENGINE_CHAKRACORE
  ChakraShimIsolateContext* chakra_isolate_context =
    reinterpret_cast<ChakraShimIsolateContext*>(isolate_context);

  IsolateData data(isolate, chakra_isolate_context->event_loop,
    chakra_isolate_context->zero_fill_field);
  IsolateData* isolate_data = &data;
#else
  IsolateData* isolate_data = reinterpret_cast<IsolateData*>(isolate_context);
#endif

  Environment env(isolate_data, context);
  CHECK_EQ(0, uv_key_create(&thread_local_env));
  uv_key_set(&thread_local_env, &env);
  env.Start(argc, argv, exec_argc, exec_argv, v8_is_profiling);

  const char* path = argc > 1 ? argv[1] : nullptr;
  StartDebug(&env, path, debug_options);

  if (debug_options.inspector_enabled() && !v8_platform.InspectorStarted(&env))
    return 12;  // Signal internal error.

  env.set_abort_on_uncaught_exception(abort_on_uncaught_exception);

  {
    Environment::AsyncCallbackScope callback_scope(&env);
    Environment::AsyncHooks::ExecScope exec_scope(&env, 1, 0);
    LoadEnvironment(&env);
  }

#if ENABLE_TTD_NODE
  // Start time travel after environment is loaded
  if (s_doTTRecord) {
    fprintf(stderr, "Recording started (after main module loaded)...\n");
    JsTTDStart();
  }
#endif

  env.set_trace_sync_io(trace_sync_io);
  if (load_napi_modules) {
    ProcessEmitWarning(&env, "N-API is an experimental feature "
        "and could change at any time.");
  }

  {
    SealHandleScope seal(isolate);
    bool more;
    do {
      v8_platform.PumpMessageLoop(isolate);
      more = uv_run(env.event_loop(), UV_RUN_ONCE);

      if (more == false) {
        v8_platform.PumpMessageLoop(isolate);
        EmitBeforeExit(&env);

        // Emit `beforeExit` if the loop became alive either after emitting
        // event, or after running some callbacks.
        more = uv_loop_alive(env.event_loop());
        if (uv_run(env.event_loop(), UV_RUN_NOWAIT) != 0)
          more = true;
      }

#if ENABLE_TTD_NODE
      JsTTDNotifyYield();
#endif
    } while (more == true);
  }

  env.set_trace_sync_io(false);

  const int exit_code = EmitExit(&env);
  RunAtExit(&env);
  uv_key_delete(&thread_local_env);

  WaitForInspectorDisconnect(&env);
#if defined(LEAK_SANITIZER)
  __lsan_do_leak_check();
#endif

  return exit_code;
}


inline int Start(uv_loop_t* event_loop,
                 int argc, const char* const* argv,
                 int exec_argc, const char* const* exec_argv) {
  Isolate::CreateParams params;
  ArrayBufferAllocator allocator;
  params.array_buffer_allocator = &allocator;
#ifdef NODE_ENABLE_VTUNE_PROFILING
  params.code_event_handler = vTune::GetVtuneCodeEventHandler();
#endif

#if ENABLE_TTD_NODE
  if (s_doTTRecord) {
      fprintf(stderr, "Recording is enabled (but not yet started)...\n");
  }

  Isolate* const isolate = Isolate::NewWithTTDSupport(params,
                                                      0, nullptr,
                                                      s_doTTRecord,
                                                      false, false,
                                                      s_ttdSnapInterval,
                                                      s_ttdSnapHistoryLength);
#else
  Isolate* const isolate = Isolate::New(params);
#endif

  if (isolate == nullptr)
    return 12;  // Signal internal error.

  isolate->AddMessageListener(OnMessage);
  isolate->SetAbortOnUncaughtExceptionCallback(ShouldAbortOnUncaughtException);
  isolate->SetAutorunMicrotasks(false);
  isolate->SetFatalErrorHandler(OnFatalError);

  if (track_heap_objects) {
    isolate->GetHeapProfiler()->StartTrackingHeapObjects(true);
  }

  {
    Mutex::ScopedLock scoped_lock(node_isolate_mutex);
    CHECK_EQ(node_isolate, nullptr);
    node_isolate = isolate;
  }

  int exit_code;
  {
    Locker locker(isolate);
    Isolate::Scope isolate_scope(isolate);
    HandleScope handle_scope(isolate);

    // Node-ChakraCore requires the context to be created before the
    // IsolateData is created
    // So for the Node-ChakraCore case, we just populate a context
    // that we use later, to create the IsolateData after the v8 Context
    // has been created.
    // Node-ChakraCore-TODO: Fix this. Also, why does the isolate data
    // need to be populated before the context is created?
    void* isolate_data_ptr = nullptr;

#ifndef NODE_ENGINE_CHAKRACORE
    IsolateData isolate_data(isolate, event_loop, allocator.zero_fill_field());
    isolate_data_ptr = &isolate_data;
#else
    ChakraShimIsolateContext chakra_isolate_ctx(event_loop,
      allocator.zero_fill_field());
    isolate_data_ptr = &chakra_isolate_ctx;
#endif

    exit_code = Start(isolate, isolate_data_ptr, argc, argv,
                      exec_argc, exec_argv);
  }

  {
    Mutex::ScopedLock scoped_lock(node_isolate_mutex);
    CHECK_EQ(node_isolate, isolate);
    node_isolate = nullptr;
  }

  isolate->Dispose();

  return exit_code;
}

#if ENABLE_TTD_NODE
inline int Start_TTDReplay(Isolate* isolate, void* isolate_context,
  int argc, const char* const* argv,
  int exec_argc, const char* const* exec_argv) {
  HandleScope handle_scope(isolate);

  Local<Context> context = Context::New(isolate, true);

  Context::Scope context_scope(context);

#ifdef NODE_ENGINE_CHAKRACORE
  ChakraShimIsolateContext* chakra_isolate_context =
    reinterpret_cast<ChakraShimIsolateContext*>(isolate_context);

  IsolateData data(isolate, chakra_isolate_context->event_loop,
    chakra_isolate_context->zero_fill_field);
  IsolateData* isolate_data = &data;
#else
  IsolateData* isolate_data = reinterpret_cast<IsolateData*>(isolate_context);
#endif

  Environment env(isolate_data, context);
  env.Start(argc, argv, exec_argc, exec_argv, v8_is_profiling);

  // Start debug agent when argv has --debug
  StartDebug(&env, nullptr, debug_options);

  if (debug_options.inspector_enabled() && !v8_platform.InspectorStarted(&env))
    return 12;  // Signal internal error.

  {
    Environment::AsyncCallbackScope callback_scope(&env);
    LoadEnvironment(&env);
  }

  env.set_trace_sync_io(trace_sync_io);

  //// TTD Specific code
  JsTTDStart();

  int64_t nextEventTime = -2;
  bool continueReplayActions = true;

  while (continueReplayActions) {
    continueReplayActions = v8::Isolate::RunSingleStepOfReverseMoveLoop(
        isolate,
        &s_ttdStartupMode,
        &nextEventTime);

    // don't continue replay actions if we are not in debug mode
    continueReplayActions &= s_doTTDebug;
  }

  JsTTDStop();

  // We are done just dump the process.
  // In the future we might want to clean up more.
  exit(0);
}

inline int Start_TTDReplay(uv_loop_t* event_loop,
  int argc, const char* const* argv,
  int exec_argc, const char* const* exec_argv) {
  Isolate::CreateParams params;
  ArrayBufferAllocator allocator;
  params.array_buffer_allocator = &allocator;
#ifdef NODE_ENABLE_VTUNE_PROFILING
  params.code_event_handler = vTune::GetVtuneCodeEventHandler();
#endif

  fprintf(stderr, "Starting replay/debug using log in %s\n", s_ttoptReplayUri);
  Isolate* const isolate = Isolate::NewWithTTDSupport(params,
                                                      s_ttoptReplayUriLength,
                                                      s_ttoptReplayUri,
                                                      false, true, s_doTTDebug,
                                                      UINT32_MAX, UINT32_MAX);

  if (isolate == nullptr)
    return 12;  // Signal internal error.

  isolate->AddMessageListener(OnMessage);
  isolate->SetAbortOnUncaughtExceptionCallback(ShouldAbortOnUncaughtException);
  isolate->SetAutorunMicrotasks(false);
  isolate->SetFatalErrorHandler(OnFatalError);

  if (track_heap_objects) {
    isolate->GetHeapProfiler()->StartTrackingHeapObjects(true);
  }

  {
    Mutex::ScopedLock scoped_lock(node_isolate_mutex);
    CHECK_EQ(node_isolate, nullptr);
    node_isolate = isolate;
  }

  int exit_code;
  {
    Locker locker(isolate);
    Isolate::Scope isolate_scope(isolate);
    HandleScope handle_scope(isolate);

    // Node-ChakraCore requires the context to be created before the
    // IsolateData is created
    // So for the Node-ChakraCore case, we just populate a context
    // that we use later, to create the IsolateData after the v8 Context
    // has been created.
    // Node-ChakraCore-TODO: Fix this. Also, why does the isolate data
    // need to be populated before the context is created?
    void* isolate_data_ptr = nullptr;

#ifndef NODE_ENGINE_CHAKRACORE
    IsolateData isolate_data(isolate, event_loop, allocator.zero_fill_field());
    isolate_data_ptr = &isolate_data;
#else
    ChakraShimIsolateContext chakra_isolate_ctx(event_loop,
      allocator.zero_fill_field());
    isolate_data_ptr = &chakra_isolate_ctx;
#endif

    exit_code = Start_TTDReplay(isolate, isolate_data_ptr, argc, argv,
                                exec_argc, exec_argv);
  }

  {
    Mutex::ScopedLock scoped_lock(node_isolate_mutex);
    CHECK_EQ(node_isolate, isolate);
    node_isolate = nullptr;
  }

  isolate->Dispose();

  return exit_code;
}
#endif

int Start(int argc, char** argv) {
  atexit([] () { uv_tty_reset_mode(); });
  PlatformInit();

  CHECK_GT(argc, 0);

  // Hack around with the argv pointer. Used for process.title = "blah".
  argv = uv_setup_args(argc, argv);

  // This needs to run *before* V8::Initialize().  The const_cast is not
  // optional, in case you're wondering.
  int exec_argc;
  const char** exec_argv;
  Init(&argc, const_cast<const char**>(argv), &exec_argc, &exec_argv);

#if HAVE_OPENSSL
  {
    std::string extra_ca_certs;
    if (SafeGetenv("NODE_EXTRA_CA_CERTS", &extra_ca_certs))
      crypto::UseExtraCaCerts(extra_ca_certs);
  }
#ifdef NODE_FIPS_MODE
  // In the case of FIPS builds we should make sure
  // the random source is properly initialized first.
  OPENSSL_init();
#endif  // NODE_FIPS_MODE
  // V8 on Windows doesn't have a good source of entropy. Seed it from
  // OpenSSL's pool.
  V8::SetEntropySource(crypto::EntropySource);
#endif  // HAVE_OPENSSL

  v8_platform.Initialize(v8_thread_pool_size);

#ifndef NODE_ENGINE_CHAKRACORE
  // Enable tracing when argv has --trace-events-enabled.
  if (trace_enabled) {
    fprintf(stderr, "Warning: Trace event is an experimental feature "
            "and could change at any time.\n");
    v8_platform.StartTracingAgent();
  }
#else
  if (trace_enabled) {
    fprintf(stderr, "Warning: Tracing is not supported in node-chakracore");
    trace_enabled = false;
  }
#endif

  V8::Initialize();
  v8_initialized = true;

#if ENABLE_TTD_NODE
  bool chk_debug_enabled = debug_options.inspector_enabled();

  TTDFlagWarning_Cond(!s_doTTRecord || !s_doTTReplay,
      "Cannot enable record & replay at same time.\n");

  if (s_doTTRecord || s_doTTReplay) {
      TTDFlagWarning_Cond(eval_string == nullptr,
          "Eval mode not supported in record/replay.\n");

      TTDFlagWarning_Cond(!force_repl,
          "Repl mode not supported in record/replay.\n");
  }

  if (s_doTTRecord) {
      TTDFlagWarning_Cond(!chk_debug_enabled,
          "Cannot enable debugger with record mode.\n");

      TTDFlagWarning_Cond(s_ttdStartupMode == 0x1,
          "Cannot set break flags in record mode.\n");
  }

  if (s_doTTReplay) {
      TTDFlagWarning_Cond(!chk_debug_enabled || s_doTTDebug,
          "Must enable --replay-debug if attaching debugger.\n");

      TTDFlagWarning_Cond(!s_doTTDebug || chk_debug_enabled,
          "Must enable debugger if running --replay-debug.\n");

      TTDFlagWarning_Cond(s_ttoptReplayUri != nullptr,
          "Must set replay source info when replaying.\n");
  }
#endif


#if ENABLE_TTD_NODE
  int exit_code;
  if (s_doTTReplay) {
    exit_code =
      Start_TTDReplay(uv_default_loop(), argc, argv, exec_argc, exec_argv);
  } else {
    exit_code =
      Start(uv_default_loop(), argc, argv, exec_argc, exec_argv);
  }
#else
  const int exit_code =
      Start(uv_default_loop(), argc, argv, exec_argc, exec_argv);
#endif

  if (trace_enabled) {
    v8_platform.StopTracingAgent();
  }
  v8_initialized = false;
  V8::Dispose();

  v8_platform.Dispose();

  delete[] exec_argv;
  exec_argv = nullptr;

  return exit_code;
}


}  // namespace node

#if !HAVE_INSPECTOR
static void InitEmptyBindings() {}

NODE_MODULE_CONTEXT_AWARE_BUILTIN(inspector, InitEmptyBindings)
#endif  // !HAVE_INSPECTOR<|MERGE_RESOLUTION|>--- conflicted
+++ resolved
@@ -307,11 +307,7 @@
   void StopTracingAgent() {}
 #endif  // !NODE_USE_V8_PLATFORM
 
-<<<<<<< HEAD
-#if NODE_USE_V8_PLATFORM == 0 || HAVE_INSPECTOR == 0
-=======
 #if !NODE_USE_V8_PLATFORM || !HAVE_INSPECTOR
->>>>>>> f84666f9
   bool InspectorStarted(Environment *env) {
     return false;
   }
